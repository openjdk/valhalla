/*
 * Copyright (c) 2005, 2025, Oracle and/or its affiliates. All rights reserved.
 * DO NOT ALTER OR REMOVE COPYRIGHT NOTICES OR THIS FILE HEADER.
 *
 * This code is free software; you can redistribute it and/or modify it
 * under the terms of the GNU General Public License version 2 only, as
 * published by the Free Software Foundation.
 *
 * This code is distributed in the hope that it will be useful, but WITHOUT
 * ANY WARRANTY; without even the implied warranty of MERCHANTABILITY or
 * FITNESS FOR A PARTICULAR PURPOSE.  See the GNU General Public License
 * version 2 for more details (a copy is included in the LICENSE file that
 * accompanied this code).
 *
 * You should have received a copy of the GNU General Public License version
 * 2 along with this work; if not, write to the Free Software Foundation,
 * Inc., 51 Franklin St, Fifth Floor, Boston, MA 02110-1301 USA.
 *
 * Please contact Oracle, 500 Oracle Parkway, Redwood Shores, CA 94065 USA
 * or visit www.oracle.com if you need additional information or have any
 * questions.
 *
 */

#include "ci/ciFlatArrayKlass.hpp"
#include "compiler/compileLog.hpp"
#include "gc/shared/collectedHeap.inline.hpp"
#include "gc/shared/tlab_globals.hpp"
#include "libadt/vectset.hpp"
#include "memory/universe.hpp"
#include "opto/addnode.hpp"
#include "opto/arraycopynode.hpp"
#include "opto/callnode.hpp"
#include "opto/castnode.hpp"
#include "opto/cfgnode.hpp"
#include "opto/compile.hpp"
#include "opto/convertnode.hpp"
#include "opto/graphKit.hpp"
#include "opto/inlinetypenode.hpp"
#include "opto/intrinsicnode.hpp"
#include "opto/locknode.hpp"
#include "opto/loopnode.hpp"
#include "opto/macro.hpp"
#include "opto/memnode.hpp"
#include "opto/narrowptrnode.hpp"
#include "opto/node.hpp"
#include "opto/opaquenode.hpp"
#include "opto/phaseX.hpp"
#include "opto/rootnode.hpp"
#include "opto/runtime.hpp"
#include "opto/subnode.hpp"
#include "opto/subtypenode.hpp"
#include "opto/type.hpp"
#include "prims/jvmtiExport.hpp"
#include "runtime/continuation.hpp"
#include "runtime/sharedRuntime.hpp"
#include "runtime/stubRoutines.hpp"
#include "utilities/macros.hpp"
#include "utilities/powerOfTwo.hpp"
#if INCLUDE_G1GC
#include "gc/g1/g1ThreadLocalData.hpp"
#endif // INCLUDE_G1GC


//
// Replace any references to "oldref" in inputs to "use" with "newref".
// Returns the number of replacements made.
//
int PhaseMacroExpand::replace_input(Node *use, Node *oldref, Node *newref) {
  int nreplacements = 0;
  uint req = use->req();
  for (uint j = 0; j < use->len(); j++) {
    Node *uin = use->in(j);
    if (uin == oldref) {
      if (j < req)
        use->set_req(j, newref);
      else
        use->set_prec(j, newref);
      nreplacements++;
    } else if (j >= req && uin == nullptr) {
      break;
    }
  }
  return nreplacements;
}

Node* PhaseMacroExpand::opt_bits_test(Node* ctrl, Node* region, int edge, Node* word, int mask, int bits, bool return_fast_path) {
  Node* cmp;
  if (mask != 0) {
    Node* and_node = transform_later(new AndXNode(word, MakeConX(mask)));
    cmp = transform_later(new CmpXNode(and_node, MakeConX(bits)));
  } else {
    cmp = word;
  }
  Node* bol = transform_later(new BoolNode(cmp, BoolTest::ne));
  IfNode* iff = new IfNode( ctrl, bol, PROB_MIN, COUNT_UNKNOWN );
  transform_later(iff);

  // Fast path taken.
  Node *fast_taken = transform_later(new IfFalseNode(iff));

  // Fast path not-taken, i.e. slow path
  Node *slow_taken = transform_later(new IfTrueNode(iff));

  if (return_fast_path) {
    region->init_req(edge, slow_taken); // Capture slow-control
    return fast_taken;
  } else {
    region->init_req(edge, fast_taken); // Capture fast-control
    return slow_taken;
  }
}

//--------------------copy_predefined_input_for_runtime_call--------------------
void PhaseMacroExpand::copy_predefined_input_for_runtime_call(Node * ctrl, CallNode* oldcall, CallNode* call) {
  // Set fixed predefined input arguments
  call->init_req( TypeFunc::Control, ctrl );
  call->init_req( TypeFunc::I_O    , oldcall->in( TypeFunc::I_O) );
  call->init_req( TypeFunc::Memory , oldcall->in( TypeFunc::Memory ) ); // ?????
  call->init_req( TypeFunc::ReturnAdr, oldcall->in( TypeFunc::ReturnAdr ) );
  call->init_req( TypeFunc::FramePtr, oldcall->in( TypeFunc::FramePtr ) );
}

//------------------------------make_slow_call---------------------------------
CallNode* PhaseMacroExpand::make_slow_call(CallNode *oldcall, const TypeFunc* slow_call_type,
                                           address slow_call, const char* leaf_name, Node* slow_path,
                                           Node* parm0, Node* parm1, Node* parm2) {

  // Slow-path call
 CallNode *call = leaf_name
   ? (CallNode*)new CallLeafNode      ( slow_call_type, slow_call, leaf_name, TypeRawPtr::BOTTOM )
   : (CallNode*)new CallStaticJavaNode( slow_call_type, slow_call, OptoRuntime::stub_name(slow_call), TypeRawPtr::BOTTOM );

  // Slow path call has no side-effects, uses few values
  copy_predefined_input_for_runtime_call(slow_path, oldcall, call );
  if (parm0 != nullptr)  call->init_req(TypeFunc::Parms+0, parm0);
  if (parm1 != nullptr)  call->init_req(TypeFunc::Parms+1, parm1);
  if (parm2 != nullptr)  call->init_req(TypeFunc::Parms+2, parm2);
  call->copy_call_debug_info(&_igvn, oldcall);
  call->set_cnt(PROB_UNLIKELY_MAG(4));  // Same effect as RC_UNCOMMON.
  _igvn.replace_node(oldcall, call);
  transform_later(call);

  return call;
}

void PhaseMacroExpand::eliminate_gc_barrier(Node* p2x) {
  BarrierSetC2 *bs = BarrierSet::barrier_set()->barrier_set_c2();
  bs->eliminate_gc_barrier(&_igvn, p2x);
#ifndef PRODUCT
  if (PrintOptoStatistics) {
    Atomic::inc(&PhaseMacroExpand::_GC_barriers_removed_counter);
  }
#endif
}

// Search for a memory operation for the specified memory slice.
static Node *scan_mem_chain(Node *mem, int alias_idx, int offset, Node *start_mem, Node *alloc, PhaseGVN *phase) {
  Node *orig_mem = mem;
  Node *alloc_mem = alloc->as_Allocate()->proj_out_or_null(TypeFunc::Memory, /*io_use:*/false);
  assert(alloc_mem != nullptr, "Allocation without a memory projection.");
  const TypeOopPtr *tinst = phase->C->get_adr_type(alias_idx)->isa_oopptr();
  while (true) {
    if (mem == alloc_mem || mem == start_mem ) {
      return mem;  // hit one of our sentinels
    } else if (mem->is_MergeMem()) {
      mem = mem->as_MergeMem()->memory_at(alias_idx);
    } else if (mem->is_Proj() && mem->as_Proj()->_con == TypeFunc::Memory) {
      Node *in = mem->in(0);
      // we can safely skip over safepoints, calls, locks and membars because we
      // already know that the object is safe to eliminate.
      if (in->is_Initialize() && in->as_Initialize()->allocation() == alloc) {
        return in;
      } else if (in->is_Call()) {
        CallNode *call = in->as_Call();
        if (call->may_modify(tinst, phase)) {
          assert(call->is_ArrayCopy(), "ArrayCopy is the only call node that doesn't make allocation escape");
          if (call->as_ArrayCopy()->modifies(offset, offset, phase, false)) {
            return in;
          }
        }
        mem = in->in(TypeFunc::Memory);
      } else if (in->is_MemBar()) {
        ArrayCopyNode* ac = nullptr;
        if (ArrayCopyNode::may_modify(tinst, in->as_MemBar(), phase, ac)) {
          if (ac != nullptr) {
            assert(ac->is_clonebasic(), "Only basic clone is a non escaping clone");
            return ac;
          }
        }
        mem = in->in(TypeFunc::Memory);
      } else {
#ifdef ASSERT
        in->dump();
        mem->dump();
        assert(false, "unexpected projection");
#endif
      }
    } else if (mem->is_Store()) {
      const TypePtr* atype = mem->as_Store()->adr_type();
      int adr_idx = phase->C->get_alias_index(atype);
      if (adr_idx == alias_idx) {
        assert(atype->isa_oopptr(), "address type must be oopptr");
        int adr_offset = atype->flat_offset();
        uint adr_iid = atype->is_oopptr()->instance_id();
        // Array elements references have the same alias_idx
        // but different offset and different instance_id.
        if (adr_offset == offset && adr_iid == alloc->_idx) {
          return mem;
        }
      } else {
        assert(adr_idx == Compile::AliasIdxRaw, "address must match or be raw");
      }
      mem = mem->in(MemNode::Memory);
    } else if (mem->is_ClearArray()) {
      if (!ClearArrayNode::step_through(&mem, alloc->_idx, phase)) {
        // Can not bypass initialization of the instance
        // we are looking.
        debug_only(intptr_t offset;)
        assert(alloc == AllocateNode::Ideal_allocation(mem->in(3), phase, offset), "sanity");
        InitializeNode* init = alloc->as_Allocate()->initialization();
        // We are looking for stored value, return Initialize node
        // or memory edge from Allocate node.
        if (init != nullptr) {
          return init;
        } else {
          return alloc->in(TypeFunc::Memory); // It will produce zero value (see callers).
        }
      }
      // Otherwise skip it (the call updated 'mem' value).
    } else if (mem->Opcode() == Op_SCMemProj) {
      mem = mem->in(0);
      Node* adr = nullptr;
      if (mem->is_LoadStore()) {
        adr = mem->in(MemNode::Address);
      } else {
        assert(mem->Opcode() == Op_EncodeISOArray ||
               mem->Opcode() == Op_StrCompressedCopy, "sanity");
        adr = mem->in(3); // Destination array
      }
      const TypePtr* atype = adr->bottom_type()->is_ptr();
      int adr_idx = phase->C->get_alias_index(atype);
      if (adr_idx == alias_idx) {
        DEBUG_ONLY(mem->dump();)
        assert(false, "Object is not scalar replaceable if a LoadStore node accesses its field");
        return nullptr;
      }
      mem = mem->in(MemNode::Memory);
    } else if (mem->Opcode() == Op_StrInflatedCopy) {
      Node* adr = mem->in(3); // Destination array
      const TypePtr* atype = adr->bottom_type()->is_ptr();
      int adr_idx = phase->C->get_alias_index(atype);
      if (adr_idx == alias_idx) {
        DEBUG_ONLY(mem->dump();)
        assert(false, "Object is not scalar replaceable if a StrInflatedCopy node accesses its field");
        return nullptr;
      }
      mem = mem->in(MemNode::Memory);
    } else {
      return mem;
    }
    assert(mem != orig_mem, "dead memory loop");
  }
}

// Generate loads from source of the arraycopy for fields of
// destination needed at a deoptimization point
Node* PhaseMacroExpand::make_arraycopy_load(ArrayCopyNode* ac, intptr_t offset, Node* ctl, Node* mem, BasicType ft, const Type *ftype, AllocateNode *alloc) {
  BasicType bt = ft;
  const Type *type = ftype;
  if (ft == T_NARROWOOP) {
    bt = T_OBJECT;
    type = ftype->make_oopptr();
  }
  Node* res = nullptr;
  if (ac->is_clonebasic()) {
    assert(ac->in(ArrayCopyNode::Src) != ac->in(ArrayCopyNode::Dest), "clone source equals destination");
    Node* base = ac->in(ArrayCopyNode::Src);
    Node* adr = _igvn.transform(new AddPNode(base, base, _igvn.MakeConX(offset)));
    const TypePtr* adr_type = _igvn.type(base)->is_ptr()->add_offset(offset);
    MergeMemNode* mergemen = _igvn.transform(MergeMemNode::make(mem))->as_MergeMem();
    BarrierSetC2* bs = BarrierSet::barrier_set()->barrier_set_c2();
    res = ArrayCopyNode::load(bs, &_igvn, ctl, mergemen, adr, adr_type, type, bt);
  } else {
    if (ac->modifies(offset, offset, &_igvn, true)) {
      assert(ac->in(ArrayCopyNode::Dest) == alloc->result_cast(), "arraycopy destination should be allocation's result");
      uint shift = exact_log2(type2aelembytes(bt));
      Node* src_pos = ac->in(ArrayCopyNode::SrcPos);
      Node* dest_pos = ac->in(ArrayCopyNode::DestPos);
      const TypeInt* src_pos_t = _igvn.type(src_pos)->is_int();
      const TypeInt* dest_pos_t = _igvn.type(dest_pos)->is_int();

      Node* adr = nullptr;
      Node* base = ac->in(ArrayCopyNode::Src);
      const TypeAryPtr* adr_type = _igvn.type(base)->is_aryptr();
      if (adr_type->is_flat()) {
        shift = adr_type->flat_log_elem_size();
      }
      if (src_pos_t->is_con() && dest_pos_t->is_con()) {
        intptr_t off = ((src_pos_t->get_con() - dest_pos_t->get_con()) << shift) + offset;
        adr = _igvn.transform(new AddPNode(base, base, _igvn.MakeConX(off)));
        adr_type = _igvn.type(adr)->is_aryptr();
        assert(adr_type == _igvn.type(base)->is_aryptr()->add_field_offset_and_offset(off), "incorrect address type");
        if (ac->in(ArrayCopyNode::Src) == ac->in(ArrayCopyNode::Dest)) {
          // Don't emit a new load from src if src == dst but try to get the value from memory instead
          return value_from_mem(ac->in(TypeFunc::Memory), ctl, ft, ftype, adr_type, alloc);
        }
      } else {
        if (ac->in(ArrayCopyNode::Src) == ac->in(ArrayCopyNode::Dest)) {
          // Non constant offset in the array: we can't statically
          // determine the value
          return nullptr;
        }
        Node* diff = _igvn.transform(new SubINode(ac->in(ArrayCopyNode::SrcPos), ac->in(ArrayCopyNode::DestPos)));
#ifdef _LP64
        diff = _igvn.transform(new ConvI2LNode(diff));
#endif
        diff = _igvn.transform(new LShiftXNode(diff, _igvn.intcon(shift)));

        Node* off = _igvn.transform(new AddXNode(_igvn.MakeConX(offset), diff));
        adr = _igvn.transform(new AddPNode(base, base, off));
        // In the case of a flat inline type array, each field has its
        // own slice so we need to extract the field being accessed from
        // the address computation
        adr_type = adr_type->add_field_offset_and_offset(offset)->add_offset(Type::OffsetBot)->is_aryptr();
        adr = _igvn.transform(new CastPPNode(ctl, adr, adr_type));
      }
      MergeMemNode* mergemen = _igvn.transform(MergeMemNode::make(mem))->as_MergeMem();
      BarrierSetC2* bs = BarrierSet::barrier_set()->barrier_set_c2();
      res = ArrayCopyNode::load(bs, &_igvn, ctl, mergemen, adr, adr_type, type, bt);
    }
  }
  if (res != nullptr) {
    if (ftype->isa_narrowoop()) {
      // PhaseMacroExpand::scalar_replacement adds DecodeN nodes
      assert(res->isa_DecodeN(), "should be narrow oop");
      res = _igvn.transform(new EncodePNode(res, ftype));
    }
    return res;
  }
  return nullptr;
}

//
// Given a Memory Phi, compute a value Phi containing the values from stores
// on the input paths.
// Note: this function is recursive, its depth is limited by the "level" argument
// Returns the computed Phi, or null if it cannot compute it.
Node *PhaseMacroExpand::value_from_mem_phi(Node *mem, BasicType ft, const Type *phi_type, const TypeOopPtr *adr_t, AllocateNode *alloc, Node_Stack *value_phis, int level) {
  assert(mem->is_Phi(), "sanity");
  int alias_idx = C->get_alias_index(adr_t);
  int offset = adr_t->flat_offset();
  int instance_id = adr_t->instance_id();

  // Check if an appropriate value phi already exists.
  Node* region = mem->in(0);
  for (DUIterator_Fast kmax, k = region->fast_outs(kmax); k < kmax; k++) {
    Node* phi = region->fast_out(k);
    if (phi->is_Phi() && phi != mem &&
        phi->as_Phi()->is_same_inst_field(phi_type, (int)mem->_idx, instance_id, alias_idx, offset)) {
      return phi;
    }
  }
  // Check if an appropriate new value phi already exists.
  Node* new_phi = value_phis->find(mem->_idx);
  if (new_phi != nullptr)
    return new_phi;

  if (level <= 0) {
    return nullptr; // Give up: phi tree too deep
  }
  Node *start_mem = C->start()->proj_out_or_null(TypeFunc::Memory);
  Node *alloc_mem = alloc->proj_out_or_null(TypeFunc::Memory, /*io_use:*/false);
  assert(alloc_mem != nullptr, "Allocation without a memory projection.");

  uint length = mem->req();
  GrowableArray <Node *> values(length, length, nullptr);

  // create a new Phi for the value
  PhiNode *phi = new PhiNode(mem->in(0), phi_type, nullptr, mem->_idx, instance_id, alias_idx, offset);
  transform_later(phi);
  value_phis->push(phi, mem->_idx);

  for (uint j = 1; j < length; j++) {
    Node *in = mem->in(j);
    if (in == nullptr || in->is_top()) {
      values.at_put(j, in);
    } else {
      Node *val = scan_mem_chain(in, alias_idx, offset, start_mem, alloc, &_igvn);
      if (val == start_mem || val == alloc_mem) {
        // hit a sentinel, return appropriate 0 value
        Node* default_value = alloc->in(AllocateNode::DefaultValue);
        if (default_value != nullptr) {
          values.at_put(j, default_value);
        } else {
          assert(alloc->in(AllocateNode::RawDefaultValue) == nullptr, "default value may not be null");
          values.at_put(j, _igvn.zerocon(ft));
        }
        continue;
      }
      if (val->is_Initialize()) {
        val = val->as_Initialize()->find_captured_store(offset, type2aelembytes(ft), &_igvn);
      }
      if (val == nullptr) {
        return nullptr;  // can't find a value on this path
      }
      if (val == mem) {
        values.at_put(j, mem);
      } else if (val->is_Store()) {
        Node* n = val->in(MemNode::ValueIn);
        BarrierSetC2* bs = BarrierSet::barrier_set()->barrier_set_c2();
        n = bs->step_over_gc_barrier(n);
        if (is_subword_type(ft)) {
          n = Compile::narrow_value(ft, n, phi_type, &_igvn, true);
        }
        values.at_put(j, n);
      } else if(val->is_Proj() && val->in(0) == alloc) {
        Node* default_value = alloc->in(AllocateNode::DefaultValue);
        if (default_value != nullptr) {
          values.at_put(j, default_value);
        } else {
          assert(alloc->in(AllocateNode::RawDefaultValue) == nullptr, "default value may not be null");
          values.at_put(j, _igvn.zerocon(ft));
        }
      } else if (val->is_Phi()) {
        val = value_from_mem_phi(val, ft, phi_type, adr_t, alloc, value_phis, level-1);
        if (val == nullptr) {
          return nullptr;
        }
        values.at_put(j, val);
      } else if (val->Opcode() == Op_SCMemProj) {
        assert(val->in(0)->is_LoadStore() ||
               val->in(0)->Opcode() == Op_EncodeISOArray ||
               val->in(0)->Opcode() == Op_StrCompressedCopy, "sanity");
        assert(false, "Object is not scalar replaceable if a LoadStore node accesses its field");
        return nullptr;
      } else if (val->is_ArrayCopy()) {
        Node* res = make_arraycopy_load(val->as_ArrayCopy(), offset, val->in(0), val->in(TypeFunc::Memory), ft, phi_type, alloc);
        if (res == nullptr) {
          return nullptr;
        }
        values.at_put(j, res);
      } else if (val->is_top()) {
        // This indicates that this path into the phi is dead. Top will eventually also propagate into the Region.
        // IGVN will clean this up later.
        values.at_put(j, val);
      } else {
        DEBUG_ONLY( val->dump(); )
        assert(false, "unknown node on this path");
        return nullptr;  // unknown node on this path
      }
    }
  }
  // Set Phi's inputs
  for (uint j = 1; j < length; j++) {
    if (values.at(j) == mem) {
      phi->init_req(j, phi);
    } else {
      phi->init_req(j, values.at(j));
    }
  }
  return phi;
}

// Search the last value stored into the object's field.
Node *PhaseMacroExpand::value_from_mem(Node *sfpt_mem, Node *sfpt_ctl, BasicType ft, const Type *ftype, const TypeOopPtr *adr_t, AllocateNode *alloc) {
  assert(adr_t->is_known_instance_field(), "instance required");
  int instance_id = adr_t->instance_id();
  assert((uint)instance_id == alloc->_idx, "wrong allocation");

  int alias_idx = C->get_alias_index(adr_t);
  int offset = adr_t->flat_offset();
  Node *start_mem = C->start()->proj_out_or_null(TypeFunc::Memory);
  Node *alloc_mem = alloc->proj_out_or_null(TypeFunc::Memory, /*io_use:*/false);
  assert(alloc_mem != nullptr, "Allocation without a memory projection.");
  VectorSet visited;

  bool done = sfpt_mem == alloc_mem;
  Node *mem = sfpt_mem;
  while (!done) {
    if (visited.test_set(mem->_idx)) {
      return nullptr;  // found a loop, give up
    }
    mem = scan_mem_chain(mem, alias_idx, offset, start_mem, alloc, &_igvn);
    if (mem == start_mem || mem == alloc_mem) {
      done = true;  // hit a sentinel, return appropriate 0 value
    } else if (mem->is_Initialize()) {
      mem = mem->as_Initialize()->find_captured_store(offset, type2aelembytes(ft), &_igvn);
      if (mem == nullptr) {
        done = true; // Something went wrong.
      } else if (mem->is_Store()) {
        const TypePtr* atype = mem->as_Store()->adr_type();
        assert(C->get_alias_index(atype) == Compile::AliasIdxRaw, "store is correct memory slice");
        done = true;
      }
    } else if (mem->is_Store()) {
      const TypeOopPtr* atype = mem->as_Store()->adr_type()->isa_oopptr();
      assert(atype != nullptr, "address type must be oopptr");
      assert(C->get_alias_index(atype) == alias_idx &&
             atype->is_known_instance_field() && atype->flat_offset() == offset &&
             atype->instance_id() == instance_id, "store is correct memory slice");
      done = true;
    } else if (mem->is_Phi()) {
      // try to find a phi's unique input
      Node *unique_input = nullptr;
      Node *top = C->top();
      for (uint i = 1; i < mem->req(); i++) {
        Node *n = scan_mem_chain(mem->in(i), alias_idx, offset, start_mem, alloc, &_igvn);
        if (n == nullptr || n == top || n == mem) {
          continue;
        } else if (unique_input == nullptr) {
          unique_input = n;
        } else if (unique_input != n) {
          unique_input = top;
          break;
        }
      }
      if (unique_input != nullptr && unique_input != top) {
        mem = unique_input;
      } else {
        done = true;
      }
    } else if (mem->is_ArrayCopy()) {
      done = true;
    } else {
      DEBUG_ONLY( mem->dump(); )
      assert(false, "unexpected node");
    }
  }
  if (mem != nullptr) {
    if (mem == start_mem || mem == alloc_mem) {
      // hit a sentinel, return appropriate 0 value
      Node* default_value = alloc->in(AllocateNode::DefaultValue);
      if (default_value != nullptr) {
        return default_value;
      }
      assert(alloc->in(AllocateNode::RawDefaultValue) == nullptr, "default value may not be null");
      return _igvn.zerocon(ft);
    } else if (mem->is_Store()) {
      Node* n = mem->in(MemNode::ValueIn);
      BarrierSetC2* bs = BarrierSet::barrier_set()->barrier_set_c2();
      n = bs->step_over_gc_barrier(n);
      return n;
    } else if (mem->is_Phi()) {
      // attempt to produce a Phi reflecting the values on the input paths of the Phi
      Node_Stack value_phis(8);
      Node* phi = value_from_mem_phi(mem, ft, ftype, adr_t, alloc, &value_phis, ValueSearchLimit);
      if (phi != nullptr) {
        return phi;
      } else {
        // Kill all new Phis
        while(value_phis.is_nonempty()) {
          Node* n = value_phis.node();
          _igvn.replace_node(n, C->top());
          value_phis.pop();
        }
      }
    } else if (mem->is_ArrayCopy()) {
      Node* ctl = mem->in(0);
      Node* m = mem->in(TypeFunc::Memory);
      if (sfpt_ctl->is_Proj() && sfpt_ctl->as_Proj()->is_uncommon_trap_proj()) {
        // pin the loads in the uncommon trap path
        ctl = sfpt_ctl;
        m = sfpt_mem;
      }
      return make_arraycopy_load(mem->as_ArrayCopy(), offset, ctl, m, ft, ftype, alloc);
    }
  }
  // Something went wrong.
  return nullptr;
}

// Search the last value stored into the inline type's fields (for flat arrays).
Node* PhaseMacroExpand::inline_type_from_mem(Node* mem, Node* ctl, ciInlineKlass* vk, const TypeAryPtr* adr_type, int offset, AllocateNode* alloc) {
  // Subtract the offset of the first field to account for the missing oop header
  offset -= vk->payload_offset();
  // Create a new InlineTypeNode and retrieve the field values from memory
  InlineTypeNode* vt = InlineTypeNode::make_uninitialized(_igvn, vk);
  transform_later(vt);
  for (int i = 0; i < vk->nof_declared_nonstatic_fields(); ++i) {
    ciType* field_type = vt->field_type(i);
    int field_offset = offset + vt->field_offset(i);
    Node* value = nullptr;
    if (vt->field_is_flat(i)) {
      // TODO 8341767 Fix this
      // assert(vt->field_is_null_free(i), "Unexpected nullable flat field");
      if (!vt->field_is_null_free(i)) {
        return nullptr;
      }
      value = inline_type_from_mem(mem, ctl, field_type->as_inline_klass(), adr_type, field_offset, alloc);
    } else {
      const Type* ft = Type::get_const_type(field_type);
      BasicType bt = type2field[field_type->basic_type()];
      if (UseCompressedOops && !is_java_primitive(bt)) {
        ft = ft->make_narrowoop();
        bt = T_NARROWOOP;
      }
      // Each inline type field has its own memory slice
      adr_type = adr_type->with_field_offset(field_offset);
      value = value_from_mem(mem, ctl, bt, ft, adr_type, alloc);
      if (value != nullptr && ft->isa_narrowoop()) {
        assert(UseCompressedOops, "unexpected narrow oop");
        if (value->is_EncodeP()) {
          value = value->in(1);
        } else {
          value = transform_later(new DecodeNNode(value, value->get_ptr_type()));
        }
      }
    }
    if (value != nullptr) {
      vt->set_field_value(i, value);
    } else {
      // We might have reached the TrackedInitializationLimit
      return nullptr;
    }
  }
  return vt;
}

// Check the possibility of scalar replacement.
bool PhaseMacroExpand::can_eliminate_allocation(PhaseIterGVN* igvn, AllocateNode *alloc, GrowableArray <SafePointNode *>* safepoints) {
  //  Scan the uses of the allocation to check for anything that would
  //  prevent us from eliminating it.
  NOT_PRODUCT( const char* fail_eliminate = nullptr; )
  DEBUG_ONLY( Node* disq_node = nullptr; )
  bool can_eliminate = true;
  bool reduce_merge_precheck = (safepoints == nullptr);

  Unique_Node_List worklist;
  Node* res = alloc->result_cast();
  const TypeOopPtr* res_type = nullptr;
  if (res == nullptr) {
    // All users were eliminated.
  } else if (!res->is_CheckCastPP()) {
    NOT_PRODUCT(fail_eliminate = "Allocation does not have unique CheckCastPP";)
    can_eliminate = false;
  } else {
    worklist.push(res);
    res_type = igvn->type(res)->isa_oopptr();
    if (res_type == nullptr) {
      NOT_PRODUCT(fail_eliminate = "Neither instance or array allocation";)
      can_eliminate = false;
    } else if (!res_type->klass_is_exact()) {
      NOT_PRODUCT(fail_eliminate = "Not an exact type.";)
      can_eliminate = false;
    } else if (res_type->isa_aryptr()) {
      int length = alloc->in(AllocateNode::ALength)->find_int_con(-1);
      if (length < 0) {
        NOT_PRODUCT(fail_eliminate = "Array's size is not constant";)
        can_eliminate = false;
      }
    }
  }

  while (can_eliminate && worklist.size() > 0) {
    BarrierSetC2 *bs = BarrierSet::barrier_set()->barrier_set_c2();
    res = worklist.pop();
    for (DUIterator_Fast jmax, j = res->fast_outs(jmax); j < jmax && can_eliminate; j++) {
      Node* use = res->fast_out(j);

      if (use->is_AddP()) {
        const TypePtr* addp_type = igvn->type(use)->is_ptr();
        int offset = addp_type->offset();

        if (offset == Type::OffsetTop || offset == Type::OffsetBot) {
          NOT_PRODUCT(fail_eliminate = "Undefined field reference";)
          can_eliminate = false;
          break;
        }
        for (DUIterator_Fast kmax, k = use->fast_outs(kmax);
                                   k < kmax && can_eliminate; k++) {
          Node* n = use->fast_out(k);
          if (!n->is_Store() && n->Opcode() != Op_CastP2X && !bs->is_gc_pre_barrier_node(n) && !reduce_merge_precheck) {
            DEBUG_ONLY(disq_node = n;)
            if (n->is_Load() || n->is_LoadStore()) {
              NOT_PRODUCT(fail_eliminate = "Field load";)
            } else {
              NOT_PRODUCT(fail_eliminate = "Not store field reference";)
            }
            can_eliminate = false;
          }
        }
      } else if (use->is_ArrayCopy() &&
                 (use->as_ArrayCopy()->is_clonebasic() ||
                  use->as_ArrayCopy()->is_arraycopy_validated() ||
                  use->as_ArrayCopy()->is_copyof_validated() ||
                  use->as_ArrayCopy()->is_copyofrange_validated()) &&
                 use->in(ArrayCopyNode::Dest) == res) {
        // ok to eliminate
      } else if (use->is_SafePoint()) {
        SafePointNode* sfpt = use->as_SafePoint();
        if (sfpt->is_Call() && sfpt->as_Call()->has_non_debug_use(res)) {
          // Object is passed as argument.
          DEBUG_ONLY(disq_node = use;)
          NOT_PRODUCT(fail_eliminate = "Object is passed as argument";)
          can_eliminate = false;
        }
        Node* sfptMem = sfpt->memory();
        if (sfptMem == nullptr || sfptMem->is_top()) {
          DEBUG_ONLY(disq_node = use;)
          NOT_PRODUCT(fail_eliminate = "null or TOP memory";)
          can_eliminate = false;
        } else if (!reduce_merge_precheck) {
          assert(!res->is_Phi() || !res->as_Phi()->can_be_inline_type(), "Inline type allocations should not have safepoint uses");
          safepoints->append_if_missing(sfpt);
        }
      } else if (use->is_InlineType() && use->as_InlineType()->get_oop() == res) {
        // Look at uses
        for (DUIterator_Fast kmax, k = use->fast_outs(kmax); k < kmax; k++) {
          Node* u = use->fast_out(k);
          if (u->is_InlineType()) {
            // Use in flat field can be eliminated
            InlineTypeNode* vt = u->as_InlineType();
            for (uint i = 0; i < vt->field_count(); ++i) {
              if (vt->field_value(i) == use && !vt->field_is_flat(i)) {
                can_eliminate = false; // Use in non-flat field
                break;
              }
            }
          } else {
            // Add other uses to the worklist to process individually
            worklist.push(use);
          }
        }
      } else if (use->Opcode() == Op_StoreX && use->in(MemNode::Address) == res) {
        // Store to mark word of inline type larval buffer
        assert(res_type->is_inlinetypeptr(), "Unexpected store to mark word");
      } else if (res_type->is_inlinetypeptr() && (use->Opcode() == Op_MemBarRelease || use->Opcode() == Op_MemBarStoreStore)) {
        // Inline type buffer allocations are followed by a membar
      } else if (reduce_merge_precheck &&
                 (use->is_Phi() || use->is_EncodeP() ||
                  use->Opcode() == Op_MemBarRelease ||
                  (UseStoreStoreForCtor && use->Opcode() == Op_MemBarStoreStore))) {
        // Nothing to do
      } else if (use->Opcode() != Op_CastP2X) { // CastP2X is used by card mark
        if (use->is_Phi()) {
          if (use->outcnt() == 1 && use->unique_out()->Opcode() == Op_Return) {
            NOT_PRODUCT(fail_eliminate = "Object is return value";)
          } else {
            NOT_PRODUCT(fail_eliminate = "Object is referenced by Phi";)
          }
          DEBUG_ONLY(disq_node = use;)
        } else {
          if (use->Opcode() == Op_Return) {
            NOT_PRODUCT(fail_eliminate = "Object is return value";)
          } else {
            NOT_PRODUCT(fail_eliminate = "Object is referenced by node";)
          }
          DEBUG_ONLY(disq_node = use;)
        }
        can_eliminate = false;
      } else {
        assert(use->Opcode() == Op_CastP2X, "should be");
        assert(!use->has_out_with(Op_OrL), "should have been removed because oop is never null");
      }
    }
  }

#ifndef PRODUCT
  if (PrintEliminateAllocations && safepoints != nullptr) {
    if (can_eliminate) {
      tty->print("Scalar ");
      if (res == nullptr)
        alloc->dump();
      else
        res->dump();
    } else {
      tty->print("NotScalar (%s)", fail_eliminate);
      if (res == nullptr)
        alloc->dump();
      else
        res->dump();
#ifdef ASSERT
      if (disq_node != nullptr) {
          tty->print("  >>>> ");
          disq_node->dump();
      }
#endif /*ASSERT*/
    }
  }

  if (TraceReduceAllocationMerges && !can_eliminate && reduce_merge_precheck) {
    tty->print_cr("\tCan't eliminate allocation because '%s': ", fail_eliminate != nullptr ? fail_eliminate : "");
    DEBUG_ONLY(if (disq_node != nullptr) disq_node->dump();)
  }
#endif
  return can_eliminate;
}

void PhaseMacroExpand::undo_previous_scalarizations(GrowableArray <SafePointNode *> safepoints_done, AllocateNode* alloc) {
  Node* res = alloc->result_cast();
  int nfields = 0;
  assert(res == nullptr || res->is_CheckCastPP(), "unexpected AllocateNode result");

  if (res != nullptr) {
    const TypeOopPtr* res_type = _igvn.type(res)->isa_oopptr();

    if (res_type->isa_instptr()) {
      // find the fields of the class which will be needed for safepoint debug information
      ciInstanceKlass* iklass = res_type->is_instptr()->instance_klass();
      nfields = iklass->nof_nonstatic_fields();
    } else {
      // find the array's elements which will be needed for safepoint debug information
      nfields = alloc->in(AllocateNode::ALength)->find_int_con(-1);
      assert(nfields >= 0, "must be an array klass.");
    }
  }

  // rollback processed safepoints
  while (safepoints_done.length() > 0) {
    SafePointNode* sfpt_done = safepoints_done.pop();
    // remove any extra entries we added to the safepoint
    uint last = sfpt_done->req() - 1;
    for (int k = 0;  k < nfields; k++) {
      sfpt_done->del_req(last--);
    }
    JVMState *jvms = sfpt_done->jvms();
    jvms->set_endoff(sfpt_done->req());
    // Now make a pass over the debug information replacing any references
    // to SafePointScalarObjectNode with the allocated object.
    int start = jvms->debug_start();
    int end   = jvms->debug_end();
    for (int i = start; i < end; i++) {
      if (sfpt_done->in(i)->is_SafePointScalarObject()) {
        SafePointScalarObjectNode* scobj = sfpt_done->in(i)->as_SafePointScalarObject();
        if (scobj->first_index(jvms) == sfpt_done->req() &&
            scobj->n_fields() == (uint)nfields) {
          assert(scobj->alloc() == alloc, "sanity");
          sfpt_done->set_req(i, res);
        }
      }
    }
    _igvn._worklist.push(sfpt_done);
  }
}

SafePointScalarObjectNode* PhaseMacroExpand::create_scalarized_object_description(AllocateNode *alloc, SafePointNode* sfpt,
                                                                                  Unique_Node_List* value_worklist) {
  // Fields of scalar objs are referenced only at the end
  // of regular debuginfo at the last (youngest) JVMS.
  // Record relative start index.
  ciInstanceKlass* iklass    = nullptr;
  BasicType basic_elem_type  = T_ILLEGAL;
  const Type* field_type     = nullptr;
  const TypeOopPtr* res_type = nullptr;
  int nfields                = 0;
  int array_base             = 0;
  int element_size           = 0;
  uint first_ind             = (sfpt->req() - sfpt->jvms()->scloff());
  Node* res                  = alloc->result_cast();

  assert(res == nullptr || res->is_CheckCastPP(), "unexpected AllocateNode result");
  assert(sfpt->jvms() != nullptr, "missed JVMS");

  if (res != nullptr) { // Could be null when there are no users
    res_type = _igvn.type(res)->isa_oopptr();

    if (res_type->isa_instptr()) {
      // find the fields of the class which will be needed for safepoint debug information
      iklass = res_type->is_instptr()->instance_klass();
      nfields = iklass->nof_nonstatic_fields();
    } else {
      // find the array's elements which will be needed for safepoint debug information
      nfields = alloc->in(AllocateNode::ALength)->find_int_con(-1);
      assert(nfields >= 0, "must be an array klass.");
      basic_elem_type = res_type->is_aryptr()->elem()->array_element_basic_type();
      array_base = arrayOopDesc::base_offset_in_bytes(basic_elem_type);
      element_size = type2aelembytes(basic_elem_type);
      field_type = res_type->is_aryptr()->elem();
      if (res_type->is_flat()) {
        // Flat inline type array
        element_size = res_type->is_aryptr()->flat_elem_size();
      }
    }

    if (res->bottom_type()->is_inlinetypeptr()) {
      // Nullable inline types have an IsInit field which is added to the safepoint when scalarizing them (see
      // InlineTypeNode::make_scalar_in_safepoint()). When having circular inline types, we stop scalarizing at depth 1
      // to avoid an endless recursion. Therefore, we do not have a SafePointScalarObjectNode node here, yet.
      // We are about to create a SafePointScalarObjectNode as if this is a normal object. Add an additional int input
      // with value 1 which sets IsInit to true to indicate that the object is always non-null. This input is checked
      // later in PhaseOutput::filLocArray() for inline types.
      sfpt->add_req(_igvn.intcon(1));
    }
  }

  SafePointScalarObjectNode* sobj = new SafePointScalarObjectNode(res_type, alloc, first_ind, sfpt->jvms()->depth(), nfields);
  sobj->init_req(0, C->root());
  transform_later(sobj);

  // Scan object's fields adding an input to the safepoint for each field.
  for (int j = 0; j < nfields; j++) {
    intptr_t offset;
    ciField* field = nullptr;
    if (iklass != nullptr) {
      field = iklass->nonstatic_field_at(j);
      offset = field->offset_in_bytes();
      ciType* elem_type = field->type();
      basic_elem_type = field->layout_type();
      assert(!field->is_flat(), "flat inline type fields should not have safepoint uses");

      // The next code is taken from Parse::do_get_xxx().
      if (is_reference_type(basic_elem_type)) {
        if (!elem_type->is_loaded()) {
          field_type = TypeInstPtr::BOTTOM;
        } else if (field != nullptr && field->is_static_constant()) {
          ciObject* con = field->constant_value().as_object();
          // Do not "join" in the previous type; it doesn't add value,
          // and may yield a vacuous result if the field is of interface type.
          field_type = TypeOopPtr::make_from_constant(con)->isa_oopptr();
          assert(field_type != nullptr, "field singleton type must be consistent");
        } else {
          field_type = TypeOopPtr::make_from_klass(elem_type->as_klass());
        }
        if (UseCompressedOops) {
          field_type = field_type->make_narrowoop();
          basic_elem_type = T_NARROWOOP;
        }
      } else {
        field_type = Type::get_const_basic_type(basic_elem_type);
      }
    } else {
      offset = array_base + j * (intptr_t)element_size;
    }

    Node* field_val = nullptr;
    const TypeOopPtr* field_addr_type = res_type->add_offset(offset)->isa_oopptr();
    if (res_type->is_flat()) {
      ciInlineKlass* inline_klass = res_type->is_aryptr()->elem()->inline_klass();
      assert(inline_klass->flat_in_array(), "must be flat in array");
      field_val = inline_type_from_mem(sfpt->memory(), sfpt->control(), inline_klass, field_addr_type->isa_aryptr(), 0, alloc);
    } else {
      field_val = value_from_mem(sfpt->memory(), sfpt->control(), basic_elem_type, field_type, field_addr_type, alloc);
    }

    // We weren't able to find a value for this field,
    // give up on eliminating this allocation.
    if (field_val == nullptr) {
      uint last = sfpt->req() - 1;
      for (int k = 0;  k < j; k++) {
        sfpt->del_req(last--);
      }
      _igvn._worklist.push(sfpt);

#ifndef PRODUCT
      if (PrintEliminateAllocations) {
        if (field != nullptr) {
          tty->print("=== At SafePoint node %d can't find value of field: ", sfpt->_idx);
          field->print();
          int field_idx = C->get_alias_index(field_addr_type);
          tty->print(" (alias_idx=%d)", field_idx);
        } else { // Array's element
          tty->print("=== At SafePoint node %d can't find value of array element [%d]", sfpt->_idx, j);
        }
        tty->print(", which prevents elimination of: ");
        if (res == nullptr)
          alloc->dump();
        else
          res->dump();
      }
#endif

      return nullptr;
    }

    if (UseCompressedOops && field_type->isa_narrowoop()) {
      // Enable "DecodeN(EncodeP(Allocate)) --> Allocate" transformation
      // to be able scalar replace the allocation.
      if (field_val->is_EncodeP()) {
        field_val = field_val->in(1);
      } else if (!field_val->is_InlineType()) {
        field_val = transform_later(new DecodeNNode(field_val, field_val->get_ptr_type()));
      }
    }

    // Keep track of inline types to scalarize them later
    if (field_val->is_InlineType()) {
      value_worklist->push(field_val);
    } else if (field_val->is_Phi()) {
      PhiNode* phi = field_val->as_Phi();
      // Eagerly replace inline type phis now since we could be removing an inline type allocation where we must
      // scalarize all its fields in safepoints.
      field_val = phi->try_push_inline_types_down(&_igvn, true);
      if (field_val->is_InlineType()) {
        value_worklist->push(field_val);
      }
    }
    sfpt->add_req(field_val);
  }

  sfpt->jvms()->set_endoff(sfpt->req());

  return sobj;
}

// Do scalar replacement.
bool PhaseMacroExpand::scalar_replacement(AllocateNode *alloc, GrowableArray <SafePointNode *>& safepoints) {
  GrowableArray <SafePointNode *> safepoints_done;
  Node* res = alloc->result_cast();
  assert(res == nullptr || res->is_CheckCastPP(), "unexpected AllocateNode result");
  const TypeOopPtr* res_type = nullptr;
  if (res != nullptr) { // Could be null when there are no users
    res_type = _igvn.type(res)->isa_oopptr();
  }

  // Process the safepoint uses
  assert(safepoints.length() == 0 || !res_type->is_inlinetypeptr() || C->has_circular_inline_type(),
         "Inline type allocations should have been scalarized earlier");
  Unique_Node_List value_worklist;
  while (safepoints.length() > 0) {
    SafePointNode* sfpt = safepoints.pop();
    SafePointScalarObjectNode* sobj = create_scalarized_object_description(alloc, sfpt, &value_worklist);

    if (sobj == nullptr) {
      undo_previous_scalarizations(safepoints_done, alloc);
      return false;
    }

    // Now make a pass over the debug information replacing any references
    // to the allocated object with "sobj"
    JVMState *jvms = sfpt->jvms();
    sfpt->replace_edges_in_range(res, sobj, jvms->debug_start(), jvms->debug_end(), &_igvn);
    _igvn._worklist.push(sfpt);

    // keep it for rollback
    safepoints_done.append_if_missing(sfpt);
  }
  // Scalarize inline types that were added to the safepoint.
  // Don't allow linking a constant oop (if available) for flat array elements
  // because Deoptimization::reassign_flat_array_elements needs field values.
  bool allow_oop = (res_type != nullptr) && !res_type->is_flat();
  for (uint i = 0; i < value_worklist.size(); ++i) {
    InlineTypeNode* vt = value_worklist.at(i)->as_InlineType();
    vt->make_scalar_in_safepoints(&_igvn, allow_oop);
  }
  return true;
}

static void disconnect_projections(MultiNode* n, PhaseIterGVN& igvn) {
  Node* ctl_proj = n->proj_out_or_null(TypeFunc::Control);
  Node* mem_proj = n->proj_out_or_null(TypeFunc::Memory);
  if (ctl_proj != nullptr) {
    igvn.replace_node(ctl_proj, n->in(0));
  }
  if (mem_proj != nullptr) {
    igvn.replace_node(mem_proj, n->in(TypeFunc::Memory));
  }
}

// Process users of eliminated allocation.
void PhaseMacroExpand::process_users_of_allocation(CallNode *alloc, bool inline_alloc) {
  Unique_Node_List worklist;
  Node* res = alloc->result_cast();
  if (res != nullptr) {
    worklist.push(res);
  }
  while (worklist.size() > 0) {
    res = worklist.pop();
    for (DUIterator_Last jmin, j = res->last_outs(jmin); j >= jmin; ) {
      Node *use = res->last_out(j);
      uint oc1 = res->outcnt();

      if (use->is_AddP()) {
        for (DUIterator_Last kmin, k = use->last_outs(kmin); k >= kmin; ) {
          Node *n = use->last_out(k);
          uint oc2 = use->outcnt();
          if (n->is_Store()) {
            for (DUIterator_Fast pmax, p = n->fast_outs(pmax); p < pmax; p++) {
              MemBarNode* mb = n->fast_out(p)->isa_MemBar();
              if (mb != nullptr && mb->req() <= MemBarNode::Precedent && mb->in(MemBarNode::Precedent) == n) {
                // MemBarVolatiles should have been removed by MemBarNode::Ideal() for non-inline allocations
                assert(inline_alloc, "MemBarVolatile should be eliminated for non-escaping object");
                mb->remove(&_igvn);
              }
            }
            _igvn.replace_node(n, n->in(MemNode::Memory));
          } else {
            eliminate_gc_barrier(n);
          }
          k -= (oc2 - use->outcnt());
        }
        _igvn.remove_dead_node(use);
      } else if (use->is_ArrayCopy()) {
        // Disconnect ArrayCopy node
        ArrayCopyNode* ac = use->as_ArrayCopy();
        if (ac->is_clonebasic()) {
          Node* membar_after = ac->proj_out(TypeFunc::Control)->unique_ctrl_out();
          disconnect_projections(ac, _igvn);
          assert(alloc->in(TypeFunc::Memory)->is_Proj() && alloc->in(TypeFunc::Memory)->in(0)->Opcode() == Op_MemBarCPUOrder, "mem barrier expected before allocation");
          Node* membar_before = alloc->in(TypeFunc::Memory)->in(0);
          disconnect_projections(membar_before->as_MemBar(), _igvn);
          if (membar_after->is_MemBar()) {
            disconnect_projections(membar_after->as_MemBar(), _igvn);
          }
        } else {
          assert(ac->is_arraycopy_validated() ||
                 ac->is_copyof_validated() ||
                 ac->is_copyofrange_validated(), "unsupported");
          CallProjections* callprojs = ac->extract_projections(true);

          _igvn.replace_node(callprojs->fallthrough_ioproj, ac->in(TypeFunc::I_O));
          _igvn.replace_node(callprojs->fallthrough_memproj, ac->in(TypeFunc::Memory));
          _igvn.replace_node(callprojs->fallthrough_catchproj, ac->in(TypeFunc::Control));

          // Set control to top. IGVN will remove the remaining projections
          ac->set_req(0, top());
          ac->replace_edge(res, top(), &_igvn);

          // Disconnect src right away: it can help find new
          // opportunities for allocation elimination
          Node* src = ac->in(ArrayCopyNode::Src);
          ac->replace_edge(src, top(), &_igvn);
          // src can be top at this point if src and dest of the
          // arraycopy were the same
          if (src->outcnt() == 0 && !src->is_top()) {
            _igvn.remove_dead_node(src);
          }
        }
        _igvn._worklist.push(ac);
      } else if (use->is_InlineType()) {
        assert(use->as_InlineType()->get_oop() == res, "unexpected inline type ptr use");
        // Cut off oop input and remove known instance id from type
        _igvn.rehash_node_delayed(use);
        use->as_InlineType()->set_oop(_igvn, _igvn.zerocon(T_OBJECT));
        const TypeOopPtr* toop = _igvn.type(use)->is_oopptr()->cast_to_instance_id(TypeOopPtr::InstanceBot);
        _igvn.set_type(use, toop);
        use->as_InlineType()->set_type(toop);
        // Process users
        for (DUIterator_Fast kmax, k = use->fast_outs(kmax); k < kmax; k++) {
          Node* u = use->fast_out(k);
          if (!u->is_InlineType()) {
            worklist.push(u);
          }
        }
      } else if (use->Opcode() == Op_StoreX && use->in(MemNode::Address) == res) {
        // Store to mark word of inline type larval buffer
        assert(inline_alloc, "Unexpected store to mark word");
        _igvn.replace_node(use, use->in(MemNode::Memory));
      } else if (use->Opcode() == Op_MemBarRelease || use->Opcode() == Op_MemBarStoreStore) {
        // Inline type buffer allocations are followed by a membar
        assert(inline_alloc, "Unexpected MemBarRelease");
        use->as_MemBar()->remove(&_igvn);
      } else {
        eliminate_gc_barrier(use);
      }
      j -= (oc1 - res->outcnt());
    }
    assert(res->outcnt() == 0, "all uses of allocated objects must be deleted");
    _igvn.remove_dead_node(res);
  }

  //
  // Process other users of allocation's projections
  //
  if (_callprojs->resproj[0] != nullptr && _callprojs->resproj[0]->outcnt() != 0) {
    // First disconnect stores captured by Initialize node.
    // If Initialize node is eliminated first in the following code,
    // it will kill such stores and DUIterator_Last will assert.
    for (DUIterator_Fast jmax, j = _callprojs->resproj[0]->fast_outs(jmax);  j < jmax; j++) {
      Node* use = _callprojs->resproj[0]->fast_out(j);
      if (use->is_AddP()) {
        // raw memory addresses used only by the initialization
        _igvn.replace_node(use, C->top());
        --j; --jmax;
      }
    }
    for (DUIterator_Last jmin, j = _callprojs->resproj[0]->last_outs(jmin); j >= jmin; ) {
      Node* use = _callprojs->resproj[0]->last_out(j);
      uint oc1 = _callprojs->resproj[0]->outcnt();
      if (use->is_Initialize()) {
        // Eliminate Initialize node.
        InitializeNode *init = use->as_Initialize();
        assert(init->outcnt() <= 2, "only a control and memory projection expected");
        Node *ctrl_proj = init->proj_out_or_null(TypeFunc::Control);
        if (ctrl_proj != nullptr) {
          _igvn.replace_node(ctrl_proj, init->in(TypeFunc::Control));
#ifdef ASSERT
          // If the InitializeNode has no memory out, it will die, and tmp will become null
          Node* tmp = init->in(TypeFunc::Control);
          assert(tmp == nullptr || tmp == _callprojs->fallthrough_catchproj, "allocation control projection");
#endif
        }
        Node *mem_proj = init->proj_out_or_null(TypeFunc::Memory);
        if (mem_proj != nullptr) {
          Node *mem = init->in(TypeFunc::Memory);
#ifdef ASSERT
          if (mem->is_MergeMem()) {
            assert(mem->in(TypeFunc::Memory) == _callprojs->fallthrough_memproj, "allocation memory projection");
          } else {
            assert(mem == _callprojs->fallthrough_memproj, "allocation memory projection");
          }
#endif
          _igvn.replace_node(mem_proj, mem);
        }
      } else if (use->Opcode() == Op_MemBarStoreStore) {
        // Inline type buffer allocations are followed by a membar
        assert(inline_alloc, "Unexpected MemBarStoreStore");
        use->as_MemBar()->remove(&_igvn);
      } else  {
        assert(false, "only Initialize or AddP expected");
      }
      j -= (oc1 - _callprojs->resproj[0]->outcnt());
    }
  }
  if (_callprojs->fallthrough_catchproj != nullptr) {
    _igvn.replace_node(_callprojs->fallthrough_catchproj, alloc->in(TypeFunc::Control));
  }
  if (_callprojs->fallthrough_memproj != nullptr) {
    _igvn.replace_node(_callprojs->fallthrough_memproj, alloc->in(TypeFunc::Memory));
  }
  if (_callprojs->catchall_memproj != nullptr) {
    _igvn.replace_node(_callprojs->catchall_memproj, C->top());
  }
  if (_callprojs->fallthrough_ioproj != nullptr) {
    _igvn.replace_node(_callprojs->fallthrough_ioproj, alloc->in(TypeFunc::I_O));
  }
  if (_callprojs->catchall_ioproj != nullptr) {
    _igvn.replace_node(_callprojs->catchall_ioproj, C->top());
  }
  if (_callprojs->catchall_catchproj != nullptr) {
    _igvn.replace_node(_callprojs->catchall_catchproj, C->top());
  }
}

bool PhaseMacroExpand::eliminate_allocate_node(AllocateNode *alloc) {
  // If reallocation fails during deoptimization we'll pop all
  // interpreter frames for this compiled frame and that won't play
  // nice with JVMTI popframe.
  // We avoid this issue by eager reallocation when the popframe request
  // is received.
  if (!EliminateAllocations) {
    return false;
  }
  Node* klass = alloc->in(AllocateNode::KlassNode);
  const TypeKlassPtr* tklass = _igvn.type(klass)->is_klassptr();

  // Attempt to eliminate inline type buffer allocations
  // regardless of usage and escape/replaceable status.
  bool inline_alloc = tklass->isa_instklassptr() &&
                      tklass->is_instklassptr()->instance_klass()->is_inlinetype();
  if (!alloc->_is_non_escaping && !inline_alloc) {
    return false;
  }
  // Eliminate boxing allocations which are not used
  // regardless scalar replaceable status.
  Node* res = alloc->result_cast();
  bool boxing_alloc = (res == nullptr) && C->eliminate_boxing() &&
                      tklass->isa_instklassptr() &&
                      tklass->is_instklassptr()->instance_klass()->is_box_klass();
  if (!alloc->_is_scalar_replaceable && !boxing_alloc && !inline_alloc) {
    return false;
  }

  _callprojs = alloc->extract_projections(false /*separate_io_proj*/, false /*do_asserts*/);

  GrowableArray <SafePointNode *> safepoints;
  if (!can_eliminate_allocation(&_igvn, alloc, &safepoints)) {
    return false;
  }

  if (!alloc->_is_scalar_replaceable) {
    assert(res == nullptr || inline_alloc, "sanity");
    // We can only eliminate allocation if all debug info references
    // are already replaced with SafePointScalarObject because
    // we can't search for a fields value without instance_id.
    if (safepoints.length() > 0) {
      assert(!inline_alloc || C->has_circular_inline_type(),
             "Inline type allocations should have been scalarized earlier");
      return false;
    }
  }

  if (!scalar_replacement(alloc, safepoints)) {
    return false;
  }

  CompileLog* log = C->log();
  if (log != nullptr) {
    log->head("eliminate_allocation type='%d'",
              log->identify(tklass->exact_klass()));
    JVMState* p = alloc->jvms();
    while (p != nullptr) {
      log->elem("jvms bci='%d' method='%d'", p->bci(), log->identify(p->method()));
      p = p->caller();
    }
    log->tail("eliminate_allocation");
  }

  process_users_of_allocation(alloc, inline_alloc);

#ifndef PRODUCT
  if (PrintEliminateAllocations) {
    if (alloc->is_AllocateArray())
      tty->print_cr("++++ Eliminated: %d AllocateArray", alloc->_idx);
    else
      tty->print_cr("++++ Eliminated: %d Allocate", alloc->_idx);
  }
#endif

  return true;
}

bool PhaseMacroExpand::eliminate_boxing_node(CallStaticJavaNode *boxing) {
  // EA should remove all uses of non-escaping boxing node.
  if (!C->eliminate_boxing() || boxing->proj_out_or_null(TypeFunc::Parms) != nullptr) {
    return false;
  }

  assert(boxing->result_cast() == nullptr, "unexpected boxing node result");

  _callprojs = boxing->extract_projections(false /*separate_io_proj*/, false /*do_asserts*/);

  const TypeTuple* r = boxing->tf()->range_sig();
  assert(r->cnt() > TypeFunc::Parms, "sanity");
  const TypeInstPtr* t = r->field_at(TypeFunc::Parms)->isa_instptr();
  assert(t != nullptr, "sanity");

  CompileLog* log = C->log();
  if (log != nullptr) {
    log->head("eliminate_boxing type='%d'",
              log->identify(t->instance_klass()));
    JVMState* p = boxing->jvms();
    while (p != nullptr) {
      log->elem("jvms bci='%d' method='%d'", p->bci(), log->identify(p->method()));
      p = p->caller();
    }
    log->tail("eliminate_boxing");
  }

  process_users_of_allocation(boxing);

#ifndef PRODUCT
  if (PrintEliminateAllocations) {
    tty->print("++++ Eliminated: %d ", boxing->_idx);
    boxing->method()->print_short_name(tty);
    tty->cr();
  }
#endif

  return true;
}


Node* PhaseMacroExpand::make_load(Node* ctl, Node* mem, Node* base, int offset, const Type* value_type, BasicType bt) {
  Node* adr = basic_plus_adr(base, offset);
  const TypePtr* adr_type = adr->bottom_type()->is_ptr();
  Node* value = LoadNode::make(_igvn, ctl, mem, adr, adr_type, value_type, bt, MemNode::unordered);
  transform_later(value);
  return value;
}


Node* PhaseMacroExpand::make_store(Node* ctl, Node* mem, Node* base, int offset, Node* value, BasicType bt) {
  Node* adr = basic_plus_adr(base, offset);
  mem = StoreNode::make(_igvn, ctl, mem, adr, nullptr, value, bt, MemNode::unordered);
  transform_later(mem);
  return mem;
}

//=============================================================================
//
//                              A L L O C A T I O N
//
// Allocation attempts to be fast in the case of frequent small objects.
// It breaks down like this:
//
// 1) Size in doublewords is computed.  This is a constant for objects and
// variable for most arrays.  Doubleword units are used to avoid size
// overflow of huge doubleword arrays.  We need doublewords in the end for
// rounding.
//
// 2) Size is checked for being 'too large'.  Too-large allocations will go
// the slow path into the VM.  The slow path can throw any required
// exceptions, and does all the special checks for very large arrays.  The
// size test can constant-fold away for objects.  For objects with
// finalizers it constant-folds the otherway: you always go slow with
// finalizers.
//
// 3) If NOT using TLABs, this is the contended loop-back point.
// Load-Locked the heap top.  If using TLABs normal-load the heap top.
//
// 4) Check that heap top + size*8 < max.  If we fail go the slow ` route.
// NOTE: "top+size*8" cannot wrap the 4Gig line!  Here's why: for largish
// "size*8" we always enter the VM, where "largish" is a constant picked small
// enough that there's always space between the eden max and 4Gig (old space is
// there so it's quite large) and large enough that the cost of entering the VM
// is dwarfed by the cost to initialize the space.
//
// 5) If NOT using TLABs, Store-Conditional the adjusted heap top back
// down.  If contended, repeat at step 3.  If using TLABs normal-store
// adjusted heap top back down; there is no contention.
//
// 6) If !ZeroTLAB then Bulk-clear the object/array.  Fill in klass & mark
// fields.
//
// 7) Merge with the slow-path; cast the raw memory pointer to the correct
// oop flavor.
//
//=============================================================================
// FastAllocateSizeLimit value is in DOUBLEWORDS.
// Allocations bigger than this always go the slow route.
// This value must be small enough that allocation attempts that need to
// trigger exceptions go the slow route.  Also, it must be small enough so
// that heap_top + size_in_bytes does not wrap around the 4Gig limit.
//=============================================================================j//
// %%% Here is an old comment from parseHelper.cpp; is it outdated?
// The allocator will coalesce int->oop copies away.  See comment in
// coalesce.cpp about how this works.  It depends critically on the exact
// code shape produced here, so if you are changing this code shape
// make sure the GC info for the heap-top is correct in and around the
// slow-path call.
//

void PhaseMacroExpand::expand_allocate_common(
            AllocateNode* alloc, // allocation node to be expanded
            Node* length,  // array length for an array allocation
            const TypeFunc* slow_call_type, // Type of slow call
            address slow_call_address,  // Address of slow call
            Node* valid_length_test // whether length is valid or not
    )
{
  Node* ctrl = alloc->in(TypeFunc::Control);
  Node* mem  = alloc->in(TypeFunc::Memory);
  Node* i_o  = alloc->in(TypeFunc::I_O);
  Node* size_in_bytes     = alloc->in(AllocateNode::AllocSize);
  Node* klass_node        = alloc->in(AllocateNode::KlassNode);
  Node* initial_slow_test = alloc->in(AllocateNode::InitialTest);
  assert(ctrl != nullptr, "must have control");

  // We need a Region and corresponding Phi's to merge the slow-path and fast-path results.
  // they will not be used if "always_slow" is set
  enum { slow_result_path = 1, fast_result_path = 2 };
  Node *result_region = nullptr;
  Node *result_phi_rawmem = nullptr;
  Node *result_phi_rawoop = nullptr;
  Node *result_phi_i_o = nullptr;

  // The initial slow comparison is a size check, the comparison
  // we want to do is a BoolTest::gt
  bool expand_fast_path = true;
  int tv = _igvn.find_int_con(initial_slow_test, -1);
  if (tv >= 0) {
    // InitialTest has constant result
    //   0 - can fit in TLAB
    //   1 - always too big or negative
    assert(tv <= 1, "0 or 1 if a constant");
    expand_fast_path = (tv == 0);
    initial_slow_test = nullptr;
  } else {
    initial_slow_test = BoolNode::make_predicate(initial_slow_test, &_igvn);
  }

  if (!UseTLAB) {
    // Force slow-path allocation
    expand_fast_path = false;
    initial_slow_test = nullptr;
  }

  bool allocation_has_use = (alloc->result_cast() != nullptr);
  if (!allocation_has_use) {
    InitializeNode* init = alloc->initialization();
    if (init != nullptr) {
      init->remove(&_igvn);
    }
    if (expand_fast_path && (initial_slow_test == nullptr)) {
      // Remove allocation node and return.
      // Size is a non-negative constant -> no initial check needed -> directly to fast path.
      // Also, no usages -> empty fast path -> no fall out to slow path -> nothing left.
#ifndef PRODUCT
      if (PrintEliminateAllocations) {
        tty->print("NotUsed ");
        Node* res = alloc->proj_out_or_null(TypeFunc::Parms);
        if (res != nullptr) {
          res->dump();
        } else {
          alloc->dump();
        }
      }
#endif
      yank_alloc_node(alloc);
      return;
    }
  }

  enum { too_big_or_final_path = 1, need_gc_path = 2 };
  Node *slow_region = nullptr;
  Node *toobig_false = ctrl;

  // generate the initial test if necessary
  if (initial_slow_test != nullptr ) {
    assert (expand_fast_path, "Only need test if there is a fast path");
    slow_region = new RegionNode(3);

    // Now make the initial failure test.  Usually a too-big test but
    // might be a TRUE for finalizers.
    IfNode *toobig_iff = new IfNode(ctrl, initial_slow_test, PROB_MIN, COUNT_UNKNOWN);
    transform_later(toobig_iff);
    // Plug the failing-too-big test into the slow-path region
    Node* toobig_true = new IfTrueNode(toobig_iff);
    transform_later(toobig_true);
    slow_region    ->init_req( too_big_or_final_path, toobig_true );
    toobig_false = new IfFalseNode(toobig_iff);
    transform_later(toobig_false);
  } else {
    // No initial test, just fall into next case
    assert(allocation_has_use || !expand_fast_path, "Should already have been handled");
    toobig_false = ctrl;
    debug_only(slow_region = NodeSentinel);
  }

  // If we are here there are several possibilities
  // - expand_fast_path is false - then only a slow path is expanded. That's it.
  // no_initial_check means a constant allocation.
  // - If check always evaluates to false -> expand_fast_path is false (see above)
  // - If check always evaluates to true -> directly into fast path (but may bailout to slowpath)
  // if !allocation_has_use the fast path is empty
  // if !allocation_has_use && no_initial_check
  // - Then there are no fastpath that can fall out to slowpath -> no allocation code at all.
  //   removed by yank_alloc_node above.

  Node *slow_mem = mem;  // save the current memory state for slow path
  // generate the fast allocation code unless we know that the initial test will always go slow
  if (expand_fast_path) {
    // Fast path modifies only raw memory.
    if (mem->is_MergeMem()) {
      mem = mem->as_MergeMem()->memory_at(Compile::AliasIdxRaw);
    }

    // allocate the Region and Phi nodes for the result
    result_region = new RegionNode(3);
    result_phi_rawmem = new PhiNode(result_region, Type::MEMORY, TypeRawPtr::BOTTOM);
    result_phi_i_o    = new PhiNode(result_region, Type::ABIO); // I/O is used for Prefetch

    // Grab regular I/O before optional prefetch may change it.
    // Slow-path does no I/O so just set it to the original I/O.
    result_phi_i_o->init_req(slow_result_path, i_o);

    // Name successful fast-path variables
    Node* fast_oop_ctrl;
    Node* fast_oop_rawmem;

    if (allocation_has_use) {
      Node* needgc_ctrl = nullptr;
      result_phi_rawoop = new PhiNode(result_region, TypeRawPtr::BOTTOM);

      intx prefetch_lines = length != nullptr ? AllocatePrefetchLines : AllocateInstancePrefetchLines;
      BarrierSetC2* bs = BarrierSet::barrier_set()->barrier_set_c2();
      Node* fast_oop = bs->obj_allocate(this, mem, toobig_false, size_in_bytes, i_o, needgc_ctrl,
                                        fast_oop_ctrl, fast_oop_rawmem,
                                        prefetch_lines);

      if (initial_slow_test != nullptr) {
        // This completes all paths into the slow merge point
        slow_region->init_req(need_gc_path, needgc_ctrl);
        transform_later(slow_region);
      } else {
        // No initial slow path needed!
        // Just fall from the need-GC path straight into the VM call.
        slow_region = needgc_ctrl;
      }

      InitializeNode* init = alloc->initialization();
      fast_oop_rawmem = initialize_object(alloc,
                                          fast_oop_ctrl, fast_oop_rawmem, fast_oop,
                                          klass_node, length, size_in_bytes);
      expand_initialize_membar(alloc, init, fast_oop_ctrl, fast_oop_rawmem);
      expand_dtrace_alloc_probe(alloc, fast_oop, fast_oop_ctrl, fast_oop_rawmem);

      result_phi_rawoop->init_req(fast_result_path, fast_oop);
    } else {
      assert (initial_slow_test != nullptr, "sanity");
      fast_oop_ctrl   = toobig_false;
      fast_oop_rawmem = mem;
      transform_later(slow_region);
    }

    // Plug in the successful fast-path into the result merge point
    result_region    ->init_req(fast_result_path, fast_oop_ctrl);
    result_phi_i_o   ->init_req(fast_result_path, i_o);
    result_phi_rawmem->init_req(fast_result_path, fast_oop_rawmem);
  } else {
    slow_region = ctrl;
    result_phi_i_o = i_o; // Rename it to use in the following code.
  }

  // Generate slow-path call
  CallNode *call = new CallStaticJavaNode(slow_call_type, slow_call_address,
                               OptoRuntime::stub_name(slow_call_address),
                               TypePtr::BOTTOM);
  call->init_req(TypeFunc::Control,   slow_region);
  call->init_req(TypeFunc::I_O,       top());    // does no i/o
  call->init_req(TypeFunc::Memory,    slow_mem); // may gc ptrs
  call->init_req(TypeFunc::ReturnAdr, alloc->in(TypeFunc::ReturnAdr));
  call->init_req(TypeFunc::FramePtr,  alloc->in(TypeFunc::FramePtr));

  call->init_req(TypeFunc::Parms+0, klass_node);
  if (length != nullptr) {
    call->init_req(TypeFunc::Parms+1, length);
  } else {
    // Let the runtime know if this is a larval allocation
    call->init_req(TypeFunc::Parms+1, _igvn.intcon(alloc->_larval));
  }

  // Copy debug information and adjust JVMState information, then replace
  // allocate node with the call
  call->copy_call_debug_info(&_igvn, alloc);
  // For array allocations, copy the valid length check to the call node so Compile::final_graph_reshaping() can verify
  // that the call has the expected number of CatchProj nodes (in case the allocation always fails and the fallthrough
  // path dies).
  if (valid_length_test != nullptr) {
    call->add_req(valid_length_test);
  }
  if (expand_fast_path) {
    call->set_cnt(PROB_UNLIKELY_MAG(4));  // Same effect as RC_UNCOMMON.
  } else {
    // Hook i_o projection to avoid its elimination during allocation
    // replacement (when only a slow call is generated).
    call->set_req(TypeFunc::I_O, result_phi_i_o);
  }
  _igvn.replace_node(alloc, call);
  transform_later(call);

  // Identify the output projections from the allocate node and
  // adjust any references to them.
  // The control and io projections look like:
  //
  //        v---Proj(ctrl) <-----+   v---CatchProj(ctrl)
  //  Allocate                   Catch
  //        ^---Proj(io) <-------+   ^---CatchProj(io)
  //
  //  We are interested in the CatchProj nodes.
  //
  _callprojs = call->extract_projections(false /*separate_io_proj*/, false /*do_asserts*/);

  // An allocate node has separate memory projections for the uses on
  // the control and i_o paths. Replace the control memory projection with
  // result_phi_rawmem (unless we are only generating a slow call when
  // both memory projections are combined)
  if (expand_fast_path && _callprojs->fallthrough_memproj != nullptr) {
    _igvn.replace_in_uses(_callprojs->fallthrough_memproj, result_phi_rawmem);
  }
  // Now change uses of catchall_memproj to use fallthrough_memproj and delete
  // catchall_memproj so we end up with a call that has only 1 memory projection.
  if (_callprojs->catchall_memproj != nullptr) {
    if (_callprojs->fallthrough_memproj == nullptr) {
      _callprojs->fallthrough_memproj = new ProjNode(call, TypeFunc::Memory);
      transform_later(_callprojs->fallthrough_memproj);
    }
    _igvn.replace_in_uses(_callprojs->catchall_memproj, _callprojs->fallthrough_memproj);
    _igvn.remove_dead_node(_callprojs->catchall_memproj);
  }

  // An allocate node has separate i_o projections for the uses on the control
  // and i_o paths. Always replace the control i_o projection with result i_o
  // otherwise incoming i_o become dead when only a slow call is generated
  // (it is different from memory projections where both projections are
  // combined in such case).
  if (_callprojs->fallthrough_ioproj != nullptr) {
    _igvn.replace_in_uses(_callprojs->fallthrough_ioproj, result_phi_i_o);
  }
  // Now change uses of catchall_ioproj to use fallthrough_ioproj and delete
  // catchall_ioproj so we end up with a call that has only 1 i_o projection.
  if (_callprojs->catchall_ioproj != nullptr) {
    if (_callprojs->fallthrough_ioproj == nullptr) {
      _callprojs->fallthrough_ioproj = new ProjNode(call, TypeFunc::I_O);
      transform_later(_callprojs->fallthrough_ioproj);
    }
    _igvn.replace_in_uses(_callprojs->catchall_ioproj, _callprojs->fallthrough_ioproj);
    _igvn.remove_dead_node(_callprojs->catchall_ioproj);
  }

  // if we generated only a slow call, we are done
  if (!expand_fast_path) {
    // Now we can unhook i_o.
    if (result_phi_i_o->outcnt() > 1) {
      call->set_req(TypeFunc::I_O, top());
    } else {
      assert(result_phi_i_o->unique_ctrl_out() == call, "sanity");
      // Case of new array with negative size known during compilation.
      // AllocateArrayNode::Ideal() optimization disconnect unreachable
      // following code since call to runtime will throw exception.
      // As result there will be no users of i_o after the call.
      // Leave i_o attached to this call to avoid problems in preceding graph.
    }
    return;
  }

  if (_callprojs->fallthrough_catchproj != nullptr) {
    ctrl = _callprojs->fallthrough_catchproj->clone();
    transform_later(ctrl);
    _igvn.replace_node(_callprojs->fallthrough_catchproj, result_region);
  } else {
    ctrl = top();
  }
  Node *slow_result;
  if (_callprojs->resproj[0] == nullptr) {
    // no uses of the allocation result
    slow_result = top();
  } else {
    slow_result = _callprojs->resproj[0]->clone();
    transform_later(slow_result);
    _igvn.replace_node(_callprojs->resproj[0], result_phi_rawoop);
  }

  // Plug slow-path into result merge point
  result_region->init_req( slow_result_path, ctrl);
  transform_later(result_region);
  if (allocation_has_use) {
    result_phi_rawoop->init_req(slow_result_path, slow_result);
    transform_later(result_phi_rawoop);
  }
  result_phi_rawmem->init_req(slow_result_path, _callprojs->fallthrough_memproj);
  transform_later(result_phi_rawmem);
  transform_later(result_phi_i_o);
  // This completes all paths into the result merge point
}

// Remove alloc node that has no uses.
void PhaseMacroExpand::yank_alloc_node(AllocateNode* alloc) {
  Node* ctrl = alloc->in(TypeFunc::Control);
  Node* mem  = alloc->in(TypeFunc::Memory);
  Node* i_o  = alloc->in(TypeFunc::I_O);

  _callprojs = alloc->extract_projections(false /*separate_io_proj*/, false /*do_asserts*/);
  if (_callprojs->resproj[0] != nullptr) {
    for (DUIterator_Fast imax, i = _callprojs->resproj[0]->fast_outs(imax); i < imax; i++) {
      Node* use = _callprojs->resproj[0]->fast_out(i);
      use->isa_MemBar()->remove(&_igvn);
      --imax;
      --i; // back up iterator
    }
    assert(_callprojs->resproj[0]->outcnt() == 0, "all uses must be deleted");
    _igvn.remove_dead_node(_callprojs->resproj[0]);
  }
  if (_callprojs->fallthrough_catchproj != nullptr) {
    _igvn.replace_in_uses(_callprojs->fallthrough_catchproj, ctrl);
    _igvn.remove_dead_node(_callprojs->fallthrough_catchproj);
  }
  if (_callprojs->catchall_catchproj != nullptr) {
    _igvn.rehash_node_delayed(_callprojs->catchall_catchproj);
    _callprojs->catchall_catchproj->set_req(0, top());
  }
  if (_callprojs->fallthrough_proj != nullptr) {
    Node* catchnode = _callprojs->fallthrough_proj->unique_ctrl_out();
    _igvn.remove_dead_node(catchnode);
    _igvn.remove_dead_node(_callprojs->fallthrough_proj);
  }
  if (_callprojs->fallthrough_memproj != nullptr) {
    _igvn.replace_in_uses(_callprojs->fallthrough_memproj, mem);
    _igvn.remove_dead_node(_callprojs->fallthrough_memproj);
  }
  if (_callprojs->fallthrough_ioproj != nullptr) {
    _igvn.replace_in_uses(_callprojs->fallthrough_ioproj, i_o);
    _igvn.remove_dead_node(_callprojs->fallthrough_ioproj);
  }
  if (_callprojs->catchall_memproj != nullptr) {
    _igvn.rehash_node_delayed(_callprojs->catchall_memproj);
    _callprojs->catchall_memproj->set_req(0, top());
  }
  if (_callprojs->catchall_ioproj != nullptr) {
    _igvn.rehash_node_delayed(_callprojs->catchall_ioproj);
    _callprojs->catchall_ioproj->set_req(0, top());
  }
#ifndef PRODUCT
  if (PrintEliminateAllocations) {
    if (alloc->is_AllocateArray()) {
      tty->print_cr("++++ Eliminated: %d AllocateArray", alloc->_idx);
    } else {
      tty->print_cr("++++ Eliminated: %d Allocate", alloc->_idx);
    }
  }
#endif
  _igvn.remove_dead_node(alloc);
}

void PhaseMacroExpand::expand_initialize_membar(AllocateNode* alloc, InitializeNode* init,
                                                Node*& fast_oop_ctrl, Node*& fast_oop_rawmem) {
  // If initialization is performed by an array copy, any required
  // MemBarStoreStore was already added. If the object does not
  // escape no need for a MemBarStoreStore. If the object does not
  // escape in its initializer and memory barrier (MemBarStoreStore or
  // stronger) is already added at exit of initializer, also no need
  // for a MemBarStoreStore. Otherwise we need a MemBarStoreStore
  // so that stores that initialize this object can't be reordered
  // with a subsequent store that makes this object accessible by
  // other threads.
  // Other threads include java threads and JVM internal threads
  // (for example concurrent GC threads). Current concurrent GC
  // implementation: G1 will not scan newly created object,
  // so it's safe to skip storestore barrier when allocation does
  // not escape.
  if (!alloc->does_not_escape_thread() &&
    !alloc->is_allocation_MemBar_redundant() &&
    (init == nullptr || !init->is_complete_with_arraycopy())) {
    if (init == nullptr || init->req() < InitializeNode::RawStores) {
      // No InitializeNode or no stores captured by zeroing
      // elimination. Simply add the MemBarStoreStore after object
      // initialization.
      MemBarNode* mb = MemBarNode::make(C, Op_MemBarStoreStore, Compile::AliasIdxBot);
      transform_later(mb);

      mb->init_req(TypeFunc::Memory, fast_oop_rawmem);
      mb->init_req(TypeFunc::Control, fast_oop_ctrl);
      fast_oop_ctrl = new ProjNode(mb, TypeFunc::Control);
      transform_later(fast_oop_ctrl);
      fast_oop_rawmem = new ProjNode(mb, TypeFunc::Memory);
      transform_later(fast_oop_rawmem);
    } else {
      // Add the MemBarStoreStore after the InitializeNode so that
      // all stores performing the initialization that were moved
      // before the InitializeNode happen before the storestore
      // barrier.

      Node* init_ctrl = init->proj_out_or_null(TypeFunc::Control);
      Node* init_mem = init->proj_out_or_null(TypeFunc::Memory);

      MemBarNode* mb = MemBarNode::make(C, Op_MemBarStoreStore, Compile::AliasIdxBot);
      transform_later(mb);

      Node* ctrl = new ProjNode(init, TypeFunc::Control);
      transform_later(ctrl);
      Node* mem = new ProjNode(init, TypeFunc::Memory);
      transform_later(mem);

      // The MemBarStoreStore depends on control and memory coming
      // from the InitializeNode
      mb->init_req(TypeFunc::Memory, mem);
      mb->init_req(TypeFunc::Control, ctrl);

      ctrl = new ProjNode(mb, TypeFunc::Control);
      transform_later(ctrl);
      mem = new ProjNode(mb, TypeFunc::Memory);
      transform_later(mem);

      // All nodes that depended on the InitializeNode for control
      // and memory must now depend on the MemBarNode that itself
      // depends on the InitializeNode
      if (init_ctrl != nullptr) {
        _igvn.replace_node(init_ctrl, ctrl);
      }
      if (init_mem != nullptr) {
        _igvn.replace_node(init_mem, mem);
      }
    }
  }
}

void PhaseMacroExpand::expand_dtrace_alloc_probe(AllocateNode* alloc, Node* oop,
                                                Node*& ctrl, Node*& rawmem) {
  if (C->env()->dtrace_alloc_probes()) {
    // Slow-path call
    int size = TypeFunc::Parms + 2;
    CallLeafNode *call = new CallLeafNode(OptoRuntime::dtrace_object_alloc_Type(),
                                          CAST_FROM_FN_PTR(address,
                                          static_cast<int (*)(JavaThread*, oopDesc*)>(SharedRuntime::dtrace_object_alloc)),
                                          "dtrace_object_alloc",
                                          TypeRawPtr::BOTTOM);

    // Get base of thread-local storage area
    Node* thread = new ThreadLocalNode();
    transform_later(thread);

    call->init_req(TypeFunc::Parms + 0, thread);
    call->init_req(TypeFunc::Parms + 1, oop);
    call->init_req(TypeFunc::Control, ctrl);
    call->init_req(TypeFunc::I_O    , top()); // does no i/o
    call->init_req(TypeFunc::Memory , rawmem);
    call->init_req(TypeFunc::ReturnAdr, alloc->in(TypeFunc::ReturnAdr));
    call->init_req(TypeFunc::FramePtr, alloc->in(TypeFunc::FramePtr));
    transform_later(call);
    ctrl = new ProjNode(call, TypeFunc::Control);
    transform_later(ctrl);
    rawmem = new ProjNode(call, TypeFunc::Memory);
    transform_later(rawmem);
  }
}

// Helper for PhaseMacroExpand::expand_allocate_common.
// Initializes the newly-allocated storage.
Node* PhaseMacroExpand::initialize_object(AllocateNode* alloc,
                                          Node* control, Node* rawmem, Node* object,
                                          Node* klass_node, Node* length,
                                          Node* size_in_bytes) {
  InitializeNode* init = alloc->initialization();
  // Store the klass & mark bits
  Node* mark_node = alloc->make_ideal_mark(&_igvn, control, rawmem);
  if (!mark_node->is_Con()) {
    transform_later(mark_node);
  }
  rawmem = make_store(control, rawmem, object, oopDesc::mark_offset_in_bytes(), mark_node, TypeX_X->basic_type());

  if (!UseCompactObjectHeaders) {
    rawmem = make_store(control, rawmem, object, oopDesc::klass_offset_in_bytes(), klass_node, T_METADATA);
  }
  int header_size = alloc->minimum_header_size();  // conservatively small

  // Array length
  if (length != nullptr) {         // Arrays need length field
    rawmem = make_store(control, rawmem, object, arrayOopDesc::length_offset_in_bytes(), length, T_INT);
    // conservatively small header size:
    header_size = arrayOopDesc::base_offset_in_bytes(T_BYTE);
    if (_igvn.type(klass_node)->isa_aryklassptr()) {   // we know the exact header size in most cases:
      BasicType elem = _igvn.type(klass_node)->is_klassptr()->as_instance_type()->isa_aryptr()->elem()->array_element_basic_type();
      if (is_reference_type(elem, true)) {
        elem = T_OBJECT;
      }
      header_size = Klass::layout_helper_header_size(Klass::array_layout_helper(elem));
    }
  }

  // Clear the object body, if necessary.
  if (init == nullptr) {
    // The init has somehow disappeared; be cautious and clear everything.
    //
    // This can happen if a node is allocated but an uncommon trap occurs
    // immediately.  In this case, the Initialize gets associated with the
    // trap, and may be placed in a different (outer) loop, if the Allocate
    // is in a loop.  If (this is rare) the inner loop gets unrolled, then
    // there can be two Allocates to one Initialize.  The answer in all these
    // edge cases is safety first.  It is always safe to clear immediately
    // within an Allocate, and then (maybe or maybe not) clear some more later.
    if (!(UseTLAB && ZeroTLAB)) {
      rawmem = ClearArrayNode::clear_memory(control, rawmem, object,
                                            alloc->in(AllocateNode::DefaultValue),
                                            alloc->in(AllocateNode::RawDefaultValue),
                                            header_size, size_in_bytes,
                                            &_igvn);
    }
  } else {
    if (!init->is_complete()) {
      // Try to win by zeroing only what the init does not store.
      // We can also try to do some peephole optimizations,
      // such as combining some adjacent subword stores.
      rawmem = init->complete_stores(control, rawmem, object,
                                     header_size, size_in_bytes, &_igvn);
    }
    // We have no more use for this link, since the AllocateNode goes away:
    init->set_req(InitializeNode::RawAddress, top());
    // (If we keep the link, it just confuses the register allocator,
    // who thinks he sees a real use of the address by the membar.)
  }

  return rawmem;
}

// Generate prefetch instructions for next allocations.
Node* PhaseMacroExpand::prefetch_allocation(Node* i_o, Node*& needgc_false,
                                        Node*& contended_phi_rawmem,
                                        Node* old_eden_top, Node* new_eden_top,
                                        intx lines) {
   enum { fall_in_path = 1, pf_path = 2 };
   if( UseTLAB && AllocatePrefetchStyle == 2 ) {
      // Generate prefetch allocation with watermark check.
      // As an allocation hits the watermark, we will prefetch starting
      // at a "distance" away from watermark.

      Node *pf_region = new RegionNode(3);
      Node *pf_phi_rawmem = new PhiNode( pf_region, Type::MEMORY,
                                                TypeRawPtr::BOTTOM );
      // I/O is used for Prefetch
      Node *pf_phi_abio = new PhiNode( pf_region, Type::ABIO );

      Node *thread = new ThreadLocalNode();
      transform_later(thread);

      Node *eden_pf_adr = new AddPNode( top()/*not oop*/, thread,
                   _igvn.MakeConX(in_bytes(JavaThread::tlab_pf_top_offset())) );
      transform_later(eden_pf_adr);

      Node *old_pf_wm = new LoadPNode(needgc_false,
                                   contended_phi_rawmem, eden_pf_adr,
                                   TypeRawPtr::BOTTOM, TypeRawPtr::BOTTOM,
                                   MemNode::unordered);
      transform_later(old_pf_wm);

      // check against new_eden_top
      Node *need_pf_cmp = new CmpPNode( new_eden_top, old_pf_wm );
      transform_later(need_pf_cmp);
      Node *need_pf_bol = new BoolNode( need_pf_cmp, BoolTest::ge );
      transform_later(need_pf_bol);
      IfNode *need_pf_iff = new IfNode( needgc_false, need_pf_bol,
                                       PROB_UNLIKELY_MAG(4), COUNT_UNKNOWN );
      transform_later(need_pf_iff);

      // true node, add prefetchdistance
      Node *need_pf_true = new IfTrueNode( need_pf_iff );
      transform_later(need_pf_true);

      Node *need_pf_false = new IfFalseNode( need_pf_iff );
      transform_later(need_pf_false);

      Node *new_pf_wmt = new AddPNode( top(), old_pf_wm,
                                    _igvn.MakeConX(AllocatePrefetchDistance) );
      transform_later(new_pf_wmt );
      new_pf_wmt->set_req(0, need_pf_true);

      Node *store_new_wmt = new StorePNode(need_pf_true,
                                       contended_phi_rawmem, eden_pf_adr,
                                       TypeRawPtr::BOTTOM, new_pf_wmt,
                                       MemNode::unordered);
      transform_later(store_new_wmt);

      // adding prefetches
      pf_phi_abio->init_req( fall_in_path, i_o );

      Node *prefetch_adr;
      Node *prefetch;
      uint step_size = AllocatePrefetchStepSize;
      uint distance = 0;

      for ( intx i = 0; i < lines; i++ ) {
        prefetch_adr = new AddPNode( old_pf_wm, new_pf_wmt,
                                            _igvn.MakeConX(distance) );
        transform_later(prefetch_adr);
        prefetch = new PrefetchAllocationNode( i_o, prefetch_adr );
        transform_later(prefetch);
        distance += step_size;
        i_o = prefetch;
      }
      pf_phi_abio->set_req( pf_path, i_o );

      pf_region->init_req( fall_in_path, need_pf_false );
      pf_region->init_req( pf_path, need_pf_true );

      pf_phi_rawmem->init_req( fall_in_path, contended_phi_rawmem );
      pf_phi_rawmem->init_req( pf_path, store_new_wmt );

      transform_later(pf_region);
      transform_later(pf_phi_rawmem);
      transform_later(pf_phi_abio);

      needgc_false = pf_region;
      contended_phi_rawmem = pf_phi_rawmem;
      i_o = pf_phi_abio;
   } else if( UseTLAB && AllocatePrefetchStyle == 3 ) {
      // Insert a prefetch instruction for each allocation.
      // This code is used to generate 1 prefetch instruction per cache line.

      // Generate several prefetch instructions.
      uint step_size = AllocatePrefetchStepSize;
      uint distance = AllocatePrefetchDistance;

      // Next cache address.
      Node *cache_adr = new AddPNode(old_eden_top, old_eden_top,
                                     _igvn.MakeConX(step_size + distance));
      transform_later(cache_adr);
      cache_adr = new CastP2XNode(needgc_false, cache_adr);
      transform_later(cache_adr);
      // Address is aligned to execute prefetch to the beginning of cache line size
      // (it is important when BIS instruction is used on SPARC as prefetch).
      Node* mask = _igvn.MakeConX(~(intptr_t)(step_size-1));
      cache_adr = new AndXNode(cache_adr, mask);
      transform_later(cache_adr);
      cache_adr = new CastX2PNode(cache_adr);
      transform_later(cache_adr);

      // Prefetch
      Node *prefetch = new PrefetchAllocationNode( contended_phi_rawmem, cache_adr );
      prefetch->set_req(0, needgc_false);
      transform_later(prefetch);
      contended_phi_rawmem = prefetch;
      Node *prefetch_adr;
      distance = step_size;
      for ( intx i = 1; i < lines; i++ ) {
        prefetch_adr = new AddPNode( cache_adr, cache_adr,
                                            _igvn.MakeConX(distance) );
        transform_later(prefetch_adr);
        prefetch = new PrefetchAllocationNode( contended_phi_rawmem, prefetch_adr );
        transform_later(prefetch);
        distance += step_size;
        contended_phi_rawmem = prefetch;
      }
   } else if( AllocatePrefetchStyle > 0 ) {
      // Insert a prefetch for each allocation only on the fast-path
      Node *prefetch_adr;
      Node *prefetch;
      // Generate several prefetch instructions.
      uint step_size = AllocatePrefetchStepSize;
      uint distance = AllocatePrefetchDistance;
      for ( intx i = 0; i < lines; i++ ) {
        prefetch_adr = new AddPNode( old_eden_top, new_eden_top,
                                            _igvn.MakeConX(distance) );
        transform_later(prefetch_adr);
        prefetch = new PrefetchAllocationNode( i_o, prefetch_adr );
        // Do not let it float too high, since if eden_top == eden_end,
        // both might be null.
        if( i == 0 ) { // Set control for first prefetch, next follows it
          prefetch->init_req(0, needgc_false);
        }
        transform_later(prefetch);
        distance += step_size;
        i_o = prefetch;
      }
   }
   return i_o;
}


void PhaseMacroExpand::expand_allocate(AllocateNode *alloc) {
  expand_allocate_common(alloc, nullptr,
                         OptoRuntime::new_instance_Type(),
                         OptoRuntime::new_instance_Java(), nullptr);
}

void PhaseMacroExpand::expand_allocate_array(AllocateArrayNode *alloc) {
  Node* length = alloc->in(AllocateNode::ALength);
  Node* valid_length_test = alloc->in(AllocateNode::ValidLengthTest);
  InitializeNode* init = alloc->initialization();
  Node* klass_node = alloc->in(AllocateNode::KlassNode);
  const TypeAryKlassPtr* ary_klass_t = _igvn.type(klass_node)->isa_aryklassptr();
  address slow_call_address;  // Address of slow call
  if (init != nullptr && init->is_complete_with_arraycopy() &&
      ary_klass_t && ary_klass_t->elem()->isa_klassptr() == nullptr) {
    // Don't zero type array during slow allocation in VM since
    // it will be initialized later by arraycopy in compiled code.
    slow_call_address = OptoRuntime::new_array_nozero_Java();
  } else {
    slow_call_address = OptoRuntime::new_array_Java();
  }
  expand_allocate_common(alloc, length,
                         OptoRuntime::new_array_Type(),
                         slow_call_address, valid_length_test);
}

//-------------------mark_eliminated_box----------------------------------
//
// During EA obj may point to several objects but after few ideal graph
// transformations (CCP) it may point to only one non escaping object
// (but still using phi), corresponding locks and unlocks will be marked
// for elimination. Later obj could be replaced with a new node (new phi)
// and which does not have escape information. And later after some graph
// reshape other locks and unlocks (which were not marked for elimination
// before) are connected to this new obj (phi) but they still will not be
// marked for elimination since new obj has no escape information.
// Mark all associated (same box and obj) lock and unlock nodes for
// elimination if some of them marked already.
void PhaseMacroExpand::mark_eliminated_box(Node* box, Node* obj) {
  BoxLockNode* oldbox = box->as_BoxLock();
  if (oldbox->is_eliminated()) {
    return; // This BoxLock node was processed already.
  }
  assert(!oldbox->is_unbalanced(), "this should not be called for unbalanced region");
  // New implementation (EliminateNestedLocks) has separate BoxLock
  // node for each locked region so mark all associated locks/unlocks as
  // eliminated even if different objects are referenced in one locked region
  // (for example, OSR compilation of nested loop inside locked scope).
  if (EliminateNestedLocks ||
      oldbox->as_BoxLock()->is_simple_lock_region(nullptr, obj, nullptr)) {
    // Box is used only in one lock region. Mark this box as eliminated.
    oldbox->set_local();      // This verifies correct state of BoxLock
    _igvn.hash_delete(oldbox);
    oldbox->set_eliminated(); // This changes box's hash value
     _igvn.hash_insert(oldbox);

    for (uint i = 0; i < oldbox->outcnt(); i++) {
      Node* u = oldbox->raw_out(i);
      if (u->is_AbstractLock() && !u->as_AbstractLock()->is_non_esc_obj()) {
        AbstractLockNode* alock = u->as_AbstractLock();
        // Check lock's box since box could be referenced by Lock's debug info.
        if (alock->box_node() == oldbox) {
          // Mark eliminated all related locks and unlocks.
#ifdef ASSERT
          alock->log_lock_optimization(C, "eliminate_lock_set_non_esc4");
#endif
          alock->set_non_esc_obj();
        }
      }
    }
    return;
  }

  // Create new "eliminated" BoxLock node and use it in monitor debug info
  // instead of oldbox for the same object.
  BoxLockNode* newbox = oldbox->clone()->as_BoxLock();

  // Note: BoxLock node is marked eliminated only here and it is used
  // to indicate that all associated lock and unlock nodes are marked
  // for elimination.
  newbox->set_local(); // This verifies correct state of BoxLock
  newbox->set_eliminated();
  transform_later(newbox);

  // Replace old box node with new box for all users of the same object.
  for (uint i = 0; i < oldbox->outcnt();) {
    bool next_edge = true;

    Node* u = oldbox->raw_out(i);
    if (u->is_AbstractLock()) {
      AbstractLockNode* alock = u->as_AbstractLock();
      if (alock->box_node() == oldbox && alock->obj_node()->eqv_uncast(obj)) {
        // Replace Box and mark eliminated all related locks and unlocks.
#ifdef ASSERT
        alock->log_lock_optimization(C, "eliminate_lock_set_non_esc5");
#endif
        alock->set_non_esc_obj();
        _igvn.rehash_node_delayed(alock);
        alock->set_box_node(newbox);
        next_edge = false;
      }
    }
    if (u->is_FastLock() && u->as_FastLock()->obj_node()->eqv_uncast(obj)) {
      FastLockNode* flock = u->as_FastLock();
      assert(flock->box_node() == oldbox, "sanity");
      _igvn.rehash_node_delayed(flock);
      flock->set_box_node(newbox);
      next_edge = false;
    }

    // Replace old box in monitor debug info.
    if (u->is_SafePoint() && u->as_SafePoint()->jvms()) {
      SafePointNode* sfn = u->as_SafePoint();
      JVMState* youngest_jvms = sfn->jvms();
      int max_depth = youngest_jvms->depth();
      for (int depth = 1; depth <= max_depth; depth++) {
        JVMState* jvms = youngest_jvms->of_depth(depth);
        int num_mon  = jvms->nof_monitors();
        // Loop over monitors
        for (int idx = 0; idx < num_mon; idx++) {
          Node* obj_node = sfn->monitor_obj(jvms, idx);
          Node* box_node = sfn->monitor_box(jvms, idx);
          if (box_node == oldbox && obj_node->eqv_uncast(obj)) {
            int j = jvms->monitor_box_offset(idx);
            _igvn.replace_input_of(u, j, newbox);
            next_edge = false;
          }
        }
      }
    }
    if (next_edge) i++;
  }
}

//-----------------------mark_eliminated_locking_nodes-----------------------
void PhaseMacroExpand::mark_eliminated_locking_nodes(AbstractLockNode *alock) {
  if (!alock->is_balanced()) {
    return; // Can't do any more elimination for this locking region
  }
  if (EliminateNestedLocks) {
    if (alock->is_nested()) {
       assert(alock->box_node()->as_BoxLock()->is_eliminated(), "sanity");
       return;
    } else if (!alock->is_non_esc_obj()) { // Not eliminated or coarsened
      // Only Lock node has JVMState needed here.
      // Not that preceding claim is documented anywhere else.
      if (alock->jvms() != nullptr) {
        if (alock->as_Lock()->is_nested_lock_region()) {
          // Mark eliminated related nested locks and unlocks.
          Node* obj = alock->obj_node();
          BoxLockNode* box_node = alock->box_node()->as_BoxLock();
          assert(!box_node->is_eliminated(), "should not be marked yet");
          // Note: BoxLock node is marked eliminated only here
          // and it is used to indicate that all associated lock
          // and unlock nodes are marked for elimination.
          box_node->set_eliminated(); // Box's hash is always NO_HASH here
          for (uint i = 0; i < box_node->outcnt(); i++) {
            Node* u = box_node->raw_out(i);
            if (u->is_AbstractLock()) {
              alock = u->as_AbstractLock();
              if (alock->box_node() == box_node) {
                // Verify that this Box is referenced only by related locks.
                assert(alock->obj_node()->eqv_uncast(obj), "");
                // Mark all related locks and unlocks.
#ifdef ASSERT
                alock->log_lock_optimization(C, "eliminate_lock_set_nested");
#endif
                alock->set_nested();
              }
            }
          }
        } else {
#ifdef ASSERT
          alock->log_lock_optimization(C, "eliminate_lock_NOT_nested_lock_region");
          if (C->log() != nullptr)
            alock->as_Lock()->is_nested_lock_region(C); // rerun for debugging output
#endif
        }
      }
      return;
    }
    // Process locks for non escaping object
    assert(alock->is_non_esc_obj(), "");
  } // EliminateNestedLocks

  if (alock->is_non_esc_obj()) { // Lock is used for non escaping object
    // Look for all locks of this object and mark them and
    // corresponding BoxLock nodes as eliminated.
    Node* obj = alock->obj_node();
    for (uint j = 0; j < obj->outcnt(); j++) {
      Node* o = obj->raw_out(j);
      if (o->is_AbstractLock() &&
          o->as_AbstractLock()->obj_node()->eqv_uncast(obj)) {
        alock = o->as_AbstractLock();
        Node* box = alock->box_node();
        // Replace old box node with new eliminated box for all users
        // of the same object and mark related locks as eliminated.
        mark_eliminated_box(box, obj);
      }
    }
  }
}

// we have determined that this lock/unlock can be eliminated, we simply
// eliminate the node without expanding it.
//
// Note:  The membar's associated with the lock/unlock are currently not
//        eliminated.  This should be investigated as a future enhancement.
//
bool PhaseMacroExpand::eliminate_locking_node(AbstractLockNode *alock) {

  if (!alock->is_eliminated()) {
    return false;
  }
#ifdef ASSERT
  if (!alock->is_coarsened()) {
    // Check that new "eliminated" BoxLock node is created.
    BoxLockNode* oldbox = alock->box_node()->as_BoxLock();
    assert(oldbox->is_eliminated(), "should be done already");
  }
#endif

  alock->log_lock_optimization(C, "eliminate_lock");

#ifndef PRODUCT
  if (PrintEliminateLocks) {
    tty->print_cr("++++ Eliminated: %d %s '%s'", alock->_idx, (alock->is_Lock() ? "Lock" : "Unlock"), alock->kind_as_string());
  }
#endif

  Node* mem  = alock->in(TypeFunc::Memory);
  Node* ctrl = alock->in(TypeFunc::Control);
  guarantee(ctrl != nullptr, "missing control projection, cannot replace_node() with null");

  _callprojs = alock->extract_projections(false /*separate_io_proj*/, false /*do_asserts*/);
  // There are 2 projections from the lock.  The lock node will
  // be deleted when its last use is subsumed below.
  assert(alock->outcnt() == 2 &&
         _callprojs->fallthrough_proj != nullptr &&
         _callprojs->fallthrough_memproj != nullptr,
         "Unexpected projections from Lock/Unlock");

  Node* fallthroughproj = _callprojs->fallthrough_proj;
  Node* memproj_fallthrough = _callprojs->fallthrough_memproj;

  // The memory projection from a lock/unlock is RawMem
  // The input to a Lock is merged memory, so extract its RawMem input
  // (unless the MergeMem has been optimized away.)
  if (alock->is_Lock()) {
    // Search for MemBarAcquireLock node and delete it also.
    MemBarNode* membar = fallthroughproj->unique_ctrl_out()->as_MemBar();
    assert(membar != nullptr && membar->Opcode() == Op_MemBarAcquireLock, "");
    Node* ctrlproj = membar->proj_out(TypeFunc::Control);
    Node* memproj = membar->proj_out(TypeFunc::Memory);
    _igvn.replace_node(ctrlproj, fallthroughproj);
    _igvn.replace_node(memproj, memproj_fallthrough);

    // Delete FastLock node also if this Lock node is unique user
    // (a loop peeling may clone a Lock node).
    Node* flock = alock->as_Lock()->fastlock_node();
    if (flock->outcnt() == 1) {
      assert(flock->unique_out() == alock, "sanity");
      _igvn.replace_node(flock, top());
    }
  }

  // Search for MemBarReleaseLock node and delete it also.
  if (alock->is_Unlock() && ctrl->is_Proj() && ctrl->in(0)->is_MemBar()) {
    MemBarNode* membar = ctrl->in(0)->as_MemBar();
    assert(membar->Opcode() == Op_MemBarReleaseLock &&
           mem->is_Proj() && membar == mem->in(0), "");
    _igvn.replace_node(fallthroughproj, ctrl);
    _igvn.replace_node(memproj_fallthrough, mem);
    fallthroughproj = ctrl;
    memproj_fallthrough = mem;
    ctrl = membar->in(TypeFunc::Control);
    mem  = membar->in(TypeFunc::Memory);
  }

  _igvn.replace_node(fallthroughproj, ctrl);
  _igvn.replace_node(memproj_fallthrough, mem);
  return true;
}


//------------------------------expand_lock_node----------------------
void PhaseMacroExpand::expand_lock_node(LockNode *lock) {

  Node* ctrl = lock->in(TypeFunc::Control);
  Node* mem = lock->in(TypeFunc::Memory);
  Node* obj = lock->obj_node();
  Node* box = lock->box_node();
  Node* flock = lock->fastlock_node();

  assert(!box->as_BoxLock()->is_eliminated(), "sanity");

  // Make the merge point
  Node *region;
  Node *mem_phi;
  Node *slow_path;

  region  = new RegionNode(3);
  // create a Phi for the memory state
  mem_phi = new PhiNode( region, Type::MEMORY, TypeRawPtr::BOTTOM);

  // Optimize test; set region slot 2
  slow_path = opt_bits_test(ctrl, region, 2, flock, 0, 0);
  mem_phi->init_req(2, mem);

  // Make slow path call
  CallNode* call = make_slow_call(lock, OptoRuntime::complete_monitor_enter_Type(),
                                  OptoRuntime::complete_monitor_locking_Java(), nullptr, slow_path,
                                  obj, box, nullptr);

  _callprojs = call->extract_projections(false /*separate_io_proj*/, false /*do_asserts*/);

  // Slow path can only throw asynchronous exceptions, which are always
  // de-opted.  So the compiler thinks the slow-call can never throw an
  // exception.  If it DOES throw an exception we would need the debug
  // info removed first (since if it throws there is no monitor).
  assert(_callprojs->fallthrough_ioproj == nullptr && _callprojs->catchall_ioproj == nullptr &&
         _callprojs->catchall_memproj == nullptr && _callprojs->catchall_catchproj == nullptr, "Unexpected projection from Lock");

  // Capture slow path
  // disconnect fall-through projection from call and create a new one
  // hook up users of fall-through projection to region
  Node *slow_ctrl = _callprojs->fallthrough_proj->clone();
  transform_later(slow_ctrl);
  _igvn.hash_delete(_callprojs->fallthrough_proj);
  _callprojs->fallthrough_proj->disconnect_inputs(C);
  region->init_req(1, slow_ctrl);
  // region inputs are now complete
  transform_later(region);
  _igvn.replace_node(_callprojs->fallthrough_proj, region);

  Node *memproj = transform_later(new ProjNode(call, TypeFunc::Memory));

  mem_phi->init_req(1, memproj);

  transform_later(mem_phi);

  _igvn.replace_node(_callprojs->fallthrough_memproj, mem_phi);
}

//------------------------------expand_unlock_node----------------------
void PhaseMacroExpand::expand_unlock_node(UnlockNode *unlock) {

  Node* ctrl = unlock->in(TypeFunc::Control);
  Node* mem = unlock->in(TypeFunc::Memory);
  Node* obj = unlock->obj_node();
  Node* box = unlock->box_node();

  assert(!box->as_BoxLock()->is_eliminated(), "sanity");

  // No need for a null check on unlock

  // Make the merge point
  Node *region;
  Node *mem_phi;

  region  = new RegionNode(3);
  // create a Phi for the memory state
  mem_phi = new PhiNode( region, Type::MEMORY, TypeRawPtr::BOTTOM);

  FastUnlockNode *funlock = new FastUnlockNode( ctrl, obj, box );
  funlock = transform_later( funlock )->as_FastUnlock();
  // Optimize test; set region slot 2
  Node *slow_path = opt_bits_test(ctrl, region, 2, funlock, 0, 0);
  Node *thread = transform_later(new ThreadLocalNode());

  CallNode *call = make_slow_call((CallNode *) unlock, OptoRuntime::complete_monitor_exit_Type(),
                                  CAST_FROM_FN_PTR(address, SharedRuntime::complete_monitor_unlocking_C),
                                  "complete_monitor_unlocking_C", slow_path, obj, box, thread);

  _callprojs = call->extract_projections(false /*separate_io_proj*/, false /*do_asserts*/);
  assert(_callprojs->fallthrough_ioproj == nullptr && _callprojs->catchall_ioproj == nullptr &&
         _callprojs->catchall_memproj == nullptr && _callprojs->catchall_catchproj == nullptr, "Unexpected projection from Lock");

  // No exceptions for unlocking
  // Capture slow path
  // disconnect fall-through projection from call and create a new one
  // hook up users of fall-through projection to region
  Node *slow_ctrl = _callprojs->fallthrough_proj->clone();
  transform_later(slow_ctrl);
  _igvn.hash_delete(_callprojs->fallthrough_proj);
  _callprojs->fallthrough_proj->disconnect_inputs(C);
  region->init_req(1, slow_ctrl);
  // region inputs are now complete
  transform_later(region);
  _igvn.replace_node(_callprojs->fallthrough_proj, region);

  Node *memproj = transform_later(new ProjNode(call, TypeFunc::Memory) );
  mem_phi->init_req(1, memproj );
  mem_phi->init_req(2, mem);
  transform_later(mem_phi);

  _igvn.replace_node(_callprojs->fallthrough_memproj, mem_phi);
}

// An inline type might be returned from the call but we don't know its
// type. Either we get a buffered inline type (and nothing needs to be done)
// or one of the values being returned is the klass of the inline type
// and we need to allocate an inline type instance of that type and
// initialize it with other values being returned. In that case, we
// first try a fast path allocation and initialize the value with the
// inline klass's pack handler or we fall back to a runtime call.
void PhaseMacroExpand::expand_mh_intrinsic_return(CallStaticJavaNode* call) {
  assert(call->method()->is_method_handle_intrinsic(), "must be a method handle intrinsic call");
  Node* ret = call->proj_out_or_null(TypeFunc::Parms);
  if (ret == nullptr) {
    return;
  }
  const TypeFunc* tf = call->_tf;
  const TypeTuple* domain = OptoRuntime::store_inline_type_fields_Type()->domain_cc();
  const TypeFunc* new_tf = TypeFunc::make(tf->domain_sig(), tf->domain_cc(), tf->range_sig(), domain);
  call->_tf = new_tf;
  // Make sure the change of type is applied before projections are processed by igvn
  _igvn.set_type(call, call->Value(&_igvn));
  _igvn.set_type(ret, ret->Value(&_igvn));

  // Before any new projection is added:
  CallProjections* projs = call->extract_projections(true, true);

  // Create temporary hook nodes that will be replaced below.
  // Add an input to prevent hook nodes from being dead.
  Node* ctl = new Node(call);
  Node* mem = new Node(ctl);
  Node* io = new Node(ctl);
  Node* ex_ctl = new Node(ctl);
  Node* ex_mem = new Node(ctl);
  Node* ex_io = new Node(ctl);
  Node* res = new Node(ctl);

  // Allocate a new buffered inline type only if a new one is not returned
  Node* cast = transform_later(new CastP2XNode(ctl, res));
  Node* mask = MakeConX(0x1);
  Node* masked = transform_later(new AndXNode(cast, mask));
  Node* cmp = transform_later(new CmpXNode(masked, mask));
  Node* bol = transform_later(new BoolNode(cmp, BoolTest::eq));
  IfNode* allocation_iff = new IfNode(ctl, bol, PROB_MAX, COUNT_UNKNOWN);
  transform_later(allocation_iff);
  Node* allocation_ctl = transform_later(new IfTrueNode(allocation_iff));
  Node* no_allocation_ctl = transform_later(new IfFalseNode(allocation_iff));
  Node* no_allocation_res = transform_later(new CheckCastPPNode(no_allocation_ctl, res, TypeInstPtr::BOTTOM));

  // Try to allocate a new buffered inline instance either from TLAB or eden space
  Node* needgc_ctrl = nullptr; // needgc means slowcase, i.e. allocation failed
  CallLeafNoFPNode* handler_call;
  const bool alloc_in_place = UseTLAB;
  if (alloc_in_place) {
    Node* fast_oop_ctrl = nullptr;
    Node* fast_oop_rawmem = nullptr;
    Node* mask2 = MakeConX(-2);
    Node* masked2 = transform_later(new AndXNode(cast, mask2));
    Node* rawklassptr = transform_later(new CastX2PNode(masked2));
    Node* klass_node = transform_later(new CheckCastPPNode(allocation_ctl, rawklassptr, TypeInstKlassPtr::OBJECT_OR_NULL));
    Node* layout_val = make_load(nullptr, mem, klass_node, in_bytes(Klass::layout_helper_offset()), TypeInt::INT, T_INT);
    Node* size_in_bytes = ConvI2X(layout_val);
    BarrierSetC2* bs = BarrierSet::barrier_set()->barrier_set_c2();
    Node* fast_oop = bs->obj_allocate(this, mem, allocation_ctl, size_in_bytes, io, needgc_ctrl,
                                      fast_oop_ctrl, fast_oop_rawmem,
                                      AllocateInstancePrefetchLines);
    // Allocation succeed, initialize buffered inline instance header firstly,
    // and then initialize its fields with an inline class specific handler
    Node* mark_node = makecon(TypeRawPtr::make((address)markWord::inline_type_prototype().value()));
    fast_oop_rawmem = make_store(fast_oop_ctrl, fast_oop_rawmem, fast_oop, oopDesc::mark_offset_in_bytes(), mark_node, T_ADDRESS);
    fast_oop_rawmem = make_store(fast_oop_ctrl, fast_oop_rawmem, fast_oop, oopDesc::klass_offset_in_bytes(), klass_node, T_METADATA);
    if (UseCompressedClassPointers) {
      fast_oop_rawmem = make_store(fast_oop_ctrl, fast_oop_rawmem, fast_oop, oopDesc::klass_gap_offset_in_bytes(), intcon(0), T_INT);
    }
    Node* fixed_block  = make_load(fast_oop_ctrl, fast_oop_rawmem, klass_node, in_bytes(InstanceKlass::adr_inlineklass_fixed_block_offset()), TypeRawPtr::BOTTOM, T_ADDRESS);
    Node* pack_handler = make_load(fast_oop_ctrl, fast_oop_rawmem, fixed_block, in_bytes(InlineKlass::pack_handler_offset()), TypeRawPtr::BOTTOM, T_ADDRESS);
    handler_call = new CallLeafNoFPNode(OptoRuntime::pack_inline_type_Type(),
                                        nullptr,
                                        "pack handler",
                                        TypeRawPtr::BOTTOM);
    handler_call->init_req(TypeFunc::Control, fast_oop_ctrl);
    handler_call->init_req(TypeFunc::Memory, fast_oop_rawmem);
    handler_call->init_req(TypeFunc::I_O, top());
    handler_call->init_req(TypeFunc::FramePtr, call->in(TypeFunc::FramePtr));
    handler_call->init_req(TypeFunc::ReturnAdr, top());
    handler_call->init_req(TypeFunc::Parms, pack_handler);
    handler_call->init_req(TypeFunc::Parms+1, fast_oop);
  } else {
    needgc_ctrl = allocation_ctl;
  }

  // Allocation failed, fall back to a runtime call
  CallStaticJavaNode* slow_call = new CallStaticJavaNode(OptoRuntime::store_inline_type_fields_Type(),
                                                         StubRoutines::store_inline_type_fields_to_buf(),
                                                         "store_inline_type_fields",
                                                         TypePtr::BOTTOM);
  slow_call->init_req(TypeFunc::Control, needgc_ctrl);
  slow_call->init_req(TypeFunc::Memory, mem);
  slow_call->init_req(TypeFunc::I_O, io);
  slow_call->init_req(TypeFunc::FramePtr, call->in(TypeFunc::FramePtr));
  slow_call->init_req(TypeFunc::ReturnAdr, call->in(TypeFunc::ReturnAdr));
  slow_call->init_req(TypeFunc::Parms, res);

  Node* slow_ctl = transform_later(new ProjNode(slow_call, TypeFunc::Control));
  Node* slow_mem = transform_later(new ProjNode(slow_call, TypeFunc::Memory));
  Node* slow_io = transform_later(new ProjNode(slow_call, TypeFunc::I_O));
  Node* slow_res = transform_later(new ProjNode(slow_call, TypeFunc::Parms));
  Node* slow_catc = transform_later(new CatchNode(slow_ctl, slow_io, 2));
  Node* slow_norm = transform_later(new CatchProjNode(slow_catc, CatchProjNode::fall_through_index, CatchProjNode::no_handler_bci));
  Node* slow_excp = transform_later(new CatchProjNode(slow_catc, CatchProjNode::catch_all_index,    CatchProjNode::no_handler_bci));

  Node* ex_r = new RegionNode(3);
  Node* ex_mem_phi = new PhiNode(ex_r, Type::MEMORY, TypePtr::BOTTOM);
  Node* ex_io_phi = new PhiNode(ex_r, Type::ABIO);
  ex_r->init_req(1, slow_excp);
  ex_mem_phi->init_req(1, slow_mem);
  ex_io_phi->init_req(1, slow_io);
  ex_r->init_req(2, ex_ctl);
  ex_mem_phi->init_req(2, ex_mem);
  ex_io_phi->init_req(2, ex_io);
  transform_later(ex_r);
  transform_later(ex_mem_phi);
  transform_later(ex_io_phi);

  // We don't know how many values are returned. This assumes the
  // worst case, that all available registers are used.
  for (uint i = TypeFunc::Parms+1; i < domain->cnt(); i++) {
    if (domain->field_at(i) == Type::HALF) {
      slow_call->init_req(i, top());
      if (alloc_in_place) {
        handler_call->init_req(i+1, top());
      }
      continue;
    }
    Node* proj = transform_later(new ProjNode(call, i));
    slow_call->init_req(i, proj);
    if (alloc_in_place) {
      handler_call->init_req(i+1, proj);
    }
  }
  // We can safepoint at that new call
  slow_call->copy_call_debug_info(&_igvn, call);
  transform_later(slow_call);
  if (alloc_in_place) {
    transform_later(handler_call);
  }

  Node* fast_ctl = nullptr;
  Node* fast_res = nullptr;
  MergeMemNode* fast_mem = nullptr;
  if (alloc_in_place) {
    fast_ctl = transform_later(new ProjNode(handler_call, TypeFunc::Control));
    Node* rawmem = transform_later(new ProjNode(handler_call, TypeFunc::Memory));
    fast_res = transform_later(new ProjNode(handler_call, TypeFunc::Parms));
    fast_mem = MergeMemNode::make(mem);
    fast_mem->set_memory_at(Compile::AliasIdxRaw, rawmem);
    transform_later(fast_mem);
  }

  Node* r = new RegionNode(alloc_in_place ? 4 : 3);
  Node* mem_phi = new PhiNode(r, Type::MEMORY, TypePtr::BOTTOM);
  Node* io_phi = new PhiNode(r, Type::ABIO);
  Node* res_phi = new PhiNode(r, TypeInstPtr::BOTTOM);
  r->init_req(1, no_allocation_ctl);
  mem_phi->init_req(1, mem);
  io_phi->init_req(1, io);
  res_phi->init_req(1, no_allocation_res);
  r->init_req(2, slow_norm);
  mem_phi->init_req(2, slow_mem);
  io_phi->init_req(2, slow_io);
  res_phi->init_req(2, slow_res);
  if (alloc_in_place) {
    r->init_req(3, fast_ctl);
    mem_phi->init_req(3, fast_mem);
    io_phi->init_req(3, io);
    res_phi->init_req(3, fast_res);
  }
  transform_later(r);
  transform_later(mem_phi);
  transform_later(io_phi);
  transform_later(res_phi);

  // Do not let stores that initialize this buffer be reordered with a subsequent
  // store that would make this buffer accessible by other threads.
  MemBarNode* mb = MemBarNode::make(C, Op_MemBarStoreStore, Compile::AliasIdxBot);
  transform_later(mb);
  mb->init_req(TypeFunc::Memory, mem_phi);
  mb->init_req(TypeFunc::Control, r);
  r = new ProjNode(mb, TypeFunc::Control);
  transform_later(r);
  mem_phi = new ProjNode(mb, TypeFunc::Memory);
  transform_later(mem_phi);

  assert(projs->nb_resproj == 1, "unexpected number of results");
  _igvn.replace_in_uses(projs->fallthrough_catchproj, r);
  _igvn.replace_in_uses(projs->fallthrough_memproj, mem_phi);
  _igvn.replace_in_uses(projs->fallthrough_ioproj, io_phi);
  _igvn.replace_in_uses(projs->resproj[0], res_phi);
  _igvn.replace_in_uses(projs->catchall_catchproj, ex_r);
  _igvn.replace_in_uses(projs->catchall_memproj, ex_mem_phi);
  _igvn.replace_in_uses(projs->catchall_ioproj, ex_io_phi);
  // The CatchNode should not use the ex_io_phi. Re-connect it to the catchall_ioproj.
  Node* cn = projs->fallthrough_catchproj->in(0);
  _igvn.replace_input_of(cn, 1, projs->catchall_ioproj);

  _igvn.replace_node(ctl, projs->fallthrough_catchproj);
  _igvn.replace_node(mem, projs->fallthrough_memproj);
  _igvn.replace_node(io, projs->fallthrough_ioproj);
  _igvn.replace_node(res, projs->resproj[0]);
  _igvn.replace_node(ex_ctl, projs->catchall_catchproj);
  _igvn.replace_node(ex_mem, projs->catchall_memproj);
  _igvn.replace_node(ex_io, projs->catchall_ioproj);
 }

void PhaseMacroExpand::expand_subtypecheck_node(SubTypeCheckNode *check) {
  assert(check->in(SubTypeCheckNode::Control) == nullptr, "should be pinned");
  Node* bol = check->unique_out();
  Node* obj_or_subklass = check->in(SubTypeCheckNode::ObjOrSubKlass);
  Node* superklass = check->in(SubTypeCheckNode::SuperKlass);
  assert(bol->is_Bool() && bol->as_Bool()->_test._test == BoolTest::ne, "unexpected bool node");

  for (DUIterator_Last imin, i = bol->last_outs(imin); i >= imin; --i) {
    Node* iff = bol->last_out(i);
    assert(iff->is_If(), "where's the if?");

    if (iff->in(0)->is_top()) {
      _igvn.replace_input_of(iff, 1, C->top());
      continue;
    }

    Node* iftrue = iff->as_If()->proj_out(1);
    Node* iffalse = iff->as_If()->proj_out(0);
    Node* ctrl = iff->in(0);

    Node* subklass = nullptr;
    if (_igvn.type(obj_or_subklass)->isa_klassptr()) {
      subklass = obj_or_subklass;
    } else {
      Node* k_adr = basic_plus_adr(obj_or_subklass, oopDesc::klass_offset_in_bytes());
<<<<<<< HEAD
      subklass = _igvn.transform(LoadKlassNode::make(_igvn, nullptr, C->immutable_memory(), k_adr, TypeInstPtr::KLASS, TypeInstKlassPtr::OBJECT));
=======
      subklass = _igvn.transform(LoadKlassNode::make(_igvn, C->immutable_memory(), k_adr, TypeInstPtr::KLASS));
>>>>>>> a637ccf2
    }

    Node* not_subtype_ctrl = Phase::gen_subtype_check(subklass, superklass, &ctrl, nullptr, _igvn, check->method(), check->bci());

    _igvn.replace_input_of(iff, 0, C->top());
    _igvn.replace_node(iftrue, not_subtype_ctrl);
    _igvn.replace_node(iffalse, ctrl);
  }
  _igvn.replace_node(check, C->top());
}

// FlatArrayCheckNode (array1 array2 ...) is expanded into:
//
// long mark = array1.mark | array2.mark | ...;
// long locked_bit = markWord::unlocked_value & array1.mark & array2.mark & ...;
// if (locked_bit == 0) {
//   // One array is locked, load prototype header from the klass
//   mark = array1.klass.proto | array2.klass.proto | ...
// }
// if ((mark & markWord::flat_array_bit_in_place) == 0) {
//    ...
// }
void PhaseMacroExpand::expand_flatarraycheck_node(FlatArrayCheckNode* check) {
  bool array_inputs = _igvn.type(check->in(FlatArrayCheckNode::ArrayOrKlass))->isa_oopptr() != nullptr;
  if (array_inputs) {
    Node* mark = MakeConX(0);
    Node* locked_bit = MakeConX(markWord::unlocked_value);
    Node* mem = check->in(FlatArrayCheckNode::Memory);
    for (uint i = FlatArrayCheckNode::ArrayOrKlass; i < check->req(); ++i) {
      Node* ary = check->in(i);
      const TypeOopPtr* t = _igvn.type(ary)->isa_oopptr();
      assert(t != nullptr, "Mixing array and klass inputs");
      assert(!t->is_flat() && !t->is_not_flat(), "Should have been optimized out");
      Node* mark_adr = basic_plus_adr(ary, oopDesc::mark_offset_in_bytes());
      Node* mark_load = _igvn.transform(LoadNode::make(_igvn, nullptr, mem, mark_adr, mark_adr->bottom_type()->is_ptr(), TypeX_X, TypeX_X->basic_type(), MemNode::unordered));
      mark = _igvn.transform(new OrXNode(mark, mark_load));
      locked_bit = _igvn.transform(new AndXNode(locked_bit, mark_load));
    }
    assert(!mark->is_Con(), "Should have been optimized out");
    Node* cmp = _igvn.transform(new CmpXNode(locked_bit, MakeConX(0)));
    Node* is_unlocked = _igvn.transform(new BoolNode(cmp, BoolTest::ne));

    // BoolNode might be shared, replace each if user
    Node* old_bol = check->unique_out();
    assert(old_bol->is_Bool() && old_bol->as_Bool()->_test._test == BoolTest::ne, "unexpected condition");
    for (DUIterator_Last imin, i = old_bol->last_outs(imin); i >= imin; --i) {
      IfNode* old_iff = old_bol->last_out(i)->as_If();
      Node* ctrl = old_iff->in(0);
      RegionNode* region = new RegionNode(3);
      Node* mark_phi = new PhiNode(region, TypeX_X);

      // Check if array is unlocked
      IfNode* iff = _igvn.transform(new IfNode(ctrl, is_unlocked, PROB_MAX, COUNT_UNKNOWN))->as_If();

      // Unlocked: Use bits from mark word
      region->init_req(1, _igvn.transform(new IfTrueNode(iff)));
      mark_phi->init_req(1, mark);

      // Locked: Load prototype header from klass
      ctrl = _igvn.transform(new IfFalseNode(iff));
      Node* proto = MakeConX(0);
      for (uint i = FlatArrayCheckNode::ArrayOrKlass; i < check->req(); ++i) {
        Node* ary = check->in(i);
        // Make loads control dependent to make sure they are only executed if array is locked
        Node* klass_adr = basic_plus_adr(ary, oopDesc::klass_offset_in_bytes());
        Node* klass = _igvn.transform(LoadKlassNode::make(_igvn, ctrl, C->immutable_memory(), klass_adr, TypeInstPtr::KLASS, TypeInstKlassPtr::OBJECT));
        Node* proto_adr = basic_plus_adr(klass, in_bytes(Klass::prototype_header_offset()));
        Node* proto_load = _igvn.transform(LoadNode::make(_igvn, ctrl, C->immutable_memory(), proto_adr, proto_adr->bottom_type()->is_ptr(), TypeX_X, TypeX_X->basic_type(), MemNode::unordered));
        proto = _igvn.transform(new OrXNode(proto, proto_load));
      }
      region->init_req(2, ctrl);
      mark_phi->init_req(2, proto);

      // Check if flat array bits are set
      Node* mask = MakeConX(markWord::flat_array_bit_in_place);
      Node* masked = _igvn.transform(new AndXNode(_igvn.transform(mark_phi), mask));
      cmp = _igvn.transform(new CmpXNode(masked, MakeConX(0)));
      Node* is_not_flat = _igvn.transform(new BoolNode(cmp, BoolTest::eq));

      ctrl = _igvn.transform(region);
      iff = _igvn.transform(new IfNode(ctrl, is_not_flat, PROB_MAX, COUNT_UNKNOWN))->as_If();
      _igvn.replace_node(old_iff, iff);
    }
    _igvn.replace_node(check, C->top());
  } else {
    // Fall back to layout helper check
    Node* lhs = intcon(0);
    for (uint i = FlatArrayCheckNode::ArrayOrKlass; i < check->req(); ++i) {
      Node* array_or_klass = check->in(i);
      Node* klass = nullptr;
      const TypePtr* t = _igvn.type(array_or_klass)->is_ptr();
      assert(!t->is_flat() && !t->is_not_flat(), "Should have been optimized out");
      if (t->isa_oopptr() != nullptr) {
        Node* klass_adr = basic_plus_adr(array_or_klass, oopDesc::klass_offset_in_bytes());
        klass = transform_later(LoadKlassNode::make(_igvn, nullptr, C->immutable_memory(), klass_adr, TypeInstPtr::KLASS, TypeInstKlassPtr::OBJECT));
      } else {
        assert(t->isa_klassptr(), "Unexpected input type");
        klass = array_or_klass;
      }
      Node* lh_addr = basic_plus_adr(klass, in_bytes(Klass::layout_helper_offset()));
      Node* lh_val = _igvn.transform(LoadNode::make(_igvn, nullptr, C->immutable_memory(), lh_addr, lh_addr->bottom_type()->is_ptr(), TypeInt::INT, T_INT, MemNode::unordered));
      lhs = _igvn.transform(new OrINode(lhs, lh_val));
    }
    Node* masked = transform_later(new AndINode(lhs, intcon(Klass::_lh_array_tag_flat_value_bit_inplace)));
    Node* cmp = transform_later(new CmpINode(masked, intcon(0)));
    Node* bol = transform_later(new BoolNode(cmp, BoolTest::eq));
    Node* m2b = transform_later(new Conv2BNode(masked));
    // The matcher expects the input to If nodes to be produced by a Bool(CmpI..)
    // pattern, but the input to other potential users (e.g. Phi) to be some
    // other pattern (e.g. a Conv2B node, possibly idealized as a CMoveI).
    Node* old_bol = check->unique_out();
    for (DUIterator_Last imin, i = old_bol->last_outs(imin); i >= imin; --i) {
      Node* user = old_bol->last_out(i);
      for (uint j = 0; j < user->req(); j++) {
        Node* n = user->in(j);
        if (n == old_bol) {
          _igvn.replace_input_of(user, j, user->is_If() ? bol : m2b);
        }
      }
    }
    _igvn.replace_node(check, C->top());
  }
}

//---------------------------eliminate_macro_nodes----------------------
// Eliminate scalar replaced allocations and associated locks.
void PhaseMacroExpand::eliminate_macro_nodes() {
  if (C->macro_count() == 0)
    return;
  NOT_PRODUCT(int membar_before = count_MemBar(C);)

  // Before elimination may re-mark (change to Nested or NonEscObj)
  // all associated (same box and obj) lock and unlock nodes.
  int cnt = C->macro_count();
  for (int i=0; i < cnt; i++) {
    Node *n = C->macro_node(i);
    if (n->is_AbstractLock()) { // Lock and Unlock nodes
      mark_eliminated_locking_nodes(n->as_AbstractLock());
    }
  }
  // Re-marking may break consistency of Coarsened locks.
  if (!C->coarsened_locks_consistent()) {
    return; // recompile without Coarsened locks if broken
  } else {
    // After coarsened locks are eliminated locking regions
    // become unbalanced. We should not execute any more
    // locks elimination optimizations on them.
    C->mark_unbalanced_boxes();
  }

  // First, attempt to eliminate locks
  bool progress = true;
  while (progress) {
    progress = false;
    for (int i = C->macro_count(); i > 0; i = MIN2(i - 1, C->macro_count())) { // more than 1 element can be eliminated at once
      Node* n = C->macro_node(i - 1);
      bool success = false;
      DEBUG_ONLY(int old_macro_count = C->macro_count();)
      if (n->is_AbstractLock()) {
        success = eliminate_locking_node(n->as_AbstractLock());
#ifndef PRODUCT
        if (success && PrintOptoStatistics) {
          Atomic::inc(&PhaseMacroExpand::_monitor_objects_removed_counter);
        }
#endif
      }
      assert(success == (C->macro_count() < old_macro_count), "elimination reduces macro count");
      progress = progress || success;
    }
  }
  // Next, attempt to eliminate allocations
  _has_locks = false;
  progress = true;
  while (progress) {
    progress = false;
    for (int i = C->macro_count(); i > 0; i = MIN2(i - 1, C->macro_count())) { // more than 1 element can be eliminated at once
      Node* n = C->macro_node(i - 1);
      bool success = false;
      DEBUG_ONLY(int old_macro_count = C->macro_count();)
      switch (n->class_id()) {
      case Node::Class_Allocate:
      case Node::Class_AllocateArray:
        success = eliminate_allocate_node(n->as_Allocate());
#ifndef PRODUCT
        if (success && PrintOptoStatistics) {
          Atomic::inc(&PhaseMacroExpand::_objs_scalar_replaced_counter);
        }
#endif
        break;
      case Node::Class_CallStaticJava: {
        CallStaticJavaNode* call = n->as_CallStaticJava();
        if (!call->method()->is_method_handle_intrinsic()) {
          success = eliminate_boxing_node(n->as_CallStaticJava());
        }
        break;
      }
      case Node::Class_Lock:
      case Node::Class_Unlock:
        assert(!n->as_AbstractLock()->is_eliminated(), "sanity");
        _has_locks = true;
        break;
      case Node::Class_ArrayCopy:
        break;
      case Node::Class_OuterStripMinedLoop:
        break;
      case Node::Class_SubTypeCheck:
        break;
      case Node::Class_Opaque1:
        break;
      case Node::Class_FlatArrayCheck:
        break;
      default:
        assert(n->Opcode() == Op_LoopLimit ||
               n->Opcode() == Op_ModD ||
               n->Opcode() == Op_ModF ||
               n->is_OpaqueNotNull()       ||
               n->is_OpaqueInitializedAssertionPredicate() ||
               n->Opcode() == Op_MaxL      ||
               n->Opcode() == Op_MinL      ||
               BarrierSet::barrier_set()->barrier_set_c2()->is_gc_barrier_node(n),
               "unknown node type in macro list");
      }
      assert(success == (C->macro_count() < old_macro_count), "elimination reduces macro count");
      progress = progress || success;
    }
  }
#ifndef PRODUCT
  if (PrintOptoStatistics) {
    int membar_after = count_MemBar(C);
    Atomic::add(&PhaseMacroExpand::_memory_barriers_removed_counter, membar_before - membar_after);
  }
#endif
}

//------------------------------expand_macro_nodes----------------------
//  Returns true if a failure occurred.
bool PhaseMacroExpand::expand_macro_nodes() {
  // Do not allow new macro nodes once we started to expand
  C->reset_allow_macro_nodes();
  if (StressMacroExpansion) {
    C->shuffle_macro_nodes();
  }
  // Last attempt to eliminate macro nodes.
  eliminate_macro_nodes();
  if (C->failing())  return true;

  // Eliminate Opaque and LoopLimit nodes. Do it after all loop optimizations.
  bool progress = true;
  while (progress) {
    progress = false;
    for (int i = C->macro_count(); i > 0; i--) {
      Node* n = C->macro_node(i-1);
      bool success = false;
      DEBUG_ONLY(int old_macro_count = C->macro_count();)
      if (n->Opcode() == Op_LoopLimit) {
        // Remove it from macro list and put on IGVN worklist to optimize.
        C->remove_macro_node(n);
        _igvn._worklist.push(n);
        success = true;
      } else if (n->Opcode() == Op_CallStaticJava) {
        CallStaticJavaNode* call = n->as_CallStaticJava();
        if (!call->method()->is_method_handle_intrinsic()) {
          // Remove it from macro list and put on IGVN worklist to optimize.
          C->remove_macro_node(n);
          _igvn._worklist.push(n);
          success = true;
        }
      } else if (n->is_Opaque1()) {
        _igvn.replace_node(n, n->in(1));
        success = true;
      } else if (n->is_OpaqueNotNull()) {
        // Tests with OpaqueNotNull nodes are implicitly known to be true. Replace the node with true. In debug builds,
        // we leave the test in the graph to have an additional sanity check at runtime. If the test fails (i.e. a bug),
        // we will execute a Halt node.
#ifdef ASSERT
        _igvn.replace_node(n, n->in(1));
#else
        _igvn.replace_node(n, _igvn.intcon(1));
#endif
        success = true;
      } else if (n->is_OpaqueInitializedAssertionPredicate()) {
          // Initialized Assertion Predicates must always evaluate to true. Therefore, we get rid of them in product
          // builds as they are useless. In debug builds we keep them as additional verification code. Even though
          // loop opts are already over, we want to keep Initialized Assertion Predicates alive as long as possible to
          // enable folding of dead control paths within which cast nodes become top after due to impossible types -
          // even after loop opts are over. Therefore, we delay the removal of these opaque nodes until now.
#ifdef ASSERT
        _igvn.replace_node(n, n->in(1));
#else
        _igvn.replace_node(n, _igvn.intcon(1));
#endif // ASSERT
      } else if (n->Opcode() == Op_OuterStripMinedLoop) {
        n->as_OuterStripMinedLoop()->adjust_strip_mined_loop(&_igvn);
        C->remove_macro_node(n);
        success = true;
      } else if (n->Opcode() == Op_MaxL) {
        // Since MaxL and MinL are not implemented in the backend, we expand them to
        // a CMoveL construct now. At least until here, the type could be computed
        // precisely. CMoveL is not so smart, but we can give it at least the best
        // type we know abouot n now.
        Node* repl = MaxNode::signed_max(n->in(1), n->in(2), _igvn.type(n), _igvn);
        _igvn.replace_node(n, repl);
        success = true;
      } else if (n->Opcode() == Op_MinL) {
        Node* repl = MaxNode::signed_min(n->in(1), n->in(2), _igvn.type(n), _igvn);
        _igvn.replace_node(n, repl);
        success = true;
      }
      assert(!success || (C->macro_count() == (old_macro_count - 1)), "elimination must have deleted one node from macro list");
      progress = progress || success;
      if (success) {
        C->print_method(PHASE_AFTER_MACRO_EXPANSION_STEP, 5, n);
      }
    }
  }

  // Clean up the graph so we're less likely to hit the maximum node
  // limit
  _igvn.set_delay_transform(false);
  _igvn.optimize();
  if (C->failing())  return true;
  _igvn.set_delay_transform(true);


  // Because we run IGVN after each expansion, some macro nodes may go
  // dead and be removed from the list as we iterate over it. Move
  // Allocate nodes (processed in a second pass) at the beginning of
  // the list and then iterate from the last element of the list until
  // an Allocate node is seen. This is robust to random deletion in
  // the list due to nodes going dead.
  C->sort_macro_nodes();

  // expand arraycopy "macro" nodes first
  // For ReduceBulkZeroing, we must first process all arraycopy nodes
  // before the allocate nodes are expanded.
  while (C->macro_count() > 0) {
    int macro_count = C->macro_count();
    Node * n = C->macro_node(macro_count-1);
    assert(n->is_macro(), "only macro nodes expected here");
    if (_igvn.type(n) == Type::TOP || (n->in(0) != nullptr && n->in(0)->is_top())) {
      // node is unreachable, so don't try to expand it
      C->remove_macro_node(n);
      continue;
    }
    if (n->is_Allocate()) {
      break;
    }
    // Make sure expansion will not cause node limit to be exceeded.
    // Worst case is a macro node gets expanded into about 200 nodes.
    // Allow 50% more for optimization.
    if (C->check_node_count(300, "out of nodes before macro expansion")) {
      return true;
    }

    DEBUG_ONLY(int old_macro_count = C->macro_count();)
    switch (n->class_id()) {
    case Node::Class_Lock:
      expand_lock_node(n->as_Lock());
      break;
    case Node::Class_Unlock:
      expand_unlock_node(n->as_Unlock());
      break;
    case Node::Class_ArrayCopy:
      expand_arraycopy_node(n->as_ArrayCopy());
      break;
    case Node::Class_SubTypeCheck:
      expand_subtypecheck_node(n->as_SubTypeCheck());
      break;
    case Node::Class_CallStaticJava:
      expand_mh_intrinsic_return(n->as_CallStaticJava());
      C->remove_macro_node(n);
      break;
    case Node::Class_FlatArrayCheck:
      expand_flatarraycheck_node(n->as_FlatArrayCheck());
      break;
    default:
      switch (n->Opcode()) {
      case Op_ModD:
      case Op_ModF: {
        bool is_drem = n->Opcode() == Op_ModD;
        CallNode* mod_macro = n->as_Call();
        CallNode* call = new CallLeafNode(mod_macro->tf(),
                                          is_drem ? CAST_FROM_FN_PTR(address, SharedRuntime::drem)
                                                  : CAST_FROM_FN_PTR(address, SharedRuntime::frem),
                                          is_drem ? "drem" : "frem", TypeRawPtr::BOTTOM);
        call->init_req(TypeFunc::Control, mod_macro->in(TypeFunc::Control));
        call->init_req(TypeFunc::I_O, mod_macro->in(TypeFunc::I_O));
        call->init_req(TypeFunc::Memory, mod_macro->in(TypeFunc::Memory));
        call->init_req(TypeFunc::ReturnAdr, mod_macro->in(TypeFunc::ReturnAdr));
        call->init_req(TypeFunc::FramePtr, mod_macro->in(TypeFunc::FramePtr));
        for (unsigned int i = 0; i < mod_macro->tf()->domain_cc()->cnt() - TypeFunc::Parms; i++) {
          call->init_req(TypeFunc::Parms + i, mod_macro->in(TypeFunc::Parms + i));
        }
        _igvn.replace_node(mod_macro, call);
        transform_later(call);
        break;
      }
      default:
        assert(false, "unknown node type in macro list");
      }
    }
    assert(C->macro_count() == (old_macro_count - 1), "expansion must have deleted one node from macro list");
    if (C->failing())  return true;
    C->print_method(PHASE_AFTER_MACRO_EXPANSION_STEP, 5, n);

    // Clean up the graph so we're less likely to hit the maximum node
    // limit
    _igvn.set_delay_transform(false);
    _igvn.optimize();
    if (C->failing())  return true;
    _igvn.set_delay_transform(true);
  }

  // All nodes except Allocate nodes are expanded now. There could be
  // new optimization opportunities (such as folding newly created
  // load from a just allocated object). Run IGVN.

  // expand "macro" nodes
  // nodes are removed from the macro list as they are processed
  while (C->macro_count() > 0) {
    int macro_count = C->macro_count();
    Node * n = C->macro_node(macro_count-1);
    assert(n->is_macro(), "only macro nodes expected here");
    if (_igvn.type(n) == Type::TOP || (n->in(0) != nullptr && n->in(0)->is_top())) {
      // node is unreachable, so don't try to expand it
      C->remove_macro_node(n);
      continue;
    }
    // Make sure expansion will not cause node limit to be exceeded.
    // Worst case is a macro node gets expanded into about 200 nodes.
    // Allow 50% more for optimization.
    if (C->check_node_count(300, "out of nodes before macro expansion")) {
      return true;
    }
    switch (n->class_id()) {
    case Node::Class_Allocate:
      expand_allocate(n->as_Allocate());
      break;
    case Node::Class_AllocateArray:
      expand_allocate_array(n->as_AllocateArray());
      break;
    default:
      assert(false, "unknown node type in macro list");
    }
    assert(C->macro_count() < macro_count, "must have deleted a node from macro list");
    if (C->failing())  return true;
    C->print_method(PHASE_AFTER_MACRO_EXPANSION_STEP, 5, n);

    // Clean up the graph so we're less likely to hit the maximum node
    // limit
    _igvn.set_delay_transform(false);
    _igvn.optimize();
    if (C->failing())  return true;
    _igvn.set_delay_transform(true);
  }

  _igvn.set_delay_transform(false);
  return false;
}

#ifndef PRODUCT
int PhaseMacroExpand::_objs_scalar_replaced_counter = 0;
int PhaseMacroExpand::_monitor_objects_removed_counter = 0;
int PhaseMacroExpand::_GC_barriers_removed_counter = 0;
int PhaseMacroExpand::_memory_barriers_removed_counter = 0;

void PhaseMacroExpand::print_statistics() {
  tty->print("Objects scalar replaced = %d, ", Atomic::load(&_objs_scalar_replaced_counter));
  tty->print("Monitor objects removed = %d, ", Atomic::load(&_monitor_objects_removed_counter));
  tty->print("GC barriers removed = %d, ", Atomic::load(&_GC_barriers_removed_counter));
  tty->print_cr("Memory barriers removed = %d", Atomic::load(&_memory_barriers_removed_counter));
}

int PhaseMacroExpand::count_MemBar(Compile *C) {
  if (!PrintOptoStatistics) {
    return 0;
  }
  Unique_Node_List ideal_nodes;
  int total = 0;
  ideal_nodes.map(C->live_nodes(), nullptr);
  ideal_nodes.push(C->root());
  for (uint next = 0; next < ideal_nodes.size(); ++next) {
    Node* n = ideal_nodes.at(next);
    if (n->is_MemBar()) {
      total++;
    }
    for (DUIterator_Fast imax, i = n->fast_outs(imax); i < imax; i++) {
      Node* m = n->fast_out(i);
      ideal_nodes.push(m);
    }
  }
  return total;
}
#endif<|MERGE_RESOLUTION|>--- conflicted
+++ resolved
@@ -2731,11 +2731,7 @@
       subklass = obj_or_subklass;
     } else {
       Node* k_adr = basic_plus_adr(obj_or_subklass, oopDesc::klass_offset_in_bytes());
-<<<<<<< HEAD
-      subklass = _igvn.transform(LoadKlassNode::make(_igvn, nullptr, C->immutable_memory(), k_adr, TypeInstPtr::KLASS, TypeInstKlassPtr::OBJECT));
-=======
-      subklass = _igvn.transform(LoadKlassNode::make(_igvn, C->immutable_memory(), k_adr, TypeInstPtr::KLASS));
->>>>>>> a637ccf2
+      subklass = _igvn.transform(LoadKlassNode::make(_igvn, C->immutable_memory(), k_adr, TypeInstPtr::KLASS, TypeInstKlassPtr::OBJECT));
     }
 
     Node* not_subtype_ctrl = Phase::gen_subtype_check(subklass, superklass, &ctrl, nullptr, _igvn, check->method(), check->bci());
