/*
 * Copyright (c) 1997, 2025, Oracle and/or its affiliates. All rights reserved.
 * DO NOT ALTER OR REMOVE COPYRIGHT NOTICES OR THIS FILE HEADER.
 *
 * This code is free software; you can redistribute it and/or modify it
 * under the terms of the GNU General Public License version 2 only, as
 * published by the Free Software Foundation.
 *
 * This code is distributed in the hope that it will be useful, but WITHOUT
 * ANY WARRANTY; without even the implied warranty of MERCHANTABILITY or
 * FITNESS FOR A PARTICULAR PURPOSE.  See the GNU General Public License
 * version 2 for more details (a copy is included in the LICENSE file that
 * accompanied this code).
 *
 * You should have received a copy of the GNU General Public License version
 * 2 along with this work; if not, write to the Free Software Foundation,
 * Inc., 51 Franklin St, Fifth Floor, Boston, MA 02110-1301 USA.
 *
 * Please contact Oracle, 500 Oracle Parkway, Redwood Shores, CA 94065 USA
 * or visit www.oracle.com if you need additional information or have any
 * questions.
 *
 */

#include "compiler/compileLog.hpp"
#include "gc/shared/barrierSet.hpp"
#include "gc/shared/c2/barrierSetC2.hpp"
#include "memory/allocation.inline.hpp"
#include "opto/addnode.hpp"
#include "opto/callnode.hpp"
#include "opto/castnode.hpp"
#include "opto/cfgnode.hpp"
#include "opto/convertnode.hpp"
#include "opto/inlinetypenode.hpp"
#include "opto/loopnode.hpp"
#include "opto/matcher.hpp"
#include "opto/movenode.hpp"
#include "opto/mulnode.hpp"
#include "opto/opaquenode.hpp"
#include "opto/opcodes.hpp"
#include "opto/phaseX.hpp"
#include "opto/subnode.hpp"
#include "runtime/arguments.hpp"
#include "runtime/sharedRuntime.hpp"
#include "utilities/reverse_bits.hpp"

// Portions of code courtesy of Clifford Click

// Optimization - Graph Style

#include "math.h"

//=============================================================================
//------------------------------Identity---------------------------------------
// If right input is a constant 0, return the left input.
Node* SubNode::Identity(PhaseGVN* phase) {
  assert(in(1) != this, "Must already have called Value");
  assert(in(2) != this, "Must already have called Value");

  const Type* zero = add_id();

  // Remove double negation if it is not a floating point number since negation
  // is not the same as subtraction for floating point numbers
  // (cf. JLS § 15.15.4). `0-(0-(-0.0))` must be equal to positive 0.0 according to
  // JLS § 15.8.2, but would result in -0.0 if this folding would be applied.
  if (phase->type(in(1))->higher_equal(zero) &&
      in(2)->Opcode() == Opcode() &&
      phase->type(in(2)->in(1))->higher_equal(zero) &&
      !phase->type(in(2)->in(2))->is_floatingpoint()) {
    return in(2)->in(2);
  }

  // Convert "(X+Y) - Y" into X and "(X+Y) - X" into Y
  if (in(1)->Opcode() == Op_AddI || in(1)->Opcode() == Op_AddL) {
    if (in(1)->in(2) == in(2)) {
      return in(1)->in(1);
    }
    if (in(1)->in(1) == in(2)) {
      return in(1)->in(2);
    }
  }

  return ( phase->type( in(2) )->higher_equal( zero ) ) ? in(1) : this;
}

//------------------------------Value------------------------------------------
// A subtract node differences it's two inputs.
const Type* SubNode::Value_common(PhaseValues* phase) const {
  const Node* in1 = in(1);
  const Node* in2 = in(2);
  // Either input is TOP ==> the result is TOP
  const Type* t1 = (in1 == this) ? Type::TOP : phase->type(in1);
  if( t1 == Type::TOP ) return Type::TOP;
  const Type* t2 = (in2 == this) ? Type::TOP : phase->type(in2);
  if( t2 == Type::TOP ) return Type::TOP;

  // Not correct for SubFnode and AddFNode (must check for infinity)
  // Equal?  Subtract is zero
  if (in1->eqv_uncast(in2))  return add_id();

  // Either input is BOTTOM ==> the result is the local BOTTOM
  if( t1 == Type::BOTTOM || t2 == Type::BOTTOM )
    return bottom_type();

  return nullptr;
}

const Type* SubNode::Value(PhaseGVN* phase) const {
  const Type* t = Value_common(phase);
  if (t != nullptr) {
    return t;
  }
  const Type* t1 = phase->type(in(1));
  const Type* t2 = phase->type(in(2));
  return sub(t1,t2);            // Local flavor of type subtraction

}

SubNode* SubNode::make(Node* in1, Node* in2, BasicType bt) {
  switch (bt) {
    case T_INT:
      return new SubINode(in1, in2);
    case T_LONG:
      return new SubLNode(in1, in2);
    default:
      fatal("Not implemented for %s", type2name(bt));
  }
  return nullptr;
}

//=============================================================================
//------------------------------Helper function--------------------------------

static bool is_cloop_increment(Node* inc) {
  precond(inc->Opcode() == Op_AddI || inc->Opcode() == Op_AddL);

  if (!inc->in(1)->is_Phi()) {
    return false;
  }
  const PhiNode* phi = inc->in(1)->as_Phi();

  if (!phi->region()->is_CountedLoop()) {
    return false;
  }

  return inc == phi->region()->as_CountedLoop()->incr();
}

// Given the expression '(x + C) - v', or
//                      'v - (x + C)', we examine nodes '+' and 'v':
//
//  1. Do not convert if '+' is a counted-loop increment, because the '-' is
//     loop invariant and converting extends the live-range of 'x' to overlap
//     with the '+', forcing another register to be used in the loop.
//
//  2. Do not convert if 'v' is a counted-loop induction variable, because
//     'x' might be invariant.
//
static bool ok_to_convert(Node* inc, Node* var) {
  return !(is_cloop_increment(inc) || var->is_cloop_ind_var());
}

static bool is_cloop_condition(BoolNode* bol) {
  for (DUIterator_Fast imax, i = bol->fast_outs(imax); i < imax; i++) {
    Node* out = bol->fast_out(i);
    if (out->is_BaseCountedLoopEnd()) {
      return true;
    }
  }
  return false;
}

//------------------------------Ideal------------------------------------------
Node *SubINode::Ideal(PhaseGVN *phase, bool can_reshape){
  Node *in1 = in(1);
  Node *in2 = in(2);
  uint op1 = in1->Opcode();
  uint op2 = in2->Opcode();

#ifdef ASSERT
  // Check for dead loop
  if ((in1 == this) || (in2 == this) ||
      ((op1 == Op_AddI || op1 == Op_SubI) &&
       ((in1->in(1) == this) || (in1->in(2) == this) ||
        (in1->in(1) == in1)  || (in1->in(2) == in1)))) {
    assert(false, "dead loop in SubINode::Ideal");
  }
#endif

  const Type *t2 = phase->type( in2 );
  if( t2 == Type::TOP ) return nullptr;
  // Convert "x-c0" into "x+ -c0".
  if( t2->base() == Type::Int ){        // Might be bottom or top...
    const TypeInt *i = t2->is_int();
    if( i->is_con() )
      return new AddINode(in1, phase->intcon(java_negate(i->get_con())));
  }

  // Convert "(x+c0) - y" into (x-y) + c0"
  // Do not collapse (x+c0)-y if "+" is a loop increment or
  // if "y" is a loop induction variable.
  if( op1 == Op_AddI && ok_to_convert(in1, in2) ) {
    const Type *tadd = phase->type( in1->in(2) );
    if( tadd->singleton() && tadd != Type::TOP ) {
      Node *sub2 = phase->transform( new SubINode( in1->in(1), in2 ));
      return new AddINode( sub2, in1->in(2) );
    }
  }

  // Convert "x - (y+c0)" into "(x-y) - c0" AND
  // Convert "c1 - (y+c0)" into "(c1-c0) - y"
  // Need the same check as in above optimization but reversed.
  if (op2 == Op_AddI
      && ok_to_convert(in2, in1)
      && in2->in(2)->Opcode() == Op_ConI) {
    jint c0 = phase->type(in2->in(2))->isa_int()->get_con();
    Node* in21 = in2->in(1);
    if (in1->Opcode() == Op_ConI) {
      // Match c1
      jint c1 = phase->type(in1)->isa_int()->get_con();
      Node* sub2 = phase->intcon(java_subtract(c1, c0));
      return new SubINode(sub2, in21);
    } else {
      // Match x
      Node* sub2 = phase->transform(new SubINode(in1, in21));
      Node* neg_c0 = phase->intcon(java_negate(c0));
      return new AddINode(sub2, neg_c0);
    }
  }

  const Type *t1 = phase->type( in1 );
  if( t1 == Type::TOP ) return nullptr;

#ifdef ASSERT
  // Check for dead loop
  if ((op2 == Op_AddI || op2 == Op_SubI) &&
      ((in2->in(1) == this) || (in2->in(2) == this) ||
       (in2->in(1) == in2)  || (in2->in(2) == in2))) {
    assert(false, "dead loop in SubINode::Ideal");
  }
#endif

  // Convert "x - (x+y)" into "-y"
  if (op2 == Op_AddI && in1 == in2->in(1)) {
    return new SubINode(phase->intcon(0), in2->in(2));
  }
  // Convert "(x-y) - x" into "-y"
  if (op1 == Op_SubI && in1->in(1) == in2) {
    return new SubINode(phase->intcon(0), in1->in(2));
  }
  // Convert "x - (y+x)" into "-y"
  if (op2 == Op_AddI && in1 == in2->in(2)) {
    return new SubINode(phase->intcon(0), in2->in(1));
  }

  // Convert "0 - (x-y)" into "y-x", leave the double negation "-(-y)" to SubNode::Identity().
  if (t1 == TypeInt::ZERO && op2 == Op_SubI && phase->type(in2->in(1)) != TypeInt::ZERO) {
    return new SubINode(in2->in(2), in2->in(1));
  }

  // Convert "0 - (x+con)" into "-con-x"
  jint con;
  if( t1 == TypeInt::ZERO && op2 == Op_AddI &&
      (con = in2->in(2)->find_int_con(0)) != 0 )
    return new SubINode( phase->intcon(-con), in2->in(1) );

  // Convert "(X+A) - (X+B)" into "A - B"
  if( op1 == Op_AddI && op2 == Op_AddI && in1->in(1) == in2->in(1) )
    return new SubINode( in1->in(2), in2->in(2) );

  // Convert "(A+X) - (B+X)" into "A - B"
  if( op1 == Op_AddI && op2 == Op_AddI && in1->in(2) == in2->in(2) )
    return new SubINode( in1->in(1), in2->in(1) );

  // Convert "(A+X) - (X+B)" into "A - B"
  if( op1 == Op_AddI && op2 == Op_AddI && in1->in(2) == in2->in(1) )
    return new SubINode( in1->in(1), in2->in(2) );

  // Convert "(X+A) - (B+X)" into "A - B"
  if( op1 == Op_AddI && op2 == Op_AddI && in1->in(1) == in2->in(2) )
    return new SubINode( in1->in(2), in2->in(1) );

  // Convert "A-(B-C)" into (A+C)-B", since add is commutative and generally
  // nicer to optimize than subtract.
  if( op2 == Op_SubI && in2->outcnt() == 1) {
    Node *add1 = phase->transform( new AddINode( in1, in2->in(2) ) );
    return new SubINode( add1, in2->in(1) );
  }

  // Associative
  if (op1 == Op_MulI && op2 == Op_MulI) {
    Node* sub_in1 = nullptr;
    Node* sub_in2 = nullptr;
    Node* mul_in = nullptr;

    if (in1->in(1) == in2->in(1)) {
      // Convert "a*b-a*c into a*(b-c)
      sub_in1 = in1->in(2);
      sub_in2 = in2->in(2);
      mul_in = in1->in(1);
    } else if (in1->in(2) == in2->in(1)) {
      // Convert a*b-b*c into b*(a-c)
      sub_in1 = in1->in(1);
      sub_in2 = in2->in(2);
      mul_in = in1->in(2);
    } else if (in1->in(2) == in2->in(2)) {
      // Convert a*c-b*c into (a-b)*c
      sub_in1 = in1->in(1);
      sub_in2 = in2->in(1);
      mul_in = in1->in(2);
    } else if (in1->in(1) == in2->in(2)) {
      // Convert a*b-c*a into a*(b-c)
      sub_in1 = in1->in(2);
      sub_in2 = in2->in(1);
      mul_in = in1->in(1);
    }

    if (mul_in != nullptr) {
      Node* sub = phase->transform(new SubINode(sub_in1, sub_in2));
      return new MulINode(mul_in, sub);
    }
  }

  // Convert "0-(A>>31)" into "(A>>>31)"
  if ( op2 == Op_RShiftI ) {
    Node *in21 = in2->in(1);
    Node *in22 = in2->in(2);
    const TypeInt *zero = phase->type(in1)->isa_int();
    const TypeInt *t21 = phase->type(in21)->isa_int();
    const TypeInt *t22 = phase->type(in22)->isa_int();
    if ( t21 && t22 && zero == TypeInt::ZERO && t22->is_con(31) ) {
      return new URShiftINode(in21, in22);
    }
  }

  return nullptr;
}

//------------------------------sub--------------------------------------------
// A subtract node differences it's two inputs.
const Type *SubINode::sub( const Type *t1, const Type *t2 ) const {
  const TypeInt *r0 = t1->is_int(); // Handy access
  const TypeInt *r1 = t2->is_int();
  int32_t lo = java_subtract(r0->_lo, r1->_hi);
  int32_t hi = java_subtract(r0->_hi, r1->_lo);

  // We next check for 32-bit overflow.
  // If that happens, we just assume all integers are possible.
  if( (((r0->_lo ^ r1->_hi) >= 0) ||    // lo ends have same signs OR
       ((r0->_lo ^      lo) >= 0)) &&   // lo results have same signs AND
      (((r0->_hi ^ r1->_lo) >= 0) ||    // hi ends have same signs OR
       ((r0->_hi ^      hi) >= 0)) )    // hi results have same signs
    return TypeInt::make(lo,hi,MAX2(r0->_widen,r1->_widen));
  else                          // Overflow; assume all integers
    return TypeInt::INT;
}

//=============================================================================
//------------------------------Ideal------------------------------------------
Node *SubLNode::Ideal(PhaseGVN *phase, bool can_reshape) {
  Node *in1 = in(1);
  Node *in2 = in(2);
  uint op1 = in1->Opcode();
  uint op2 = in2->Opcode();

#ifdef ASSERT
  // Check for dead loop
  if ((in1 == this) || (in2 == this) ||
      ((op1 == Op_AddL || op1 == Op_SubL) &&
       ((in1->in(1) == this) || (in1->in(2) == this) ||
        (in1->in(1) == in1)  || (in1->in(2) == in1)))) {
    assert(false, "dead loop in SubLNode::Ideal");
  }
#endif

  if( phase->type( in2 ) == Type::TOP ) return nullptr;
  const TypeLong *i = phase->type( in2 )->isa_long();
  // Convert "x-c0" into "x+ -c0".
  if( i &&                      // Might be bottom or top...
      i->is_con() )
    return new AddLNode(in1, phase->longcon(java_negate(i->get_con())));

  // Convert "(x+c0) - y" into (x-y) + c0"
  // Do not collapse (x+c0)-y if "+" is a loop increment or
  // if "y" is a loop induction variable.
  if( op1 == Op_AddL && ok_to_convert(in1, in2) ) {
    Node *in11 = in1->in(1);
    const Type *tadd = phase->type( in1->in(2) );
    if( tadd->singleton() && tadd != Type::TOP ) {
      Node *sub2 = phase->transform( new SubLNode( in11, in2 ));
      return new AddLNode( sub2, in1->in(2) );
    }
  }

  // Convert "x - (y+c0)" into "(x-y) - c0" AND
  // Convert "c1 - (y+c0)" into "(c1-c0) - y"
  // Need the same check as in above optimization but reversed.
  if (op2 == Op_AddL
      && ok_to_convert(in2, in1)
      && in2->in(2)->Opcode() == Op_ConL) {
    jlong c0 = phase->type(in2->in(2))->isa_long()->get_con();
    Node* in21 = in2->in(1);
    if (in1->Opcode() == Op_ConL) {
      // Match c1
      jlong c1 = phase->type(in1)->isa_long()->get_con();
      Node* sub2 = phase->longcon(java_subtract(c1, c0));
      return new SubLNode(sub2, in21);
    } else {
      Node* sub2 = phase->transform(new SubLNode(in1, in21));
      Node* neg_c0 = phase->longcon(java_negate(c0));
      return new AddLNode(sub2, neg_c0);
    }
  }

  const Type *t1 = phase->type( in1 );
  if( t1 == Type::TOP ) return nullptr;

#ifdef ASSERT
  // Check for dead loop
  if ((op2 == Op_AddL || op2 == Op_SubL) &&
      ((in2->in(1) == this) || (in2->in(2) == this) ||
       (in2->in(1) == in2)  || (in2->in(2) == in2))) {
    assert(false, "dead loop in SubLNode::Ideal");
  }
#endif

  // Convert "x - (x+y)" into "-y"
  if (op2 == Op_AddL && in1 == in2->in(1)) {
    return new SubLNode(phase->makecon(TypeLong::ZERO), in2->in(2));
  }
  // Convert "(x-y) - x" into "-y"
  if (op1 == Op_SubL && in1->in(1) == in2) {
    return new SubLNode(phase->makecon(TypeLong::ZERO), in1->in(2));
  }
  // Convert "x - (y+x)" into "-y"
  if (op2 == Op_AddL && in1 == in2->in(2)) {
    return new SubLNode(phase->makecon(TypeLong::ZERO), in2->in(1));
  }

  // Convert "0 - (x-y)" into "y-x", leave the double negation "-(-y)" to SubNode::Identity.
  if (t1 == TypeLong::ZERO && op2 == Op_SubL && phase->type(in2->in(1)) != TypeLong::ZERO) {
    return new SubLNode(in2->in(2), in2->in(1));
  }

  // Convert "(X+A) - (X+B)" into "A - B"
  if( op1 == Op_AddL && op2 == Op_AddL && in1->in(1) == in2->in(1) )
    return new SubLNode( in1->in(2), in2->in(2) );

  // Convert "(A+X) - (B+X)" into "A - B"
  if( op1 == Op_AddL && op2 == Op_AddL && in1->in(2) == in2->in(2) )
    return new SubLNode( in1->in(1), in2->in(1) );

  // Convert "(A+X) - (X+B)" into "A - B"
  if( op1 == Op_AddL && op2 == Op_AddL && in1->in(2) == in2->in(1) )
    return new SubLNode( in1->in(1), in2->in(2) );

  // Convert "(X+A) - (B+X)" into "A - B"
  if( op1 == Op_AddL && op2 == Op_AddL && in1->in(1) == in2->in(2) )
    return new SubLNode( in1->in(2), in2->in(1) );

  // Convert "A-(B-C)" into (A+C)-B"
  if( op2 == Op_SubL && in2->outcnt() == 1) {
    Node *add1 = phase->transform( new AddLNode( in1, in2->in(2) ) );
    return new SubLNode( add1, in2->in(1) );
  }

  // Associative
  if (op1 == Op_MulL && op2 == Op_MulL) {
    Node* sub_in1 = nullptr;
    Node* sub_in2 = nullptr;
    Node* mul_in = nullptr;

    if (in1->in(1) == in2->in(1)) {
      // Convert "a*b-a*c into a*(b+c)
      sub_in1 = in1->in(2);
      sub_in2 = in2->in(2);
      mul_in = in1->in(1);
    } else if (in1->in(2) == in2->in(1)) {
      // Convert a*b-b*c into b*(a-c)
      sub_in1 = in1->in(1);
      sub_in2 = in2->in(2);
      mul_in = in1->in(2);
    } else if (in1->in(2) == in2->in(2)) {
      // Convert a*c-b*c into (a-b)*c
      sub_in1 = in1->in(1);
      sub_in2 = in2->in(1);
      mul_in = in1->in(2);
    } else if (in1->in(1) == in2->in(2)) {
      // Convert a*b-c*a into a*(b-c)
      sub_in1 = in1->in(2);
      sub_in2 = in2->in(1);
      mul_in = in1->in(1);
    }

    if (mul_in != nullptr) {
      Node* sub = phase->transform(new SubLNode(sub_in1, sub_in2));
      return new MulLNode(mul_in, sub);
    }
  }

  // Convert "0L-(A>>63)" into "(A>>>63)"
  if ( op2 == Op_RShiftL ) {
    Node *in21 = in2->in(1);
    Node *in22 = in2->in(2);
    const TypeLong *zero = phase->type(in1)->isa_long();
    const TypeLong *t21 = phase->type(in21)->isa_long();
    const TypeInt *t22 = phase->type(in22)->isa_int();
    if ( t21 && t22 && zero == TypeLong::ZERO && t22->is_con(63) ) {
      return new URShiftLNode(in21, in22);
    }
  }

  return nullptr;
}

//------------------------------sub--------------------------------------------
// A subtract node differences it's two inputs.
const Type *SubLNode::sub( const Type *t1, const Type *t2 ) const {
  const TypeLong *r0 = t1->is_long(); // Handy access
  const TypeLong *r1 = t2->is_long();
  jlong lo = java_subtract(r0->_lo, r1->_hi);
  jlong hi = java_subtract(r0->_hi, r1->_lo);

  // We next check for 32-bit overflow.
  // If that happens, we just assume all integers are possible.
  if( (((r0->_lo ^ r1->_hi) >= 0) ||    // lo ends have same signs OR
       ((r0->_lo ^      lo) >= 0)) &&   // lo results have same signs AND
      (((r0->_hi ^ r1->_lo) >= 0) ||    // hi ends have same signs OR
       ((r0->_hi ^      hi) >= 0)) )    // hi results have same signs
    return TypeLong::make(lo,hi,MAX2(r0->_widen,r1->_widen));
  else                          // Overflow; assume all integers
    return TypeLong::LONG;
}

//=============================================================================
//------------------------------Value------------------------------------------
// A subtract node differences its two inputs.
const Type* SubFPNode::Value(PhaseGVN* phase) const {
  const Node* in1 = in(1);
  const Node* in2 = in(2);
  // Either input is TOP ==> the result is TOP
  const Type* t1 = (in1 == this) ? Type::TOP : phase->type(in1);
  if( t1 == Type::TOP ) return Type::TOP;
  const Type* t2 = (in2 == this) ? Type::TOP : phase->type(in2);
  if( t2 == Type::TOP ) return Type::TOP;

  // if both operands are infinity of same sign, the result is NaN; do
  // not replace with zero
  if (t1->is_finite() && t2->is_finite() && in1 == in2) {
    return add_id();
  }

  // Either input is BOTTOM ==> the result is the local BOTTOM
  const Type *bot = bottom_type();
  if( (t1 == bot) || (t2 == bot) ||
      (t1 == Type::BOTTOM) || (t2 == Type::BOTTOM) )
    return bot;

  return sub(t1,t2);            // Local flavor of type subtraction
}


//=============================================================================
//------------------------------sub--------------------------------------------
// A subtract node differences its two inputs.
const Type* SubHFNode::sub(const Type* t1, const Type* t2) const {
  // Half precision floating point subtraction follows the rules of IEEE 754
  // applicable to other floating point types.
  if (t1->isa_half_float_constant() != nullptr &&
      t2->isa_half_float_constant() != nullptr)  {
    return TypeH::make(t1->getf() - t2->getf());
  } else {
    return Type::HALF_FLOAT;
  }
}

//------------------------------Ideal------------------------------------------
Node *SubFNode::Ideal(PhaseGVN *phase, bool can_reshape) {
  const Type *t2 = phase->type( in(2) );
  // Convert "x-c0" into "x+ -c0".
  if( t2->base() == Type::FloatCon ) {  // Might be bottom or top...
    // return new (phase->C, 3) AddFNode(in(1), phase->makecon( TypeF::make(-t2->getf()) ) );
  }

  // Cannot replace 0.0-X with -X because a 'fsub' bytecode computes
  // 0.0-0.0 as +0.0, while a 'fneg' bytecode computes -0.0.
  //if( phase->type(in(1)) == TypeF::ZERO )
  //return new (phase->C, 2) NegFNode(in(2));

  return nullptr;
}

//------------------------------sub--------------------------------------------
// A subtract node differences its two inputs.
const Type *SubFNode::sub( const Type *t1, const Type *t2 ) const {
  // no folding if one of operands is infinity or NaN, do not do constant folding
  if( g_isfinite(t1->getf()) && g_isfinite(t2->getf()) ) {
    return TypeF::make( t1->getf() - t2->getf() );
  }
  else if( g_isnan(t1->getf()) ) {
    return t1;
  }
  else if( g_isnan(t2->getf()) ) {
    return t2;
  }
  else {
    return Type::FLOAT;
  }
}

//=============================================================================
//------------------------------Ideal------------------------------------------
Node *SubDNode::Ideal(PhaseGVN *phase, bool can_reshape){
  const Type *t2 = phase->type( in(2) );
  // Convert "x-c0" into "x+ -c0".
  if( t2->base() == Type::DoubleCon ) { // Might be bottom or top...
    // return new (phase->C, 3) AddDNode(in(1), phase->makecon( TypeD::make(-t2->getd()) ) );
  }

  // Cannot replace 0.0-X with -X because a 'dsub' bytecode computes
  // 0.0-0.0 as +0.0, while a 'dneg' bytecode computes -0.0.
  //if( phase->type(in(1)) == TypeD::ZERO )
  //return new (phase->C, 2) NegDNode(in(2));

  return nullptr;
}

//------------------------------sub--------------------------------------------
// A subtract node differences its two inputs.
const Type *SubDNode::sub( const Type *t1, const Type *t2 ) const {
  // no folding if one of operands is infinity or NaN, do not do constant folding
  if( g_isfinite(t1->getd()) && g_isfinite(t2->getd()) ) {
    return TypeD::make( t1->getd() - t2->getd() );
  }
  else if( g_isnan(t1->getd()) ) {
    return t1;
  }
  else if( g_isnan(t2->getd()) ) {
    return t2;
  }
  else {
    return Type::DOUBLE;
  }
}

//=============================================================================
//------------------------------Idealize---------------------------------------
// Unlike SubNodes, compare must still flatten return value to the
// range -1, 0, 1.
// And optimizations like those for (X + Y) - X fail if overflow happens.
Node* CmpNode::Identity(PhaseGVN* phase) {
  return this;
}

CmpNode *CmpNode::make(Node *in1, Node *in2, BasicType bt, bool unsigned_comp) {
  switch (bt) {
    case T_INT:
      if (unsigned_comp) {
        return new CmpUNode(in1, in2);
      }
      return new CmpINode(in1, in2);
    case T_LONG:
      if (unsigned_comp) {
        return new CmpULNode(in1, in2);
      }
      return new CmpLNode(in1, in2);
    case T_OBJECT:
    case T_ARRAY:
    case T_ADDRESS:
    case T_METADATA:
      return new CmpPNode(in1, in2);
    case T_NARROWOOP:
    case T_NARROWKLASS:
      return new CmpNNode(in1, in2);
    default:
      fatal("Not implemented for %s", type2name(bt));
  }
  return nullptr;
}

//=============================================================================
//------------------------------cmp--------------------------------------------
// Simplify a CmpI (compare 2 integers) node, based on local information.
// If both inputs are constants, compare them.
const Type *CmpINode::sub( const Type *t1, const Type *t2 ) const {
  const TypeInt *r0 = t1->is_int(); // Handy access
  const TypeInt *r1 = t2->is_int();

  if( r0->_hi < r1->_lo )       // Range is always low?
    return TypeInt::CC_LT;
  else if( r0->_lo > r1->_hi )  // Range is always high?
    return TypeInt::CC_GT;

  else if( r0->is_con() && r1->is_con() ) { // comparing constants?
    assert(r0->get_con() == r1->get_con(), "must be equal");
    return TypeInt::CC_EQ;      // Equal results.
  } else if( r0->_hi == r1->_lo ) // Range is never high?
    return TypeInt::CC_LE;
  else if( r0->_lo == r1->_hi ) // Range is never low?
    return TypeInt::CC_GE;

  const Type* joined = r0->join(r1);
  if (joined == Type::TOP) {
    return TypeInt::CC_NE;
  }
  return TypeInt::CC;           // else use worst case results
}

const Type* CmpINode::Value(PhaseGVN* phase) const {
  Node* in1 = in(1);
  Node* in2 = in(2);
  // If this test is the zero trip guard for a main or post loop, check whether, with the opaque node removed, the test
  // would constant fold so the loop is never entered. If so return the type of the test without the opaque node removed:
  // make the loop unreachable.
  // The reason for this is that the iv phi captures the bounds of the loop and if the loop becomes unreachable, it can
  // become top. In that case, the loop must be removed.
  // This is safe because:
  // - as optimizations proceed, the range of iterations executed by the main loop narrows. If no iterations remain, then
  // we're done with optimizations for that loop.
  // - the post loop is initially not reachable but as long as there's a main loop, the zero trip guard for the post
  // loop takes a phi that merges the pre and main loop's iv and can't constant fold the zero trip guard. Once, the main
  // loop is removed, there's no need to preserve the zero trip guard for the post loop anymore.
  if (in1 != nullptr && in2 != nullptr) {
    uint input = 0;
    Node* cmp = nullptr;
    BoolTest::mask test;
    if (in1->Opcode() == Op_OpaqueZeroTripGuard && phase->type(in1) != Type::TOP) {
      cmp = new CmpINode(in1->in(1), in2);
      test = ((OpaqueZeroTripGuardNode*)in1)->_loop_entered_mask;
    }
    if (in2->Opcode() == Op_OpaqueZeroTripGuard && phase->type(in2) != Type::TOP) {
      assert(cmp == nullptr, "A cmp with 2 OpaqueZeroTripGuard inputs");
      cmp = new CmpINode(in1, in2->in(1));
      test = ((OpaqueZeroTripGuardNode*)in2)->_loop_entered_mask;
    }
    if (cmp != nullptr) {
      const Type* cmp_t = cmp->Value(phase);
      const Type* t = BoolTest(test).cc2logical(cmp_t);
      cmp->destruct(phase);
      if (t == TypeInt::ZERO) {
        return cmp_t;
      }
    }
  }

  return SubNode::Value(phase);
}


// Simplify a CmpU (compare 2 integers) node, based on local information.
// If both inputs are constants, compare them.
const Type *CmpUNode::sub( const Type *t1, const Type *t2 ) const {
  assert(!t1->isa_ptr(), "obsolete usage of CmpU");

  // comparing two unsigned ints
  const TypeInt *r0 = t1->is_int();   // Handy access
  const TypeInt *r1 = t2->is_int();

  // Current installed version
  // Compare ranges for non-overlap
  juint lo0 = r0->_lo;
  juint hi0 = r0->_hi;
  juint lo1 = r1->_lo;
  juint hi1 = r1->_hi;

  // If either one has both negative and positive values,
  // it therefore contains both 0 and -1, and since [0..-1] is the
  // full unsigned range, the type must act as an unsigned bottom.
  bool bot0 = ((jint)(lo0 ^ hi0) < 0);
  bool bot1 = ((jint)(lo1 ^ hi1) < 0);

  if (bot0 || bot1) {
    // All unsigned values are LE -1 and GE 0.
    if (lo0 == 0 && hi0 == 0) {
      return TypeInt::CC_LE;            //   0 <= bot
    } else if ((jint)lo0 == -1 && (jint)hi0 == -1) {
      return TypeInt::CC_GE;            // -1 >= bot
    } else if (lo1 == 0 && hi1 == 0) {
      return TypeInt::CC_GE;            // bot >= 0
    } else if ((jint)lo1 == -1 && (jint)hi1 == -1) {
      return TypeInt::CC_LE;            // bot <= -1
    }
  } else {
    // We can use ranges of the form [lo..hi] if signs are the same.
    assert(lo0 <= hi0 && lo1 <= hi1, "unsigned ranges are valid");
    // results are reversed, '-' > '+' for unsigned compare
    if (hi0 < lo1) {
      return TypeInt::CC_LT;            // smaller
    } else if (lo0 > hi1) {
      return TypeInt::CC_GT;            // greater
    } else if (hi0 == lo1 && lo0 == hi1) {
      return TypeInt::CC_EQ;            // Equal results
    } else if (lo0 >= hi1) {
      return TypeInt::CC_GE;
    } else if (hi0 <= lo1) {
      // Check for special case in Hashtable::get.  (See below.)
      if ((jint)lo0 >= 0 && (jint)lo1 >= 0 && is_index_range_check())
        return TypeInt::CC_LT;
      return TypeInt::CC_LE;
    }
  }
  // Check for special case in Hashtable::get - the hash index is
  // mod'ed to the table size so the following range check is useless.
  // Check for: (X Mod Y) CmpU Y, where the mod result and Y both have
  // to be positive.
  // (This is a gross hack, since the sub method never
  // looks at the structure of the node in any other case.)
  if ((jint)lo0 >= 0 && (jint)lo1 >= 0 && is_index_range_check())
    return TypeInt::CC_LT;

  const Type* joined = r0->join(r1);
  if (joined == Type::TOP) {
    return TypeInt::CC_NE;
  }

  return TypeInt::CC;                   // else use worst case results
}

const Type* CmpUNode::Value(PhaseGVN* phase) const {
  const Type* t = SubNode::Value_common(phase);
  if (t != nullptr) {
    return t;
  }
  const Node* in1 = in(1);
  const Node* in2 = in(2);
  const Type* t1 = phase->type(in1);
  const Type* t2 = phase->type(in2);
  assert(t1->isa_int(), "CmpU has only Int type inputs");
  if (t2 == TypeInt::INT) { // Compare to bottom?
    return bottom_type();
  }

  const Type* t_sub = sub(t1, t2); // compare based on immediate inputs

  uint in1_op = in1->Opcode();
  if (in1_op == Op_AddI || in1_op == Op_SubI) {
    // The problem rise when result of AddI(SubI) may overflow
    // signed integer value. Let say the input type is
    // [256, maxint] then +128 will create 2 ranges due to
    // overflow: [minint, minint+127] and [384, maxint].
    // But C2 type system keep only 1 type range and as result
    // it use general [minint, maxint] for this case which we
    // can't optimize.
    //
    // Make 2 separate type ranges based on types of AddI(SubI) inputs
    // and compare results of their compare. If results are the same
    // CmpU node can be optimized.
    const Node* in11 = in1->in(1);
    const Node* in12 = in1->in(2);
    const Type* t11 = (in11 == in1) ? Type::TOP : phase->type(in11);
    const Type* t12 = (in12 == in1) ? Type::TOP : phase->type(in12);
    // Skip cases when input types are top or bottom.
    if ((t11 != Type::TOP) && (t11 != TypeInt::INT) &&
        (t12 != Type::TOP) && (t12 != TypeInt::INT)) {
      const TypeInt *r0 = t11->is_int();
      const TypeInt *r1 = t12->is_int();
      jlong lo_r0 = r0->_lo;
      jlong hi_r0 = r0->_hi;
      jlong lo_r1 = r1->_lo;
      jlong hi_r1 = r1->_hi;
      if (in1_op == Op_SubI) {
        jlong tmp = hi_r1;
        hi_r1 = -lo_r1;
        lo_r1 = -tmp;
        // Note, for substructing [minint,x] type range
        // long arithmetic provides correct overflow answer.
        // The confusion come from the fact that in 32-bit
        // -minint == minint but in 64-bit -minint == maxint+1.
      }
      jlong lo_long = lo_r0 + lo_r1;
      jlong hi_long = hi_r0 + hi_r1;
      int lo_tr1 = min_jint;
      int hi_tr1 = (int)hi_long;
      int lo_tr2 = (int)lo_long;
      int hi_tr2 = max_jint;
      bool underflow = lo_long != (jlong)lo_tr2;
      bool overflow  = hi_long != (jlong)hi_tr1;
      // Use sub(t1, t2) when there is no overflow (one type range)
      // or when both overflow and underflow (too complex).
      if ((underflow != overflow) && (hi_tr1 < lo_tr2)) {
        // Overflow only on one boundary, compare 2 separate type ranges.
        int w = MAX2(r0->_widen, r1->_widen); // _widen does not matter here
        const TypeInt* tr1 = TypeInt::make(lo_tr1, hi_tr1, w);
        const TypeInt* tr2 = TypeInt::make(lo_tr2, hi_tr2, w);
        const TypeInt* cmp1 = sub(tr1, t2)->is_int();
        const TypeInt* cmp2 = sub(tr2, t2)->is_int();
        // Compute union, so that cmp handles all possible results from the two cases
        const Type* t_cmp = cmp1->meet(cmp2);
        // Pick narrowest type, based on overflow computation and on immediate inputs
        return t_sub->filter(t_cmp);
      }
    }
  }

  return t_sub;
}

bool CmpUNode::is_index_range_check() const {
  // Check for the "(X ModI Y) CmpU Y" shape
  return (in(1)->Opcode() == Op_ModI &&
          in(1)->in(2)->eqv_uncast(in(2)));
}

//------------------------------Idealize---------------------------------------
Node *CmpINode::Ideal( PhaseGVN *phase, bool can_reshape ) {
  if (phase->type(in(2))->higher_equal(TypeInt::ZERO)) {
    switch (in(1)->Opcode()) {
    case Op_CmpU3:              // Collapse a CmpU3/CmpI into a CmpU
      return new CmpUNode(in(1)->in(1),in(1)->in(2));
    case Op_CmpL3:              // Collapse a CmpL3/CmpI into a CmpL
      return new CmpLNode(in(1)->in(1),in(1)->in(2));
    case Op_CmpUL3:             // Collapse a CmpUL3/CmpI into a CmpUL
      return new CmpULNode(in(1)->in(1),in(1)->in(2));
    case Op_CmpF3:              // Collapse a CmpF3/CmpI into a CmpF
      return new CmpFNode(in(1)->in(1),in(1)->in(2));
    case Op_CmpD3:              // Collapse a CmpD3/CmpI into a CmpD
      return new CmpDNode(in(1)->in(1),in(1)->in(2));
    //case Op_SubI:
      // If (x - y) cannot overflow, then ((x - y) <?> 0)
      // can be turned into (x <?> y).
      // This is handled (with more general cases) by Ideal_sub_algebra.
    }
  }
  return nullptr;                  // No change
}

//------------------------------Ideal------------------------------------------
Node* CmpLNode::Ideal(PhaseGVN* phase, bool can_reshape) {
  // Optimize expressions like
  //   CmpL(OrL(CastP2X(..), CastP2X(..)), 0L)
  // that are used by acmp to implement a "both operands are null" check.
  // See also the corresponding code in CmpPNode::Ideal.
  if (can_reshape && in(1)->Opcode() == Op_OrL &&
      in(2)->bottom_type()->is_zero_type()) {
    for (int i = 1; i <= 2; ++i) {
      Node* orIn = in(1)->in(i);
      if (orIn->Opcode() == Op_CastP2X) {
        Node* castIn = orIn->in(1);
        if (castIn->is_InlineType()) {
          // Replace the CastP2X by the null marker
          InlineTypeNode* vt = castIn->as_InlineType();
          Node* nm = phase->transform(new ConvI2LNode(vt->get_null_marker()));
          phase->is_IterGVN()->replace_input_of(in(1), i, nm);
          return this;
        } else if (!phase->type(castIn)->maybe_null()) {
          // Never null. Replace the CastP2X by constant 1L.
          phase->is_IterGVN()->replace_input_of(in(1), i, phase->longcon(1));
          return this;
        }
      }
    }
  }
  const TypeLong *t2 = phase->type(in(2))->isa_long();
  if (Opcode() == Op_CmpL && in(1)->Opcode() == Op_ConvI2L && t2 && t2->is_con()) {
    const jlong con = t2->get_con();
    if (con >= min_jint && con <= max_jint) {
      return new CmpINode(in(1)->in(1), phase->intcon((jint)con));
    }
  }
  return nullptr;
}

<<<<<<< HEAD
=======
// Match double null check emitted by Compile::optimize_acmp()
bool CmpLNode::is_double_null_check(PhaseGVN* phase, Node*& a, Node*& b) const {
  if (in(1)->Opcode() == Op_OrL &&
      in(1)->in(1)->Opcode() == Op_CastP2X &&
      in(1)->in(2)->Opcode() == Op_CastP2X &&
      in(2)->bottom_type()->is_zero_type()) {
    assert(Arguments::is_valhalla_enabled(), "unexpected double null check");
    a = in(1)->in(1)->in(1);
    b = in(1)->in(2)->in(1);
    return true;
  }
  return false;
}

//------------------------------Value------------------------------------------
const Type* CmpLNode::Value(PhaseGVN* phase) const {
  Node* a = nullptr;
  Node* b = nullptr;
  if (is_double_null_check(phase, a, b) && (!phase->type(a)->maybe_null() || !phase->type(b)->maybe_null())) {
    // One operand is never nullptr, emit constant false
    return TypeInt::CC_GT;
  }
  return SubNode::Value(phase);
}

>>>>>>> 9eead93b
//=============================================================================
// Simplify a CmpL (compare 2 longs ) node, based on local information.
// If both inputs are constants, compare them.
const Type *CmpLNode::sub( const Type *t1, const Type *t2 ) const {
  const TypeLong *r0 = t1->is_long(); // Handy access
  const TypeLong *r1 = t2->is_long();

  if( r0->_hi < r1->_lo )       // Range is always low?
    return TypeInt::CC_LT;
  else if( r0->_lo > r1->_hi )  // Range is always high?
    return TypeInt::CC_GT;

  else if( r0->is_con() && r1->is_con() ) { // comparing constants?
    assert(r0->get_con() == r1->get_con(), "must be equal");
    return TypeInt::CC_EQ;      // Equal results.
  } else if( r0->_hi == r1->_lo ) // Range is never high?
    return TypeInt::CC_LE;
  else if( r0->_lo == r1->_hi ) // Range is never low?
    return TypeInt::CC_GE;

  const Type* joined = r0->join(r1);
  if (joined == Type::TOP) {
    return TypeInt::CC_NE;
  }

  return TypeInt::CC;           // else use worst case results
}


// Simplify a CmpUL (compare 2 unsigned longs) node, based on local information.
// If both inputs are constants, compare them.
const Type* CmpULNode::sub(const Type* t1, const Type* t2) const {
  assert(!t1->isa_ptr(), "obsolete usage of CmpUL");

  // comparing two unsigned longs
  const TypeLong* r0 = t1->is_long();   // Handy access
  const TypeLong* r1 = t2->is_long();

  // Current installed version
  // Compare ranges for non-overlap
  julong lo0 = r0->_lo;
  julong hi0 = r0->_hi;
  julong lo1 = r1->_lo;
  julong hi1 = r1->_hi;

  // If either one has both negative and positive values,
  // it therefore contains both 0 and -1, and since [0..-1] is the
  // full unsigned range, the type must act as an unsigned bottom.
  bool bot0 = ((jlong)(lo0 ^ hi0) < 0);
  bool bot1 = ((jlong)(lo1 ^ hi1) < 0);

  if (bot0 || bot1) {
    // All unsigned values are LE -1 and GE 0.
    if (lo0 == 0 && hi0 == 0) {
      return TypeInt::CC_LE;            //   0 <= bot
    } else if ((jlong)lo0 == -1 && (jlong)hi0 == -1) {
      return TypeInt::CC_GE;            // -1 >= bot
    } else if (lo1 == 0 && hi1 == 0) {
      return TypeInt::CC_GE;            // bot >= 0
    } else if ((jlong)lo1 == -1 && (jlong)hi1 == -1) {
      return TypeInt::CC_LE;            // bot <= -1
    }
  } else {
    // We can use ranges of the form [lo..hi] if signs are the same.
    assert(lo0 <= hi0 && lo1 <= hi1, "unsigned ranges are valid");
    // results are reversed, '-' > '+' for unsigned compare
    if (hi0 < lo1) {
      return TypeInt::CC_LT;            // smaller
    } else if (lo0 > hi1) {
      return TypeInt::CC_GT;            // greater
    } else if (hi0 == lo1 && lo0 == hi1) {
      return TypeInt::CC_EQ;            // Equal results
    } else if (lo0 >= hi1) {
      return TypeInt::CC_GE;
    } else if (hi0 <= lo1) {
      return TypeInt::CC_LE;
    }
  }

  const Type* joined = r0->join(r1);
  if (joined == Type::TOP) {
    return TypeInt::CC_NE;
  }

  return TypeInt::CC;                   // else use worst case results
}

//=============================================================================
//------------------------------sub--------------------------------------------
// Simplify an CmpP (compare 2 pointers) node, based on local information.
// If both inputs are constants, compare them.
const Type *CmpPNode::sub( const Type *t1, const Type *t2 ) const {
  const TypePtr *r0 = t1->is_ptr(); // Handy access
  const TypePtr *r1 = t2->is_ptr();

  // Undefined inputs makes for an undefined result
  if( TypePtr::above_centerline(r0->_ptr) ||
      TypePtr::above_centerline(r1->_ptr) )
    return Type::TOP;

  if (r0 == r1 && r0->singleton()) {
    // Equal pointer constants (klasses, nulls, etc.)
    return TypeInt::CC_EQ;
  }

  // See if it is 2 unrelated classes.
  const TypeOopPtr* p0 = r0->isa_oopptr();
  const TypeOopPtr* p1 = r1->isa_oopptr();
  const TypeKlassPtr* k0 = r0->isa_klassptr();
  const TypeKlassPtr* k1 = r1->isa_klassptr();
  if ((p0 && p1) || (k0 && k1)) {
    if (p0 && p1) {
      Node* in1 = in(1)->uncast();
      Node* in2 = in(2)->uncast();
      AllocateNode* alloc1 = AllocateNode::Ideal_allocation(in1);
      AllocateNode* alloc2 = AllocateNode::Ideal_allocation(in2);
      if (MemNode::detect_ptr_independence(in1, alloc1, in2, alloc2, nullptr)) {
        return TypeInt::CC_GT;  // different pointers
      }
    }
    bool    xklass0 = p0 ? p0->klass_is_exact() : k0->klass_is_exact();
    bool    xklass1 = p1 ? p1->klass_is_exact() : k1->klass_is_exact();
    bool unrelated_classes = false;

    if ((p0 && p0->is_same_java_type_as(p1)) ||
        (k0 && k0->is_same_java_type_as(k1))) {
    } else if ((p0 && !p1->maybe_java_subtype_of(p0) && !p0->maybe_java_subtype_of(p1)) ||
               (k0 && !k1->maybe_java_subtype_of(k0) && !k0->maybe_java_subtype_of(k1))) {
      unrelated_classes = true;
    } else if ((p0 && !p1->maybe_java_subtype_of(p0)) ||
               (k0 && !k1->maybe_java_subtype_of(k0))) {
      unrelated_classes = xklass1;
    } else if ((p0 && !p0->maybe_java_subtype_of(p1)) ||
               (k0 && !k0->maybe_java_subtype_of(k1))) {
      unrelated_classes = xklass0;
    }
    if (!unrelated_classes) {
      // Handle inline type arrays
      if ((r0->is_flat_in_array() && r1->is_not_flat_in_array()) ||
          (r1->is_flat_in_array() && r0->is_not_flat_in_array())) {
        // One type is in flat arrays but the other type is not. Must be unrelated.
        unrelated_classes = true;
      } else if ((r0->is_not_flat() && r1->is_flat()) ||
                 (r1->is_not_flat() && r0->is_flat())) {
        // One type is a non-flat array and the other type is a flat array. Must be unrelated.
        unrelated_classes = true;
      } else if ((r0->is_not_null_free() && r1->is_null_free()) ||
                 (r1->is_not_null_free() && r0->is_null_free())) {
        // One type is a nullable array and the other type is a null-free array. Must be unrelated.
        unrelated_classes = true;
      }
    }
    if (unrelated_classes) {
      // The oops classes are known to be unrelated. If the joined PTRs of
      // two oops is not Null and not Bottom, then we are sure that one
      // of the two oops is non-null, and the comparison will always fail.
      TypePtr::PTR jp = r0->join_ptr(r1->_ptr);
      if (jp != TypePtr::Null && jp != TypePtr::BotPTR) {
        return TypeInt::CC_GT;
      }
    }
  }

  // Known constants can be compared exactly
  // Null can be distinguished from any NotNull pointers
  // Unknown inputs makes an unknown result
  if( r0->singleton() ) {
    intptr_t bits0 = r0->get_con();
    if( r1->singleton() )
      return bits0 == r1->get_con() ? TypeInt::CC_EQ : TypeInt::CC_GT;
    return ( r1->_ptr == TypePtr::NotNull && bits0==0 ) ? TypeInt::CC_GT : TypeInt::CC;
  } else if( r1->singleton() ) {
    intptr_t bits1 = r1->get_con();
    return ( r0->_ptr == TypePtr::NotNull && bits1==0 ) ? TypeInt::CC_GT : TypeInt::CC;
  } else
    return TypeInt::CC;
}

static inline Node* isa_java_mirror_load(PhaseGVN* phase, Node* n, bool& might_be_an_array) {
  // Return the klass node for (indirect load from OopHandle)
  //   LoadBarrier?(LoadP(LoadP(AddP(foo:Klass, #java_mirror))))
  //   or null if not matching.
  BarrierSetC2* bs = BarrierSet::barrier_set()->barrier_set_c2();
    n = bs->step_over_gc_barrier(n);

  if (n->Opcode() != Op_LoadP) return nullptr;

  const TypeInstPtr* tp = phase->type(n)->isa_instptr();
  if (!tp || tp->instance_klass() != phase->C->env()->Class_klass()) return nullptr;

  Node* adr = n->in(MemNode::Address);
  // First load from OopHandle: ((OopHandle)mirror)->resolve(); may need barrier.
  if (adr->Opcode() != Op_LoadP || !phase->type(adr)->isa_rawptr()) return nullptr;
  adr = adr->in(MemNode::Address);

  intptr_t off = 0;
  Node* k = AddPNode::Ideal_base_and_offset(adr, phase, off);
  if (k == nullptr)  return nullptr;
  const TypeKlassPtr* tkp = phase->type(k)->isa_klassptr();
  if (!tkp || off != in_bytes(Klass::java_mirror_offset())) return nullptr;
  might_be_an_array |= tkp->isa_aryklassptr() || tkp->is_instklassptr()->might_be_an_array();

  // We've found the klass node of a Java mirror load.
  return k;
}

static inline Node* isa_const_java_mirror(PhaseGVN* phase, Node* n, bool& might_be_an_array) {
  // for ConP(Foo.class) return ConP(Foo.klass)
  // otherwise return null
  if (!n->is_Con()) return nullptr;

  const TypeInstPtr* tp = phase->type(n)->isa_instptr();
  if (!tp) return nullptr;

  ciType* mirror_type = tp->java_mirror_type();
  // TypeInstPtr::java_mirror_type() returns non-null for compile-
  // time Class constants only.
  if (!mirror_type) return nullptr;

  // x.getClass() == int.class can never be true (for all primitive types)
  // Return a ConP(null) node for this case.
  if (mirror_type->is_classless()) {
    return phase->makecon(TypePtr::NULL_PTR);
  }

  // return the ConP(Foo.klass)
  ciKlass* mirror_klass = mirror_type->as_klass();

  if (mirror_klass->is_array_klass()) {
    if (!mirror_klass->can_be_inline_array_klass()) {
      // Special case for non-value arrays: They only have one (default) refined class, use it
      return phase->makecon(TypeAryKlassPtr::make(mirror_klass, Type::trust_interfaces, true));
    }
    might_be_an_array |= true;
  }

  return phase->makecon(TypeKlassPtr::make(mirror_klass, Type::trust_interfaces));
}

//------------------------------Ideal------------------------------------------
// Normalize comparisons between Java mirror loads to compare the klass instead.
//
// Also check for the case of comparing an unknown klass loaded from the primary
// super-type array vs a known klass with no subtypes.  This amounts to
// checking to see an unknown klass subtypes a known klass with no subtypes;
// this only happens on an exact match.  We can shorten this test by 1 load.
Node* CmpPNode::Ideal(PhaseGVN *phase, bool can_reshape) {
  // TODO 8284443 in(1) could be cast?
  if (in(1)->is_InlineType() && phase->type(in(2))->is_zero_type()) {
    // Null checking a scalarized but nullable inline type. Check the null marker
    // input instead of the oop input to avoid keeping buffer allocations alive.
    return new CmpINode(in(1)->as_InlineType()->get_null_marker(), phase->intcon(0));
  }
  if (in(1)->is_InlineType() || in(2)->is_InlineType()) {
    // If one operand is an inline type, convert this to a "both operands are null" check:
    //   CmpL(OrL(CastP2X(..), CastP2X(..)), 0L)
    // CmpLNode::Ideal might optimize this further to avoid keeping buffer allocations alive.
    Node* input[2];
    for (int i = 1; i <= 2; ++i) {
      if (in(i)->is_InlineType()) {
        input[i-1] = phase->transform(new ConvI2LNode(in(i)->as_InlineType()->get_null_marker()));
      } else {
        input[i-1] = phase->transform(new CastP2XNode(nullptr, in(i)));
      }
    }
    Node* orL = phase->transform(new OrXNode(input[0], input[1]));
    return new CmpXNode(orL, phase->MakeConX(0));
  }

  // Normalize comparisons between Java mirrors into comparisons of the low-
  // level klass, where a dependent load could be shortened.
  //
  // The new pattern has a nice effect of matching the same pattern used in the
  // fast path of instanceof/checkcast/Class.isInstance(), which allows
  // redundant exact type check be optimized away by GVN.
  // For example, in
  //   if (x.getClass() == Foo.class) {
  //     Foo foo = (Foo) x;
  //     // ... use a ...
  //   }
  // a CmpPNode could be shared between if_acmpne and checkcast
  {
    bool might_be_an_array1 = false;
    bool might_be_an_array2 = false;
    Node* k1 = isa_java_mirror_load(phase, in(1), might_be_an_array1);
    Node* k2 = isa_java_mirror_load(phase, in(2), might_be_an_array2);
    Node* conk2 = isa_const_java_mirror(phase, in(2), might_be_an_array2);
    if (might_be_an_array1 && might_be_an_array2) {
      // Don't optimize if both sides might be an array because arrays with
      // the same Java mirror can have different refined array klasses.
      k1 = k2 = nullptr;
    }

    if (k1 && (k2 || conk2)) {
      Node* lhs = k1;
      Node* rhs = (k2 != nullptr) ? k2 : conk2;
      set_req_X(1, lhs, phase);
      set_req_X(2, rhs, phase);
      return this;
    }
  }

  // Constant pointer on right?
  const TypeKlassPtr* t2 = phase->type(in(2))->isa_klassptr();
  if (t2 == nullptr || !t2->klass_is_exact())
    return nullptr;
  // Get the constant klass we are comparing to.
  ciKlass* superklass = t2->exact_klass();

  // Now check for LoadKlass on left.
  Node* ldk1 = in(1);
  if (ldk1->is_DecodeNKlass()) {
    ldk1 = ldk1->in(1);
    if (ldk1->Opcode() != Op_LoadNKlass )
      return nullptr;
  } else if (ldk1->Opcode() != Op_LoadKlass )
    return nullptr;
  // Take apart the address of the LoadKlass:
  Node* adr1 = ldk1->in(MemNode::Address);
  intptr_t con2 = 0;
  Node* ldk2 = AddPNode::Ideal_base_and_offset(adr1, phase, con2);
  if (ldk2 == nullptr)
    return nullptr;
  if (con2 == oopDesc::klass_offset_in_bytes()) {
    // We are inspecting an object's concrete class.
    // Short-circuit the check if the query is abstract.
    if (superklass->is_interface() ||
        superklass->is_abstract()) {
      // Make it come out always false:
      this->set_req(2, phase->makecon(TypePtr::NULL_PTR));
      return this;
    }
  }

  // Check for a LoadKlass from primary supertype array.
  // Any nested loadklass from loadklass+con must be from the p.s. array.
  if (ldk2->is_DecodeNKlass()) {
    // Keep ldk2 as DecodeN since it could be used in CmpP below.
    if (ldk2->in(1)->Opcode() != Op_LoadNKlass )
      return nullptr;
  } else if (ldk2->Opcode() != Op_LoadKlass)
    return nullptr;

  // Verify that we understand the situation
  if (con2 != (intptr_t) superklass->super_check_offset())
    return nullptr;                // Might be element-klass loading from array klass

  // If 'superklass' has no subklasses and is not an interface, then we are
  // assured that the only input which will pass the type check is
  // 'superklass' itself.
  //
  // We could be more liberal here, and allow the optimization on interfaces
  // which have a single implementor.  This would require us to increase the
  // expressiveness of the add_dependency() mechanism.
  // %%% Do this after we fix TypeOopPtr:  Deps are expressive enough now.

  // Object arrays must have their base element have no subtypes
  while (superklass->is_obj_array_klass()) {
    ciType* elem = superklass->as_obj_array_klass()->element_type();
    superklass = elem->as_klass();
  }
  if (superklass->is_instance_klass()) {
    ciInstanceKlass* ik = superklass->as_instance_klass();
    if (ik->has_subklass() || ik->is_interface())  return nullptr;
    // Add a dependency if there is a chance that a subclass will be added later.
    if (!ik->is_final()) {
      phase->C->dependencies()->assert_leaf_type(ik);
    }
  }

  // Do not fold the subtype check to an array klass pointer comparison for
  // value class arrays because they can have multiple refined array klasses.
  superklass = t2->exact_klass();
  assert(!superklass->is_flat_array_klass(), "Unexpected flat array klass");
  if (superklass->is_obj_array_klass()) {
    if (!superklass->as_array_klass()->is_elem_null_free() &&
         superklass->as_array_klass()->element_klass()->is_inlinetype()) {
      return nullptr;
    } else {
      // Special case for non-value arrays: They only have one (default) refined class, use it
      set_req_X(2, phase->makecon(t2->is_aryklassptr()->cast_to_refined_array_klass_ptr()), phase);
    }
  }

  // Bypass the dependent load, and compare directly
  this->set_req_X(1, ldk2, phase);

  return this;
}

//=============================================================================
//------------------------------sub--------------------------------------------
// Simplify an CmpN (compare 2 pointers) node, based on local information.
// If both inputs are constants, compare them.
const Type *CmpNNode::sub( const Type *t1, const Type *t2 ) const {
  ShouldNotReachHere();
  return bottom_type();
}

//------------------------------Ideal------------------------------------------
Node *CmpNNode::Ideal( PhaseGVN *phase, bool can_reshape ) {
  return nullptr;
}

//=============================================================================
//------------------------------Value------------------------------------------
// Simplify an CmpF (compare 2 floats ) node, based on local information.
// If both inputs are constants, compare them.
const Type* CmpFNode::Value(PhaseGVN* phase) const {
  const Node* in1 = in(1);
  const Node* in2 = in(2);
  // Either input is TOP ==> the result is TOP
  const Type* t1 = (in1 == this) ? Type::TOP : phase->type(in1);
  if( t1 == Type::TOP ) return Type::TOP;
  const Type* t2 = (in2 == this) ? Type::TOP : phase->type(in2);
  if( t2 == Type::TOP ) return Type::TOP;

  // Not constants?  Don't know squat - even if they are the same
  // value!  If they are NaN's they compare to LT instead of EQ.
  const TypeF *tf1 = t1->isa_float_constant();
  const TypeF *tf2 = t2->isa_float_constant();
  if( !tf1 || !tf2 ) return TypeInt::CC;

  // This implements the Java bytecode fcmpl, so unordered returns -1.
  if( tf1->is_nan() || tf2->is_nan() )
    return TypeInt::CC_LT;

  if( tf1->_f < tf2->_f ) return TypeInt::CC_LT;
  if( tf1->_f > tf2->_f ) return TypeInt::CC_GT;
  assert( tf1->_f == tf2->_f, "do not understand FP behavior" );
  return TypeInt::CC_EQ;
}


//=============================================================================
//------------------------------Value------------------------------------------
// Simplify an CmpD (compare 2 doubles ) node, based on local information.
// If both inputs are constants, compare them.
const Type* CmpDNode::Value(PhaseGVN* phase) const {
  const Node* in1 = in(1);
  const Node* in2 = in(2);
  // Either input is TOP ==> the result is TOP
  const Type* t1 = (in1 == this) ? Type::TOP : phase->type(in1);
  if( t1 == Type::TOP ) return Type::TOP;
  const Type* t2 = (in2 == this) ? Type::TOP : phase->type(in2);
  if( t2 == Type::TOP ) return Type::TOP;

  // Not constants?  Don't know squat - even if they are the same
  // value!  If they are NaN's they compare to LT instead of EQ.
  const TypeD *td1 = t1->isa_double_constant();
  const TypeD *td2 = t2->isa_double_constant();
  if( !td1 || !td2 ) return TypeInt::CC;

  // This implements the Java bytecode dcmpl, so unordered returns -1.
  if( td1->is_nan() || td2->is_nan() )
    return TypeInt::CC_LT;

  if( td1->_d < td2->_d ) return TypeInt::CC_LT;
  if( td1->_d > td2->_d ) return TypeInt::CC_GT;
  assert( td1->_d == td2->_d, "do not understand FP behavior" );
  return TypeInt::CC_EQ;
}

//------------------------------Ideal------------------------------------------
Node *CmpDNode::Ideal(PhaseGVN *phase, bool can_reshape){
  // Check if we can change this to a CmpF and remove a ConvD2F operation.
  // Change  (CMPD (F2D (float)) (ConD value))
  // To      (CMPF      (float)  (ConF value))
  // Valid when 'value' does not lose precision as a float.
  // Benefits: eliminates conversion, does not require 24-bit mode

  // NaNs prevent commuting operands.  This transform works regardless of the
  // order of ConD and ConvF2D inputs by preserving the original order.
  int idx_f2d = 1;              // ConvF2D on left side?
  if( in(idx_f2d)->Opcode() != Op_ConvF2D )
    idx_f2d = 2;                // No, swap to check for reversed args
  int idx_con = 3-idx_f2d;      // Check for the constant on other input

  if( ConvertCmpD2CmpF &&
      in(idx_f2d)->Opcode() == Op_ConvF2D &&
      in(idx_con)->Opcode() == Op_ConD ) {
    const TypeD *t2 = in(idx_con)->bottom_type()->is_double_constant();
    double t2_value_as_double = t2->_d;
    float  t2_value_as_float  = (float)t2_value_as_double;
    if( t2_value_as_double == (double)t2_value_as_float ) {
      // Test value can be represented as a float
      // Eliminate the conversion to double and create new comparison
      Node *new_in1 = in(idx_f2d)->in(1);
      Node *new_in2 = phase->makecon( TypeF::make(t2_value_as_float) );
      if( idx_f2d != 1 ) {      // Must flip args to match original order
        Node *tmp = new_in1;
        new_in1 = new_in2;
        new_in2 = tmp;
      }
      CmpFNode *new_cmp = (Opcode() == Op_CmpD3)
        ? new CmpF3Node( new_in1, new_in2 )
        : new CmpFNode ( new_in1, new_in2 ) ;
      return new_cmp;           // Changed to CmpFNode
    }
    // Testing value required the precision of a double
  }
  return nullptr;                  // No change
}

//=============================================================================
//------------------------------Value------------------------------------------
const Type* FlatArrayCheckNode::Value(PhaseGVN* phase) const {
  bool all_not_flat = true;
  for (uint i = ArrayOrKlass; i < req(); ++i) {
    const Type* t = phase->type(in(i));
    if (t == Type::TOP) {
      return Type::TOP;
    }
    if (t->is_ptr()->is_flat()) {
      // One of the input arrays is flat, check always passes
      return TypeInt::CC_EQ;
    } else if (!t->is_ptr()->is_not_flat()) {
      // One of the input arrays might be flat
      all_not_flat = false;
    }
  }
  if (all_not_flat) {
    // None of the input arrays can be flat, check always fails
    return TypeInt::CC_GT;
  }
  return TypeInt::CC;
}

//------------------------------Ideal------------------------------------------
Node* FlatArrayCheckNode::Ideal(PhaseGVN* phase, bool can_reshape) {
  bool changed = false;
  // Remove inputs that are known to be non-flat
  for (uint i = ArrayOrKlass; i < req(); ++i) {
    const Type* t = phase->type(in(i));
    if (t->isa_ptr() && t->is_ptr()->is_not_flat()) {
      del_req(i--);
      changed = true;
    }
  }
  return changed ? this : nullptr;
}

//=============================================================================
//------------------------------cc2logical-------------------------------------
// Convert a condition code type to a logical type
const Type *BoolTest::cc2logical( const Type *CC ) const {
  if( CC == Type::TOP ) return Type::TOP;
  if( CC->base() != Type::Int ) return TypeInt::BOOL; // Bottom or worse
  const TypeInt *ti = CC->is_int();
  if( ti->is_con() ) {          // Only 1 kind of condition codes set?
    // Match low order 2 bits
    int tmp = ((ti->get_con()&3) == (_test&3)) ? 1 : 0;
    if( _test & 4 ) tmp = 1-tmp;     // Optionally complement result
    return TypeInt::make(tmp);       // Boolean result
  }

  if( CC == TypeInt::CC_GE ) {
    if( _test == ge ) return TypeInt::ONE;
    if( _test == lt ) return TypeInt::ZERO;
  }
  if( CC == TypeInt::CC_LE ) {
    if( _test == le ) return TypeInt::ONE;
    if( _test == gt ) return TypeInt::ZERO;
  }
  if( CC == TypeInt::CC_NE ) {
    if( _test == ne ) return TypeInt::ONE;
    if( _test == eq ) return TypeInt::ZERO;
  }

  return TypeInt::BOOL;
}

BoolTest::mask BoolTest::unsigned_mask(BoolTest::mask btm) {
  switch(btm) {
    case eq:
    case ne:
      return btm;
    case lt:
    case le:
    case gt:
    case ge:
      return mask(btm | unsigned_compare);
    default:
      ShouldNotReachHere();
  }
}

//------------------------------dump_spec-------------------------------------
// Print special per-node info
void BoolTest::dump_on(outputStream *st) const {
  const char *msg[] = {"eq","gt","of","lt","ne","le","nof","ge"};
  st->print("%s", msg[_test]);
}

// Returns the logical AND of two tests (or 'never' if both tests can never be true).
// For example, a test for 'le' followed by a test for 'lt' is equivalent with 'lt'.
BoolTest::mask BoolTest::merge(BoolTest other) const {
  const mask res[illegal+1][illegal+1] = {
    // eq,      gt,      of,      lt,      ne,      le,      nof,     ge,      never,   illegal
      {eq,      never,   illegal, never,   never,   eq,      illegal, eq,      never,   illegal},  // eq
      {never,   gt,      illegal, never,   gt,      never,   illegal, gt,      never,   illegal},  // gt
      {illegal, illegal, illegal, illegal, illegal, illegal, illegal, illegal, never,   illegal},  // of
      {never,   never,   illegal, lt,      lt,      lt,      illegal, never,   never,   illegal},  // lt
      {never,   gt,      illegal, lt,      ne,      lt,      illegal, gt,      never,   illegal},  // ne
      {eq,      never,   illegal, lt,      lt,      le,      illegal, eq,      never,   illegal},  // le
      {illegal, illegal, illegal, illegal, illegal, illegal, illegal, illegal, never,   illegal},  // nof
      {eq,      gt,      illegal, never,   gt,      eq,      illegal, ge,      never,   illegal},  // ge
      {never,   never,   never,   never,   never,   never,   never,   never,   never,   illegal},  // never
      {illegal, illegal, illegal, illegal, illegal, illegal, illegal, illegal, illegal, illegal}}; // illegal
  return res[_test][other._test];
}

//=============================================================================
uint BoolNode::hash() const { return (Node::hash() << 3)|(_test._test+1); }
uint BoolNode::size_of() const { return sizeof(BoolNode); }

//------------------------------operator==-------------------------------------
bool BoolNode::cmp( const Node &n ) const {
  const BoolNode *b = (const BoolNode *)&n; // Cast up
  return (_test._test == b->_test._test);
}

//-------------------------------make_predicate--------------------------------
Node* BoolNode::make_predicate(Node* test_value, PhaseGVN* phase) {
  if (test_value->is_Con())   return test_value;
  if (test_value->is_Bool())  return test_value;
  if (test_value->is_CMove() &&
      test_value->in(CMoveNode::Condition)->is_Bool()) {
    BoolNode*   bol   = test_value->in(CMoveNode::Condition)->as_Bool();
    const Type* ftype = phase->type(test_value->in(CMoveNode::IfFalse));
    const Type* ttype = phase->type(test_value->in(CMoveNode::IfTrue));
    if (ftype == TypeInt::ZERO && !TypeInt::ZERO->higher_equal(ttype)) {
      return bol;
    } else if (ttype == TypeInt::ZERO && !TypeInt::ZERO->higher_equal(ftype)) {
      return phase->transform( bol->negate(phase) );
    }
    // Else fall through.  The CMove gets in the way of the test.
    // It should be the case that make_predicate(bol->as_int_value()) == bol.
  }
  Node* cmp = new CmpINode(test_value, phase->intcon(0));
  cmp = phase->transform(cmp);
  Node* bol = new BoolNode(cmp, BoolTest::ne);
  return phase->transform(bol);
}

//--------------------------------as_int_value---------------------------------
Node* BoolNode::as_int_value(PhaseGVN* phase) {
  // Inverse to make_predicate.  The CMove probably boils down to a Conv2B.
  Node* cmov = CMoveNode::make(this, phase->intcon(0), phase->intcon(1), TypeInt::BOOL);
  return phase->transform(cmov);
}

//----------------------------------negate-------------------------------------
BoolNode* BoolNode::negate(PhaseGVN* phase) {
  return new BoolNode(in(1), _test.negate());
}

// Change "bool eq/ne (cmp (add/sub A B) C)" into false/true if add/sub
// overflows and we can prove that C is not in the two resulting ranges.
// This optimization is similar to the one performed by CmpUNode::Value().
Node* BoolNode::fold_cmpI(PhaseGVN* phase, SubNode* cmp, Node* cmp1, int cmp_op,
                          int cmp1_op, const TypeInt* cmp2_type) {
  // Only optimize eq/ne integer comparison of add/sub
  if((_test._test == BoolTest::eq || _test._test == BoolTest::ne) &&
     (cmp_op == Op_CmpI) && (cmp1_op == Op_AddI || cmp1_op == Op_SubI)) {
    // Skip cases were inputs of add/sub are not integers or of bottom type
    const TypeInt* r0 = phase->type(cmp1->in(1))->isa_int();
    const TypeInt* r1 = phase->type(cmp1->in(2))->isa_int();
    if ((r0 != nullptr) && (r0 != TypeInt::INT) &&
        (r1 != nullptr) && (r1 != TypeInt::INT) &&
        (cmp2_type != TypeInt::INT)) {
      // Compute exact (long) type range of add/sub result
      jlong lo_long = r0->_lo;
      jlong hi_long = r0->_hi;
      if (cmp1_op == Op_AddI) {
        lo_long += r1->_lo;
        hi_long += r1->_hi;
      } else {
        lo_long -= r1->_hi;
        hi_long -= r1->_lo;
      }
      // Check for over-/underflow by casting to integer
      int lo_int = (int)lo_long;
      int hi_int = (int)hi_long;
      bool underflow = lo_long != (jlong)lo_int;
      bool overflow  = hi_long != (jlong)hi_int;
      if ((underflow != overflow) && (hi_int < lo_int)) {
        // Overflow on one boundary, compute resulting type ranges:
        // tr1 [MIN_INT, hi_int] and tr2 [lo_int, MAX_INT]
        int w = MAX2(r0->_widen, r1->_widen); // _widen does not matter here
        const TypeInt* tr1 = TypeInt::make(min_jint, hi_int, w);
        const TypeInt* tr2 = TypeInt::make(lo_int, max_jint, w);
        // Compare second input of cmp to both type ranges
        const Type* sub_tr1 = cmp->sub(tr1, cmp2_type);
        const Type* sub_tr2 = cmp->sub(tr2, cmp2_type);
        if (sub_tr1 == TypeInt::CC_LT && sub_tr2 == TypeInt::CC_GT) {
          // The result of the add/sub will never equal cmp2. Replace BoolNode
          // by false (0) if it tests for equality and by true (1) otherwise.
          return ConINode::make((_test._test == BoolTest::eq) ? 0 : 1);
        }
      }
    }
  }
  return nullptr;
}

static bool is_counted_loop_cmp(Node *cmp) {
  Node *n = cmp->in(1)->in(1);
  return n != nullptr &&
         n->is_Phi() &&
         n->in(0) != nullptr &&
         n->in(0)->is_CountedLoop() &&
         n->in(0)->as_CountedLoop()->phi() == n;
}

//------------------------------Ideal------------------------------------------
Node *BoolNode::Ideal(PhaseGVN *phase, bool can_reshape) {
  // Change "bool tst (cmp con x)" into "bool ~tst (cmp x con)".
  // This moves the constant to the right.  Helps value-numbering.
  Node *cmp = in(1);
  if( !cmp->is_Sub() ) return nullptr;
  int cop = cmp->Opcode();
  if( cop == Op_FastLock || cop == Op_FastUnlock ||
      cmp->is_SubTypeCheck() || cop == Op_VectorTest ) {
    return nullptr;
  }
  Node *cmp1 = cmp->in(1);
  Node *cmp2 = cmp->in(2);
  if( !cmp1 ) return nullptr;

  if (_test._test == BoolTest::overflow || _test._test == BoolTest::no_overflow) {
    return nullptr;
  }

  const int cmp1_op = cmp1->Opcode();
  const int cmp2_op = cmp2->Opcode();

  // Constant on left?
  Node *con = cmp1;
  // Move constants to the right of compare's to canonicalize.
  // Do not muck with Opaque1 nodes, as this indicates a loop
  // guard that cannot change shape.
  if (con->is_Con() && !cmp2->is_Con() && cmp2_op != Op_OpaqueZeroTripGuard &&
      // Because of NaN's, CmpD and CmpF are not commutative
      cop != Op_CmpD && cop != Op_CmpF &&
      // Protect against swapping inputs to a compare when it is used by a
      // counted loop exit, which requires maintaining the loop-limit as in(2)
      !is_counted_loop_exit_test() ) {
    // Ok, commute the constant to the right of the cmp node.
    // Clone the Node, getting a new Node of the same class
    cmp = cmp->clone();
    // Swap inputs to the clone
    cmp->swap_edges(1, 2);
    cmp = phase->transform( cmp );
    return new BoolNode( cmp, _test.commute() );
  }

  // Change "bool eq/ne (cmp (cmove (bool tst (cmp2)) 1 0) 0)" into "bool tst/~tst (cmp2)"
  if (cop == Op_CmpI &&
      (_test._test == BoolTest::eq || _test._test == BoolTest::ne) &&
      cmp1_op == Op_CMoveI && cmp2->find_int_con(1) == 0) {
    // 0 should be on the true branch
    if (cmp1->in(CMoveNode::Condition)->is_Bool() &&
        cmp1->in(CMoveNode::IfTrue)->find_int_con(1) == 0 &&
        cmp1->in(CMoveNode::IfFalse)->find_int_con(0) != 0) {
      BoolNode* target = cmp1->in(CMoveNode::Condition)->as_Bool();
      return new BoolNode(target->in(1),
                          (_test._test == BoolTest::eq) ? target->_test._test :
                                                          target->_test.negate());
    }
  }

  // Change "bool eq/ne (cmp (and X 16) 16)" into "bool ne/eq (cmp (and X 16) 0)".
  if (cop == Op_CmpI &&
      (_test._test == BoolTest::eq || _test._test == BoolTest::ne) &&
      cmp1_op == Op_AndI && cmp2_op == Op_ConI &&
      cmp1->in(2)->Opcode() == Op_ConI) {
    const TypeInt *t12 = phase->type(cmp2)->isa_int();
    const TypeInt *t112 = phase->type(cmp1->in(2))->isa_int();
    if (t12 && t12->is_con() && t112 && t112->is_con() &&
        t12->get_con() == t112->get_con() && is_power_of_2(t12->get_con())) {
      Node *ncmp = phase->transform(new CmpINode(cmp1, phase->intcon(0)));
      return new BoolNode(ncmp, _test.negate());
    }
  }

  // Same for long type: change "bool eq/ne (cmp (and X 16) 16)" into "bool ne/eq (cmp (and X 16) 0)".
  if (cop == Op_CmpL &&
      (_test._test == BoolTest::eq || _test._test == BoolTest::ne) &&
      cmp1_op == Op_AndL && cmp2_op == Op_ConL &&
      cmp1->in(2)->Opcode() == Op_ConL) {
    const TypeLong *t12 = phase->type(cmp2)->isa_long();
    const TypeLong *t112 = phase->type(cmp1->in(2))->isa_long();
    if (t12 && t12->is_con() && t112 && t112->is_con() &&
        t12->get_con() == t112->get_con() && is_power_of_2(t12->get_con())) {
      Node *ncmp = phase->transform(new CmpLNode(cmp1, phase->longcon(0)));
      return new BoolNode(ncmp, _test.negate());
    }
  }

  // Change "cmp (add X min_jint) (add Y min_jint)" into "cmpu X Y"
  // and    "cmp (add X min_jint) c" into "cmpu X (c + min_jint)"
  if (cop == Op_CmpI &&
      cmp1_op == Op_AddI &&
      phase->type(cmp1->in(2)) == TypeInt::MIN &&
      !is_cloop_condition(this)) {
    if (cmp2_op == Op_ConI) {
      Node* ncmp2 = phase->intcon(java_add(cmp2->get_int(), min_jint));
      Node* ncmp = phase->transform(new CmpUNode(cmp1->in(1), ncmp2));
      return new BoolNode(ncmp, _test._test);
    } else if (cmp2_op == Op_AddI &&
               phase->type(cmp2->in(2)) == TypeInt::MIN &&
               !is_cloop_condition(this)) {
      Node* ncmp = phase->transform(new CmpUNode(cmp1->in(1), cmp2->in(1)));
      return new BoolNode(ncmp, _test._test);
    }
  }

  // Change "cmp (add X min_jlong) (add Y min_jlong)" into "cmpu X Y"
  // and    "cmp (add X min_jlong) c" into "cmpu X (c + min_jlong)"
  if (cop == Op_CmpL &&
      cmp1_op == Op_AddL &&
      phase->type(cmp1->in(2)) == TypeLong::MIN &&
      !is_cloop_condition(this)) {
    if (cmp2_op == Op_ConL) {
      Node* ncmp2 = phase->longcon(java_add(cmp2->get_long(), min_jlong));
      Node* ncmp = phase->transform(new CmpULNode(cmp1->in(1), ncmp2));
      return new BoolNode(ncmp, _test._test);
    } else if (cmp2_op == Op_AddL &&
               phase->type(cmp2->in(2)) == TypeLong::MIN &&
               !is_cloop_condition(this)) {
      Node* ncmp = phase->transform(new CmpULNode(cmp1->in(1), cmp2->in(1)));
      return new BoolNode(ncmp, _test._test);
    }
  }

  // Change "bool eq/ne (cmp (xor X 1) 0)" into "bool ne/eq (cmp X 0)".
  // The XOR-1 is an idiom used to flip the sense of a bool.  We flip the
  // test instead.
  const TypeInt* cmp2_type = phase->type(cmp2)->isa_int();
  if (cmp2_type == nullptr)  return nullptr;
  Node* j_xor = cmp1;
  if( cmp2_type == TypeInt::ZERO &&
      cmp1_op == Op_XorI &&
      j_xor->in(1) != j_xor &&          // An xor of itself is dead
      phase->type( j_xor->in(1) ) == TypeInt::BOOL &&
      phase->type( j_xor->in(2) ) == TypeInt::ONE &&
      (_test._test == BoolTest::eq ||
       _test._test == BoolTest::ne) ) {
    Node *ncmp = phase->transform(new CmpINode(j_xor->in(1),cmp2));
    return new BoolNode( ncmp, _test.negate() );
  }

  // Transform: "((x & (m - 1)) <u m)" or "(((m - 1) & x) <u m)" into "(m >u 0)"
  // This is case [CMPU_MASK] which is further described at the method comment of BoolNode::Value_cmpu_and_mask().
  if (cop == Op_CmpU && _test._test == BoolTest::lt && cmp1_op == Op_AndI) {
    Node* m = cmp2; // RHS: m
    for (int add_idx = 1; add_idx <= 2; add_idx++) { // LHS: "(m + (-1)) & x" or "x & (m + (-1))"?
      Node* maybe_m_minus_1 = cmp1->in(add_idx);
      if (maybe_m_minus_1->Opcode() == Op_AddI &&
          maybe_m_minus_1->in(2)->find_int_con(0) == -1 &&
          maybe_m_minus_1->in(1) == m) {
        Node* m_cmpu_0 = phase->transform(new CmpUNode(m, phase->intcon(0)));
        return new BoolNode(m_cmpu_0, BoolTest::gt);
      }
    }
  }

  // Change x u< 1 or x u<= 0 to x == 0
  // and    x u> 0 or u>= 1   to x != 0
  if (cop == Op_CmpU &&
      cmp1_op != Op_LoadRange &&
      (((_test._test == BoolTest::lt || _test._test == BoolTest::ge) &&
        cmp2->find_int_con(-1) == 1) ||
       ((_test._test == BoolTest::le || _test._test == BoolTest::gt) &&
        cmp2->find_int_con(-1) == 0))) {
    Node* ncmp = phase->transform(new CmpINode(cmp1, phase->intcon(0)));
    return new BoolNode(ncmp, _test.is_less() ? BoolTest::eq : BoolTest::ne);
  }

  // Change (arraylength <= 0) or (arraylength == 0)
  //   into (arraylength u<= 0)
  // Also change (arraylength != 0) into (arraylength u> 0)
  // The latter version matches the code pattern generated for
  // array range checks, which will more likely be optimized later.
  if (cop == Op_CmpI &&
      cmp1_op == Op_LoadRange &&
      cmp2->find_int_con(-1) == 0) {
    if (_test._test == BoolTest::le || _test._test == BoolTest::eq) {
      Node* ncmp = phase->transform(new CmpUNode(cmp1, cmp2));
      return new BoolNode(ncmp, BoolTest::le);
    } else if (_test._test == BoolTest::ne) {
      Node* ncmp = phase->transform(new CmpUNode(cmp1, cmp2));
      return new BoolNode(ncmp, BoolTest::gt);
    }
  }

  // Change "bool eq/ne (cmp (Conv2B X) 0)" into "bool eq/ne (cmp X 0)".
  // This is a standard idiom for branching on a boolean value.
  Node *c2b = cmp1;
  if( cmp2_type == TypeInt::ZERO &&
      cmp1_op == Op_Conv2B &&
      (_test._test == BoolTest::eq ||
       _test._test == BoolTest::ne) ) {
    Node *ncmp = phase->transform(phase->type(c2b->in(1))->isa_int()
       ? (Node*)new CmpINode(c2b->in(1),cmp2)
       : (Node*)new CmpPNode(c2b->in(1),phase->makecon(TypePtr::NULL_PTR))
    );
    return new BoolNode( ncmp, _test._test );
  }

  // Comparing a SubI against a zero is equal to comparing the SubI
  // arguments directly.  This only works for eq and ne comparisons
  // due to possible integer overflow.
  if ((_test._test == BoolTest::eq || _test._test == BoolTest::ne) &&
        (cop == Op_CmpI) &&
        (cmp1_op == Op_SubI) &&
        ( cmp2_type == TypeInt::ZERO ) ) {
    Node *ncmp = phase->transform( new CmpINode(cmp1->in(1),cmp1->in(2)));
    return new BoolNode( ncmp, _test._test );
  }

  // Same as above but with and AddI of a constant
  if ((_test._test == BoolTest::eq || _test._test == BoolTest::ne) &&
      cop == Op_CmpI &&
      cmp1_op == Op_AddI &&
      cmp1->in(2) != nullptr &&
      phase->type(cmp1->in(2))->isa_int() &&
      phase->type(cmp1->in(2))->is_int()->is_con() &&
      cmp2_type == TypeInt::ZERO &&
      !is_counted_loop_cmp(cmp) // modifying the exit test of a counted loop messes the counted loop shape
      ) {
    const TypeInt* cmp1_in2 = phase->type(cmp1->in(2))->is_int();
    Node *ncmp = phase->transform( new CmpINode(cmp1->in(1),phase->intcon(-cmp1_in2->_hi)));
    return new BoolNode( ncmp, _test._test );
  }

  // Change "bool eq/ne (cmp (phi (X -X) 0))" into "bool eq/ne (cmp X 0)"
  // since zero check of conditional negation of an integer is equal to
  // zero check of the integer directly.
  if ((_test._test == BoolTest::eq || _test._test == BoolTest::ne) &&
      (cop == Op_CmpI) &&
      (cmp2_type == TypeInt::ZERO) &&
      (cmp1_op == Op_Phi)) {
    // There should be a diamond phi with true path at index 1 or 2
    PhiNode *phi = cmp1->as_Phi();
    int idx_true = phi->is_diamond_phi();
    if (idx_true != 0) {
      // True input is in(idx_true) while false input is in(3 - idx_true)
      Node *tin = phi->in(idx_true);
      Node *fin = phi->in(3 - idx_true);
      if ((tin->Opcode() == Op_SubI) &&
          (phase->type(tin->in(1)) == TypeInt::ZERO) &&
          (tin->in(2) == fin)) {
        // Found conditional negation at true path, create a new CmpINode without that
        Node *ncmp = phase->transform(new CmpINode(fin, cmp2));
        return new BoolNode(ncmp, _test._test);
      }
      if ((fin->Opcode() == Op_SubI) &&
          (phase->type(fin->in(1)) == TypeInt::ZERO) &&
          (fin->in(2) == tin)) {
        // Found conditional negation at false path, create a new CmpINode without that
        Node *ncmp = phase->transform(new CmpINode(tin, cmp2));
        return new BoolNode(ncmp, _test._test);
      }
    }
  }

  // Change (-A vs 0) into (A vs 0) by commuting the test.  Disallow in the
  // most general case because negating 0x80000000 does nothing.  Needed for
  // the CmpF3/SubI/CmpI idiom.
  if( cop == Op_CmpI &&
      cmp1_op == Op_SubI &&
      cmp2_type == TypeInt::ZERO &&
      phase->type( cmp1->in(1) ) == TypeInt::ZERO &&
      phase->type( cmp1->in(2) )->higher_equal(TypeInt::SYMINT) ) {
    Node *ncmp = phase->transform( new CmpINode(cmp1->in(2),cmp2));
    return new BoolNode( ncmp, _test.commute() );
  }

  // Try to optimize signed integer comparison
  return fold_cmpI(phase, cmp->as_Sub(), cmp1, cop, cmp1_op, cmp2_type);

  //  The transformation below is not valid for either signed or unsigned
  //  comparisons due to wraparound concerns at MAX_VALUE and MIN_VALUE.
  //  This transformation can be resurrected when we are able to
  //  make inferences about the range of values being subtracted from
  //  (or added to) relative to the wraparound point.
  //
  //    // Remove +/-1's if possible.
  //    // "X <= Y-1" becomes "X <  Y"
  //    // "X+1 <= Y" becomes "X <  Y"
  //    // "X <  Y+1" becomes "X <= Y"
  //    // "X-1 <  Y" becomes "X <= Y"
  //    // Do not this to compares off of the counted-loop-end.  These guys are
  //    // checking the trip counter and they want to use the post-incremented
  //    // counter.  If they use the PRE-incremented counter, then the counter has
  //    // to be incremented in a private block on a loop backedge.
  //    if( du && du->cnt(this) && du->out(this)[0]->Opcode() == Op_CountedLoopEnd )
  //      return nullptr;
  //  #ifndef PRODUCT
  //    // Do not do this in a wash GVN pass during verification.
  //    // Gets triggered by too many simple optimizations to be bothered with
  //    // re-trying it again and again.
  //    if( !phase->allow_progress() ) return nullptr;
  //  #endif
  //    // Not valid for unsigned compare because of corner cases in involving zero.
  //    // For example, replacing "X-1 <u Y" with "X <=u Y" fails to throw an
  //    // exception in case X is 0 (because 0-1 turns into 4billion unsigned but
  //    // "0 <=u Y" is always true).
  //    if( cmp->Opcode() == Op_CmpU ) return nullptr;
  //    int cmp2_op = cmp2->Opcode();
  //    if( _test._test == BoolTest::le ) {
  //      if( cmp1_op == Op_AddI &&
  //          phase->type( cmp1->in(2) ) == TypeInt::ONE )
  //        return clone_cmp( cmp, cmp1->in(1), cmp2, phase, BoolTest::lt );
  //      else if( cmp2_op == Op_AddI &&
  //         phase->type( cmp2->in(2) ) == TypeInt::MINUS_1 )
  //        return clone_cmp( cmp, cmp1, cmp2->in(1), phase, BoolTest::lt );
  //    } else if( _test._test == BoolTest::lt ) {
  //      if( cmp1_op == Op_AddI &&
  //          phase->type( cmp1->in(2) ) == TypeInt::MINUS_1 )
  //        return clone_cmp( cmp, cmp1->in(1), cmp2, phase, BoolTest::le );
  //      else if( cmp2_op == Op_AddI &&
  //         phase->type( cmp2->in(2) ) == TypeInt::ONE )
  //        return clone_cmp( cmp, cmp1, cmp2->in(1), phase, BoolTest::le );
  //    }
}

// We use the following Lemmas/insights for the following two transformations (1) and (2):
//   x & y <=u y, for any x and y           (Lemma 1, masking always results in a smaller unsigned number)
//   y <u y + 1 is always true if y != -1   (Lemma 2, (uint)(-1 + 1) == (uint)(UINT_MAX + 1) which overflows)
//   y <u 0 is always false for any y       (Lemma 3, 0 == UINT_MIN and nothing can be smaller than that)
//
// (1a) Always:     Change ((x & m) <=u m  ) or ((m & x) <=u m  ) to always true   (true by Lemma 1)
// (1b) If m != -1: Change ((x & m) <u  m + 1) or ((m & x) <u  m + 1) to always true:
//    x & m <=u m          is always true   // (Lemma 1)
//    x & m <=u m <u m + 1 is always true   // (Lemma 2: m <u m + 1, if m != -1)
//
// A counter example for (1b), if we allowed m == -1:
//     (x & m)  <u m + 1
//     (x & -1) <u 0
//      x       <u 0
//   which is false for any x (Lemma 3)
//
// (2) Change ((x & (m - 1)) <u m) or (((m - 1) & x) <u m) to (m >u 0)
// This is the off-by-one variant of the above.
//
// We now prove that this replacement is correct. This is the same as proving
//   "m >u 0" if and only if "x & (m - 1) <u m", i.e. "m >u 0 <=> x & (m - 1) <u m"
//
// We use (Lemma 1) and (Lemma 3) from above.
//
// Case "x & (m - 1) <u m => m >u 0":
//   We prove this by contradiction:
//     Assume m <=u 0 which is equivalent to m == 0:
//   and thus
//     x & (m - 1) <u m = 0               // m == 0
//     y           <u     0               // y = x & (m - 1)
//   by Lemma 3, this is always false, i.e. a contradiction to our assumption.
//
// Case "m >u 0 => x & (m - 1) <u m":
//   x & (m - 1) <=u (m - 1)              // (Lemma 1)
//   x & (m - 1) <=u (m - 1) <u m         // Using assumption m >u 0, no underflow of "m - 1"
//
//
// Note that the signed version of "m > 0":
//   m > 0 <=> x & (m - 1) <u m
// does not hold:
//   Assume m == -1 and x == -1:
//     x  & (m - 1) <u m
//     -1 & -2      <u -1
//     -2           <u -1
//     UINT_MAX - 1 <u UINT_MAX           // Signed to unsigned numbers
// which is true while
//   m > 0
// is false which is a contradiction.
//
// (1a) and (1b) is covered by this method since we can directly return a true value as type while (2) is covered
// in BoolNode::Ideal since we create a new non-constant node (see [CMPU_MASK]).
const Type* BoolNode::Value_cmpu_and_mask(PhaseValues* phase) const {
  Node* cmp = in(1);
  if (cmp != nullptr && cmp->Opcode() == Op_CmpU) {
    Node* cmp1 = cmp->in(1);
    Node* cmp2 = cmp->in(2);

    if (cmp1->Opcode() == Op_AndI) {
      Node* m = nullptr;
      if (_test._test == BoolTest::le) {
        // (1a) "((x & m) <=u m)", cmp2 = m
        m = cmp2;
      } else if (_test._test == BoolTest::lt && cmp2->Opcode() == Op_AddI && cmp2->in(2)->find_int_con(0) == 1) {
        // (1b) "(x & m) <u m + 1" and "(m & x) <u m + 1", cmp2 = m + 1
        Node* rhs_m = cmp2->in(1);
        const TypeInt* rhs_m_type = phase->type(rhs_m)->isa_int();
        if (rhs_m_type != nullptr && (rhs_m_type->_lo > -1 || rhs_m_type->_hi < -1)) {
          // Exclude any case where m == -1 is possible.
          m = rhs_m;
        }
      }

      if (cmp1->in(2) == m || cmp1->in(1) == m) {
        return TypeInt::ONE;
      }
    }
  }

  return nullptr;
}

// Simplify a Bool (convert condition codes to boolean (1 or 0)) node,
// based on local information.   If the input is constant, do it.
const Type* BoolNode::Value(PhaseGVN* phase) const {
  const Type* input_type = phase->type(in(1));
  if (input_type == Type::TOP) {
    return Type::TOP;
  }
  const Type* t = Value_cmpu_and_mask(phase);
  if (t != nullptr) {
    return t;
  }

  return _test.cc2logical(input_type);
}

#ifndef PRODUCT
//------------------------------dump_spec--------------------------------------
// Dump special per-node info
void BoolNode::dump_spec(outputStream *st) const {
  st->print("[");
  _test.dump_on(st);
  st->print("]");
}
#endif

//----------------------is_counted_loop_exit_test------------------------------
// Returns true if node is used by a counted loop node.
bool BoolNode::is_counted_loop_exit_test() {
  for( DUIterator_Fast imax, i = fast_outs(imax); i < imax; i++ ) {
    Node* use = fast_out(i);
    if (use->is_CountedLoopEnd()) {
      return true;
    }
  }
  return false;
}

//=============================================================================
//------------------------------Value------------------------------------------
const Type* AbsNode::Value(PhaseGVN* phase) const {
  const Type* t1 = phase->type(in(1));
  if (t1 == Type::TOP) return Type::TOP;

  switch (t1->base()) {
  case Type::Int: {
    const TypeInt* ti = t1->is_int();
    if (ti->is_con()) {
      return TypeInt::make(g_uabs(ti->get_con()));
    }
    break;
  }
  case Type::Long: {
    const TypeLong* tl = t1->is_long();
    if (tl->is_con()) {
      return TypeLong::make(g_uabs(tl->get_con()));
    }
    break;
  }
  case Type::FloatCon:
    return TypeF::make(abs(t1->getf()));
  case Type::DoubleCon:
    return TypeD::make(abs(t1->getd()));
  default:
    break;
  }

  return bottom_type();
}

//------------------------------Identity----------------------------------------
Node* AbsNode::Identity(PhaseGVN* phase) {
  Node* in1 = in(1);
  // No need to do abs for non-negative values
  if (phase->type(in1)->higher_equal(TypeInt::POS) ||
      phase->type(in1)->higher_equal(TypeLong::POS)) {
    return in1;
  }
  // Convert "abs(abs(x))" into "abs(x)"
  if (in1->Opcode() == Opcode()) {
    return in1;
  }
  return this;
}

//------------------------------Ideal------------------------------------------
Node* AbsNode::Ideal(PhaseGVN* phase, bool can_reshape) {
  Node* in1 = in(1);
  // Convert "abs(0-x)" into "abs(x)"
  if (in1->is_Sub() && phase->type(in1->in(1))->is_zero_type()) {
    set_req_X(1, in1->in(2), phase);
    return this;
  }
  return nullptr;
}

//=============================================================================
//------------------------------Value------------------------------------------
// Compute sqrt
const Type* SqrtDNode::Value(PhaseGVN* phase) const {
  const Type *t1 = phase->type( in(1) );
  if( t1 == Type::TOP ) return Type::TOP;
  if( t1->base() != Type::DoubleCon ) return Type::DOUBLE;
  double d = t1->getd();
  if( d < 0.0 ) return Type::DOUBLE;
  return TypeD::make( sqrt( d ) );
}

const Type* SqrtFNode::Value(PhaseGVN* phase) const {
  const Type *t1 = phase->type( in(1) );
  if( t1 == Type::TOP ) return Type::TOP;
  if( t1->base() != Type::FloatCon ) return Type::FLOAT;
  float f = t1->getf();
  if( f < 0.0f ) return Type::FLOAT;
  return TypeF::make( (float)sqrt( (double)f ) );
}

const Type* SqrtHFNode::Value(PhaseGVN* phase) const {
  const Type* t1 = phase->type(in(1));
  if (t1 == Type::TOP) { return Type::TOP; }
  if (t1->base() != Type::HalfFloatCon) { return Type::HALF_FLOAT; }
  float f = t1->getf();
  if (f < 0.0f) return Type::HALF_FLOAT;
  return TypeH::make((float)sqrt((double)f));
}

static const Type* reverse_bytes(int opcode, const Type* con) {
  switch (opcode) {
    // It is valid in bytecode to load any int and pass it to a method that expects a smaller type (i.e., short, char).
    // Let's cast the value to match the Java behavior.
    case Op_ReverseBytesS:  return TypeInt::make(byteswap(static_cast<jshort>(con->is_int()->get_con())));
    case Op_ReverseBytesUS: return TypeInt::make(byteswap(static_cast<jchar>(con->is_int()->get_con())));
    case Op_ReverseBytesI:  return TypeInt::make(byteswap(con->is_int()->get_con()));
    case Op_ReverseBytesL:  return TypeLong::make(byteswap(con->is_long()->get_con()));
    default: ShouldNotReachHere();
  }
}

const Type* ReverseBytesNode::Value(PhaseGVN* phase) const {
  const Type* type = phase->type(in(1));
  if (type == Type::TOP) {
    return Type::TOP;
  }
  if (type->singleton()) {
    return reverse_bytes(Opcode(), type);
  }
  return bottom_type();
}

const Type* ReverseINode::Value(PhaseGVN* phase) const {
  const Type *t1 = phase->type( in(1) );
  if (t1 == Type::TOP) {
    return Type::TOP;
  }
  const TypeInt* t1int = t1->isa_int();
  if (t1int && t1int->is_con()) {
    jint res = reverse_bits(t1int->get_con());
    return TypeInt::make(res);
  }
  return bottom_type();
}

const Type* ReverseLNode::Value(PhaseGVN* phase) const {
  const Type *t1 = phase->type( in(1) );
  if (t1 == Type::TOP) {
    return Type::TOP;
  }
  const TypeLong* t1long = t1->isa_long();
  if (t1long && t1long->is_con()) {
    jlong res = reverse_bits(t1long->get_con());
    return TypeLong::make(res);
  }
  return bottom_type();
}

Node* ReverseINode::Identity(PhaseGVN* phase) {
  if (in(1)->Opcode() == Op_ReverseI) {
    return in(1)->in(1);
  }
  return this;
}

Node* ReverseLNode::Identity(PhaseGVN* phase) {
  if (in(1)->Opcode() == Op_ReverseL) {
    return in(1)->in(1);
  }
  return this;
}<|MERGE_RESOLUTION|>--- conflicted
+++ resolved
@@ -960,34 +960,6 @@
   return nullptr;
 }
 
-<<<<<<< HEAD
-=======
-// Match double null check emitted by Compile::optimize_acmp()
-bool CmpLNode::is_double_null_check(PhaseGVN* phase, Node*& a, Node*& b) const {
-  if (in(1)->Opcode() == Op_OrL &&
-      in(1)->in(1)->Opcode() == Op_CastP2X &&
-      in(1)->in(2)->Opcode() == Op_CastP2X &&
-      in(2)->bottom_type()->is_zero_type()) {
-    assert(Arguments::is_valhalla_enabled(), "unexpected double null check");
-    a = in(1)->in(1)->in(1);
-    b = in(1)->in(2)->in(1);
-    return true;
-  }
-  return false;
-}
-
-//------------------------------Value------------------------------------------
-const Type* CmpLNode::Value(PhaseGVN* phase) const {
-  Node* a = nullptr;
-  Node* b = nullptr;
-  if (is_double_null_check(phase, a, b) && (!phase->type(a)->maybe_null() || !phase->type(b)->maybe_null())) {
-    // One operand is never nullptr, emit constant false
-    return TypeInt::CC_GT;
-  }
-  return SubNode::Value(phase);
-}
-
->>>>>>> 9eead93b
 //=============================================================================
 // Simplify a CmpL (compare 2 longs ) node, based on local information.
 // If both inputs are constants, compare them.
