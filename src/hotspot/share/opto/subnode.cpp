--- conflicted
+++ resolved
@@ -747,7 +747,6 @@
   return NULL;                  // No change
 }
 
-<<<<<<< HEAD
 //------------------------------Ideal------------------------------------------
 Node* CmpLNode::Ideal(PhaseGVN* phase, bool can_reshape) {
   Node* a = NULL;
@@ -755,6 +754,13 @@
   if (is_double_null_check(phase, a, b) && (phase->type(a)->is_zero_type() || phase->type(b)->is_zero_type())) {
     // Degraded to a simple null check, use old acmp
     return new CmpPNode(a, b);
+  }
+  const TypeLong *t2 = phase->type(in(2))->isa_long();
+  if (Opcode() == Op_CmpL && in(1)->Opcode() == Op_ConvI2L && t2 && t2->is_con()) {
+    const jlong con = t2->get_con();
+    if (con >= min_jint && con <= max_jint) {
+      return new CmpINode(in(1)->in(1), phase->intcon((jint)con));
+    }
   }
   return NULL;
 }
@@ -783,18 +789,6 @@
   }
   return SubNode::Value(phase);
 }
-=======
-Node *CmpLNode::Ideal( PhaseGVN *phase, bool can_reshape ) {
-  const TypeLong *t2 = phase->type(in(2))->isa_long();
-  if (Opcode() == Op_CmpL && in(1)->Opcode() == Op_ConvI2L && t2 && t2->is_con()) {
-    const jlong con = t2->get_con();
-    if (con >= min_jint && con <= max_jint) {
-      return new CmpINode(in(1)->in(1), phase->intcon((jint)con));
-    }
-  }
-  return NULL;
-}
->>>>>>> 4d2b0b53
 
 //=============================================================================
 // Simplify a CmpL (compare 2 longs ) node, based on local information.
