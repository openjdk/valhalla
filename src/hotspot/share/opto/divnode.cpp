--- conflicted
+++ resolved
@@ -1579,29 +1579,6 @@
   return TypeD::make(jdouble_cast(xr));
 }
 
-<<<<<<< HEAD
-Node* ModFloatingNode::replace_with_con(PhaseIterGVN* phase, const Type* con) {
-  Compile* C = phase->C;
-  Node* con_node = phase->makecon(con);
-  CallProjections* projs = extract_projections(false, false);
-  phase->replace_node(projs->fallthrough_proj, in(TypeFunc::Control));
-  if (projs->fallthrough_catchproj != nullptr) {
-    phase->replace_node(projs->fallthrough_catchproj, in(TypeFunc::Control));
-  }
-  if (projs->fallthrough_memproj != nullptr) {
-    phase->replace_node(projs->fallthrough_memproj, in(TypeFunc::Memory));
-  }
-  if (projs->catchall_memproj != nullptr) {
-    phase->replace_node(projs->catchall_memproj, C->top());
-  }
-  if (projs->fallthrough_ioproj != nullptr) {
-    phase->replace_node(projs->fallthrough_ioproj, in(TypeFunc::I_O));
-  }
-  assert(projs->catchall_ioproj == nullptr, "no exceptions from floating mod");
-  assert(projs->catchall_catchproj == nullptr, "no exceptions from floating mod");
-  if (projs->resproj[0] != nullptr) {
-    phase->replace_node(projs->resproj[0], con_node);
-=======
 Node* ModFloatingNode::Ideal(PhaseGVN* phase, bool can_reshape) {
   if (can_reshape) {
     PhaseIterGVN* igvn = phase->is_IterGVN();
@@ -1616,7 +1593,6 @@
     if (constant_result != nullptr) {
       return make_tuple_of_input_state_and_constant_result(igvn, constant_result);
     }
->>>>>>> 743c8212
   }
 
   return CallLeafPureNode::Ideal(phase, can_reshape);
@@ -1629,7 +1605,7 @@
 TupleNode* ModFloatingNode::make_tuple_of_input_state_and_constant_result(PhaseIterGVN* phase, const Type* con) const {
   Node* con_node = phase->makecon(con);
   TupleNode* tuple = TupleNode::make(
-      tf()->range(),
+      tf()->range_cc(),
       in(TypeFunc::Control),
       in(TypeFunc::I_O),
       in(TypeFunc::Memory),
