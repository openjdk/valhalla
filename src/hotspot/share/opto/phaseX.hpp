--- conflicted
+++ resolved
@@ -568,12 +568,7 @@
 // Phase for performing global Conditional Constant Propagation.
 // Should be replaced with combined CCP & GVN someday.
 class PhaseCCP : public PhaseIterGVN {
-<<<<<<< HEAD
-  Unique_Node_List _safepoints;
-
-=======
   Unique_Node_List _root_and_safepoints;
->>>>>>> 711e2520
   // Non-recursive.  Use analysis to transform single Node.
   virtual Node* transform_once(Node* n);
 
