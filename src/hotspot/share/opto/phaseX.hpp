/*
 * Copyright (c) 1997, 2021, Oracle and/or its affiliates. All rights reserved.
 * DO NOT ALTER OR REMOVE COPYRIGHT NOTICES OR THIS FILE HEADER.
 *
 * This code is free software; you can redistribute it and/or modify it
 * under the terms of the GNU General Public License version 2 only, as
 * published by the Free Software Foundation.
 *
 * This code is distributed in the hope that it will be useful, but WITHOUT
 * ANY WARRANTY; without even the implied warranty of MERCHANTABILITY or
 * FITNESS FOR A PARTICULAR PURPOSE.  See the GNU General Public License
 * version 2 for more details (a copy is included in the LICENSE file that
 * accompanied this code).
 *
 * You should have received a copy of the GNU General Public License version
 * 2 along with this work; if not, write to the Free Software Foundation,
 * Inc., 51 Franklin St, Fifth Floor, Boston, MA 02110-1301 USA.
 *
 * Please contact Oracle, 500 Oracle Parkway, Redwood Shores, CA 94065 USA
 * or visit www.oracle.com if you need additional information or have any
 * questions.
 *
 */

#ifndef SHARE_OPTO_PHASEX_HPP
#define SHARE_OPTO_PHASEX_HPP

#include "libadt/dict.hpp"
#include "libadt/vectset.hpp"
#include "memory/resourceArea.hpp"
#include "opto/memnode.hpp"
#include "opto/node.hpp"
#include "opto/phase.hpp"
#include "opto/type.hpp"

class BarrierSetC2;
class Compile;
class ConINode;
class ConLNode;
class Node;
class Type;
class PhaseTransform;
class   PhaseGVN;
class     PhaseIterGVN;
class       PhaseCCP;
class   PhasePeephole;
class   PhaseRegAlloc;


//-----------------------------------------------------------------------------
// Expandable closed hash-table of nodes, initialized to NULL.
// Note that the constructor just zeros things
// Storage is reclaimed when the Arena's lifetime is over.
class NodeHash : public StackObj {
protected:
  Arena *_a;                    // Arena to allocate in
  uint   _max;                  // Size of table (power of 2)
  uint   _inserts;              // For grow and debug, count of hash_inserts
  uint   _insert_limit;         // 'grow' when _inserts reaches _insert_limit
  Node **_table;                // Hash table of Node pointers
  Node  *_sentinel;             // Replaces deleted entries in hash table

public:
  NodeHash(uint est_max_size);
  NodeHash(Arena *arena, uint est_max_size);
  NodeHash(NodeHash *use_this_state);
#ifdef ASSERT
  ~NodeHash();                  // Unlock all nodes upon destruction of table.
  void operator=(const NodeHash&); // Unlock all nodes upon replacement of table.
#endif
  Node  *hash_find(const Node*);// Find an equivalent version in hash table
  Node  *hash_find_insert(Node*);// If not in table insert else return found node
  void   hash_insert(Node*);    // Insert into hash table
  bool   hash_delete(const Node*);// Replace with _sentinel in hash table
  void   check_grow() {
    _inserts++;
    if( _inserts == _insert_limit ) { grow(); }
    assert( _inserts <= _insert_limit, "hash table overflow");
    assert( _inserts < _max, "hash table overflow" );
  }
  static uint round_up(uint);   // Round up to nearest power of 2
  void   grow();                // Grow _table to next power of 2 and rehash
  // Return 75% of _max, rounded up.
  uint   insert_limit() const { return _max - (_max>>2); }

  void   clear();               // Set all entries to NULL, keep storage.
  // Size of hash table
  uint   size()         const { return _max; }
  // Return Node* at index in table
  Node  *at(uint table_index) {
    assert(table_index < _max, "Must be within table");
    return _table[table_index];
  }

  void   remove_useless_nodes(VectorSet& useful); // replace with sentinel
  void   replace_with(NodeHash* nh);
  void   check_no_speculative_types(); // Check no speculative part for type nodes in table

  Node  *sentinel() { return _sentinel; }

#ifndef PRODUCT
  Node  *find_index(uint idx);  // For debugging
  void   dump();                // For debugging, dump statistics
  uint   _grows;                // For debugging, count of table grow()s
  uint   _look_probes;          // For debugging, count of hash probes
  uint   _lookup_hits;          // For debugging, count of hash_finds
  uint   _lookup_misses;        // For debugging, count of hash_finds
  uint   _insert_probes;        // For debugging, count of hash probes
  uint   _delete_probes;        // For debugging, count of hash probes for deletes
  uint   _delete_hits;          // For debugging, count of hash probes for deletes
  uint   _delete_misses;        // For debugging, count of hash probes for deletes
  uint   _total_inserts;        // For debugging, total inserts into hash table
  uint   _total_insert_probes;  // For debugging, total probes while inserting
#endif
};


//-----------------------------------------------------------------------------
// Map dense integer indices to Types.  Uses classic doubling-array trick.
// Abstractly provides an infinite array of Type*'s, initialized to NULL.
// Note that the constructor just zeros things, and since I use Arena
// allocation I do not need a destructor to reclaim storage.
// Despite the general name, this class is customized for use by PhaseTransform.
class Type_Array : public StackObj {
  Arena *_a;                    // Arena to allocate in
  uint   _max;
  const Type **_types;
  void grow( uint i );          // Grow array node to fit
  const Type *operator[] ( uint i ) const // Lookup, or NULL for not mapped
  { return (i<_max) ? _types[i] : (Type*)NULL; }
  friend class PhaseTransform;
public:
  Type_Array(Arena *a) : _a(a), _max(0), _types(0) {}
  Type_Array(Type_Array *ta) : _a(ta->_a), _max(ta->_max), _types(ta->_types) { }
  const Type *fast_lookup(uint i) const{assert(i<_max,"oob");return _types[i];}
  // Extend the mapping: index i maps to Type *n.
  void map( uint i, const Type *n ) { if( i>=_max ) grow(i); _types[i] = n; }
  uint Size() const { return _max; }
#ifndef PRODUCT
  void dump() const;
#endif
};


//------------------------------PhaseRemoveUseless-----------------------------
// Remove useless nodes from GVN hash-table, worklist, and graph
class PhaseRemoveUseless : public Phase {
protected:
  Unique_Node_List _useful;   // Nodes reachable from root
                              // list is allocated from current resource area
public:
  PhaseRemoveUseless(PhaseGVN *gvn, Unique_Node_List *worklist, PhaseNumber phase_num = Remove_Useless);

  Unique_Node_List *get_useful() { return &_useful; }
};

//------------------------------PhaseRenumber----------------------------------
// Phase that first performs a PhaseRemoveUseless, then it renumbers compiler
// structures accordingly.
class PhaseRenumberLive : public PhaseRemoveUseless {
protected:
  Type_Array _new_type_array; // Storage for the updated type information.
  GrowableArray<int> _old2new_map;
  Node_List _delayed;
  bool _is_pass_finished;
  uint _live_node_count;

  int update_embedded_ids(Node* n);
  int new_index(int old_idx);

public:
  PhaseRenumberLive(PhaseGVN* gvn,
                    Unique_Node_List* worklist, Unique_Node_List* new_worklist,
                    PhaseNumber phase_num = Remove_Useless_And_Renumber_Live);
};


//------------------------------PhaseTransform---------------------------------
// Phases that analyze, then transform.  Constructing the Phase object does any
// global or slow analysis.  The results are cached later for a fast
// transformation pass.  When the Phase object is deleted the cached analysis
// results are deleted.
class PhaseTransform : public Phase {
protected:
  Arena*     _arena;
  Node_List  _nodes;           // Map old node indices to new nodes.
  Type_Array _types;           // Map old node indices to Types.

  // ConNode caches:
  enum { _icon_min = -1 * HeapWordSize,
         _icon_max = 16 * HeapWordSize,
         _lcon_min = _icon_min,
         _lcon_max = _icon_max,
         _zcon_max = (uint)T_CONFLICT
  };
  ConINode* _icons[_icon_max - _icon_min + 1];   // cached jint constant nodes
  ConLNode* _lcons[_lcon_max - _lcon_min + 1];   // cached jlong constant nodes
  ConNode*  _zcons[_zcon_max + 1];               // cached is_zero_type nodes
  void init_con_caches();

  // Support both int and long caches because either might be an intptr_t,
  // so they show up frequently in address computations.

public:
  PhaseTransform( PhaseNumber pnum );
  PhaseTransform( Arena *arena, PhaseNumber pnum );
  PhaseTransform( PhaseTransform *phase, PhaseNumber pnum );

  Arena*      arena()   { return _arena; }
  Type_Array& types()   { return _types; }
  void replace_types(Type_Array new_types) {
    _types = new_types;
  }
  // _nodes is used in varying ways by subclasses, which define local accessors
  uint nodes_size() {
    return _nodes.size();
  }

public:
  // Get a previously recorded type for the node n.
  // This type must already have been recorded.
  // If you want the type of a very new (untransformed) node,
  // you must use type_or_null, and test the result for NULL.
  const Type* type(const Node* n) const {
    assert(_pnum != Ideal_Loop, "should not be used from PhaseIdealLoop");
    assert(n != NULL, "must not be null");
    const Type* t = _types.fast_lookup(n->_idx);
    assert(t != NULL, "must set before get");
    return t;
  }
  // Get a previously recorded type for the node n,
  // or else return NULL if there is none.
  const Type* type_or_null(const Node* n) const {
    assert(_pnum != Ideal_Loop, "should not be used from PhaseIdealLoop");
    return _types.fast_lookup(n->_idx);
  }
  // Record a type for a node.
  void    set_type(const Node* n, const Type *t) {
    assert(t != NULL, "type must not be null");
    _types.map(n->_idx, t);
  }
  // Record an initial type for a node, the node's bottom type.
  void    set_type_bottom(const Node* n) {
    // Use this for initialization when bottom_type() (or better) is not handy.
    // Usually the initialization should be to n->Value(this) instead,
    // or a hand-optimized value like Type::MEMORY or Type::CONTROL.
    assert(_types[n->_idx] == NULL, "must set the initial type just once");
    _types.map(n->_idx, n->bottom_type());
  }
  // Make sure the types array is big enough to record a size for the node n.
  // (In product builds, we never want to do range checks on the types array!)
  void ensure_type_or_null(const Node* n) {
    if (n->_idx >= _types.Size())
      _types.map(n->_idx, NULL);   // Grow the types array as needed.
  }

  // Utility functions:
  const TypeInt*  find_int_type( Node* n);
  const TypeLong* find_long_type(Node* n);
  jint  find_int_con( Node* n, jint  value_if_unknown) {
    const TypeInt* t = find_int_type(n);
    return (t != NULL && t->is_con()) ? t->get_con() : value_if_unknown;
  }
  jlong find_long_con(Node* n, jlong value_if_unknown) {
    const TypeLong* t = find_long_type(n);
    return (t != NULL && t->is_con()) ? t->get_con() : value_if_unknown;
  }

  // Make an idealized constant, i.e., one of ConINode, ConPNode, ConFNode, etc.
  // Same as transform(ConNode::make(t)).
  ConNode* makecon(const Type* t);
  virtual ConNode* uncached_makecon(const Type* t)  // override in PhaseValues
  { ShouldNotCallThis(); return NULL; }

  // Fast int or long constant.  Same as TypeInt::make(i) or TypeLong::make(l).
  ConINode* intcon(jint i);
  ConLNode* longcon(jlong l);
  ConNode* integercon(jlong l, BasicType bt);

  // Fast zero or null constant.  Same as makecon(Type::get_zero_type(bt)).
  ConNode* zerocon(BasicType bt);

  // Return a node which computes the same function as this node, but
  // in a faster or cheaper fashion.
  virtual Node *transform( Node *n ) = 0;

  // For pessimistic passes, the return type must monotonically narrow.
  // For optimistic  passes, the return type must monotonically widen.
  // It is possible to get into a "death march" in either type of pass,
  // where the types are continually moving but it will take 2**31 or
  // more steps to converge.  This doesn't happen on most normal loops.
  //
  // Here is an example of a deadly loop for an optimistic pass, along
  // with a partial trace of inferred types:
  //    x = phi(0,x'); L: x' = x+1; if (x' >= 0) goto L;
  //    0                 1                join([0..max], 1)
  //    [0..1]            [1..2]           join([0..max], [1..2])
  //    [0..2]            [1..3]           join([0..max], [1..3])
  //      ... ... ...
  //    [0..max]          [min]u[1..max]   join([0..max], [min..max])
  //    [0..max] ==> fixpoint
  // We would have proven, the hard way, that the iteration space is all
  // non-negative ints, with the loop terminating due to 32-bit overflow.
  //
  // Here is the corresponding example for a pessimistic pass:
  //    x = phi(0,x'); L: x' = x-1; if (x' >= 0) goto L;
  //    int               int              join([0..max], int)
  //    [0..max]          [-1..max-1]      join([0..max], [-1..max-1])
  //    [0..max-1]        [-1..max-2]      join([0..max], [-1..max-2])
  //      ... ... ...
  //    [0..1]            [-1..0]          join([0..max], [-1..0])
  //    0                 -1               join([0..max], -1)
  //    0 == fixpoint
  // We would have proven, the hard way, that the iteration space is {0}.
  // (Usually, other optimizations will make the "if (x >= 0)" fold up
  // before we get into trouble.  But not always.)
  //
  // It's a pleasant thing to observe that the pessimistic pass
  // will make short work of the optimistic pass's deadly loop,
  // and vice versa.  That is a good example of the complementary
  // purposes of the CCP (optimistic) vs. GVN (pessimistic) phases.
  //
  // In any case, only widen or narrow a few times before going to the
  // correct flavor of top or bottom.
  //
  // This call only needs to be made once as the data flows around any
  // given cycle.  We do it at Phis, and nowhere else.
  // The types presented are the new type of a phi (computed by PhiNode::Value)
  // and the previously computed type, last time the phi was visited.
  //
  // The third argument is upper limit for the saturated value,
  // if the phase wishes to widen the new_type.
  // If the phase is narrowing, the old type provides a lower limit.
  // Caller guarantees that old_type and new_type are no higher than limit_type.
  virtual const Type* saturate(const Type* new_type, const Type* old_type,
                               const Type* limit_type) const
  { ShouldNotCallThis(); return NULL; }

  // true if CFG node d dominates CFG node n
  virtual bool is_dominator(Node *d, Node *n) { fatal("unimplemented for this pass"); return false; };

#ifndef PRODUCT
  void dump_old2new_map() const;
  void dump_new( uint new_lidx ) const;
  void dump_types() const;
  void dump_nodes_and_types(const Node *root, uint depth, bool only_ctrl = true);
  void dump_nodes_and_types_recur( const Node *n, uint depth, bool only_ctrl, VectorSet &visited);

  uint   _count_progress;       // For profiling, count transforms that make progress
  void   set_progress()        { ++_count_progress; assert( allow_progress(),"No progress allowed during verification"); }
  void   clear_progress()      { _count_progress = 0; }
  uint   made_progress() const { return _count_progress; }

  uint   _count_transforms;     // For profiling, count transforms performed
  void   set_transforms()      { ++_count_transforms; }
  void   clear_transforms()    { _count_transforms = 0; }
  uint   made_transforms() const{ return _count_transforms; }

  bool   _allow_progress;      // progress not allowed during verification pass
  void   set_allow_progress(bool allow) { _allow_progress = allow; }
  bool   allow_progress()               { return _allow_progress; }
#endif
};

//------------------------------PhaseValues------------------------------------
// Phase infrastructure to support values
class PhaseValues : public PhaseTransform {
protected:
  NodeHash  _table;             // Hash table for value-numbering
  bool      _iterGVN;
public:
  PhaseValues(Arena* arena, uint est_max_size);
  PhaseValues(PhaseValues* pt);
  NOT_PRODUCT(~PhaseValues();)
  PhaseIterGVN* is_IterGVN() { return (_iterGVN) ? (PhaseIterGVN*)this : NULL; }

  // Some Ideal and other transforms delete --> modify --> insert values
  bool   hash_delete(Node* n)     { return _table.hash_delete(n); }
  void   hash_insert(Node* n)     { _table.hash_insert(n); }
  Node*  hash_find_insert(Node* n){ return _table.hash_find_insert(n); }
  Node*  hash_find(const Node* n) { return _table.hash_find(n); }

  // Used after parsing to eliminate values that are no longer in program
  void   remove_useless_nodes(VectorSet &useful) {
    _table.remove_useless_nodes(useful);
    // this may invalidate cached cons so reset the cache
    init_con_caches();
  }

  virtual ConNode* uncached_makecon(const Type* t);  // override from PhaseTransform

  const Type* saturate(const Type* new_type, const Type* old_type,
                       const Type* limit_type) const
  { return new_type; }

#ifndef PRODUCT
  uint   _count_new_values;     // For profiling, count new values produced
  void    inc_new_values()        { ++_count_new_values; }
  void    clear_new_values()      { _count_new_values = 0; }
  uint    made_new_values() const { return _count_new_values; }
#endif
};


//------------------------------PhaseGVN---------------------------------------
// Phase for performing local, pessimistic GVN-style optimizations.
class PhaseGVN : public PhaseValues {
protected:
  bool is_dominator_helper(Node *d, Node *n, bool linear_only);

public:
  PhaseGVN( Arena *arena, uint est_max_size ) : PhaseValues( arena, est_max_size ) {}
  PhaseGVN( PhaseGVN *gvn ) : PhaseValues( gvn ) {}

  // Return a node which computes the same function as this node, but
  // in a faster or cheaper fashion.
  Node  *transform( Node *n );
  Node  *transform_no_reclaim( Node *n );
  virtual void record_for_igvn(Node *n) {
    C->record_for_igvn(n);
  }

  void replace_with(PhaseGVN* gvn) {
    _table.replace_with(&gvn->_table);
    _types = gvn->_types;
  }

  bool is_dominator(Node *d, Node *n) { return is_dominator_helper(d, n, true); }

  // Helper to call Node::Ideal() and BarrierSetC2::ideal_node().
  Node* apply_ideal(Node* i, bool can_reshape);

#ifdef ASSERT
  void dump_infinite_loop_info(Node* n, const char* where);
  // Check for a simple dead loop when a data node references itself.
  void dead_loop_check(Node *n);
#endif
};

//------------------------------PhaseIterGVN-----------------------------------
// Phase for iteratively performing local, pessimistic GVN-style optimizations.
// and ideal transformations on the graph.
class PhaseIterGVN : public PhaseGVN {
private:
  bool _delay_transform;  // When true simply register the node when calling transform
                          // instead of actually optimizing it

  // Idealize old Node 'n' with respect to its inputs and its value
  virtual Node *transform_old( Node *a_node );

  // Subsume users of node 'old' into node 'nn'
  void subsume_node( Node *old, Node *nn );

  Node_Stack _stack;      // Stack used to avoid recursion
protected:

  // Shuffle worklist, for stress testing
  void shuffle_worklist();

  virtual const Type* saturate(const Type* new_type, const Type* old_type,
                               const Type* limit_type) const;
  // Usually returns new_type.  Returns old_type if new_type is only a slight
  // improvement, such that it would take many (>>10) steps to reach 2**32.

public:
  PhaseIterGVN(PhaseIterGVN* igvn); // Used by CCP constructor
  PhaseIterGVN(PhaseGVN* gvn); // Used after Parser

  // Idealize new Node 'n' with respect to its inputs and its value
  virtual Node *transform( Node *a_node );
  virtual void record_for_igvn(Node *n) { _worklist.push(n); }

  Unique_Node_List _worklist;       // Iterative worklist

  // Given def-use info and an initial worklist, apply Node::Ideal,
  // Node::Value, Node::Identity, hash-based value numbering, Node::Ideal_DU
  // and dominator info to a fixed point.
  void optimize();

#ifndef PRODUCT
  void trace_PhaseIterGVN(Node* n, Node* nn, const Type* old_type);
  void init_verifyPhaseIterGVN();
  void verify_PhaseIterGVN();
#endif

#ifdef ASSERT
  void dump_infinite_loop_info(Node* n, const char* where);
  void trace_PhaseIterGVN_verbose(Node* n, int num_processed);
#endif

  // Register a new node with the iter GVN pass without transforming it.
  // Used when we need to restructure a Region/Phi area and all the Regions
  // and Phis need to complete this one big transform before any other
  // transforms can be triggered on the region.
  // Optional 'orig' is an earlier version of this node.
  // It is significant only for debugging and profiling.
  Node* register_new_node_with_optimizer(Node* n, Node* orig = NULL);

  // Kill a globally dead Node.  All uses are also globally dead and are
  // aggressively trimmed.
  void remove_globally_dead_node( Node *dead );

  // Kill all inputs to a dead node, recursively making more dead nodes.
  // The Node must be dead locally, i.e., have no uses.
  void remove_dead_node( Node *dead ) {
    assert(dead->outcnt() == 0 && !dead->is_top(), "node must be dead");
    remove_globally_dead_node(dead);
  }

  // Add users of 'n' to worklist
  void add_users_to_worklist0( Node *n );
  void add_users_to_worklist ( Node *n );

  // Replace old node with new one.
  void replace_node( Node *old, Node *nn ) {
    add_users_to_worklist(old);
    hash_delete(old); // Yank from hash before hacking edges
    subsume_node(old, nn);
  }

  void replace_in_uses(Node* n, Node* m);

  // Delayed node rehash: remove a node from the hash table and rehash it during
  // next optimizing pass
  void rehash_node_delayed(Node* n) {
    hash_delete(n);
    _worklist.push(n);
  }

  // Replace ith edge of "n" with "in"
  void replace_input_of(Node* n, int i, Node* in) {
    rehash_node_delayed(n);
    n->set_req_X(i, in, this);
  }

  // Delete ith edge of "n"
  void delete_input_of(Node* n, int i) {
    rehash_node_delayed(n);
    n->del_req(i);
  }

  bool delay_transform() const { return _delay_transform; }

  void set_delay_transform(bool delay) {
    _delay_transform = delay;
  }

  void remove_speculative_types();
  void check_no_speculative_types() {
    _table.check_no_speculative_types();
  }

  bool is_dominator(Node *d, Node *n) { return is_dominator_helper(d, n, false); }
  bool no_dependent_zero_check(Node* n) const;

#ifndef PRODUCT
protected:
  // Sub-quadratic implementation of VerifyIterativeGVN.
  julong _verify_counter;
  julong _verify_full_passes;
  enum { _verify_window_size = 30 };
  Node* _verify_window[_verify_window_size];
  void verify_step(Node* n);
#endif
};

//------------------------------PhaseCCP---------------------------------------
// Phase for performing global Conditional Constant Propagation.
// Should be replaced with combined CCP & GVN someday.
class PhaseCCP : public PhaseIterGVN {
<<<<<<< HEAD
  GrowableArray<Node*> _trstack; // Stack for transform operation
  Unique_Node_List _useful;      // Nodes reachable from the bottom

=======
  Unique_Node_List _safepoints;
>>>>>>> 0d51f63a
  // Non-recursive.  Use analysis to transform single Node.
  virtual Node* transform_once(Node* n);

  Node* fetch_next_node(Unique_Node_List& worklist);
  static void dump_type_and_node(const Node* n, const Type* t) PRODUCT_RETURN;

  void push_child_nodes_to_worklist(Unique_Node_List& worklist, Node* n) const;
  void push_if_not_bottom_type(Unique_Node_List& worklist, Node* n) const;
  void push_more_uses(Unique_Node_List& worklist, Node* parent, const Node* use) const;
  void push_phis(Unique_Node_List& worklist, const Node* use) const;
  static void push_catch(Unique_Node_List& worklist, const Node* use);
  void push_cmpu(Unique_Node_List& worklist, const Node* use) const;
  static void push_counted_loop_phi(Unique_Node_List& worklist, Node* parent, const Node* use);
  static void push_cast(Unique_Node_List& worklist, const Node* use);
  void push_loadp(Unique_Node_List& worklist, const Node* use) const;
  static void push_load_barrier(Unique_Node_List& worklist, const BarrierSetC2* barrier_set, const Node* use);
  void push_and(Unique_Node_List& worklist, const Node* parent, const Node* use) const;

 public:
  PhaseCCP( PhaseIterGVN *igvn ); // Compute conditional constants
  NOT_PRODUCT( ~PhaseCCP(); )

  // Worklist algorithm identifies constants
  void analyze();
  // Recursive traversal of program.  Used analysis to modify program.
  virtual Node *transform( Node *n );
  // Do any transformation after analysis
  void          do_transform();

  virtual const Type* saturate(const Type* new_type, const Type* old_type,
                               const Type* limit_type) const;
  // Returns new_type->widen(old_type), which increments the widen bits until
  // giving up with TypeInt::INT or TypeLong::LONG.
  // Result is clipped to limit_type if necessary.

#ifndef PRODUCT
  static uint _total_invokes;    // For profiling, count invocations
  void    inc_invokes()          { ++PhaseCCP::_total_invokes; }

  static uint _total_constants;  // For profiling, count constants found
  uint   _count_constants;
  void    clear_constants()      { _count_constants = 0; }
  void    inc_constants()        { ++_count_constants; }
  uint    count_constants() const { return _count_constants; }

  static void print_statistics();
#endif
};


//------------------------------PhasePeephole----------------------------------
// Phase for performing peephole optimizations on register allocated basic blocks.
class PhasePeephole : public PhaseTransform {
  PhaseRegAlloc *_regalloc;
  PhaseCFG     &_cfg;
  // Recursive traversal of program.  Pure function is unused in this phase
  virtual Node *transform( Node *n );

public:
  PhasePeephole( PhaseRegAlloc *regalloc, PhaseCFG &cfg );
  NOT_PRODUCT( ~PhasePeephole(); )

  // Do any transformation after analysis
  void          do_transform();

#ifndef PRODUCT
  static uint _total_peepholes;  // For profiling, count peephole rules applied
  uint   _count_peepholes;
  void    clear_peepholes()      { _count_peepholes = 0; }
  void    inc_peepholes()        { ++_count_peepholes; }
  uint    count_peepholes() const { return _count_peepholes; }

  static void print_statistics();
#endif
};

#endif // SHARE_OPTO_PHASEX_HPP<|MERGE_RESOLUTION|>--- conflicted
+++ resolved
@@ -568,13 +568,10 @@
 // Phase for performing global Conditional Constant Propagation.
 // Should be replaced with combined CCP & GVN someday.
 class PhaseCCP : public PhaseIterGVN {
-<<<<<<< HEAD
   GrowableArray<Node*> _trstack; // Stack for transform operation
   Unique_Node_List _useful;      // Nodes reachable from the bottom
-
-=======
   Unique_Node_List _safepoints;
->>>>>>> 0d51f63a
+
   // Non-recursive.  Use analysis to transform single Node.
   virtual Node* transform_once(Node* n);
 
