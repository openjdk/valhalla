--- conflicted
+++ resolved
@@ -1784,11 +1784,7 @@
          derived->bottom_type()->make_ptr()->is_ptr()->offset() == 0, "sanity");
   const TypePtr *tj = derived->bottom_type()->isa_ptr();
   // If its an OOP with a non-zero offset, then it is derived.
-<<<<<<< HEAD
-  if (tj == NULL || tj->offset() == 0) {
-=======
-  if( tj == nullptr || tj->_offset == 0 ) {
->>>>>>> 2b81faeb
+  if (tj == nullptr || tj->offset() == 0) {
     derived_base_map[derived->_idx] = derived;
     return derived;
   }
@@ -2455,21 +2451,12 @@
                     worklist.push(check->in(m));
                   }
                 } else if (check->is_Con()) {
-<<<<<<< HEAD
                   if (is_derived && check->bottom_type()->is_ptr()->offset() != 0) {
-                    // Derived is NULL+non-zero offset, base must be NULL.
+                    // Derived is null+non-zero offset, base must be null.
                     assert(check->bottom_type()->is_ptr()->ptr() == TypePtr::Null, "Bad derived pointer");
                   } else {
                     assert(check->bottom_type()->is_ptr()->offset() == 0, "Bad base pointer");
-                    // Base either ConP(NULL) or loadConP
-=======
-                  if (is_derived && check->bottom_type()->is_ptr()->_offset != 0) {
-                    // Derived is null+non-zero offset, base must be null.
-                    assert(check->bottom_type()->is_ptr()->ptr() == TypePtr::Null, "Bad derived pointer");
-                  } else {
-                    assert(check->bottom_type()->is_ptr()->_offset == 0, "Bad base pointer");
                     // Base either ConP(nullptr) or loadConP
->>>>>>> 2b81faeb
                     if (check->is_Mach()) {
                       assert(check->as_Mach()->ideal_Opcode() == Op_ConP, "Bad base pointer");
                     } else {
