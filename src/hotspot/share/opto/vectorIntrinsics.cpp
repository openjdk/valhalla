--- conflicted
+++ resolved
@@ -35,6 +35,10 @@
   return klass->is_subclass_of(ciEnv::current()->vector_VectorMask_klass());
 }
 
+static bool is_vector_shuffle(ciKlass* klass) {
+  return klass->is_subclass_of(ciEnv::current()->vector_VectorShuffle_klass());
+}
+
 #ifdef ASSERT
 static bool is_vector(ciKlass* klass) {
   return klass->is_subclass_of(ciEnv::current()->vector_VectorPayload_klass());
@@ -63,17 +67,6 @@
 }
 #endif
 
-<<<<<<< HEAD
-=======
-static bool is_vector_mask(ciKlass* klass) {
-  return klass->is_subclass_of(ciEnv::current()->vector_VectorMask_klass());
-}
-
-static bool is_vector_shuffle(ciKlass* klass) {
-  return klass->is_subclass_of(ciEnv::current()->vector_VectorShuffle_klass());
-}
-
->>>>>>> ffb28305
 bool LibraryCallKit::arch_supports_vector_rotate(int opc, int num_elem, BasicType elem_bt,
                                                  VectorMaskUseType mask_use_type, bool has_scalar_args) {
   bool is_supported = true;
@@ -163,6 +156,10 @@
 
   assert(check_vbox(vbox_type), "");
 
+  if (is_vector_shuffle(vbox_type->instance_klass())) {
+    assert(elem_bt == T_BYTE, "must be consistent with shuffle representation");
+  }
+
   // VectorMask format conversion
   if (is_vector_mask(vbox_type->instance_klass()) &&
       (vector->bottom_type()->isa_vectmask() || elem_bt != T_BOOLEAN)) {
@@ -176,7 +173,7 @@
   return gvn().transform(vbox);
 }
 
-Node* GraphKit::unbox_vector(Node* v, const TypeInstPtr* vbox_type, BasicType elem_bt, int num_elem, bool shuffle_to_vector) {
+Node* GraphKit::unbox_vector(Node* v, const TypeInstPtr* vbox_type, BasicType elem_bt, int num_elem) {
   assert(EnableVectorSupport, "");
   const TypeInstPtr* vbox_type_v = gvn().type(v)->is_instptr();
   if (vbox_type->instance_klass() != vbox_type_v->instance_klass()) {
@@ -187,7 +184,6 @@
   }
 
   assert(check_vbox(vbox_type), "");
-<<<<<<< HEAD
   BasicType unbox_bt = elem_bt;
   if (is_vector_mask(vbox_type->instance_klass())) {
     unbox_bt = T_BOOLEAN;
@@ -197,10 +193,6 @@
   if (is_vector_mask(vbox_type->instance_klass())) {
     unbox = gvn().transform(new VectorLoadMaskNode(unbox, TypeVect::makemask(elem_bt, num_elem)));
   }
-=======
-  const TypeVect* vt = TypeVect::make(elem_bt, num_elem, is_vector_mask(vbox_type->instance_klass()));
-  Node* unbox = gvn().transform(new VectorUnboxNode(C, vt, v, merged_memory(), shuffle_to_vector));
->>>>>>> ffb28305
   return unbox;
 }
 
@@ -759,7 +751,7 @@
   const Type* elem_ty = Type::get_const_basic_type(elem_bt);
   ciKlass* mbox_klass = mask_klass->const_oop()->as_instance()->java_lang_Class_klass();
   const TypeInstPtr* mask_box_type = TypeInstPtr::make_exact(TypePtr::NotNull, mbox_klass);
-  Node* mask_vec = unbox_vector(mask, mask_box_type, elem_bt, num_elem, true);
+  Node* mask_vec = unbox_vector(mask, mask_box_type, elem_bt, num_elem);
   if (mask_vec == nullptr) {
     if (C->print_intrinsics()) {
         tty->print_cr("  ** unbox failed mask=%s",
@@ -832,7 +824,10 @@
 
   // Unbox shuffle with true flag to indicate its load shuffle to vector
   // shuffle is a byte array
-  Node* shuffle_vec = unbox_vector(shuffle, shuffle_box_type, T_BYTE, num_elem, true);
+  Node* shuffle_vec = unbox_vector(shuffle, shuffle_box_type, T_BYTE, num_elem);
+  if (shuffle_vec == nullptr) {
+    return false;
+  }
 
   // cast byte to target element type
   shuffle_vec = gvn().transform(VectorCastNode::make(cast_vopc, shuffle_vec, elem_bt, num_elem));
@@ -2102,7 +2097,6 @@
     return false; // should be primitive type
   }
   BasicType elem_bt = elem_type->basic_type();
-  BasicType shuffle_bt = elem_bt;
   int num_elem = vlen->get_con();
 
   if (!arch_supports_vector(Op_VectorLoadShuffle, num_elem, elem_bt, VecMaskNotUsed)) {
@@ -2144,7 +2138,7 @@
   const TypeInstPtr* shbox_type = TypeInstPtr::make_exact(TypePtr::NotNull, shbox_klass);
 
   Node* v1 = unbox_vector(argument(5), vbox_type, elem_bt, num_elem);
-  Node* shuffle = unbox_vector(argument(6), shbox_type, shuffle_bt, num_elem);
+  Node* shuffle = unbox_vector(argument(6), shbox_type, T_BYTE, num_elem);
 
   if (v1 == nullptr || shuffle == nullptr) {
     return false; // operand unboxing failed
@@ -2164,6 +2158,7 @@
     }
   }
 
+  shuffle = gvn().transform(new VectorLoadShuffleNode(shuffle, TypeVect::make(elem_bt, num_elem)));
   Node* rearrange = new VectorRearrangeNode(v1, shuffle);
   if (is_masked_op) {
     if (use_predicate) {
