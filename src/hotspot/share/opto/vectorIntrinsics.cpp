/*
 * Copyright (c) 2020, 2024, Oracle and/or its affiliates. All rights reserved.
 * DO NOT ALTER OR REMOVE COPYRIGHT NOTICES OR THIS FILE HEADER.
 *
 * This code is free software; you can redistribute it and/or modify it
 * under the terms of the GNU General Public License version 2 only, as
 * published by the Free Software Foundation.
 *
 * This code is distributed in the hope that it will be useful, but WITHOUT
 * ANY WARRANTY; without even the implied warranty of MERCHANTABILITY or
 * FITNESS FOR A PARTICULAR PURPOSE.  See the GNU General Public License
 * version 2 for more details (a copy is included in the LICENSE file that
 * accompanied this code).
 *
 * You should have received a copy of the GNU General Public License version
 * 2 along with this work; if not, write to the Free Software Foundation,
 * Inc., 51 Franklin St, Fifth Floor, Boston, MA 02110-1301 USA.
 *
 * Please contact Oracle, 500 Oracle Parkway, Redwood Shores, CA 94065 USA
 * or visit www.oracle.com if you need additional information or have any
 * questions.
 *
 */

#include "precompiled.hpp"
#include "ci/ciSymbols.hpp"
#include "classfile/vmSymbols.hpp"
#include "opto/library_call.hpp"
#include "opto/runtime.hpp"
#include "opto/vectornode.hpp"
#include "prims/vectorSupport.hpp"
#include "runtime/stubRoutines.hpp"

static bool is_vector_mask(ciKlass* klass) {
  return klass->is_subclass_of(ciEnv::current()->vector_VectorMask_klass());
}

static bool is_vector_shuffle(ciKlass* klass) {
  return klass->is_subclass_of(ciEnv::current()->vector_VectorShuffle_klass());
}

#ifdef ASSERT
static bool is_vector(ciKlass* klass) {
  return klass->is_subclass_of(ciEnv::current()->vector_VectorPayload_klass());
}

static bool check_vbox(const TypeInstPtr* vbox_type) {
  assert(vbox_type->klass_is_exact(), "");

  ciInstanceKlass* ik = vbox_type->instance_klass();
  assert(is_vector(ik), "not a vector");

  ciField* fd1 = ik->get_field_by_name(ciSymbols::ETYPE_name(), ciSymbols::class_signature(), /* is_static */ true);
  assert(fd1 != nullptr, "element type info is missing");

  ciConstant val1 = fd1->constant_value();
  BasicType elem_bt = val1.as_object()->as_instance()->java_mirror_type()->basic_type();
  assert(is_java_primitive(elem_bt), "element type info is missing");

  ciField* fd2 = ik->get_field_by_name(ciSymbols::VLENGTH_name(), ciSymbols::int_signature(), /* is_static */ true);
  assert(fd2 != nullptr, "vector length info is missing");

  ciConstant val2 = fd2->constant_value();
  assert(val2.as_int() > 0, "vector length info is missing");

  return true;
}
#endif

<<<<<<< HEAD
=======
#define log_if_needed(...)        \
  if (C->print_intrinsics()) {    \
    tty->print_cr(__VA_ARGS__);   \
  }

#ifndef PRODUCT
#define non_product_log_if_needed(...) log_if_needed(__VA_ARGS__)
#else
#define non_product_log_if_needed(...)
#endif

static bool is_vector_mask(ciKlass* klass) {
  return klass->is_subclass_of(ciEnv::current()->vector_VectorMask_klass());
}

static bool is_vector_shuffle(ciKlass* klass) {
  return klass->is_subclass_of(ciEnv::current()->vector_VectorShuffle_klass());
}

>>>>>>> 265189e2
bool LibraryCallKit::arch_supports_vector_rotate(int opc, int num_elem, BasicType elem_bt,
                                                 VectorMaskUseType mask_use_type, bool has_scalar_args) {
  bool is_supported = true;

  // has_scalar_args flag is true only for non-constant scalar shift count,
  // since in this case shift needs to be broadcasted.
  if (!Matcher::match_rule_supported_vector(opc, num_elem, elem_bt) ||
       (has_scalar_args && !arch_supports_vector(Op_Replicate, num_elem, elem_bt, VecMaskNotUsed))) {
    is_supported = false;
  }

  if (is_supported) {
    // Check if mask unboxing is supported, this is a two step process which first loads the contents
    // of boolean array into vector followed by either lane expansion to match the lane size of masked
    // vector operation or populate the predicate register.
    if ((mask_use_type & VecMaskUseLoad) != 0) {
      if (!Matcher::match_rule_supported_vector(Op_VectorLoadMask, num_elem, elem_bt) ||
          !Matcher::match_rule_supported_vector(Op_LoadVector, num_elem, T_BOOLEAN)) {
        non_product_log_if_needed("  ** Rejected vector mask loading (%s,%s,%d) because architecture does not support it",
                                  NodeClassNames[Op_VectorLoadMask], type2name(elem_bt), num_elem);
        return false;
      }
    }

    if ((mask_use_type & VecMaskUsePred) != 0) {
      if (!Matcher::has_predicated_vectors() ||
          !Matcher::match_rule_supported_vector_masked(opc, num_elem, elem_bt)) {
        non_product_log_if_needed("Rejected vector mask predicate using (%s,%s,%d) because architecture does not support it",
                                  NodeClassNames[opc], type2name(elem_bt), num_elem);
        return false;
      }
    }
  }

  int lshiftopc, rshiftopc;
  switch(elem_bt) {
    case T_BYTE:
      lshiftopc = Op_LShiftI;
      rshiftopc = Op_URShiftB;
      break;
    case T_SHORT:
      lshiftopc = Op_LShiftI;
      rshiftopc = Op_URShiftS;
      break;
    case T_INT:
      lshiftopc = Op_LShiftI;
      rshiftopc = Op_URShiftI;
      break;
    case T_LONG:
      lshiftopc = Op_LShiftL;
      rshiftopc = Op_URShiftL;
      break;
    default: fatal("Unexpected type: %s", type2name(elem_bt));
  }
  int lshiftvopc = VectorNode::opcode(lshiftopc, elem_bt);
  int rshiftvopc = VectorNode::opcode(rshiftopc, elem_bt);
  if (!is_supported &&
      arch_supports_vector(lshiftvopc, num_elem, elem_bt, VecMaskNotUsed, has_scalar_args) &&
      arch_supports_vector(rshiftvopc, num_elem, elem_bt, VecMaskNotUsed, has_scalar_args) &&
      arch_supports_vector(Op_OrV, num_elem, elem_bt, VecMaskNotUsed)) {
    is_supported = true;
  }
  return is_supported;
}

Node* GraphKit::box_vector(Node* vector, const TypeInstPtr* vbox_type, BasicType elem_bt, int num_elem, bool deoptimize_on_exception) {
  assert(EnableVectorSupport, "");

  PreserveReexecuteState preexecs(this);
  jvms()->set_should_reexecute(true);

  VectorBoxAllocateNode* alloc = new VectorBoxAllocateNode(C, vbox_type);
  set_edges_for_java_call(alloc, /*must_throw=*/false, /*separate_io_proj=*/true);
  make_slow_call_ex(alloc, env()->Throwable_klass(), /*separate_io_proj=*/true, deoptimize_on_exception);
  set_i_o(gvn().transform( new ProjNode(alloc, TypeFunc::I_O) ));
  set_all_memory(gvn().transform( new ProjNode(alloc, TypeFunc::Memory) ));
  Node* ret = gvn().transform(new ProjNode(alloc, TypeFunc::Parms));

  assert(check_vbox(vbox_type), "");

  if (is_vector_shuffle(vbox_type->instance_klass())) {
    assert(elem_bt == T_BYTE, "must be consistent with shuffle representation");
  }

  // VectorMask format conversion
  if (is_vector_mask(vbox_type->instance_klass()) &&
      (vector->bottom_type()->isa_vectmask() || elem_bt != T_BOOLEAN)) {
    vector = gvn().transform(VectorStoreMaskNode::make(gvn(), vector, elem_bt, num_elem));
    elem_bt = T_BOOLEAN;
    assert(vector->bottom_type()->is_vect()->element_basic_type() == elem_bt,
           "must be consistent with mask representation");
  }
  const TypeVect* vt = TypeVect::make(elem_bt, num_elem);
  Node* vbox = VectorBoxNode::make_box_node(gvn(), C, ret, vector, vbox_type, vt);
  return gvn().transform(vbox);
}

Node* GraphKit::unbox_vector(Node* v, const TypeInstPtr* vbox_type, BasicType elem_bt, int num_elem) {
  assert(EnableVectorSupport, "");
  const TypeInstPtr* vbox_type_v = gvn().type(v)->isa_instptr();
  if (vbox_type_v == nullptr || vbox_type->instance_klass() != vbox_type_v->instance_klass()) {
    return nullptr; // arguments don't agree on vector shapes
  }
  if (vbox_type_v->maybe_null()) {
    return nullptr; // no nulls are allowed
  }

  assert(check_vbox(vbox_type), "");
  BasicType unbox_bt = elem_bt;
  if (is_vector_mask(vbox_type->instance_klass())) {
    unbox_bt = T_BOOLEAN;
  }
  const TypeVect* vt = TypeVect::make(unbox_bt, num_elem);
  Node* unbox = gvn().transform(new VectorUnboxNode(C, vt, v, merged_memory()));
  if (is_vector_mask(vbox_type->instance_klass())) {
    unbox = gvn().transform(new VectorLoadMaskNode(unbox, TypeVect::makemask(elem_bt, num_elem)));
  }
  return unbox;
}

Node* GraphKit::vector_shift_count(Node* cnt, int shift_op, BasicType bt, int num_elem) {
  assert(bt == T_INT || bt == T_LONG || bt == T_SHORT || bt == T_BYTE, "byte, short, long and int are supported");
  juint mask = (type2aelembytes(bt) * BitsPerByte - 1);
  Node* nmask = gvn().transform(ConNode::make(TypeInt::make(mask)));
  Node* mcnt = gvn().transform(new AndINode(cnt, nmask));
  return gvn().transform(VectorNode::shift_count(shift_op, mcnt, num_elem, bt));
}

bool LibraryCallKit::arch_supports_vector(int sopc, int num_elem, BasicType type, VectorMaskUseType mask_use_type, bool has_scalar_args) {
  // Check that the operation is valid.
  if (sopc <= 0) {
    non_product_log_if_needed("  ** Rejected intrinsification because no valid vector op could be extracted");
    return false;
  }

  if (VectorNode::is_vector_rotate(sopc)) {
    if(!arch_supports_vector_rotate(sopc, num_elem, type, mask_use_type, has_scalar_args)) {
      non_product_log_if_needed("  ** Rejected vector op (%s,%s,%d) because architecture does not support variable vector shifts",
                                NodeClassNames[sopc], type2name(type), num_elem);
      return false;
    }
  } else if (VectorNode::is_vector_integral_negate(sopc)) {
    if (!VectorNode::is_vector_integral_negate_supported(sopc, num_elem, type, false)) {
      non_product_log_if_needed("  ** Rejected vector op (%s,%s,%d) because architecture does not support integral vector negate",
                                NodeClassNames[sopc], type2name(type), num_elem);
      return false;
    }
  } else {
    // Check that architecture supports this op-size-type combination.
    if (!Matcher::match_rule_supported_vector(sopc, num_elem, type)) {
      non_product_log_if_needed("  ** Rejected vector op (%s,%s,%d) because architecture does not support it",
                                NodeClassNames[sopc], type2name(type), num_elem);
      return false;
    } else {
      assert(Matcher::match_rule_supported(sopc), "must be supported");
    }
  }

  if (num_elem == 1) {
    if (mask_use_type != VecMaskNotUsed) {
      non_product_log_if_needed("  ** Rejected vector mask op (%s,%s,%d) because architecture does not support it",
                                NodeClassNames[sopc], type2name(type), num_elem);
      return false;
    }

    if (sopc != 0) {
      if (sopc != Op_LoadVector && sopc != Op_StoreVector) {
        non_product_log_if_needed("  ** Not a svml call or load/store vector op (%s,%s,%d)",
                                  NodeClassNames[sopc], type2name(type), num_elem);
        return false;
      }
    }
  }

  if (!has_scalar_args && VectorNode::is_vector_shift(sopc) &&
      Matcher::supports_vector_variable_shifts() == false) {
    log_if_needed("  ** Rejected vector op (%s,%s,%d) because architecture does not support variable vector shifts",
                  NodeClassNames[sopc], type2name(type), num_elem);
    return false;
  }

  // Check if mask unboxing is supported, this is a two step process which first loads the contents
  // of boolean array into vector followed by either lane expansion to match the lane size of masked
  // vector operation or populate the predicate register.
  if ((mask_use_type & VecMaskUseLoad) != 0) {
    if (!Matcher::match_rule_supported_vector(Op_VectorLoadMask, num_elem, type) ||
        !Matcher::match_rule_supported_vector(Op_LoadVector, num_elem, T_BOOLEAN)) {
      non_product_log_if_needed("  ** Rejected vector mask loading (%s,%s,%d) because architecture does not support it",
                                NodeClassNames[Op_VectorLoadMask], type2name(type), num_elem);
      return false;
    }
  }

  // Check if mask boxing is supported, this is a two step process which first stores the contents
  // of mask vector / predicate register into a boolean vector followed by vector store operation to
  // transfer the contents to underlined storage of mask boxes which is a boolean array.
  if ((mask_use_type & VecMaskUseStore) != 0) {
    if (!Matcher::match_rule_supported_vector(Op_VectorStoreMask, num_elem, type) ||
        !Matcher::match_rule_supported_vector(Op_StoreVector, num_elem, T_BOOLEAN)) {
      non_product_log_if_needed("Rejected vector mask storing (%s,%s,%d) because architecture does not support it",
                                NodeClassNames[Op_VectorStoreMask], type2name(type), num_elem);
      return false;
    }
  }

  if ((mask_use_type & VecMaskUsePred) != 0) {
    bool is_supported = false;
    if (Matcher::has_predicated_vectors()) {
      if (VectorNode::is_vector_integral_negate(sopc)) {
        is_supported = VectorNode::is_vector_integral_negate_supported(sopc, num_elem, type, true);
      } else {
        is_supported = Matcher::match_rule_supported_vector_masked(sopc, num_elem, type);
      }
    }
    is_supported |= Matcher::supports_vector_predicate_op_emulation(sopc, num_elem, type);

    if (!is_supported) {
      non_product_log_if_needed("Rejected vector mask predicate using (%s,%s,%d) because architecture does not support it",
                                NodeClassNames[sopc], type2name(type), num_elem);
      return false;
    }
  }

  return true;
}

static bool is_klass_initialized(const TypeInstPtr* vec_klass) {
  if (vec_klass->const_oop() == nullptr) {
    return false; // uninitialized or some kind of unsafe access
  }
  assert(vec_klass->const_oop()->as_instance()->java_lang_Class_klass() != nullptr, "klass instance expected");
  ciInstanceKlass* klass =  vec_klass->const_oop()->as_instance()->java_lang_Class_klass()->as_instance_klass();
  return klass->is_initialized();
}

// public static
// <V extends Vector<E>,
//  M extends VectorMask<E>,
//  E>
// V unaryOp(int oprId, Class<? extends V> vmClass, Class<? extends M> maskClass, Class<E> elementType,
//           int length, V v, M m,
//           UnaryOperation<V, M> defaultImpl)
//
// public static
// <V,
//  M extends VectorMask<E>,
//  E>
// V binaryOp(int oprId, Class<? extends V> vmClass, Class<? extends M> maskClass, Class<E> elementType,
//            int length, V v1, V v2, M m,
//            BinaryOperation<V, M> defaultImpl)
//
// public static
// <V extends Vector<E>,
//  M extends VectorMask<E>,
//  E>
// V ternaryOp(int oprId, Class<? extends V> vmClass, Class<? extends M> maskClass, Class<E> elementType,
//             int length, V v1, V v2, V v3, M m,
//             TernaryOperation<V, M> defaultImpl)
//
bool LibraryCallKit::inline_vector_nary_operation(int n) {
  const TypeInt*     opr          = gvn().type(argument(0))->isa_int();
  const TypeInstPtr* vector_klass = gvn().type(argument(1))->isa_instptr();
  const TypeInstPtr* mask_klass   = gvn().type(argument(2))->isa_instptr();
  const TypeInstPtr* elem_klass   = gvn().type(argument(3))->isa_instptr();
  const TypeInt*     vlen         = gvn().type(argument(4))->isa_int();

  if (opr == nullptr || vector_klass == nullptr || elem_klass == nullptr || vlen == nullptr ||
      !opr->is_con() || vector_klass->const_oop() == nullptr || elem_klass->const_oop() == nullptr || !vlen->is_con()) {
    log_if_needed("  ** missing constant: opr=%s vclass=%s etype=%s vlen=%s",
                    NodeClassNames[argument(0)->Opcode()],
                    NodeClassNames[argument(1)->Opcode()],
                    NodeClassNames[argument(3)->Opcode()],
                    NodeClassNames[argument(4)->Opcode()]);
    return false; // not enough info for intrinsification
  }

  ciType* elem_type = elem_klass->const_oop()->as_instance()->java_mirror_type();
  if (!elem_type->is_primitive_type()) {
    log_if_needed("  ** not a primitive bt=%d", elem_type->basic_type());
    return false; // should be primitive type
  }
  if (!is_klass_initialized(vector_klass)) {
    log_if_needed("  ** klass argument not initialized");
    return false;
  }

  // "argument(n + 5)" should be the mask object. We assume it is "null" when no mask
  // is used to control this operation.
  const Type* vmask_type = gvn().type(argument(n + 5));
  bool is_masked_op = vmask_type != TypePtr::NULL_PTR;
  if (is_masked_op) {
    if (mask_klass == nullptr || mask_klass->const_oop() == nullptr) {
      log_if_needed("  ** missing constant: maskclass=%s", NodeClassNames[argument(2)->Opcode()]);
      return false; // not enough info for intrinsification
    }

    if (!is_klass_initialized(mask_klass)) {
      log_if_needed("  ** mask klass argument not initialized");
      return false;
    }

    if (vmask_type->maybe_null()) {
      log_if_needed("  ** null mask values are not allowed for masked op");
      return false;
    }
  }

  BasicType elem_bt = elem_type->basic_type();
  int num_elem = vlen->get_con();
  int opc = VectorSupport::vop2ideal(opr->get_con(), elem_bt);
  int sopc = VectorNode::opcode(opc, elem_bt);
  if ((opc != Op_CallLeafVector) && (sopc == 0)) {
    log_if_needed("  ** operation not supported: opc=%s bt=%s", NodeClassNames[opc], type2name(elem_bt));
    return false; // operation not supported
  }
  if (num_elem == 1) {
    if (opc != Op_CallLeafVector || elem_bt != T_DOUBLE) {
      log_if_needed("  ** not a svml call: arity=%d opc=%d vlen=%d etype=%s",
                      n, opc, num_elem, type2name(elem_bt));
      return false;
    }
  }
  ciKlass* vbox_klass = vector_klass->const_oop()->as_instance()->java_lang_Class_klass();
  const TypeInstPtr* vbox_type = TypeInstPtr::make_exact(TypePtr::NotNull, vbox_klass);

  if (is_vector_mask(vbox_klass)) {
    assert(!is_masked_op, "mask operations do not need mask to control");
  }

  if (opc == Op_CallLeafVector) {
    if (!UseVectorStubs) {
      log_if_needed("  ** vector stubs support is disabled");
      return false;
    }
    if (!Matcher::supports_vector_calling_convention()) {
      log_if_needed("  ** no vector calling conventions supported");
      return false;
    }
    if (!Matcher::vector_size_supported(elem_bt, num_elem)) {
      log_if_needed("  ** vector size (vlen=%d, etype=%s) is not supported",
                      num_elem, type2name(elem_bt));
      return false;
    }
  }

  // When using mask, mask use type needs to be VecMaskUseLoad.
  VectorMaskUseType mask_use_type = is_vector_mask(vbox_klass) ? VecMaskUseAll
                                      : is_masked_op ? VecMaskUseLoad : VecMaskNotUsed;
  if ((sopc != 0) && !arch_supports_vector(sopc, num_elem, elem_bt, mask_use_type)) {
    log_if_needed("  ** not supported: arity=%d opc=%d vlen=%d etype=%s ismask=%d is_masked_op=%d",
                    n, sopc, num_elem, type2name(elem_bt),
                    is_vector_mask(vbox_klass) ? 1 : 0, is_masked_op ? 1 : 0);
    return false; // not supported
  }

  // Return true if current platform has implemented the masked operation with predicate feature.
  bool use_predicate = is_masked_op && sopc != 0 && arch_supports_vector(sopc, num_elem, elem_bt, VecMaskUsePred);
  if (is_masked_op && !use_predicate && !arch_supports_vector(Op_VectorBlend, num_elem, elem_bt, VecMaskUseLoad)) {
    log_if_needed("  ** not supported: arity=%d opc=%d vlen=%d etype=%s ismask=0 is_masked_op=1",
                    n, sopc, num_elem, type2name(elem_bt));
    return false;
  }

  Node* opd1 = nullptr; Node* opd2 = nullptr; Node* opd3 = nullptr;
  switch (n) {
    case 3: {
      opd3 = unbox_vector(argument(7), vbox_type, elem_bt, num_elem);
      if (opd3 == nullptr) {
        log_if_needed("  ** unbox failed v3=%s",
                        NodeClassNames[argument(7)->Opcode()]);
        return false;
      }
      // fall-through
    }
    case 2: {
      opd2 = unbox_vector(argument(6), vbox_type, elem_bt, num_elem);
      if (opd2 == nullptr) {
        log_if_needed("  ** unbox failed v2=%s",
                        NodeClassNames[argument(6)->Opcode()]);
        return false;
      }
      // fall-through
    }
    case 1: {
      opd1 = unbox_vector(argument(5), vbox_type, elem_bt, num_elem);
      if (opd1 == nullptr) {
        log_if_needed("  ** unbox failed v1=%s",
                        NodeClassNames[argument(5)->Opcode()]);
        return false;
      }
      break;
    }
    default: fatal("unsupported arity: %d", n);
  }

  Node* mask = nullptr;
  if (is_masked_op) {
    ciKlass* mbox_klass = mask_klass->const_oop()->as_instance()->java_lang_Class_klass();
    assert(is_vector_mask(mbox_klass), "argument(2) should be a mask class");
    const TypeInstPtr* mbox_type = TypeInstPtr::make_exact(TypePtr::NotNull, mbox_klass);
    mask = unbox_vector(argument(n + 5), mbox_type, elem_bt, num_elem);
    if (mask == nullptr) {
      log_if_needed("  ** unbox failed mask=%s",
                      NodeClassNames[argument(n + 5)->Opcode()]);
      return false;
    }
  }

  Node* operation = nullptr;
  if (opc == Op_CallLeafVector) {
    assert(UseVectorStubs, "sanity");
    operation = gen_call_to_vector_math(opr->get_con(), elem_bt, num_elem, opd1, opd2);
    if (operation == nullptr) {
      log_if_needed("  ** Vector math call failed for %s_%s_%d",
                         (elem_bt == T_FLOAT) ? "float" : "double",
                         VectorSupport::mathname[opr->get_con() - VectorSupport::VECTOR_OP_MATH_START],
                         num_elem * type2aelembytes(elem_bt));
      return false;
     }
  } else {
    const TypeVect* vt = TypeVect::make(elem_bt, num_elem, is_vector_mask(vbox_klass));
    switch (n) {
      case 1:
      case 2: {
        operation = VectorNode::make(sopc, opd1, opd2, vt, is_vector_mask(vbox_klass), VectorNode::is_shift_opcode(opc));
        break;
      }
      case 3: {
        operation = VectorNode::make(sopc, opd1, opd2, opd3, vt);
        break;
      }
      default: fatal("unsupported arity: %d", n);
    }
  }

  if (is_masked_op && mask != nullptr) {
    if (use_predicate) {
      operation->add_req(mask);
      operation->add_flag(Node::Flag_is_predicated_vector);
    } else {
      operation->add_flag(Node::Flag_is_predicated_using_blend);
      operation = gvn().transform(operation);
      operation = new VectorBlendNode(opd1, operation, mask);
    }
  }
  operation = gvn().transform(operation);

  // Wrap it up in VectorBox to keep object type information.
  Node* vbox = box_vector(operation, vbox_type, elem_bt, num_elem);
  set_result(vbox);
  C->set_max_vector_size(MAX2(C->max_vector_size(), (uint)(num_elem * type2aelembytes(elem_bt))));
  return true;
}

// Following routine generates IR corresponding to AbstractShuffle::partiallyWrapIndex method,
// which partially wraps index by modulo VEC_LENGTH and generates a negative index value if original
// index is out of valid index range [0, VEC_LENGTH)
//
//   wrapped_index = (VEC_LENGTH - 1) & index
//   if (index u> VEC_LENGTH) {
//     wrapped_index -= VEC_LENGTH;
//
// Note: Unsigned greater than comparison treat both <0 and >VEC_LENGTH indices as out-of-bound
// indexes.
Node* LibraryCallKit::partially_wrap_indexes(Node* index_vec, int num_elem, BasicType elem_bt) {
  assert(elem_bt == T_BYTE, "Shuffles use byte array based backing storage.");
  const TypeVect* vt  = TypeVect::make(elem_bt, num_elem);

  Node* mod_mask = gvn().makecon(TypeInt::make(num_elem-1));
  Node* bcast_mod_mask = gvn().transform(VectorNode::scalar2vector(mod_mask, num_elem, elem_bt));

  BoolTest::mask pred = BoolTest::ugt;
  ConINode* pred_node = (ConINode*)gvn().makecon(TypeInt::make(pred));
  Node* lane_cnt  = gvn().makecon(TypeInt::make(num_elem));
  Node* bcast_lane_cnt = gvn().transform(VectorNode::scalar2vector(lane_cnt, num_elem, elem_bt));
  const TypeVect* vmask_type = TypeVect::makemask(elem_bt, num_elem);
  Node* mask = gvn().transform(new VectorMaskCmpNode(pred, bcast_lane_cnt, index_vec, pred_node, vmask_type));

  // Make the indices greater than lane count as -ve values to match the java side implementation.
  index_vec = gvn().transform(VectorNode::make(Op_AndV, index_vec, bcast_mod_mask, vt));
  Node* biased_val = gvn().transform(VectorNode::make(Op_SubVB, index_vec, bcast_lane_cnt, vt));
  return gvn().transform(new VectorBlendNode(biased_val, index_vec, mask));
}

// <Sh extends VectorShuffle<E>,  E>
//  Sh ShuffleIota(Class<?> E, Class<?> shuffleClass, Vector.Species<E> s, int length,
//                  int start, int step, int wrap, ShuffleIotaOperation<Sh, E> defaultImpl)
bool LibraryCallKit::inline_vector_shuffle_iota() {
  const TypeInstPtr* shuffle_klass = gvn().type(argument(1))->isa_instptr();
  const TypeInt*     vlen          = gvn().type(argument(3))->isa_int();
  const TypeInt*     start_val     = gvn().type(argument(4))->isa_int();
  const TypeInt*     step_val      = gvn().type(argument(5))->isa_int();
  const TypeInt*     wrap          = gvn().type(argument(6))->isa_int();

  if (shuffle_klass == nullptr || shuffle_klass->const_oop() == nullptr ||
      vlen == nullptr || !vlen->is_con() || start_val == nullptr || step_val == nullptr ||
      wrap == nullptr || !wrap->is_con()) {
    return false; // not enough info for intrinsification
  }

  if (!is_klass_initialized(shuffle_klass)) {
    log_if_needed("  ** klass argument not initialized");
    return false;
  }

  int do_wrap = wrap->get_con();
  int num_elem = vlen->get_con();
  BasicType elem_bt = T_BYTE;

  bool effective_indices_in_range = false;
  if (start_val->is_con() && step_val->is_con()) {
    int effective_min_index = start_val->get_con();
    int effective_max_index = start_val->get_con() + step_val->get_con() * (num_elem - 1);
    effective_indices_in_range = effective_max_index >= effective_min_index && effective_min_index >= -128 && effective_max_index <= 127;
  }

  if (!do_wrap && !effective_indices_in_range) {
    // Disable instrinsification for unwrapped shuffle iota if start/step
    // values are non-constant OR if intermediate result overflows byte value range.
    return false;
  }

  if (!arch_supports_vector(Op_AddVB, num_elem, elem_bt, VecMaskNotUsed)           ||
      !arch_supports_vector(Op_AndV, num_elem, elem_bt, VecMaskNotUsed)            ||
      !arch_supports_vector(Op_VectorLoadConst, num_elem, elem_bt, VecMaskNotUsed) ||
      !arch_supports_vector(Op_Replicate, num_elem, elem_bt, VecMaskNotUsed)) {
    return false;
  }

  if (!do_wrap &&
      (!arch_supports_vector(Op_SubVB, num_elem, elem_bt, VecMaskNotUsed)       ||
      !arch_supports_vector(Op_VectorBlend, num_elem, elem_bt, VecMaskNotUsed)  ||
      !arch_supports_vector(Op_VectorMaskCmp, num_elem, elem_bt, VecMaskNotUsed))) {
    return false;
  }

  bool step_multiply = !step_val->is_con() || !is_power_of_2(step_val->get_con());
  if ((step_multiply && !arch_supports_vector(Op_MulVB, num_elem, elem_bt, VecMaskNotUsed)) ||
      (!step_multiply && !arch_supports_vector(Op_LShiftVB, num_elem, elem_bt, VecMaskNotUsed))) {
    return false;
  }

  const TypeVect* vt = TypeVect::make(elem_bt, num_elem);

  Node* res = gvn().transform(new VectorLoadConstNode(gvn().makecon(TypeInt::ZERO), vt));

  Node* start = argument(4);
  Node* step  = argument(5);

  if (step_multiply) {
    Node* bcast_step = gvn().transform(VectorNode::scalar2vector(step, num_elem, elem_bt));
    res = gvn().transform(VectorNode::make(Op_MulVB, res, bcast_step, vt));
  } else if (step_val->get_con() > 1) {
    Node* cnt = gvn().makecon(TypeInt::make(log2i_exact(step_val->get_con())));
    Node* shift_cnt = vector_shift_count(cnt, Op_LShiftI, elem_bt, num_elem);
    res = gvn().transform(VectorNode::make(Op_LShiftVB, res, shift_cnt, vt));
  }

  if (!start_val->is_con() || start_val->get_con() != 0) {
    Node* bcast_start = gvn().transform(VectorNode::scalar2vector(start, num_elem, elem_bt));
    res = gvn().transform(VectorNode::make(Op_AddVB, res, bcast_start, vt));
  }

  Node* mod_val = gvn().makecon(TypeInt::make(num_elem-1));
  Node* bcast_mod = gvn().transform(VectorNode::scalar2vector(mod_val, num_elem, elem_bt));

  if (do_wrap)  {
    // Wrap the indices greater than lane count.
    res = gvn().transform(VectorNode::make(Op_AndV, res, bcast_mod, vt));
  } else {
    res = partially_wrap_indexes(res, num_elem, elem_bt);
  }

  ciKlass* sbox_klass = shuffle_klass->const_oop()->as_instance()->java_lang_Class_klass();
  const TypeInstPtr* shuffle_box_type = TypeInstPtr::make_exact(TypePtr::NotNull, sbox_klass);

  // Wrap it up in VectorBox to keep object type information.
  res = box_vector(res, shuffle_box_type, elem_bt, num_elem);
  set_result(res);
  C->set_max_vector_size(MAX2(C->max_vector_size(), (uint)(num_elem * type2aelembytes(elem_bt))));
  return true;
}

// <E, M>
// long maskReductionCoerced(int oper, Class<? extends M> maskClass, Class<?> elemClass,
//                          int length, M m, VectorMaskOp<M> defaultImpl)
bool LibraryCallKit::inline_vector_mask_operation() {
  const TypeInt*     oper       = gvn().type(argument(0))->isa_int();
  const TypeInstPtr* mask_klass = gvn().type(argument(1))->isa_instptr();
  const TypeInstPtr* elem_klass = gvn().type(argument(2))->isa_instptr();
  const TypeInt*     vlen       = gvn().type(argument(3))->isa_int();
  Node*              mask       = argument(4);

  if (mask_klass == nullptr || elem_klass == nullptr || mask->is_top() || vlen == nullptr) {
    return false; // dead code
  }

  if (!is_klass_initialized(mask_klass)) {
    log_if_needed("  ** klass argument not initialized");
    return false;
  }

  int num_elem = vlen->get_con();
  ciType* elem_type = elem_klass->const_oop()->as_instance()->java_mirror_type();
  BasicType elem_bt = elem_type->basic_type();

  int mopc = VectorSupport::vop2ideal(oper->get_con(), elem_bt);
  if (!arch_supports_vector(mopc, num_elem, elem_bt, VecMaskUseLoad)) {
    log_if_needed("  ** not supported: arity=1 op=cast#%d/3 vlen2=%d etype2=%s",
                    mopc, num_elem, type2name(elem_bt));
    return false; // not supported
  }

  const Type* elem_ty = Type::get_const_basic_type(elem_bt);
  ciKlass* mbox_klass = mask_klass->const_oop()->as_instance()->java_lang_Class_klass();
  const TypeInstPtr* mask_box_type = TypeInstPtr::make_exact(TypePtr::NotNull, mbox_klass);
  Node* mask_vec = unbox_vector(mask, mask_box_type, elem_bt, num_elem);
  if (mask_vec == nullptr) {
    log_if_needed("  ** unbox failed mask=%s",
                      NodeClassNames[argument(4)->Opcode()]);
    return false;
  }

  if (mask_vec->bottom_type()->isa_vectmask() == nullptr) {
    mask_vec = gvn().transform(VectorStoreMaskNode::make(gvn(), mask_vec, elem_bt, num_elem));
  }
  const Type* maskoper_ty = mopc == Op_VectorMaskToLong ? (const Type*)TypeLong::LONG : (const Type*)TypeInt::INT;
  Node* maskoper = gvn().transform(VectorMaskOpNode::make(mask_vec, maskoper_ty, mopc));
  if (mopc != Op_VectorMaskToLong) {
    maskoper = ConvI2L(maskoper);
  }
  set_result(maskoper);

  C->set_max_vector_size(MAX2(C->max_vector_size(), (uint)(num_elem * type2aelembytes(elem_bt))));
  return true;
}

// public static
// <V,
//  Sh extends VectorShuffle<E>,
//  E>
// V shuffleToVector(Class<? extends Vector<E>> vclass, Class<E> elementType,
//                   Class<? extends Sh> shuffleClass, Sh s, int length,
//                   ShuffleToVectorOperation<V, Sh, E> defaultImpl)
bool LibraryCallKit::inline_vector_shuffle_to_vector() {
  const TypeInstPtr* vector_klass  = gvn().type(argument(0))->isa_instptr();
  const TypeInstPtr* elem_klass    = gvn().type(argument(1))->isa_instptr();
  const TypeInstPtr* shuffle_klass = gvn().type(argument(2))->isa_instptr();
  Node*              shuffle       = argument(3);
  const TypeInt*     vlen          = gvn().type(argument(4))->isa_int();

  if (vector_klass == nullptr || elem_klass == nullptr || shuffle_klass == nullptr || shuffle->is_top() || vlen == nullptr) {
    return false; // dead code
  }
  if (!vlen->is_con() || vector_klass->const_oop() == nullptr || shuffle_klass->const_oop() == nullptr) {
    return false; // not enough info for intrinsification
  }
  if (!is_klass_initialized(shuffle_klass) || !is_klass_initialized(vector_klass) ) {
    log_if_needed("  ** klass argument not initialized");
    return false;
  }

  int num_elem = vlen->get_con();
  ciType* elem_type = elem_klass->const_oop()->as_instance()->java_mirror_type();
  BasicType elem_bt = elem_type->basic_type();

  if (num_elem < 4) {
    return false;
  }

  int cast_vopc = VectorCastNode::opcode(-1, T_BYTE); // from shuffle of type T_BYTE
  // Make sure that cast is implemented to particular type/size combination.
  if (!arch_supports_vector(cast_vopc, num_elem, elem_bt, VecMaskNotUsed)) {
    log_if_needed("  ** not supported: arity=1 op=cast#%d/3 vlen2=%d etype2=%s",
        cast_vopc, num_elem, type2name(elem_bt));
    return false;
  }

  ciKlass* sbox_klass = shuffle_klass->const_oop()->as_instance()->java_lang_Class_klass();
  const TypeInstPtr* shuffle_box_type = TypeInstPtr::make_exact(TypePtr::NotNull, sbox_klass);

  // Unbox shuffle with true flag to indicate its load shuffle to vector
  // shuffle is a byte array
  Node* shuffle_vec = unbox_vector(shuffle, shuffle_box_type, T_BYTE, num_elem);
  if (shuffle_vec == nullptr) {
    return false;
  }

  // cast byte to target element type
  shuffle_vec = gvn().transform(VectorCastNode::make(cast_vopc, shuffle_vec, elem_bt, num_elem));

  ciKlass* vbox_klass = vector_klass->const_oop()->as_instance()->java_lang_Class_klass();
  const TypeInstPtr* vec_box_type = TypeInstPtr::make_exact(TypePtr::NotNull, vbox_klass);

  // Box vector
  Node* res = box_vector(shuffle_vec, vec_box_type, elem_bt, num_elem);
  set_result(res);
  C->set_max_vector_size(MAX2(C->max_vector_size(), (uint)(num_elem * type2aelembytes(elem_bt))));
  return true;
}

// public static
// <E,
//  SH extends VectorShuffle<E>>
// SH wrapShuffleIndexes(Class<E> eClass, Class<? extends SH> shClass, SH sh, int length,
//                       ShuffleWrapIndexesOperation<SH> defaultImpl)
bool LibraryCallKit::inline_vector_wrap_shuffle_indexes() {
  const TypeInstPtr* elem_klass    = gvn().type(argument(0))->isa_instptr();
  const TypeInstPtr* shuffle_klass = gvn().type(argument(1))->isa_instptr();
  Node*              shuffle       = argument(2);
  const TypeInt*     vlen          = gvn().type(argument(3))->isa_int();

  if (elem_klass == nullptr || shuffle_klass == nullptr || shuffle->is_top() || vlen == nullptr ||
      !vlen->is_con() || shuffle_klass->const_oop() == nullptr) {
    // not enough info for intrinsification
    return false;
  }

  if (!is_klass_initialized(shuffle_klass)) {
    log_if_needed("  ** klass argument not initialized");
    return false;
  }

  int num_elem = vlen->get_con();
  if ((num_elem < 4) || !is_power_of_2(num_elem)) {
    log_if_needed("  ** vlen < 4 or not power of two=%d", num_elem);
    return false;
  }

  // Shuffles use byte array based backing storage
  BasicType shuffle_bt = T_BYTE;
  if (!arch_supports_vector(Op_AndV, num_elem, shuffle_bt, VecMaskNotUsed) ||
      !arch_supports_vector(Op_Replicate, num_elem, shuffle_bt, VecMaskNotUsed)) {
    log_if_needed("  ** not supported: op=wrapShuffleIndexes vlen=%d etype=%s",
                  num_elem, type2name(shuffle_bt));
    return false;
  }

  ciKlass* sbox_klass = shuffle_klass->const_oop()->as_instance()->java_lang_Class_klass();
  const TypeInstPtr* shuffle_box_type = TypeInstPtr::make_exact(TypePtr::NotNull, sbox_klass);

  // Unbox shuffle with true flag to indicate its load shuffle to vector
  // shuffle is a byte array
  Node* shuffle_vec = unbox_vector(shuffle, shuffle_box_type, shuffle_bt, num_elem, true);

  const TypeVect* vt  = TypeVect::make(shuffle_bt, num_elem);
  Node* mod_mask = gvn().makecon(TypeInt::make(num_elem - 1));
  Node* bcast_mod_mask  = gvn().transform(VectorNode::scalar2vector(mod_mask, num_elem, shuffle_bt));
  // Wrap the indices greater than lane count.
  Node* res = gvn().transform(VectorNode::make(Op_AndV, shuffle_vec, bcast_mod_mask, vt));

  // Wrap it up in VectorBox to keep object type information.
  res = box_vector(res, shuffle_box_type, shuffle_bt, num_elem);
  set_result(res);
  C->set_max_vector_size(MAX2(C->max_vector_size(), (uint)(num_elem * type2aelembytes(shuffle_bt))));
  return true;
}

// public static
// <M,
//  S extends VectorSpecies<E>,
//  E>
// M fromBitsCoerced(Class<? extends M> vmClass, Class<E> elementType, int length,
//                    long bits, int mode, S s,
//                    BroadcastOperation<M, E, S> defaultImpl)
bool LibraryCallKit::inline_vector_frombits_coerced() {
  const TypeInstPtr* vector_klass = gvn().type(argument(0))->isa_instptr();
  const TypeInstPtr* elem_klass   = gvn().type(argument(1))->isa_instptr();
  const TypeInt*     vlen         = gvn().type(argument(2))->isa_int();
  const TypeLong*    bits_type    = gvn().type(argument(3))->isa_long();
  // Mode argument determines the mode of operation it can take following values:-
  // MODE_BROADCAST for vector Vector.broadcast and VectorMask.maskAll operations.
  // MODE_BITS_COERCED_LONG_TO_MASK for VectorMask.fromLong operation.
  const TypeInt*     mode         = gvn().type(argument(5))->isa_int();

  if (vector_klass == nullptr || elem_klass == nullptr || vlen == nullptr || mode == nullptr ||
      bits_type == nullptr || vector_klass->const_oop() == nullptr || elem_klass->const_oop() == nullptr ||
      !vlen->is_con() || !mode->is_con()) {
    log_if_needed("  ** missing constant: vclass=%s etype=%s vlen=%s bitwise=%s",
                    NodeClassNames[argument(0)->Opcode()],
                    NodeClassNames[argument(1)->Opcode()],
                    NodeClassNames[argument(2)->Opcode()],
                    NodeClassNames[argument(5)->Opcode()]);
    return false; // not enough info for intrinsification
  }

  if (!is_klass_initialized(vector_klass)) {
    log_if_needed("  ** klass argument not initialized");
    return false;
  }
  ciType* elem_type = elem_klass->const_oop()->as_instance()->java_mirror_type();
  if (!elem_type->is_primitive_type()) {
    log_if_needed("  ** not a primitive bt=%d", elem_type->basic_type());
    return false; // should be primitive type
  }
  BasicType elem_bt = elem_type->basic_type();
  int num_elem = vlen->get_con();
  ciKlass* vbox_klass = vector_klass->const_oop()->as_instance()->java_lang_Class_klass();
  const TypeInstPtr* vbox_type = TypeInstPtr::make_exact(TypePtr::NotNull, vbox_klass);

  bool is_mask = is_vector_mask(vbox_klass);
  int  bcast_mode = mode->get_con();
  VectorMaskUseType checkFlags = (VectorMaskUseType)(is_mask ? VecMaskUseAll : VecMaskNotUsed);
  int opc = bcast_mode == VectorSupport::MODE_BITS_COERCED_LONG_TO_MASK ? Op_VectorLongToMask : Op_Replicate;

  if (!arch_supports_vector(opc, num_elem, elem_bt, checkFlags, true /*has_scalar_args*/)) {
    log_if_needed("  ** not supported: arity=0 op=broadcast vlen=%d etype=%s ismask=%d bcast_mode=%d",
                    num_elem, type2name(elem_bt),
                    is_mask ? 1 : 0,
                    bcast_mode);
    return false; // not supported
  }

  Node* broadcast = nullptr;
  Node* bits = argument(3);
  Node* elem = bits;

  if (opc == Op_VectorLongToMask) {
    const TypeVect* vt = TypeVect::makemask(elem_bt, num_elem);
    if (vt->isa_vectmask()) {
      broadcast = gvn().transform(new VectorLongToMaskNode(elem, vt));
    } else {
      const TypeVect* mvt = TypeVect::make(T_BOOLEAN, num_elem);
      broadcast = gvn().transform(new VectorLongToMaskNode(elem, mvt));
      broadcast = gvn().transform(new VectorLoadMaskNode(broadcast, vt));
    }
  } else {
    switch (elem_bt) {
      case T_BOOLEAN: // fall-through
      case T_BYTE:    // fall-through
      case T_SHORT:   // fall-through
      case T_CHAR:    // fall-through
      case T_INT: {
        elem = gvn().transform(new ConvL2INode(bits));
        break;
      }
      case T_DOUBLE: {
        elem = gvn().transform(new MoveL2DNode(bits));
        break;
      }
      case T_FLOAT: {
        bits = gvn().transform(new ConvL2INode(bits));
        elem = gvn().transform(new MoveI2FNode(bits));
        break;
      }
      case T_LONG: {
        // no conversion needed
        break;
      }
      default: fatal("%s", type2name(elem_bt));
    }
    broadcast = VectorNode::scalar2vector(elem, num_elem, elem_bt, is_mask);
    broadcast = gvn().transform(broadcast);
  }

  Node* box = box_vector(broadcast, vbox_type, elem_bt, num_elem);
  set_result(box);
  C->set_max_vector_size(MAX2(C->max_vector_size(), (uint)(num_elem * type2aelembytes(elem_bt))));
  return true;
}

static bool elem_consistent_with_arr(BasicType elem_bt, const TypeAryPtr* arr_type, bool mismatched_ms) {
  assert(arr_type != nullptr, "unexpected");
  BasicType arr_elem_bt = arr_type->elem()->array_element_basic_type();
  if (elem_bt == arr_elem_bt) {
    return true;
  } else if (elem_bt == T_SHORT && arr_elem_bt == T_CHAR) {
    // Load/store of short vector from/to char[] is supported
    return true;
  } else if (elem_bt == T_BYTE && arr_elem_bt == T_BOOLEAN) {
    // Load/store of byte vector from/to boolean[] is supported
    return true;
  } else {
    return mismatched_ms;
  }
}

//  public static
//  <C,
//   VM extends VectorPayload,
//   E,
//   S extends VectorSpecies<E>>
//  VM load(Class<? extends VM> vmClass, Class<E> eClass,
//          int length,
//          Object base, long offset,            // Unsafe addressing
//          boolean fromSegment,
//          C container, long index, S s,        // Arguments for default implementation
//          LoadOperation<C, VM, S> defaultImpl) {
//  public static
//  <C,
//   V extends VectorPayload>
//  void store(Class<?> vClass, Class<?> eClass,
//             int length,
//             Object base, long offset,        // Unsafe addressing
//             boolean fromSegment,
//             V v, C container, long index,    // Arguments for default implementation
//             StoreVectorOperation<C, V> defaultImpl) {
bool LibraryCallKit::inline_vector_mem_operation(bool is_store) {
  const TypeInstPtr* vector_klass = gvn().type(argument(0))->isa_instptr();
  const TypeInstPtr* elem_klass   = gvn().type(argument(1))->isa_instptr();
  const TypeInt*     vlen         = gvn().type(argument(2))->isa_int();
  const TypeInt*     from_ms      = gvn().type(argument(6))->isa_int();

  if (vector_klass == nullptr || elem_klass == nullptr || vlen == nullptr || !from_ms->is_con() ||
      vector_klass->const_oop() == nullptr || elem_klass->const_oop() == nullptr || !vlen->is_con()) {
    log_if_needed("  ** missing constant: vclass=%s etype=%s vlen=%s from_ms=%s",
                    NodeClassNames[argument(0)->Opcode()],
                    NodeClassNames[argument(1)->Opcode()],
                    NodeClassNames[argument(2)->Opcode()],
                    NodeClassNames[argument(6)->Opcode()]);
    return false; // not enough info for intrinsification
  }
  if (!is_klass_initialized(vector_klass)) {
    log_if_needed("  ** klass argument not initialized");
    return false;
  }

  ciType* elem_type = elem_klass->const_oop()->as_instance()->java_mirror_type();
  if (!elem_type->is_primitive_type()) {
    log_if_needed("  ** not a primitive bt=%d", elem_type->basic_type());
    return false; // should be primitive type
  }
  BasicType elem_bt = elem_type->basic_type();
  int num_elem = vlen->get_con();

  // TODO When mask usage is supported, VecMaskNotUsed needs to be VecMaskUseLoad.
  if (!arch_supports_vector(is_store ? Op_StoreVector : Op_LoadVector, num_elem, elem_bt, VecMaskNotUsed)) {
    log_if_needed("  ** not supported: arity=%d op=%s vlen=%d etype=%s ismask=no",
                    is_store, is_store ? "store" : "load",
                    num_elem, type2name(elem_bt));
    return false; // not supported
  }

  ciKlass* vbox_klass = vector_klass->const_oop()->as_instance()->java_lang_Class_klass();
  bool is_mask = is_vector_mask(vbox_klass);

  Node* base = argument(3);
  Node* offset = ConvL2X(argument(4));

  // Save state and restore on bailout
  uint old_sp = sp();
  SafePointNode* old_map = clone_map();

  Node* addr = make_unsafe_address(base, offset, (is_mask ? T_BOOLEAN : elem_bt), true);

  // The memory barrier checks are based on ones for unsafe access.
  // This is not 1-1 implementation.
  const Type *const base_type = gvn().type(base);

  const TypePtr *addr_type = gvn().type(addr)->isa_ptr();
  const TypeAryPtr* arr_type = addr_type->isa_aryptr();

  const bool in_native = TypePtr::NULL_PTR == base_type; // base always null
  const bool in_heap   = !TypePtr::NULL_PTR->higher_equal(base_type); // base never null

  const bool is_mixed_access = !in_heap && !in_native;

  const bool is_mismatched_access = in_heap && (addr_type->isa_aryptr() == nullptr);

  const bool needs_cpu_membar = is_mixed_access || is_mismatched_access;

  // For non-masked mismatched memory segment vector read/write accesses, intrinsification can continue
  // with unknown backing storage type and compiler can skip inserting explicit reinterpretation IR after
  // loading from or before storing to backing storage which is mandatory for semantic correctness of
  // big-endian memory layout.
  bool mismatched_ms = LITTLE_ENDIAN_ONLY(false)
      BIG_ENDIAN_ONLY(from_ms->get_con() && !is_mask && arr_type != nullptr &&
                      arr_type->elem()->array_element_basic_type() != elem_bt);
  BasicType mem_elem_bt = mismatched_ms ? arr_type->elem()->array_element_basic_type() : elem_bt;
  if (!is_java_primitive(mem_elem_bt)) {
    log_if_needed("  ** non-primitive array element type");
    return false;
  }
  int mem_num_elem = mismatched_ms ? (num_elem * type2aelembytes(elem_bt)) / type2aelembytes(mem_elem_bt) : num_elem;
  if (arr_type != nullptr && !is_mask && !elem_consistent_with_arr(elem_bt, arr_type, mismatched_ms)) {
    log_if_needed("  ** not supported: arity=%d op=%s vlen=%d etype=%s atype=%s ismask=no",
                    is_store, is_store ? "store" : "load",
                    num_elem, type2name(elem_bt), type2name(arr_type->elem()->array_element_basic_type()));
    set_map(old_map);
    set_sp(old_sp);
    return false;
  }

  // In case of mismatched memory segment accesses, we need to double check that the source type memory operations are supported by backend.
  if (mismatched_ms) {
    if (is_store) {
      if (!arch_supports_vector(Op_StoreVector, num_elem, elem_bt, VecMaskNotUsed)
          || !arch_supports_vector(Op_VectorReinterpret, mem_num_elem, mem_elem_bt, VecMaskNotUsed)) {
        log_if_needed("  ** not supported: arity=%d op=%s vlen=%d*8 etype=%s/8 ismask=no",
                        is_store, "store",
                        num_elem, type2name(elem_bt));
        set_map(old_map);
        set_sp(old_sp);
        return false; // not supported
      }
    } else {
      if (!arch_supports_vector(Op_LoadVector, mem_num_elem, mem_elem_bt, VecMaskNotUsed)
          || !arch_supports_vector(Op_VectorReinterpret, num_elem, elem_bt, VecMaskNotUsed)) {
        log_if_needed("  ** not supported: arity=%d op=%s vlen=%d*8 etype=%s/8 ismask=no",
                        is_store, "load",
                        mem_num_elem, type2name(mem_elem_bt));
        set_map(old_map);
        set_sp(old_sp);
        return false; // not supported
      }
    }
  }
  if (is_mask) {
    if (!is_store) {
      if (!arch_supports_vector(Op_LoadVector, num_elem, elem_bt, VecMaskUseLoad)) {
        set_map(old_map);
        set_sp(old_sp);
        return false; // not supported
      }
    } else {
      if (!arch_supports_vector(Op_StoreVector, num_elem, elem_bt, VecMaskUseStore)) {
        set_map(old_map);
        set_sp(old_sp);
        return false; // not supported
      }
    }
  }

  const TypeInstPtr* vbox_type = TypeInstPtr::make_exact(TypePtr::NotNull, vbox_klass);

  if (needs_cpu_membar) {
    insert_mem_bar(Op_MemBarCPUOrder);
  }

  if (is_store) {
    Node* val = unbox_vector(argument(7), vbox_type, elem_bt, num_elem);
    if (val == nullptr) {
      set_map(old_map);
      set_sp(old_sp);
      return false; // operand unboxing failed
    }
    set_all_memory(reset_memory());

    // In case the store needs to happen to byte array, reinterpret the incoming vector to byte vector.
    int store_num_elem = num_elem;
    if (mismatched_ms) {
      store_num_elem = mem_num_elem;
      const TypeVect* to_vect_type = TypeVect::make(mem_elem_bt, store_num_elem);
      val = gvn().transform(new VectorReinterpretNode(val, val->bottom_type()->is_vect(), to_vect_type));
    }
    if (is_mask) {
      val = gvn().transform(VectorStoreMaskNode::make(gvn(), val, elem_bt, num_elem));
    }
    Node* vstore = gvn().transform(StoreVectorNode::make(0, control(), memory(addr), addr, addr_type, val, store_num_elem));
    set_memory(vstore, addr_type);
  } else {
    // When using byte array, we need to load as byte then reinterpret the value. Otherwise, do a simple vector load.
    Node* vload = nullptr;
    if (mismatched_ms) {
      vload = gvn().transform(LoadVectorNode::make(0, control(), memory(addr), addr, addr_type, mem_num_elem, mem_elem_bt));
      const TypeVect* to_vect_type = TypeVect::make(elem_bt, num_elem);
      vload = gvn().transform(new VectorReinterpretNode(vload, vload->bottom_type()->is_vect(), to_vect_type));
    } else {
      // Special handle for masks
      if (is_mask) {
        vload = gvn().transform(LoadVectorNode::make(0, control(), memory(addr), addr, addr_type, num_elem, T_BOOLEAN));
        vload = gvn().transform(new VectorLoadMaskNode(vload, TypeVect::makemask(elem_bt, num_elem)));
      } else {
        vload = gvn().transform(LoadVectorNode::make(0, control(), memory(addr), addr, addr_type, num_elem, elem_bt));
      }
    }
    Node* box = box_vector(vload, vbox_type, elem_bt, num_elem);
    set_result(box);
  }

  destruct_map_clone(old_map);

  if (needs_cpu_membar) {
    insert_mem_bar(Op_MemBarCPUOrder);
  }

  C->set_max_vector_size(MAX2(C->max_vector_size(), (uint)(num_elem * type2aelembytes(elem_bt))));
  return true;
}

//  public static
//  <C,
//   V extends Vector<?>,
//   E,
//   S extends VectorSpecies<E>,
//   M extends VectorMask<E>>
//  V loadMasked(Class<? extends V> vClass, Class<M> mClass, Class<E> eClass,
//               int length, Object base, long offset,          // Unsafe addressing
//               boolean fromSegment,
//               M m, int offsetInRange,
//               C container, long index, S s,                  // Arguments for default implementation
//               LoadVectorMaskedOperation<C, V, S, M> defaultImpl) {
//  public static
//  <C,
//   V extends Vector<E>,
//   M extends VectorMask<E>,
//   E>
//  void storeMasked(Class<? extends V> vClass, Class<M> mClass, Class<E> eClass,
//                   int length,
//                   Object base, long offset,                  // Unsafe addressing
//                   boolean fromSegment,
//                   V v, M m, C container, long index,         // Arguments for default implementation
//                   StoreVectorMaskedOperation<C, V, M> defaultImpl) {

bool LibraryCallKit::inline_vector_mem_masked_operation(bool is_store) {
  const TypeInstPtr* vector_klass = gvn().type(argument(0))->isa_instptr();
  const TypeInstPtr* mask_klass   = gvn().type(argument(1))->isa_instptr();
  const TypeInstPtr* elem_klass   = gvn().type(argument(2))->isa_instptr();
  const TypeInt*     vlen         = gvn().type(argument(3))->isa_int();
  const TypeInt*     from_ms      = gvn().type(argument(7))->isa_int();

  if (vector_klass == nullptr || mask_klass == nullptr || elem_klass == nullptr || vlen == nullptr ||
      vector_klass->const_oop() == nullptr || mask_klass->const_oop() == nullptr || from_ms == nullptr ||
      elem_klass->const_oop() == nullptr || !vlen->is_con() || !from_ms->is_con()) {
    log_if_needed("  ** missing constant: vclass=%s mclass=%s etype=%s vlen=%s from_ms=%s",
                    NodeClassNames[argument(0)->Opcode()],
                    NodeClassNames[argument(1)->Opcode()],
                    NodeClassNames[argument(2)->Opcode()],
                    NodeClassNames[argument(3)->Opcode()],
                    NodeClassNames[argument(7)->Opcode()]);
    return false; // not enough info for intrinsification
  }
  if (!is_klass_initialized(vector_klass)) {
    log_if_needed("  ** klass argument not initialized");
    return false;
  }

  if (!is_klass_initialized(mask_klass)) {
    log_if_needed("  ** mask klass argument not initialized");
    return false;
  }

  ciType* elem_type = elem_klass->const_oop()->as_instance()->java_mirror_type();
  if (!elem_type->is_primitive_type()) {
    log_if_needed("  ** not a primitive bt=%d", elem_type->basic_type());
    return false; // should be primitive type
  }

  BasicType elem_bt = elem_type->basic_type();
  int num_elem = vlen->get_con();

  Node* base = argument(4);
  Node* offset = ConvL2X(argument(5));

  // Save state and restore on bailout
  uint old_sp = sp();
  SafePointNode* old_map = clone_map();

  Node* addr = make_unsafe_address(base, offset, elem_bt, true);
  const TypePtr *addr_type = gvn().type(addr)->isa_ptr();
  const TypeAryPtr* arr_type = addr_type->isa_aryptr();

  bool mismatched_ms = from_ms->get_con() && arr_type != nullptr && arr_type->elem()->array_element_basic_type() != elem_bt;
  BIG_ENDIAN_ONLY(if (mismatched_ms) return false;)
  // If there is no consistency between array and vector element types, it must be special byte array case
  if (arr_type != nullptr && !elem_consistent_with_arr(elem_bt, arr_type, mismatched_ms)) {
    log_if_needed("  ** not supported: arity=%d op=%s vlen=%d etype=%s atype=%s",
                    is_store, is_store ? "storeMasked" : "loadMasked",
                    num_elem, type2name(elem_bt), type2name(arr_type->elem()->array_element_basic_type()));
    set_map(old_map);
    set_sp(old_sp);
    return false;
  }

  int mem_num_elem = mismatched_ms ? num_elem * type2aelembytes(elem_bt) : num_elem;
  BasicType mem_elem_bt = mismatched_ms ? T_BYTE : elem_bt;
  bool supports_predicate = arch_supports_vector(is_store ? Op_StoreVectorMasked : Op_LoadVectorMasked,
                                                mem_num_elem, mem_elem_bt, VecMaskUseLoad);

  // If current arch does not support the predicated operations, we have to bail
  // out when current case uses the predicate feature.
  if (!supports_predicate) {
    bool needs_predicate = false;
    if (is_store) {
      // Masked vector store always uses the predicated store.
      needs_predicate = true;
    } else {
      // Masked vector load with IOOBE always uses the predicated load.
      const TypeInt* offset_in_range = gvn().type(argument(9))->isa_int();
      if (!offset_in_range->is_con()) {
        log_if_needed("  ** missing constant: offsetInRange=%s",
                        NodeClassNames[argument(8)->Opcode()]);
        set_map(old_map);
        set_sp(old_sp);
        return false;
      }
      needs_predicate = (offset_in_range->get_con() == 0);
    }

    if (needs_predicate) {
      log_if_needed("  ** not supported: op=%s vlen=%d etype=%s mismatched_ms=%d",
                      is_store ? "storeMasked" : "loadMasked",
                      num_elem, type2name(elem_bt), mismatched_ms ? 1 : 0);
      set_map(old_map);
      set_sp(old_sp);
      return false;
    }
  }

  // This only happens for masked vector load. If predicate is not supported, then check whether
  // the normal vector load and blend operations are supported by backend.
  if (!supports_predicate && (!arch_supports_vector(Op_LoadVector, mem_num_elem, mem_elem_bt, VecMaskNotUsed) ||
      !arch_supports_vector(Op_VectorBlend, mem_num_elem, mem_elem_bt, VecMaskUseLoad))) {
    log_if_needed("  ** not supported: op=loadMasked vlen=%d etype=%s mismatched_ms=%d",
                    num_elem, type2name(elem_bt), mismatched_ms ? 1 : 0);
    set_map(old_map);
    set_sp(old_sp);
    return false;
  }

  // Since we are using byte array, we need to double check that the vector reinterpret operation
  // with byte type is supported by backend.
  if (mismatched_ms) {
    if (!arch_supports_vector(Op_VectorReinterpret, mem_num_elem, T_BYTE, VecMaskNotUsed)) {
      log_if_needed("  ** not supported: arity=%d op=%s vlen=%d etype=%s mismatched_ms=1",
                      is_store, is_store ? "storeMasked" : "loadMasked",
                      num_elem, type2name(elem_bt));
      set_map(old_map);
      set_sp(old_sp);
      return false;
    }
  }

  // Since it needs to unbox the mask, we need to double check that the related load operations
  // for mask are supported by backend.
  if (!arch_supports_vector(Op_LoadVector, num_elem, elem_bt, VecMaskUseLoad)) {
    log_if_needed("  ** not supported: arity=%d op=%s vlen=%d etype=%s",
                      is_store, is_store ? "storeMasked" : "loadMasked",
                      num_elem, type2name(elem_bt));
    set_map(old_map);
    set_sp(old_sp);
    return false;
  }

  // Can base be null? Otherwise, always on-heap access.
  bool can_access_non_heap = TypePtr::NULL_PTR->higher_equal(gvn().type(base));
  if (can_access_non_heap) {
    insert_mem_bar(Op_MemBarCPUOrder);
  }

  ciKlass* vbox_klass = vector_klass->const_oop()->as_instance()->java_lang_Class_klass();
  ciKlass* mbox_klass = mask_klass->const_oop()->as_instance()->java_lang_Class_klass();
  assert(!is_vector_mask(vbox_klass) && is_vector_mask(mbox_klass), "Invalid class type");
  const TypeInstPtr* vbox_type = TypeInstPtr::make_exact(TypePtr::NotNull, vbox_klass);
  const TypeInstPtr* mbox_type = TypeInstPtr::make_exact(TypePtr::NotNull, mbox_klass);

  Node* mask = unbox_vector(is_store ? argument(9) : argument(8), mbox_type, elem_bt, num_elem);
  if (mask == nullptr) {
    log_if_needed("  ** unbox failed mask=%s",
                    is_store ? NodeClassNames[argument(9)->Opcode()]
                             : NodeClassNames[argument(8)->Opcode()]);
    set_map(old_map);
    set_sp(old_sp);
    return false;
  }

  if (is_store) {
    Node* val = unbox_vector(argument(8), vbox_type, elem_bt, num_elem);
    if (val == nullptr) {
      log_if_needed("  ** unbox failed vector=%s",
                      NodeClassNames[argument(8)->Opcode()]);
      set_map(old_map);
      set_sp(old_sp);
      return false; // operand unboxing failed
    }
    set_all_memory(reset_memory());

    if (mismatched_ms) {
      // Reinterpret the incoming vector to byte vector.
      const TypeVect* to_vect_type = TypeVect::make(mem_elem_bt, mem_num_elem);
      val = gvn().transform(new VectorReinterpretNode(val, val->bottom_type()->is_vect(), to_vect_type));
      // Reinterpret the vector mask to byte type.
      const TypeVect* from_mask_type = TypeVect::makemask(elem_bt, num_elem);
      const TypeVect* to_mask_type = TypeVect::makemask(mem_elem_bt, mem_num_elem);
      mask = gvn().transform(new VectorReinterpretNode(mask, from_mask_type, to_mask_type));
    }
    Node* vstore = gvn().transform(new StoreVectorMaskedNode(control(), memory(addr), addr, val, addr_type, mask));
    set_memory(vstore, addr_type);
  } else {
    Node* vload = nullptr;

    if (mismatched_ms) {
      // Reinterpret the vector mask to byte type.
      const TypeVect* from_mask_type = TypeVect::makemask(elem_bt, num_elem);
      const TypeVect* to_mask_type = TypeVect::makemask(mem_elem_bt, mem_num_elem);
      mask = gvn().transform(new VectorReinterpretNode(mask, from_mask_type, to_mask_type));
    }

    if (supports_predicate) {
      // Generate masked load vector node if predicate feature is supported.
      const TypeVect* vt = TypeVect::make(mem_elem_bt, mem_num_elem);
      vload = gvn().transform(new LoadVectorMaskedNode(control(), memory(addr), addr, addr_type, vt, mask));
    } else {
      // Use the vector blend to implement the masked load vector. The biased elements are zeros.
      Node* zero = gvn().transform(gvn().zerocon(mem_elem_bt));
      zero = gvn().transform(VectorNode::scalar2vector(zero, mem_num_elem, mem_elem_bt));
      vload = gvn().transform(LoadVectorNode::make(0, control(), memory(addr), addr, addr_type, mem_num_elem, mem_elem_bt));
      vload = gvn().transform(new VectorBlendNode(zero, vload, mask));
    }

    if (mismatched_ms) {
      const TypeVect* to_vect_type = TypeVect::make(elem_bt, num_elem);
      vload = gvn().transform(new VectorReinterpretNode(vload, vload->bottom_type()->is_vect(), to_vect_type));
    }

    Node* box = box_vector(vload, vbox_type, elem_bt, num_elem);
    set_result(box);
  }

  destruct_map_clone(old_map);

  if (can_access_non_heap) {
    insert_mem_bar(Op_MemBarCPUOrder);
  }

  C->set_max_vector_size(MAX2(C->max_vector_size(), (uint)(num_elem * type2aelembytes(elem_bt))));
  return true;
}

// <C,
//  V extends Vector<?>,
//  W extends Vector<Integer>,
//  S extends VectorSpecies<E>,
//  M extends VectorMask<E>,
//  E>
// V loadWithMap(Class<? extends V> vectorClass, Class<M> maskClass, Class<E> elementType, int length,
//               Class<? extends Vector<Integer>> vectorIndexClass,
//               Object base, long offset, // Unsafe addressing
//               W index_vector, M m,
//               C container, int index, int[] indexMap, int indexM, S s, // Arguments for default implementation
//               LoadVectorOperationWithMap<C, V, E, S, M> defaultImpl)
//
//  <C,
//   V extends Vector<E>,
//   W extends Vector<Integer>,
//   M extends VectorMask<E>,
//   E>
//  void storeWithMap(Class<? extends V> vectorClass, Class<M> maskClass, Class<E> elementType,
//                    int length, Class<? extends Vector<Integer>> vectorIndexClass, Object base, long offset,    // Unsafe addressing
//                    W index_vector, V v, M m,
//                    C container, int index, int[] indexMap, int indexM, // Arguments for default implementation
//                    StoreVectorOperationWithMap<C, V, M, E> defaultImpl)
//
bool LibraryCallKit::inline_vector_gather_scatter(bool is_scatter) {
  const TypeInstPtr* vector_klass     = gvn().type(argument(0))->isa_instptr();
  const TypeInstPtr* mask_klass       = gvn().type(argument(1))->isa_instptr();
  const TypeInstPtr* elem_klass       = gvn().type(argument(2))->isa_instptr();
  const TypeInt*     vlen             = gvn().type(argument(3))->isa_int();
  const TypeInstPtr* vector_idx_klass = gvn().type(argument(4))->isa_instptr();

  if (vector_klass == nullptr || elem_klass == nullptr || vector_idx_klass == nullptr || vlen == nullptr ||
      vector_klass->const_oop() == nullptr || elem_klass->const_oop() == nullptr || vector_idx_klass->const_oop() == nullptr || !vlen->is_con()) {
    log_if_needed("  ** missing constant: vclass=%s etype=%s vlen=%s viclass=%s",
                    NodeClassNames[argument(0)->Opcode()],
                    NodeClassNames[argument(2)->Opcode()],
                    NodeClassNames[argument(3)->Opcode()],
                    NodeClassNames[argument(4)->Opcode()]);
    return false; // not enough info for intrinsification
  }

  if (!is_klass_initialized(vector_klass) || !is_klass_initialized(vector_idx_klass)) {
    log_if_needed("  ** klass argument not initialized");
    return false;
  }

  ciType* elem_type = elem_klass->const_oop()->as_instance()->java_mirror_type();
  if (!elem_type->is_primitive_type()) {
    log_if_needed("  ** not a primitive bt=%d", elem_type->basic_type());
    return false; // should be primitive type
  }

  BasicType elem_bt = elem_type->basic_type();
  int num_elem = vlen->get_con();

  const Type* vmask_type = gvn().type(is_scatter ? argument(10) : argument(9));
  bool is_masked_op = vmask_type != TypePtr::NULL_PTR;
  if (is_masked_op) {
    if (mask_klass == nullptr || mask_klass->const_oop() == nullptr) {
      log_if_needed("  ** missing constant: maskclass=%s", NodeClassNames[argument(1)->Opcode()]);
      return false; // not enough info for intrinsification
    }

    if (!is_klass_initialized(mask_klass)) {
      log_if_needed("  ** mask klass argument not initialized");
      return false;
    }

    if (vmask_type->maybe_null()) {
      log_if_needed("  ** null mask values are not allowed for masked op");
      return false;
    }

    // Check whether the predicated gather/scatter node is supported by architecture.
    VectorMaskUseType mask = (VectorMaskUseType) (VecMaskUseLoad | VecMaskUsePred);
    if (!arch_supports_vector(is_scatter ? Op_StoreVectorScatterMasked : Op_LoadVectorGatherMasked, num_elem, elem_bt, mask)) {
      log_if_needed("  ** not supported: arity=%d op=%s vlen=%d etype=%s is_masked_op=1",
                      is_scatter, is_scatter ? "scatterMasked" : "gatherMasked",
                      num_elem, type2name(elem_bt));
      return false; // not supported
    }
  } else {
    // Check whether the normal gather/scatter node is supported for non-masked operation.
    if (!arch_supports_vector(is_scatter ? Op_StoreVectorScatter : Op_LoadVectorGather, num_elem, elem_bt, VecMaskNotUsed)) {
      log_if_needed("  ** not supported: arity=%d op=%s vlen=%d etype=%s is_masked_op=0",
                      is_scatter, is_scatter ? "scatter" : "gather",
                      num_elem, type2name(elem_bt));
      return false; // not supported
    }
  }

  // Check that the vector holding indices is supported by architecture
  // For sub-word gathers expander receive index array.
  if (!is_subword_type(elem_bt) && !arch_supports_vector(Op_LoadVector, num_elem, T_INT, VecMaskNotUsed)) {
      log_if_needed("  ** not supported: arity=%d op=%s/loadindex vlen=%d etype=int is_masked_op=%d",
                      is_scatter, is_scatter ? "scatter" : "gather",
                      num_elem, is_masked_op ? 1 : 0);
      return false; // not supported
  }

  Node* base = argument(5);
  Node* offset = ConvL2X(argument(6));

  // Save state and restore on bailout
  uint old_sp = sp();
  SafePointNode* old_map = clone_map();

  Node* addr = make_unsafe_address(base, offset, elem_bt, true);

  const TypePtr *addr_type = gvn().type(addr)->isa_ptr();
  const TypeAryPtr* arr_type = addr_type->isa_aryptr();

  // The array must be consistent with vector type
  if (arr_type == nullptr || (arr_type != nullptr && !elem_consistent_with_arr(elem_bt, arr_type, false))) {
    log_if_needed("  ** not supported: arity=%d op=%s vlen=%d etype=%s atype=%s ismask=no",
                    is_scatter, is_scatter ? "scatter" : "gather",
                    num_elem, type2name(elem_bt), type2name(arr_type->elem()->array_element_basic_type()));
    set_map(old_map);
    set_sp(old_sp);
    return false;
  }

  ciKlass* vbox_klass = vector_klass->const_oop()->as_instance()->java_lang_Class_klass();
  const TypeInstPtr* vbox_type = TypeInstPtr::make_exact(TypePtr::NotNull, vbox_klass);
  ciKlass* vbox_idx_klass = vector_idx_klass->const_oop()->as_instance()->java_lang_Class_klass();
  if (vbox_idx_klass == nullptr) {
    set_map(old_map);
    set_sp(old_sp);
    return false;
  }

  Node* index_vect = nullptr;
  const TypeInstPtr* vbox_idx_type = TypeInstPtr::make_exact(TypePtr::NotNull, vbox_idx_klass);
  if (!is_subword_type(elem_bt)) {
    index_vect = unbox_vector(argument(8), vbox_idx_type, T_INT, num_elem);
    if (index_vect == nullptr) {
      set_map(old_map);
      set_sp(old_sp);
      return false;
    }
  }

  Node* mask = nullptr;
  if (is_masked_op) {
    ciKlass* mbox_klass = mask_klass->const_oop()->as_instance()->java_lang_Class_klass();
    const TypeInstPtr* mbox_type = TypeInstPtr::make_exact(TypePtr::NotNull, mbox_klass);
    mask = unbox_vector(is_scatter ? argument(10) : argument(9), mbox_type, elem_bt, num_elem);
    if (mask == nullptr) {
      log_if_needed("  ** unbox failed mask=%s",
                    is_scatter ? NodeClassNames[argument(10)->Opcode()]
                               : NodeClassNames[argument(9)->Opcode()]);
      set_map(old_map);
      set_sp(old_sp);
      return false;
    }
  }

  const TypeVect* vector_type = TypeVect::make(elem_bt, num_elem);
  if (is_scatter) {
    Node* val = unbox_vector(argument(9), vbox_type, elem_bt, num_elem);
    if (val == nullptr) {
      set_map(old_map);
      set_sp(old_sp);
      return false; // operand unboxing failed
    }
    set_all_memory(reset_memory());

    Node* vstore = nullptr;
    if (mask != nullptr) {
      vstore = gvn().transform(new StoreVectorScatterMaskedNode(control(), memory(addr), addr, addr_type, val, index_vect, mask));
    } else {
      vstore = gvn().transform(new StoreVectorScatterNode(control(), memory(addr), addr, addr_type, val, index_vect));
    }
    set_memory(vstore, addr_type);
  } else {
    Node* vload = nullptr;
    Node* index    = argument(11);
    Node* indexMap = argument(12);
    Node* indexM   = argument(13);
    if (mask != nullptr) {
      if (is_subword_type(elem_bt)) {
        Node* index_arr_base = array_element_address(indexMap, indexM, T_INT);
        vload = gvn().transform(new LoadVectorGatherMaskedNode(control(), memory(addr), addr, addr_type, vector_type, index_arr_base, mask, index));
      } else {
        vload = gvn().transform(new LoadVectorGatherMaskedNode(control(), memory(addr), addr, addr_type, vector_type, index_vect, mask));
      }
    } else {
      if (is_subword_type(elem_bt)) {
        Node* index_arr_base = array_element_address(indexMap, indexM, T_INT);
        vload = gvn().transform(new LoadVectorGatherNode(control(), memory(addr), addr, addr_type, vector_type, index_arr_base, index));
      } else {
        vload = gvn().transform(new LoadVectorGatherNode(control(), memory(addr), addr, addr_type, vector_type, index_vect));
      }
    }
    Node* box = box_vector(vload, vbox_type, elem_bt, num_elem);
    set_result(box);
  }

  destruct_map_clone(old_map);

  C->set_max_vector_size(MAX2(C->max_vector_size(), (uint)(num_elem * type2aelembytes(elem_bt))));
  return true;
}

// public static
// <V extends Vector<E>,
//  M extends VectorMask<E>,
//  E>
// long reductionCoerced(int oprId, Class<? extends V> vectorClass, Class<? extends M> maskClass,
//                       Class<E> elementType, int length, V v, M m,
//                       ReductionOperation<V, M> defaultImpl)
bool LibraryCallKit::inline_vector_reduction() {
  const TypeInt*     opr          = gvn().type(argument(0))->isa_int();
  const TypeInstPtr* vector_klass = gvn().type(argument(1))->isa_instptr();
  const TypeInstPtr* mask_klass   = gvn().type(argument(2))->isa_instptr();
  const TypeInstPtr* elem_klass   = gvn().type(argument(3))->isa_instptr();
  const TypeInt*     vlen         = gvn().type(argument(4))->isa_int();

  if (opr == nullptr || vector_klass == nullptr || elem_klass == nullptr || vlen == nullptr ||
      !opr->is_con() || vector_klass->const_oop() == nullptr || elem_klass->const_oop() == nullptr || !vlen->is_con()) {
    log_if_needed("  ** missing constant: opr=%s vclass=%s etype=%s vlen=%s",
                    NodeClassNames[argument(0)->Opcode()],
                    NodeClassNames[argument(1)->Opcode()],
                    NodeClassNames[argument(3)->Opcode()],
                    NodeClassNames[argument(4)->Opcode()]);
    return false; // not enough info for intrinsification
  }
  if (!is_klass_initialized(vector_klass)) {
    log_if_needed("  ** klass argument not initialized");
    return false;
  }
  ciType* elem_type = elem_klass->const_oop()->as_instance()->java_mirror_type();
  if (!elem_type->is_primitive_type()) {
    log_if_needed("  ** not a primitive bt=%d", elem_type->basic_type());
    return false; // should be primitive type
  }

  const Type* vmask_type = gvn().type(argument(6));
  bool is_masked_op = vmask_type != TypePtr::NULL_PTR;
  if (is_masked_op) {
    if (mask_klass == nullptr || mask_klass->const_oop() == nullptr) {
      log_if_needed("  ** missing constant: maskclass=%s", NodeClassNames[argument(2)->Opcode()]);
      return false; // not enough info for intrinsification
    }

    if (!is_klass_initialized(mask_klass)) {
      log_if_needed("  ** mask klass argument not initialized");
      return false;
    }

    if (vmask_type->maybe_null()) {
      log_if_needed("  ** null mask values are not allowed for masked op");
      return false;
    }
  }

  BasicType elem_bt = elem_type->basic_type();
  int num_elem = vlen->get_con();
  int opc  = VectorSupport::vop2ideal(opr->get_con(), elem_bt);
  int sopc = ReductionNode::opcode(opc, elem_bt);

  // When using mask, mask use type needs to be VecMaskUseLoad.
  if (!arch_supports_vector(sopc, num_elem, elem_bt, is_masked_op ? VecMaskUseLoad : VecMaskNotUsed)) {
    log_if_needed("  ** not supported: arity=1 op=%d/reduce vlen=%d etype=%s is_masked_op=%d",
                    sopc, num_elem, type2name(elem_bt), is_masked_op ? 1 : 0);
    return false;
  }

  // Return true if current platform has implemented the masked operation with predicate feature.
  bool use_predicate = is_masked_op && arch_supports_vector(sopc, num_elem, elem_bt, VecMaskUsePred);
  if (is_masked_op && !use_predicate && !arch_supports_vector(Op_VectorBlend, num_elem, elem_bt, VecMaskUseLoad)) {
    log_if_needed("  ** not supported: arity=1 op=%d/reduce vlen=%d etype=%s is_masked_op=1",
                    sopc, num_elem, type2name(elem_bt));
    return false;
  }

  ciKlass* vbox_klass = vector_klass->const_oop()->as_instance()->java_lang_Class_klass();
  const TypeInstPtr* vbox_type = TypeInstPtr::make_exact(TypePtr::NotNull, vbox_klass);

  Node* opd = unbox_vector(argument(5), vbox_type, elem_bt, num_elem);
  if (opd == nullptr) {
    return false; // operand unboxing failed
  }

  Node* mask = nullptr;
  if (is_masked_op) {
    ciKlass* mbox_klass = mask_klass->const_oop()->as_instance()->java_lang_Class_klass();
    assert(is_vector_mask(mbox_klass), "argument(2) should be a mask class");
    const TypeInstPtr* mbox_type = TypeInstPtr::make_exact(TypePtr::NotNull, mbox_klass);
    mask = unbox_vector(argument(6), mbox_type, elem_bt, num_elem);
    if (mask == nullptr) {
      log_if_needed("  ** unbox failed mask=%s",
                      NodeClassNames[argument(6)->Opcode()]);
      return false;
    }
  }

  Node* init = ReductionNode::make_identity_con_scalar(gvn(), opc, elem_bt);
  Node* value = opd;

  assert(mask != nullptr || !is_masked_op, "Masked op needs the mask value never null");
  if (mask != nullptr && !use_predicate) {
    Node* reduce_identity = gvn().transform(VectorNode::scalar2vector(init, num_elem, elem_bt));
    value = gvn().transform(new VectorBlendNode(reduce_identity, value, mask));
  }

  // Make an unordered Reduction node. This affects only AddReductionVF/VD and MulReductionVF/VD,
  // as these operations are allowed to be associative (not requiring strict order) in VectorAPI.
  value = ReductionNode::make(opc, nullptr, init, value, elem_bt, /* requires_strict_order */ false);

  if (mask != nullptr && use_predicate) {
    value->add_req(mask);
    value->add_flag(Node::Flag_is_predicated_vector);
  }

  value = gvn().transform(value);

  Node* bits = nullptr;
  switch (elem_bt) {
    case T_BYTE:
    case T_SHORT:
    case T_INT: {
      bits = gvn().transform(new ConvI2LNode(value));
      break;
    }
    case T_FLOAT: {
      value = gvn().transform(new MoveF2INode(value));
      bits  = gvn().transform(new ConvI2LNode(value));
      break;
    }
    case T_DOUBLE: {
      bits = gvn().transform(new MoveD2LNode(value));
      break;
    }
    case T_LONG: {
      bits = value; // no conversion needed
      break;
    }
    default: fatal("%s", type2name(elem_bt));
  }
  set_result(bits);
  C->set_max_vector_size(MAX2(C->max_vector_size(), (uint)(num_elem * type2aelembytes(elem_bt))));
  return true;
}

// public static <V> boolean test(int cond, Class<?> vectorClass, Class<?> elementType, int vlen,
//                                V v1, V v2,
//                                BiFunction<V, V, Boolean> defaultImpl)
//
bool LibraryCallKit::inline_vector_test() {
  const TypeInt*     cond         = gvn().type(argument(0))->isa_int();
  const TypeInstPtr* vector_klass = gvn().type(argument(1))->isa_instptr();
  const TypeInstPtr* elem_klass   = gvn().type(argument(2))->isa_instptr();
  const TypeInt*     vlen         = gvn().type(argument(3))->isa_int();

  if (cond == nullptr || vector_klass == nullptr || elem_klass == nullptr || vlen == nullptr ||
      !cond->is_con() || vector_klass->const_oop() == nullptr || elem_klass->const_oop() == nullptr || !vlen->is_con()) {
    log_if_needed("  ** missing constant: cond=%s vclass=%s etype=%s vlen=%s",
                    NodeClassNames[argument(0)->Opcode()],
                    NodeClassNames[argument(1)->Opcode()],
                    NodeClassNames[argument(2)->Opcode()],
                    NodeClassNames[argument(3)->Opcode()]);
    return false; // not enough info for intrinsification
  }
  if (!is_klass_initialized(vector_klass)) {
    log_if_needed("  ** klass argument not initialized");
    return false;
  }
  ciType* elem_type = elem_klass->const_oop()->as_instance()->java_mirror_type();
  if (!elem_type->is_primitive_type()) {
    log_if_needed("  ** not a primitive bt=%d", elem_type->basic_type());
    return false; // should be primitive type
  }
  BasicType elem_bt = elem_type->basic_type();
  int num_elem = vlen->get_con();
  BoolTest::mask booltest = (BoolTest::mask)cond->get_con();
  ciKlass* vbox_klass = vector_klass->const_oop()->as_instance()->java_lang_Class_klass();
  const TypeInstPtr* vbox_type = TypeInstPtr::make_exact(TypePtr::NotNull, vbox_klass);

  if (!arch_supports_vector(Op_VectorTest, num_elem, elem_bt, is_vector_mask(vbox_klass) ? VecMaskUseLoad : VecMaskNotUsed)) {
    log_if_needed("  ** not supported: arity=2 op=test/%d vlen=%d etype=%s ismask=%d",
                    cond->get_con(), num_elem, type2name(elem_bt),
                    is_vector_mask(vbox_klass));
    return false;
  }

  Node* opd1 = unbox_vector(argument(4), vbox_type, elem_bt, num_elem);
  Node* opd2;
  if (Matcher::vectortest_needs_second_argument(booltest == BoolTest::overflow,
                                                opd1->bottom_type()->isa_vectmask())) {
    opd2 = unbox_vector(argument(5), vbox_type, elem_bt, num_elem);
  } else {
    opd2 = opd1;
  }
  if (opd1 == nullptr || opd2 == nullptr) {
    return false; // operand unboxing failed
  }

  Node* cmp = gvn().transform(new VectorTestNode(opd1, opd2, booltest));
  BoolTest::mask test = Matcher::vectortest_mask(booltest == BoolTest::overflow,
                                                 opd1->bottom_type()->isa_vectmask(), num_elem);
  Node* bol = gvn().transform(new BoolNode(cmp, test));
  Node* res = gvn().transform(new CMoveINode(bol, gvn().intcon(0), gvn().intcon(1), TypeInt::BOOL));

  set_result(res);
  C->set_max_vector_size(MAX2(C->max_vector_size(), (uint)(num_elem * type2aelembytes(elem_bt))));
  return true;
}

// public static
// <V extends Vector<E>,
//  M extends VectorMask<E>,
//  E>
// V blend(Class<? extends V> vectorClass, Class<M> maskClass, Class<E> elementType, int vlen,
//         V v1, V v2, M m,
//         VectorBlendOp<V, M, E> defaultImpl)
bool LibraryCallKit::inline_vector_blend() {
  const TypeInstPtr* vector_klass = gvn().type(argument(0))->isa_instptr();
  const TypeInstPtr* mask_klass   = gvn().type(argument(1))->isa_instptr();
  const TypeInstPtr* elem_klass   = gvn().type(argument(2))->isa_instptr();
  const TypeInt*     vlen         = gvn().type(argument(3))->isa_int();

  if (mask_klass == nullptr || vector_klass == nullptr || elem_klass == nullptr || vlen == nullptr) {
    return false; // dead code
  }
  if (mask_klass->const_oop() == nullptr || vector_klass->const_oop() == nullptr ||
      elem_klass->const_oop() == nullptr || !vlen->is_con()) {
    log_if_needed("  ** missing constant: vclass=%s mclass=%s etype=%s vlen=%s",
                    NodeClassNames[argument(0)->Opcode()],
                    NodeClassNames[argument(1)->Opcode()],
                    NodeClassNames[argument(2)->Opcode()],
                    NodeClassNames[argument(3)->Opcode()]);
    return false; // not enough info for intrinsification
  }
  if (!is_klass_initialized(vector_klass) || !is_klass_initialized(mask_klass)) {
    log_if_needed("  ** klass argument not initialized");
    return false;
  }
  ciType* elem_type = elem_klass->const_oop()->as_instance()->java_mirror_type();
  if (!elem_type->is_primitive_type()) {
    log_if_needed("  ** not a primitive bt=%d", elem_type->basic_type());
    return false; // should be primitive type
  }
  BasicType elem_bt = elem_type->basic_type();
  BasicType mask_bt = elem_bt;
  int num_elem = vlen->get_con();

  if (!arch_supports_vector(Op_VectorBlend, num_elem, elem_bt, VecMaskUseLoad)) {
    log_if_needed("  ** not supported: arity=2 op=blend vlen=%d etype=%s ismask=useload",
                    num_elem, type2name(elem_bt));
    return false; // not supported
  }
  ciKlass* vbox_klass = vector_klass->const_oop()->as_instance()->java_lang_Class_klass();
  const TypeInstPtr* vbox_type = TypeInstPtr::make_exact(TypePtr::NotNull, vbox_klass);

  ciKlass* mbox_klass = mask_klass->const_oop()->as_instance()->java_lang_Class_klass();
  const TypeInstPtr* mbox_type = TypeInstPtr::make_exact(TypePtr::NotNull, mbox_klass);

  Node* v1   = unbox_vector(argument(4), vbox_type, elem_bt, num_elem);
  Node* v2   = unbox_vector(argument(5), vbox_type, elem_bt, num_elem);
  Node* mask = unbox_vector(argument(6), mbox_type, mask_bt, num_elem);

  if (v1 == nullptr || v2 == nullptr || mask == nullptr) {
    return false; // operand unboxing failed
  }

  Node* blend = gvn().transform(new VectorBlendNode(v1, v2, mask));

  Node* box = box_vector(blend, vbox_type, elem_bt, num_elem);
  set_result(box);
  C->set_max_vector_size(MAX2(C->max_vector_size(), (uint)(num_elem * type2aelembytes(elem_bt))));
  return true;
}

//  public static
//  <V extends Vector<E>,
//   M extends VectorMask<E>,
//   E>
//  M compare(int cond, Class<? extends V> vectorClass, Class<M> maskClass, Class<E> elementType, int vlen,
//            V v1, V v2, M m,
//            VectorCompareOp<V,M> defaultImpl)
bool LibraryCallKit::inline_vector_compare() {
  const TypeInt*     cond         = gvn().type(argument(0))->isa_int();
  const TypeInstPtr* vector_klass = gvn().type(argument(1))->isa_instptr();
  const TypeInstPtr* mask_klass   = gvn().type(argument(2))->isa_instptr();
  const TypeInstPtr* elem_klass   = gvn().type(argument(3))->isa_instptr();
  const TypeInt*     vlen         = gvn().type(argument(4))->isa_int();

  if (cond == nullptr || vector_klass == nullptr || mask_klass == nullptr || elem_klass == nullptr || vlen == nullptr) {
    return false; // dead code
  }
  if (!cond->is_con() || vector_klass->const_oop() == nullptr || mask_klass->const_oop() == nullptr ||
      elem_klass->const_oop() == nullptr || !vlen->is_con()) {
    log_if_needed("  ** missing constant: cond=%s vclass=%s mclass=%s etype=%s vlen=%s",
                    NodeClassNames[argument(0)->Opcode()],
                    NodeClassNames[argument(1)->Opcode()],
                    NodeClassNames[argument(2)->Opcode()],
                    NodeClassNames[argument(3)->Opcode()],
                    NodeClassNames[argument(4)->Opcode()]);
    return false; // not enough info for intrinsification
  }
  if (!is_klass_initialized(vector_klass) || !is_klass_initialized(mask_klass)) {
    log_if_needed("  ** klass argument not initialized");
    return false;
  }
  ciType* elem_type = elem_klass->const_oop()->as_instance()->java_mirror_type();
  if (!elem_type->is_primitive_type()) {
    log_if_needed("  ** not a primitive bt=%d", elem_type->basic_type());
    return false; // should be primitive type
  }

  int num_elem = vlen->get_con();
  BasicType elem_bt = elem_type->basic_type();
  BasicType mask_bt = elem_bt;

  if ((cond->get_con() & BoolTest::unsigned_compare) != 0) {
    if (!Matcher::supports_vector_comparison_unsigned(num_elem, elem_bt)) {
      log_if_needed("  ** not supported: unsigned comparison op=comp/%d vlen=%d etype=%s ismask=usestore",
                      cond->get_con() & (BoolTest::unsigned_compare - 1), num_elem, type2name(elem_bt));
      return false;
    }
  }

  if (!arch_supports_vector(Op_VectorMaskCmp, num_elem, elem_bt, VecMaskUseStore)) {
    log_if_needed("  ** not supported: arity=2 op=comp/%d vlen=%d etype=%s ismask=usestore",
                    cond->get_con(), num_elem, type2name(elem_bt));
    return false;
  }

  ciKlass* vbox_klass = vector_klass->const_oop()->as_instance()->java_lang_Class_klass();
  const TypeInstPtr* vbox_type = TypeInstPtr::make_exact(TypePtr::NotNull, vbox_klass);

  ciKlass* mbox_klass = mask_klass->const_oop()->as_instance()->java_lang_Class_klass();
  const TypeInstPtr* mbox_type = TypeInstPtr::make_exact(TypePtr::NotNull, mbox_klass);

  Node* v1 = unbox_vector(argument(5), vbox_type, elem_bt, num_elem);
  Node* v2 = unbox_vector(argument(6), vbox_type, elem_bt, num_elem);

  bool is_masked_op = argument(7)->bottom_type() != TypePtr::NULL_PTR;
  Node* mask = is_masked_op ? unbox_vector(argument(7), mbox_type, elem_bt, num_elem) : nullptr;
  if (is_masked_op && mask == nullptr) {
    log_if_needed("  ** not supported: mask = null arity=2 op=comp/%d vlen=%d etype=%s ismask=usestore is_masked_op=1",
                    cond->get_con(), num_elem, type2name(elem_bt));
    return false;
  }

  bool use_predicate = is_masked_op && arch_supports_vector(Op_VectorMaskCmp, num_elem, elem_bt, VecMaskUsePred);
  if (is_masked_op && !use_predicate && !arch_supports_vector(Op_AndV, num_elem, elem_bt, VecMaskUseLoad)) {
    log_if_needed("  ** not supported: arity=2 op=comp/%d vlen=%d etype=%s ismask=usestore is_masked_op=1",
                    cond->get_con(), num_elem, type2name(elem_bt));
    return false;
  }

  if (v1 == nullptr || v2 == nullptr) {
    return false; // operand unboxing failed
  }
  BoolTest::mask pred = (BoolTest::mask)cond->get_con();
  ConINode* pred_node = (ConINode*)gvn().makecon(cond);

  const TypeVect* vmask_type = TypeVect::makemask(mask_bt, num_elem);
  Node* operation = new VectorMaskCmpNode(pred, v1, v2, pred_node, vmask_type);

  if (is_masked_op) {
    if (use_predicate) {
      operation->add_req(mask);
      operation->add_flag(Node::Flag_is_predicated_vector);
    } else {
      operation = gvn().transform(operation);
      operation = VectorNode::make(Op_AndV, operation, mask, vmask_type);
    }
  }

  operation = gvn().transform(operation);

  Node* box = box_vector(operation, mbox_type, mask_bt, num_elem);
  set_result(box);
  C->set_max_vector_size(MAX2(C->max_vector_size(), (uint)(num_elem * type2aelembytes(elem_bt))));
  return true;
}

// public static
// <V extends Vector<E>,
//  Sh extends VectorShuffle<E>,
//  M extends VectorMask<E>,
//  E>
// V rearrangeOp(Class<? extends V> vectorClass, Class<Sh> shuffleClass, Class<M> maskClass, Class<E> elementType, int vlen,
//               V v1, Sh sh, M m,
//               VectorRearrangeOp<V, Sh, M, E> defaultImpl)
bool LibraryCallKit::inline_vector_rearrange() {
  const TypeInstPtr* vector_klass  = gvn().type(argument(0))->isa_instptr();
  const TypeInstPtr* shuffle_klass = gvn().type(argument(1))->isa_instptr();
  const TypeInstPtr* mask_klass    = gvn().type(argument(2))->isa_instptr();
  const TypeInstPtr* elem_klass    = gvn().type(argument(3))->isa_instptr();
  const TypeInt*     vlen          = gvn().type(argument(4))->isa_int();

  if (vector_klass == nullptr  || shuffle_klass == nullptr ||  elem_klass == nullptr || vlen == nullptr) {
    return false; // dead code
  }
  if (shuffle_klass->const_oop() == nullptr ||
      vector_klass->const_oop()  == nullptr ||
      elem_klass->const_oop()    == nullptr ||
      !vlen->is_con()) {
    log_if_needed("  ** missing constant: vclass=%s sclass=%s etype=%s vlen=%s",
                    NodeClassNames[argument(0)->Opcode()],
                    NodeClassNames[argument(1)->Opcode()],
                    NodeClassNames[argument(3)->Opcode()],
                    NodeClassNames[argument(4)->Opcode()]);
    return false; // not enough info for intrinsification
  }
  if (!is_klass_initialized(vector_klass)  ||
      !is_klass_initialized(shuffle_klass)) {
    log_if_needed("  ** klass argument not initialized");
    return false;
  }
  ciType* elem_type = elem_klass->const_oop()->as_instance()->java_mirror_type();
  if (!elem_type->is_primitive_type()) {
    log_if_needed("  ** not a primitive bt=%d", elem_type->basic_type());
    return false; // should be primitive type
  }
  BasicType elem_bt = elem_type->basic_type();
  int num_elem = vlen->get_con();

  if (!arch_supports_vector(Op_VectorLoadShuffle, num_elem, elem_bt, VecMaskNotUsed)) {
    log_if_needed("  ** not supported: arity=0 op=load/shuffle vlen=%d etype=%s ismask=no",
                    num_elem, type2name(elem_bt));
    return false; // not supported
  }

  bool is_masked_op = argument(7)->bottom_type() != TypePtr::NULL_PTR;
  bool use_predicate = is_masked_op;
  if (is_masked_op &&
      (mask_klass == nullptr ||
       mask_klass->const_oop() == nullptr ||
       !is_klass_initialized(mask_klass))) {
    log_if_needed("  ** mask_klass argument not initialized");
  }
  VectorMaskUseType checkFlags = (VectorMaskUseType)(is_masked_op ? (VecMaskUseLoad | VecMaskUsePred) : VecMaskNotUsed);
  if (!arch_supports_vector(Op_VectorRearrange, num_elem, elem_bt, checkFlags)) {
    use_predicate = false;
    if(!is_masked_op ||
       (!arch_supports_vector(Op_VectorRearrange, num_elem, elem_bt, VecMaskNotUsed) ||
        !arch_supports_vector(Op_VectorBlend, num_elem, elem_bt, VecMaskUseLoad)     ||
        !arch_supports_vector(Op_Replicate, num_elem, elem_bt, VecMaskNotUsed))) {
      log_if_needed("  ** not supported: arity=2 op=shuffle/rearrange vlen=%d etype=%s ismask=no",
                      num_elem, type2name(elem_bt));
      return false; // not supported
    }
  }
  ciKlass* vbox_klass = vector_klass->const_oop()->as_instance()->java_lang_Class_klass();
  const TypeInstPtr* vbox_type = TypeInstPtr::make_exact(TypePtr::NotNull, vbox_klass);

  ciKlass* shbox_klass = shuffle_klass->const_oop()->as_instance()->java_lang_Class_klass();
  const TypeInstPtr* shbox_type = TypeInstPtr::make_exact(TypePtr::NotNull, shbox_klass);

  Node* v1 = unbox_vector(argument(5), vbox_type, elem_bt, num_elem);
  Node* shuffle = unbox_vector(argument(6), shbox_type, T_BYTE, num_elem);

  if (v1 == nullptr || shuffle == nullptr) {
    return false; // operand unboxing failed
  }

  Node* mask = nullptr;
  if (is_masked_op) {
    ciKlass* mbox_klass = mask_klass->const_oop()->as_instance()->java_lang_Class_klass();
    const TypeInstPtr* mbox_type = TypeInstPtr::make_exact(TypePtr::NotNull, mbox_klass);
    mask = unbox_vector(argument(7), mbox_type, elem_bt, num_elem);
    if (mask == nullptr) {
      log_if_needed("  ** not supported: arity=3 op=shuffle/rearrange vlen=%d etype=%s ismask=useload is_masked_op=1",
                      num_elem, type2name(elem_bt));
      return false;
    }
  }

  shuffle = gvn().transform(new VectorLoadShuffleNode(shuffle, TypeVect::make(elem_bt, num_elem)));
  Node* rearrange = new VectorRearrangeNode(v1, shuffle);
  if (is_masked_op) {
    if (use_predicate) {
      rearrange->add_req(mask);
      rearrange->add_flag(Node::Flag_is_predicated_vector);
    } else {
      const TypeVect* vt = v1->bottom_type()->is_vect();
      rearrange = gvn().transform(rearrange);
      Node* zero = gvn().makecon(Type::get_zero_type(elem_bt));
      Node* zerovec = gvn().transform(VectorNode::scalar2vector(zero, num_elem, elem_bt));
      rearrange = new VectorBlendNode(zerovec, rearrange, mask);
    }
  }
  rearrange = gvn().transform(rearrange);

  Node* box = box_vector(rearrange, vbox_type, elem_bt, num_elem);
  set_result(box);
  C->set_max_vector_size(MAX2(C->max_vector_size(), (uint)(num_elem * type2aelembytes(elem_bt))));
  return true;
}

static address get_vector_math_address(int vop, int bits, BasicType bt, char* name_ptr, int name_len) {
  address addr = nullptr;
  assert(UseVectorStubs, "sanity");
  assert(name_ptr != nullptr, "unexpected");
  assert((vop >= VectorSupport::VECTOR_OP_MATH_START) && (vop <= VectorSupport::VECTOR_OP_MATH_END), "unexpected");
  int op = vop - VectorSupport::VECTOR_OP_MATH_START;

  switch(bits) {
    case 64:  //fallthough
    case 128: //fallthough
    case 256: //fallthough
    case 512:
      if (bt == T_FLOAT) {
        snprintf(name_ptr, name_len, "vector_%s_float_%dbits_fixed", VectorSupport::mathname[op], bits);
        addr = StubRoutines::_vector_f_math[exact_log2(bits/64)][op];
      } else {
        assert(bt == T_DOUBLE, "must be FP type only");
        snprintf(name_ptr, name_len, "vector_%s_double_%dbits_fixed", VectorSupport::mathname[op], bits);
        addr = StubRoutines::_vector_d_math[exact_log2(bits/64)][op];
      }
      break;
    default:
      if (!Matcher::supports_scalable_vector() || !Matcher::vector_size_supported(bt, bits/type2aelembytes(bt)) ) {
        snprintf(name_ptr, name_len, "invalid");
        addr = nullptr;
        Unimplemented();
      }
      break;
  }

  if (addr == nullptr && Matcher::supports_scalable_vector()) {
    if (bt == T_FLOAT) {
      snprintf(name_ptr, name_len, "vector_%s_float_%dbits_scalable", VectorSupport::mathname[op], bits);
      addr = StubRoutines::_vector_f_math[VectorSupport::VEC_SIZE_SCALABLE][op];
    } else {
      assert(bt == T_DOUBLE, "must be FP type only");
      snprintf(name_ptr, name_len, "vector_%s_double_%dbits_scalable", VectorSupport::mathname[op], bits);
      addr = StubRoutines::_vector_d_math[VectorSupport::VEC_SIZE_SCALABLE][op];
    }
  }

  return addr;
}

//    public static
//    <V extends Vector<E>,
//     M  extends VectorMask<E>,
//     E>
//    V selectFromOp(Class<? extends V> vClass, Class<M> mClass, Class<E> eClass,
//                   int length, V v1, V v2, M m,
//                   VectorSelectFromOp<V, M> defaultImpl)
bool LibraryCallKit::inline_vector_select_from() {
  const TypeInstPtr* vector_klass  = gvn().type(argument(0))->isa_instptr();
  const TypeInstPtr* mask_klass    = gvn().type(argument(1))->isa_instptr();
  const TypeInstPtr* elem_klass    = gvn().type(argument(2))->isa_instptr();
  const TypeInt*     vlen          = gvn().type(argument(3))->isa_int();

  if (vector_klass == nullptr  || elem_klass == nullptr || vlen == nullptr ||
      vector_klass->const_oop()  == nullptr ||
      elem_klass->const_oop()    == nullptr ||
      !vlen->is_con()) {
    log_if_needed("  ** missing constant: vclass=%s etype=%s vlen=%s",
                    NodeClassNames[argument(0)->Opcode()],
                    NodeClassNames[argument(2)->Opcode()],
                    NodeClassNames[argument(3)->Opcode()]);
    return false; // not enough info for intrinsification
  }
  if (!is_klass_initialized(vector_klass)) {
    log_if_needed("  ** klass argument not initialized");
    return false;
  }
  ciType* elem_type = elem_klass->const_oop()->as_instance()->java_mirror_type();
  if (!elem_type->is_primitive_type()) {
    log_if_needed("  ** not a primitive bt=%d", elem_type->basic_type());
    return false; // should be primitive type
  }
  BasicType elem_bt = elem_type->basic_type();
  int num_elem = vlen->get_con();
  if (!is_power_of_2(num_elem)) {
    log_if_needed("  ** vlen not power of two=%d", num_elem);
    return false;
  }

  int cast_vopc = VectorCastNode::opcode(-1, elem_bt); // from vector of type elem_bt
  if (!arch_supports_vector(Op_VectorLoadShuffle, num_elem, elem_bt, VecMaskNotUsed)||
      !arch_supports_vector(Op_AndV, num_elem, T_BYTE, VecMaskNotUsed)              ||
      !arch_supports_vector(Op_Replicate, num_elem, T_BYTE, VecMaskNotUsed)         ||
      !arch_supports_vector(cast_vopc, num_elem, T_BYTE, VecMaskNotUsed)) {
    log_if_needed("  ** not supported: arity=0 op=selectFrom vlen=%d etype=%s ismask=no",
                    num_elem, type2name(elem_bt));
    return false; // not supported
  }

  bool is_masked_op = argument(6)->bottom_type() != TypePtr::NULL_PTR;
  bool use_predicate = is_masked_op;
  if (is_masked_op &&
      (mask_klass == nullptr ||
       mask_klass->const_oop() == nullptr ||
       !is_klass_initialized(mask_klass))) {
    log_if_needed("  ** mask_klass argument not initialized");
    return false; // not supported
  }
  VectorMaskUseType checkFlags = (VectorMaskUseType)(is_masked_op ? (VecMaskUseLoad | VecMaskUsePred) : VecMaskNotUsed);
  if (!arch_supports_vector(Op_VectorRearrange, num_elem, elem_bt, checkFlags)) {
    use_predicate = false;
    if(!is_masked_op ||
       (!arch_supports_vector(Op_VectorRearrange, num_elem, elem_bt, VecMaskNotUsed) ||
        !arch_supports_vector(Op_VectorBlend, num_elem, elem_bt, VecMaskUseLoad)     ||
        !arch_supports_vector(Op_Replicate, num_elem, elem_bt, VecMaskNotUsed))) {
      log_if_needed("  ** not supported: op=selectFrom vlen=%d etype=%s is_masked_op=%d",
                      num_elem, type2name(elem_bt), is_masked_op);
      return false; // not supported
    }
  }
  ciKlass* vbox_klass = vector_klass->const_oop()->as_instance()->java_lang_Class_klass();
  const TypeInstPtr* vbox_type = TypeInstPtr::make_exact(TypePtr::NotNull, vbox_klass);

  // v1 is the index vector
  Node* v1 = unbox_vector(argument(4), vbox_type, elem_bt, num_elem);
  // v2 is the vector being rearranged
  Node* v2 = unbox_vector(argument(5), vbox_type, elem_bt, num_elem);

  if (v1 == nullptr) {
    log_if_needed("  ** unbox failed v1=%s", NodeClassNames[argument(4)->Opcode()]);
    return false; // operand unboxing failed
  }

  if (v2 == nullptr) {
    log_if_needed("  ** unbox failed v2=%s", NodeClassNames[argument(5)->Opcode()]);
    return false; // operand unboxing failed
  }

  Node* mask = nullptr;
  if (is_masked_op) {
    ciKlass* mbox_klass = mask_klass->const_oop()->as_instance()->java_lang_Class_klass();
    const TypeInstPtr* mbox_type = TypeInstPtr::make_exact(TypePtr::NotNull, mbox_klass);
    mask = unbox_vector(argument(6), mbox_type, elem_bt, num_elem);
    if (mask == nullptr) {
      log_if_needed("  ** unbox failed mask=%s", NodeClassNames[argument(6)->Opcode()]);
      return false;
    }
  }

  // cast index vector from elem_bt vector to byte vector
  const TypeVect* byte_vt = TypeVect::make(T_BYTE, num_elem);
  Node* byte_shuffle = gvn().transform(VectorCastNode::make(cast_vopc, v1, T_BYTE, num_elem));

  // wrap the byte vector lanes to (num_elem - 1) to form the shuffle vector where num_elem is vector length
  // this is a simple AND operation as we come here only for power of two vector length
  Node* mod_val = gvn().makecon(TypeInt::make(num_elem-1));
  Node* bcast_mod = gvn().transform(VectorNode::scalar2vector(mod_val, num_elem, T_BYTE));
  byte_shuffle = gvn().transform(VectorNode::make(Op_AndV, byte_shuffle, bcast_mod, byte_vt));

  // load the shuffle to use in rearrange
  const TypeVect* shuffle_vt = TypeVect::make(elem_bt, num_elem);
  Node* load_shuffle = gvn().transform(new VectorLoadShuffleNode(byte_shuffle, shuffle_vt));

  // and finally rearrange
  Node* rearrange = new VectorRearrangeNode(v2, load_shuffle);
  if (is_masked_op) {
    if (use_predicate) {
      // masked rearrange is supported so use that directly
      rearrange->add_req(mask);
      rearrange->add_flag(Node::Flag_is_predicated_vector);
    } else {
      // masked rearrange is not supported so emulate usig blend
      const TypeVect* vt = v1->bottom_type()->is_vect();
      rearrange = gvn().transform(rearrange);

      // create a zero vector with each lane element set as zero
      Node* zero = gvn().makecon(Type::get_zero_type(elem_bt));
      Node* zerovec = gvn().transform(VectorNode::scalar2vector(zero, num_elem, elem_bt));

      // For each lane for which mask is set, blend in the rearranged lane into zero vector
      rearrange = new VectorBlendNode(zerovec, rearrange, mask);
    }
  }
  rearrange = gvn().transform(rearrange);

  // box the result
  Node* box = box_vector(rearrange, vbox_type, elem_bt, num_elem);
  set_result(box);

  C->set_max_vector_size(MAX2(C->max_vector_size(), (uint)(num_elem * type2aelembytes(elem_bt))));
  return true;
}

Node* LibraryCallKit::gen_call_to_vector_math(int vector_api_op_id, BasicType bt, int num_elem, Node* opd1, Node* opd2) {
  assert(UseVectorStubs, "sanity");
  assert(vector_api_op_id >= VectorSupport::VECTOR_OP_MATH_START && vector_api_op_id <= VectorSupport::VECTOR_OP_MATH_END, "need valid op id");
  assert(opd1 != nullptr, "must not be null");
  const TypeVect* vt = TypeVect::make(bt, num_elem);
  const TypeFunc* call_type = OptoRuntime::Math_Vector_Vector_Type(opd2 != nullptr ? 2 : 1, vt, vt);
  char name[100] = "";

  // Get address for vector math method.
  address addr = get_vector_math_address(vector_api_op_id, vt->length_in_bytes() * BitsPerByte, bt, name, 100);

  if (addr == nullptr) {
    return nullptr;
  }

  assert(name[0] != '\0', "name must not be null");
  Node* operation = make_runtime_call(RC_VECTOR,
                                      call_type,
                                      addr,
                                      name,
                                      TypePtr::BOTTOM,
                                      opd1,
                                      opd2);
  return gvn().transform(new ProjNode(gvn().transform(operation), TypeFunc::Parms));
}

//  public static
//  <V extends Vector<E>,
//   M extends VectorMask<E>,
//   E>
//  V broadcastInt(int opr, Class<? extends V> vectorClass, Class<? extends M> maskClass,
//                 Class<E> elementType, int length,
//                 V v, int n, M m,
//                 VectorBroadcastIntOp<V, M> defaultImpl)
bool LibraryCallKit::inline_vector_broadcast_int() {
  const TypeInt*     opr          = gvn().type(argument(0))->isa_int();
  const TypeInstPtr* vector_klass = gvn().type(argument(1))->isa_instptr();
  const TypeInstPtr* mask_klass   = gvn().type(argument(2))->isa_instptr();
  const TypeInstPtr* elem_klass   = gvn().type(argument(3))->isa_instptr();
  const TypeInt*     vlen         = gvn().type(argument(4))->isa_int();

  if (opr == nullptr || vector_klass == nullptr || elem_klass == nullptr || vlen == nullptr) {
    return false; // dead code
  }
  if (!opr->is_con() || vector_klass->const_oop() == nullptr || elem_klass->const_oop() == nullptr || !vlen->is_con()) {
    log_if_needed("  ** missing constant: opr=%s vclass=%s etype=%s vlen=%s",
                    NodeClassNames[argument(0)->Opcode()],
                    NodeClassNames[argument(1)->Opcode()],
                    NodeClassNames[argument(3)->Opcode()],
                    NodeClassNames[argument(4)->Opcode()]);
    return false; // not enough info for intrinsification
  }
  if (!is_klass_initialized(vector_klass)) {
    log_if_needed("  ** klass argument not initialized");
    return false;
  }

  const Type* vmask_type = gvn().type(argument(7));
  bool is_masked_op = vmask_type != TypePtr::NULL_PTR;
  if (is_masked_op) {
    if (mask_klass == nullptr || mask_klass->const_oop() == nullptr) {
      log_if_needed("  ** missing constant: maskclass=%s", NodeClassNames[argument(2)->Opcode()]);
      return false; // not enough info for intrinsification
    }

    if (!is_klass_initialized(mask_klass)) {
      log_if_needed("  ** mask klass argument not initialized");
      return false;
    }

    if (vmask_type->maybe_null()) {
      log_if_needed("  ** null mask values are not allowed for masked op");
      return false;
    }
  }

  ciType* elem_type = elem_klass->const_oop()->as_instance()->java_mirror_type();
  if (!elem_type->is_primitive_type()) {
    log_if_needed("  ** not a primitive bt=%d", elem_type->basic_type());
    return false; // should be primitive type
  }

  int num_elem = vlen->get_con();
  BasicType elem_bt = elem_type->basic_type();
  int opc = VectorSupport::vop2ideal(opr->get_con(), elem_bt);

  bool is_shift  = VectorNode::is_shift_opcode(opc);
  bool is_rotate = VectorNode::is_rotate_opcode(opc);

  if (opc == 0 || (!is_shift && !is_rotate)) {
    log_if_needed("  ** operation not supported: op=%d bt=%s", opr->get_con(), type2name(elem_bt));
    return false; // operation not supported
  }

  int sopc = VectorNode::opcode(opc, elem_bt);
  if (sopc == 0) {
    log_if_needed("  ** operation not supported: opc=%s bt=%s", NodeClassNames[opc], type2name(elem_bt));
    return false; // operation not supported
  }

  Node* cnt  = argument(6);
  const TypeInt* cnt_type = cnt->bottom_type()->isa_int();

  ciKlass* vbox_klass = vector_klass->const_oop()->as_instance()->java_lang_Class_klass();
  const TypeInstPtr* vbox_type = TypeInstPtr::make_exact(TypePtr::NotNull, vbox_klass);

  // If CPU supports vector constant rotate instructions pass it directly
  bool is_const_rotate = is_rotate && cnt_type && cnt_type->is_con() &&
                         Matcher::supports_vector_constant_rotates(cnt_type->get_con());
  bool has_scalar_args = is_rotate ? !is_const_rotate : true;

  VectorMaskUseType checkFlags = (VectorMaskUseType)(is_masked_op ? (VecMaskUseLoad | VecMaskUsePred) : VecMaskNotUsed);
  bool use_predicate = is_masked_op;

  if (!arch_supports_vector(sopc, num_elem, elem_bt, checkFlags, has_scalar_args)) {
    use_predicate = false;
    if (!is_masked_op ||
        (!arch_supports_vector(sopc, num_elem, elem_bt, VecMaskNotUsed, has_scalar_args) ||
         !arch_supports_vector(Op_VectorBlend, num_elem, elem_bt, VecMaskUseLoad))) {

      log_if_needed("  ** not supported: arity=0 op=int/%d vlen=%d etype=%s is_masked_op=%d",
                      sopc, num_elem, type2name(elem_bt), is_masked_op ? 1 : 0);
      return false; // not supported
    }
  }

  Node* opd1 = unbox_vector(argument(5), vbox_type, elem_bt, num_elem);
  Node* opd2 = nullptr;
  if (is_shift) {
    opd2 = vector_shift_count(cnt, opc, elem_bt, num_elem);
  } else {
    assert(is_rotate, "unexpected operation");
    if (!is_const_rotate) {
      cnt = elem_bt == T_LONG ? gvn().transform(new ConvI2LNode(cnt)) : cnt;
      opd2 = gvn().transform(VectorNode::scalar2vector(cnt, num_elem, elem_bt));
    } else {
      // Constant shift value.
      opd2 = cnt;
    }
  }

  if (opd1 == nullptr || opd2 == nullptr) {
    return false;
  }

  Node* mask = nullptr;
  if (is_masked_op) {
    ciKlass* mbox_klass = mask_klass->const_oop()->as_instance()->java_lang_Class_klass();
    const TypeInstPtr* mbox_type = TypeInstPtr::make_exact(TypePtr::NotNull, mbox_klass);
    mask = unbox_vector(argument(7), mbox_type, elem_bt, num_elem);
    if (mask == nullptr) {
      log_if_needed("  ** unbox failed mask=%s", NodeClassNames[argument(7)->Opcode()]);
      return false;
    }
  }

  Node* operation = VectorNode::make(opc, opd1, opd2, num_elem, elem_bt);
  if (is_masked_op && mask != nullptr) {
    if (use_predicate) {
      operation->add_req(mask);
      operation->add_flag(Node::Flag_is_predicated_vector);
    } else {
      operation = gvn().transform(operation);
      operation = new VectorBlendNode(opd1, operation, mask);
    }
  }
  operation = gvn().transform(operation);
  Node* vbox = box_vector(operation, vbox_type, elem_bt, num_elem);
  set_result(vbox);
  C->set_max_vector_size(MAX2(C->max_vector_size(), (uint)(num_elem * type2aelembytes(elem_bt))));
  return true;
}

// public static <VOUT extends VectorPayload,
//                 VIN extends VectorPayload,
//                   S extends VectorSpecies>
// VOUT convert(int oprId,
//           Class<?> fromVectorClass, Class<?> fromElementType, int fromVLen,
//           Class<?>   toVectorClass, Class<?>   toElementType, int   toVLen,
//           VIN v, S s,
//           VectorConvertOp<VOUT, VIN, S> defaultImpl)
//
bool LibraryCallKit::inline_vector_convert() {
  const TypeInt*     opr               = gvn().type(argument(0))->isa_int();

  const TypeInstPtr* vector_klass_from = gvn().type(argument(1))->isa_instptr();
  const TypeInstPtr* elem_klass_from   = gvn().type(argument(2))->isa_instptr();
  const TypeInt*     vlen_from         = gvn().type(argument(3))->isa_int();

  const TypeInstPtr* vector_klass_to   = gvn().type(argument(4))->isa_instptr();
  const TypeInstPtr* elem_klass_to     = gvn().type(argument(5))->isa_instptr();
  const TypeInt*     vlen_to           = gvn().type(argument(6))->isa_int();

  if (opr == nullptr ||
      vector_klass_from == nullptr || elem_klass_from == nullptr || vlen_from == nullptr ||
      vector_klass_to   == nullptr || elem_klass_to   == nullptr || vlen_to   == nullptr) {
    return false; // dead code
  }
  if (!opr->is_con() ||
      vector_klass_from->const_oop() == nullptr || elem_klass_from->const_oop() == nullptr || !vlen_from->is_con() ||
      vector_klass_to->const_oop() == nullptr || elem_klass_to->const_oop() == nullptr || !vlen_to->is_con()) {
    log_if_needed("  ** missing constant: opr=%s vclass_from=%s etype_from=%s vlen_from=%s vclass_to=%s etype_to=%s vlen_to=%s",
                    NodeClassNames[argument(0)->Opcode()],
                    NodeClassNames[argument(1)->Opcode()],
                    NodeClassNames[argument(2)->Opcode()],
                    NodeClassNames[argument(3)->Opcode()],
                    NodeClassNames[argument(4)->Opcode()],
                    NodeClassNames[argument(5)->Opcode()],
                    NodeClassNames[argument(6)->Opcode()]);
    return false; // not enough info for intrinsification
  }
  if (!is_klass_initialized(vector_klass_from) || !is_klass_initialized(vector_klass_to)) {
    log_if_needed("  ** klass argument not initialized");
    return false;
  }

  assert(opr->get_con() == VectorSupport::VECTOR_OP_CAST  ||
         opr->get_con() == VectorSupport::VECTOR_OP_UCAST ||
         opr->get_con() == VectorSupport::VECTOR_OP_REINTERPRET, "wrong opcode");
  bool is_cast = (opr->get_con() == VectorSupport::VECTOR_OP_CAST || opr->get_con() == VectorSupport::VECTOR_OP_UCAST);
  bool is_ucast = (opr->get_con() == VectorSupport::VECTOR_OP_UCAST);

  ciKlass* vbox_klass_from = vector_klass_from->const_oop()->as_instance()->java_lang_Class_klass();
  ciKlass* vbox_klass_to = vector_klass_to->const_oop()->as_instance()->java_lang_Class_klass();
  if (is_vector_shuffle(vbox_klass_from)) {
    return false; // vector shuffles aren't supported
  }
  bool is_mask = is_vector_mask(vbox_klass_from);

  ciType* elem_type_from = elem_klass_from->const_oop()->as_instance()->java_mirror_type();
  if (!elem_type_from->is_primitive_type()) {
    return false; // should be primitive type
  }
  BasicType elem_bt_from = elem_type_from->basic_type();
  ciType* elem_type_to = elem_klass_to->const_oop()->as_instance()->java_mirror_type();
  if (!elem_type_to->is_primitive_type()) {
    return false; // should be primitive type
  }
  BasicType elem_bt_to = elem_type_to->basic_type();

  int num_elem_from = vlen_from->get_con();
  int num_elem_to = vlen_to->get_con();

  // Check whether we can unbox to appropriate size. Even with casting, checking for reinterpret is needed
  // since we may need to change size.
  if (!arch_supports_vector(Op_VectorReinterpret,
                            num_elem_from,
                            elem_bt_from,
                            is_mask ? VecMaskUseAll : VecMaskNotUsed)) {
    log_if_needed("  ** not supported: arity=1 op=%s/1 vlen1=%d etype1=%s ismask=%d",
                    is_cast ? "cast" : "reinterpret",
                    num_elem_from, type2name(elem_bt_from), is_mask);
    return false;
  }

  // Check whether we can support resizing/reinterpreting to the new size.
  if (!arch_supports_vector(Op_VectorReinterpret,
                            num_elem_to,
                            elem_bt_to,
                            is_mask ? VecMaskUseAll : VecMaskNotUsed)) {
    log_if_needed("  ** not supported: arity=1 op=%s/2 vlen2=%d etype2=%s ismask=%d",
                    is_cast ? "cast" : "reinterpret",
                    num_elem_to, type2name(elem_bt_to), is_mask);
    return false;
  }


  if (is_vector_shuffle(vbox_klass_to) &&
      (!arch_supports_vector(Op_SubVB, num_elem_to, elem_bt_to, VecMaskNotUsed)           ||
       !arch_supports_vector(Op_VectorBlend, num_elem_to, elem_bt_to, VecMaskNotUsed)     ||
       !arch_supports_vector(Op_VectorMaskCmp, num_elem_to, elem_bt_to, VecMaskNotUsed)   ||
       !arch_supports_vector(Op_AndV, num_elem_to, elem_bt_to, VecMaskNotUsed)            ||
       !arch_supports_vector(Op_Replicate, num_elem_to, elem_bt_to, VecMaskNotUsed))) {
    log_if_needed("  ** not supported: arity=1 op=shuffle_index_wrap vlen2=%d etype2=%s",
                    num_elem_to, type2name(elem_bt_to));
    return false;
  }

  // At this point, we know that both input and output vector registers are supported
  // by the architecture. Next check if the casted type is simply to same type - which means
  // that it is actually a resize and not a cast.
  if (is_cast && elem_bt_from == elem_bt_to) {
    is_cast = false;
  }

  const TypeInstPtr* vbox_type_from = TypeInstPtr::make_exact(TypePtr::NotNull, vbox_klass_from);

  Node* opd1 = unbox_vector(argument(7), vbox_type_from, elem_bt_from, num_elem_from);
  if (opd1 == nullptr) {
    return false;
  }

  const TypeVect* src_type = TypeVect::make(elem_bt_from, num_elem_from, is_mask);
  const TypeVect* dst_type = TypeVect::make(elem_bt_to, num_elem_to, is_mask);

  // Safety check to prevent casting if source mask is of type vector
  // and destination mask of type predicate vector and vice-versa.
  // From X86 standpoint, this case will only arise over KNL target,
  // where certain masks (depending on the species) are either propagated
  // through a vector or predicate register.
  if (is_mask &&
      ((src_type->isa_vectmask() == nullptr && dst_type->isa_vectmask()) ||
       (dst_type->isa_vectmask() == nullptr && src_type->isa_vectmask()))) {
    return false;
  }

  Node* op = opd1;
  if (is_cast) {
    assert(!is_mask || num_elem_from == num_elem_to, "vector mask cast needs the same elem num");
    int cast_vopc = VectorCastNode::opcode(-1, elem_bt_from, !is_ucast);

    // Make sure that vector cast is implemented to particular type/size combination if it is
    // not a mask casting.
    if (!is_mask && !arch_supports_vector(cast_vopc, num_elem_to, elem_bt_to, VecMaskNotUsed)) {
      log_if_needed("  ** not supported: arity=1 op=cast#%d/3 vlen2=%d etype2=%s ismask=%d",
                      cast_vopc, num_elem_to, type2name(elem_bt_to), is_mask);
      return false;
    }

    if (num_elem_from < num_elem_to) {
      // Since input and output number of elements are not consistent, we need to make sure we
      // properly size. Thus, first make a cast that retains the number of elements from source.
      int num_elem_for_cast = num_elem_from;

      // It is possible that arch does not support this intermediate vector size
      // TODO More complex logic required here to handle this corner case for the sizes.
      if (!arch_supports_vector(cast_vopc, num_elem_for_cast, elem_bt_to, VecMaskNotUsed)) {
        log_if_needed("  ** not supported: arity=1 op=cast#%d/4 vlen1=%d etype2=%s ismask=%d",
                        cast_vopc,
                        num_elem_for_cast, type2name(elem_bt_to), is_mask);
        return false;
      }

      op = gvn().transform(VectorCastNode::make(cast_vopc, op, elem_bt_to, num_elem_for_cast));
      // Now ensure that the destination gets properly resized to needed size.
      op = gvn().transform(new VectorReinterpretNode(op, op->bottom_type()->is_vect(), dst_type));
    } else if (num_elem_from > num_elem_to) {
      // Since number of elements from input is larger than output, simply reduce size of input
      // (we are supposed to drop top elements anyway).
      int num_elem_for_resize = num_elem_to;

      // It is possible that arch does not support this intermediate vector size
      // TODO More complex logic required here to handle this corner case for the sizes.
      if (!arch_supports_vector(Op_VectorReinterpret,
                                num_elem_for_resize,
                                elem_bt_from,
                                VecMaskNotUsed)) {
        log_if_needed("  ** not supported: arity=1 op=cast/5 vlen2=%d etype1=%s ismask=%d",
                        num_elem_for_resize, type2name(elem_bt_from), is_mask);
        return false;
      }

      const TypeVect* resize_type = TypeVect::make(elem_bt_from, num_elem_for_resize);
      op = gvn().transform(new VectorReinterpretNode(op, src_type, resize_type));
      op = gvn().transform(VectorCastNode::make(cast_vopc, op, elem_bt_to, num_elem_to));
    } else { // num_elem_from == num_elem_to
      if (is_mask) {
        // Make sure that cast for vector mask is implemented to particular type/size combination.
        if (!arch_supports_vector(Op_VectorMaskCast, num_elem_to, elem_bt_to, VecMaskNotUsed)) {
          log_if_needed("  ** not supported: arity=1 op=maskcast vlen2=%d etype2=%s ismask=%d",
                          num_elem_to, type2name(elem_bt_to), is_mask);
          return false;
        }
        op = gvn().transform(new VectorMaskCastNode(op, dst_type));
      } else {
        // Since input and output number of elements match, and since we know this vector size is
        // supported, simply do a cast with no resize needed.
        op = gvn().transform(VectorCastNode::make(cast_vopc, op, elem_bt_to, num_elem_to));
      }
    }
  } else if (!Type::equals(src_type, dst_type)) {
    assert(!is_cast, "must be reinterpret");
    op = gvn().transform(new VectorReinterpretNode(op, src_type, dst_type));
  }

  if (is_vector_shuffle(vbox_klass_to)) {
     op = partially_wrap_indexes(op, num_elem_to, elem_bt_to);
  }

  const TypeInstPtr* vbox_type_to = TypeInstPtr::make_exact(TypePtr::NotNull, vbox_klass_to);
  Node* vbox = box_vector(op, vbox_type_to, elem_bt_to, num_elem_to);
  set_result(vbox);
  C->set_max_vector_size(MAX2(C->max_vector_size(), (uint)(num_elem_to * type2aelembytes(elem_bt_to))));
  return true;
}

//  public static
//  <V extends Vector<E>,
//   E>
//  V insert(Class<? extends V> vectorClass, Class<E> elementType, int vlen,
//           V vec, int ix, long val,
//           VecInsertOp<V> defaultImpl)
bool LibraryCallKit::inline_vector_insert() {
  const TypeInstPtr* vector_klass = gvn().type(argument(0))->isa_instptr();
  const TypeInstPtr* elem_klass   = gvn().type(argument(1))->isa_instptr();
  const TypeInt*     vlen         = gvn().type(argument(2))->isa_int();
  const TypeInt*     idx          = gvn().type(argument(4))->isa_int();

  if (vector_klass == nullptr || elem_klass == nullptr || vlen == nullptr || idx == nullptr) {
    return false; // dead code
  }
  if (vector_klass->const_oop() == nullptr || elem_klass->const_oop() == nullptr || !vlen->is_con() || !idx->is_con()) {
    log_if_needed("  ** missing constant: vclass=%s etype=%s vlen=%s idx=%s",
                    NodeClassNames[argument(0)->Opcode()],
                    NodeClassNames[argument(1)->Opcode()],
                    NodeClassNames[argument(2)->Opcode()],
                    NodeClassNames[argument(4)->Opcode()]);
    return false; // not enough info for intrinsification
  }
  if (!is_klass_initialized(vector_klass)) {
    log_if_needed("  ** klass argument not initialized");
    return false;
  }
  ciType* elem_type = elem_klass->const_oop()->as_instance()->java_mirror_type();
  if (!elem_type->is_primitive_type()) {
    log_if_needed("  ** not a primitive bt=%d", elem_type->basic_type());
    return false; // should be primitive type
  }
  BasicType elem_bt = elem_type->basic_type();
  int num_elem = vlen->get_con();
  if (!arch_supports_vector(Op_VectorInsert, num_elem, elem_bt, VecMaskNotUsed)) {
    log_if_needed("  ** not supported: arity=1 op=insert vlen=%d etype=%s ismask=no",
                    num_elem, type2name(elem_bt));
    return false; // not supported
  }

  ciKlass* vbox_klass = vector_klass->const_oop()->as_instance()->java_lang_Class_klass();
  const TypeInstPtr* vbox_type = TypeInstPtr::make_exact(TypePtr::NotNull, vbox_klass);

  Node* opd = unbox_vector(argument(3), vbox_type, elem_bt, num_elem);
  if (opd == nullptr) {
    return false;
  }

  Node* insert_val = argument(5);
  assert(gvn().type(insert_val)->isa_long() != nullptr, "expected to be long");

  // Convert insert value back to its appropriate type.
  switch (elem_bt) {
    case T_BYTE:
      insert_val = gvn().transform(new ConvL2INode(insert_val, TypeInt::BYTE));
      break;
    case T_SHORT:
      insert_val = gvn().transform(new ConvL2INode(insert_val, TypeInt::SHORT));
      break;
    case T_INT:
      insert_val = gvn().transform(new ConvL2INode(insert_val));
      break;
    case T_FLOAT:
      insert_val = gvn().transform(new ConvL2INode(insert_val));
      insert_val = gvn().transform(new MoveI2FNode(insert_val));
      break;
    case T_DOUBLE:
      insert_val = gvn().transform(new MoveL2DNode(insert_val));
      break;
    case T_LONG:
      // no conversion needed
      break;
    default: fatal("%s", type2name(elem_bt)); break;
  }

  Node* operation = gvn().transform(VectorInsertNode::make(opd, insert_val, idx->get_con(), gvn()));

  Node* vbox = box_vector(operation, vbox_type, elem_bt, num_elem);
  set_result(vbox);
  C->set_max_vector_size(MAX2(C->max_vector_size(), (uint)(num_elem * type2aelembytes(elem_bt))));
  return true;
}

//  public static
//  <VM extends VectorPayload,
//   E>
//  long extract(Class<? extends VM> vClass, Class<E> eClass,
//               int length,
//               VM vm, int i,
//               VecExtractOp<VM> defaultImpl)
bool LibraryCallKit::inline_vector_extract() {
  const TypeInstPtr* vector_klass = gvn().type(argument(0))->isa_instptr();
  const TypeInstPtr* elem_klass   = gvn().type(argument(1))->isa_instptr();
  const TypeInt*     vlen         = gvn().type(argument(2))->isa_int();
  const TypeInt*     idx          = gvn().type(argument(4))->isa_int();

  if (vector_klass == nullptr || elem_klass == nullptr || vlen == nullptr || idx == nullptr) {
    return false; // dead code
  }
  if (vector_klass->const_oop() == nullptr || elem_klass->const_oop() == nullptr || !vlen->is_con()) {
    log_if_needed("  ** missing constant: vclass=%s etype=%s vlen=%s",
                    NodeClassNames[argument(0)->Opcode()],
                    NodeClassNames[argument(1)->Opcode()],
                    NodeClassNames[argument(2)->Opcode()]);
    return false; // not enough info for intrinsification
  }
  if (!is_klass_initialized(vector_klass)) {
    log_if_needed("  ** klass argument not initialized");
    return false;
  }
  ciType* elem_type = elem_klass->const_oop()->as_instance()->java_mirror_type();
  if (!elem_type->is_primitive_type()) {
    log_if_needed("  ** not a primitive bt=%d", elem_type->basic_type());
    return false; // should be primitive type
  }
  BasicType elem_bt = elem_type->basic_type();
  int num_elem = vlen->get_con();

  ciKlass* vbox_klass = vector_klass->const_oop()->as_instance()->java_lang_Class_klass();
  const TypeInstPtr* vbox_type = TypeInstPtr::make_exact(TypePtr::NotNull, vbox_klass);

  Node* opd = nullptr;

  if (is_vector_mask(vbox_klass)) {
    // vbox_klass is mask. This is used for VectorMask.laneIsSet(int).

    Node* pos = argument(4); // can be variable
    if (arch_supports_vector(Op_ExtractUB, num_elem, elem_bt, VecMaskUseAll)) {
      // Transform mask to vector with type of boolean and utilize ExtractUB node.
      opd = unbox_vector(argument(3), vbox_type, elem_bt, num_elem);
      if (opd == nullptr) {
        return false;
      }
      opd = gvn().transform(VectorStoreMaskNode::make(gvn(), opd, elem_bt, num_elem));
      opd = gvn().transform(new ExtractUBNode(opd, pos));
      opd = gvn().transform(new ConvI2LNode(opd));
    } else if (arch_supports_vector(Op_VectorMaskToLong, num_elem, elem_bt, VecMaskUseLoad)) {
      opd = unbox_vector(argument(3), vbox_type, elem_bt, num_elem);
      if (opd == nullptr) {
        return false;
      }
      // VectorMaskToLongNode requires the input is either a mask or a vector with BOOLEAN type.
      if (opd->bottom_type()->isa_vectmask() == nullptr) {
        opd = gvn().transform(VectorStoreMaskNode::make(gvn(), opd, elem_bt, num_elem));
      }
      // ((toLong() >>> pos) & 1L
      opd = gvn().transform(new VectorMaskToLongNode(opd, TypeLong::LONG));
      opd = gvn().transform(new URShiftLNode(opd, pos));
      opd = gvn().transform(new AndLNode(opd, gvn().makecon(TypeLong::ONE)));
    } else {
      log_if_needed("  ** Rejected mask extraction because architecture does not support it");
      return false; // not supported
    }
  } else {
    // vbox_klass is vector. This is used for Vector.lane(int).
    if (!idx->is_con()) {
      log_if_needed("  ** missing constant: idx=%s", NodeClassNames[argument(4)->Opcode()]);
      return false; // not enough info for intrinsification
    }

    int vopc = ExtractNode::opcode(elem_bt);
    if (!arch_supports_vector(vopc, num_elem, elem_bt, VecMaskNotUsed)) {
      log_if_needed("  ** not supported: arity=1 op=extract vlen=%d etype=%s ismask=no",
                      num_elem, type2name(elem_bt));
      return false; // not supported
    }

    opd = unbox_vector(argument(3), vbox_type, elem_bt, num_elem);
    if (opd == nullptr) {
      return false;
    }
    ConINode* idx_con = gvn().intcon(idx->get_con())->as_ConI();

    opd = gvn().transform(ExtractNode::make(opd, idx_con, elem_bt));
    switch (elem_bt) {
      case T_BYTE:
      case T_SHORT:
      case T_INT: {
        opd = gvn().transform(new ConvI2LNode(opd));
        break;
      }
      case T_FLOAT: {
        opd = gvn().transform(new MoveF2INode(opd));
        opd = gvn().transform(new ConvI2LNode(opd));
        break;
      }
      case T_DOUBLE: {
        opd = gvn().transform(new MoveD2LNode(opd));
        break;
      }
      case T_LONG: {
        // no conversion needed
        break;
      }
      default: fatal("%s", type2name(elem_bt));
    }
  }
  set_result(opd);
  return true;
}

static Node* LowerSelectFromTwoVectorOperation(PhaseGVN& phase, Node* index_vec, Node* src1, Node* src2, const TypeVect* vt) {
  int num_elem = vt->length();
  BasicType elem_bt = vt->element_basic_type();

  // Lower selectFrom operation into its constituent operations.
  //   SelectFromTwoVectorNode =
  //     (VectorBlend
  //         (VectorRearrange SRC1 (WRAPED_INDEX AND (VLEN-1))
  //         (VectorRearrange SRC2 (WRAPED_INDEX AND (VLEN-1))
  //      MASK)
  // Where
  //   WRAPED_INDEX are computed by wrapping incoming indexes
  //   to two vector index range [0, VLEN*2) and
  //   MASK = WRAPED_INDEX < VLEN
  //
  // IR lowering prevents intrinsification failure and associated argument
  // boxing penalties.
  //

  const TypeVect* index_vect_type = index_vec->bottom_type()->is_vect();
  BasicType index_elem_bt = index_vect_type->element_basic_type();

  // Downcast index vector to a type agnostic shuffle representation, shuffle
  // indices are held in a byte vector which are later transformed to target
  // specific permutation index format by subsequent VectorLoadShuffle.
  int cast_vopc = VectorCastNode::opcode(0, index_elem_bt, true);
  Node* index_byte_vec = phase.transform(VectorCastNode::make(cast_vopc, index_vec, T_BYTE, num_elem));

  // Wrap indexes into two vector index range [0, VLEN * 2)
  Node* two_vect_lane_cnt_m1 = phase.makecon(TypeInt::make(2 * num_elem - 1));
  Node* bcast_two_vect_lane_cnt_m1_vec = phase.transform(VectorNode::scalar2vector(two_vect_lane_cnt_m1, num_elem,
                                                                                   T_BYTE, false));
  index_byte_vec = phase.transform(VectorNode::make(Op_AndV, index_byte_vec, bcast_two_vect_lane_cnt_m1_vec,
                                                    index_byte_vec->bottom_type()->is_vect()));

  // Compute the blend mask for merging two independently permitted vectors
  // using shuffle index in two vector index range [0, VLEN * 2).
  BoolTest::mask pred = BoolTest::le;
  ConINode* pred_node = phase.makecon(TypeInt::make(pred))->as_ConI();
  const TypeVect* vmask_type = TypeVect::makemask(T_BYTE, num_elem);
  Node* lane_cnt_m1 = phase.makecon(TypeInt::make(num_elem - 1));
  Node* bcast_lane_cnt_m1_vec = phase.transform(VectorNode::scalar2vector(lane_cnt_m1, num_elem,
                                                                          T_BYTE, false));
  Node* mask = phase.transform(new VectorMaskCmpNode(pred, index_byte_vec, bcast_lane_cnt_m1_vec, pred_node, vmask_type));

  // Rearrange expects the indexes to lie within single vector index range [0, VLEN).
  index_byte_vec = phase.transform(VectorNode::make(Op_AndV, index_byte_vec, bcast_lane_cnt_m1_vec,
                       index_byte_vec->bottom_type()->is_vect()));

  // Load indexes from byte vector and appropriately transform them to target
  // specific permutation index format.
  index_vec = phase.transform(new VectorLoadShuffleNode(index_byte_vec, index_vect_type));

  vmask_type = TypeVect::makemask(elem_bt, num_elem);
  mask = phase.transform(new VectorMaskCastNode(mask, vmask_type));

  Node* p1 = phase.transform(new VectorRearrangeNode(src1, index_vec));
  Node* p2 = phase.transform(new VectorRearrangeNode(src2, index_vec));

  return new VectorBlendNode(p2, p1, mask);
}

//  public static
//  <V extends Vector<E>,
//   E>
//  V selectFromTwoVectorOp(Class<? extends V> vClass, Class<E> eClass, int length,
//                          V v1, V v2, V v3,
//                          SelectFromTwoVector<V> defaultImpl)
bool LibraryCallKit::inline_vector_select_from_two_vectors() {
  const TypeInstPtr* vector_klass = gvn().type(argument(0))->isa_instptr();
  const TypeInstPtr* elem_klass = gvn().type(argument(1))->isa_instptr();
  const TypeInt* vlen = gvn().type(argument(2))->isa_int();

  if (vector_klass == nullptr || elem_klass == nullptr || vlen == nullptr || vector_klass->const_oop() == nullptr ||
      elem_klass->const_oop() == nullptr ||!vlen->is_con()) {
    log_if_needed("  ** missing constant: vclass=%s etype=%s vlen=%s",
                    NodeClassNames[argument(0)->Opcode()],
                    NodeClassNames[argument(1)->Opcode()],
                    NodeClassNames[argument(2)->Opcode()]);
    return false; // not enough info for intrinsification
  }

  if (!is_klass_initialized(vector_klass)) {
    log_if_needed("  ** klass argument not initialized");
    return false;
  }

  ciType* elem_type = elem_klass->const_oop()->as_instance()->java_mirror_type();
  if (!elem_type->is_primitive_type()) {
    log_if_needed("  ** not a primitive bt=%d", elem_type->basic_type());
    return false; // should be primitive type
  }

  int num_elem = vlen->get_con();
  if (!is_power_of_2(num_elem)) {
    log_if_needed("  ** vlen is not power of two=%d", num_elem);
    return false;
  }

  BasicType elem_bt = elem_type->basic_type();
  BasicType index_elem_bt = elem_bt;
  if (elem_bt == T_FLOAT) {
    index_elem_bt = T_INT;
  } else if (elem_bt == T_DOUBLE) {
    index_elem_bt = T_LONG;
  }

  bool lowerSelectFromOp = false;
  if (!arch_supports_vector(Op_SelectFromTwoVector, num_elem, elem_bt, VecMaskNotUsed)) {
    int cast_vopc = VectorCastNode::opcode(-1, elem_bt, true);
    if (!arch_supports_vector(Op_VectorMaskCmp, num_elem, T_BYTE, VecMaskNotUsed)            ||
        !arch_supports_vector(Op_AndV, num_elem, T_BYTE, VecMaskNotUsed)                     ||
        !arch_supports_vector(Op_VectorMaskCast, num_elem, elem_bt, VecMaskNotUsed)          ||
        !arch_supports_vector(Op_VectorBlend, num_elem, elem_bt, VecMaskUseLoad)             ||
        !arch_supports_vector(Op_VectorRearrange, num_elem, elem_bt, VecMaskNotUsed)         ||
        !arch_supports_vector(cast_vopc, num_elem, T_BYTE, VecMaskNotUsed)                   ||
        !arch_supports_vector(Op_VectorLoadShuffle, num_elem, index_elem_bt, VecMaskNotUsed) ||
        !arch_supports_vector(Op_Replicate, num_elem, T_BYTE, VecMaskNotUsed)) {
      log_if_needed("  ** not supported: opc=%d vlen=%d etype=%s ismask=useload",
                    Op_SelectFromTwoVector, num_elem, type2name(elem_bt));
      return false; // not supported
    }
    lowerSelectFromOp = true;
  }

  int cast_vopc = VectorCastNode::opcode(-1, elem_bt, true);
  if (!lowerSelectFromOp) {
    if (!arch_supports_vector(Op_AndV, num_elem, index_elem_bt, VecMaskNotUsed)      ||
        !arch_supports_vector(Op_Replicate, num_elem, index_elem_bt, VecMaskNotUsed) ||
        (is_floating_point_type(elem_bt) &&
         !arch_supports_vector(cast_vopc, num_elem, index_elem_bt, VecMaskNotUsed))) {
      log_if_needed("  ** index wrapping not supported: vlen=%d etype=%s" ,
                     num_elem, type2name(elem_bt));
      return false; // not supported
    }
  }

  ciKlass* vbox_klass = vector_klass->const_oop()->as_instance()->java_lang_Class_klass();
  const TypeInstPtr* vbox_type = TypeInstPtr::make_exact(TypePtr::NotNull, vbox_klass);

  Node* opd1 = unbox_vector(argument(3), vbox_type, elem_bt, num_elem);
  if (opd1 == nullptr) {
    log_if_needed("  ** unbox failed v1=%s",
                  NodeClassNames[argument(3)->Opcode()]);
    return false;
  }
  Node* opd2 = unbox_vector(argument(4), vbox_type, elem_bt, num_elem);
  if (opd2 == nullptr) {
    log_if_needed("  ** unbox failed v2=%s",
                  NodeClassNames[argument(4)->Opcode()]);
    return false;
  }
  Node* opd3 = unbox_vector(argument(5), vbox_type, elem_bt, num_elem);
  if (opd3 == nullptr) {
    log_if_needed("  ** unbox failed v3=%s",
                  NodeClassNames[argument(5)->Opcode()]);
    return false;
  }

  const TypeVect* vt = TypeVect::make(elem_bt, num_elem);

  Node* operation = nullptr;
  if (lowerSelectFromOp) {
    operation = gvn().transform(LowerSelectFromTwoVectorOperation(gvn(), opd1, opd2, opd3, vt));
  } else {
    if (index_elem_bt != elem_bt) {
      opd1 = gvn().transform(VectorCastNode::make(cast_vopc, opd1, index_elem_bt, num_elem));
    }
    int indexRangeMask = 2 * num_elem - 1;
    Node* wrap_mask = gvn().makecon(TypeInteger::make(indexRangeMask, indexRangeMask, Type::WidenMin, index_elem_bt != T_LONG ? T_INT : index_elem_bt));
    Node* wrap_mask_vec = gvn().transform(VectorNode::scalar2vector(wrap_mask, num_elem, index_elem_bt, false));
    opd1 = gvn().transform(VectorNode::make(Op_AndV, opd1, wrap_mask_vec, opd1->bottom_type()->is_vect()));
    operation = gvn().transform(VectorNode::make(Op_SelectFromTwoVector, opd1, opd2, opd3, vt));
  }

  // Wrap it up in VectorBox to keep object type information.
  Node* vbox = box_vector(operation, vbox_type, elem_bt, num_elem);
  set_result(vbox);
  C->set_max_vector_size(MAX2(C->max_vector_size(), (uint)(num_elem * type2aelembytes(elem_bt))));
  return true;
}

// public static
// <V extends Vector<E>,
//  M extends VectorMask<E>,
//  E>
//  V compressExpandOp(int opr,
//                    Class<? extends V> vClass, Class<? extends M> mClass, Class<E> eClass,
//                    int length, V v, M m,
//                    CompressExpandOperation<V, M> defaultImpl)
bool LibraryCallKit::inline_vector_compress_expand() {
  const TypeInt*     opr          = gvn().type(argument(0))->isa_int();
  const TypeInstPtr* vector_klass = gvn().type(argument(1))->isa_instptr();
  const TypeInstPtr* mask_klass   = gvn().type(argument(2))->isa_instptr();
  const TypeInstPtr* elem_klass   = gvn().type(argument(3))->isa_instptr();
  const TypeInt*     vlen         = gvn().type(argument(4))->isa_int();

  if (vector_klass == nullptr || elem_klass == nullptr || mask_klass == nullptr || vlen == nullptr ||
      vector_klass->const_oop() == nullptr || mask_klass->const_oop() == nullptr ||
      elem_klass->const_oop() == nullptr || !vlen->is_con() || !opr->is_con()) {
    log_if_needed("  ** missing constant: opr=%s vclass=%s mclass=%s etype=%s vlen=%s",
                    NodeClassNames[argument(0)->Opcode()],
                    NodeClassNames[argument(1)->Opcode()],
                    NodeClassNames[argument(2)->Opcode()],
                    NodeClassNames[argument(3)->Opcode()],
                    NodeClassNames[argument(4)->Opcode()]);
    return false; // not enough info for intrinsification
  }

  if (!is_klass_initialized(vector_klass) || !is_klass_initialized(mask_klass)) {
    log_if_needed("  ** klass argument not initialized");
    return false;
  }

  ciType* elem_type = elem_klass->const_oop()->as_instance()->java_mirror_type();
  if (!elem_type->is_primitive_type()) {
    log_if_needed("  ** not a primitive bt=%d", elem_type->basic_type());
    return false; // should be primitive type
  }

  int num_elem = vlen->get_con();
  BasicType elem_bt = elem_type->basic_type();
  int opc = VectorSupport::vop2ideal(opr->get_con(), elem_bt);

  if (!arch_supports_vector(opc, num_elem, elem_bt, VecMaskUseLoad)) {
    log_if_needed("  ** not supported: opc=%d vlen=%d etype=%s ismask=useload",
                    opc, num_elem, type2name(elem_bt));
    return false; // not supported
  }

  Node* opd1 = nullptr;
  const TypeInstPtr* vbox_type = nullptr;
  if (opc != Op_CompressM) {
    ciKlass* vbox_klass = vector_klass->const_oop()->as_instance()->java_lang_Class_klass();
    vbox_type = TypeInstPtr::make_exact(TypePtr::NotNull, vbox_klass);
    opd1 = unbox_vector(argument(5), vbox_type, elem_bt, num_elem);
    if (opd1 == nullptr) {
      log_if_needed("  ** unbox failed vector=%s",
                      NodeClassNames[argument(5)->Opcode()]);
      return false;
    }
  }

  ciKlass* mbox_klass = mask_klass->const_oop()->as_instance()->java_lang_Class_klass();
  assert(is_vector_mask(mbox_klass), "argument(6) should be a mask class");
  const TypeInstPtr* mbox_type = TypeInstPtr::make_exact(TypePtr::NotNull, mbox_klass);

  Node* mask = unbox_vector(argument(6), mbox_type, elem_bt, num_elem);
  if (mask == nullptr) {
    log_if_needed("  ** unbox failed mask=%s",
                    NodeClassNames[argument(6)->Opcode()]);
    return false;
  }

  const TypeVect* vt = TypeVect::make(elem_bt, num_elem, opc == Op_CompressM);
  Node* operation = gvn().transform(VectorNode::make(opc, opd1, mask, vt));

  // Wrap it up in VectorBox to keep object type information.
  const TypeInstPtr* box_type = opc == Op_CompressM ? mbox_type : vbox_type;
  Node* vbox = box_vector(operation, box_type, elem_bt, num_elem);
  set_result(vbox);
  C->set_max_vector_size(MAX2(C->max_vector_size(), (uint)(num_elem * type2aelembytes(elem_bt))));
  return true;
}

// public static
// <V extends Vector<E>,
//  E,
//  S extends VectorSpecies<E>>
//  V indexVector(Class<? extends V> vClass, Class<E> eClass,
//                int length,
//                V v, int step, S s,
//                IndexOperation<V, S> defaultImpl)
bool LibraryCallKit::inline_index_vector() {
  const TypeInstPtr* vector_klass = gvn().type(argument(0))->isa_instptr();
  const TypeInstPtr* elem_klass   = gvn().type(argument(1))->isa_instptr();
  const TypeInt*     vlen         = gvn().type(argument(2))->isa_int();

  if (vector_klass == nullptr || elem_klass == nullptr || vlen == nullptr ||
      vector_klass->const_oop() == nullptr || !vlen->is_con() ||
      elem_klass->const_oop() == nullptr) {
    log_if_needed("  ** missing constant: vclass=%s etype=%s vlen=%s",
                    NodeClassNames[argument(0)->Opcode()],
                    NodeClassNames[argument(1)->Opcode()],
                    NodeClassNames[argument(2)->Opcode()]);
    return false; // not enough info for intrinsification
  }

  if (!is_klass_initialized(vector_klass)) {
    log_if_needed("  ** klass argument not initialized");
    return false;
  }

  ciType* elem_type = elem_klass->const_oop()->as_instance()->java_mirror_type();
  if (!elem_type->is_primitive_type()) {
    log_if_needed("  ** not a primitive bt=%d", elem_type->basic_type());
    return false; // should be primitive type
  }

  int num_elem = vlen->get_con();
  BasicType elem_bt = elem_type->basic_type();

  // Check whether the iota index generation op is supported by the current hardware
  if (!arch_supports_vector(Op_VectorLoadConst, num_elem, elem_bt, VecMaskNotUsed)) {
    log_if_needed("  ** not supported: vlen=%d etype=%s", num_elem, type2name(elem_bt));
    return false; // not supported
  }

  int mul_op = VectorSupport::vop2ideal(VectorSupport::VECTOR_OP_MUL, elem_bt);
  int vmul_op = VectorNode::opcode(mul_op, elem_bt);
  bool needs_mul = true;
  Node* scale = argument(4);
  const TypeInt* scale_type = gvn().type(scale)->isa_int();
  // Multiply is not needed if the scale is a constant "1".
  if (scale_type && scale_type->is_con() && scale_type->get_con() == 1) {
    needs_mul = false;
  } else {
    // Check whether the vector multiply op is supported by the current hardware
    if (!arch_supports_vector(vmul_op, num_elem, elem_bt, VecMaskNotUsed)) {
      log_if_needed("  ** not supported: vlen=%d etype=%s", num_elem, type2name(elem_bt));
      return false; // not supported
    }

    // Check whether the scalar cast op is supported by the current hardware
    if (is_floating_point_type(elem_bt) || elem_bt == T_LONG) {
      int cast_op = elem_bt == T_LONG ? Op_ConvI2L :
                    elem_bt == T_FLOAT? Op_ConvI2F : Op_ConvI2D;
      if (!Matcher::match_rule_supported(cast_op)) {
        log_if_needed("  ** Rejected op (%s) because architecture does not support it",
                        NodeClassNames[cast_op]);
        return false; // not supported
      }
    }
  }

  ciKlass* vbox_klass = vector_klass->const_oop()->as_instance()->java_lang_Class_klass();
  const TypeInstPtr* vbox_type = TypeInstPtr::make_exact(TypePtr::NotNull, vbox_klass);
  Node* opd = unbox_vector(argument(3), vbox_type, elem_bt, num_elem);
  if (opd == nullptr) {
    log_if_needed("  ** unbox failed vector=%s",
                    NodeClassNames[argument(3)->Opcode()]);
    return false;
  }

  int add_op = VectorSupport::vop2ideal(VectorSupport::VECTOR_OP_ADD, elem_bt);
  int vadd_op = VectorNode::opcode(add_op, elem_bt);
  bool needs_add = true;
  // The addition is not needed if all the element values of "opd" are zero
  if (VectorNode::is_all_zeros_vector(opd)) {
    needs_add = false;
  } else {
    // Check whether the vector addition op is supported by the current hardware
    if (!arch_supports_vector(vadd_op, num_elem, elem_bt, VecMaskNotUsed)) {
      log_if_needed("  ** not supported: vlen=%d etype=%s", num_elem, type2name(elem_bt));
      return false; // not supported
    }
  }

  // Compute the iota indice vector
  const TypeVect* vt = TypeVect::make(elem_bt, num_elem);
  Node* index = gvn().transform(new VectorLoadConstNode(gvn().makecon(TypeInt::ZERO), vt));

  // Broadcast the "scale" to a vector, and multiply the "scale" with iota indice vector.
  if (needs_mul) {
    switch (elem_bt) {
      case T_BOOLEAN: // fall-through
      case T_BYTE:    // fall-through
      case T_SHORT:   // fall-through
      case T_CHAR:    // fall-through
      case T_INT: {
        // no conversion needed
        break;
      }
      case T_LONG: {
        scale = gvn().transform(new ConvI2LNode(scale));
        break;
      }
      case T_FLOAT: {
        scale = gvn().transform(new ConvI2FNode(scale));
        break;
      }
      case T_DOUBLE: {
        scale = gvn().transform(new ConvI2DNode(scale));
        break;
      }
      default: fatal("%s", type2name(elem_bt));
    }
    scale = gvn().transform(VectorNode::scalar2vector(scale, num_elem, elem_bt));
    index = gvn().transform(VectorNode::make(vmul_op, index, scale, vt));
  }

  // Add "opd" if addition is needed.
  if (needs_add) {
    index = gvn().transform(VectorNode::make(vadd_op, opd, index, vt));
  }
  Node* vbox = box_vector(index, vbox_type, elem_bt, num_elem);
  set_result(vbox);
  C->set_max_vector_size(MAX2(C->max_vector_size(), (uint)(num_elem * type2aelembytes(elem_bt))));
  return true;
}

// public static
// <E,
//  M extends VectorMask<E>>
// M indexPartiallyInUpperRange(Class<? extends M> mClass, Class<E> eClass, int length,
//                              long offset, long limit,
//                              IndexPartiallyInUpperRangeOperation<E, M> defaultImpl)
bool LibraryCallKit::inline_index_partially_in_upper_range() {
  const TypeInstPtr* mask_klass   = gvn().type(argument(0))->isa_instptr();
  const TypeInstPtr* elem_klass   = gvn().type(argument(1))->isa_instptr();
  const TypeInt*     vlen         = gvn().type(argument(2))->isa_int();

  if (mask_klass == nullptr || elem_klass == nullptr || vlen == nullptr ||
      mask_klass->const_oop() == nullptr || elem_klass->const_oop() == nullptr || !vlen->is_con()) {
    log_if_needed("  ** missing constant: mclass=%s etype=%s vlen=%s",
                    NodeClassNames[argument(0)->Opcode()],
                    NodeClassNames[argument(1)->Opcode()],
                    NodeClassNames[argument(2)->Opcode()]);
    return false; // not enough info for intrinsification
  }

  if (!is_klass_initialized(mask_klass)) {
    log_if_needed("  ** klass argument not initialized");
    return false;
  }

  ciType* elem_type = elem_klass->const_oop()->as_instance()->java_mirror_type();
  if (!elem_type->is_primitive_type()) {
    log_if_needed("  ** not a primitive bt=%d", elem_type->basic_type());
    return false; // should be primitive type
  }

  int num_elem = vlen->get_con();
  BasicType elem_bt = elem_type->basic_type();

  // Check whether the necessary ops are supported by current hardware.
  bool supports_mask_gen = arch_supports_vector(Op_VectorMaskGen, num_elem, elem_bt, VecMaskUseStore);
  if (!supports_mask_gen) {
    if (!arch_supports_vector(Op_VectorLoadConst, num_elem, elem_bt, VecMaskNotUsed) ||
        !arch_supports_vector(Op_Replicate, num_elem, elem_bt, VecMaskNotUsed) ||
        !arch_supports_vector(Op_VectorMaskCmp, num_elem, elem_bt, VecMaskUseStore)) {
      log_if_needed("  ** not supported: vlen=%d etype=%s", num_elem, type2name(elem_bt));
      return false; // not supported
    }

    // Check whether the scalar cast operation is supported by current hardware.
    if (elem_bt != T_LONG) {
      int cast_op = is_integral_type(elem_bt) ? Op_ConvL2I
                                              : (elem_bt == T_FLOAT ? Op_ConvL2F : Op_ConvL2D);
      if (!Matcher::match_rule_supported(cast_op)) {
        log_if_needed("  ** Rejected op (%s) because architecture does not support it",
                        NodeClassNames[cast_op]);
        return false; // not supported
      }
    }
  }

  Node* offset = argument(3);
  Node* limit = argument(5);
  if (offset == nullptr || limit == nullptr) {
    log_if_needed("  ** offset or limit argument is null");
    return false; // not supported
  }

  ciKlass* box_klass = mask_klass->const_oop()->as_instance()->java_lang_Class_klass();
  assert(is_vector_mask(box_klass), "argument(0) should be a mask class");
  const TypeInstPtr* box_type = TypeInstPtr::make_exact(TypePtr::NotNull, box_klass);

  // We assume "offset > 0 && limit >= offset && limit - offset < num_elem".
  // So directly get indexLimit with "indexLimit = limit - offset".
  Node* indexLimit = gvn().transform(new SubLNode(limit, offset));
  Node* mask = nullptr;
  if (supports_mask_gen) {
    mask = gvn().transform(VectorMaskGenNode::make(indexLimit, elem_bt, num_elem));
  } else {
    // Generate the vector mask based on "mask = iota < indexLimit".
    // Broadcast "indexLimit" to a vector.
    switch (elem_bt) {
      case T_BOOLEAN: // fall-through
      case T_BYTE:    // fall-through
      case T_SHORT:   // fall-through
      case T_CHAR:    // fall-through
      case T_INT: {
        indexLimit = gvn().transform(new ConvL2INode(indexLimit));
        break;
      }
      case T_DOUBLE: {
        indexLimit = gvn().transform(new ConvL2DNode(indexLimit));
        break;
      }
      case T_FLOAT: {
        indexLimit = gvn().transform(new ConvL2FNode(indexLimit));
        break;
      }
      case T_LONG: {
        // no conversion needed
        break;
      }
      default: fatal("%s", type2name(elem_bt));
    }
    indexLimit = gvn().transform(VectorNode::scalar2vector(indexLimit, num_elem, elem_bt));

    // Load the "iota" vector.
    const TypeVect* vt = TypeVect::make(elem_bt, num_elem);
    Node* iota = gvn().transform(new VectorLoadConstNode(gvn().makecon(TypeInt::ZERO), vt));

    // Compute the vector mask with "mask = iota < indexLimit".
    ConINode* pred_node = (ConINode*)gvn().makecon(TypeInt::make(BoolTest::lt));
    const TypeVect* vmask_type = TypeVect::makemask(elem_bt, num_elem);
    mask = gvn().transform(new VectorMaskCmpNode(BoolTest::lt, iota, indexLimit, pred_node, vmask_type));
  }
  Node* vbox = box_vector(mask, box_type, elem_bt, num_elem);
  set_result(vbox);
  C->set_max_vector_size(MAX2(C->max_vector_size(), (uint)(num_elem * type2aelembytes(elem_bt))));
  return true;
}

#undef non_product_log_if_needed
#undef log_if_needed<|MERGE_RESOLUTION|>--- conflicted
+++ resolved
@@ -67,8 +67,6 @@
 }
 #endif
 
-<<<<<<< HEAD
-=======
 #define log_if_needed(...)        \
   if (C->print_intrinsics()) {    \
     tty->print_cr(__VA_ARGS__);   \
@@ -80,15 +78,6 @@
 #define non_product_log_if_needed(...)
 #endif
 
-static bool is_vector_mask(ciKlass* klass) {
-  return klass->is_subclass_of(ciEnv::current()->vector_VectorMask_klass());
-}
-
-static bool is_vector_shuffle(ciKlass* klass) {
-  return klass->is_subclass_of(ciEnv::current()->vector_VectorShuffle_klass());
-}
-
->>>>>>> 265189e2
 bool LibraryCallKit::arch_supports_vector_rotate(int opc, int num_elem, BasicType elem_bt,
                                                  VectorMaskUseType mask_use_type, bool has_scalar_args) {
   bool is_supported = true;
@@ -832,7 +821,7 @@
 
   // Unbox shuffle with true flag to indicate its load shuffle to vector
   // shuffle is a byte array
-  Node* shuffle_vec = unbox_vector(shuffle, shuffle_box_type, shuffle_bt, num_elem, true);
+  Node* shuffle_vec = unbox_vector(shuffle, shuffle_box_type, shuffle_bt, num_elem);
 
   const TypeVect* vt  = TypeVect::make(shuffle_bt, num_elem);
   Node* mod_mask = gvn().makecon(TypeInt::make(num_elem - 1));
