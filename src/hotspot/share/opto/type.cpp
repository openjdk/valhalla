--- conflicted
+++ resolved
@@ -4333,15 +4333,9 @@
     //
     assert(loaded->ptr() != TypePtr::Null, "insanity check");
     //
-<<<<<<< HEAD
-    if (loaded->ptr() == TypePtr::TopPTR)        { return unloaded; }
+    if (loaded->ptr() == TypePtr::TopPTR)        { return unloaded->with_speculative(speculative); }
     else if (loaded->ptr() == TypePtr::AnyNull)  { return make(ptr, unloaded->klass(), interfaces, false, nullptr, off, false, instance_id, speculative, depth); }
-    else if (loaded->ptr() == TypePtr::BotPTR)   { return TypeInstPtr::BOTTOM; }
-=======
-    if (loaded->ptr() == TypePtr::TopPTR)        { return unloaded->with_speculative(speculative); }
-    else if (loaded->ptr() == TypePtr::AnyNull)  { return make(ptr, unloaded->klass(), interfaces, false, nullptr, off, instance_id, speculative, depth); }
     else if (loaded->ptr() == TypePtr::BotPTR)   { return TypeInstPtr::BOTTOM->with_speculative(speculative); }
->>>>>>> 9d332e65
     else if (loaded->ptr() == TypePtr::Constant || loaded->ptr() == TypePtr::NotNull) {
       if (unloaded->ptr() == TypePtr::BotPTR)    { return TypeInstPtr::BOTTOM->with_speculative(speculative);  }
       else                                       { return TypeInstPtr::NOTNULL->with_speculative(speculative); }
@@ -4794,7 +4788,7 @@
 }
 
 const TypeInstPtr* TypeInstPtr::with_speculative(const TypePtr* speculative) const {
-  return make(_ptr, klass(), _interfaces, klass_is_exact(), const_oop(), _offset, _instance_id, speculative, _inline_depth);
+  return make(_ptr, klass(), _interfaces, klass_is_exact(), const_oop(), _offset, flat_in_array(), _instance_id, speculative, _inline_depth);
 }
 
 const TypePtr* TypeInstPtr::with_inline_depth(int depth) const {
