--- conflicted
+++ resolved
@@ -3868,11 +3868,7 @@
           assert(field_offset.get() == vk->null_marker_offset_in_payload(), "no field or null marker of %s at offset %d", vk->name()->as_utf8(), foffset);
           field_bt = T_BOOLEAN;
         }
-<<<<<<< HEAD
-        _is_ptr_to_narrowoop = UseCompressedOops && ::is_reference_type(field_bt);\
-=======
         _is_ptr_to_narrowoop = UseCompressedOops && ::is_reference_type(field_bt);
->>>>>>> 64ee2e2b
       }
     } else if (klass()->is_instance_klass()) {
       if (this->isa_klassptr()) {
