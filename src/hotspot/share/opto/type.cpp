--- conflicted
+++ resolved
@@ -1961,7 +1961,6 @@
 const TypeTuple *TypeTuple::INT_CC_PAIR;
 const TypeTuple *TypeTuple::LONG_CC_PAIR;
 
-<<<<<<< HEAD
 static void collect_inline_fields(ciInlineKlass* vk, const Type** field_array, uint& pos, ExtendedSignature& sig_cc) {
   for (int j = 0; j < vk->nof_nonstatic_fields(); j++) {
     ciField* field = vk->nonstatic_field_at(j);
@@ -1981,8 +1980,6 @@
   }
 }
 
-=======
->>>>>>> 43339420
 //------------------------------make-------------------------------------------
 // Make a TypeTuple from the range of a method signature
 const TypeTuple *TypeTuple::make_range(ciSignature* sig, bool ret_vt_fields) {
