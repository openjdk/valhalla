/*
 * Copyright (c) 1997, 2018, Oracle and/or its affiliates. All rights reserved.
 * DO NOT ALTER OR REMOVE COPYRIGHT NOTICES OR THIS FILE HEADER.
 *
 * This code is free software; you can redistribute it and/or modify it
 * under the terms of the GNU General Public License version 2 only, as
 * published by the Free Software Foundation.
 *
 * This code is distributed in the hope that it will be useful, but WITHOUT
 * ANY WARRANTY; without even the implied warranty of MERCHANTABILITY or
 * FITNESS FOR A PARTICULAR PURPOSE.  See the GNU General Public License
 * version 2 for more details (a copy is included in the LICENSE file that
 * accompanied this code).
 *
 * You should have received a copy of the GNU General Public License version
 * 2 along with this work; if not, write to the Free Software Foundation,
 * Inc., 51 Franklin St, Fifth Floor, Boston, MA 02110-1301 USA.
 *
 * Please contact Oracle, 500 Oracle Parkway, Redwood Shores, CA 94065 USA
 * or visit www.oracle.com if you need additional information or have any
 * questions.
 *
 */

#include "precompiled.hpp"
#include "ci/ciField.hpp"
#include "ci/ciMethodData.hpp"
#include "ci/ciTypeFlow.hpp"
#include "ci/ciValueKlass.hpp"
#include "classfile/symbolTable.hpp"
#include "classfile/systemDictionary.hpp"
#include "compiler/compileLog.hpp"
#include "libadt/dict.hpp"
#include "memory/oopFactory.hpp"
#include "memory/resourceArea.hpp"
#include "oops/instanceKlass.hpp"
#include "oops/instanceMirrorKlass.hpp"
#include "oops/objArrayKlass.hpp"
#include "oops/typeArrayKlass.hpp"
#include "opto/matcher.hpp"
#include "opto/node.hpp"
#include "opto/opcodes.hpp"
#include "opto/type.hpp"

// Portions of code courtesy of Clifford Click

// Optimization - Graph Style

// Dictionary of types shared among compilations.
Dict* Type::_shared_type_dict = NULL;
const Type::Offset Type::Offset::top(Type::OffsetTop);
const Type::Offset Type::Offset::bottom(Type::OffsetBot);

const Type::Offset Type::Offset::meet(const Type::Offset other) const {
  // Either is 'TOP' offset?  Return the other offset!
  int offset = other._offset;
  if (_offset == OffsetTop) return Offset(offset);
  if (offset == OffsetTop) return Offset(_offset);
  // If either is different, return 'BOTTOM' offset
  if (_offset != offset) return bottom;
  return Offset(_offset);
}

const Type::Offset Type::Offset::dual() const {
  if (_offset == OffsetTop) return bottom;// Map 'TOP' into 'BOTTOM'
  if (_offset == OffsetBot) return top;// Map 'BOTTOM' into 'TOP'
  return Offset(_offset);               // Map everything else into self
}

const Type::Offset Type::Offset::add(intptr_t offset) const {
  // Adding to 'TOP' offset?  Return 'TOP'!
  if (_offset == OffsetTop || offset == OffsetTop) return top;
  // Adding to 'BOTTOM' offset?  Return 'BOTTOM'!
  if (_offset == OffsetBot || offset == OffsetBot) return bottom;
  // Addition overflows or "accidentally" equals to OffsetTop? Return 'BOTTOM'!
  offset += (intptr_t)_offset;
  if (offset != (int)offset || offset == OffsetTop) return bottom;

  // assert( _offset >= 0 && _offset+offset >= 0, "" );
  // It is possible to construct a negative offset during PhaseCCP

  return Offset((int)offset);        // Sum valid offsets
}

void Type::Offset::dump2(outputStream *st) const {
  if (_offset == 0) {
    return;
  } else if (_offset == OffsetTop) {
    st->print("+top");
  }
  else if (_offset == OffsetBot) {
    st->print("+bot");
  } else if (_offset) {
    st->print("+%d", _offset);
  }
}

// Array which maps compiler types to Basic Types
const Type::TypeInfo Type::_type_info[Type::lastype] = {
  { Bad,             T_ILLEGAL,    "bad",           false, Node::NotAMachineReg, relocInfo::none          },  // Bad
  { Control,         T_ILLEGAL,    "control",       false, 0,                    relocInfo::none          },  // Control
  { Bottom,          T_VOID,       "top",           false, 0,                    relocInfo::none          },  // Top
  { Bad,             T_INT,        "int:",          false, Op_RegI,              relocInfo::none          },  // Int
  { Bad,             T_LONG,       "long:",         false, Op_RegL,              relocInfo::none          },  // Long
  { Half,            T_VOID,       "half",          false, 0,                    relocInfo::none          },  // Half
  { Bad,             T_NARROWOOP,  "narrowoop:",    false, Op_RegN,              relocInfo::none          },  // NarrowOop
  { Bad,             T_NARROWKLASS,"narrowklass:",  false, Op_RegN,              relocInfo::none          },  // NarrowKlass
  { Bad,             T_ILLEGAL,    "tuple:",        false, Node::NotAMachineReg, relocInfo::none          },  // Tuple
  { Bad,             T_ARRAY,      "array:",        false, Node::NotAMachineReg, relocInfo::none          },  // Array

#ifdef SPARC
  { Bad,             T_ILLEGAL,    "vectors:",      false, 0,                    relocInfo::none          },  // VectorS
  { Bad,             T_ILLEGAL,    "vectord:",      false, Op_RegD,              relocInfo::none          },  // VectorD
  { Bad,             T_ILLEGAL,    "vectorx:",      false, 0,                    relocInfo::none          },  // VectorX
  { Bad,             T_ILLEGAL,    "vectory:",      false, 0,                    relocInfo::none          },  // VectorY
  { Bad,             T_ILLEGAL,    "vectorz:",      false, 0,                    relocInfo::none          },  // VectorZ
#elif defined(PPC64)
  { Bad,             T_ILLEGAL,    "vectors:",      false, 0,                    relocInfo::none          },  // VectorS
  { Bad,             T_ILLEGAL,    "vectord:",      false, Op_RegL,              relocInfo::none          },  // VectorD
  { Bad,             T_ILLEGAL,    "vectorx:",      false, Op_VecX,              relocInfo::none          },  // VectorX
  { Bad,             T_ILLEGAL,    "vectory:",      false, 0,                    relocInfo::none          },  // VectorY
  { Bad,             T_ILLEGAL,    "vectorz:",      false, 0,                    relocInfo::none          },  // VectorZ
#elif defined(S390)
  { Bad,             T_ILLEGAL,    "vectors:",      false, 0,                    relocInfo::none          },  // VectorS
  { Bad,             T_ILLEGAL,    "vectord:",      false, Op_RegL,              relocInfo::none          },  // VectorD
  { Bad,             T_ILLEGAL,    "vectorx:",      false, 0,                    relocInfo::none          },  // VectorX
  { Bad,             T_ILLEGAL,    "vectory:",      false, 0,                    relocInfo::none          },  // VectorY
  { Bad,             T_ILLEGAL,    "vectorz:",      false, 0,                    relocInfo::none          },  // VectorZ
#else // all other
  { Bad,             T_ILLEGAL,    "vectors:",      false, Op_VecS,              relocInfo::none          },  // VectorS
  { Bad,             T_ILLEGAL,    "vectord:",      false, Op_VecD,              relocInfo::none          },  // VectorD
  { Bad,             T_ILLEGAL,    "vectorx:",      false, Op_VecX,              relocInfo::none          },  // VectorX
  { Bad,             T_ILLEGAL,    "vectory:",      false, Op_VecY,              relocInfo::none          },  // VectorY
  { Bad,             T_ILLEGAL,    "vectorz:",      false, Op_VecZ,              relocInfo::none          },  // VectorZ
#endif
  { Bad,             T_VALUETYPE,  "value:",        false, Node::NotAMachineReg, relocInfo::none          },  // ValueType
  { Bad,             T_ADDRESS,    "anyptr:",       false, Op_RegP,              relocInfo::none          },  // AnyPtr
  { Bad,             T_ADDRESS,    "rawptr:",       false, Op_RegP,              relocInfo::none          },  // RawPtr
  { Bad,             T_OBJECT,     "oop:",          true,  Op_RegP,              relocInfo::oop_type      },  // OopPtr
  { Bad,             T_OBJECT,     "inst:",         true,  Op_RegP,              relocInfo::oop_type      },  // InstPtr
  { Bad,             T_OBJECT,     "ary:",          true,  Op_RegP,              relocInfo::oop_type      },  // AryPtr
  { Bad,             T_METADATA,   "metadata:",     false, Op_RegP,              relocInfo::metadata_type },  // MetadataPtr
  { Bad,             T_METADATA,   "klass:",        false, Op_RegP,              relocInfo::metadata_type },  // KlassPtr
  { Bad,             T_OBJECT,     "func",          false, 0,                    relocInfo::none          },  // Function
  { Abio,            T_ILLEGAL,    "abIO",          false, 0,                    relocInfo::none          },  // Abio
  { Return_Address,  T_ADDRESS,    "return_address",false, Op_RegP,              relocInfo::none          },  // Return_Address
  { Memory,          T_ILLEGAL,    "memory",        false, 0,                    relocInfo::none          },  // Memory
  { FloatBot,        T_FLOAT,      "float_top",     false, Op_RegF,              relocInfo::none          },  // FloatTop
  { FloatCon,        T_FLOAT,      "ftcon:",        false, Op_RegF,              relocInfo::none          },  // FloatCon
  { FloatTop,        T_FLOAT,      "float",         false, Op_RegF,              relocInfo::none          },  // FloatBot
  { DoubleBot,       T_DOUBLE,     "double_top",    false, Op_RegD,              relocInfo::none          },  // DoubleTop
  { DoubleCon,       T_DOUBLE,     "dblcon:",       false, Op_RegD,              relocInfo::none          },  // DoubleCon
  { DoubleTop,       T_DOUBLE,     "double",        false, Op_RegD,              relocInfo::none          },  // DoubleBot
  { Top,             T_ILLEGAL,    "bottom",        false, 0,                    relocInfo::none          }   // Bottom
};

// Map ideal registers (machine types) to ideal types
const Type *Type::mreg2type[_last_machine_leaf];

// Map basic types to canonical Type* pointers.
const Type* Type::     _const_basic_type[T_CONFLICT+1];

// Map basic types to constant-zero Types.
const Type* Type::            _zero_type[T_CONFLICT+1];

// Map basic types to array-body alias types.
const TypeAryPtr* TypeAryPtr::_array_body_type[T_CONFLICT+1];

//=============================================================================
// Convenience common pre-built types.
const Type *Type::ABIO;         // State-of-machine only
const Type *Type::BOTTOM;       // All values
const Type *Type::CONTROL;      // Control only
const Type *Type::DOUBLE;       // All doubles
const Type *Type::FLOAT;        // All floats
const Type *Type::HALF;         // Placeholder half of doublewide type
const Type *Type::MEMORY;       // Abstract store only
const Type *Type::RETURN_ADDRESS;
const Type *Type::TOP;          // No values in set

//------------------------------get_const_type---------------------------
const Type* Type::get_const_type(ciType* type) {
  if (type == NULL) {
    return NULL;
  } else if (type->is_primitive_type()) {
    return get_const_basic_type(type->basic_type());
  } else {
    return TypeOopPtr::make_from_klass(type->as_klass());
  }
}

//---------------------------array_element_basic_type---------------------------------
// Mapping to the array element's basic type.
BasicType Type::array_element_basic_type() const {
  BasicType bt = basic_type();
  if (bt == T_INT) {
    if (this == TypeInt::INT)   return T_INT;
    if (this == TypeInt::CHAR)  return T_CHAR;
    if (this == TypeInt::BYTE)  return T_BYTE;
    if (this == TypeInt::BOOL)  return T_BOOLEAN;
    if (this == TypeInt::SHORT) return T_SHORT;
    return T_VOID;
  }
  return bt;
}

// For two instance arrays of same dimension, return the base element types.
// Otherwise or if the arrays have different dimensions, return NULL.
void Type::get_arrays_base_elements(const Type *a1, const Type *a2,
                                    const TypeInstPtr **e1, const TypeInstPtr **e2) {

  if (e1) *e1 = NULL;
  if (e2) *e2 = NULL;
  const TypeAryPtr* a1tap = (a1 == NULL) ? NULL : a1->isa_aryptr();
  const TypeAryPtr* a2tap = (a2 == NULL) ? NULL : a2->isa_aryptr();

  if (a1tap != NULL && a2tap != NULL) {
    // Handle multidimensional arrays
    const TypePtr* a1tp = a1tap->elem()->make_ptr();
    const TypePtr* a2tp = a2tap->elem()->make_ptr();
    while (a1tp && a1tp->isa_aryptr() && a2tp && a2tp->isa_aryptr()) {
      a1tap = a1tp->is_aryptr();
      a2tap = a2tp->is_aryptr();
      a1tp = a1tap->elem()->make_ptr();
      a2tp = a2tap->elem()->make_ptr();
    }
    if (a1tp && a1tp->isa_instptr() && a2tp && a2tp->isa_instptr()) {
      if (e1) *e1 = a1tp->is_instptr();
      if (e2) *e2 = a2tp->is_instptr();
    }
  }
}

//---------------------------get_typeflow_type---------------------------------
// Import a type produced by ciTypeFlow.
const Type* Type::get_typeflow_type(ciType* type) {
  switch (type->basic_type()) {

  case ciTypeFlow::StateVector::T_BOTTOM:
    assert(type == ciTypeFlow::StateVector::bottom_type(), "");
    return Type::BOTTOM;

  case ciTypeFlow::StateVector::T_TOP:
    assert(type == ciTypeFlow::StateVector::top_type(), "");
    return Type::TOP;

  case ciTypeFlow::StateVector::T_NULL:
    assert(type == ciTypeFlow::StateVector::null_type(), "");
    return TypePtr::NULL_PTR;

  case ciTypeFlow::StateVector::T_LONG2:
    // The ciTypeFlow pass pushes a long, then the half.
    // We do the same.
    assert(type == ciTypeFlow::StateVector::long2_type(), "");
    return TypeInt::TOP;

  case ciTypeFlow::StateVector::T_DOUBLE2:
    // The ciTypeFlow pass pushes double, then the half.
    // Our convention is the same.
    assert(type == ciTypeFlow::StateVector::double2_type(), "");
    return Type::TOP;

  case T_ADDRESS:
    assert(type->is_return_address(), "");
    return TypeRawPtr::make((address)(intptr_t)type->as_return_address()->bci());

  case T_VALUETYPE: {
    bool is_never_null = type->is_never_null();
    ciValueKlass* vk = type->unwrap()->as_value_klass();
    if (vk->is_scalarizable() && is_never_null) {
      return TypeValueType::make(vk);
    } else {
      return TypeOopPtr::make_from_klass(vk)->join_speculative(is_never_null ? TypePtr::NOTNULL : TypePtr::BOTTOM);
    }
  }

  default:
    // make sure we did not mix up the cases:
    assert(type != ciTypeFlow::StateVector::bottom_type(), "");
    assert(type != ciTypeFlow::StateVector::top_type(), "");
    assert(type != ciTypeFlow::StateVector::null_type(), "");
    assert(type != ciTypeFlow::StateVector::long2_type(), "");
    assert(type != ciTypeFlow::StateVector::double2_type(), "");
    assert(!type->is_return_address(), "");

    return Type::get_const_type(type);
  }
}


//-----------------------make_from_constant------------------------------------
const Type* Type::make_from_constant(ciConstant constant, bool require_constant,
                                     int stable_dimension, bool is_narrow_oop,
                                     bool is_autobox_cache) {
  switch (constant.basic_type()) {
    case T_BOOLEAN:  return TypeInt::make(constant.as_boolean());
    case T_CHAR:     return TypeInt::make(constant.as_char());
    case T_BYTE:     return TypeInt::make(constant.as_byte());
    case T_SHORT:    return TypeInt::make(constant.as_short());
    case T_INT:      return TypeInt::make(constant.as_int());
    case T_LONG:     return TypeLong::make(constant.as_long());
    case T_FLOAT:    return TypeF::make(constant.as_float());
    case T_DOUBLE:   return TypeD::make(constant.as_double());
    case T_ARRAY:
    case T_VALUETYPE:
    case T_OBJECT: {
        const Type* con_type = NULL;
        ciObject* oop_constant = constant.as_object();
        if (oop_constant->is_null_object()) {
          con_type = Type::get_zero_type(T_OBJECT);
        } else {
          guarantee(require_constant || oop_constant->should_be_constant(), "con_type must get computed");
          con_type = TypeOopPtr::make_from_constant(oop_constant, require_constant);
          if (Compile::current()->eliminate_boxing() && is_autobox_cache) {
            con_type = con_type->is_aryptr()->cast_to_autobox_cache(true);
          }
          if (stable_dimension > 0) {
            assert(FoldStableValues, "sanity");
            assert(!con_type->is_zero_type(), "default value for stable field");
            con_type = con_type->is_aryptr()->cast_to_stable(true, stable_dimension);
          }
        }
        if (is_narrow_oop) {
          con_type = con_type->make_narrowoop();
        }
        return con_type;
      }
    case T_ILLEGAL:
      // Invalid ciConstant returned due to OutOfMemoryError in the CI
      assert(Compile::current()->env()->failing(), "otherwise should not see this");
      return NULL;
    default:
      // Fall through to failure
      return NULL;
  }
}

static ciConstant check_mismatched_access(ciConstant con, BasicType loadbt, bool is_unsigned) {
  BasicType conbt = con.basic_type();
  switch (conbt) {
    case T_BOOLEAN: conbt = T_BYTE;   break;
    case T_ARRAY:   conbt = T_OBJECT; break;
    case T_VALUETYPE: conbt = T_OBJECT; break;
    default:                          break;
  }
  switch (loadbt) {
    case T_BOOLEAN:   loadbt = T_BYTE;   break;
    case T_NARROWOOP: loadbt = T_OBJECT; break;
    case T_ARRAY:     loadbt = T_OBJECT; break;
    case T_VALUETYPE: loadbt = T_OBJECT; break;
    case T_ADDRESS:   loadbt = T_OBJECT; break;
    default:                             break;
  }
  if (conbt == loadbt) {
    if (is_unsigned && conbt == T_BYTE) {
      // LoadB (T_BYTE) with a small mask (<=8-bit) is converted to LoadUB (T_BYTE).
      return ciConstant(T_INT, con.as_int() & 0xFF);
    } else {
      return con;
    }
  }
  if (conbt == T_SHORT && loadbt == T_CHAR) {
    // LoadS (T_SHORT) with a small mask (<=16-bit) is converted to LoadUS (T_CHAR).
    return ciConstant(T_INT, con.as_int() & 0xFFFF);
  }
  return ciConstant(); // T_ILLEGAL
}

// Try to constant-fold a stable array element.
const Type* Type::make_constant_from_array_element(ciArray* array, int off, int stable_dimension,
                                                   BasicType loadbt, bool is_unsigned_load) {
  // Decode the results of GraphKit::array_element_address.
  ciConstant element_value = array->element_value_by_offset(off);
  if (element_value.basic_type() == T_ILLEGAL) {
    return NULL; // wrong offset
  }
  ciConstant con = check_mismatched_access(element_value, loadbt, is_unsigned_load);

  assert(con.basic_type() != T_ILLEGAL, "elembt=%s; loadbt=%s; unsigned=%d",
         type2name(element_value.basic_type()), type2name(loadbt), is_unsigned_load);

  if (con.is_valid() &&          // not a mismatched access
      !con.is_null_or_zero()) {  // not a default value
    bool is_narrow_oop = (loadbt == T_NARROWOOP);
    return Type::make_from_constant(con, /*require_constant=*/true, stable_dimension, is_narrow_oop, /*is_autobox_cache=*/false);
  }
  return NULL;
}

const Type* Type::make_constant_from_field(ciInstance* holder, int off, bool is_unsigned_load, BasicType loadbt) {
  ciField* field;
  ciType* type = holder->java_mirror_type();
  if (type != NULL && type->is_instance_klass() && off >= InstanceMirrorKlass::offset_of_static_fields()) {
    // Static field
    field = type->as_instance_klass()->get_field_by_offset(off, /*is_static=*/true);
  } else {
    // Instance field
    field = holder->klass()->as_instance_klass()->get_field_by_offset(off, /*is_static=*/false);
  }
  if (field == NULL) {
    return NULL; // Wrong offset
  }
  return Type::make_constant_from_field(field, holder, loadbt, is_unsigned_load);
}

const Type* Type::make_constant_from_field(ciField* field, ciInstance* holder,
                                           BasicType loadbt, bool is_unsigned_load) {
  if (!field->is_constant()) {
    return NULL; // Non-constant field
  }
  ciConstant field_value;
  if (field->is_static()) {
    // final static field
    field_value = field->constant_value();
  } else if (holder != NULL) {
    // final or stable non-static field
    // Treat final non-static fields of trusted classes (classes in
    // java.lang.invoke and sun.invoke packages and subpackages) as
    // compile time constants.
    field_value = field->constant_value_of(holder);
  }
  if (!field_value.is_valid()) {
    return NULL; // Not a constant
  }

  ciConstant con = check_mismatched_access(field_value, loadbt, is_unsigned_load);

  assert(con.is_valid(), "elembt=%s; loadbt=%s; unsigned=%d",
         type2name(field_value.basic_type()), type2name(loadbt), is_unsigned_load);

  bool is_stable_array = FoldStableValues && field->is_stable() && field->type()->is_array_klass();
  int stable_dimension = (is_stable_array ? field->type()->as_array_klass()->dimension() : 0);
  bool is_narrow_oop = (loadbt == T_NARROWOOP);

  const Type* con_type = make_from_constant(con, /*require_constant=*/ true,
                                            stable_dimension, is_narrow_oop,
                                            field->is_autobox_cache());
  if (con_type != NULL && field->is_call_site_target()) {
    ciCallSite* call_site = holder->as_call_site();
    if (!call_site->is_constant_call_site()) {
      ciMethodHandle* target = con.as_object()->as_method_handle();
      Compile::current()->dependencies()->assert_call_site_target_value(call_site, target);
    }
  }
  return con_type;
}

//------------------------------make-------------------------------------------
// Create a simple Type, with default empty symbol sets.  Then hashcons it
// and look for an existing copy in the type dictionary.
const Type *Type::make( enum TYPES t ) {
  return (new Type(t))->hashcons();
}

//------------------------------cmp--------------------------------------------
int Type::cmp( const Type *const t1, const Type *const t2 ) {
  if( t1->_base != t2->_base )
    return 1;                   // Missed badly
  assert(t1 != t2 || t1->eq(t2), "eq must be reflexive");
  return !t1->eq(t2);           // Return ZERO if equal
}

const Type* Type::maybe_remove_speculative(bool include_speculative) const {
  if (!include_speculative) {
    return remove_speculative();
  }
  return this;
}

//------------------------------hash-------------------------------------------
int Type::uhash( const Type *const t ) {
  return t->hash();
}

#define SMALLINT ((juint)3)  // a value too insignificant to consider widening

static double pos_dinf() {
  union { int64_t i; double d; } v;
  v.i = CONST64(0x7ff0000000000000);
  return v.d;
}

static float pos_finf() {
  union { int32_t i; float f; } v;
  v.i = 0x7f800000;
  return v.f;
}

//--------------------------Initialize_shared----------------------------------
void Type::Initialize_shared(Compile* current) {
  // This method does not need to be locked because the first system
  // compilations (stub compilations) occur serially.  If they are
  // changed to proceed in parallel, then this section will need
  // locking.

  Arena* save = current->type_arena();
  Arena* shared_type_arena = new (mtCompiler)Arena(mtCompiler);

  current->set_type_arena(shared_type_arena);
  _shared_type_dict =
    new (shared_type_arena) Dict( (CmpKey)Type::cmp, (Hash)Type::uhash,
                                  shared_type_arena, 128 );
  current->set_type_dict(_shared_type_dict);

  // Make shared pre-built types.
  CONTROL = make(Control);      // Control only
  TOP     = make(Top);          // No values in set
  MEMORY  = make(Memory);       // Abstract store only
  ABIO    = make(Abio);         // State-of-machine only
  RETURN_ADDRESS=make(Return_Address);
  FLOAT   = make(FloatBot);     // All floats
  DOUBLE  = make(DoubleBot);    // All doubles
  BOTTOM  = make(Bottom);       // Everything
  HALF    = make(Half);         // Placeholder half of doublewide type

  TypeF::ZERO = TypeF::make(0.0); // Float 0 (positive zero)
  TypeF::ONE  = TypeF::make(1.0); // Float 1
  TypeF::POS_INF = TypeF::make(pos_finf());
  TypeF::NEG_INF = TypeF::make(-pos_finf());

  TypeD::ZERO = TypeD::make(0.0); // Double 0 (positive zero)
  TypeD::ONE  = TypeD::make(1.0); // Double 1
  TypeD::POS_INF = TypeD::make(pos_dinf());
  TypeD::NEG_INF = TypeD::make(-pos_dinf());

  TypeInt::MINUS_1 = TypeInt::make(-1);  // -1
  TypeInt::ZERO    = TypeInt::make( 0);  //  0
  TypeInt::ONE     = TypeInt::make( 1);  //  1
  TypeInt::BOOL    = TypeInt::make(0,1,   WidenMin);  // 0 or 1, FALSE or TRUE.
  TypeInt::CC      = TypeInt::make(-1, 1, WidenMin);  // -1, 0 or 1, condition codes
  TypeInt::CC_LT   = TypeInt::make(-1,-1, WidenMin);  // == TypeInt::MINUS_1
  TypeInt::CC_GT   = TypeInt::make( 1, 1, WidenMin);  // == TypeInt::ONE
  TypeInt::CC_EQ   = TypeInt::make( 0, 0, WidenMin);  // == TypeInt::ZERO
  TypeInt::CC_LE   = TypeInt::make(-1, 0, WidenMin);
  TypeInt::CC_GE   = TypeInt::make( 0, 1, WidenMin);  // == TypeInt::BOOL
  TypeInt::BYTE    = TypeInt::make(-128,127,     WidenMin); // Bytes
  TypeInt::UBYTE   = TypeInt::make(0, 255,       WidenMin); // Unsigned Bytes
  TypeInt::CHAR    = TypeInt::make(0,65535,      WidenMin); // Java chars
  TypeInt::SHORT   = TypeInt::make(-32768,32767, WidenMin); // Java shorts
  TypeInt::POS     = TypeInt::make(0,max_jint,   WidenMin); // Non-neg values
  TypeInt::POS1    = TypeInt::make(1,max_jint,   WidenMin); // Positive values
  TypeInt::INT     = TypeInt::make(min_jint,max_jint, WidenMax); // 32-bit integers
  TypeInt::SYMINT  = TypeInt::make(-max_jint,max_jint,WidenMin); // symmetric range
  TypeInt::TYPE_DOMAIN  = TypeInt::INT;
  // CmpL is overloaded both as the bytecode computation returning
  // a trinary (-1,0,+1) integer result AND as an efficient long
  // compare returning optimizer ideal-type flags.
  assert( TypeInt::CC_LT == TypeInt::MINUS_1, "types must match for CmpL to work" );
  assert( TypeInt::CC_GT == TypeInt::ONE,     "types must match for CmpL to work" );
  assert( TypeInt::CC_EQ == TypeInt::ZERO,    "types must match for CmpL to work" );
  assert( TypeInt::CC_GE == TypeInt::BOOL,    "types must match for CmpL to work" );
  assert( (juint)(TypeInt::CC->_hi - TypeInt::CC->_lo) <= SMALLINT, "CC is truly small");

  TypeLong::MINUS_1 = TypeLong::make(-1);        // -1
  TypeLong::ZERO    = TypeLong::make( 0);        //  0
  TypeLong::ONE     = TypeLong::make( 1);        //  1
  TypeLong::POS     = TypeLong::make(0,max_jlong, WidenMin); // Non-neg values
  TypeLong::LONG    = TypeLong::make(min_jlong,max_jlong,WidenMax); // 64-bit integers
  TypeLong::INT     = TypeLong::make((jlong)min_jint,(jlong)max_jint,WidenMin);
  TypeLong::UINT    = TypeLong::make(0,(jlong)max_juint,WidenMin);
  TypeLong::TYPE_DOMAIN  = TypeLong::LONG;

  const Type **fboth =(const Type**)shared_type_arena->Amalloc_4(2*sizeof(Type*));
  fboth[0] = Type::CONTROL;
  fboth[1] = Type::CONTROL;
  TypeTuple::IFBOTH = TypeTuple::make( 2, fboth );

  const Type **ffalse =(const Type**)shared_type_arena->Amalloc_4(2*sizeof(Type*));
  ffalse[0] = Type::CONTROL;
  ffalse[1] = Type::TOP;
  TypeTuple::IFFALSE = TypeTuple::make( 2, ffalse );

  const Type **fneither =(const Type**)shared_type_arena->Amalloc_4(2*sizeof(Type*));
  fneither[0] = Type::TOP;
  fneither[1] = Type::TOP;
  TypeTuple::IFNEITHER = TypeTuple::make( 2, fneither );

  const Type **ftrue =(const Type**)shared_type_arena->Amalloc_4(2*sizeof(Type*));
  ftrue[0] = Type::TOP;
  ftrue[1] = Type::CONTROL;
  TypeTuple::IFTRUE = TypeTuple::make( 2, ftrue );

  const Type **floop =(const Type**)shared_type_arena->Amalloc_4(2*sizeof(Type*));
  floop[0] = Type::CONTROL;
  floop[1] = TypeInt::INT;
  TypeTuple::LOOPBODY = TypeTuple::make( 2, floop );

  TypePtr::NULL_PTR= TypePtr::make(AnyPtr, TypePtr::Null, Offset(0));
  TypePtr::NOTNULL = TypePtr::make(AnyPtr, TypePtr::NotNull, Offset::bottom);
  TypePtr::BOTTOM  = TypePtr::make(AnyPtr, TypePtr::BotPTR, Offset::bottom);

  TypeRawPtr::BOTTOM = TypeRawPtr::make( TypePtr::BotPTR );
  TypeRawPtr::NOTNULL= TypeRawPtr::make( TypePtr::NotNull );

  const Type **fmembar = TypeTuple::fields(0);
  TypeTuple::MEMBAR = TypeTuple::make(TypeFunc::Parms+0, fmembar);

  const Type **fsc = (const Type**)shared_type_arena->Amalloc_4(2*sizeof(Type*));
  fsc[0] = TypeInt::CC;
  fsc[1] = Type::MEMORY;
  TypeTuple::STORECONDITIONAL = TypeTuple::make(2, fsc);

  TypeInstPtr::NOTNULL = TypeInstPtr::make(TypePtr::NotNull, current->env()->Object_klass());
  TypeInstPtr::BOTTOM  = TypeInstPtr::make(TypePtr::BotPTR,  current->env()->Object_klass());
  TypeInstPtr::MIRROR  = TypeInstPtr::make(TypePtr::NotNull, current->env()->Class_klass());
  TypeInstPtr::MARK    = TypeInstPtr::make(TypePtr::BotPTR,  current->env()->Object_klass(),
                                           false, 0, Offset(oopDesc::mark_offset_in_bytes()));
  TypeInstPtr::KLASS   = TypeInstPtr::make(TypePtr::BotPTR,  current->env()->Object_klass(),
                                           false, 0, Offset(oopDesc::klass_offset_in_bytes()));
  TypeOopPtr::BOTTOM  = TypeOopPtr::make(TypePtr::BotPTR, Offset::bottom, TypeOopPtr::InstanceBot);

  TypeMetadataPtr::BOTTOM = TypeMetadataPtr::make(TypePtr::BotPTR, NULL, Offset::bottom);

  TypeNarrowOop::NULL_PTR = TypeNarrowOop::make( TypePtr::NULL_PTR );
  TypeNarrowOop::BOTTOM   = TypeNarrowOop::make( TypeInstPtr::BOTTOM );

  TypeNarrowKlass::NULL_PTR = TypeNarrowKlass::make( TypePtr::NULL_PTR );

  mreg2type[Op_Node] = Type::BOTTOM;
  mreg2type[Op_Set ] = 0;
  mreg2type[Op_RegN] = TypeNarrowOop::BOTTOM;
  mreg2type[Op_RegI] = TypeInt::INT;
  mreg2type[Op_RegP] = TypePtr::BOTTOM;
  mreg2type[Op_RegF] = Type::FLOAT;
  mreg2type[Op_RegD] = Type::DOUBLE;
  mreg2type[Op_RegL] = TypeLong::LONG;
  mreg2type[Op_RegFlags] = TypeInt::CC;

  TypeAryPtr::RANGE   = TypeAryPtr::make(TypePtr::BotPTR, TypeAry::make(Type::BOTTOM,TypeInt::POS), NULL /* current->env()->Object_klass() */, false, Offset(arrayOopDesc::length_offset_in_bytes()));

  TypeAryPtr::NARROWOOPS = TypeAryPtr::make(TypePtr::BotPTR, TypeAry::make(TypeNarrowOop::BOTTOM, TypeInt::POS), NULL /*ciArrayKlass::make(o)*/,  false,  Offset::bottom);

#ifdef _LP64
  if (UseCompressedOops) {
    assert(TypeAryPtr::NARROWOOPS->is_ptr_to_narrowoop(), "array of narrow oops must be ptr to narrow oop");
    TypeAryPtr::OOPS  = TypeAryPtr::NARROWOOPS;
  } else
#endif
  {
    // There is no shared klass for Object[].  See note in TypeAryPtr::klass().
    TypeAryPtr::OOPS  = TypeAryPtr::make(TypePtr::BotPTR, TypeAry::make(TypeInstPtr::BOTTOM,TypeInt::POS), NULL /*ciArrayKlass::make(o)*/,  false,  Offset::bottom);
  }
  TypeAryPtr::BYTES   = TypeAryPtr::make(TypePtr::BotPTR, TypeAry::make(TypeInt::BYTE      ,TypeInt::POS), ciTypeArrayKlass::make(T_BYTE),   true,  Offset::bottom);
  TypeAryPtr::SHORTS  = TypeAryPtr::make(TypePtr::BotPTR, TypeAry::make(TypeInt::SHORT     ,TypeInt::POS), ciTypeArrayKlass::make(T_SHORT),  true,  Offset::bottom);
  TypeAryPtr::CHARS   = TypeAryPtr::make(TypePtr::BotPTR, TypeAry::make(TypeInt::CHAR      ,TypeInt::POS), ciTypeArrayKlass::make(T_CHAR),   true,  Offset::bottom);
  TypeAryPtr::INTS    = TypeAryPtr::make(TypePtr::BotPTR, TypeAry::make(TypeInt::INT       ,TypeInt::POS), ciTypeArrayKlass::make(T_INT),    true,  Offset::bottom);
  TypeAryPtr::LONGS   = TypeAryPtr::make(TypePtr::BotPTR, TypeAry::make(TypeLong::LONG     ,TypeInt::POS), ciTypeArrayKlass::make(T_LONG),   true,  Offset::bottom);
  TypeAryPtr::FLOATS  = TypeAryPtr::make(TypePtr::BotPTR, TypeAry::make(Type::FLOAT        ,TypeInt::POS), ciTypeArrayKlass::make(T_FLOAT),  true,  Offset::bottom);
  TypeAryPtr::DOUBLES = TypeAryPtr::make(TypePtr::BotPTR, TypeAry::make(Type::DOUBLE       ,TypeInt::POS), ciTypeArrayKlass::make(T_DOUBLE), true,  Offset::bottom);

  // Nobody should ask _array_body_type[T_NARROWOOP]. Use NULL as assert.
  TypeAryPtr::_array_body_type[T_NARROWOOP] = NULL;
  TypeAryPtr::_array_body_type[T_OBJECT]  = TypeAryPtr::OOPS;
  TypeAryPtr::_array_body_type[T_VALUETYPE] = TypeAryPtr::OOPS;
  TypeAryPtr::_array_body_type[T_ARRAY]   = TypeAryPtr::OOPS; // arrays are stored in oop arrays
  TypeAryPtr::_array_body_type[T_BYTE]    = TypeAryPtr::BYTES;
  TypeAryPtr::_array_body_type[T_BOOLEAN] = TypeAryPtr::BYTES;  // boolean[] is a byte array
  TypeAryPtr::_array_body_type[T_SHORT]   = TypeAryPtr::SHORTS;
  TypeAryPtr::_array_body_type[T_CHAR]    = TypeAryPtr::CHARS;
  TypeAryPtr::_array_body_type[T_INT]     = TypeAryPtr::INTS;
  TypeAryPtr::_array_body_type[T_LONG]    = TypeAryPtr::LONGS;
  TypeAryPtr::_array_body_type[T_FLOAT]   = TypeAryPtr::FLOATS;
  TypeAryPtr::_array_body_type[T_DOUBLE]  = TypeAryPtr::DOUBLES;

  TypeKlassPtr::OBJECT = TypeKlassPtr::make(TypePtr::NotNull, current->env()->Object_klass(), Offset(0) );
  TypeKlassPtr::OBJECT_OR_NULL = TypeKlassPtr::make(TypePtr::BotPTR, current->env()->Object_klass(), Offset(0) );

  const Type **fi2c = TypeTuple::fields(2);
  fi2c[TypeFunc::Parms+0] = TypeInstPtr::BOTTOM; // Method*
  fi2c[TypeFunc::Parms+1] = TypeRawPtr::BOTTOM; // argument pointer
  TypeTuple::START_I2C = TypeTuple::make(TypeFunc::Parms+2, fi2c);

  const Type **intpair = TypeTuple::fields(2);
  intpair[0] = TypeInt::INT;
  intpair[1] = TypeInt::INT;
  TypeTuple::INT_PAIR = TypeTuple::make(2, intpair);

  const Type **longpair = TypeTuple::fields(2);
  longpair[0] = TypeLong::LONG;
  longpair[1] = TypeLong::LONG;
  TypeTuple::LONG_PAIR = TypeTuple::make(2, longpair);

  const Type **intccpair = TypeTuple::fields(2);
  intccpair[0] = TypeInt::INT;
  intccpair[1] = TypeInt::CC;
  TypeTuple::INT_CC_PAIR = TypeTuple::make(2, intccpair);

  const Type **longccpair = TypeTuple::fields(2);
  longccpair[0] = TypeLong::LONG;
  longccpair[1] = TypeInt::CC;
  TypeTuple::LONG_CC_PAIR = TypeTuple::make(2, longccpair);

  _const_basic_type[T_NARROWOOP]   = TypeNarrowOop::BOTTOM;
  _const_basic_type[T_NARROWKLASS] = Type::BOTTOM;
  _const_basic_type[T_BOOLEAN]     = TypeInt::BOOL;
  _const_basic_type[T_CHAR]        = TypeInt::CHAR;
  _const_basic_type[T_BYTE]        = TypeInt::BYTE;
  _const_basic_type[T_SHORT]       = TypeInt::SHORT;
  _const_basic_type[T_INT]         = TypeInt::INT;
  _const_basic_type[T_LONG]        = TypeLong::LONG;
  _const_basic_type[T_FLOAT]       = Type::FLOAT;
  _const_basic_type[T_DOUBLE]      = Type::DOUBLE;
  _const_basic_type[T_OBJECT]      = TypeInstPtr::BOTTOM;
  _const_basic_type[T_ARRAY]       = TypeInstPtr::BOTTOM; // there is no separate bottom for arrays
  _const_basic_type[T_VALUETYPE]   = TypeInstPtr::BOTTOM;
  _const_basic_type[T_VOID]        = TypePtr::NULL_PTR;   // reflection represents void this way
  _const_basic_type[T_ADDRESS]     = TypeRawPtr::BOTTOM;  // both interpreter return addresses & random raw ptrs
  _const_basic_type[T_CONFLICT]    = Type::BOTTOM;        // why not?

  _zero_type[T_NARROWOOP]   = TypeNarrowOop::NULL_PTR;
  _zero_type[T_NARROWKLASS] = TypeNarrowKlass::NULL_PTR;
  _zero_type[T_BOOLEAN]     = TypeInt::ZERO;     // false == 0
  _zero_type[T_CHAR]        = TypeInt::ZERO;     // '\0' == 0
  _zero_type[T_BYTE]        = TypeInt::ZERO;     // 0x00 == 0
  _zero_type[T_SHORT]       = TypeInt::ZERO;     // 0x0000 == 0
  _zero_type[T_INT]         = TypeInt::ZERO;
  _zero_type[T_LONG]        = TypeLong::ZERO;
  _zero_type[T_FLOAT]       = TypeF::ZERO;
  _zero_type[T_DOUBLE]      = TypeD::ZERO;
  _zero_type[T_OBJECT]      = TypePtr::NULL_PTR;
  _zero_type[T_ARRAY]       = TypePtr::NULL_PTR; // null array is null oop
  _zero_type[T_VALUETYPE]   = TypePtr::NULL_PTR;
  _zero_type[T_ADDRESS]     = TypePtr::NULL_PTR; // raw pointers use the same null
  _zero_type[T_VOID]        = Type::TOP;         // the only void value is no value at all

  // get_zero_type() should not happen for T_CONFLICT
  _zero_type[T_CONFLICT]= NULL;

  // Vector predefined types, it needs initialized _const_basic_type[].
  if (Matcher::vector_size_supported(T_BYTE,4)) {
    TypeVect::VECTS = TypeVect::make(T_BYTE,4);
  }
  if (Matcher::vector_size_supported(T_FLOAT,2)) {
    TypeVect::VECTD = TypeVect::make(T_FLOAT,2);
  }
  if (Matcher::vector_size_supported(T_FLOAT,4)) {
    TypeVect::VECTX = TypeVect::make(T_FLOAT,4);
  }
  if (Matcher::vector_size_supported(T_FLOAT,8)) {
    TypeVect::VECTY = TypeVect::make(T_FLOAT,8);
  }
  if (Matcher::vector_size_supported(T_FLOAT,16)) {
    TypeVect::VECTZ = TypeVect::make(T_FLOAT,16);
  }
  mreg2type[Op_VecS] = TypeVect::VECTS;
  mreg2type[Op_VecD] = TypeVect::VECTD;
  mreg2type[Op_VecX] = TypeVect::VECTX;
  mreg2type[Op_VecY] = TypeVect::VECTY;
  mreg2type[Op_VecZ] = TypeVect::VECTZ;

  // Restore working type arena.
  current->set_type_arena(save);
  current->set_type_dict(NULL);
}

//------------------------------Initialize-------------------------------------
void Type::Initialize(Compile* current) {
  assert(current->type_arena() != NULL, "must have created type arena");

  if (_shared_type_dict == NULL) {
    Initialize_shared(current);
  }

  Arena* type_arena = current->type_arena();

  // Create the hash-cons'ing dictionary with top-level storage allocation
  Dict *tdic = new (type_arena) Dict( (CmpKey)Type::cmp,(Hash)Type::uhash, type_arena, 128 );
  current->set_type_dict(tdic);

  // Transfer the shared types.
  DictI i(_shared_type_dict);
  for( ; i.test(); ++i ) {
    Type* t = (Type*)i._value;
    tdic->Insert(t,t);  // New Type, insert into Type table
  }
}

//------------------------------hashcons---------------------------------------
// Do the hash-cons trick.  If the Type already exists in the type table,
// delete the current Type and return the existing Type.  Otherwise stick the
// current Type in the Type table.
const Type *Type::hashcons(void) {
  debug_only(base());           // Check the assertion in Type::base().
  // Look up the Type in the Type dictionary
  Dict *tdic = type_dict();
  Type* old = (Type*)(tdic->Insert(this, this, false));
  if( old ) {                   // Pre-existing Type?
    if( old != this )           // Yes, this guy is not the pre-existing?
      delete this;              // Yes, Nuke this guy
    assert( old->_dual, "" );
    return old;                 // Return pre-existing
  }

  // Every type has a dual (to make my lattice symmetric).
  // Since we just discovered a new Type, compute its dual right now.
  assert( !_dual, "" );         // No dual yet
  _dual = xdual();              // Compute the dual
  if( cmp(this,_dual)==0 ) {    // Handle self-symmetric
    _dual = this;
    return this;
  }
  assert( !_dual->_dual, "" );  // No reverse dual yet
  assert( !(*tdic)[_dual], "" ); // Dual not in type system either
  // New Type, insert into Type table
  tdic->Insert((void*)_dual,(void*)_dual);
  ((Type*)_dual)->_dual = this; // Finish up being symmetric
#ifdef ASSERT
  Type *dual_dual = (Type*)_dual->xdual();
  assert( eq(dual_dual), "xdual(xdual()) should be identity" );
  delete dual_dual;
#endif
  return this;                  // Return new Type
}

//------------------------------eq---------------------------------------------
// Structural equality check for Type representations
bool Type::eq( const Type * ) const {
  return true;                  // Nothing else can go wrong
}

//------------------------------hash-------------------------------------------
// Type-specific hashing function.
int Type::hash(void) const {
  return _base;
}

//------------------------------is_finite--------------------------------------
// Has a finite value
bool Type::is_finite() const {
  return false;
}

//------------------------------is_nan-----------------------------------------
// Is not a number (NaN)
bool Type::is_nan()    const {
  return false;
}

//----------------------interface_vs_oop---------------------------------------
#ifdef ASSERT
bool Type::interface_vs_oop_helper(const Type *t) const {
  bool result = false;

  const TypePtr* this_ptr = this->make_ptr(); // In case it is narrow_oop
  const TypePtr*    t_ptr =    t->make_ptr();
  if( this_ptr == NULL || t_ptr == NULL )
    return result;

  const TypeInstPtr* this_inst = this_ptr->isa_instptr();
  const TypeInstPtr*    t_inst =    t_ptr->isa_instptr();
  if( this_inst && this_inst->is_loaded() && t_inst && t_inst->is_loaded() ) {
    bool this_interface = this_inst->klass()->is_interface();
    bool    t_interface =    t_inst->klass()->is_interface();
    result = this_interface ^ t_interface;
  }

  return result;
}

bool Type::interface_vs_oop(const Type *t) const {
  if (interface_vs_oop_helper(t)) {
    return true;
  }
  // Now check the speculative parts as well
  const TypePtr* this_spec = isa_ptr() != NULL ? is_ptr()->speculative() : NULL;
  const TypePtr* t_spec = t->isa_ptr() != NULL ? t->is_ptr()->speculative() : NULL;
  if (this_spec != NULL && t_spec != NULL) {
    if (this_spec->interface_vs_oop_helper(t_spec)) {
      return true;
    }
    return false;
  }
  if (this_spec != NULL && this_spec->interface_vs_oop_helper(t)) {
    return true;
  }
  if (t_spec != NULL && interface_vs_oop_helper(t_spec)) {
    return true;
  }
  return false;
}

#endif

//------------------------------meet-------------------------------------------
// Compute the MEET of two types.  NOT virtual.  It enforces that meet is
// commutative and the lattice is symmetric.
const Type *Type::meet_helper(const Type *t, bool include_speculative) const {
  if (isa_narrowoop() && t->isa_narrowoop()) {
    const Type* result = make_ptr()->meet_helper(t->make_ptr(), include_speculative);
    return result->make_narrowoop();
  }
  if (isa_narrowklass() && t->isa_narrowklass()) {
    const Type* result = make_ptr()->meet_helper(t->make_ptr(), include_speculative);
    return result->make_narrowklass();
  }

  const Type *this_t = maybe_remove_speculative(include_speculative);
  t = t->maybe_remove_speculative(include_speculative);

  const Type *mt = this_t->xmeet(t);
  if (isa_narrowoop() || t->isa_narrowoop()) return mt;
  if (isa_narrowklass() || t->isa_narrowklass()) return mt;
#ifdef ASSERT
  assert(mt == t->xmeet(this_t), "meet not commutative");
  const Type* dual_join = mt->_dual;
  const Type *t2t    = dual_join->xmeet(t->_dual);
  const Type *t2this = dual_join->xmeet(this_t->_dual);

  // Interface meet Oop is Not Symmetric:
  // Interface:AnyNull meet Oop:AnyNull == Interface:AnyNull
  // Interface:NotNull meet Oop:NotNull == java/lang/Object:NotNull

  if( !interface_vs_oop(t) && (t2t != t->_dual || t2this != this_t->_dual) ) {
    tty->print_cr("=== Meet Not Symmetric ===");
    tty->print("t   =                   ");              t->dump(); tty->cr();
    tty->print("this=                   ");         this_t->dump(); tty->cr();
    tty->print("mt=(t meet this)=       ");             mt->dump(); tty->cr();

    tty->print("t_dual=                 ");       t->_dual->dump(); tty->cr();
    tty->print("this_dual=              ");  this_t->_dual->dump(); tty->cr();
    tty->print("mt_dual=                ");      mt->_dual->dump(); tty->cr();

    tty->print("mt_dual meet t_dual=    "); t2t           ->dump(); tty->cr();
    tty->print("mt_dual meet this_dual= "); t2this        ->dump(); tty->cr();

    fatal("meet not symmetric" );
  }
#endif
  return mt;
}

//------------------------------xmeet------------------------------------------
// Compute the MEET of two types.  It returns a new Type object.
const Type *Type::xmeet( const Type *t ) const {
  // Perform a fast test for common case; meeting the same types together.
  if( this == t ) return this;  // Meeting same type-rep?

  // Meeting TOP with anything?
  if( _base == Top ) return t;

  // Meeting BOTTOM with anything?
  if( _base == Bottom ) return BOTTOM;

  // Current "this->_base" is one of: Bad, Multi, Control, Top,
  // Abio, Abstore, Floatxxx, Doublexxx, Bottom, lastype.
  switch (t->base()) {  // Switch on original type

  // Cut in half the number of cases I must handle.  Only need cases for when
  // the given enum "t->type" is less than or equal to the local enum "type".
  case FloatCon:
  case DoubleCon:
  case Int:
  case Long:
    return t->xmeet(this);

  case OopPtr:
    return t->xmeet(this);

  case InstPtr:
    return t->xmeet(this);

  case MetadataPtr:
  case KlassPtr:
    return t->xmeet(this);

  case AryPtr:
    return t->xmeet(this);

  case NarrowOop:
    return t->xmeet(this);

  case NarrowKlass:
    return t->xmeet(this);

  case ValueType:
    return t->xmeet(this);

  case Bad:                     // Type check
  default:                      // Bogus type not in lattice
    typerr(t);
    return Type::BOTTOM;

  case Bottom:                  // Ye Olde Default
    return t;

  case FloatTop:
    if( _base == FloatTop ) return this;
  case FloatBot:                // Float
    if( _base == FloatBot || _base == FloatTop ) return FLOAT;
    if( _base == DoubleTop || _base == DoubleBot ) return Type::BOTTOM;
    typerr(t);
    return Type::BOTTOM;

  case DoubleTop:
    if( _base == DoubleTop ) return this;
  case DoubleBot:               // Double
    if( _base == DoubleBot || _base == DoubleTop ) return DOUBLE;
    if( _base == FloatTop || _base == FloatBot ) return Type::BOTTOM;
    typerr(t);
    return Type::BOTTOM;

  // These next few cases must match exactly or it is a compile-time error.
  case Control:                 // Control of code
  case Abio:                    // State of world outside of program
  case Memory:
    if( _base == t->_base )  return this;
    typerr(t);
    return Type::BOTTOM;

  case Top:                     // Top of the lattice
    return this;
  }

  // The type is unchanged
  return this;
}

//-----------------------------filter------------------------------------------
const Type *Type::filter_helper(const Type *kills, bool include_speculative) const {
  const Type* ft = join_helper(kills, include_speculative);
  if (ft->empty())
    return Type::TOP;           // Canonical empty value
  return ft;
}

//------------------------------xdual------------------------------------------
// Compute dual right now.
const Type::TYPES Type::dual_type[Type::lastype] = {
  Bad,          // Bad
  Control,      // Control
  Bottom,       // Top
  Bad,          // Int - handled in v-call
  Bad,          // Long - handled in v-call
  Half,         // Half
  Bad,          // NarrowOop - handled in v-call
  Bad,          // NarrowKlass - handled in v-call

  Bad,          // Tuple - handled in v-call
  Bad,          // Array - handled in v-call
  Bad,          // VectorS - handled in v-call
  Bad,          // VectorD - handled in v-call
  Bad,          // VectorX - handled in v-call
  Bad,          // VectorY - handled in v-call
  Bad,          // VectorZ - handled in v-call
  Bad,          // ValueType - handled in v-call

  Bad,          // AnyPtr - handled in v-call
  Bad,          // RawPtr - handled in v-call
  Bad,          // OopPtr - handled in v-call
  Bad,          // InstPtr - handled in v-call
  Bad,          // AryPtr - handled in v-call

  Bad,          //  MetadataPtr - handled in v-call
  Bad,          // KlassPtr - handled in v-call

  Bad,          // Function - handled in v-call
  Abio,         // Abio
  Return_Address,// Return_Address
  Memory,       // Memory
  FloatBot,     // FloatTop
  FloatCon,     // FloatCon
  FloatTop,     // FloatBot
  DoubleBot,    // DoubleTop
  DoubleCon,    // DoubleCon
  DoubleTop,    // DoubleBot
  Top           // Bottom
};

const Type *Type::xdual() const {
  // Note: the base() accessor asserts the sanity of _base.
  assert(_type_info[base()].dual_type != Bad, "implement with v-call");
  return new Type(_type_info[_base].dual_type);
}

//------------------------------has_memory-------------------------------------
bool Type::has_memory() const {
  Type::TYPES tx = base();
  if (tx == Memory) return true;
  if (tx == Tuple) {
    const TypeTuple *t = is_tuple();
    for (uint i=0; i < t->cnt(); i++) {
      tx = t->field_at(i)->base();
      if (tx == Memory)  return true;
    }
  }
  return false;
}

#ifndef PRODUCT
//------------------------------dump2------------------------------------------
void Type::dump2( Dict &d, uint depth, outputStream *st ) const {
  st->print("%s", _type_info[_base].msg);
}

//------------------------------dump-------------------------------------------
void Type::dump_on(outputStream *st) const {
  ResourceMark rm;
  Dict d(cmpkey,hashkey);       // Stop recursive type dumping
  dump2(d,1, st);
  if (is_ptr_to_narrowoop()) {
    st->print(" [narrow]");
  } else if (is_ptr_to_narrowklass()) {
    st->print(" [narrowklass]");
  }
}

//-----------------------------------------------------------------------------
const char* Type::str(const Type* t) {
  stringStream ss;
  t->dump_on(&ss);
  return ss.as_string();
}
#endif

//------------------------------singleton--------------------------------------
// TRUE if Type is a singleton type, FALSE otherwise.   Singletons are simple
// constants (Ldi nodes).  Singletons are integer, float or double constants.
bool Type::singleton(void) const {
  return _base == Top || _base == Half;
}

//------------------------------empty------------------------------------------
// TRUE if Type is a type with no values, FALSE otherwise.
bool Type::empty(void) const {
  switch (_base) {
  case DoubleTop:
  case FloatTop:
  case Top:
    return true;

  case Half:
  case Abio:
  case Return_Address:
  case Memory:
  case Bottom:
  case FloatBot:
  case DoubleBot:
    return false;  // never a singleton, therefore never empty

  default:
    ShouldNotReachHere();
    return false;
  }
}

//------------------------------dump_stats-------------------------------------
// Dump collected statistics to stderr
#ifndef PRODUCT
void Type::dump_stats() {
  tty->print("Types made: %d\n", type_dict()->Size());
}
#endif

//------------------------------typerr-----------------------------------------
void Type::typerr( const Type *t ) const {
#ifndef PRODUCT
  tty->print("\nError mixing types: ");
  dump();
  tty->print(" and ");
  t->dump();
  tty->print("\n");
#endif
  ShouldNotReachHere();
}


//=============================================================================
// Convenience common pre-built types.
const TypeF *TypeF::ZERO;       // Floating point zero
const TypeF *TypeF::ONE;        // Floating point one
const TypeF *TypeF::POS_INF;    // Floating point positive infinity
const TypeF *TypeF::NEG_INF;    // Floating point negative infinity

//------------------------------make-------------------------------------------
// Create a float constant
const TypeF *TypeF::make(float f) {
  return (TypeF*)(new TypeF(f))->hashcons();
}

//------------------------------meet-------------------------------------------
// Compute the MEET of two types.  It returns a new Type object.
const Type *TypeF::xmeet( const Type *t ) const {
  // Perform a fast test for common case; meeting the same types together.
  if( this == t ) return this;  // Meeting same type-rep?

  // Current "this->_base" is FloatCon
  switch (t->base()) {          // Switch on original type
  case AnyPtr:                  // Mixing with oops happens when javac
  case RawPtr:                  // reuses local variables
  case OopPtr:
  case InstPtr:
  case AryPtr:
  case MetadataPtr:
  case KlassPtr:
  case NarrowOop:
  case NarrowKlass:
  case Int:
  case Long:
  case DoubleTop:
  case DoubleCon:
  case DoubleBot:
  case Bottom:                  // Ye Olde Default
    return Type::BOTTOM;

  case FloatBot:
    return t;

  default:                      // All else is a mistake
    typerr(t);

  case FloatCon:                // Float-constant vs Float-constant?
    if( jint_cast(_f) != jint_cast(t->getf()) )         // unequal constants?
                                // must compare bitwise as positive zero, negative zero and NaN have
                                // all the same representation in C++
      return FLOAT;             // Return generic float
                                // Equal constants
  case Top:
  case FloatTop:
    break;                      // Return the float constant
  }
  return this;                  // Return the float constant
}

//------------------------------xdual------------------------------------------
// Dual: symmetric
const Type *TypeF::xdual() const {
  return this;
}

//------------------------------eq---------------------------------------------
// Structural equality check for Type representations
bool TypeF::eq(const Type *t) const {
  // Bitwise comparison to distinguish between +/-0. These values must be treated
  // as different to be consistent with C1 and the interpreter.
  return (jint_cast(_f) == jint_cast(t->getf()));
}

//------------------------------hash-------------------------------------------
// Type-specific hashing function.
int TypeF::hash(void) const {
  return *(int*)(&_f);
}

//------------------------------is_finite--------------------------------------
// Has a finite value
bool TypeF::is_finite() const {
  return g_isfinite(getf()) != 0;
}

//------------------------------is_nan-----------------------------------------
// Is not a number (NaN)
bool TypeF::is_nan()    const {
  return g_isnan(getf()) != 0;
}

//------------------------------dump2------------------------------------------
// Dump float constant Type
#ifndef PRODUCT
void TypeF::dump2( Dict &d, uint depth, outputStream *st ) const {
  Type::dump2(d,depth, st);
  st->print("%f", _f);
}
#endif

//------------------------------singleton--------------------------------------
// TRUE if Type is a singleton type, FALSE otherwise.   Singletons are simple
// constants (Ldi nodes).  Singletons are integer, float or double constants
// or a single symbol.
bool TypeF::singleton(void) const {
  return true;                  // Always a singleton
}

bool TypeF::empty(void) const {
  return false;                 // always exactly a singleton
}

//=============================================================================
// Convenience common pre-built types.
const TypeD *TypeD::ZERO;       // Floating point zero
const TypeD *TypeD::ONE;        // Floating point one
const TypeD *TypeD::POS_INF;    // Floating point positive infinity
const TypeD *TypeD::NEG_INF;    // Floating point negative infinity

//------------------------------make-------------------------------------------
const TypeD *TypeD::make(double d) {
  return (TypeD*)(new TypeD(d))->hashcons();
}

//------------------------------meet-------------------------------------------
// Compute the MEET of two types.  It returns a new Type object.
const Type *TypeD::xmeet( const Type *t ) const {
  // Perform a fast test for common case; meeting the same types together.
  if( this == t ) return this;  // Meeting same type-rep?

  // Current "this->_base" is DoubleCon
  switch (t->base()) {          // Switch on original type
  case AnyPtr:                  // Mixing with oops happens when javac
  case RawPtr:                  // reuses local variables
  case OopPtr:
  case InstPtr:
  case AryPtr:
  case MetadataPtr:
  case KlassPtr:
  case NarrowOop:
  case NarrowKlass:
  case Int:
  case Long:
  case FloatTop:
  case FloatCon:
  case FloatBot:
  case Bottom:                  // Ye Olde Default
    return Type::BOTTOM;

  case DoubleBot:
    return t;

  default:                      // All else is a mistake
    typerr(t);

  case DoubleCon:               // Double-constant vs Double-constant?
    if( jlong_cast(_d) != jlong_cast(t->getd()) )       // unequal constants? (see comment in TypeF::xmeet)
      return DOUBLE;            // Return generic double
  case Top:
  case DoubleTop:
    break;
  }
  return this;                  // Return the double constant
}

//------------------------------xdual------------------------------------------
// Dual: symmetric
const Type *TypeD::xdual() const {
  return this;
}

//------------------------------eq---------------------------------------------
// Structural equality check for Type representations
bool TypeD::eq(const Type *t) const {
  // Bitwise comparison to distinguish between +/-0. These values must be treated
  // as different to be consistent with C1 and the interpreter.
  return (jlong_cast(_d) == jlong_cast(t->getd()));
}

//------------------------------hash-------------------------------------------
// Type-specific hashing function.
int TypeD::hash(void) const {
  return *(int*)(&_d);
}

//------------------------------is_finite--------------------------------------
// Has a finite value
bool TypeD::is_finite() const {
  return g_isfinite(getd()) != 0;
}

//------------------------------is_nan-----------------------------------------
// Is not a number (NaN)
bool TypeD::is_nan()    const {
  return g_isnan(getd()) != 0;
}

//------------------------------dump2------------------------------------------
// Dump double constant Type
#ifndef PRODUCT
void TypeD::dump2( Dict &d, uint depth, outputStream *st ) const {
  Type::dump2(d,depth,st);
  st->print("%f", _d);
}
#endif

//------------------------------singleton--------------------------------------
// TRUE if Type is a singleton type, FALSE otherwise.   Singletons are simple
// constants (Ldi nodes).  Singletons are integer, float or double constants
// or a single symbol.
bool TypeD::singleton(void) const {
  return true;                  // Always a singleton
}

bool TypeD::empty(void) const {
  return false;                 // always exactly a singleton
}

//=============================================================================
// Convience common pre-built types.
const TypeInt *TypeInt::MINUS_1;// -1
const TypeInt *TypeInt::ZERO;   // 0
const TypeInt *TypeInt::ONE;    // 1
const TypeInt *TypeInt::BOOL;   // 0 or 1, FALSE or TRUE.
const TypeInt *TypeInt::CC;     // -1,0 or 1, condition codes
const TypeInt *TypeInt::CC_LT;  // [-1]  == MINUS_1
const TypeInt *TypeInt::CC_GT;  // [1]   == ONE
const TypeInt *TypeInt::CC_EQ;  // [0]   == ZERO
const TypeInt *TypeInt::CC_LE;  // [-1,0]
const TypeInt *TypeInt::CC_GE;  // [0,1] == BOOL (!)
const TypeInt *TypeInt::BYTE;   // Bytes, -128 to 127
const TypeInt *TypeInt::UBYTE;  // Unsigned Bytes, 0 to 255
const TypeInt *TypeInt::CHAR;   // Java chars, 0-65535
const TypeInt *TypeInt::SHORT;  // Java shorts, -32768-32767
const TypeInt *TypeInt::POS;    // Positive 32-bit integers or zero
const TypeInt *TypeInt::POS1;   // Positive 32-bit integers
const TypeInt *TypeInt::INT;    // 32-bit integers
const TypeInt *TypeInt::SYMINT; // symmetric range [-max_jint..max_jint]
const TypeInt *TypeInt::TYPE_DOMAIN; // alias for TypeInt::INT

//------------------------------TypeInt----------------------------------------
TypeInt::TypeInt( jint lo, jint hi, int w ) : Type(Int), _lo(lo), _hi(hi), _widen(w) {
}

//------------------------------make-------------------------------------------
const TypeInt *TypeInt::make( jint lo ) {
  return (TypeInt*)(new TypeInt(lo,lo,WidenMin))->hashcons();
}

static int normalize_int_widen( jint lo, jint hi, int w ) {
  // Certain normalizations keep us sane when comparing types.
  // The 'SMALLINT' covers constants and also CC and its relatives.
  if (lo <= hi) {
    if (((juint)hi - lo) <= SMALLINT)  w = Type::WidenMin;
    if (((juint)hi - lo) >= max_juint) w = Type::WidenMax; // TypeInt::INT
  } else {
    if (((juint)lo - hi) <= SMALLINT)  w = Type::WidenMin;
    if (((juint)lo - hi) >= max_juint) w = Type::WidenMin; // dual TypeInt::INT
  }
  return w;
}

const TypeInt *TypeInt::make( jint lo, jint hi, int w ) {
  w = normalize_int_widen(lo, hi, w);
  return (TypeInt*)(new TypeInt(lo,hi,w))->hashcons();
}

//------------------------------meet-------------------------------------------
// Compute the MEET of two types.  It returns a new Type representation object
// with reference count equal to the number of Types pointing at it.
// Caller should wrap a Types around it.
const Type *TypeInt::xmeet( const Type *t ) const {
  // Perform a fast test for common case; meeting the same types together.
  if( this == t ) return this;  // Meeting same type?

  // Currently "this->_base" is a TypeInt
  switch (t->base()) {          // Switch on original type
  case AnyPtr:                  // Mixing with oops happens when javac
  case RawPtr:                  // reuses local variables
  case OopPtr:
  case InstPtr:
  case AryPtr:
  case MetadataPtr:
  case KlassPtr:
  case NarrowOop:
  case NarrowKlass:
  case Long:
  case FloatTop:
  case FloatCon:
  case FloatBot:
  case DoubleTop:
  case DoubleCon:
  case DoubleBot:
  case Bottom:                  // Ye Olde Default
    return Type::BOTTOM;
  default:                      // All else is a mistake
    typerr(t);
  case Top:                     // No change
    return this;
  case Int:                     // Int vs Int?
    break;
  }

  // Expand covered set
  const TypeInt *r = t->is_int();
  return make( MIN2(_lo,r->_lo), MAX2(_hi,r->_hi), MAX2(_widen,r->_widen) );
}

//------------------------------xdual------------------------------------------
// Dual: reverse hi & lo; flip widen
const Type *TypeInt::xdual() const {
  int w = normalize_int_widen(_hi,_lo, WidenMax-_widen);
  return new TypeInt(_hi,_lo,w);
}

//------------------------------widen------------------------------------------
// Only happens for optimistic top-down optimizations.
const Type *TypeInt::widen( const Type *old, const Type* limit ) const {
  // Coming from TOP or such; no widening
  if( old->base() != Int ) return this;
  const TypeInt *ot = old->is_int();

  // If new guy is equal to old guy, no widening
  if( _lo == ot->_lo && _hi == ot->_hi )
    return old;

  // If new guy contains old, then we widened
  if( _lo <= ot->_lo && _hi >= ot->_hi ) {
    // New contains old
    // If new guy is already wider than old, no widening
    if( _widen > ot->_widen ) return this;
    // If old guy was a constant, do not bother
    if (ot->_lo == ot->_hi)  return this;
    // Now widen new guy.
    // Check for widening too far
    if (_widen == WidenMax) {
      int max = max_jint;
      int min = min_jint;
      if (limit->isa_int()) {
        max = limit->is_int()->_hi;
        min = limit->is_int()->_lo;
      }
      if (min < _lo && _hi < max) {
        // If neither endpoint is extremal yet, push out the endpoint
        // which is closer to its respective limit.
        if (_lo >= 0 ||                 // easy common case
            (juint)(_lo - min) >= (juint)(max - _hi)) {
          // Try to widen to an unsigned range type of 31 bits:
          return make(_lo, max, WidenMax);
        } else {
          return make(min, _hi, WidenMax);
        }
      }
      return TypeInt::INT;
    }
    // Returned widened new guy
    return make(_lo,_hi,_widen+1);
  }

  // If old guy contains new, then we probably widened too far & dropped to
  // bottom.  Return the wider fellow.
  if ( ot->_lo <= _lo && ot->_hi >= _hi )
    return old;

  //fatal("Integer value range is not subset");
  //return this;
  return TypeInt::INT;
}

//------------------------------narrow---------------------------------------
// Only happens for pessimistic optimizations.
const Type *TypeInt::narrow( const Type *old ) const {
  if (_lo >= _hi)  return this;   // already narrow enough
  if (old == NULL)  return this;
  const TypeInt* ot = old->isa_int();
  if (ot == NULL)  return this;
  jint olo = ot->_lo;
  jint ohi = ot->_hi;

  // If new guy is equal to old guy, no narrowing
  if (_lo == olo && _hi == ohi)  return old;

  // If old guy was maximum range, allow the narrowing
  if (olo == min_jint && ohi == max_jint)  return this;

  if (_lo < olo || _hi > ohi)
    return this;                // doesn't narrow; pretty wierd

  // The new type narrows the old type, so look for a "death march".
  // See comments on PhaseTransform::saturate.
  juint nrange = (juint)_hi - _lo;
  juint orange = (juint)ohi - olo;
  if (nrange < max_juint - 1 && nrange > (orange >> 1) + (SMALLINT*2)) {
    // Use the new type only if the range shrinks a lot.
    // We do not want the optimizer computing 2^31 point by point.
    return old;
  }

  return this;
}

//-----------------------------filter------------------------------------------
const Type *TypeInt::filter_helper(const Type *kills, bool include_speculative) const {
  const TypeInt* ft = join_helper(kills, include_speculative)->isa_int();
  if (ft == NULL || ft->empty())
    return Type::TOP;           // Canonical empty value
  if (ft->_widen < this->_widen) {
    // Do not allow the value of kill->_widen to affect the outcome.
    // The widen bits must be allowed to run freely through the graph.
    ft = TypeInt::make(ft->_lo, ft->_hi, this->_widen);
  }
  return ft;
}

//------------------------------eq---------------------------------------------
// Structural equality check for Type representations
bool TypeInt::eq( const Type *t ) const {
  const TypeInt *r = t->is_int(); // Handy access
  return r->_lo == _lo && r->_hi == _hi && r->_widen == _widen;
}

//------------------------------hash-------------------------------------------
// Type-specific hashing function.
int TypeInt::hash(void) const {
  return java_add(java_add(_lo, _hi), java_add((jint)_widen, (jint)Type::Int));
}

//------------------------------is_finite--------------------------------------
// Has a finite value
bool TypeInt::is_finite() const {
  return true;
}

//------------------------------dump2------------------------------------------
// Dump TypeInt
#ifndef PRODUCT
static const char* intname(char* buf, jint n) {
  if (n == min_jint)
    return "min";
  else if (n < min_jint + 10000)
    sprintf(buf, "min+" INT32_FORMAT, n - min_jint);
  else if (n == max_jint)
    return "max";
  else if (n > max_jint - 10000)
    sprintf(buf, "max-" INT32_FORMAT, max_jint - n);
  else
    sprintf(buf, INT32_FORMAT, n);
  return buf;
}

void TypeInt::dump2( Dict &d, uint depth, outputStream *st ) const {
  char buf[40], buf2[40];
  if (_lo == min_jint && _hi == max_jint)
    st->print("int");
  else if (is_con())
    st->print("int:%s", intname(buf, get_con()));
  else if (_lo == BOOL->_lo && _hi == BOOL->_hi)
    st->print("bool");
  else if (_lo == BYTE->_lo && _hi == BYTE->_hi)
    st->print("byte");
  else if (_lo == CHAR->_lo && _hi == CHAR->_hi)
    st->print("char");
  else if (_lo == SHORT->_lo && _hi == SHORT->_hi)
    st->print("short");
  else if (_hi == max_jint)
    st->print("int:>=%s", intname(buf, _lo));
  else if (_lo == min_jint)
    st->print("int:<=%s", intname(buf, _hi));
  else
    st->print("int:%s..%s", intname(buf, _lo), intname(buf2, _hi));

  if (_widen != 0 && this != TypeInt::INT)
    st->print(":%.*s", _widen, "wwww");
}
#endif

//------------------------------singleton--------------------------------------
// TRUE if Type is a singleton type, FALSE otherwise.   Singletons are simple
// constants.
bool TypeInt::singleton(void) const {
  return _lo >= _hi;
}

bool TypeInt::empty(void) const {
  return _lo > _hi;
}

//=============================================================================
// Convenience common pre-built types.
const TypeLong *TypeLong::MINUS_1;// -1
const TypeLong *TypeLong::ZERO; // 0
const TypeLong *TypeLong::ONE;  // 1
const TypeLong *TypeLong::POS;  // >=0
const TypeLong *TypeLong::LONG; // 64-bit integers
const TypeLong *TypeLong::INT;  // 32-bit subrange
const TypeLong *TypeLong::UINT; // 32-bit unsigned subrange
const TypeLong *TypeLong::TYPE_DOMAIN; // alias for TypeLong::LONG

//------------------------------TypeLong---------------------------------------
TypeLong::TypeLong( jlong lo, jlong hi, int w ) : Type(Long), _lo(lo), _hi(hi), _widen(w) {
}

//------------------------------make-------------------------------------------
const TypeLong *TypeLong::make( jlong lo ) {
  return (TypeLong*)(new TypeLong(lo,lo,WidenMin))->hashcons();
}

static int normalize_long_widen( jlong lo, jlong hi, int w ) {
  // Certain normalizations keep us sane when comparing types.
  // The 'SMALLINT' covers constants.
  if (lo <= hi) {
    if (((julong)hi - lo) <= SMALLINT)   w = Type::WidenMin;
    if (((julong)hi - lo) >= max_julong) w = Type::WidenMax; // TypeLong::LONG
  } else {
    if (((julong)lo - hi) <= SMALLINT)   w = Type::WidenMin;
    if (((julong)lo - hi) >= max_julong) w = Type::WidenMin; // dual TypeLong::LONG
  }
  return w;
}

const TypeLong *TypeLong::make( jlong lo, jlong hi, int w ) {
  w = normalize_long_widen(lo, hi, w);
  return (TypeLong*)(new TypeLong(lo,hi,w))->hashcons();
}


//------------------------------meet-------------------------------------------
// Compute the MEET of two types.  It returns a new Type representation object
// with reference count equal to the number of Types pointing at it.
// Caller should wrap a Types around it.
const Type *TypeLong::xmeet( const Type *t ) const {
  // Perform a fast test for common case; meeting the same types together.
  if( this == t ) return this;  // Meeting same type?

  // Currently "this->_base" is a TypeLong
  switch (t->base()) {          // Switch on original type
  case AnyPtr:                  // Mixing with oops happens when javac
  case RawPtr:                  // reuses local variables
  case OopPtr:
  case InstPtr:
  case AryPtr:
  case MetadataPtr:
  case KlassPtr:
  case NarrowOop:
  case NarrowKlass:
  case Int:
  case FloatTop:
  case FloatCon:
  case FloatBot:
  case DoubleTop:
  case DoubleCon:
  case DoubleBot:
  case Bottom:                  // Ye Olde Default
    return Type::BOTTOM;
  default:                      // All else is a mistake
    typerr(t);
  case Top:                     // No change
    return this;
  case Long:                    // Long vs Long?
    break;
  }

  // Expand covered set
  const TypeLong *r = t->is_long(); // Turn into a TypeLong
  return make( MIN2(_lo,r->_lo), MAX2(_hi,r->_hi), MAX2(_widen,r->_widen) );
}

//------------------------------xdual------------------------------------------
// Dual: reverse hi & lo; flip widen
const Type *TypeLong::xdual() const {
  int w = normalize_long_widen(_hi,_lo, WidenMax-_widen);
  return new TypeLong(_hi,_lo,w);
}

//------------------------------widen------------------------------------------
// Only happens for optimistic top-down optimizations.
const Type *TypeLong::widen( const Type *old, const Type* limit ) const {
  // Coming from TOP or such; no widening
  if( old->base() != Long ) return this;
  const TypeLong *ot = old->is_long();

  // If new guy is equal to old guy, no widening
  if( _lo == ot->_lo && _hi == ot->_hi )
    return old;

  // If new guy contains old, then we widened
  if( _lo <= ot->_lo && _hi >= ot->_hi ) {
    // New contains old
    // If new guy is already wider than old, no widening
    if( _widen > ot->_widen ) return this;
    // If old guy was a constant, do not bother
    if (ot->_lo == ot->_hi)  return this;
    // Now widen new guy.
    // Check for widening too far
    if (_widen == WidenMax) {
      jlong max = max_jlong;
      jlong min = min_jlong;
      if (limit->isa_long()) {
        max = limit->is_long()->_hi;
        min = limit->is_long()->_lo;
      }
      if (min < _lo && _hi < max) {
        // If neither endpoint is extremal yet, push out the endpoint
        // which is closer to its respective limit.
        if (_lo >= 0 ||                 // easy common case
            ((julong)_lo - min) >= ((julong)max - _hi)) {
          // Try to widen to an unsigned range type of 32/63 bits:
          if (max >= max_juint && _hi < max_juint)
            return make(_lo, max_juint, WidenMax);
          else
            return make(_lo, max, WidenMax);
        } else {
          return make(min, _hi, WidenMax);
        }
      }
      return TypeLong::LONG;
    }
    // Returned widened new guy
    return make(_lo,_hi,_widen+1);
  }

  // If old guy contains new, then we probably widened too far & dropped to
  // bottom.  Return the wider fellow.
  if ( ot->_lo <= _lo && ot->_hi >= _hi )
    return old;

  //  fatal("Long value range is not subset");
  // return this;
  return TypeLong::LONG;
}

//------------------------------narrow----------------------------------------
// Only happens for pessimistic optimizations.
const Type *TypeLong::narrow( const Type *old ) const {
  if (_lo >= _hi)  return this;   // already narrow enough
  if (old == NULL)  return this;
  const TypeLong* ot = old->isa_long();
  if (ot == NULL)  return this;
  jlong olo = ot->_lo;
  jlong ohi = ot->_hi;

  // If new guy is equal to old guy, no narrowing
  if (_lo == olo && _hi == ohi)  return old;

  // If old guy was maximum range, allow the narrowing
  if (olo == min_jlong && ohi == max_jlong)  return this;

  if (_lo < olo || _hi > ohi)
    return this;                // doesn't narrow; pretty wierd

  // The new type narrows the old type, so look for a "death march".
  // See comments on PhaseTransform::saturate.
  julong nrange = _hi - _lo;
  julong orange = ohi - olo;
  if (nrange < max_julong - 1 && nrange > (orange >> 1) + (SMALLINT*2)) {
    // Use the new type only if the range shrinks a lot.
    // We do not want the optimizer computing 2^31 point by point.
    return old;
  }

  return this;
}

//-----------------------------filter------------------------------------------
const Type *TypeLong::filter_helper(const Type *kills, bool include_speculative) const {
  const TypeLong* ft = join_helper(kills, include_speculative)->isa_long();
  if (ft == NULL || ft->empty())
    return Type::TOP;           // Canonical empty value
  if (ft->_widen < this->_widen) {
    // Do not allow the value of kill->_widen to affect the outcome.
    // The widen bits must be allowed to run freely through the graph.
    ft = TypeLong::make(ft->_lo, ft->_hi, this->_widen);
  }
  return ft;
}

//------------------------------eq---------------------------------------------
// Structural equality check for Type representations
bool TypeLong::eq( const Type *t ) const {
  const TypeLong *r = t->is_long(); // Handy access
  return r->_lo == _lo &&  r->_hi == _hi  && r->_widen == _widen;
}

//------------------------------hash-------------------------------------------
// Type-specific hashing function.
int TypeLong::hash(void) const {
  return (int)(_lo+_hi+_widen+(int)Type::Long);
}

//------------------------------is_finite--------------------------------------
// Has a finite value
bool TypeLong::is_finite() const {
  return true;
}

//------------------------------dump2------------------------------------------
// Dump TypeLong
#ifndef PRODUCT
static const char* longnamenear(jlong x, const char* xname, char* buf, jlong n) {
  if (n > x) {
    if (n >= x + 10000)  return NULL;
    sprintf(buf, "%s+" JLONG_FORMAT, xname, n - x);
  } else if (n < x) {
    if (n <= x - 10000)  return NULL;
    sprintf(buf, "%s-" JLONG_FORMAT, xname, x - n);
  } else {
    return xname;
  }
  return buf;
}

static const char* longname(char* buf, jlong n) {
  const char* str;
  if (n == min_jlong)
    return "min";
  else if (n < min_jlong + 10000)
    sprintf(buf, "min+" JLONG_FORMAT, n - min_jlong);
  else if (n == max_jlong)
    return "max";
  else if (n > max_jlong - 10000)
    sprintf(buf, "max-" JLONG_FORMAT, max_jlong - n);
  else if ((str = longnamenear(max_juint, "maxuint", buf, n)) != NULL)
    return str;
  else if ((str = longnamenear(max_jint, "maxint", buf, n)) != NULL)
    return str;
  else if ((str = longnamenear(min_jint, "minint", buf, n)) != NULL)
    return str;
  else
    sprintf(buf, JLONG_FORMAT, n);
  return buf;
}

void TypeLong::dump2( Dict &d, uint depth, outputStream *st ) const {
  char buf[80], buf2[80];
  if (_lo == min_jlong && _hi == max_jlong)
    st->print("long");
  else if (is_con())
    st->print("long:%s", longname(buf, get_con()));
  else if (_hi == max_jlong)
    st->print("long:>=%s", longname(buf, _lo));
  else if (_lo == min_jlong)
    st->print("long:<=%s", longname(buf, _hi));
  else
    st->print("long:%s..%s", longname(buf, _lo), longname(buf2, _hi));

  if (_widen != 0 && this != TypeLong::LONG)
    st->print(":%.*s", _widen, "wwww");
}
#endif

//------------------------------singleton--------------------------------------
// TRUE if Type is a singleton type, FALSE otherwise.   Singletons are simple
// constants
bool TypeLong::singleton(void) const {
  return _lo >= _hi;
}

bool TypeLong::empty(void) const {
  return _lo > _hi;
}

//=============================================================================
// Convenience common pre-built types.
const TypeTuple *TypeTuple::IFBOTH;     // Return both arms of IF as reachable
const TypeTuple *TypeTuple::IFFALSE;
const TypeTuple *TypeTuple::IFTRUE;
const TypeTuple *TypeTuple::IFNEITHER;
const TypeTuple *TypeTuple::LOOPBODY;
const TypeTuple *TypeTuple::MEMBAR;
const TypeTuple *TypeTuple::STORECONDITIONAL;
const TypeTuple *TypeTuple::START_I2C;
const TypeTuple *TypeTuple::INT_PAIR;
const TypeTuple *TypeTuple::LONG_PAIR;
const TypeTuple *TypeTuple::INT_CC_PAIR;
const TypeTuple *TypeTuple::LONG_CC_PAIR;

static void collect_value_fields(ciValueKlass* vk, const Type** field_array, uint& pos, ExtendedSignature& sig_cc) {
  for (int j = 0; j < vk->nof_nonstatic_fields(); j++) {
    ciField* field = vk->nonstatic_field_at(j);
    BasicType bt = field->type()->basic_type();
    const Type* ft = Type::get_const_type(field->type());
    field_array[pos++] = ft;
    if (type2size[bt] == 2) {
      field_array[pos++] = Type::HALF;
    }
    // Skip reserved arguments
    while (SigEntry::next_is_reserved(sig_cc, bt)) {
      field_array[pos++] = Type::get_const_basic_type(bt);
      if (type2size[bt] == 2) {
        field_array[pos++] = Type::HALF;
      }
    }
  }
}

//------------------------------make-------------------------------------------
// Make a TypeTuple from the range of a method signature
const TypeTuple *TypeTuple::make_range(ciSignature* sig, bool ret_vt_fields) {
  ciType* return_type = sig->return_type();
  bool never_null = sig->returns_never_null();

  uint arg_cnt = return_type->size();
  ret_vt_fields = ret_vt_fields && never_null && return_type->as_value_klass()->can_be_returned_as_fields();
  if (ret_vt_fields) {
    arg_cnt = return_type->as_value_klass()->value_arg_slots() + 1;
  }

  const Type **field_array = fields(arg_cnt);
  switch (return_type->basic_type()) {
  case T_LONG:
    field_array[TypeFunc::Parms]   = TypeLong::LONG;
    field_array[TypeFunc::Parms+1] = Type::HALF;
    break;
  case T_DOUBLE:
    field_array[TypeFunc::Parms]   = Type::DOUBLE;
    field_array[TypeFunc::Parms+1] = Type::HALF;
    break;
  case T_OBJECT:
  case T_ARRAY:
  case T_BOOLEAN:
  case T_CHAR:
  case T_FLOAT:
  case T_BYTE:
  case T_SHORT:
  case T_INT:
    field_array[TypeFunc::Parms] = get_const_type(return_type);
    break;
  case T_VALUETYPE:
    if (ret_vt_fields) {
      uint pos = TypeFunc::Parms;
      field_array[pos] = TypePtr::BOTTOM;
      pos++;
      ExtendedSignature sig = ExtendedSignature(NULL, SigEntryFilter());
      collect_value_fields(return_type->as_value_klass(), field_array, pos, sig);
    } else {
      field_array[TypeFunc::Parms] = get_const_type(return_type)->join_speculative(never_null ? TypePtr::NOTNULL : TypePtr::BOTTOM);
    }
    break;
  case T_VOID:
    break;
  default:
    ShouldNotReachHere();
  }
  return (TypeTuple*)(new TypeTuple(TypeFunc::Parms + arg_cnt, field_array))->hashcons();
}

// Make a TypeTuple from the domain of a method signature
const TypeTuple *TypeTuple::make_domain(ciMethod* method, bool vt_fields_as_args) {
  ciSignature* sig = method->signature();
  ExtendedSignature sig_cc = ExtendedSignature(vt_fields_as_args ? method->get_sig_cc() : NULL, SigEntryFilter());

  uint arg_cnt = sig->size() + (method->is_static() ? 0 : 1);
  if (vt_fields_as_args) {
    for (arg_cnt = 0; !sig_cc.at_end(); ++sig_cc) {
      arg_cnt += type2size[(*sig_cc)._bt];
    }
    sig_cc = ExtendedSignature(method->get_sig_cc(), SigEntryFilter());
  }

  uint pos = TypeFunc::Parms;
  const Type** field_array = fields(arg_cnt);
  if (!method->is_static()) {
    ciInstanceKlass* recv = method->holder();
    if (vt_fields_as_args && recv->is_valuetype()) {
      collect_value_fields(recv->as_value_klass(), field_array, pos, sig_cc);
    } else {
      field_array[pos++] = get_const_type(recv)->join_speculative(TypePtr::NOTNULL);
      if (vt_fields_as_args) {
        ++sig_cc;
      }
    }
  }

  int i = 0;
  while (pos < TypeFunc::Parms + arg_cnt) {
    ciType* type = sig->type_at(i);
    BasicType bt = type->basic_type();
    bool is_flattened = false;

    switch (bt) {
    case T_LONG:
      field_array[pos++] = TypeLong::LONG;
      field_array[pos++] = Type::HALF;
      break;
    case T_DOUBLE:
      field_array[pos++] = Type::DOUBLE;
      field_array[pos++] = Type::HALF;
      break;
    case T_OBJECT:
    case T_ARRAY:
    case T_FLOAT:
    case T_INT:
      field_array[pos++] = get_const_type(type);
      break;
    case T_BOOLEAN:
    case T_CHAR:
    case T_BYTE:
    case T_SHORT:
      field_array[pos++] = TypeInt::INT;
      break;
    case T_VALUETYPE: {
      bool never_null = sig->is_never_null_at(i);
      if (vt_fields_as_args && never_null) {
        is_flattened = true;
        collect_value_fields(type->as_value_klass(), field_array, pos, sig_cc);
      } else {
        field_array[pos++] = get_const_type(type)->join_speculative(never_null ? TypePtr::NOTNULL : TypePtr::BOTTOM);
      }
      break;
    }
    default:
      ShouldNotReachHere();
    }
    // Skip reserved arguments
    while (!is_flattened && SigEntry::next_is_reserved(sig_cc, bt)) {
      field_array[pos++] = Type::get_const_basic_type(bt);
      if (type2size[bt] == 2) {
        field_array[pos++] = Type::HALF;
      }
    }
    i++;
  }
  assert(pos == TypeFunc::Parms + arg_cnt, "wrong number of arguments");

  return (TypeTuple*)(new TypeTuple(TypeFunc::Parms + arg_cnt, field_array))->hashcons();
}

const TypeTuple *TypeTuple::make( uint cnt, const Type **fields ) {
  return (TypeTuple*)(new TypeTuple(cnt,fields))->hashcons();
}

//------------------------------fields-----------------------------------------
// Subroutine call type with space allocated for argument types
// Memory for Control, I_O, Memory, FramePtr, and ReturnAdr is allocated implicitly
const Type **TypeTuple::fields( uint arg_cnt ) {
  const Type **flds = (const Type **)(Compile::current()->type_arena()->Amalloc_4((TypeFunc::Parms+arg_cnt)*sizeof(Type*) ));
  flds[TypeFunc::Control  ] = Type::CONTROL;
  flds[TypeFunc::I_O      ] = Type::ABIO;
  flds[TypeFunc::Memory   ] = Type::MEMORY;
  flds[TypeFunc::FramePtr ] = TypeRawPtr::BOTTOM;
  flds[TypeFunc::ReturnAdr] = Type::RETURN_ADDRESS;

  return flds;
}

//------------------------------meet-------------------------------------------
// Compute the MEET of two types.  It returns a new Type object.
const Type *TypeTuple::xmeet( const Type *t ) const {
  // Perform a fast test for common case; meeting the same types together.
  if( this == t ) return this;  // Meeting same type-rep?

  // Current "this->_base" is Tuple
  switch (t->base()) {          // switch on original type

  case Bottom:                  // Ye Olde Default
    return t;

  default:                      // All else is a mistake
    typerr(t);

  case Tuple: {                 // Meeting 2 signatures?
    const TypeTuple *x = t->is_tuple();
    assert( _cnt == x->_cnt, "" );
    const Type **fields = (const Type **)(Compile::current()->type_arena()->Amalloc_4( _cnt*sizeof(Type*) ));
    for( uint i=0; i<_cnt; i++ )
      fields[i] = field_at(i)->xmeet( x->field_at(i) );
    return TypeTuple::make(_cnt,fields);
  }
  case Top:
    break;
  }
  return this;                  // Return the double constant
}

//------------------------------xdual------------------------------------------
// Dual: compute field-by-field dual
const Type *TypeTuple::xdual() const {
  const Type **fields = (const Type **)(Compile::current()->type_arena()->Amalloc_4( _cnt*sizeof(Type*) ));
  for( uint i=0; i<_cnt; i++ )
    fields[i] = _fields[i]->dual();
  return new TypeTuple(_cnt,fields);
}

//------------------------------eq---------------------------------------------
// Structural equality check for Type representations
bool TypeTuple::eq( const Type *t ) const {
  const TypeTuple *s = (const TypeTuple *)t;
  if (_cnt != s->_cnt)  return false;  // Unequal field counts
  for (uint i = 0; i < _cnt; i++)
    if (field_at(i) != s->field_at(i)) // POINTER COMPARE!  NO RECURSION!
      return false;             // Missed
  return true;
}

//------------------------------hash-------------------------------------------
// Type-specific hashing function.
int TypeTuple::hash(void) const {
  intptr_t sum = _cnt;
  for( uint i=0; i<_cnt; i++ )
    sum += (intptr_t)_fields[i];     // Hash on pointers directly
  return sum;
}

//------------------------------dump2------------------------------------------
// Dump signature Type
#ifndef PRODUCT
void TypeTuple::dump2( Dict &d, uint depth, outputStream *st ) const {
  st->print("{");
  if( !depth || d[this] ) {     // Check for recursive print
    st->print("...}");
    return;
  }
  d.Insert((void*)this, (void*)this);   // Stop recursion
  if( _cnt ) {
    uint i;
    for( i=0; i<_cnt-1; i++ ) {
      st->print("%d:", i);
      _fields[i]->dump2(d, depth-1, st);
      st->print(", ");
    }
    st->print("%d:", i);
    _fields[i]->dump2(d, depth-1, st);
  }
  st->print("}");
}
#endif

//------------------------------singleton--------------------------------------
// TRUE if Type is a singleton type, FALSE otherwise.   Singletons are simple
// constants (Ldi nodes).  Singletons are integer, float or double constants
// or a single symbol.
bool TypeTuple::singleton(void) const {
  return false;                 // Never a singleton
}

bool TypeTuple::empty(void) const {
  for( uint i=0; i<_cnt; i++ ) {
    if (_fields[i]->empty())  return true;
  }
  return false;
}

//=============================================================================
// Convenience common pre-built types.

inline const TypeInt* normalize_array_size(const TypeInt* size) {
  // Certain normalizations keep us sane when comparing types.
  // We do not want arrayOop variables to differ only by the wideness
  // of their index types.  Pick minimum wideness, since that is the
  // forced wideness of small ranges anyway.
  if (size->_widen != Type::WidenMin)
    return TypeInt::make(size->_lo, size->_hi, Type::WidenMin);
  else
    return size;
}

//------------------------------make-------------------------------------------
const TypeAry* TypeAry::make(const Type* elem, const TypeInt* size, bool stable) {
  if (elem->is_valuetypeptr()) {
    // Value type array elements cannot be NULL
    elem = elem->join_speculative(TypePtr::NOTNULL)->is_oopptr();
  }
  if (UseCompressedOops && elem->isa_oopptr()) {
    elem = elem->make_narrowoop();
  }
  size = normalize_array_size(size);
  return (TypeAry*)(new TypeAry(elem,size,stable))->hashcons();
}

//------------------------------meet-------------------------------------------
// Compute the MEET of two types.  It returns a new Type object.
const Type *TypeAry::xmeet( const Type *t ) const {
  // Perform a fast test for common case; meeting the same types together.
  if( this == t ) return this;  // Meeting same type-rep?

  // Current "this->_base" is Ary
  switch (t->base()) {          // switch on original type

  case Bottom:                  // Ye Olde Default
    return t;

  default:                      // All else is a mistake
    typerr(t);

  case Array: {                 // Meeting 2 arrays?
    const TypeAry *a = t->is_ary();
    return TypeAry::make(_elem->meet_speculative(a->_elem),
                         _size->xmeet(a->_size)->is_int(),
                         _stable & a->_stable);
  }
  case Top:
    break;
  }
  return this;                  // Return the double constant
}

//------------------------------xdual------------------------------------------
// Dual: compute field-by-field dual
const Type *TypeAry::xdual() const {
  const TypeInt* size_dual = _size->dual()->is_int();
  size_dual = normalize_array_size(size_dual);
  return new TypeAry(_elem->dual(), size_dual, !_stable);
}

//------------------------------eq---------------------------------------------
// Structural equality check for Type representations
bool TypeAry::eq( const Type *t ) const {
  const TypeAry *a = (const TypeAry*)t;
  return _elem == a->_elem &&
    _stable == a->_stable &&
    _size == a->_size;
}

//------------------------------hash-------------------------------------------
// Type-specific hashing function.
int TypeAry::hash(void) const {
  return (intptr_t)_elem + (intptr_t)_size + (_stable ? 43 : 0);
}

/**
 * Return same type without a speculative part in the element
 */
const Type* TypeAry::remove_speculative() const {
  return make(_elem->remove_speculative(), _size, _stable);
}

/**
 * Return same type with cleaned up speculative part of element
 */
const Type* TypeAry::cleanup_speculative() const {
  return make(_elem->cleanup_speculative(), _size, _stable);
}

/**
 * Return same type but with a different inline depth (used for speculation)
 *
 * @param depth  depth to meet with
 */
const TypePtr* TypePtr::with_inline_depth(int depth) const {
  if (!UseInlineDepthForSpeculativeTypes) {
    return this;
  }
  return make(AnyPtr, _ptr, _offset, _speculative, depth);
}

//----------------------interface_vs_oop---------------------------------------
#ifdef ASSERT
bool TypeAry::interface_vs_oop(const Type *t) const {
  const TypeAry* t_ary = t->is_ary();
  if (t_ary) {
    const TypePtr* this_ptr = _elem->make_ptr(); // In case we have narrow_oops
    const TypePtr*    t_ptr = t_ary->_elem->make_ptr();
    if(this_ptr != NULL && t_ptr != NULL) {
      return this_ptr->interface_vs_oop(t_ptr);
    }
  }
  return false;
}
#endif

//------------------------------dump2------------------------------------------
#ifndef PRODUCT
void TypeAry::dump2( Dict &d, uint depth, outputStream *st ) const {
  if (_stable)  st->print("stable:");
  _elem->dump2(d, depth, st);
  st->print("[");
  _size->dump2(d, depth, st);
  st->print("]");
}
#endif

//------------------------------singleton--------------------------------------
// TRUE if Type is a singleton type, FALSE otherwise.   Singletons are simple
// constants (Ldi nodes).  Singletons are integer, float or double constants
// or a single symbol.
bool TypeAry::singleton(void) const {
  return false;                 // Never a singleton
}

bool TypeAry::empty(void) const {
  return _elem->empty() || _size->empty();
}

//--------------------------ary_must_be_exact----------------------------------
bool TypeAry::ary_must_be_exact() const {
  if (!UseExactTypes)       return false;
  // This logic looks at the element type of an array, and returns true
  // if the element type is either a primitive or a final instance class.
  // In such cases, an array built on this ary must have no subclasses.
  if (_elem == BOTTOM)      return false;  // general array not exact
  if (_elem == TOP   )      return false;  // inverted general array not exact
  const TypeOopPtr*  toop = NULL;
  if (UseCompressedOops && _elem->isa_narrowoop()) {
    toop = _elem->make_ptr()->isa_oopptr();
  } else {
    toop = _elem->isa_oopptr();
  }
  if (!toop)                return true;   // a primitive type, like int
  ciKlass* tklass = toop->klass();
  if (tklass == NULL)       return false;  // unloaded class
  if (!tklass->is_loaded()) return false;  // unloaded class
  const TypeInstPtr* tinst;
  if (_elem->isa_narrowoop())
    tinst = _elem->make_ptr()->isa_instptr();
  else
    tinst = _elem->isa_instptr();
  if (tinst)
    return tklass->as_instance_klass()->is_final();
  const TypeAryPtr*  tap;
  if (_elem->isa_narrowoop())
    tap = _elem->make_ptr()->isa_aryptr();
  else
    tap = _elem->isa_aryptr();
  if (tap)
    return tap->ary()->ary_must_be_exact();
  return false;
}

//==============================TypeValueType=======================================

//------------------------------make-------------------------------------------
const TypeValueType* TypeValueType::make(ciValueKlass* vk, bool larval) {
  return (TypeValueType*)(new TypeValueType(vk, larval))->hashcons();
}

//------------------------------meet-------------------------------------------
// Compute the MEET of two types.  It returns a new Type object.
const Type* TypeValueType::xmeet(const Type* t) const {
  // Perform a fast test for common case; meeting the same types together.
  if(this == t) return this;  // Meeting same type-rep?

  // Current "this->_base" is ValueType
  switch (t->base()) {          // switch on original type

  case Int:
  case Long:
  case FloatTop:
  case FloatCon:
  case FloatBot:
  case DoubleTop:
  case DoubleCon:
  case DoubleBot:
  case NarrowKlass:
  case Bottom:
    return Type::BOTTOM;

  case OopPtr:
  case MetadataPtr:
  case KlassPtr:
  case RawPtr:
    return TypePtr::BOTTOM;

  case Top:
    return this;

  case NarrowOop: {
    const Type* res = t->make_ptr()->xmeet(this);
    if (res->isa_ptr()) {
      return res->make_narrowoop();
    }
    return res;
  }

  case AryPtr:
  case InstPtr: {
    return t->xmeet(this);
  }

  case ValueType: {
    // All value types inherit from Object
    const TypeValueType* other = t->is_valuetype();
    if (_vk == other->_vk) {
      if (_larval == other->_larval ||
          !_larval) {
        return this;
      } else {
        return t;
      }
    }
    return TypeInstPtr::NOTNULL;
  }

  default:                      // All else is a mistake
    typerr(t);

  }
  return this;
}

//------------------------------xdual------------------------------------------
const Type* TypeValueType::xdual() const {
  return this;
}

//------------------------------eq---------------------------------------------
// Structural equality check for Type representations
bool TypeValueType::eq(const Type* t) const {
  const TypeValueType* vt = t->is_valuetype();
  return (_vk == vt->value_klass() && _larval == vt->larval());
}

//------------------------------hash-------------------------------------------
// Type-specific hashing function.
int TypeValueType::hash(void) const {
  return (intptr_t)_vk;
}

//------------------------------singleton--------------------------------------
// TRUE if Type is a singleton type, FALSE otherwise. Singletons are simple constants.
bool TypeValueType::singleton(void) const {
  return false;
}

//------------------------------empty------------------------------------------
// TRUE if Type is a type with no values, FALSE otherwise.
bool TypeValueType::empty(void) const {
  return false;
}

//------------------------------dump2------------------------------------------
#ifndef PRODUCT
void TypeValueType::dump2(Dict &d, uint depth, outputStream* st) const {
  int count = _vk->nof_declared_nonstatic_fields();
  st->print("valuetype[%d]:{", count);
  st->print("%s", count != 0 ? _vk->declared_nonstatic_field_at(0)->type()->name() : "empty");
  for (int i = 1; i < count; ++i) {
    st->print(", %s", _vk->declared_nonstatic_field_at(i)->type()->name());
  }
  st->print("}%s", _larval?" : larval":"");
}
#endif

//==============================TypeVect=======================================
// Convenience common pre-built types.
const TypeVect *TypeVect::VECTS = NULL; //  32-bit vectors
const TypeVect *TypeVect::VECTD = NULL; //  64-bit vectors
const TypeVect *TypeVect::VECTX = NULL; // 128-bit vectors
const TypeVect *TypeVect::VECTY = NULL; // 256-bit vectors
const TypeVect *TypeVect::VECTZ = NULL; // 512-bit vectors

//------------------------------make-------------------------------------------
const TypeVect* TypeVect::make(const Type *elem, uint length) {
  BasicType elem_bt = elem->array_element_basic_type();
  assert(is_java_primitive(elem_bt), "only primitive types in vector");
  assert(length > 1 && is_power_of_2(length), "vector length is power of 2");
  assert(Matcher::vector_size_supported(elem_bt, length), "length in range");
  int size = length * type2aelembytes(elem_bt);
  switch (Matcher::vector_ideal_reg(size)) {
  case Op_VecS:
    return (TypeVect*)(new TypeVectS(elem, length))->hashcons();
  case Op_RegL:
  case Op_VecD:
  case Op_RegD:
    return (TypeVect*)(new TypeVectD(elem, length))->hashcons();
  case Op_VecX:
    return (TypeVect*)(new TypeVectX(elem, length))->hashcons();
  case Op_VecY:
    return (TypeVect*)(new TypeVectY(elem, length))->hashcons();
  case Op_VecZ:
    return (TypeVect*)(new TypeVectZ(elem, length))->hashcons();
  }
 ShouldNotReachHere();
  return NULL;
}

//------------------------------meet-------------------------------------------
// Compute the MEET of two types.  It returns a new Type object.
const Type *TypeVect::xmeet( const Type *t ) const {
  // Perform a fast test for common case; meeting the same types together.
  if( this == t ) return this;  // Meeting same type-rep?

  // Current "this->_base" is Vector
  switch (t->base()) {          // switch on original type

  case Bottom:                  // Ye Olde Default
    return t;

  default:                      // All else is a mistake
    typerr(t);

  case VectorS:
  case VectorD:
  case VectorX:
  case VectorY:
  case VectorZ: {                // Meeting 2 vectors?
    const TypeVect* v = t->is_vect();
    assert(  base() == v->base(), "");
    assert(length() == v->length(), "");
    assert(element_basic_type() == v->element_basic_type(), "");
    return TypeVect::make(_elem->xmeet(v->_elem), _length);
  }
  case Top:
    break;
  }
  return this;
}

//------------------------------xdual------------------------------------------
// Dual: compute field-by-field dual
const Type *TypeVect::xdual() const {
  return new TypeVect(base(), _elem->dual(), _length);
}

//------------------------------eq---------------------------------------------
// Structural equality check for Type representations
bool TypeVect::eq(const Type *t) const {
  const TypeVect *v = t->is_vect();
  return (_elem == v->_elem) && (_length == v->_length);
}

//------------------------------hash-------------------------------------------
// Type-specific hashing function.
int TypeVect::hash(void) const {
  return (intptr_t)_elem + (intptr_t)_length;
}

//------------------------------singleton--------------------------------------
// TRUE if Type is a singleton type, FALSE otherwise.   Singletons are simple
// constants (Ldi nodes).  Vector is singleton if all elements are the same
// constant value (when vector is created with Replicate code).
bool TypeVect::singleton(void) const {
// There is no Con node for vectors yet.
//  return _elem->singleton();
  return false;
}

bool TypeVect::empty(void) const {
  return _elem->empty();
}

//------------------------------dump2------------------------------------------
#ifndef PRODUCT
void TypeVect::dump2(Dict &d, uint depth, outputStream *st) const {
  switch (base()) {
  case VectorS:
    st->print("vectors["); break;
  case VectorD:
    st->print("vectord["); break;
  case VectorX:
    st->print("vectorx["); break;
  case VectorY:
    st->print("vectory["); break;
  case VectorZ:
    st->print("vectorz["); break;
  default:
    ShouldNotReachHere();
  }
  st->print("%d]:{", _length);
  _elem->dump2(d, depth, st);
  st->print("}");
}
#endif


//=============================================================================
// Convenience common pre-built types.
const TypePtr *TypePtr::NULL_PTR;
const TypePtr *TypePtr::NOTNULL;
const TypePtr *TypePtr::BOTTOM;

//------------------------------meet-------------------------------------------
// Meet over the PTR enum
const TypePtr::PTR TypePtr::ptr_meet[TypePtr::lastPTR][TypePtr::lastPTR] = {
  //              TopPTR,    AnyNull,   Constant, Null,   NotNull, BotPTR,
  { /* Top     */ TopPTR,    AnyNull,   Constant, Null,   NotNull, BotPTR,},
  { /* AnyNull */ AnyNull,   AnyNull,   Constant, BotPTR, NotNull, BotPTR,},
  { /* Constant*/ Constant,  Constant,  Constant, BotPTR, NotNull, BotPTR,},
  { /* Null    */ Null,      BotPTR,    BotPTR,   Null,   BotPTR,  BotPTR,},
  { /* NotNull */ NotNull,   NotNull,   NotNull,  BotPTR, NotNull, BotPTR,},
  { /* BotPTR  */ BotPTR,    BotPTR,    BotPTR,   BotPTR, BotPTR,  BotPTR,}
};

//------------------------------make-------------------------------------------
const TypePtr* TypePtr::make(TYPES t, enum PTR ptr, Offset offset, const TypePtr* speculative, int inline_depth) {
  return (TypePtr*)(new TypePtr(t,ptr,offset, speculative, inline_depth))->hashcons();
}

//------------------------------cast_to_ptr_type-------------------------------
const Type *TypePtr::cast_to_ptr_type(PTR ptr) const {
  assert(_base == AnyPtr, "subclass must override cast_to_ptr_type");
  if( ptr == _ptr ) return this;
  return make(_base, ptr, _offset, _speculative, _inline_depth);
}

//------------------------------get_con----------------------------------------
intptr_t TypePtr::get_con() const {
  assert( _ptr == Null, "" );
  return offset();
}

//------------------------------meet-------------------------------------------
// Compute the MEET of two types.  It returns a new Type object.
const Type *TypePtr::xmeet(const Type *t) const {
  const Type* res = xmeet_helper(t);
  if (res->isa_ptr() == NULL) {
    return res;
  }

  const TypePtr* res_ptr = res->is_ptr();
  if (res_ptr->speculative() != NULL) {
    // type->speculative() == NULL means that speculation is no better
    // than type, i.e. type->speculative() == type. So there are 2
    // ways to represent the fact that we have no useful speculative
    // data and we should use a single one to be able to test for
    // equality between types. Check whether type->speculative() ==
    // type and set speculative to NULL if it is the case.
    if (res_ptr->remove_speculative() == res_ptr->speculative()) {
      return res_ptr->remove_speculative();
    }
  }

  return res;
}

const Type *TypePtr::xmeet_helper(const Type *t) const {
  // Perform a fast test for common case; meeting the same types together.
  if( this == t ) return this;  // Meeting same type-rep?

  // Current "this->_base" is AnyPtr
  switch (t->base()) {          // switch on original type
  case Int:                     // Mixing ints & oops happens when javac
  case Long:                    // reuses local variables
  case FloatTop:
  case FloatCon:
  case FloatBot:
  case DoubleTop:
  case DoubleCon:
  case DoubleBot:
  case NarrowOop:
  case NarrowKlass:
  case Bottom:                  // Ye Olde Default
    return Type::BOTTOM;
  case Top:
    return this;

  case AnyPtr: {                // Meeting to AnyPtrs
    const TypePtr *tp = t->is_ptr();
    const TypePtr* speculative = xmeet_speculative(tp);
    int depth = meet_inline_depth(tp->inline_depth());
    return make(AnyPtr, meet_ptr(tp->ptr()), meet_offset(tp->offset()), speculative, depth);
  }
  case RawPtr:                  // For these, flip the call around to cut down
  case OopPtr:
  case InstPtr:                 // on the cases I have to handle.
  case AryPtr:
  case MetadataPtr:
  case KlassPtr:
    return t->xmeet(this);      // Call in reverse direction
  default:                      // All else is a mistake
    typerr(t);

  }
  return this;
}

//------------------------------meet_offset------------------------------------
Type::Offset TypePtr::meet_offset(int offset) const {
  return _offset.meet(Offset(offset));
}

//------------------------------dual_offset------------------------------------
Type::Offset TypePtr::dual_offset() const {
  return _offset.dual();
}

//------------------------------xdual------------------------------------------
// Dual: compute field-by-field dual
const TypePtr::PTR TypePtr::ptr_dual[TypePtr::lastPTR] = {
  BotPTR, NotNull, Constant, Null, AnyNull, TopPTR
};
const Type *TypePtr::xdual() const {
  return new TypePtr(AnyPtr, dual_ptr(), dual_offset(), dual_speculative(), dual_inline_depth());
}

//------------------------------xadd_offset------------------------------------
Type::Offset TypePtr::xadd_offset(intptr_t offset) const {
  return _offset.add(offset);
}

//------------------------------add_offset-------------------------------------
const TypePtr *TypePtr::add_offset( intptr_t offset ) const {
  return make(AnyPtr, _ptr, xadd_offset(offset), _speculative, _inline_depth);
}

//------------------------------eq---------------------------------------------
// Structural equality check for Type representations
bool TypePtr::eq( const Type *t ) const {
  const TypePtr *a = (const TypePtr*)t;
  return _ptr == a->ptr() && _offset == a->_offset && eq_speculative(a) && _inline_depth == a->_inline_depth;
}

//------------------------------hash-------------------------------------------
// Type-specific hashing function.
int TypePtr::hash(void) const {
  return java_add(java_add((jint)_ptr, (jint)offset()), java_add((jint)hash_speculative(), (jint)_inline_depth));
;
}

/**
 * Return same type without a speculative part
 */
const Type* TypePtr::remove_speculative() const {
  if (_speculative == NULL) {
    return this;
  }
  assert(_inline_depth == InlineDepthTop || _inline_depth == InlineDepthBottom, "non speculative type shouldn't have inline depth");
  return make(AnyPtr, _ptr, _offset, NULL, _inline_depth);
}

/**
 * Return same type but drop speculative part if we know we won't use
 * it
 */
const Type* TypePtr::cleanup_speculative() const {
  if (speculative() == NULL) {
    return this;
  }
  const Type* no_spec = remove_speculative();
  // If this is NULL_PTR then we don't need the speculative type
  // (with_inline_depth in case the current type inline depth is
  // InlineDepthTop)
  if (no_spec == NULL_PTR->with_inline_depth(inline_depth())) {
    return no_spec;
  }
  if (above_centerline(speculative()->ptr())) {
    return no_spec;
  }
  const TypeOopPtr* spec_oopptr = speculative()->isa_oopptr();
  // If the speculative may be null and is an inexact klass then it
  // doesn't help
  if (speculative() != TypePtr::NULL_PTR && speculative()->maybe_null() &&
      (spec_oopptr == NULL || !spec_oopptr->klass_is_exact())) {
    return no_spec;
  }
  return this;
}

/**
 * dual of the speculative part of the type
 */
const TypePtr* TypePtr::dual_speculative() const {
  if (_speculative == NULL) {
    return NULL;
  }
  return _speculative->dual()->is_ptr();
}

/**
 * meet of the speculative parts of 2 types
 *
 * @param other  type to meet with
 */
const TypePtr* TypePtr::xmeet_speculative(const TypePtr* other) const {
  bool this_has_spec = (_speculative != NULL);
  bool other_has_spec = (other->speculative() != NULL);

  if (!this_has_spec && !other_has_spec) {
    return NULL;
  }

  // If we are at a point where control flow meets and one branch has
  // a speculative type and the other has not, we meet the speculative
  // type of one branch with the actual type of the other. If the
  // actual type is exact and the speculative is as well, then the
  // result is a speculative type which is exact and we can continue
  // speculation further.
  const TypePtr* this_spec = _speculative;
  const TypePtr* other_spec = other->speculative();

  if (!this_has_spec) {
    this_spec = this;
  }

  if (!other_has_spec) {
    other_spec = other;
  }

  return this_spec->meet(other_spec)->is_ptr();
}

/**
 * dual of the inline depth for this type (used for speculation)
 */
int TypePtr::dual_inline_depth() const {
  return -inline_depth();
}

/**
 * meet of 2 inline depths (used for speculation)
 *
 * @param depth  depth to meet with
 */
int TypePtr::meet_inline_depth(int depth) const {
  return MAX2(inline_depth(), depth);
}

/**
 * Are the speculative parts of 2 types equal?
 *
 * @param other  type to compare this one to
 */
bool TypePtr::eq_speculative(const TypePtr* other) const {
  if (_speculative == NULL || other->speculative() == NULL) {
    return _speculative == other->speculative();
  }

  if (_speculative->base() != other->speculative()->base()) {
    return false;
  }

  return _speculative->eq(other->speculative());
}

/**
 * Hash of the speculative part of the type
 */
int TypePtr::hash_speculative() const {
  if (_speculative == NULL) {
    return 0;
  }

  return _speculative->hash();
}

/**
 * add offset to the speculative part of the type
 *
 * @param offset  offset to add
 */
const TypePtr* TypePtr::add_offset_speculative(intptr_t offset) const {
  if (_speculative == NULL) {
    return NULL;
  }
  return _speculative->add_offset(offset)->is_ptr();
}

/**
 * return exact klass from the speculative type if there's one
 */
ciKlass* TypePtr::speculative_type() const {
  if (_speculative != NULL && _speculative->isa_oopptr()) {
    const TypeOopPtr* speculative = _speculative->join(this)->is_oopptr();
    if (speculative->klass_is_exact()) {
      return speculative->klass();
    }
  }
  return NULL;
}

/**
 * return true if speculative type may be null
 */
bool TypePtr::speculative_maybe_null() const {
  if (_speculative != NULL) {
    const TypePtr* speculative = _speculative->join(this)->is_ptr();
    return speculative->maybe_null();
  }
  return true;
}

bool TypePtr::speculative_always_null() const {
  if (_speculative != NULL) {
    const TypePtr* speculative = _speculative->join(this)->is_ptr();
    return speculative == TypePtr::NULL_PTR;
  }
  return false;
}

/**
 * Same as TypePtr::speculative_type() but return the klass only if
 * the speculative tells us is not null
 */
ciKlass* TypePtr::speculative_type_not_null() const {
  if (speculative_maybe_null()) {
    return NULL;
  }
  return speculative_type();
}

/**
 * Check whether new profiling would improve speculative type
 *
 * @param   exact_kls    class from profiling
 * @param   inline_depth inlining depth of profile point
 *
 * @return  true if type profile is valuable
 */
bool TypePtr::would_improve_type(ciKlass* exact_kls, int inline_depth) const {
  // no profiling?
  if (exact_kls == NULL) {
    return false;
  }
  if (speculative() == TypePtr::NULL_PTR) {
    return false;
  }
  // no speculative type or non exact speculative type?
  if (speculative_type() == NULL) {
    return true;
  }
  // If the node already has an exact speculative type keep it,
  // unless it was provided by profiling that is at a deeper
  // inlining level. Profiling at a higher inlining depth is
  // expected to be less accurate.
  if (_speculative->inline_depth() == InlineDepthBottom) {
    return false;
  }
  assert(_speculative->inline_depth() != InlineDepthTop, "can't do the comparison");
  return inline_depth < _speculative->inline_depth();
}

/**
 * Check whether new profiling would improve ptr (= tells us it is non
 * null)
 *
 * @param   ptr_kind always null or not null?
 *
 * @return  true if ptr profile is valuable
 */
bool TypePtr::would_improve_ptr(ProfilePtrKind ptr_kind) const {
  // profiling doesn't tell us anything useful
  if (ptr_kind != ProfileAlwaysNull && ptr_kind != ProfileNeverNull) {
    return false;
  }
  // We already know this is not null
  if (!this->maybe_null()) {
    return false;
  }
  // We already know the speculative type cannot be null
  if (!speculative_maybe_null()) {
    return false;
  }
  // We already know this is always null
  if (this == TypePtr::NULL_PTR) {
    return false;
  }
  // We already know the speculative type is always null
  if (speculative_always_null()) {
    return false;
  }
  if (ptr_kind == ProfileAlwaysNull && speculative() != NULL && speculative()->isa_oopptr()) {
    return false;
  }
  return true;
}

//------------------------------dump2------------------------------------------
const char *const TypePtr::ptr_msg[TypePtr::lastPTR] = {
  "TopPTR","AnyNull","Constant","NULL","NotNull","BotPTR"
};

#ifndef PRODUCT
void TypePtr::dump2( Dict &d, uint depth, outputStream *st ) const {
  if( _ptr == Null ) st->print("NULL");
  else st->print("%s *", ptr_msg[_ptr]);
  _offset.dump2(st);
  dump_inline_depth(st);
  dump_speculative(st);
}

/**
 *dump the speculative part of the type
 */
void TypePtr::dump_speculative(outputStream *st) const {
  if (_speculative != NULL) {
    st->print(" (speculative=");
    _speculative->dump_on(st);
    st->print(")");
  }
}

/**
 *dump the inline depth of the type
 */
void TypePtr::dump_inline_depth(outputStream *st) const {
  if (_inline_depth != InlineDepthBottom) {
    if (_inline_depth == InlineDepthTop) {
      st->print(" (inline_depth=InlineDepthTop)");
    } else {
      st->print(" (inline_depth=%d)", _inline_depth);
    }
  }
}
#endif

//------------------------------singleton--------------------------------------
// TRUE if Type is a singleton type, FALSE otherwise.   Singletons are simple
// constants
bool TypePtr::singleton(void) const {
  // TopPTR, Null, AnyNull, Constant are all singletons
  return (_offset != Offset::bottom) && !below_centerline(_ptr);
}

bool TypePtr::empty(void) const {
  return (_offset == Offset::top) || above_centerline(_ptr);
}

//=============================================================================
// Convenience common pre-built types.
const TypeRawPtr *TypeRawPtr::BOTTOM;
const TypeRawPtr *TypeRawPtr::NOTNULL;

//------------------------------make-------------------------------------------
const TypeRawPtr *TypeRawPtr::make( enum PTR ptr ) {
  assert( ptr != Constant, "what is the constant?" );
  assert( ptr != Null, "Use TypePtr for NULL" );
  return (TypeRawPtr*)(new TypeRawPtr(ptr,0))->hashcons();
}

const TypeRawPtr *TypeRawPtr::make( address bits ) {
  assert( bits, "Use TypePtr for NULL" );
  return (TypeRawPtr*)(new TypeRawPtr(Constant,bits))->hashcons();
}

//------------------------------cast_to_ptr_type-------------------------------
const Type *TypeRawPtr::cast_to_ptr_type(PTR ptr) const {
  assert( ptr != Constant, "what is the constant?" );
  assert( ptr != Null, "Use TypePtr for NULL" );
  assert( _bits==0, "Why cast a constant address?");
  if( ptr == _ptr ) return this;
  return make(ptr);
}

//------------------------------get_con----------------------------------------
intptr_t TypeRawPtr::get_con() const {
  assert( _ptr == Null || _ptr == Constant, "" );
  return (intptr_t)_bits;
}

//------------------------------meet-------------------------------------------
// Compute the MEET of two types.  It returns a new Type object.
const Type *TypeRawPtr::xmeet( const Type *t ) const {
  // Perform a fast test for common case; meeting the same types together.
  if( this == t ) return this;  // Meeting same type-rep?

  // Current "this->_base" is RawPtr
  switch( t->base() ) {         // switch on original type
  case Bottom:                  // Ye Olde Default
    return t;
  case Top:
    return this;
  case AnyPtr:                  // Meeting to AnyPtrs
    break;
  case RawPtr: {                // might be top, bot, any/not or constant
    enum PTR tptr = t->is_ptr()->ptr();
    enum PTR ptr = meet_ptr( tptr );
    if( ptr == Constant ) {     // Cannot be equal constants, so...
      if( tptr == Constant && _ptr != Constant)  return t;
      if( _ptr == Constant && tptr != Constant)  return this;
      ptr = NotNull;            // Fall down in lattice
    }
    return make( ptr );
  }

  case OopPtr:
  case InstPtr:
  case AryPtr:
  case MetadataPtr:
  case KlassPtr:
    return TypePtr::BOTTOM;     // Oop meet raw is not well defined
  default:                      // All else is a mistake
    typerr(t);
  }

  // Found an AnyPtr type vs self-RawPtr type
  const TypePtr *tp = t->is_ptr();
  switch (tp->ptr()) {
  case TypePtr::TopPTR:  return this;
  case TypePtr::BotPTR:  return t;
  case TypePtr::Null:
    if( _ptr == TypePtr::TopPTR ) return t;
    return TypeRawPtr::BOTTOM;
  case TypePtr::NotNull: return TypePtr::make(AnyPtr, meet_ptr(TypePtr::NotNull), tp->meet_offset(0), tp->speculative(), tp->inline_depth());
  case TypePtr::AnyNull:
    if( _ptr == TypePtr::Constant) return this;
    return make( meet_ptr(TypePtr::AnyNull) );
  default: ShouldNotReachHere();
  }
  return this;
}

//------------------------------xdual------------------------------------------
// Dual: compute field-by-field dual
const Type *TypeRawPtr::xdual() const {
  return new TypeRawPtr( dual_ptr(), _bits );
}

//------------------------------add_offset-------------------------------------
const TypePtr *TypeRawPtr::add_offset( intptr_t offset ) const {
  if( offset == OffsetTop ) return BOTTOM; // Undefined offset-> undefined pointer
  if( offset == OffsetBot ) return BOTTOM; // Unknown offset-> unknown pointer
  if( offset == 0 ) return this; // No change
  switch (_ptr) {
  case TypePtr::TopPTR:
  case TypePtr::BotPTR:
  case TypePtr::NotNull:
    return this;
  case TypePtr::Null:
  case TypePtr::Constant: {
    address bits = _bits+offset;
    if ( bits == 0 ) return TypePtr::NULL_PTR;
    return make( bits );
  }
  default:  ShouldNotReachHere();
  }
  return NULL;                  // Lint noise
}

//------------------------------eq---------------------------------------------
// Structural equality check for Type representations
bool TypeRawPtr::eq( const Type *t ) const {
  const TypeRawPtr *a = (const TypeRawPtr*)t;
  return _bits == a->_bits && TypePtr::eq(t);
}

//------------------------------hash-------------------------------------------
// Type-specific hashing function.
int TypeRawPtr::hash(void) const {
  return (intptr_t)_bits + TypePtr::hash();
}

//------------------------------dump2------------------------------------------
#ifndef PRODUCT
void TypeRawPtr::dump2( Dict &d, uint depth, outputStream *st ) const {
  if( _ptr == Constant )
    st->print(INTPTR_FORMAT, p2i(_bits));
  else
    st->print("rawptr:%s", ptr_msg[_ptr]);
}
#endif

//=============================================================================
// Convenience common pre-built type.
const TypeOopPtr *TypeOopPtr::BOTTOM;

//------------------------------TypeOopPtr-------------------------------------
TypeOopPtr::TypeOopPtr(TYPES t, PTR ptr, ciKlass* k, bool xk, ciObject* o, Offset offset, Offset field_offset,
                       int instance_id, const TypePtr* speculative, int inline_depth)
  : TypePtr(t, ptr, offset, speculative, inline_depth),
    _const_oop(o), _klass(k),
    _klass_is_exact(xk),
    _is_ptr_to_narrowoop(false),
    _is_ptr_to_narrowklass(false),
    _is_ptr_to_boxed_value(false),
    _instance_id(instance_id) {
  if (Compile::current()->eliminate_boxing() && (t == InstPtr) &&
      (offset.get() > 0) && xk && (k != 0) && k->is_instance_klass()) {
    _is_ptr_to_boxed_value = k->as_instance_klass()->is_boxed_value_offset(offset.get());
  }
#ifdef _LP64
  if (this->offset() > 0 || this->offset() == Type::OffsetTop || this->offset() == Type::OffsetBot) {
    if (this->offset() == oopDesc::klass_offset_in_bytes()) {
      _is_ptr_to_narrowklass = UseCompressedClassPointers;
    } else if (klass() == NULL) {
      // Array with unknown body type
      assert(this->isa_aryptr(), "only arrays without klass");
      _is_ptr_to_narrowoop = UseCompressedOops;
    } else if (UseCompressedOops && this->isa_aryptr() && this->offset() != arrayOopDesc::length_offset_in_bytes()) {
      if (klass()->is_obj_array_klass()) {
        _is_ptr_to_narrowoop = true;
      } else if (klass()->is_value_array_klass() && field_offset != Offset::top && field_offset != Offset::bottom) {
        // Check if the field of the value type array element contains oops
        ciValueKlass* vk = klass()->as_value_array_klass()->element_klass()->as_value_klass();
        int foffset = field_offset.get() + vk->first_field_offset();
        ciField* field = vk->get_field_by_offset(foffset, false);
        assert(field != NULL, "missing field");
        BasicType bt = field->layout_type();
        _is_ptr_to_narrowoop = (bt == T_OBJECT || bt == T_ARRAY || T_VALUETYPE);
      }
    } else if (klass()->is_instance_klass()) {
      if (this->isa_klassptr()) {
        // Perm objects don't use compressed references
      } else if (_offset == Offset::bottom || _offset == Offset::top) {
        // unsafe access
        _is_ptr_to_narrowoop = UseCompressedOops;
      } else { // exclude unsafe ops
        assert(this->isa_instptr(), "must be an instance ptr.");
        if (klass() == ciEnv::current()->Class_klass() &&
            (this->offset() == java_lang_Class::klass_offset_in_bytes() ||
             this->offset() == java_lang_Class::array_klass_offset_in_bytes())) {
          // Special hidden fields from the Class.
          assert(this->isa_instptr(), "must be an instance ptr.");
          _is_ptr_to_narrowoop = false;
        } else if (klass() == ciEnv::current()->Class_klass() &&
                   this->offset() >= InstanceMirrorKlass::offset_of_static_fields()) {
          // Static fields
          assert(o != NULL, "must be constant");
          ciInstanceKlass* ik = o->as_instance()->java_lang_Class_klass()->as_instance_klass();
          BasicType basic_elem_type;
          if (ik->is_valuetype() && this->offset() == ik->as_value_klass()->default_value_offset()) {
            // Special hidden field that contains the oop of the default value type
            basic_elem_type = T_VALUETYPE;
          } else {
            ciField* field = ik->get_field_by_offset(this->offset(), true);
            assert(field != NULL, "missing field");
            basic_elem_type = field->layout_type();
          }
          _is_ptr_to_narrowoop = UseCompressedOops && (basic_elem_type == T_OBJECT ||
                                                       basic_elem_type == T_VALUETYPE ||
                                                       basic_elem_type == T_ARRAY);
        } else {
          // Instance fields which contains a compressed oop references.
          ciInstanceKlass* ik = klass()->as_instance_klass();
          ciField* field = ik->get_field_by_offset(this->offset(), false);
          if (field != NULL) {
            BasicType basic_elem_type = field->layout_type();
            _is_ptr_to_narrowoop = UseCompressedOops && (basic_elem_type == T_OBJECT ||
                                                         basic_elem_type == T_VALUETYPE ||
                                                         basic_elem_type == T_ARRAY);
          } else if (klass()->equals(ciEnv::current()->Object_klass())) {
            // Compile::find_alias_type() cast exactness on all types to verify
            // that it does not affect alias type.
            _is_ptr_to_narrowoop = UseCompressedOops;
          } else {
            // Type for the copy start in LibraryCallKit::inline_native_clone().
            _is_ptr_to_narrowoop = UseCompressedOops;
          }
        }
      }
    }
  }
#endif
}

//------------------------------make-------------------------------------------
const TypeOopPtr *TypeOopPtr::make(PTR ptr, Offset offset, int instance_id,
                                   const TypePtr* speculative, int inline_depth) {
  assert(ptr != Constant, "no constant generic pointers");
  ciKlass*  k = Compile::current()->env()->Object_klass();
  bool      xk = false;
  ciObject* o = NULL;
  return (TypeOopPtr*)(new TypeOopPtr(OopPtr, ptr, k, xk, o, offset, Offset::bottom, instance_id, speculative, inline_depth))->hashcons();
}


//------------------------------cast_to_ptr_type-------------------------------
const Type *TypeOopPtr::cast_to_ptr_type(PTR ptr) const {
  assert(_base == OopPtr, "subclass must override cast_to_ptr_type");
  if( ptr == _ptr ) return this;
  return make(ptr, _offset, _instance_id, _speculative, _inline_depth);
}

//-----------------------------cast_to_instance_id----------------------------
const TypeOopPtr *TypeOopPtr::cast_to_instance_id(int instance_id) const {
  // There are no instances of a general oop.
  // Return self unchanged.
  return this;
}

const TypeOopPtr *TypeOopPtr::cast_to_nonconst() const {
  return this;
}

//-----------------------------cast_to_exactness-------------------------------
const Type *TypeOopPtr::cast_to_exactness(bool klass_is_exact) const {
  // There is no such thing as an exact general oop.
  // Return self unchanged.
  return this;
}


//------------------------------as_klass_type----------------------------------
// Return the klass type corresponding to this instance or array type.
// It is the type that is loaded from an object of this type.
const TypeKlassPtr* TypeOopPtr::as_klass_type() const {
  ciKlass* k = klass();
  bool    xk = klass_is_exact();
  if (k == NULL)
    return TypeKlassPtr::OBJECT;
  else
    return TypeKlassPtr::make(xk? Constant: NotNull, k, Offset(0));
}

//------------------------------meet-------------------------------------------
// Compute the MEET of two types.  It returns a new Type object.
const Type *TypeOopPtr::xmeet_helper(const Type *t) const {
  // Perform a fast test for common case; meeting the same types together.
  if( this == t ) return this;  // Meeting same type-rep?

  // Current "this->_base" is OopPtr
  switch (t->base()) {          // switch on original type

  case Int:                     // Mixing ints & oops happens when javac
  case Long:                    // reuses local variables
  case FloatTop:
  case FloatCon:
  case FloatBot:
  case DoubleTop:
  case DoubleCon:
  case DoubleBot:
  case NarrowOop:
  case NarrowKlass:
  case Bottom:                  // Ye Olde Default
    return Type::BOTTOM;
  case Top:
    return this;

  default:                      // All else is a mistake
    typerr(t);

  case RawPtr:
  case MetadataPtr:
  case KlassPtr:
    return TypePtr::BOTTOM;     // Oop meet raw is not well defined

  case AnyPtr: {
    // Found an AnyPtr type vs self-OopPtr type
    const TypePtr *tp = t->is_ptr();
    Offset offset = meet_offset(tp->offset());
    PTR ptr = meet_ptr(tp->ptr());
    const TypePtr* speculative = xmeet_speculative(tp);
    int depth = meet_inline_depth(tp->inline_depth());
    switch (tp->ptr()) {
    case Null:
      if (ptr == Null)  return TypePtr::make(AnyPtr, ptr, offset, speculative, depth);
      // else fall through:
    case TopPTR:
    case AnyNull: {
      int instance_id = meet_instance_id(InstanceTop);
      return make(ptr, offset, instance_id, speculative, depth);
    }
    case BotPTR:
    case NotNull:
      return TypePtr::make(AnyPtr, ptr, offset, speculative, depth);
    default: typerr(t);
    }
  }

  case OopPtr: {                 // Meeting to other OopPtrs
    const TypeOopPtr *tp = t->is_oopptr();
    int instance_id = meet_instance_id(tp->instance_id());
    const TypePtr* speculative = xmeet_speculative(tp);
    int depth = meet_inline_depth(tp->inline_depth());
    return make(meet_ptr(tp->ptr()), meet_offset(tp->offset()), instance_id, speculative, depth);
  }

  case InstPtr:                  // For these, flip the call around to cut down
  case AryPtr:
    return t->xmeet(this);      // Call in reverse direction

  } // End of switch
  return this;                  // Return the double constant
}


//------------------------------xdual------------------------------------------
// Dual of a pure heap pointer.  No relevant klass or oop information.
const Type *TypeOopPtr::xdual() const {
  assert(klass() == Compile::current()->env()->Object_klass(), "no klasses here");
  assert(const_oop() == NULL,             "no constants here");
  return new TypeOopPtr(_base, dual_ptr(), klass(), klass_is_exact(), const_oop(), dual_offset(), Offset::bottom, dual_instance_id(), dual_speculative(), dual_inline_depth());
}

//--------------------------make_from_klass_common-----------------------------
// Computes the element-type given a klass.
const TypeOopPtr* TypeOopPtr::make_from_klass_common(ciKlass *klass, bool klass_change, bool try_for_exact) {
  if (klass->is_instance_klass() || klass->is_valuetype()) {
    Compile* C = Compile::current();
    Dependencies* deps = C->dependencies();
    assert((deps != NULL) == (C->method() != NULL && C->method()->code_size() > 0), "sanity");
    // Element is an instance
    bool klass_is_exact = false;
    if (klass->is_loaded()) {
      // Try to set klass_is_exact.
      ciInstanceKlass* ik = klass->as_instance_klass();
      klass_is_exact = ik->is_final();
      if (!klass_is_exact && klass_change
          && deps != NULL && UseUniqueSubclasses) {
        ciInstanceKlass* sub = ik->unique_concrete_subklass();
        if (sub != NULL) {
          deps->assert_abstract_with_unique_concrete_subtype(ik, sub);
          klass = ik = sub;
          klass_is_exact = sub->is_final();
        }
      }
      if (!klass_is_exact && try_for_exact
          && deps != NULL && UseExactTypes) {
        if (!ik->is_interface() && !ik->has_subklass()) {
          // Add a dependence; if concrete subclass added we need to recompile
          deps->assert_leaf_type(ik);
          klass_is_exact = true;
        }
      }
    }
    return TypeInstPtr::make(TypePtr::BotPTR, klass, klass_is_exact, NULL, Offset(0));
  } else if (klass->is_obj_array_klass()) {
    // Element is an object or value array. Recursively call ourself.
    const TypeOopPtr* etype = TypeOopPtr::make_from_klass_common(klass->as_array_klass()->element_klass(), false, try_for_exact);
    bool xk = etype->klass_is_exact();
    const TypeAry* arr0 = TypeAry::make(etype, TypeInt::POS);
    // We used to pass NotNull in here, asserting that the sub-arrays
    // are all not-null.  This is not true in generally, as code can
    // slam NULLs down in the subarrays.
    const TypeAryPtr* arr = TypeAryPtr::make(TypePtr::BotPTR, arr0, klass, xk, Offset(0));
    return arr;
  } else if (klass->is_type_array_klass()) {
    // Element is an typeArray
    const Type* etype = get_const_basic_type(klass->as_type_array_klass()->element_type());
    const TypeAry* arr0 = TypeAry::make(etype, TypeInt::POS);
    // We used to pass NotNull in here, asserting that the array pointer
    // is not-null. That was not true in general.
    const TypeAryPtr* arr = TypeAryPtr::make(TypePtr::BotPTR, arr0, klass, true, Offset(0));
    return arr;
  } else if (klass->is_value_array_klass()) {
    ciValueKlass* vk = klass->as_array_klass()->element_klass()->as_value_klass();
    const TypeAry* arr0 = TypeAry::make(TypeValueType::make(vk), TypeInt::POS);
    const TypeAryPtr* arr = TypeAryPtr::make(TypePtr::BotPTR, arr0, klass, true, Offset(0));
    return arr;
  } else {
    ShouldNotReachHere();
    return NULL;
  }
}

//------------------------------make_from_constant-----------------------------
// Make a java pointer from an oop constant
const TypeOopPtr* TypeOopPtr::make_from_constant(ciObject* o, bool require_constant) {
  assert(!o->is_null_object(), "null object not yet handled here.");

  const bool make_constant = require_constant || o->should_be_constant();

  ciKlass* klass = o->klass();
<<<<<<< HEAD
  if (klass->is_instance_klass() || klass->is_valuetype()) {
    // Element is an instance or value type
    if (require_constant) {
      if (!o->can_be_constant())  return NULL;
    } else if (!o->should_be_constant()) {
      return TypeInstPtr::make(TypePtr::NotNull, klass, true, NULL, Offset(0));
=======
  if (klass->is_instance_klass()) {
    // Element is an instance
    if (make_constant) {
      return TypeInstPtr::make(o);
    } else {
      return TypeInstPtr::make(TypePtr::NotNull, klass, true, NULL, 0);
>>>>>>> 8e5a71de
    }
  } else if (klass->is_obj_array_klass()) {
    // Element is an object array. Recursively call ourself.
    const TypeOopPtr *etype =
      TypeOopPtr::make_from_klass_raw(klass->as_array_klass()->element_klass());
    const TypeAry* arr0 = TypeAry::make(etype, TypeInt::make(o->as_array()->length()));
    // We used to pass NotNull in here, asserting that the sub-arrays
    // are all not-null.  This is not true in generally, as code can
    // slam NULLs down in the subarrays.
<<<<<<< HEAD
    if (require_constant) {
      if (!o->can_be_constant())  return NULL;
    } else if (!o->should_be_constant()) {
      return TypeAryPtr::make(TypePtr::NotNull, arr0, klass, true, Offset(0));
    }
    const TypeAryPtr* arr = TypeAryPtr::make(TypePtr::Constant, o, arr0, klass, true, Offset(0));
    return arr;
=======
    if (make_constant) {
      return TypeAryPtr::make(TypePtr::Constant, o, arr0, klass, true, 0);
    } else {
      return TypeAryPtr::make(TypePtr::NotNull, arr0, klass, true, 0);
    }
>>>>>>> 8e5a71de
  } else if (klass->is_type_array_klass()) {
    // Element is an typeArray
    const Type* etype =
      (Type*)get_const_basic_type(klass->as_type_array_klass()->element_type());
    const TypeAry* arr0 = TypeAry::make(etype, TypeInt::make(o->as_array()->length()));
    // We used to pass NotNull in here, asserting that the array pointer
    // is not-null. That was not true in general.
<<<<<<< HEAD
    if (require_constant) {
      if (!o->can_be_constant())  return NULL;
    } else if (!o->should_be_constant()) {
      return TypeAryPtr::make(TypePtr::NotNull, arr0, klass, true, Offset(0));
    }
    const TypeAryPtr* arr = TypeAryPtr::make(TypePtr::Constant, o, arr0, klass, true, Offset(0));
    return arr;
  } else if (klass->is_value_array_klass()) {
    ciValueKlass* vk = klass->as_array_klass()->element_klass()->as_value_klass();
    const TypeAry* arr0 = TypeAry::make(TypeValueType::make(vk), TypeInt::make(o->as_array()->length()));
    // We used to pass NotNull in here, asserting that the sub-arrays
    // are all not-null.  This is not true in generally, as code can
    // slam NULLs down in the subarrays.
    if (require_constant) {
      if (!o->can_be_constant())  return NULL;
    } else if (!o->should_be_constant()) {
      return TypeAryPtr::make(TypePtr::NotNull, arr0, klass, true, Offset(0));
    }
    const TypeAryPtr* arr = TypeAryPtr::make(TypePtr::Constant, o, arr0, klass, true, Offset(0));
    return arr;
=======
    if (make_constant) {
      return TypeAryPtr::make(TypePtr::Constant, o, arr0, klass, true, 0);
    } else {
      return TypeAryPtr::make(TypePtr::NotNull, arr0, klass, true, 0);
    }
>>>>>>> 8e5a71de
  }

  fatal("unhandled object type");
  return NULL;
}

//------------------------------get_con----------------------------------------
intptr_t TypeOopPtr::get_con() const {
  assert( _ptr == Null || _ptr == Constant, "" );
  assert(offset() >= 0, "");

  if (offset() != 0) {
    // After being ported to the compiler interface, the compiler no longer
    // directly manipulates the addresses of oops.  Rather, it only has a pointer
    // to a handle at compile time.  This handle is embedded in the generated
    // code and dereferenced at the time the nmethod is made.  Until that time,
    // it is not reasonable to do arithmetic with the addresses of oops (we don't
    // have access to the addresses!).  This does not seem to currently happen,
    // but this assertion here is to help prevent its occurence.
    tty->print_cr("Found oop constant with non-zero offset");
    ShouldNotReachHere();
  }

  return (intptr_t)const_oop()->constant_encoding();
}


//-----------------------------filter------------------------------------------
// Do not allow interface-vs.-noninterface joins to collapse to top.
const Type *TypeOopPtr::filter_helper(const Type *kills, bool include_speculative) const {

  const Type* ft = join_helper(kills, include_speculative);
  const TypeInstPtr* ftip = ft->isa_instptr();
  const TypeInstPtr* ktip = kills->isa_instptr();

  if (ft->empty()) {
    // Check for evil case of 'this' being a class and 'kills' expecting an
    // interface.  This can happen because the bytecodes do not contain
    // enough type info to distinguish a Java-level interface variable
    // from a Java-level object variable.  If we meet 2 classes which
    // both implement interface I, but their meet is at 'j/l/O' which
    // doesn't implement I, we have no way to tell if the result should
    // be 'I' or 'j/l/O'.  Thus we'll pick 'j/l/O'.  If this then flows
    // into a Phi which "knows" it's an Interface type we'll have to
    // uplift the type.
    if (!empty()) {
      if (ktip != NULL && ktip->is_loaded() && ktip->klass()->is_interface()) {
        return kills;           // Uplift to interface
      }
      // Also check for evil cases of 'this' being a class array
      // and 'kills' expecting an array of interfaces.
      Type::get_arrays_base_elements(ft, kills, NULL, &ktip);
      if (ktip != NULL && ktip->is_loaded() && ktip->klass()->is_interface()) {
        return kills;           // Uplift to array of interface
      }
    }

    return Type::TOP;           // Canonical empty value
  }

  // If we have an interface-typed Phi or cast and we narrow to a class type,
  // the join should report back the class.  However, if we have a J/L/Object
  // class-typed Phi and an interface flows in, it's possible that the meet &
  // join report an interface back out.  This isn't possible but happens
  // because the type system doesn't interact well with interfaces.
  if (ftip != NULL && ktip != NULL &&
      ftip->is_loaded() &&  ftip->klass()->is_interface() &&
      ktip->is_loaded() && !ktip->klass()->is_interface()) {
    assert(!ftip->klass_is_exact(), "interface could not be exact");
    return ktip->cast_to_ptr_type(ftip->ptr());
  }

  return ft;
}

//------------------------------eq---------------------------------------------
// Structural equality check for Type representations
bool TypeOopPtr::eq( const Type *t ) const {
  const TypeOopPtr *a = (const TypeOopPtr*)t;
  if (_klass_is_exact != a->_klass_is_exact ||
      _instance_id != a->_instance_id)  return false;
  ciObject* one = const_oop();
  ciObject* two = a->const_oop();
  if (one == NULL || two == NULL) {
    return (one == two) && TypePtr::eq(t);
  } else {
    return one->equals(two) && TypePtr::eq(t);
  }
}

//------------------------------hash-------------------------------------------
// Type-specific hashing function.
int TypeOopPtr::hash(void) const {
  return
    java_add(java_add((jint)(const_oop() ? const_oop()->hash() : 0), (jint)_klass_is_exact),
             java_add((jint)_instance_id, (jint)TypePtr::hash()));
}

//------------------------------dump2------------------------------------------
#ifndef PRODUCT
void TypeOopPtr::dump2( Dict &d, uint depth, outputStream *st ) const {
  st->print("oopptr:%s", ptr_msg[_ptr]);
  if( _klass_is_exact ) st->print(":exact");
  if( const_oop() ) st->print(INTPTR_FORMAT, p2i(const_oop()));
  _offset.dump2(st);
  if (_instance_id == InstanceTop)
    st->print(",iid=top");
  else if (_instance_id != InstanceBot)
    st->print(",iid=%d",_instance_id);

  dump_inline_depth(st);
  dump_speculative(st);
}
#endif

//------------------------------singleton--------------------------------------
// TRUE if Type is a singleton type, FALSE otherwise.   Singletons are simple
// constants
bool TypeOopPtr::singleton(void) const {
  // detune optimizer to not generate constant oop + constant offset as a constant!
  // TopPTR, Null, AnyNull, Constant are all singletons
  return (offset() == 0) && !below_centerline(_ptr);
}

//------------------------------add_offset-------------------------------------
const TypePtr *TypeOopPtr::add_offset(intptr_t offset) const {
  return make(_ptr, xadd_offset(offset), _instance_id, add_offset_speculative(offset), _inline_depth);
}

/**
 * Return same type without a speculative part
 */
const Type* TypeOopPtr::remove_speculative() const {
  if (_speculative == NULL) {
    return this;
  }
  assert(_inline_depth == InlineDepthTop || _inline_depth == InlineDepthBottom, "non speculative type shouldn't have inline depth");
  return make(_ptr, _offset, _instance_id, NULL, _inline_depth);
}

/**
 * Return same type but drop speculative part if we know we won't use
 * it
 */
const Type* TypeOopPtr::cleanup_speculative() const {
  // If the klass is exact and the ptr is not null then there's
  // nothing that the speculative type can help us with
  if (klass_is_exact() && !maybe_null()) {
    return remove_speculative();
  }
  return TypePtr::cleanup_speculative();
}

/**
 * Return same type but with a different inline depth (used for speculation)
 *
 * @param depth  depth to meet with
 */
const TypePtr* TypeOopPtr::with_inline_depth(int depth) const {
  if (!UseInlineDepthForSpeculativeTypes) {
    return this;
  }
  return make(_ptr, _offset, _instance_id, _speculative, depth);
}

//------------------------------with_instance_id--------------------------------
const TypePtr* TypeOopPtr::with_instance_id(int instance_id) const {
  assert(_instance_id != -1, "should be known");
  return make(_ptr, _offset, instance_id, _speculative, _inline_depth);
}

//------------------------------meet_instance_id--------------------------------
int TypeOopPtr::meet_instance_id( int instance_id ) const {
  // Either is 'TOP' instance?  Return the other instance!
  if( _instance_id == InstanceTop ) return  instance_id;
  if(  instance_id == InstanceTop ) return _instance_id;
  // If either is different, return 'BOTTOM' instance
  if( _instance_id != instance_id ) return InstanceBot;
  return _instance_id;
}

//------------------------------dual_instance_id--------------------------------
int TypeOopPtr::dual_instance_id( ) const {
  if( _instance_id == InstanceTop ) return InstanceBot; // Map TOP into BOTTOM
  if( _instance_id == InstanceBot ) return InstanceTop; // Map BOTTOM into TOP
  return _instance_id;              // Map everything else into self
}

/**
 * Check whether new profiling would improve speculative type
 *
 * @param   exact_kls    class from profiling
 * @param   inline_depth inlining depth of profile point
 *
 * @return  true if type profile is valuable
 */
bool TypeOopPtr::would_improve_type(ciKlass* exact_kls, int inline_depth) const {
  // no way to improve an already exact type
  if (klass_is_exact()) {
    return false;
  }
  return TypePtr::would_improve_type(exact_kls, inline_depth);
}

//=============================================================================
// Convenience common pre-built types.
const TypeInstPtr *TypeInstPtr::NOTNULL;
const TypeInstPtr *TypeInstPtr::BOTTOM;
const TypeInstPtr *TypeInstPtr::MIRROR;
const TypeInstPtr *TypeInstPtr::MARK;
const TypeInstPtr *TypeInstPtr::KLASS;

//------------------------------TypeInstPtr-------------------------------------
TypeInstPtr::TypeInstPtr(PTR ptr, ciKlass* k, bool xk, ciObject* o, Offset off,
                         int instance_id, const TypePtr* speculative, int inline_depth)
  : TypeOopPtr(InstPtr, ptr, k, xk, o, off, Offset::bottom, instance_id, speculative, inline_depth),
    _name(k->name()) {
   assert(k != NULL &&
          (k->is_loaded() || o == NULL),
          "cannot have constants with non-loaded klass");
};

//------------------------------make-------------------------------------------
const TypeInstPtr *TypeInstPtr::make(PTR ptr,
                                     ciKlass* k,
                                     bool xk,
                                     ciObject* o,
                                     Offset offset,
                                     int instance_id,
                                     const TypePtr* speculative,
                                     int inline_depth) {
  assert( !k->is_loaded() || k->is_instance_klass(), "Must be for instance");
  // Either const_oop() is NULL or else ptr is Constant
  assert( (!o && ptr != Constant) || (o && ptr == Constant),
          "constant pointers must have a value supplied" );
  // Ptr is never Null
  assert( ptr != Null, "NULL pointers are not typed" );

  assert(instance_id <= 0 || xk || !UseExactTypes, "instances are always exactly typed");
  if (!UseExactTypes)  xk = false;
  if (ptr == Constant) {
    // Note:  This case includes meta-object constants, such as methods.
    xk = true;
  } else if (k->is_loaded()) {
    ciInstanceKlass* ik = k->as_instance_klass();
    if (!xk && ik->is_final())     xk = true;   // no inexact final klass
    if (xk && ik->is_interface())  xk = false;  // no exact interface
  }

  // Now hash this baby
  TypeInstPtr *result =
    (TypeInstPtr*)(new TypeInstPtr(ptr, k, xk, o ,offset, instance_id, speculative, inline_depth))->hashcons();

  return result;
}

/**
 *  Create constant type for a constant boxed value
 */
const Type* TypeInstPtr::get_const_boxed_value() const {
  assert(is_ptr_to_boxed_value(), "should be called only for boxed value");
  assert((const_oop() != NULL), "should be called only for constant object");
  ciConstant constant = const_oop()->as_instance()->field_value_by_offset(offset());
  BasicType bt = constant.basic_type();
  switch (bt) {
    case T_BOOLEAN:  return TypeInt::make(constant.as_boolean());
    case T_INT:      return TypeInt::make(constant.as_int());
    case T_CHAR:     return TypeInt::make(constant.as_char());
    case T_BYTE:     return TypeInt::make(constant.as_byte());
    case T_SHORT:    return TypeInt::make(constant.as_short());
    case T_FLOAT:    return TypeF::make(constant.as_float());
    case T_DOUBLE:   return TypeD::make(constant.as_double());
    case T_LONG:     return TypeLong::make(constant.as_long());
    default:         break;
  }
  fatal("Invalid boxed value type '%s'", type2name(bt));
  return NULL;
}

//------------------------------cast_to_ptr_type-------------------------------
const Type *TypeInstPtr::cast_to_ptr_type(PTR ptr) const {
  if( ptr == _ptr ) return this;
  // Reconstruct _sig info here since not a problem with later lazy
  // construction, _sig will show up on demand.
  return make(ptr, klass(), klass_is_exact(), const_oop(), _offset, _instance_id, _speculative, _inline_depth);
}


//-----------------------------cast_to_exactness-------------------------------
const Type *TypeInstPtr::cast_to_exactness(bool klass_is_exact) const {
  if( klass_is_exact == _klass_is_exact ) return this;
  if (!UseExactTypes)  return this;
  if (!_klass->is_loaded())  return this;
  ciInstanceKlass* ik = _klass->as_instance_klass();
  if( (ik->is_final() || _const_oop) )  return this;  // cannot clear xk
  if( ik->is_interface() )              return this;  // cannot set xk
  return make(ptr(), klass(), klass_is_exact, const_oop(), _offset, _instance_id, _speculative, _inline_depth);
}

//-----------------------------cast_to_instance_id----------------------------
const TypeOopPtr *TypeInstPtr::cast_to_instance_id(int instance_id) const {
  if( instance_id == _instance_id ) return this;
  return make(_ptr, klass(), _klass_is_exact, const_oop(), _offset, instance_id, _speculative, _inline_depth);
}

const TypeOopPtr *TypeInstPtr::cast_to_nonconst() const {
  if (const_oop() == NULL) return this;
  return make(NotNull, klass(), _klass_is_exact, NULL, _offset, _instance_id, _speculative, _inline_depth);
}

//------------------------------xmeet_unloaded---------------------------------
// Compute the MEET of two InstPtrs when at least one is unloaded.
// Assume classes are different since called after check for same name/class-loader
const TypeInstPtr *TypeInstPtr::xmeet_unloaded(const TypeInstPtr *tinst) const {
    Offset off = meet_offset(tinst->offset());
    PTR ptr = meet_ptr(tinst->ptr());
    int instance_id = meet_instance_id(tinst->instance_id());
    const TypePtr* speculative = xmeet_speculative(tinst);
    int depth = meet_inline_depth(tinst->inline_depth());

    const TypeInstPtr *loaded    = is_loaded() ? this  : tinst;
    const TypeInstPtr *unloaded  = is_loaded() ? tinst : this;
    if( loaded->klass()->equals(ciEnv::current()->Object_klass()) ) {
      //
      // Meet unloaded class with java/lang/Object
      //
      // Meet
      //          |                     Unloaded Class
      //  Object  |   TOP    |   AnyNull | Constant |   NotNull |  BOTTOM   |
      //  ===================================================================
      //   TOP    | ..........................Unloaded......................|
      //  AnyNull |  U-AN    |................Unloaded......................|
      // Constant | ... O-NN .................................. |   O-BOT   |
      //  NotNull | ... O-NN .................................. |   O-BOT   |
      //  BOTTOM  | ........................Object-BOTTOM ..................|
      //
      assert(loaded->ptr() != TypePtr::Null, "insanity check");
      //
      if(      loaded->ptr() == TypePtr::TopPTR ) { return unloaded; }
      else if (loaded->ptr() == TypePtr::AnyNull) { return TypeInstPtr::make(ptr, unloaded->klass(), false, NULL, off, instance_id, speculative, depth); }
      else if (loaded->ptr() == TypePtr::BotPTR ) { return TypeInstPtr::BOTTOM; }
      else if (loaded->ptr() == TypePtr::Constant || loaded->ptr() == TypePtr::NotNull) {
        if (unloaded->ptr() == TypePtr::BotPTR  ) { return TypeInstPtr::BOTTOM;  }
        else                                      { return TypeInstPtr::NOTNULL; }
      }
      else if( unloaded->ptr() == TypePtr::TopPTR )  { return unloaded; }

      return unloaded->cast_to_ptr_type(TypePtr::AnyNull)->is_instptr();
    }

    // Both are unloaded, not the same class, not Object
    // Or meet unloaded with a different loaded class, not java/lang/Object
    if( ptr != TypePtr::BotPTR ) {
      return TypeInstPtr::NOTNULL;
    }
    return TypeInstPtr::BOTTOM;
}


//------------------------------meet-------------------------------------------
// Compute the MEET of two types.  It returns a new Type object.
const Type *TypeInstPtr::xmeet_helper(const Type *t) const {
  // Perform a fast test for common case; meeting the same types together.
  if( this == t ) return this;  // Meeting same type-rep?

  // Current "this->_base" is Pointer
  switch (t->base()) {          // switch on original type

  case Int:                     // Mixing ints & oops happens when javac
  case Long:                    // reuses local variables
  case FloatTop:
  case FloatCon:
  case FloatBot:
  case DoubleTop:
  case DoubleCon:
  case DoubleBot:
  case NarrowOop:
  case NarrowKlass:
  case Bottom:                  // Ye Olde Default
    return Type::BOTTOM;
  case Top:
    return this;

  default:                      // All else is a mistake
    typerr(t);

  case MetadataPtr:
  case KlassPtr:
  case RawPtr: return TypePtr::BOTTOM;

  case AryPtr: {                // All arrays inherit from Object class
    const TypeAryPtr *tp = t->is_aryptr();
    Offset offset = meet_offset(tp->offset());
    PTR ptr = meet_ptr(tp->ptr());
    int instance_id = meet_instance_id(tp->instance_id());
    const TypePtr* speculative = xmeet_speculative(tp);
    int depth = meet_inline_depth(tp->inline_depth());
    switch (ptr) {
    case TopPTR:
    case AnyNull:                // Fall 'down' to dual of object klass
      // For instances when a subclass meets a superclass we fall
      // below the centerline when the superclass is exact. We need to
      // do the same here.
      if (klass()->equals(ciEnv::current()->Object_klass()) && !klass_is_exact()) {
        return TypeAryPtr::make(ptr, tp->ary(), tp->klass(), tp->klass_is_exact(), offset, tp->field_offset(), instance_id, speculative, depth);
      } else {
        // cannot subclass, so the meet has to fall badly below the centerline
        ptr = NotNull;
        instance_id = InstanceBot;
        return TypeInstPtr::make( ptr, ciEnv::current()->Object_klass(), false, NULL, offset, instance_id, speculative, depth);
      }
    case Constant:
    case NotNull:
    case BotPTR:                // Fall down to object klass
      // LCA is object_klass, but if we subclass from the top we can do better
      if( above_centerline(_ptr) ) { // if( _ptr == TopPTR || _ptr == AnyNull )
        // If 'this' (InstPtr) is above the centerline and it is Object class
        // then we can subclass in the Java class hierarchy.
        // For instances when a subclass meets a superclass we fall
        // below the centerline when the superclass is exact. We need
        // to do the same here.
        if (klass()->equals(ciEnv::current()->Object_klass()) && !klass_is_exact()) {
          // that is, tp's array type is a subtype of my klass
          return TypeAryPtr::make(ptr, (ptr == Constant ? tp->const_oop() : NULL),
                                  tp->ary(), tp->klass(), tp->klass_is_exact(), offset, tp->field_offset(), instance_id, speculative, depth);
        }
      }
      // The other case cannot happen, since I cannot be a subtype of an array.
      // The meet falls down to Object class below centerline.
      if( ptr == Constant )
         ptr = NotNull;
      instance_id = InstanceBot;
      return make(ptr, ciEnv::current()->Object_klass(), false, NULL, offset, instance_id, speculative, depth);
    default: typerr(t);
    }
  }

  case OopPtr: {                // Meeting to OopPtrs
    // Found a OopPtr type vs self-InstPtr type
    const TypeOopPtr *tp = t->is_oopptr();
    Offset offset = meet_offset(tp->offset());
    PTR ptr = meet_ptr(tp->ptr());
    switch (tp->ptr()) {
    case TopPTR:
    case AnyNull: {
      int instance_id = meet_instance_id(InstanceTop);
      const TypePtr* speculative = xmeet_speculative(tp);
      int depth = meet_inline_depth(tp->inline_depth());
      return make(ptr, klass(), klass_is_exact(),
                  (ptr == Constant ? const_oop() : NULL), offset, instance_id, speculative, depth);
    }
    case NotNull:
    case BotPTR: {
      int instance_id = meet_instance_id(tp->instance_id());
      const TypePtr* speculative = xmeet_speculative(tp);
      int depth = meet_inline_depth(tp->inline_depth());
      return TypeOopPtr::make(ptr, offset, instance_id, speculative, depth);
    }
    default: typerr(t);
    }
  }

  case AnyPtr: {                // Meeting to AnyPtrs
    // Found an AnyPtr type vs self-InstPtr type
    const TypePtr *tp = t->is_ptr();
    Offset offset = meet_offset(tp->offset());
    PTR ptr = meet_ptr(tp->ptr());
    int instance_id = meet_instance_id(InstanceTop);
    const TypePtr* speculative = xmeet_speculative(tp);
    int depth = meet_inline_depth(tp->inline_depth());
    switch (tp->ptr()) {
    case Null:
      if( ptr == Null ) return TypePtr::make(AnyPtr, ptr, offset, speculative, depth);
      // else fall through to AnyNull
    case TopPTR:
    case AnyNull: {
      return make(ptr, klass(), klass_is_exact(),
                  (ptr == Constant ? const_oop() : NULL), offset, instance_id, speculative, depth);
    }
    case NotNull:
    case BotPTR:
      return TypePtr::make(AnyPtr, ptr, offset, speculative,depth);
    default: typerr(t);
    }
  }

  /*
                 A-top         }
               /   |   \       }  Tops
           B-top A-any C-top   }
              | /  |  \ |      }  Any-nulls
           B-any   |   C-any   }
              |    |    |
           B-con A-con C-con   } constants; not comparable across classes
              |    |    |
           B-not   |   C-not   }
              | \  |  / |      }  not-nulls
           B-bot A-not C-bot   }
               \   |   /       }  Bottoms
                 A-bot         }
  */

  case InstPtr: {                // Meeting 2 Oops?
    // Found an InstPtr sub-type vs self-InstPtr type
    const TypeInstPtr *tinst = t->is_instptr();
    Offset off = meet_offset( tinst->offset() );
    PTR ptr = meet_ptr( tinst->ptr() );
    int instance_id = meet_instance_id(tinst->instance_id());
    const TypePtr* speculative = xmeet_speculative(tinst);
    int depth = meet_inline_depth(tinst->inline_depth());

    // Check for easy case; klasses are equal (and perhaps not loaded!)
    // If we have constants, then we created oops so classes are loaded
    // and we can handle the constants further down.  This case handles
    // both-not-loaded or both-loaded classes
    if (ptr != Constant && klass()->equals(tinst->klass()) && klass_is_exact() == tinst->klass_is_exact()) {
      return make(ptr, klass(), klass_is_exact(), NULL, off, instance_id, speculative, depth);
    }

    // Classes require inspection in the Java klass hierarchy.  Must be loaded.
    ciKlass* tinst_klass = tinst->klass();
    ciKlass* this_klass  = this->klass();
    bool tinst_xk = tinst->klass_is_exact();
    bool this_xk  = this->klass_is_exact();
    if (!tinst_klass->is_loaded() || !this_klass->is_loaded() ) {
      // One of these classes has not been loaded
      const TypeInstPtr *unloaded_meet = xmeet_unloaded(tinst);
#ifndef PRODUCT
      if( PrintOpto && Verbose ) {
        tty->print("meet of unloaded classes resulted in: "); unloaded_meet->dump(); tty->cr();
        tty->print("  this == "); this->dump(); tty->cr();
        tty->print(" tinst == "); tinst->dump(); tty->cr();
      }
#endif
      return unloaded_meet;
    }

    // Handle mixing oops and interfaces first.
    if( this_klass->is_interface() && !(tinst_klass->is_interface() ||
                                        tinst_klass == ciEnv::current()->Object_klass())) {
      ciKlass *tmp = tinst_klass; // Swap interface around
      tinst_klass = this_klass;
      this_klass = tmp;
      bool tmp2 = tinst_xk;
      tinst_xk = this_xk;
      this_xk = tmp2;
    }
    if (tinst_klass->is_interface() &&
        !(this_klass->is_interface() ||
          // Treat java/lang/Object as an honorary interface,
          // because we need a bottom for the interface hierarchy.
          this_klass == ciEnv::current()->Object_klass())) {
      // Oop meets interface!

      // See if the oop subtypes (implements) interface.
      ciKlass *k;
      bool xk;
      if( this_klass->is_subtype_of( tinst_klass ) ) {
        // Oop indeed subtypes.  Now keep oop or interface depending
        // on whether we are both above the centerline or either is
        // below the centerline.  If we are on the centerline
        // (e.g., Constant vs. AnyNull interface), use the constant.
        k  = below_centerline(ptr) ? tinst_klass : this_klass;
        // If we are keeping this_klass, keep its exactness too.
        xk = below_centerline(ptr) ? tinst_xk    : this_xk;
      } else {                  // Does not implement, fall to Object
        // Oop does not implement interface, so mixing falls to Object
        // just like the verifier does (if both are above the
        // centerline fall to interface)
        k = above_centerline(ptr) ? tinst_klass : ciEnv::current()->Object_klass();
        xk = above_centerline(ptr) ? tinst_xk : false;
        // Watch out for Constant vs. AnyNull interface.
        if (ptr == Constant)  ptr = NotNull;   // forget it was a constant
        instance_id = InstanceBot;
      }
      ciObject* o = NULL;  // the Constant value, if any
      if (ptr == Constant) {
        // Find out which constant.
        o = (this_klass == klass()) ? const_oop() : tinst->const_oop();
      }
      return make(ptr, k, xk, o, off, instance_id, speculative, depth);
    }

    // Either oop vs oop or interface vs interface or interface vs Object

    // !!! Here's how the symmetry requirement breaks down into invariants:
    // If we split one up & one down AND they subtype, take the down man.
    // If we split one up & one down AND they do NOT subtype, "fall hard".
    // If both are up and they subtype, take the subtype class.
    // If both are up and they do NOT subtype, "fall hard".
    // If both are down and they subtype, take the supertype class.
    // If both are down and they do NOT subtype, "fall hard".
    // Constants treated as down.

    // Now, reorder the above list; observe that both-down+subtype is also
    // "fall hard"; "fall hard" becomes the default case:
    // If we split one up & one down AND they subtype, take the down man.
    // If both are up and they subtype, take the subtype class.

    // If both are down and they subtype, "fall hard".
    // If both are down and they do NOT subtype, "fall hard".
    // If both are up and they do NOT subtype, "fall hard".
    // If we split one up & one down AND they do NOT subtype, "fall hard".

    // If a proper subtype is exact, and we return it, we return it exactly.
    // If a proper supertype is exact, there can be no subtyping relationship!
    // If both types are equal to the subtype, exactness is and-ed below the
    // centerline and or-ed above it.  (N.B. Constants are always exact.)

    // Check for subtyping:
    ciKlass *subtype = NULL;
    bool subtype_exact = false;
    if( tinst_klass->equals(this_klass) ) {
      subtype = this_klass;
      subtype_exact = below_centerline(ptr) ? (this_xk & tinst_xk) : (this_xk | tinst_xk);
    } else if( !tinst_xk && this_klass->is_subtype_of( tinst_klass ) ) {
      subtype = this_klass;     // Pick subtyping class
      subtype_exact = this_xk;
    } else if( !this_xk && tinst_klass->is_subtype_of( this_klass ) ) {
      subtype = tinst_klass;    // Pick subtyping class
      subtype_exact = tinst_xk;
    }

    if( subtype ) {
      if( above_centerline(ptr) ) { // both are up?
        this_klass = tinst_klass = subtype;
        this_xk = tinst_xk = subtype_exact;
      } else if( above_centerline(this ->_ptr) && !above_centerline(tinst->_ptr) ) {
        this_klass = tinst_klass; // tinst is down; keep down man
        this_xk = tinst_xk;
      } else if( above_centerline(tinst->_ptr) && !above_centerline(this ->_ptr) ) {
        tinst_klass = this_klass; // this is down; keep down man
        tinst_xk = this_xk;
      } else {
        this_xk = subtype_exact;  // either they are equal, or we'll do an LCA
      }
    }

    // Check for classes now being equal
    if (tinst_klass->equals(this_klass)) {
      // If the klasses are equal, the constants may still differ.  Fall to
      // NotNull if they do (neither constant is NULL; that is a special case
      // handled elsewhere).
      ciObject* o = NULL;             // Assume not constant when done
      ciObject* this_oop  = const_oop();
      ciObject* tinst_oop = tinst->const_oop();
      if( ptr == Constant ) {
        if (this_oop != NULL && tinst_oop != NULL &&
            this_oop->equals(tinst_oop) )
          o = this_oop;
        else if (above_centerline(this ->_ptr))
          o = tinst_oop;
        else if (above_centerline(tinst ->_ptr))
          o = this_oop;
        else
          ptr = NotNull;
      }
      return make(ptr, this_klass, this_xk, o, off, instance_id, speculative, depth);
    } // Else classes are not equal

    // Since klasses are different, we require a LCA in the Java
    // class hierarchy - which means we have to fall to at least NotNull.
    if( ptr == TopPTR || ptr == AnyNull || ptr == Constant )
      ptr = NotNull;

    instance_id = InstanceBot;

    // Now we find the LCA of Java classes
    ciKlass* k = this_klass->least_common_ancestor(tinst_klass);
    return make(ptr, k, false, NULL, off, instance_id, speculative, depth);
  } // End of case InstPtr

  case ValueType: {
    const TypeValueType *tv = t->is_valuetype();

    if (above_centerline(ptr())) {
      if (tv->value_klass()->is_subtype_of(_klass)) {
        return t;
      } else {
        return TypeInstPtr::make(NotNull, _klass);
      }
    } else {
      if (tv->value_klass()->is_subtype_of(_klass)) {
        return TypeInstPtr::make(ptr(), _klass);
      } else {
        return TypeInstPtr::make(ptr(), ciEnv::current()->Object_klass());
      }
    }
  }

  } // End of switch
  return this;                  // Return the double constant
}


//------------------------java_mirror_type--------------------------------------
ciType* TypeInstPtr::java_mirror_type() const {
  // must be a singleton type
  if( const_oop() == NULL )  return NULL;

  // must be of type java.lang.Class
  if( klass() != ciEnv::current()->Class_klass() )  return NULL;

  return const_oop()->as_instance()->java_mirror_type();
}


//------------------------------xdual------------------------------------------
// Dual: do NOT dual on klasses.  This means I do NOT understand the Java
// inheritance mechanism.
const Type *TypeInstPtr::xdual() const {
  return new TypeInstPtr(dual_ptr(), klass(), klass_is_exact(), const_oop(), dual_offset(), dual_instance_id(), dual_speculative(), dual_inline_depth());
}

//------------------------------eq---------------------------------------------
// Structural equality check for Type representations
bool TypeInstPtr::eq( const Type *t ) const {
  const TypeInstPtr *p = t->is_instptr();
  return
    klass()->equals(p->klass()) &&
    TypeOopPtr::eq(p);          // Check sub-type stuff
}

//------------------------------hash-------------------------------------------
// Type-specific hashing function.
int TypeInstPtr::hash(void) const {
  int hash = java_add((jint)klass()->hash(), (jint)TypeOopPtr::hash());
  return hash;
}

//------------------------------dump2------------------------------------------
// Dump oop Type
#ifndef PRODUCT
void TypeInstPtr::dump2( Dict &d, uint depth, outputStream *st ) const {
  // Print the name of the klass.
  klass()->print_name_on(st);

  switch( _ptr ) {
  case Constant:
    // TO DO: Make CI print the hex address of the underlying oop.
    if (WizardMode || Verbose) {
      const_oop()->print_oop(st);
    }
  case BotPTR:
    if (!WizardMode && !Verbose) {
      if( _klass_is_exact ) st->print(":exact");
      break;
    }
  case TopPTR:
  case AnyNull:
  case NotNull:
    st->print(":%s", ptr_msg[_ptr]);
    if( _klass_is_exact ) st->print(":exact");
    break;
  default:
    break;
  }

  _offset.dump2(st);

  st->print(" *");
  if (_instance_id == InstanceTop)
    st->print(",iid=top");
  else if (_instance_id != InstanceBot)
    st->print(",iid=%d",_instance_id);

  dump_inline_depth(st);
  dump_speculative(st);
}
#endif

//------------------------------add_offset-------------------------------------
const TypePtr *TypeInstPtr::add_offset(intptr_t offset) const {
  return make(_ptr, klass(), klass_is_exact(), const_oop(), xadd_offset(offset),
              _instance_id, add_offset_speculative(offset), _inline_depth);
}

const Type *TypeInstPtr::remove_speculative() const {
  if (_speculative == NULL) {
    return this;
  }
  assert(_inline_depth == InlineDepthTop || _inline_depth == InlineDepthBottom, "non speculative type shouldn't have inline depth");
  return make(_ptr, klass(), klass_is_exact(), const_oop(), _offset,
              _instance_id, NULL, _inline_depth);
}

const TypePtr *TypeInstPtr::with_inline_depth(int depth) const {
  if (!UseInlineDepthForSpeculativeTypes) {
    return this;
  }
  return make(_ptr, klass(), klass_is_exact(), const_oop(), _offset, _instance_id, _speculative, depth);
}

const TypePtr *TypeInstPtr::with_instance_id(int instance_id) const {
  assert(is_known_instance(), "should be known");
  return make(_ptr, klass(), klass_is_exact(), const_oop(), _offset, instance_id, _speculative, _inline_depth);
}

//=============================================================================
// Convenience common pre-built types.
const TypeAryPtr *TypeAryPtr::RANGE;
const TypeAryPtr *TypeAryPtr::OOPS;
const TypeAryPtr *TypeAryPtr::NARROWOOPS;
const TypeAryPtr *TypeAryPtr::BYTES;
const TypeAryPtr *TypeAryPtr::SHORTS;
const TypeAryPtr *TypeAryPtr::CHARS;
const TypeAryPtr *TypeAryPtr::INTS;
const TypeAryPtr *TypeAryPtr::LONGS;
const TypeAryPtr *TypeAryPtr::FLOATS;
const TypeAryPtr *TypeAryPtr::DOUBLES;

//------------------------------make-------------------------------------------
const TypeAryPtr* TypeAryPtr::make(PTR ptr, const TypeAry *ary, ciKlass* k, bool xk, Offset offset, Offset field_offset,
                                   int instance_id, const TypePtr* speculative, int inline_depth) {
  assert(!(k == NULL && ary->_elem->isa_int()),
         "integral arrays must be pre-equipped with a class");
  if (!xk)  xk = ary->ary_must_be_exact();
  assert(instance_id <= 0 || xk || !UseExactTypes, "instances are always exactly typed");
  if (!UseExactTypes)  xk = (ptr == Constant);
  return (TypeAryPtr*)(new TypeAryPtr(ptr, NULL, ary, k, xk, offset, field_offset, instance_id, false, speculative, inline_depth))->hashcons();
}

//------------------------------make-------------------------------------------
const TypeAryPtr* TypeAryPtr::make(PTR ptr, ciObject* o, const TypeAry *ary, ciKlass* k, bool xk, Offset offset, Offset field_offset,
                                   int instance_id, const TypePtr* speculative, int inline_depth,
                                   bool is_autobox_cache) {
  assert(!(k == NULL && ary->_elem->isa_int()),
         "integral arrays must be pre-equipped with a class");
  assert( (ptr==Constant && o) || (ptr!=Constant && !o), "" );
  if (!xk)  xk = (o != NULL) || ary->ary_must_be_exact();
  assert(instance_id <= 0 || xk || !UseExactTypes, "instances are always exactly typed");
  if (!UseExactTypes)  xk = (ptr == Constant);
  return (TypeAryPtr*)(new TypeAryPtr(ptr, o, ary, k, xk, offset, field_offset, instance_id, is_autobox_cache, speculative, inline_depth))->hashcons();
}

//------------------------------cast_to_ptr_type-------------------------------
const Type *TypeAryPtr::cast_to_ptr_type(PTR ptr) const {
  if( ptr == _ptr ) return this;
  return make(ptr, const_oop(), _ary, klass(), klass_is_exact(), _offset, _field_offset, _instance_id, _speculative, _inline_depth, _is_autobox_cache);
}


//-----------------------------cast_to_exactness-------------------------------
const Type *TypeAryPtr::cast_to_exactness(bool klass_is_exact) const {
  if( klass_is_exact == _klass_is_exact ) return this;
  if (!UseExactTypes)  return this;
  if (_ary->ary_must_be_exact())  return this;  // cannot clear xk
  return make(ptr(), const_oop(), _ary, klass(), klass_is_exact, _offset, _field_offset, _instance_id, _speculative, _inline_depth, _is_autobox_cache);
}

//-----------------------------cast_to_instance_id----------------------------
const TypeOopPtr *TypeAryPtr::cast_to_instance_id(int instance_id) const {
  if( instance_id == _instance_id ) return this;
  return make(_ptr, const_oop(), _ary, klass(), _klass_is_exact, _offset, _field_offset, instance_id, _speculative, _inline_depth, _is_autobox_cache);
}

const TypeOopPtr *TypeAryPtr::cast_to_nonconst() const {
  if (const_oop() == NULL) return this;
  return make(NotNull, NULL, _ary, klass(), _klass_is_exact, _offset, _field_offset, _instance_id, _speculative, _inline_depth);
}


//-----------------------------narrow_size_type-------------------------------
// Local cache for arrayOopDesc::max_array_length(etype),
// which is kind of slow (and cached elsewhere by other users).
static jint max_array_length_cache[T_CONFLICT+1];
static jint max_array_length(BasicType etype) {
  jint& cache = max_array_length_cache[etype];
  jint res = cache;
  if (res == 0) {
    switch (etype) {
    case T_NARROWOOP:
      etype = T_OBJECT;
      break;
    case T_NARROWKLASS:
    case T_CONFLICT:
    case T_ILLEGAL:
    case T_VOID:
      etype = T_BYTE;           // will produce conservatively high value
      break;
    default:
      break;
    }
    cache = res = arrayOopDesc::max_array_length(etype);
  }
  return res;
}

// Narrow the given size type to the index range for the given array base type.
// Return NULL if the resulting int type becomes empty.
const TypeInt* TypeAryPtr::narrow_size_type(const TypeInt* size) const {
  jint hi = size->_hi;
  jint lo = size->_lo;
  jint min_lo = 0;
  jint max_hi = max_array_length(elem()->basic_type());
  //if (index_not_size)  --max_hi;     // type of a valid array index, FTR
  bool chg = false;
  if (lo < min_lo) {
    lo = min_lo;
    if (size->is_con()) {
      hi = lo;
    }
    chg = true;
  }
  if (hi > max_hi) {
    hi = max_hi;
    if (size->is_con()) {
      lo = hi;
    }
    chg = true;
  }
  // Negative length arrays will produce weird intermediate dead fast-path code
  if (lo > hi)
    return TypeInt::ZERO;
  if (!chg)
    return size;
  return TypeInt::make(lo, hi, Type::WidenMin);
}

//-------------------------------cast_to_size----------------------------------
const TypeAryPtr* TypeAryPtr::cast_to_size(const TypeInt* new_size) const {
  assert(new_size != NULL, "");
  new_size = narrow_size_type(new_size);
  if (new_size == size())  return this;
  const TypeAry* new_ary = TypeAry::make(elem(), new_size, is_stable());
  return make(ptr(), const_oop(), new_ary, klass(), klass_is_exact(), _offset, _field_offset, _instance_id, _speculative, _inline_depth, _is_autobox_cache);
}

//------------------------------cast_to_stable---------------------------------
const TypeAryPtr* TypeAryPtr::cast_to_stable(bool stable, int stable_dimension) const {
  if (stable_dimension <= 0 || (stable_dimension == 1 && stable == this->is_stable()))
    return this;

  const Type* elem = this->elem();
  const TypePtr* elem_ptr = elem->make_ptr();

  if (stable_dimension > 1 && elem_ptr != NULL && elem_ptr->isa_aryptr()) {
    // If this is widened from a narrow oop, TypeAry::make will re-narrow it.
    elem = elem_ptr = elem_ptr->is_aryptr()->cast_to_stable(stable, stable_dimension - 1);
  }

  const TypeAry* new_ary = TypeAry::make(elem, size(), stable);

  return make(ptr(), const_oop(), new_ary, klass(), klass_is_exact(), _offset, _field_offset, _instance_id, _speculative, _inline_depth, _is_autobox_cache);
}

//-----------------------------stable_dimension--------------------------------
int TypeAryPtr::stable_dimension() const {
  if (!is_stable())  return 0;
  int dim = 1;
  const TypePtr* elem_ptr = elem()->make_ptr();
  if (elem_ptr != NULL && elem_ptr->isa_aryptr())
    dim += elem_ptr->is_aryptr()->stable_dimension();
  return dim;
}

//----------------------cast_to_autobox_cache-----------------------------------
const TypeAryPtr* TypeAryPtr::cast_to_autobox_cache(bool cache) const {
  if (is_autobox_cache() == cache)  return this;
  const TypeOopPtr* etype = elem()->make_oopptr();
  if (etype == NULL)  return this;
  // The pointers in the autobox arrays are always non-null.
  TypePtr::PTR ptr_type = cache ? TypePtr::NotNull : TypePtr::AnyNull;
  etype = etype->cast_to_ptr_type(TypePtr::NotNull)->is_oopptr();
  const TypeAry* new_ary = TypeAry::make(etype, size(), is_stable());
  return make(ptr(), const_oop(), new_ary, klass(), klass_is_exact(), _offset, _field_offset, _instance_id, _speculative, _inline_depth, cache);
}

//------------------------------eq---------------------------------------------
// Structural equality check for Type representations
bool TypeAryPtr::eq( const Type *t ) const {
  const TypeAryPtr *p = t->is_aryptr();
  return
    _ary == p->_ary &&  // Check array
    TypeOopPtr::eq(p) &&// Check sub-parts
    _field_offset == p->_field_offset;
}

//------------------------------hash-------------------------------------------
// Type-specific hashing function.
int TypeAryPtr::hash(void) const {
  return (intptr_t)_ary + TypeOopPtr::hash() + _field_offset.get();
}

//------------------------------meet-------------------------------------------
// Compute the MEET of two types.  It returns a new Type object.
const Type *TypeAryPtr::xmeet_helper(const Type *t) const {
  // Perform a fast test for common case; meeting the same types together.
  if( this == t ) return this;  // Meeting same type-rep?
  // Current "this->_base" is Pointer
  switch (t->base()) {          // switch on original type

  // Mixing ints & oops happens when javac reuses local variables
  case Int:
  case Long:
  case FloatTop:
  case FloatCon:
  case FloatBot:
  case DoubleTop:
  case DoubleCon:
  case DoubleBot:
  case NarrowOop:
  case NarrowKlass:
  case Bottom:                  // Ye Olde Default
    return Type::BOTTOM;
  case Top:
    return this;

  default:                      // All else is a mistake
    typerr(t);

  case OopPtr: {                // Meeting to OopPtrs
    // Found a OopPtr type vs self-AryPtr type
    const TypeOopPtr *tp = t->is_oopptr();
    Offset offset = meet_offset(tp->offset());
    PTR ptr = meet_ptr(tp->ptr());
    int depth = meet_inline_depth(tp->inline_depth());
    const TypePtr* speculative = xmeet_speculative(tp);
    switch (tp->ptr()) {
    case TopPTR:
    case AnyNull: {
      int instance_id = meet_instance_id(InstanceTop);
      return make(ptr, (ptr == Constant ? const_oop() : NULL),
                  _ary, _klass, _klass_is_exact, offset, _field_offset, instance_id, speculative, depth);
    }
    case BotPTR:
    case NotNull: {
      int instance_id = meet_instance_id(tp->instance_id());
      return TypeOopPtr::make(ptr, offset, instance_id, speculative, depth);
    }
    default: ShouldNotReachHere();
    }
  }

  case AnyPtr: {                // Meeting two AnyPtrs
    // Found an AnyPtr type vs self-AryPtr type
    const TypePtr *tp = t->is_ptr();
    Offset offset = meet_offset(tp->offset());
    PTR ptr = meet_ptr(tp->ptr());
    const TypePtr* speculative = xmeet_speculative(tp);
    int depth = meet_inline_depth(tp->inline_depth());
    switch (tp->ptr()) {
    case TopPTR:
      return this;
    case BotPTR:
    case NotNull:
      return TypePtr::make(AnyPtr, ptr, offset, speculative, depth);
    case Null:
      if( ptr == Null ) return TypePtr::make(AnyPtr, ptr, offset, speculative, depth);
      // else fall through to AnyNull
    case AnyNull: {
      int instance_id = meet_instance_id(InstanceTop);
      return make(ptr, (ptr == Constant ? const_oop() : NULL),
                  _ary, _klass, _klass_is_exact, offset, _field_offset, instance_id, speculative, depth);
    }
    default: ShouldNotReachHere();
    }
  }

  case MetadataPtr:
  case KlassPtr:
  case RawPtr: return TypePtr::BOTTOM;

  case AryPtr: {                // Meeting 2 references?
    const TypeAryPtr *tap = t->is_aryptr();
    Offset off = meet_offset(tap->offset());
    Offset field_off = meet_field_offset(tap->field_offset());
    const TypeAry *tary = _ary->meet_speculative(tap->_ary)->is_ary();
    PTR ptr = meet_ptr(tap->ptr());
    int instance_id = meet_instance_id(tap->instance_id());
    const TypePtr* speculative = xmeet_speculative(tap);
    int depth = meet_inline_depth(tap->inline_depth());
    ciKlass* lazy_klass = NULL;
    if (tary->_elem->isa_int()) {
      // Integral array element types have irrelevant lattice relations.
      // It is the klass that determines array layout, not the element type.
      if (_klass == NULL)
        lazy_klass = tap->_klass;
      else if (tap->_klass == NULL || tap->_klass == _klass) {
        lazy_klass = _klass;
      } else {
        // Something like byte[int+] meets char[int+].
        // This must fall to bottom, not (int[-128..65535])[int+].
        instance_id = InstanceBot;
        tary = TypeAry::make(Type::BOTTOM, tary->_size, tary->_stable);
      }
    } else // Non integral arrays.
      // Must fall to bottom if exact klasses in upper lattice
      // are not equal or super klass is exact.
      if ((above_centerline(ptr) || ptr == Constant) && klass() != tap->klass() &&
          // meet with top[] and bottom[] are processed further down:
          tap->_klass != NULL  && this->_klass != NULL   &&
          // both are exact and not equal:
          ((tap->_klass_is_exact && this->_klass_is_exact) ||
           // 'tap'  is exact and super or unrelated:
           (tap->_klass_is_exact && !tap->klass()->is_subtype_of(klass())) ||
           // 'this' is exact and super or unrelated:
           (this->_klass_is_exact && !klass()->is_subtype_of(tap->klass())))) {
      if (above_centerline(ptr)) {
        tary = TypeAry::make(Type::BOTTOM, tary->_size, tary->_stable);
      }
      return make(NotNull, NULL, tary, lazy_klass, false, off, field_off, InstanceBot, speculative, depth);
    }

    bool xk = false;
    switch (tap->ptr()) {
    case AnyNull:
    case TopPTR:
      // Compute new klass on demand, do not use tap->_klass
      if (below_centerline(this->_ptr)) {
        xk = this->_klass_is_exact;
      } else {
        xk = (tap->_klass_is_exact | this->_klass_is_exact);
      }
      return make(ptr, const_oop(), tary, lazy_klass, xk, off, field_off, instance_id, speculative, depth);
    case Constant: {
      ciObject* o = const_oop();
      if( _ptr == Constant ) {
        if( tap->const_oop() != NULL && !o->equals(tap->const_oop()) ) {
          xk = (klass() == tap->klass());
          ptr = NotNull;
          o = NULL;
          instance_id = InstanceBot;
        } else {
          xk = true;
        }
      } else if(above_centerline(_ptr)) {
        o = tap->const_oop();
        xk = true;
      } else {
        // Only precise for identical arrays
        xk = this->_klass_is_exact && (klass() == tap->klass());
      }
      return TypeAryPtr::make(ptr, o, tary, lazy_klass, xk, off, field_off, instance_id, speculative, depth);
    }
    case NotNull:
    case BotPTR:
      // Compute new klass on demand, do not use tap->_klass
      if (above_centerline(this->_ptr))
            xk = tap->_klass_is_exact;
      else  xk = (tap->_klass_is_exact & this->_klass_is_exact) &&
              (klass() == tap->klass()); // Only precise for identical arrays
      return TypeAryPtr::make(ptr, NULL, tary, lazy_klass, xk, off, field_off, instance_id, speculative, depth);
    default: ShouldNotReachHere();
    }
  }

  // All arrays inherit from Object class
  case InstPtr: {
    const TypeInstPtr *tp = t->is_instptr();
    Offset offset = meet_offset(tp->offset());
    PTR ptr = meet_ptr(tp->ptr());
    int instance_id = meet_instance_id(tp->instance_id());
    const TypePtr* speculative = xmeet_speculative(tp);
    int depth = meet_inline_depth(tp->inline_depth());
    switch (ptr) {
    case TopPTR:
    case AnyNull:                // Fall 'down' to dual of object klass
      // For instances when a subclass meets a superclass we fall
      // below the centerline when the superclass is exact. We need to
      // do the same here.
      if (tp->klass()->equals(ciEnv::current()->Object_klass()) && !tp->klass_is_exact()) {
        return TypeAryPtr::make(ptr, _ary, _klass, _klass_is_exact, offset, _field_offset, instance_id, speculative, depth);
      } else {
        // cannot subclass, so the meet has to fall badly below the centerline
        ptr = NotNull;
        instance_id = InstanceBot;
        return TypeInstPtr::make(ptr, ciEnv::current()->Object_klass(), false, NULL, offset, instance_id, speculative, depth);
      }
    case Constant:
    case NotNull:
    case BotPTR:                // Fall down to object klass
      // LCA is object_klass, but if we subclass from the top we can do better
      if (above_centerline(tp->ptr())) {
        // If 'tp'  is above the centerline and it is Object class
        // then we can subclass in the Java class hierarchy.
        // For instances when a subclass meets a superclass we fall
        // below the centerline when the superclass is exact. We need
        // to do the same here.
        if (tp->klass()->equals(ciEnv::current()->Object_klass()) && !tp->klass_is_exact()) {
          // that is, my array type is a subtype of 'tp' klass
          return make(ptr, (ptr == Constant ? const_oop() : NULL),
                      _ary, _klass, _klass_is_exact, offset, _field_offset, instance_id, speculative, depth);
        }
      }
      // The other case cannot happen, since t cannot be a subtype of an array.
      // The meet falls down to Object class below centerline.
      if( ptr == Constant )
         ptr = NotNull;
      instance_id = InstanceBot;
      return TypeInstPtr::make(ptr, ciEnv::current()->Object_klass(), false, NULL,offset, instance_id, speculative, depth);
    default: typerr(t);
    }
  }

  case ValueType: {
    // All value types inherit from Object
    return TypeInstPtr::make(ptr(), ciEnv::current()->Object_klass());
  }

  }
  return this;                  // Lint noise
}

//------------------------------xdual------------------------------------------
// Dual: compute field-by-field dual
const Type *TypeAryPtr::xdual() const {
  return new TypeAryPtr(dual_ptr(), _const_oop, _ary->dual()->is_ary(), _klass, _klass_is_exact, dual_offset(), dual_field_offset(), dual_instance_id(), is_autobox_cache(), dual_speculative(), dual_inline_depth());
}

Type::Offset TypeAryPtr::meet_field_offset(const Type::Offset offset) const {
  return _field_offset.meet(offset);
}

//------------------------------dual_offset------------------------------------
Type::Offset TypeAryPtr::dual_field_offset() const {
  return _field_offset.dual();
}

//----------------------interface_vs_oop---------------------------------------
#ifdef ASSERT
bool TypeAryPtr::interface_vs_oop(const Type *t) const {
  const TypeAryPtr* t_aryptr = t->isa_aryptr();
  if (t_aryptr) {
    return _ary->interface_vs_oop(t_aryptr->_ary);
  }
  return false;
}
#endif

//------------------------------dump2------------------------------------------
#ifndef PRODUCT
void TypeAryPtr::dump2( Dict &d, uint depth, outputStream *st ) const {
  _ary->dump2(d,depth,st);
  switch( _ptr ) {
  case Constant:
    const_oop()->print(st);
    break;
  case BotPTR:
    if (!WizardMode && !Verbose) {
      if( _klass_is_exact ) st->print(":exact");
      break;
    }
  case TopPTR:
  case AnyNull:
  case NotNull:
    st->print(":%s", ptr_msg[_ptr]);
    if( _klass_is_exact ) st->print(":exact");
    break;
  default:
    break;
  }

  if (elem()->isa_valuetype()) {
    st->print("(");
    _field_offset.dump2(st);
    st->print(")");
  }
  if (offset() != 0) {
    int header_size = objArrayOopDesc::header_size() * wordSize;
    if( _offset == Offset::top )       st->print("+undefined");
    else if( _offset == Offset::bottom )  st->print("+any");
    else if( offset() < header_size ) st->print("+%d", offset());
    else {
      BasicType basic_elem_type = elem()->basic_type();
      int array_base = arrayOopDesc::base_offset_in_bytes(basic_elem_type);
      int elem_size = type2aelembytes(basic_elem_type);
      st->print("[%d]", (offset() - array_base)/elem_size);
    }
  }
  st->print(" *");
  if (_instance_id == InstanceTop)
    st->print(",iid=top");
  else if (_instance_id != InstanceBot)
    st->print(",iid=%d",_instance_id);

  dump_inline_depth(st);
  dump_speculative(st);
}
#endif

bool TypeAryPtr::empty(void) const {
  if (_ary->empty())       return true;
  return TypeOopPtr::empty();
}

//------------------------------add_offset-------------------------------------
const TypePtr *TypeAryPtr::add_offset(intptr_t offset) const {
  return make(_ptr, _const_oop, _ary, _klass, _klass_is_exact, xadd_offset(offset), _field_offset, _instance_id, add_offset_speculative(offset), _inline_depth, _is_autobox_cache);
}

const Type *TypeAryPtr::remove_speculative() const {
  if (_speculative == NULL) {
    return this;
  }
  assert(_inline_depth == InlineDepthTop || _inline_depth == InlineDepthBottom, "non speculative type shouldn't have inline depth");
  return make(_ptr, _const_oop, _ary->remove_speculative()->is_ary(), _klass, _klass_is_exact, _offset, _field_offset, _instance_id, NULL, _inline_depth, _is_autobox_cache);
}

const TypePtr *TypeAryPtr::with_inline_depth(int depth) const {
  if (!UseInlineDepthForSpeculativeTypes) {
    return this;
  }
  return make(_ptr, _const_oop, _ary->remove_speculative()->is_ary(), _klass, _klass_is_exact, _offset, _field_offset, _instance_id, _speculative, depth, _is_autobox_cache);
}

const TypeAryPtr* TypeAryPtr::with_field_offset(int offset) const {
  return make(_ptr, _const_oop, _ary->remove_speculative()->is_ary(), _klass, _klass_is_exact, _offset, Offset(offset), _instance_id, _speculative, _inline_depth, _is_autobox_cache);
}

const TypePtr* TypeAryPtr::add_field_offset_and_offset(intptr_t offset) const {
  int adj = 0;
  if (offset != Type::OffsetBot && offset != Type::OffsetTop) {
    const Type* elemtype = elem();
    if (elemtype->isa_valuetype()) {
      if (_offset.get() != OffsetBot && _offset.get() != OffsetTop) {
        adj = _offset.get();
        offset += _offset.get();
      }
      uint header = arrayOopDesc::base_offset_in_bytes(T_OBJECT);
      if (_field_offset.get() != OffsetBot && _field_offset.get() != OffsetTop) {
        offset += _field_offset.get();
        if (_offset.get() == OffsetBot || _offset.get() == OffsetTop) {
          offset += header;
        }
      }
      if (offset >= (intptr_t)header || offset < 0) {
        // Try to get the field of the value type array element we are pointing to
        ciKlass* arytype_klass = klass();
        ciValueArrayKlass* vak = arytype_klass->as_value_array_klass();
        ciValueKlass* vk = vak->element_klass()->as_value_klass();
        int shift = vak->log2_element_size();
        int mask = (1 << shift) - 1;
        intptr_t field_offset = ((offset - header) & mask);
        ciField* field = vk->get_field_by_offset(field_offset + vk->first_field_offset(), false);
        if (field == NULL) {
          // This may happen with nested AddP(base, AddP(base, base, offset), longcon(16))
          return add_offset(offset);
        } else {
          return with_field_offset(field_offset)->add_offset(offset - field_offset - adj);
        }
      }
    }
  }
  return add_offset(offset - adj);
}

// Return offset incremented by field_offset for flattened value type arrays
const int TypeAryPtr::flattened_offset() const {
  int offset = _offset.get();
  if (offset != Type::OffsetBot && offset != Type::OffsetTop &&
      _field_offset != Offset::bottom && _field_offset != Offset::top) {
    offset += _field_offset.get();
  }
  return offset;
}

const TypePtr *TypeAryPtr::with_instance_id(int instance_id) const {
  assert(is_known_instance(), "should be known");
  return make(_ptr, _const_oop, _ary->remove_speculative()->is_ary(), _klass, _klass_is_exact, _offset, _field_offset, instance_id, _speculative, _inline_depth);
}

//=============================================================================


//------------------------------hash-------------------------------------------
// Type-specific hashing function.
int TypeNarrowPtr::hash(void) const {
  return _ptrtype->hash() + 7;
}

bool TypeNarrowPtr::singleton(void) const {    // TRUE if type is a singleton
  return _ptrtype->singleton();
}

bool TypeNarrowPtr::empty(void) const {
  return _ptrtype->empty();
}

intptr_t TypeNarrowPtr::get_con() const {
  return _ptrtype->get_con();
}

bool TypeNarrowPtr::eq( const Type *t ) const {
  const TypeNarrowPtr* tc = isa_same_narrowptr(t);
  if (tc != NULL) {
    if (_ptrtype->base() != tc->_ptrtype->base()) {
      return false;
    }
    return tc->_ptrtype->eq(_ptrtype);
  }
  return false;
}

const Type *TypeNarrowPtr::xdual() const {    // Compute dual right now.
  const TypePtr* odual = _ptrtype->dual()->is_ptr();
  return make_same_narrowptr(odual);
}


const Type *TypeNarrowPtr::filter_helper(const Type *kills, bool include_speculative) const {
  if (isa_same_narrowptr(kills)) {
    const Type* ft =_ptrtype->filter_helper(is_same_narrowptr(kills)->_ptrtype, include_speculative);
    if (ft->empty())
      return Type::TOP;           // Canonical empty value
    if (ft->isa_ptr()) {
      return make_hash_same_narrowptr(ft->isa_ptr());
    }
    return ft;
  } else if (kills->isa_ptr()) {
    const Type* ft = _ptrtype->join_helper(kills, include_speculative);
    if (ft->empty())
      return Type::TOP;           // Canonical empty value
    return ft;
  } else {
    return Type::TOP;
  }
}

//------------------------------xmeet------------------------------------------
// Compute the MEET of two types.  It returns a new Type object.
const Type *TypeNarrowPtr::xmeet( const Type *t ) const {
  // Perform a fast test for common case; meeting the same types together.
  if( this == t ) return this;  // Meeting same type-rep?

  if (t->base() == base()) {
    const Type* result = _ptrtype->xmeet(t->make_ptr());
    if (result->isa_ptr()) {
      return make_hash_same_narrowptr(result->is_ptr());
    }
    return result;
  }

  // Current "this->_base" is NarrowKlass or NarrowOop
  switch (t->base()) {          // switch on original type

  case Int:                     // Mixing ints & oops happens when javac
  case Long:                    // reuses local variables
  case FloatTop:
  case FloatCon:
  case FloatBot:
  case DoubleTop:
  case DoubleCon:
  case DoubleBot:
  case AnyPtr:
  case RawPtr:
  case OopPtr:
  case InstPtr:
  case AryPtr:
  case MetadataPtr:
  case KlassPtr:
  case NarrowOop:
  case NarrowKlass:
  case Bottom:                  // Ye Olde Default
    return Type::BOTTOM;
  case Top:
    return this;

  case ValueType:
    return t->xmeet(this);

  default:                      // All else is a mistake
    typerr(t);

  } // End of switch

  return this;
}

#ifndef PRODUCT
void TypeNarrowPtr::dump2( Dict & d, uint depth, outputStream *st ) const {
  _ptrtype->dump2(d, depth, st);
}
#endif

const TypeNarrowOop *TypeNarrowOop::BOTTOM;
const TypeNarrowOop *TypeNarrowOop::NULL_PTR;


const TypeNarrowOop* TypeNarrowOop::make(const TypePtr* type) {
  return (const TypeNarrowOop*)(new TypeNarrowOop(type))->hashcons();
}

const Type* TypeNarrowOop::remove_speculative() const {
  return make(_ptrtype->remove_speculative()->is_ptr());
}

const Type* TypeNarrowOop::cleanup_speculative() const {
  return make(_ptrtype->cleanup_speculative()->is_ptr());
}

#ifndef PRODUCT
void TypeNarrowOop::dump2( Dict & d, uint depth, outputStream *st ) const {
  st->print("narrowoop: ");
  TypeNarrowPtr::dump2(d, depth, st);
}
#endif

const TypeNarrowKlass *TypeNarrowKlass::NULL_PTR;

const TypeNarrowKlass* TypeNarrowKlass::make(const TypePtr* type) {
  return (const TypeNarrowKlass*)(new TypeNarrowKlass(type))->hashcons();
}

#ifndef PRODUCT
void TypeNarrowKlass::dump2( Dict & d, uint depth, outputStream *st ) const {
  st->print("narrowklass: ");
  TypeNarrowPtr::dump2(d, depth, st);
}
#endif


//------------------------------eq---------------------------------------------
// Structural equality check for Type representations
bool TypeMetadataPtr::eq( const Type *t ) const {
  const TypeMetadataPtr *a = (const TypeMetadataPtr*)t;
  ciMetadata* one = metadata();
  ciMetadata* two = a->metadata();
  if (one == NULL || two == NULL) {
    return (one == two) && TypePtr::eq(t);
  } else {
    return one->equals(two) && TypePtr::eq(t);
  }
}

//------------------------------hash-------------------------------------------
// Type-specific hashing function.
int TypeMetadataPtr::hash(void) const {
  return
    (metadata() ? metadata()->hash() : 0) +
    TypePtr::hash();
}

//------------------------------singleton--------------------------------------
// TRUE if Type is a singleton type, FALSE otherwise.   Singletons are simple
// constants
bool TypeMetadataPtr::singleton(void) const {
  // detune optimizer to not generate constant metadata + constant offset as a constant!
  // TopPTR, Null, AnyNull, Constant are all singletons
  return (offset() == 0) && !below_centerline(_ptr);
}

//------------------------------add_offset-------------------------------------
const TypePtr *TypeMetadataPtr::add_offset( intptr_t offset ) const {
  return make( _ptr, _metadata, xadd_offset(offset));
}

//-----------------------------filter------------------------------------------
// Do not allow interface-vs.-noninterface joins to collapse to top.
const Type *TypeMetadataPtr::filter_helper(const Type *kills, bool include_speculative) const {
  const TypeMetadataPtr* ft = join_helper(kills, include_speculative)->isa_metadataptr();
  if (ft == NULL || ft->empty())
    return Type::TOP;           // Canonical empty value
  return ft;
}

 //------------------------------get_con----------------------------------------
intptr_t TypeMetadataPtr::get_con() const {
  assert( _ptr == Null || _ptr == Constant, "" );
  assert(offset() >= 0, "");

  if (offset() != 0) {
    // After being ported to the compiler interface, the compiler no longer
    // directly manipulates the addresses of oops.  Rather, it only has a pointer
    // to a handle at compile time.  This handle is embedded in the generated
    // code and dereferenced at the time the nmethod is made.  Until that time,
    // it is not reasonable to do arithmetic with the addresses of oops (we don't
    // have access to the addresses!).  This does not seem to currently happen,
    // but this assertion here is to help prevent its occurence.
    tty->print_cr("Found oop constant with non-zero offset");
    ShouldNotReachHere();
  }

  return (intptr_t)metadata()->constant_encoding();
}

//------------------------------cast_to_ptr_type-------------------------------
const Type *TypeMetadataPtr::cast_to_ptr_type(PTR ptr) const {
  if( ptr == _ptr ) return this;
  return make(ptr, metadata(), _offset);
}

//------------------------------meet-------------------------------------------
// Compute the MEET of two types.  It returns a new Type object.
const Type *TypeMetadataPtr::xmeet( const Type *t ) const {
  // Perform a fast test for common case; meeting the same types together.
  if( this == t ) return this;  // Meeting same type-rep?

  // Current "this->_base" is OopPtr
  switch (t->base()) {          // switch on original type

  case Int:                     // Mixing ints & oops happens when javac
  case Long:                    // reuses local variables
  case FloatTop:
  case FloatCon:
  case FloatBot:
  case DoubleTop:
  case DoubleCon:
  case DoubleBot:
  case NarrowOop:
  case NarrowKlass:
  case Bottom:                  // Ye Olde Default
    return Type::BOTTOM;
  case Top:
    return this;

  default:                      // All else is a mistake
    typerr(t);

  case AnyPtr: {
    // Found an AnyPtr type vs self-OopPtr type
    const TypePtr *tp = t->is_ptr();
    Offset offset = meet_offset(tp->offset());
    PTR ptr = meet_ptr(tp->ptr());
    switch (tp->ptr()) {
    case Null:
      if (ptr == Null)  return TypePtr::make(AnyPtr, ptr, offset, tp->speculative(), tp->inline_depth());
      // else fall through:
    case TopPTR:
    case AnyNull: {
      return make(ptr, _metadata, offset);
    }
    case BotPTR:
    case NotNull:
      return TypePtr::make(AnyPtr, ptr, offset, tp->speculative(), tp->inline_depth());
    default: typerr(t);
    }
  }

  case RawPtr:
  case KlassPtr:
  case OopPtr:
  case InstPtr:
  case AryPtr:
    return TypePtr::BOTTOM;     // Oop meet raw is not well defined

  case MetadataPtr: {
    const TypeMetadataPtr *tp = t->is_metadataptr();
    Offset offset = meet_offset(tp->offset());
    PTR tptr = tp->ptr();
    PTR ptr = meet_ptr(tptr);
    ciMetadata* md = (tptr == TopPTR) ? metadata() : tp->metadata();
    if (tptr == TopPTR || _ptr == TopPTR ||
        metadata()->equals(tp->metadata())) {
      return make(ptr, md, offset);
    }
    // metadata is different
    if( ptr == Constant ) {  // Cannot be equal constants, so...
      if( tptr == Constant && _ptr != Constant)  return t;
      if( _ptr == Constant && tptr != Constant)  return this;
      ptr = NotNull;            // Fall down in lattice
    }
    return make(ptr, NULL, offset);
    break;
  }
  } // End of switch
  return this;                  // Return the double constant
}


//------------------------------xdual------------------------------------------
// Dual of a pure metadata pointer.
const Type *TypeMetadataPtr::xdual() const {
  return new TypeMetadataPtr(dual_ptr(), metadata(), dual_offset());
}

//------------------------------dump2------------------------------------------
#ifndef PRODUCT
void TypeMetadataPtr::dump2( Dict &d, uint depth, outputStream *st ) const {
  st->print("metadataptr:%s", ptr_msg[_ptr]);
  if( metadata() ) st->print(INTPTR_FORMAT, p2i(metadata()));
  switch (offset()) {
  case OffsetTop: st->print("+top"); break;
  case OffsetBot: st->print("+any"); break;
  case         0: break;
  default:        st->print("+%d",offset()); break;
  }
}
#endif


//=============================================================================
// Convenience common pre-built type.
const TypeMetadataPtr *TypeMetadataPtr::BOTTOM;

TypeMetadataPtr::TypeMetadataPtr(PTR ptr, ciMetadata* metadata, Offset offset):
  TypePtr(MetadataPtr, ptr, offset), _metadata(metadata) {
}

const TypeMetadataPtr* TypeMetadataPtr::make(ciMethod* m) {
  return make(Constant, m, Offset(0));
}
const TypeMetadataPtr* TypeMetadataPtr::make(ciMethodData* m) {
  return make(Constant, m, Offset(0));
}

//------------------------------make-------------------------------------------
// Create a meta data constant
const TypeMetadataPtr* TypeMetadataPtr::make(PTR ptr, ciMetadata* m, Offset offset) {
  assert(m == NULL || !m->is_klass(), "wrong type");
  return (TypeMetadataPtr*)(new TypeMetadataPtr(ptr, m, offset))->hashcons();
}


//=============================================================================
// Convenience common pre-built types.

// Not-null object klass or below
const TypeKlassPtr *TypeKlassPtr::OBJECT;
const TypeKlassPtr *TypeKlassPtr::OBJECT_OR_NULL;

//------------------------------TypeKlassPtr-----------------------------------
TypeKlassPtr::TypeKlassPtr( PTR ptr, ciKlass* klass, Offset offset )
  : TypePtr(KlassPtr, ptr, offset), _klass(klass), _klass_is_exact(ptr == Constant) {
}

//------------------------------make-------------------------------------------
// ptr to klass 'k', if Constant, or possibly to a sub-klass if not a Constant
const TypeKlassPtr* TypeKlassPtr::make(PTR ptr, ciKlass* k, Offset offset) {
  assert(k == NULL || k->is_instance_klass() || k->is_array_klass(), "Incorrect type of klass oop");
  return (TypeKlassPtr*)(new TypeKlassPtr(ptr, k, offset))->hashcons();
}

//------------------------------eq---------------------------------------------
// Structural equality check for Type representations
bool TypeKlassPtr::eq( const Type *t ) const {
  const TypeKlassPtr *p = t->is_klassptr();
  return klass() == p->klass() && TypePtr::eq(p);
}

//------------------------------hash-------------------------------------------
// Type-specific hashing function.
int TypeKlassPtr::hash(void) const {
  return java_add(klass() != NULL ? klass()->hash() : (jint)0, (jint)TypePtr::hash());
}

//------------------------------singleton--------------------------------------
// TRUE if Type is a singleton type, FALSE otherwise.   Singletons are simple
// constants
bool TypeKlassPtr::singleton(void) const {
  // detune optimizer to not generate constant klass + constant offset as a constant!
  // TopPTR, Null, AnyNull, Constant are all singletons
  return (offset() == 0) && !below_centerline(_ptr);
}

// Do not allow interface-vs.-noninterface joins to collapse to top.
const Type *TypeKlassPtr::filter_helper(const Type *kills, bool include_speculative) const {
  // logic here mirrors the one from TypeOopPtr::filter. See comments
  // there.
  const Type* ft = join_helper(kills, include_speculative);
  const TypeKlassPtr* ftkp = ft->isa_klassptr();
  const TypeKlassPtr* ktkp = kills->isa_klassptr();

  if (ft->empty()) {
    if (!empty() && ktkp != NULL && ktkp->is_loaded() && ktkp->klass()->is_interface())
      return kills;             // Uplift to interface

    return Type::TOP;           // Canonical empty value
  }

  // Interface klass type could be exact in opposite to interface type,
  // return it here instead of incorrect Constant ptr J/L/Object (6894807).
  if (ftkp != NULL && ktkp != NULL &&
      ftkp->is_loaded() &&  ftkp->klass()->is_interface() &&
      !ftkp->klass_is_exact() && // Keep exact interface klass
      ktkp->is_loaded() && !ktkp->klass()->is_interface()) {
    return ktkp->cast_to_ptr_type(ftkp->ptr());
  }

  return ft;
}

//----------------------compute_klass------------------------------------------
// Compute the defining klass for this class
ciKlass* TypeAryPtr::compute_klass(DEBUG_ONLY(bool verify)) const {
  // Compute _klass based on element type.
  ciKlass* k_ary = NULL;
  const TypeAryPtr *tary;
  const Type* el = elem();
  if (el->isa_narrowoop()) {
    el = el->make_ptr();
  }

  // Get element klass
  if (el->isa_instptr()) {
    // Compute object array klass from element klass
    k_ary = ciArrayKlass::make(el->is_oopptr()->klass());
  } else if (el->isa_valuetype()) {
    k_ary = ciArrayKlass::make(el->is_valuetype()->value_klass());
  } else if ((tary = el->isa_aryptr()) != NULL) {
    // Compute array klass from element klass
    ciKlass* k_elem = tary->klass();
    // If element type is something like bottom[], k_elem will be null.
    if (k_elem != NULL)
      k_ary = ciObjArrayKlass::make(k_elem);
  } else if ((el->base() == Type::Top) ||
             (el->base() == Type::Bottom)) {
    // element type of Bottom occurs from meet of basic type
    // and object; Top occurs when doing join on Bottom.
    // Leave k_ary at NULL.
  } else {
    // Cannot compute array klass directly from basic type,
    // since subtypes of TypeInt all have basic type T_INT.
#ifdef ASSERT
    if (verify && el->isa_int()) {
      // Check simple cases when verifying klass.
      BasicType bt = T_ILLEGAL;
      if (el == TypeInt::BYTE) {
        bt = T_BYTE;
      } else if (el == TypeInt::SHORT) {
        bt = T_SHORT;
      } else if (el == TypeInt::CHAR) {
        bt = T_CHAR;
      } else if (el == TypeInt::INT) {
        bt = T_INT;
      } else {
        return _klass; // just return specified klass
      }
      return ciTypeArrayKlass::make(bt);
    }
#endif
    assert(!el->isa_int(),
           "integral arrays must be pre-equipped with a class");
    // Compute array klass directly from basic type
    k_ary = ciTypeArrayKlass::make(el->basic_type());
  }
  return k_ary;
}

//------------------------------klass------------------------------------------
// Return the defining klass for this class
ciKlass* TypeAryPtr::klass() const {
  if( _klass ) return _klass;   // Return cached value, if possible

  // Oops, need to compute _klass and cache it
  ciKlass* k_ary = compute_klass();

  if( this != TypeAryPtr::OOPS && this->dual() != TypeAryPtr::OOPS ) {
    // The _klass field acts as a cache of the underlying
    // ciKlass for this array type.  In order to set the field,
    // we need to cast away const-ness.
    //
    // IMPORTANT NOTE: we *never* set the _klass field for the
    // type TypeAryPtr::OOPS.  This Type is shared between all
    // active compilations.  However, the ciKlass which represents
    // this Type is *not* shared between compilations, so caching
    // this value would result in fetching a dangling pointer.
    //
    // Recomputing the underlying ciKlass for each request is
    // a bit less efficient than caching, but calls to
    // TypeAryPtr::OOPS->klass() are not common enough to matter.
    ((TypeAryPtr*)this)->_klass = k_ary;
    if (UseCompressedOops && k_ary != NULL && k_ary->is_obj_array_klass() &&
        offset() != 0 && offset() != arrayOopDesc::length_offset_in_bytes()) {
      ((TypeAryPtr*)this)->_is_ptr_to_narrowoop = true;
    }
  }
  return k_ary;
}


//------------------------------add_offset-------------------------------------
// Access internals of klass object
const TypePtr *TypeKlassPtr::add_offset( intptr_t offset ) const {
  return make( _ptr, klass(), xadd_offset(offset) );
}

//------------------------------cast_to_ptr_type-------------------------------
const Type *TypeKlassPtr::cast_to_ptr_type(PTR ptr) const {
  assert(_base == KlassPtr, "subclass must override cast_to_ptr_type");
  if( ptr == _ptr ) return this;
  return make(ptr, _klass, _offset);
}


//-----------------------------cast_to_exactness-------------------------------
const Type *TypeKlassPtr::cast_to_exactness(bool klass_is_exact) const {
  if( klass_is_exact == _klass_is_exact ) return this;
  if (!UseExactTypes)  return this;
  return make(klass_is_exact ? Constant : NotNull, _klass, _offset);
}


//-----------------------------as_instance_type--------------------------------
// Corresponding type for an instance of the given class.
// It will be NotNull, and exact if and only if the klass type is exact.
const TypeOopPtr* TypeKlassPtr::as_instance_type() const {
  ciKlass* k = klass();
  assert(k != NULL, "klass should not be NULL");
  bool    xk = klass_is_exact();
  //return TypeInstPtr::make(TypePtr::NotNull, k, xk, NULL, 0);
  const TypeOopPtr* toop = TypeOopPtr::make_from_klass_raw(k);
  guarantee(toop != NULL, "need type for given klass");
  toop = toop->cast_to_ptr_type(TypePtr::NotNull)->is_oopptr();
  return toop->cast_to_exactness(xk)->is_oopptr();
}


//------------------------------xmeet------------------------------------------
// Compute the MEET of two types, return a new Type object.
const Type    *TypeKlassPtr::xmeet( const Type *t ) const {
  // Perform a fast test for common case; meeting the same types together.
  if( this == t ) return this;  // Meeting same type-rep?

  // Current "this->_base" is Pointer
  switch (t->base()) {          // switch on original type

  case Int:                     // Mixing ints & oops happens when javac
  case Long:                    // reuses local variables
  case FloatTop:
  case FloatCon:
  case FloatBot:
  case DoubleTop:
  case DoubleCon:
  case DoubleBot:
  case NarrowOop:
  case NarrowKlass:
  case Bottom:                  // Ye Olde Default
    return Type::BOTTOM;
  case Top:
    return this;

  default:                      // All else is a mistake
    typerr(t);

  case AnyPtr: {                // Meeting to AnyPtrs
    // Found an AnyPtr type vs self-KlassPtr type
    const TypePtr *tp = t->is_ptr();
    Offset offset = meet_offset(tp->offset());
    PTR ptr = meet_ptr(tp->ptr());
    switch (tp->ptr()) {
    case TopPTR:
      return this;
    case Null:
      if( ptr == Null ) return TypePtr::make(AnyPtr, ptr, offset, tp->speculative(), tp->inline_depth());
    case AnyNull:
      return make( ptr, klass(), offset );
    case BotPTR:
    case NotNull:
      return TypePtr::make(AnyPtr, ptr, offset, tp->speculative(), tp->inline_depth());
    default: typerr(t);
    }
  }

  case RawPtr:
  case MetadataPtr:
  case OopPtr:
  case AryPtr:                  // Meet with AryPtr
  case InstPtr:                 // Meet with InstPtr
    return TypePtr::BOTTOM;

  //
  //             A-top         }
  //           /   |   \       }  Tops
  //       B-top A-any C-top   }
  //          | /  |  \ |      }  Any-nulls
  //       B-any   |   C-any   }
  //          |    |    |
  //       B-con A-con C-con   } constants; not comparable across classes
  //          |    |    |
  //       B-not   |   C-not   }
  //          | \  |  / |      }  not-nulls
  //       B-bot A-not C-bot   }
  //           \   |   /       }  Bottoms
  //             A-bot         }
  //

  case KlassPtr: {  // Meet two KlassPtr types
    const TypeKlassPtr *tkls = t->is_klassptr();
    Offset  off  = meet_offset(tkls->offset());
    PTR  ptr     = meet_ptr(tkls->ptr());

    if (klass() == NULL || tkls->klass() == NULL) {
      ciKlass* k = NULL;
      if (ptr == Constant) {
        k = (klass() == NULL) ? tkls->klass() : klass();
      }
      return make(ptr, k, off);
    }

    // Check for easy case; klasses are equal (and perhaps not loaded!)
    // If we have constants, then we created oops so classes are loaded
    // and we can handle the constants further down.  This case handles
    // not-loaded classes
    if( ptr != Constant && tkls->klass()->equals(klass()) ) {
      return make( ptr, klass(), off );
    }

    // Classes require inspection in the Java klass hierarchy.  Must be loaded.
    ciKlass* tkls_klass = tkls->klass();
    ciKlass* this_klass = this->klass();
    assert( tkls_klass->is_loaded(), "This class should have been loaded.");
    assert( this_klass->is_loaded(), "This class should have been loaded.");

    // If 'this' type is above the centerline and is a superclass of the
    // other, we can treat 'this' as having the same type as the other.
    if ((above_centerline(this->ptr())) &&
        tkls_klass->is_subtype_of(this_klass)) {
      this_klass = tkls_klass;
    }
    // If 'tinst' type is above the centerline and is a superclass of the
    // other, we can treat 'tinst' as having the same type as the other.
    if ((above_centerline(tkls->ptr())) &&
        this_klass->is_subtype_of(tkls_klass)) {
      tkls_klass = this_klass;
    }

    // Check for classes now being equal
    if (tkls_klass->equals(this_klass)) {
      // If the klasses are equal, the constants may still differ.  Fall to
      // NotNull if they do (neither constant is NULL; that is a special case
      // handled elsewhere).
      if( ptr == Constant ) {
        if (this->_ptr == Constant && tkls->_ptr == Constant &&
            this->klass()->equals(tkls->klass()));
        else if (above_centerline(this->ptr()));
        else if (above_centerline(tkls->ptr()));
        else
          ptr = NotNull;
      }
      return make( ptr, this_klass, off );
    } // Else classes are not equal

    // Since klasses are different, we require the LCA in the Java
    // class hierarchy - which means we have to fall to at least NotNull.
    if( ptr == TopPTR || ptr == AnyNull || ptr == Constant )
      ptr = NotNull;
    // Now we find the LCA of Java classes
    ciKlass* k = this_klass->least_common_ancestor(tkls_klass);
    return   make( ptr, k, off );
  } // End of case KlassPtr

  } // End of switch
  return this;                  // Return the double constant
}

//------------------------------xdual------------------------------------------
// Dual: compute field-by-field dual
const Type    *TypeKlassPtr::xdual() const {
  return new TypeKlassPtr( dual_ptr(), klass(), dual_offset() );
}

//------------------------------get_con----------------------------------------
intptr_t TypeKlassPtr::get_con() const {
  assert( _ptr == Null || _ptr == Constant, "" );
  assert(offset() >= 0, "");

  if (offset() != 0) {
    // After being ported to the compiler interface, the compiler no longer
    // directly manipulates the addresses of oops.  Rather, it only has a pointer
    // to a handle at compile time.  This handle is embedded in the generated
    // code and dereferenced at the time the nmethod is made.  Until that time,
    // it is not reasonable to do arithmetic with the addresses of oops (we don't
    // have access to the addresses!).  This does not seem to currently happen,
    // but this assertion here is to help prevent its occurence.
    tty->print_cr("Found oop constant with non-zero offset");
    ShouldNotReachHere();
  }

  return (intptr_t)klass()->constant_encoding();
}
//------------------------------dump2------------------------------------------
// Dump Klass Type
#ifndef PRODUCT
void TypeKlassPtr::dump2( Dict & d, uint depth, outputStream *st ) const {
  switch( _ptr ) {
  case Constant:
    st->print("precise ");
  case NotNull:
    {
      if (klass() != NULL) {
        const char* name = klass()->name()->as_utf8();
        st->print("klass %s: " INTPTR_FORMAT, name, p2i(klass()));
      } else {
        st->print("klass BOTTOM");
      }
    }
  case BotPTR:
    if( !WizardMode && !Verbose && !_klass_is_exact ) break;
  case TopPTR:
  case AnyNull:
    st->print(":%s", ptr_msg[_ptr]);
    if( _klass_is_exact ) st->print(":exact");
    break;
  default:
    break;
  }

  _offset.dump2(st);

  st->print(" *");
}
#endif



//=============================================================================
// Convenience common pre-built types.

//------------------------------make-------------------------------------------
const TypeFunc *TypeFunc::make(const TypeTuple *domain_sig, const TypeTuple* domain_cc,
                               const TypeTuple *range_sig, const TypeTuple *range_cc) {
  return (TypeFunc*)(new TypeFunc(domain_sig, domain_cc, range_sig, range_cc))->hashcons();
}

const TypeFunc *TypeFunc::make(const TypeTuple *domain, const TypeTuple *range) {
  return make(domain, domain, range, range);
}

//------------------------------make-------------------------------------------
const TypeFunc *TypeFunc::make(ciMethod* method) {
  Compile* C = Compile::current();
  const TypeFunc* tf = C->last_tf(method); // check cache
  if (tf != NULL)  return tf;  // The hit rate here is almost 50%.
  // Value types are not passed/returned by reference, instead each field of
  // the value type is passed/returned as an argument. We maintain two views of
  // the argument/return list here: one based on the signature (with a value
  // type argument/return as a single slot), one based on the actual calling
  // convention (with a value type argument/return as a list of its fields).
  const TypeTuple* domain_sig = TypeTuple::make_domain(method, false);
  const TypeTuple* domain_cc = TypeTuple::make_domain(method, method->has_scalarized_args());
  const TypeTuple* range_sig = TypeTuple::make_range(method->signature(), false);
  const TypeTuple* range_cc = TypeTuple::make_range(method->signature(), ValueTypeReturnedAsFields);
  tf = TypeFunc::make(domain_sig, domain_cc, range_sig, range_cc);
  C->set_last_tf(method, tf);  // fill cache
  return tf;
}

//------------------------------meet-------------------------------------------
// Compute the MEET of two types.  It returns a new Type object.
const Type *TypeFunc::xmeet( const Type *t ) const {
  // Perform a fast test for common case; meeting the same types together.
  if( this == t ) return this;  // Meeting same type-rep?

  // Current "this->_base" is Func
  switch (t->base()) {          // switch on original type

  case Bottom:                  // Ye Olde Default
    return t;

  default:                      // All else is a mistake
    typerr(t);

  case Top:
    break;
  }
  return this;                  // Return the double constant
}

//------------------------------xdual------------------------------------------
// Dual: compute field-by-field dual
const Type *TypeFunc::xdual() const {
  return this;
}

//------------------------------eq---------------------------------------------
// Structural equality check for Type representations
bool TypeFunc::eq( const Type *t ) const {
  const TypeFunc *a = (const TypeFunc*)t;
  return _domain_sig == a->_domain_sig &&
    _domain_cc == a->_domain_cc &&
    _range_sig == a->_range_sig &&
    _range_cc == a->_range_cc;
}

//------------------------------hash-------------------------------------------
// Type-specific hashing function.
int TypeFunc::hash(void) const {
  return (intptr_t)_domain_sig + (intptr_t)_domain_cc + (intptr_t)_range_sig + (intptr_t)_range_cc;
}

//------------------------------dump2------------------------------------------
// Dump Function Type
#ifndef PRODUCT
void TypeFunc::dump2( Dict &d, uint depth, outputStream *st ) const {
  if( _range_sig->cnt() <= Parms )
    st->print("void");
  else {
    uint i;
    for (i = Parms; i < _range_sig->cnt()-1; i++) {
      _range_sig->field_at(i)->dump2(d,depth,st);
      st->print("/");
    }
    _range_sig->field_at(i)->dump2(d,depth,st);
  }
  st->print(" ");
  st->print("( ");
  if( !depth || d[this] ) {     // Check for recursive dump
    st->print("...)");
    return;
  }
  d.Insert((void*)this,(void*)this);    // Stop recursion
  if (Parms < _domain_sig->cnt())
    _domain_sig->field_at(Parms)->dump2(d,depth-1,st);
  for (uint i = Parms+1; i < _domain_sig->cnt(); i++) {
    st->print(", ");
    _domain_sig->field_at(i)->dump2(d,depth-1,st);
  }
  st->print(" )");
}
#endif

//------------------------------singleton--------------------------------------
// TRUE if Type is a singleton type, FALSE otherwise.   Singletons are simple
// constants (Ldi nodes).  Singletons are integer, float or double constants
// or a single symbol.
bool TypeFunc::singleton(void) const {
  return false;                 // Never a singleton
}

bool TypeFunc::empty(void) const {
  return false;                 // Never empty
}


BasicType TypeFunc::return_type() const{
  if (range_sig()->cnt() == TypeFunc::Parms) {
    return T_VOID;
  }
  return range_sig()->field_at(TypeFunc::Parms)->basic_type();
}<|MERGE_RESOLUTION|>--- conflicted
+++ resolved
@@ -3483,21 +3483,12 @@
   const bool make_constant = require_constant || o->should_be_constant();
 
   ciKlass* klass = o->klass();
-<<<<<<< HEAD
   if (klass->is_instance_klass() || klass->is_valuetype()) {
     // Element is an instance or value type
-    if (require_constant) {
-      if (!o->can_be_constant())  return NULL;
-    } else if (!o->should_be_constant()) {
-      return TypeInstPtr::make(TypePtr::NotNull, klass, true, NULL, Offset(0));
-=======
-  if (klass->is_instance_klass()) {
-    // Element is an instance
     if (make_constant) {
       return TypeInstPtr::make(o);
     } else {
-      return TypeInstPtr::make(TypePtr::NotNull, klass, true, NULL, 0);
->>>>>>> 8e5a71de
+      return TypeInstPtr::make(TypePtr::NotNull, klass, true, NULL, Offset(0));
     }
   } else if (klass->is_obj_array_klass()) {
     // Element is an object array. Recursively call ourself.
@@ -3507,21 +3498,11 @@
     // We used to pass NotNull in here, asserting that the sub-arrays
     // are all not-null.  This is not true in generally, as code can
     // slam NULLs down in the subarrays.
-<<<<<<< HEAD
-    if (require_constant) {
-      if (!o->can_be_constant())  return NULL;
-    } else if (!o->should_be_constant()) {
+    if (make_constant) {
+      return TypeAryPtr::make(TypePtr::Constant, o, arr0, klass, true, Offset(0));
+    } else {
       return TypeAryPtr::make(TypePtr::NotNull, arr0, klass, true, Offset(0));
     }
-    const TypeAryPtr* arr = TypeAryPtr::make(TypePtr::Constant, o, arr0, klass, true, Offset(0));
-    return arr;
-=======
-    if (make_constant) {
-      return TypeAryPtr::make(TypePtr::Constant, o, arr0, klass, true, 0);
-    } else {
-      return TypeAryPtr::make(TypePtr::NotNull, arr0, klass, true, 0);
-    }
->>>>>>> 8e5a71de
   } else if (klass->is_type_array_klass()) {
     // Element is an typeArray
     const Type* etype =
@@ -3529,34 +3510,22 @@
     const TypeAry* arr0 = TypeAry::make(etype, TypeInt::make(o->as_array()->length()));
     // We used to pass NotNull in here, asserting that the array pointer
     // is not-null. That was not true in general.
-<<<<<<< HEAD
-    if (require_constant) {
-      if (!o->can_be_constant())  return NULL;
-    } else if (!o->should_be_constant()) {
+    if (make_constant) {
+      return TypeAryPtr::make(TypePtr::Constant, o, arr0, klass, true, Offset(0));
+    } else {
       return TypeAryPtr::make(TypePtr::NotNull, arr0, klass, true, Offset(0));
     }
-    const TypeAryPtr* arr = TypeAryPtr::make(TypePtr::Constant, o, arr0, klass, true, Offset(0));
-    return arr;
   } else if (klass->is_value_array_klass()) {
     ciValueKlass* vk = klass->as_array_klass()->element_klass()->as_value_klass();
     const TypeAry* arr0 = TypeAry::make(TypeValueType::make(vk), TypeInt::make(o->as_array()->length()));
     // We used to pass NotNull in here, asserting that the sub-arrays
     // are all not-null.  This is not true in generally, as code can
     // slam NULLs down in the subarrays.
-    if (require_constant) {
-      if (!o->can_be_constant())  return NULL;
-    } else if (!o->should_be_constant()) {
+    if (make_constant) {
+      return TypeAryPtr::make(TypePtr::Constant, o, arr0, klass, true, Offset(0));
+    } else {
       return TypeAryPtr::make(TypePtr::NotNull, arr0, klass, true, Offset(0));
     }
-    const TypeAryPtr* arr = TypeAryPtr::make(TypePtr::Constant, o, arr0, klass, true, Offset(0));
-    return arr;
-=======
-    if (make_constant) {
-      return TypeAryPtr::make(TypePtr::Constant, o, arr0, klass, true, 0);
-    } else {
-      return TypeAryPtr::make(TypePtr::NotNull, arr0, klass, true, 0);
-    }
->>>>>>> 8e5a71de
   }
 
   fatal("unhandled object type");
