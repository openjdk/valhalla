/*
 * Copyright (c) 1997, 2023, Oracle and/or its affiliates. All rights reserved.
 * DO NOT ALTER OR REMOVE COPYRIGHT NOTICES OR THIS FILE HEADER.
 *
 * This code is free software; you can redistribute it and/or modify it
 * under the terms of the GNU General Public License version 2 only, as
 * published by the Free Software Foundation.
 *
 * This code is distributed in the hope that it will be useful, but WITHOUT
 * ANY WARRANTY; without even the implied warranty of MERCHANTABILITY or
 * FITNESS FOR A PARTICULAR PURPOSE.  See the GNU General Public License
 * version 2 for more details (a copy is included in the LICENSE file that
 * accompanied this code).
 *
 * You should have received a copy of the GNU General Public License version
 * 2 along with this work; if not, write to the Free Software Foundation,
 * Inc., 51 Franklin St, Fifth Floor, Boston, MA 02110-1301 USA.
 *
 * Please contact Oracle, 500 Oracle Parkway, Redwood Shores, CA 94065 USA
 * or visit www.oracle.com if you need additional information or have any
 * questions.
 *
 */

#include "precompiled.hpp"
#include "ci/ciFlatArrayKlass.hpp"
#include "ci/ciField.hpp"
#include "ci/ciInlineKlass.hpp"
#include "ci/ciMethodData.hpp"
#include "ci/ciTypeFlow.hpp"
#include "classfile/javaClasses.hpp"
#include "classfile/symbolTable.hpp"
#include "compiler/compileLog.hpp"
#include "libadt/dict.hpp"
#include "memory/oopFactory.hpp"
#include "memory/resourceArea.hpp"
#include "oops/instanceKlass.hpp"
#include "oops/instanceMirrorKlass.hpp"
#include "oops/objArrayKlass.hpp"
#include "oops/typeArrayKlass.hpp"
#include "opto/matcher.hpp"
#include "opto/node.hpp"
#include "opto/opcodes.hpp"
#include "opto/type.hpp"
#include "utilities/powerOfTwo.hpp"
#include "utilities/stringUtils.hpp"

// Portions of code courtesy of Clifford Click

// Optimization - Graph Style

// Dictionary of types shared among compilations.
Dict* Type::_shared_type_dict = NULL;
const Type::Offset Type::Offset::top(Type::OffsetTop);
const Type::Offset Type::Offset::bottom(Type::OffsetBot);

const Type::Offset Type::Offset::meet(const Type::Offset other) const {
  // Either is 'TOP' offset?  Return the other offset!
  int offset = other._offset;
  if (_offset == OffsetTop) return Offset(offset);
  if (offset == OffsetTop) return Offset(_offset);
  // If either is different, return 'BOTTOM' offset
  if (_offset != offset) return bottom;
  return Offset(_offset);
}

const Type::Offset Type::Offset::dual() const {
  if (_offset == OffsetTop) return bottom;// Map 'TOP' into 'BOTTOM'
  if (_offset == OffsetBot) return top;// Map 'BOTTOM' into 'TOP'
  return Offset(_offset);               // Map everything else into self
}

const Type::Offset Type::Offset::add(intptr_t offset) const {
  // Adding to 'TOP' offset?  Return 'TOP'!
  if (_offset == OffsetTop || offset == OffsetTop) return top;
  // Adding to 'BOTTOM' offset?  Return 'BOTTOM'!
  if (_offset == OffsetBot || offset == OffsetBot) return bottom;
  // Addition overflows or "accidentally" equals to OffsetTop? Return 'BOTTOM'!
  offset += (intptr_t)_offset;
  if (offset != (int)offset || offset == OffsetTop) return bottom;

  // assert( _offset >= 0 && _offset+offset >= 0, "" );
  // It is possible to construct a negative offset during PhaseCCP

  return Offset((int)offset);        // Sum valid offsets
}

void Type::Offset::dump2(outputStream *st) const {
  if (_offset == 0) {
    return;
  } else if (_offset == OffsetTop) {
    st->print("+top");
  }
  else if (_offset == OffsetBot) {
    st->print("+bot");
  } else if (_offset) {
    st->print("+%d", _offset);
  }
}

// Array which maps compiler types to Basic Types
const Type::TypeInfo Type::_type_info[Type::lastype] = {
  { Bad,             T_ILLEGAL,    "bad",           false, Node::NotAMachineReg, relocInfo::none          },  // Bad
  { Control,         T_ILLEGAL,    "control",       false, 0,                    relocInfo::none          },  // Control
  { Bottom,          T_VOID,       "top",           false, 0,                    relocInfo::none          },  // Top
  { Bad,             T_INT,        "int:",          false, Op_RegI,              relocInfo::none          },  // Int
  { Bad,             T_LONG,       "long:",         false, Op_RegL,              relocInfo::none          },  // Long
  { Half,            T_VOID,       "half",          false, 0,                    relocInfo::none          },  // Half
  { Bad,             T_NARROWOOP,  "narrowoop:",    false, Op_RegN,              relocInfo::none          },  // NarrowOop
  { Bad,             T_NARROWKLASS,"narrowklass:",  false, Op_RegN,              relocInfo::none          },  // NarrowKlass
  { Bad,             T_ILLEGAL,    "tuple:",        false, Node::NotAMachineReg, relocInfo::none          },  // Tuple
  { Bad,             T_ARRAY,      "array:",        false, Node::NotAMachineReg, relocInfo::none          },  // Array

#if defined(PPC64)
  { Bad,             T_ILLEGAL,    "vectormask:",   false, Op_RegVectMask,       relocInfo::none          },  // VectorMask.
  { Bad,             T_ILLEGAL,    "vectora:",      false, Op_VecA,              relocInfo::none          },  // VectorA.
  { Bad,             T_ILLEGAL,    "vectors:",      false, 0,                    relocInfo::none          },  // VectorS
  { Bad,             T_ILLEGAL,    "vectord:",      false, Op_RegL,              relocInfo::none          },  // VectorD
  { Bad,             T_ILLEGAL,    "vectorx:",      false, Op_VecX,              relocInfo::none          },  // VectorX
  { Bad,             T_ILLEGAL,    "vectory:",      false, 0,                    relocInfo::none          },  // VectorY
  { Bad,             T_ILLEGAL,    "vectorz:",      false, 0,                    relocInfo::none          },  // VectorZ
#elif defined(S390)
  { Bad,             T_ILLEGAL,    "vectormask:",   false, Op_RegVectMask,       relocInfo::none          },  // VectorMask.
  { Bad,             T_ILLEGAL,    "vectora:",      false, Op_VecA,              relocInfo::none          },  // VectorA.
  { Bad,             T_ILLEGAL,    "vectors:",      false, 0,                    relocInfo::none          },  // VectorS
  { Bad,             T_ILLEGAL,    "vectord:",      false, Op_RegL,              relocInfo::none          },  // VectorD
  { Bad,             T_ILLEGAL,    "vectorx:",      false, 0,                    relocInfo::none          },  // VectorX
  { Bad,             T_ILLEGAL,    "vectory:",      false, 0,                    relocInfo::none          },  // VectorY
  { Bad,             T_ILLEGAL,    "vectorz:",      false, 0,                    relocInfo::none          },  // VectorZ
#else // all other
  { Bad,             T_ILLEGAL,    "vectormask:",   false, Op_RegVectMask,       relocInfo::none          },  // VectorMask.
  { Bad,             T_ILLEGAL,    "vectora:",      false, Op_VecA,              relocInfo::none          },  // VectorA.
  { Bad,             T_ILLEGAL,    "vectors:",      false, Op_VecS,              relocInfo::none          },  // VectorS
  { Bad,             T_ILLEGAL,    "vectord:",      false, Op_VecD,              relocInfo::none          },  // VectorD
  { Bad,             T_ILLEGAL,    "vectorx:",      false, Op_VecX,              relocInfo::none          },  // VectorX
  { Bad,             T_ILLEGAL,    "vectory:",      false, Op_VecY,              relocInfo::none          },  // VectorY
  { Bad,             T_ILLEGAL,    "vectorz:",      false, Op_VecZ,              relocInfo::none          },  // VectorZ
#endif
  { Bad,             T_ADDRESS,    "anyptr:",       false, Op_RegP,              relocInfo::none          },  // AnyPtr
  { Bad,             T_ADDRESS,    "rawptr:",       false, Op_RegP,              relocInfo::none          },  // RawPtr
  { Bad,             T_OBJECT,     "oop:",          true,  Op_RegP,              relocInfo::oop_type      },  // OopPtr
  { Bad,             T_OBJECT,     "inst:",         true,  Op_RegP,              relocInfo::oop_type      },  // InstPtr
  { Bad,             T_OBJECT,     "ary:",          true,  Op_RegP,              relocInfo::oop_type      },  // AryPtr
  { Bad,             T_METADATA,   "metadata:",     false, Op_RegP,              relocInfo::metadata_type },  // MetadataPtr
  { Bad,             T_METADATA,   "klass:",        false, Op_RegP,              relocInfo::metadata_type },  // KlassPtr
  { Bad,             T_METADATA,   "instklass:",    false, Op_RegP,              relocInfo::metadata_type },  // InstKlassPtr
  { Bad,             T_METADATA,   "aryklass:",     false, Op_RegP,              relocInfo::metadata_type },  // AryKlassPtr
  { Bad,             T_OBJECT,     "func",          false, 0,                    relocInfo::none          },  // Function
  { Abio,            T_ILLEGAL,    "abIO",          false, 0,                    relocInfo::none          },  // Abio
  { Return_Address,  T_ADDRESS,    "return_address",false, Op_RegP,              relocInfo::none          },  // Return_Address
  { Memory,          T_ILLEGAL,    "memory",        false, 0,                    relocInfo::none          },  // Memory
  { FloatBot,        T_FLOAT,      "float_top",     false, Op_RegF,              relocInfo::none          },  // FloatTop
  { FloatCon,        T_FLOAT,      "ftcon:",        false, Op_RegF,              relocInfo::none          },  // FloatCon
  { FloatTop,        T_FLOAT,      "float",         false, Op_RegF,              relocInfo::none          },  // FloatBot
  { DoubleBot,       T_DOUBLE,     "double_top",    false, Op_RegD,              relocInfo::none          },  // DoubleTop
  { DoubleCon,       T_DOUBLE,     "dblcon:",       false, Op_RegD,              relocInfo::none          },  // DoubleCon
  { DoubleTop,       T_DOUBLE,     "double",        false, Op_RegD,              relocInfo::none          },  // DoubleBot
  { Top,             T_ILLEGAL,    "bottom",        false, 0,                    relocInfo::none          }   // Bottom
};

// Map ideal registers (machine types) to ideal types
const Type *Type::mreg2type[_last_machine_leaf];

// Map basic types to canonical Type* pointers.
const Type* Type::     _const_basic_type[T_CONFLICT+1];

// Map basic types to constant-zero Types.
const Type* Type::            _zero_type[T_CONFLICT+1];

// Map basic types to array-body alias types.
const TypeAryPtr* TypeAryPtr::_array_body_type[T_CONFLICT+1];
const TypePtr::InterfaceSet* TypeAryPtr::_array_interfaces = NULL;
const TypePtr::InterfaceSet* TypeAryKlassPtr::_array_interfaces = NULL;

//=============================================================================
// Convenience common pre-built types.
const Type *Type::ABIO;         // State-of-machine only
const Type *Type::BOTTOM;       // All values
const Type *Type::CONTROL;      // Control only
const Type *Type::DOUBLE;       // All doubles
const Type *Type::FLOAT;        // All floats
const Type *Type::HALF;         // Placeholder half of doublewide type
const Type *Type::MEMORY;       // Abstract store only
const Type *Type::RETURN_ADDRESS;
const Type *Type::TOP;          // No values in set

//------------------------------get_const_type---------------------------
const Type* Type::get_const_type(ciType* type, InterfaceHandling interface_handling) {
  if (type == NULL) {
    return NULL;
  } else if (type->is_primitive_type()) {
    return get_const_basic_type(type->basic_type());
  } else {
    return TypeOopPtr::make_from_klass(type->as_klass(), interface_handling);
  }
}

//---------------------------array_element_basic_type---------------------------------
// Mapping to the array element's basic type.
BasicType Type::array_element_basic_type() const {
  BasicType bt = basic_type();
  if (bt == T_INT) {
    if (this == TypeInt::INT)   return T_INT;
    if (this == TypeInt::CHAR)  return T_CHAR;
    if (this == TypeInt::BYTE)  return T_BYTE;
    if (this == TypeInt::BOOL)  return T_BOOLEAN;
    if (this == TypeInt::SHORT) return T_SHORT;
    return T_VOID;
  }
  return bt;
}

// For two instance arrays of same dimension, return the base element types.
// Otherwise or if the arrays have different dimensions, return NULL.
void Type::get_arrays_base_elements(const Type *a1, const Type *a2,
                                    const TypeInstPtr **e1, const TypeInstPtr **e2) {

  if (e1) *e1 = NULL;
  if (e2) *e2 = NULL;
  const TypeAryPtr* a1tap = (a1 == NULL) ? NULL : a1->isa_aryptr();
  const TypeAryPtr* a2tap = (a2 == NULL) ? NULL : a2->isa_aryptr();

  if (a1tap != NULL && a2tap != NULL) {
    // Handle multidimensional arrays
    const TypePtr* a1tp = a1tap->elem()->make_ptr();
    const TypePtr* a2tp = a2tap->elem()->make_ptr();
    while (a1tp && a1tp->isa_aryptr() && a2tp && a2tp->isa_aryptr()) {
      a1tap = a1tp->is_aryptr();
      a2tap = a2tp->is_aryptr();
      a1tp = a1tap->elem()->make_ptr();
      a2tp = a2tap->elem()->make_ptr();
    }
    if (a1tp && a1tp->isa_instptr() && a2tp && a2tp->isa_instptr()) {
      if (e1) *e1 = a1tp->is_instptr();
      if (e2) *e2 = a2tp->is_instptr();
    }
  }
}

//---------------------------get_typeflow_type---------------------------------
// Import a type produced by ciTypeFlow.
const Type* Type::get_typeflow_type(ciType* type) {
  switch (type->basic_type()) {

  case ciTypeFlow::StateVector::T_BOTTOM:
    assert(type == ciTypeFlow::StateVector::bottom_type(), "");
    return Type::BOTTOM;

  case ciTypeFlow::StateVector::T_TOP:
    assert(type == ciTypeFlow::StateVector::top_type(), "");
    return Type::TOP;

  case ciTypeFlow::StateVector::T_NULL:
    assert(type == ciTypeFlow::StateVector::null_type(), "");
    return TypePtr::NULL_PTR;

  case ciTypeFlow::StateVector::T_LONG2:
    // The ciTypeFlow pass pushes a long, then the half.
    // We do the same.
    assert(type == ciTypeFlow::StateVector::long2_type(), "");
    return TypeInt::TOP;

  case ciTypeFlow::StateVector::T_DOUBLE2:
    // The ciTypeFlow pass pushes double, then the half.
    // Our convention is the same.
    assert(type == ciTypeFlow::StateVector::double2_type(), "");
    return Type::TOP;

  case T_ADDRESS:
    assert(type->is_return_address(), "");
    return TypeRawPtr::make((address)(intptr_t)type->as_return_address()->bci());

  case T_PRIMITIVE_OBJECT: {
    ciInlineKlass* vk = type->unwrap()->as_inline_klass();
    return TypeOopPtr::make_from_klass(vk)->join_speculative(type->is_null_free() ? TypePtr::NOTNULL : TypePtr::BOTTOM);
  }

  default:
    // make sure we did not mix up the cases:
    assert(type != ciTypeFlow::StateVector::bottom_type(), "");
    assert(type != ciTypeFlow::StateVector::top_type(), "");
    assert(type != ciTypeFlow::StateVector::null_type(), "");
    assert(type != ciTypeFlow::StateVector::long2_type(), "");
    assert(type != ciTypeFlow::StateVector::double2_type(), "");
    assert(!type->is_return_address(), "");

    return Type::get_const_type(type);
  }
}


//-----------------------make_from_constant------------------------------------
const Type* Type::make_from_constant(ciConstant constant, bool require_constant,
                                     int stable_dimension, bool is_narrow_oop,
                                     bool is_autobox_cache) {
  switch (constant.basic_type()) {
    case T_BOOLEAN:  return TypeInt::make(constant.as_boolean());
    case T_CHAR:     return TypeInt::make(constant.as_char());
    case T_BYTE:     return TypeInt::make(constant.as_byte());
    case T_SHORT:    return TypeInt::make(constant.as_short());
    case T_INT:      return TypeInt::make(constant.as_int());
    case T_LONG:     return TypeLong::make(constant.as_long());
    case T_FLOAT:    return TypeF::make(constant.as_float());
    case T_DOUBLE:   return TypeD::make(constant.as_double());
    case T_ARRAY:
    case T_PRIMITIVE_OBJECT:
    case T_OBJECT: {
        const Type* con_type = NULL;
        ciObject* oop_constant = constant.as_object();
        if (oop_constant->is_null_object()) {
          con_type = Type::get_zero_type(T_OBJECT);
        } else {
          guarantee(require_constant || oop_constant->should_be_constant(), "con_type must get computed");
          con_type = TypeOopPtr::make_from_constant(oop_constant, require_constant);
          if (Compile::current()->eliminate_boxing() && is_autobox_cache) {
            con_type = con_type->is_aryptr()->cast_to_autobox_cache();
          }
          if (stable_dimension > 0) {
            assert(FoldStableValues, "sanity");
            assert(!con_type->is_zero_type(), "default value for stable field");
            con_type = con_type->is_aryptr()->cast_to_stable(true, stable_dimension);
          }
        }
        if (is_narrow_oop) {
          con_type = con_type->make_narrowoop();
        }
        return con_type;
      }
    case T_ILLEGAL:
      // Invalid ciConstant returned due to OutOfMemoryError in the CI
      assert(Compile::current()->env()->failing(), "otherwise should not see this");
      return NULL;
    default:
      // Fall through to failure
      return NULL;
  }
}

static ciConstant check_mismatched_access(ciConstant con, BasicType loadbt, bool is_unsigned) {
  BasicType conbt = con.basic_type();
  switch (conbt) {
    case T_BOOLEAN: conbt = T_BYTE;   break;
    case T_ARRAY:   conbt = T_OBJECT; break;
    case T_PRIMITIVE_OBJECT: conbt = T_OBJECT; break;
    default:                          break;
  }
  switch (loadbt) {
    case T_BOOLEAN:   loadbt = T_BYTE;   break;
    case T_NARROWOOP: loadbt = T_OBJECT; break;
    case T_ARRAY:     loadbt = T_OBJECT; break;
    case T_PRIMITIVE_OBJECT: loadbt = T_OBJECT; break;
    case T_ADDRESS:   loadbt = T_OBJECT; break;
    default:                             break;
  }
  if (conbt == loadbt) {
    if (is_unsigned && conbt == T_BYTE) {
      // LoadB (T_BYTE) with a small mask (<=8-bit) is converted to LoadUB (T_BYTE).
      return ciConstant(T_INT, con.as_int() & 0xFF);
    } else {
      return con;
    }
  }
  if (conbt == T_SHORT && loadbt == T_CHAR) {
    // LoadS (T_SHORT) with a small mask (<=16-bit) is converted to LoadUS (T_CHAR).
    return ciConstant(T_INT, con.as_int() & 0xFFFF);
  }
  return ciConstant(); // T_ILLEGAL
}

// Try to constant-fold a stable array element.
const Type* Type::make_constant_from_array_element(ciArray* array, int off, int stable_dimension,
                                                   BasicType loadbt, bool is_unsigned_load) {
  // Decode the results of GraphKit::array_element_address.
  ciConstant element_value = array->element_value_by_offset(off);
  if (element_value.basic_type() == T_ILLEGAL) {
    return NULL; // wrong offset
  }
  ciConstant con = check_mismatched_access(element_value, loadbt, is_unsigned_load);

  assert(con.basic_type() != T_ILLEGAL, "elembt=%s; loadbt=%s; unsigned=%d",
         type2name(element_value.basic_type()), type2name(loadbt), is_unsigned_load);

  if (con.is_valid() &&          // not a mismatched access
      !con.is_null_or_zero()) {  // not a default value
    bool is_narrow_oop = (loadbt == T_NARROWOOP);
    return Type::make_from_constant(con, /*require_constant=*/true, stable_dimension, is_narrow_oop, /*is_autobox_cache=*/false);
  }
  return NULL;
}

const Type* Type::make_constant_from_field(ciInstance* holder, int off, bool is_unsigned_load, BasicType loadbt) {
  ciField* field;
  ciType* type = holder->java_mirror_type();
  if (type != NULL && type->is_instance_klass() && off >= InstanceMirrorKlass::offset_of_static_fields()) {
    // Static field
    field = type->as_instance_klass()->get_field_by_offset(off, /*is_static=*/true);
  } else {
    // Instance field
    field = holder->klass()->as_instance_klass()->get_field_by_offset(off, /*is_static=*/false);
  }
  if (field == NULL) {
    return NULL; // Wrong offset
  }
  return Type::make_constant_from_field(field, holder, loadbt, is_unsigned_load);
}

const Type* Type::make_constant_from_field(ciField* field, ciInstance* holder,
                                           BasicType loadbt, bool is_unsigned_load) {
  if (!field->is_constant()) {
    return NULL; // Non-constant field
  }
  ciConstant field_value;
  if (field->is_static()) {
    // final static field
    field_value = field->constant_value();
  } else if (holder != NULL) {
    // final or stable non-static field
    // Treat final non-static fields of trusted classes (classes in
    // java.lang.invoke and sun.invoke packages and subpackages) as
    // compile time constants.
    field_value = field->constant_value_of(holder);
  }
  if (!field_value.is_valid()) {
    return NULL; // Not a constant
  }

  ciConstant con = check_mismatched_access(field_value, loadbt, is_unsigned_load);

  assert(con.is_valid(), "elembt=%s; loadbt=%s; unsigned=%d",
         type2name(field_value.basic_type()), type2name(loadbt), is_unsigned_load);

  bool is_stable_array = FoldStableValues && field->is_stable() && field->type()->is_array_klass();
  int stable_dimension = (is_stable_array ? field->type()->as_array_klass()->dimension() : 0);
  bool is_narrow_oop = (loadbt == T_NARROWOOP);

  const Type* con_type = make_from_constant(con, /*require_constant=*/ true,
                                            stable_dimension, is_narrow_oop,
                                            field->is_autobox_cache());
  if (con_type != NULL && field->is_call_site_target()) {
    ciCallSite* call_site = holder->as_call_site();
    if (!call_site->is_fully_initialized_constant_call_site()) {
      ciMethodHandle* target = con.as_object()->as_method_handle();
      Compile::current()->dependencies()->assert_call_site_target_value(call_site, target);
    }
  }
  return con_type;
}

//------------------------------make-------------------------------------------
// Create a simple Type, with default empty symbol sets.  Then hashcons it
// and look for an existing copy in the type dictionary.
const Type *Type::make( enum TYPES t ) {
  return (new Type(t))->hashcons();
}

//------------------------------cmp--------------------------------------------
int Type::cmp( const Type *const t1, const Type *const t2 ) {
  if( t1->_base != t2->_base )
    return 1;                   // Missed badly
  assert(t1 != t2 || t1->eq(t2), "eq must be reflexive");
  return !t1->eq(t2);           // Return ZERO if equal
}

const Type* Type::maybe_remove_speculative(bool include_speculative) const {
  if (!include_speculative) {
    return remove_speculative();
  }
  return this;
}

//------------------------------hash-------------------------------------------
int Type::uhash( const Type *const t ) {
  return t->hash();
}

#define SMALLINT ((juint)3)  // a value too insignificant to consider widening
#define POSITIVE_INFINITE_F 0x7f800000 // hex representation for IEEE 754 single precision positive infinite
#define POSITIVE_INFINITE_D 0x7ff0000000000000 // hex representation for IEEE 754 double precision positive infinite

//--------------------------Initialize_shared----------------------------------
void Type::Initialize_shared(Compile* current) {
  // This method does not need to be locked because the first system
  // compilations (stub compilations) occur serially.  If they are
  // changed to proceed in parallel, then this section will need
  // locking.

  Arena* save = current->type_arena();
  Arena* shared_type_arena = new (mtCompiler)Arena(mtCompiler);

  current->set_type_arena(shared_type_arena);
  _shared_type_dict =
    new (shared_type_arena) Dict( (CmpKey)Type::cmp, (Hash)Type::uhash,
                                  shared_type_arena, 128 );
  current->set_type_dict(_shared_type_dict);

  // Make shared pre-built types.
  CONTROL = make(Control);      // Control only
  TOP     = make(Top);          // No values in set
  MEMORY  = make(Memory);       // Abstract store only
  ABIO    = make(Abio);         // State-of-machine only
  RETURN_ADDRESS=make(Return_Address);
  FLOAT   = make(FloatBot);     // All floats
  DOUBLE  = make(DoubleBot);    // All doubles
  BOTTOM  = make(Bottom);       // Everything
  HALF    = make(Half);         // Placeholder half of doublewide type

  TypeF::MAX = TypeF::make(max_jfloat); // Float MAX
  TypeF::MIN = TypeF::make(min_jfloat); // Float MIN
  TypeF::ZERO = TypeF::make(0.0); // Float 0 (positive zero)
  TypeF::ONE  = TypeF::make(1.0); // Float 1
  TypeF::POS_INF = TypeF::make(jfloat_cast(POSITIVE_INFINITE_F));
  TypeF::NEG_INF = TypeF::make(-jfloat_cast(POSITIVE_INFINITE_F));

  TypeD::MAX = TypeD::make(max_jdouble); // Double MAX
  TypeD::MIN = TypeD::make(min_jdouble); // Double MIN
  TypeD::ZERO = TypeD::make(0.0); // Double 0 (positive zero)
  TypeD::ONE  = TypeD::make(1.0); // Double 1
  TypeD::POS_INF = TypeD::make(jdouble_cast(POSITIVE_INFINITE_D));
  TypeD::NEG_INF = TypeD::make(-jdouble_cast(POSITIVE_INFINITE_D));

  TypeInt::MAX = TypeInt::make(max_jint); // Int MAX
  TypeInt::MIN = TypeInt::make(min_jint); // Int MIN
  TypeInt::MINUS_1 = TypeInt::make(-1);  // -1
  TypeInt::ZERO    = TypeInt::make( 0);  //  0
  TypeInt::ONE     = TypeInt::make( 1);  //  1
  TypeInt::BOOL    = TypeInt::make(0,1,   WidenMin);  // 0 or 1, FALSE or TRUE.
  TypeInt::CC      = TypeInt::make(-1, 1, WidenMin);  // -1, 0 or 1, condition codes
  TypeInt::CC_LT   = TypeInt::make(-1,-1, WidenMin);  // == TypeInt::MINUS_1
  TypeInt::CC_GT   = TypeInt::make( 1, 1, WidenMin);  // == TypeInt::ONE
  TypeInt::CC_EQ   = TypeInt::make( 0, 0, WidenMin);  // == TypeInt::ZERO
  TypeInt::CC_LE   = TypeInt::make(-1, 0, WidenMin);
  TypeInt::CC_GE   = TypeInt::make( 0, 1, WidenMin);  // == TypeInt::BOOL
  TypeInt::BYTE    = TypeInt::make(-128,127,     WidenMin); // Bytes
  TypeInt::UBYTE   = TypeInt::make(0, 255,       WidenMin); // Unsigned Bytes
  TypeInt::CHAR    = TypeInt::make(0,65535,      WidenMin); // Java chars
  TypeInt::SHORT   = TypeInt::make(-32768,32767, WidenMin); // Java shorts
  TypeInt::POS     = TypeInt::make(0,max_jint,   WidenMin); // Non-neg values
  TypeInt::POS1    = TypeInt::make(1,max_jint,   WidenMin); // Positive values
  TypeInt::INT     = TypeInt::make(min_jint,max_jint, WidenMax); // 32-bit integers
  TypeInt::SYMINT  = TypeInt::make(-max_jint,max_jint,WidenMin); // symmetric range
  TypeInt::TYPE_DOMAIN  = TypeInt::INT;
  // CmpL is overloaded both as the bytecode computation returning
  // a trinary (-1,0,+1) integer result AND as an efficient long
  // compare returning optimizer ideal-type flags.
  assert( TypeInt::CC_LT == TypeInt::MINUS_1, "types must match for CmpL to work" );
  assert( TypeInt::CC_GT == TypeInt::ONE,     "types must match for CmpL to work" );
  assert( TypeInt::CC_EQ == TypeInt::ZERO,    "types must match for CmpL to work" );
  assert( TypeInt::CC_GE == TypeInt::BOOL,    "types must match for CmpL to work" );
  assert( (juint)(TypeInt::CC->_hi - TypeInt::CC->_lo) <= SMALLINT, "CC is truly small");

  TypeLong::MAX = TypeLong::make(max_jlong);  // Long MAX
  TypeLong::MIN = TypeLong::make(min_jlong);  // Long MIN
  TypeLong::MINUS_1 = TypeLong::make(-1);        // -1
  TypeLong::ZERO    = TypeLong::make( 0);        //  0
  TypeLong::ONE     = TypeLong::make( 1);        //  1
  TypeLong::POS     = TypeLong::make(0,max_jlong, WidenMin); // Non-neg values
  TypeLong::LONG    = TypeLong::make(min_jlong,max_jlong,WidenMax); // 64-bit integers
  TypeLong::INT     = TypeLong::make((jlong)min_jint,(jlong)max_jint,WidenMin);
  TypeLong::UINT    = TypeLong::make(0,(jlong)max_juint,WidenMin);
  TypeLong::TYPE_DOMAIN  = TypeLong::LONG;

  const Type **fboth =(const Type**)shared_type_arena->AmallocWords(2*sizeof(Type*));
  fboth[0] = Type::CONTROL;
  fboth[1] = Type::CONTROL;
  TypeTuple::IFBOTH = TypeTuple::make( 2, fboth );

  const Type **ffalse =(const Type**)shared_type_arena->AmallocWords(2*sizeof(Type*));
  ffalse[0] = Type::CONTROL;
  ffalse[1] = Type::TOP;
  TypeTuple::IFFALSE = TypeTuple::make( 2, ffalse );

  const Type **fneither =(const Type**)shared_type_arena->AmallocWords(2*sizeof(Type*));
  fneither[0] = Type::TOP;
  fneither[1] = Type::TOP;
  TypeTuple::IFNEITHER = TypeTuple::make( 2, fneither );

  const Type **ftrue =(const Type**)shared_type_arena->AmallocWords(2*sizeof(Type*));
  ftrue[0] = Type::TOP;
  ftrue[1] = Type::CONTROL;
  TypeTuple::IFTRUE = TypeTuple::make( 2, ftrue );

  const Type **floop =(const Type**)shared_type_arena->AmallocWords(2*sizeof(Type*));
  floop[0] = Type::CONTROL;
  floop[1] = TypeInt::INT;
  TypeTuple::LOOPBODY = TypeTuple::make( 2, floop );

  TypePtr::NULL_PTR= TypePtr::make(AnyPtr, TypePtr::Null, Offset(0));
  TypePtr::NOTNULL = TypePtr::make(AnyPtr, TypePtr::NotNull, Offset::bottom);
  TypePtr::BOTTOM  = TypePtr::make(AnyPtr, TypePtr::BotPTR, Offset::bottom);

  TypeRawPtr::BOTTOM = TypeRawPtr::make( TypePtr::BotPTR );
  TypeRawPtr::NOTNULL= TypeRawPtr::make( TypePtr::NotNull );

  const Type **fmembar = TypeTuple::fields(0);
  TypeTuple::MEMBAR = TypeTuple::make(TypeFunc::Parms+0, fmembar);

  const Type **fsc = (const Type**)shared_type_arena->AmallocWords(2*sizeof(Type*));
  fsc[0] = TypeInt::CC;
  fsc[1] = Type::MEMORY;
  TypeTuple::STORECONDITIONAL = TypeTuple::make(2, fsc);

  TypeInstPtr::NOTNULL = TypeInstPtr::make(TypePtr::NotNull, current->env()->Object_klass());
  TypeInstPtr::BOTTOM  = TypeInstPtr::make(TypePtr::BotPTR,  current->env()->Object_klass());
  TypeInstPtr::MIRROR  = TypeInstPtr::make(TypePtr::NotNull, current->env()->Class_klass());
  TypeInstPtr::MARK    = TypeInstPtr::make(TypePtr::BotPTR,  current->env()->Object_klass(),
                                           false, 0, Offset(oopDesc::mark_offset_in_bytes()));
  TypeInstPtr::KLASS   = TypeInstPtr::make(TypePtr::BotPTR,  current->env()->Object_klass(),
                                           false, 0, Offset(oopDesc::klass_offset_in_bytes()));
  TypeOopPtr::BOTTOM  = TypeOopPtr::make(TypePtr::BotPTR, Offset::bottom, TypeOopPtr::InstanceBot);

  TypeMetadataPtr::BOTTOM = TypeMetadataPtr::make(TypePtr::BotPTR, NULL, Offset::bottom);

  TypeNarrowOop::NULL_PTR = TypeNarrowOop::make( TypePtr::NULL_PTR );
  TypeNarrowOop::BOTTOM   = TypeNarrowOop::make( TypeInstPtr::BOTTOM );

  TypeNarrowKlass::NULL_PTR = TypeNarrowKlass::make( TypePtr::NULL_PTR );

  mreg2type[Op_Node] = Type::BOTTOM;
  mreg2type[Op_Set ] = 0;
  mreg2type[Op_RegN] = TypeNarrowOop::BOTTOM;
  mreg2type[Op_RegI] = TypeInt::INT;
  mreg2type[Op_RegP] = TypePtr::BOTTOM;
  mreg2type[Op_RegF] = Type::FLOAT;
  mreg2type[Op_RegD] = Type::DOUBLE;
  mreg2type[Op_RegL] = TypeLong::LONG;
  mreg2type[Op_RegFlags] = TypeInt::CC;

  GrowableArray<ciInstanceKlass*> array_interfaces;
  array_interfaces.push(current->env()->Cloneable_klass());
  array_interfaces.push(current->env()->Serializable_klass());
  TypeAryPtr::_array_interfaces = new TypePtr::InterfaceSet(&array_interfaces);
  TypeAryKlassPtr::_array_interfaces = TypeAryPtr::_array_interfaces;

  TypeAryPtr::RANGE   = TypeAryPtr::make(TypePtr::BotPTR, TypeAry::make(Type::BOTTOM,TypeInt::POS), NULL /* current->env()->Object_klass() */, false, Offset(arrayOopDesc::length_offset_in_bytes()));

  TypeAryPtr::NARROWOOPS = TypeAryPtr::make(TypePtr::BotPTR, TypeAry::make(TypeNarrowOop::BOTTOM, TypeInt::POS), NULL /*ciArrayKlass::make(o)*/,  false,  Offset::bottom);

#ifdef _LP64
  if (UseCompressedOops) {
    assert(TypeAryPtr::NARROWOOPS->is_ptr_to_narrowoop(), "array of narrow oops must be ptr to narrow oop");
    TypeAryPtr::OOPS  = TypeAryPtr::NARROWOOPS;
  } else
#endif
  {
    // There is no shared klass for Object[].  See note in TypeAryPtr::klass().
    TypeAryPtr::OOPS  = TypeAryPtr::make(TypePtr::BotPTR, TypeAry::make(TypeInstPtr::BOTTOM,TypeInt::POS), NULL /*ciArrayKlass::make(o)*/,  false,  Offset::bottom);
  }
  TypeAryPtr::BYTES   = TypeAryPtr::make(TypePtr::BotPTR, TypeAry::make(TypeInt::BYTE      ,TypeInt::POS), ciTypeArrayKlass::make(T_BYTE),   true,  Offset::bottom);
  TypeAryPtr::SHORTS  = TypeAryPtr::make(TypePtr::BotPTR, TypeAry::make(TypeInt::SHORT     ,TypeInt::POS), ciTypeArrayKlass::make(T_SHORT),  true,  Offset::bottom);
  TypeAryPtr::CHARS   = TypeAryPtr::make(TypePtr::BotPTR, TypeAry::make(TypeInt::CHAR      ,TypeInt::POS), ciTypeArrayKlass::make(T_CHAR),   true,  Offset::bottom);
  TypeAryPtr::INTS    = TypeAryPtr::make(TypePtr::BotPTR, TypeAry::make(TypeInt::INT       ,TypeInt::POS), ciTypeArrayKlass::make(T_INT),    true,  Offset::bottom);
  TypeAryPtr::LONGS   = TypeAryPtr::make(TypePtr::BotPTR, TypeAry::make(TypeLong::LONG     ,TypeInt::POS), ciTypeArrayKlass::make(T_LONG),   true,  Offset::bottom);
  TypeAryPtr::FLOATS  = TypeAryPtr::make(TypePtr::BotPTR, TypeAry::make(Type::FLOAT        ,TypeInt::POS), ciTypeArrayKlass::make(T_FLOAT),  true,  Offset::bottom);
  TypeAryPtr::DOUBLES = TypeAryPtr::make(TypePtr::BotPTR, TypeAry::make(Type::DOUBLE       ,TypeInt::POS), ciTypeArrayKlass::make(T_DOUBLE), true,  Offset::bottom);
  TypeAryPtr::INLINES = TypeAryPtr::make(TypePtr::BotPTR, TypeAry::make(TypeInstPtr::BOTTOM,TypeInt::POS, /* stable= */ false, /* flat= */ true), NULL, false, Offset::bottom);

  // Nobody should ask _array_body_type[T_NARROWOOP]. Use NULL as assert.
  TypeAryPtr::_array_body_type[T_NARROWOOP] = NULL;
  TypeAryPtr::_array_body_type[T_OBJECT]  = TypeAryPtr::OOPS;
  TypeAryPtr::_array_body_type[T_PRIMITIVE_OBJECT] = TypeAryPtr::OOPS;
  TypeAryPtr::_array_body_type[T_ARRAY]   = TypeAryPtr::OOPS; // arrays are stored in oop arrays
  TypeAryPtr::_array_body_type[T_BYTE]    = TypeAryPtr::BYTES;
  TypeAryPtr::_array_body_type[T_BOOLEAN] = TypeAryPtr::BYTES;  // boolean[] is a byte array
  TypeAryPtr::_array_body_type[T_SHORT]   = TypeAryPtr::SHORTS;
  TypeAryPtr::_array_body_type[T_CHAR]    = TypeAryPtr::CHARS;
  TypeAryPtr::_array_body_type[T_INT]     = TypeAryPtr::INTS;
  TypeAryPtr::_array_body_type[T_LONG]    = TypeAryPtr::LONGS;
  TypeAryPtr::_array_body_type[T_FLOAT]   = TypeAryPtr::FLOATS;
  TypeAryPtr::_array_body_type[T_DOUBLE]  = TypeAryPtr::DOUBLES;

  TypeInstKlassPtr::OBJECT = TypeInstKlassPtr::make(TypePtr::NotNull, current->env()->Object_klass(), Offset(0));
  TypeInstKlassPtr::OBJECT_OR_NULL = TypeInstKlassPtr::make(TypePtr::BotPTR, current->env()->Object_klass(), Offset(0));

  const Type **fi2c = TypeTuple::fields(2);
  fi2c[TypeFunc::Parms+0] = TypeInstPtr::BOTTOM; // Method*
  fi2c[TypeFunc::Parms+1] = TypeRawPtr::BOTTOM; // argument pointer
  TypeTuple::START_I2C = TypeTuple::make(TypeFunc::Parms+2, fi2c);

  const Type **intpair = TypeTuple::fields(2);
  intpair[0] = TypeInt::INT;
  intpair[1] = TypeInt::INT;
  TypeTuple::INT_PAIR = TypeTuple::make(2, intpair);

  const Type **longpair = TypeTuple::fields(2);
  longpair[0] = TypeLong::LONG;
  longpair[1] = TypeLong::LONG;
  TypeTuple::LONG_PAIR = TypeTuple::make(2, longpair);

  const Type **intccpair = TypeTuple::fields(2);
  intccpair[0] = TypeInt::INT;
  intccpair[1] = TypeInt::CC;
  TypeTuple::INT_CC_PAIR = TypeTuple::make(2, intccpair);

  const Type **longccpair = TypeTuple::fields(2);
  longccpair[0] = TypeLong::LONG;
  longccpair[1] = TypeInt::CC;
  TypeTuple::LONG_CC_PAIR = TypeTuple::make(2, longccpair);

  _const_basic_type[T_NARROWOOP]   = TypeNarrowOop::BOTTOM;
  _const_basic_type[T_NARROWKLASS] = Type::BOTTOM;
  _const_basic_type[T_BOOLEAN]     = TypeInt::BOOL;
  _const_basic_type[T_CHAR]        = TypeInt::CHAR;
  _const_basic_type[T_BYTE]        = TypeInt::BYTE;
  _const_basic_type[T_SHORT]       = TypeInt::SHORT;
  _const_basic_type[T_INT]         = TypeInt::INT;
  _const_basic_type[T_LONG]        = TypeLong::LONG;
  _const_basic_type[T_FLOAT]       = Type::FLOAT;
  _const_basic_type[T_DOUBLE]      = Type::DOUBLE;
  _const_basic_type[T_OBJECT]      = TypeInstPtr::BOTTOM;
  _const_basic_type[T_ARRAY]       = TypeInstPtr::BOTTOM; // there is no separate bottom for arrays
  _const_basic_type[T_PRIMITIVE_OBJECT] = TypeInstPtr::BOTTOM;
  _const_basic_type[T_VOID]        = TypePtr::NULL_PTR;   // reflection represents void this way
  _const_basic_type[T_ADDRESS]     = TypeRawPtr::BOTTOM;  // both interpreter return addresses & random raw ptrs
  _const_basic_type[T_CONFLICT]    = Type::BOTTOM;        // why not?

  _zero_type[T_NARROWOOP]   = TypeNarrowOop::NULL_PTR;
  _zero_type[T_NARROWKLASS] = TypeNarrowKlass::NULL_PTR;
  _zero_type[T_BOOLEAN]     = TypeInt::ZERO;     // false == 0
  _zero_type[T_CHAR]        = TypeInt::ZERO;     // '\0' == 0
  _zero_type[T_BYTE]        = TypeInt::ZERO;     // 0x00 == 0
  _zero_type[T_SHORT]       = TypeInt::ZERO;     // 0x0000 == 0
  _zero_type[T_INT]         = TypeInt::ZERO;
  _zero_type[T_LONG]        = TypeLong::ZERO;
  _zero_type[T_FLOAT]       = TypeF::ZERO;
  _zero_type[T_DOUBLE]      = TypeD::ZERO;
  _zero_type[T_OBJECT]      = TypePtr::NULL_PTR;
  _zero_type[T_ARRAY]       = TypePtr::NULL_PTR; // null array is null oop
  _zero_type[T_PRIMITIVE_OBJECT] = TypePtr::NULL_PTR;
  _zero_type[T_ADDRESS]     = TypePtr::NULL_PTR; // raw pointers use the same null
  _zero_type[T_VOID]        = Type::TOP;         // the only void value is no value at all

  // get_zero_type() should not happen for T_CONFLICT
  _zero_type[T_CONFLICT]= NULL;

  TypeVect::VECTMASK = (TypeVect*)(new TypeVectMask(TypeInt::BOOL, MaxVectorSize))->hashcons();
  mreg2type[Op_RegVectMask] = TypeVect::VECTMASK;

  if (Matcher::supports_scalable_vector()) {
    TypeVect::VECTA = TypeVect::make(T_BYTE, Matcher::scalable_vector_reg_size(T_BYTE));
  }

  // Vector predefined types, it needs initialized _const_basic_type[].
  if (Matcher::vector_size_supported(T_BYTE,4)) {
    TypeVect::VECTS = TypeVect::make(T_BYTE,4);
  }
  if (Matcher::vector_size_supported(T_FLOAT,2)) {
    TypeVect::VECTD = TypeVect::make(T_FLOAT,2);
  }
  if (Matcher::vector_size_supported(T_FLOAT,4)) {
    TypeVect::VECTX = TypeVect::make(T_FLOAT,4);
  }
  if (Matcher::vector_size_supported(T_FLOAT,8)) {
    TypeVect::VECTY = TypeVect::make(T_FLOAT,8);
  }
  if (Matcher::vector_size_supported(T_FLOAT,16)) {
    TypeVect::VECTZ = TypeVect::make(T_FLOAT,16);
  }

  mreg2type[Op_VecA] = TypeVect::VECTA;
  mreg2type[Op_VecS] = TypeVect::VECTS;
  mreg2type[Op_VecD] = TypeVect::VECTD;
  mreg2type[Op_VecX] = TypeVect::VECTX;
  mreg2type[Op_VecY] = TypeVect::VECTY;
  mreg2type[Op_VecZ] = TypeVect::VECTZ;

  // Restore working type arena.
  current->set_type_arena(save);
  current->set_type_dict(NULL);
}

//------------------------------Initialize-------------------------------------
void Type::Initialize(Compile* current) {
  assert(current->type_arena() != NULL, "must have created type arena");

  if (_shared_type_dict == NULL) {
    Initialize_shared(current);
  }

  Arena* type_arena = current->type_arena();

  // Create the hash-cons'ing dictionary with top-level storage allocation
  Dict *tdic = new (type_arena) Dict(*_shared_type_dict, type_arena);
  current->set_type_dict(tdic);
}

//------------------------------hashcons---------------------------------------
// Do the hash-cons trick.  If the Type already exists in the type table,
// delete the current Type and return the existing Type.  Otherwise stick the
// current Type in the Type table.
const Type *Type::hashcons(void) {
  debug_only(base());           // Check the assertion in Type::base().
  // Look up the Type in the Type dictionary
  Dict *tdic = type_dict();
  Type* old = (Type*)(tdic->Insert(this, this, false));
  if( old ) {                   // Pre-existing Type?
    if( old != this )           // Yes, this guy is not the pre-existing?
      delete this;              // Yes, Nuke this guy
    assert( old->_dual, "" );
    return old;                 // Return pre-existing
  }

  // Every type has a dual (to make my lattice symmetric).
  // Since we just discovered a new Type, compute its dual right now.
  assert( !_dual, "" );         // No dual yet
  _dual = xdual();              // Compute the dual
  if (cmp(this, _dual) == 0) {  // Handle self-symmetric
    if (_dual != this) {
      delete _dual;
      _dual = this;
    }
    return this;
  }
  assert( !_dual->_dual, "" );  // No reverse dual yet
  assert( !(*tdic)[_dual], "" ); // Dual not in type system either
  // New Type, insert into Type table
  tdic->Insert((void*)_dual,(void*)_dual);
  ((Type*)_dual)->_dual = this; // Finish up being symmetric
#ifdef ASSERT
  Type *dual_dual = (Type*)_dual->xdual();
  assert( eq(dual_dual), "xdual(xdual()) should be identity" );
  delete dual_dual;
#endif
  return this;                  // Return new Type
}

//------------------------------eq---------------------------------------------
// Structural equality check for Type representations
bool Type::eq( const Type * ) const {
  return true;                  // Nothing else can go wrong
}

//------------------------------hash-------------------------------------------
// Type-specific hashing function.
int Type::hash(void) const {
  return _base;
}

//------------------------------is_finite--------------------------------------
// Has a finite value
bool Type::is_finite() const {
  return false;
}

//------------------------------is_nan-----------------------------------------
// Is not a number (NaN)
bool Type::is_nan()    const {
  return false;
}

void Type::check_symmetrical(const Type* t, const Type* mt) const {
#ifdef ASSERT
  const Type* mt2 = t->xmeet(this);
  if (mt != mt2) {
    tty->print_cr("=== Meet Not Commutative ===");
    tty->print("t           = ");   t->dump(); tty->cr();
    tty->print("this        = ");      dump(); tty->cr();
    tty->print("t meet this = "); mt2->dump(); tty->cr();
    tty->print("this meet t = ");  mt->dump(); tty->cr();
    fatal("meet not commutative");
  }
  const Type* dual_join = mt->_dual;
  const Type* t2t    = dual_join->xmeet(t->_dual);
  const Type* t2this = dual_join->xmeet(this->_dual);

  // Interface meet Oop is Not Symmetric:
  // Interface:AnyNull meet Oop:AnyNull == Interface:AnyNull
  // Interface:NotNull meet Oop:NotNull == java/lang/Object:NotNull

  if (t2t != t->_dual || t2this != this->_dual) {
    tty->print_cr("=== Meet Not Symmetric ===");
    tty->print("t   =                   ");              t->dump(); tty->cr();
    tty->print("this=                   ");                 dump(); tty->cr();
    tty->print("mt=(t meet this)=       ");             mt->dump(); tty->cr();

    tty->print("t_dual=                 ");       t->_dual->dump(); tty->cr();
    tty->print("this_dual=              ");          _dual->dump(); tty->cr();
    tty->print("mt_dual=                ");      mt->_dual->dump(); tty->cr();

    tty->print("mt_dual meet t_dual=    "); t2t           ->dump(); tty->cr();
    tty->print("mt_dual meet this_dual= "); t2this        ->dump(); tty->cr();

    fatal("meet not symmetric");
  }
#endif
}

//------------------------------meet-------------------------------------------
// Compute the MEET of two types.  NOT virtual.  It enforces that meet is
// commutative and the lattice is symmetric.
const Type *Type::meet_helper(const Type *t, bool include_speculative) const {
  if (isa_narrowoop() && t->isa_narrowoop()) {
    const Type* result = make_ptr()->meet_helper(t->make_ptr(), include_speculative);
    return result->make_narrowoop();
  }
  if (isa_narrowklass() && t->isa_narrowklass()) {
    const Type* result = make_ptr()->meet_helper(t->make_ptr(), include_speculative);
    return result->make_narrowklass();
  }

  const Type *this_t = maybe_remove_speculative(include_speculative);
  t = t->maybe_remove_speculative(include_speculative);

  const Type *mt = this_t->xmeet(t);
#ifdef ASSERT
  if (isa_narrowoop() || t->isa_narrowoop()) return mt;
  if (isa_narrowklass() || t->isa_narrowklass()) return mt;
  Compile* C = Compile::current();
  if (!C->_type_verify_symmetry) {
    return mt;
  }
  this_t->check_symmetrical(t, mt);
  // In the case of an array, computing the meet above, caused the
  // computation of the meet of the elements which at verification
  // time caused the computation of the meet of the dual of the
  // elements. Computing the meet of the dual of the arrays here
  // causes the meet of the dual of the elements to be computed which
  // would cause the meet of the dual of the dual of the elements,
  // that is the meet of the elements already computed above to be
  // computed. Avoid redundant computations by requesting no
  // verification.
  C->_type_verify_symmetry = false;
  const Type *mt_dual = this_t->_dual->xmeet(t->_dual);
  this_t->_dual->check_symmetrical(t->_dual, mt_dual);
  assert(!C->_type_verify_symmetry, "shouldn't have changed");
  C->_type_verify_symmetry = true;
#endif
  return mt;
}

//------------------------------xmeet------------------------------------------
// Compute the MEET of two types.  It returns a new Type object.
const Type *Type::xmeet( const Type *t ) const {
  // Perform a fast test for common case; meeting the same types together.
  if( this == t ) return this;  // Meeting same type-rep?

  // Meeting TOP with anything?
  if( _base == Top ) return t;

  // Meeting BOTTOM with anything?
  if( _base == Bottom ) return BOTTOM;

  // Current "this->_base" is one of: Bad, Multi, Control, Top,
  // Abio, Abstore, Floatxxx, Doublexxx, Bottom, lastype.
  switch (t->base()) {  // Switch on original type

  // Cut in half the number of cases I must handle.  Only need cases for when
  // the given enum "t->type" is less than or equal to the local enum "type".
  case FloatCon:
  case DoubleCon:
  case Int:
  case Long:
    return t->xmeet(this);

  case OopPtr:
    return t->xmeet(this);

  case InstPtr:
    return t->xmeet(this);

  case MetadataPtr:
  case KlassPtr:
  case InstKlassPtr:
  case AryKlassPtr:
    return t->xmeet(this);

  case AryPtr:
    return t->xmeet(this);

  case NarrowOop:
    return t->xmeet(this);

  case NarrowKlass:
    return t->xmeet(this);

  case Bad:                     // Type check
  default:                      // Bogus type not in lattice
    typerr(t);
    return Type::BOTTOM;

  case Bottom:                  // Ye Olde Default
    return t;

  case FloatTop:
    if( _base == FloatTop ) return this;
  case FloatBot:                // Float
    if( _base == FloatBot || _base == FloatTop ) return FLOAT;
    if( _base == DoubleTop || _base == DoubleBot ) return Type::BOTTOM;
    typerr(t);
    return Type::BOTTOM;

  case DoubleTop:
    if( _base == DoubleTop ) return this;
  case DoubleBot:               // Double
    if( _base == DoubleBot || _base == DoubleTop ) return DOUBLE;
    if( _base == FloatTop || _base == FloatBot ) return Type::BOTTOM;
    typerr(t);
    return Type::BOTTOM;

  // These next few cases must match exactly or it is a compile-time error.
  case Control:                 // Control of code
  case Abio:                    // State of world outside of program
  case Memory:
    if( _base == t->_base )  return this;
    typerr(t);
    return Type::BOTTOM;

  case Top:                     // Top of the lattice
    return this;
  }

  // The type is unchanged
  return this;
}

//-----------------------------filter------------------------------------------
const Type *Type::filter_helper(const Type *kills, bool include_speculative) const {
  const Type* ft = join_helper(kills, include_speculative);
  if (ft->empty())
    return Type::TOP;           // Canonical empty value
  return ft;
}

//------------------------------xdual------------------------------------------
const Type *Type::xdual() const {
  // Note: the base() accessor asserts the sanity of _base.
  assert(_type_info[base()].dual_type != Bad, "implement with v-call");
  return new Type(_type_info[_base].dual_type);
}

//------------------------------has_memory-------------------------------------
bool Type::has_memory() const {
  Type::TYPES tx = base();
  if (tx == Memory) return true;
  if (tx == Tuple) {
    const TypeTuple *t = is_tuple();
    for (uint i=0; i < t->cnt(); i++) {
      tx = t->field_at(i)->base();
      if (tx == Memory)  return true;
    }
  }
  return false;
}

#ifndef PRODUCT
//------------------------------dump2------------------------------------------
void Type::dump2( Dict &d, uint depth, outputStream *st ) const {
  st->print("%s", _type_info[_base].msg);
}

//------------------------------dump-------------------------------------------
void Type::dump_on(outputStream *st) const {
  ResourceMark rm;
  Dict d(cmpkey,hashkey);       // Stop recursive type dumping
  dump2(d,1, st);
  if (is_ptr_to_narrowoop()) {
    st->print(" [narrow]");
  } else if (is_ptr_to_narrowklass()) {
    st->print(" [narrowklass]");
  }
}

//-----------------------------------------------------------------------------
const char* Type::str(const Type* t) {
  stringStream ss;
  t->dump_on(&ss);
  return ss.as_string();
}
#endif

//------------------------------singleton--------------------------------------
// TRUE if Type is a singleton type, FALSE otherwise.   Singletons are simple
// constants (Ldi nodes).  Singletons are integer, float or double constants.
bool Type::singleton(void) const {
  return _base == Top || _base == Half;
}

//------------------------------empty------------------------------------------
// TRUE if Type is a type with no values, FALSE otherwise.
bool Type::empty(void) const {
  switch (_base) {
  case DoubleTop:
  case FloatTop:
  case Top:
    return true;

  case Half:
  case Abio:
  case Return_Address:
  case Memory:
  case Bottom:
  case FloatBot:
  case DoubleBot:
    return false;  // never a singleton, therefore never empty

  default:
    ShouldNotReachHere();
    return false;
  }
}

//------------------------------dump_stats-------------------------------------
// Dump collected statistics to stderr
#ifndef PRODUCT
void Type::dump_stats() {
  tty->print("Types made: %d\n", type_dict()->Size());
}
#endif

//------------------------------category---------------------------------------
#ifndef PRODUCT
Type::Category Type::category() const {
  const TypeTuple* tuple;
  switch (base()) {
    case Type::Int:
    case Type::Long:
    case Type::Half:
    case Type::NarrowOop:
    case Type::NarrowKlass:
    case Type::Array:
    case Type::VectorA:
    case Type::VectorS:
    case Type::VectorD:
    case Type::VectorX:
    case Type::VectorY:
    case Type::VectorZ:
    case Type::VectorMask:
    case Type::AnyPtr:
    case Type::RawPtr:
    case Type::OopPtr:
    case Type::InstPtr:
    case Type::AryPtr:
    case Type::MetadataPtr:
    case Type::KlassPtr:
    case Type::InstKlassPtr:
    case Type::AryKlassPtr:
    case Type::Function:
    case Type::Return_Address:
    case Type::FloatTop:
    case Type::FloatCon:
    case Type::FloatBot:
    case Type::DoubleTop:
    case Type::DoubleCon:
    case Type::DoubleBot:
      return Category::Data;
    case Type::Memory:
      return Category::Memory;
    case Type::Control:
      return Category::Control;
    case Type::Top:
    case Type::Abio:
    case Type::Bottom:
      return Category::Other;
    case Type::Bad:
    case Type::lastype:
      return Category::Undef;
    case Type::Tuple:
      // Recursive case. Return CatMixed if the tuple contains types of
      // different categories (e.g. CallStaticJavaNode's type), or the specific
      // category if all types are of the same category (e.g. IfNode's type).
      tuple = is_tuple();
      if (tuple->cnt() == 0) {
        return Category::Undef;
      } else {
        Category first = tuple->field_at(0)->category();
        for (uint i = 1; i < tuple->cnt(); i++) {
          if (tuple->field_at(i)->category() != first) {
            return Category::Mixed;
          }
        }
        return first;
      }
    default:
      assert(false, "unmatched base type: all base types must be categorized");
  }
  return Category::Undef;
}

bool Type::has_category(Type::Category cat) const {
  if (category() == cat) {
    return true;
  }
  if (category() == Category::Mixed) {
    const TypeTuple* tuple = is_tuple();
    for (uint i = 0; i < tuple->cnt(); i++) {
      if (tuple->field_at(i)->has_category(cat)) {
        return true;
      }
    }
  }
  return false;
}
#endif

//------------------------------typerr-----------------------------------------
void Type::typerr( const Type *t ) const {
#ifndef PRODUCT
  tty->print("\nError mixing types: ");
  dump();
  tty->print(" and ");
  t->dump();
  tty->print("\n");
#endif
  ShouldNotReachHere();
}


//=============================================================================
// Convenience common pre-built types.
const TypeF *TypeF::MAX;        // Floating point max
const TypeF *TypeF::MIN;        // Floating point min
const TypeF *TypeF::ZERO;       // Floating point zero
const TypeF *TypeF::ONE;        // Floating point one
const TypeF *TypeF::POS_INF;    // Floating point positive infinity
const TypeF *TypeF::NEG_INF;    // Floating point negative infinity

//------------------------------make-------------------------------------------
// Create a float constant
const TypeF *TypeF::make(float f) {
  return (TypeF*)(new TypeF(f))->hashcons();
}

//------------------------------meet-------------------------------------------
// Compute the MEET of two types.  It returns a new Type object.
const Type *TypeF::xmeet( const Type *t ) const {
  // Perform a fast test for common case; meeting the same types together.
  if( this == t ) return this;  // Meeting same type-rep?

  // Current "this->_base" is FloatCon
  switch (t->base()) {          // Switch on original type
  case AnyPtr:                  // Mixing with oops happens when javac
  case RawPtr:                  // reuses local variables
  case OopPtr:
  case InstPtr:
  case AryPtr:
  case MetadataPtr:
  case KlassPtr:
  case InstKlassPtr:
  case AryKlassPtr:
  case NarrowOop:
  case NarrowKlass:
  case Int:
  case Long:
  case DoubleTop:
  case DoubleCon:
  case DoubleBot:
  case Bottom:                  // Ye Olde Default
    return Type::BOTTOM;

  case FloatBot:
    return t;

  default:                      // All else is a mistake
    typerr(t);

  case FloatCon:                // Float-constant vs Float-constant?
    if( jint_cast(_f) != jint_cast(t->getf()) )         // unequal constants?
                                // must compare bitwise as positive zero, negative zero and NaN have
                                // all the same representation in C++
      return FLOAT;             // Return generic float
                                // Equal constants
  case Top:
  case FloatTop:
    break;                      // Return the float constant
  }
  return this;                  // Return the float constant
}

//------------------------------xdual------------------------------------------
// Dual: symmetric
const Type *TypeF::xdual() const {
  return this;
}

//------------------------------eq---------------------------------------------
// Structural equality check for Type representations
bool TypeF::eq(const Type *t) const {
  // Bitwise comparison to distinguish between +/-0. These values must be treated
  // as different to be consistent with C1 and the interpreter.
  return (jint_cast(_f) == jint_cast(t->getf()));
}

//------------------------------hash-------------------------------------------
// Type-specific hashing function.
int TypeF::hash(void) const {
  return *(int*)(&_f);
}

//------------------------------is_finite--------------------------------------
// Has a finite value
bool TypeF::is_finite() const {
  return g_isfinite(getf()) != 0;
}

//------------------------------is_nan-----------------------------------------
// Is not a number (NaN)
bool TypeF::is_nan()    const {
  return g_isnan(getf()) != 0;
}

//------------------------------dump2------------------------------------------
// Dump float constant Type
#ifndef PRODUCT
void TypeF::dump2( Dict &d, uint depth, outputStream *st ) const {
  Type::dump2(d,depth, st);
  st->print("%f", _f);
}
#endif

//------------------------------singleton--------------------------------------
// TRUE if Type is a singleton type, FALSE otherwise.   Singletons are simple
// constants (Ldi nodes).  Singletons are integer, float or double constants
// or a single symbol.
bool TypeF::singleton(void) const {
  return true;                  // Always a singleton
}

bool TypeF::empty(void) const {
  return false;                 // always exactly a singleton
}

//=============================================================================
// Convenience common pre-built types.
const TypeD *TypeD::MAX;        // Floating point max
const TypeD *TypeD::MIN;        // Floating point min
const TypeD *TypeD::ZERO;       // Floating point zero
const TypeD *TypeD::ONE;        // Floating point one
const TypeD *TypeD::POS_INF;    // Floating point positive infinity
const TypeD *TypeD::NEG_INF;    // Floating point negative infinity

//------------------------------make-------------------------------------------
const TypeD *TypeD::make(double d) {
  return (TypeD*)(new TypeD(d))->hashcons();
}

//------------------------------meet-------------------------------------------
// Compute the MEET of two types.  It returns a new Type object.
const Type *TypeD::xmeet( const Type *t ) const {
  // Perform a fast test for common case; meeting the same types together.
  if( this == t ) return this;  // Meeting same type-rep?

  // Current "this->_base" is DoubleCon
  switch (t->base()) {          // Switch on original type
  case AnyPtr:                  // Mixing with oops happens when javac
  case RawPtr:                  // reuses local variables
  case OopPtr:
  case InstPtr:
  case AryPtr:
  case MetadataPtr:
  case KlassPtr:
  case InstKlassPtr:
  case AryKlassPtr:
  case NarrowOop:
  case NarrowKlass:
  case Int:
  case Long:
  case FloatTop:
  case FloatCon:
  case FloatBot:
  case Bottom:                  // Ye Olde Default
    return Type::BOTTOM;

  case DoubleBot:
    return t;

  default:                      // All else is a mistake
    typerr(t);

  case DoubleCon:               // Double-constant vs Double-constant?
    if( jlong_cast(_d) != jlong_cast(t->getd()) )       // unequal constants? (see comment in TypeF::xmeet)
      return DOUBLE;            // Return generic double
  case Top:
  case DoubleTop:
    break;
  }
  return this;                  // Return the double constant
}

//------------------------------xdual------------------------------------------
// Dual: symmetric
const Type *TypeD::xdual() const {
  return this;
}

//------------------------------eq---------------------------------------------
// Structural equality check for Type representations
bool TypeD::eq(const Type *t) const {
  // Bitwise comparison to distinguish between +/-0. These values must be treated
  // as different to be consistent with C1 and the interpreter.
  return (jlong_cast(_d) == jlong_cast(t->getd()));
}

//------------------------------hash-------------------------------------------
// Type-specific hashing function.
int TypeD::hash(void) const {
  return *(int*)(&_d);
}

//------------------------------is_finite--------------------------------------
// Has a finite value
bool TypeD::is_finite() const {
  return g_isfinite(getd()) != 0;
}

//------------------------------is_nan-----------------------------------------
// Is not a number (NaN)
bool TypeD::is_nan()    const {
  return g_isnan(getd()) != 0;
}

//------------------------------dump2------------------------------------------
// Dump double constant Type
#ifndef PRODUCT
void TypeD::dump2( Dict &d, uint depth, outputStream *st ) const {
  Type::dump2(d,depth,st);
  st->print("%f", _d);
}
#endif

//------------------------------singleton--------------------------------------
// TRUE if Type is a singleton type, FALSE otherwise.   Singletons are simple
// constants (Ldi nodes).  Singletons are integer, float or double constants
// or a single symbol.
bool TypeD::singleton(void) const {
  return true;                  // Always a singleton
}

bool TypeD::empty(void) const {
  return false;                 // always exactly a singleton
}

const TypeInteger* TypeInteger::make(jlong lo, jlong hi, int w, BasicType bt) {
  if (bt == T_INT) {
    return TypeInt::make(checked_cast<jint>(lo), checked_cast<jint>(hi), w);
  }
  assert(bt == T_LONG, "basic type not an int or long");
  return TypeLong::make(lo, hi, w);
}

jlong TypeInteger::get_con_as_long(BasicType bt) const {
  if (bt == T_INT) {
    return is_int()->get_con();
  }
  assert(bt == T_LONG, "basic type not an int or long");
  return is_long()->get_con();
}

const TypeInteger* TypeInteger::bottom(BasicType bt) {
  if (bt == T_INT) {
    return TypeInt::INT;
  }
  assert(bt == T_LONG, "basic type not an int or long");
  return TypeLong::LONG;
}

const TypeInteger* TypeInteger::zero(BasicType bt) {
  if (bt == T_INT) {
    return TypeInt::ZERO;
  }
  assert(bt == T_LONG, "basic type not an int or long");
  return TypeLong::ZERO;
}

const TypeInteger* TypeInteger::one(BasicType bt) {
  if (bt == T_INT) {
    return TypeInt::ONE;
  }
  assert(bt == T_LONG, "basic type not an int or long");
  return TypeLong::ONE;
}

const TypeInteger* TypeInteger::minus_1(BasicType bt) {
  if (bt == T_INT) {
    return TypeInt::MINUS_1;
  }
  assert(bt == T_LONG, "basic type not an int or long");
  return TypeLong::MINUS_1;
}

//=============================================================================
// Convenience common pre-built types.
const TypeInt *TypeInt::MAX;    // INT_MAX
const TypeInt *TypeInt::MIN;    // INT_MIN
const TypeInt *TypeInt::MINUS_1;// -1
const TypeInt *TypeInt::ZERO;   // 0
const TypeInt *TypeInt::ONE;    // 1
const TypeInt *TypeInt::BOOL;   // 0 or 1, FALSE or TRUE.
const TypeInt *TypeInt::CC;     // -1,0 or 1, condition codes
const TypeInt *TypeInt::CC_LT;  // [-1]  == MINUS_1
const TypeInt *TypeInt::CC_GT;  // [1]   == ONE
const TypeInt *TypeInt::CC_EQ;  // [0]   == ZERO
const TypeInt *TypeInt::CC_LE;  // [-1,0]
const TypeInt *TypeInt::CC_GE;  // [0,1] == BOOL (!)
const TypeInt *TypeInt::BYTE;   // Bytes, -128 to 127
const TypeInt *TypeInt::UBYTE;  // Unsigned Bytes, 0 to 255
const TypeInt *TypeInt::CHAR;   // Java chars, 0-65535
const TypeInt *TypeInt::SHORT;  // Java shorts, -32768-32767
const TypeInt *TypeInt::POS;    // Positive 32-bit integers or zero
const TypeInt *TypeInt::POS1;   // Positive 32-bit integers
const TypeInt *TypeInt::INT;    // 32-bit integers
const TypeInt *TypeInt::SYMINT; // symmetric range [-max_jint..max_jint]
const TypeInt *TypeInt::TYPE_DOMAIN; // alias for TypeInt::INT

//------------------------------TypeInt----------------------------------------
TypeInt::TypeInt( jint lo, jint hi, int w ) : TypeInteger(Int, w), _lo(lo), _hi(hi) {
}

//------------------------------make-------------------------------------------
const TypeInt *TypeInt::make( jint lo ) {
  return (TypeInt*)(new TypeInt(lo,lo,WidenMin))->hashcons();
}

static int normalize_int_widen( jint lo, jint hi, int w ) {
  // Certain normalizations keep us sane when comparing types.
  // The 'SMALLINT' covers constants and also CC and its relatives.
  if (lo <= hi) {
    if (((juint)hi - lo) <= SMALLINT)  w = Type::WidenMin;
    if (((juint)hi - lo) >= max_juint) w = Type::WidenMax; // TypeInt::INT
  } else {
    if (((juint)lo - hi) <= SMALLINT)  w = Type::WidenMin;
    if (((juint)lo - hi) >= max_juint) w = Type::WidenMin; // dual TypeInt::INT
  }
  return w;
}

const TypeInt *TypeInt::make( jint lo, jint hi, int w ) {
  w = normalize_int_widen(lo, hi, w);
  return (TypeInt*)(new TypeInt(lo,hi,w))->hashcons();
}

//------------------------------meet-------------------------------------------
// Compute the MEET of two types.  It returns a new Type representation object
// with reference count equal to the number of Types pointing at it.
// Caller should wrap a Types around it.
const Type *TypeInt::xmeet( const Type *t ) const {
  // Perform a fast test for common case; meeting the same types together.
  if( this == t ) return this;  // Meeting same type?

  // Currently "this->_base" is a TypeInt
  switch (t->base()) {          // Switch on original type
  case AnyPtr:                  // Mixing with oops happens when javac
  case RawPtr:                  // reuses local variables
  case OopPtr:
  case InstPtr:
  case AryPtr:
  case MetadataPtr:
  case KlassPtr:
  case InstKlassPtr:
  case AryKlassPtr:
  case NarrowOop:
  case NarrowKlass:
  case Long:
  case FloatTop:
  case FloatCon:
  case FloatBot:
  case DoubleTop:
  case DoubleCon:
  case DoubleBot:
  case Bottom:                  // Ye Olde Default
    return Type::BOTTOM;
  default:                      // All else is a mistake
    typerr(t);
  case Top:                     // No change
    return this;
  case Int:                     // Int vs Int?
    break;
  }

  // Expand covered set
  const TypeInt *r = t->is_int();
  return make( MIN2(_lo,r->_lo), MAX2(_hi,r->_hi), MAX2(_widen,r->_widen) );
}

//------------------------------xdual------------------------------------------
// Dual: reverse hi & lo; flip widen
const Type *TypeInt::xdual() const {
  int w = normalize_int_widen(_hi,_lo, WidenMax-_widen);
  return new TypeInt(_hi,_lo,w);
}

//------------------------------widen------------------------------------------
// Only happens for optimistic top-down optimizations.
const Type *TypeInt::widen( const Type *old, const Type* limit ) const {
  // Coming from TOP or such; no widening
  if( old->base() != Int ) return this;
  const TypeInt *ot = old->is_int();

  // If new guy is equal to old guy, no widening
  if( _lo == ot->_lo && _hi == ot->_hi )
    return old;

  // If new guy contains old, then we widened
  if( _lo <= ot->_lo && _hi >= ot->_hi ) {
    // New contains old
    // If new guy is already wider than old, no widening
    if( _widen > ot->_widen ) return this;
    // If old guy was a constant, do not bother
    if (ot->_lo == ot->_hi)  return this;
    // Now widen new guy.
    // Check for widening too far
    if (_widen == WidenMax) {
      int max = max_jint;
      int min = min_jint;
      if (limit->isa_int()) {
        max = limit->is_int()->_hi;
        min = limit->is_int()->_lo;
      }
      if (min < _lo && _hi < max) {
        // If neither endpoint is extremal yet, push out the endpoint
        // which is closer to its respective limit.
        if (_lo >= 0 ||                 // easy common case
            (juint)(_lo - min) >= (juint)(max - _hi)) {
          // Try to widen to an unsigned range type of 31 bits:
          return make(_lo, max, WidenMax);
        } else {
          return make(min, _hi, WidenMax);
        }
      }
      return TypeInt::INT;
    }
    // Returned widened new guy
    return make(_lo,_hi,_widen+1);
  }

  // If old guy contains new, then we probably widened too far & dropped to
  // bottom.  Return the wider fellow.
  if ( ot->_lo <= _lo && ot->_hi >= _hi )
    return old;

  //fatal("Integer value range is not subset");
  //return this;
  return TypeInt::INT;
}

//------------------------------narrow---------------------------------------
// Only happens for pessimistic optimizations.
const Type *TypeInt::narrow( const Type *old ) const {
  if (_lo >= _hi)  return this;   // already narrow enough
  if (old == NULL)  return this;
  const TypeInt* ot = old->isa_int();
  if (ot == NULL)  return this;
  jint olo = ot->_lo;
  jint ohi = ot->_hi;

  // If new guy is equal to old guy, no narrowing
  if (_lo == olo && _hi == ohi)  return old;

  // If old guy was maximum range, allow the narrowing
  if (olo == min_jint && ohi == max_jint)  return this;

  if (_lo < olo || _hi > ohi)
    return this;                // doesn't narrow; pretty weird

  // The new type narrows the old type, so look for a "death march".
  // See comments on PhaseTransform::saturate.
  juint nrange = (juint)_hi - _lo;
  juint orange = (juint)ohi - olo;
  if (nrange < max_juint - 1 && nrange > (orange >> 1) + (SMALLINT*2)) {
    // Use the new type only if the range shrinks a lot.
    // We do not want the optimizer computing 2^31 point by point.
    return old;
  }

  return this;
}

//-----------------------------filter------------------------------------------
const Type *TypeInt::filter_helper(const Type *kills, bool include_speculative) const {
  const TypeInt* ft = join_helper(kills, include_speculative)->isa_int();
  if (ft == NULL || ft->empty())
    return Type::TOP;           // Canonical empty value
  if (ft->_widen < this->_widen) {
    // Do not allow the value of kill->_widen to affect the outcome.
    // The widen bits must be allowed to run freely through the graph.
    ft = TypeInt::make(ft->_lo, ft->_hi, this->_widen);
  }
  return ft;
}

//------------------------------eq---------------------------------------------
// Structural equality check for Type representations
bool TypeInt::eq( const Type *t ) const {
  const TypeInt *r = t->is_int(); // Handy access
  return r->_lo == _lo && r->_hi == _hi && r->_widen == _widen;
}

//------------------------------hash-------------------------------------------
// Type-specific hashing function.
int TypeInt::hash(void) const {
  return java_add(java_add(_lo, _hi), java_add((jint)_widen, (jint)Type::Int));
}

//------------------------------is_finite--------------------------------------
// Has a finite value
bool TypeInt::is_finite() const {
  return true;
}

//------------------------------dump2------------------------------------------
// Dump TypeInt
#ifndef PRODUCT
static const char* intname(char* buf, size_t buf_size, jint n) {
  if (n == min_jint)
    return "min";
  else if (n < min_jint + 10000)
    os::snprintf_checked(buf, buf_size, "min+" INT32_FORMAT, n - min_jint);
  else if (n == max_jint)
    return "max";
  else if (n > max_jint - 10000)
    os::snprintf_checked(buf, buf_size, "max-" INT32_FORMAT, max_jint - n);
  else
    os::snprintf_checked(buf, buf_size, INT32_FORMAT, n);
  return buf;
}

void TypeInt::dump2( Dict &d, uint depth, outputStream *st ) const {
  char buf[40], buf2[40];
  if (_lo == min_jint && _hi == max_jint)
    st->print("int");
  else if (is_con())
    st->print("int:%s", intname(buf, sizeof(buf), get_con()));
  else if (_lo == BOOL->_lo && _hi == BOOL->_hi)
    st->print("bool");
  else if (_lo == BYTE->_lo && _hi == BYTE->_hi)
    st->print("byte");
  else if (_lo == CHAR->_lo && _hi == CHAR->_hi)
    st->print("char");
  else if (_lo == SHORT->_lo && _hi == SHORT->_hi)
    st->print("short");
  else if (_hi == max_jint)
    st->print("int:>=%s", intname(buf, sizeof(buf), _lo));
  else if (_lo == min_jint)
    st->print("int:<=%s", intname(buf, sizeof(buf), _hi));
  else
    st->print("int:%s..%s", intname(buf, sizeof(buf), _lo), intname(buf2, sizeof(buf2), _hi));

  if (_widen != 0 && this != TypeInt::INT)
    st->print(":%.*s", _widen, "wwww");
}
#endif

//------------------------------singleton--------------------------------------
// TRUE if Type is a singleton type, FALSE otherwise.   Singletons are simple
// constants.
bool TypeInt::singleton(void) const {
  return _lo >= _hi;
}

bool TypeInt::empty(void) const {
  return _lo > _hi;
}

//=============================================================================
// Convenience common pre-built types.
const TypeLong *TypeLong::MAX;
const TypeLong *TypeLong::MIN;
const TypeLong *TypeLong::MINUS_1;// -1
const TypeLong *TypeLong::ZERO; // 0
const TypeLong *TypeLong::ONE;  // 1
const TypeLong *TypeLong::POS;  // >=0
const TypeLong *TypeLong::LONG; // 64-bit integers
const TypeLong *TypeLong::INT;  // 32-bit subrange
const TypeLong *TypeLong::UINT; // 32-bit unsigned subrange
const TypeLong *TypeLong::TYPE_DOMAIN; // alias for TypeLong::LONG

//------------------------------TypeLong---------------------------------------
TypeLong::TypeLong(jlong lo, jlong hi, int w) : TypeInteger(Long, w), _lo(lo), _hi(hi) {
}

//------------------------------make-------------------------------------------
const TypeLong *TypeLong::make( jlong lo ) {
  return (TypeLong*)(new TypeLong(lo,lo,WidenMin))->hashcons();
}

static int normalize_long_widen( jlong lo, jlong hi, int w ) {
  // Certain normalizations keep us sane when comparing types.
  // The 'SMALLINT' covers constants.
  if (lo <= hi) {
    if (((julong)hi - lo) <= SMALLINT)   w = Type::WidenMin;
    if (((julong)hi - lo) >= max_julong) w = Type::WidenMax; // TypeLong::LONG
  } else {
    if (((julong)lo - hi) <= SMALLINT)   w = Type::WidenMin;
    if (((julong)lo - hi) >= max_julong) w = Type::WidenMin; // dual TypeLong::LONG
  }
  return w;
}

const TypeLong *TypeLong::make( jlong lo, jlong hi, int w ) {
  w = normalize_long_widen(lo, hi, w);
  return (TypeLong*)(new TypeLong(lo,hi,w))->hashcons();
}


//------------------------------meet-------------------------------------------
// Compute the MEET of two types.  It returns a new Type representation object
// with reference count equal to the number of Types pointing at it.
// Caller should wrap a Types around it.
const Type *TypeLong::xmeet( const Type *t ) const {
  // Perform a fast test for common case; meeting the same types together.
  if( this == t ) return this;  // Meeting same type?

  // Currently "this->_base" is a TypeLong
  switch (t->base()) {          // Switch on original type
  case AnyPtr:                  // Mixing with oops happens when javac
  case RawPtr:                  // reuses local variables
  case OopPtr:
  case InstPtr:
  case AryPtr:
  case MetadataPtr:
  case KlassPtr:
  case InstKlassPtr:
  case AryKlassPtr:
  case NarrowOop:
  case NarrowKlass:
  case Int:
  case FloatTop:
  case FloatCon:
  case FloatBot:
  case DoubleTop:
  case DoubleCon:
  case DoubleBot:
  case Bottom:                  // Ye Olde Default
    return Type::BOTTOM;
  default:                      // All else is a mistake
    typerr(t);
  case Top:                     // No change
    return this;
  case Long:                    // Long vs Long?
    break;
  }

  // Expand covered set
  const TypeLong *r = t->is_long(); // Turn into a TypeLong
  return make( MIN2(_lo,r->_lo), MAX2(_hi,r->_hi), MAX2(_widen,r->_widen) );
}

//------------------------------xdual------------------------------------------
// Dual: reverse hi & lo; flip widen
const Type *TypeLong::xdual() const {
  int w = normalize_long_widen(_hi,_lo, WidenMax-_widen);
  return new TypeLong(_hi,_lo,w);
}

//------------------------------widen------------------------------------------
// Only happens for optimistic top-down optimizations.
const Type *TypeLong::widen( const Type *old, const Type* limit ) const {
  // Coming from TOP or such; no widening
  if( old->base() != Long ) return this;
  const TypeLong *ot = old->is_long();

  // If new guy is equal to old guy, no widening
  if( _lo == ot->_lo && _hi == ot->_hi )
    return old;

  // If new guy contains old, then we widened
  if( _lo <= ot->_lo && _hi >= ot->_hi ) {
    // New contains old
    // If new guy is already wider than old, no widening
    if( _widen > ot->_widen ) return this;
    // If old guy was a constant, do not bother
    if (ot->_lo == ot->_hi)  return this;
    // Now widen new guy.
    // Check for widening too far
    if (_widen == WidenMax) {
      jlong max = max_jlong;
      jlong min = min_jlong;
      if (limit->isa_long()) {
        max = limit->is_long()->_hi;
        min = limit->is_long()->_lo;
      }
      if (min < _lo && _hi < max) {
        // If neither endpoint is extremal yet, push out the endpoint
        // which is closer to its respective limit.
        if (_lo >= 0 ||                 // easy common case
            ((julong)_lo - min) >= ((julong)max - _hi)) {
          // Try to widen to an unsigned range type of 32/63 bits:
          if (max >= max_juint && _hi < max_juint)
            return make(_lo, max_juint, WidenMax);
          else
            return make(_lo, max, WidenMax);
        } else {
          return make(min, _hi, WidenMax);
        }
      }
      return TypeLong::LONG;
    }
    // Returned widened new guy
    return make(_lo,_hi,_widen+1);
  }

  // If old guy contains new, then we probably widened too far & dropped to
  // bottom.  Return the wider fellow.
  if ( ot->_lo <= _lo && ot->_hi >= _hi )
    return old;

  //  fatal("Long value range is not subset");
  // return this;
  return TypeLong::LONG;
}

//------------------------------narrow----------------------------------------
// Only happens for pessimistic optimizations.
const Type *TypeLong::narrow( const Type *old ) const {
  if (_lo >= _hi)  return this;   // already narrow enough
  if (old == NULL)  return this;
  const TypeLong* ot = old->isa_long();
  if (ot == NULL)  return this;
  jlong olo = ot->_lo;
  jlong ohi = ot->_hi;

  // If new guy is equal to old guy, no narrowing
  if (_lo == olo && _hi == ohi)  return old;

  // If old guy was maximum range, allow the narrowing
  if (olo == min_jlong && ohi == max_jlong)  return this;

  if (_lo < olo || _hi > ohi)
    return this;                // doesn't narrow; pretty weird

  // The new type narrows the old type, so look for a "death march".
  // See comments on PhaseTransform::saturate.
  julong nrange = _hi - _lo;
  julong orange = ohi - olo;
  if (nrange < max_julong - 1 && nrange > (orange >> 1) + (SMALLINT*2)) {
    // Use the new type only if the range shrinks a lot.
    // We do not want the optimizer computing 2^31 point by point.
    return old;
  }

  return this;
}

//-----------------------------filter------------------------------------------
const Type *TypeLong::filter_helper(const Type *kills, bool include_speculative) const {
  const TypeLong* ft = join_helper(kills, include_speculative)->isa_long();
  if (ft == NULL || ft->empty())
    return Type::TOP;           // Canonical empty value
  if (ft->_widen < this->_widen) {
    // Do not allow the value of kill->_widen to affect the outcome.
    // The widen bits must be allowed to run freely through the graph.
    ft = TypeLong::make(ft->_lo, ft->_hi, this->_widen);
  }
  return ft;
}

//------------------------------eq---------------------------------------------
// Structural equality check for Type representations
bool TypeLong::eq( const Type *t ) const {
  const TypeLong *r = t->is_long(); // Handy access
  return r->_lo == _lo &&  r->_hi == _hi  && r->_widen == _widen;
}

//------------------------------hash-------------------------------------------
// Type-specific hashing function.
int TypeLong::hash(void) const {
  return (int)(_lo+_hi+_widen+(int)Type::Long);
}

//------------------------------is_finite--------------------------------------
// Has a finite value
bool TypeLong::is_finite() const {
  return true;
}

//------------------------------dump2------------------------------------------
// Dump TypeLong
#ifndef PRODUCT
static const char* longnamenear(jlong x, const char* xname, char* buf, size_t buf_size, jlong n) {
  if (n > x) {
    if (n >= x + 10000)  return NULL;
    os::snprintf_checked(buf, buf_size, "%s+" JLONG_FORMAT, xname, n - x);
  } else if (n < x) {
    if (n <= x - 10000)  return NULL;
    os::snprintf_checked(buf, buf_size, "%s-" JLONG_FORMAT, xname, x - n);
  } else {
    return xname;
  }
  return buf;
}

static const char* longname(char* buf, size_t buf_size, jlong n) {
  const char* str;
  if (n == min_jlong)
    return "min";
  else if (n < min_jlong + 10000)
    os::snprintf_checked(buf, buf_size, "min+" JLONG_FORMAT, n - min_jlong);
  else if (n == max_jlong)
    return "max";
  else if (n > max_jlong - 10000)
    os::snprintf_checked(buf, buf_size, "max-" JLONG_FORMAT, max_jlong - n);
  else if ((str = longnamenear(max_juint, "maxuint", buf, buf_size, n)) != NULL)
    return str;
  else if ((str = longnamenear(max_jint, "maxint", buf, buf_size, n)) != NULL)
    return str;
  else if ((str = longnamenear(min_jint, "minint", buf, buf_size, n)) != NULL)
    return str;
  else
    os::snprintf_checked(buf, buf_size, JLONG_FORMAT, n);
  return buf;
}

void TypeLong::dump2( Dict &d, uint depth, outputStream *st ) const {
  char buf[80], buf2[80];
  if (_lo == min_jlong && _hi == max_jlong)
    st->print("long");
  else if (is_con())
    st->print("long:%s", longname(buf, sizeof(buf), get_con()));
  else if (_hi == max_jlong)
    st->print("long:>=%s", longname(buf, sizeof(buf), _lo));
  else if (_lo == min_jlong)
    st->print("long:<=%s", longname(buf, sizeof(buf), _hi));
  else
    st->print("long:%s..%s", longname(buf, sizeof(buf), _lo), longname(buf2,sizeof(buf2),  _hi));

  if (_widen != 0 && this != TypeLong::LONG)
    st->print(":%.*s", _widen, "wwww");
}
#endif

//------------------------------singleton--------------------------------------
// TRUE if Type is a singleton type, FALSE otherwise.   Singletons are simple
// constants
bool TypeLong::singleton(void) const {
  return _lo >= _hi;
}

bool TypeLong::empty(void) const {
  return _lo > _hi;
}

//=============================================================================
// Convenience common pre-built types.
const TypeTuple *TypeTuple::IFBOTH;     // Return both arms of IF as reachable
const TypeTuple *TypeTuple::IFFALSE;
const TypeTuple *TypeTuple::IFTRUE;
const TypeTuple *TypeTuple::IFNEITHER;
const TypeTuple *TypeTuple::LOOPBODY;
const TypeTuple *TypeTuple::MEMBAR;
const TypeTuple *TypeTuple::STORECONDITIONAL;
const TypeTuple *TypeTuple::START_I2C;
const TypeTuple *TypeTuple::INT_PAIR;
const TypeTuple *TypeTuple::LONG_PAIR;
const TypeTuple *TypeTuple::INT_CC_PAIR;
const TypeTuple *TypeTuple::LONG_CC_PAIR;

static void collect_inline_fields(ciInlineKlass* vk, const Type** field_array, uint& pos) {
  for (int j = 0; j < vk->nof_nonstatic_fields(); j++) {
    ciField* field = vk->nonstatic_field_at(j);
    BasicType bt = field->type()->basic_type();
    const Type* ft = Type::get_const_type(field->type());
    field_array[pos++] = ft;
    if (type2size[bt] == 2) {
      field_array[pos++] = Type::HALF;
    }
  }
}

//------------------------------make-------------------------------------------
// Make a TypeTuple from the range of a method signature
const TypeTuple *TypeTuple::make_range(ciSignature* sig, InterfaceHandling interface_handling, bool ret_vt_fields) {
  ciType* return_type = sig->return_type();
  uint arg_cnt = return_type->size();
  if (ret_vt_fields) {
    arg_cnt = return_type->as_inline_klass()->inline_arg_slots() + 1;
    if (!sig->returns_null_free_inline_type()) {
      // InlineTypeNode::IsInit field used for null checking
      arg_cnt++;
    }
  }

  const Type **field_array = fields(arg_cnt);
  switch (return_type->basic_type()) {
  case T_LONG:
    field_array[TypeFunc::Parms]   = TypeLong::LONG;
    field_array[TypeFunc::Parms+1] = Type::HALF;
    break;
  case T_DOUBLE:
    field_array[TypeFunc::Parms]   = Type::DOUBLE;
    field_array[TypeFunc::Parms+1] = Type::HALF;
    break;
  case T_OBJECT:
  case T_ARRAY:
  case T_BOOLEAN:
  case T_CHAR:
  case T_FLOAT:
  case T_BYTE:
  case T_SHORT:
  case T_INT:
    field_array[TypeFunc::Parms] = get_const_type(return_type, interface_handling);
    break;
  case T_PRIMITIVE_OBJECT:
    if (ret_vt_fields) {
      uint pos = TypeFunc::Parms;
      field_array[pos++] = get_const_type(return_type); // Oop might be null when returning as fields
      collect_inline_fields(return_type->as_inline_klass(), field_array, pos);
      if (!sig->returns_null_free_inline_type()) {
        // InlineTypeNode::IsInit field used for null checking
        field_array[pos++] = get_const_basic_type(T_BOOLEAN);
      }
    } else {
      field_array[TypeFunc::Parms] = get_const_type(return_type)->join_speculative(sig->returns_null_free_inline_type() ? TypePtr::NOTNULL : TypePtr::BOTTOM);
    }
    break;
  case T_VOID:
    break;
  default:
    ShouldNotReachHere();
  }
  return (TypeTuple*)(new TypeTuple(TypeFunc::Parms + arg_cnt, field_array))->hashcons();
}

// Make a TypeTuple from the domain of a method signature
const TypeTuple *TypeTuple::make_domain(ciMethod* method, InterfaceHandling interface_handling, bool vt_fields_as_args) {
  ciSignature* sig = method->signature();
  uint arg_cnt = sig->size() + (method->is_static() ? 0 : 1);
  if (vt_fields_as_args) {
    arg_cnt = 0;
    assert(method->get_sig_cc() != NULL, "Should have scalarized signature");
    for (ExtendedSignature sig_cc = ExtendedSignature(method->get_sig_cc(), SigEntryFilter()); !sig_cc.at_end(); ++sig_cc) {
      arg_cnt += type2size[(*sig_cc)._bt];
    }
  }

  uint pos = TypeFunc::Parms;
  const Type** field_array = fields(arg_cnt);
  if (!method->is_static()) {
    ciInstanceKlass* recv = method->holder();
    if (vt_fields_as_args && recv->is_inlinetype() && recv->as_inline_klass()->can_be_passed_as_fields()) {
      collect_inline_fields(recv->as_inline_klass(), field_array, pos);
    } else {
      field_array[pos++] = get_const_type(recv, interface_handling)->join_speculative(TypePtr::NOTNULL);
    }
  }

  int i = 0;
  while (pos < TypeFunc::Parms + arg_cnt) {
    ciType* type = sig->type_at(i);
    BasicType bt = type->basic_type();

    switch (bt) {
    case T_LONG:
      field_array[pos++] = TypeLong::LONG;
      field_array[pos++] = Type::HALF;
      break;
    case T_DOUBLE:
      field_array[pos++] = Type::DOUBLE;
      field_array[pos++] = Type::HALF;
      break;
    case T_OBJECT:
    case T_ARRAY:
    case T_FLOAT:
    case T_INT:
      field_array[pos++] = get_const_type(type, interface_handling);
      break;
    case T_BOOLEAN:
    case T_CHAR:
    case T_BYTE:
    case T_SHORT:
      field_array[pos++] = TypeInt::INT;
      break;
    case T_PRIMITIVE_OBJECT: {
      if (vt_fields_as_args && method->is_scalarized_arg(i + (method->is_static() ? 0 : 1))) {
        if (!sig->is_null_free_at(i)) {
          // InlineTypeNode::IsInit field used for null checking
          field_array[pos++] = get_const_basic_type(T_BOOLEAN);
        }
        collect_inline_fields(type->as_inline_klass(), field_array, pos);
      } else {
        field_array[pos++] = get_const_type(type)->join_speculative(sig->is_null_free_at(i) ? TypePtr::NOTNULL : TypePtr::BOTTOM);
      }
      break;
    }
    default:
      ShouldNotReachHere();
    }
    i++;
  }
  assert(pos == TypeFunc::Parms + arg_cnt, "wrong number of arguments");

  return (TypeTuple*)(new TypeTuple(TypeFunc::Parms + arg_cnt, field_array))->hashcons();
}

const TypeTuple *TypeTuple::make( uint cnt, const Type **fields ) {
  return (TypeTuple*)(new TypeTuple(cnt,fields))->hashcons();
}

//------------------------------fields-----------------------------------------
// Subroutine call type with space allocated for argument types
// Memory for Control, I_O, Memory, FramePtr, and ReturnAdr is allocated implicitly
const Type **TypeTuple::fields( uint arg_cnt ) {
  const Type **flds = (const Type **)(Compile::current()->type_arena()->AmallocWords((TypeFunc::Parms+arg_cnt)*sizeof(Type*) ));
  flds[TypeFunc::Control  ] = Type::CONTROL;
  flds[TypeFunc::I_O      ] = Type::ABIO;
  flds[TypeFunc::Memory   ] = Type::MEMORY;
  flds[TypeFunc::FramePtr ] = TypeRawPtr::BOTTOM;
  flds[TypeFunc::ReturnAdr] = Type::RETURN_ADDRESS;

  return flds;
}

//------------------------------meet-------------------------------------------
// Compute the MEET of two types.  It returns a new Type object.
const Type *TypeTuple::xmeet( const Type *t ) const {
  // Perform a fast test for common case; meeting the same types together.
  if( this == t ) return this;  // Meeting same type-rep?

  // Current "this->_base" is Tuple
  switch (t->base()) {          // switch on original type

  case Bottom:                  // Ye Olde Default
    return t;

  default:                      // All else is a mistake
    typerr(t);

  case Tuple: {                 // Meeting 2 signatures?
    const TypeTuple *x = t->is_tuple();
    assert( _cnt == x->_cnt, "" );
    const Type **fields = (const Type **)(Compile::current()->type_arena()->AmallocWords( _cnt*sizeof(Type*) ));
    for( uint i=0; i<_cnt; i++ )
      fields[i] = field_at(i)->xmeet( x->field_at(i) );
    return TypeTuple::make(_cnt,fields);
  }
  case Top:
    break;
  }
  return this;                  // Return the double constant
}

//------------------------------xdual------------------------------------------
// Dual: compute field-by-field dual
const Type *TypeTuple::xdual() const {
  const Type **fields = (const Type **)(Compile::current()->type_arena()->AmallocWords( _cnt*sizeof(Type*) ));
  for( uint i=0; i<_cnt; i++ )
    fields[i] = _fields[i]->dual();
  return new TypeTuple(_cnt,fields);
}

//------------------------------eq---------------------------------------------
// Structural equality check for Type representations
bool TypeTuple::eq( const Type *t ) const {
  const TypeTuple *s = (const TypeTuple *)t;
  if (_cnt != s->_cnt)  return false;  // Unequal field counts
  for (uint i = 0; i < _cnt; i++)
    if (field_at(i) != s->field_at(i)) // POINTER COMPARE!  NO RECURSION!
      return false;             // Missed
  return true;
}

//------------------------------hash-------------------------------------------
// Type-specific hashing function.
int TypeTuple::hash(void) const {
  intptr_t sum = _cnt;
  for( uint i=0; i<_cnt; i++ )
    sum += (intptr_t)_fields[i];     // Hash on pointers directly
  return sum;
}

//------------------------------dump2------------------------------------------
// Dump signature Type
#ifndef PRODUCT
void TypeTuple::dump2( Dict &d, uint depth, outputStream *st ) const {
  st->print("{");
  if( !depth || d[this] ) {     // Check for recursive print
    st->print("...}");
    return;
  }
  d.Insert((void*)this, (void*)this);   // Stop recursion
  if( _cnt ) {
    uint i;
    for( i=0; i<_cnt-1; i++ ) {
      st->print("%d:", i);
      _fields[i]->dump2(d, depth-1, st);
      st->print(", ");
    }
    st->print("%d:", i);
    _fields[i]->dump2(d, depth-1, st);
  }
  st->print("}");
}
#endif

//------------------------------singleton--------------------------------------
// TRUE if Type is a singleton type, FALSE otherwise.   Singletons are simple
// constants (Ldi nodes).  Singletons are integer, float or double constants
// or a single symbol.
bool TypeTuple::singleton(void) const {
  return false;                 // Never a singleton
}

bool TypeTuple::empty(void) const {
  for( uint i=0; i<_cnt; i++ ) {
    if (_fields[i]->empty())  return true;
  }
  return false;
}

//=============================================================================
// Convenience common pre-built types.

inline const TypeInt* normalize_array_size(const TypeInt* size) {
  // Certain normalizations keep us sane when comparing types.
  // We do not want arrayOop variables to differ only by the wideness
  // of their index types.  Pick minimum wideness, since that is the
  // forced wideness of small ranges anyway.
  if (size->_widen != Type::WidenMin)
    return TypeInt::make(size->_lo, size->_hi, Type::WidenMin);
  else
    return size;
}

//------------------------------make-------------------------------------------
const TypeAry* TypeAry::make(const Type* elem, const TypeInt* size, bool stable,
                             bool flat, bool not_flat, bool not_null_free) {
  if (UseCompressedOops && elem->isa_oopptr()) {
    elem = elem->make_narrowoop();
  }
  size = normalize_array_size(size);
  return (TypeAry*)(new TypeAry(elem, size, stable, flat, not_flat, not_null_free))->hashcons();
}

//------------------------------meet-------------------------------------------
// Compute the MEET of two types.  It returns a new Type object.
const Type *TypeAry::xmeet( const Type *t ) const {
  // Perform a fast test for common case; meeting the same types together.
  if( this == t ) return this;  // Meeting same type-rep?

  // Current "this->_base" is Ary
  switch (t->base()) {          // switch on original type

  case Bottom:                  // Ye Olde Default
    return t;

  default:                      // All else is a mistake
    typerr(t);

  case Array: {                 // Meeting 2 arrays?
    const TypeAry *a = t->is_ary();
    return TypeAry::make(_elem->meet_speculative(a->_elem),
                         _size->xmeet(a->_size)->is_int(),
                         _stable && a->_stable,
                         _flat && a->_flat,
                         _not_flat && a->_not_flat,
                         _not_null_free && a->_not_null_free);
  }
  case Top:
    break;
  }
  return this;                  // Return the double constant
}

//------------------------------xdual------------------------------------------
// Dual: compute field-by-field dual
const Type *TypeAry::xdual() const {
  const TypeInt* size_dual = _size->dual()->is_int();
  size_dual = normalize_array_size(size_dual);
  return new TypeAry(_elem->dual(), size_dual, !_stable, !_flat, !_not_flat, !_not_null_free);
}

//------------------------------eq---------------------------------------------
// Structural equality check for Type representations
bool TypeAry::eq( const Type *t ) const {
  const TypeAry *a = (const TypeAry*)t;
  return _elem == a->_elem &&
    _stable == a->_stable &&
    _size == a->_size &&
    _flat == a->_flat &&
    _not_flat == a->_not_flat &&
    _not_null_free == a->_not_null_free;

}

//------------------------------hash-------------------------------------------
// Type-specific hashing function.
int TypeAry::hash(void) const {
  return (intptr_t)_elem + (intptr_t)_size + (_stable ? 43 : 0) +
      (_flat ? 44 : 0) + (_not_flat ? 45 : 0) + (_not_null_free ? 46 : 0);
}

/**
 * Return same type without a speculative part in the element
 */
const TypeAry* TypeAry::remove_speculative() const {
  return make(_elem->remove_speculative(), _size, _stable, _flat, _not_flat, _not_null_free);
}

/**
 * Return same type with cleaned up speculative part of element
 */
const Type* TypeAry::cleanup_speculative() const {
  return make(_elem->cleanup_speculative(), _size, _stable, _flat, _not_flat, _not_null_free);
}

/**
 * Return same type but with a different inline depth (used for speculation)
 *
 * @param depth  depth to meet with
 */
const TypePtr* TypePtr::with_inline_depth(int depth) const {
  if (!UseInlineDepthForSpeculativeTypes) {
    return this;
  }
  return make(AnyPtr, _ptr, _offset, _speculative, depth);
}

//------------------------------dump2------------------------------------------
#ifndef PRODUCT
void TypeAry::dump2( Dict &d, uint depth, outputStream *st ) const {
  if (_stable)  st->print("stable:");
  if (_flat) st->print("flat:");
  if (Verbose) {
    if (_not_flat) st->print("not flat:");
    if (_not_null_free) st->print("not null free:");
  }
  _elem->dump2(d, depth, st);
  st->print("[");
  _size->dump2(d, depth, st);
  st->print("]");
}
#endif

//------------------------------singleton--------------------------------------
// TRUE if Type is a singleton type, FALSE otherwise.   Singletons are simple
// constants (Ldi nodes).  Singletons are integer, float or double constants
// or a single symbol.
bool TypeAry::singleton(void) const {
  return false;                 // Never a singleton
}

bool TypeAry::empty(void) const {
  return _elem->empty() || _size->empty();
}

//--------------------------ary_must_be_exact----------------------------------
bool TypeAry::ary_must_be_exact() const {
  // This logic looks at the element type of an array, and returns true
  // if the element type is either a primitive or a final instance class.
  // In such cases, an array built on this ary must have no subclasses.
  if (_elem == BOTTOM)      return false;  // general array not exact
  if (_elem == TOP   )      return false;  // inverted general array not exact
  const TypeOopPtr*  toop = NULL;
  if (UseCompressedOops && _elem->isa_narrowoop()) {
    toop = _elem->make_ptr()->isa_oopptr();
  } else {
    toop = _elem->isa_oopptr();
  }
  if (!toop)                return true;   // a primitive type, like int
  if (!toop->is_loaded())   return false;  // unloaded class
  const TypeInstPtr* tinst;
  if (_elem->isa_narrowoop())
    tinst = _elem->make_ptr()->isa_instptr();
  else
    tinst = _elem->isa_instptr();
  if (tinst) {
    if (tinst->instance_klass()->is_final()) {
      // Even if MyValue is exact, [LMyValue is not exact due to [QMyValue <: [LMyValue.
      if (tinst->is_inlinetypeptr() && (tinst->ptr() == TypePtr::BotPTR || tinst->ptr() == TypePtr::TopPTR)) {
        return false;
      }
      return true;
    }
    return false;
  }
  const TypeAryPtr*  tap;
  if (_elem->isa_narrowoop())
    tap = _elem->make_ptr()->isa_aryptr();
  else
    tap = _elem->isa_aryptr();
  if (tap)
    return tap->ary()->ary_must_be_exact();
  return false;
}

//==============================TypeVect=======================================
// Convenience common pre-built types.
const TypeVect *TypeVect::VECTA = NULL; // vector length agnostic
const TypeVect *TypeVect::VECTS = NULL; //  32-bit vectors
const TypeVect *TypeVect::VECTD = NULL; //  64-bit vectors
const TypeVect *TypeVect::VECTX = NULL; // 128-bit vectors
const TypeVect *TypeVect::VECTY = NULL; // 256-bit vectors
const TypeVect *TypeVect::VECTZ = NULL; // 512-bit vectors
const TypeVect *TypeVect::VECTMASK = NULL; // predicate/mask vector

//------------------------------make-------------------------------------------
const TypeVect* TypeVect::make(const Type *elem, uint length, bool is_mask) {
  if (is_mask) {
    return makemask(elem, length);
  }
  BasicType elem_bt = elem->array_element_basic_type();
  assert(is_java_primitive(elem_bt), "only primitive types in vector");
  assert(Matcher::vector_size_supported(elem_bt, length), "length in range");
  int size = length * type2aelembytes(elem_bt);
  switch (Matcher::vector_ideal_reg(size)) {
  case Op_VecA:
    return (TypeVect*)(new TypeVectA(elem, length))->hashcons();
  case Op_VecS:
    return (TypeVect*)(new TypeVectS(elem, length))->hashcons();
  case Op_RegL:
  case Op_VecD:
  case Op_RegD:
    return (TypeVect*)(new TypeVectD(elem, length))->hashcons();
  case Op_VecX:
    return (TypeVect*)(new TypeVectX(elem, length))->hashcons();
  case Op_VecY:
    return (TypeVect*)(new TypeVectY(elem, length))->hashcons();
  case Op_VecZ:
    return (TypeVect*)(new TypeVectZ(elem, length))->hashcons();
  }
 ShouldNotReachHere();
  return NULL;
}

const TypeVect *TypeVect::makemask(const Type* elem, uint length) {
  BasicType elem_bt = elem->array_element_basic_type();
  if (Matcher::has_predicated_vectors() &&
      Matcher::match_rule_supported_vector_masked(Op_VectorLoadMask, length, elem_bt)) {
    return TypeVectMask::make(elem, length);
  } else {
    return make(elem, length);
  }
}

//------------------------------meet-------------------------------------------
// Compute the MEET of two types.  It returns a new Type object.
const Type *TypeVect::xmeet( const Type *t ) const {
  // Perform a fast test for common case; meeting the same types together.
  if( this == t ) return this;  // Meeting same type-rep?

  // Current "this->_base" is Vector
  switch (t->base()) {          // switch on original type

  case Bottom:                  // Ye Olde Default
    return t;

  default:                      // All else is a mistake
    typerr(t);
  case VectorMask: {
    const TypeVectMask* v = t->is_vectmask();
    assert(  base() == v->base(), "");
    assert(length() == v->length(), "");
    assert(element_basic_type() == v->element_basic_type(), "");
    return TypeVect::makemask(_elem->xmeet(v->_elem), _length);
  }
  case VectorA:
  case VectorS:
  case VectorD:
  case VectorX:
  case VectorY:
  case VectorZ: {                // Meeting 2 vectors?
    const TypeVect* v = t->is_vect();
    assert(  base() == v->base(), "");
    assert(length() == v->length(), "");
    assert(element_basic_type() == v->element_basic_type(), "");
    return TypeVect::make(_elem->xmeet(v->_elem), _length);
  }
  case Top:
    break;
  }
  return this;
}

//------------------------------xdual------------------------------------------
// Dual: compute field-by-field dual
const Type *TypeVect::xdual() const {
  return new TypeVect(base(), _elem->dual(), _length);
}

//------------------------------eq---------------------------------------------
// Structural equality check for Type representations
bool TypeVect::eq(const Type *t) const {
  const TypeVect *v = t->is_vect();
  return (_elem == v->_elem) && (_length == v->_length);
}

//------------------------------hash-------------------------------------------
// Type-specific hashing function.
int TypeVect::hash(void) const {
  return (intptr_t)_elem + (intptr_t)_length;
}

//------------------------------singleton--------------------------------------
// TRUE if Type is a singleton type, FALSE otherwise.   Singletons are simple
// constants (Ldi nodes).  Vector is singleton if all elements are the same
// constant value (when vector is created with Replicate code).
bool TypeVect::singleton(void) const {
// There is no Con node for vectors yet.
//  return _elem->singleton();
  return false;
}

bool TypeVect::empty(void) const {
  return _elem->empty();
}

//------------------------------dump2------------------------------------------
#ifndef PRODUCT
void TypeVect::dump2(Dict &d, uint depth, outputStream *st) const {
  switch (base()) {
  case VectorA:
    st->print("vectora["); break;
  case VectorS:
    st->print("vectors["); break;
  case VectorD:
    st->print("vectord["); break;
  case VectorX:
    st->print("vectorx["); break;
  case VectorY:
    st->print("vectory["); break;
  case VectorZ:
    st->print("vectorz["); break;
  case VectorMask:
    st->print("vectormask["); break;
  default:
    ShouldNotReachHere();
  }
  st->print("%d]:{", _length);
  _elem->dump2(d, depth, st);
  st->print("}");
}
#endif

bool TypeVectMask::eq(const Type *t) const {
  const TypeVectMask *v = t->is_vectmask();
  return (element_type() == v->element_type()) && (length() == v->length());
}

const Type *TypeVectMask::xdual() const {
  return new TypeVectMask(element_type()->dual(), length());
}

const TypeVectMask *TypeVectMask::make(const BasicType elem_bt, uint length) {
  return make(get_const_basic_type(elem_bt), length);
}

const TypeVectMask *TypeVectMask::make(const Type* elem, uint length) {
  const TypeVectMask* mtype = Matcher::predicate_reg_type(elem, length);
  return (TypeVectMask*) const_cast<TypeVectMask*>(mtype)->hashcons();
}

//=============================================================================
// Convenience common pre-built types.
const TypePtr *TypePtr::NULL_PTR;
const TypePtr *TypePtr::NOTNULL;
const TypePtr *TypePtr::BOTTOM;

//------------------------------meet-------------------------------------------
// Meet over the PTR enum
const TypePtr::PTR TypePtr::ptr_meet[TypePtr::lastPTR][TypePtr::lastPTR] = {
  //              TopPTR,    AnyNull,   Constant, Null,   NotNull, BotPTR,
  { /* Top     */ TopPTR,    AnyNull,   Constant, Null,   NotNull, BotPTR,},
  { /* AnyNull */ AnyNull,   AnyNull,   Constant, BotPTR, NotNull, BotPTR,},
  { /* Constant*/ Constant,  Constant,  Constant, BotPTR, NotNull, BotPTR,},
  { /* Null    */ Null,      BotPTR,    BotPTR,   Null,   BotPTR,  BotPTR,},
  { /* NotNull */ NotNull,   NotNull,   NotNull,  BotPTR, NotNull, BotPTR,},
  { /* BotPTR  */ BotPTR,    BotPTR,    BotPTR,   BotPTR, BotPTR,  BotPTR,}
};

//------------------------------make-------------------------------------------
const TypePtr* TypePtr::make(TYPES t, enum PTR ptr, Offset offset, const TypePtr* speculative, int inline_depth) {
  return (TypePtr*)(new TypePtr(t,ptr,offset, speculative, inline_depth))->hashcons();
}

//------------------------------cast_to_ptr_type-------------------------------
const TypePtr* TypePtr::cast_to_ptr_type(PTR ptr) const {
  assert(_base == AnyPtr, "subclass must override cast_to_ptr_type");
  if( ptr == _ptr ) return this;
  return make(_base, ptr, _offset, _speculative, _inline_depth);
}

//------------------------------get_con----------------------------------------
intptr_t TypePtr::get_con() const {
  assert( _ptr == Null, "" );
  return offset();
}

//------------------------------meet-------------------------------------------
// Compute the MEET of two types.  It returns a new Type object.
const Type *TypePtr::xmeet(const Type *t) const {
  const Type* res = xmeet_helper(t);
  if (res->isa_ptr() == NULL) {
    return res;
  }

  const TypePtr* res_ptr = res->is_ptr();
  if (res_ptr->speculative() != NULL) {
    // type->speculative() == NULL means that speculation is no better
    // than type, i.e. type->speculative() == type. So there are 2
    // ways to represent the fact that we have no useful speculative
    // data and we should use a single one to be able to test for
    // equality between types. Check whether type->speculative() ==
    // type and set speculative to NULL if it is the case.
    if (res_ptr->remove_speculative() == res_ptr->speculative()) {
      return res_ptr->remove_speculative();
    }
  }

  return res;
}

const Type *TypePtr::xmeet_helper(const Type *t) const {
  // Perform a fast test for common case; meeting the same types together.
  if( this == t ) return this;  // Meeting same type-rep?

  // Current "this->_base" is AnyPtr
  switch (t->base()) {          // switch on original type
  case Int:                     // Mixing ints & oops happens when javac
  case Long:                    // reuses local variables
  case FloatTop:
  case FloatCon:
  case FloatBot:
  case DoubleTop:
  case DoubleCon:
  case DoubleBot:
  case NarrowOop:
  case NarrowKlass:
  case Bottom:                  // Ye Olde Default
    return Type::BOTTOM;
  case Top:
    return this;

  case AnyPtr: {                // Meeting to AnyPtrs
    const TypePtr *tp = t->is_ptr();
    const TypePtr* speculative = xmeet_speculative(tp);
    int depth = meet_inline_depth(tp->inline_depth());
    return make(AnyPtr, meet_ptr(tp->ptr()), meet_offset(tp->offset()), speculative, depth);
  }
  case RawPtr:                  // For these, flip the call around to cut down
  case OopPtr:
  case InstPtr:                 // on the cases I have to handle.
  case AryPtr:
  case MetadataPtr:
  case KlassPtr:
  case InstKlassPtr:
  case AryKlassPtr:
    return t->xmeet(this);      // Call in reverse direction
  default:                      // All else is a mistake
    typerr(t);

  }
  return this;
}

//------------------------------meet_offset------------------------------------
Type::Offset TypePtr::meet_offset(int offset) const {
  return _offset.meet(Offset(offset));
}

//------------------------------dual_offset------------------------------------
Type::Offset TypePtr::dual_offset() const {
  return _offset.dual();
}

//------------------------------xdual------------------------------------------
// Dual: compute field-by-field dual
const TypePtr::PTR TypePtr::ptr_dual[TypePtr::lastPTR] = {
  BotPTR, NotNull, Constant, Null, AnyNull, TopPTR
};
const Type *TypePtr::xdual() const {
  return new TypePtr(AnyPtr, dual_ptr(), dual_offset(), dual_speculative(), dual_inline_depth());
}

//------------------------------xadd_offset------------------------------------
Type::Offset TypePtr::xadd_offset(intptr_t offset) const {
  return _offset.add(offset);
}

//------------------------------add_offset-------------------------------------
const TypePtr *TypePtr::add_offset( intptr_t offset ) const {
  return make(AnyPtr, _ptr, xadd_offset(offset), _speculative, _inline_depth);
}

const TypePtr *TypePtr::with_offset(intptr_t offset) const {
  return make(AnyPtr, _ptr, Offset(offset), _speculative, _inline_depth);
}

//------------------------------eq---------------------------------------------
// Structural equality check for Type representations
bool TypePtr::eq( const Type *t ) const {
  const TypePtr *a = (const TypePtr*)t;
  return _ptr == a->ptr() && _offset == a->_offset && eq_speculative(a) && _inline_depth == a->_inline_depth;
}

//------------------------------hash-------------------------------------------
// Type-specific hashing function.
int TypePtr::hash(void) const {
  return java_add(java_add((jint)_ptr, (jint)offset()), java_add((jint)hash_speculative(), (jint)_inline_depth));
;
}

/**
 * Return same type without a speculative part
 */
const TypePtr* TypePtr::remove_speculative() const {
  if (_speculative == NULL) {
    return this;
  }
  assert(_inline_depth == InlineDepthTop || _inline_depth == InlineDepthBottom, "non speculative type shouldn't have inline depth");
  return make(AnyPtr, _ptr, _offset, NULL, _inline_depth);
}

/**
 * Return same type but drop speculative part if we know we won't use
 * it
 */
const Type* TypePtr::cleanup_speculative() const {
  if (speculative() == NULL) {
    return this;
  }
  const Type* no_spec = remove_speculative();
  // If this is NULL_PTR then we don't need the speculative type
  // (with_inline_depth in case the current type inline depth is
  // InlineDepthTop)
  if (no_spec == NULL_PTR->with_inline_depth(inline_depth())) {
    return no_spec;
  }
  if (above_centerline(speculative()->ptr())) {
    return no_spec;
  }
  const TypeOopPtr* spec_oopptr = speculative()->isa_oopptr();
  // If the speculative may be null and is an inexact klass then it
  // doesn't help
  if (speculative() != TypePtr::NULL_PTR && speculative()->maybe_null() &&
      (spec_oopptr == NULL || !spec_oopptr->klass_is_exact())) {
    return no_spec;
  }
  return this;
}

/**
 * dual of the speculative part of the type
 */
const TypePtr* TypePtr::dual_speculative() const {
  if (_speculative == NULL) {
    return NULL;
  }
  return _speculative->dual()->is_ptr();
}

/**
 * meet of the speculative parts of 2 types
 *
 * @param other  type to meet with
 */
const TypePtr* TypePtr::xmeet_speculative(const TypePtr* other) const {
  bool this_has_spec = (_speculative != NULL);
  bool other_has_spec = (other->speculative() != NULL);

  if (!this_has_spec && !other_has_spec) {
    return NULL;
  }

  // If we are at a point where control flow meets and one branch has
  // a speculative type and the other has not, we meet the speculative
  // type of one branch with the actual type of the other. If the
  // actual type is exact and the speculative is as well, then the
  // result is a speculative type which is exact and we can continue
  // speculation further.
  const TypePtr* this_spec = _speculative;
  const TypePtr* other_spec = other->speculative();

  if (!this_has_spec) {
    this_spec = this;
  }

  if (!other_has_spec) {
    other_spec = other;
  }

  return this_spec->meet(other_spec)->is_ptr();
}

/**
 * dual of the inline depth for this type (used for speculation)
 */
int TypePtr::dual_inline_depth() const {
  return -inline_depth();
}

/**
 * meet of 2 inline depths (used for speculation)
 *
 * @param depth  depth to meet with
 */
int TypePtr::meet_inline_depth(int depth) const {
  return MAX2(inline_depth(), depth);
}

/**
 * Are the speculative parts of 2 types equal?
 *
 * @param other  type to compare this one to
 */
bool TypePtr::eq_speculative(const TypePtr* other) const {
  if (_speculative == NULL || other->speculative() == NULL) {
    return _speculative == other->speculative();
  }

  if (_speculative->base() != other->speculative()->base()) {
    return false;
  }

  return _speculative->eq(other->speculative());
}

/**
 * Hash of the speculative part of the type
 */
int TypePtr::hash_speculative() const {
  if (_speculative == NULL) {
    return 0;
  }

  return _speculative->hash();
}

/**
 * add offset to the speculative part of the type
 *
 * @param offset  offset to add
 */
const TypePtr* TypePtr::add_offset_speculative(intptr_t offset) const {
  if (_speculative == NULL) {
    return NULL;
  }
  return _speculative->add_offset(offset)->is_ptr();
}

const TypePtr* TypePtr::with_offset_speculative(intptr_t offset) const {
  if (_speculative == NULL) {
    return NULL;
  }
  return _speculative->with_offset(offset)->is_ptr();
}

/**
 * return exact klass from the speculative type if there's one
 */
ciKlass* TypePtr::speculative_type() const {
  if (_speculative != NULL && _speculative->isa_oopptr()) {
    const TypeOopPtr* speculative = _speculative->join(this)->is_oopptr();
    if (speculative->klass_is_exact()) {
      return speculative->exact_klass();
    }
  }
  return NULL;
}

/**
 * return true if speculative type may be null
 */
bool TypePtr::speculative_maybe_null() const {
  if (_speculative != NULL) {
    const TypePtr* speculative = _speculative->join(this)->is_ptr();
    return speculative->maybe_null();
  }
  return true;
}

bool TypePtr::speculative_always_null() const {
  if (_speculative != NULL) {
    const TypePtr* speculative = _speculative->join(this)->is_ptr();
    return speculative == TypePtr::NULL_PTR;
  }
  return false;
}

/**
 * Same as TypePtr::speculative_type() but return the klass only if
 * the speculative tells us is not null
 */
ciKlass* TypePtr::speculative_type_not_null() const {
  if (speculative_maybe_null()) {
    return NULL;
  }
  return speculative_type();
}

/**
 * Check whether new profiling would improve speculative type
 *
 * @param   exact_kls    class from profiling
 * @param   inline_depth inlining depth of profile point
 *
 * @return  true if type profile is valuable
 */
bool TypePtr::would_improve_type(ciKlass* exact_kls, int inline_depth) const {
  // no profiling?
  if (exact_kls == NULL) {
    return false;
  }
  if (speculative() == TypePtr::NULL_PTR) {
    return false;
  }
  // no speculative type or non exact speculative type?
  if (speculative_type() == NULL) {
    return true;
  }
  // If the node already has an exact speculative type keep it,
  // unless it was provided by profiling that is at a deeper
  // inlining level. Profiling at a higher inlining depth is
  // expected to be less accurate.
  if (_speculative->inline_depth() == InlineDepthBottom) {
    return false;
  }
  assert(_speculative->inline_depth() != InlineDepthTop, "can't do the comparison");
  return inline_depth < _speculative->inline_depth();
}

/**
 * Check whether new profiling would improve ptr (= tells us it is non
 * null)
 *
 * @param   ptr_kind always null or not null?
 *
 * @return  true if ptr profile is valuable
 */
bool TypePtr::would_improve_ptr(ProfilePtrKind ptr_kind) const {
  // profiling doesn't tell us anything useful
  if (ptr_kind != ProfileAlwaysNull && ptr_kind != ProfileNeverNull) {
    return false;
  }
  // We already know this is not null
  if (!this->maybe_null()) {
    return false;
  }
  // We already know the speculative type cannot be null
  if (!speculative_maybe_null()) {
    return false;
  }
  // We already know this is always null
  if (this == TypePtr::NULL_PTR) {
    return false;
  }
  // We already know the speculative type is always null
  if (speculative_always_null()) {
    return false;
  }
  if (ptr_kind == ProfileAlwaysNull && speculative() != NULL && speculative()->isa_oopptr()) {
    return false;
  }
  return true;
}

//------------------------------dump2------------------------------------------
const char *const TypePtr::ptr_msg[TypePtr::lastPTR] = {
  "TopPTR","AnyNull","Constant","NULL","NotNull","BotPTR"
};

#ifndef PRODUCT
void TypePtr::dump2( Dict &d, uint depth, outputStream *st ) const {
  if( _ptr == Null ) st->print("NULL");
  else st->print("%s *", ptr_msg[_ptr]);
  _offset.dump2(st);
  dump_inline_depth(st);
  dump_speculative(st);
}

/**
 *dump the speculative part of the type
 */
void TypePtr::dump_speculative(outputStream *st) const {
  if (_speculative != NULL) {
    st->print(" (speculative=");
    _speculative->dump_on(st);
    st->print(")");
  }
}

/**
 *dump the inline depth of the type
 */
void TypePtr::dump_inline_depth(outputStream *st) const {
  if (_inline_depth != InlineDepthBottom) {
    if (_inline_depth == InlineDepthTop) {
      st->print(" (inline_depth=InlineDepthTop)");
    } else {
      st->print(" (inline_depth=%d)", _inline_depth);
    }
  }
}
#endif

//------------------------------singleton--------------------------------------
// TRUE if Type is a singleton type, FALSE otherwise.   Singletons are simple
// constants
bool TypePtr::singleton(void) const {
  // TopPTR, Null, AnyNull, Constant are all singletons
  return (_offset != Offset::bottom) && !below_centerline(_ptr);
}

bool TypePtr::empty(void) const {
  return (_offset == Offset::top) || above_centerline(_ptr);
}

//=============================================================================
// Convenience common pre-built types.
const TypeRawPtr *TypeRawPtr::BOTTOM;
const TypeRawPtr *TypeRawPtr::NOTNULL;

//------------------------------make-------------------------------------------
const TypeRawPtr *TypeRawPtr::make( enum PTR ptr ) {
  assert( ptr != Constant, "what is the constant?" );
  assert( ptr != Null, "Use TypePtr for NULL" );
  return (TypeRawPtr*)(new TypeRawPtr(ptr,0))->hashcons();
}

const TypeRawPtr *TypeRawPtr::make( address bits ) {
  assert( bits, "Use TypePtr for NULL" );
  return (TypeRawPtr*)(new TypeRawPtr(Constant,bits))->hashcons();
}

//------------------------------cast_to_ptr_type-------------------------------
const TypeRawPtr* TypeRawPtr::cast_to_ptr_type(PTR ptr) const {
  assert( ptr != Constant, "what is the constant?" );
  assert( ptr != Null, "Use TypePtr for NULL" );
  assert( _bits==0, "Why cast a constant address?");
  if( ptr == _ptr ) return this;
  return make(ptr);
}

//------------------------------get_con----------------------------------------
intptr_t TypeRawPtr::get_con() const {
  assert( _ptr == Null || _ptr == Constant, "" );
  return (intptr_t)_bits;
}

//------------------------------meet-------------------------------------------
// Compute the MEET of two types.  It returns a new Type object.
const Type *TypeRawPtr::xmeet( const Type *t ) const {
  // Perform a fast test for common case; meeting the same types together.
  if( this == t ) return this;  // Meeting same type-rep?

  // Current "this->_base" is RawPtr
  switch( t->base() ) {         // switch on original type
  case Bottom:                  // Ye Olde Default
    return t;
  case Top:
    return this;
  case AnyPtr:                  // Meeting to AnyPtrs
    break;
  case RawPtr: {                // might be top, bot, any/not or constant
    enum PTR tptr = t->is_ptr()->ptr();
    enum PTR ptr = meet_ptr( tptr );
    if( ptr == Constant ) {     // Cannot be equal constants, so...
      if( tptr == Constant && _ptr != Constant)  return t;
      if( _ptr == Constant && tptr != Constant)  return this;
      ptr = NotNull;            // Fall down in lattice
    }
    return make( ptr );
  }

  case OopPtr:
  case InstPtr:
  case AryPtr:
  case MetadataPtr:
  case KlassPtr:
  case InstKlassPtr:
  case AryKlassPtr:
    return TypePtr::BOTTOM;     // Oop meet raw is not well defined
  default:                      // All else is a mistake
    typerr(t);
  }

  // Found an AnyPtr type vs self-RawPtr type
  const TypePtr *tp = t->is_ptr();
  switch (tp->ptr()) {
  case TypePtr::TopPTR:  return this;
  case TypePtr::BotPTR:  return t;
  case TypePtr::Null:
    if( _ptr == TypePtr::TopPTR ) return t;
    return TypeRawPtr::BOTTOM;
  case TypePtr::NotNull: return TypePtr::make(AnyPtr, meet_ptr(TypePtr::NotNull), tp->meet_offset(0), tp->speculative(), tp->inline_depth());
  case TypePtr::AnyNull:
    if( _ptr == TypePtr::Constant) return this;
    return make( meet_ptr(TypePtr::AnyNull) );
  default: ShouldNotReachHere();
  }
  return this;
}

//------------------------------xdual------------------------------------------
// Dual: compute field-by-field dual
const Type *TypeRawPtr::xdual() const {
  return new TypeRawPtr( dual_ptr(), _bits );
}

//------------------------------add_offset-------------------------------------
const TypePtr* TypeRawPtr::add_offset(intptr_t offset) const {
  if( offset == OffsetTop ) return BOTTOM; // Undefined offset-> undefined pointer
  if( offset == OffsetBot ) return BOTTOM; // Unknown offset-> unknown pointer
  if( offset == 0 ) return this; // No change
  switch (_ptr) {
  case TypePtr::TopPTR:
  case TypePtr::BotPTR:
  case TypePtr::NotNull:
    return this;
  case TypePtr::Null:
  case TypePtr::Constant: {
    address bits = _bits+offset;
    if ( bits == 0 ) return TypePtr::NULL_PTR;
    return make( bits );
  }
  default:  ShouldNotReachHere();
  }
  return NULL;                  // Lint noise
}

//------------------------------eq---------------------------------------------
// Structural equality check for Type representations
bool TypeRawPtr::eq( const Type *t ) const {
  const TypeRawPtr *a = (const TypeRawPtr*)t;
  return _bits == a->_bits && TypePtr::eq(t);
}

//------------------------------hash-------------------------------------------
// Type-specific hashing function.
int TypeRawPtr::hash(void) const {
  return (intptr_t)_bits + TypePtr::hash();
}

//------------------------------dump2------------------------------------------
#ifndef PRODUCT
void TypeRawPtr::dump2( Dict &d, uint depth, outputStream *st ) const {
  if( _ptr == Constant )
    st->print(INTPTR_FORMAT, p2i(_bits));
  else
    st->print("rawptr:%s", ptr_msg[_ptr]);
}
#endif

//=============================================================================
// Convenience common pre-built type.
const TypeOopPtr *TypeOopPtr::BOTTOM;

TypePtr::InterfaceSet::InterfaceSet()
        : _list(Compile::current()->type_arena(), 0, 0, NULL),
          _hash_computed(0), _exact_klass_computed(0), _is_loaded_computed(0) {
}

TypePtr::InterfaceSet::InterfaceSet(GrowableArray<ciInstanceKlass*>* interfaces)
        : _list(Compile::current()->type_arena(), interfaces->length(), 0, NULL),
          _hash_computed(0), _exact_klass_computed(0), _is_loaded_computed(0) {
  for (int i = 0; i < interfaces->length(); i++) {
    add(interfaces->at(i));
  }
}


int TypePtr::InterfaceSet::compare(ciKlass* const& k1, ciKlass* const& k2) {
  if ((intptr_t)k1 < (intptr_t)k2) {
    return -1;
  } else if ((intptr_t)k1 > (intptr_t)k2) {
    return 1;
  }
  return 0;
}

void TypePtr::InterfaceSet::add(ciKlass* interface) {
  assert(interface->is_interface(), "for interfaces only");
  _list.insert_sorted<compare>(interface);
  verify();
}

void TypePtr::InterfaceSet::raw_add(ciKlass* interface) {
  assert(interface->is_interface(), "for interfaces only");
  _list.push(interface);
}

bool TypePtr::InterfaceSet::eq(const InterfaceSet& other) const {
  if (_list.length() != other._list.length()) {
    return false;
  }
  for (int i = 0; i < _list.length(); i++) {
    ciKlass* k1 = _list.at(i);
    ciKlass* k2 = other._list.at(i);
    if (!k1->equals(k2)) {
      return false;
    }
  }
  return true;
}

int TypePtr::InterfaceSet::hash() const {
  if (_hash_computed) {
    return _hash;
  }
  const_cast<InterfaceSet*>(this)->compute_hash();
  assert(_hash_computed, "should be computed now");
  return _hash;
}

void TypePtr::InterfaceSet::compute_hash() {
  int hash = 0;
  for (int i = 0; i < _list.length(); i++) {
    ciKlass* k = _list.at(i);
    hash += (jint)k->hash();
  }
  _hash_computed = 1;
  _hash = hash;
}

static int compare_interfaces(ciKlass** k1, ciKlass** k2) {
  return (int)((*k1)->ident() - (*k2)->ident());
}

void TypePtr::InterfaceSet::dump(outputStream *st) const {
  if (_list.length() == 0) {
    return;
  }
  ResourceMark rm;
  st->print(" (");
  GrowableArray<ciKlass*> interfaces;
  interfaces.appendAll(&_list);
  // Sort the interfaces so they are listed in the same order from one run to the other of the same compilation
  interfaces.sort(compare_interfaces);
  for (int i = 0; i < interfaces.length(); i++) {
    if (i > 0) {
      st->print(",");
    }
    ciKlass* k = interfaces.at(i);
    k->print_name_on(st);
  }
  st->print(")");
}

void TypePtr::InterfaceSet::verify() const {
#ifdef DEBUG
  for (int i = 1; i < _list.length(); i++) {
    ciKlass* k1 = _list.at(i-1);
    ciKlass* k2 = _list.at(i);
    assert(compare(k2, k1) > 0, "should be ordered");
    assert(k1 != k2, "no duplicate");
  }
#endif
}

TypePtr::InterfaceSet TypeOopPtr::InterfaceSet::union_with(const InterfaceSet& other) const {
  InterfaceSet result;
  int i = 0;
  int j = 0;
  while (i < _list.length() || j < other._list.length()) {
    while (i < _list.length() &&
           (j >= other._list.length() ||
            compare(_list.at(i), other._list.at(j)) < 0)) {
      result.raw_add(_list.at(i));
      i++;
    }
    while (j < other._list.length() &&
           (i >= _list.length() ||
            compare(other._list.at(j), _list.at(i)) < 0)) {
      result.raw_add(other._list.at(j));
      j++;
    }
    if (i < _list.length() &&
        j < other._list.length() &&
        _list.at(i) == other._list.at(j)) {
      result.raw_add(_list.at(i));
      i++;
      j++;
    }
  }
  result.verify();
#ifdef DEBUG
  for (int i = 0; i < _list.length(); i++) {
    assert(result.contains(_list.at(i)), "missing");
  }
  for (int i = 0; i < other._list.length(); i++) {
    assert(result.contains(other._list.at(i)), "missing");
  }
  for (int i = 0; i < result._list.length(); i++) {
    assert(_list.contains(result._list.at(i)) || other._list.contains(result._list.at(i)), "missing");
  }
#endif
  return result;
}

TypePtr::InterfaceSet TypeOopPtr::InterfaceSet::intersection_with(const InterfaceSet& other) const {
  InterfaceSet result;
  int i = 0;
  int j = 0;
  while (i < _list.length() || j < other._list.length()) {
    while (i < _list.length() &&
           (j >= other._list.length() ||
            compare(_list.at(i), other._list.at(j)) < 0)) {
      i++;
    }
    while (j < other._list.length() &&
           (i >= _list.length() ||
            compare(other._list.at(j), _list.at(i)) < 0)) {
      j++;
    }
    if (i < _list.length() &&
        j < other._list.length() &&
        _list.at(i) == other._list.at(j)) {
      result.raw_add(_list.at(i));
      i++;
      j++;
    }
  }
  result.verify();
#ifdef DEBUG
  for (int i = 0; i < _list.length(); i++) {
    assert(!other._list.contains(_list.at(i)) || result.contains(_list.at(i)), "missing");
  }
  for (int i = 0; i < other._list.length(); i++) {
    assert(!_list.contains(other._list.at(i)) || result.contains(other._list.at(i)), "missing");
  }
  for (int i = 0; i < result._list.length(); i++) {
    assert(_list.contains(result._list.at(i)) && other._list.contains(result._list.at(i)), "missing");
  }
#endif
  return result;
}

// Is there a single ciKlass* that can represent the interface set?
ciKlass* TypePtr::InterfaceSet::exact_klass() const {
  if (_exact_klass_computed) {
    return _exact_klass;
  }
  const_cast<InterfaceSet*>(this)->compute_exact_klass();
  assert(_exact_klass_computed, "should be computed now");
  return _exact_klass;
}

void TypePtr::InterfaceSet::compute_exact_klass() {
  if (_list.length() == 0) {
    _exact_klass_computed = 1;
    _exact_klass = NULL;
    return;
  }
  ciKlass* res = NULL;
  for (int i = 0; i < _list.length(); i++) {
    ciKlass* interface = _list.at(i);
    if (eq(interfaces(interface, false, true, false, trust_interfaces))) {
      assert(res == NULL, "");
      res = _list.at(i);
    }
  }
  _exact_klass_computed = 1;
  _exact_klass = res;
}

bool TypePtr::InterfaceSet::is_loaded() const {
  if (_is_loaded_computed) {
    return _is_loaded;
  }
  const_cast<InterfaceSet*>(this)->compute_is_loaded();
  assert(_is_loaded_computed, "should be computed now");
  return _is_loaded;
}

void TypePtr::InterfaceSet::compute_is_loaded() {
  _is_loaded_computed = 1;
  for (int i = 0; i < _list.length(); i++) {
    ciKlass* interface = _list.at(i);
    if (!interface->is_loaded()) {
      _is_loaded = false;
      return;
    }
  }
  _is_loaded = true;
}

//------------------------------TypeOopPtr-------------------------------------
TypeOopPtr::TypeOopPtr(TYPES t, PTR ptr, ciKlass* k, const InterfaceSet& interfaces, bool xk, ciObject* o, Offset offset, Offset field_offset,
                       int instance_id, const TypePtr* speculative, int inline_depth)
  : TypePtr(t, ptr, offset, speculative, inline_depth),
    _const_oop(o), _klass(k),
    _interfaces(interfaces),
    _klass_is_exact(xk),
    _is_ptr_to_narrowoop(false),
    _is_ptr_to_narrowklass(false),
    _is_ptr_to_boxed_value(false),
    _instance_id(instance_id) {
  if (Compile::current()->eliminate_boxing() && (t == InstPtr) &&
      (offset.get() > 0) && xk && (k != 0) && k->is_instance_klass()) {
    _is_ptr_to_boxed_value = k->as_instance_klass()->is_boxed_value_offset(offset.get());
  }
#ifdef _LP64
  if (this->offset() > 0 || this->offset() == Type::OffsetTop || this->offset() == Type::OffsetBot) {
    if (this->offset() == oopDesc::klass_offset_in_bytes()) {
      _is_ptr_to_narrowklass = UseCompressedClassPointers;
    } else if (klass() == NULL) {
      // Array with unknown body type
      assert(this->isa_aryptr(), "only arrays without klass");
      _is_ptr_to_narrowoop = UseCompressedOops;
    } else if (UseCompressedOops && this->isa_aryptr() && this->offset() != arrayOopDesc::length_offset_in_bytes()) {
      if (klass()->is_obj_array_klass()) {
        _is_ptr_to_narrowoop = true;
      } else if (klass()->is_flat_array_klass() && field_offset != Offset::top && field_offset != Offset::bottom) {
        // Check if the field of the inline type array element contains oops
        ciInlineKlass* vk = klass()->as_flat_array_klass()->element_klass()->as_inline_klass();
        int foffset = field_offset.get() + vk->first_field_offset();
        ciField* field = vk->get_field_by_offset(foffset, false);
        assert(field != NULL, "missing field");
        BasicType bt = field->layout_type();
        _is_ptr_to_narrowoop = UseCompressedOops && ::is_reference_type(bt);
      }
    } else if (klass()->is_instance_klass()) {
<<<<<<< HEAD
=======
      ciInstanceKlass* ik = klass()->as_instance_klass();
>>>>>>> bc750f70
      if (this->isa_klassptr()) {
        // Perm objects don't use compressed references
      } else if (_offset == Offset::bottom || _offset == Offset::top) {
        // unsafe access
        _is_ptr_to_narrowoop = UseCompressedOops;
      } else {
        assert(this->isa_instptr(), "must be an instance ptr.");
        if (klass() == ciEnv::current()->Class_klass() &&
            (this->offset() == java_lang_Class::klass_offset() ||
             this->offset() == java_lang_Class::array_klass_offset())) {
          // Special hidden fields from the Class.
          assert(this->isa_instptr(), "must be an instance ptr.");
          _is_ptr_to_narrowoop = false;
        } else if (klass() == ciEnv::current()->Class_klass() &&
                   this->offset() >= InstanceMirrorKlass::offset_of_static_fields()) {
          // Static fields
          ciField* field = NULL;
          if (const_oop() != NULL) {
            ciInstanceKlass* k = const_oop()->as_instance()->java_lang_Class_klass()->as_instance_klass();
            if (k->is_inlinetype() && this->offset() == k->as_inline_klass()->default_value_offset()) {
              // Special hidden field that contains the oop of the default inline type
              // basic_elem_type = T_PRIMITIVE_OBJECT;
             _is_ptr_to_narrowoop = UseCompressedOops;
            } else {
              field = k->get_field_by_offset(this->offset(), true);
              if (field != NULL) {
                BasicType basic_elem_type = field->layout_type();
                _is_ptr_to_narrowoop = UseCompressedOops && ::is_reference_type(basic_elem_type);
              } else {
                // unsafe access
                _is_ptr_to_narrowoop = UseCompressedOops;
              }
            }
          }
        } else {
          // Instance fields which contains a compressed oop references.
<<<<<<< HEAD
          ciInstanceKlass* ik = klass()->as_instance_klass();
          ciField* field = ik->get_field_by_offset(this->offset(), false);
=======
          ciField* field = ik->get_field_by_offset(_offset, false);
>>>>>>> bc750f70
          if (field != NULL) {
            BasicType basic_elem_type = field->layout_type();
            _is_ptr_to_narrowoop = UseCompressedOops && ::is_reference_type(basic_elem_type);
          } else if (klass()->equals(ciEnv::current()->Object_klass())) {
            // Compile::find_alias_type() cast exactness on all types to verify
            // that it does not affect alias type.
            _is_ptr_to_narrowoop = UseCompressedOops;
          } else {
            // Type for the copy start in LibraryCallKit::inline_native_clone().
            _is_ptr_to_narrowoop = UseCompressedOops;
          }
        }
      }
    }
  }
#endif
}

//------------------------------make-------------------------------------------
const TypeOopPtr *TypeOopPtr::make(PTR ptr, Offset offset, int instance_id,
                                   const TypePtr* speculative, int inline_depth) {
  assert(ptr != Constant, "no constant generic pointers");
  ciKlass*  k = Compile::current()->env()->Object_klass();
  bool      xk = false;
  ciObject* o = NULL;
  return (TypeOopPtr*)(new TypeOopPtr(OopPtr, ptr, k, InterfaceSet(), xk, o, offset, Offset::bottom, instance_id, speculative, inline_depth))->hashcons();
}


//------------------------------cast_to_ptr_type-------------------------------
const TypeOopPtr* TypeOopPtr::cast_to_ptr_type(PTR ptr) const {
  assert(_base == OopPtr, "subclass must override cast_to_ptr_type");
  if( ptr == _ptr ) return this;
  return make(ptr, _offset, _instance_id, _speculative, _inline_depth);
}

//-----------------------------cast_to_instance_id----------------------------
const TypeOopPtr *TypeOopPtr::cast_to_instance_id(int instance_id) const {
  // There are no instances of a general oop.
  // Return self unchanged.
  return this;
}

//-----------------------------cast_to_exactness-------------------------------
const TypeOopPtr* TypeOopPtr::cast_to_exactness(bool klass_is_exact) const {
  // There is no such thing as an exact general oop.
  // Return self unchanged.
  return this;
}

//------------------------------as_klass_type----------------------------------
// Return the klass type corresponding to this instance or array type.
// It is the type that is loaded from an object of this type.
const TypeKlassPtr* TypeOopPtr::as_klass_type(bool try_for_exact) const {
  ShouldNotReachHere();
  return NULL;
}

//------------------------------meet-------------------------------------------
// Compute the MEET of two types.  It returns a new Type object.
const Type *TypeOopPtr::xmeet_helper(const Type *t) const {
  // Perform a fast test for common case; meeting the same types together.
  if( this == t ) return this;  // Meeting same type-rep?

  // Current "this->_base" is OopPtr
  switch (t->base()) {          // switch on original type

  case Int:                     // Mixing ints & oops happens when javac
  case Long:                    // reuses local variables
  case FloatTop:
  case FloatCon:
  case FloatBot:
  case DoubleTop:
  case DoubleCon:
  case DoubleBot:
  case NarrowOop:
  case NarrowKlass:
  case Bottom:                  // Ye Olde Default
    return Type::BOTTOM;
  case Top:
    return this;

  default:                      // All else is a mistake
    typerr(t);

  case RawPtr:
  case MetadataPtr:
  case KlassPtr:
  case InstKlassPtr:
  case AryKlassPtr:
    return TypePtr::BOTTOM;     // Oop meet raw is not well defined

  case AnyPtr: {
    // Found an AnyPtr type vs self-OopPtr type
    const TypePtr *tp = t->is_ptr();
    Offset offset = meet_offset(tp->offset());
    PTR ptr = meet_ptr(tp->ptr());
    const TypePtr* speculative = xmeet_speculative(tp);
    int depth = meet_inline_depth(tp->inline_depth());
    switch (tp->ptr()) {
    case Null:
      if (ptr == Null)  return TypePtr::make(AnyPtr, ptr, offset, speculative, depth);
      // else fall through:
    case TopPTR:
    case AnyNull: {
      int instance_id = meet_instance_id(InstanceTop);
      return make(ptr, offset, instance_id, speculative, depth);
    }
    case BotPTR:
    case NotNull:
      return TypePtr::make(AnyPtr, ptr, offset, speculative, depth);
    default: typerr(t);
    }
  }

  case OopPtr: {                 // Meeting to other OopPtrs
    const TypeOopPtr *tp = t->is_oopptr();
    int instance_id = meet_instance_id(tp->instance_id());
    const TypePtr* speculative = xmeet_speculative(tp);
    int depth = meet_inline_depth(tp->inline_depth());
    return make(meet_ptr(tp->ptr()), meet_offset(tp->offset()), instance_id, speculative, depth);
  }

  case InstPtr:                  // For these, flip the call around to cut down
  case AryPtr:
    return t->xmeet(this);      // Call in reverse direction

  } // End of switch
  return this;                  // Return the double constant
}


//------------------------------xdual------------------------------------------
// Dual of a pure heap pointer.  No relevant klass or oop information.
const Type *TypeOopPtr::xdual() const {
  assert(klass() == Compile::current()->env()->Object_klass(), "no klasses here");
  assert(const_oop() == NULL,             "no constants here");
  return new TypeOopPtr(_base, dual_ptr(), klass(), _interfaces, klass_is_exact(), const_oop(), dual_offset(), Offset::bottom, dual_instance_id(), dual_speculative(), dual_inline_depth());
}

//--------------------------make_from_klass_common-----------------------------
// Computes the element-type given a klass.
const TypeOopPtr* TypeOopPtr::make_from_klass_common(ciKlass *klass, bool klass_change, bool try_for_exact, InterfaceHandling interface_handling) {
  if (klass->is_instance_klass() || klass->is_inlinetype()) {
    Compile* C = Compile::current();
    Dependencies* deps = C->dependencies();
    assert((deps != NULL) == (C->method() != NULL && C->method()->code_size() > 0), "sanity");
    // Element is an instance
    bool klass_is_exact = false;
    if (klass->is_loaded()) {
      // Try to set klass_is_exact.
      ciInstanceKlass* ik = klass->as_instance_klass();
      klass_is_exact = ik->is_final();
      if (!klass_is_exact && klass_change
          && deps != NULL && UseUniqueSubclasses) {
        ciInstanceKlass* sub = ik->unique_concrete_subklass();
        if (sub != NULL) {
          deps->assert_abstract_with_unique_concrete_subtype(ik, sub);
          klass = ik = sub;
          klass_is_exact = sub->is_final();
        }
      }
      if (!klass_is_exact && try_for_exact && deps != NULL &&
          !ik->is_interface() && !ik->has_subklass()) {
        // Add a dependence; if concrete subclass added we need to recompile
        deps->assert_leaf_type(ik);
        klass_is_exact = true;
      }
    }
    const TypePtr::InterfaceSet interfaces = TypePtr::interfaces(klass, true, true, false, interface_handling);
    return TypeInstPtr::make(TypePtr::BotPTR, klass, interfaces, klass_is_exact, NULL, Offset(0));
  } else if (klass->is_obj_array_klass()) {
    // Element is an object or inline type array. Recursively call ourself.
    const TypeOopPtr* etype = TypeOopPtr::make_from_klass_common(klass->as_array_klass()->element_klass(), /* klass_change= */ false, try_for_exact, interface_handling);
    bool null_free = klass->as_array_klass()->is_elem_null_free();
    if (null_free) {
      etype = etype->join_speculative(TypePtr::NOTNULL)->is_oopptr();
    }
    // Determine null-free/flattened properties
    const TypeOopPtr* exact_etype = etype;
    if (etype->can_be_inline_type()) {
      // Use exact type if element can be an inline type
      exact_etype = TypeOopPtr::make_from_klass_common(klass->as_array_klass()->element_klass(), /* klass_change= */ true, /* try_for_exact= */ true, interface_handling);
    }
    bool not_null_free = !exact_etype->can_be_inline_type();
    bool not_flat = !UseFlatArray || not_null_free || (exact_etype->is_inlinetypeptr() && !exact_etype->inline_klass()->flatten_array());

    // Even if MyValue is exact, [LMyValue is not exact due to [QMyValue <: [LMyValue.
    bool xk = etype->klass_is_exact() && (!etype->is_inlinetypeptr() || null_free);
    const TypeAry* arr0 = TypeAry::make(etype, TypeInt::POS, /* stable= */ false, /* flat= */ false, not_flat, not_null_free);
    // We used to pass NotNull in here, asserting that the sub-arrays
    // are all not-null.  This is not true in generally, as code can
    // slam NULLs down in the subarrays.
    const TypeAryPtr* arr = TypeAryPtr::make(TypePtr::BotPTR, arr0, NULL, xk, Offset(0));
    return arr;
  } else if (klass->is_type_array_klass()) {
    // Element is an typeArray
    const Type* etype = get_const_basic_type(klass->as_type_array_klass()->element_type());
    const TypeAry* arr0 = TypeAry::make(etype, TypeInt::POS,
                                        /* stable= */ false, /* flat= */ false, /* not_flat= */ true, /* not_null_free= */ true);
    // We used to pass NotNull in here, asserting that the array pointer
    // is not-null. That was not true in general.
    const TypeAryPtr* arr = TypeAryPtr::make(TypePtr::BotPTR, arr0, klass, true, Offset(0));
    return arr;
  } else if (klass->is_flat_array_klass()) {
    const TypeOopPtr* etype = TypeOopPtr::make_from_klass_raw(klass->as_array_klass()->element_klass(), trust_interfaces);
    etype = etype->join_speculative(TypePtr::NOTNULL)->is_oopptr();
    const TypeAry* arr0 = TypeAry::make(etype, TypeInt::POS, /* stable= */ false, /* flat= */ true);
    const TypeAryPtr* arr = TypeAryPtr::make(TypePtr::BotPTR, arr0, klass, true, Offset(0));
    return arr;
  } else {
    ShouldNotReachHere();
    return NULL;
  }
}

//------------------------------make_from_constant-----------------------------
// Make a java pointer from an oop constant
const TypeOopPtr* TypeOopPtr::make_from_constant(ciObject* o, bool require_constant) {
  assert(!o->is_null_object(), "null object not yet handled here.");

  const bool make_constant = require_constant || o->should_be_constant();

  ciKlass* klass = o->klass();
  if (klass->is_instance_klass() || klass->is_inlinetype()) {
    // Element is an instance or inline type
    if (make_constant) {
      return TypeInstPtr::make(o);
    } else {
      return TypeInstPtr::make(TypePtr::NotNull, klass, true, NULL, Offset(0));
    }
  } else if (klass->is_obj_array_klass()) {
    // Element is an object array. Recursively call ourself.
    const TypeOopPtr* etype = TypeOopPtr::make_from_klass_raw(klass->as_array_klass()->element_klass(), trust_interfaces);
    bool null_free = false;
    if (klass->as_array_klass()->is_elem_null_free()) {
      null_free = true;
      etype = etype->join_speculative(TypePtr::NOTNULL)->is_oopptr();
    }
    const TypeAry* arr0 = TypeAry::make(etype, TypeInt::make(o->as_array()->length()),
                                        /* stable= */ false, /* flat= */ false, /* not_flat= */ true, /* not_null_free= */ !null_free);
    // We used to pass NotNull in here, asserting that the sub-arrays
    // are all not-null.  This is not true in generally, as code can
    // slam NULLs down in the subarrays.
    if (make_constant) {
      return TypeAryPtr::make(TypePtr::Constant, o, arr0, klass, true, Offset(0));
    } else {
      return TypeAryPtr::make(TypePtr::NotNull, arr0, klass, true, Offset(0));
    }
  } else if (klass->is_type_array_klass()) {
    // Element is an typeArray
    const Type* etype = (Type*)get_const_basic_type(klass->as_type_array_klass()->element_type());
    const TypeAry* arr0 = TypeAry::make(etype, TypeInt::make(o->as_array()->length()),
                                        /* stable= */ false, /* flat= */ false, /* not_flat= */ true, /* not_null_free= */ true);
    // We used to pass NotNull in here, asserting that the array pointer
    // is not-null. That was not true in general.
    if (make_constant) {
      return TypeAryPtr::make(TypePtr::Constant, o, arr0, klass, true, Offset(0));
    } else {
      return TypeAryPtr::make(TypePtr::NotNull, arr0, klass, true, Offset(0));
    }
  } else if (klass->is_flat_array_klass()) {
    const TypeOopPtr* etype = TypeOopPtr::make_from_klass_raw(klass->as_array_klass()->element_klass(), trust_interfaces);
    etype = etype->join_speculative(TypePtr::NOTNULL)->is_oopptr();
    const TypeAry* arr0 = TypeAry::make(etype, TypeInt::make(o->as_array()->length()), /* stable= */ false, /* flat= */ true);
    // We used to pass NotNull in here, asserting that the sub-arrays
    // are all not-null.  This is not true in generally, as code can
    // slam NULLs down in the subarrays.
    if (make_constant) {
      return TypeAryPtr::make(TypePtr::Constant, o, arr0, klass, true, Offset(0));
    } else {
      return TypeAryPtr::make(TypePtr::NotNull, arr0, klass, true, Offset(0));
    }
  }

  fatal("unhandled object type");
  return NULL;
}

//------------------------------get_con----------------------------------------
intptr_t TypeOopPtr::get_con() const {
  assert( _ptr == Null || _ptr == Constant, "" );
  assert(offset() >= 0, "");

  if (offset() != 0) {
    // After being ported to the compiler interface, the compiler no longer
    // directly manipulates the addresses of oops.  Rather, it only has a pointer
    // to a handle at compile time.  This handle is embedded in the generated
    // code and dereferenced at the time the nmethod is made.  Until that time,
    // it is not reasonable to do arithmetic with the addresses of oops (we don't
    // have access to the addresses!).  This does not seem to currently happen,
    // but this assertion here is to help prevent its occurrence.
    tty->print_cr("Found oop constant with non-zero offset");
    ShouldNotReachHere();
  }

  return (intptr_t)const_oop()->constant_encoding();
}


//-----------------------------filter------------------------------------------
// Do not allow interface-vs.-noninterface joins to collapse to top.
const Type *TypeOopPtr::filter_helper(const Type *kills, bool include_speculative) const {

  const Type* ft = join_helper(kills, include_speculative);
  const TypeInstPtr* ftip = ft->isa_instptr();
  const TypeInstPtr* ktip = kills->isa_instptr();

  if (ft->empty()) {
    return Type::TOP;           // Canonical empty value
  }

  return ft;
}

//------------------------------eq---------------------------------------------
// Structural equality check for Type representations
bool TypeOopPtr::eq( const Type *t ) const {
  const TypeOopPtr *a = (const TypeOopPtr*)t;
  if (_klass_is_exact != a->_klass_is_exact ||
      _instance_id != a->_instance_id)  return false;
  ciObject* one = const_oop();
  ciObject* two = a->const_oop();
  if (one == NULL || two == NULL) {
    return (one == two) && TypePtr::eq(t);
  } else {
    return one->equals(two) && TypePtr::eq(t);
  }
}

//------------------------------hash-------------------------------------------
// Type-specific hashing function.
int TypeOopPtr::hash(void) const {
  return
    java_add(java_add((jint)(const_oop() ? const_oop()->hash() : 0), (jint)_klass_is_exact),
             java_add((jint)_instance_id, (jint)TypePtr::hash()));
}

//------------------------------dump2------------------------------------------
#ifndef PRODUCT
void TypeOopPtr::dump2( Dict &d, uint depth, outputStream *st ) const {
  st->print("oopptr:%s", ptr_msg[_ptr]);
  if( _klass_is_exact ) st->print(":exact");
  if( const_oop() ) st->print(INTPTR_FORMAT, p2i(const_oop()));
  _offset.dump2(st);
  if (_instance_id == InstanceTop)
    st->print(",iid=top");
  else if (_instance_id != InstanceBot)
    st->print(",iid=%d",_instance_id);

  dump_inline_depth(st);
  dump_speculative(st);
}
#endif

//------------------------------singleton--------------------------------------
// TRUE if Type is a singleton type, FALSE otherwise.   Singletons are simple
// constants
bool TypeOopPtr::singleton(void) const {
  // detune optimizer to not generate constant oop + constant offset as a constant!
  // TopPTR, Null, AnyNull, Constant are all singletons
  return (offset() == 0) && !below_centerline(_ptr);
}

//------------------------------add_offset-------------------------------------
const TypePtr* TypeOopPtr::add_offset(intptr_t offset) const {
  return make(_ptr, xadd_offset(offset), _instance_id, add_offset_speculative(offset), _inline_depth);
}

const TypeOopPtr* TypeOopPtr::with_offset(intptr_t offset) const {
  return make(_ptr, Offset(offset), _instance_id, with_offset_speculative(offset), _inline_depth);
}

/**
 * Return same type without a speculative part
 */
const TypeOopPtr* TypeOopPtr::remove_speculative() const {
  if (_speculative == NULL) {
    return this;
  }
  assert(_inline_depth == InlineDepthTop || _inline_depth == InlineDepthBottom, "non speculative type shouldn't have inline depth");
  return make(_ptr, _offset, _instance_id, NULL, _inline_depth);
}

/**
 * Return same type but drop speculative part if we know we won't use
 * it
 */
const Type* TypeOopPtr::cleanup_speculative() const {
  // If the klass is exact and the ptr is not null then there's
  // nothing that the speculative type can help us with
  if (klass_is_exact() && !maybe_null()) {
    return remove_speculative();
  }
  return TypePtr::cleanup_speculative();
}

/**
 * Return same type but with a different inline depth (used for speculation)
 *
 * @param depth  depth to meet with
 */
const TypePtr* TypeOopPtr::with_inline_depth(int depth) const {
  if (!UseInlineDepthForSpeculativeTypes) {
    return this;
  }
  return make(_ptr, _offset, _instance_id, _speculative, depth);
}

//------------------------------with_instance_id--------------------------------
const TypePtr* TypeOopPtr::with_instance_id(int instance_id) const {
  assert(_instance_id != -1, "should be known");
  return make(_ptr, _offset, instance_id, _speculative, _inline_depth);
}

//------------------------------meet_instance_id--------------------------------
int TypeOopPtr::meet_instance_id( int instance_id ) const {
  // Either is 'TOP' instance?  Return the other instance!
  if( _instance_id == InstanceTop ) return  instance_id;
  if(  instance_id == InstanceTop ) return _instance_id;
  // If either is different, return 'BOTTOM' instance
  if( _instance_id != instance_id ) return InstanceBot;
  return _instance_id;
}

//------------------------------dual_instance_id--------------------------------
int TypeOopPtr::dual_instance_id( ) const {
  if( _instance_id == InstanceTop ) return InstanceBot; // Map TOP into BOTTOM
  if( _instance_id == InstanceBot ) return InstanceTop; // Map BOTTOM into TOP
  return _instance_id;              // Map everything else into self
}


TypePtr::InterfaceSet TypeOopPtr::meet_interfaces(const TypeOopPtr* other) const {
  if (above_centerline(_ptr) && above_centerline(other->_ptr)) {
    return _interfaces.union_with(other->_interfaces);
  } else if (above_centerline(_ptr) && !above_centerline(other->_ptr)) {
    return other->_interfaces;
  } else if (above_centerline(other->_ptr) && !above_centerline(_ptr)) {
    return _interfaces;
  }
  return _interfaces.intersection_with(other->_interfaces);
}

/**
 * Check whether new profiling would improve speculative type
 *
 * @param   exact_kls    class from profiling
 * @param   inline_depth inlining depth of profile point
 *
 * @return  true if type profile is valuable
 */
bool TypeOopPtr::would_improve_type(ciKlass* exact_kls, int inline_depth) const {
  // no way to improve an already exact type
  if (klass_is_exact()) {
    return false;
  }
  return TypePtr::would_improve_type(exact_kls, inline_depth);
}

//=============================================================================
// Convenience common pre-built types.
const TypeInstPtr *TypeInstPtr::NOTNULL;
const TypeInstPtr *TypeInstPtr::BOTTOM;
const TypeInstPtr *TypeInstPtr::MIRROR;
const TypeInstPtr *TypeInstPtr::MARK;
const TypeInstPtr *TypeInstPtr::KLASS;

// Is there a single ciKlass* that can represent that type?
ciKlass* TypeInstPtr::exact_klass_helper() const {
  if (_interfaces.empty()) {
    return _klass;
  }
  if (_klass != ciEnv::current()->Object_klass()) {
    ciKlass* k = _klass;
    const TypePtr::InterfaceSet interfaces = TypePtr::interfaces(k, true, false, false, ignore_interfaces);
    if (_interfaces.eq(interfaces)) {
      return _klass;
    }
    return NULL;
  }
  return _interfaces.exact_klass();
}

//------------------------------TypeInstPtr-------------------------------------
TypeInstPtr::TypeInstPtr(PTR ptr, ciKlass* k, const InterfaceSet& interfaces, bool xk, ciObject* o, Offset off,
                         bool flatten_array, int instance_id, const TypePtr* speculative, int inline_depth)
  : TypeOopPtr(InstPtr, ptr, k, interfaces, xk, o, off, Offset::bottom, instance_id, speculative, inline_depth),
    _flatten_array(flatten_array) {
  assert(k == NULL || !k->is_loaded() || !k->is_interface(), "no interface here");
  assert(k != NULL &&
         (k->is_loaded() || o == NULL),
         "cannot have constants with non-loaded klass");
  assert(!klass()->flatten_array() || flatten_array, "Should be flat in array");
  assert(!flatten_array || can_be_inline_type(), "Only inline types can be flat in array");
};

//------------------------------make-------------------------------------------
const TypeInstPtr *TypeInstPtr::make(PTR ptr,
                                     ciKlass* k,
                                     const InterfaceSet& interfaces,
                                     bool xk,
                                     ciObject* o,
                                     Offset offset,
                                     bool flatten_array,
                                     int instance_id,
                                     const TypePtr* speculative,
                                     int inline_depth) {
  assert( !k->is_loaded() || k->is_instance_klass(), "Must be for instance");
  // Either const_oop() is NULL or else ptr is Constant
  assert( (!o && ptr != Constant) || (o && ptr == Constant),
          "constant pointers must have a value supplied" );
  // Ptr is never Null
  assert( ptr != Null, "NULL pointers are not typed" );

  assert(instance_id <= 0 || xk, "instances are always exactly typed");
  if (ptr == Constant) {
    // Note:  This case includes meta-object constants, such as methods.
    xk = true;
  } else if (k->is_loaded()) {
    ciInstanceKlass* ik = k->as_instance_klass();
    if (!xk && ik->is_final())     xk = true;   // no inexact final klass
    assert(!ik->is_interface(), "no interface here");
    if (xk && ik->is_interface())  xk = false;  // no exact interface
  }

  // Check if this type is known to be flat in arrays
  flatten_array = flatten_array || k->flatten_array();

  // Now hash this baby
  TypeInstPtr *result =
    (TypeInstPtr*)(new TypeInstPtr(ptr, k, interfaces, xk, o, offset, flatten_array, instance_id, speculative, inline_depth))->hashcons();

  return result;
}

TypePtr::InterfaceSet TypePtr::interfaces(ciKlass*& k, bool klass, bool interface, bool array, InterfaceHandling interface_handling) {
  if (k->is_instance_klass()) {
    if (k->is_loaded()) {
      if (k->is_interface() && interface_handling == ignore_interfaces) {
        assert(interface, "no interface expected");
        k = ciEnv::current()->Object_klass();
        InterfaceSet interfaces;
        return interfaces;
      }
      GrowableArray<ciInstanceKlass *> *k_interfaces = k->as_instance_klass()->transitive_interfaces();
      InterfaceSet interfaces(k_interfaces);
      if (k->is_interface()) {
        assert(interface, "no interface expected");
        k = ciEnv::current()->Object_klass();
      } else {
        assert(klass, "no instance klass expected");
      }
      return interfaces;
    }
    InterfaceSet interfaces;
    return interfaces;
  }
  assert(array, "no array expected");
  assert(k->is_array_klass(), "Not an array?");
  ciType* e = k->as_array_klass()->base_element_type();
  if (e->is_loaded() && e->is_instance_klass() && e->as_instance_klass()->is_interface()) {
    if (interface_handling == ignore_interfaces) {
      k = ciObjArrayKlass::make(ciEnv::current()->Object_klass(), k->as_array_klass()->dimension());
    }
  }
  return *TypeAryPtr::_array_interfaces;
}

/**
 *  Create constant type for a constant boxed value
 */
const Type* TypeInstPtr::get_const_boxed_value() const {
  assert(is_ptr_to_boxed_value(), "should be called only for boxed value");
  assert((const_oop() != NULL), "should be called only for constant object");
  ciConstant constant = const_oop()->as_instance()->field_value_by_offset(offset());
  BasicType bt = constant.basic_type();
  switch (bt) {
    case T_BOOLEAN:  return TypeInt::make(constant.as_boolean());
    case T_INT:      return TypeInt::make(constant.as_int());
    case T_CHAR:     return TypeInt::make(constant.as_char());
    case T_BYTE:     return TypeInt::make(constant.as_byte());
    case T_SHORT:    return TypeInt::make(constant.as_short());
    case T_FLOAT:    return TypeF::make(constant.as_float());
    case T_DOUBLE:   return TypeD::make(constant.as_double());
    case T_LONG:     return TypeLong::make(constant.as_long());
    default:         break;
  }
  fatal("Invalid boxed value type '%s'", type2name(bt));
  return NULL;
}

//------------------------------cast_to_ptr_type-------------------------------
const TypeInstPtr* TypeInstPtr::cast_to_ptr_type(PTR ptr) const {
  if( ptr == _ptr ) return this;
  // Reconstruct _sig info here since not a problem with later lazy
  // construction, _sig will show up on demand.
  return make(ptr, klass(), _interfaces, klass_is_exact(), ptr == Constant ? const_oop() : NULL, _offset, _flatten_array, _instance_id, _speculative, _inline_depth);
}


//-----------------------------cast_to_exactness-------------------------------
const TypeInstPtr* TypeInstPtr::cast_to_exactness(bool klass_is_exact) const {
  if( klass_is_exact == _klass_is_exact ) return this;
  if (!_klass->is_loaded())  return this;
  ciInstanceKlass* ik = _klass->as_instance_klass();
  if( (ik->is_final() || _const_oop) )  return this;  // cannot clear xk
  assert(!ik->is_interface(), "no interface here");
  return make(ptr(), klass(), _interfaces, klass_is_exact, const_oop(), _offset, _flatten_array, _instance_id, _speculative, _inline_depth);
}

//-----------------------------cast_to_instance_id----------------------------
const TypeInstPtr* TypeInstPtr::cast_to_instance_id(int instance_id) const {
  if( instance_id == _instance_id ) return this;
  return make(_ptr, klass(), _interfaces, _klass_is_exact, const_oop(), _offset, _flatten_array, instance_id, _speculative, _inline_depth);
}

//------------------------------xmeet_unloaded---------------------------------
// Compute the MEET of two InstPtrs when at least one is unloaded.
// Assume classes are different since called after check for same name/class-loader
const TypeInstPtr *TypeInstPtr::xmeet_unloaded(const TypeInstPtr *tinst, const InterfaceSet& interfaces) const {
  Offset off = meet_offset(tinst->offset());
  PTR ptr = meet_ptr(tinst->ptr());
  int instance_id = meet_instance_id(tinst->instance_id());
  const TypePtr* speculative = xmeet_speculative(tinst);
  int depth = meet_inline_depth(tinst->inline_depth());

  const TypeInstPtr *loaded    = is_loaded() ? this  : tinst;
  const TypeInstPtr *unloaded  = is_loaded() ? tinst : this;
  if( loaded->klass()->equals(ciEnv::current()->Object_klass()) ) {
    //
    // Meet unloaded class with java/lang/Object
    //
    // Meet
    //          |                     Unloaded Class
    //  Object  |   TOP    |   AnyNull | Constant |   NotNull |  BOTTOM   |
    //  ===================================================================
    //   TOP    | ..........................Unloaded......................|
    //  AnyNull |  U-AN    |................Unloaded......................|
    // Constant | ... O-NN .................................. |   O-BOT   |
    //  NotNull | ... O-NN .................................. |   O-BOT   |
    //  BOTTOM  | ........................Object-BOTTOM ..................|
    //
    assert(loaded->ptr() != TypePtr::Null, "insanity check");
    //
    if (loaded->ptr() == TypePtr::TopPTR)        { return unloaded; }
    else if (loaded->ptr() == TypePtr::AnyNull)  { return make(ptr, unloaded->klass(), interfaces, false, NULL, off, false, instance_id, speculative, depth); }
    else if (loaded->ptr() == TypePtr::BotPTR)   { return TypeInstPtr::BOTTOM; }
    else if (loaded->ptr() == TypePtr::Constant || loaded->ptr() == TypePtr::NotNull) {
      if (unloaded->ptr() == TypePtr::BotPTR)    { return TypeInstPtr::BOTTOM;  }
      else                                       { return TypeInstPtr::NOTNULL; }
    }
    else if (unloaded->ptr() == TypePtr::TopPTR) { return unloaded; }

    return unloaded->cast_to_ptr_type(TypePtr::AnyNull)->is_instptr();
  }

  // Both are unloaded, not the same class, not Object
  // Or meet unloaded with a different loaded class, not java/lang/Object
  if (ptr != TypePtr::BotPTR) {
    return TypeInstPtr::NOTNULL;
  }
  return TypeInstPtr::BOTTOM;
}


//------------------------------meet-------------------------------------------
// Compute the MEET of two types.  It returns a new Type object.
const Type *TypeInstPtr::xmeet_helper(const Type *t) const {
  // Perform a fast test for common case; meeting the same types together.
  if( this == t ) return this;  // Meeting same type-rep?

  // Current "this->_base" is Pointer
  switch (t->base()) {          // switch on original type

  case Int:                     // Mixing ints & oops happens when javac
  case Long:                    // reuses local variables
  case FloatTop:
  case FloatCon:
  case FloatBot:
  case DoubleTop:
  case DoubleCon:
  case DoubleBot:
  case NarrowOop:
  case NarrowKlass:
  case Bottom:                  // Ye Olde Default
    return Type::BOTTOM;
  case Top:
    return this;

  default:                      // All else is a mistake
    typerr(t);

  case MetadataPtr:
  case KlassPtr:
  case InstKlassPtr:
  case AryKlassPtr:
  case RawPtr: return TypePtr::BOTTOM;

  case AryPtr: {                // All arrays inherit from Object class
    // Call in reverse direction to avoid duplication
    return t->is_aryptr()->xmeet_helper(this);
  }

  case OopPtr: {                // Meeting to OopPtrs
    // Found a OopPtr type vs self-InstPtr type
    const TypeOopPtr *tp = t->is_oopptr();
    Offset offset = meet_offset(tp->offset());
    PTR ptr = meet_ptr(tp->ptr());
    switch (tp->ptr()) {
    case TopPTR:
    case AnyNull: {
      int instance_id = meet_instance_id(InstanceTop);
      const TypePtr* speculative = xmeet_speculative(tp);
      int depth = meet_inline_depth(tp->inline_depth());
      return make(ptr, klass(), _interfaces, klass_is_exact(),
                  (ptr == Constant ? const_oop() : NULL), offset, flatten_array(), instance_id, speculative, depth);
    }
    case NotNull:
    case BotPTR: {
      int instance_id = meet_instance_id(tp->instance_id());
      const TypePtr* speculative = xmeet_speculative(tp);
      int depth = meet_inline_depth(tp->inline_depth());
      return TypeOopPtr::make(ptr, offset, instance_id, speculative, depth);
    }
    default: typerr(t);
    }
  }

  case AnyPtr: {                // Meeting to AnyPtrs
    // Found an AnyPtr type vs self-InstPtr type
    const TypePtr *tp = t->is_ptr();
    Offset offset = meet_offset(tp->offset());
    PTR ptr = meet_ptr(tp->ptr());
    int instance_id = meet_instance_id(InstanceTop);
    const TypePtr* speculative = xmeet_speculative(tp);
    int depth = meet_inline_depth(tp->inline_depth());
    switch (tp->ptr()) {
    case Null:
      if( ptr == Null ) return TypePtr::make(AnyPtr, ptr, offset, speculative, depth);
      // else fall through to AnyNull
    case TopPTR:
    case AnyNull: {
      return make(ptr, klass(), _interfaces, klass_is_exact(),
                  (ptr == Constant ? const_oop() : NULL), offset, flatten_array(), instance_id, speculative, depth);
    }
    case NotNull:
    case BotPTR:
      return TypePtr::make(AnyPtr, ptr, offset, speculative,depth);
    default: typerr(t);
    }
  }

  /*
                 A-top         }
               /   |   \       }  Tops
           B-top A-any C-top   }
              | /  |  \ |      }  Any-nulls
           B-any   |   C-any   }
              |    |    |
           B-con A-con C-con   } constants; not comparable across classes
              |    |    |
           B-not   |   C-not   }
              | \  |  / |      }  not-nulls
           B-bot A-not C-bot   }
               \   |   /       }  Bottoms
                 A-bot         }
  */

  case InstPtr: {                // Meeting 2 Oops?
    // Found an InstPtr sub-type vs self-InstPtr type
    const TypeInstPtr *tinst = t->is_instptr();
    Offset off = meet_offset(tinst->offset());
    PTR ptr = meet_ptr(tinst->ptr());
    int instance_id = meet_instance_id(tinst->instance_id());
    const TypePtr* speculative = xmeet_speculative(tinst);
    int depth = meet_inline_depth(tinst->inline_depth());
    InterfaceSet interfaces = meet_interfaces(tinst);

    ciKlass* tinst_klass = tinst->klass();
    ciKlass* this_klass  = klass();

    ciKlass* res_klass = NULL;
    bool res_xk = false;
    bool res_flatten_array = false;
    const Type* res;
    MeetResult kind = meet_instptr(ptr, interfaces, this, tinst, res_klass, res_xk, res_flatten_array);

    if (kind == UNLOADED) {
      // One of these classes has not been loaded
      const TypeInstPtr* unloaded_meet = xmeet_unloaded(tinst, interfaces);
#ifndef PRODUCT
      if (PrintOpto && Verbose) {
        tty->print("meet of unloaded classes resulted in: ");
        unloaded_meet->dump();
        tty->cr();
        tty->print("  this == ");
        dump();
        tty->cr();
        tty->print(" tinst == ");
        tinst->dump();
        tty->cr();
      }
#endif
      res = unloaded_meet;
    } else {
      if (kind == NOT_SUBTYPE && instance_id > 0) {
        instance_id = InstanceBot;
      } else if (kind == LCA) {
        instance_id = InstanceBot;
      }
      ciObject* o = NULL;             // Assume not constant when done
      ciObject* this_oop = const_oop();
      ciObject* tinst_oop = tinst->const_oop();
      if (ptr == Constant) {
        if (this_oop != NULL && tinst_oop != NULL &&
            this_oop->equals(tinst_oop))
          o = this_oop;
        else if (above_centerline(_ptr)) {
          assert(!tinst_klass->is_interface(), "");
          o = tinst_oop;
        } else if (above_centerline(tinst->_ptr)) {
          assert(!this_klass->is_interface(), "");
          o = this_oop;
        } else
          ptr = NotNull;
      }
      res = make(ptr, res_klass, interfaces, res_xk, o, off, res_flatten_array, instance_id, speculative, depth);
    }

    return res;

  } // End of case InstPtr

  } // End of switch
  return this;                  // Return the double constant
}

template<class T> TypePtr::MeetResult TypePtr::meet_instptr(PTR& ptr, InterfaceSet& interfaces, const T* this_type, const T* other_type,
                                                            ciKlass*& res_klass, bool& res_xk, bool& res_flatten_array) {
  ciKlass* this_klass = this_type->klass();
  ciKlass* other_klass = other_type->klass();
  bool this_flatten_array = this_type->flatten_array();
  bool other_flatten_array = other_type->flatten_array();
  bool this_flatten_array_orig = this_flatten_array;
  bool other_flatten_array_orig = other_flatten_array;
  bool this_xk = this_type->klass_is_exact();
  bool other_xk = other_type->klass_is_exact();
  PTR this_ptr = this_type->ptr();
  PTR other_ptr = other_type->ptr();
  InterfaceSet this_interfaces = this_type->interfaces();
  InterfaceSet other_interfaces = other_type->interfaces();
  // Check for easy case; klasses are equal (and perhaps not loaded!)
  // If we have constants, then we created oops so classes are loaded
  // and we can handle the constants further down.  This case handles
  // both-not-loaded or both-loaded classes
  if (ptr != Constant && this_klass->equals(other_klass) && this_xk == other_xk && this_flatten_array == other_flatten_array) {
    res_klass = this_klass;
    res_xk = this_xk;
    res_flatten_array = this_flatten_array;
    return QUICK;
  }

  // Classes require inspection in the Java klass hierarchy.  Must be loaded.
  if (!other_klass->is_loaded() || !this_klass->is_loaded()) {
    return UNLOADED;
  }

  // !!! Here's how the symmetry requirement breaks down into invariants:
  // If we split one up & one down AND they subtype, take the down man.
  // If we split one up & one down AND they do NOT subtype, "fall hard".
  // If both are up and they subtype, take the subtype class.
  // If both are up and they do NOT subtype, "fall hard".
  // If both are down and they subtype, take the supertype class.
  // If both are down and they do NOT subtype, "fall hard".
  // Constants treated as down.

  // Now, reorder the above list; observe that both-down+subtype is also
  // "fall hard"; "fall hard" becomes the default case:
  // If we split one up & one down AND they subtype, take the down man.
  // If both are up and they subtype, take the subtype class.

  // If both are down and they subtype, "fall hard".
  // If both are down and they do NOT subtype, "fall hard".
  // If both are up and they do NOT subtype, "fall hard".
  // If we split one up & one down AND they do NOT subtype, "fall hard".

  // If a proper subtype is exact, and we return it, we return it exactly.
  // If a proper supertype is exact, there can be no subtyping relationship!
  // If both types are equal to the subtype, exactness is and-ed below the
  // centerline and or-ed above it.  (N.B. Constants are always exact.)

  // Check for subtyping:
  const T* subtype = NULL;
  bool subtype_exact = false;
  bool flat_array = false;
  InterfaceSet subtype_interfaces;
  if (this_type->is_same_java_type_as(other_type)) {
    subtype = this_type;
    subtype_exact = below_centerline(ptr) ? (this_xk && other_xk) : (this_xk || other_xk);
    flat_array = below_centerline(ptr) ? (this_flatten_array && other_flatten_array) : (this_flatten_array || other_flatten_array);
  } else if (!other_xk && this_type->is_meet_subtype_of(other_type) && (!other_flatten_array || this_flatten_array)) {
    subtype = this_type;     // Pick subtyping class
    subtype_exact = this_xk;
    flat_array = this_flatten_array;
  } else if (!this_xk && other_type->is_meet_subtype_of(this_type) && (!this_flatten_array || other_flatten_array)) {
    subtype = other_type;    // Pick subtyping class
    subtype_exact = other_xk;
    flat_array = other_flatten_array;
  }

  if (subtype) {
    if (above_centerline(ptr)) { // both are up?
      this_type = other_type = subtype;
      this_xk = other_xk = subtype_exact;
      this_flatten_array = other_flatten_array = flat_array;
    } else if (above_centerline(this_ptr) && !above_centerline(other_ptr)) {
      this_type = other_type; // tinst is down; keep down man
      this_xk = other_xk;
      this_flatten_array = other_flatten_array;
    } else if (above_centerline(other_ptr) && !above_centerline(this_ptr)) {
      other_type = this_type; // this is down; keep down man
      other_xk = this_xk;
      other_flatten_array = this_flatten_array;
    } else {
      this_xk = subtype_exact;  // either they are equal, or we'll do an LCA
      this_flatten_array = flat_array;
    }
  }

  // Check for classes now being equal
  if (this_type->is_same_java_type_as(other_type)) {
    // If the klasses are equal, the constants may still differ.  Fall to
    // NotNull if they do (neither constant is NULL; that is a special case
    // handled elsewhere).
    res_klass = this_type->klass();
    res_xk = this_xk;
    res_flatten_array = this_flatten_array;
    return SUBTYPE;
  } // Else classes are not equal

  // Since klasses are different, we require a LCA in the Java
  // class hierarchy - which means we have to fall to at least NotNull.
  if (ptr == TopPTR || ptr == AnyNull || ptr == Constant) {
    ptr = NotNull;
  }

  interfaces = this_interfaces.intersection_with(other_interfaces);

  // Now we find the LCA of Java classes
  ciKlass* k = this_klass->least_common_ancestor(other_klass);

  res_klass = k;
  res_xk = false;
  res_flatten_array = this_flatten_array_orig && other_flatten_array_orig;

  return LCA;
}

//------------------------java_mirror_type--------------------------------------
ciType* TypeInstPtr::java_mirror_type(bool* is_val_mirror) const {
  // must be a singleton type
  if( const_oop() == NULL )  return NULL;

  // must be of type java.lang.Class
  if( klass() != ciEnv::current()->Class_klass() )  return NULL;
  return const_oop()->as_instance()->java_mirror_type(is_val_mirror);
}


//------------------------------xdual------------------------------------------
// Dual: do NOT dual on klasses.  This means I do NOT understand the Java
// inheritance mechanism.
const Type *TypeInstPtr::xdual() const {
  return new TypeInstPtr(dual_ptr(), klass(), _interfaces, klass_is_exact(), const_oop(), dual_offset(), flatten_array(), dual_instance_id(), dual_speculative(), dual_inline_depth());
}

//------------------------------eq---------------------------------------------
// Structural equality check for Type representations
bool TypeInstPtr::eq( const Type *t ) const {
  const TypeInstPtr *p = t->is_instptr();
  return
    klass()->equals(p->klass()) &&
    flatten_array() == p->flatten_array() &&
    _interfaces.eq(p->_interfaces) &&
    TypeOopPtr::eq(p);          // Check sub-type stuff
}

//------------------------------hash-------------------------------------------
// Type-specific hashing function.
int TypeInstPtr::hash(void) const {
  int hash = java_add(java_add(java_add((jint)klass()->hash(), (jint)TypeOopPtr::hash()), _interfaces.hash()), (jint)flatten_array());
  return hash;
}

bool TypeInstPtr::is_java_subtype_of_helper(const TypeOopPtr* other, bool this_exact, bool other_exact) const {
  return TypePtr::is_java_subtype_of_helper_for_instance(this, other, this_exact, other_exact);
}


bool TypeInstPtr::is_same_java_type_as_helper(const TypeOopPtr* other) const {
  return TypePtr::is_same_java_type_as_helper_for_instance(this, other);
}

bool TypeInstPtr::maybe_java_subtype_of_helper(const TypeOopPtr* other, bool this_exact, bool other_exact) const {
  return TypePtr::maybe_java_subtype_of_helper_for_instance(this, other, this_exact, other_exact);
}


//------------------------------dump2------------------------------------------
// Dump oop Type
#ifndef PRODUCT
void TypeInstPtr::dump2(Dict &d, uint depth, outputStream* st) const {
  // Print the name of the klass.
  klass()->print_name_on(st);
  _interfaces.dump(st);

  switch( _ptr ) {
  case Constant:
    if (WizardMode || Verbose) {
      ResourceMark rm;
      stringStream ss;

      st->print(" ");
      const_oop()->print_oop(&ss);
      // 'const_oop->print_oop()' may emit newlines('\n') into ss.
      // suppress newlines from it so -XX:+Verbose -XX:+PrintIdeal dumps one-liner for each node.
      char* buf = ss.as_string(/* c_heap= */false);
      StringUtils::replace_no_expand(buf, "\n", "");
      st->print_raw(buf);
    }
  case BotPTR:
    if (!WizardMode && !Verbose) {
      if( _klass_is_exact ) st->print(":exact");
      break;
    }
  case TopPTR:
  case AnyNull:
  case NotNull:
    st->print(":%s", ptr_msg[_ptr]);
    if( _klass_is_exact ) st->print(":exact");
    break;
  default:
    break;
  }

  _offset.dump2(st);

  st->print(" *");

  if (flatten_array() && !klass()->is_inlinetype()) {
    st->print(" (flatten array)");
  }

  if (_instance_id == InstanceTop)
    st->print(",iid=top");
  else if (_instance_id != InstanceBot)
    st->print(",iid=%d",_instance_id);

  dump_inline_depth(st);
  dump_speculative(st);
}
#endif

//------------------------------add_offset-------------------------------------
const TypePtr* TypeInstPtr::add_offset(intptr_t offset) const {
  return make(_ptr, klass(), _interfaces, klass_is_exact(), const_oop(), xadd_offset(offset), flatten_array(),
              _instance_id, add_offset_speculative(offset), _inline_depth);
}

const TypeInstPtr* TypeInstPtr::with_offset(intptr_t offset) const {
  return make(_ptr, klass(), _interfaces, klass_is_exact(), const_oop(), Offset(offset), flatten_array(),
              _instance_id, with_offset_speculative(offset), _inline_depth);
}

const TypeInstPtr* TypeInstPtr::remove_speculative() const {
  if (_speculative == NULL) {
    return this;
  }
  assert(_inline_depth == InlineDepthTop || _inline_depth == InlineDepthBottom, "non speculative type shouldn't have inline depth");
  return make(_ptr, klass(), _interfaces, klass_is_exact(), const_oop(), _offset, flatten_array(),
              _instance_id, NULL, _inline_depth);
}

const TypePtr* TypeInstPtr::with_inline_depth(int depth) const {
  if (!UseInlineDepthForSpeculativeTypes) {
    return this;
  }
  return make(_ptr, klass(), _interfaces, klass_is_exact(), const_oop(), _offset, flatten_array(), _instance_id, _speculative, depth);
}

const TypePtr* TypeInstPtr::with_instance_id(int instance_id) const {
  assert(is_known_instance(), "should be known");
  return make(_ptr, klass(), _interfaces, klass_is_exact(), const_oop(), _offset, flatten_array(), instance_id, _speculative, _inline_depth);
}

const TypeInstPtr *TypeInstPtr::cast_to_flatten_array() const {
  return make(_ptr, klass(), _interfaces, klass_is_exact(), const_oop(), _offset, true, _instance_id, _speculative, _inline_depth);
}

const TypeKlassPtr* TypeInstPtr::as_klass_type(bool try_for_exact) const {
  bool xk = klass_is_exact();
  ciInstanceKlass* ik = klass()->as_instance_klass();
  if (try_for_exact && !xk && !ik->has_subklass() && !ik->is_final()) {
    ciKlass* k = ik;
    TypePtr::InterfaceSet interfaces = TypePtr::interfaces(k, true, false, false, ignore_interfaces);
    assert(k == ik, "");
    if (interfaces.eq(_interfaces)) {
      Compile *C = Compile::current();
      Dependencies* deps = C->dependencies();
      deps->assert_leaf_type(ik);
      xk = true;
    }
  }
  return TypeInstKlassPtr::make(xk ? TypePtr::Constant : TypePtr::NotNull, klass(), _interfaces, Offset(0), flatten_array());
}

template <class T1, class T2> bool TypePtr::is_meet_subtype_of_helper_for_instance(const T1* this_one, const T2* other, bool this_xk, bool other_xk) {
  static_assert(std::is_base_of<T2, T1>::value, "");

  if (!this_one->is_instance_type(other)) {
    return false;
  }

  if (other->klass() == ciEnv::current()->Object_klass() && other->_interfaces.empty()) {
    return true;
  }

  return this_one->klass()->is_subtype_of(other->klass()) &&
         (!this_xk || this_one->_interfaces.contains(other->_interfaces));
}


bool TypeInstPtr::is_meet_subtype_of_helper(const TypeOopPtr *other, bool this_xk, bool other_xk) const {
  return TypePtr::is_meet_subtype_of_helper_for_instance(this, other, this_xk, other_xk);
}

template <class T1, class T2>  bool TypePtr::is_meet_subtype_of_helper_for_array(const T1* this_one, const T2* other, bool this_xk, bool other_xk) {
  static_assert(std::is_base_of<T2, T1>::value, "");
  if (other->klass() == ciEnv::current()->Object_klass() && other->_interfaces.empty()) {
    return true;
  }

  if (this_one->is_instance_type(other)) {
    return other->klass() == ciEnv::current()->Object_klass() && this_one->_interfaces.contains(other->_interfaces);
  }

  int dummy;
  bool this_top_or_bottom = (this_one->base_element_type(dummy) == Type::TOP || this_one->base_element_type(dummy) == Type::BOTTOM);
  if (this_top_or_bottom) {
    return false;
  }

  const T1* other_ary = this_one->is_array_type(other);
  const TypePtr* other_elem = other_ary->elem()->make_ptr();
  const TypePtr* this_elem = this_one->elem()->make_ptr();
  if (other_elem != NULL && this_elem != NULL) {
    return this_one->is_reference_type(this_elem)->is_meet_subtype_of_helper(this_one->is_reference_type(other_elem), this_xk, other_xk);
  }
  if (other_elem == NULL && this_elem == NULL) {
    return this_one->_klass->is_subtype_of(other->_klass);
  }

  return false;
}

bool TypeAryPtr::is_meet_subtype_of_helper(const TypeOopPtr *other, bool this_xk, bool other_xk) const {
  return TypePtr::is_meet_subtype_of_helper_for_array(this, other, this_xk, other_xk);
}

bool TypeInstKlassPtr::is_meet_subtype_of_helper(const TypeKlassPtr *other, bool this_xk, bool other_xk) const {
  return TypePtr::is_meet_subtype_of_helper_for_instance(this, other, this_xk, other_xk);
}

bool TypeAryKlassPtr::is_meet_subtype_of_helper(const TypeKlassPtr *other, bool this_xk, bool other_xk) const {
  return TypePtr::is_meet_subtype_of_helper_for_array(this, other, this_xk, other_xk);
}

//=============================================================================
// Convenience common pre-built types.
const TypeAryPtr *TypeAryPtr::RANGE;
const TypeAryPtr *TypeAryPtr::OOPS;
const TypeAryPtr *TypeAryPtr::NARROWOOPS;
const TypeAryPtr *TypeAryPtr::BYTES;
const TypeAryPtr *TypeAryPtr::SHORTS;
const TypeAryPtr *TypeAryPtr::CHARS;
const TypeAryPtr *TypeAryPtr::INTS;
const TypeAryPtr *TypeAryPtr::LONGS;
const TypeAryPtr *TypeAryPtr::FLOATS;
const TypeAryPtr *TypeAryPtr::DOUBLES;
const TypeAryPtr *TypeAryPtr::INLINES;

//------------------------------make-------------------------------------------
const TypeAryPtr* TypeAryPtr::make(PTR ptr, const TypeAry *ary, ciKlass* k, bool xk, Offset offset, Offset field_offset,
                                   int instance_id, const TypePtr* speculative, int inline_depth) {
  assert(!(k == NULL && ary->_elem->isa_int()),
         "integral arrays must be pre-equipped with a class");
  if (!xk)  xk = ary->ary_must_be_exact();
  assert(instance_id <= 0 || xk, "instances are always exactly typed");
  if (k != NULL && k->is_loaded() && k->is_obj_array_klass() &&
      k->as_obj_array_klass()->base_element_klass()->is_interface()) {
    k = NULL;
  }
  if (k != NULL && k->is_flat_array_klass() && !ary->_flat) {
    k = NULL;
  }
  return (TypeAryPtr*)(new TypeAryPtr(ptr, NULL, ary, k, xk, offset, field_offset, instance_id, false, speculative, inline_depth))->hashcons();
}

//------------------------------make-------------------------------------------
const TypeAryPtr* TypeAryPtr::make(PTR ptr, ciObject* o, const TypeAry *ary, ciKlass* k, bool xk, Offset offset, Offset field_offset,
                                   int instance_id, const TypePtr* speculative, int inline_depth,
                                   bool is_autobox_cache) {
  assert(!(k == NULL && ary->_elem->isa_int()),
         "integral arrays must be pre-equipped with a class");
  assert( (ptr==Constant && o) || (ptr!=Constant && !o), "" );
  if (!xk)  xk = (o != NULL) || ary->ary_must_be_exact();
  assert(instance_id <= 0 || xk, "instances are always exactly typed");
  if (k != NULL && k->is_loaded() && k->is_obj_array_klass() &&
      k->as_obj_array_klass()->base_element_klass()->is_interface()) {
    k = NULL;
  }
  if (k != NULL && k->is_flat_array_klass() && !ary->_flat) {
    k = NULL;
  }
  return (TypeAryPtr*)(new TypeAryPtr(ptr, o, ary, k, xk, offset, field_offset, instance_id, is_autobox_cache, speculative, inline_depth))->hashcons();
}

//------------------------------cast_to_ptr_type-------------------------------
const TypeAryPtr* TypeAryPtr::cast_to_ptr_type(PTR ptr) const {
  if( ptr == _ptr ) return this;
  return make(ptr, ptr == Constant ? const_oop() : NULL, _ary, klass(), klass_is_exact(), _offset, _field_offset, _instance_id, _speculative, _inline_depth, _is_autobox_cache);
}


//-----------------------------cast_to_exactness-------------------------------
const TypeAryPtr* TypeAryPtr::cast_to_exactness(bool klass_is_exact) const {
  if( klass_is_exact == _klass_is_exact ) return this;
  if (_ary->ary_must_be_exact())  return this;  // cannot clear xk
  return make(ptr(), const_oop(), _ary, klass(), klass_is_exact, _offset, _field_offset, _instance_id, _speculative, _inline_depth, _is_autobox_cache);
}

//-----------------------------cast_to_instance_id----------------------------
const TypeAryPtr* TypeAryPtr::cast_to_instance_id(int instance_id) const {
  if( instance_id == _instance_id ) return this;
  return make(_ptr, const_oop(), _ary, klass(), _klass_is_exact, _offset, _field_offset, instance_id, _speculative, _inline_depth, _is_autobox_cache);
}


//-----------------------------max_array_length-------------------------------
// A wrapper around arrayOopDesc::max_array_length(etype) with some input normalization.
jint TypeAryPtr::max_array_length(BasicType etype) {
  if (!is_java_primitive(etype) && !::is_reference_type(etype)) {
    if (etype == T_NARROWOOP) {
      etype = T_OBJECT;
    } else if (etype == T_ILLEGAL) { // bottom[]
      etype = T_BYTE; // will produce conservatively high value
    } else {
      fatal("not an element type: %s", type2name(etype));
    }
  }
  return arrayOopDesc::max_array_length(etype);
}

//-----------------------------narrow_size_type-------------------------------
// Narrow the given size type to the index range for the given array base type.
// Return NULL if the resulting int type becomes empty.
const TypeInt* TypeAryPtr::narrow_size_type(const TypeInt* size) const {
  jint hi = size->_hi;
  jint lo = size->_lo;
  jint min_lo = 0;
  jint max_hi = max_array_length(elem()->basic_type());
  //if (index_not_size)  --max_hi;     // type of a valid array index, FTR
  bool chg = false;
  if (lo < min_lo) {
    lo = min_lo;
    if (size->is_con()) {
      hi = lo;
    }
    chg = true;
  }
  if (hi > max_hi) {
    hi = max_hi;
    if (size->is_con()) {
      lo = hi;
    }
    chg = true;
  }
  // Negative length arrays will produce weird intermediate dead fast-path code
  if (lo > hi)
    return TypeInt::ZERO;
  if (!chg)
    return size;
  return TypeInt::make(lo, hi, Type::WidenMin);
}

//-------------------------------cast_to_size----------------------------------
const TypeAryPtr* TypeAryPtr::cast_to_size(const TypeInt* new_size) const {
  assert(new_size != NULL, "");
  new_size = narrow_size_type(new_size);
  if (new_size == size())  return this;
  const TypeAry* new_ary = TypeAry::make(elem(), new_size, is_stable(), is_flat(), is_not_flat(), is_not_null_free());
  return make(ptr(), const_oop(), new_ary, klass(), klass_is_exact(), _offset, _field_offset, _instance_id, _speculative, _inline_depth, _is_autobox_cache);
}

//-------------------------------cast_to_not_flat------------------------------
const TypeAryPtr* TypeAryPtr::cast_to_not_flat(bool not_flat) const {
  if (not_flat == is_not_flat()) {
    return this;
  }
  assert(!not_flat || !is_flat(), "inconsistency");
  const TypeAry* new_ary = TypeAry::make(elem(), size(), is_stable(), is_flat(), not_flat, is_not_null_free());
  return make(ptr(), const_oop(), new_ary, klass(), klass_is_exact(), _offset, _field_offset, _instance_id, _speculative, _inline_depth, _is_autobox_cache);
}

//-------------------------------cast_to_not_null_free-------------------------
const TypeAryPtr* TypeAryPtr::cast_to_not_null_free(bool not_null_free) const {
  if (not_null_free == is_not_null_free()) {
    return this;
  }
  assert(!not_null_free || !is_flat(), "inconsistency");
  const TypeAry* new_ary = TypeAry::make(elem(), size(), is_stable(), is_flat(), /* not_flat= */ not_null_free ? true : is_not_flat(), not_null_free);
  const TypeAryPtr* res = make(ptr(), const_oop(), new_ary, klass(), klass_is_exact(), _offset, _field_offset,
                               _instance_id, _speculative, _inline_depth, _is_autobox_cache);
  if (res->speculative() == res->remove_speculative()) {
    return res->remove_speculative();
  }
  return res;
}

//---------------------------------update_properties---------------------------
const TypeAryPtr* TypeAryPtr::update_properties(const TypeAryPtr* from) const {
  if ((from->is_flat()          && is_not_flat()) ||
      (from->is_not_flat()      && is_flat()) ||
      (from->is_null_free()     && is_not_null_free()) ||
      (from->is_not_null_free() && is_null_free())) {
    return NULL; // Inconsistent properties
  } else if (from->is_not_null_free()) {
    return cast_to_not_null_free(); // Implies not flat
  } else if (from->is_not_flat()) {
    return cast_to_not_flat();
  }
  return this;
}

jint TypeAryPtr::flat_layout_helper() const {
  return klass()->as_flat_array_klass()->layout_helper();
}

int TypeAryPtr::flat_elem_size() const {
  return klass()->as_flat_array_klass()->element_byte_size();
}

int TypeAryPtr::flat_log_elem_size() const {
  return klass()->as_flat_array_klass()->log2_element_size();
}

//------------------------------cast_to_stable---------------------------------
const TypeAryPtr* TypeAryPtr::cast_to_stable(bool stable, int stable_dimension) const {
  if (stable_dimension <= 0 || (stable_dimension == 1 && stable == this->is_stable()))
    return this;

  const Type* elem = this->elem();
  const TypePtr* elem_ptr = elem->make_ptr();

  if (stable_dimension > 1 && elem_ptr != NULL && elem_ptr->isa_aryptr()) {
    // If this is widened from a narrow oop, TypeAry::make will re-narrow it.
    elem = elem_ptr = elem_ptr->is_aryptr()->cast_to_stable(stable, stable_dimension - 1);
  }

  const TypeAry* new_ary = TypeAry::make(elem, size(), stable, is_flat(), is_not_flat(), is_not_null_free());

  return make(ptr(), const_oop(), new_ary, klass(), klass_is_exact(), _offset, _field_offset, _instance_id, _speculative, _inline_depth, _is_autobox_cache);
}

//-----------------------------stable_dimension--------------------------------
int TypeAryPtr::stable_dimension() const {
  if (!is_stable())  return 0;
  int dim = 1;
  const TypePtr* elem_ptr = elem()->make_ptr();
  if (elem_ptr != NULL && elem_ptr->isa_aryptr())
    dim += elem_ptr->is_aryptr()->stable_dimension();
  return dim;
}

//----------------------cast_to_autobox_cache-----------------------------------
const TypeAryPtr* TypeAryPtr::cast_to_autobox_cache() const {
  if (is_autobox_cache())  return this;
  const TypeOopPtr* etype = elem()->make_oopptr();
  if (etype == NULL)  return this;
  // The pointers in the autobox arrays are always non-null.
  etype = etype->cast_to_ptr_type(TypePtr::NotNull)->is_oopptr();
  const TypeAry* new_ary = TypeAry::make(etype, size(), is_stable(), is_flat(), is_not_flat(), is_not_null_free());
  return make(ptr(), const_oop(), new_ary, klass(), klass_is_exact(), _offset, _field_offset, _instance_id, _speculative, _inline_depth, /*is_autobox_cache=*/true);
}

//------------------------------eq---------------------------------------------
// Structural equality check for Type representations
bool TypeAryPtr::eq( const Type *t ) const {
  const TypeAryPtr *p = t->is_aryptr();
  return
    _ary == p->_ary &&  // Check array
    TypeOopPtr::eq(p) &&// Check sub-parts
    _field_offset == p->_field_offset;
}

//------------------------------hash-------------------------------------------
// Type-specific hashing function.
int TypeAryPtr::hash(void) const {
  return (intptr_t)_ary + TypeOopPtr::hash() + _field_offset.get();
}

bool TypeAryPtr::is_java_subtype_of_helper(const TypeOopPtr* other, bool this_exact, bool other_exact) const {
  return TypePtr::is_java_subtype_of_helper_for_array(this, other, this_exact, other_exact);
}

bool TypeAryPtr::is_same_java_type_as_helper(const TypeOopPtr* other) const {
  return TypePtr::is_same_java_type_as_helper_for_array(this, other);
}

bool TypeAryPtr::maybe_java_subtype_of_helper(const TypeOopPtr* other, bool this_exact, bool other_exact) const {
  return TypePtr::maybe_java_subtype_of_helper_for_array(this, other, this_exact, other_exact);
}
//------------------------------meet-------------------------------------------
// Compute the MEET of two types.  It returns a new Type object.
const Type *TypeAryPtr::xmeet_helper(const Type *t) const {
  // Perform a fast test for common case; meeting the same types together.
  if( this == t ) return this;  // Meeting same type-rep?
  // Current "this->_base" is Pointer
  switch (t->base()) {          // switch on original type

  // Mixing ints & oops happens when javac reuses local variables
  case Int:
  case Long:
  case FloatTop:
  case FloatCon:
  case FloatBot:
  case DoubleTop:
  case DoubleCon:
  case DoubleBot:
  case NarrowOop:
  case NarrowKlass:
  case Bottom:                  // Ye Olde Default
    return Type::BOTTOM;
  case Top:
    return this;

  default:                      // All else is a mistake
    typerr(t);

  case OopPtr: {                // Meeting to OopPtrs
    // Found a OopPtr type vs self-AryPtr type
    const TypeOopPtr *tp = t->is_oopptr();
    Offset offset = meet_offset(tp->offset());
    PTR ptr = meet_ptr(tp->ptr());
    int depth = meet_inline_depth(tp->inline_depth());
    const TypePtr* speculative = xmeet_speculative(tp);
    switch (tp->ptr()) {
    case TopPTR:
    case AnyNull: {
      int instance_id = meet_instance_id(InstanceTop);
      return make(ptr, (ptr == Constant ? const_oop() : NULL),
                  _ary, _klass, _klass_is_exact, offset, _field_offset, instance_id, speculative, depth);
    }
    case BotPTR:
    case NotNull: {
      int instance_id = meet_instance_id(tp->instance_id());
      return TypeOopPtr::make(ptr, offset, instance_id, speculative, depth);
    }
    default: ShouldNotReachHere();
    }
  }

  case AnyPtr: {                // Meeting two AnyPtrs
    // Found an AnyPtr type vs self-AryPtr type
    const TypePtr *tp = t->is_ptr();
    Offset offset = meet_offset(tp->offset());
    PTR ptr = meet_ptr(tp->ptr());
    const TypePtr* speculative = xmeet_speculative(tp);
    int depth = meet_inline_depth(tp->inline_depth());
    switch (tp->ptr()) {
    case TopPTR:
      return this;
    case BotPTR:
    case NotNull:
      return TypePtr::make(AnyPtr, ptr, offset, speculative, depth);
    case Null:
      if( ptr == Null ) return TypePtr::make(AnyPtr, ptr, offset, speculative, depth);
      // else fall through to AnyNull
    case AnyNull: {
      int instance_id = meet_instance_id(InstanceTop);
      return make(ptr, (ptr == Constant ? const_oop() : NULL),
                  _ary, _klass, _klass_is_exact, offset, _field_offset, instance_id, speculative, depth);
    }
    default: ShouldNotReachHere();
    }
  }

  case MetadataPtr:
  case KlassPtr:
  case InstKlassPtr:
  case AryKlassPtr:
  case RawPtr: return TypePtr::BOTTOM;

  case AryPtr: {                // Meeting 2 references?
    const TypeAryPtr *tap = t->is_aryptr();
    Offset off = meet_offset(tap->offset());
    Offset field_off = meet_field_offset(tap->field_offset());
    const TypeAry *tary = _ary->meet_speculative(tap->_ary)->is_ary();
    PTR ptr = meet_ptr(tap->ptr());
    int instance_id = meet_instance_id(tap->instance_id());
    const TypePtr* speculative = xmeet_speculative(tap);
    int depth = meet_inline_depth(tap->inline_depth());

    ciKlass* res_klass = NULL;
    bool res_xk = false;
    bool res_flat = false;
    bool res_not_flat = false;
    bool res_not_null_free = false;
    const Type* elem = tary->_elem;
    if (meet_aryptr(ptr, elem, this, tap, res_klass, res_xk, res_flat, res_not_flat, res_not_null_free) == NOT_SUBTYPE) {
      instance_id = InstanceBot;
    } else if (this->is_flat() != tap->is_flat()) {
      // Meeting flattened inline type array with non-flattened array. Adjust (field) offset accordingly.
      if (tary->_flat) {
        // Result is flattened
        off = Offset(is_flat() ? offset() : tap->offset());
        field_off = is_flat() ? field_offset() : tap->field_offset();
      } else if (below_centerline(ptr)) {
        // Result is non-flattened
        off = Offset(flattened_offset()).meet(Offset(tap->flattened_offset()));
        field_off = Offset::bottom;
      } else if (flattened_offset() == tap->flattened_offset()) {
        off = Offset(!is_flat() ? offset() : tap->offset());
        field_off = !is_flat() ? field_offset() : tap->field_offset();
      }
    }

    ciObject* o = NULL;             // Assume not constant when done
    ciObject* this_oop = const_oop();
    ciObject* tap_oop = tap->const_oop();
    if (ptr == Constant) {
      if (this_oop != NULL && tap_oop != NULL &&
          this_oop->equals(tap_oop)) {
        o = tap_oop;
      } else if (above_centerline(_ptr)) {
        o = tap_oop;
      } else if (above_centerline(tap->_ptr)) {
        o = this_oop;
      } else {
        ptr = NotNull;
      }
    }
    return make(ptr, o, TypeAry::make(elem, tary->_size, tary->_stable, res_flat, res_not_flat, res_not_null_free), res_klass, res_xk, off, field_off, instance_id, speculative, depth);
  }

  // All arrays inherit from Object class
  case InstPtr: {
    const TypeInstPtr *tp = t->is_instptr();
    Offset offset = meet_offset(tp->offset());
    PTR ptr = meet_ptr(tp->ptr());
    int instance_id = meet_instance_id(tp->instance_id());
    const TypePtr* speculative = xmeet_speculative(tp);
    int depth = meet_inline_depth(tp->inline_depth());
    InterfaceSet interfaces = meet_interfaces(tp);
    InterfaceSet tp_interfaces = tp->_interfaces;
    InterfaceSet this_interfaces = _interfaces;

    switch (ptr) {
    case TopPTR:
    case AnyNull:                // Fall 'down' to dual of object klass
      // For instances when a subclass meets a superclass we fall
      // below the centerline when the superclass is exact. We need to
      // do the same here.
      if (tp->klass()->equals(ciEnv::current()->Object_klass()) && this_interfaces.contains(tp_interfaces) && !tp->klass_is_exact() && !tp->flatten_array()) {
        return TypeAryPtr::make(ptr, _ary, _klass, _klass_is_exact, offset, _field_offset, instance_id, speculative, depth);
      } else {
        // cannot subclass, so the meet has to fall badly below the centerline
        ptr = NotNull;
        instance_id = InstanceBot;
        interfaces = this_interfaces.intersection_with(tp_interfaces);
        return TypeInstPtr::make(ptr, ciEnv::current()->Object_klass(), interfaces, false, NULL, offset, false, instance_id, speculative, depth);
      }
    case Constant:
    case NotNull:
    case BotPTR:                // Fall down to object klass
      // LCA is object_klass, but if we subclass from the top we can do better
      if (above_centerline(tp->ptr())) {
        // If 'tp'  is above the centerline and it is Object class
        // then we can subclass in the Java class hierarchy.
        // For instances when a subclass meets a superclass we fall
        // below the centerline when the superclass is exact. We need
        // to do the same here.
        if (tp->klass()->equals(ciEnv::current()->Object_klass()) && this_interfaces.contains(tp_interfaces) && !tp->klass_is_exact() && !tp->flatten_array()) {
          // that is, my array type is a subtype of 'tp' klass
          return make(ptr, (ptr == Constant ? const_oop() : NULL),
                      _ary, _klass, _klass_is_exact, offset, _field_offset, instance_id, speculative, depth);
        }
      }
      // The other case cannot happen, since t cannot be a subtype of an array.
      // The meet falls down to Object class below centerline.
      if (ptr == Constant) {
         ptr = NotNull;
      }
      if (instance_id > 0) {
        instance_id = InstanceBot;
      }
      interfaces = this_interfaces.intersection_with(tp_interfaces);
      return TypeInstPtr::make(ptr, ciEnv::current()->Object_klass(), interfaces, false, NULL, offset, false, instance_id, speculative, depth);
    default: typerr(t);
    }
  }
  }
  return this;                  // Lint noise
}


template<class T> TypePtr::MeetResult TypePtr::meet_aryptr(PTR& ptr, const Type*& elem, const T* this_ary, const T* other_ary,
                                                           ciKlass*& res_klass, bool& res_xk, bool &res_flat, bool& res_not_flat, bool& res_not_null_free) {
  int dummy;
  bool this_top_or_bottom = (this_ary->base_element_type(dummy) == Type::TOP || this_ary->base_element_type(dummy) == Type::BOTTOM);
  bool other_top_or_bottom = (other_ary->base_element_type(dummy) == Type::TOP || other_ary->base_element_type(dummy) == Type::BOTTOM);
  ciKlass* this_klass = this_ary->klass();
  ciKlass* other_klass = other_ary->klass();
  bool this_xk = this_ary->klass_is_exact();
  bool other_xk = other_ary->klass_is_exact();
  PTR this_ptr = this_ary->ptr();
  PTR other_ptr = other_ary->ptr();
  bool this_flat = this_ary->is_flat();
  bool this_not_flat = this_ary->is_not_flat();
  bool other_flat = other_ary->is_flat();
  bool other_not_flat = other_ary->is_not_flat();
  bool this_not_null_free = this_ary->is_not_null_free();
  bool other_not_null_free = other_ary->is_not_null_free();
  res_klass = NULL;
  MeetResult result = SUBTYPE;
  res_flat = this_flat && other_flat;
  res_not_flat = this_not_flat && other_not_flat;
  res_not_null_free = this_not_null_free && other_not_null_free;

  if (elem->isa_int()) {
    // Integral array element types have irrelevant lattice relations.
    // It is the klass that determines array layout, not the element type.
      if (this_top_or_bottom) {
        res_klass = other_klass;
      } else if (other_top_or_bottom || other_klass == this_klass) {
      res_klass = this_klass;
    } else {
      // Something like byte[int+] meets char[int+].
      // This must fall to bottom, not (int[-128..65535])[int+].
      // instance_id = InstanceBot;
      elem = Type::BOTTOM;
      result = NOT_SUBTYPE;
    }
  } else {// Non integral arrays.
    // Must fall to bottom if exact klasses in upper lattice
    // are not equal or super klass is exact.
    if ((above_centerline(ptr) || ptr == Constant) && !this_ary->is_same_java_type_as(other_ary) &&
        // meet with top[] and bottom[] are processed further down:
        !this_top_or_bottom && !other_top_or_bottom &&
        // both are exact and not equal:
        ((other_xk && this_xk) ||
         // 'tap'  is exact and super or unrelated:
         (other_xk && !other_ary->is_meet_subtype_of(this_ary)) ||
         // 'this' is exact and super or unrelated:
         (this_xk && !this_ary->is_meet_subtype_of(other_ary)))) {
      if (above_centerline(ptr) || (elem->make_ptr() && above_centerline(elem->make_ptr()->_ptr))) {
        elem = Type::BOTTOM;
      }
      ptr = NotNull;
      res_xk = false;
      return NOT_SUBTYPE;
    }
  }

  res_xk = false;
  switch (other_ptr) {
    case AnyNull:
    case TopPTR:
      // Compute new klass on demand, do not use tap->_klass
      if (below_centerline(this_ptr)) {
        res_xk = this_xk;
        if (this_ary->is_flat()) {
          elem = this_ary->elem();
        }
      } else {
        res_xk = (other_xk || this_xk);
      }
      break;
    case Constant: {
      if (this_ptr == Constant) {
        res_xk = true;
      } else if (above_centerline(this_ptr)) {
        res_xk = true;
      } else {
        // Only precise for identical arrays
        res_xk = this_xk && (this_ary->is_same_java_type_as(other_ary) || (this_top_or_bottom && other_top_or_bottom));
        // Even if MyValue is exact, [LMyValue is not exact due to [QMyValue <: [LMyValue.
        if (res_xk && !res_not_null_free) {
          res_xk = false;
        }
      }
      break;
    }
    case NotNull:
    case BotPTR:
      // Compute new klass on demand, do not use tap->_klass
      if (above_centerline(this_ptr)) {
        res_xk = other_xk;
        if (other_ary->is_flat()) {
          elem = other_ary->elem();
        }
      } else {
        res_xk = (other_xk && this_xk) &&
                 (this_ary->is_same_java_type_as(other_ary) || (this_top_or_bottom && other_top_or_bottom)); // Only precise for identical arrays
        // Even if MyValue is exact, [LMyValue is not exact due to [QMyValue <: [LMyValue.
        if (res_xk && !res_not_null_free) {
          res_xk = false;
        }
      }
      break;
    default:  {
      ShouldNotReachHere();
      return result;
    }
  }
  return result;
}


//------------------------------xdual------------------------------------------
// Dual: compute field-by-field dual
const Type *TypeAryPtr::xdual() const {
  return new TypeAryPtr(dual_ptr(), _const_oop, _ary->dual()->is_ary(), _klass, _klass_is_exact, dual_offset(), dual_field_offset(), dual_instance_id(), is_autobox_cache(), dual_speculative(), dual_inline_depth());
}

Type::Offset TypeAryPtr::meet_field_offset(const Type::Offset offset) const {
  return _field_offset.meet(offset);
}

//------------------------------dual_offset------------------------------------
Type::Offset TypeAryPtr::dual_field_offset() const {
  return _field_offset.dual();
}

//------------------------------dump2------------------------------------------
#ifndef PRODUCT
void TypeAryPtr::dump2( Dict &d, uint depth, outputStream *st ) const {
  _ary->dump2(d,depth,st);
  _interfaces.dump(st);

  switch( _ptr ) {
  case Constant:
    const_oop()->print(st);
    break;
  case BotPTR:
    if (!WizardMode && !Verbose) {
      if( _klass_is_exact ) st->print(":exact");
      break;
    }
  case TopPTR:
  case AnyNull:
  case NotNull:
    st->print(":%s", ptr_msg[_ptr]);
    if( _klass_is_exact ) st->print(":exact");
    break;
  default:
    break;
  }

  if (is_flat()) {
    st->print(":flat");
    st->print("(");
    _field_offset.dump2(st);
    st->print(")");
  }
  if (is_null_free()) {
    st->print(":null_free");
  }
  if (offset() != 0) {
    int header_size = objArrayOopDesc::header_size() * wordSize;
    if( _offset == Offset::top )       st->print("+undefined");
    else if( _offset == Offset::bottom )  st->print("+any");
    else if( offset() < header_size ) st->print("+%d", offset());
    else {
      BasicType basic_elem_type = elem()->basic_type();
      if (basic_elem_type == T_ILLEGAL) {
        st->print("+any");
      } else {
        int array_base = arrayOopDesc::base_offset_in_bytes(basic_elem_type);
        int elem_size = type2aelembytes(basic_elem_type);
        st->print("[%d]", (offset() - array_base)/elem_size);
      }
    }
  }
  st->print(" *");
  if (_instance_id == InstanceTop)
    st->print(",iid=top");
  else if (_instance_id != InstanceBot)
    st->print(",iid=%d",_instance_id);

  dump_inline_depth(st);
  dump_speculative(st);
}
#endif

bool TypeAryPtr::empty(void) const {
  if (_ary->empty())       return true;
  // FIXME: Does this belong here? Or in the meet code itself?
  if (is_flat() && is_not_flat()) {
    return true;
  }
  return TypeOopPtr::empty();
}

//------------------------------add_offset-------------------------------------
const TypePtr* TypeAryPtr::add_offset(intptr_t offset) const {
  return make(_ptr, _const_oop, _ary, _klass, _klass_is_exact, xadd_offset(offset), _field_offset, _instance_id, add_offset_speculative(offset), _inline_depth, _is_autobox_cache);
}

const TypeAryPtr* TypeAryPtr::with_offset(intptr_t offset) const {
  return make(_ptr, _const_oop, _ary, _klass, _klass_is_exact, Offset(offset), _field_offset, _instance_id, with_offset_speculative(offset), _inline_depth, _is_autobox_cache);
}

const TypeAryPtr* TypeAryPtr::with_ary(const TypeAry* ary) const {
  return make(_ptr, _const_oop, ary, _klass, _klass_is_exact, _offset, _field_offset, _instance_id, _speculative, _inline_depth, _is_autobox_cache);
}

const TypeAryPtr* TypeAryPtr::remove_speculative() const {
  if (_speculative == NULL) {
    return this;
  }
  assert(_inline_depth == InlineDepthTop || _inline_depth == InlineDepthBottom, "non speculative type shouldn't have inline depth");
  return make(_ptr, _const_oop, _ary->remove_speculative()->is_ary(), _klass, _klass_is_exact, _offset, _field_offset, _instance_id, NULL, _inline_depth, _is_autobox_cache);
}

const Type* TypeAryPtr::cleanup_speculative() const {
  if (speculative() == NULL) {
    return this;
  }
  // Keep speculative part if it contains information about flat-/nullability
  const TypeAryPtr* spec_aryptr = speculative()->isa_aryptr();
  if (spec_aryptr != NULL && !above_centerline(spec_aryptr->ptr()) &&
      (spec_aryptr->is_not_flat() || spec_aryptr->is_not_null_free())) {
    return this;
  }
  return TypeOopPtr::cleanup_speculative();
}

const TypePtr* TypeAryPtr::with_inline_depth(int depth) const {
  if (!UseInlineDepthForSpeculativeTypes) {
    return this;
  }
  return make(_ptr, _const_oop, _ary->remove_speculative()->is_ary(), _klass, _klass_is_exact, _offset, _field_offset, _instance_id, _speculative, depth, _is_autobox_cache);
}

const TypeAryPtr* TypeAryPtr::with_field_offset(int offset) const {
  return make(_ptr, _const_oop, _ary->remove_speculative()->is_ary(), _klass, _klass_is_exact, _offset, Offset(offset), _instance_id, _speculative, _inline_depth, _is_autobox_cache);
}

const TypePtr* TypeAryPtr::add_field_offset_and_offset(intptr_t offset) const {
  int adj = 0;
  if (is_flat() && offset != Type::OffsetBot && offset != Type::OffsetTop) {
    if (_offset.get() != OffsetBot && _offset.get() != OffsetTop) {
      adj = _offset.get();
      offset += _offset.get();
    }
    uint header = arrayOopDesc::base_offset_in_bytes(T_OBJECT);
    if (_field_offset.get() != OffsetBot && _field_offset.get() != OffsetTop) {
      offset += _field_offset.get();
      if (_offset.get() == OffsetBot || _offset.get() == OffsetTop) {
        offset += header;
      }
    }
    if (elem()->make_oopptr()->is_inlinetypeptr() && (offset >= (intptr_t)header || offset < 0)) {
      // Try to get the field of the inline type array element we are pointing to
      ciInlineKlass* vk = elem()->inline_klass();
      int shift = flat_log_elem_size();
      int mask = (1 << shift) - 1;
      intptr_t field_offset = ((offset - header) & mask);
      ciField* field = vk->get_field_by_offset(field_offset + vk->first_field_offset(), false);
      if (field != NULL) {
        return with_field_offset(field_offset)->add_offset(offset - field_offset - adj);
      }
    }
  }
  return add_offset(offset - adj);
}

// Return offset incremented by field_offset for flattened inline type arrays
const int TypeAryPtr::flattened_offset() const {
  int offset = _offset.get();
  if (offset != Type::OffsetBot && offset != Type::OffsetTop &&
      _field_offset != Offset::bottom && _field_offset != Offset::top) {
    offset += _field_offset.get();
  }
  return offset;
}

const TypePtr* TypeAryPtr::with_instance_id(int instance_id) const {
  assert(is_known_instance(), "should be known");
  return make(_ptr, _const_oop, _ary->remove_speculative()->is_ary(), _klass, _klass_is_exact, _offset, _field_offset, instance_id, _speculative, _inline_depth);
}

//=============================================================================


//------------------------------hash-------------------------------------------
// Type-specific hashing function.
int TypeNarrowPtr::hash(void) const {
  return _ptrtype->hash() + 7;
}

bool TypeNarrowPtr::singleton(void) const {    // TRUE if type is a singleton
  return _ptrtype->singleton();
}

bool TypeNarrowPtr::empty(void) const {
  return _ptrtype->empty();
}

intptr_t TypeNarrowPtr::get_con() const {
  return _ptrtype->get_con();
}

bool TypeNarrowPtr::eq( const Type *t ) const {
  const TypeNarrowPtr* tc = isa_same_narrowptr(t);
  if (tc != NULL) {
    if (_ptrtype->base() != tc->_ptrtype->base()) {
      return false;
    }
    return tc->_ptrtype->eq(_ptrtype);
  }
  return false;
}

const Type *TypeNarrowPtr::xdual() const {    // Compute dual right now.
  const TypePtr* odual = _ptrtype->dual()->is_ptr();
  return make_same_narrowptr(odual);
}


const Type *TypeNarrowPtr::filter_helper(const Type *kills, bool include_speculative) const {
  if (isa_same_narrowptr(kills)) {
    const Type* ft =_ptrtype->filter_helper(is_same_narrowptr(kills)->_ptrtype, include_speculative);
    if (ft->empty())
      return Type::TOP;           // Canonical empty value
    if (ft->isa_ptr()) {
      return make_hash_same_narrowptr(ft->isa_ptr());
    }
    return ft;
  } else if (kills->isa_ptr()) {
    const Type* ft = _ptrtype->join_helper(kills, include_speculative);
    if (ft->empty())
      return Type::TOP;           // Canonical empty value
    return ft;
  } else {
    return Type::TOP;
  }
}

//------------------------------xmeet------------------------------------------
// Compute the MEET of two types.  It returns a new Type object.
const Type *TypeNarrowPtr::xmeet( const Type *t ) const {
  // Perform a fast test for common case; meeting the same types together.
  if( this == t ) return this;  // Meeting same type-rep?

  if (t->base() == base()) {
    const Type* result = _ptrtype->xmeet(t->make_ptr());
    if (result->isa_ptr()) {
      return make_hash_same_narrowptr(result->is_ptr());
    }
    return result;
  }

  // Current "this->_base" is NarrowKlass or NarrowOop
  switch (t->base()) {          // switch on original type

  case Int:                     // Mixing ints & oops happens when javac
  case Long:                    // reuses local variables
  case FloatTop:
  case FloatCon:
  case FloatBot:
  case DoubleTop:
  case DoubleCon:
  case DoubleBot:
  case AnyPtr:
  case RawPtr:
  case OopPtr:
  case InstPtr:
  case AryPtr:
  case MetadataPtr:
  case KlassPtr:
  case InstKlassPtr:
  case AryKlassPtr:
  case NarrowOop:
  case NarrowKlass:
  case Bottom:                  // Ye Olde Default
    return Type::BOTTOM;
  case Top:
    return this;

  default:                      // All else is a mistake
    typerr(t);

  } // End of switch

  return this;
}

#ifndef PRODUCT
void TypeNarrowPtr::dump2( Dict & d, uint depth, outputStream *st ) const {
  _ptrtype->dump2(d, depth, st);
}
#endif

const TypeNarrowOop *TypeNarrowOop::BOTTOM;
const TypeNarrowOop *TypeNarrowOop::NULL_PTR;


const TypeNarrowOop* TypeNarrowOop::make(const TypePtr* type) {
  return (const TypeNarrowOop*)(new TypeNarrowOop(type))->hashcons();
}

const TypeNarrowOop* TypeNarrowOop::remove_speculative() const {
  return make(_ptrtype->remove_speculative()->is_ptr());
}

const Type* TypeNarrowOop::cleanup_speculative() const {
  return make(_ptrtype->cleanup_speculative()->is_ptr());
}

#ifndef PRODUCT
void TypeNarrowOop::dump2( Dict & d, uint depth, outputStream *st ) const {
  st->print("narrowoop: ");
  TypeNarrowPtr::dump2(d, depth, st);
}
#endif

const TypeNarrowKlass *TypeNarrowKlass::NULL_PTR;

const TypeNarrowKlass* TypeNarrowKlass::make(const TypePtr* type) {
  return (const TypeNarrowKlass*)(new TypeNarrowKlass(type))->hashcons();
}

#ifndef PRODUCT
void TypeNarrowKlass::dump2( Dict & d, uint depth, outputStream *st ) const {
  st->print("narrowklass: ");
  TypeNarrowPtr::dump2(d, depth, st);
}
#endif


//------------------------------eq---------------------------------------------
// Structural equality check for Type representations
bool TypeMetadataPtr::eq( const Type *t ) const {
  const TypeMetadataPtr *a = (const TypeMetadataPtr*)t;
  ciMetadata* one = metadata();
  ciMetadata* two = a->metadata();
  if (one == NULL || two == NULL) {
    return (one == two) && TypePtr::eq(t);
  } else {
    return one->equals(two) && TypePtr::eq(t);
  }
}

//------------------------------hash-------------------------------------------
// Type-specific hashing function.
int TypeMetadataPtr::hash(void) const {
  return
    (metadata() ? metadata()->hash() : 0) +
    TypePtr::hash();
}

//------------------------------singleton--------------------------------------
// TRUE if Type is a singleton type, FALSE otherwise.   Singletons are simple
// constants
bool TypeMetadataPtr::singleton(void) const {
  // detune optimizer to not generate constant metadata + constant offset as a constant!
  // TopPTR, Null, AnyNull, Constant are all singletons
  return (offset() == 0) && !below_centerline(_ptr);
}

//------------------------------add_offset-------------------------------------
const TypePtr* TypeMetadataPtr::add_offset( intptr_t offset ) const {
  return make( _ptr, _metadata, xadd_offset(offset));
}

//-----------------------------filter------------------------------------------
// Do not allow interface-vs.-noninterface joins to collapse to top.
const Type *TypeMetadataPtr::filter_helper(const Type *kills, bool include_speculative) const {
  const TypeMetadataPtr* ft = join_helper(kills, include_speculative)->isa_metadataptr();
  if (ft == NULL || ft->empty())
    return Type::TOP;           // Canonical empty value
  return ft;
}

 //------------------------------get_con----------------------------------------
intptr_t TypeMetadataPtr::get_con() const {
  assert( _ptr == Null || _ptr == Constant, "" );
  assert(offset() >= 0, "");

  if (offset() != 0) {
    // After being ported to the compiler interface, the compiler no longer
    // directly manipulates the addresses of oops.  Rather, it only has a pointer
    // to a handle at compile time.  This handle is embedded in the generated
    // code and dereferenced at the time the nmethod is made.  Until that time,
    // it is not reasonable to do arithmetic with the addresses of oops (we don't
    // have access to the addresses!).  This does not seem to currently happen,
    // but this assertion here is to help prevent its occurrence.
    tty->print_cr("Found oop constant with non-zero offset");
    ShouldNotReachHere();
  }

  return (intptr_t)metadata()->constant_encoding();
}

//------------------------------cast_to_ptr_type-------------------------------
const TypeMetadataPtr* TypeMetadataPtr::cast_to_ptr_type(PTR ptr) const {
  if( ptr == _ptr ) return this;
  return make(ptr, metadata(), _offset);
}

//------------------------------meet-------------------------------------------
// Compute the MEET of two types.  It returns a new Type object.
const Type *TypeMetadataPtr::xmeet( const Type *t ) const {
  // Perform a fast test for common case; meeting the same types together.
  if( this == t ) return this;  // Meeting same type-rep?

  // Current "this->_base" is OopPtr
  switch (t->base()) {          // switch on original type

  case Int:                     // Mixing ints & oops happens when javac
  case Long:                    // reuses local variables
  case FloatTop:
  case FloatCon:
  case FloatBot:
  case DoubleTop:
  case DoubleCon:
  case DoubleBot:
  case NarrowOop:
  case NarrowKlass:
  case Bottom:                  // Ye Olde Default
    return Type::BOTTOM;
  case Top:
    return this;

  default:                      // All else is a mistake
    typerr(t);

  case AnyPtr: {
    // Found an AnyPtr type vs self-OopPtr type
    const TypePtr *tp = t->is_ptr();
    Offset offset = meet_offset(tp->offset());
    PTR ptr = meet_ptr(tp->ptr());
    switch (tp->ptr()) {
    case Null:
      if (ptr == Null)  return TypePtr::make(AnyPtr, ptr, offset, tp->speculative(), tp->inline_depth());
      // else fall through:
    case TopPTR:
    case AnyNull: {
      return make(ptr, _metadata, offset);
    }
    case BotPTR:
    case NotNull:
      return TypePtr::make(AnyPtr, ptr, offset, tp->speculative(), tp->inline_depth());
    default: typerr(t);
    }
  }

  case RawPtr:
  case KlassPtr:
  case InstKlassPtr:
  case AryKlassPtr:
  case OopPtr:
  case InstPtr:
  case AryPtr:
    return TypePtr::BOTTOM;     // Oop meet raw is not well defined

  case MetadataPtr: {
    const TypeMetadataPtr *tp = t->is_metadataptr();
    Offset offset = meet_offset(tp->offset());
    PTR tptr = tp->ptr();
    PTR ptr = meet_ptr(tptr);
    ciMetadata* md = (tptr == TopPTR) ? metadata() : tp->metadata();
    if (tptr == TopPTR || _ptr == TopPTR ||
        metadata()->equals(tp->metadata())) {
      return make(ptr, md, offset);
    }
    // metadata is different
    if( ptr == Constant ) {  // Cannot be equal constants, so...
      if( tptr == Constant && _ptr != Constant)  return t;
      if( _ptr == Constant && tptr != Constant)  return this;
      ptr = NotNull;            // Fall down in lattice
    }
    return make(ptr, NULL, offset);
    break;
  }
  } // End of switch
  return this;                  // Return the double constant
}


//------------------------------xdual------------------------------------------
// Dual of a pure metadata pointer.
const Type *TypeMetadataPtr::xdual() const {
  return new TypeMetadataPtr(dual_ptr(), metadata(), dual_offset());
}

//------------------------------dump2------------------------------------------
#ifndef PRODUCT
void TypeMetadataPtr::dump2( Dict &d, uint depth, outputStream *st ) const {
  st->print("metadataptr:%s", ptr_msg[_ptr]);
  if( metadata() ) st->print(INTPTR_FORMAT, p2i(metadata()));
  switch (offset()) {
  case OffsetTop: st->print("+top"); break;
  case OffsetBot: st->print("+any"); break;
  case         0: break;
  default:        st->print("+%d",offset()); break;
  }
}
#endif


//=============================================================================
// Convenience common pre-built type.
const TypeMetadataPtr *TypeMetadataPtr::BOTTOM;

TypeMetadataPtr::TypeMetadataPtr(PTR ptr, ciMetadata* metadata, Offset offset):
  TypePtr(MetadataPtr, ptr, offset), _metadata(metadata) {
}

const TypeMetadataPtr* TypeMetadataPtr::make(ciMethod* m) {
  return make(Constant, m, Offset(0));
}
const TypeMetadataPtr* TypeMetadataPtr::make(ciMethodData* m) {
  return make(Constant, m, Offset(0));
}

//------------------------------make-------------------------------------------
// Create a meta data constant
const TypeMetadataPtr* TypeMetadataPtr::make(PTR ptr, ciMetadata* m, Offset offset) {
  assert(m == NULL || !m->is_klass(), "wrong type");
  return (TypeMetadataPtr*)(new TypeMetadataPtr(ptr, m, offset))->hashcons();
}


const TypeKlassPtr* TypeAryPtr::as_klass_type(bool try_for_exact) const {
  const Type* elem = _ary->_elem;
  bool xk = klass_is_exact();
  if (elem->make_oopptr() != NULL) {
    elem = elem->make_oopptr()->as_klass_type(try_for_exact);
    if (elem->is_klassptr()->klass_is_exact() &&
        // Even if MyValue is exact, [LMyValue is not exact due to [QMyValue <: [LMyValue.
        (is_null_free() || is_flat() || !_ary->_elem->make_oopptr()->is_inlinetypeptr())) {
      xk = true;
    }
  }
  return TypeAryKlassPtr::make(xk ? TypePtr::Constant : TypePtr::NotNull, elem, klass(), Offset(0), is_not_flat(), is_not_null_free(), is_null_free());
}

const TypeKlassPtr* TypeKlassPtr::make(ciKlass* klass, InterfaceHandling interface_handling) {
  if (klass->is_instance_klass()) {
    return TypeInstKlassPtr::make(klass, interface_handling);
  }
  return TypeAryKlassPtr::make(klass, interface_handling);
}

const TypeKlassPtr* TypeKlassPtr::make(PTR ptr, ciKlass* klass, Offset offset, InterfaceHandling interface_handling) {
  if (klass->is_instance_klass()) {
    const InterfaceSet interfaces = TypePtr::interfaces(klass, true, true, false, interface_handling);
    return TypeInstKlassPtr::make(ptr, klass, interfaces, offset);
  }
  return TypeAryKlassPtr::make(ptr, klass, offset, interface_handling);
}

TypeKlassPtr::TypeKlassPtr(TYPES t, PTR ptr, ciKlass* klass, const InterfaceSet& interfaces, Offset offset)
  : TypePtr(t, ptr, offset), _klass(klass), _interfaces(interfaces) {
  assert(klass == NULL || !klass->is_loaded() || (klass->is_instance_klass() && !klass->is_interface()) ||
         klass->is_type_array_klass() || klass->is_flat_array_klass() || !klass->as_obj_array_klass()->base_element_klass()->is_interface(), "no interface here");
}

// Is there a single ciKlass* that can represent that type?
ciKlass* TypeKlassPtr::exact_klass_helper() const {
  assert(_klass->is_instance_klass() && !_klass->is_interface(), "No interface");
  if (_interfaces.empty()) {
    return _klass;
  }
  if (_klass != ciEnv::current()->Object_klass()) {
    ciKlass* k = _klass;
    if (_interfaces.eq(TypePtr::interfaces(k, true, false, true, ignore_interfaces))) {
      return _klass;
    }
    return NULL;
  }
  return _interfaces.exact_klass();
}

//------------------------------eq---------------------------------------------
// Structural equality check for Type representations
bool TypeKlassPtr::eq(const Type *t) const {
  const TypeKlassPtr *p = t->is_klassptr();
  return
    _interfaces.eq(p->_interfaces) &&
    TypePtr::eq(p);
}

//------------------------------hash-------------------------------------------
// Type-specific hashing function.
int TypeKlassPtr::hash(void) const {
  return java_add((jint)TypePtr::hash(), _interfaces.hash());
}

//------------------------------singleton--------------------------------------
// TRUE if Type is a singleton type, FALSE otherwise.   Singletons are simple
// constants
bool TypeKlassPtr::singleton(void) const {
  // detune optimizer to not generate constant klass + constant offset as a constant!
  // TopPTR, Null, AnyNull, Constant are all singletons
  return (offset() == 0) && !below_centerline(_ptr);
}

// Do not allow interface-vs.-noninterface joins to collapse to top.
const Type *TypeKlassPtr::filter_helper(const Type *kills, bool include_speculative) const {
  // logic here mirrors the one from TypeOopPtr::filter. See comments
  // there.
  const Type* ft = join_helper(kills, include_speculative);
  const TypeKlassPtr* ftkp = ft->isa_instklassptr();
  const TypeKlassPtr* ktkp = kills->isa_instklassptr();

  if (ft->empty()) {
    return Type::TOP;           // Canonical empty value
  }

  return ft;
}

TypePtr::InterfaceSet TypeKlassPtr::meet_interfaces(const TypeKlassPtr* other) const {
  if (above_centerline(_ptr) && above_centerline(other->_ptr)) {
    return _interfaces.union_with(other->_interfaces);
  } else if (above_centerline(_ptr) && !above_centerline(other->_ptr)) {
    return other->_interfaces;
  } else if (above_centerline(other->_ptr) && !above_centerline(_ptr)) {
    return _interfaces;
  }
  return _interfaces.intersection_with(other->_interfaces);
}

//------------------------------get_con----------------------------------------
intptr_t TypeKlassPtr::get_con() const {
  assert( _ptr == Null || _ptr == Constant, "" );
  assert( offset() >= 0, "" );

  if (offset() != 0) {
    // After being ported to the compiler interface, the compiler no longer
    // directly manipulates the addresses of oops.  Rather, it only has a pointer
    // to a handle at compile time.  This handle is embedded in the generated
    // code and dereferenced at the time the nmethod is made.  Until that time,
    // it is not reasonable to do arithmetic with the addresses of oops (we don't
    // have access to the addresses!).  This does not seem to currently happen,
    // but this assertion here is to help prevent its occurrence.
    tty->print_cr("Found oop constant with non-zero offset");
    ShouldNotReachHere();
  }

  ciKlass* k = exact_klass();

  return (intptr_t)k->constant_encoding();
}

//------------------------------dump2------------------------------------------
// Dump Klass Type
#ifndef PRODUCT
void TypeKlassPtr::dump2(Dict & d, uint depth, outputStream *st) const {
  switch(_ptr) {
  case Constant:
    st->print("precise ");
  case NotNull:
    {
      const char *name = klass()->name()->as_utf8();
      if (name) {
        st->print("%s: " INTPTR_FORMAT, name, p2i(klass()));
      } else {
        ShouldNotReachHere();
      }
      _interfaces.dump(st);
    }
  case BotPTR:
    if (!WizardMode && !Verbose && _ptr != Constant) break;
  case TopPTR:
  case AnyNull:
    st->print(":%s", ptr_msg[_ptr]);
    if (_ptr == Constant) st->print(":exact");
    break;
  default:
    break;
  }
  if (Verbose) {
    if (isa_instklassptr() && is_instklassptr()->flatten_array()) st->print(":flatten array");
  }
  _offset.dump2(st);
  st->print(" *");
}
#endif

//=============================================================================
// Convenience common pre-built types.

// Not-null object klass or below
const TypeInstKlassPtr *TypeInstKlassPtr::OBJECT;
const TypeInstKlassPtr *TypeInstKlassPtr::OBJECT_OR_NULL;

bool TypeInstKlassPtr::eq(const Type *t) const {
  const TypeKlassPtr *p = t->is_klassptr();
  return
    klass()->equals(p->klass()) &&
    flatten_array() == p->flatten_array() &&
    TypeKlassPtr::eq(p);
}

int TypeInstKlassPtr::hash(void) const {
  return java_add(java_add((jint)klass()->hash(), TypeKlassPtr::hash()), (jint)flatten_array());
}

const TypeInstKlassPtr *TypeInstKlassPtr::make(PTR ptr, ciKlass* k, const InterfaceSet& interfaces, Offset offset, bool flatten_array) {
  flatten_array = flatten_array || k->flatten_array();

  TypeInstKlassPtr *r =
    (TypeInstKlassPtr*)(new TypeInstKlassPtr(ptr, k, interfaces, offset, flatten_array))->hashcons();

  return r;
}

//------------------------------add_offset-------------------------------------
// Access internals of klass object
const TypePtr *TypeInstKlassPtr::add_offset( intptr_t offset ) const {
  return make(_ptr, klass(), _interfaces, xadd_offset(offset), flatten_array());
}

const TypeInstKlassPtr* TypeInstKlassPtr::with_offset(intptr_t offset) const {
  return make(_ptr, klass(), _interfaces, Offset(offset), flatten_array());
}

//------------------------------cast_to_ptr_type-------------------------------
const TypeInstKlassPtr* TypeInstKlassPtr::cast_to_ptr_type(PTR ptr) const {
  assert(_base == InstKlassPtr, "subclass must override cast_to_ptr_type");
  if( ptr == _ptr ) return this;
  return make(ptr, _klass, _interfaces, _offset, flatten_array());
}


bool TypeInstKlassPtr::must_be_exact() const {
  if (!_klass->is_loaded())  return false;
  ciInstanceKlass* ik = _klass->as_instance_klass();
  if (ik->is_final())  return true;  // cannot clear xk
  return false;
}

//-----------------------------cast_to_exactness-------------------------------
const TypeKlassPtr* TypeInstKlassPtr::cast_to_exactness(bool klass_is_exact) const {
  if (klass_is_exact == (_ptr == Constant)) return this;
  if (must_be_exact()) return this;
  ciKlass* k = klass();
  return make(klass_is_exact ? Constant : NotNull, k, _interfaces, _offset, flatten_array());
}


//-----------------------------as_instance_type--------------------------------
// Corresponding type for an instance of the given class.
// It will be NotNull, and exact if and only if the klass type is exact.
const TypeOopPtr* TypeInstKlassPtr::as_instance_type(bool klass_change) const {
  ciKlass* k = klass();
  bool xk = klass_is_exact();
  Compile* C = Compile::current();
  Dependencies* deps = C->dependencies();
  assert((deps != NULL) == (C->method() != NULL && C->method()->code_size() > 0), "sanity");
  // Element is an instance
  bool klass_is_exact = false;
  TypePtr::InterfaceSet interfaces = _interfaces;
  if (k->is_loaded()) {
    // Try to set klass_is_exact.
    ciInstanceKlass* ik = k->as_instance_klass();
    klass_is_exact = ik->is_final();
    if (!klass_is_exact && klass_change
        && deps != NULL && UseUniqueSubclasses) {
      ciInstanceKlass* sub = ik->unique_concrete_subklass();
      if (sub != NULL) {
        ciKlass* sub_k = sub;
        TypePtr::InterfaceSet sub_interfaces = TypePtr::interfaces(sub_k, true, false, false, ignore_interfaces);
        assert(sub_k == sub, "");
        if (sub_interfaces.eq(_interfaces)) {
          deps->assert_abstract_with_unique_concrete_subtype(ik, sub);
          k = ik = sub;
          xk = sub->is_final();
        }
      }
    }
  }
  return TypeInstPtr::make(TypePtr::BotPTR, k, interfaces, xk, NULL, Offset(0), flatten_array() && !klass()->is_inlinetype());
}

//------------------------------xmeet------------------------------------------
// Compute the MEET of two types, return a new Type object.
const Type    *TypeInstKlassPtr::xmeet( const Type *t ) const {
  // Perform a fast test for common case; meeting the same types together.
  if( this == t ) return this;  // Meeting same type-rep?

  // Current "this->_base" is Pointer
  switch (t->base()) {          // switch on original type

  case Int:                     // Mixing ints & oops happens when javac
  case Long:                    // reuses local variables
  case FloatTop:
  case FloatCon:
  case FloatBot:
  case DoubleTop:
  case DoubleCon:
  case DoubleBot:
  case NarrowOop:
  case NarrowKlass:
  case Bottom:                  // Ye Olde Default
    return Type::BOTTOM;
  case Top:
    return this;

  default:                      // All else is a mistake
    typerr(t);

  case AnyPtr: {                // Meeting to AnyPtrs
    // Found an AnyPtr type vs self-KlassPtr type
    const TypePtr *tp = t->is_ptr();
    Offset offset = meet_offset(tp->offset());
    PTR ptr = meet_ptr(tp->ptr());
    switch (tp->ptr()) {
    case TopPTR:
      return this;
    case Null:
      if( ptr == Null ) return TypePtr::make(AnyPtr, ptr, offset, tp->speculative(), tp->inline_depth());
    case AnyNull:
      return make(ptr, klass(), _interfaces, offset, flatten_array());
    case BotPTR:
    case NotNull:
      return TypePtr::make(AnyPtr, ptr, offset, tp->speculative(), tp->inline_depth());
    default: typerr(t);
    }
  }

  case RawPtr:
  case MetadataPtr:
  case OopPtr:
  case AryPtr:                  // Meet with AryPtr
  case InstPtr:                 // Meet with InstPtr
      return TypePtr::BOTTOM;

  //
  //             A-top         }
  //           /   |   \       }  Tops
  //       B-top A-any C-top   }
  //          | /  |  \ |      }  Any-nulls
  //       B-any   |   C-any   }
  //          |    |    |
  //       B-con A-con C-con   } constants; not comparable across classes
  //          |    |    |
  //       B-not   |   C-not   }
  //          | \  |  / |      }  not-nulls
  //       B-bot A-not C-bot   }
  //           \   |   /       }  Bottoms
  //             A-bot         }
  //

  case InstKlassPtr: {  // Meet two KlassPtr types
    const TypeInstKlassPtr *tkls = t->is_instklassptr();
    Offset  off     = meet_offset(tkls->offset());
    PTR  ptr     = meet_ptr(tkls->ptr());
    InterfaceSet interfaces = meet_interfaces(tkls);

    ciKlass* res_klass = NULL;
    bool res_xk = false;
    bool res_flatten_array = false;
    switch(meet_instptr(ptr, interfaces, this, tkls, res_klass, res_xk, res_flatten_array)) {
      case UNLOADED:
        ShouldNotReachHere();
      case SUBTYPE:
      case NOT_SUBTYPE:
      case LCA:
      case QUICK: {
        assert(res_xk == (ptr == Constant), "");
        const Type* res = make(ptr, res_klass, interfaces, off, res_flatten_array);
        return res;
      }
      default:
        ShouldNotReachHere();
    }
  } // End of case KlassPtr
  case AryKlassPtr: {                // All arrays inherit from Object class
    const TypeAryKlassPtr *tp = t->is_aryklassptr();
    Offset offset = meet_offset(tp->offset());
    PTR ptr = meet_ptr(tp->ptr());
    InterfaceSet interfaces = meet_interfaces(tp);
    InterfaceSet tp_interfaces = tp->_interfaces;
    InterfaceSet this_interfaces = _interfaces;

    switch (ptr) {
    case TopPTR:
    case AnyNull:                // Fall 'down' to dual of object klass
      // For instances when a subclass meets a superclass we fall
      // below the centerline when the superclass is exact. We need to
      // do the same here.
      if (klass()->equals(ciEnv::current()->Object_klass()) && tp_interfaces.contains(this_interfaces) && !klass_is_exact()) {
        return TypeAryKlassPtr::make(ptr, tp->elem(), tp->klass(), offset, tp->is_not_flat(), tp->is_not_null_free(), tp->is_null_free());
      } else {
        // cannot subclass, so the meet has to fall badly below the centerline
        ptr = NotNull;
        interfaces = _interfaces.intersection_with(tp->_interfaces);
        return make(ptr, ciEnv::current()->Object_klass(), interfaces, offset, false);
      }
    case Constant:
    case NotNull:
    case BotPTR:                // Fall down to object klass
      // LCA is object_klass, but if we subclass from the top we can do better
      if( above_centerline(_ptr) ) { // if( _ptr == TopPTR || _ptr == AnyNull )
        // If 'this' (InstPtr) is above the centerline and it is Object class
        // then we can subclass in the Java class hierarchy.
        // For instances when a subclass meets a superclass we fall
        // below the centerline when the superclass is exact. We need
        // to do the same here.
        if (klass()->equals(ciEnv::current()->Object_klass()) && tp_interfaces.contains(this_interfaces) && !klass_is_exact()) {
          // that is, tp's array type is a subtype of my klass
          return TypeAryKlassPtr::make(ptr, tp->elem(), tp->klass(), offset, tp->is_not_flat(), tp->is_not_null_free(), tp->is_null_free());
        }
      }
      // The other case cannot happen, since I cannot be a subtype of an array.
      // The meet falls down to Object class below centerline.
      if( ptr == Constant )
         ptr = NotNull;
      interfaces = this_interfaces.intersection_with(tp_interfaces);
      return make(ptr, ciEnv::current()->Object_klass(), interfaces, offset, false);
    default: typerr(t);
    }
  }

  } // End of switch
  return this;                  // Return the double constant
}

//------------------------------xdual------------------------------------------
// Dual: compute field-by-field dual
const Type    *TypeInstKlassPtr::xdual() const {
  return new TypeInstKlassPtr(dual_ptr(), klass(), _interfaces, dual_offset(), flatten_array());
}

template <class T1, class T2> bool TypePtr::is_java_subtype_of_helper_for_instance(const T1* this_one, const T2* other, bool this_exact, bool other_exact) {
  static_assert(std::is_base_of<T2, T1>::value, "");
  if (!this_one->is_loaded() || !other->is_loaded()) {
    return false;
  }
  if (!this_one->is_instance_type(other)) {
    return false;
  }

  if (!other_exact) {
    return false;
  }

  if (other->klass()->equals(ciEnv::current()->Object_klass()) && other->_interfaces.empty()) {
    return true;
  }

  return this_one->_klass->is_subtype_of(other->_klass) && this_one->_interfaces.contains(other->_interfaces);
}

bool TypeInstKlassPtr::is_java_subtype_of_helper(const TypeKlassPtr* other, bool this_exact, bool other_exact) const {
  return TypePtr::is_java_subtype_of_helper_for_instance(this, other, this_exact, other_exact);
}

template <class T1, class T2> bool TypePtr::is_same_java_type_as_helper_for_instance(const T1* this_one, const T2* other) {
  static_assert(std::is_base_of<T2, T1>::value, "");
  if (!this_one->is_loaded() || !other->is_loaded()) {
    return false;
  }
  if (!this_one->is_instance_type(other)) {
    return false;
  }
  return this_one->_klass->equals(other->_klass) && this_one->_interfaces.eq(other->_interfaces);
}

bool TypeInstKlassPtr::is_same_java_type_as_helper(const TypeKlassPtr* other) const {
  return TypePtr::is_same_java_type_as_helper_for_instance(this, other);
}

template <class T1, class T2> bool TypePtr::maybe_java_subtype_of_helper_for_instance(const T1* this_one, const T2* other, bool this_exact, bool other_exact) {
  static_assert(std::is_base_of<T2, T1>::value, "");
  if (!this_one->is_loaded() || !other->is_loaded()) {
    return true;
  }

  if (this_one->is_array_type(other)) {
    return !this_exact && this_one->_klass->equals(ciEnv::current()->Object_klass())  && other->_interfaces.contains(this_one->_interfaces);
  }

  assert(this_one->is_instance_type(other), "unsupported");

  if (this_exact && other_exact) {
    return this_one->is_java_subtype_of(other);
  }

  if (!this_one->_klass->is_subtype_of(other->_klass) && !other->_klass->is_subtype_of(this_one->_klass)) {
    return false;
  }

  if (this_exact) {
    return this_one->_klass->is_subtype_of(other->_klass) && this_one->_interfaces.contains(other->_interfaces);
  }

  return true;
}

bool TypeInstKlassPtr::maybe_java_subtype_of_helper(const TypeKlassPtr* other, bool this_exact, bool other_exact) const {
  return TypePtr::maybe_java_subtype_of_helper_for_instance(this, other, this_exact, other_exact);
}

const TypeKlassPtr* TypeInstKlassPtr::try_improve() const {
  if (!UseUniqueSubclasses) {
    return this;
  }
  ciKlass* k = klass();
  Compile* C = Compile::current();
  Dependencies* deps = C->dependencies();
  assert((deps != NULL) == (C->method() != NULL && C->method()->code_size() > 0), "sanity");
  TypePtr::InterfaceSet interfaces = _interfaces;
  if (k->is_loaded()) {
    ciInstanceKlass* ik = k->as_instance_klass();
    bool klass_is_exact = ik->is_final();
    if (!klass_is_exact &&
        deps != NULL) {
      ciInstanceKlass* sub = ik->unique_concrete_subklass();
      if (sub != NULL) {
        ciKlass *sub_k = sub;
        TypePtr::InterfaceSet sub_interfaces = TypePtr::interfaces(sub_k, true, false, false, ignore_interfaces);
        assert(sub_k == sub, "");
        if (sub_interfaces.eq(_interfaces)) {
          deps->assert_abstract_with_unique_concrete_subtype(ik, sub);
          k = ik = sub;
          klass_is_exact = sub->is_final();
          return TypeKlassPtr::make(klass_is_exact ? Constant : _ptr, k, _offset);
        }
      }
    }
  }
  return this;
}

bool TypeInstKlassPtr::can_be_inline_array() const {
  return _klass->equals(ciEnv::current()->Object_klass()) && TypeAryKlassPtr::_array_interfaces->contains(_interfaces);
}

bool TypeAryKlassPtr::can_be_inline_array() const {
  return _elem->isa_instklassptr() && _elem->is_instklassptr()->_klass->can_be_inline_klass();
}

bool TypeInstPtr::can_be_inline_array() const {
  return _klass->equals(ciEnv::current()->Object_klass()) && TypeAryPtr::_array_interfaces->contains(_interfaces);
}

bool TypeAryPtr::can_be_inline_array() const {
  return elem()->make_ptr() && elem()->make_ptr()->isa_instptr() && elem()->make_ptr()->is_instptr()->_klass->can_be_inline_klass();
}

const TypeAryKlassPtr *TypeAryKlassPtr::make(PTR ptr, const Type* elem, ciKlass* k, Offset offset, bool not_flat, bool not_null_free, bool null_free) {
  return (TypeAryKlassPtr*)(new TypeAryKlassPtr(ptr, elem, k, offset, not_flat, not_null_free, null_free))->hashcons();
}

const TypeAryKlassPtr* TypeAryKlassPtr::make(PTR ptr, ciKlass* k, Offset offset, InterfaceHandling interface_handling, bool not_flat, bool not_null_free, bool null_free) {
  if (k->is_obj_array_klass()) {
    // Element is an object array. Recursively call ourself.
    ciKlass* eklass = k->as_obj_array_klass()->element_klass();
    const TypeKlassPtr* etype = TypeKlassPtr::make(eklass, interface_handling)->cast_to_exactness(false);
    // Even if MyValue is exact, [LMyValue is not exact due to [QMyValue <: [LMyValue.
    if (etype->klass_is_exact() && etype->isa_instklassptr() && etype->is_instklassptr()->klass()->is_inlinetype() && !null_free) {
      etype = TypeInstKlassPtr::make(NotNull, etype->is_instklassptr()->klass(), Offset(etype->is_instklassptr()->offset()));
    }
    return TypeAryKlassPtr::make(ptr, etype, NULL, offset, not_flat, not_null_free, null_free);
  } else if (k->is_type_array_klass()) {
    // Element is an typeArray
    const Type* etype = get_const_basic_type(k->as_type_array_klass()->element_type());
    return TypeAryKlassPtr::make(ptr, etype, k, offset, not_flat, not_null_free, null_free);
  } else if (k->is_flat_array_klass()) {
    ciKlass* eklass = k->as_flat_array_klass()->element_klass();
    const TypeKlassPtr* etype = TypeKlassPtr::make(eklass);
    return TypeAryKlassPtr::make(ptr, etype, k, offset, not_flat, not_null_free, null_free);
  } else {
    ShouldNotReachHere();
    return NULL;
  }
}

const TypeAryKlassPtr* TypeAryKlassPtr::make(PTR ptr, ciKlass* k, Offset offset, InterfaceHandling interface_handling) {
  bool null_free = k->as_array_klass()->is_elem_null_free();
  bool not_null_free = (ptr == Constant) ? !null_free : !k->is_flat_array_klass() && (k->is_type_array_klass() || !k->as_array_klass()->element_klass()->can_be_inline_klass(false));

  bool not_flat = !UseFlatArray || not_null_free || (k->as_array_klass()->element_klass() != NULL &&
                                                     k->as_array_klass()->element_klass()->is_inlinetype() &&
                                                     !k->as_array_klass()->element_klass()->flatten_array());

  return TypeAryKlassPtr::make(ptr, k, offset, interface_handling, not_flat, not_null_free, null_free);
}

const TypeAryKlassPtr* TypeAryKlassPtr::make(ciKlass* klass, InterfaceHandling interface_handling) {
  return TypeAryKlassPtr::make(Constant, klass, Offset(0), interface_handling);
}

//------------------------------eq---------------------------------------------
// Structural equality check for Type representations
bool TypeAryKlassPtr::eq(const Type *t) const {
  const TypeAryKlassPtr *p = t->is_aryklassptr();
  return
    _elem == p->_elem &&  // Check array
    _not_flat == p->_not_flat &&
    _not_null_free == p->_not_null_free &&
    _null_free == p->_null_free &&
    TypeKlassPtr::eq(p);  // Check sub-parts
}

//------------------------------hash-------------------------------------------
// Type-specific hashing function.
int TypeAryKlassPtr::hash(void) const {
  return (intptr_t)_elem + TypeKlassPtr::hash() + (_not_flat ? 43 : 0) +
      (_not_null_free ? 44 : 0) + (_null_free ? 45 : 0);
}

//----------------------compute_klass------------------------------------------
// Compute the defining klass for this class
ciKlass* TypeAryPtr::compute_klass(DEBUG_ONLY(bool verify)) const {
  // Compute _klass based on element type.
  ciKlass* k_ary = NULL;
  const TypeInstPtr *tinst;
  const TypeAryPtr *tary;
  const Type* el = elem();
  if (el->isa_narrowoop()) {
    el = el->make_ptr();
  }

  // Get element klass
  if (is_flat() && el->is_inlinetypeptr()) {
    // Klass is required by TypeAryPtr::flat_layout_helper() and others
    if (el->inline_klass() != NULL) {
      k_ary = ciArrayKlass::make(el->inline_klass(), /* null_free */ true);
    }
  } else if ((tinst = el->isa_instptr()) != NULL) {
    // Leave k_ary at NULL.
  } else if ((tary = el->isa_aryptr()) != NULL) {
    // Leave k_ary at NULL.
  } else if ((el->base() == Type::Top) ||
             (el->base() == Type::Bottom)) {
    // element type of Bottom occurs from meet of basic type
    // and object; Top occurs when doing join on Bottom.
    // Leave k_ary at NULL.
  } else {
    // Cannot compute array klass directly from basic type,
    // since subtypes of TypeInt all have basic type T_INT.
#ifdef ASSERT
    if (verify && el->isa_int()) {
      // Check simple cases when verifying klass.
      BasicType bt = T_ILLEGAL;
      if (el == TypeInt::BYTE) {
        bt = T_BYTE;
      } else if (el == TypeInt::SHORT) {
        bt = T_SHORT;
      } else if (el == TypeInt::CHAR) {
        bt = T_CHAR;
      } else if (el == TypeInt::INT) {
        bt = T_INT;
      } else {
        return _klass; // just return specified klass
      }
      return ciTypeArrayKlass::make(bt);
    }
#endif
    assert(!el->isa_int(),
           "integral arrays must be pre-equipped with a class");
    // Compute array klass directly from basic type
    k_ary = ciTypeArrayKlass::make(el->basic_type());
  }
  return k_ary;
}

//------------------------------klass------------------------------------------
// Return the defining klass for this class
ciKlass* TypeAryPtr::klass() const {
  if( _klass ) return _klass;   // Return cached value, if possible

  // Oops, need to compute _klass and cache it
  ciKlass* k_ary = compute_klass();

  if( this != TypeAryPtr::OOPS && this->dual() != TypeAryPtr::OOPS ) {
    // The _klass field acts as a cache of the underlying
    // ciKlass for this array type.  In order to set the field,
    // we need to cast away const-ness.
    //
    // IMPORTANT NOTE: we *never* set the _klass field for the
    // type TypeAryPtr::OOPS.  This Type is shared between all
    // active compilations.  However, the ciKlass which represents
    // this Type is *not* shared between compilations, so caching
    // this value would result in fetching a dangling pointer.
    //
    // Recomputing the underlying ciKlass for each request is
    // a bit less efficient than caching, but calls to
    // TypeAryPtr::OOPS->klass() are not common enough to matter.
    ((TypeAryPtr*)this)->_klass = k_ary;
  }
  return k_ary;
}

// Is there a single ciKlass* that can represent that type?
ciKlass* TypeAryPtr::exact_klass_helper() const {
  if (_ary->_elem->make_ptr() && _ary->_elem->make_ptr()->isa_oopptr()) {
    ciKlass* k = _ary->_elem->make_ptr()->is_oopptr()->exact_klass_helper();
    if (k == NULL) {
      return NULL;
    }
    k = ciArrayKlass::make(k, is_null_free());
    return k;
  }

  return klass();
}

const Type* TypeAryPtr::base_element_type(int& dims) const {
  const Type* elem = this->elem();
  dims = 1;
  while (elem->make_ptr() && elem->make_ptr()->isa_aryptr()) {
    elem = elem->make_ptr()->is_aryptr()->elem();
    dims++;
  }
  return elem;
}

//------------------------------add_offset-------------------------------------
// Access internals of klass object
const TypePtr* TypeAryKlassPtr::add_offset(intptr_t offset) const {
  return make(_ptr, elem(), klass(), xadd_offset(offset), is_not_flat(), is_not_null_free(), _null_free);
}

const TypeAryKlassPtr* TypeAryKlassPtr::with_offset(intptr_t offset) const {
  return make(_ptr, elem(), klass(), Offset(offset), is_not_flat(), is_not_null_free(), _null_free);
}

//------------------------------cast_to_ptr_type-------------------------------
const TypeAryKlassPtr* TypeAryKlassPtr::cast_to_ptr_type(PTR ptr) const {
  assert(_base == AryKlassPtr, "subclass must override cast_to_ptr_type");
  if (ptr == _ptr) return this;
  return make(ptr, elem(), _klass, _offset, is_not_flat(), is_not_null_free(), _null_free);
}

bool TypeAryKlassPtr::must_be_exact() const {
  if (_elem == Type::BOTTOM) return false;
  if (_elem == Type::TOP   ) return false;
  const TypeKlassPtr*  tk = _elem->isa_klassptr();
  if (!tk)             return true;   // a primitive type, like int
  // Even if MyValue is exact, [LMyValue is not exact due to [QMyValue <: [LMyValue.
  if (tk->isa_instklassptr() && tk->klass()->is_inlinetype() && !is_null_free()) {
    return false;
  }
  return tk->must_be_exact();
}


//-----------------------------cast_to_exactness-------------------------------
const TypeKlassPtr *TypeAryKlassPtr::cast_to_exactness(bool klass_is_exact) const {
  if (must_be_exact() && !klass_is_exact) return this;  // cannot clear xk
  if (klass_is_exact == this->klass_is_exact()) {
    return this;
  }
  ciKlass* k = _klass;
  const Type* elem = this->elem();
  if (elem->isa_klassptr() && !klass_is_exact) {
    elem = elem->is_klassptr()->cast_to_exactness(klass_is_exact);
  }
  bool not_flat = is_not_flat();
  bool not_null_free = is_not_null_free();
  if (_elem->isa_klassptr()) {
    if (klass_is_exact || _elem->isa_aryklassptr()) {
      assert(!is_null_free() && !is_flat(), "null-free (or flat) inline type arrays should always be exact");
      // An array can't be null-free (or flat) if the klass is exact
      not_null_free = true;
      not_flat = true;
    } else {
      // Klass is not exact (anymore), re-compute null-free/flat properties
      const TypeOopPtr* exact_etype = TypeOopPtr::make_from_klass_unique(_elem->is_instklassptr()->instance_klass());
      not_null_free = !exact_etype->can_be_inline_type();
      not_flat = !UseFlatArray || not_null_free || (exact_etype->is_inlinetypeptr() && !exact_etype->inline_klass()->flatten_array());
    }
  }
  return make(klass_is_exact ? Constant : NotNull, elem, k, _offset, not_flat, not_null_free, _null_free);
}


//-----------------------------as_instance_type--------------------------------
// Corresponding type for an instance of the given class.
// It will be NotNull, and exact if and only if the klass type is exact.
const TypeOopPtr* TypeAryKlassPtr::as_instance_type(bool klass_change) const {
  ciKlass* k = klass();
  bool    xk = klass_is_exact();
  const Type* el = NULL;
  if (elem()->isa_klassptr()) {
    el = elem()->is_klassptr()->as_instance_type(false)->cast_to_exactness(false);
    k = NULL;
  } else {
    el = elem();
  }
  bool null_free = _null_free;
  if (null_free && el->isa_ptr()) {
    el = el->is_ptr()->join_speculative(TypePtr::NOTNULL);
  }
  return TypeAryPtr::make(TypePtr::BotPTR, TypeAry::make(el, TypeInt::POS, false, is_flat(), is_not_flat(), is_not_null_free()), k, xk, Offset(0));
}


//------------------------------xmeet------------------------------------------
// Compute the MEET of two types, return a new Type object.
const Type    *TypeAryKlassPtr::xmeet( const Type *t ) const {
  // Perform a fast test for common case; meeting the same types together.
  if( this == t ) return this;  // Meeting same type-rep?

  // Current "this->_base" is Pointer
  switch (t->base()) {          // switch on original type

  case Int:                     // Mixing ints & oops happens when javac
  case Long:                    // reuses local variables
  case FloatTop:
  case FloatCon:
  case FloatBot:
  case DoubleTop:
  case DoubleCon:
  case DoubleBot:
  case NarrowOop:
  case NarrowKlass:
  case Bottom:                  // Ye Olde Default
    return Type::BOTTOM;
  case Top:
    return this;

  default:                      // All else is a mistake
    typerr(t);

  case AnyPtr: {                // Meeting to AnyPtrs
    // Found an AnyPtr type vs self-KlassPtr type
    const TypePtr *tp = t->is_ptr();
    Offset offset = meet_offset(tp->offset());
    PTR ptr = meet_ptr(tp->ptr());
    switch (tp->ptr()) {
    case TopPTR:
      return this;
    case Null:
      if( ptr == Null ) return TypePtr::make(AnyPtr, ptr, offset, tp->speculative(), tp->inline_depth());
    case AnyNull:
      return make(ptr, _elem, klass(), offset, is_not_flat(), is_not_null_free(), is_null_free());
    case BotPTR:
    case NotNull:
      return TypePtr::make(AnyPtr, ptr, offset, tp->speculative(), tp->inline_depth());
    default: typerr(t);
    }
  }

  case RawPtr:
  case MetadataPtr:
  case OopPtr:
  case AryPtr:                  // Meet with AryPtr
  case InstPtr:                 // Meet with InstPtr
    return TypePtr::BOTTOM;

  //
  //             A-top         }
  //           /   |   \       }  Tops
  //       B-top A-any C-top   }
  //          | /  |  \ |      }  Any-nulls
  //       B-any   |   C-any   }
  //          |    |    |
  //       B-con A-con C-con   } constants; not comparable across classes
  //          |    |    |
  //       B-not   |   C-not   }
  //          | \  |  / |      }  not-nulls
  //       B-bot A-not C-bot   }
  //           \   |   /       }  Bottoms
  //             A-bot         }
  //

  case AryKlassPtr: {  // Meet two KlassPtr types
    const TypeAryKlassPtr *tap = t->is_aryklassptr();
    Offset off = meet_offset(tap->offset());
    const Type* elem = _elem->meet(tap->_elem);
    PTR ptr = meet_ptr(tap->ptr());
    ciKlass* res_klass = NULL;
    bool res_xk = false;
    bool res_flat = false;
    bool res_not_flat = false;
    bool res_not_null_free = false;
    MeetResult res = meet_aryptr(ptr, elem, this, tap,
                                 res_klass, res_xk, res_flat, res_not_flat, res_not_null_free);
    assert(res_xk == (ptr == Constant), "");
    bool null_free = meet_null_free(tap->_null_free);
    if (res == NOT_SUBTYPE) {
      null_free = false;
    } else if (res == SUBTYPE) {
      if (above_centerline(tap->ptr()) && !above_centerline(this->ptr())) {
        null_free = _null_free;
      } else if (above_centerline(this->ptr()) && !above_centerline(tap->ptr())) {
        null_free = tap->_null_free;
      } else if (above_centerline(this->ptr()) && above_centerline(tap->ptr())) {
        null_free = _null_free || tap->_null_free;
      }
    }
    return make(ptr, elem, res_klass, off, res_not_flat, res_not_null_free, null_free);
  } // End of case KlassPtr
  case InstKlassPtr: {
    const TypeInstKlassPtr *tp = t->is_instklassptr();
    Offset offset = meet_offset(tp->offset());
    PTR ptr = meet_ptr(tp->ptr());
    InterfaceSet interfaces = meet_interfaces(tp);
    InterfaceSet tp_interfaces = tp->_interfaces;
    InterfaceSet this_interfaces = _interfaces;

    switch (ptr) {
    case TopPTR:
    case AnyNull:                // Fall 'down' to dual of object klass
      // For instances when a subclass meets a superclass we fall
      // below the centerline when the superclass is exact. We need to
      // do the same here.
      if (tp->klass()->equals(ciEnv::current()->Object_klass()) && this_interfaces.intersection_with(tp_interfaces).eq(tp_interfaces) && !tp->klass_is_exact()) {
        return TypeAryKlassPtr::make(ptr, _elem, _klass, offset, is_not_flat(), is_not_null_free(), is_null_free());
      } else {
        // cannot subclass, so the meet has to fall badly below the centerline
        ptr = NotNull;
        interfaces = this_interfaces.intersection_with(tp->_interfaces);
        return TypeInstKlassPtr::make(ptr, ciEnv::current()->Object_klass(), interfaces, offset, false);
      }
    case Constant:
    case NotNull:
    case BotPTR:                // Fall down to object klass
      // LCA is object_klass, but if we subclass from the top we can do better
      if (above_centerline(tp->ptr())) {
        // If 'tp'  is above the centerline and it is Object class
        // then we can subclass in the Java class hierarchy.
        // For instances when a subclass meets a superclass we fall
        // below the centerline when the superclass is exact. We need
        // to do the same here.
        if (tp->klass()->equals(ciEnv::current()->Object_klass()) && this_interfaces.intersection_with(tp_interfaces).eq(tp_interfaces) && !tp->klass_is_exact()) {
          // that is, my array type is a subtype of 'tp' klass
          return make(ptr, _elem, _klass, offset, is_not_flat(), is_not_null_free(), is_null_free());
        }
      }
      // The other case cannot happen, since t cannot be a subtype of an array.
      // The meet falls down to Object class below centerline.
      if (ptr == Constant)
         ptr = NotNull;
      interfaces = this_interfaces.intersection_with(tp_interfaces);
      return TypeInstKlassPtr::make(ptr, ciEnv::current()->Object_klass(), interfaces, offset, false);
    default: typerr(t);
    }
  }

  } // End of switch
  return this;                  // Return the double constant
}

template <class T1, class T2> bool TypePtr::is_java_subtype_of_helper_for_array(const T1* this_one, const T2* other, bool this_exact, bool other_exact) {
  static_assert(std::is_base_of<T2, T1>::value, "");

  if (other->klass() == ciEnv::current()->Object_klass() && other->_interfaces.empty() && other_exact) {
    return true;
  }

  int dummy;
  bool this_top_or_bottom = (this_one->base_element_type(dummy) == Type::TOP || this_one->base_element_type(dummy) == Type::BOTTOM);

  if (!this_one->is_loaded() || !other->is_loaded() || this_top_or_bottom) {
    return false;
  }

  if (this_one->is_instance_type(other)) {
    return other->klass() == ciEnv::current()->Object_klass() && other->_interfaces.intersection_with(this_one->_interfaces).eq(other->_interfaces) && other_exact;
  }

  assert(this_one->is_array_type(other), "");
  const T1* other_ary = this_one->is_array_type(other);
  bool other_top_or_bottom = (other_ary->base_element_type(dummy) == Type::TOP || other_ary->base_element_type(dummy) == Type::BOTTOM);
  if (other_top_or_bottom) {
    return false;
  }

  const TypePtr* other_elem = other_ary->elem()->make_ptr();
  const TypePtr* this_elem = this_one->elem()->make_ptr();
  if (this_elem != NULL && other_elem != NULL) {
    if (other->is_null_free() && !this_one->is_null_free()) {
      return false; // [LMyValue is not a subtype of [QMyValue
    }
    return this_one->is_reference_type(this_elem)->is_java_subtype_of_helper(this_one->is_reference_type(other_elem), this_exact, other_exact);
  }
  if (this_elem == NULL && other_elem == NULL) {
    return this_one->_klass->is_subtype_of(other->_klass);
  }
  return false;
}

bool TypeAryKlassPtr::is_java_subtype_of_helper(const TypeKlassPtr* other, bool this_exact, bool other_exact) const {
  return TypePtr::is_java_subtype_of_helper_for_array(this, other, this_exact, other_exact);
}

template <class T1, class T2> bool TypePtr::is_same_java_type_as_helper_for_array(const T1* this_one, const T2* other) {
  static_assert(std::is_base_of<T2, T1>::value, "");

  int dummy;
  bool this_top_or_bottom = (this_one->base_element_type(dummy) == Type::TOP || this_one->base_element_type(dummy) == Type::BOTTOM);

  if (!this_one->is_array_type(other) ||
      !this_one->is_loaded() || !other->is_loaded() || this_top_or_bottom) {
    return false;
  }
  const T1* other_ary = this_one->is_array_type(other);
  bool other_top_or_bottom = (other_ary->base_element_type(dummy) == Type::TOP || other_ary->base_element_type(dummy) == Type::BOTTOM);

  if (other_top_or_bottom) {
    return false;
  }

  const TypePtr* other_elem = other_ary->elem()->make_ptr();
  const TypePtr* this_elem = this_one->elem()->make_ptr();
  if (other_elem != NULL && this_elem != NULL) {
    return this_one->is_reference_type(this_elem)->is_same_java_type_as(this_one->is_reference_type(other_elem));
  }
  if (other_elem == NULL && this_elem == NULL) {
    assert(this_one->_klass != NULL && other->_klass != NULL, "");
    return this_one->_klass->equals(other->_klass);
  }
  return false;
}

bool TypeAryKlassPtr::is_same_java_type_as_helper(const TypeKlassPtr* other) const {
  return TypePtr::is_same_java_type_as_helper_for_array(this, other);
}

template <class T1, class T2> bool TypePtr::maybe_java_subtype_of_helper_for_array(const T1* this_one, const T2* other, bool this_exact, bool other_exact) {
  static_assert(std::is_base_of<T2, T1>::value, "");
  if (other->klass() == ciEnv::current()->Object_klass() && other->_interfaces.empty() && other_exact) {
    return true;
  }
  int dummy;
  bool this_top_or_bottom = (this_one->base_element_type(dummy) == Type::TOP || this_one->base_element_type(dummy) == Type::BOTTOM);
  if (!this_one->is_loaded() || !other->is_loaded() || this_top_or_bottom) {
    return true;
  }
  if (this_one->is_instance_type(other)) {
    return other->_klass->equals(ciEnv::current()->Object_klass()) && other->_interfaces.intersection_with(this_one->_interfaces).eq(other->_interfaces);
  }
  assert(this_one->is_array_type(other), "");

  const T1* other_ary = this_one->is_array_type(other);
  bool other_top_or_bottom = (other_ary->base_element_type(dummy) == Type::TOP || other_ary->base_element_type(dummy) == Type::BOTTOM);
  if (other_top_or_bottom) {
    return true;
  }
  if (this_exact && other_exact) {
    return this_one->is_java_subtype_of(other);
  }

  const TypePtr* this_elem = this_one->elem()->make_ptr();
  const TypePtr* other_elem = other_ary->elem()->make_ptr();
  if (other_elem != NULL && this_elem != NULL) {
    return this_one->is_reference_type(this_elem)->maybe_java_subtype_of_helper(this_one->is_reference_type(other_elem), this_exact, other_exact);
  }
  if (other_elem == NULL && this_elem == NULL) {
    return this_one->_klass->is_subtype_of(other->_klass);
  }
  return false;
}

bool TypeAryKlassPtr::maybe_java_subtype_of_helper(const TypeKlassPtr* other, bool this_exact, bool other_exact) const {
  return TypePtr::maybe_java_subtype_of_helper_for_array(this, other, this_exact, other_exact);
}

//------------------------------xdual------------------------------------------
// Dual: compute field-by-field dual
const Type    *TypeAryKlassPtr::xdual() const {
  return new TypeAryKlassPtr(dual_ptr(), elem()->dual(), klass(), dual_offset(), !is_not_flat(), !is_not_null_free(), dual_null_free());
}

// Is there a single ciKlass* that can represent that type?
ciKlass* TypeAryKlassPtr::exact_klass_helper() const {
  if (elem()->isa_klassptr()) {
    ciKlass* k = elem()->is_klassptr()->exact_klass_helper();
    if (k == NULL) {
      return NULL;
    }
    k = ciArrayKlass::make(k, _null_free);
    return k;
  }

  return klass();
}

ciKlass* TypeAryKlassPtr::klass() const {
  if (_klass != NULL) {
    return _klass;
  }
  ciKlass* k = NULL;
  if (elem()->isa_klassptr()) {
    // leave NULL
  } else if ((elem()->base() == Type::Top) ||
             (elem()->base() == Type::Bottom)) {
  } else {
    k = ciTypeArrayKlass::make(elem()->basic_type());
    ((TypeAryKlassPtr*)this)->_klass = k;
  }
  return k;
}

//------------------------------dump2------------------------------------------
// Dump Klass Type
#ifndef PRODUCT
void TypeAryKlassPtr::dump2( Dict & d, uint depth, outputStream *st ) const {
  switch( _ptr ) {
  case Constant:
    st->print("precise ");
  case NotNull:
    {
      st->print("[");
      _elem->dump2(d, depth, st);
      _interfaces.dump(st);
      st->print(": ");
    }
  case BotPTR:
    if( !WizardMode && !Verbose && _ptr != Constant ) break;
  case TopPTR:
  case AnyNull:
    st->print(":%s", ptr_msg[_ptr]);
    if( _ptr == Constant ) st->print(":exact");
    break;
  default:
    break;
  }
  if (is_flat()) st->print(":flat");
  if (_null_free) st->print(":null free");
  if (Verbose) {
    if (_not_flat) st->print(":not flat");
    if (_not_null_free) st->print(":not null free");
  }

  _offset.dump2(st);

  st->print(" *");
}
#endif

const Type* TypeAryKlassPtr::base_element_type(int& dims) const {
  const Type* elem = this->elem();
  dims = 1;
  while (elem->isa_aryklassptr()) {
    elem = elem->is_aryklassptr()->elem();
    dims++;
  }
  return elem;
}

//=============================================================================
// Convenience common pre-built types.

//------------------------------make-------------------------------------------
const TypeFunc *TypeFunc::make(const TypeTuple *domain_sig, const TypeTuple* domain_cc,
                               const TypeTuple *range_sig, const TypeTuple *range_cc) {
  return (TypeFunc*)(new TypeFunc(domain_sig, domain_cc, range_sig, range_cc))->hashcons();
}

const TypeFunc *TypeFunc::make(const TypeTuple *domain, const TypeTuple *range) {
  return make(domain, domain, range, range);
}

//------------------------------osr_domain-----------------------------
const TypeTuple* osr_domain() {
  const Type **fields = TypeTuple::fields(2);
  fields[TypeFunc::Parms+0] = TypeRawPtr::BOTTOM;  // address of osr buffer
  return TypeTuple::make(TypeFunc::Parms+1, fields);
}

//------------------------------make-------------------------------------------
const TypeFunc* TypeFunc::make(ciMethod* method, bool is_osr_compilation) {
  Compile* C = Compile::current();
  const TypeFunc* tf = NULL;
  if (!is_osr_compilation) {
    tf = C->last_tf(method); // check cache
    if (tf != NULL)  return tf;  // The hit rate here is almost 50%.
  }
  // Inline types are not passed/returned by reference, instead each field of
  // the inline type is passed/returned as an argument. We maintain two views of
  // the argument/return list here: one based on the signature (with an inline
  // type argument/return as a single slot), one based on the actual calling
  // convention (with an inline type argument/return as a list of its fields).
  bool has_scalar_args = method->has_scalarized_args() && !is_osr_compilation;
  // Fall back to the non-scalarized calling convention when compiling a call via a mismatching method
  if (method != C->method() && method->get_Method()->mismatch()) {
    has_scalar_args = false;
  }
  const TypeTuple* domain_sig = is_osr_compilation ? osr_domain() : TypeTuple::make_domain(method, ignore_interfaces, false);
  const TypeTuple* domain_cc = has_scalar_args ? TypeTuple::make_domain(method, ignore_interfaces, true) : domain_sig;
  ciSignature* sig = method->signature();
  bool has_scalar_ret = sig->return_type()->is_inlinetype() && sig->return_type()->as_inline_klass()->can_be_returned_as_fields();
  const TypeTuple* range_sig = TypeTuple::make_range(sig, ignore_interfaces, false);
  const TypeTuple* range_cc = has_scalar_ret ? TypeTuple::make_range(sig, ignore_interfaces, true) : range_sig;
  tf = TypeFunc::make(domain_sig, domain_cc, range_sig, range_cc);
  if (!is_osr_compilation) {
    C->set_last_tf(method, tf);  // fill cache
  }
  return tf;
}

//------------------------------meet-------------------------------------------
// Compute the MEET of two types.  It returns a new Type object.
const Type *TypeFunc::xmeet( const Type *t ) const {
  // Perform a fast test for common case; meeting the same types together.
  if( this == t ) return this;  // Meeting same type-rep?

  // Current "this->_base" is Func
  switch (t->base()) {          // switch on original type

  case Bottom:                  // Ye Olde Default
    return t;

  default:                      // All else is a mistake
    typerr(t);

  case Top:
    break;
  }
  return this;                  // Return the double constant
}

//------------------------------xdual------------------------------------------
// Dual: compute field-by-field dual
const Type *TypeFunc::xdual() const {
  return this;
}

//------------------------------eq---------------------------------------------
// Structural equality check for Type representations
bool TypeFunc::eq( const Type *t ) const {
  const TypeFunc *a = (const TypeFunc*)t;
  return _domain_sig == a->_domain_sig &&
    _domain_cc == a->_domain_cc &&
    _range_sig == a->_range_sig &&
    _range_cc == a->_range_cc;
}

//------------------------------hash-------------------------------------------
// Type-specific hashing function.
int TypeFunc::hash(void) const {
  return (intptr_t)_domain_sig + (intptr_t)_domain_cc + (intptr_t)_range_sig + (intptr_t)_range_cc;
}

//------------------------------dump2------------------------------------------
// Dump Function Type
#ifndef PRODUCT
void TypeFunc::dump2( Dict &d, uint depth, outputStream *st ) const {
  if( _range_sig->cnt() <= Parms )
    st->print("void");
  else {
    uint i;
    for (i = Parms; i < _range_sig->cnt()-1; i++) {
      _range_sig->field_at(i)->dump2(d,depth,st);
      st->print("/");
    }
    _range_sig->field_at(i)->dump2(d,depth,st);
  }
  st->print(" ");
  st->print("( ");
  if( !depth || d[this] ) {     // Check for recursive dump
    st->print("...)");
    return;
  }
  d.Insert((void*)this,(void*)this);    // Stop recursion
  if (Parms < _domain_sig->cnt())
    _domain_sig->field_at(Parms)->dump2(d,depth-1,st);
  for (uint i = Parms+1; i < _domain_sig->cnt(); i++) {
    st->print(", ");
    _domain_sig->field_at(i)->dump2(d,depth-1,st);
  }
  st->print(" )");
}
#endif

//------------------------------singleton--------------------------------------
// TRUE if Type is a singleton type, FALSE otherwise.   Singletons are simple
// constants (Ldi nodes).  Singletons are integer, float or double constants
// or a single symbol.
bool TypeFunc::singleton(void) const {
  return false;                 // Never a singleton
}

bool TypeFunc::empty(void) const {
  return false;                 // Never empty
}


BasicType TypeFunc::return_type() const{
  if (range_sig()->cnt() == TypeFunc::Parms) {
    return T_VOID;
  }
  return range_sig()->field_at(TypeFunc::Parms)->basic_type();
}<|MERGE_RESOLUTION|>--- conflicted
+++ resolved
@@ -3496,10 +3496,6 @@
         _is_ptr_to_narrowoop = UseCompressedOops && ::is_reference_type(bt);
       }
     } else if (klass()->is_instance_klass()) {
-<<<<<<< HEAD
-=======
-      ciInstanceKlass* ik = klass()->as_instance_klass();
->>>>>>> bc750f70
       if (this->isa_klassptr()) {
         // Perm objects don't use compressed references
       } else if (_offset == Offset::bottom || _offset == Offset::top) {
@@ -3536,12 +3532,8 @@
           }
         } else {
           // Instance fields which contains a compressed oop references.
-<<<<<<< HEAD
           ciInstanceKlass* ik = klass()->as_instance_klass();
           ciField* field = ik->get_field_by_offset(this->offset(), false);
-=======
-          ciField* field = ik->get_field_by_offset(_offset, false);
->>>>>>> bc750f70
           if (field != NULL) {
             BasicType basic_elem_type = field->layout_type();
             _is_ptr_to_narrowoop = UseCompressedOops && ::is_reference_type(basic_elem_type);
