/*
 * Copyright (c) 1997, 2023, Oracle and/or its affiliates. All rights reserved.
 * DO NOT ALTER OR REMOVE COPYRIGHT NOTICES OR THIS FILE HEADER.
 *
 * This code is free software; you can redistribute it and/or modify it
 * under the terms of the GNU General Public License version 2 only, as
 * published by the Free Software Foundation.
 *
 * This code is distributed in the hope that it will be useful, but WITHOUT
 * ANY WARRANTY; without even the implied warranty of MERCHANTABILITY or
 * FITNESS FOR A PARTICULAR PURPOSE.  See the GNU General Public License
 * version 2 for more details (a copy is included in the LICENSE file that
 * accompanied this code).
 *
 * You should have received a copy of the GNU General Public License version
 * 2 along with this work; if not, write to the Free Software Foundation,
 * Inc., 51 Franklin St, Fifth Floor, Boston, MA 02110-1301 USA.
 *
 * Please contact Oracle, 500 Oracle Parkway, Redwood Shores, CA 94065 USA
 * or visit www.oracle.com if you need additional information or have any
 * questions.
 *
 */

#include "precompiled.hpp"
#include "ci/ciFlatArrayKlass.hpp"
#include "ci/ciField.hpp"
#include "ci/ciInlineKlass.hpp"
#include "ci/ciMethodData.hpp"
#include "ci/ciTypeFlow.hpp"
#include "classfile/javaClasses.hpp"
#include "classfile/symbolTable.hpp"
#include "compiler/compileLog.hpp"
#include "libadt/dict.hpp"
#include "memory/oopFactory.hpp"
#include "memory/resourceArea.hpp"
#include "oops/instanceKlass.hpp"
#include "oops/instanceMirrorKlass.hpp"
#include "oops/objArrayKlass.hpp"
#include "oops/typeArrayKlass.hpp"
#include "opto/matcher.hpp"
#include "opto/node.hpp"
#include "opto/opcodes.hpp"
#include "opto/type.hpp"
#include "utilities/powerOfTwo.hpp"
#include "utilities/stringUtils.hpp"

// Portions of code courtesy of Clifford Click

// Optimization - Graph Style

// Dictionary of types shared among compilations.
Dict* Type::_shared_type_dict = nullptr;
const Type::Offset Type::Offset::top(Type::OffsetTop);
const Type::Offset Type::Offset::bottom(Type::OffsetBot);

const Type::Offset Type::Offset::meet(const Type::Offset other) const {
  // Either is 'TOP' offset?  Return the other offset!
  int offset = other._offset;
  if (_offset == OffsetTop) return Offset(offset);
  if (offset == OffsetTop) return Offset(_offset);
  // If either is different, return 'BOTTOM' offset
  if (_offset != offset) return bottom;
  return Offset(_offset);
}

const Type::Offset Type::Offset::dual() const {
  if (_offset == OffsetTop) return bottom;// Map 'TOP' into 'BOTTOM'
  if (_offset == OffsetBot) return top;// Map 'BOTTOM' into 'TOP'
  return Offset(_offset);               // Map everything else into self
}

const Type::Offset Type::Offset::add(intptr_t offset) const {
  // Adding to 'TOP' offset?  Return 'TOP'!
  if (_offset == OffsetTop || offset == OffsetTop) return top;
  // Adding to 'BOTTOM' offset?  Return 'BOTTOM'!
  if (_offset == OffsetBot || offset == OffsetBot) return bottom;
  // Addition overflows or "accidentally" equals to OffsetTop? Return 'BOTTOM'!
  offset += (intptr_t)_offset;
  if (offset != (int)offset || offset == OffsetTop) return bottom;

  // assert( _offset >= 0 && _offset+offset >= 0, "" );
  // It is possible to construct a negative offset during PhaseCCP

  return Offset((int)offset);        // Sum valid offsets
}

void Type::Offset::dump2(outputStream *st) const {
  if (_offset == 0) {
    return;
  } else if (_offset == OffsetTop) {
    st->print("+top");
  }
  else if (_offset == OffsetBot) {
    st->print("+bot");
  } else if (_offset) {
    st->print("+%d", _offset);
  }
}

// Array which maps compiler types to Basic Types
const Type::TypeInfo Type::_type_info[Type::lastype] = {
  { Bad,             T_ILLEGAL,    "bad",           false, Node::NotAMachineReg, relocInfo::none          },  // Bad
  { Control,         T_ILLEGAL,    "control",       false, 0,                    relocInfo::none          },  // Control
  { Bottom,          T_VOID,       "top",           false, 0,                    relocInfo::none          },  // Top
  { Bad,             T_INT,        "int:",          false, Op_RegI,              relocInfo::none          },  // Int
  { Bad,             T_LONG,       "long:",         false, Op_RegL,              relocInfo::none          },  // Long
  { Half,            T_VOID,       "half",          false, 0,                    relocInfo::none          },  // Half
  { Bad,             T_NARROWOOP,  "narrowoop:",    false, Op_RegN,              relocInfo::none          },  // NarrowOop
  { Bad,             T_NARROWKLASS,"narrowklass:",  false, Op_RegN,              relocInfo::none          },  // NarrowKlass
  { Bad,             T_ILLEGAL,    "tuple:",        false, Node::NotAMachineReg, relocInfo::none          },  // Tuple
  { Bad,             T_ARRAY,      "array:",        false, Node::NotAMachineReg, relocInfo::none          },  // Array

#if defined(PPC64)
  { Bad,             T_ILLEGAL,    "vectormask:",   false, Op_RegVectMask,       relocInfo::none          },  // VectorMask.
  { Bad,             T_ILLEGAL,    "vectora:",      false, Op_VecA,              relocInfo::none          },  // VectorA.
  { Bad,             T_ILLEGAL,    "vectors:",      false, 0,                    relocInfo::none          },  // VectorS
  { Bad,             T_ILLEGAL,    "vectord:",      false, Op_RegL,              relocInfo::none          },  // VectorD
  { Bad,             T_ILLEGAL,    "vectorx:",      false, Op_VecX,              relocInfo::none          },  // VectorX
  { Bad,             T_ILLEGAL,    "vectory:",      false, 0,                    relocInfo::none          },  // VectorY
  { Bad,             T_ILLEGAL,    "vectorz:",      false, 0,                    relocInfo::none          },  // VectorZ
#elif defined(S390)
  { Bad,             T_ILLEGAL,    "vectormask:",   false, Op_RegVectMask,       relocInfo::none          },  // VectorMask.
  { Bad,             T_ILLEGAL,    "vectora:",      false, Op_VecA,              relocInfo::none          },  // VectorA.
  { Bad,             T_ILLEGAL,    "vectors:",      false, 0,                    relocInfo::none          },  // VectorS
  { Bad,             T_ILLEGAL,    "vectord:",      false, Op_RegL,              relocInfo::none          },  // VectorD
  { Bad,             T_ILLEGAL,    "vectorx:",      false, 0,                    relocInfo::none          },  // VectorX
  { Bad,             T_ILLEGAL,    "vectory:",      false, 0,                    relocInfo::none          },  // VectorY
  { Bad,             T_ILLEGAL,    "vectorz:",      false, 0,                    relocInfo::none          },  // VectorZ
#else // all other
  { Bad,             T_ILLEGAL,    "vectormask:",   false, Op_RegVectMask,       relocInfo::none          },  // VectorMask.
  { Bad,             T_ILLEGAL,    "vectora:",      false, Op_VecA,              relocInfo::none          },  // VectorA.
  { Bad,             T_ILLEGAL,    "vectors:",      false, Op_VecS,              relocInfo::none          },  // VectorS
  { Bad,             T_ILLEGAL,    "vectord:",      false, Op_VecD,              relocInfo::none          },  // VectorD
  { Bad,             T_ILLEGAL,    "vectorx:",      false, Op_VecX,              relocInfo::none          },  // VectorX
  { Bad,             T_ILLEGAL,    "vectory:",      false, Op_VecY,              relocInfo::none          },  // VectorY
  { Bad,             T_ILLEGAL,    "vectorz:",      false, Op_VecZ,              relocInfo::none          },  // VectorZ
#endif
  { Bad,             T_ADDRESS,    "anyptr:",       false, Op_RegP,              relocInfo::none          },  // AnyPtr
  { Bad,             T_ADDRESS,    "rawptr:",       false, Op_RegP,              relocInfo::none          },  // RawPtr
  { Bad,             T_OBJECT,     "oop:",          true,  Op_RegP,              relocInfo::oop_type      },  // OopPtr
  { Bad,             T_OBJECT,     "inst:",         true,  Op_RegP,              relocInfo::oop_type      },  // InstPtr
  { Bad,             T_OBJECT,     "ary:",          true,  Op_RegP,              relocInfo::oop_type      },  // AryPtr
  { Bad,             T_METADATA,   "metadata:",     false, Op_RegP,              relocInfo::metadata_type },  // MetadataPtr
  { Bad,             T_METADATA,   "klass:",        false, Op_RegP,              relocInfo::metadata_type },  // KlassPtr
  { Bad,             T_METADATA,   "instklass:",    false, Op_RegP,              relocInfo::metadata_type },  // InstKlassPtr
  { Bad,             T_METADATA,   "aryklass:",     false, Op_RegP,              relocInfo::metadata_type },  // AryKlassPtr
  { Bad,             T_OBJECT,     "func",          false, 0,                    relocInfo::none          },  // Function
  { Abio,            T_ILLEGAL,    "abIO",          false, 0,                    relocInfo::none          },  // Abio
  { Return_Address,  T_ADDRESS,    "return_address",false, Op_RegP,              relocInfo::none          },  // Return_Address
  { Memory,          T_ILLEGAL,    "memory",        false, 0,                    relocInfo::none          },  // Memory
  { FloatBot,        T_FLOAT,      "float_top",     false, Op_RegF,              relocInfo::none          },  // FloatTop
  { FloatCon,        T_FLOAT,      "ftcon:",        false, Op_RegF,              relocInfo::none          },  // FloatCon
  { FloatTop,        T_FLOAT,      "float",         false, Op_RegF,              relocInfo::none          },  // FloatBot
  { DoubleBot,       T_DOUBLE,     "double_top",    false, Op_RegD,              relocInfo::none          },  // DoubleTop
  { DoubleCon,       T_DOUBLE,     "dblcon:",       false, Op_RegD,              relocInfo::none          },  // DoubleCon
  { DoubleTop,       T_DOUBLE,     "double",        false, Op_RegD,              relocInfo::none          },  // DoubleBot
  { Top,             T_ILLEGAL,    "bottom",        false, 0,                    relocInfo::none          }   // Bottom
};

// Map ideal registers (machine types) to ideal types
const Type *Type::mreg2type[_last_machine_leaf];

// Map basic types to canonical Type* pointers.
const Type* Type::     _const_basic_type[T_CONFLICT+1];

// Map basic types to constant-zero Types.
const Type* Type::            _zero_type[T_CONFLICT+1];

// Map basic types to array-body alias types.
const TypeAryPtr* TypeAryPtr::_array_body_type[T_CONFLICT+1];
const TypePtr::InterfaceSet* TypeAryPtr::_array_interfaces = nullptr;
const TypePtr::InterfaceSet* TypeAryKlassPtr::_array_interfaces = nullptr;

//=============================================================================
// Convenience common pre-built types.
const Type *Type::ABIO;         // State-of-machine only
const Type *Type::BOTTOM;       // All values
const Type *Type::CONTROL;      // Control only
const Type *Type::DOUBLE;       // All doubles
const Type *Type::FLOAT;        // All floats
const Type *Type::HALF;         // Placeholder half of doublewide type
const Type *Type::MEMORY;       // Abstract store only
const Type *Type::RETURN_ADDRESS;
const Type *Type::TOP;          // No values in set

//------------------------------get_const_type---------------------------
const Type* Type::get_const_type(ciType* type, InterfaceHandling interface_handling) {
  if (type == nullptr) {
    return nullptr;
  } else if (type->is_primitive_type()) {
    return get_const_basic_type(type->basic_type());
  } else {
    return TypeOopPtr::make_from_klass(type->as_klass(), interface_handling);
  }
}

//---------------------------array_element_basic_type---------------------------------
// Mapping to the array element's basic type.
BasicType Type::array_element_basic_type() const {
  BasicType bt = basic_type();
  if (bt == T_INT) {
    if (this == TypeInt::INT)   return T_INT;
    if (this == TypeInt::CHAR)  return T_CHAR;
    if (this == TypeInt::BYTE)  return T_BYTE;
    if (this == TypeInt::BOOL)  return T_BOOLEAN;
    if (this == TypeInt::SHORT) return T_SHORT;
    return T_VOID;
  }
  return bt;
}

// For two instance arrays of same dimension, return the base element types.
// Otherwise or if the arrays have different dimensions, return null.
void Type::get_arrays_base_elements(const Type *a1, const Type *a2,
                                    const TypeInstPtr **e1, const TypeInstPtr **e2) {

  if (e1) *e1 = nullptr;
  if (e2) *e2 = nullptr;
  const TypeAryPtr* a1tap = (a1 == nullptr) ? nullptr : a1->isa_aryptr();
  const TypeAryPtr* a2tap = (a2 == nullptr) ? nullptr : a2->isa_aryptr();

  if (a1tap != nullptr && a2tap != nullptr) {
    // Handle multidimensional arrays
    const TypePtr* a1tp = a1tap->elem()->make_ptr();
    const TypePtr* a2tp = a2tap->elem()->make_ptr();
    while (a1tp && a1tp->isa_aryptr() && a2tp && a2tp->isa_aryptr()) {
      a1tap = a1tp->is_aryptr();
      a2tap = a2tp->is_aryptr();
      a1tp = a1tap->elem()->make_ptr();
      a2tp = a2tap->elem()->make_ptr();
    }
    if (a1tp && a1tp->isa_instptr() && a2tp && a2tp->isa_instptr()) {
      if (e1) *e1 = a1tp->is_instptr();
      if (e2) *e2 = a2tp->is_instptr();
    }
  }
}

//---------------------------get_typeflow_type---------------------------------
// Import a type produced by ciTypeFlow.
const Type* Type::get_typeflow_type(ciType* type) {
  switch (type->basic_type()) {

  case ciTypeFlow::StateVector::T_BOTTOM:
    assert(type == ciTypeFlow::StateVector::bottom_type(), "");
    return Type::BOTTOM;

  case ciTypeFlow::StateVector::T_TOP:
    assert(type == ciTypeFlow::StateVector::top_type(), "");
    return Type::TOP;

  case ciTypeFlow::StateVector::T_NULL:
    assert(type == ciTypeFlow::StateVector::null_type(), "");
    return TypePtr::NULL_PTR;

  case ciTypeFlow::StateVector::T_LONG2:
    // The ciTypeFlow pass pushes a long, then the half.
    // We do the same.
    assert(type == ciTypeFlow::StateVector::long2_type(), "");
    return TypeInt::TOP;

  case ciTypeFlow::StateVector::T_DOUBLE2:
    // The ciTypeFlow pass pushes double, then the half.
    // Our convention is the same.
    assert(type == ciTypeFlow::StateVector::double2_type(), "");
    return Type::TOP;

  case T_ADDRESS:
    assert(type->is_return_address(), "");
    return TypeRawPtr::make((address)(intptr_t)type->as_return_address()->bci());

  case T_PRIMITIVE_OBJECT: {
    ciInlineKlass* vk = type->unwrap()->as_inline_klass();
    return TypeOopPtr::make_from_klass(vk)->join_speculative(type->is_null_free() ? TypePtr::NOTNULL : TypePtr::BOTTOM);
  }

  default:
    // make sure we did not mix up the cases:
    assert(type != ciTypeFlow::StateVector::bottom_type(), "");
    assert(type != ciTypeFlow::StateVector::top_type(), "");
    assert(type != ciTypeFlow::StateVector::null_type(), "");
    assert(type != ciTypeFlow::StateVector::long2_type(), "");
    assert(type != ciTypeFlow::StateVector::double2_type(), "");
    assert(!type->is_return_address(), "");

    return Type::get_const_type(type);
  }
}


//-----------------------make_from_constant------------------------------------
const Type* Type::make_from_constant(ciConstant constant, bool require_constant,
                                     int stable_dimension, bool is_narrow_oop,
                                     bool is_autobox_cache) {
  switch (constant.basic_type()) {
    case T_BOOLEAN:  return TypeInt::make(constant.as_boolean());
    case T_CHAR:     return TypeInt::make(constant.as_char());
    case T_BYTE:     return TypeInt::make(constant.as_byte());
    case T_SHORT:    return TypeInt::make(constant.as_short());
    case T_INT:      return TypeInt::make(constant.as_int());
    case T_LONG:     return TypeLong::make(constant.as_long());
    case T_FLOAT:    return TypeF::make(constant.as_float());
    case T_DOUBLE:   return TypeD::make(constant.as_double());
    case T_ARRAY:
    case T_PRIMITIVE_OBJECT:
    case T_OBJECT: {
        const Type* con_type = nullptr;
        ciObject* oop_constant = constant.as_object();
        if (oop_constant->is_null_object()) {
          con_type = Type::get_zero_type(T_OBJECT);
        } else {
          guarantee(require_constant || oop_constant->should_be_constant(), "con_type must get computed");
          con_type = TypeOopPtr::make_from_constant(oop_constant, require_constant);
          if (Compile::current()->eliminate_boxing() && is_autobox_cache) {
            con_type = con_type->is_aryptr()->cast_to_autobox_cache();
          }
          if (stable_dimension > 0) {
            assert(FoldStableValues, "sanity");
            assert(!con_type->is_zero_type(), "default value for stable field");
            con_type = con_type->is_aryptr()->cast_to_stable(true, stable_dimension);
          }
        }
        if (is_narrow_oop) {
          con_type = con_type->make_narrowoop();
        }
        return con_type;
      }
    case T_ILLEGAL:
      // Invalid ciConstant returned due to OutOfMemoryError in the CI
      assert(Compile::current()->env()->failing(), "otherwise should not see this");
      return nullptr;
    default:
      // Fall through to failure
      return nullptr;
  }
}

static ciConstant check_mismatched_access(ciConstant con, BasicType loadbt, bool is_unsigned) {
  BasicType conbt = con.basic_type();
  switch (conbt) {
    case T_BOOLEAN: conbt = T_BYTE;   break;
    case T_ARRAY:   conbt = T_OBJECT; break;
    case T_PRIMITIVE_OBJECT: conbt = T_OBJECT; break;
    default:                          break;
  }
  switch (loadbt) {
    case T_BOOLEAN:   loadbt = T_BYTE;   break;
    case T_NARROWOOP: loadbt = T_OBJECT; break;
    case T_ARRAY:     loadbt = T_OBJECT; break;
    case T_PRIMITIVE_OBJECT: loadbt = T_OBJECT; break;
    case T_ADDRESS:   loadbt = T_OBJECT; break;
    default:                             break;
  }
  if (conbt == loadbt) {
    if (is_unsigned && conbt == T_BYTE) {
      // LoadB (T_BYTE) with a small mask (<=8-bit) is converted to LoadUB (T_BYTE).
      return ciConstant(T_INT, con.as_int() & 0xFF);
    } else {
      return con;
    }
  }
  if (conbt == T_SHORT && loadbt == T_CHAR) {
    // LoadS (T_SHORT) with a small mask (<=16-bit) is converted to LoadUS (T_CHAR).
    return ciConstant(T_INT, con.as_int() & 0xFFFF);
  }
  return ciConstant(); // T_ILLEGAL
}

// Try to constant-fold a stable array element.
const Type* Type::make_constant_from_array_element(ciArray* array, int off, int stable_dimension,
                                                   BasicType loadbt, bool is_unsigned_load) {
  // Decode the results of GraphKit::array_element_address.
  ciConstant element_value = array->element_value_by_offset(off);
  if (element_value.basic_type() == T_ILLEGAL) {
    return nullptr; // wrong offset
  }
  ciConstant con = check_mismatched_access(element_value, loadbt, is_unsigned_load);

  assert(con.basic_type() != T_ILLEGAL, "elembt=%s; loadbt=%s; unsigned=%d",
         type2name(element_value.basic_type()), type2name(loadbt), is_unsigned_load);

  if (con.is_valid() &&          // not a mismatched access
      !con.is_null_or_zero()) {  // not a default value
    bool is_narrow_oop = (loadbt == T_NARROWOOP);
    return Type::make_from_constant(con, /*require_constant=*/true, stable_dimension, is_narrow_oop, /*is_autobox_cache=*/false);
  }
  return nullptr;
}

const Type* Type::make_constant_from_field(ciInstance* holder, int off, bool is_unsigned_load, BasicType loadbt) {
  ciField* field;
  ciType* type = holder->java_mirror_type();
  if (type != nullptr && type->is_instance_klass() && off >= InstanceMirrorKlass::offset_of_static_fields()) {
    // Static field
    field = type->as_instance_klass()->get_field_by_offset(off, /*is_static=*/true);
  } else {
    // Instance field
    field = holder->klass()->as_instance_klass()->get_field_by_offset(off, /*is_static=*/false);
  }
  if (field == nullptr) {
    return nullptr; // Wrong offset
  }
  return Type::make_constant_from_field(field, holder, loadbt, is_unsigned_load);
}

const Type* Type::make_constant_from_field(ciField* field, ciInstance* holder,
                                           BasicType loadbt, bool is_unsigned_load) {
  if (!field->is_constant()) {
    return nullptr; // Non-constant field
  }
  ciConstant field_value;
  if (field->is_static()) {
    // final static field
    field_value = field->constant_value();
  } else if (holder != nullptr) {
    // final or stable non-static field
    // Treat final non-static fields of trusted classes (classes in
    // java.lang.invoke and sun.invoke packages and subpackages) as
    // compile time constants.
    field_value = field->constant_value_of(holder);
  }
  if (!field_value.is_valid()) {
    return nullptr; // Not a constant
  }

  ciConstant con = check_mismatched_access(field_value, loadbt, is_unsigned_load);

  assert(con.is_valid(), "elembt=%s; loadbt=%s; unsigned=%d",
         type2name(field_value.basic_type()), type2name(loadbt), is_unsigned_load);

  bool is_stable_array = FoldStableValues && field->is_stable() && field->type()->is_array_klass();
  int stable_dimension = (is_stable_array ? field->type()->as_array_klass()->dimension() : 0);
  bool is_narrow_oop = (loadbt == T_NARROWOOP);

  const Type* con_type = make_from_constant(con, /*require_constant=*/ true,
                                            stable_dimension, is_narrow_oop,
                                            field->is_autobox_cache());
  if (con_type != nullptr && field->is_call_site_target()) {
    ciCallSite* call_site = holder->as_call_site();
    if (!call_site->is_fully_initialized_constant_call_site()) {
      ciMethodHandle* target = con.as_object()->as_method_handle();
      Compile::current()->dependencies()->assert_call_site_target_value(call_site, target);
    }
  }
  return con_type;
}

//------------------------------make-------------------------------------------
// Create a simple Type, with default empty symbol sets.  Then hashcons it
// and look for an existing copy in the type dictionary.
const Type *Type::make( enum TYPES t ) {
  return (new Type(t))->hashcons();
}

//------------------------------cmp--------------------------------------------
int Type::cmp( const Type *const t1, const Type *const t2 ) {
  if( t1->_base != t2->_base )
    return 1;                   // Missed badly
  assert(t1 != t2 || t1->eq(t2), "eq must be reflexive");
  return !t1->eq(t2);           // Return ZERO if equal
}

const Type* Type::maybe_remove_speculative(bool include_speculative) const {
  if (!include_speculative) {
    return remove_speculative();
  }
  return this;
}

//------------------------------hash-------------------------------------------
int Type::uhash( const Type *const t ) {
  return t->hash();
}

#define SMALLINT ((juint)3)  // a value too insignificant to consider widening
#define POSITIVE_INFINITE_F 0x7f800000 // hex representation for IEEE 754 single precision positive infinite
#define POSITIVE_INFINITE_D 0x7ff0000000000000 // hex representation for IEEE 754 double precision positive infinite

//--------------------------Initialize_shared----------------------------------
void Type::Initialize_shared(Compile* current) {
  // This method does not need to be locked because the first system
  // compilations (stub compilations) occur serially.  If they are
  // changed to proceed in parallel, then this section will need
  // locking.

  Arena* save = current->type_arena();
  Arena* shared_type_arena = new (mtCompiler)Arena(mtCompiler);

  current->set_type_arena(shared_type_arena);
  _shared_type_dict =
    new (shared_type_arena) Dict( (CmpKey)Type::cmp, (Hash)Type::uhash,
                                  shared_type_arena, 128 );
  current->set_type_dict(_shared_type_dict);

  // Make shared pre-built types.
  CONTROL = make(Control);      // Control only
  TOP     = make(Top);          // No values in set
  MEMORY  = make(Memory);       // Abstract store only
  ABIO    = make(Abio);         // State-of-machine only
  RETURN_ADDRESS=make(Return_Address);
  FLOAT   = make(FloatBot);     // All floats
  DOUBLE  = make(DoubleBot);    // All doubles
  BOTTOM  = make(Bottom);       // Everything
  HALF    = make(Half);         // Placeholder half of doublewide type

  TypeF::MAX = TypeF::make(max_jfloat); // Float MAX
  TypeF::MIN = TypeF::make(min_jfloat); // Float MIN
  TypeF::ZERO = TypeF::make(0.0); // Float 0 (positive zero)
  TypeF::ONE  = TypeF::make(1.0); // Float 1
  TypeF::POS_INF = TypeF::make(jfloat_cast(POSITIVE_INFINITE_F));
  TypeF::NEG_INF = TypeF::make(-jfloat_cast(POSITIVE_INFINITE_F));

  TypeD::MAX = TypeD::make(max_jdouble); // Double MAX
  TypeD::MIN = TypeD::make(min_jdouble); // Double MIN
  TypeD::ZERO = TypeD::make(0.0); // Double 0 (positive zero)
  TypeD::ONE  = TypeD::make(1.0); // Double 1
  TypeD::POS_INF = TypeD::make(jdouble_cast(POSITIVE_INFINITE_D));
  TypeD::NEG_INF = TypeD::make(-jdouble_cast(POSITIVE_INFINITE_D));

  TypeInt::MAX = TypeInt::make(max_jint); // Int MAX
  TypeInt::MIN = TypeInt::make(min_jint); // Int MIN
  TypeInt::MINUS_1 = TypeInt::make(-1);  // -1
  TypeInt::ZERO    = TypeInt::make( 0);  //  0
  TypeInt::ONE     = TypeInt::make( 1);  //  1
  TypeInt::BOOL    = TypeInt::make(0,1,   WidenMin);  // 0 or 1, FALSE or TRUE.
  TypeInt::CC      = TypeInt::make(-1, 1, WidenMin);  // -1, 0 or 1, condition codes
  TypeInt::CC_LT   = TypeInt::make(-1,-1, WidenMin);  // == TypeInt::MINUS_1
  TypeInt::CC_GT   = TypeInt::make( 1, 1, WidenMin);  // == TypeInt::ONE
  TypeInt::CC_EQ   = TypeInt::make( 0, 0, WidenMin);  // == TypeInt::ZERO
  TypeInt::CC_LE   = TypeInt::make(-1, 0, WidenMin);
  TypeInt::CC_GE   = TypeInt::make( 0, 1, WidenMin);  // == TypeInt::BOOL
  TypeInt::BYTE    = TypeInt::make(-128,127,     WidenMin); // Bytes
  TypeInt::UBYTE   = TypeInt::make(0, 255,       WidenMin); // Unsigned Bytes
  TypeInt::CHAR    = TypeInt::make(0,65535,      WidenMin); // Java chars
  TypeInt::SHORT   = TypeInt::make(-32768,32767, WidenMin); // Java shorts
  TypeInt::POS     = TypeInt::make(0,max_jint,   WidenMin); // Non-neg values
  TypeInt::POS1    = TypeInt::make(1,max_jint,   WidenMin); // Positive values
  TypeInt::INT     = TypeInt::make(min_jint,max_jint, WidenMax); // 32-bit integers
  TypeInt::SYMINT  = TypeInt::make(-max_jint,max_jint,WidenMin); // symmetric range
  TypeInt::TYPE_DOMAIN  = TypeInt::INT;
  // CmpL is overloaded both as the bytecode computation returning
  // a trinary (-1,0,+1) integer result AND as an efficient long
  // compare returning optimizer ideal-type flags.
  assert( TypeInt::CC_LT == TypeInt::MINUS_1, "types must match for CmpL to work" );
  assert( TypeInt::CC_GT == TypeInt::ONE,     "types must match for CmpL to work" );
  assert( TypeInt::CC_EQ == TypeInt::ZERO,    "types must match for CmpL to work" );
  assert( TypeInt::CC_GE == TypeInt::BOOL,    "types must match for CmpL to work" );
  assert( (juint)(TypeInt::CC->_hi - TypeInt::CC->_lo) <= SMALLINT, "CC is truly small");

  TypeLong::MAX = TypeLong::make(max_jlong);  // Long MAX
  TypeLong::MIN = TypeLong::make(min_jlong);  // Long MIN
  TypeLong::MINUS_1 = TypeLong::make(-1);        // -1
  TypeLong::ZERO    = TypeLong::make( 0);        //  0
  TypeLong::ONE     = TypeLong::make( 1);        //  1
  TypeLong::POS     = TypeLong::make(0,max_jlong, WidenMin); // Non-neg values
  TypeLong::LONG    = TypeLong::make(min_jlong,max_jlong,WidenMax); // 64-bit integers
  TypeLong::INT     = TypeLong::make((jlong)min_jint,(jlong)max_jint,WidenMin);
  TypeLong::UINT    = TypeLong::make(0,(jlong)max_juint,WidenMin);
  TypeLong::TYPE_DOMAIN  = TypeLong::LONG;

  const Type **fboth =(const Type**)shared_type_arena->AmallocWords(2*sizeof(Type*));
  fboth[0] = Type::CONTROL;
  fboth[1] = Type::CONTROL;
  TypeTuple::IFBOTH = TypeTuple::make( 2, fboth );

  const Type **ffalse =(const Type**)shared_type_arena->AmallocWords(2*sizeof(Type*));
  ffalse[0] = Type::CONTROL;
  ffalse[1] = Type::TOP;
  TypeTuple::IFFALSE = TypeTuple::make( 2, ffalse );

  const Type **fneither =(const Type**)shared_type_arena->AmallocWords(2*sizeof(Type*));
  fneither[0] = Type::TOP;
  fneither[1] = Type::TOP;
  TypeTuple::IFNEITHER = TypeTuple::make( 2, fneither );

  const Type **ftrue =(const Type**)shared_type_arena->AmallocWords(2*sizeof(Type*));
  ftrue[0] = Type::TOP;
  ftrue[1] = Type::CONTROL;
  TypeTuple::IFTRUE = TypeTuple::make( 2, ftrue );

  const Type **floop =(const Type**)shared_type_arena->AmallocWords(2*sizeof(Type*));
  floop[0] = Type::CONTROL;
  floop[1] = TypeInt::INT;
  TypeTuple::LOOPBODY = TypeTuple::make( 2, floop );

  TypePtr::NULL_PTR= TypePtr::make(AnyPtr, TypePtr::Null, Offset(0));
  TypePtr::NOTNULL = TypePtr::make(AnyPtr, TypePtr::NotNull, Offset::bottom);
  TypePtr::BOTTOM  = TypePtr::make(AnyPtr, TypePtr::BotPTR, Offset::bottom);

  TypeRawPtr::BOTTOM = TypeRawPtr::make( TypePtr::BotPTR );
  TypeRawPtr::NOTNULL= TypeRawPtr::make( TypePtr::NotNull );

  const Type **fmembar = TypeTuple::fields(0);
  TypeTuple::MEMBAR = TypeTuple::make(TypeFunc::Parms+0, fmembar);

  const Type **fsc = (const Type**)shared_type_arena->AmallocWords(2*sizeof(Type*));
  fsc[0] = TypeInt::CC;
  fsc[1] = Type::MEMORY;
  TypeTuple::STORECONDITIONAL = TypeTuple::make(2, fsc);

  TypeInstPtr::NOTNULL = TypeInstPtr::make(TypePtr::NotNull, current->env()->Object_klass());
  TypeInstPtr::BOTTOM  = TypeInstPtr::make(TypePtr::BotPTR,  current->env()->Object_klass());
  TypeInstPtr::MIRROR  = TypeInstPtr::make(TypePtr::NotNull, current->env()->Class_klass());
  TypeInstPtr::MARK    = TypeInstPtr::make(TypePtr::BotPTR,  current->env()->Object_klass(),
                                           false, 0, Offset(oopDesc::mark_offset_in_bytes()));
  TypeInstPtr::KLASS   = TypeInstPtr::make(TypePtr::BotPTR,  current->env()->Object_klass(),
                                           false, 0, Offset(oopDesc::klass_offset_in_bytes()));
  TypeOopPtr::BOTTOM  = TypeOopPtr::make(TypePtr::BotPTR, Offset::bottom, TypeOopPtr::InstanceBot);

  TypeMetadataPtr::BOTTOM = TypeMetadataPtr::make(TypePtr::BotPTR, nullptr, Offset::bottom);

  TypeNarrowOop::NULL_PTR = TypeNarrowOop::make( TypePtr::NULL_PTR );
  TypeNarrowOop::BOTTOM   = TypeNarrowOop::make( TypeInstPtr::BOTTOM );

  TypeNarrowKlass::NULL_PTR = TypeNarrowKlass::make( TypePtr::NULL_PTR );

  mreg2type[Op_Node] = Type::BOTTOM;
  mreg2type[Op_Set ] = 0;
  mreg2type[Op_RegN] = TypeNarrowOop::BOTTOM;
  mreg2type[Op_RegI] = TypeInt::INT;
  mreg2type[Op_RegP] = TypePtr::BOTTOM;
  mreg2type[Op_RegF] = Type::FLOAT;
  mreg2type[Op_RegD] = Type::DOUBLE;
  mreg2type[Op_RegL] = TypeLong::LONG;
  mreg2type[Op_RegFlags] = TypeInt::CC;

  GrowableArray<ciInstanceKlass*> array_interfaces;
  array_interfaces.push(current->env()->Cloneable_klass());
  array_interfaces.push(current->env()->Serializable_klass());
  TypeAryPtr::_array_interfaces = new TypePtr::InterfaceSet(&array_interfaces);
  TypeAryKlassPtr::_array_interfaces = TypeAryPtr::_array_interfaces;

  TypeAryPtr::RANGE   = TypeAryPtr::make(TypePtr::BotPTR, TypeAry::make(Type::BOTTOM,TypeInt::POS), nullptr /* current->env()->Object_klass() */, false, Offset(arrayOopDesc::length_offset_in_bytes()));

  TypeAryPtr::NARROWOOPS = TypeAryPtr::make(TypePtr::BotPTR, TypeAry::make(TypeNarrowOop::BOTTOM, TypeInt::POS), nullptr /*ciArrayKlass::make(o)*/,  false,  Offset::bottom);

#ifdef _LP64
  if (UseCompressedOops) {
    assert(TypeAryPtr::NARROWOOPS->is_ptr_to_narrowoop(), "array of narrow oops must be ptr to narrow oop");
    TypeAryPtr::OOPS  = TypeAryPtr::NARROWOOPS;
  } else
#endif
  {
    // There is no shared klass for Object[].  See note in TypeAryPtr::klass().
    TypeAryPtr::OOPS  = TypeAryPtr::make(TypePtr::BotPTR, TypeAry::make(TypeInstPtr::BOTTOM,TypeInt::POS), nullptr /*ciArrayKlass::make(o)*/,  false,  Offset::bottom);
  }
  TypeAryPtr::BYTES   = TypeAryPtr::make(TypePtr::BotPTR, TypeAry::make(TypeInt::BYTE      ,TypeInt::POS), ciTypeArrayKlass::make(T_BYTE),   true,  Offset::bottom);
  TypeAryPtr::SHORTS  = TypeAryPtr::make(TypePtr::BotPTR, TypeAry::make(TypeInt::SHORT     ,TypeInt::POS), ciTypeArrayKlass::make(T_SHORT),  true,  Offset::bottom);
  TypeAryPtr::CHARS   = TypeAryPtr::make(TypePtr::BotPTR, TypeAry::make(TypeInt::CHAR      ,TypeInt::POS), ciTypeArrayKlass::make(T_CHAR),   true,  Offset::bottom);
  TypeAryPtr::INTS    = TypeAryPtr::make(TypePtr::BotPTR, TypeAry::make(TypeInt::INT       ,TypeInt::POS), ciTypeArrayKlass::make(T_INT),    true,  Offset::bottom);
  TypeAryPtr::LONGS   = TypeAryPtr::make(TypePtr::BotPTR, TypeAry::make(TypeLong::LONG     ,TypeInt::POS), ciTypeArrayKlass::make(T_LONG),   true,  Offset::bottom);
  TypeAryPtr::FLOATS  = TypeAryPtr::make(TypePtr::BotPTR, TypeAry::make(Type::FLOAT        ,TypeInt::POS), ciTypeArrayKlass::make(T_FLOAT),  true,  Offset::bottom);
  TypeAryPtr::DOUBLES = TypeAryPtr::make(TypePtr::BotPTR, TypeAry::make(Type::DOUBLE       ,TypeInt::POS), ciTypeArrayKlass::make(T_DOUBLE), true,  Offset::bottom);
  TypeAryPtr::INLINES = TypeAryPtr::make(TypePtr::BotPTR, TypeAry::make(TypeInstPtr::BOTTOM,TypeInt::POS, /* stable= */ false, /* flat= */ true), nullptr, false, Offset::bottom);

  // Nobody should ask _array_body_type[T_NARROWOOP]. Use null as assert.
  TypeAryPtr::_array_body_type[T_NARROWOOP] = nullptr;
  TypeAryPtr::_array_body_type[T_OBJECT]  = TypeAryPtr::OOPS;
  TypeAryPtr::_array_body_type[T_PRIMITIVE_OBJECT] = TypeAryPtr::OOPS;
  TypeAryPtr::_array_body_type[T_ARRAY]   = TypeAryPtr::OOPS; // arrays are stored in oop arrays
  TypeAryPtr::_array_body_type[T_BYTE]    = TypeAryPtr::BYTES;
  TypeAryPtr::_array_body_type[T_BOOLEAN] = TypeAryPtr::BYTES;  // boolean[] is a byte array
  TypeAryPtr::_array_body_type[T_SHORT]   = TypeAryPtr::SHORTS;
  TypeAryPtr::_array_body_type[T_CHAR]    = TypeAryPtr::CHARS;
  TypeAryPtr::_array_body_type[T_INT]     = TypeAryPtr::INTS;
  TypeAryPtr::_array_body_type[T_LONG]    = TypeAryPtr::LONGS;
  TypeAryPtr::_array_body_type[T_FLOAT]   = TypeAryPtr::FLOATS;
  TypeAryPtr::_array_body_type[T_DOUBLE]  = TypeAryPtr::DOUBLES;

  TypeInstKlassPtr::OBJECT = TypeInstKlassPtr::make(TypePtr::NotNull, current->env()->Object_klass(), Offset(0));
  TypeInstKlassPtr::OBJECT_OR_NULL = TypeInstKlassPtr::make(TypePtr::BotPTR, current->env()->Object_klass(), Offset(0));

  const Type **fi2c = TypeTuple::fields(2);
  fi2c[TypeFunc::Parms+0] = TypeInstPtr::BOTTOM; // Method*
  fi2c[TypeFunc::Parms+1] = TypeRawPtr::BOTTOM; // argument pointer
  TypeTuple::START_I2C = TypeTuple::make(TypeFunc::Parms+2, fi2c);

  const Type **intpair = TypeTuple::fields(2);
  intpair[0] = TypeInt::INT;
  intpair[1] = TypeInt::INT;
  TypeTuple::INT_PAIR = TypeTuple::make(2, intpair);

  const Type **longpair = TypeTuple::fields(2);
  longpair[0] = TypeLong::LONG;
  longpair[1] = TypeLong::LONG;
  TypeTuple::LONG_PAIR = TypeTuple::make(2, longpair);

  const Type **intccpair = TypeTuple::fields(2);
  intccpair[0] = TypeInt::INT;
  intccpair[1] = TypeInt::CC;
  TypeTuple::INT_CC_PAIR = TypeTuple::make(2, intccpair);

  const Type **longccpair = TypeTuple::fields(2);
  longccpair[0] = TypeLong::LONG;
  longccpair[1] = TypeInt::CC;
  TypeTuple::LONG_CC_PAIR = TypeTuple::make(2, longccpair);

  _const_basic_type[T_NARROWOOP]   = TypeNarrowOop::BOTTOM;
  _const_basic_type[T_NARROWKLASS] = Type::BOTTOM;
  _const_basic_type[T_BOOLEAN]     = TypeInt::BOOL;
  _const_basic_type[T_CHAR]        = TypeInt::CHAR;
  _const_basic_type[T_BYTE]        = TypeInt::BYTE;
  _const_basic_type[T_SHORT]       = TypeInt::SHORT;
  _const_basic_type[T_INT]         = TypeInt::INT;
  _const_basic_type[T_LONG]        = TypeLong::LONG;
  _const_basic_type[T_FLOAT]       = Type::FLOAT;
  _const_basic_type[T_DOUBLE]      = Type::DOUBLE;
  _const_basic_type[T_OBJECT]      = TypeInstPtr::BOTTOM;
  _const_basic_type[T_ARRAY]       = TypeInstPtr::BOTTOM; // there is no separate bottom for arrays
  _const_basic_type[T_PRIMITIVE_OBJECT] = TypeInstPtr::BOTTOM;
  _const_basic_type[T_VOID]        = TypePtr::NULL_PTR;   // reflection represents void this way
  _const_basic_type[T_ADDRESS]     = TypeRawPtr::BOTTOM;  // both interpreter return addresses & random raw ptrs
  _const_basic_type[T_CONFLICT]    = Type::BOTTOM;        // why not?

  _zero_type[T_NARROWOOP]   = TypeNarrowOop::NULL_PTR;
  _zero_type[T_NARROWKLASS] = TypeNarrowKlass::NULL_PTR;
  _zero_type[T_BOOLEAN]     = TypeInt::ZERO;     // false == 0
  _zero_type[T_CHAR]        = TypeInt::ZERO;     // '\0' == 0
  _zero_type[T_BYTE]        = TypeInt::ZERO;     // 0x00 == 0
  _zero_type[T_SHORT]       = TypeInt::ZERO;     // 0x0000 == 0
  _zero_type[T_INT]         = TypeInt::ZERO;
  _zero_type[T_LONG]        = TypeLong::ZERO;
  _zero_type[T_FLOAT]       = TypeF::ZERO;
  _zero_type[T_DOUBLE]      = TypeD::ZERO;
  _zero_type[T_OBJECT]      = TypePtr::NULL_PTR;
  _zero_type[T_ARRAY]       = TypePtr::NULL_PTR; // null array is null oop
  _zero_type[T_PRIMITIVE_OBJECT] = TypePtr::NULL_PTR;
  _zero_type[T_ADDRESS]     = TypePtr::NULL_PTR; // raw pointers use the same null
  _zero_type[T_VOID]        = Type::TOP;         // the only void value is no value at all

  // get_zero_type() should not happen for T_CONFLICT
  _zero_type[T_CONFLICT]= nullptr;

  TypeVect::VECTMASK = (TypeVect*)(new TypeVectMask(TypeInt::BOOL, MaxVectorSize))->hashcons();
  mreg2type[Op_RegVectMask] = TypeVect::VECTMASK;

  if (Matcher::supports_scalable_vector()) {
    TypeVect::VECTA = TypeVect::make(T_BYTE, Matcher::scalable_vector_reg_size(T_BYTE));
  }

  // Vector predefined types, it needs initialized _const_basic_type[].
  if (Matcher::vector_size_supported(T_BYTE,4)) {
    TypeVect::VECTS = TypeVect::make(T_BYTE,4);
  }
  if (Matcher::vector_size_supported(T_FLOAT,2)) {
    TypeVect::VECTD = TypeVect::make(T_FLOAT,2);
  }
  if (Matcher::vector_size_supported(T_FLOAT,4)) {
    TypeVect::VECTX = TypeVect::make(T_FLOAT,4);
  }
  if (Matcher::vector_size_supported(T_FLOAT,8)) {
    TypeVect::VECTY = TypeVect::make(T_FLOAT,8);
  }
  if (Matcher::vector_size_supported(T_FLOAT,16)) {
    TypeVect::VECTZ = TypeVect::make(T_FLOAT,16);
  }

  mreg2type[Op_VecA] = TypeVect::VECTA;
  mreg2type[Op_VecS] = TypeVect::VECTS;
  mreg2type[Op_VecD] = TypeVect::VECTD;
  mreg2type[Op_VecX] = TypeVect::VECTX;
  mreg2type[Op_VecY] = TypeVect::VECTY;
  mreg2type[Op_VecZ] = TypeVect::VECTZ;

  // Restore working type arena.
  current->set_type_arena(save);
  current->set_type_dict(nullptr);
}

//------------------------------Initialize-------------------------------------
void Type::Initialize(Compile* current) {
  assert(current->type_arena() != nullptr, "must have created type arena");

  if (_shared_type_dict == nullptr) {
    Initialize_shared(current);
  }

  Arena* type_arena = current->type_arena();

  // Create the hash-cons'ing dictionary with top-level storage allocation
  Dict *tdic = new (type_arena) Dict(*_shared_type_dict, type_arena);
  current->set_type_dict(tdic);
}

//------------------------------hashcons---------------------------------------
// Do the hash-cons trick.  If the Type already exists in the type table,
// delete the current Type and return the existing Type.  Otherwise stick the
// current Type in the Type table.
const Type *Type::hashcons(void) {
  debug_only(base());           // Check the assertion in Type::base().
  // Look up the Type in the Type dictionary
  Dict *tdic = type_dict();
  Type* old = (Type*)(tdic->Insert(this, this, false));
  if( old ) {                   // Pre-existing Type?
    if( old != this )           // Yes, this guy is not the pre-existing?
      delete this;              // Yes, Nuke this guy
    assert( old->_dual, "" );
    return old;                 // Return pre-existing
  }

  // Every type has a dual (to make my lattice symmetric).
  // Since we just discovered a new Type, compute its dual right now.
  assert( !_dual, "" );         // No dual yet
  _dual = xdual();              // Compute the dual
  if (cmp(this, _dual) == 0) {  // Handle self-symmetric
    if (_dual != this) {
      delete _dual;
      _dual = this;
    }
    return this;
  }
  assert( !_dual->_dual, "" );  // No reverse dual yet
  assert( !(*tdic)[_dual], "" ); // Dual not in type system either
  // New Type, insert into Type table
  tdic->Insert((void*)_dual,(void*)_dual);
  ((Type*)_dual)->_dual = this; // Finish up being symmetric
#ifdef ASSERT
  Type *dual_dual = (Type*)_dual->xdual();
  assert( eq(dual_dual), "xdual(xdual()) should be identity" );
  delete dual_dual;
#endif
  return this;                  // Return new Type
}

//------------------------------eq---------------------------------------------
// Structural equality check for Type representations
bool Type::eq( const Type * ) const {
  return true;                  // Nothing else can go wrong
}

//------------------------------hash-------------------------------------------
// Type-specific hashing function.
int Type::hash(void) const {
  return _base;
}

//------------------------------is_finite--------------------------------------
// Has a finite value
bool Type::is_finite() const {
  return false;
}

//------------------------------is_nan-----------------------------------------
// Is not a number (NaN)
bool Type::is_nan()    const {
  return false;
}

#ifdef ASSERT
class VerifyMeet;
class VerifyMeetResult : public ArenaObj {
  friend class VerifyMeet;
  friend class Type;
private:
  class VerifyMeetResultEntry {
  private:
    const Type* _in1;
    const Type* _in2;
    const Type* _res;
  public:
    VerifyMeetResultEntry(const Type* in1, const Type* in2, const Type* res):
            _in1(in1), _in2(in2), _res(res) {
    }
    VerifyMeetResultEntry():
            _in1(nullptr), _in2(nullptr), _res(nullptr) {
    }

    bool operator==(const VerifyMeetResultEntry& rhs) const {
      return _in1 == rhs._in1 &&
             _in2 == rhs._in2 &&
             _res == rhs._res;
    }

    bool operator!=(const VerifyMeetResultEntry& rhs) const {
      return !(rhs == *this);
    }

    static int compare(const VerifyMeetResultEntry& v1, const VerifyMeetResultEntry& v2) {
      if ((intptr_t) v1._in1 < (intptr_t) v2._in1) {
        return -1;
      } else if (v1._in1 == v2._in1) {
        if ((intptr_t) v1._in2 < (intptr_t) v2._in2) {
          return -1;
        } else if (v1._in2 == v2._in2) {
          assert(v1._res == v2._res || v1._res == nullptr || v2._res == nullptr, "same inputs should lead to same result");
          return 0;
        }
        return 1;
      }
      return 1;
    }
    const Type* res() const { return _res; }
  };
  uint _depth;
  GrowableArray<VerifyMeetResultEntry> _cache;

  // With verification code, the meet of A and B causes the computation of:
  // 1- meet(A, B)
  // 2- meet(B, A)
  // 3- meet(dual(meet(A, B)), dual(A))
  // 4- meet(dual(meet(A, B)), dual(B))
  // 5- meet(dual(A), dual(B))
  // 6- meet(dual(B), dual(A))
  // 7- meet(dual(meet(dual(A), dual(B))), A)
  // 8- meet(dual(meet(dual(A), dual(B))), B)
  //
  // In addition the meet of A[] and B[] requires the computation of the meet of A and B.
  //
  // The meet of A[] and B[] triggers the computation of:
  // 1- meet(A[], B[][)
  //   1.1- meet(A, B)
  //   1.2- meet(B, A)
  //   1.3- meet(dual(meet(A, B)), dual(A))
  //   1.4- meet(dual(meet(A, B)), dual(B))
  //   1.5- meet(dual(A), dual(B))
  //   1.6- meet(dual(B), dual(A))
  //   1.7- meet(dual(meet(dual(A), dual(B))), A)
  //   1.8- meet(dual(meet(dual(A), dual(B))), B)
  // 2- meet(B[], A[])
  //   2.1- meet(B, A) = 1.2
  //   2.2- meet(A, B) = 1.1
  //   2.3- meet(dual(meet(B, A)), dual(B)) = 1.4
  //   2.4- meet(dual(meet(B, A)), dual(A)) = 1.3
  //   2.5- meet(dual(B), dual(A)) = 1.6
  //   2.6- meet(dual(A), dual(B)) = 1.5
  //   2.7- meet(dual(meet(dual(B), dual(A))), B) = 1.8
  //   2.8- meet(dual(meet(dual(B), dual(A))), B) = 1.7
  // etc.
  // The number of meet operations performed grows exponentially with the number of dimensions of the arrays but the number
  // of different meet operations is linear in the number of dimensions. The function below caches meet results for the
  // duration of the meet at the root of the recursive calls.
  //
  const Type* meet(const Type* t1, const Type* t2) {
    bool found = false;
    const VerifyMeetResultEntry meet(t1, t2, nullptr);
    int pos = _cache.find_sorted<VerifyMeetResultEntry, VerifyMeetResultEntry::compare>(meet, found);
    const Type* res = nullptr;
    if (found) {
      res = _cache.at(pos).res();
    } else {
      res = t1->xmeet(t2);
      _cache.insert_sorted<VerifyMeetResultEntry::compare>(VerifyMeetResultEntry(t1, t2, res));
      found = false;
      _cache.find_sorted<VerifyMeetResultEntry, VerifyMeetResultEntry::compare>(meet, found);
      assert(found, "should be in table after it's added");
    }
    return res;
  }

  void add(const Type* t1, const Type* t2, const Type* res) {
    _cache.insert_sorted<VerifyMeetResultEntry::compare>(VerifyMeetResultEntry(t1, t2, res));
  }

  bool empty_cache() const {
    return _cache.length() == 0;
  }
public:
  VerifyMeetResult(Compile* C) :
          _depth(0), _cache(C->comp_arena(), 2, 0, VerifyMeetResultEntry()) {
  }
};

void Type::assert_type_verify_empty() const {
  assert(Compile::current()->_type_verify == nullptr || Compile::current()->_type_verify->empty_cache(), "cache should have been discarded");
}

class VerifyMeet {
private:
  Compile* _C;
public:
  VerifyMeet(Compile* C) : _C(C) {
    if (C->_type_verify == nullptr) {
      C->_type_verify = new (C->comp_arena())VerifyMeetResult(C);
    }
    _C->_type_verify->_depth++;
  }

  ~VerifyMeet() {
    assert(_C->_type_verify->_depth != 0, "");
    _C->_type_verify->_depth--;
    if (_C->_type_verify->_depth == 0) {
      _C->_type_verify->_cache.trunc_to(0);
    }
  }

  const Type* meet(const Type* t1, const Type* t2) const {
    return _C->_type_verify->meet(t1, t2);
  }

  void add(const Type* t1, const Type* t2, const Type* res) const {
    _C->_type_verify->add(t1, t2, res);
  }
};

void Type::check_symmetrical(const Type* t, const Type* mt, const VerifyMeet& verify) const {
  Compile* C = Compile::current();
  const Type* mt2 = verify.meet(t, this);
  if (mt != mt2) {
    tty->print_cr("=== Meet Not Commutative ===");
    tty->print("t           = ");   t->dump(); tty->cr();
    tty->print("this        = ");      dump(); tty->cr();
    tty->print("t meet this = "); mt2->dump(); tty->cr();
    tty->print("this meet t = ");  mt->dump(); tty->cr();
    fatal("meet not commutative");
  }
  const Type* dual_join = mt->_dual;
  const Type* t2t    = verify.meet(dual_join,t->_dual);
  const Type* t2this = verify.meet(dual_join,this->_dual);

  // Interface meet Oop is Not Symmetric:
  // Interface:AnyNull meet Oop:AnyNull == Interface:AnyNull
  // Interface:NotNull meet Oop:NotNull == java/lang/Object:NotNull

  if (t2t != t->_dual || t2this != this->_dual) {
    tty->print_cr("=== Meet Not Symmetric ===");
    tty->print("t   =                   ");              t->dump(); tty->cr();
    tty->print("this=                   ");                 dump(); tty->cr();
    tty->print("mt=(t meet this)=       ");             mt->dump(); tty->cr();

    tty->print("t_dual=                 ");       t->_dual->dump(); tty->cr();
    tty->print("this_dual=              ");          _dual->dump(); tty->cr();
    tty->print("mt_dual=                ");      mt->_dual->dump(); tty->cr();

    tty->print("mt_dual meet t_dual=    "); t2t           ->dump(); tty->cr();
    tty->print("mt_dual meet this_dual= "); t2this        ->dump(); tty->cr();

    fatal("meet not symmetric");
  }
}
#endif

//------------------------------meet-------------------------------------------
// Compute the MEET of two types.  NOT virtual.  It enforces that meet is
// commutative and the lattice is symmetric.
const Type *Type::meet_helper(const Type *t, bool include_speculative) const {
  if (isa_narrowoop() && t->isa_narrowoop()) {
    const Type* result = make_ptr()->meet_helper(t->make_ptr(), include_speculative);
    return result->make_narrowoop();
  }
  if (isa_narrowklass() && t->isa_narrowklass()) {
    const Type* result = make_ptr()->meet_helper(t->make_ptr(), include_speculative);
    return result->make_narrowklass();
  }

#ifdef ASSERT
  Compile* C = Compile::current();
  VerifyMeet verify(C);
#endif

  const Type *this_t = maybe_remove_speculative(include_speculative);
  t = t->maybe_remove_speculative(include_speculative);

  const Type *mt = this_t->xmeet(t);
#ifdef ASSERT
  verify.add(this_t, t, mt);
  if (isa_narrowoop() || t->isa_narrowoop()) {
    return mt;
  }
  if (isa_narrowklass() || t->isa_narrowklass()) {
    return mt;
  }
  this_t->check_symmetrical(t, mt, verify);
  const Type *mt_dual = verify.meet(this_t->_dual, t->_dual);
  this_t->_dual->check_symmetrical(t->_dual, mt_dual, verify);
#endif
  return mt;
}

//------------------------------xmeet------------------------------------------
// Compute the MEET of two types.  It returns a new Type object.
const Type *Type::xmeet( const Type *t ) const {
  // Perform a fast test for common case; meeting the same types together.
  if( this == t ) return this;  // Meeting same type-rep?

  // Meeting TOP with anything?
  if( _base == Top ) return t;

  // Meeting BOTTOM with anything?
  if( _base == Bottom ) return BOTTOM;

  // Current "this->_base" is one of: Bad, Multi, Control, Top,
  // Abio, Abstore, Floatxxx, Doublexxx, Bottom, lastype.
  switch (t->base()) {  // Switch on original type

  // Cut in half the number of cases I must handle.  Only need cases for when
  // the given enum "t->type" is less than or equal to the local enum "type".
  case FloatCon:
  case DoubleCon:
  case Int:
  case Long:
    return t->xmeet(this);

  case OopPtr:
    return t->xmeet(this);

  case InstPtr:
    return t->xmeet(this);

  case MetadataPtr:
  case KlassPtr:
  case InstKlassPtr:
  case AryKlassPtr:
    return t->xmeet(this);

  case AryPtr:
    return t->xmeet(this);

  case NarrowOop:
    return t->xmeet(this);

  case NarrowKlass:
    return t->xmeet(this);

  case Bad:                     // Type check
  default:                      // Bogus type not in lattice
    typerr(t);
    return Type::BOTTOM;

  case Bottom:                  // Ye Olde Default
    return t;

  case FloatTop:
    if( _base == FloatTop ) return this;
  case FloatBot:                // Float
    if( _base == FloatBot || _base == FloatTop ) return FLOAT;
    if( _base == DoubleTop || _base == DoubleBot ) return Type::BOTTOM;
    typerr(t);
    return Type::BOTTOM;

  case DoubleTop:
    if( _base == DoubleTop ) return this;
  case DoubleBot:               // Double
    if( _base == DoubleBot || _base == DoubleTop ) return DOUBLE;
    if( _base == FloatTop || _base == FloatBot ) return Type::BOTTOM;
    typerr(t);
    return Type::BOTTOM;

  // These next few cases must match exactly or it is a compile-time error.
  case Control:                 // Control of code
  case Abio:                    // State of world outside of program
  case Memory:
    if( _base == t->_base )  return this;
    typerr(t);
    return Type::BOTTOM;

  case Top:                     // Top of the lattice
    return this;
  }

  // The type is unchanged
  return this;
}

//-----------------------------filter------------------------------------------
const Type *Type::filter_helper(const Type *kills, bool include_speculative) const {
  const Type* ft = join_helper(kills, include_speculative);
  if (ft->empty())
    return Type::TOP;           // Canonical empty value
  return ft;
}

//------------------------------xdual------------------------------------------
const Type *Type::xdual() const {
  // Note: the base() accessor asserts the sanity of _base.
  assert(_type_info[base()].dual_type != Bad, "implement with v-call");
  return new Type(_type_info[_base].dual_type);
}

//------------------------------has_memory-------------------------------------
bool Type::has_memory() const {
  Type::TYPES tx = base();
  if (tx == Memory) return true;
  if (tx == Tuple) {
    const TypeTuple *t = is_tuple();
    for (uint i=0; i < t->cnt(); i++) {
      tx = t->field_at(i)->base();
      if (tx == Memory)  return true;
    }
  }
  return false;
}

#ifndef PRODUCT
//------------------------------dump2------------------------------------------
void Type::dump2( Dict &d, uint depth, outputStream *st ) const {
  st->print("%s", _type_info[_base].msg);
}

//------------------------------dump-------------------------------------------
void Type::dump_on(outputStream *st) const {
  ResourceMark rm;
  Dict d(cmpkey,hashkey);       // Stop recursive type dumping
  dump2(d,1, st);
  if (is_ptr_to_narrowoop()) {
    st->print(" [narrow]");
  } else if (is_ptr_to_narrowklass()) {
    st->print(" [narrowklass]");
  }
}

//-----------------------------------------------------------------------------
const char* Type::str(const Type* t) {
  stringStream ss;
  t->dump_on(&ss);
  return ss.as_string();
}
#endif

//------------------------------singleton--------------------------------------
// TRUE if Type is a singleton type, FALSE otherwise.   Singletons are simple
// constants (Ldi nodes).  Singletons are integer, float or double constants.
bool Type::singleton(void) const {
  return _base == Top || _base == Half;
}

//------------------------------empty------------------------------------------
// TRUE if Type is a type with no values, FALSE otherwise.
bool Type::empty(void) const {
  switch (_base) {
  case DoubleTop:
  case FloatTop:
  case Top:
    return true;

  case Half:
  case Abio:
  case Return_Address:
  case Memory:
  case Bottom:
  case FloatBot:
  case DoubleBot:
    return false;  // never a singleton, therefore never empty

  default:
    ShouldNotReachHere();
    return false;
  }
}

//------------------------------dump_stats-------------------------------------
// Dump collected statistics to stderr
#ifndef PRODUCT
void Type::dump_stats() {
  tty->print("Types made: %d\n", type_dict()->Size());
}
#endif

//------------------------------category---------------------------------------
#ifndef PRODUCT
Type::Category Type::category() const {
  const TypeTuple* tuple;
  switch (base()) {
    case Type::Int:
    case Type::Long:
    case Type::Half:
    case Type::NarrowOop:
    case Type::NarrowKlass:
    case Type::Array:
    case Type::VectorA:
    case Type::VectorS:
    case Type::VectorD:
    case Type::VectorX:
    case Type::VectorY:
    case Type::VectorZ:
    case Type::VectorMask:
    case Type::AnyPtr:
    case Type::RawPtr:
    case Type::OopPtr:
    case Type::InstPtr:
    case Type::AryPtr:
    case Type::MetadataPtr:
    case Type::KlassPtr:
    case Type::InstKlassPtr:
    case Type::AryKlassPtr:
    case Type::Function:
    case Type::Return_Address:
    case Type::FloatTop:
    case Type::FloatCon:
    case Type::FloatBot:
    case Type::DoubleTop:
    case Type::DoubleCon:
    case Type::DoubleBot:
      return Category::Data;
    case Type::Memory:
      return Category::Memory;
    case Type::Control:
      return Category::Control;
    case Type::Top:
    case Type::Abio:
    case Type::Bottom:
      return Category::Other;
    case Type::Bad:
    case Type::lastype:
      return Category::Undef;
    case Type::Tuple:
      // Recursive case. Return CatMixed if the tuple contains types of
      // different categories (e.g. CallStaticJavaNode's type), or the specific
      // category if all types are of the same category (e.g. IfNode's type).
      tuple = is_tuple();
      if (tuple->cnt() == 0) {
        return Category::Undef;
      } else {
        Category first = tuple->field_at(0)->category();
        for (uint i = 1; i < tuple->cnt(); i++) {
          if (tuple->field_at(i)->category() != first) {
            return Category::Mixed;
          }
        }
        return first;
      }
    default:
      assert(false, "unmatched base type: all base types must be categorized");
  }
  return Category::Undef;
}

bool Type::has_category(Type::Category cat) const {
  if (category() == cat) {
    return true;
  }
  if (category() == Category::Mixed) {
    const TypeTuple* tuple = is_tuple();
    for (uint i = 0; i < tuple->cnt(); i++) {
      if (tuple->field_at(i)->has_category(cat)) {
        return true;
      }
    }
  }
  return false;
}
#endif

//------------------------------typerr-----------------------------------------
void Type::typerr( const Type *t ) const {
#ifndef PRODUCT
  tty->print("\nError mixing types: ");
  dump();
  tty->print(" and ");
  t->dump();
  tty->print("\n");
#endif
  ShouldNotReachHere();
}


//=============================================================================
// Convenience common pre-built types.
const TypeF *TypeF::MAX;        // Floating point max
const TypeF *TypeF::MIN;        // Floating point min
const TypeF *TypeF::ZERO;       // Floating point zero
const TypeF *TypeF::ONE;        // Floating point one
const TypeF *TypeF::POS_INF;    // Floating point positive infinity
const TypeF *TypeF::NEG_INF;    // Floating point negative infinity

//------------------------------make-------------------------------------------
// Create a float constant
const TypeF *TypeF::make(float f) {
  return (TypeF*)(new TypeF(f))->hashcons();
}

//------------------------------meet-------------------------------------------
// Compute the MEET of two types.  It returns a new Type object.
const Type *TypeF::xmeet( const Type *t ) const {
  // Perform a fast test for common case; meeting the same types together.
  if( this == t ) return this;  // Meeting same type-rep?

  // Current "this->_base" is FloatCon
  switch (t->base()) {          // Switch on original type
  case AnyPtr:                  // Mixing with oops happens when javac
  case RawPtr:                  // reuses local variables
  case OopPtr:
  case InstPtr:
  case AryPtr:
  case MetadataPtr:
  case KlassPtr:
  case InstKlassPtr:
  case AryKlassPtr:
  case NarrowOop:
  case NarrowKlass:
  case Int:
  case Long:
  case DoubleTop:
  case DoubleCon:
  case DoubleBot:
  case Bottom:                  // Ye Olde Default
    return Type::BOTTOM;

  case FloatBot:
    return t;

  default:                      // All else is a mistake
    typerr(t);

  case FloatCon:                // Float-constant vs Float-constant?
    if( jint_cast(_f) != jint_cast(t->getf()) )         // unequal constants?
                                // must compare bitwise as positive zero, negative zero and NaN have
                                // all the same representation in C++
      return FLOAT;             // Return generic float
                                // Equal constants
  case Top:
  case FloatTop:
    break;                      // Return the float constant
  }
  return this;                  // Return the float constant
}

//------------------------------xdual------------------------------------------
// Dual: symmetric
const Type *TypeF::xdual() const {
  return this;
}

//------------------------------eq---------------------------------------------
// Structural equality check for Type representations
bool TypeF::eq(const Type *t) const {
  // Bitwise comparison to distinguish between +/-0. These values must be treated
  // as different to be consistent with C1 and the interpreter.
  return (jint_cast(_f) == jint_cast(t->getf()));
}

//------------------------------hash-------------------------------------------
// Type-specific hashing function.
int TypeF::hash(void) const {
  return *(int*)(&_f);
}

//------------------------------is_finite--------------------------------------
// Has a finite value
bool TypeF::is_finite() const {
  return g_isfinite(getf()) != 0;
}

//------------------------------is_nan-----------------------------------------
// Is not a number (NaN)
bool TypeF::is_nan()    const {
  return g_isnan(getf()) != 0;
}

//------------------------------dump2------------------------------------------
// Dump float constant Type
#ifndef PRODUCT
void TypeF::dump2( Dict &d, uint depth, outputStream *st ) const {
  Type::dump2(d,depth, st);
  st->print("%f", _f);
}
#endif

//------------------------------singleton--------------------------------------
// TRUE if Type is a singleton type, FALSE otherwise.   Singletons are simple
// constants (Ldi nodes).  Singletons are integer, float or double constants
// or a single symbol.
bool TypeF::singleton(void) const {
  return true;                  // Always a singleton
}

bool TypeF::empty(void) const {
  return false;                 // always exactly a singleton
}

//=============================================================================
// Convenience common pre-built types.
const TypeD *TypeD::MAX;        // Floating point max
const TypeD *TypeD::MIN;        // Floating point min
const TypeD *TypeD::ZERO;       // Floating point zero
const TypeD *TypeD::ONE;        // Floating point one
const TypeD *TypeD::POS_INF;    // Floating point positive infinity
const TypeD *TypeD::NEG_INF;    // Floating point negative infinity

//------------------------------make-------------------------------------------
const TypeD *TypeD::make(double d) {
  return (TypeD*)(new TypeD(d))->hashcons();
}

//------------------------------meet-------------------------------------------
// Compute the MEET of two types.  It returns a new Type object.
const Type *TypeD::xmeet( const Type *t ) const {
  // Perform a fast test for common case; meeting the same types together.
  if( this == t ) return this;  // Meeting same type-rep?

  // Current "this->_base" is DoubleCon
  switch (t->base()) {          // Switch on original type
  case AnyPtr:                  // Mixing with oops happens when javac
  case RawPtr:                  // reuses local variables
  case OopPtr:
  case InstPtr:
  case AryPtr:
  case MetadataPtr:
  case KlassPtr:
  case InstKlassPtr:
  case AryKlassPtr:
  case NarrowOop:
  case NarrowKlass:
  case Int:
  case Long:
  case FloatTop:
  case FloatCon:
  case FloatBot:
  case Bottom:                  // Ye Olde Default
    return Type::BOTTOM;

  case DoubleBot:
    return t;

  default:                      // All else is a mistake
    typerr(t);

  case DoubleCon:               // Double-constant vs Double-constant?
    if( jlong_cast(_d) != jlong_cast(t->getd()) )       // unequal constants? (see comment in TypeF::xmeet)
      return DOUBLE;            // Return generic double
  case Top:
  case DoubleTop:
    break;
  }
  return this;                  // Return the double constant
}

//------------------------------xdual------------------------------------------
// Dual: symmetric
const Type *TypeD::xdual() const {
  return this;
}

//------------------------------eq---------------------------------------------
// Structural equality check for Type representations
bool TypeD::eq(const Type *t) const {
  // Bitwise comparison to distinguish between +/-0. These values must be treated
  // as different to be consistent with C1 and the interpreter.
  return (jlong_cast(_d) == jlong_cast(t->getd()));
}

//------------------------------hash-------------------------------------------
// Type-specific hashing function.
int TypeD::hash(void) const {
  return *(int*)(&_d);
}

//------------------------------is_finite--------------------------------------
// Has a finite value
bool TypeD::is_finite() const {
  return g_isfinite(getd()) != 0;
}

//------------------------------is_nan-----------------------------------------
// Is not a number (NaN)
bool TypeD::is_nan()    const {
  return g_isnan(getd()) != 0;
}

//------------------------------dump2------------------------------------------
// Dump double constant Type
#ifndef PRODUCT
void TypeD::dump2( Dict &d, uint depth, outputStream *st ) const {
  Type::dump2(d,depth,st);
  st->print("%f", _d);
}
#endif

//------------------------------singleton--------------------------------------
// TRUE if Type is a singleton type, FALSE otherwise.   Singletons are simple
// constants (Ldi nodes).  Singletons are integer, float or double constants
// or a single symbol.
bool TypeD::singleton(void) const {
  return true;                  // Always a singleton
}

bool TypeD::empty(void) const {
  return false;                 // always exactly a singleton
}

const TypeInteger* TypeInteger::make(jlong lo, jlong hi, int w, BasicType bt) {
  if (bt == T_INT) {
    return TypeInt::make(checked_cast<jint>(lo), checked_cast<jint>(hi), w);
  }
  assert(bt == T_LONG, "basic type not an int or long");
  return TypeLong::make(lo, hi, w);
}

jlong TypeInteger::get_con_as_long(BasicType bt) const {
  if (bt == T_INT) {
    return is_int()->get_con();
  }
  assert(bt == T_LONG, "basic type not an int or long");
  return is_long()->get_con();
}

const TypeInteger* TypeInteger::bottom(BasicType bt) {
  if (bt == T_INT) {
    return TypeInt::INT;
  }
  assert(bt == T_LONG, "basic type not an int or long");
  return TypeLong::LONG;
}

const TypeInteger* TypeInteger::zero(BasicType bt) {
  if (bt == T_INT) {
    return TypeInt::ZERO;
  }
  assert(bt == T_LONG, "basic type not an int or long");
  return TypeLong::ZERO;
}

const TypeInteger* TypeInteger::one(BasicType bt) {
  if (bt == T_INT) {
    return TypeInt::ONE;
  }
  assert(bt == T_LONG, "basic type not an int or long");
  return TypeLong::ONE;
}

const TypeInteger* TypeInteger::minus_1(BasicType bt) {
  if (bt == T_INT) {
    return TypeInt::MINUS_1;
  }
  assert(bt == T_LONG, "basic type not an int or long");
  return TypeLong::MINUS_1;
}

//=============================================================================
// Convenience common pre-built types.
const TypeInt *TypeInt::MAX;    // INT_MAX
const TypeInt *TypeInt::MIN;    // INT_MIN
const TypeInt *TypeInt::MINUS_1;// -1
const TypeInt *TypeInt::ZERO;   // 0
const TypeInt *TypeInt::ONE;    // 1
const TypeInt *TypeInt::BOOL;   // 0 or 1, FALSE or TRUE.
const TypeInt *TypeInt::CC;     // -1,0 or 1, condition codes
const TypeInt *TypeInt::CC_LT;  // [-1]  == MINUS_1
const TypeInt *TypeInt::CC_GT;  // [1]   == ONE
const TypeInt *TypeInt::CC_EQ;  // [0]   == ZERO
const TypeInt *TypeInt::CC_LE;  // [-1,0]
const TypeInt *TypeInt::CC_GE;  // [0,1] == BOOL (!)
const TypeInt *TypeInt::BYTE;   // Bytes, -128 to 127
const TypeInt *TypeInt::UBYTE;  // Unsigned Bytes, 0 to 255
const TypeInt *TypeInt::CHAR;   // Java chars, 0-65535
const TypeInt *TypeInt::SHORT;  // Java shorts, -32768-32767
const TypeInt *TypeInt::POS;    // Positive 32-bit integers or zero
const TypeInt *TypeInt::POS1;   // Positive 32-bit integers
const TypeInt *TypeInt::INT;    // 32-bit integers
const TypeInt *TypeInt::SYMINT; // symmetric range [-max_jint..max_jint]
const TypeInt *TypeInt::TYPE_DOMAIN; // alias for TypeInt::INT

//------------------------------TypeInt----------------------------------------
TypeInt::TypeInt( jint lo, jint hi, int w ) : TypeInteger(Int, w), _lo(lo), _hi(hi) {
}

//------------------------------make-------------------------------------------
const TypeInt *TypeInt::make( jint lo ) {
  return (TypeInt*)(new TypeInt(lo,lo,WidenMin))->hashcons();
}

static int normalize_int_widen( jint lo, jint hi, int w ) {
  // Certain normalizations keep us sane when comparing types.
  // The 'SMALLINT' covers constants and also CC and its relatives.
  if (lo <= hi) {
    if (((juint)hi - lo) <= SMALLINT)  w = Type::WidenMin;
    if (((juint)hi - lo) >= max_juint) w = Type::WidenMax; // TypeInt::INT
  } else {
    if (((juint)lo - hi) <= SMALLINT)  w = Type::WidenMin;
    if (((juint)lo - hi) >= max_juint) w = Type::WidenMin; // dual TypeInt::INT
  }
  return w;
}

const TypeInt *TypeInt::make( jint lo, jint hi, int w ) {
  w = normalize_int_widen(lo, hi, w);
  return (TypeInt*)(new TypeInt(lo,hi,w))->hashcons();
}

//------------------------------meet-------------------------------------------
// Compute the MEET of two types.  It returns a new Type representation object
// with reference count equal to the number of Types pointing at it.
// Caller should wrap a Types around it.
const Type *TypeInt::xmeet( const Type *t ) const {
  // Perform a fast test for common case; meeting the same types together.
  if( this == t ) return this;  // Meeting same type?

  // Currently "this->_base" is a TypeInt
  switch (t->base()) {          // Switch on original type
  case AnyPtr:                  // Mixing with oops happens when javac
  case RawPtr:                  // reuses local variables
  case OopPtr:
  case InstPtr:
  case AryPtr:
  case MetadataPtr:
  case KlassPtr:
  case InstKlassPtr:
  case AryKlassPtr:
  case NarrowOop:
  case NarrowKlass:
  case Long:
  case FloatTop:
  case FloatCon:
  case FloatBot:
  case DoubleTop:
  case DoubleCon:
  case DoubleBot:
  case Bottom:                  // Ye Olde Default
    return Type::BOTTOM;
  default:                      // All else is a mistake
    typerr(t);
  case Top:                     // No change
    return this;
  case Int:                     // Int vs Int?
    break;
  }

  // Expand covered set
  const TypeInt *r = t->is_int();
  return make( MIN2(_lo,r->_lo), MAX2(_hi,r->_hi), MAX2(_widen,r->_widen) );
}

//------------------------------xdual------------------------------------------
// Dual: reverse hi & lo; flip widen
const Type *TypeInt::xdual() const {
  int w = normalize_int_widen(_hi,_lo, WidenMax-_widen);
  return new TypeInt(_hi,_lo,w);
}

//------------------------------widen------------------------------------------
// Only happens for optimistic top-down optimizations.
const Type *TypeInt::widen( const Type *old, const Type* limit ) const {
  // Coming from TOP or such; no widening
  if( old->base() != Int ) return this;
  const TypeInt *ot = old->is_int();

  // If new guy is equal to old guy, no widening
  if( _lo == ot->_lo && _hi == ot->_hi )
    return old;

  // If new guy contains old, then we widened
  if( _lo <= ot->_lo && _hi >= ot->_hi ) {
    // New contains old
    // If new guy is already wider than old, no widening
    if( _widen > ot->_widen ) return this;
    // If old guy was a constant, do not bother
    if (ot->_lo == ot->_hi)  return this;
    // Now widen new guy.
    // Check for widening too far
    if (_widen == WidenMax) {
      int max = max_jint;
      int min = min_jint;
      if (limit->isa_int()) {
        max = limit->is_int()->_hi;
        min = limit->is_int()->_lo;
      }
      if (min < _lo && _hi < max) {
        // If neither endpoint is extremal yet, push out the endpoint
        // which is closer to its respective limit.
        if (_lo >= 0 ||                 // easy common case
            ((juint)_lo - min) >= ((juint)max - _hi)) {
          // Try to widen to an unsigned range type of 31 bits:
          return make(_lo, max, WidenMax);
        } else {
          return make(min, _hi, WidenMax);
        }
      }
      return TypeInt::INT;
    }
    // Returned widened new guy
    return make(_lo,_hi,_widen+1);
  }

  // If old guy contains new, then we probably widened too far & dropped to
  // bottom.  Return the wider fellow.
  if ( ot->_lo <= _lo && ot->_hi >= _hi )
    return old;

  //fatal("Integer value range is not subset");
  //return this;
  return TypeInt::INT;
}

//------------------------------narrow---------------------------------------
// Only happens for pessimistic optimizations.
const Type *TypeInt::narrow( const Type *old ) const {
  if (_lo >= _hi)  return this;   // already narrow enough
  if (old == nullptr)  return this;
  const TypeInt* ot = old->isa_int();
  if (ot == nullptr)  return this;
  jint olo = ot->_lo;
  jint ohi = ot->_hi;

  // If new guy is equal to old guy, no narrowing
  if (_lo == olo && _hi == ohi)  return old;

  // If old guy was maximum range, allow the narrowing
  if (olo == min_jint && ohi == max_jint)  return this;

  if (_lo < olo || _hi > ohi)
    return this;                // doesn't narrow; pretty weird

  // The new type narrows the old type, so look for a "death march".
  // See comments on PhaseTransform::saturate.
  juint nrange = (juint)_hi - _lo;
  juint orange = (juint)ohi - olo;
  if (nrange < max_juint - 1 && nrange > (orange >> 1) + (SMALLINT*2)) {
    // Use the new type only if the range shrinks a lot.
    // We do not want the optimizer computing 2^31 point by point.
    return old;
  }

  return this;
}

//-----------------------------filter------------------------------------------
const Type *TypeInt::filter_helper(const Type *kills, bool include_speculative) const {
  const TypeInt* ft = join_helper(kills, include_speculative)->isa_int();
  if (ft == nullptr || ft->empty())
    return Type::TOP;           // Canonical empty value
  if (ft->_widen < this->_widen) {
    // Do not allow the value of kill->_widen to affect the outcome.
    // The widen bits must be allowed to run freely through the graph.
    ft = TypeInt::make(ft->_lo, ft->_hi, this->_widen);
  }
  return ft;
}

//------------------------------eq---------------------------------------------
// Structural equality check for Type representations
bool TypeInt::eq( const Type *t ) const {
  const TypeInt *r = t->is_int(); // Handy access
  return r->_lo == _lo && r->_hi == _hi && r->_widen == _widen;
}

//------------------------------hash-------------------------------------------
// Type-specific hashing function.
int TypeInt::hash(void) const {
  return java_add(java_add(_lo, _hi), java_add((jint)_widen, (jint)Type::Int));
}

//------------------------------is_finite--------------------------------------
// Has a finite value
bool TypeInt::is_finite() const {
  return true;
}

//------------------------------dump2------------------------------------------
// Dump TypeInt
#ifndef PRODUCT
static const char* intname(char* buf, size_t buf_size, jint n) {
  if (n == min_jint)
    return "min";
  else if (n < min_jint + 10000)
    os::snprintf_checked(buf, buf_size, "min+" INT32_FORMAT, n - min_jint);
  else if (n == max_jint)
    return "max";
  else if (n > max_jint - 10000)
    os::snprintf_checked(buf, buf_size, "max-" INT32_FORMAT, max_jint - n);
  else
    os::snprintf_checked(buf, buf_size, INT32_FORMAT, n);
  return buf;
}

void TypeInt::dump2( Dict &d, uint depth, outputStream *st ) const {
  char buf[40], buf2[40];
  if (_lo == min_jint && _hi == max_jint)
    st->print("int");
  else if (is_con())
    st->print("int:%s", intname(buf, sizeof(buf), get_con()));
  else if (_lo == BOOL->_lo && _hi == BOOL->_hi)
    st->print("bool");
  else if (_lo == BYTE->_lo && _hi == BYTE->_hi)
    st->print("byte");
  else if (_lo == CHAR->_lo && _hi == CHAR->_hi)
    st->print("char");
  else if (_lo == SHORT->_lo && _hi == SHORT->_hi)
    st->print("short");
  else if (_hi == max_jint)
    st->print("int:>=%s", intname(buf, sizeof(buf), _lo));
  else if (_lo == min_jint)
    st->print("int:<=%s", intname(buf, sizeof(buf), _hi));
  else
    st->print("int:%s..%s", intname(buf, sizeof(buf), _lo), intname(buf2, sizeof(buf2), _hi));

  if (_widen != 0 && this != TypeInt::INT)
    st->print(":%.*s", _widen, "wwww");
}
#endif

//------------------------------singleton--------------------------------------
// TRUE if Type is a singleton type, FALSE otherwise.   Singletons are simple
// constants.
bool TypeInt::singleton(void) const {
  return _lo >= _hi;
}

bool TypeInt::empty(void) const {
  return _lo > _hi;
}

//=============================================================================
// Convenience common pre-built types.
const TypeLong *TypeLong::MAX;
const TypeLong *TypeLong::MIN;
const TypeLong *TypeLong::MINUS_1;// -1
const TypeLong *TypeLong::ZERO; // 0
const TypeLong *TypeLong::ONE;  // 1
const TypeLong *TypeLong::POS;  // >=0
const TypeLong *TypeLong::LONG; // 64-bit integers
const TypeLong *TypeLong::INT;  // 32-bit subrange
const TypeLong *TypeLong::UINT; // 32-bit unsigned subrange
const TypeLong *TypeLong::TYPE_DOMAIN; // alias for TypeLong::LONG

//------------------------------TypeLong---------------------------------------
TypeLong::TypeLong(jlong lo, jlong hi, int w) : TypeInteger(Long, w), _lo(lo), _hi(hi) {
}

//------------------------------make-------------------------------------------
const TypeLong *TypeLong::make( jlong lo ) {
  return (TypeLong*)(new TypeLong(lo,lo,WidenMin))->hashcons();
}

static int normalize_long_widen( jlong lo, jlong hi, int w ) {
  // Certain normalizations keep us sane when comparing types.
  // The 'SMALLINT' covers constants.
  if (lo <= hi) {
    if (((julong)hi - lo) <= SMALLINT)   w = Type::WidenMin;
    if (((julong)hi - lo) >= max_julong) w = Type::WidenMax; // TypeLong::LONG
  } else {
    if (((julong)lo - hi) <= SMALLINT)   w = Type::WidenMin;
    if (((julong)lo - hi) >= max_julong) w = Type::WidenMin; // dual TypeLong::LONG
  }
  return w;
}

const TypeLong *TypeLong::make( jlong lo, jlong hi, int w ) {
  w = normalize_long_widen(lo, hi, w);
  return (TypeLong*)(new TypeLong(lo,hi,w))->hashcons();
}


//------------------------------meet-------------------------------------------
// Compute the MEET of two types.  It returns a new Type representation object
// with reference count equal to the number of Types pointing at it.
// Caller should wrap a Types around it.
const Type *TypeLong::xmeet( const Type *t ) const {
  // Perform a fast test for common case; meeting the same types together.
  if( this == t ) return this;  // Meeting same type?

  // Currently "this->_base" is a TypeLong
  switch (t->base()) {          // Switch on original type
  case AnyPtr:                  // Mixing with oops happens when javac
  case RawPtr:                  // reuses local variables
  case OopPtr:
  case InstPtr:
  case AryPtr:
  case MetadataPtr:
  case KlassPtr:
  case InstKlassPtr:
  case AryKlassPtr:
  case NarrowOop:
  case NarrowKlass:
  case Int:
  case FloatTop:
  case FloatCon:
  case FloatBot:
  case DoubleTop:
  case DoubleCon:
  case DoubleBot:
  case Bottom:                  // Ye Olde Default
    return Type::BOTTOM;
  default:                      // All else is a mistake
    typerr(t);
  case Top:                     // No change
    return this;
  case Long:                    // Long vs Long?
    break;
  }

  // Expand covered set
  const TypeLong *r = t->is_long(); // Turn into a TypeLong
  return make( MIN2(_lo,r->_lo), MAX2(_hi,r->_hi), MAX2(_widen,r->_widen) );
}

//------------------------------xdual------------------------------------------
// Dual: reverse hi & lo; flip widen
const Type *TypeLong::xdual() const {
  int w = normalize_long_widen(_hi,_lo, WidenMax-_widen);
  return new TypeLong(_hi,_lo,w);
}

//------------------------------widen------------------------------------------
// Only happens for optimistic top-down optimizations.
const Type *TypeLong::widen( const Type *old, const Type* limit ) const {
  // Coming from TOP or such; no widening
  if( old->base() != Long ) return this;
  const TypeLong *ot = old->is_long();

  // If new guy is equal to old guy, no widening
  if( _lo == ot->_lo && _hi == ot->_hi )
    return old;

  // If new guy contains old, then we widened
  if( _lo <= ot->_lo && _hi >= ot->_hi ) {
    // New contains old
    // If new guy is already wider than old, no widening
    if( _widen > ot->_widen ) return this;
    // If old guy was a constant, do not bother
    if (ot->_lo == ot->_hi)  return this;
    // Now widen new guy.
    // Check for widening too far
    if (_widen == WidenMax) {
      jlong max = max_jlong;
      jlong min = min_jlong;
      if (limit->isa_long()) {
        max = limit->is_long()->_hi;
        min = limit->is_long()->_lo;
      }
      if (min < _lo && _hi < max) {
        // If neither endpoint is extremal yet, push out the endpoint
        // which is closer to its respective limit.
        if (_lo >= 0 ||                 // easy common case
            ((julong)_lo - min) >= ((julong)max - _hi)) {
          // Try to widen to an unsigned range type of 32/63 bits:
          if (max >= max_juint && _hi < max_juint)
            return make(_lo, max_juint, WidenMax);
          else
            return make(_lo, max, WidenMax);
        } else {
          return make(min, _hi, WidenMax);
        }
      }
      return TypeLong::LONG;
    }
    // Returned widened new guy
    return make(_lo,_hi,_widen+1);
  }

  // If old guy contains new, then we probably widened too far & dropped to
  // bottom.  Return the wider fellow.
  if ( ot->_lo <= _lo && ot->_hi >= _hi )
    return old;

  //  fatal("Long value range is not subset");
  // return this;
  return TypeLong::LONG;
}

//------------------------------narrow----------------------------------------
// Only happens for pessimistic optimizations.
const Type *TypeLong::narrow( const Type *old ) const {
  if (_lo >= _hi)  return this;   // already narrow enough
  if (old == nullptr)  return this;
  const TypeLong* ot = old->isa_long();
  if (ot == nullptr)  return this;
  jlong olo = ot->_lo;
  jlong ohi = ot->_hi;

  // If new guy is equal to old guy, no narrowing
  if (_lo == olo && _hi == ohi)  return old;

  // If old guy was maximum range, allow the narrowing
  if (olo == min_jlong && ohi == max_jlong)  return this;

  if (_lo < olo || _hi > ohi)
    return this;                // doesn't narrow; pretty weird

  // The new type narrows the old type, so look for a "death march".
  // See comments on PhaseTransform::saturate.
  julong nrange = (julong)_hi - _lo;
  julong orange = (julong)ohi - olo;
  if (nrange < max_julong - 1 && nrange > (orange >> 1) + (SMALLINT*2)) {
    // Use the new type only if the range shrinks a lot.
    // We do not want the optimizer computing 2^31 point by point.
    return old;
  }

  return this;
}

//-----------------------------filter------------------------------------------
const Type *TypeLong::filter_helper(const Type *kills, bool include_speculative) const {
  const TypeLong* ft = join_helper(kills, include_speculative)->isa_long();
  if (ft == nullptr || ft->empty())
    return Type::TOP;           // Canonical empty value
  if (ft->_widen < this->_widen) {
    // Do not allow the value of kill->_widen to affect the outcome.
    // The widen bits must be allowed to run freely through the graph.
    ft = TypeLong::make(ft->_lo, ft->_hi, this->_widen);
  }
  return ft;
}

//------------------------------eq---------------------------------------------
// Structural equality check for Type representations
bool TypeLong::eq( const Type *t ) const {
  const TypeLong *r = t->is_long(); // Handy access
  return r->_lo == _lo &&  r->_hi == _hi  && r->_widen == _widen;
}

//------------------------------hash-------------------------------------------
// Type-specific hashing function.
int TypeLong::hash(void) const {
  return (int)(_lo+_hi+_widen+(int)Type::Long);
}

//------------------------------is_finite--------------------------------------
// Has a finite value
bool TypeLong::is_finite() const {
  return true;
}

//------------------------------dump2------------------------------------------
// Dump TypeLong
#ifndef PRODUCT
static const char* longnamenear(jlong x, const char* xname, char* buf, size_t buf_size, jlong n) {
  if (n > x) {
    if (n >= x + 10000)  return nullptr;
    os::snprintf_checked(buf, buf_size, "%s+" JLONG_FORMAT, xname, n - x);
  } else if (n < x) {
    if (n <= x - 10000)  return nullptr;
    os::snprintf_checked(buf, buf_size, "%s-" JLONG_FORMAT, xname, x - n);
  } else {
    return xname;
  }
  return buf;
}

static const char* longname(char* buf, size_t buf_size, jlong n) {
  const char* str;
  if (n == min_jlong)
    return "min";
  else if (n < min_jlong + 10000)
    os::snprintf_checked(buf, buf_size, "min+" JLONG_FORMAT, n - min_jlong);
  else if (n == max_jlong)
    return "max";
  else if (n > max_jlong - 10000)
    os::snprintf_checked(buf, buf_size, "max-" JLONG_FORMAT, max_jlong - n);
  else if ((str = longnamenear(max_juint, "maxuint", buf, buf_size, n)) != nullptr)
    return str;
  else if ((str = longnamenear(max_jint, "maxint", buf, buf_size, n)) != nullptr)
    return str;
  else if ((str = longnamenear(min_jint, "minint", buf, buf_size, n)) != nullptr)
    return str;
  else
    os::snprintf_checked(buf, buf_size, JLONG_FORMAT, n);
  return buf;
}

void TypeLong::dump2( Dict &d, uint depth, outputStream *st ) const {
  char buf[80], buf2[80];
  if (_lo == min_jlong && _hi == max_jlong)
    st->print("long");
  else if (is_con())
    st->print("long:%s", longname(buf, sizeof(buf), get_con()));
  else if (_hi == max_jlong)
    st->print("long:>=%s", longname(buf, sizeof(buf), _lo));
  else if (_lo == min_jlong)
    st->print("long:<=%s", longname(buf, sizeof(buf), _hi));
  else
    st->print("long:%s..%s", longname(buf, sizeof(buf), _lo), longname(buf2,sizeof(buf2),  _hi));

  if (_widen != 0 && this != TypeLong::LONG)
    st->print(":%.*s", _widen, "wwww");
}
#endif

//------------------------------singleton--------------------------------------
// TRUE if Type is a singleton type, FALSE otherwise.   Singletons are simple
// constants
bool TypeLong::singleton(void) const {
  return _lo >= _hi;
}

bool TypeLong::empty(void) const {
  return _lo > _hi;
}

//=============================================================================
// Convenience common pre-built types.
const TypeTuple *TypeTuple::IFBOTH;     // Return both arms of IF as reachable
const TypeTuple *TypeTuple::IFFALSE;
const TypeTuple *TypeTuple::IFTRUE;
const TypeTuple *TypeTuple::IFNEITHER;
const TypeTuple *TypeTuple::LOOPBODY;
const TypeTuple *TypeTuple::MEMBAR;
const TypeTuple *TypeTuple::STORECONDITIONAL;
const TypeTuple *TypeTuple::START_I2C;
const TypeTuple *TypeTuple::INT_PAIR;
const TypeTuple *TypeTuple::LONG_PAIR;
const TypeTuple *TypeTuple::INT_CC_PAIR;
const TypeTuple *TypeTuple::LONG_CC_PAIR;

static void collect_inline_fields(ciInlineKlass* vk, const Type** field_array, uint& pos) {
  for (int j = 0; j < vk->nof_nonstatic_fields(); j++) {
    ciField* field = vk->nonstatic_field_at(j);
    BasicType bt = field->type()->basic_type();
    const Type* ft = Type::get_const_type(field->type());
    field_array[pos++] = ft;
    if (type2size[bt] == 2) {
      field_array[pos++] = Type::HALF;
    }
  }
}

//------------------------------make-------------------------------------------
// Make a TypeTuple from the range of a method signature
const TypeTuple *TypeTuple::make_range(ciSignature* sig, InterfaceHandling interface_handling, bool ret_vt_fields) {
  ciType* return_type = sig->return_type();
  uint arg_cnt = return_type->size();
  if (ret_vt_fields) {
    arg_cnt = return_type->as_inline_klass()->inline_arg_slots() + 1;
    if (!sig->returns_null_free_inline_type()) {
      // InlineTypeNode::IsInit field used for null checking
      arg_cnt++;
    }
  }

  const Type **field_array = fields(arg_cnt);
  switch (return_type->basic_type()) {
  case T_LONG:
    field_array[TypeFunc::Parms]   = TypeLong::LONG;
    field_array[TypeFunc::Parms+1] = Type::HALF;
    break;
  case T_DOUBLE:
    field_array[TypeFunc::Parms]   = Type::DOUBLE;
    field_array[TypeFunc::Parms+1] = Type::HALF;
    break;
  case T_OBJECT:
  case T_ARRAY:
  case T_BOOLEAN:
  case T_CHAR:
  case T_FLOAT:
  case T_BYTE:
  case T_SHORT:
  case T_INT:
    field_array[TypeFunc::Parms] = get_const_type(return_type, interface_handling);
    break;
  case T_PRIMITIVE_OBJECT:
    if (ret_vt_fields) {
      uint pos = TypeFunc::Parms;
      field_array[pos++] = get_const_type(return_type); // Oop might be null when returning as fields
      collect_inline_fields(return_type->as_inline_klass(), field_array, pos);
      if (!sig->returns_null_free_inline_type()) {
        // InlineTypeNode::IsInit field used for null checking
        field_array[pos++] = get_const_basic_type(T_BOOLEAN);
      }
    } else {
      field_array[TypeFunc::Parms] = get_const_type(return_type)->join_speculative(sig->returns_null_free_inline_type() ? TypePtr::NOTNULL : TypePtr::BOTTOM);
    }
    break;
  case T_VOID:
    break;
  default:
    ShouldNotReachHere();
  }
  return (TypeTuple*)(new TypeTuple(TypeFunc::Parms + arg_cnt, field_array))->hashcons();
}

// Make a TypeTuple from the domain of a method signature
const TypeTuple *TypeTuple::make_domain(ciMethod* method, InterfaceHandling interface_handling, bool vt_fields_as_args) {
  ciSignature* sig = method->signature();
  uint arg_cnt = sig->size() + (method->is_static() ? 0 : 1);
  if (vt_fields_as_args) {
    arg_cnt = 0;
    assert(method->get_sig_cc() != nullptr, "Should have scalarized signature");
    for (ExtendedSignature sig_cc = ExtendedSignature(method->get_sig_cc(), SigEntryFilter()); !sig_cc.at_end(); ++sig_cc) {
      arg_cnt += type2size[(*sig_cc)._bt];
    }
  }

  uint pos = TypeFunc::Parms;
  const Type** field_array = fields(arg_cnt);
  if (!method->is_static()) {
    ciInstanceKlass* recv = method->holder();
    if (vt_fields_as_args && recv->is_inlinetype() && recv->as_inline_klass()->can_be_passed_as_fields()) {
      collect_inline_fields(recv->as_inline_klass(), field_array, pos);
    } else {
      field_array[pos++] = get_const_type(recv, interface_handling)->join_speculative(TypePtr::NOTNULL);
    }
  }

  int i = 0;
  while (pos < TypeFunc::Parms + arg_cnt) {
    ciType* type = sig->type_at(i);
    BasicType bt = type->basic_type();

    switch (bt) {
    case T_LONG:
      field_array[pos++] = TypeLong::LONG;
      field_array[pos++] = Type::HALF;
      break;
    case T_DOUBLE:
      field_array[pos++] = Type::DOUBLE;
      field_array[pos++] = Type::HALF;
      break;
    case T_OBJECT:
    case T_ARRAY:
    case T_FLOAT:
    case T_INT:
      field_array[pos++] = get_const_type(type, interface_handling);
      break;
    case T_BOOLEAN:
    case T_CHAR:
    case T_BYTE:
    case T_SHORT:
      field_array[pos++] = TypeInt::INT;
      break;
    case T_PRIMITIVE_OBJECT: {
      if (vt_fields_as_args && method->is_scalarized_arg(i + (method->is_static() ? 0 : 1))) {
        if (!sig->is_null_free_at(i)) {
          // InlineTypeNode::IsInit field used for null checking
          field_array[pos++] = get_const_basic_type(T_BOOLEAN);
        }
        collect_inline_fields(type->as_inline_klass(), field_array, pos);
      } else {
        field_array[pos++] = get_const_type(type)->join_speculative(sig->is_null_free_at(i) ? TypePtr::NOTNULL : TypePtr::BOTTOM);
      }
      break;
    }
    default:
      ShouldNotReachHere();
    }
    i++;
  }
  assert(pos == TypeFunc::Parms + arg_cnt, "wrong number of arguments");

  return (TypeTuple*)(new TypeTuple(TypeFunc::Parms + arg_cnt, field_array))->hashcons();
}

const TypeTuple *TypeTuple::make( uint cnt, const Type **fields ) {
  return (TypeTuple*)(new TypeTuple(cnt,fields))->hashcons();
}

//------------------------------fields-----------------------------------------
// Subroutine call type with space allocated for argument types
// Memory for Control, I_O, Memory, FramePtr, and ReturnAdr is allocated implicitly
const Type **TypeTuple::fields( uint arg_cnt ) {
  const Type **flds = (const Type **)(Compile::current()->type_arena()->AmallocWords((TypeFunc::Parms+arg_cnt)*sizeof(Type*) ));
  flds[TypeFunc::Control  ] = Type::CONTROL;
  flds[TypeFunc::I_O      ] = Type::ABIO;
  flds[TypeFunc::Memory   ] = Type::MEMORY;
  flds[TypeFunc::FramePtr ] = TypeRawPtr::BOTTOM;
  flds[TypeFunc::ReturnAdr] = Type::RETURN_ADDRESS;

  return flds;
}

//------------------------------meet-------------------------------------------
// Compute the MEET of two types.  It returns a new Type object.
const Type *TypeTuple::xmeet( const Type *t ) const {
  // Perform a fast test for common case; meeting the same types together.
  if( this == t ) return this;  // Meeting same type-rep?

  // Current "this->_base" is Tuple
  switch (t->base()) {          // switch on original type

  case Bottom:                  // Ye Olde Default
    return t;

  default:                      // All else is a mistake
    typerr(t);

  case Tuple: {                 // Meeting 2 signatures?
    const TypeTuple *x = t->is_tuple();
    assert( _cnt == x->_cnt, "" );
    const Type **fields = (const Type **)(Compile::current()->type_arena()->AmallocWords( _cnt*sizeof(Type*) ));
    for( uint i=0; i<_cnt; i++ )
      fields[i] = field_at(i)->xmeet( x->field_at(i) );
    return TypeTuple::make(_cnt,fields);
  }
  case Top:
    break;
  }
  return this;                  // Return the double constant
}

//------------------------------xdual------------------------------------------
// Dual: compute field-by-field dual
const Type *TypeTuple::xdual() const {
  const Type **fields = (const Type **)(Compile::current()->type_arena()->AmallocWords( _cnt*sizeof(Type*) ));
  for( uint i=0; i<_cnt; i++ )
    fields[i] = _fields[i]->dual();
  return new TypeTuple(_cnt,fields);
}

//------------------------------eq---------------------------------------------
// Structural equality check for Type representations
bool TypeTuple::eq( const Type *t ) const {
  const TypeTuple *s = (const TypeTuple *)t;
  if (_cnt != s->_cnt)  return false;  // Unequal field counts
  for (uint i = 0; i < _cnt; i++)
    if (field_at(i) != s->field_at(i)) // POINTER COMPARE!  NO RECURSION!
      return false;             // Missed
  return true;
}

//------------------------------hash-------------------------------------------
// Type-specific hashing function.
int TypeTuple::hash(void) const {
  intptr_t sum = _cnt;
  for( uint i=0; i<_cnt; i++ )
    sum += (intptr_t)_fields[i];     // Hash on pointers directly
  return sum;
}

//------------------------------dump2------------------------------------------
// Dump signature Type
#ifndef PRODUCT
void TypeTuple::dump2( Dict &d, uint depth, outputStream *st ) const {
  st->print("{");
  if( !depth || d[this] ) {     // Check for recursive print
    st->print("...}");
    return;
  }
  d.Insert((void*)this, (void*)this);   // Stop recursion
  if( _cnt ) {
    uint i;
    for( i=0; i<_cnt-1; i++ ) {
      st->print("%d:", i);
      _fields[i]->dump2(d, depth-1, st);
      st->print(", ");
    }
    st->print("%d:", i);
    _fields[i]->dump2(d, depth-1, st);
  }
  st->print("}");
}
#endif

//------------------------------singleton--------------------------------------
// TRUE if Type is a singleton type, FALSE otherwise.   Singletons are simple
// constants (Ldi nodes).  Singletons are integer, float or double constants
// or a single symbol.
bool TypeTuple::singleton(void) const {
  return false;                 // Never a singleton
}

bool TypeTuple::empty(void) const {
  for( uint i=0; i<_cnt; i++ ) {
    if (_fields[i]->empty())  return true;
  }
  return false;
}

//=============================================================================
// Convenience common pre-built types.

inline const TypeInt* normalize_array_size(const TypeInt* size) {
  // Certain normalizations keep us sane when comparing types.
  // We do not want arrayOop variables to differ only by the wideness
  // of their index types.  Pick minimum wideness, since that is the
  // forced wideness of small ranges anyway.
  if (size->_widen != Type::WidenMin)
    return TypeInt::make(size->_lo, size->_hi, Type::WidenMin);
  else
    return size;
}

//------------------------------make-------------------------------------------
const TypeAry* TypeAry::make(const Type* elem, const TypeInt* size, bool stable,
                             bool flat, bool not_flat, bool not_null_free) {
  if (UseCompressedOops && elem->isa_oopptr()) {
    elem = elem->make_narrowoop();
  }
  size = normalize_array_size(size);
  return (TypeAry*)(new TypeAry(elem, size, stable, flat, not_flat, not_null_free))->hashcons();
}

//------------------------------meet-------------------------------------------
// Compute the MEET of two types.  It returns a new Type object.
const Type *TypeAry::xmeet( const Type *t ) const {
  // Perform a fast test for common case; meeting the same types together.
  if( this == t ) return this;  // Meeting same type-rep?

  // Current "this->_base" is Ary
  switch (t->base()) {          // switch on original type

  case Bottom:                  // Ye Olde Default
    return t;

  default:                      // All else is a mistake
    typerr(t);

  case Array: {                 // Meeting 2 arrays?
    const TypeAry *a = t->is_ary();
    return TypeAry::make(_elem->meet_speculative(a->_elem),
                         _size->xmeet(a->_size)->is_int(),
                         _stable && a->_stable,
                         _flat && a->_flat,
                         _not_flat && a->_not_flat,
                         _not_null_free && a->_not_null_free);
  }
  case Top:
    break;
  }
  return this;                  // Return the double constant
}

//------------------------------xdual------------------------------------------
// Dual: compute field-by-field dual
const Type *TypeAry::xdual() const {
  const TypeInt* size_dual = _size->dual()->is_int();
  size_dual = normalize_array_size(size_dual);
  return new TypeAry(_elem->dual(), size_dual, !_stable, !_flat, !_not_flat, !_not_null_free);
}

//------------------------------eq---------------------------------------------
// Structural equality check for Type representations
bool TypeAry::eq( const Type *t ) const {
  const TypeAry *a = (const TypeAry*)t;
  return _elem == a->_elem &&
    _stable == a->_stable &&
    _size == a->_size &&
    _flat == a->_flat &&
    _not_flat == a->_not_flat &&
    _not_null_free == a->_not_null_free;

}

//------------------------------hash-------------------------------------------
// Type-specific hashing function.
int TypeAry::hash(void) const {
  return (intptr_t)_elem + (intptr_t)_size + (_stable ? 43 : 0) +
      (_flat ? 44 : 0) + (_not_flat ? 45 : 0) + (_not_null_free ? 46 : 0);
}

/**
 * Return same type without a speculative part in the element
 */
const TypeAry* TypeAry::remove_speculative() const {
  return make(_elem->remove_speculative(), _size, _stable, _flat, _not_flat, _not_null_free);
}

/**
 * Return same type with cleaned up speculative part of element
 */
const Type* TypeAry::cleanup_speculative() const {
  return make(_elem->cleanup_speculative(), _size, _stable, _flat, _not_flat, _not_null_free);
}

/**
 * Return same type but with a different inline depth (used for speculation)
 *
 * @param depth  depth to meet with
 */
const TypePtr* TypePtr::with_inline_depth(int depth) const {
  if (!UseInlineDepthForSpeculativeTypes) {
    return this;
  }
  return make(AnyPtr, _ptr, _offset, _speculative, depth);
}

//------------------------------dump2------------------------------------------
#ifndef PRODUCT
void TypeAry::dump2( Dict &d, uint depth, outputStream *st ) const {
  if (_stable)  st->print("stable:");
  if (_flat) st->print("flat:");
  if (Verbose) {
    if (_not_flat) st->print("not flat:");
    if (_not_null_free) st->print("not null free:");
  }
  _elem->dump2(d, depth, st);
  st->print("[");
  _size->dump2(d, depth, st);
  st->print("]");
}
#endif

//------------------------------singleton--------------------------------------
// TRUE if Type is a singleton type, FALSE otherwise.   Singletons are simple
// constants (Ldi nodes).  Singletons are integer, float or double constants
// or a single symbol.
bool TypeAry::singleton(void) const {
  return false;                 // Never a singleton
}

bool TypeAry::empty(void) const {
  return _elem->empty() || _size->empty();
}

//--------------------------ary_must_be_exact----------------------------------
bool TypeAry::ary_must_be_exact() const {
  // This logic looks at the element type of an array, and returns true
  // if the element type is either a primitive or a final instance class.
  // In such cases, an array built on this ary must have no subclasses.
  if (_elem == BOTTOM)      return false;  // general array not exact
  if (_elem == TOP   )      return false;  // inverted general array not exact
  const TypeOopPtr*  toop = nullptr;
  if (UseCompressedOops && _elem->isa_narrowoop()) {
    toop = _elem->make_ptr()->isa_oopptr();
  } else {
    toop = _elem->isa_oopptr();
  }
  if (!toop)                return true;   // a primitive type, like int
  if (!toop->is_loaded())   return false;  // unloaded class
  const TypeInstPtr* tinst;
  if (_elem->isa_narrowoop())
    tinst = _elem->make_ptr()->isa_instptr();
  else
    tinst = _elem->isa_instptr();
  if (tinst) {
    if (tinst->instance_klass()->is_final()) {
      // Even if MyValue is exact, [LMyValue is not exact due to [QMyValue <: [LMyValue.
      if (tinst->is_inlinetypeptr() && (tinst->ptr() == TypePtr::BotPTR || tinst->ptr() == TypePtr::TopPTR)) {
        return false;
      }
      return true;
    }
    return false;
  }
  const TypeAryPtr*  tap;
  if (_elem->isa_narrowoop())
    tap = _elem->make_ptr()->isa_aryptr();
  else
    tap = _elem->isa_aryptr();
  if (tap)
    return tap->ary()->ary_must_be_exact();
  return false;
}

//==============================TypeVect=======================================
// Convenience common pre-built types.
const TypeVect *TypeVect::VECTA = nullptr; // vector length agnostic
const TypeVect *TypeVect::VECTS = nullptr; //  32-bit vectors
const TypeVect *TypeVect::VECTD = nullptr; //  64-bit vectors
const TypeVect *TypeVect::VECTX = nullptr; // 128-bit vectors
const TypeVect *TypeVect::VECTY = nullptr; // 256-bit vectors
const TypeVect *TypeVect::VECTZ = nullptr; // 512-bit vectors
const TypeVect *TypeVect::VECTMASK = nullptr; // predicate/mask vector

//------------------------------make-------------------------------------------
const TypeVect* TypeVect::make(const Type *elem, uint length, bool is_mask) {
  if (is_mask) {
    return makemask(elem, length);
  }
  BasicType elem_bt = elem->array_element_basic_type();
  assert(is_java_primitive(elem_bt), "only primitive types in vector");
  assert(Matcher::vector_size_supported(elem_bt, length), "length in range");
  int size = length * type2aelembytes(elem_bt);
  switch (Matcher::vector_ideal_reg(size)) {
  case Op_VecA:
    return (TypeVect*)(new TypeVectA(elem, length))->hashcons();
  case Op_VecS:
    return (TypeVect*)(new TypeVectS(elem, length))->hashcons();
  case Op_RegL:
  case Op_VecD:
  case Op_RegD:
    return (TypeVect*)(new TypeVectD(elem, length))->hashcons();
  case Op_VecX:
    return (TypeVect*)(new TypeVectX(elem, length))->hashcons();
  case Op_VecY:
    return (TypeVect*)(new TypeVectY(elem, length))->hashcons();
  case Op_VecZ:
    return (TypeVect*)(new TypeVectZ(elem, length))->hashcons();
  }
 ShouldNotReachHere();
  return nullptr;
}

const TypeVect *TypeVect::makemask(const Type* elem, uint length) {
  BasicType elem_bt = elem->array_element_basic_type();
  if (Matcher::has_predicated_vectors() &&
      Matcher::match_rule_supported_vector_masked(Op_VectorLoadMask, length, elem_bt)) {
    return TypeVectMask::make(elem, length);
  } else {
    return make(elem, length);
  }
}

//------------------------------meet-------------------------------------------
// Compute the MEET of two types.  It returns a new Type object.
const Type *TypeVect::xmeet( const Type *t ) const {
  // Perform a fast test for common case; meeting the same types together.
  if( this == t ) return this;  // Meeting same type-rep?

  // Current "this->_base" is Vector
  switch (t->base()) {          // switch on original type

  case Bottom:                  // Ye Olde Default
    return t;

  default:                      // All else is a mistake
    typerr(t);
  case VectorMask: {
    const TypeVectMask* v = t->is_vectmask();
    assert(  base() == v->base(), "");
    assert(length() == v->length(), "");
    assert(element_basic_type() == v->element_basic_type(), "");
    return TypeVect::makemask(_elem->xmeet(v->_elem), _length);
  }
  case VectorA:
  case VectorS:
  case VectorD:
  case VectorX:
  case VectorY:
  case VectorZ: {                // Meeting 2 vectors?
    const TypeVect* v = t->is_vect();
    assert(  base() == v->base(), "");
    assert(length() == v->length(), "");
    assert(element_basic_type() == v->element_basic_type(), "");
    return TypeVect::make(_elem->xmeet(v->_elem), _length);
  }
  case Top:
    break;
  }
  return this;
}

//------------------------------xdual------------------------------------------
// Dual: compute field-by-field dual
const Type *TypeVect::xdual() const {
  return new TypeVect(base(), _elem->dual(), _length);
}

//------------------------------eq---------------------------------------------
// Structural equality check for Type representations
bool TypeVect::eq(const Type *t) const {
  const TypeVect *v = t->is_vect();
  return (_elem == v->_elem) && (_length == v->_length);
}

//------------------------------hash-------------------------------------------
// Type-specific hashing function.
int TypeVect::hash(void) const {
  return (intptr_t)_elem + (intptr_t)_length;
}

//------------------------------singleton--------------------------------------
// TRUE if Type is a singleton type, FALSE otherwise.   Singletons are simple
// constants (Ldi nodes).  Vector is singleton if all elements are the same
// constant value (when vector is created with Replicate code).
bool TypeVect::singleton(void) const {
// There is no Con node for vectors yet.
//  return _elem->singleton();
  return false;
}

bool TypeVect::empty(void) const {
  return _elem->empty();
}

//------------------------------dump2------------------------------------------
#ifndef PRODUCT
void TypeVect::dump2(Dict &d, uint depth, outputStream *st) const {
  switch (base()) {
  case VectorA:
    st->print("vectora["); break;
  case VectorS:
    st->print("vectors["); break;
  case VectorD:
    st->print("vectord["); break;
  case VectorX:
    st->print("vectorx["); break;
  case VectorY:
    st->print("vectory["); break;
  case VectorZ:
    st->print("vectorz["); break;
  case VectorMask:
    st->print("vectormask["); break;
  default:
    ShouldNotReachHere();
  }
  st->print("%d]:{", _length);
  _elem->dump2(d, depth, st);
  st->print("}");
}
#endif

bool TypeVectMask::eq(const Type *t) const {
  const TypeVectMask *v = t->is_vectmask();
  return (element_type() == v->element_type()) && (length() == v->length());
}

const Type *TypeVectMask::xdual() const {
  return new TypeVectMask(element_type()->dual(), length());
}

const TypeVectMask *TypeVectMask::make(const BasicType elem_bt, uint length) {
  return make(get_const_basic_type(elem_bt), length);
}

const TypeVectMask *TypeVectMask::make(const Type* elem, uint length) {
  const TypeVectMask* mtype = Matcher::predicate_reg_type(elem, length);
  return (TypeVectMask*) const_cast<TypeVectMask*>(mtype)->hashcons();
}

//=============================================================================
// Convenience common pre-built types.
const TypePtr *TypePtr::NULL_PTR;
const TypePtr *TypePtr::NOTNULL;
const TypePtr *TypePtr::BOTTOM;

//------------------------------meet-------------------------------------------
// Meet over the PTR enum
const TypePtr::PTR TypePtr::ptr_meet[TypePtr::lastPTR][TypePtr::lastPTR] = {
  //              TopPTR,    AnyNull,   Constant, Null,   NotNull, BotPTR,
  { /* Top     */ TopPTR,    AnyNull,   Constant, Null,   NotNull, BotPTR,},
  { /* AnyNull */ AnyNull,   AnyNull,   Constant, BotPTR, NotNull, BotPTR,},
  { /* Constant*/ Constant,  Constant,  Constant, BotPTR, NotNull, BotPTR,},
  { /* Null    */ Null,      BotPTR,    BotPTR,   Null,   BotPTR,  BotPTR,},
  { /* NotNull */ NotNull,   NotNull,   NotNull,  BotPTR, NotNull, BotPTR,},
  { /* BotPTR  */ BotPTR,    BotPTR,    BotPTR,   BotPTR, BotPTR,  BotPTR,}
};

//------------------------------make-------------------------------------------
const TypePtr* TypePtr::make(TYPES t, enum PTR ptr, Offset offset, const TypePtr* speculative, int inline_depth) {
  return (TypePtr*)(new TypePtr(t,ptr,offset, speculative, inline_depth))->hashcons();
}

//------------------------------cast_to_ptr_type-------------------------------
const TypePtr* TypePtr::cast_to_ptr_type(PTR ptr) const {
  assert(_base == AnyPtr, "subclass must override cast_to_ptr_type");
  if( ptr == _ptr ) return this;
  return make(_base, ptr, _offset, _speculative, _inline_depth);
}

//------------------------------get_con----------------------------------------
intptr_t TypePtr::get_con() const {
  assert( _ptr == Null, "" );
  return offset();
}

//------------------------------meet-------------------------------------------
// Compute the MEET of two types.  It returns a new Type object.
const Type *TypePtr::xmeet(const Type *t) const {
  const Type* res = xmeet_helper(t);
  if (res->isa_ptr() == nullptr) {
    return res;
  }

  const TypePtr* res_ptr = res->is_ptr();
  if (res_ptr->speculative() != nullptr) {
    // type->speculative() is null means that speculation is no better
    // than type, i.e. type->speculative() == type. So there are 2
    // ways to represent the fact that we have no useful speculative
    // data and we should use a single one to be able to test for
    // equality between types. Check whether type->speculative() ==
    // type and set speculative to null if it is the case.
    if (res_ptr->remove_speculative() == res_ptr->speculative()) {
      return res_ptr->remove_speculative();
    }
  }

  return res;
}

const Type *TypePtr::xmeet_helper(const Type *t) const {
  // Perform a fast test for common case; meeting the same types together.
  if( this == t ) return this;  // Meeting same type-rep?

  // Current "this->_base" is AnyPtr
  switch (t->base()) {          // switch on original type
  case Int:                     // Mixing ints & oops happens when javac
  case Long:                    // reuses local variables
  case FloatTop:
  case FloatCon:
  case FloatBot:
  case DoubleTop:
  case DoubleCon:
  case DoubleBot:
  case NarrowOop:
  case NarrowKlass:
  case Bottom:                  // Ye Olde Default
    return Type::BOTTOM;
  case Top:
    return this;

  case AnyPtr: {                // Meeting to AnyPtrs
    const TypePtr *tp = t->is_ptr();
    const TypePtr* speculative = xmeet_speculative(tp);
    int depth = meet_inline_depth(tp->inline_depth());
    return make(AnyPtr, meet_ptr(tp->ptr()), meet_offset(tp->offset()), speculative, depth);
  }
  case RawPtr:                  // For these, flip the call around to cut down
  case OopPtr:
  case InstPtr:                 // on the cases I have to handle.
  case AryPtr:
  case MetadataPtr:
  case KlassPtr:
  case InstKlassPtr:
  case AryKlassPtr:
    return t->xmeet(this);      // Call in reverse direction
  default:                      // All else is a mistake
    typerr(t);

  }
  return this;
}

//------------------------------meet_offset------------------------------------
Type::Offset TypePtr::meet_offset(int offset) const {
  return _offset.meet(Offset(offset));
}

//------------------------------dual_offset------------------------------------
Type::Offset TypePtr::dual_offset() const {
  return _offset.dual();
}

//------------------------------xdual------------------------------------------
// Dual: compute field-by-field dual
const TypePtr::PTR TypePtr::ptr_dual[TypePtr::lastPTR] = {
  BotPTR, NotNull, Constant, Null, AnyNull, TopPTR
};
const Type *TypePtr::xdual() const {
  return new TypePtr(AnyPtr, dual_ptr(), dual_offset(), dual_speculative(), dual_inline_depth());
}

//------------------------------xadd_offset------------------------------------
Type::Offset TypePtr::xadd_offset(intptr_t offset) const {
  return _offset.add(offset);
}

//------------------------------add_offset-------------------------------------
const TypePtr *TypePtr::add_offset( intptr_t offset ) const {
  return make(AnyPtr, _ptr, xadd_offset(offset), _speculative, _inline_depth);
}

const TypePtr *TypePtr::with_offset(intptr_t offset) const {
  return make(AnyPtr, _ptr, Offset(offset), _speculative, _inline_depth);
}

//------------------------------eq---------------------------------------------
// Structural equality check for Type representations
bool TypePtr::eq( const Type *t ) const {
  const TypePtr *a = (const TypePtr*)t;
  return _ptr == a->ptr() && _offset == a->_offset && eq_speculative(a) && _inline_depth == a->_inline_depth;
}

//------------------------------hash-------------------------------------------
// Type-specific hashing function.
int TypePtr::hash(void) const {
  return java_add(java_add((jint)_ptr, (jint)offset()), java_add((jint)hash_speculative(), (jint)_inline_depth));
;
}

/**
 * Return same type without a speculative part
 */
const TypePtr* TypePtr::remove_speculative() const {
  if (_speculative == nullptr) {
    return this;
  }
  assert(_inline_depth == InlineDepthTop || _inline_depth == InlineDepthBottom, "non speculative type shouldn't have inline depth");
  return make(AnyPtr, _ptr, _offset, nullptr, _inline_depth);
}

/**
 * Return same type but drop speculative part if we know we won't use
 * it
 */
const Type* TypePtr::cleanup_speculative() const {
  if (speculative() == nullptr) {
    return this;
  }
  const Type* no_spec = remove_speculative();
  // If this is NULL_PTR then we don't need the speculative type
  // (with_inline_depth in case the current type inline depth is
  // InlineDepthTop)
  if (no_spec == NULL_PTR->with_inline_depth(inline_depth())) {
    return no_spec;
  }
  if (above_centerline(speculative()->ptr())) {
    return no_spec;
  }
  const TypeOopPtr* spec_oopptr = speculative()->isa_oopptr();
  // If the speculative may be null and is an inexact klass then it
  // doesn't help
  if (speculative() != TypePtr::NULL_PTR && speculative()->maybe_null() &&
      (spec_oopptr == nullptr || !spec_oopptr->klass_is_exact())) {
    return no_spec;
  }
  return this;
}

/**
 * dual of the speculative part of the type
 */
const TypePtr* TypePtr::dual_speculative() const {
  if (_speculative == nullptr) {
    return nullptr;
  }
  return _speculative->dual()->is_ptr();
}

/**
 * meet of the speculative parts of 2 types
 *
 * @param other  type to meet with
 */
const TypePtr* TypePtr::xmeet_speculative(const TypePtr* other) const {
  bool this_has_spec = (_speculative != nullptr);
  bool other_has_spec = (other->speculative() != nullptr);

  if (!this_has_spec && !other_has_spec) {
    return nullptr;
  }

  // If we are at a point where control flow meets and one branch has
  // a speculative type and the other has not, we meet the speculative
  // type of one branch with the actual type of the other. If the
  // actual type is exact and the speculative is as well, then the
  // result is a speculative type which is exact and we can continue
  // speculation further.
  const TypePtr* this_spec = _speculative;
  const TypePtr* other_spec = other->speculative();

  if (!this_has_spec) {
    this_spec = this;
  }

  if (!other_has_spec) {
    other_spec = other;
  }

  return this_spec->meet(other_spec)->is_ptr();
}

/**
 * dual of the inline depth for this type (used for speculation)
 */
int TypePtr::dual_inline_depth() const {
  return -inline_depth();
}

/**
 * meet of 2 inline depths (used for speculation)
 *
 * @param depth  depth to meet with
 */
int TypePtr::meet_inline_depth(int depth) const {
  return MAX2(inline_depth(), depth);
}

/**
 * Are the speculative parts of 2 types equal?
 *
 * @param other  type to compare this one to
 */
bool TypePtr::eq_speculative(const TypePtr* other) const {
  if (_speculative == nullptr || other->speculative() == nullptr) {
    return _speculative == other->speculative();
  }

  if (_speculative->base() != other->speculative()->base()) {
    return false;
  }

  return _speculative->eq(other->speculative());
}

/**
 * Hash of the speculative part of the type
 */
int TypePtr::hash_speculative() const {
  if (_speculative == nullptr) {
    return 0;
  }

  return _speculative->hash();
}

/**
 * add offset to the speculative part of the type
 *
 * @param offset  offset to add
 */
const TypePtr* TypePtr::add_offset_speculative(intptr_t offset) const {
  if (_speculative == nullptr) {
    return nullptr;
  }
  return _speculative->add_offset(offset)->is_ptr();
}

const TypePtr* TypePtr::with_offset_speculative(intptr_t offset) const {
  if (_speculative == nullptr) {
    return nullptr;
  }
  return _speculative->with_offset(offset)->is_ptr();
}

/**
 * return exact klass from the speculative type if there's one
 */
ciKlass* TypePtr::speculative_type() const {
  if (_speculative != nullptr && _speculative->isa_oopptr()) {
    const TypeOopPtr* speculative = _speculative->join(this)->is_oopptr();
    if (speculative->klass_is_exact()) {
      return speculative->exact_klass();
    }
  }
  return nullptr;
}

/**
 * return true if speculative type may be null
 */
bool TypePtr::speculative_maybe_null() const {
  if (_speculative != nullptr) {
    const TypePtr* speculative = _speculative->join(this)->is_ptr();
    return speculative->maybe_null();
  }
  return true;
}

bool TypePtr::speculative_always_null() const {
  if (_speculative != nullptr) {
    const TypePtr* speculative = _speculative->join(this)->is_ptr();
    return speculative == TypePtr::NULL_PTR;
  }
  return false;
}

/**
 * Same as TypePtr::speculative_type() but return the klass only if
 * the speculative tells us is not null
 */
ciKlass* TypePtr::speculative_type_not_null() const {
  if (speculative_maybe_null()) {
    return nullptr;
  }
  return speculative_type();
}

/**
 * Check whether new profiling would improve speculative type
 *
 * @param   exact_kls    class from profiling
 * @param   inline_depth inlining depth of profile point
 *
 * @return  true if type profile is valuable
 */
bool TypePtr::would_improve_type(ciKlass* exact_kls, int inline_depth) const {
  // no profiling?
  if (exact_kls == nullptr) {
    return false;
  }
  if (speculative() == TypePtr::NULL_PTR) {
    return false;
  }
  // no speculative type or non exact speculative type?
  if (speculative_type() == nullptr) {
    return true;
  }
  // If the node already has an exact speculative type keep it,
  // unless it was provided by profiling that is at a deeper
  // inlining level. Profiling at a higher inlining depth is
  // expected to be less accurate.
  if (_speculative->inline_depth() == InlineDepthBottom) {
    return false;
  }
  assert(_speculative->inline_depth() != InlineDepthTop, "can't do the comparison");
  return inline_depth < _speculative->inline_depth();
}

/**
 * Check whether new profiling would improve ptr (= tells us it is non
 * null)
 *
 * @param   ptr_kind always null or not null?
 *
 * @return  true if ptr profile is valuable
 */
bool TypePtr::would_improve_ptr(ProfilePtrKind ptr_kind) const {
  // profiling doesn't tell us anything useful
  if (ptr_kind != ProfileAlwaysNull && ptr_kind != ProfileNeverNull) {
    return false;
  }
  // We already know this is not null
  if (!this->maybe_null()) {
    return false;
  }
  // We already know the speculative type cannot be null
  if (!speculative_maybe_null()) {
    return false;
  }
  // We already know this is always null
  if (this == TypePtr::NULL_PTR) {
    return false;
  }
  // We already know the speculative type is always null
  if (speculative_always_null()) {
    return false;
  }
  if (ptr_kind == ProfileAlwaysNull && speculative() != nullptr && speculative()->isa_oopptr()) {
    return false;
  }
  return true;
}

//------------------------------dump2------------------------------------------
const char *const TypePtr::ptr_msg[TypePtr::lastPTR] = {
  "TopPTR","AnyNull","Constant","null","NotNull","BotPTR"
};

#ifndef PRODUCT
void TypePtr::dump2( Dict &d, uint depth, outputStream *st ) const {
  if( _ptr == Null ) st->print("null");
  else st->print("%s *", ptr_msg[_ptr]);
  _offset.dump2(st);
  dump_inline_depth(st);
  dump_speculative(st);
}

/**
 *dump the speculative part of the type
 */
void TypePtr::dump_speculative(outputStream *st) const {
  if (_speculative != nullptr) {
    st->print(" (speculative=");
    _speculative->dump_on(st);
    st->print(")");
  }
}

/**
 *dump the inline depth of the type
 */
void TypePtr::dump_inline_depth(outputStream *st) const {
  if (_inline_depth != InlineDepthBottom) {
    if (_inline_depth == InlineDepthTop) {
      st->print(" (inline_depth=InlineDepthTop)");
    } else {
      st->print(" (inline_depth=%d)", _inline_depth);
    }
  }
}
#endif

//------------------------------singleton--------------------------------------
// TRUE if Type is a singleton type, FALSE otherwise.   Singletons are simple
// constants
bool TypePtr::singleton(void) const {
  // TopPTR, Null, AnyNull, Constant are all singletons
  return (_offset != Offset::bottom) && !below_centerline(_ptr);
}

bool TypePtr::empty(void) const {
  return (_offset == Offset::top) || above_centerline(_ptr);
}

//=============================================================================
// Convenience common pre-built types.
const TypeRawPtr *TypeRawPtr::BOTTOM;
const TypeRawPtr *TypeRawPtr::NOTNULL;

//------------------------------make-------------------------------------------
const TypeRawPtr *TypeRawPtr::make( enum PTR ptr ) {
  assert( ptr != Constant, "what is the constant?" );
  assert( ptr != Null, "Use TypePtr for null" );
  return (TypeRawPtr*)(new TypeRawPtr(ptr,0))->hashcons();
}

const TypeRawPtr *TypeRawPtr::make( address bits ) {
  assert( bits, "Use TypePtr for null" );
  return (TypeRawPtr*)(new TypeRawPtr(Constant,bits))->hashcons();
}

//------------------------------cast_to_ptr_type-------------------------------
const TypeRawPtr* TypeRawPtr::cast_to_ptr_type(PTR ptr) const {
  assert( ptr != Constant, "what is the constant?" );
  assert( ptr != Null, "Use TypePtr for null" );
  assert( _bits==0, "Why cast a constant address?");
  if( ptr == _ptr ) return this;
  return make(ptr);
}

//------------------------------get_con----------------------------------------
intptr_t TypeRawPtr::get_con() const {
  assert( _ptr == Null || _ptr == Constant, "" );
  return (intptr_t)_bits;
}

//------------------------------meet-------------------------------------------
// Compute the MEET of two types.  It returns a new Type object.
const Type *TypeRawPtr::xmeet( const Type *t ) const {
  // Perform a fast test for common case; meeting the same types together.
  if( this == t ) return this;  // Meeting same type-rep?

  // Current "this->_base" is RawPtr
  switch( t->base() ) {         // switch on original type
  case Bottom:                  // Ye Olde Default
    return t;
  case Top:
    return this;
  case AnyPtr:                  // Meeting to AnyPtrs
    break;
  case RawPtr: {                // might be top, bot, any/not or constant
    enum PTR tptr = t->is_ptr()->ptr();
    enum PTR ptr = meet_ptr( tptr );
    if( ptr == Constant ) {     // Cannot be equal constants, so...
      if( tptr == Constant && _ptr != Constant)  return t;
      if( _ptr == Constant && tptr != Constant)  return this;
      ptr = NotNull;            // Fall down in lattice
    }
    return make( ptr );
  }

  case OopPtr:
  case InstPtr:
  case AryPtr:
  case MetadataPtr:
  case KlassPtr:
  case InstKlassPtr:
  case AryKlassPtr:
    return TypePtr::BOTTOM;     // Oop meet raw is not well defined
  default:                      // All else is a mistake
    typerr(t);
  }

  // Found an AnyPtr type vs self-RawPtr type
  const TypePtr *tp = t->is_ptr();
  switch (tp->ptr()) {
  case TypePtr::TopPTR:  return this;
  case TypePtr::BotPTR:  return t;
  case TypePtr::Null:
    if( _ptr == TypePtr::TopPTR ) return t;
    return TypeRawPtr::BOTTOM;
  case TypePtr::NotNull: return TypePtr::make(AnyPtr, meet_ptr(TypePtr::NotNull), tp->meet_offset(0), tp->speculative(), tp->inline_depth());
  case TypePtr::AnyNull:
    if( _ptr == TypePtr::Constant) return this;
    return make( meet_ptr(TypePtr::AnyNull) );
  default: ShouldNotReachHere();
  }
  return this;
}

//------------------------------xdual------------------------------------------
// Dual: compute field-by-field dual
const Type *TypeRawPtr::xdual() const {
  return new TypeRawPtr( dual_ptr(), _bits );
}

//------------------------------add_offset-------------------------------------
const TypePtr* TypeRawPtr::add_offset(intptr_t offset) const {
  if( offset == OffsetTop ) return BOTTOM; // Undefined offset-> undefined pointer
  if( offset == OffsetBot ) return BOTTOM; // Unknown offset-> unknown pointer
  if( offset == 0 ) return this; // No change
  switch (_ptr) {
  case TypePtr::TopPTR:
  case TypePtr::BotPTR:
  case TypePtr::NotNull:
    return this;
  case TypePtr::Null:
  case TypePtr::Constant: {
    address bits = _bits+offset;
    if ( bits == 0 ) return TypePtr::NULL_PTR;
    return make( bits );
  }
  default:  ShouldNotReachHere();
  }
  return nullptr;                  // Lint noise
}

//------------------------------eq---------------------------------------------
// Structural equality check for Type representations
bool TypeRawPtr::eq( const Type *t ) const {
  const TypeRawPtr *a = (const TypeRawPtr*)t;
  return _bits == a->_bits && TypePtr::eq(t);
}

//------------------------------hash-------------------------------------------
// Type-specific hashing function.
int TypeRawPtr::hash(void) const {
  return (intptr_t)_bits + TypePtr::hash();
}

//------------------------------dump2------------------------------------------
#ifndef PRODUCT
void TypeRawPtr::dump2( Dict &d, uint depth, outputStream *st ) const {
  if( _ptr == Constant )
    st->print(INTPTR_FORMAT, p2i(_bits));
  else
    st->print("rawptr:%s", ptr_msg[_ptr]);
}
#endif

//=============================================================================
// Convenience common pre-built type.
const TypeOopPtr *TypeOopPtr::BOTTOM;

TypePtr::InterfaceSet::InterfaceSet()
        : _list(Compile::current()->type_arena(), 0, 0, nullptr),
          _hash(0), _exact_klass(nullptr) {
  DEBUG_ONLY(_initialized = true);
}

TypePtr::InterfaceSet::InterfaceSet(GrowableArray<ciInstanceKlass*>* interfaces)
        : _list(Compile::current()->type_arena(), interfaces->length(), 0, nullptr),
          _hash(0), _exact_klass(nullptr) {
  for (int i = 0; i < interfaces->length(); i++) {
    add(interfaces->at(i));
  }
  initialize();
}

void TypePtr::InterfaceSet::initialize() {
  compute_hash();
  compute_exact_klass();
  DEBUG_ONLY(_initialized = true;)
}

int TypePtr::InterfaceSet::compare(ciKlass* const& k1, ciKlass* const& k2) {
  if ((intptr_t)k1 < (intptr_t)k2) {
    return -1;
  } else if ((intptr_t)k1 > (intptr_t)k2) {
    return 1;
  }
  return 0;
}

void TypePtr::InterfaceSet::add(ciKlass* interface) {
  assert(interface->is_interface(), "for interfaces only");
  _list.insert_sorted<compare>(interface);
  verify();
}

void TypePtr::InterfaceSet::raw_add(ciKlass* interface) {
  assert(interface->is_interface(), "for interfaces only");
  _list.push(interface);
}

bool TypePtr::InterfaceSet::eq(const InterfaceSet& other) const {
  if (_list.length() != other._list.length()) {
    return false;
  }
  for (int i = 0; i < _list.length(); i++) {
    ciKlass* k1 = _list.at(i);
    ciKlass* k2 = other._list.at(i);
    if (!k1->equals(k2)) {
      return false;
    }
  }
  return true;
}

bool TypePtr::InterfaceSet::eq(ciInstanceKlass* k) const {
  assert(k->is_loaded(), "should be loaded");
  GrowableArray<ciInstanceKlass *>* interfaces = k->as_instance_klass()->transitive_interfaces();
  if (_list.length() != interfaces->length()) {
    return false;
  }
  for (int i = 0; i < interfaces->length(); i++) {
    bool found = false;
    _list.find_sorted<ciKlass*, compare>(interfaces->at(i), found);
    if (!found) {
      return false;
    }
  }
  return true;
}


int TypePtr::InterfaceSet::hash() const {
  assert(_initialized, "must be");
  return _hash;
}

void TypePtr::InterfaceSet::compute_hash() {
  int hash = 0;
  for (int i = 0; i < _list.length(); i++) {
    ciKlass* k = _list.at(i);
    hash += (jint)k->hash();
  }
  _hash = hash;
}

static int compare_interfaces(ciKlass** k1, ciKlass** k2) {
  return (int)((*k1)->ident() - (*k2)->ident());
}

void TypePtr::InterfaceSet::dump(outputStream* st) const {
  if (_list.length() == 0) {
    return;
  }
  ResourceMark rm;
  st->print(" (");
  GrowableArray<ciKlass*> interfaces;
  interfaces.appendAll(&_list);
  // Sort the interfaces so they are listed in the same order from one run to the other of the same compilation
  interfaces.sort(compare_interfaces);
  for (int i = 0; i < interfaces.length(); i++) {
    if (i > 0) {
      st->print(",");
    }
    ciKlass* k = interfaces.at(i);
    k->print_name_on(st);
  }
  st->print(")");
}

#ifdef ASSERT
void TypePtr::InterfaceSet::verify() const {
  for (int i = 1; i < _list.length(); i++) {
    ciKlass* k1 = _list.at(i-1);
    ciKlass* k2 = _list.at(i);
    assert(compare(k2, k1) > 0, "should be ordered");
    assert(k1 != k2, "no duplicate");
  }
}
#endif

TypePtr::InterfaceSet TypeOopPtr::InterfaceSet::union_with(const InterfaceSet& other) const {
  InterfaceSet result;
  int i = 0;
  int j = 0;
  while (i < _list.length() || j < other._list.length()) {
    while (i < _list.length() &&
           (j >= other._list.length() ||
            compare(_list.at(i), other._list.at(j)) < 0)) {
      result.raw_add(_list.at(i));
      i++;
    }
    while (j < other._list.length() &&
           (i >= _list.length() ||
            compare(other._list.at(j), _list.at(i)) < 0)) {
      result.raw_add(other._list.at(j));
      j++;
    }
    if (i < _list.length() &&
        j < other._list.length() &&
        _list.at(i) == other._list.at(j)) {
      result.raw_add(_list.at(i));
      i++;
      j++;
    }
  }
  result.initialize();
#ifdef ASSERT
  result.verify();
  for (int i = 0; i < _list.length(); i++) {
    assert(result._list.contains(_list.at(i)), "missing");
  }
  for (int i = 0; i < other._list.length(); i++) {
    assert(result._list.contains(other._list.at(i)), "missing");
  }
  for (int i = 0; i < result._list.length(); i++) {
    assert(_list.contains(result._list.at(i)) || other._list.contains(result._list.at(i)), "missing");
  }
#endif
  return result;
}

TypePtr::InterfaceSet TypeOopPtr::InterfaceSet::intersection_with(const InterfaceSet& other) const {
  InterfaceSet result;
  int i = 0;
  int j = 0;
  while (i < _list.length() || j < other._list.length()) {
    while (i < _list.length() &&
           (j >= other._list.length() ||
            compare(_list.at(i), other._list.at(j)) < 0)) {
      i++;
    }
    while (j < other._list.length() &&
           (i >= _list.length() ||
            compare(other._list.at(j), _list.at(i)) < 0)) {
      j++;
    }
    if (i < _list.length() &&
        j < other._list.length() &&
        _list.at(i) == other._list.at(j)) {
      result.raw_add(_list.at(i));
      i++;
      j++;
    }
  }
  result.initialize();
#ifdef ASSERT
  result.verify();
  for (int i = 0; i < _list.length(); i++) {
    assert(!other._list.contains(_list.at(i)) || result._list.contains(_list.at(i)), "missing");
  }
  for (int i = 0; i < other._list.length(); i++) {
    assert(!_list.contains(other._list.at(i)) || result._list.contains(other._list.at(i)), "missing");
  }
  for (int i = 0; i < result._list.length(); i++) {
    assert(_list.contains(result._list.at(i)) && other._list.contains(result._list.at(i)), "missing");
  }
#endif
  return result;
}

// Is there a single ciKlass* that can represent the interface set?
ciKlass* TypePtr::InterfaceSet::exact_klass() const {
  assert(_initialized, "must be");
  return _exact_klass;
}

void TypePtr::InterfaceSet::compute_exact_klass() {
  if (_list.length() == 0) {
    _exact_klass = nullptr;
    return;
  }
  ciKlass* res = nullptr;
  for (int i = 0; i < _list.length(); i++) {
    ciInstanceKlass* interface = _list.at(i)->as_instance_klass();
    if (eq(interface)) {
      assert(res == nullptr, "");
      res = interface;
    }
  }
  _exact_klass = res;
}

#ifdef ASSERT
void TypePtr::InterfaceSet::verify_is_loaded() const {
  for (int i = 0; i < _list.length(); i++) {
    ciKlass* interface = _list.at(i);
    assert(interface->is_loaded(), "Interface not loaded");
  }
}
#endif

//------------------------------TypeOopPtr-------------------------------------
TypeOopPtr::TypeOopPtr(TYPES t, PTR ptr, ciKlass* k, const InterfaceSet& interfaces, bool xk, ciObject* o, Offset offset, Offset field_offset,
                       int instance_id, const TypePtr* speculative, int inline_depth)
  : TypePtr(t, ptr, offset, speculative, inline_depth),
    _const_oop(o), _klass(k),
    _interfaces(interfaces),
    _klass_is_exact(xk),
    _is_ptr_to_narrowoop(false),
    _is_ptr_to_narrowklass(false),
    _is_ptr_to_boxed_value(false),
    _instance_id(instance_id) {
#ifdef ASSERT
  if (klass() != nullptr && klass()->is_loaded()) {
    interfaces.verify_is_loaded();
  }
#endif
  if (Compile::current()->eliminate_boxing() && (t == InstPtr) &&
      (offset.get() > 0) && xk && (k != 0) && k->is_instance_klass()) {
    _is_ptr_to_boxed_value = k->as_instance_klass()->is_boxed_value_offset(offset.get());
  }
#ifdef _LP64
  if (this->offset() > 0 || this->offset() == Type::OffsetTop || this->offset() == Type::OffsetBot) {
    if (this->offset() == oopDesc::klass_offset_in_bytes()) {
      _is_ptr_to_narrowklass = UseCompressedClassPointers;
    } else if (klass() == nullptr) {
      // Array with unknown body type
      assert(this->isa_aryptr(), "only arrays without klass");
      _is_ptr_to_narrowoop = UseCompressedOops;
    } else if (UseCompressedOops && this->isa_aryptr() && this->offset() != arrayOopDesc::length_offset_in_bytes()) {
      if (klass()->is_obj_array_klass()) {
        _is_ptr_to_narrowoop = true;
      } else if (klass()->is_flat_array_klass() && field_offset != Offset::top && field_offset != Offset::bottom) {
        // Check if the field of the inline type array element contains oops
        ciInlineKlass* vk = klass()->as_flat_array_klass()->element_klass()->as_inline_klass();
        int foffset = field_offset.get() + vk->first_field_offset();
        ciField* field = vk->get_field_by_offset(foffset, false);
        assert(field != nullptr, "missing field");
        BasicType bt = field->layout_type();
        _is_ptr_to_narrowoop = UseCompressedOops && ::is_reference_type(bt);
      }
    } else if (klass()->is_instance_klass()) {
      if (this->isa_klassptr()) {
        // Perm objects don't use compressed references
      } else if (_offset == Offset::bottom || _offset == Offset::top) {
        // unsafe access
        _is_ptr_to_narrowoop = UseCompressedOops;
      } else {
        assert(this->isa_instptr(), "must be an instance ptr.");
        if (klass() == ciEnv::current()->Class_klass() &&
            (this->offset() == java_lang_Class::klass_offset() ||
             this->offset() == java_lang_Class::array_klass_offset())) {
          // Special hidden fields from the Class.
          assert(this->isa_instptr(), "must be an instance ptr.");
          _is_ptr_to_narrowoop = false;
        } else if (klass() == ciEnv::current()->Class_klass() &&
                   this->offset() >= InstanceMirrorKlass::offset_of_static_fields()) {
          // Static fields
          ciField* field = nullptr;
          if (const_oop() != nullptr) {
            ciInstanceKlass* k = const_oop()->as_instance()->java_lang_Class_klass()->as_instance_klass();
            if (k->is_inlinetype() && this->offset() == k->as_inline_klass()->default_value_offset()) {
              // Special hidden field that contains the oop of the default inline type
              // basic_elem_type = T_PRIMITIVE_OBJECT;
             _is_ptr_to_narrowoop = UseCompressedOops;
            } else {
              field = k->get_field_by_offset(this->offset(), true);
              if (field != nullptr) {
                BasicType basic_elem_type = field->layout_type();
                _is_ptr_to_narrowoop = UseCompressedOops && ::is_reference_type(basic_elem_type);
              } else {
                // unsafe access
                _is_ptr_to_narrowoop = UseCompressedOops;
              }
            }
          }
        } else {
          // Instance fields which contains a compressed oop references.
          ciInstanceKlass* ik = klass()->as_instance_klass();
          ciField* field = ik->get_field_by_offset(this->offset(), false);
          if (field != nullptr) {
            BasicType basic_elem_type = field->layout_type();
            _is_ptr_to_narrowoop = UseCompressedOops && ::is_reference_type(basic_elem_type);
          } else if (klass()->equals(ciEnv::current()->Object_klass())) {
            // Compile::find_alias_type() cast exactness on all types to verify
            // that it does not affect alias type.
            _is_ptr_to_narrowoop = UseCompressedOops;
          } else {
            // Type for the copy start in LibraryCallKit::inline_native_clone().
            _is_ptr_to_narrowoop = UseCompressedOops;
          }
        }
      }
    }
  }
#endif
}

//------------------------------make-------------------------------------------
const TypeOopPtr *TypeOopPtr::make(PTR ptr, Offset offset, int instance_id,
                                   const TypePtr* speculative, int inline_depth) {
  assert(ptr != Constant, "no constant generic pointers");
  ciKlass*  k = Compile::current()->env()->Object_klass();
  bool      xk = false;
  ciObject* o = nullptr;
  return (TypeOopPtr*)(new TypeOopPtr(OopPtr, ptr, k, InterfaceSet(), xk, o, offset, Offset::bottom, instance_id, speculative, inline_depth))->hashcons();
}


//------------------------------cast_to_ptr_type-------------------------------
const TypeOopPtr* TypeOopPtr::cast_to_ptr_type(PTR ptr) const {
  assert(_base == OopPtr, "subclass must override cast_to_ptr_type");
  if( ptr == _ptr ) return this;
  return make(ptr, _offset, _instance_id, _speculative, _inline_depth);
}

//-----------------------------cast_to_instance_id----------------------------
const TypeOopPtr *TypeOopPtr::cast_to_instance_id(int instance_id) const {
  // There are no instances of a general oop.
  // Return self unchanged.
  return this;
}

//-----------------------------cast_to_exactness-------------------------------
const TypeOopPtr* TypeOopPtr::cast_to_exactness(bool klass_is_exact) const {
  // There is no such thing as an exact general oop.
  // Return self unchanged.
  return this;
}

//------------------------------as_klass_type----------------------------------
// Return the klass type corresponding to this instance or array type.
// It is the type that is loaded from an object of this type.
const TypeKlassPtr* TypeOopPtr::as_klass_type(bool try_for_exact) const {
  ShouldNotReachHere();
  return nullptr;
}

//------------------------------meet-------------------------------------------
// Compute the MEET of two types.  It returns a new Type object.
const Type *TypeOopPtr::xmeet_helper(const Type *t) const {
  // Perform a fast test for common case; meeting the same types together.
  if( this == t ) return this;  // Meeting same type-rep?

  // Current "this->_base" is OopPtr
  switch (t->base()) {          // switch on original type

  case Int:                     // Mixing ints & oops happens when javac
  case Long:                    // reuses local variables
  case FloatTop:
  case FloatCon:
  case FloatBot:
  case DoubleTop:
  case DoubleCon:
  case DoubleBot:
  case NarrowOop:
  case NarrowKlass:
  case Bottom:                  // Ye Olde Default
    return Type::BOTTOM;
  case Top:
    return this;

  default:                      // All else is a mistake
    typerr(t);

  case RawPtr:
  case MetadataPtr:
  case KlassPtr:
  case InstKlassPtr:
  case AryKlassPtr:
    return TypePtr::BOTTOM;     // Oop meet raw is not well defined

  case AnyPtr: {
    // Found an AnyPtr type vs self-OopPtr type
    const TypePtr *tp = t->is_ptr();
    Offset offset = meet_offset(tp->offset());
    PTR ptr = meet_ptr(tp->ptr());
    const TypePtr* speculative = xmeet_speculative(tp);
    int depth = meet_inline_depth(tp->inline_depth());
    switch (tp->ptr()) {
    case Null:
      if (ptr == Null)  return TypePtr::make(AnyPtr, ptr, offset, speculative, depth);
      // else fall through:
    case TopPTR:
    case AnyNull: {
      int instance_id = meet_instance_id(InstanceTop);
      return make(ptr, offset, instance_id, speculative, depth);
    }
    case BotPTR:
    case NotNull:
      return TypePtr::make(AnyPtr, ptr, offset, speculative, depth);
    default: typerr(t);
    }
  }

  case OopPtr: {                 // Meeting to other OopPtrs
    const TypeOopPtr *tp = t->is_oopptr();
    int instance_id = meet_instance_id(tp->instance_id());
    const TypePtr* speculative = xmeet_speculative(tp);
    int depth = meet_inline_depth(tp->inline_depth());
    return make(meet_ptr(tp->ptr()), meet_offset(tp->offset()), instance_id, speculative, depth);
  }

  case InstPtr:                  // For these, flip the call around to cut down
  case AryPtr:
    return t->xmeet(this);      // Call in reverse direction

  } // End of switch
  return this;                  // Return the double constant
}


//------------------------------xdual------------------------------------------
// Dual of a pure heap pointer.  No relevant klass or oop information.
const Type *TypeOopPtr::xdual() const {
  assert(klass() == Compile::current()->env()->Object_klass(), "no klasses here");
  assert(const_oop() == nullptr,             "no constants here");
  return new TypeOopPtr(_base, dual_ptr(), klass(), _interfaces, klass_is_exact(), const_oop(), dual_offset(), Offset::bottom, dual_instance_id(), dual_speculative(), dual_inline_depth());
}

//--------------------------make_from_klass_common-----------------------------
// Computes the element-type given a klass.
const TypeOopPtr* TypeOopPtr::make_from_klass_common(ciKlass *klass, bool klass_change, bool try_for_exact, InterfaceHandling interface_handling) {
  if (klass->is_instance_klass() || klass->is_inlinetype()) {
    Compile* C = Compile::current();
    Dependencies* deps = C->dependencies();
    assert((deps != nullptr) == (C->method() != nullptr && C->method()->code_size() > 0), "sanity");
    // Element is an instance
    bool klass_is_exact = false;
    if (klass->is_loaded()) {
      // Try to set klass_is_exact.
      ciInstanceKlass* ik = klass->as_instance_klass();
      klass_is_exact = ik->is_final();
      if (!klass_is_exact && klass_change
          && deps != nullptr && UseUniqueSubclasses) {
        ciInstanceKlass* sub = ik->unique_concrete_subklass();
        if (sub != nullptr) {
          deps->assert_abstract_with_unique_concrete_subtype(ik, sub);
          klass = ik = sub;
          klass_is_exact = sub->is_final();
        }
      }
      if (!klass_is_exact && try_for_exact && deps != nullptr &&
          !ik->is_interface() && !ik->has_subklass()) {
        // Add a dependence; if concrete subclass added we need to recompile
        deps->assert_leaf_type(ik);
        klass_is_exact = true;
      }
    }
    const TypePtr::InterfaceSet interfaces = TypePtr::interfaces(klass, true, true, false, interface_handling);
    return TypeInstPtr::make(TypePtr::BotPTR, klass, interfaces, klass_is_exact, nullptr, Offset(0));
  } else if (klass->is_obj_array_klass()) {
    // Element is an object or inline type array. Recursively call ourself.
    const TypeOopPtr* etype = TypeOopPtr::make_from_klass_common(klass->as_array_klass()->element_klass(), /* klass_change= */ false, try_for_exact, interface_handling);
    bool null_free = klass->as_array_klass()->is_elem_null_free();
    if (null_free) {
      etype = etype->join_speculative(TypePtr::NOTNULL)->is_oopptr();
    }
    // Determine null-free/flattened properties
    const TypeOopPtr* exact_etype = etype;
    if (etype->can_be_inline_type()) {
      // Use exact type if element can be an inline type
      exact_etype = TypeOopPtr::make_from_klass_common(klass->as_array_klass()->element_klass(), /* klass_change= */ true, /* try_for_exact= */ true, interface_handling);
    }
    bool not_null_free = !exact_etype->can_be_inline_type();
    bool not_flat = !UseFlatArray || not_null_free || (exact_etype->is_inlinetypeptr() && !exact_etype->inline_klass()->flatten_array());

    // Even if MyValue is exact, [LMyValue is not exact due to [QMyValue <: [LMyValue.
    bool xk = etype->klass_is_exact() && (!etype->is_inlinetypeptr() || null_free);
    const TypeAry* arr0 = TypeAry::make(etype, TypeInt::POS, /* stable= */ false, /* flat= */ false, not_flat, not_null_free);
    // We used to pass NotNull in here, asserting that the sub-arrays
    // are all not-null.  This is not true in generally, as code can
    // slam NULLs down in the subarrays.
    const TypeAryPtr* arr = TypeAryPtr::make(TypePtr::BotPTR, arr0, nullptr, xk, Offset(0));
    return arr;
  } else if (klass->is_type_array_klass()) {
    // Element is an typeArray
    const Type* etype = get_const_basic_type(klass->as_type_array_klass()->element_type());
    const TypeAry* arr0 = TypeAry::make(etype, TypeInt::POS,
                                        /* stable= */ false, /* flat= */ false, /* not_flat= */ true, /* not_null_free= */ true);
    // We used to pass NotNull in here, asserting that the array pointer
    // is not-null. That was not true in general.
    const TypeAryPtr* arr = TypeAryPtr::make(TypePtr::BotPTR, arr0, klass, true, Offset(0));
    return arr;
  } else if (klass->is_flat_array_klass()) {
    const TypeOopPtr* etype = TypeOopPtr::make_from_klass_raw(klass->as_array_klass()->element_klass(), trust_interfaces);
    etype = etype->join_speculative(TypePtr::NOTNULL)->is_oopptr();
    const TypeAry* arr0 = TypeAry::make(etype, TypeInt::POS, /* stable= */ false, /* flat= */ true);
    const TypeAryPtr* arr = TypeAryPtr::make(TypePtr::BotPTR, arr0, klass, true, Offset(0));
    return arr;
  } else {
    ShouldNotReachHere();
    return nullptr;
  }
}

//------------------------------make_from_constant-----------------------------
// Make a java pointer from an oop constant
const TypeOopPtr* TypeOopPtr::make_from_constant(ciObject* o, bool require_constant) {
  assert(!o->is_null_object(), "null object not yet handled here.");

  const bool make_constant = require_constant || o->should_be_constant();

  ciKlass* klass = o->klass();
  if (klass->is_instance_klass() || klass->is_inlinetype()) {
    // Element is an instance or inline type
    if (make_constant) {
      return TypeInstPtr::make(o);
    } else {
      return TypeInstPtr::make(TypePtr::NotNull, klass, true, nullptr, Offset(0));
    }
  } else if (klass->is_obj_array_klass()) {
    // Element is an object array. Recursively call ourself.
    const TypeOopPtr* etype = TypeOopPtr::make_from_klass_raw(klass->as_array_klass()->element_klass(), trust_interfaces);
    bool null_free = false;
    if (klass->as_array_klass()->is_elem_null_free()) {
      null_free = true;
      etype = etype->join_speculative(TypePtr::NOTNULL)->is_oopptr();
    }
    const TypeAry* arr0 = TypeAry::make(etype, TypeInt::make(o->as_array()->length()),
                                        /* stable= */ false, /* flat= */ false, /* not_flat= */ true, /* not_null_free= */ !null_free);
    // We used to pass NotNull in here, asserting that the sub-arrays
    // are all not-null.  This is not true in generally, as code can
    // slam nulls down in the subarrays.
    if (make_constant) {
      return TypeAryPtr::make(TypePtr::Constant, o, arr0, klass, true, Offset(0));
    } else {
      return TypeAryPtr::make(TypePtr::NotNull, arr0, klass, true, Offset(0));
    }
  } else if (klass->is_type_array_klass()) {
    // Element is an typeArray
    const Type* etype = (Type*)get_const_basic_type(klass->as_type_array_klass()->element_type());
    const TypeAry* arr0 = TypeAry::make(etype, TypeInt::make(o->as_array()->length()),
                                        /* stable= */ false, /* flat= */ false, /* not_flat= */ true, /* not_null_free= */ true);
    // We used to pass NotNull in here, asserting that the array pointer
    // is not-null. That was not true in general.
    if (make_constant) {
      return TypeAryPtr::make(TypePtr::Constant, o, arr0, klass, true, Offset(0));
    } else {
      return TypeAryPtr::make(TypePtr::NotNull, arr0, klass, true, Offset(0));
    }
  } else if (klass->is_flat_array_klass()) {
    const TypeOopPtr* etype = TypeOopPtr::make_from_klass_raw(klass->as_array_klass()->element_klass(), trust_interfaces);
    etype = etype->join_speculative(TypePtr::NOTNULL)->is_oopptr();
    const TypeAry* arr0 = TypeAry::make(etype, TypeInt::make(o->as_array()->length()), /* stable= */ false, /* flat= */ true);
    // We used to pass NotNull in here, asserting that the sub-arrays
    // are all not-null.  This is not true in generally, as code can
    // slam NULLs down in the subarrays.
    if (make_constant) {
      return TypeAryPtr::make(TypePtr::Constant, o, arr0, klass, true, Offset(0));
    } else {
      return TypeAryPtr::make(TypePtr::NotNull, arr0, klass, true, Offset(0));
    }
  }

  fatal("unhandled object type");
  return nullptr;
}

//------------------------------get_con----------------------------------------
intptr_t TypeOopPtr::get_con() const {
  assert( _ptr == Null || _ptr == Constant, "" );
  assert(offset() >= 0, "");

  if (offset() != 0) {
    // After being ported to the compiler interface, the compiler no longer
    // directly manipulates the addresses of oops.  Rather, it only has a pointer
    // to a handle at compile time.  This handle is embedded in the generated
    // code and dereferenced at the time the nmethod is made.  Until that time,
    // it is not reasonable to do arithmetic with the addresses of oops (we don't
    // have access to the addresses!).  This does not seem to currently happen,
    // but this assertion here is to help prevent its occurrence.
    tty->print_cr("Found oop constant with non-zero offset");
    ShouldNotReachHere();
  }

  return (intptr_t)const_oop()->constant_encoding();
}


//-----------------------------filter------------------------------------------
// Do not allow interface-vs.-noninterface joins to collapse to top.
const Type *TypeOopPtr::filter_helper(const Type *kills, bool include_speculative) const {

  const Type* ft = join_helper(kills, include_speculative);
  const TypeInstPtr* ftip = ft->isa_instptr();
  const TypeInstPtr* ktip = kills->isa_instptr();

  if (ft->empty()) {
    return Type::TOP;           // Canonical empty value
  }

  return ft;
}

//------------------------------eq---------------------------------------------
// Structural equality check for Type representations
bool TypeOopPtr::eq( const Type *t ) const {
  const TypeOopPtr *a = (const TypeOopPtr*)t;
  if (_klass_is_exact != a->_klass_is_exact ||
      _instance_id != a->_instance_id)  return false;
  ciObject* one = const_oop();
  ciObject* two = a->const_oop();
  if (one == nullptr || two == nullptr) {
    return (one == two) && TypePtr::eq(t);
  } else {
    return one->equals(two) && TypePtr::eq(t);
  }
}

//------------------------------hash-------------------------------------------
// Type-specific hashing function.
int TypeOopPtr::hash(void) const {
  return
    java_add(java_add((jint)(const_oop() ? const_oop()->hash() : 0), (jint)_klass_is_exact),
             java_add((jint)_instance_id, (jint)TypePtr::hash()));
}

//------------------------------dump2------------------------------------------
#ifndef PRODUCT
void TypeOopPtr::dump2( Dict &d, uint depth, outputStream *st ) const {
  st->print("oopptr:%s", ptr_msg[_ptr]);
  if( _klass_is_exact ) st->print(":exact");
  if( const_oop() ) st->print(INTPTR_FORMAT, p2i(const_oop()));
  _offset.dump2(st);
  if (_instance_id == InstanceTop)
    st->print(",iid=top");
  else if (_instance_id != InstanceBot)
    st->print(",iid=%d",_instance_id);

  dump_inline_depth(st);
  dump_speculative(st);
}
#endif

//------------------------------singleton--------------------------------------
// TRUE if Type is a singleton type, FALSE otherwise.   Singletons are simple
// constants
bool TypeOopPtr::singleton(void) const {
  // detune optimizer to not generate constant oop + constant offset as a constant!
  // TopPTR, Null, AnyNull, Constant are all singletons
  return (offset() == 0) && !below_centerline(_ptr);
}

//------------------------------add_offset-------------------------------------
const TypePtr* TypeOopPtr::add_offset(intptr_t offset) const {
  return make(_ptr, xadd_offset(offset), _instance_id, add_offset_speculative(offset), _inline_depth);
}

const TypeOopPtr* TypeOopPtr::with_offset(intptr_t offset) const {
  return make(_ptr, Offset(offset), _instance_id, with_offset_speculative(offset), _inline_depth);
}

/**
 * Return same type without a speculative part
 */
const TypeOopPtr* TypeOopPtr::remove_speculative() const {
  if (_speculative == nullptr) {
    return this;
  }
  assert(_inline_depth == InlineDepthTop || _inline_depth == InlineDepthBottom, "non speculative type shouldn't have inline depth");
  return make(_ptr, _offset, _instance_id, nullptr, _inline_depth);
}

/**
 * Return same type but drop speculative part if we know we won't use
 * it
 */
const Type* TypeOopPtr::cleanup_speculative() const {
  // If the klass is exact and the ptr is not null then there's
  // nothing that the speculative type can help us with
  if (klass_is_exact() && !maybe_null()) {
    return remove_speculative();
  }
  return TypePtr::cleanup_speculative();
}

/**
 * Return same type but with a different inline depth (used for speculation)
 *
 * @param depth  depth to meet with
 */
const TypePtr* TypeOopPtr::with_inline_depth(int depth) const {
  if (!UseInlineDepthForSpeculativeTypes) {
    return this;
  }
  return make(_ptr, _offset, _instance_id, _speculative, depth);
}

//------------------------------with_instance_id--------------------------------
const TypePtr* TypeOopPtr::with_instance_id(int instance_id) const {
  assert(_instance_id != -1, "should be known");
  return make(_ptr, _offset, instance_id, _speculative, _inline_depth);
}

//------------------------------meet_instance_id--------------------------------
int TypeOopPtr::meet_instance_id( int instance_id ) const {
  // Either is 'TOP' instance?  Return the other instance!
  if( _instance_id == InstanceTop ) return  instance_id;
  if(  instance_id == InstanceTop ) return _instance_id;
  // If either is different, return 'BOTTOM' instance
  if( _instance_id != instance_id ) return InstanceBot;
  return _instance_id;
}

//------------------------------dual_instance_id--------------------------------
int TypeOopPtr::dual_instance_id( ) const {
  if( _instance_id == InstanceTop ) return InstanceBot; // Map TOP into BOTTOM
  if( _instance_id == InstanceBot ) return InstanceTop; // Map BOTTOM into TOP
  return _instance_id;              // Map everything else into self
}


TypePtr::InterfaceSet TypeOopPtr::meet_interfaces(const TypeOopPtr* other) const {
  if (above_centerline(_ptr) && above_centerline(other->_ptr)) {
    return _interfaces.union_with(other->_interfaces);
  } else if (above_centerline(_ptr) && !above_centerline(other->_ptr)) {
    return other->_interfaces;
  } else if (above_centerline(other->_ptr) && !above_centerline(_ptr)) {
    return _interfaces;
  }
  return _interfaces.intersection_with(other->_interfaces);
}

/**
 * Check whether new profiling would improve speculative type
 *
 * @param   exact_kls    class from profiling
 * @param   inline_depth inlining depth of profile point
 *
 * @return  true if type profile is valuable
 */
bool TypeOopPtr::would_improve_type(ciKlass* exact_kls, int inline_depth) const {
  // no way to improve an already exact type
  if (klass_is_exact()) {
    return false;
  }
  return TypePtr::would_improve_type(exact_kls, inline_depth);
}

//=============================================================================
// Convenience common pre-built types.
const TypeInstPtr *TypeInstPtr::NOTNULL;
const TypeInstPtr *TypeInstPtr::BOTTOM;
const TypeInstPtr *TypeInstPtr::MIRROR;
const TypeInstPtr *TypeInstPtr::MARK;
const TypeInstPtr *TypeInstPtr::KLASS;

// Is there a single ciKlass* that can represent that type?
ciKlass* TypeInstPtr::exact_klass_helper() const {
  if (_interfaces.empty()) {
    return _klass;
  }
  if (_klass != ciEnv::current()->Object_klass()) {
    if (_interfaces.eq(_klass->as_instance_klass())) {
      return _klass;
    }
    return nullptr;
  }
  return _interfaces.exact_klass();
}

//------------------------------TypeInstPtr-------------------------------------
TypeInstPtr::TypeInstPtr(PTR ptr, ciKlass* k, const InterfaceSet& interfaces, bool xk, ciObject* o, Offset off,
                         bool flatten_array, int instance_id, const TypePtr* speculative, int inline_depth)
  : TypeOopPtr(InstPtr, ptr, k, interfaces, xk, o, off, Offset::bottom, instance_id, speculative, inline_depth),
    _flatten_array(flatten_array) {
  assert(k == nullptr || !k->is_loaded() || !k->is_interface(), "no interface here");
  assert(k != nullptr &&
         (k->is_loaded() || o == nullptr),
         "cannot have constants with non-loaded klass");
  assert(!klass()->flatten_array() || flatten_array, "Should be flat in array");
  assert(!flatten_array || can_be_inline_type(), "Only inline types can be flat in array");
};

//------------------------------make-------------------------------------------
const TypeInstPtr *TypeInstPtr::make(PTR ptr,
                                     ciKlass* k,
                                     const InterfaceSet& interfaces,
                                     bool xk,
                                     ciObject* o,
                                     Offset offset,
                                     bool flatten_array,
                                     int instance_id,
                                     const TypePtr* speculative,
                                     int inline_depth) {
  assert( !k->is_loaded() || k->is_instance_klass(), "Must be for instance");
  // Either const_oop() is null or else ptr is Constant
  assert( (!o && ptr != Constant) || (o && ptr == Constant),
          "constant pointers must have a value supplied" );
  // Ptr is never Null
  assert( ptr != Null, "null pointers are not typed" );

  assert(instance_id <= 0 || xk, "instances are always exactly typed");
  if (ptr == Constant) {
    // Note:  This case includes meta-object constants, such as methods.
    xk = true;
  } else if (k->is_loaded()) {
    ciInstanceKlass* ik = k->as_instance_klass();
    if (!xk && ik->is_final())     xk = true;   // no inexact final klass
    assert(!ik->is_interface(), "no interface here");
    if (xk && ik->is_interface())  xk = false;  // no exact interface
  }

  // Check if this type is known to be flat in arrays
  flatten_array = flatten_array || k->flatten_array();

  // Now hash this baby
  TypeInstPtr *result =
    (TypeInstPtr*)(new TypeInstPtr(ptr, k, interfaces, xk, o, offset, flatten_array, instance_id, speculative, inline_depth))->hashcons();

  return result;
}

TypePtr::InterfaceSet TypePtr::interfaces(ciKlass*& k, bool klass, bool interface, bool array, InterfaceHandling interface_handling) {
  if (k->is_instance_klass()) {
    if (k->is_loaded()) {
      if (k->is_interface() && interface_handling == ignore_interfaces) {
        assert(interface, "no interface expected");
        k = ciEnv::current()->Object_klass();
        InterfaceSet interfaces;
        return interfaces;
      }
      GrowableArray<ciInstanceKlass *>* k_interfaces = k->as_instance_klass()->transitive_interfaces();
      InterfaceSet interfaces(k_interfaces);
      if (k->is_interface()) {
        assert(interface, "no interface expected");
        k = ciEnv::current()->Object_klass();
      } else {
        assert(klass, "no instance klass expected");
      }
      return interfaces;
    }
    InterfaceSet interfaces;
    return interfaces;
  }
  assert(array, "no array expected");
  assert(k->is_array_klass(), "Not an array?");
  ciType* e = k->as_array_klass()->base_element_type();
  if (e->is_loaded() && e->is_instance_klass() && e->as_instance_klass()->is_interface()) {
    if (interface_handling == ignore_interfaces) {
      k = ciObjArrayKlass::make(ciEnv::current()->Object_klass(), k->as_array_klass()->dimension());
    }
  }
  return *TypeAryPtr::_array_interfaces;
}

/**
 *  Create constant type for a constant boxed value
 */
const Type* TypeInstPtr::get_const_boxed_value() const {
  assert(is_ptr_to_boxed_value(), "should be called only for boxed value");
  assert((const_oop() != nullptr), "should be called only for constant object");
  ciConstant constant = const_oop()->as_instance()->field_value_by_offset(offset());
  BasicType bt = constant.basic_type();
  switch (bt) {
    case T_BOOLEAN:  return TypeInt::make(constant.as_boolean());
    case T_INT:      return TypeInt::make(constant.as_int());
    case T_CHAR:     return TypeInt::make(constant.as_char());
    case T_BYTE:     return TypeInt::make(constant.as_byte());
    case T_SHORT:    return TypeInt::make(constant.as_short());
    case T_FLOAT:    return TypeF::make(constant.as_float());
    case T_DOUBLE:   return TypeD::make(constant.as_double());
    case T_LONG:     return TypeLong::make(constant.as_long());
    default:         break;
  }
  fatal("Invalid boxed value type '%s'", type2name(bt));
  return nullptr;
}

//------------------------------cast_to_ptr_type-------------------------------
const TypeInstPtr* TypeInstPtr::cast_to_ptr_type(PTR ptr) const {
  if( ptr == _ptr ) return this;
  // Reconstruct _sig info here since not a problem with later lazy
  // construction, _sig will show up on demand.
  return make(ptr, klass(), _interfaces, klass_is_exact(), ptr == Constant ? const_oop() : nullptr, _offset, _flatten_array, _instance_id, _speculative, _inline_depth);
}


//-----------------------------cast_to_exactness-------------------------------
const TypeInstPtr* TypeInstPtr::cast_to_exactness(bool klass_is_exact) const {
  if( klass_is_exact == _klass_is_exact ) return this;
  if (!_klass->is_loaded())  return this;
  ciInstanceKlass* ik = _klass->as_instance_klass();
  if( (ik->is_final() || _const_oop) )  return this;  // cannot clear xk
  assert(!ik->is_interface(), "no interface here");
  return make(ptr(), klass(), _interfaces, klass_is_exact, const_oop(), _offset, _flatten_array, _instance_id, _speculative, _inline_depth);
}

//-----------------------------cast_to_instance_id----------------------------
const TypeInstPtr* TypeInstPtr::cast_to_instance_id(int instance_id) const {
  if( instance_id == _instance_id ) return this;
  return make(_ptr, klass(), _interfaces, _klass_is_exact, const_oop(), _offset, _flatten_array, instance_id, _speculative, _inline_depth);
}

//------------------------------xmeet_unloaded---------------------------------
// Compute the MEET of two InstPtrs when at least one is unloaded.
// Assume classes are different since called after check for same name/class-loader
const TypeInstPtr *TypeInstPtr::xmeet_unloaded(const TypeInstPtr *tinst, const InterfaceSet& interfaces) const {
  Offset off = meet_offset(tinst->offset());
  PTR ptr = meet_ptr(tinst->ptr());
  int instance_id = meet_instance_id(tinst->instance_id());
  const TypePtr* speculative = xmeet_speculative(tinst);
  int depth = meet_inline_depth(tinst->inline_depth());

  const TypeInstPtr *loaded    = is_loaded() ? this  : tinst;
  const TypeInstPtr *unloaded  = is_loaded() ? tinst : this;
  if( loaded->klass()->equals(ciEnv::current()->Object_klass()) ) {
    //
    // Meet unloaded class with java/lang/Object
    //
    // Meet
    //          |                     Unloaded Class
    //  Object  |   TOP    |   AnyNull | Constant |   NotNull |  BOTTOM   |
    //  ===================================================================
    //   TOP    | ..........................Unloaded......................|
    //  AnyNull |  U-AN    |................Unloaded......................|
    // Constant | ... O-NN .................................. |   O-BOT   |
    //  NotNull | ... O-NN .................................. |   O-BOT   |
    //  BOTTOM  | ........................Object-BOTTOM ..................|
    //
    assert(loaded->ptr() != TypePtr::Null, "insanity check");
    //
    if (loaded->ptr() == TypePtr::TopPTR)        { return unloaded; }
    else if (loaded->ptr() == TypePtr::AnyNull)  { return make(ptr, unloaded->klass(), interfaces, false, nullptr, off, false, instance_id, speculative, depth); }
    else if (loaded->ptr() == TypePtr::BotPTR)   { return TypeInstPtr::BOTTOM; }
    else if (loaded->ptr() == TypePtr::Constant || loaded->ptr() == TypePtr::NotNull) {
      if (unloaded->ptr() == TypePtr::BotPTR)    { return TypeInstPtr::BOTTOM;  }
      else                                       { return TypeInstPtr::NOTNULL; }
    }
    else if (unloaded->ptr() == TypePtr::TopPTR) { return unloaded; }

    return unloaded->cast_to_ptr_type(TypePtr::AnyNull)->is_instptr();
  }

  // Both are unloaded, not the same class, not Object
  // Or meet unloaded with a different loaded class, not java/lang/Object
  if (ptr != TypePtr::BotPTR) {
    return TypeInstPtr::NOTNULL;
  }
  return TypeInstPtr::BOTTOM;
}


//------------------------------meet-------------------------------------------
// Compute the MEET of two types.  It returns a new Type object.
const Type *TypeInstPtr::xmeet_helper(const Type *t) const {
  // Perform a fast test for common case; meeting the same types together.
  if( this == t ) return this;  // Meeting same type-rep?

  // Current "this->_base" is Pointer
  switch (t->base()) {          // switch on original type

  case Int:                     // Mixing ints & oops happens when javac
  case Long:                    // reuses local variables
  case FloatTop:
  case FloatCon:
  case FloatBot:
  case DoubleTop:
  case DoubleCon:
  case DoubleBot:
  case NarrowOop:
  case NarrowKlass:
  case Bottom:                  // Ye Olde Default
    return Type::BOTTOM;
  case Top:
    return this;

  default:                      // All else is a mistake
    typerr(t);

  case MetadataPtr:
  case KlassPtr:
  case InstKlassPtr:
  case AryKlassPtr:
  case RawPtr: return TypePtr::BOTTOM;

  case AryPtr: {                // All arrays inherit from Object class
    // Call in reverse direction to avoid duplication
    return t->is_aryptr()->xmeet_helper(this);
  }

  case OopPtr: {                // Meeting to OopPtrs
    // Found a OopPtr type vs self-InstPtr type
    const TypeOopPtr *tp = t->is_oopptr();
    Offset offset = meet_offset(tp->offset());
    PTR ptr = meet_ptr(tp->ptr());
    switch (tp->ptr()) {
    case TopPTR:
    case AnyNull: {
      int instance_id = meet_instance_id(InstanceTop);
      const TypePtr* speculative = xmeet_speculative(tp);
      int depth = meet_inline_depth(tp->inline_depth());
      return make(ptr, klass(), _interfaces, klass_is_exact(),
                  (ptr == Constant ? const_oop() : nullptr), offset, flatten_array(), instance_id, speculative, depth);
    }
    case NotNull:
    case BotPTR: {
      int instance_id = meet_instance_id(tp->instance_id());
      const TypePtr* speculative = xmeet_speculative(tp);
      int depth = meet_inline_depth(tp->inline_depth());
      return TypeOopPtr::make(ptr, offset, instance_id, speculative, depth);
    }
    default: typerr(t);
    }
  }

  case AnyPtr: {                // Meeting to AnyPtrs
    // Found an AnyPtr type vs self-InstPtr type
    const TypePtr *tp = t->is_ptr();
    Offset offset = meet_offset(tp->offset());
    PTR ptr = meet_ptr(tp->ptr());
    int instance_id = meet_instance_id(InstanceTop);
    const TypePtr* speculative = xmeet_speculative(tp);
    int depth = meet_inline_depth(tp->inline_depth());
    switch (tp->ptr()) {
    case Null:
      if( ptr == Null ) return TypePtr::make(AnyPtr, ptr, offset, speculative, depth);
      // else fall through to AnyNull
    case TopPTR:
    case AnyNull: {
      return make(ptr, klass(), _interfaces, klass_is_exact(),
                  (ptr == Constant ? const_oop() : nullptr), offset, flatten_array(), instance_id, speculative, depth);
    }
    case NotNull:
    case BotPTR:
      return TypePtr::make(AnyPtr, ptr, offset, speculative,depth);
    default: typerr(t);
    }
  }

  /*
                 A-top         }
               /   |   \       }  Tops
           B-top A-any C-top   }
              | /  |  \ |      }  Any-nulls
           B-any   |   C-any   }
              |    |    |
           B-con A-con C-con   } constants; not comparable across classes
              |    |    |
           B-not   |   C-not   }
              | \  |  / |      }  not-nulls
           B-bot A-not C-bot   }
               \   |   /       }  Bottoms
                 A-bot         }
  */

  case InstPtr: {                // Meeting 2 Oops?
    // Found an InstPtr sub-type vs self-InstPtr type
    const TypeInstPtr *tinst = t->is_instptr();
    Offset off = meet_offset(tinst->offset());
    PTR ptr = meet_ptr(tinst->ptr());
    int instance_id = meet_instance_id(tinst->instance_id());
    const TypePtr* speculative = xmeet_speculative(tinst);
    int depth = meet_inline_depth(tinst->inline_depth());
    InterfaceSet interfaces = meet_interfaces(tinst);

    ciKlass* tinst_klass = tinst->klass();
    ciKlass* this_klass  = klass();

    ciKlass* res_klass = nullptr;
    bool res_xk = false;
    bool res_flatten_array = false;
    const Type* res;
    MeetResult kind = meet_instptr(ptr, interfaces, this, tinst, res_klass, res_xk, res_flatten_array);

    if (kind == UNLOADED) {
      // One of these classes has not been loaded
      const TypeInstPtr* unloaded_meet = xmeet_unloaded(tinst, interfaces);
#ifndef PRODUCT
      if (PrintOpto && Verbose) {
        tty->print("meet of unloaded classes resulted in: ");
        unloaded_meet->dump();
        tty->cr();
        tty->print("  this == ");
        dump();
        tty->cr();
        tty->print(" tinst == ");
        tinst->dump();
        tty->cr();
      }
#endif
      res = unloaded_meet;
    } else {
      if (kind == NOT_SUBTYPE && instance_id > 0) {
        instance_id = InstanceBot;
      } else if (kind == LCA) {
        instance_id = InstanceBot;
      }
      ciObject* o = nullptr;             // Assume not constant when done
      ciObject* this_oop = const_oop();
      ciObject* tinst_oop = tinst->const_oop();
      if (ptr == Constant) {
        if (this_oop != nullptr && tinst_oop != nullptr &&
            this_oop->equals(tinst_oop))
          o = this_oop;
        else if (above_centerline(_ptr)) {
          assert(!tinst_klass->is_interface(), "");
          o = tinst_oop;
        } else if (above_centerline(tinst->_ptr)) {
          assert(!this_klass->is_interface(), "");
          o = this_oop;
        } else
          ptr = NotNull;
      }
      res = make(ptr, res_klass, interfaces, res_xk, o, off, res_flatten_array, instance_id, speculative, depth);
    }

    return res;

  } // End of case InstPtr

  } // End of switch
  return this;                  // Return the double constant
}

template<class T> TypePtr::MeetResult TypePtr::meet_instptr(PTR& ptr, InterfaceSet& interfaces, const T* this_type, const T* other_type,
                                                            ciKlass*& res_klass, bool& res_xk, bool& res_flatten_array) {
  ciKlass* this_klass = this_type->klass();
  ciKlass* other_klass = other_type->klass();
  bool this_flatten_array = this_type->flatten_array();
  bool other_flatten_array = other_type->flatten_array();
  bool this_flatten_array_orig = this_flatten_array;
  bool other_flatten_array_orig = other_flatten_array;
  bool this_xk = this_type->klass_is_exact();
  bool other_xk = other_type->klass_is_exact();
  PTR this_ptr = this_type->ptr();
  PTR other_ptr = other_type->ptr();
  InterfaceSet this_interfaces = this_type->interfaces();
  InterfaceSet other_interfaces = other_type->interfaces();
  // Check for easy case; klasses are equal (and perhaps not loaded!)
  // If we have constants, then we created oops so classes are loaded
  // and we can handle the constants further down.  This case handles
  // both-not-loaded or both-loaded classes
  if (ptr != Constant && this_klass->equals(other_klass) && this_xk == other_xk && this_flatten_array == other_flatten_array) {
    res_klass = this_klass;
    res_xk = this_xk;
    res_flatten_array = this_flatten_array;
    return QUICK;
  }

  // Classes require inspection in the Java klass hierarchy.  Must be loaded.
  if (!other_klass->is_loaded() || !this_klass->is_loaded()) {
    return UNLOADED;
  }

  // !!! Here's how the symmetry requirement breaks down into invariants:
  // If we split one up & one down AND they subtype, take the down man.
  // If we split one up & one down AND they do NOT subtype, "fall hard".
  // If both are up and they subtype, take the subtype class.
  // If both are up and they do NOT subtype, "fall hard".
  // If both are down and they subtype, take the supertype class.
  // If both are down and they do NOT subtype, "fall hard".
  // Constants treated as down.

  // Now, reorder the above list; observe that both-down+subtype is also
  // "fall hard"; "fall hard" becomes the default case:
  // If we split one up & one down AND they subtype, take the down man.
  // If both are up and they subtype, take the subtype class.

  // If both are down and they subtype, "fall hard".
  // If both are down and they do NOT subtype, "fall hard".
  // If both are up and they do NOT subtype, "fall hard".
  // If we split one up & one down AND they do NOT subtype, "fall hard".

  // If a proper subtype is exact, and we return it, we return it exactly.
  // If a proper supertype is exact, there can be no subtyping relationship!
  // If both types are equal to the subtype, exactness is and-ed below the
  // centerline and or-ed above it.  (N.B. Constants are always exact.)

  // Check for subtyping:
  const T* subtype = nullptr;
  bool subtype_exact = false;
<<<<<<< HEAD
  bool flat_array = false;
  InterfaceSet subtype_interfaces;
=======
>>>>>>> 2836c34b
  if (this_type->is_same_java_type_as(other_type)) {
    subtype = this_type;
    subtype_exact = below_centerline(ptr) ? (this_xk && other_xk) : (this_xk || other_xk);
    flat_array = below_centerline(ptr) ? (this_flatten_array && other_flatten_array) : (this_flatten_array || other_flatten_array);
  } else if (!other_xk && this_type->is_meet_subtype_of(other_type) && (!other_flatten_array || this_flatten_array)) {
    subtype = this_type;     // Pick subtyping class
    subtype_exact = this_xk;
    flat_array = this_flatten_array;
  } else if (!this_xk && other_type->is_meet_subtype_of(this_type) && (!this_flatten_array || other_flatten_array)) {
    subtype = other_type;    // Pick subtyping class
    subtype_exact = other_xk;
    flat_array = other_flatten_array;
  }

  if (subtype) {
    if (above_centerline(ptr)) { // both are up?
      this_type = other_type = subtype;
      this_xk = other_xk = subtype_exact;
      this_flatten_array = other_flatten_array = flat_array;
    } else if (above_centerline(this_ptr) && !above_centerline(other_ptr)) {
      this_type = other_type; // tinst is down; keep down man
      this_xk = other_xk;
      this_flatten_array = other_flatten_array;
    } else if (above_centerline(other_ptr) && !above_centerline(this_ptr)) {
      other_type = this_type; // this is down; keep down man
      other_xk = this_xk;
      other_flatten_array = this_flatten_array;
    } else {
      this_xk = subtype_exact;  // either they are equal, or we'll do an LCA
      this_flatten_array = flat_array;
    }
  }

  // Check for classes now being equal
  if (this_type->is_same_java_type_as(other_type)) {
    // If the klasses are equal, the constants may still differ.  Fall to
    // NotNull if they do (neither constant is null; that is a special case
    // handled elsewhere).
    res_klass = this_type->klass();
    res_xk = this_xk;
    res_flatten_array = this_flatten_array;
    return SUBTYPE;
  } // Else classes are not equal

  // Since klasses are different, we require a LCA in the Java
  // class hierarchy - which means we have to fall to at least NotNull.
  if (ptr == TopPTR || ptr == AnyNull || ptr == Constant) {
    ptr = NotNull;
  }

  interfaces = this_interfaces.intersection_with(other_interfaces);

  // Now we find the LCA of Java classes
  ciKlass* k = this_klass->least_common_ancestor(other_klass);

  res_klass = k;
  res_xk = false;
  res_flatten_array = this_flatten_array_orig && other_flatten_array_orig;

  return LCA;
}

//------------------------java_mirror_type--------------------------------------
ciType* TypeInstPtr::java_mirror_type(bool* is_val_mirror) const {
  // must be a singleton type
  if( const_oop() == nullptr )  return nullptr;

  // must be of type java.lang.Class
  if( klass() != ciEnv::current()->Class_klass() )  return nullptr;
  return const_oop()->as_instance()->java_mirror_type(is_val_mirror);
}


//------------------------------xdual------------------------------------------
// Dual: do NOT dual on klasses.  This means I do NOT understand the Java
// inheritance mechanism.
const Type *TypeInstPtr::xdual() const {
  return new TypeInstPtr(dual_ptr(), klass(), _interfaces, klass_is_exact(), const_oop(), dual_offset(), flatten_array(), dual_instance_id(), dual_speculative(), dual_inline_depth());
}

//------------------------------eq---------------------------------------------
// Structural equality check for Type representations
bool TypeInstPtr::eq( const Type *t ) const {
  const TypeInstPtr *p = t->is_instptr();
  return
    klass()->equals(p->klass()) &&
    flatten_array() == p->flatten_array() &&
    _interfaces.eq(p->_interfaces) &&
    TypeOopPtr::eq(p);          // Check sub-type stuff
}

//------------------------------hash-------------------------------------------
// Type-specific hashing function.
int TypeInstPtr::hash(void) const {
  int hash = java_add(java_add(java_add((jint)klass()->hash(), (jint)TypeOopPtr::hash()), _interfaces.hash()), (jint)flatten_array());
  return hash;
}

bool TypeInstPtr::is_java_subtype_of_helper(const TypeOopPtr* other, bool this_exact, bool other_exact) const {
  return TypePtr::is_java_subtype_of_helper_for_instance(this, other, this_exact, other_exact);
}


bool TypeInstPtr::is_same_java_type_as_helper(const TypeOopPtr* other) const {
  return TypePtr::is_same_java_type_as_helper_for_instance(this, other);
}

bool TypeInstPtr::maybe_java_subtype_of_helper(const TypeOopPtr* other, bool this_exact, bool other_exact) const {
  return TypePtr::maybe_java_subtype_of_helper_for_instance(this, other, this_exact, other_exact);
}


//------------------------------dump2------------------------------------------
// Dump oop Type
#ifndef PRODUCT
void TypeInstPtr::dump2(Dict &d, uint depth, outputStream* st) const {
  // Print the name of the klass.
  klass()->print_name_on(st);
  _interfaces.dump(st);

  switch( _ptr ) {
  case Constant:
    if (WizardMode || Verbose) {
      ResourceMark rm;
      stringStream ss;

      st->print(" ");
      const_oop()->print_oop(&ss);
      // 'const_oop->print_oop()' may emit newlines('\n') into ss.
      // suppress newlines from it so -XX:+Verbose -XX:+PrintIdeal dumps one-liner for each node.
      char* buf = ss.as_string(/* c_heap= */false);
      StringUtils::replace_no_expand(buf, "\n", "");
      st->print_raw(buf);
    }
  case BotPTR:
    if (!WizardMode && !Verbose) {
      if( _klass_is_exact ) st->print(":exact");
      break;
    }
  case TopPTR:
  case AnyNull:
  case NotNull:
    st->print(":%s", ptr_msg[_ptr]);
    if( _klass_is_exact ) st->print(":exact");
    break;
  default:
    break;
  }

  _offset.dump2(st);

  st->print(" *");

  if (flatten_array() && !klass()->is_inlinetype()) {
    st->print(" (flatten array)");
  }

  if (_instance_id == InstanceTop)
    st->print(",iid=top");
  else if (_instance_id != InstanceBot)
    st->print(",iid=%d",_instance_id);

  dump_inline_depth(st);
  dump_speculative(st);
}
#endif

//------------------------------add_offset-------------------------------------
const TypePtr* TypeInstPtr::add_offset(intptr_t offset) const {
  return make(_ptr, klass(), _interfaces, klass_is_exact(), const_oop(), xadd_offset(offset), flatten_array(),
              _instance_id, add_offset_speculative(offset), _inline_depth);
}

const TypeInstPtr* TypeInstPtr::with_offset(intptr_t offset) const {
  return make(_ptr, klass(), _interfaces, klass_is_exact(), const_oop(), Offset(offset), flatten_array(),
              _instance_id, with_offset_speculative(offset), _inline_depth);
}

const TypeInstPtr* TypeInstPtr::remove_speculative() const {
  if (_speculative == nullptr) {
    return this;
  }
  assert(_inline_depth == InlineDepthTop || _inline_depth == InlineDepthBottom, "non speculative type shouldn't have inline depth");
  return make(_ptr, klass(), _interfaces, klass_is_exact(), const_oop(), _offset, flatten_array(),
              _instance_id, nullptr, _inline_depth);
}

const TypePtr* TypeInstPtr::with_inline_depth(int depth) const {
  if (!UseInlineDepthForSpeculativeTypes) {
    return this;
  }
  return make(_ptr, klass(), _interfaces, klass_is_exact(), const_oop(), _offset, flatten_array(), _instance_id, _speculative, depth);
}

const TypePtr* TypeInstPtr::with_instance_id(int instance_id) const {
  assert(is_known_instance(), "should be known");
  return make(_ptr, klass(), _interfaces, klass_is_exact(), const_oop(), _offset, flatten_array(), instance_id, _speculative, _inline_depth);
}

const TypeInstPtr *TypeInstPtr::cast_to_flatten_array() const {
  return make(_ptr, klass(), _interfaces, klass_is_exact(), const_oop(), _offset, true, _instance_id, _speculative, _inline_depth);
}

const TypeKlassPtr* TypeInstPtr::as_klass_type(bool try_for_exact) const {
  bool xk = klass_is_exact();
  ciInstanceKlass* ik = klass()->as_instance_klass();
  if (try_for_exact && !xk && !ik->has_subklass() && !ik->is_final()) {
    if (_interfaces.eq(ik)) {
      Compile* C = Compile::current();
      Dependencies* deps = C->dependencies();
      deps->assert_leaf_type(ik);
      xk = true;
    }
  }
  return TypeInstKlassPtr::make(xk ? TypePtr::Constant : TypePtr::NotNull, klass(), _interfaces, Offset(0), flatten_array());
}

template <class T1, class T2> bool TypePtr::is_meet_subtype_of_helper_for_instance(const T1* this_one, const T2* other, bool this_xk, bool other_xk) {
  static_assert(std::is_base_of<T2, T1>::value, "");

  if (!this_one->is_instance_type(other)) {
    return false;
  }

  if (other->klass() == ciEnv::current()->Object_klass() && other->_interfaces.empty()) {
    return true;
  }

  return this_one->klass()->is_subtype_of(other->klass()) &&
         (!this_xk || this_one->_interfaces.contains(other->_interfaces));
}


bool TypeInstPtr::is_meet_subtype_of_helper(const TypeOopPtr *other, bool this_xk, bool other_xk) const {
  return TypePtr::is_meet_subtype_of_helper_for_instance(this, other, this_xk, other_xk);
}

template <class T1, class T2>  bool TypePtr::is_meet_subtype_of_helper_for_array(const T1* this_one, const T2* other, bool this_xk, bool other_xk) {
  static_assert(std::is_base_of<T2, T1>::value, "");
  if (other->klass() == ciEnv::current()->Object_klass() && other->_interfaces.empty()) {
    return true;
  }

  if (this_one->is_instance_type(other)) {
    return other->klass() == ciEnv::current()->Object_klass() && this_one->_interfaces.contains(other->_interfaces);
  }

  int dummy;
  bool this_top_or_bottom = (this_one->base_element_type(dummy) == Type::TOP || this_one->base_element_type(dummy) == Type::BOTTOM);
  if (this_top_or_bottom) {
    return false;
  }

  const T1* other_ary = this_one->is_array_type(other);
  const TypePtr* other_elem = other_ary->elem()->make_ptr();
  const TypePtr* this_elem = this_one->elem()->make_ptr();
  if (other_elem != nullptr && this_elem != nullptr) {
    return this_one->is_reference_type(this_elem)->is_meet_subtype_of_helper(this_one->is_reference_type(other_elem), this_xk, other_xk);
  }
  if (other_elem == nullptr && this_elem == nullptr) {
    return this_one->_klass->is_subtype_of(other->_klass);
  }

  return false;
}

bool TypeAryPtr::is_meet_subtype_of_helper(const TypeOopPtr *other, bool this_xk, bool other_xk) const {
  return TypePtr::is_meet_subtype_of_helper_for_array(this, other, this_xk, other_xk);
}

bool TypeInstKlassPtr::is_meet_subtype_of_helper(const TypeKlassPtr *other, bool this_xk, bool other_xk) const {
  return TypePtr::is_meet_subtype_of_helper_for_instance(this, other, this_xk, other_xk);
}

bool TypeAryKlassPtr::is_meet_subtype_of_helper(const TypeKlassPtr *other, bool this_xk, bool other_xk) const {
  return TypePtr::is_meet_subtype_of_helper_for_array(this, other, this_xk, other_xk);
}

//=============================================================================
// Convenience common pre-built types.
const TypeAryPtr *TypeAryPtr::RANGE;
const TypeAryPtr *TypeAryPtr::OOPS;
const TypeAryPtr *TypeAryPtr::NARROWOOPS;
const TypeAryPtr *TypeAryPtr::BYTES;
const TypeAryPtr *TypeAryPtr::SHORTS;
const TypeAryPtr *TypeAryPtr::CHARS;
const TypeAryPtr *TypeAryPtr::INTS;
const TypeAryPtr *TypeAryPtr::LONGS;
const TypeAryPtr *TypeAryPtr::FLOATS;
const TypeAryPtr *TypeAryPtr::DOUBLES;
const TypeAryPtr *TypeAryPtr::INLINES;

//------------------------------make-------------------------------------------
const TypeAryPtr* TypeAryPtr::make(PTR ptr, const TypeAry *ary, ciKlass* k, bool xk, Offset offset, Offset field_offset,
                                   int instance_id, const TypePtr* speculative, int inline_depth) {
  assert(!(k == nullptr && ary->_elem->isa_int()),
         "integral arrays must be pre-equipped with a class");
  if (!xk)  xk = ary->ary_must_be_exact();
  assert(instance_id <= 0 || xk, "instances are always exactly typed");
  if (k != nullptr && k->is_loaded() && k->is_obj_array_klass() &&
      k->as_obj_array_klass()->base_element_klass()->is_interface()) {
    k = nullptr;
  }
  if (k != nullptr && k->is_flat_array_klass() && !ary->_flat) {
    k = nullptr;
  }
  return (TypeAryPtr*)(new TypeAryPtr(ptr, nullptr, ary, k, xk, offset, field_offset, instance_id, false, speculative, inline_depth))->hashcons();
}

//------------------------------make-------------------------------------------
const TypeAryPtr* TypeAryPtr::make(PTR ptr, ciObject* o, const TypeAry *ary, ciKlass* k, bool xk, Offset offset, Offset field_offset,
                                   int instance_id, const TypePtr* speculative, int inline_depth,
                                   bool is_autobox_cache) {
  assert(!(k == nullptr && ary->_elem->isa_int()),
         "integral arrays must be pre-equipped with a class");
  assert( (ptr==Constant && o) || (ptr!=Constant && !o), "" );
  if (!xk)  xk = (o != nullptr) || ary->ary_must_be_exact();
  assert(instance_id <= 0 || xk, "instances are always exactly typed");
  if (k != nullptr && k->is_loaded() && k->is_obj_array_klass() &&
      k->as_obj_array_klass()->base_element_klass()->is_interface()) {
    k = nullptr;
  }
  if (k != nullptr && k->is_flat_array_klass() && !ary->_flat) {
    k = nullptr;
  }
  return (TypeAryPtr*)(new TypeAryPtr(ptr, o, ary, k, xk, offset, field_offset, instance_id, is_autobox_cache, speculative, inline_depth))->hashcons();
}

//------------------------------cast_to_ptr_type-------------------------------
const TypeAryPtr* TypeAryPtr::cast_to_ptr_type(PTR ptr) const {
  if( ptr == _ptr ) return this;
  return make(ptr, ptr == Constant ? const_oop() : nullptr, _ary, klass(), klass_is_exact(), _offset, _field_offset, _instance_id, _speculative, _inline_depth, _is_autobox_cache);
}


//-----------------------------cast_to_exactness-------------------------------
const TypeAryPtr* TypeAryPtr::cast_to_exactness(bool klass_is_exact) const {
  if( klass_is_exact == _klass_is_exact ) return this;
  if (_ary->ary_must_be_exact())  return this;  // cannot clear xk
  return make(ptr(), const_oop(), _ary, klass(), klass_is_exact, _offset, _field_offset, _instance_id, _speculative, _inline_depth, _is_autobox_cache);
}

//-----------------------------cast_to_instance_id----------------------------
const TypeAryPtr* TypeAryPtr::cast_to_instance_id(int instance_id) const {
  if( instance_id == _instance_id ) return this;
  return make(_ptr, const_oop(), _ary, klass(), _klass_is_exact, _offset, _field_offset, instance_id, _speculative, _inline_depth, _is_autobox_cache);
}


//-----------------------------max_array_length-------------------------------
// A wrapper around arrayOopDesc::max_array_length(etype) with some input normalization.
jint TypeAryPtr::max_array_length(BasicType etype) {
  if (!is_java_primitive(etype) && !::is_reference_type(etype)) {
    if (etype == T_NARROWOOP) {
      etype = T_OBJECT;
    } else if (etype == T_ILLEGAL) { // bottom[]
      etype = T_BYTE; // will produce conservatively high value
    } else {
      fatal("not an element type: %s", type2name(etype));
    }
  }
  return arrayOopDesc::max_array_length(etype);
}

//-----------------------------narrow_size_type-------------------------------
// Narrow the given size type to the index range for the given array base type.
// Return null if the resulting int type becomes empty.
const TypeInt* TypeAryPtr::narrow_size_type(const TypeInt* size) const {
  jint hi = size->_hi;
  jint lo = size->_lo;
  jint min_lo = 0;
  jint max_hi = max_array_length(elem()->basic_type());
  //if (index_not_size)  --max_hi;     // type of a valid array index, FTR
  bool chg = false;
  if (lo < min_lo) {
    lo = min_lo;
    if (size->is_con()) {
      hi = lo;
    }
    chg = true;
  }
  if (hi > max_hi) {
    hi = max_hi;
    if (size->is_con()) {
      lo = hi;
    }
    chg = true;
  }
  // Negative length arrays will produce weird intermediate dead fast-path code
  if (lo > hi)
    return TypeInt::ZERO;
  if (!chg)
    return size;
  return TypeInt::make(lo, hi, Type::WidenMin);
}

//-------------------------------cast_to_size----------------------------------
const TypeAryPtr* TypeAryPtr::cast_to_size(const TypeInt* new_size) const {
  assert(new_size != nullptr, "");
  new_size = narrow_size_type(new_size);
  if (new_size == size())  return this;
  const TypeAry* new_ary = TypeAry::make(elem(), new_size, is_stable(), is_flat(), is_not_flat(), is_not_null_free());
  return make(ptr(), const_oop(), new_ary, klass(), klass_is_exact(), _offset, _field_offset, _instance_id, _speculative, _inline_depth, _is_autobox_cache);
}

//-------------------------------cast_to_not_flat------------------------------
const TypeAryPtr* TypeAryPtr::cast_to_not_flat(bool not_flat) const {
  if (not_flat == is_not_flat()) {
    return this;
  }
  assert(!not_flat || !is_flat(), "inconsistency");
  const TypeAry* new_ary = TypeAry::make(elem(), size(), is_stable(), is_flat(), not_flat, is_not_null_free());
  return make(ptr(), const_oop(), new_ary, klass(), klass_is_exact(), _offset, _field_offset, _instance_id, _speculative, _inline_depth, _is_autobox_cache);
}

//-------------------------------cast_to_not_null_free-------------------------
const TypeAryPtr* TypeAryPtr::cast_to_not_null_free(bool not_null_free) const {
  if (not_null_free == is_not_null_free()) {
    return this;
  }
  assert(!not_null_free || !is_flat(), "inconsistency");
  const TypeAry* new_ary = TypeAry::make(elem(), size(), is_stable(), is_flat(), /* not_flat= */ not_null_free ? true : is_not_flat(), not_null_free);
  const TypeAryPtr* res = make(ptr(), const_oop(), new_ary, klass(), klass_is_exact(), _offset, _field_offset,
                               _instance_id, _speculative, _inline_depth, _is_autobox_cache);
  if (res->speculative() == res->remove_speculative()) {
    return res->remove_speculative();
  }
  return res;
}

//---------------------------------update_properties---------------------------
const TypeAryPtr* TypeAryPtr::update_properties(const TypeAryPtr* from) const {
  if ((from->is_flat()          && is_not_flat()) ||
      (from->is_not_flat()      && is_flat()) ||
      (from->is_null_free()     && is_not_null_free()) ||
      (from->is_not_null_free() && is_null_free())) {
    return nullptr; // Inconsistent properties
  } else if (from->is_not_null_free()) {
    return cast_to_not_null_free(); // Implies not flat
  } else if (from->is_not_flat()) {
    return cast_to_not_flat();
  }
  return this;
}

jint TypeAryPtr::flat_layout_helper() const {
  return klass()->as_flat_array_klass()->layout_helper();
}

int TypeAryPtr::flat_elem_size() const {
  return klass()->as_flat_array_klass()->element_byte_size();
}

int TypeAryPtr::flat_log_elem_size() const {
  return klass()->as_flat_array_klass()->log2_element_size();
}

//------------------------------cast_to_stable---------------------------------
const TypeAryPtr* TypeAryPtr::cast_to_stable(bool stable, int stable_dimension) const {
  if (stable_dimension <= 0 || (stable_dimension == 1 && stable == this->is_stable()))
    return this;

  const Type* elem = this->elem();
  const TypePtr* elem_ptr = elem->make_ptr();

  if (stable_dimension > 1 && elem_ptr != nullptr && elem_ptr->isa_aryptr()) {
    // If this is widened from a narrow oop, TypeAry::make will re-narrow it.
    elem = elem_ptr = elem_ptr->is_aryptr()->cast_to_stable(stable, stable_dimension - 1);
  }

  const TypeAry* new_ary = TypeAry::make(elem, size(), stable, is_flat(), is_not_flat(), is_not_null_free());

  return make(ptr(), const_oop(), new_ary, klass(), klass_is_exact(), _offset, _field_offset, _instance_id, _speculative, _inline_depth, _is_autobox_cache);
}

//-----------------------------stable_dimension--------------------------------
int TypeAryPtr::stable_dimension() const {
  if (!is_stable())  return 0;
  int dim = 1;
  const TypePtr* elem_ptr = elem()->make_ptr();
  if (elem_ptr != nullptr && elem_ptr->isa_aryptr())
    dim += elem_ptr->is_aryptr()->stable_dimension();
  return dim;
}

//----------------------cast_to_autobox_cache-----------------------------------
const TypeAryPtr* TypeAryPtr::cast_to_autobox_cache() const {
  if (is_autobox_cache())  return this;
  const TypeOopPtr* etype = elem()->make_oopptr();
  if (etype == nullptr)  return this;
  // The pointers in the autobox arrays are always non-null.
  etype = etype->cast_to_ptr_type(TypePtr::NotNull)->is_oopptr();
  const TypeAry* new_ary = TypeAry::make(etype, size(), is_stable(), is_flat(), is_not_flat(), is_not_null_free());
  return make(ptr(), const_oop(), new_ary, klass(), klass_is_exact(), _offset, _field_offset, _instance_id, _speculative, _inline_depth, /*is_autobox_cache=*/true);
}

//------------------------------eq---------------------------------------------
// Structural equality check for Type representations
bool TypeAryPtr::eq( const Type *t ) const {
  const TypeAryPtr *p = t->is_aryptr();
  return
    _ary == p->_ary &&  // Check array
    TypeOopPtr::eq(p) &&// Check sub-parts
    _field_offset == p->_field_offset;
}

//------------------------------hash-------------------------------------------
// Type-specific hashing function.
int TypeAryPtr::hash(void) const {
  return (intptr_t)_ary + TypeOopPtr::hash() + _field_offset.get();
}

bool TypeAryPtr::is_java_subtype_of_helper(const TypeOopPtr* other, bool this_exact, bool other_exact) const {
  return TypePtr::is_java_subtype_of_helper_for_array(this, other, this_exact, other_exact);
}

bool TypeAryPtr::is_same_java_type_as_helper(const TypeOopPtr* other) const {
  return TypePtr::is_same_java_type_as_helper_for_array(this, other);
}

bool TypeAryPtr::maybe_java_subtype_of_helper(const TypeOopPtr* other, bool this_exact, bool other_exact) const {
  return TypePtr::maybe_java_subtype_of_helper_for_array(this, other, this_exact, other_exact);
}
//------------------------------meet-------------------------------------------
// Compute the MEET of two types.  It returns a new Type object.
const Type *TypeAryPtr::xmeet_helper(const Type *t) const {
  // Perform a fast test for common case; meeting the same types together.
  if( this == t ) return this;  // Meeting same type-rep?
  // Current "this->_base" is Pointer
  switch (t->base()) {          // switch on original type

  // Mixing ints & oops happens when javac reuses local variables
  case Int:
  case Long:
  case FloatTop:
  case FloatCon:
  case FloatBot:
  case DoubleTop:
  case DoubleCon:
  case DoubleBot:
  case NarrowOop:
  case NarrowKlass:
  case Bottom:                  // Ye Olde Default
    return Type::BOTTOM;
  case Top:
    return this;

  default:                      // All else is a mistake
    typerr(t);

  case OopPtr: {                // Meeting to OopPtrs
    // Found a OopPtr type vs self-AryPtr type
    const TypeOopPtr *tp = t->is_oopptr();
    Offset offset = meet_offset(tp->offset());
    PTR ptr = meet_ptr(tp->ptr());
    int depth = meet_inline_depth(tp->inline_depth());
    const TypePtr* speculative = xmeet_speculative(tp);
    switch (tp->ptr()) {
    case TopPTR:
    case AnyNull: {
      int instance_id = meet_instance_id(InstanceTop);
      return make(ptr, (ptr == Constant ? const_oop() : nullptr),
                  _ary, _klass, _klass_is_exact, offset, _field_offset, instance_id, speculative, depth);
    }
    case BotPTR:
    case NotNull: {
      int instance_id = meet_instance_id(tp->instance_id());
      return TypeOopPtr::make(ptr, offset, instance_id, speculative, depth);
    }
    default: ShouldNotReachHere();
    }
  }

  case AnyPtr: {                // Meeting two AnyPtrs
    // Found an AnyPtr type vs self-AryPtr type
    const TypePtr *tp = t->is_ptr();
    Offset offset = meet_offset(tp->offset());
    PTR ptr = meet_ptr(tp->ptr());
    const TypePtr* speculative = xmeet_speculative(tp);
    int depth = meet_inline_depth(tp->inline_depth());
    switch (tp->ptr()) {
    case TopPTR:
      return this;
    case BotPTR:
    case NotNull:
      return TypePtr::make(AnyPtr, ptr, offset, speculative, depth);
    case Null:
      if( ptr == Null ) return TypePtr::make(AnyPtr, ptr, offset, speculative, depth);
      // else fall through to AnyNull
    case AnyNull: {
      int instance_id = meet_instance_id(InstanceTop);
      return make(ptr, (ptr == Constant ? const_oop() : nullptr),
                  _ary, _klass, _klass_is_exact, offset, _field_offset, instance_id, speculative, depth);
    }
    default: ShouldNotReachHere();
    }
  }

  case MetadataPtr:
  case KlassPtr:
  case InstKlassPtr:
  case AryKlassPtr:
  case RawPtr: return TypePtr::BOTTOM;

  case AryPtr: {                // Meeting 2 references?
    const TypeAryPtr *tap = t->is_aryptr();
    Offset off = meet_offset(tap->offset());
    Offset field_off = meet_field_offset(tap->field_offset());
    const TypeAry *tary = _ary->meet_speculative(tap->_ary)->is_ary();
    PTR ptr = meet_ptr(tap->ptr());
    int instance_id = meet_instance_id(tap->instance_id());
    const TypePtr* speculative = xmeet_speculative(tap);
    int depth = meet_inline_depth(tap->inline_depth());

    ciKlass* res_klass = nullptr;
    bool res_xk = false;
    bool res_flat = false;
    bool res_not_flat = false;
    bool res_not_null_free = false;
    const Type* elem = tary->_elem;
    if (meet_aryptr(ptr, elem, this, tap, res_klass, res_xk, res_flat, res_not_flat, res_not_null_free) == NOT_SUBTYPE) {
      instance_id = InstanceBot;
    } else if (this->is_flat() != tap->is_flat()) {
      // Meeting flattened inline type array with non-flattened array. Adjust (field) offset accordingly.
      if (tary->_flat) {
        // Result is flattened
        off = Offset(is_flat() ? offset() : tap->offset());
        field_off = is_flat() ? field_offset() : tap->field_offset();
      } else if (below_centerline(ptr)) {
        // Result is non-flattened
        off = Offset(flattened_offset()).meet(Offset(tap->flattened_offset()));
        field_off = Offset::bottom;
      } else if (flattened_offset() == tap->flattened_offset()) {
        off = Offset(!is_flat() ? offset() : tap->offset());
        field_off = !is_flat() ? field_offset() : tap->field_offset();
      }
    }

    ciObject* o = nullptr;             // Assume not constant when done
    ciObject* this_oop = const_oop();
    ciObject* tap_oop = tap->const_oop();
    if (ptr == Constant) {
      if (this_oop != nullptr && tap_oop != nullptr &&
          this_oop->equals(tap_oop)) {
        o = tap_oop;
      } else if (above_centerline(_ptr)) {
        o = tap_oop;
      } else if (above_centerline(tap->_ptr)) {
        o = this_oop;
      } else {
        ptr = NotNull;
      }
    }
    return make(ptr, o, TypeAry::make(elem, tary->_size, tary->_stable, res_flat, res_not_flat, res_not_null_free), res_klass, res_xk, off, field_off, instance_id, speculative, depth);
  }

  // All arrays inherit from Object class
  case InstPtr: {
    const TypeInstPtr *tp = t->is_instptr();
    Offset offset = meet_offset(tp->offset());
    PTR ptr = meet_ptr(tp->ptr());
    int instance_id = meet_instance_id(tp->instance_id());
    const TypePtr* speculative = xmeet_speculative(tp);
    int depth = meet_inline_depth(tp->inline_depth());
    InterfaceSet interfaces = meet_interfaces(tp);
    InterfaceSet tp_interfaces = tp->_interfaces;
    InterfaceSet this_interfaces = _interfaces;

    switch (ptr) {
    case TopPTR:
    case AnyNull:                // Fall 'down' to dual of object klass
      // For instances when a subclass meets a superclass we fall
      // below the centerline when the superclass is exact. We need to
      // do the same here.
      if (tp->klass()->equals(ciEnv::current()->Object_klass()) && this_interfaces.contains(tp_interfaces) && !tp->klass_is_exact() && !tp->flatten_array()) {
        return TypeAryPtr::make(ptr, _ary, _klass, _klass_is_exact, offset, _field_offset, instance_id, speculative, depth);
      } else {
        // cannot subclass, so the meet has to fall badly below the centerline
        ptr = NotNull;
        instance_id = InstanceBot;
        interfaces = this_interfaces.intersection_with(tp_interfaces);
        return TypeInstPtr::make(ptr, ciEnv::current()->Object_klass(), interfaces, false, nullptr, offset, false, instance_id, speculative, depth);
      }
    case Constant:
    case NotNull:
    case BotPTR:                // Fall down to object klass
      // LCA is object_klass, but if we subclass from the top we can do better
      if (above_centerline(tp->ptr())) {
        // If 'tp'  is above the centerline and it is Object class
        // then we can subclass in the Java class hierarchy.
        // For instances when a subclass meets a superclass we fall
        // below the centerline when the superclass is exact. We need
        // to do the same here.
        if (tp->klass()->equals(ciEnv::current()->Object_klass()) && this_interfaces.contains(tp_interfaces) && !tp->klass_is_exact() && !tp->flatten_array()) {
          // that is, my array type is a subtype of 'tp' klass
          return make(ptr, (ptr == Constant ? const_oop() : nullptr),
                      _ary, _klass, _klass_is_exact, offset, _field_offset, instance_id, speculative, depth);
        }
      }
      // The other case cannot happen, since t cannot be a subtype of an array.
      // The meet falls down to Object class below centerline.
      if (ptr == Constant) {
         ptr = NotNull;
      }
      if (instance_id > 0) {
        instance_id = InstanceBot;
      }
      interfaces = this_interfaces.intersection_with(tp_interfaces);
      return TypeInstPtr::make(ptr, ciEnv::current()->Object_klass(), interfaces, false, nullptr, offset, false, instance_id, speculative, depth);
    default: typerr(t);
    }
  }
  }
  return this;                  // Lint noise
}


template<class T> TypePtr::MeetResult TypePtr::meet_aryptr(PTR& ptr, const Type*& elem, const T* this_ary, const T* other_ary,
                                                           ciKlass*& res_klass, bool& res_xk, bool &res_flat, bool& res_not_flat, bool& res_not_null_free) {
  int dummy;
  bool this_top_or_bottom = (this_ary->base_element_type(dummy) == Type::TOP || this_ary->base_element_type(dummy) == Type::BOTTOM);
  bool other_top_or_bottom = (other_ary->base_element_type(dummy) == Type::TOP || other_ary->base_element_type(dummy) == Type::BOTTOM);
  ciKlass* this_klass = this_ary->klass();
  ciKlass* other_klass = other_ary->klass();
  bool this_xk = this_ary->klass_is_exact();
  bool other_xk = other_ary->klass_is_exact();
  PTR this_ptr = this_ary->ptr();
  PTR other_ptr = other_ary->ptr();
  bool this_flat = this_ary->is_flat();
  bool this_not_flat = this_ary->is_not_flat();
  bool other_flat = other_ary->is_flat();
  bool other_not_flat = other_ary->is_not_flat();
  bool this_not_null_free = this_ary->is_not_null_free();
  bool other_not_null_free = other_ary->is_not_null_free();
  res_klass = nullptr;
  MeetResult result = SUBTYPE;
  res_flat = this_flat && other_flat;
  res_not_flat = this_not_flat && other_not_flat;
  res_not_null_free = this_not_null_free && other_not_null_free;

  if (elem->isa_int()) {
    // Integral array element types have irrelevant lattice relations.
    // It is the klass that determines array layout, not the element type.
      if (this_top_or_bottom) {
        res_klass = other_klass;
      } else if (other_top_or_bottom || other_klass == this_klass) {
      res_klass = this_klass;
    } else {
      // Something like byte[int+] meets char[int+].
      // This must fall to bottom, not (int[-128..65535])[int+].
      // instance_id = InstanceBot;
      elem = Type::BOTTOM;
      result = NOT_SUBTYPE;
      if (above_centerline(ptr) || ptr == Constant) {
        ptr = NotNull;
        res_xk = false;
        return NOT_SUBTYPE;
      }
    }
  } else {// Non integral arrays.
    // Must fall to bottom if exact klasses in upper lattice
    // are not equal or super klass is exact.
    if ((above_centerline(ptr) || ptr == Constant) && !this_ary->is_same_java_type_as(other_ary) &&
        // meet with top[] and bottom[] are processed further down:
        !this_top_or_bottom && !other_top_or_bottom &&
        // both are exact and not equal:
        ((other_xk && this_xk) ||
         // 'tap'  is exact and super or unrelated:
         (other_xk && !other_ary->is_meet_subtype_of(this_ary)) ||
         // 'this' is exact and super or unrelated:
         (this_xk && !this_ary->is_meet_subtype_of(other_ary)))) {
      if (above_centerline(ptr) || (elem->make_ptr() && above_centerline(elem->make_ptr()->_ptr))) {
        elem = Type::BOTTOM;
      }
      ptr = NotNull;
      res_xk = false;
      return NOT_SUBTYPE;
    }
  }

  res_xk = false;
  switch (other_ptr) {
    case AnyNull:
    case TopPTR:
      // Compute new klass on demand, do not use tap->_klass
      if (below_centerline(this_ptr)) {
        res_xk = this_xk;
        if (this_ary->is_flat()) {
          elem = this_ary->elem();
        }
      } else {
        res_xk = (other_xk || this_xk);
      }
      break;
    case Constant: {
      if (this_ptr == Constant) {
        res_xk = true;
      } else if (above_centerline(this_ptr)) {
        res_xk = true;
      } else {
        // Only precise for identical arrays
        res_xk = this_xk && (this_ary->is_same_java_type_as(other_ary) || (this_top_or_bottom && other_top_or_bottom));
        // Even if MyValue is exact, [LMyValue is not exact due to [QMyValue <: [LMyValue.
        if (res_xk && !res_not_null_free) {
          res_xk = false;
        }
      }
      break;
    }
    case NotNull:
    case BotPTR:
      // Compute new klass on demand, do not use tap->_klass
      if (above_centerline(this_ptr)) {
        res_xk = other_xk;
        if (other_ary->is_flat()) {
          elem = other_ary->elem();
        }
      } else {
        res_xk = (other_xk && this_xk) &&
                 (this_ary->is_same_java_type_as(other_ary) || (this_top_or_bottom && other_top_or_bottom)); // Only precise for identical arrays
        // Even if MyValue is exact, [LMyValue is not exact due to [QMyValue <: [LMyValue.
        if (res_xk && !res_not_null_free) {
          res_xk = false;
        }
      }
      break;
    default:  {
      ShouldNotReachHere();
      return result;
    }
  }
  return result;
}


//------------------------------xdual------------------------------------------
// Dual: compute field-by-field dual
const Type *TypeAryPtr::xdual() const {
  return new TypeAryPtr(dual_ptr(), _const_oop, _ary->dual()->is_ary(), _klass, _klass_is_exact, dual_offset(), dual_field_offset(), dual_instance_id(), is_autobox_cache(), dual_speculative(), dual_inline_depth());
}

Type::Offset TypeAryPtr::meet_field_offset(const Type::Offset offset) const {
  return _field_offset.meet(offset);
}

//------------------------------dual_offset------------------------------------
Type::Offset TypeAryPtr::dual_field_offset() const {
  return _field_offset.dual();
}

//------------------------------dump2------------------------------------------
#ifndef PRODUCT
void TypeAryPtr::dump2( Dict &d, uint depth, outputStream *st ) const {
  _ary->dump2(d,depth,st);
  _interfaces.dump(st);

  switch( _ptr ) {
  case Constant:
    const_oop()->print(st);
    break;
  case BotPTR:
    if (!WizardMode && !Verbose) {
      if( _klass_is_exact ) st->print(":exact");
      break;
    }
  case TopPTR:
  case AnyNull:
  case NotNull:
    st->print(":%s", ptr_msg[_ptr]);
    if( _klass_is_exact ) st->print(":exact");
    break;
  default:
    break;
  }

  if (is_flat()) {
    st->print(":flat");
    st->print("(");
    _field_offset.dump2(st);
    st->print(")");
  }
  if (is_null_free()) {
    st->print(":null_free");
  }
  if (offset() != 0) {
    int header_size = objArrayOopDesc::header_size() * wordSize;
    if( _offset == Offset::top )       st->print("+undefined");
    else if( _offset == Offset::bottom )  st->print("+any");
    else if( offset() < header_size ) st->print("+%d", offset());
    else {
      BasicType basic_elem_type = elem()->basic_type();
      if (basic_elem_type == T_ILLEGAL) {
        st->print("+any");
      } else {
        int array_base = arrayOopDesc::base_offset_in_bytes(basic_elem_type);
        int elem_size = type2aelembytes(basic_elem_type);
        st->print("[%d]", (offset() - array_base)/elem_size);
      }
    }
  }
  st->print(" *");
  if (_instance_id == InstanceTop)
    st->print(",iid=top");
  else if (_instance_id != InstanceBot)
    st->print(",iid=%d",_instance_id);

  dump_inline_depth(st);
  dump_speculative(st);
}
#endif

bool TypeAryPtr::empty(void) const {
  if (_ary->empty())       return true;
  // FIXME: Does this belong here? Or in the meet code itself?
  if (is_flat() && is_not_flat()) {
    return true;
  }
  return TypeOopPtr::empty();
}

//------------------------------add_offset-------------------------------------
const TypePtr* TypeAryPtr::add_offset(intptr_t offset) const {
  return make(_ptr, _const_oop, _ary, _klass, _klass_is_exact, xadd_offset(offset), _field_offset, _instance_id, add_offset_speculative(offset), _inline_depth, _is_autobox_cache);
}

const TypeAryPtr* TypeAryPtr::with_offset(intptr_t offset) const {
  return make(_ptr, _const_oop, _ary, _klass, _klass_is_exact, Offset(offset), _field_offset, _instance_id, with_offset_speculative(offset), _inline_depth, _is_autobox_cache);
}

const TypeAryPtr* TypeAryPtr::with_ary(const TypeAry* ary) const {
  return make(_ptr, _const_oop, ary, _klass, _klass_is_exact, _offset, _field_offset, _instance_id, _speculative, _inline_depth, _is_autobox_cache);
}

const TypeAryPtr* TypeAryPtr::remove_speculative() const {
  if (_speculative == nullptr) {
    return this;
  }
  assert(_inline_depth == InlineDepthTop || _inline_depth == InlineDepthBottom, "non speculative type shouldn't have inline depth");
  return make(_ptr, _const_oop, _ary->remove_speculative()->is_ary(), _klass, _klass_is_exact, _offset, _field_offset, _instance_id, nullptr, _inline_depth, _is_autobox_cache);
}

const Type* TypeAryPtr::cleanup_speculative() const {
  if (speculative() == nullptr) {
    return this;
  }
  // Keep speculative part if it contains information about flat-/nullability
  const TypeAryPtr* spec_aryptr = speculative()->isa_aryptr();
  if (spec_aryptr != nullptr && !above_centerline(spec_aryptr->ptr()) &&
      (spec_aryptr->is_not_flat() || spec_aryptr->is_not_null_free())) {
    return this;
  }
  return TypeOopPtr::cleanup_speculative();
}

const TypePtr* TypeAryPtr::with_inline_depth(int depth) const {
  if (!UseInlineDepthForSpeculativeTypes) {
    return this;
  }
  return make(_ptr, _const_oop, _ary->remove_speculative()->is_ary(), _klass, _klass_is_exact, _offset, _field_offset, _instance_id, _speculative, depth, _is_autobox_cache);
}

const TypeAryPtr* TypeAryPtr::with_field_offset(int offset) const {
  return make(_ptr, _const_oop, _ary->remove_speculative()->is_ary(), _klass, _klass_is_exact, _offset, Offset(offset), _instance_id, _speculative, _inline_depth, _is_autobox_cache);
}

const TypePtr* TypeAryPtr::add_field_offset_and_offset(intptr_t offset) const {
  int adj = 0;
  if (is_flat() && offset != Type::OffsetBot && offset != Type::OffsetTop) {
    if (_offset.get() != OffsetBot && _offset.get() != OffsetTop) {
      adj = _offset.get();
      offset += _offset.get();
    }
    uint header = arrayOopDesc::base_offset_in_bytes(T_OBJECT);
    if (_field_offset.get() != OffsetBot && _field_offset.get() != OffsetTop) {
      offset += _field_offset.get();
      if (_offset.get() == OffsetBot || _offset.get() == OffsetTop) {
        offset += header;
      }
    }
    if (elem()->make_oopptr()->is_inlinetypeptr() && (offset >= (intptr_t)header || offset < 0)) {
      // Try to get the field of the inline type array element we are pointing to
      ciInlineKlass* vk = elem()->inline_klass();
      int shift = flat_log_elem_size();
      int mask = (1 << shift) - 1;
      intptr_t field_offset = ((offset - header) & mask);
      ciField* field = vk->get_field_by_offset(field_offset + vk->first_field_offset(), false);
      if (field != nullptr) {
        return with_field_offset(field_offset)->add_offset(offset - field_offset - adj);
      }
    }
  }
  return add_offset(offset - adj);
}

// Return offset incremented by field_offset for flattened inline type arrays
const int TypeAryPtr::flattened_offset() const {
  int offset = _offset.get();
  if (offset != Type::OffsetBot && offset != Type::OffsetTop &&
      _field_offset != Offset::bottom && _field_offset != Offset::top) {
    offset += _field_offset.get();
  }
  return offset;
}

const TypePtr* TypeAryPtr::with_instance_id(int instance_id) const {
  assert(is_known_instance(), "should be known");
  return make(_ptr, _const_oop, _ary->remove_speculative()->is_ary(), _klass, _klass_is_exact, _offset, _field_offset, instance_id, _speculative, _inline_depth);
}

//=============================================================================


//------------------------------hash-------------------------------------------
// Type-specific hashing function.
int TypeNarrowPtr::hash(void) const {
  return _ptrtype->hash() + 7;
}

bool TypeNarrowPtr::singleton(void) const {    // TRUE if type is a singleton
  return _ptrtype->singleton();
}

bool TypeNarrowPtr::empty(void) const {
  return _ptrtype->empty();
}

intptr_t TypeNarrowPtr::get_con() const {
  return _ptrtype->get_con();
}

bool TypeNarrowPtr::eq( const Type *t ) const {
  const TypeNarrowPtr* tc = isa_same_narrowptr(t);
  if (tc != nullptr) {
    if (_ptrtype->base() != tc->_ptrtype->base()) {
      return false;
    }
    return tc->_ptrtype->eq(_ptrtype);
  }
  return false;
}

const Type *TypeNarrowPtr::xdual() const {    // Compute dual right now.
  const TypePtr* odual = _ptrtype->dual()->is_ptr();
  return make_same_narrowptr(odual);
}


const Type *TypeNarrowPtr::filter_helper(const Type *kills, bool include_speculative) const {
  if (isa_same_narrowptr(kills)) {
    const Type* ft =_ptrtype->filter_helper(is_same_narrowptr(kills)->_ptrtype, include_speculative);
    if (ft->empty())
      return Type::TOP;           // Canonical empty value
    if (ft->isa_ptr()) {
      return make_hash_same_narrowptr(ft->isa_ptr());
    }
    return ft;
  } else if (kills->isa_ptr()) {
    const Type* ft = _ptrtype->join_helper(kills, include_speculative);
    if (ft->empty())
      return Type::TOP;           // Canonical empty value
    return ft;
  } else {
    return Type::TOP;
  }
}

//------------------------------xmeet------------------------------------------
// Compute the MEET of two types.  It returns a new Type object.
const Type *TypeNarrowPtr::xmeet( const Type *t ) const {
  // Perform a fast test for common case; meeting the same types together.
  if( this == t ) return this;  // Meeting same type-rep?

  if (t->base() == base()) {
    const Type* result = _ptrtype->xmeet(t->make_ptr());
    if (result->isa_ptr()) {
      return make_hash_same_narrowptr(result->is_ptr());
    }
    return result;
  }

  // Current "this->_base" is NarrowKlass or NarrowOop
  switch (t->base()) {          // switch on original type

  case Int:                     // Mixing ints & oops happens when javac
  case Long:                    // reuses local variables
  case FloatTop:
  case FloatCon:
  case FloatBot:
  case DoubleTop:
  case DoubleCon:
  case DoubleBot:
  case AnyPtr:
  case RawPtr:
  case OopPtr:
  case InstPtr:
  case AryPtr:
  case MetadataPtr:
  case KlassPtr:
  case InstKlassPtr:
  case AryKlassPtr:
  case NarrowOop:
  case NarrowKlass:
  case Bottom:                  // Ye Olde Default
    return Type::BOTTOM;
  case Top:
    return this;

  default:                      // All else is a mistake
    typerr(t);

  } // End of switch

  return this;
}

#ifndef PRODUCT
void TypeNarrowPtr::dump2( Dict & d, uint depth, outputStream *st ) const {
  _ptrtype->dump2(d, depth, st);
}
#endif

const TypeNarrowOop *TypeNarrowOop::BOTTOM;
const TypeNarrowOop *TypeNarrowOop::NULL_PTR;


const TypeNarrowOop* TypeNarrowOop::make(const TypePtr* type) {
  return (const TypeNarrowOop*)(new TypeNarrowOop(type))->hashcons();
}

const TypeNarrowOop* TypeNarrowOop::remove_speculative() const {
  return make(_ptrtype->remove_speculative()->is_ptr());
}

const Type* TypeNarrowOop::cleanup_speculative() const {
  return make(_ptrtype->cleanup_speculative()->is_ptr());
}

#ifndef PRODUCT
void TypeNarrowOop::dump2( Dict & d, uint depth, outputStream *st ) const {
  st->print("narrowoop: ");
  TypeNarrowPtr::dump2(d, depth, st);
}
#endif

const TypeNarrowKlass *TypeNarrowKlass::NULL_PTR;

const TypeNarrowKlass* TypeNarrowKlass::make(const TypePtr* type) {
  return (const TypeNarrowKlass*)(new TypeNarrowKlass(type))->hashcons();
}

#ifndef PRODUCT
void TypeNarrowKlass::dump2( Dict & d, uint depth, outputStream *st ) const {
  st->print("narrowklass: ");
  TypeNarrowPtr::dump2(d, depth, st);
}
#endif


//------------------------------eq---------------------------------------------
// Structural equality check for Type representations
bool TypeMetadataPtr::eq( const Type *t ) const {
  const TypeMetadataPtr *a = (const TypeMetadataPtr*)t;
  ciMetadata* one = metadata();
  ciMetadata* two = a->metadata();
  if (one == nullptr || two == nullptr) {
    return (one == two) && TypePtr::eq(t);
  } else {
    return one->equals(two) && TypePtr::eq(t);
  }
}

//------------------------------hash-------------------------------------------
// Type-specific hashing function.
int TypeMetadataPtr::hash(void) const {
  return
    (metadata() ? metadata()->hash() : 0) +
    TypePtr::hash();
}

//------------------------------singleton--------------------------------------
// TRUE if Type is a singleton type, FALSE otherwise.   Singletons are simple
// constants
bool TypeMetadataPtr::singleton(void) const {
  // detune optimizer to not generate constant metadata + constant offset as a constant!
  // TopPTR, Null, AnyNull, Constant are all singletons
  return (offset() == 0) && !below_centerline(_ptr);
}

//------------------------------add_offset-------------------------------------
const TypePtr* TypeMetadataPtr::add_offset( intptr_t offset ) const {
  return make( _ptr, _metadata, xadd_offset(offset));
}

//-----------------------------filter------------------------------------------
// Do not allow interface-vs.-noninterface joins to collapse to top.
const Type *TypeMetadataPtr::filter_helper(const Type *kills, bool include_speculative) const {
  const TypeMetadataPtr* ft = join_helper(kills, include_speculative)->isa_metadataptr();
  if (ft == nullptr || ft->empty())
    return Type::TOP;           // Canonical empty value
  return ft;
}

 //------------------------------get_con----------------------------------------
intptr_t TypeMetadataPtr::get_con() const {
  assert( _ptr == Null || _ptr == Constant, "" );
  assert(offset() >= 0, "");

  if (offset() != 0) {
    // After being ported to the compiler interface, the compiler no longer
    // directly manipulates the addresses of oops.  Rather, it only has a pointer
    // to a handle at compile time.  This handle is embedded in the generated
    // code and dereferenced at the time the nmethod is made.  Until that time,
    // it is not reasonable to do arithmetic with the addresses of oops (we don't
    // have access to the addresses!).  This does not seem to currently happen,
    // but this assertion here is to help prevent its occurrence.
    tty->print_cr("Found oop constant with non-zero offset");
    ShouldNotReachHere();
  }

  return (intptr_t)metadata()->constant_encoding();
}

//------------------------------cast_to_ptr_type-------------------------------
const TypeMetadataPtr* TypeMetadataPtr::cast_to_ptr_type(PTR ptr) const {
  if( ptr == _ptr ) return this;
  return make(ptr, metadata(), _offset);
}

//------------------------------meet-------------------------------------------
// Compute the MEET of two types.  It returns a new Type object.
const Type *TypeMetadataPtr::xmeet( const Type *t ) const {
  // Perform a fast test for common case; meeting the same types together.
  if( this == t ) return this;  // Meeting same type-rep?

  // Current "this->_base" is OopPtr
  switch (t->base()) {          // switch on original type

  case Int:                     // Mixing ints & oops happens when javac
  case Long:                    // reuses local variables
  case FloatTop:
  case FloatCon:
  case FloatBot:
  case DoubleTop:
  case DoubleCon:
  case DoubleBot:
  case NarrowOop:
  case NarrowKlass:
  case Bottom:                  // Ye Olde Default
    return Type::BOTTOM;
  case Top:
    return this;

  default:                      // All else is a mistake
    typerr(t);

  case AnyPtr: {
    // Found an AnyPtr type vs self-OopPtr type
    const TypePtr *tp = t->is_ptr();
    Offset offset = meet_offset(tp->offset());
    PTR ptr = meet_ptr(tp->ptr());
    switch (tp->ptr()) {
    case Null:
      if (ptr == Null)  return TypePtr::make(AnyPtr, ptr, offset, tp->speculative(), tp->inline_depth());
      // else fall through:
    case TopPTR:
    case AnyNull: {
      return make(ptr, _metadata, offset);
    }
    case BotPTR:
    case NotNull:
      return TypePtr::make(AnyPtr, ptr, offset, tp->speculative(), tp->inline_depth());
    default: typerr(t);
    }
  }

  case RawPtr:
  case KlassPtr:
  case InstKlassPtr:
  case AryKlassPtr:
  case OopPtr:
  case InstPtr:
  case AryPtr:
    return TypePtr::BOTTOM;     // Oop meet raw is not well defined

  case MetadataPtr: {
    const TypeMetadataPtr *tp = t->is_metadataptr();
    Offset offset = meet_offset(tp->offset());
    PTR tptr = tp->ptr();
    PTR ptr = meet_ptr(tptr);
    ciMetadata* md = (tptr == TopPTR) ? metadata() : tp->metadata();
    if (tptr == TopPTR || _ptr == TopPTR ||
        metadata()->equals(tp->metadata())) {
      return make(ptr, md, offset);
    }
    // metadata is different
    if( ptr == Constant ) {  // Cannot be equal constants, so...
      if( tptr == Constant && _ptr != Constant)  return t;
      if( _ptr == Constant && tptr != Constant)  return this;
      ptr = NotNull;            // Fall down in lattice
    }
    return make(ptr, nullptr, offset);
    break;
  }
  } // End of switch
  return this;                  // Return the double constant
}


//------------------------------xdual------------------------------------------
// Dual of a pure metadata pointer.
const Type *TypeMetadataPtr::xdual() const {
  return new TypeMetadataPtr(dual_ptr(), metadata(), dual_offset());
}

//------------------------------dump2------------------------------------------
#ifndef PRODUCT
void TypeMetadataPtr::dump2( Dict &d, uint depth, outputStream *st ) const {
  st->print("metadataptr:%s", ptr_msg[_ptr]);
  if( metadata() ) st->print(INTPTR_FORMAT, p2i(metadata()));
  switch (offset()) {
  case OffsetTop: st->print("+top"); break;
  case OffsetBot: st->print("+any"); break;
  case         0: break;
  default:        st->print("+%d",offset()); break;
  }
}
#endif


//=============================================================================
// Convenience common pre-built type.
const TypeMetadataPtr *TypeMetadataPtr::BOTTOM;

TypeMetadataPtr::TypeMetadataPtr(PTR ptr, ciMetadata* metadata, Offset offset):
  TypePtr(MetadataPtr, ptr, offset), _metadata(metadata) {
}

const TypeMetadataPtr* TypeMetadataPtr::make(ciMethod* m) {
  return make(Constant, m, Offset(0));
}
const TypeMetadataPtr* TypeMetadataPtr::make(ciMethodData* m) {
  return make(Constant, m, Offset(0));
}

//------------------------------make-------------------------------------------
// Create a meta data constant
const TypeMetadataPtr* TypeMetadataPtr::make(PTR ptr, ciMetadata* m, Offset offset) {
  assert(m == nullptr || !m->is_klass(), "wrong type");
  return (TypeMetadataPtr*)(new TypeMetadataPtr(ptr, m, offset))->hashcons();
}


const TypeKlassPtr* TypeAryPtr::as_klass_type(bool try_for_exact) const {
  const Type* elem = _ary->_elem;
  bool xk = klass_is_exact();
  if (elem->make_oopptr() != nullptr) {
    elem = elem->make_oopptr()->as_klass_type(try_for_exact);
    if (elem->is_klassptr()->klass_is_exact() &&
        // Even if MyValue is exact, [LMyValue is not exact due to [QMyValue <: [LMyValue.
        (is_null_free() || is_flat() || !_ary->_elem->make_oopptr()->is_inlinetypeptr())) {
      xk = true;
    }
  }
  return TypeAryKlassPtr::make(xk ? TypePtr::Constant : TypePtr::NotNull, elem, klass(), Offset(0), is_not_flat(), is_not_null_free(), is_null_free());
}

const TypeKlassPtr* TypeKlassPtr::make(ciKlass* klass, InterfaceHandling interface_handling) {
  if (klass->is_instance_klass()) {
    return TypeInstKlassPtr::make(klass, interface_handling);
  }
  return TypeAryKlassPtr::make(klass, interface_handling);
}

const TypeKlassPtr* TypeKlassPtr::make(PTR ptr, ciKlass* klass, Offset offset, InterfaceHandling interface_handling) {
  if (klass->is_instance_klass()) {
    const InterfaceSet interfaces = TypePtr::interfaces(klass, true, true, false, interface_handling);
    return TypeInstKlassPtr::make(ptr, klass, interfaces, offset);
  }
  return TypeAryKlassPtr::make(ptr, klass, offset, interface_handling);
}

TypeKlassPtr::TypeKlassPtr(TYPES t, PTR ptr, ciKlass* klass, const InterfaceSet& interfaces, Offset offset)
  : TypePtr(t, ptr, offset), _klass(klass), _interfaces(interfaces) {
  assert(klass == nullptr || !klass->is_loaded() || (klass->is_instance_klass() && !klass->is_interface()) ||
         klass->is_type_array_klass() || klass->is_flat_array_klass() || !klass->as_obj_array_klass()->base_element_klass()->is_interface(), "no interface here");
}

// Is there a single ciKlass* that can represent that type?
ciKlass* TypeKlassPtr::exact_klass_helper() const {
  assert(_klass->is_instance_klass() && !_klass->is_interface(), "No interface");
  if (_interfaces.empty()) {
    return _klass;
  }
  if (_klass != ciEnv::current()->Object_klass()) {
    if (_interfaces.eq(_klass->as_instance_klass())) {
      return _klass;
    }
    return nullptr;
  }
  return _interfaces.exact_klass();
}

//------------------------------eq---------------------------------------------
// Structural equality check for Type representations
bool TypeKlassPtr::eq(const Type *t) const {
  const TypeKlassPtr *p = t->is_klassptr();
  return
    _interfaces.eq(p->_interfaces) &&
    TypePtr::eq(p);
}

//------------------------------hash-------------------------------------------
// Type-specific hashing function.
int TypeKlassPtr::hash(void) const {
  return java_add((jint)TypePtr::hash(), _interfaces.hash());
}

//------------------------------singleton--------------------------------------
// TRUE if Type is a singleton type, FALSE otherwise.   Singletons are simple
// constants
bool TypeKlassPtr::singleton(void) const {
  // detune optimizer to not generate constant klass + constant offset as a constant!
  // TopPTR, Null, AnyNull, Constant are all singletons
  return (offset() == 0) && !below_centerline(_ptr);
}

// Do not allow interface-vs.-noninterface joins to collapse to top.
const Type *TypeKlassPtr::filter_helper(const Type *kills, bool include_speculative) const {
  // logic here mirrors the one from TypeOopPtr::filter. See comments
  // there.
  const Type* ft = join_helper(kills, include_speculative);
  const TypeKlassPtr* ftkp = ft->isa_instklassptr();
  const TypeKlassPtr* ktkp = kills->isa_instklassptr();

  if (ft->empty()) {
    return Type::TOP;           // Canonical empty value
  }

  return ft;
}

TypePtr::InterfaceSet TypeKlassPtr::meet_interfaces(const TypeKlassPtr* other) const {
  if (above_centerline(_ptr) && above_centerline(other->_ptr)) {
    return _interfaces.union_with(other->_interfaces);
  } else if (above_centerline(_ptr) && !above_centerline(other->_ptr)) {
    return other->_interfaces;
  } else if (above_centerline(other->_ptr) && !above_centerline(_ptr)) {
    return _interfaces;
  }
  return _interfaces.intersection_with(other->_interfaces);
}

//------------------------------get_con----------------------------------------
intptr_t TypeKlassPtr::get_con() const {
  assert( _ptr == Null || _ptr == Constant, "" );
  assert( offset() >= 0, "" );

  if (offset() != 0) {
    // After being ported to the compiler interface, the compiler no longer
    // directly manipulates the addresses of oops.  Rather, it only has a pointer
    // to a handle at compile time.  This handle is embedded in the generated
    // code and dereferenced at the time the nmethod is made.  Until that time,
    // it is not reasonable to do arithmetic with the addresses of oops (we don't
    // have access to the addresses!).  This does not seem to currently happen,
    // but this assertion here is to help prevent its occurrence.
    tty->print_cr("Found oop constant with non-zero offset");
    ShouldNotReachHere();
  }

  ciKlass* k = exact_klass();

  return (intptr_t)k->constant_encoding();
}

//------------------------------dump2------------------------------------------
// Dump Klass Type
#ifndef PRODUCT
void TypeKlassPtr::dump2(Dict & d, uint depth, outputStream *st) const {
  switch(_ptr) {
  case Constant:
    st->print("precise ");
  case NotNull:
    {
      const char *name = klass()->name()->as_utf8();
      if (name) {
        st->print("%s: " INTPTR_FORMAT, name, p2i(klass()));
      } else {
        ShouldNotReachHere();
      }
      _interfaces.dump(st);
    }
  case BotPTR:
    if (!WizardMode && !Verbose && _ptr != Constant) break;
  case TopPTR:
  case AnyNull:
    st->print(":%s", ptr_msg[_ptr]);
    if (_ptr == Constant) st->print(":exact");
    break;
  default:
    break;
  }
  if (Verbose) {
    if (isa_instklassptr() && is_instklassptr()->flatten_array()) st->print(":flatten array");
  }
  _offset.dump2(st);
  st->print(" *");
}
#endif

//=============================================================================
// Convenience common pre-built types.

// Not-null object klass or below
const TypeInstKlassPtr *TypeInstKlassPtr::OBJECT;
const TypeInstKlassPtr *TypeInstKlassPtr::OBJECT_OR_NULL;

bool TypeInstKlassPtr::eq(const Type *t) const {
  const TypeKlassPtr *p = t->is_klassptr();
  return
    klass()->equals(p->klass()) &&
    flatten_array() == p->flatten_array() &&
    TypeKlassPtr::eq(p);
}

int TypeInstKlassPtr::hash(void) const {
  return java_add(java_add((jint)klass()->hash(), TypeKlassPtr::hash()), (jint)flatten_array());
}

const TypeInstKlassPtr *TypeInstKlassPtr::make(PTR ptr, ciKlass* k, const InterfaceSet& interfaces, Offset offset, bool flatten_array) {
  flatten_array = flatten_array || k->flatten_array();

  TypeInstKlassPtr *r =
    (TypeInstKlassPtr*)(new TypeInstKlassPtr(ptr, k, interfaces, offset, flatten_array))->hashcons();

  return r;
}

//------------------------------add_offset-------------------------------------
// Access internals of klass object
const TypePtr *TypeInstKlassPtr::add_offset( intptr_t offset ) const {
  return make(_ptr, klass(), _interfaces, xadd_offset(offset), flatten_array());
}

const TypeInstKlassPtr* TypeInstKlassPtr::with_offset(intptr_t offset) const {
  return make(_ptr, klass(), _interfaces, Offset(offset), flatten_array());
}

//------------------------------cast_to_ptr_type-------------------------------
const TypeInstKlassPtr* TypeInstKlassPtr::cast_to_ptr_type(PTR ptr) const {
  assert(_base == InstKlassPtr, "subclass must override cast_to_ptr_type");
  if( ptr == _ptr ) return this;
  return make(ptr, _klass, _interfaces, _offset, flatten_array());
}


bool TypeInstKlassPtr::must_be_exact() const {
  if (!_klass->is_loaded())  return false;
  ciInstanceKlass* ik = _klass->as_instance_klass();
  if (ik->is_final())  return true;  // cannot clear xk
  return false;
}

//-----------------------------cast_to_exactness-------------------------------
const TypeKlassPtr* TypeInstKlassPtr::cast_to_exactness(bool klass_is_exact) const {
  if (klass_is_exact == (_ptr == Constant)) return this;
  if (must_be_exact()) return this;
  ciKlass* k = klass();
  return make(klass_is_exact ? Constant : NotNull, k, _interfaces, _offset, flatten_array());
}


//-----------------------------as_instance_type--------------------------------
// Corresponding type for an instance of the given class.
// It will be NotNull, and exact if and only if the klass type is exact.
const TypeOopPtr* TypeInstKlassPtr::as_instance_type(bool klass_change) const {
  ciKlass* k = klass();
  bool xk = klass_is_exact();
  Compile* C = Compile::current();
  Dependencies* deps = C->dependencies();
  assert((deps != nullptr) == (C->method() != nullptr && C->method()->code_size() > 0), "sanity");
  // Element is an instance
  bool klass_is_exact = false;
  TypePtr::InterfaceSet interfaces = _interfaces;
  if (k->is_loaded()) {
    // Try to set klass_is_exact.
    ciInstanceKlass* ik = k->as_instance_klass();
    klass_is_exact = ik->is_final();
    if (!klass_is_exact && klass_change
        && deps != nullptr && UseUniqueSubclasses) {
      ciInstanceKlass* sub = ik->unique_concrete_subklass();
      if (sub != nullptr) {
        if (_interfaces.eq(sub)) {
          deps->assert_abstract_with_unique_concrete_subtype(ik, sub);
          k = ik = sub;
          xk = sub->is_final();
        }
      }
    }
  }
  return TypeInstPtr::make(TypePtr::BotPTR, k, interfaces, xk, nullptr, Offset(0), flatten_array() && !klass()->is_inlinetype());
}

//------------------------------xmeet------------------------------------------
// Compute the MEET of two types, return a new Type object.
const Type    *TypeInstKlassPtr::xmeet( const Type *t ) const {
  // Perform a fast test for common case; meeting the same types together.
  if( this == t ) return this;  // Meeting same type-rep?

  // Current "this->_base" is Pointer
  switch (t->base()) {          // switch on original type

  case Int:                     // Mixing ints & oops happens when javac
  case Long:                    // reuses local variables
  case FloatTop:
  case FloatCon:
  case FloatBot:
  case DoubleTop:
  case DoubleCon:
  case DoubleBot:
  case NarrowOop:
  case NarrowKlass:
  case Bottom:                  // Ye Olde Default
    return Type::BOTTOM;
  case Top:
    return this;

  default:                      // All else is a mistake
    typerr(t);

  case AnyPtr: {                // Meeting to AnyPtrs
    // Found an AnyPtr type vs self-KlassPtr type
    const TypePtr *tp = t->is_ptr();
    Offset offset = meet_offset(tp->offset());
    PTR ptr = meet_ptr(tp->ptr());
    switch (tp->ptr()) {
    case TopPTR:
      return this;
    case Null:
      if( ptr == Null ) return TypePtr::make(AnyPtr, ptr, offset, tp->speculative(), tp->inline_depth());
    case AnyNull:
      return make(ptr, klass(), _interfaces, offset, flatten_array());
    case BotPTR:
    case NotNull:
      return TypePtr::make(AnyPtr, ptr, offset, tp->speculative(), tp->inline_depth());
    default: typerr(t);
    }
  }

  case RawPtr:
  case MetadataPtr:
  case OopPtr:
  case AryPtr:                  // Meet with AryPtr
  case InstPtr:                 // Meet with InstPtr
      return TypePtr::BOTTOM;

  //
  //             A-top         }
  //           /   |   \       }  Tops
  //       B-top A-any C-top   }
  //          | /  |  \ |      }  Any-nulls
  //       B-any   |   C-any   }
  //          |    |    |
  //       B-con A-con C-con   } constants; not comparable across classes
  //          |    |    |
  //       B-not   |   C-not   }
  //          | \  |  / |      }  not-nulls
  //       B-bot A-not C-bot   }
  //           \   |   /       }  Bottoms
  //             A-bot         }
  //

  case InstKlassPtr: {  // Meet two KlassPtr types
    const TypeInstKlassPtr *tkls = t->is_instklassptr();
    Offset  off     = meet_offset(tkls->offset());
    PTR  ptr     = meet_ptr(tkls->ptr());
    InterfaceSet interfaces = meet_interfaces(tkls);

    ciKlass* res_klass = nullptr;
    bool res_xk = false;
    bool res_flatten_array = false;
    switch(meet_instptr(ptr, interfaces, this, tkls, res_klass, res_xk, res_flatten_array)) {
      case UNLOADED:
        ShouldNotReachHere();
      case SUBTYPE:
      case NOT_SUBTYPE:
      case LCA:
      case QUICK: {
        assert(res_xk == (ptr == Constant), "");
        const Type* res = make(ptr, res_klass, interfaces, off, res_flatten_array);
        return res;
      }
      default:
        ShouldNotReachHere();
    }
  } // End of case KlassPtr
  case AryKlassPtr: {                // All arrays inherit from Object class
    const TypeAryKlassPtr *tp = t->is_aryklassptr();
    Offset offset = meet_offset(tp->offset());
    PTR ptr = meet_ptr(tp->ptr());
    InterfaceSet interfaces = meet_interfaces(tp);
    InterfaceSet tp_interfaces = tp->_interfaces;
    InterfaceSet this_interfaces = _interfaces;

    switch (ptr) {
    case TopPTR:
    case AnyNull:                // Fall 'down' to dual of object klass
      // For instances when a subclass meets a superclass we fall
      // below the centerline when the superclass is exact. We need to
      // do the same here.
      if (klass()->equals(ciEnv::current()->Object_klass()) && tp_interfaces.contains(this_interfaces) && !klass_is_exact()) {
        return TypeAryKlassPtr::make(ptr, tp->elem(), tp->klass(), offset, tp->is_not_flat(), tp->is_not_null_free(), tp->is_null_free());
      } else {
        // cannot subclass, so the meet has to fall badly below the centerline
        ptr = NotNull;
        interfaces = _interfaces.intersection_with(tp->_interfaces);
        return make(ptr, ciEnv::current()->Object_klass(), interfaces, offset, false);
      }
    case Constant:
    case NotNull:
    case BotPTR:                // Fall down to object klass
      // LCA is object_klass, but if we subclass from the top we can do better
      if( above_centerline(_ptr) ) { // if( _ptr == TopPTR || _ptr == AnyNull )
        // If 'this' (InstPtr) is above the centerline and it is Object class
        // then we can subclass in the Java class hierarchy.
        // For instances when a subclass meets a superclass we fall
        // below the centerline when the superclass is exact. We need
        // to do the same here.
        if (klass()->equals(ciEnv::current()->Object_klass()) && tp_interfaces.contains(this_interfaces) && !klass_is_exact()) {
          // that is, tp's array type is a subtype of my klass
          return TypeAryKlassPtr::make(ptr, tp->elem(), tp->klass(), offset, tp->is_not_flat(), tp->is_not_null_free(), tp->is_null_free());
        }
      }
      // The other case cannot happen, since I cannot be a subtype of an array.
      // The meet falls down to Object class below centerline.
      if( ptr == Constant )
         ptr = NotNull;
      interfaces = this_interfaces.intersection_with(tp_interfaces);
      return make(ptr, ciEnv::current()->Object_klass(), interfaces, offset, false);
    default: typerr(t);
    }
  }

  } // End of switch
  return this;                  // Return the double constant
}

//------------------------------xdual------------------------------------------
// Dual: compute field-by-field dual
const Type    *TypeInstKlassPtr::xdual() const {
  return new TypeInstKlassPtr(dual_ptr(), klass(), _interfaces, dual_offset(), flatten_array());
}

template <class T1, class T2> bool TypePtr::is_java_subtype_of_helper_for_instance(const T1* this_one, const T2* other, bool this_exact, bool other_exact) {
  static_assert(std::is_base_of<T2, T1>::value, "");
  if (!this_one->is_loaded() || !other->is_loaded()) {
    return false;
  }
  if (!this_one->is_instance_type(other)) {
    return false;
  }

  if (!other_exact) {
    return false;
  }

  if (other->klass()->equals(ciEnv::current()->Object_klass()) && other->_interfaces.empty()) {
    return true;
  }

  return this_one->_klass->is_subtype_of(other->_klass) && this_one->_interfaces.contains(other->_interfaces);
}

bool TypeInstKlassPtr::is_java_subtype_of_helper(const TypeKlassPtr* other, bool this_exact, bool other_exact) const {
  return TypePtr::is_java_subtype_of_helper_for_instance(this, other, this_exact, other_exact);
}

template <class T1, class T2> bool TypePtr::is_same_java_type_as_helper_for_instance(const T1* this_one, const T2* other) {
  static_assert(std::is_base_of<T2, T1>::value, "");
  if (!this_one->is_loaded() || !other->is_loaded()) {
    return false;
  }
  if (!this_one->is_instance_type(other)) {
    return false;
  }
  return this_one->_klass->equals(other->_klass) && this_one->_interfaces.eq(other->_interfaces);
}

bool TypeInstKlassPtr::is_same_java_type_as_helper(const TypeKlassPtr* other) const {
  return TypePtr::is_same_java_type_as_helper_for_instance(this, other);
}

template <class T1, class T2> bool TypePtr::maybe_java_subtype_of_helper_for_instance(const T1* this_one, const T2* other, bool this_exact, bool other_exact) {
  static_assert(std::is_base_of<T2, T1>::value, "");
  if (!this_one->is_loaded() || !other->is_loaded()) {
    return true;
  }

  if (this_one->is_array_type(other)) {
    return !this_exact && this_one->_klass->equals(ciEnv::current()->Object_klass())  && other->_interfaces.contains(this_one->_interfaces);
  }

  assert(this_one->is_instance_type(other), "unsupported");

  if (this_exact && other_exact) {
    return this_one->is_java_subtype_of(other);
  }

  if (!this_one->_klass->is_subtype_of(other->_klass) && !other->_klass->is_subtype_of(this_one->_klass)) {
    return false;
  }

  if (this_exact) {
    return this_one->_klass->is_subtype_of(other->_klass) && this_one->_interfaces.contains(other->_interfaces);
  }

  return true;
}

bool TypeInstKlassPtr::maybe_java_subtype_of_helper(const TypeKlassPtr* other, bool this_exact, bool other_exact) const {
  return TypePtr::maybe_java_subtype_of_helper_for_instance(this, other, this_exact, other_exact);
}

const TypeKlassPtr* TypeInstKlassPtr::try_improve() const {
  if (!UseUniqueSubclasses) {
    return this;
  }
  ciKlass* k = klass();
  Compile* C = Compile::current();
  Dependencies* deps = C->dependencies();
  assert((deps != nullptr) == (C->method() != nullptr && C->method()->code_size() > 0), "sanity");
  TypePtr::InterfaceSet interfaces = _interfaces;
  if (k->is_loaded()) {
    ciInstanceKlass* ik = k->as_instance_klass();
    bool klass_is_exact = ik->is_final();
    if (!klass_is_exact &&
        deps != nullptr) {
      ciInstanceKlass* sub = ik->unique_concrete_subklass();
      if (sub != nullptr) {
        if (_interfaces.eq(sub)) {
          deps->assert_abstract_with_unique_concrete_subtype(ik, sub);
          k = ik = sub;
          klass_is_exact = sub->is_final();
          return TypeKlassPtr::make(klass_is_exact ? Constant : _ptr, k, _offset);
        }
      }
    }
  }
  return this;
}

bool TypeInstKlassPtr::can_be_inline_array() const {
  return _klass->equals(ciEnv::current()->Object_klass()) && TypeAryKlassPtr::_array_interfaces->contains(_interfaces);
}

bool TypeAryKlassPtr::can_be_inline_array() const {
  return _elem->isa_instklassptr() && _elem->is_instklassptr()->_klass->can_be_inline_klass();
}

bool TypeInstPtr::can_be_inline_array() const {
  return _klass->equals(ciEnv::current()->Object_klass()) && TypeAryPtr::_array_interfaces->contains(_interfaces);
}

bool TypeAryPtr::can_be_inline_array() const {
  return elem()->make_ptr() && elem()->make_ptr()->isa_instptr() && elem()->make_ptr()->is_instptr()->_klass->can_be_inline_klass();
}

const TypeAryKlassPtr *TypeAryKlassPtr::make(PTR ptr, const Type* elem, ciKlass* k, Offset offset, bool not_flat, bool not_null_free, bool null_free) {
  return (TypeAryKlassPtr*)(new TypeAryKlassPtr(ptr, elem, k, offset, not_flat, not_null_free, null_free))->hashcons();
}

const TypeAryKlassPtr* TypeAryKlassPtr::make(PTR ptr, ciKlass* k, Offset offset, InterfaceHandling interface_handling, bool not_flat, bool not_null_free, bool null_free) {
  if (k->is_obj_array_klass()) {
    // Element is an object array. Recursively call ourself.
    ciKlass* eklass = k->as_obj_array_klass()->element_klass();
    const TypeKlassPtr* etype = TypeKlassPtr::make(eklass, interface_handling)->cast_to_exactness(false);
    // Even if MyValue is exact, [LMyValue is not exact due to [QMyValue <: [LMyValue.
    if (etype->klass_is_exact() && etype->isa_instklassptr() && etype->is_instklassptr()->klass()->is_inlinetype() && !null_free) {
      etype = TypeInstKlassPtr::make(NotNull, etype->is_instklassptr()->klass(), Offset(etype->is_instklassptr()->offset()));
    }
    return TypeAryKlassPtr::make(ptr, etype, nullptr, offset, not_flat, not_null_free, null_free);
  } else if (k->is_type_array_klass()) {
    // Element is an typeArray
    const Type* etype = get_const_basic_type(k->as_type_array_klass()->element_type());
    return TypeAryKlassPtr::make(ptr, etype, k, offset, not_flat, not_null_free, null_free);
  } else if (k->is_flat_array_klass()) {
    ciKlass* eklass = k->as_flat_array_klass()->element_klass();
    const TypeKlassPtr* etype = TypeKlassPtr::make(eklass);
    return TypeAryKlassPtr::make(ptr, etype, k, offset, not_flat, not_null_free, null_free);
  } else {
    ShouldNotReachHere();
    return nullptr;
  }
}

const TypeAryKlassPtr* TypeAryKlassPtr::make(PTR ptr, ciKlass* k, Offset offset, InterfaceHandling interface_handling) {
  bool null_free = k->as_array_klass()->is_elem_null_free();
  bool not_null_free = (ptr == Constant) ? !null_free : !k->is_flat_array_klass() && (k->is_type_array_klass() || !k->as_array_klass()->element_klass()->can_be_inline_klass(false));

  bool not_flat = !UseFlatArray || not_null_free || (k->as_array_klass()->element_klass() != nullptr &&
                                                     k->as_array_klass()->element_klass()->is_inlinetype() &&
                                                     !k->as_array_klass()->element_klass()->flatten_array());

  return TypeAryKlassPtr::make(ptr, k, offset, interface_handling, not_flat, not_null_free, null_free);
}

const TypeAryKlassPtr* TypeAryKlassPtr::make(ciKlass* klass, InterfaceHandling interface_handling) {
  return TypeAryKlassPtr::make(Constant, klass, Offset(0), interface_handling);
}

//------------------------------eq---------------------------------------------
// Structural equality check for Type representations
bool TypeAryKlassPtr::eq(const Type *t) const {
  const TypeAryKlassPtr *p = t->is_aryklassptr();
  return
    _elem == p->_elem &&  // Check array
    _not_flat == p->_not_flat &&
    _not_null_free == p->_not_null_free &&
    _null_free == p->_null_free &&
    TypeKlassPtr::eq(p);  // Check sub-parts
}

//------------------------------hash-------------------------------------------
// Type-specific hashing function.
int TypeAryKlassPtr::hash(void) const {
  return (intptr_t)_elem + TypeKlassPtr::hash() + (_not_flat ? 43 : 0) +
      (_not_null_free ? 44 : 0) + (_null_free ? 45 : 0);
}

//----------------------compute_klass------------------------------------------
// Compute the defining klass for this class
ciKlass* TypeAryPtr::compute_klass(DEBUG_ONLY(bool verify)) const {
  // Compute _klass based on element type.
  ciKlass* k_ary = nullptr;
  const TypeInstPtr *tinst;
  const TypeAryPtr *tary;
  const Type* el = elem();
  if (el->isa_narrowoop()) {
    el = el->make_ptr();
  }

  // Get element klass
  if (is_flat() && el->is_inlinetypeptr()) {
    // Klass is required by TypeAryPtr::flat_layout_helper() and others
    if (el->inline_klass() != nullptr) {
      k_ary = ciArrayKlass::make(el->inline_klass(), /* null_free */ true);
    }
  } else if ((tinst = el->isa_instptr()) != nullptr) {
    // Leave k_ary at nullptr.
  } else if ((tary = el->isa_aryptr()) != nullptr) {
    // Leave k_ary at nullptr.
  } else if ((el->base() == Type::Top) ||
             (el->base() == Type::Bottom)) {
    // element type of Bottom occurs from meet of basic type
    // and object; Top occurs when doing join on Bottom.
    // Leave k_ary at null.
  } else {
    // Cannot compute array klass directly from basic type,
    // since subtypes of TypeInt all have basic type T_INT.
#ifdef ASSERT
    if (verify && el->isa_int()) {
      // Check simple cases when verifying klass.
      BasicType bt = T_ILLEGAL;
      if (el == TypeInt::BYTE) {
        bt = T_BYTE;
      } else if (el == TypeInt::SHORT) {
        bt = T_SHORT;
      } else if (el == TypeInt::CHAR) {
        bt = T_CHAR;
      } else if (el == TypeInt::INT) {
        bt = T_INT;
      } else {
        return _klass; // just return specified klass
      }
      return ciTypeArrayKlass::make(bt);
    }
#endif
    assert(!el->isa_int(),
           "integral arrays must be pre-equipped with a class");
    // Compute array klass directly from basic type
    k_ary = ciTypeArrayKlass::make(el->basic_type());
  }
  return k_ary;
}

//------------------------------klass------------------------------------------
// Return the defining klass for this class
ciKlass* TypeAryPtr::klass() const {
  if( _klass ) return _klass;   // Return cached value, if possible

  // Oops, need to compute _klass and cache it
  ciKlass* k_ary = compute_klass();

  if( this != TypeAryPtr::OOPS && this->dual() != TypeAryPtr::OOPS ) {
    // The _klass field acts as a cache of the underlying
    // ciKlass for this array type.  In order to set the field,
    // we need to cast away const-ness.
    //
    // IMPORTANT NOTE: we *never* set the _klass field for the
    // type TypeAryPtr::OOPS.  This Type is shared between all
    // active compilations.  However, the ciKlass which represents
    // this Type is *not* shared between compilations, so caching
    // this value would result in fetching a dangling pointer.
    //
    // Recomputing the underlying ciKlass for each request is
    // a bit less efficient than caching, but calls to
    // TypeAryPtr::OOPS->klass() are not common enough to matter.
    ((TypeAryPtr*)this)->_klass = k_ary;
  }
  return k_ary;
}

// Is there a single ciKlass* that can represent that type?
ciKlass* TypeAryPtr::exact_klass_helper() const {
  if (_ary->_elem->make_ptr() && _ary->_elem->make_ptr()->isa_oopptr()) {
    ciKlass* k = _ary->_elem->make_ptr()->is_oopptr()->exact_klass_helper();
    if (k == nullptr) {
      return nullptr;
    }
    k = ciArrayKlass::make(k, is_null_free());
    return k;
  }

  return klass();
}

const Type* TypeAryPtr::base_element_type(int& dims) const {
  const Type* elem = this->elem();
  dims = 1;
  while (elem->make_ptr() && elem->make_ptr()->isa_aryptr()) {
    elem = elem->make_ptr()->is_aryptr()->elem();
    dims++;
  }
  return elem;
}

//------------------------------add_offset-------------------------------------
// Access internals of klass object
const TypePtr* TypeAryKlassPtr::add_offset(intptr_t offset) const {
  return make(_ptr, elem(), klass(), xadd_offset(offset), is_not_flat(), is_not_null_free(), _null_free);
}

const TypeAryKlassPtr* TypeAryKlassPtr::with_offset(intptr_t offset) const {
  return make(_ptr, elem(), klass(), Offset(offset), is_not_flat(), is_not_null_free(), _null_free);
}

//------------------------------cast_to_ptr_type-------------------------------
const TypeAryKlassPtr* TypeAryKlassPtr::cast_to_ptr_type(PTR ptr) const {
  assert(_base == AryKlassPtr, "subclass must override cast_to_ptr_type");
  if (ptr == _ptr) return this;
  return make(ptr, elem(), _klass, _offset, is_not_flat(), is_not_null_free(), _null_free);
}

bool TypeAryKlassPtr::must_be_exact() const {
  if (_elem == Type::BOTTOM) return false;
  if (_elem == Type::TOP   ) return false;
  const TypeKlassPtr*  tk = _elem->isa_klassptr();
  if (!tk)             return true;   // a primitive type, like int
  // Even if MyValue is exact, [LMyValue is not exact due to [QMyValue <: [LMyValue.
  if (tk->isa_instklassptr() && tk->klass()->is_inlinetype() && !is_null_free()) {
    return false;
  }
  return tk->must_be_exact();
}


//-----------------------------cast_to_exactness-------------------------------
const TypeKlassPtr *TypeAryKlassPtr::cast_to_exactness(bool klass_is_exact) const {
  if (must_be_exact() && !klass_is_exact) return this;  // cannot clear xk
  if (klass_is_exact == this->klass_is_exact()) {
    return this;
  }
  ciKlass* k = _klass;
  const Type* elem = this->elem();
  if (elem->isa_klassptr() && !klass_is_exact) {
    elem = elem->is_klassptr()->cast_to_exactness(klass_is_exact);
  }
  bool not_flat = is_not_flat();
  bool not_null_free = is_not_null_free();
  if (_elem->isa_klassptr()) {
    if (klass_is_exact || _elem->isa_aryklassptr()) {
      assert(!is_null_free() && !is_flat(), "null-free (or flat) inline type arrays should always be exact");
      // An array can't be null-free (or flat) if the klass is exact
      not_null_free = true;
      not_flat = true;
    } else {
      // Klass is not exact (anymore), re-compute null-free/flat properties
      const TypeOopPtr* exact_etype = TypeOopPtr::make_from_klass_unique(_elem->is_instklassptr()->instance_klass());
      not_null_free = !exact_etype->can_be_inline_type();
      not_flat = !UseFlatArray || not_null_free || (exact_etype->is_inlinetypeptr() && !exact_etype->inline_klass()->flatten_array());
    }
  }
  return make(klass_is_exact ? Constant : NotNull, elem, k, _offset, not_flat, not_null_free, _null_free);
}


//-----------------------------as_instance_type--------------------------------
// Corresponding type for an instance of the given class.
// It will be NotNull, and exact if and only if the klass type is exact.
const TypeOopPtr* TypeAryKlassPtr::as_instance_type(bool klass_change) const {
  ciKlass* k = klass();
  bool    xk = klass_is_exact();
  const Type* el = nullptr;
  if (elem()->isa_klassptr()) {
    el = elem()->is_klassptr()->as_instance_type(false)->cast_to_exactness(false);
    k = nullptr;
  } else {
    el = elem();
  }
  bool null_free = _null_free;
  if (null_free && el->isa_ptr()) {
    el = el->is_ptr()->join_speculative(TypePtr::NOTNULL);
  }
  return TypeAryPtr::make(TypePtr::BotPTR, TypeAry::make(el, TypeInt::POS, false, is_flat(), is_not_flat(), is_not_null_free()), k, xk, Offset(0));
}


//------------------------------xmeet------------------------------------------
// Compute the MEET of two types, return a new Type object.
const Type    *TypeAryKlassPtr::xmeet( const Type *t ) const {
  // Perform a fast test for common case; meeting the same types together.
  if( this == t ) return this;  // Meeting same type-rep?

  // Current "this->_base" is Pointer
  switch (t->base()) {          // switch on original type

  case Int:                     // Mixing ints & oops happens when javac
  case Long:                    // reuses local variables
  case FloatTop:
  case FloatCon:
  case FloatBot:
  case DoubleTop:
  case DoubleCon:
  case DoubleBot:
  case NarrowOop:
  case NarrowKlass:
  case Bottom:                  // Ye Olde Default
    return Type::BOTTOM;
  case Top:
    return this;

  default:                      // All else is a mistake
    typerr(t);

  case AnyPtr: {                // Meeting to AnyPtrs
    // Found an AnyPtr type vs self-KlassPtr type
    const TypePtr *tp = t->is_ptr();
    Offset offset = meet_offset(tp->offset());
    PTR ptr = meet_ptr(tp->ptr());
    switch (tp->ptr()) {
    case TopPTR:
      return this;
    case Null:
      if( ptr == Null ) return TypePtr::make(AnyPtr, ptr, offset, tp->speculative(), tp->inline_depth());
    case AnyNull:
      return make(ptr, _elem, klass(), offset, is_not_flat(), is_not_null_free(), is_null_free());
    case BotPTR:
    case NotNull:
      return TypePtr::make(AnyPtr, ptr, offset, tp->speculative(), tp->inline_depth());
    default: typerr(t);
    }
  }

  case RawPtr:
  case MetadataPtr:
  case OopPtr:
  case AryPtr:                  // Meet with AryPtr
  case InstPtr:                 // Meet with InstPtr
    return TypePtr::BOTTOM;

  //
  //             A-top         }
  //           /   |   \       }  Tops
  //       B-top A-any C-top   }
  //          | /  |  \ |      }  Any-nulls
  //       B-any   |   C-any   }
  //          |    |    |
  //       B-con A-con C-con   } constants; not comparable across classes
  //          |    |    |
  //       B-not   |   C-not   }
  //          | \  |  / |      }  not-nulls
  //       B-bot A-not C-bot   }
  //           \   |   /       }  Bottoms
  //             A-bot         }
  //

  case AryKlassPtr: {  // Meet two KlassPtr types
    const TypeAryKlassPtr *tap = t->is_aryklassptr();
    Offset off = meet_offset(tap->offset());
    const Type* elem = _elem->meet(tap->_elem);
    PTR ptr = meet_ptr(tap->ptr());
    ciKlass* res_klass = nullptr;
    bool res_xk = false;
    bool res_flat = false;
    bool res_not_flat = false;
    bool res_not_null_free = false;
    MeetResult res = meet_aryptr(ptr, elem, this, tap,
                                 res_klass, res_xk, res_flat, res_not_flat, res_not_null_free);
    assert(res_xk == (ptr == Constant), "");
    bool null_free = meet_null_free(tap->_null_free);
    if (res == NOT_SUBTYPE) {
      null_free = false;
    } else if (res == SUBTYPE) {
      if (above_centerline(tap->ptr()) && !above_centerline(this->ptr())) {
        null_free = _null_free;
      } else if (above_centerline(this->ptr()) && !above_centerline(tap->ptr())) {
        null_free = tap->_null_free;
      } else if (above_centerline(this->ptr()) && above_centerline(tap->ptr())) {
        null_free = _null_free || tap->_null_free;
      }
    }
    return make(ptr, elem, res_klass, off, res_not_flat, res_not_null_free, null_free);
  } // End of case KlassPtr
  case InstKlassPtr: {
    const TypeInstKlassPtr *tp = t->is_instklassptr();
    Offset offset = meet_offset(tp->offset());
    PTR ptr = meet_ptr(tp->ptr());
    InterfaceSet interfaces = meet_interfaces(tp);
    InterfaceSet tp_interfaces = tp->_interfaces;
    InterfaceSet this_interfaces = _interfaces;

    switch (ptr) {
    case TopPTR:
    case AnyNull:                // Fall 'down' to dual of object klass
      // For instances when a subclass meets a superclass we fall
      // below the centerline when the superclass is exact. We need to
      // do the same here.
      if (tp->klass()->equals(ciEnv::current()->Object_klass()) && this_interfaces.intersection_with(tp_interfaces).eq(tp_interfaces) && !tp->klass_is_exact()) {
        return TypeAryKlassPtr::make(ptr, _elem, _klass, offset, is_not_flat(), is_not_null_free(), is_null_free());
      } else {
        // cannot subclass, so the meet has to fall badly below the centerline
        ptr = NotNull;
        interfaces = this_interfaces.intersection_with(tp->_interfaces);
        return TypeInstKlassPtr::make(ptr, ciEnv::current()->Object_klass(), interfaces, offset, false);
      }
    case Constant:
    case NotNull:
    case BotPTR:                // Fall down to object klass
      // LCA is object_klass, but if we subclass from the top we can do better
      if (above_centerline(tp->ptr())) {
        // If 'tp'  is above the centerline and it is Object class
        // then we can subclass in the Java class hierarchy.
        // For instances when a subclass meets a superclass we fall
        // below the centerline when the superclass is exact. We need
        // to do the same here.
        if (tp->klass()->equals(ciEnv::current()->Object_klass()) && this_interfaces.intersection_with(tp_interfaces).eq(tp_interfaces) && !tp->klass_is_exact()) {
          // that is, my array type is a subtype of 'tp' klass
          return make(ptr, _elem, _klass, offset, is_not_flat(), is_not_null_free(), is_null_free());
        }
      }
      // The other case cannot happen, since t cannot be a subtype of an array.
      // The meet falls down to Object class below centerline.
      if (ptr == Constant)
         ptr = NotNull;
      interfaces = this_interfaces.intersection_with(tp_interfaces);
      return TypeInstKlassPtr::make(ptr, ciEnv::current()->Object_klass(), interfaces, offset, false);
    default: typerr(t);
    }
  }

  } // End of switch
  return this;                  // Return the double constant
}

template <class T1, class T2> bool TypePtr::is_java_subtype_of_helper_for_array(const T1* this_one, const T2* other, bool this_exact, bool other_exact) {
  static_assert(std::is_base_of<T2, T1>::value, "");

  if (other->klass() == ciEnv::current()->Object_klass() && other->_interfaces.empty() && other_exact) {
    return true;
  }

  int dummy;
  bool this_top_or_bottom = (this_one->base_element_type(dummy) == Type::TOP || this_one->base_element_type(dummy) == Type::BOTTOM);

  if (!this_one->is_loaded() || !other->is_loaded() || this_top_or_bottom) {
    return false;
  }

  if (this_one->is_instance_type(other)) {
    return other->klass() == ciEnv::current()->Object_klass() && other->_interfaces.intersection_with(this_one->_interfaces).eq(other->_interfaces) && other_exact;
  }

  assert(this_one->is_array_type(other), "");
  const T1* other_ary = this_one->is_array_type(other);
  bool other_top_or_bottom = (other_ary->base_element_type(dummy) == Type::TOP || other_ary->base_element_type(dummy) == Type::BOTTOM);
  if (other_top_or_bottom) {
    return false;
  }

  const TypePtr* other_elem = other_ary->elem()->make_ptr();
  const TypePtr* this_elem = this_one->elem()->make_ptr();
  if (this_elem != nullptr && other_elem != nullptr) {
    if (other->is_null_free() && !this_one->is_null_free()) {
      return false; // [LMyValue is not a subtype of [QMyValue
    }
    return this_one->is_reference_type(this_elem)->is_java_subtype_of_helper(this_one->is_reference_type(other_elem), this_exact, other_exact);
  }
  if (this_elem == nullptr && other_elem == nullptr) {
    return this_one->_klass->is_subtype_of(other->_klass);
  }
  return false;
}

bool TypeAryKlassPtr::is_java_subtype_of_helper(const TypeKlassPtr* other, bool this_exact, bool other_exact) const {
  return TypePtr::is_java_subtype_of_helper_for_array(this, other, this_exact, other_exact);
}

template <class T1, class T2> bool TypePtr::is_same_java_type_as_helper_for_array(const T1* this_one, const T2* other) {
  static_assert(std::is_base_of<T2, T1>::value, "");

  int dummy;
  bool this_top_or_bottom = (this_one->base_element_type(dummy) == Type::TOP || this_one->base_element_type(dummy) == Type::BOTTOM);

  if (!this_one->is_array_type(other) ||
      !this_one->is_loaded() || !other->is_loaded() || this_top_or_bottom) {
    return false;
  }
  const T1* other_ary = this_one->is_array_type(other);
  bool other_top_or_bottom = (other_ary->base_element_type(dummy) == Type::TOP || other_ary->base_element_type(dummy) == Type::BOTTOM);

  if (other_top_or_bottom) {
    return false;
  }

  const TypePtr* other_elem = other_ary->elem()->make_ptr();
  const TypePtr* this_elem = this_one->elem()->make_ptr();
  if (other_elem != nullptr && this_elem != nullptr) {
    return this_one->is_reference_type(this_elem)->is_same_java_type_as(this_one->is_reference_type(other_elem));
  }
  if (other_elem == nullptr && this_elem == nullptr) {
    assert(this_one->_klass != nullptr && other->_klass != nullptr, "");
    return this_one->_klass->equals(other->_klass);
  }
  return false;
}

bool TypeAryKlassPtr::is_same_java_type_as_helper(const TypeKlassPtr* other) const {
  return TypePtr::is_same_java_type_as_helper_for_array(this, other);
}

template <class T1, class T2> bool TypePtr::maybe_java_subtype_of_helper_for_array(const T1* this_one, const T2* other, bool this_exact, bool other_exact) {
  static_assert(std::is_base_of<T2, T1>::value, "");
  if (other->klass() == ciEnv::current()->Object_klass() && other->_interfaces.empty() && other_exact) {
    return true;
  }
  int dummy;
  bool this_top_or_bottom = (this_one->base_element_type(dummy) == Type::TOP || this_one->base_element_type(dummy) == Type::BOTTOM);
  if (!this_one->is_loaded() || !other->is_loaded() || this_top_or_bottom) {
    return true;
  }
  if (this_one->is_instance_type(other)) {
    return other->_klass->equals(ciEnv::current()->Object_klass()) && other->_interfaces.intersection_with(this_one->_interfaces).eq(other->_interfaces);
  }
  assert(this_one->is_array_type(other), "");

  const T1* other_ary = this_one->is_array_type(other);
  bool other_top_or_bottom = (other_ary->base_element_type(dummy) == Type::TOP || other_ary->base_element_type(dummy) == Type::BOTTOM);
  if (other_top_or_bottom) {
    return true;
  }
  if (this_exact && other_exact) {
    return this_one->is_java_subtype_of(other);
  }

  const TypePtr* this_elem = this_one->elem()->make_ptr();
  const TypePtr* other_elem = other_ary->elem()->make_ptr();
  if (other_elem != nullptr && this_elem != nullptr) {
    return this_one->is_reference_type(this_elem)->maybe_java_subtype_of_helper(this_one->is_reference_type(other_elem), this_exact, other_exact);
  }
  if (other_elem == nullptr && this_elem == nullptr) {
    return this_one->_klass->is_subtype_of(other->_klass);
  }
  return false;
}

bool TypeAryKlassPtr::maybe_java_subtype_of_helper(const TypeKlassPtr* other, bool this_exact, bool other_exact) const {
  return TypePtr::maybe_java_subtype_of_helper_for_array(this, other, this_exact, other_exact);
}

//------------------------------xdual------------------------------------------
// Dual: compute field-by-field dual
const Type    *TypeAryKlassPtr::xdual() const {
  return new TypeAryKlassPtr(dual_ptr(), elem()->dual(), klass(), dual_offset(), !is_not_flat(), !is_not_null_free(), dual_null_free());
}

// Is there a single ciKlass* that can represent that type?
ciKlass* TypeAryKlassPtr::exact_klass_helper() const {
  if (elem()->isa_klassptr()) {
    ciKlass* k = elem()->is_klassptr()->exact_klass_helper();
    if (k == nullptr) {
      return nullptr;
    }
    k = ciArrayKlass::make(k, _null_free);
    return k;
  }

  return klass();
}

ciKlass* TypeAryKlassPtr::klass() const {
  if (_klass != nullptr) {
    return _klass;
  }
  ciKlass* k = nullptr;
  if (elem()->isa_klassptr()) {
    // leave null
  } else if ((elem()->base() == Type::Top) ||
             (elem()->base() == Type::Bottom)) {
  } else {
    k = ciTypeArrayKlass::make(elem()->basic_type());
    ((TypeAryKlassPtr*)this)->_klass = k;
  }
  return k;
}

//------------------------------dump2------------------------------------------
// Dump Klass Type
#ifndef PRODUCT
void TypeAryKlassPtr::dump2( Dict & d, uint depth, outputStream *st ) const {
  switch( _ptr ) {
  case Constant:
    st->print("precise ");
  case NotNull:
    {
      st->print("[");
      _elem->dump2(d, depth, st);
      _interfaces.dump(st);
      st->print(": ");
    }
  case BotPTR:
    if( !WizardMode && !Verbose && _ptr != Constant ) break;
  case TopPTR:
  case AnyNull:
    st->print(":%s", ptr_msg[_ptr]);
    if( _ptr == Constant ) st->print(":exact");
    break;
  default:
    break;
  }
  if (is_flat()) st->print(":flat");
  if (_null_free) st->print(":null free");
  if (Verbose) {
    if (_not_flat) st->print(":not flat");
    if (_not_null_free) st->print(":not null free");
  }

  _offset.dump2(st);

  st->print(" *");
}
#endif

const Type* TypeAryKlassPtr::base_element_type(int& dims) const {
  const Type* elem = this->elem();
  dims = 1;
  while (elem->isa_aryklassptr()) {
    elem = elem->is_aryklassptr()->elem();
    dims++;
  }
  return elem;
}

//=============================================================================
// Convenience common pre-built types.

//------------------------------make-------------------------------------------
const TypeFunc *TypeFunc::make(const TypeTuple *domain_sig, const TypeTuple* domain_cc,
                               const TypeTuple *range_sig, const TypeTuple *range_cc) {
  return (TypeFunc*)(new TypeFunc(domain_sig, domain_cc, range_sig, range_cc))->hashcons();
}

const TypeFunc *TypeFunc::make(const TypeTuple *domain, const TypeTuple *range) {
  return make(domain, domain, range, range);
}

//------------------------------osr_domain-----------------------------
const TypeTuple* osr_domain() {
  const Type **fields = TypeTuple::fields(2);
  fields[TypeFunc::Parms+0] = TypeRawPtr::BOTTOM;  // address of osr buffer
  return TypeTuple::make(TypeFunc::Parms+1, fields);
}

//------------------------------make-------------------------------------------
const TypeFunc* TypeFunc::make(ciMethod* method, bool is_osr_compilation) {
  Compile* C = Compile::current();
  const TypeFunc* tf = nullptr;
  if (!is_osr_compilation) {
    tf = C->last_tf(method); // check cache
    if (tf != nullptr)  return tf;  // The hit rate here is almost 50%.
  }
  // Inline types are not passed/returned by reference, instead each field of
  // the inline type is passed/returned as an argument. We maintain two views of
  // the argument/return list here: one based on the signature (with an inline
  // type argument/return as a single slot), one based on the actual calling
  // convention (with an inline type argument/return as a list of its fields).
  bool has_scalar_args = method->has_scalarized_args() && !is_osr_compilation;
  // Fall back to the non-scalarized calling convention when compiling a call via a mismatching method
  if (method != C->method() && method->get_Method()->mismatch()) {
    has_scalar_args = false;
  }
  const TypeTuple* domain_sig = is_osr_compilation ? osr_domain() : TypeTuple::make_domain(method, ignore_interfaces, false);
  const TypeTuple* domain_cc = has_scalar_args ? TypeTuple::make_domain(method, ignore_interfaces, true) : domain_sig;
  ciSignature* sig = method->signature();
  bool has_scalar_ret = sig->return_type()->is_inlinetype() && sig->return_type()->as_inline_klass()->can_be_returned_as_fields();
  const TypeTuple* range_sig = TypeTuple::make_range(sig, ignore_interfaces, false);
  const TypeTuple* range_cc = has_scalar_ret ? TypeTuple::make_range(sig, ignore_interfaces, true) : range_sig;
  tf = TypeFunc::make(domain_sig, domain_cc, range_sig, range_cc);
  if (!is_osr_compilation) {
    C->set_last_tf(method, tf);  // fill cache
  }
  return tf;
}

//------------------------------meet-------------------------------------------
// Compute the MEET of two types.  It returns a new Type object.
const Type *TypeFunc::xmeet( const Type *t ) const {
  // Perform a fast test for common case; meeting the same types together.
  if( this == t ) return this;  // Meeting same type-rep?

  // Current "this->_base" is Func
  switch (t->base()) {          // switch on original type

  case Bottom:                  // Ye Olde Default
    return t;

  default:                      // All else is a mistake
    typerr(t);

  case Top:
    break;
  }
  return this;                  // Return the double constant
}

//------------------------------xdual------------------------------------------
// Dual: compute field-by-field dual
const Type *TypeFunc::xdual() const {
  return this;
}

//------------------------------eq---------------------------------------------
// Structural equality check for Type representations
bool TypeFunc::eq( const Type *t ) const {
  const TypeFunc *a = (const TypeFunc*)t;
  return _domain_sig == a->_domain_sig &&
    _domain_cc == a->_domain_cc &&
    _range_sig == a->_range_sig &&
    _range_cc == a->_range_cc;
}

//------------------------------hash-------------------------------------------
// Type-specific hashing function.
int TypeFunc::hash(void) const {
  return (intptr_t)_domain_sig + (intptr_t)_domain_cc + (intptr_t)_range_sig + (intptr_t)_range_cc;
}

//------------------------------dump2------------------------------------------
// Dump Function Type
#ifndef PRODUCT
void TypeFunc::dump2( Dict &d, uint depth, outputStream *st ) const {
  if( _range_sig->cnt() <= Parms )
    st->print("void");
  else {
    uint i;
    for (i = Parms; i < _range_sig->cnt()-1; i++) {
      _range_sig->field_at(i)->dump2(d,depth,st);
      st->print("/");
    }
    _range_sig->field_at(i)->dump2(d,depth,st);
  }
  st->print(" ");
  st->print("( ");
  if( !depth || d[this] ) {     // Check for recursive dump
    st->print("...)");
    return;
  }
  d.Insert((void*)this,(void*)this);    // Stop recursion
  if (Parms < _domain_sig->cnt())
    _domain_sig->field_at(Parms)->dump2(d,depth-1,st);
  for (uint i = Parms+1; i < _domain_sig->cnt(); i++) {
    st->print(", ");
    _domain_sig->field_at(i)->dump2(d,depth-1,st);
  }
  st->print(" )");
}
#endif

//------------------------------singleton--------------------------------------
// TRUE if Type is a singleton type, FALSE otherwise.   Singletons are simple
// constants (Ldi nodes).  Singletons are integer, float or double constants
// or a single symbol.
bool TypeFunc::singleton(void) const {
  return false;                 // Never a singleton
}

bool TypeFunc::empty(void) const {
  return false;                 // Never empty
}


BasicType TypeFunc::return_type() const{
  if (range_sig()->cnt() == TypeFunc::Parms) {
    return T_VOID;
  }
  return range_sig()->field_at(TypeFunc::Parms)->basic_type();
}<|MERGE_RESOLUTION|>--- conflicted
+++ resolved
@@ -4575,11 +4575,7 @@
   // Check for subtyping:
   const T* subtype = nullptr;
   bool subtype_exact = false;
-<<<<<<< HEAD
   bool flat_array = false;
-  InterfaceSet subtype_interfaces;
-=======
->>>>>>> 2836c34b
   if (this_type->is_same_java_type_as(other_type)) {
     subtype = this_type;
     subtype_exact = below_centerline(ptr) ? (this_xk && other_xk) : (this_xk || other_xk);
