--- conflicted
+++ resolved
@@ -3885,14 +3885,9 @@
       // Use exact type if element can be an inline type
       exact_etype = TypeOopPtr::make_from_klass_common(klass->as_array_klass()->element_klass(), /* klass_change= */ true, /* try_for_exact= */ true, interface_handling);
     }
-<<<<<<< HEAD
     bool not_inline = !exact_etype->can_be_inline_type();
     bool not_null_free = not_inline;
-    bool not_flat = !UseFlatArray || not_inline || (exact_etype->is_inlinetypeptr() && !exact_etype->inline_klass()->flat_in_array());
-=======
-    bool not_null_free = !exact_etype->can_be_inline_type();
-    bool not_flat = !UseArrayFlattening || not_null_free || (exact_etype->is_inlinetypeptr() && !exact_etype->inline_klass()->flat_in_array());
->>>>>>> a8047381
+    bool not_flat = !UseArrayFlattening || not_inline || (exact_etype->is_inlinetypeptr() && !exact_etype->inline_klass()->flat_in_array());
     // Even though MyValue is final, [LMyValue is not exact because null-free [LMyValue is a subtype.
     bool xk = etype->klass_is_exact() && !etype->is_inlinetypeptr();
     const TypeAry* arr0 = TypeAry::make(etype, TypeInt::POS, /* stable= */ false, /* flat= */ false, not_flat, not_null_free);
@@ -6607,18 +6602,12 @@
   bool null_free = k->as_array_klass()->is_elem_null_free();
   bool flat = k->is_flat_array_klass();
 
-<<<<<<< HEAD
   bool not_inline = k->is_type_array_klass() || !k->as_array_klass()->element_klass()->can_be_inline_klass(false);
   bool not_null_free = (ptr == Constant) ? !null_free : not_inline;
-  bool not_flat = (ptr == Constant) ? !flat : (!UseFlatArray || not_inline ||
+  bool not_flat = (ptr == Constant) ? !flat : (!UseArrayFlattening || not_inline ||
                    (k->as_array_klass()->element_klass() != nullptr &&
                     k->as_array_klass()->element_klass()->is_inlinetype() &&
                    !k->as_array_klass()->element_klass()->flat_in_array()));
-=======
-  bool not_flat = !UseArrayFlattening || not_null_free || (k->as_array_klass()->element_klass() != nullptr &&
-                                                     k->as_array_klass()->element_klass()->is_inlinetype() &&
-                                                     !k->as_array_klass()->element_klass()->flat_in_array());
->>>>>>> a8047381
 
   return TypeAryKlassPtr::make(ptr, k, offset, interface_handling, not_flat, not_null_free, null_free);
 }
@@ -6788,14 +6777,9 @@
     } else {
       // Klass is not exact (anymore), re-compute null-free/flat properties
       const TypeOopPtr* exact_etype = TypeOopPtr::make_from_klass_unique(_elem->is_instklassptr()->instance_klass());
-<<<<<<< HEAD
       bool not_inline = !exact_etype->can_be_inline_type();
       not_null_free = not_inline;
-      not_flat = !UseFlatArray || not_inline || (exact_etype->is_inlinetypeptr() && !exact_etype->inline_klass()->flat_in_array());
-=======
-      not_null_free = !exact_etype->can_be_inline_type();
-      not_flat = !UseArrayFlattening || not_null_free || (exact_etype->is_inlinetypeptr() && !exact_etype->inline_klass()->flat_in_array());
->>>>>>> a8047381
+      not_flat = !UseArrayFlattening || not_inline || (exact_etype->is_inlinetypeptr() && !exact_etype->inline_klass()->flat_in_array());
     }
   }
   return make(klass_is_exact ? Constant : NotNull, elem, k, _offset, not_flat, not_null_free, _null_free);
