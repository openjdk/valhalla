--- conflicted
+++ resolved
@@ -2411,13 +2411,8 @@
 /**
  * Return same type without a speculative part in the element
  */
-<<<<<<< HEAD
-const Type* TypeAry::remove_speculative() const {
+const TypeAry* TypeAry::remove_speculative() const {
   return make(_elem->remove_speculative(), _size, _stable, _not_flat, _not_null_free);
-=======
-const TypeAry* TypeAry::remove_speculative() const {
-  return make(_elem->remove_speculative(), _size, _stable);
->>>>>>> c1040897
 }
 
 /**
@@ -2950,7 +2945,7 @@
 }
 
 const TypePtr *TypePtr::with_offset(intptr_t offset) const {
-  return make(AnyPtr, _ptr, offset, _speculative, _inline_depth);
+  return make(AnyPtr, _ptr, Offset(offset), _speculative, _inline_depth);
 }
 
 //------------------------------eq---------------------------------------------
@@ -3885,7 +3880,7 @@
 }
 
 const TypeOopPtr* TypeOopPtr::with_offset(intptr_t offset) const {
-  return make(_ptr, offset, _instance_id, with_offset_speculative(offset), _inline_depth);
+  return make(_ptr, Offset(offset), _instance_id, with_offset_speculative(offset), _inline_depth);
 }
 
 /**
@@ -3976,25 +3971,15 @@
 }
 
 //------------------------------TypeInstPtr-------------------------------------
-<<<<<<< HEAD
 TypeInstPtr::TypeInstPtr(PTR ptr, ciKlass* k, bool xk, ciObject* o, Offset off,
-                         bool flatten_array, int instance_id, const TypePtr* speculative,
-                         int inline_depth)
+                         bool flatten_array, int instance_id, const TypePtr* speculative, int inline_depth)
   : TypeOopPtr(InstPtr, ptr, k, xk, o, off, Offset::bottom, instance_id, speculative, inline_depth),
-    _name(k->name()), _flatten_array(flatten_array) {
-  assert(k != NULL &&
-         (k->is_loaded() || o == NULL),
-         "cannot have constants with non-loaded klass");
-  assert(!klass()->flatten_array() || flatten_array, "Should be flat in array");
-  assert(!flatten_array || can_be_inline_type(), "Only inline types can be flat in array");
-=======
-TypeInstPtr::TypeInstPtr(PTR ptr, ciKlass* k, bool xk, ciObject* o, int off,
-                         int instance_id, const TypePtr* speculative, int inline_depth)
-  : TypeOopPtr(InstPtr, ptr, k, xk, o, off, instance_id, speculative, inline_depth) {
+    _flatten_array(flatten_array) {
    assert(k != NULL &&
           (k->is_loaded() || o == NULL),
           "cannot have constants with non-loaded klass");
->>>>>>> c1040897
+   assert(!klass()->flatten_array() || flatten_array, "Should be flat in array");
+   assert(!flatten_array || can_be_inline_type(), "Only inline types can be flat in array");
 };
 
 //------------------------------make-------------------------------------------
@@ -4062,11 +4047,7 @@
   if( ptr == _ptr ) return this;
   // Reconstruct _sig info here since not a problem with later lazy
   // construction, _sig will show up on demand.
-<<<<<<< HEAD
-  return make(ptr, klass(), klass_is_exact(), const_oop(), _offset, _flatten_array, _instance_id, _speculative, _inline_depth);
-=======
-  return make(ptr, klass(), klass_is_exact(), ptr == Constant ? const_oop() : NULL, _offset, _instance_id, _speculative, _inline_depth);
->>>>>>> c1040897
+  return make(ptr, klass(), klass_is_exact(), ptr == Constant ? const_oop() : NULL, _offset, _flatten_array, _instance_id, _speculative, _inline_depth);
 }
 
 
@@ -4643,18 +4624,13 @@
 #endif
 
 //------------------------------add_offset-------------------------------------
-<<<<<<< HEAD
-const TypePtr *TypeInstPtr::add_offset(intptr_t offset) const {
+const TypePtr* TypeInstPtr::add_offset(intptr_t offset) const {
   return make(_ptr, klass(), klass_is_exact(), const_oop(), xadd_offset(offset), flatten_array(),
-=======
-const TypePtr* TypeInstPtr::add_offset(intptr_t offset) const {
-  return make(_ptr, klass(), klass_is_exact(), const_oop(), xadd_offset(offset),
->>>>>>> c1040897
               _instance_id, add_offset_speculative(offset), _inline_depth);
 }
 
 const TypeInstPtr* TypeInstPtr::with_offset(intptr_t offset) const {
-  return make(_ptr, klass(), klass_is_exact(), const_oop(), offset,
+  return make(_ptr, klass(), klass_is_exact(), const_oop(), Offset(offset), flatten_array(),
               _instance_id, with_offset_speculative(offset), _inline_depth);
 }
 
@@ -4734,11 +4710,7 @@
 //------------------------------cast_to_ptr_type-------------------------------
 const TypeAryPtr* TypeAryPtr::cast_to_ptr_type(PTR ptr) const {
   if( ptr == _ptr ) return this;
-<<<<<<< HEAD
-  return make(ptr, const_oop(), _ary, klass(), klass_is_exact(), _offset, _field_offset, _instance_id, _speculative, _inline_depth, _is_autobox_cache);
-=======
-  return make(ptr, ptr == Constant ? const_oop() : NULL, _ary, klass(), klass_is_exact(), _offset, _instance_id, _speculative, _inline_depth);
->>>>>>> c1040897
+  return make(ptr, ptr == Constant ? const_oop() : NULL, _ary, klass(), klass_is_exact(), _offset, _field_offset, _instance_id, _speculative, _inline_depth, _is_autobox_cache);
 }
 
 
@@ -5336,19 +5308,13 @@
     else if( offset() < header_size ) st->print("+%d", offset());
     else {
       BasicType basic_elem_type = elem()->basic_type();
-<<<<<<< HEAD
-      int array_base = arrayOopDesc::base_offset_in_bytes(basic_elem_type);
-      int elem_size = type2aelembytes(basic_elem_type);
-      st->print("[%d]", (offset() - array_base)/elem_size);
-=======
       if (basic_elem_type == T_ILLEGAL) {
         st->print("+any");
       } else {
         int array_base = arrayOopDesc::base_offset_in_bytes(basic_elem_type);
         int elem_size = type2aelembytes(basic_elem_type);
-        st->print("[%d]", (_offset - array_base)/elem_size);
+        st->print("[%d]", (offset() - array_base)/elem_size);
       }
->>>>>>> c1040897
     }
   }
   st->print(" *");
@@ -5373,11 +5339,11 @@
 }
 
 const TypeAryPtr* TypeAryPtr::with_offset(intptr_t offset) const {
-  return make(_ptr, _const_oop, _ary, _klass, _klass_is_exact, offset, _instance_id, with_offset_speculative(offset), _inline_depth);
+  return make(_ptr, _const_oop, _ary, _klass, _klass_is_exact, Offset(offset), _field_offset, _instance_id, with_offset_speculative(offset), _inline_depth, _is_autobox_cache);
 }
 
 const TypeAryPtr* TypeAryPtr::with_ary(const TypeAry* ary) const {
-  return make(_ptr, _const_oop, ary, _klass, _klass_is_exact, _offset, _instance_id, _speculative, _inline_depth);
+  return make(_ptr, _const_oop, ary, _klass, _klass_is_exact, _offset, _field_offset, _instance_id, _speculative, _inline_depth, _is_autobox_cache);
 }
 
 const TypeAryPtr* TypeAryPtr::remove_speculative() const {
@@ -5811,14 +5777,18 @@
   bool xk = klass_is_exact();
   if (elem->make_oopptr() != NULL) {
     elem = elem->make_oopptr()->as_klass_type(try_for_exact);
-    if (elem->is_klassptr()->klass_is_exact()) {
+    if (elem->is_klassptr()->klass_is_exact() &&
+        // Even if MyValue is exact, [LMyValue is not exact due to [QMyValue <: [LMyValue.
+        (is_null_free() || !_ary->_elem->make_oopptr()->is_inlinetypeptr())) {
       xk = true;
     }
+  } else if (elem->isa_inlinetype() != NULL) {
+    elem = TypeKlassPtr::make(elem->inline_klass());
   }
   return TypeAryKlassPtr::make(xk ? TypePtr::Constant : TypePtr::NotNull, elem, klass(), Offset(0), is_not_flat(), is_not_null_free(), is_null_free());
 }
 
-const TypeKlassPtr* TypeKlassPtr::make(ciKlass *klass) {
+const TypeKlassPtr* TypeKlassPtr::make(ciKlass* klass) {
   if (klass->is_instance_klass()) {
     return TypeInstKlassPtr::make(klass);
   }
@@ -5829,7 +5799,7 @@
   if (klass->is_instance_klass()) {
     return TypeInstKlassPtr::make(ptr, klass, offset);
   }
-  return TypeAryKlassPtr::make(klass, ptr, offset);
+  return TypeAryKlassPtr::make(ptr, klass, offset);
 }
 
 //------------------------------TypeKlassPtr-----------------------------------
@@ -5981,13 +5951,8 @@
   return make(_ptr, klass(), xadd_offset(offset), flatten_array());
 }
 
-<<<<<<< HEAD
-const TypeKlassPtr *TypeInstKlassPtr::with_offset(intptr_t offset) const {
+const TypeInstKlassPtr* TypeInstKlassPtr::with_offset(intptr_t offset) const {
   return make(_ptr, klass(), Offset(offset), flatten_array());
-=======
-const TypeInstKlassPtr* TypeInstKlassPtr::with_offset(intptr_t offset) const {
-  return make(_ptr, klass(), offset);
->>>>>>> c1040897
 }
 
 //------------------------------cast_to_ptr_type-------------------------------
@@ -6019,10 +5984,6 @@
 // It will be NotNull, and exact if and only if the klass type is exact.
 const TypeOopPtr* TypeInstKlassPtr::as_instance_type(bool klass_change) const {
   ciKlass* k = klass();
-<<<<<<< HEAD
-  bool    xk = klass_is_exact();
-  return TypeInstPtr::make(TypePtr::BotPTR, k, xk, NULL, Offset(0), flatten_array() && !klass()->is_inlinetype());
-=======
   bool xk = klass_is_exact();
   Compile* C = Compile::current();
   Dependencies* deps = C->dependencies();
@@ -6043,8 +6004,7 @@
       }
     }
   }
-  return TypeInstPtr::make(TypePtr::BotPTR, k, xk, NULL, 0);
->>>>>>> c1040897
+  return TypeInstPtr::make(TypePtr::BotPTR, k, xk, NULL, Offset(0), flatten_array() && !klass()->is_inlinetype());
 }
 
 //------------------------------xmeet------------------------------------------
@@ -6219,10 +6179,6 @@
   return new TypeInstKlassPtr(dual_ptr(), klass(), dual_offset(), flatten_array());
 }
 
-<<<<<<< HEAD
-const TypeAryKlassPtr *TypeAryKlassPtr::make(PTR ptr, const Type* elem, ciKlass* k, Offset offset, bool not_flat, bool not_null_free, bool null_free) {
-  return (TypeAryKlassPtr*)(new TypeAryKlassPtr(ptr, elem, k, offset, not_flat, not_null_free, null_free))->hashcons();
-=======
 bool TypeInstKlassPtr::is_java_subtype_of_helper(const TypeKlassPtr* other, bool this_exact, bool other_exact) const {
   if (!is_loaded() || !other->is_loaded()) {
     return false;
@@ -6286,16 +6242,15 @@
   return true;
 }
 
-const TypeAryKlassPtr *TypeAryKlassPtr::make(PTR ptr, const Type* elem, ciKlass* k, int offset) {
-  return (TypeAryKlassPtr*)(new TypeAryKlassPtr(ptr, elem, k, offset))->hashcons();
->>>>>>> c1040897
-}
-
-const TypeAryKlassPtr *TypeAryKlassPtr::make(PTR ptr, ciKlass* klass, Offset offset, bool not_flat, bool not_null_free, bool null_free) {
+const TypeAryKlassPtr* TypeAryKlassPtr::make(PTR ptr, const Type* elem, ciKlass* k, Offset offset, bool not_flat, bool not_null_free, bool null_free) {
+  return (TypeAryKlassPtr*)(new TypeAryKlassPtr(ptr, elem, k, offset, not_flat, not_null_free, null_free))->hashcons();
+}
+
+const TypeAryKlassPtr* TypeAryKlassPtr::make(PTR ptr, ciKlass* klass, Offset offset, bool not_flat, bool not_null_free, bool null_free) {
   if (klass->is_obj_array_klass()) {
     // Element is an object array. Recursively call ourself.
     ciKlass* eklass = klass->as_obj_array_klass()->element_klass();
-    const TypeKlassPtr *etype = TypeKlassPtr::make(eklass)->cast_to_exactness(false);
+    const TypeKlassPtr* etype = TypeKlassPtr::make(eklass)->cast_to_exactness(false);
 
     // Even if MyValue is exact, [LMyValue is not exact due to [QMyValue <: [LMyValue.
     if (etype->klass_is_exact() && etype->isa_instklassptr() && etype->is_instklassptr()->klass()->is_inlinetype() && !null_free) {
@@ -6310,23 +6265,28 @@
     const Type* etype = get_const_basic_type(klass->as_type_array_klass()->element_type());
     return TypeAryKlassPtr::make(ptr, etype, klass, offset, not_flat, not_null_free, null_free);
   } else if (klass->is_flat_array_klass()) {
-    ciInlineKlass* vk = klass->as_array_klass()->element_klass()->as_inline_klass();
-    return TypeAryKlassPtr::make(ptr, TypeInlineType::make(vk), klass, offset, not_flat, not_null_free, null_free);
+    ciKlass* eklass = klass->as_flat_array_klass()->element_klass();
+    const TypeKlassPtr* etype = TypeKlassPtr::make(eklass);
+    return TypeAryKlassPtr::make(ptr, etype, klass, offset, not_flat, not_null_free, null_free);
   } else {
     ShouldNotReachHere();
     return NULL;
   }
 }
 
-const TypeAryKlassPtr* TypeAryKlassPtr::make(ciKlass* k, PTR ptr, Offset offset) {
+const TypeAryKlassPtr* TypeAryKlassPtr::make(PTR ptr, ciKlass* k, Offset offset) {
   bool null_free = k->as_array_klass()->is_elem_null_free();
-  bool not_null_free = ptr == Constant ? !null_free : !k->is_flat_array_klass() && (k->is_type_array_klass() || !k->as_array_klass()->element_klass()->can_be_inline_klass(false));
+  bool not_null_free = (ptr == Constant) ? !null_free : !k->is_flat_array_klass() && (k->is_type_array_klass() || !k->as_array_klass()->element_klass()->can_be_inline_klass(false));
 
   bool not_flat = !UseFlatArray || not_null_free || (k->as_array_klass()->element_klass() != NULL &&
                                                      k->as_array_klass()->element_klass()->is_inlinetype() &&
                                                      !k->as_array_klass()->element_klass()->flatten_array());
 
   return TypeAryKlassPtr::make(ptr, k, offset, not_flat, not_null_free, null_free);
+}
+
+const TypeAryKlassPtr* TypeAryKlassPtr::make(ciKlass* klass) {
+  return TypeAryKlassPtr::make(Constant, klass, Offset(0));
 }
 
 //------------------------------eq---------------------------------------------
@@ -6432,12 +6392,8 @@
     // TypeAryPtr::OOPS->klass() are not common enough to matter.
     ((TypeAryPtr*)this)->_klass = k_ary;
     if (UseCompressedOops && k_ary != NULL && k_ary->is_obj_array_klass() &&
-<<<<<<< HEAD
-        offset() != 0 && offset() != arrayOopDesc::length_offset_in_bytes()) {
-=======
-        _offset != 0 && _offset != arrayOopDesc::length_offset_in_bytes() &&
-        _offset != arrayOopDesc::klass_offset_in_bytes()) {
->>>>>>> c1040897
+        offset() != 0 && offset() != arrayOopDesc::length_offset_in_bytes() &&
+        offset() != arrayOopDesc::klass_offset_in_bytes()) {
       ((TypeAryPtr*)this)->_is_ptr_to_narrowoop = true;
     }
   }
@@ -6450,7 +6406,7 @@
     if (k == NULL) {
       return NULL;
     }
-    k = ciObjArrayKlass::make(k);
+    k = ciArrayKlass::make(k, is_null_free());
     return k;
   }
 
@@ -6473,13 +6429,8 @@
   return make(_ptr, elem(), klass(), xadd_offset(offset), is_not_flat(), is_not_null_free(), _null_free);
 }
 
-<<<<<<< HEAD
-const TypeKlassPtr *TypeAryKlassPtr::with_offset(intptr_t offset) const {
+const TypeAryKlassPtr* TypeAryKlassPtr::with_offset(intptr_t offset) const {
   return make(_ptr, elem(), klass(), Offset(offset), is_not_flat(), is_not_null_free(), _null_free);
-=======
-const TypeAryKlassPtr* TypeAryKlassPtr::with_offset(intptr_t offset) const {
-  return make(_ptr, elem(), klass(), offset);
->>>>>>> c1040897
 }
 
 //------------------------------cast_to_ptr_type-------------------------------
@@ -6508,10 +6459,18 @@
   }
   bool not_flat = is_not_flat();
   bool not_null_free = is_not_null_free();
-  if (klass() != NULL && klass()->is_obj_array_klass() && klass_is_exact) {
-    // An object array can't be flat or null-free if the klass is exact
-    not_flat = true;
-    not_null_free = true;
+  if (k != NULL && k->is_obj_array_klass()) {
+    if (klass_is_exact) {
+      // An object array can't be flat or null-free if the klass is exact
+      not_flat = true;
+      not_null_free = true;
+    } else {
+      // Klass is not exact (anymore), re-compute null-free/flat properties
+      not_null_free = !k->as_array_klass()->element_klass()->can_be_inline_klass(false);
+      not_flat = !UseFlatArray || not_null_free || (k->as_array_klass()->element_klass() != NULL &&
+                                                    k->as_array_klass()->element_klass()->is_inlinetype() &&
+                                                    !k->as_array_klass()->element_klass()->flatten_array());
+    }
   }
   return make(klass_is_exact ? Constant : NotNull, elem, k, _offset, not_flat, not_null_free, _null_free);
 }
@@ -6524,16 +6483,6 @@
   ciKlass* k = klass();
   assert(k != NULL, "klass should not be NULL");
   bool    xk = klass_is_exact();
-<<<<<<< HEAD
-  const Type* el = elem()->isa_klassptr() ? elem()->is_klassptr()->as_instance_type()->is_oopptr()->cast_to_exactness(false) : elem();
-  bool null_free = _null_free;
-  if (null_free && el->isa_ptr()) {
-    el = el->is_ptr()->join_speculative(TypePtr::NOTNULL);
-  }
-  bool not_flat = is_not_flat();
-  bool not_null_free = is_not_null_free();
-  return TypeAryPtr::make(TypePtr::BotPTR, TypeAry::make(el, TypeInt::POS, false, not_flat, not_null_free), k, xk, Offset(0));
-=======
   const Type* el = NULL;
   if (elem()->isa_klassptr()) {
     el = elem()->is_klassptr()->as_instance_type(false)->cast_to_exactness(false);
@@ -6541,8 +6490,16 @@
   } else {
     el = elem();
   }
-  return TypeAryPtr::make(TypePtr::BotPTR, TypeAry::make(el, TypeInt::POS), k, xk, 0);
->>>>>>> c1040897
+  bool null_free = _null_free;
+  if (null_free && el->isa_ptr()) {
+    el = el->is_ptr()->join_speculative(TypePtr::NOTNULL);
+  }
+  bool not_flat = is_not_flat();
+  bool not_null_free = is_not_null_free();
+  if (is_flat()) {
+    el = TypeInlineType::make(el->inline_klass());
+  }
+  return TypeAryPtr::make(TypePtr::BotPTR, TypeAry::make(el, TypeInt::POS, false, not_flat, not_null_free), k, xk, Offset(0));
 }
 
 
@@ -6717,6 +6674,9 @@
   assert(other->isa_aryklassptr(), "");
   const TypeAryKlassPtr* other_ary = other->isa_aryklassptr();
   if (other_ary->_elem->isa_klassptr() && _elem->isa_klassptr()) {
+    if (other->is_null_free() && !is_null_free()) {
+      return false; // [LMyValue is not a subtype of [QMyValue
+    }
     return _elem->is_klassptr()->is_java_subtype_of_helper(other_ary->_elem->is_klassptr(), this_exact, other_exact);
   }
   if (!other_ary->_elem->isa_klassptr() && !_elem->isa_klassptr()) {
@@ -6779,7 +6739,7 @@
     if (k == NULL) {
       return NULL;
     }
-    k = ciObjArrayKlass::make(k);
+    k = ciArrayKlass::make(k, _null_free);
     return k;
   }
 
@@ -6787,7 +6747,7 @@
 }
 
 ciKlass* TypeAryKlassPtr::klass() const {
-    if (_klass != NULL) {
+  if (_klass != NULL) {
     return _klass;
   }
   ciKlass* k = NULL;
@@ -6847,9 +6807,10 @@
     break;
   }
   if (Verbose) {
+    if (is_flat()) st->print(":flat");
     if (_not_flat) st->print(":not flat");
     if (_not_null_free) st->print(":not null free");
-    if (_null_free != 0) st->print(":null free(%d)", _null_free);
+    if (_null_free) st->print(":null free");
   }
 
   _offset.dump2(st);
