/*
 * Copyright (c) 1997, 2022, Oracle and/or its affiliates. All rights reserved.
 * DO NOT ALTER OR REMOVE COPYRIGHT NOTICES OR THIS FILE HEADER.
 *
 * This code is free software; you can redistribute it and/or modify it
 * under the terms of the GNU General Public License version 2 only, as
 * published by the Free Software Foundation.
 *
 * This code is distributed in the hope that it will be useful, but WITHOUT
 * ANY WARRANTY; without even the implied warranty of MERCHANTABILITY or
 * FITNESS FOR A PARTICULAR PURPOSE.  See the GNU General Public License
 * version 2 for more details (a copy is included in the LICENSE file that
 * accompanied this code).
 *
 * You should have received a copy of the GNU General Public License version
 * 2 along with this work; if not, write to the Free Software Foundation,
 * Inc., 51 Franklin St, Fifth Floor, Boston, MA 02110-1301 USA.
 *
 * Please contact Oracle, 500 Oracle Parkway, Redwood Shores, CA 94065 USA
 * or visit www.oracle.com if you need additional information or have any
 * questions.
 *
 */

#include "precompiled.hpp"
#include "ci/ciFlatArrayKlass.hpp"
#include "ci/ciField.hpp"
#include "ci/ciInlineKlass.hpp"
#include "ci/ciMethodData.hpp"
#include "ci/ciTypeFlow.hpp"
#include "classfile/javaClasses.hpp"
#include "classfile/symbolTable.hpp"
#include "compiler/compileLog.hpp"
#include "libadt/dict.hpp"
#include "memory/oopFactory.hpp"
#include "memory/resourceArea.hpp"
#include "oops/instanceKlass.hpp"
#include "oops/instanceMirrorKlass.hpp"
#include "oops/objArrayKlass.hpp"
#include "oops/typeArrayKlass.hpp"
#include "opto/matcher.hpp"
#include "opto/node.hpp"
#include "opto/opcodes.hpp"
#include "opto/type.hpp"
#include "utilities/powerOfTwo.hpp"
#include "utilities/stringUtils.hpp"

// Portions of code courtesy of Clifford Click

// Optimization - Graph Style

// Dictionary of types shared among compilations.
Dict* Type::_shared_type_dict = NULL;
const Type::Offset Type::Offset::top(Type::OffsetTop);
const Type::Offset Type::Offset::bottom(Type::OffsetBot);

const Type::Offset Type::Offset::meet(const Type::Offset other) const {
  // Either is 'TOP' offset?  Return the other offset!
  int offset = other._offset;
  if (_offset == OffsetTop) return Offset(offset);
  if (offset == OffsetTop) return Offset(_offset);
  // If either is different, return 'BOTTOM' offset
  if (_offset != offset) return bottom;
  return Offset(_offset);
}

const Type::Offset Type::Offset::dual() const {
  if (_offset == OffsetTop) return bottom;// Map 'TOP' into 'BOTTOM'
  if (_offset == OffsetBot) return top;// Map 'BOTTOM' into 'TOP'
  return Offset(_offset);               // Map everything else into self
}

const Type::Offset Type::Offset::add(intptr_t offset) const {
  // Adding to 'TOP' offset?  Return 'TOP'!
  if (_offset == OffsetTop || offset == OffsetTop) return top;
  // Adding to 'BOTTOM' offset?  Return 'BOTTOM'!
  if (_offset == OffsetBot || offset == OffsetBot) return bottom;
  // Addition overflows or "accidentally" equals to OffsetTop? Return 'BOTTOM'!
  offset += (intptr_t)_offset;
  if (offset != (int)offset || offset == OffsetTop) return bottom;

  // assert( _offset >= 0 && _offset+offset >= 0, "" );
  // It is possible to construct a negative offset during PhaseCCP

  return Offset((int)offset);        // Sum valid offsets
}

void Type::Offset::dump2(outputStream *st) const {
  if (_offset == 0) {
    return;
  } else if (_offset == OffsetTop) {
    st->print("+top");
  }
  else if (_offset == OffsetBot) {
    st->print("+bot");
  } else if (_offset) {
    st->print("+%d", _offset);
  }
}

// Array which maps compiler types to Basic Types
const Type::TypeInfo Type::_type_info[Type::lastype] = {
  { Bad,             T_ILLEGAL,    "bad",           false, Node::NotAMachineReg, relocInfo::none          },  // Bad
  { Control,         T_ILLEGAL,    "control",       false, 0,                    relocInfo::none          },  // Control
  { Bottom,          T_VOID,       "top",           false, 0,                    relocInfo::none          },  // Top
  { Bad,             T_INT,        "int:",          false, Op_RegI,              relocInfo::none          },  // Int
  { Bad,             T_LONG,       "long:",         false, Op_RegL,              relocInfo::none          },  // Long
  { Half,            T_VOID,       "half",          false, 0,                    relocInfo::none          },  // Half
  { Bad,             T_NARROWOOP,  "narrowoop:",    false, Op_RegN,              relocInfo::none          },  // NarrowOop
  { Bad,             T_NARROWKLASS,"narrowklass:",  false, Op_RegN,              relocInfo::none          },  // NarrowKlass
  { Bad,             T_ILLEGAL,    "tuple:",        false, Node::NotAMachineReg, relocInfo::none          },  // Tuple
  { Bad,             T_ARRAY,      "array:",        false, Node::NotAMachineReg, relocInfo::none          },  // Array

#if defined(PPC64)
  { Bad,             T_ILLEGAL,    "vectormask:",   false, Op_RegVectMask,       relocInfo::none          },  // VectorMask.
  { Bad,             T_ILLEGAL,    "vectora:",      false, Op_VecA,              relocInfo::none          },  // VectorA.
  { Bad,             T_ILLEGAL,    "vectors:",      false, 0,                    relocInfo::none          },  // VectorS
  { Bad,             T_ILLEGAL,    "vectord:",      false, Op_RegL,              relocInfo::none          },  // VectorD
  { Bad,             T_ILLEGAL,    "vectorx:",      false, Op_VecX,              relocInfo::none          },  // VectorX
  { Bad,             T_ILLEGAL,    "vectory:",      false, 0,                    relocInfo::none          },  // VectorY
  { Bad,             T_ILLEGAL,    "vectorz:",      false, 0,                    relocInfo::none          },  // VectorZ
#elif defined(S390)
  { Bad,             T_ILLEGAL,    "vectormask:",   false, Op_RegVectMask,       relocInfo::none          },  // VectorMask.
  { Bad,             T_ILLEGAL,    "vectora:",      false, Op_VecA,              relocInfo::none          },  // VectorA.
  { Bad,             T_ILLEGAL,    "vectors:",      false, 0,                    relocInfo::none          },  // VectorS
  { Bad,             T_ILLEGAL,    "vectord:",      false, Op_RegL,              relocInfo::none          },  // VectorD
  { Bad,             T_ILLEGAL,    "vectorx:",      false, 0,                    relocInfo::none          },  // VectorX
  { Bad,             T_ILLEGAL,    "vectory:",      false, 0,                    relocInfo::none          },  // VectorY
  { Bad,             T_ILLEGAL,    "vectorz:",      false, 0,                    relocInfo::none          },  // VectorZ
#else // all other
  { Bad,             T_ILLEGAL,    "vectormask:",   false, Op_RegVectMask,       relocInfo::none          },  // VectorMask.
  { Bad,             T_ILLEGAL,    "vectora:",      false, Op_VecA,              relocInfo::none          },  // VectorA.
  { Bad,             T_ILLEGAL,    "vectors:",      false, Op_VecS,              relocInfo::none          },  // VectorS
  { Bad,             T_ILLEGAL,    "vectord:",      false, Op_VecD,              relocInfo::none          },  // VectorD
  { Bad,             T_ILLEGAL,    "vectorx:",      false, Op_VecX,              relocInfo::none          },  // VectorX
  { Bad,             T_ILLEGAL,    "vectory:",      false, Op_VecY,              relocInfo::none          },  // VectorY
  { Bad,             T_ILLEGAL,    "vectorz:",      false, Op_VecZ,              relocInfo::none          },  // VectorZ
#endif
  { Bad,             T_ADDRESS,    "anyptr:",       false, Op_RegP,              relocInfo::none          },  // AnyPtr
  { Bad,             T_ADDRESS,    "rawptr:",       false, Op_RegP,              relocInfo::none          },  // RawPtr
  { Bad,             T_OBJECT,     "oop:",          true,  Op_RegP,              relocInfo::oop_type      },  // OopPtr
  { Bad,             T_OBJECT,     "inst:",         true,  Op_RegP,              relocInfo::oop_type      },  // InstPtr
  { Bad,             T_OBJECT,     "ary:",          true,  Op_RegP,              relocInfo::oop_type      },  // AryPtr
  { Bad,             T_METADATA,   "metadata:",     false, Op_RegP,              relocInfo::metadata_type },  // MetadataPtr
  { Bad,             T_METADATA,   "klass:",        false, Op_RegP,              relocInfo::metadata_type },  // KlassPtr
  { Bad,             T_METADATA,   "instklass:",    false, Op_RegP,              relocInfo::metadata_type },  // InstKlassPtr
  { Bad,             T_METADATA,   "aryklass:",     false, Op_RegP,              relocInfo::metadata_type },  // AryKlassPtr
  { Bad,             T_OBJECT,     "func",          false, 0,                    relocInfo::none          },  // Function
  { Abio,            T_ILLEGAL,    "abIO",          false, 0,                    relocInfo::none          },  // Abio
  { Return_Address,  T_ADDRESS,    "return_address",false, Op_RegP,              relocInfo::none          },  // Return_Address
  { Memory,          T_ILLEGAL,    "memory",        false, 0,                    relocInfo::none          },  // Memory
  { FloatBot,        T_FLOAT,      "float_top",     false, Op_RegF,              relocInfo::none          },  // FloatTop
  { FloatCon,        T_FLOAT,      "ftcon:",        false, Op_RegF,              relocInfo::none          },  // FloatCon
  { FloatTop,        T_FLOAT,      "float",         false, Op_RegF,              relocInfo::none          },  // FloatBot
  { DoubleBot,       T_DOUBLE,     "double_top",    false, Op_RegD,              relocInfo::none          },  // DoubleTop
  { DoubleCon,       T_DOUBLE,     "dblcon:",       false, Op_RegD,              relocInfo::none          },  // DoubleCon
  { DoubleTop,       T_DOUBLE,     "double",        false, Op_RegD,              relocInfo::none          },  // DoubleBot
  { Top,             T_ILLEGAL,    "bottom",        false, 0,                    relocInfo::none          }   // Bottom
};

// Map ideal registers (machine types) to ideal types
const Type *Type::mreg2type[_last_machine_leaf];

// Map basic types to canonical Type* pointers.
const Type* Type::     _const_basic_type[T_CONFLICT+1];

// Map basic types to constant-zero Types.
const Type* Type::            _zero_type[T_CONFLICT+1];

// Map basic types to array-body alias types.
const TypeAryPtr* TypeAryPtr::_array_body_type[T_CONFLICT+1];
const TypePtr::InterfaceSet* TypeAryPtr::_array_interfaces = NULL;
const TypePtr::InterfaceSet* TypeAryKlassPtr::_array_interfaces = NULL;

//=============================================================================
// Convenience common pre-built types.
const Type *Type::ABIO;         // State-of-machine only
const Type *Type::BOTTOM;       // All values
const Type *Type::CONTROL;      // Control only
const Type *Type::DOUBLE;       // All doubles
const Type *Type::FLOAT;        // All floats
const Type *Type::HALF;         // Placeholder half of doublewide type
const Type *Type::MEMORY;       // Abstract store only
const Type *Type::RETURN_ADDRESS;
const Type *Type::TOP;          // No values in set

//------------------------------get_const_type---------------------------
const Type* Type::get_const_type(ciType* type, InterfaceHandling interface_handling) {
  if (type == NULL) {
    return NULL;
  } else if (type->is_primitive_type()) {
    return get_const_basic_type(type->basic_type());
  } else {
    return TypeOopPtr::make_from_klass(type->as_klass(), interface_handling);
  }
}

//---------------------------array_element_basic_type---------------------------------
// Mapping to the array element's basic type.
BasicType Type::array_element_basic_type() const {
  BasicType bt = basic_type();
  if (bt == T_INT) {
    if (this == TypeInt::INT)   return T_INT;
    if (this == TypeInt::CHAR)  return T_CHAR;
    if (this == TypeInt::BYTE)  return T_BYTE;
    if (this == TypeInt::BOOL)  return T_BOOLEAN;
    if (this == TypeInt::SHORT) return T_SHORT;
    return T_VOID;
  }
  return bt;
}

// For two instance arrays of same dimension, return the base element types.
// Otherwise or if the arrays have different dimensions, return NULL.
void Type::get_arrays_base_elements(const Type *a1, const Type *a2,
                                    const TypeInstPtr **e1, const TypeInstPtr **e2) {

  if (e1) *e1 = NULL;
  if (e2) *e2 = NULL;
  const TypeAryPtr* a1tap = (a1 == NULL) ? NULL : a1->isa_aryptr();
  const TypeAryPtr* a2tap = (a2 == NULL) ? NULL : a2->isa_aryptr();

  if (a1tap != NULL && a2tap != NULL) {
    // Handle multidimensional arrays
    const TypePtr* a1tp = a1tap->elem()->make_ptr();
    const TypePtr* a2tp = a2tap->elem()->make_ptr();
    while (a1tp && a1tp->isa_aryptr() && a2tp && a2tp->isa_aryptr()) {
      a1tap = a1tp->is_aryptr();
      a2tap = a2tp->is_aryptr();
      a1tp = a1tap->elem()->make_ptr();
      a2tp = a2tap->elem()->make_ptr();
    }
    if (a1tp && a1tp->isa_instptr() && a2tp && a2tp->isa_instptr()) {
      if (e1) *e1 = a1tp->is_instptr();
      if (e2) *e2 = a2tp->is_instptr();
    }
  }
}

//---------------------------get_typeflow_type---------------------------------
// Import a type produced by ciTypeFlow.
const Type* Type::get_typeflow_type(ciType* type) {
  switch (type->basic_type()) {

  case ciTypeFlow::StateVector::T_BOTTOM:
    assert(type == ciTypeFlow::StateVector::bottom_type(), "");
    return Type::BOTTOM;

  case ciTypeFlow::StateVector::T_TOP:
    assert(type == ciTypeFlow::StateVector::top_type(), "");
    return Type::TOP;

  case ciTypeFlow::StateVector::T_NULL:
    assert(type == ciTypeFlow::StateVector::null_type(), "");
    return TypePtr::NULL_PTR;

  case ciTypeFlow::StateVector::T_LONG2:
    // The ciTypeFlow pass pushes a long, then the half.
    // We do the same.
    assert(type == ciTypeFlow::StateVector::long2_type(), "");
    return TypeInt::TOP;

  case ciTypeFlow::StateVector::T_DOUBLE2:
    // The ciTypeFlow pass pushes double, then the half.
    // Our convention is the same.
    assert(type == ciTypeFlow::StateVector::double2_type(), "");
    return Type::TOP;

  case T_ADDRESS:
    assert(type->is_return_address(), "");
    return TypeRawPtr::make((address)(intptr_t)type->as_return_address()->bci());

  case T_PRIMITIVE_OBJECT: {
    ciInlineKlass* vk = type->unwrap()->as_inline_klass();
    return TypeOopPtr::make_from_klass(vk)->join_speculative(type->is_null_free() ? TypePtr::NOTNULL : TypePtr::BOTTOM);
  }

  default:
    // make sure we did not mix up the cases:
    assert(type != ciTypeFlow::StateVector::bottom_type(), "");
    assert(type != ciTypeFlow::StateVector::top_type(), "");
    assert(type != ciTypeFlow::StateVector::null_type(), "");
    assert(type != ciTypeFlow::StateVector::long2_type(), "");
    assert(type != ciTypeFlow::StateVector::double2_type(), "");
    assert(!type->is_return_address(), "");

    return Type::get_const_type(type);
  }
}


//-----------------------make_from_constant------------------------------------
const Type* Type::make_from_constant(ciConstant constant, bool require_constant,
                                     int stable_dimension, bool is_narrow_oop,
                                     bool is_autobox_cache) {
  switch (constant.basic_type()) {
    case T_BOOLEAN:  return TypeInt::make(constant.as_boolean());
    case T_CHAR:     return TypeInt::make(constant.as_char());
    case T_BYTE:     return TypeInt::make(constant.as_byte());
    case T_SHORT:    return TypeInt::make(constant.as_short());
    case T_INT:      return TypeInt::make(constant.as_int());
    case T_LONG:     return TypeLong::make(constant.as_long());
    case T_FLOAT:    return TypeF::make(constant.as_float());
    case T_DOUBLE:   return TypeD::make(constant.as_double());
    case T_ARRAY:
    case T_PRIMITIVE_OBJECT:
    case T_OBJECT: {
        const Type* con_type = NULL;
        ciObject* oop_constant = constant.as_object();
        if (oop_constant->is_null_object()) {
          con_type = Type::get_zero_type(T_OBJECT);
        } else {
          guarantee(require_constant || oop_constant->should_be_constant(), "con_type must get computed");
          con_type = TypeOopPtr::make_from_constant(oop_constant, require_constant);
          if (Compile::current()->eliminate_boxing() && is_autobox_cache) {
            con_type = con_type->is_aryptr()->cast_to_autobox_cache();
          }
          if (stable_dimension > 0) {
            assert(FoldStableValues, "sanity");
            assert(!con_type->is_zero_type(), "default value for stable field");
            con_type = con_type->is_aryptr()->cast_to_stable(true, stable_dimension);
          }
        }
        if (is_narrow_oop) {
          con_type = con_type->make_narrowoop();
        }
        return con_type;
      }
    case T_ILLEGAL:
      // Invalid ciConstant returned due to OutOfMemoryError in the CI
      assert(Compile::current()->env()->failing(), "otherwise should not see this");
      return NULL;
    default:
      // Fall through to failure
      return NULL;
  }
}

static ciConstant check_mismatched_access(ciConstant con, BasicType loadbt, bool is_unsigned) {
  BasicType conbt = con.basic_type();
  switch (conbt) {
    case T_BOOLEAN: conbt = T_BYTE;   break;
    case T_ARRAY:   conbt = T_OBJECT; break;
    case T_PRIMITIVE_OBJECT: conbt = T_OBJECT; break;
    default:                          break;
  }
  switch (loadbt) {
    case T_BOOLEAN:   loadbt = T_BYTE;   break;
    case T_NARROWOOP: loadbt = T_OBJECT; break;
    case T_ARRAY:     loadbt = T_OBJECT; break;
    case T_PRIMITIVE_OBJECT: loadbt = T_OBJECT; break;
    case T_ADDRESS:   loadbt = T_OBJECT; break;
    default:                             break;
  }
  if (conbt == loadbt) {
    if (is_unsigned && conbt == T_BYTE) {
      // LoadB (T_BYTE) with a small mask (<=8-bit) is converted to LoadUB (T_BYTE).
      return ciConstant(T_INT, con.as_int() & 0xFF);
    } else {
      return con;
    }
  }
  if (conbt == T_SHORT && loadbt == T_CHAR) {
    // LoadS (T_SHORT) with a small mask (<=16-bit) is converted to LoadUS (T_CHAR).
    return ciConstant(T_INT, con.as_int() & 0xFFFF);
  }
  return ciConstant(); // T_ILLEGAL
}

// Try to constant-fold a stable array element.
const Type* Type::make_constant_from_array_element(ciArray* array, int off, int stable_dimension,
                                                   BasicType loadbt, bool is_unsigned_load) {
  // Decode the results of GraphKit::array_element_address.
  ciConstant element_value = array->element_value_by_offset(off);
  if (element_value.basic_type() == T_ILLEGAL) {
    return NULL; // wrong offset
  }
  ciConstant con = check_mismatched_access(element_value, loadbt, is_unsigned_load);

  assert(con.basic_type() != T_ILLEGAL, "elembt=%s; loadbt=%s; unsigned=%d",
         type2name(element_value.basic_type()), type2name(loadbt), is_unsigned_load);

  if (con.is_valid() &&          // not a mismatched access
      !con.is_null_or_zero()) {  // not a default value
    bool is_narrow_oop = (loadbt == T_NARROWOOP);
    return Type::make_from_constant(con, /*require_constant=*/true, stable_dimension, is_narrow_oop, /*is_autobox_cache=*/false);
  }
  return NULL;
}

const Type* Type::make_constant_from_field(ciInstance* holder, int off, bool is_unsigned_load, BasicType loadbt) {
  ciField* field;
  ciType* type = holder->java_mirror_type();
  if (type != NULL && type->is_instance_klass() && off >= InstanceMirrorKlass::offset_of_static_fields()) {
    // Static field
    field = type->as_instance_klass()->get_field_by_offset(off, /*is_static=*/true);
  } else {
    // Instance field
    field = holder->klass()->as_instance_klass()->get_field_by_offset(off, /*is_static=*/false);
  }
  if (field == NULL) {
    return NULL; // Wrong offset
  }
  return Type::make_constant_from_field(field, holder, loadbt, is_unsigned_load);
}

const Type* Type::make_constant_from_field(ciField* field, ciInstance* holder,
                                           BasicType loadbt, bool is_unsigned_load) {
  if (!field->is_constant()) {
    return NULL; // Non-constant field
  }
  ciConstant field_value;
  if (field->is_static()) {
    // final static field
    field_value = field->constant_value();
  } else if (holder != NULL) {
    // final or stable non-static field
    // Treat final non-static fields of trusted classes (classes in
    // java.lang.invoke and sun.invoke packages and subpackages) as
    // compile time constants.
    field_value = field->constant_value_of(holder);
  }
  if (!field_value.is_valid()) {
    return NULL; // Not a constant
  }

  ciConstant con = check_mismatched_access(field_value, loadbt, is_unsigned_load);

  assert(con.is_valid(), "elembt=%s; loadbt=%s; unsigned=%d",
         type2name(field_value.basic_type()), type2name(loadbt), is_unsigned_load);

  bool is_stable_array = FoldStableValues && field->is_stable() && field->type()->is_array_klass();
  int stable_dimension = (is_stable_array ? field->type()->as_array_klass()->dimension() : 0);
  bool is_narrow_oop = (loadbt == T_NARROWOOP);

  const Type* con_type = make_from_constant(con, /*require_constant=*/ true,
                                            stable_dimension, is_narrow_oop,
                                            field->is_autobox_cache());
  if (con_type != NULL && field->is_call_site_target()) {
    ciCallSite* call_site = holder->as_call_site();
    if (!call_site->is_fully_initialized_constant_call_site()) {
      ciMethodHandle* target = con.as_object()->as_method_handle();
      Compile::current()->dependencies()->assert_call_site_target_value(call_site, target);
    }
  }
  return con_type;
}

//------------------------------make-------------------------------------------
// Create a simple Type, with default empty symbol sets.  Then hashcons it
// and look for an existing copy in the type dictionary.
const Type *Type::make( enum TYPES t ) {
  return (new Type(t))->hashcons();
}

//------------------------------cmp--------------------------------------------
int Type::cmp( const Type *const t1, const Type *const t2 ) {
  if( t1->_base != t2->_base )
    return 1;                   // Missed badly
  assert(t1 != t2 || t1->eq(t2), "eq must be reflexive");
  return !t1->eq(t2);           // Return ZERO if equal
}

const Type* Type::maybe_remove_speculative(bool include_speculative) const {
  if (!include_speculative) {
    return remove_speculative();
  }
  return this;
}

//------------------------------hash-------------------------------------------
int Type::uhash( const Type *const t ) {
  return t->hash();
}

#define SMALLINT ((juint)3)  // a value too insignificant to consider widening
#define POSITIVE_INFINITE_F 0x7f800000 // hex representation for IEEE 754 single precision positive infinite
#define POSITIVE_INFINITE_D 0x7ff0000000000000 // hex representation for IEEE 754 double precision positive infinite

//--------------------------Initialize_shared----------------------------------
void Type::Initialize_shared(Compile* current) {
  // This method does not need to be locked because the first system
  // compilations (stub compilations) occur serially.  If they are
  // changed to proceed in parallel, then this section will need
  // locking.

  Arena* save = current->type_arena();
  Arena* shared_type_arena = new (mtCompiler)Arena(mtCompiler);

  current->set_type_arena(shared_type_arena);
  _shared_type_dict =
    new (shared_type_arena) Dict( (CmpKey)Type::cmp, (Hash)Type::uhash,
                                  shared_type_arena, 128 );
  current->set_type_dict(_shared_type_dict);

  // Make shared pre-built types.
  CONTROL = make(Control);      // Control only
  TOP     = make(Top);          // No values in set
  MEMORY  = make(Memory);       // Abstract store only
  ABIO    = make(Abio);         // State-of-machine only
  RETURN_ADDRESS=make(Return_Address);
  FLOAT   = make(FloatBot);     // All floats
  DOUBLE  = make(DoubleBot);    // All doubles
  BOTTOM  = make(Bottom);       // Everything
  HALF    = make(Half);         // Placeholder half of doublewide type

  TypeF::MAX = TypeF::make(max_jfloat); // Float MAX
  TypeF::MIN = TypeF::make(min_jfloat); // Float MIN
  TypeF::ZERO = TypeF::make(0.0); // Float 0 (positive zero)
  TypeF::ONE  = TypeF::make(1.0); // Float 1
  TypeF::POS_INF = TypeF::make(jfloat_cast(POSITIVE_INFINITE_F));
  TypeF::NEG_INF = TypeF::make(-jfloat_cast(POSITIVE_INFINITE_F));

  TypeD::MAX = TypeD::make(max_jdouble); // Double MAX
  TypeD::MIN = TypeD::make(min_jdouble); // Double MIN
  TypeD::ZERO = TypeD::make(0.0); // Double 0 (positive zero)
  TypeD::ONE  = TypeD::make(1.0); // Double 1
  TypeD::POS_INF = TypeD::make(jdouble_cast(POSITIVE_INFINITE_D));
  TypeD::NEG_INF = TypeD::make(-jdouble_cast(POSITIVE_INFINITE_D));

  TypeInt::MAX = TypeInt::make(max_jint); // Int MAX
  TypeInt::MIN = TypeInt::make(min_jint); // Int MIN
  TypeInt::MINUS_1 = TypeInt::make(-1);  // -1
  TypeInt::ZERO    = TypeInt::make( 0);  //  0
  TypeInt::ONE     = TypeInt::make( 1);  //  1
  TypeInt::BOOL    = TypeInt::make(0,1,   WidenMin);  // 0 or 1, FALSE or TRUE.
  TypeInt::CC      = TypeInt::make(-1, 1, WidenMin);  // -1, 0 or 1, condition codes
  TypeInt::CC_LT   = TypeInt::make(-1,-1, WidenMin);  // == TypeInt::MINUS_1
  TypeInt::CC_GT   = TypeInt::make( 1, 1, WidenMin);  // == TypeInt::ONE
  TypeInt::CC_EQ   = TypeInt::make( 0, 0, WidenMin);  // == TypeInt::ZERO
  TypeInt::CC_LE   = TypeInt::make(-1, 0, WidenMin);
  TypeInt::CC_GE   = TypeInt::make( 0, 1, WidenMin);  // == TypeInt::BOOL
  TypeInt::BYTE    = TypeInt::make(-128,127,     WidenMin); // Bytes
  TypeInt::UBYTE   = TypeInt::make(0, 255,       WidenMin); // Unsigned Bytes
  TypeInt::CHAR    = TypeInt::make(0,65535,      WidenMin); // Java chars
  TypeInt::SHORT   = TypeInt::make(-32768,32767, WidenMin); // Java shorts
  TypeInt::POS     = TypeInt::make(0,max_jint,   WidenMin); // Non-neg values
  TypeInt::POS1    = TypeInt::make(1,max_jint,   WidenMin); // Positive values
  TypeInt::INT     = TypeInt::make(min_jint,max_jint, WidenMax); // 32-bit integers
  TypeInt::SYMINT  = TypeInt::make(-max_jint,max_jint,WidenMin); // symmetric range
  TypeInt::TYPE_DOMAIN  = TypeInt::INT;
  // CmpL is overloaded both as the bytecode computation returning
  // a trinary (-1,0,+1) integer result AND as an efficient long
  // compare returning optimizer ideal-type flags.
  assert( TypeInt::CC_LT == TypeInt::MINUS_1, "types must match for CmpL to work" );
  assert( TypeInt::CC_GT == TypeInt::ONE,     "types must match for CmpL to work" );
  assert( TypeInt::CC_EQ == TypeInt::ZERO,    "types must match for CmpL to work" );
  assert( TypeInt::CC_GE == TypeInt::BOOL,    "types must match for CmpL to work" );
  assert( (juint)(TypeInt::CC->_hi - TypeInt::CC->_lo) <= SMALLINT, "CC is truly small");

  TypeLong::MAX = TypeLong::make(max_jlong);  // Long MAX
  TypeLong::MIN = TypeLong::make(min_jlong);  // Long MIN
  TypeLong::MINUS_1 = TypeLong::make(-1);        // -1
  TypeLong::ZERO    = TypeLong::make( 0);        //  0
  TypeLong::ONE     = TypeLong::make( 1);        //  1
  TypeLong::POS     = TypeLong::make(0,max_jlong, WidenMin); // Non-neg values
  TypeLong::LONG    = TypeLong::make(min_jlong,max_jlong,WidenMax); // 64-bit integers
  TypeLong::INT     = TypeLong::make((jlong)min_jint,(jlong)max_jint,WidenMin);
  TypeLong::UINT    = TypeLong::make(0,(jlong)max_juint,WidenMin);
  TypeLong::TYPE_DOMAIN  = TypeLong::LONG;

  const Type **fboth =(const Type**)shared_type_arena->AmallocWords(2*sizeof(Type*));
  fboth[0] = Type::CONTROL;
  fboth[1] = Type::CONTROL;
  TypeTuple::IFBOTH = TypeTuple::make( 2, fboth );

  const Type **ffalse =(const Type**)shared_type_arena->AmallocWords(2*sizeof(Type*));
  ffalse[0] = Type::CONTROL;
  ffalse[1] = Type::TOP;
  TypeTuple::IFFALSE = TypeTuple::make( 2, ffalse );

  const Type **fneither =(const Type**)shared_type_arena->AmallocWords(2*sizeof(Type*));
  fneither[0] = Type::TOP;
  fneither[1] = Type::TOP;
  TypeTuple::IFNEITHER = TypeTuple::make( 2, fneither );

  const Type **ftrue =(const Type**)shared_type_arena->AmallocWords(2*sizeof(Type*));
  ftrue[0] = Type::TOP;
  ftrue[1] = Type::CONTROL;
  TypeTuple::IFTRUE = TypeTuple::make( 2, ftrue );

  const Type **floop =(const Type**)shared_type_arena->AmallocWords(2*sizeof(Type*));
  floop[0] = Type::CONTROL;
  floop[1] = TypeInt::INT;
  TypeTuple::LOOPBODY = TypeTuple::make( 2, floop );

  TypePtr::NULL_PTR= TypePtr::make(AnyPtr, TypePtr::Null, Offset(0));
  TypePtr::NOTNULL = TypePtr::make(AnyPtr, TypePtr::NotNull, Offset::bottom);
  TypePtr::BOTTOM  = TypePtr::make(AnyPtr, TypePtr::BotPTR, Offset::bottom);

  TypeRawPtr::BOTTOM = TypeRawPtr::make( TypePtr::BotPTR );
  TypeRawPtr::NOTNULL= TypeRawPtr::make( TypePtr::NotNull );

  const Type **fmembar = TypeTuple::fields(0);
  TypeTuple::MEMBAR = TypeTuple::make(TypeFunc::Parms+0, fmembar);

  const Type **fsc = (const Type**)shared_type_arena->AmallocWords(2*sizeof(Type*));
  fsc[0] = TypeInt::CC;
  fsc[1] = Type::MEMORY;
  TypeTuple::STORECONDITIONAL = TypeTuple::make(2, fsc);

  TypeInstPtr::NOTNULL = TypeInstPtr::make(TypePtr::NotNull, current->env()->Object_klass());
  TypeInstPtr::BOTTOM  = TypeInstPtr::make(TypePtr::BotPTR,  current->env()->Object_klass());
  TypeInstPtr::MIRROR  = TypeInstPtr::make(TypePtr::NotNull, current->env()->Class_klass());
  TypeInstPtr::MARK    = TypeInstPtr::make(TypePtr::BotPTR,  current->env()->Object_klass(),
                                           false, 0, Offset(oopDesc::mark_offset_in_bytes()));
  TypeInstPtr::KLASS   = TypeInstPtr::make(TypePtr::BotPTR,  current->env()->Object_klass(),
                                           false, 0, Offset(oopDesc::klass_offset_in_bytes()));
  TypeOopPtr::BOTTOM  = TypeOopPtr::make(TypePtr::BotPTR, Offset::bottom, TypeOopPtr::InstanceBot);

  TypeMetadataPtr::BOTTOM = TypeMetadataPtr::make(TypePtr::BotPTR, NULL, Offset::bottom);

  TypeNarrowOop::NULL_PTR = TypeNarrowOop::make( TypePtr::NULL_PTR );
  TypeNarrowOop::BOTTOM   = TypeNarrowOop::make( TypeInstPtr::BOTTOM );

  TypeNarrowKlass::NULL_PTR = TypeNarrowKlass::make( TypePtr::NULL_PTR );

  mreg2type[Op_Node] = Type::BOTTOM;
  mreg2type[Op_Set ] = 0;
  mreg2type[Op_RegN] = TypeNarrowOop::BOTTOM;
  mreg2type[Op_RegI] = TypeInt::INT;
  mreg2type[Op_RegP] = TypePtr::BOTTOM;
  mreg2type[Op_RegF] = Type::FLOAT;
  mreg2type[Op_RegD] = Type::DOUBLE;
  mreg2type[Op_RegL] = TypeLong::LONG;
  mreg2type[Op_RegFlags] = TypeInt::CC;

  GrowableArray<ciInstanceKlass*> array_interfaces;
  array_interfaces.push(current->env()->Cloneable_klass());
  array_interfaces.push(current->env()->Serializable_klass());
  TypeAryPtr::_array_interfaces = new TypePtr::InterfaceSet(&array_interfaces);
  TypeAryKlassPtr::_array_interfaces = TypeAryPtr::_array_interfaces;

  TypeAryPtr::RANGE   = TypeAryPtr::make(TypePtr::BotPTR, TypeAry::make(Type::BOTTOM,TypeInt::POS), NULL /* current->env()->Object_klass() */, false, Offset(arrayOopDesc::length_offset_in_bytes()));

  TypeAryPtr::NARROWOOPS = TypeAryPtr::make(TypePtr::BotPTR, TypeAry::make(TypeNarrowOop::BOTTOM, TypeInt::POS), NULL /*ciArrayKlass::make(o)*/,  false,  Offset::bottom);

#ifdef _LP64
  if (UseCompressedOops) {
    assert(TypeAryPtr::NARROWOOPS->is_ptr_to_narrowoop(), "array of narrow oops must be ptr to narrow oop");
    TypeAryPtr::OOPS  = TypeAryPtr::NARROWOOPS;
  } else
#endif
  {
    // There is no shared klass for Object[].  See note in TypeAryPtr::klass().
    TypeAryPtr::OOPS  = TypeAryPtr::make(TypePtr::BotPTR, TypeAry::make(TypeInstPtr::BOTTOM,TypeInt::POS), NULL /*ciArrayKlass::make(o)*/,  false,  Offset::bottom);
  }
  TypeAryPtr::BYTES   = TypeAryPtr::make(TypePtr::BotPTR, TypeAry::make(TypeInt::BYTE      ,TypeInt::POS), ciTypeArrayKlass::make(T_BYTE),   true,  Offset::bottom);
  TypeAryPtr::SHORTS  = TypeAryPtr::make(TypePtr::BotPTR, TypeAry::make(TypeInt::SHORT     ,TypeInt::POS), ciTypeArrayKlass::make(T_SHORT),  true,  Offset::bottom);
  TypeAryPtr::CHARS   = TypeAryPtr::make(TypePtr::BotPTR, TypeAry::make(TypeInt::CHAR      ,TypeInt::POS), ciTypeArrayKlass::make(T_CHAR),   true,  Offset::bottom);
  TypeAryPtr::INTS    = TypeAryPtr::make(TypePtr::BotPTR, TypeAry::make(TypeInt::INT       ,TypeInt::POS), ciTypeArrayKlass::make(T_INT),    true,  Offset::bottom);
  TypeAryPtr::LONGS   = TypeAryPtr::make(TypePtr::BotPTR, TypeAry::make(TypeLong::LONG     ,TypeInt::POS), ciTypeArrayKlass::make(T_LONG),   true,  Offset::bottom);
  TypeAryPtr::FLOATS  = TypeAryPtr::make(TypePtr::BotPTR, TypeAry::make(Type::FLOAT        ,TypeInt::POS), ciTypeArrayKlass::make(T_FLOAT),  true,  Offset::bottom);
  TypeAryPtr::DOUBLES = TypeAryPtr::make(TypePtr::BotPTR, TypeAry::make(Type::DOUBLE       ,TypeInt::POS), ciTypeArrayKlass::make(T_DOUBLE), true,  Offset::bottom);
  TypeAryPtr::INLINES = TypeAryPtr::make(TypePtr::BotPTR, TypeAry::make(TypeInstPtr::BOTTOM,TypeInt::POS, /* stable= */ false, /* flat= */ true), NULL, false, Offset::bottom);

  // Nobody should ask _array_body_type[T_NARROWOOP]. Use NULL as assert.
  TypeAryPtr::_array_body_type[T_NARROWOOP] = NULL;
  TypeAryPtr::_array_body_type[T_OBJECT]  = TypeAryPtr::OOPS;
  TypeAryPtr::_array_body_type[T_PRIMITIVE_OBJECT] = TypeAryPtr::OOPS;
  TypeAryPtr::_array_body_type[T_ARRAY]   = TypeAryPtr::OOPS; // arrays are stored in oop arrays
  TypeAryPtr::_array_body_type[T_BYTE]    = TypeAryPtr::BYTES;
  TypeAryPtr::_array_body_type[T_BOOLEAN] = TypeAryPtr::BYTES;  // boolean[] is a byte array
  TypeAryPtr::_array_body_type[T_SHORT]   = TypeAryPtr::SHORTS;
  TypeAryPtr::_array_body_type[T_CHAR]    = TypeAryPtr::CHARS;
  TypeAryPtr::_array_body_type[T_INT]     = TypeAryPtr::INTS;
  TypeAryPtr::_array_body_type[T_LONG]    = TypeAryPtr::LONGS;
  TypeAryPtr::_array_body_type[T_FLOAT]   = TypeAryPtr::FLOATS;
  TypeAryPtr::_array_body_type[T_DOUBLE]  = TypeAryPtr::DOUBLES;

  TypeInstKlassPtr::OBJECT = TypeInstKlassPtr::make(TypePtr::NotNull, current->env()->Object_klass(), Offset(0));
  TypeInstKlassPtr::OBJECT_OR_NULL = TypeInstKlassPtr::make(TypePtr::BotPTR, current->env()->Object_klass(), Offset(0));

  const Type **fi2c = TypeTuple::fields(2);
  fi2c[TypeFunc::Parms+0] = TypeInstPtr::BOTTOM; // Method*
  fi2c[TypeFunc::Parms+1] = TypeRawPtr::BOTTOM; // argument pointer
  TypeTuple::START_I2C = TypeTuple::make(TypeFunc::Parms+2, fi2c);

  const Type **intpair = TypeTuple::fields(2);
  intpair[0] = TypeInt::INT;
  intpair[1] = TypeInt::INT;
  TypeTuple::INT_PAIR = TypeTuple::make(2, intpair);

  const Type **longpair = TypeTuple::fields(2);
  longpair[0] = TypeLong::LONG;
  longpair[1] = TypeLong::LONG;
  TypeTuple::LONG_PAIR = TypeTuple::make(2, longpair);

  const Type **intccpair = TypeTuple::fields(2);
  intccpair[0] = TypeInt::INT;
  intccpair[1] = TypeInt::CC;
  TypeTuple::INT_CC_PAIR = TypeTuple::make(2, intccpair);

  const Type **longccpair = TypeTuple::fields(2);
  longccpair[0] = TypeLong::LONG;
  longccpair[1] = TypeInt::CC;
  TypeTuple::LONG_CC_PAIR = TypeTuple::make(2, longccpair);

  _const_basic_type[T_NARROWOOP]   = TypeNarrowOop::BOTTOM;
  _const_basic_type[T_NARROWKLASS] = Type::BOTTOM;
  _const_basic_type[T_BOOLEAN]     = TypeInt::BOOL;
  _const_basic_type[T_CHAR]        = TypeInt::CHAR;
  _const_basic_type[T_BYTE]        = TypeInt::BYTE;
  _const_basic_type[T_SHORT]       = TypeInt::SHORT;
  _const_basic_type[T_INT]         = TypeInt::INT;
  _const_basic_type[T_LONG]        = TypeLong::LONG;
  _const_basic_type[T_FLOAT]       = Type::FLOAT;
  _const_basic_type[T_DOUBLE]      = Type::DOUBLE;
  _const_basic_type[T_OBJECT]      = TypeInstPtr::BOTTOM;
  _const_basic_type[T_ARRAY]       = TypeInstPtr::BOTTOM; // there is no separate bottom for arrays
  _const_basic_type[T_PRIMITIVE_OBJECT] = TypeInstPtr::BOTTOM;
  _const_basic_type[T_VOID]        = TypePtr::NULL_PTR;   // reflection represents void this way
  _const_basic_type[T_ADDRESS]     = TypeRawPtr::BOTTOM;  // both interpreter return addresses & random raw ptrs
  _const_basic_type[T_CONFLICT]    = Type::BOTTOM;        // why not?

  _zero_type[T_NARROWOOP]   = TypeNarrowOop::NULL_PTR;
  _zero_type[T_NARROWKLASS] = TypeNarrowKlass::NULL_PTR;
  _zero_type[T_BOOLEAN]     = TypeInt::ZERO;     // false == 0
  _zero_type[T_CHAR]        = TypeInt::ZERO;     // '\0' == 0
  _zero_type[T_BYTE]        = TypeInt::ZERO;     // 0x00 == 0
  _zero_type[T_SHORT]       = TypeInt::ZERO;     // 0x0000 == 0
  _zero_type[T_INT]         = TypeInt::ZERO;
  _zero_type[T_LONG]        = TypeLong::ZERO;
  _zero_type[T_FLOAT]       = TypeF::ZERO;
  _zero_type[T_DOUBLE]      = TypeD::ZERO;
  _zero_type[T_OBJECT]      = TypePtr::NULL_PTR;
  _zero_type[T_ARRAY]       = TypePtr::NULL_PTR; // null array is null oop
  _zero_type[T_PRIMITIVE_OBJECT] = TypePtr::NULL_PTR;
  _zero_type[T_ADDRESS]     = TypePtr::NULL_PTR; // raw pointers use the same null
  _zero_type[T_VOID]        = Type::TOP;         // the only void value is no value at all

  // get_zero_type() should not happen for T_CONFLICT
  _zero_type[T_CONFLICT]= NULL;

  TypeVect::VECTMASK = (TypeVect*)(new TypeVectMask(TypeInt::BOOL, MaxVectorSize))->hashcons();
  mreg2type[Op_RegVectMask] = TypeVect::VECTMASK;

  if (Matcher::supports_scalable_vector()) {
    TypeVect::VECTA = TypeVect::make(T_BYTE, Matcher::scalable_vector_reg_size(T_BYTE));
  }

  // Vector predefined types, it needs initialized _const_basic_type[].
  if (Matcher::vector_size_supported(T_BYTE,4)) {
    TypeVect::VECTS = TypeVect::make(T_BYTE,4);
  }
  if (Matcher::vector_size_supported(T_FLOAT,2)) {
    TypeVect::VECTD = TypeVect::make(T_FLOAT,2);
  }
  if (Matcher::vector_size_supported(T_FLOAT,4)) {
    TypeVect::VECTX = TypeVect::make(T_FLOAT,4);
  }
  if (Matcher::vector_size_supported(T_FLOAT,8)) {
    TypeVect::VECTY = TypeVect::make(T_FLOAT,8);
  }
  if (Matcher::vector_size_supported(T_FLOAT,16)) {
    TypeVect::VECTZ = TypeVect::make(T_FLOAT,16);
  }

  mreg2type[Op_VecA] = TypeVect::VECTA;
  mreg2type[Op_VecS] = TypeVect::VECTS;
  mreg2type[Op_VecD] = TypeVect::VECTD;
  mreg2type[Op_VecX] = TypeVect::VECTX;
  mreg2type[Op_VecY] = TypeVect::VECTY;
  mreg2type[Op_VecZ] = TypeVect::VECTZ;

  // Restore working type arena.
  current->set_type_arena(save);
  current->set_type_dict(NULL);
}

//------------------------------Initialize-------------------------------------
void Type::Initialize(Compile* current) {
  assert(current->type_arena() != NULL, "must have created type arena");

  if (_shared_type_dict == NULL) {
    Initialize_shared(current);
  }

  Arena* type_arena = current->type_arena();

  // Create the hash-cons'ing dictionary with top-level storage allocation
  Dict *tdic = new (type_arena) Dict(*_shared_type_dict, type_arena);
  current->set_type_dict(tdic);
}

//------------------------------hashcons---------------------------------------
// Do the hash-cons trick.  If the Type already exists in the type table,
// delete the current Type and return the existing Type.  Otherwise stick the
// current Type in the Type table.
const Type *Type::hashcons(void) {
  debug_only(base());           // Check the assertion in Type::base().
  // Look up the Type in the Type dictionary
  Dict *tdic = type_dict();
  Type* old = (Type*)(tdic->Insert(this, this, false));
  if( old ) {                   // Pre-existing Type?
    if( old != this )           // Yes, this guy is not the pre-existing?
      delete this;              // Yes, Nuke this guy
    assert( old->_dual, "" );
    return old;                 // Return pre-existing
  }

  // Every type has a dual (to make my lattice symmetric).
  // Since we just discovered a new Type, compute its dual right now.
  assert( !_dual, "" );         // No dual yet
  _dual = xdual();              // Compute the dual
  if (cmp(this, _dual) == 0) {  // Handle self-symmetric
    if (_dual != this) {
      delete _dual;
      _dual = this;
    }
    return this;
  }
  assert( !_dual->_dual, "" );  // No reverse dual yet
  assert( !(*tdic)[_dual], "" ); // Dual not in type system either
  // New Type, insert into Type table
  tdic->Insert((void*)_dual,(void*)_dual);
  ((Type*)_dual)->_dual = this; // Finish up being symmetric
#ifdef ASSERT
  Type *dual_dual = (Type*)_dual->xdual();
  assert( eq(dual_dual), "xdual(xdual()) should be identity" );
  delete dual_dual;
#endif
  return this;                  // Return new Type
}

//------------------------------eq---------------------------------------------
// Structural equality check for Type representations
bool Type::eq( const Type * ) const {
  return true;                  // Nothing else can go wrong
}

//------------------------------hash-------------------------------------------
// Type-specific hashing function.
int Type::hash(void) const {
  return _base;
}

//------------------------------is_finite--------------------------------------
// Has a finite value
bool Type::is_finite() const {
  return false;
}

//------------------------------is_nan-----------------------------------------
// Is not a number (NaN)
bool Type::is_nan()    const {
  return false;
}

void Type::check_symmetrical(const Type* t, const Type* mt) const {
#ifdef ASSERT
  const Type* mt2 = t->xmeet(this);
  if (mt != mt2) {
    tty->print_cr("=== Meet Not Commutative ===");
    tty->print("t           = ");   t->dump(); tty->cr();
    tty->print("this        = ");      dump(); tty->cr();
    tty->print("t meet this = "); mt2->dump(); tty->cr();
    tty->print("this meet t = ");  mt->dump(); tty->cr();
    fatal("meet not commutative");
  }
  const Type* dual_join = mt->_dual;
  const Type* t2t    = dual_join->xmeet(t->_dual);
  const Type* t2this = dual_join->xmeet(this->_dual);

  // Interface meet Oop is Not Symmetric:
  // Interface:AnyNull meet Oop:AnyNull == Interface:AnyNull
  // Interface:NotNull meet Oop:NotNull == java/lang/Object:NotNull

  if (t2t != t->_dual || t2this != this->_dual) {
    tty->print_cr("=== Meet Not Symmetric ===");
    tty->print("t   =                   ");              t->dump(); tty->cr();
    tty->print("this=                   ");                 dump(); tty->cr();
    tty->print("mt=(t meet this)=       ");             mt->dump(); tty->cr();

    tty->print("t_dual=                 ");       t->_dual->dump(); tty->cr();
    tty->print("this_dual=              ");          _dual->dump(); tty->cr();
    tty->print("mt_dual=                ");      mt->_dual->dump(); tty->cr();

    tty->print("mt_dual meet t_dual=    "); t2t           ->dump(); tty->cr();
    tty->print("mt_dual meet this_dual= "); t2this        ->dump(); tty->cr();

    fatal("meet not symmetric");
  }
#endif
}

//------------------------------meet-------------------------------------------
// Compute the MEET of two types.  NOT virtual.  It enforces that meet is
// commutative and the lattice is symmetric.
const Type *Type::meet_helper(const Type *t, bool include_speculative) const {
  if (isa_narrowoop() && t->isa_narrowoop()) {
    const Type* result = make_ptr()->meet_helper(t->make_ptr(), include_speculative);
    return result->make_narrowoop();
  }
  if (isa_narrowklass() && t->isa_narrowklass()) {
    const Type* result = make_ptr()->meet_helper(t->make_ptr(), include_speculative);
    return result->make_narrowklass();
  }

  const Type *this_t = maybe_remove_speculative(include_speculative);
  t = t->maybe_remove_speculative(include_speculative);

  const Type *mt = this_t->xmeet(t);
#ifdef ASSERT
  if (isa_narrowoop() || t->isa_narrowoop()) return mt;
  if (isa_narrowklass() || t->isa_narrowklass()) return mt;
  Compile* C = Compile::current();
  if (!C->_type_verify_symmetry) {
    return mt;
  }
  this_t->check_symmetrical(t, mt);
  // In the case of an array, computing the meet above, caused the
  // computation of the meet of the elements which at verification
  // time caused the computation of the meet of the dual of the
  // elements. Computing the meet of the dual of the arrays here
  // causes the meet of the dual of the elements to be computed which
  // would cause the meet of the dual of the dual of the elements,
  // that is the meet of the elements already computed above to be
  // computed. Avoid redundant computations by requesting no
  // verification.
  C->_type_verify_symmetry = false;
  const Type *mt_dual = this_t->_dual->xmeet(t->_dual);
  this_t->_dual->check_symmetrical(t->_dual, mt_dual);
  assert(!C->_type_verify_symmetry, "shouldn't have changed");
  C->_type_verify_symmetry = true;
#endif
  return mt;
}

//------------------------------xmeet------------------------------------------
// Compute the MEET of two types.  It returns a new Type object.
const Type *Type::xmeet( const Type *t ) const {
  // Perform a fast test for common case; meeting the same types together.
  if( this == t ) return this;  // Meeting same type-rep?

  // Meeting TOP with anything?
  if( _base == Top ) return t;

  // Meeting BOTTOM with anything?
  if( _base == Bottom ) return BOTTOM;

  // Current "this->_base" is one of: Bad, Multi, Control, Top,
  // Abio, Abstore, Floatxxx, Doublexxx, Bottom, lastype.
  switch (t->base()) {  // Switch on original type

  // Cut in half the number of cases I must handle.  Only need cases for when
  // the given enum "t->type" is less than or equal to the local enum "type".
  case FloatCon:
  case DoubleCon:
  case Int:
  case Long:
    return t->xmeet(this);

  case OopPtr:
    return t->xmeet(this);

  case InstPtr:
    return t->xmeet(this);

  case MetadataPtr:
  case KlassPtr:
  case InstKlassPtr:
  case AryKlassPtr:
    return t->xmeet(this);

  case AryPtr:
    return t->xmeet(this);

  case NarrowOop:
    return t->xmeet(this);

  case NarrowKlass:
    return t->xmeet(this);

  case Bad:                     // Type check
  default:                      // Bogus type not in lattice
    typerr(t);
    return Type::BOTTOM;

  case Bottom:                  // Ye Olde Default
    return t;

  case FloatTop:
    if( _base == FloatTop ) return this;
  case FloatBot:                // Float
    if( _base == FloatBot || _base == FloatTop ) return FLOAT;
    if( _base == DoubleTop || _base == DoubleBot ) return Type::BOTTOM;
    typerr(t);
    return Type::BOTTOM;

  case DoubleTop:
    if( _base == DoubleTop ) return this;
  case DoubleBot:               // Double
    if( _base == DoubleBot || _base == DoubleTop ) return DOUBLE;
    if( _base == FloatTop || _base == FloatBot ) return Type::BOTTOM;
    typerr(t);
    return Type::BOTTOM;

  // These next few cases must match exactly or it is a compile-time error.
  case Control:                 // Control of code
  case Abio:                    // State of world outside of program
  case Memory:
    if( _base == t->_base )  return this;
    typerr(t);
    return Type::BOTTOM;

  case Top:                     // Top of the lattice
    return this;
  }

  // The type is unchanged
  return this;
}

//-----------------------------filter------------------------------------------
const Type *Type::filter_helper(const Type *kills, bool include_speculative) const {
  const Type* ft = join_helper(kills, include_speculative);
  if (ft->empty())
    return Type::TOP;           // Canonical empty value
  return ft;
}

//------------------------------xdual------------------------------------------
const Type *Type::xdual() const {
  // Note: the base() accessor asserts the sanity of _base.
  assert(_type_info[base()].dual_type != Bad, "implement with v-call");
  return new Type(_type_info[_base].dual_type);
}

//------------------------------has_memory-------------------------------------
bool Type::has_memory() const {
  Type::TYPES tx = base();
  if (tx == Memory) return true;
  if (tx == Tuple) {
    const TypeTuple *t = is_tuple();
    for (uint i=0; i < t->cnt(); i++) {
      tx = t->field_at(i)->base();
      if (tx == Memory)  return true;
    }
  }
  return false;
}

#ifndef PRODUCT
//------------------------------dump2------------------------------------------
void Type::dump2( Dict &d, uint depth, outputStream *st ) const {
  st->print("%s", _type_info[_base].msg);
}

//------------------------------dump-------------------------------------------
void Type::dump_on(outputStream *st) const {
  ResourceMark rm;
  Dict d(cmpkey,hashkey);       // Stop recursive type dumping
  dump2(d,1, st);
  if (is_ptr_to_narrowoop()) {
    st->print(" [narrow]");
  } else if (is_ptr_to_narrowklass()) {
    st->print(" [narrowklass]");
  }
}

//-----------------------------------------------------------------------------
const char* Type::str(const Type* t) {
  stringStream ss;
  t->dump_on(&ss);
  return ss.as_string();
}
#endif

//------------------------------singleton--------------------------------------
// TRUE if Type is a singleton type, FALSE otherwise.   Singletons are simple
// constants (Ldi nodes).  Singletons are integer, float or double constants.
bool Type::singleton(void) const {
  return _base == Top || _base == Half;
}

//------------------------------empty------------------------------------------
// TRUE if Type is a type with no values, FALSE otherwise.
bool Type::empty(void) const {
  switch (_base) {
  case DoubleTop:
  case FloatTop:
  case Top:
    return true;

  case Half:
  case Abio:
  case Return_Address:
  case Memory:
  case Bottom:
  case FloatBot:
  case DoubleBot:
    return false;  // never a singleton, therefore never empty

  default:
    ShouldNotReachHere();
    return false;
  }
}

//------------------------------dump_stats-------------------------------------
// Dump collected statistics to stderr
#ifndef PRODUCT
void Type::dump_stats() {
  tty->print("Types made: %d\n", type_dict()->Size());
}
#endif

//------------------------------category---------------------------------------
#ifndef PRODUCT
Type::Category Type::category() const {
  const TypeTuple* tuple;
  switch (base()) {
    case Type::Int:
    case Type::Long:
    case Type::Half:
    case Type::NarrowOop:
    case Type::NarrowKlass:
    case Type::Array:
    case Type::VectorA:
    case Type::VectorS:
    case Type::VectorD:
    case Type::VectorX:
    case Type::VectorY:
    case Type::VectorZ:
    case Type::VectorMask:
    case Type::AnyPtr:
    case Type::RawPtr:
    case Type::OopPtr:
    case Type::InstPtr:
    case Type::AryPtr:
    case Type::MetadataPtr:
    case Type::KlassPtr:
    case Type::InstKlassPtr:
    case Type::AryKlassPtr:
    case Type::Function:
    case Type::Return_Address:
    case Type::FloatTop:
    case Type::FloatCon:
    case Type::FloatBot:
    case Type::DoubleTop:
    case Type::DoubleCon:
    case Type::DoubleBot:
      return Category::Data;
    case Type::Memory:
      return Category::Memory;
    case Type::Control:
      return Category::Control;
    case Type::Top:
    case Type::Abio:
    case Type::Bottom:
      return Category::Other;
    case Type::Bad:
    case Type::lastype:
      return Category::Undef;
    case Type::Tuple:
      // Recursive case. Return CatMixed if the tuple contains types of
      // different categories (e.g. CallStaticJavaNode's type), or the specific
      // category if all types are of the same category (e.g. IfNode's type).
      tuple = is_tuple();
      if (tuple->cnt() == 0) {
        return Category::Undef;
      } else {
        Category first = tuple->field_at(0)->category();
        for (uint i = 1; i < tuple->cnt(); i++) {
          if (tuple->field_at(i)->category() != first) {
            return Category::Mixed;
          }
        }
        return first;
      }
    default:
      assert(false, "unmatched base type: all base types must be categorized");
  }
  return Category::Undef;
}

bool Type::has_category(Type::Category cat) const {
  if (category() == cat) {
    return true;
  }
  if (category() == Category::Mixed) {
    const TypeTuple* tuple = is_tuple();
    for (uint i = 0; i < tuple->cnt(); i++) {
      if (tuple->field_at(i)->has_category(cat)) {
        return true;
      }
    }
  }
  return false;
}
#endif

//------------------------------typerr-----------------------------------------
void Type::typerr( const Type *t ) const {
#ifndef PRODUCT
  tty->print("\nError mixing types: ");
  dump();
  tty->print(" and ");
  t->dump();
  tty->print("\n");
#endif
  ShouldNotReachHere();
}


//=============================================================================
// Convenience common pre-built types.
const TypeF *TypeF::MAX;        // Floating point max
const TypeF *TypeF::MIN;        // Floating point min
const TypeF *TypeF::ZERO;       // Floating point zero
const TypeF *TypeF::ONE;        // Floating point one
const TypeF *TypeF::POS_INF;    // Floating point positive infinity
const TypeF *TypeF::NEG_INF;    // Floating point negative infinity

//------------------------------make-------------------------------------------
// Create a float constant
const TypeF *TypeF::make(float f) {
  return (TypeF*)(new TypeF(f))->hashcons();
}

//------------------------------meet-------------------------------------------
// Compute the MEET of two types.  It returns a new Type object.
const Type *TypeF::xmeet( const Type *t ) const {
  // Perform a fast test for common case; meeting the same types together.
  if( this == t ) return this;  // Meeting same type-rep?

  // Current "this->_base" is FloatCon
  switch (t->base()) {          // Switch on original type
  case AnyPtr:                  // Mixing with oops happens when javac
  case RawPtr:                  // reuses local variables
  case OopPtr:
  case InstPtr:
  case AryPtr:
  case MetadataPtr:
  case KlassPtr:
  case InstKlassPtr:
  case AryKlassPtr:
  case NarrowOop:
  case NarrowKlass:
  case Int:
  case Long:
  case DoubleTop:
  case DoubleCon:
  case DoubleBot:
  case Bottom:                  // Ye Olde Default
    return Type::BOTTOM;

  case FloatBot:
    return t;

  default:                      // All else is a mistake
    typerr(t);

  case FloatCon:                // Float-constant vs Float-constant?
    if( jint_cast(_f) != jint_cast(t->getf()) )         // unequal constants?
                                // must compare bitwise as positive zero, negative zero and NaN have
                                // all the same representation in C++
      return FLOAT;             // Return generic float
                                // Equal constants
  case Top:
  case FloatTop:
    break;                      // Return the float constant
  }
  return this;                  // Return the float constant
}

//------------------------------xdual------------------------------------------
// Dual: symmetric
const Type *TypeF::xdual() const {
  return this;
}

//------------------------------eq---------------------------------------------
// Structural equality check for Type representations
bool TypeF::eq(const Type *t) const {
  // Bitwise comparison to distinguish between +/-0. These values must be treated
  // as different to be consistent with C1 and the interpreter.
  return (jint_cast(_f) == jint_cast(t->getf()));
}

//------------------------------hash-------------------------------------------
// Type-specific hashing function.
int TypeF::hash(void) const {
  return *(int*)(&_f);
}

//------------------------------is_finite--------------------------------------
// Has a finite value
bool TypeF::is_finite() const {
  return g_isfinite(getf()) != 0;
}

//------------------------------is_nan-----------------------------------------
// Is not a number (NaN)
bool TypeF::is_nan()    const {
  return g_isnan(getf()) != 0;
}

//------------------------------dump2------------------------------------------
// Dump float constant Type
#ifndef PRODUCT
void TypeF::dump2( Dict &d, uint depth, outputStream *st ) const {
  Type::dump2(d,depth, st);
  st->print("%f", _f);
}
#endif

//------------------------------singleton--------------------------------------
// TRUE if Type is a singleton type, FALSE otherwise.   Singletons are simple
// constants (Ldi nodes).  Singletons are integer, float or double constants
// or a single symbol.
bool TypeF::singleton(void) const {
  return true;                  // Always a singleton
}

bool TypeF::empty(void) const {
  return false;                 // always exactly a singleton
}

//=============================================================================
// Convenience common pre-built types.
const TypeD *TypeD::MAX;        // Floating point max
const TypeD *TypeD::MIN;        // Floating point min
const TypeD *TypeD::ZERO;       // Floating point zero
const TypeD *TypeD::ONE;        // Floating point one
const TypeD *TypeD::POS_INF;    // Floating point positive infinity
const TypeD *TypeD::NEG_INF;    // Floating point negative infinity

//------------------------------make-------------------------------------------
const TypeD *TypeD::make(double d) {
  return (TypeD*)(new TypeD(d))->hashcons();
}

//------------------------------meet-------------------------------------------
// Compute the MEET of two types.  It returns a new Type object.
const Type *TypeD::xmeet( const Type *t ) const {
  // Perform a fast test for common case; meeting the same types together.
  if( this == t ) return this;  // Meeting same type-rep?

  // Current "this->_base" is DoubleCon
  switch (t->base()) {          // Switch on original type
  case AnyPtr:                  // Mixing with oops happens when javac
  case RawPtr:                  // reuses local variables
  case OopPtr:
  case InstPtr:
  case AryPtr:
  case MetadataPtr:
  case KlassPtr:
  case InstKlassPtr:
  case AryKlassPtr:
  case NarrowOop:
  case NarrowKlass:
  case Int:
  case Long:
  case FloatTop:
  case FloatCon:
  case FloatBot:
  case Bottom:                  // Ye Olde Default
    return Type::BOTTOM;

  case DoubleBot:
    return t;

  default:                      // All else is a mistake
    typerr(t);

  case DoubleCon:               // Double-constant vs Double-constant?
    if( jlong_cast(_d) != jlong_cast(t->getd()) )       // unequal constants? (see comment in TypeF::xmeet)
      return DOUBLE;            // Return generic double
  case Top:
  case DoubleTop:
    break;
  }
  return this;                  // Return the double constant
}

//------------------------------xdual------------------------------------------
// Dual: symmetric
const Type *TypeD::xdual() const {
  return this;
}

//------------------------------eq---------------------------------------------
// Structural equality check for Type representations
bool TypeD::eq(const Type *t) const {
  // Bitwise comparison to distinguish between +/-0. These values must be treated
  // as different to be consistent with C1 and the interpreter.
  return (jlong_cast(_d) == jlong_cast(t->getd()));
}

//------------------------------hash-------------------------------------------
// Type-specific hashing function.
int TypeD::hash(void) const {
  return *(int*)(&_d);
}

//------------------------------is_finite--------------------------------------
// Has a finite value
bool TypeD::is_finite() const {
  return g_isfinite(getd()) != 0;
}

//------------------------------is_nan-----------------------------------------
// Is not a number (NaN)
bool TypeD::is_nan()    const {
  return g_isnan(getd()) != 0;
}

//------------------------------dump2------------------------------------------
// Dump double constant Type
#ifndef PRODUCT
void TypeD::dump2( Dict &d, uint depth, outputStream *st ) const {
  Type::dump2(d,depth,st);
  st->print("%f", _d);
}
#endif

//------------------------------singleton--------------------------------------
// TRUE if Type is a singleton type, FALSE otherwise.   Singletons are simple
// constants (Ldi nodes).  Singletons are integer, float or double constants
// or a single symbol.
bool TypeD::singleton(void) const {
  return true;                  // Always a singleton
}

bool TypeD::empty(void) const {
  return false;                 // always exactly a singleton
}

const TypeInteger* TypeInteger::make(jlong lo, jlong hi, int w, BasicType bt) {
  if (bt == T_INT) {
    return TypeInt::make(checked_cast<jint>(lo), checked_cast<jint>(hi), w);
  }
  assert(bt == T_LONG, "basic type not an int or long");
  return TypeLong::make(lo, hi, w);
}

jlong TypeInteger::get_con_as_long(BasicType bt) const {
  if (bt == T_INT) {
    return is_int()->get_con();
  }
  assert(bt == T_LONG, "basic type not an int or long");
  return is_long()->get_con();
}

const TypeInteger* TypeInteger::bottom(BasicType bt) {
  if (bt == T_INT) {
    return TypeInt::INT;
  }
  assert(bt == T_LONG, "basic type not an int or long");
  return TypeLong::LONG;
}

const TypeInteger* TypeInteger::zero(BasicType bt) {
  if (bt == T_INT) {
    return TypeInt::ZERO;
  }
  assert(bt == T_LONG, "basic type not an int or long");
  return TypeLong::ZERO;
}

const TypeInteger* TypeInteger::one(BasicType bt) {
  if (bt == T_INT) {
    return TypeInt::ONE;
  }
  assert(bt == T_LONG, "basic type not an int or long");
  return TypeLong::ONE;
}

const TypeInteger* TypeInteger::minus_1(BasicType bt) {
  if (bt == T_INT) {
    return TypeInt::MINUS_1;
  }
  assert(bt == T_LONG, "basic type not an int or long");
  return TypeLong::MINUS_1;
}

//=============================================================================
// Convenience common pre-built types.
const TypeInt *TypeInt::MAX;    // INT_MAX
const TypeInt *TypeInt::MIN;    // INT_MIN
const TypeInt *TypeInt::MINUS_1;// -1
const TypeInt *TypeInt::ZERO;   // 0
const TypeInt *TypeInt::ONE;    // 1
const TypeInt *TypeInt::BOOL;   // 0 or 1, FALSE or TRUE.
const TypeInt *TypeInt::CC;     // -1,0 or 1, condition codes
const TypeInt *TypeInt::CC_LT;  // [-1]  == MINUS_1
const TypeInt *TypeInt::CC_GT;  // [1]   == ONE
const TypeInt *TypeInt::CC_EQ;  // [0]   == ZERO
const TypeInt *TypeInt::CC_LE;  // [-1,0]
const TypeInt *TypeInt::CC_GE;  // [0,1] == BOOL (!)
const TypeInt *TypeInt::BYTE;   // Bytes, -128 to 127
const TypeInt *TypeInt::UBYTE;  // Unsigned Bytes, 0 to 255
const TypeInt *TypeInt::CHAR;   // Java chars, 0-65535
const TypeInt *TypeInt::SHORT;  // Java shorts, -32768-32767
const TypeInt *TypeInt::POS;    // Positive 32-bit integers or zero
const TypeInt *TypeInt::POS1;   // Positive 32-bit integers
const TypeInt *TypeInt::INT;    // 32-bit integers
const TypeInt *TypeInt::SYMINT; // symmetric range [-max_jint..max_jint]
const TypeInt *TypeInt::TYPE_DOMAIN; // alias for TypeInt::INT

//------------------------------TypeInt----------------------------------------
TypeInt::TypeInt( jint lo, jint hi, int w ) : TypeInteger(Int, w), _lo(lo), _hi(hi) {
}

//------------------------------make-------------------------------------------
const TypeInt *TypeInt::make( jint lo ) {
  return (TypeInt*)(new TypeInt(lo,lo,WidenMin))->hashcons();
}

static int normalize_int_widen( jint lo, jint hi, int w ) {
  // Certain normalizations keep us sane when comparing types.
  // The 'SMALLINT' covers constants and also CC and its relatives.
  if (lo <= hi) {
    if (((juint)hi - lo) <= SMALLINT)  w = Type::WidenMin;
    if (((juint)hi - lo) >= max_juint) w = Type::WidenMax; // TypeInt::INT
  } else {
    if (((juint)lo - hi) <= SMALLINT)  w = Type::WidenMin;
    if (((juint)lo - hi) >= max_juint) w = Type::WidenMin; // dual TypeInt::INT
  }
  return w;
}

const TypeInt *TypeInt::make( jint lo, jint hi, int w ) {
  w = normalize_int_widen(lo, hi, w);
  return (TypeInt*)(new TypeInt(lo,hi,w))->hashcons();
}

//------------------------------meet-------------------------------------------
// Compute the MEET of two types.  It returns a new Type representation object
// with reference count equal to the number of Types pointing at it.
// Caller should wrap a Types around it.
const Type *TypeInt::xmeet( const Type *t ) const {
  // Perform a fast test for common case; meeting the same types together.
  if( this == t ) return this;  // Meeting same type?

  // Currently "this->_base" is a TypeInt
  switch (t->base()) {          // Switch on original type
  case AnyPtr:                  // Mixing with oops happens when javac
  case RawPtr:                  // reuses local variables
  case OopPtr:
  case InstPtr:
  case AryPtr:
  case MetadataPtr:
  case KlassPtr:
  case InstKlassPtr:
  case AryKlassPtr:
  case NarrowOop:
  case NarrowKlass:
  case Long:
  case FloatTop:
  case FloatCon:
  case FloatBot:
  case DoubleTop:
  case DoubleCon:
  case DoubleBot:
  case Bottom:                  // Ye Olde Default
    return Type::BOTTOM;
  default:                      // All else is a mistake
    typerr(t);
  case Top:                     // No change
    return this;
  case Int:                     // Int vs Int?
    break;
  }

  // Expand covered set
  const TypeInt *r = t->is_int();
  return make( MIN2(_lo,r->_lo), MAX2(_hi,r->_hi), MAX2(_widen,r->_widen) );
}

//------------------------------xdual------------------------------------------
// Dual: reverse hi & lo; flip widen
const Type *TypeInt::xdual() const {
  int w = normalize_int_widen(_hi,_lo, WidenMax-_widen);
  return new TypeInt(_hi,_lo,w);
}

//------------------------------widen------------------------------------------
// Only happens for optimistic top-down optimizations.
const Type *TypeInt::widen( const Type *old, const Type* limit ) const {
  // Coming from TOP or such; no widening
  if( old->base() != Int ) return this;
  const TypeInt *ot = old->is_int();

  // If new guy is equal to old guy, no widening
  if( _lo == ot->_lo && _hi == ot->_hi )
    return old;

  // If new guy contains old, then we widened
  if( _lo <= ot->_lo && _hi >= ot->_hi ) {
    // New contains old
    // If new guy is already wider than old, no widening
    if( _widen > ot->_widen ) return this;
    // If old guy was a constant, do not bother
    if (ot->_lo == ot->_hi)  return this;
    // Now widen new guy.
    // Check for widening too far
    if (_widen == WidenMax) {
      int max = max_jint;
      int min = min_jint;
      if (limit->isa_int()) {
        max = limit->is_int()->_hi;
        min = limit->is_int()->_lo;
      }
      if (min < _lo && _hi < max) {
        // If neither endpoint is extremal yet, push out the endpoint
        // which is closer to its respective limit.
        if (_lo >= 0 ||                 // easy common case
            (juint)(_lo - min) >= (juint)(max - _hi)) {
          // Try to widen to an unsigned range type of 31 bits:
          return make(_lo, max, WidenMax);
        } else {
          return make(min, _hi, WidenMax);
        }
      }
      return TypeInt::INT;
    }
    // Returned widened new guy
    return make(_lo,_hi,_widen+1);
  }

  // If old guy contains new, then we probably widened too far & dropped to
  // bottom.  Return the wider fellow.
  if ( ot->_lo <= _lo && ot->_hi >= _hi )
    return old;

  //fatal("Integer value range is not subset");
  //return this;
  return TypeInt::INT;
}

//------------------------------narrow---------------------------------------
// Only happens for pessimistic optimizations.
const Type *TypeInt::narrow( const Type *old ) const {
  if (_lo >= _hi)  return this;   // already narrow enough
  if (old == NULL)  return this;
  const TypeInt* ot = old->isa_int();
  if (ot == NULL)  return this;
  jint olo = ot->_lo;
  jint ohi = ot->_hi;

  // If new guy is equal to old guy, no narrowing
  if (_lo == olo && _hi == ohi)  return old;

  // If old guy was maximum range, allow the narrowing
  if (olo == min_jint && ohi == max_jint)  return this;

  if (_lo < olo || _hi > ohi)
    return this;                // doesn't narrow; pretty weird

  // The new type narrows the old type, so look for a "death march".
  // See comments on PhaseTransform::saturate.
  juint nrange = (juint)_hi - _lo;
  juint orange = (juint)ohi - olo;
  if (nrange < max_juint - 1 && nrange > (orange >> 1) + (SMALLINT*2)) {
    // Use the new type only if the range shrinks a lot.
    // We do not want the optimizer computing 2^31 point by point.
    return old;
  }

  return this;
}

//-----------------------------filter------------------------------------------
const Type *TypeInt::filter_helper(const Type *kills, bool include_speculative) const {
  const TypeInt* ft = join_helper(kills, include_speculative)->isa_int();
  if (ft == NULL || ft->empty())
    return Type::TOP;           // Canonical empty value
  if (ft->_widen < this->_widen) {
    // Do not allow the value of kill->_widen to affect the outcome.
    // The widen bits must be allowed to run freely through the graph.
    ft = TypeInt::make(ft->_lo, ft->_hi, this->_widen);
  }
  return ft;
}

//------------------------------eq---------------------------------------------
// Structural equality check for Type representations
bool TypeInt::eq( const Type *t ) const {
  const TypeInt *r = t->is_int(); // Handy access
  return r->_lo == _lo && r->_hi == _hi && r->_widen == _widen;
}

//------------------------------hash-------------------------------------------
// Type-specific hashing function.
int TypeInt::hash(void) const {
  return java_add(java_add(_lo, _hi), java_add((jint)_widen, (jint)Type::Int));
}

//------------------------------is_finite--------------------------------------
// Has a finite value
bool TypeInt::is_finite() const {
  return true;
}

//------------------------------dump2------------------------------------------
// Dump TypeInt
#ifndef PRODUCT
static const char* intname(char* buf, jint n) {
  if (n == min_jint)
    return "min";
  else if (n < min_jint + 10000)
    sprintf(buf, "min+" INT32_FORMAT, n - min_jint);
  else if (n == max_jint)
    return "max";
  else if (n > max_jint - 10000)
    sprintf(buf, "max-" INT32_FORMAT, max_jint - n);
  else
    sprintf(buf, INT32_FORMAT, n);
  return buf;
}

void TypeInt::dump2( Dict &d, uint depth, outputStream *st ) const {
  char buf[40], buf2[40];
  if (_lo == min_jint && _hi == max_jint)
    st->print("int");
  else if (is_con())
    st->print("int:%s", intname(buf, get_con()));
  else if (_lo == BOOL->_lo && _hi == BOOL->_hi)
    st->print("bool");
  else if (_lo == BYTE->_lo && _hi == BYTE->_hi)
    st->print("byte");
  else if (_lo == CHAR->_lo && _hi == CHAR->_hi)
    st->print("char");
  else if (_lo == SHORT->_lo && _hi == SHORT->_hi)
    st->print("short");
  else if (_hi == max_jint)
    st->print("int:>=%s", intname(buf, _lo));
  else if (_lo == min_jint)
    st->print("int:<=%s", intname(buf, _hi));
  else
    st->print("int:%s..%s", intname(buf, _lo), intname(buf2, _hi));

  if (_widen != 0 && this != TypeInt::INT)
    st->print(":%.*s", _widen, "wwww");
}
#endif

//------------------------------singleton--------------------------------------
// TRUE if Type is a singleton type, FALSE otherwise.   Singletons are simple
// constants.
bool TypeInt::singleton(void) const {
  return _lo >= _hi;
}

bool TypeInt::empty(void) const {
  return _lo > _hi;
}

//=============================================================================
// Convenience common pre-built types.
const TypeLong *TypeLong::MAX;
const TypeLong *TypeLong::MIN;
const TypeLong *TypeLong::MINUS_1;// -1
const TypeLong *TypeLong::ZERO; // 0
const TypeLong *TypeLong::ONE;  // 1
const TypeLong *TypeLong::POS;  // >=0
const TypeLong *TypeLong::LONG; // 64-bit integers
const TypeLong *TypeLong::INT;  // 32-bit subrange
const TypeLong *TypeLong::UINT; // 32-bit unsigned subrange
const TypeLong *TypeLong::TYPE_DOMAIN; // alias for TypeLong::LONG

//------------------------------TypeLong---------------------------------------
TypeLong::TypeLong(jlong lo, jlong hi, int w) : TypeInteger(Long, w), _lo(lo), _hi(hi) {
}

//------------------------------make-------------------------------------------
const TypeLong *TypeLong::make( jlong lo ) {
  return (TypeLong*)(new TypeLong(lo,lo,WidenMin))->hashcons();
}

static int normalize_long_widen( jlong lo, jlong hi, int w ) {
  // Certain normalizations keep us sane when comparing types.
  // The 'SMALLINT' covers constants.
  if (lo <= hi) {
    if (((julong)hi - lo) <= SMALLINT)   w = Type::WidenMin;
    if (((julong)hi - lo) >= max_julong) w = Type::WidenMax; // TypeLong::LONG
  } else {
    if (((julong)lo - hi) <= SMALLINT)   w = Type::WidenMin;
    if (((julong)lo - hi) >= max_julong) w = Type::WidenMin; // dual TypeLong::LONG
  }
  return w;
}

const TypeLong *TypeLong::make( jlong lo, jlong hi, int w ) {
  w = normalize_long_widen(lo, hi, w);
  return (TypeLong*)(new TypeLong(lo,hi,w))->hashcons();
}


//------------------------------meet-------------------------------------------
// Compute the MEET of two types.  It returns a new Type representation object
// with reference count equal to the number of Types pointing at it.
// Caller should wrap a Types around it.
const Type *TypeLong::xmeet( const Type *t ) const {
  // Perform a fast test for common case; meeting the same types together.
  if( this == t ) return this;  // Meeting same type?

  // Currently "this->_base" is a TypeLong
  switch (t->base()) {          // Switch on original type
  case AnyPtr:                  // Mixing with oops happens when javac
  case RawPtr:                  // reuses local variables
  case OopPtr:
  case InstPtr:
  case AryPtr:
  case MetadataPtr:
  case KlassPtr:
  case InstKlassPtr:
  case AryKlassPtr:
  case NarrowOop:
  case NarrowKlass:
  case Int:
  case FloatTop:
  case FloatCon:
  case FloatBot:
  case DoubleTop:
  case DoubleCon:
  case DoubleBot:
  case Bottom:                  // Ye Olde Default
    return Type::BOTTOM;
  default:                      // All else is a mistake
    typerr(t);
  case Top:                     // No change
    return this;
  case Long:                    // Long vs Long?
    break;
  }

  // Expand covered set
  const TypeLong *r = t->is_long(); // Turn into a TypeLong
  return make( MIN2(_lo,r->_lo), MAX2(_hi,r->_hi), MAX2(_widen,r->_widen) );
}

//------------------------------xdual------------------------------------------
// Dual: reverse hi & lo; flip widen
const Type *TypeLong::xdual() const {
  int w = normalize_long_widen(_hi,_lo, WidenMax-_widen);
  return new TypeLong(_hi,_lo,w);
}

//------------------------------widen------------------------------------------
// Only happens for optimistic top-down optimizations.
const Type *TypeLong::widen( const Type *old, const Type* limit ) const {
  // Coming from TOP or such; no widening
  if( old->base() != Long ) return this;
  const TypeLong *ot = old->is_long();

  // If new guy is equal to old guy, no widening
  if( _lo == ot->_lo && _hi == ot->_hi )
    return old;

  // If new guy contains old, then we widened
  if( _lo <= ot->_lo && _hi >= ot->_hi ) {
    // New contains old
    // If new guy is already wider than old, no widening
    if( _widen > ot->_widen ) return this;
    // If old guy was a constant, do not bother
    if (ot->_lo == ot->_hi)  return this;
    // Now widen new guy.
    // Check for widening too far
    if (_widen == WidenMax) {
      jlong max = max_jlong;
      jlong min = min_jlong;
      if (limit->isa_long()) {
        max = limit->is_long()->_hi;
        min = limit->is_long()->_lo;
      }
      if (min < _lo && _hi < max) {
        // If neither endpoint is extremal yet, push out the endpoint
        // which is closer to its respective limit.
        if (_lo >= 0 ||                 // easy common case
            ((julong)_lo - min) >= ((julong)max - _hi)) {
          // Try to widen to an unsigned range type of 32/63 bits:
          if (max >= max_juint && _hi < max_juint)
            return make(_lo, max_juint, WidenMax);
          else
            return make(_lo, max, WidenMax);
        } else {
          return make(min, _hi, WidenMax);
        }
      }
      return TypeLong::LONG;
    }
    // Returned widened new guy
    return make(_lo,_hi,_widen+1);
  }

  // If old guy contains new, then we probably widened too far & dropped to
  // bottom.  Return the wider fellow.
  if ( ot->_lo <= _lo && ot->_hi >= _hi )
    return old;

  //  fatal("Long value range is not subset");
  // return this;
  return TypeLong::LONG;
}

//------------------------------narrow----------------------------------------
// Only happens for pessimistic optimizations.
const Type *TypeLong::narrow( const Type *old ) const {
  if (_lo >= _hi)  return this;   // already narrow enough
  if (old == NULL)  return this;
  const TypeLong* ot = old->isa_long();
  if (ot == NULL)  return this;
  jlong olo = ot->_lo;
  jlong ohi = ot->_hi;

  // If new guy is equal to old guy, no narrowing
  if (_lo == olo && _hi == ohi)  return old;

  // If old guy was maximum range, allow the narrowing
  if (olo == min_jlong && ohi == max_jlong)  return this;

  if (_lo < olo || _hi > ohi)
    return this;                // doesn't narrow; pretty weird

  // The new type narrows the old type, so look for a "death march".
  // See comments on PhaseTransform::saturate.
  julong nrange = _hi - _lo;
  julong orange = ohi - olo;
  if (nrange < max_julong - 1 && nrange > (orange >> 1) + (SMALLINT*2)) {
    // Use the new type only if the range shrinks a lot.
    // We do not want the optimizer computing 2^31 point by point.
    return old;
  }

  return this;
}

//-----------------------------filter------------------------------------------
const Type *TypeLong::filter_helper(const Type *kills, bool include_speculative) const {
  const TypeLong* ft = join_helper(kills, include_speculative)->isa_long();
  if (ft == NULL || ft->empty())
    return Type::TOP;           // Canonical empty value
  if (ft->_widen < this->_widen) {
    // Do not allow the value of kill->_widen to affect the outcome.
    // The widen bits must be allowed to run freely through the graph.
    ft = TypeLong::make(ft->_lo, ft->_hi, this->_widen);
  }
  return ft;
}

//------------------------------eq---------------------------------------------
// Structural equality check for Type representations
bool TypeLong::eq( const Type *t ) const {
  const TypeLong *r = t->is_long(); // Handy access
  return r->_lo == _lo &&  r->_hi == _hi  && r->_widen == _widen;
}

//------------------------------hash-------------------------------------------
// Type-specific hashing function.
int TypeLong::hash(void) const {
  return (int)(_lo+_hi+_widen+(int)Type::Long);
}

//------------------------------is_finite--------------------------------------
// Has a finite value
bool TypeLong::is_finite() const {
  return true;
}

//------------------------------dump2------------------------------------------
// Dump TypeLong
#ifndef PRODUCT
static const char* longnamenear(jlong x, const char* xname, char* buf, jlong n) {
  if (n > x) {
    if (n >= x + 10000)  return NULL;
    sprintf(buf, "%s+" JLONG_FORMAT, xname, n - x);
  } else if (n < x) {
    if (n <= x - 10000)  return NULL;
    sprintf(buf, "%s-" JLONG_FORMAT, xname, x - n);
  } else {
    return xname;
  }
  return buf;
}

static const char* longname(char* buf, jlong n) {
  const char* str;
  if (n == min_jlong)
    return "min";
  else if (n < min_jlong + 10000)
    sprintf(buf, "min+" JLONG_FORMAT, n - min_jlong);
  else if (n == max_jlong)
    return "max";
  else if (n > max_jlong - 10000)
    sprintf(buf, "max-" JLONG_FORMAT, max_jlong - n);
  else if ((str = longnamenear(max_juint, "maxuint", buf, n)) != NULL)
    return str;
  else if ((str = longnamenear(max_jint, "maxint", buf, n)) != NULL)
    return str;
  else if ((str = longnamenear(min_jint, "minint", buf, n)) != NULL)
    return str;
  else
    sprintf(buf, JLONG_FORMAT, n);
  return buf;
}

void TypeLong::dump2( Dict &d, uint depth, outputStream *st ) const {
  char buf[80], buf2[80];
  if (_lo == min_jlong && _hi == max_jlong)
    st->print("long");
  else if (is_con())
    st->print("long:%s", longname(buf, get_con()));
  else if (_hi == max_jlong)
    st->print("long:>=%s", longname(buf, _lo));
  else if (_lo == min_jlong)
    st->print("long:<=%s", longname(buf, _hi));
  else
    st->print("long:%s..%s", longname(buf, _lo), longname(buf2, _hi));

  if (_widen != 0 && this != TypeLong::LONG)
    st->print(":%.*s", _widen, "wwww");
}
#endif

//------------------------------singleton--------------------------------------
// TRUE if Type is a singleton type, FALSE otherwise.   Singletons are simple
// constants
bool TypeLong::singleton(void) const {
  return _lo >= _hi;
}

bool TypeLong::empty(void) const {
  return _lo > _hi;
}

//=============================================================================
// Convenience common pre-built types.
const TypeTuple *TypeTuple::IFBOTH;     // Return both arms of IF as reachable
const TypeTuple *TypeTuple::IFFALSE;
const TypeTuple *TypeTuple::IFTRUE;
const TypeTuple *TypeTuple::IFNEITHER;
const TypeTuple *TypeTuple::LOOPBODY;
const TypeTuple *TypeTuple::MEMBAR;
const TypeTuple *TypeTuple::STORECONDITIONAL;
const TypeTuple *TypeTuple::START_I2C;
const TypeTuple *TypeTuple::INT_PAIR;
const TypeTuple *TypeTuple::LONG_PAIR;
const TypeTuple *TypeTuple::INT_CC_PAIR;
const TypeTuple *TypeTuple::LONG_CC_PAIR;

static void collect_inline_fields(ciInlineKlass* vk, const Type** field_array, uint& pos) {
  for (int j = 0; j < vk->nof_nonstatic_fields(); j++) {
    ciField* field = vk->nonstatic_field_at(j);
    BasicType bt = field->type()->basic_type();
    const Type* ft = Type::get_const_type(field->type());
    field_array[pos++] = ft;
    if (type2size[bt] == 2) {
      field_array[pos++] = Type::HALF;
    }
  }
}

//------------------------------make-------------------------------------------
// Make a TypeTuple from the range of a method signature
const TypeTuple *TypeTuple::make_range(ciSignature* sig, InterfaceHandling interface_handling, bool ret_vt_fields) {
  ciType* return_type = sig->return_type();
  uint arg_cnt = return_type->size();
  if (ret_vt_fields) {
    arg_cnt = return_type->as_inline_klass()->inline_arg_slots() + 1;
    if (!sig->returns_null_free_inline_type()) {
      // InlineTypeNode::IsInit field used for null checking
      arg_cnt++;
    }
  }

  const Type **field_array = fields(arg_cnt);
  switch (return_type->basic_type()) {
  case T_LONG:
    field_array[TypeFunc::Parms]   = TypeLong::LONG;
    field_array[TypeFunc::Parms+1] = Type::HALF;
    break;
  case T_DOUBLE:
    field_array[TypeFunc::Parms]   = Type::DOUBLE;
    field_array[TypeFunc::Parms+1] = Type::HALF;
    break;
  case T_OBJECT:
  case T_ARRAY:
  case T_BOOLEAN:
  case T_CHAR:
  case T_FLOAT:
  case T_BYTE:
  case T_SHORT:
  case T_INT:
    field_array[TypeFunc::Parms] = get_const_type(return_type, interface_handling);
    break;
  case T_PRIMITIVE_OBJECT:
    if (ret_vt_fields) {
      uint pos = TypeFunc::Parms;
      field_array[pos++] = get_const_type(return_type); // Oop might be null when returning as fields
      collect_inline_fields(return_type->as_inline_klass(), field_array, pos);
      if (!sig->returns_null_free_inline_type()) {
        // InlineTypeNode::IsInit field used for null checking
        field_array[pos++] = get_const_basic_type(T_BOOLEAN);
      }
    } else {
      field_array[TypeFunc::Parms] = get_const_type(return_type)->join_speculative(sig->returns_null_free_inline_type() ? TypePtr::NOTNULL : TypePtr::BOTTOM);
    }
    break;
  case T_VOID:
    break;
  default:
    ShouldNotReachHere();
  }
  return (TypeTuple*)(new TypeTuple(TypeFunc::Parms + arg_cnt, field_array))->hashcons();
}

// Make a TypeTuple from the domain of a method signature
const TypeTuple *TypeTuple::make_domain(ciMethod* method, InterfaceHandling interface_handling, bool vt_fields_as_args) {
  ciSignature* sig = method->signature();
  uint arg_cnt = sig->size() + (method->is_static() ? 0 : 1);
  if (vt_fields_as_args) {
    arg_cnt = 0;
    assert(method->get_sig_cc() != NULL, "Should have scalarized signature");
    for (ExtendedSignature sig_cc = ExtendedSignature(method->get_sig_cc(), SigEntryFilter()); !sig_cc.at_end(); ++sig_cc) {
      arg_cnt += type2size[(*sig_cc)._bt];
    }
  }

  uint pos = TypeFunc::Parms;
  const Type** field_array = fields(arg_cnt);
  if (!method->is_static()) {
    ciInstanceKlass* recv = method->holder();
    if (vt_fields_as_args && recv->is_inlinetype() && recv->as_inline_klass()->can_be_passed_as_fields()) {
      collect_inline_fields(recv->as_inline_klass(), field_array, pos);
    } else {
      field_array[pos++] = get_const_type(recv, interface_handling)->join_speculative(TypePtr::NOTNULL);
    }
  }

  int i = 0;
  while (pos < TypeFunc::Parms + arg_cnt) {
    ciType* type = sig->type_at(i);
    BasicType bt = type->basic_type();

    switch (bt) {
    case T_LONG:
      field_array[pos++] = TypeLong::LONG;
      field_array[pos++] = Type::HALF;
      break;
    case T_DOUBLE:
      field_array[pos++] = Type::DOUBLE;
      field_array[pos++] = Type::HALF;
      break;
    case T_OBJECT:
    case T_ARRAY:
    case T_FLOAT:
    case T_INT:
      field_array[pos++] = get_const_type(type, interface_handling);
      break;
    case T_BOOLEAN:
    case T_CHAR:
    case T_BYTE:
    case T_SHORT:
      field_array[pos++] = TypeInt::INT;
      break;
    case T_PRIMITIVE_OBJECT: {
      if (vt_fields_as_args && method->is_scalarized_arg(i + (method->is_static() ? 0 : 1))) {
        if (!sig->is_null_free_at(i)) {
          // InlineTypeNode::IsInit field used for null checking
          field_array[pos++] = get_const_basic_type(T_BOOLEAN);
        }
        collect_inline_fields(type->as_inline_klass(), field_array, pos);
      } else {
        field_array[pos++] = get_const_type(type)->join_speculative(sig->is_null_free_at(i) ? TypePtr::NOTNULL : TypePtr::BOTTOM);
      }
      break;
    }
    default:
      ShouldNotReachHere();
    }
    i++;
  }
  assert(pos == TypeFunc::Parms + arg_cnt, "wrong number of arguments");

  return (TypeTuple*)(new TypeTuple(TypeFunc::Parms + arg_cnt, field_array))->hashcons();
}

const TypeTuple *TypeTuple::make( uint cnt, const Type **fields ) {
  return (TypeTuple*)(new TypeTuple(cnt,fields))->hashcons();
}

//------------------------------fields-----------------------------------------
// Subroutine call type with space allocated for argument types
// Memory for Control, I_O, Memory, FramePtr, and ReturnAdr is allocated implicitly
const Type **TypeTuple::fields( uint arg_cnt ) {
  const Type **flds = (const Type **)(Compile::current()->type_arena()->AmallocWords((TypeFunc::Parms+arg_cnt)*sizeof(Type*) ));
  flds[TypeFunc::Control  ] = Type::CONTROL;
  flds[TypeFunc::I_O      ] = Type::ABIO;
  flds[TypeFunc::Memory   ] = Type::MEMORY;
  flds[TypeFunc::FramePtr ] = TypeRawPtr::BOTTOM;
  flds[TypeFunc::ReturnAdr] = Type::RETURN_ADDRESS;

  return flds;
}

//------------------------------meet-------------------------------------------
// Compute the MEET of two types.  It returns a new Type object.
const Type *TypeTuple::xmeet( const Type *t ) const {
  // Perform a fast test for common case; meeting the same types together.
  if( this == t ) return this;  // Meeting same type-rep?

  // Current "this->_base" is Tuple
  switch (t->base()) {          // switch on original type

  case Bottom:                  // Ye Olde Default
    return t;

  default:                      // All else is a mistake
    typerr(t);

  case Tuple: {                 // Meeting 2 signatures?
    const TypeTuple *x = t->is_tuple();
    assert( _cnt == x->_cnt, "" );
    const Type **fields = (const Type **)(Compile::current()->type_arena()->AmallocWords( _cnt*sizeof(Type*) ));
    for( uint i=0; i<_cnt; i++ )
      fields[i] = field_at(i)->xmeet( x->field_at(i) );
    return TypeTuple::make(_cnt,fields);
  }
  case Top:
    break;
  }
  return this;                  // Return the double constant
}

//------------------------------xdual------------------------------------------
// Dual: compute field-by-field dual
const Type *TypeTuple::xdual() const {
  const Type **fields = (const Type **)(Compile::current()->type_arena()->AmallocWords( _cnt*sizeof(Type*) ));
  for( uint i=0; i<_cnt; i++ )
    fields[i] = _fields[i]->dual();
  return new TypeTuple(_cnt,fields);
}

//------------------------------eq---------------------------------------------
// Structural equality check for Type representations
bool TypeTuple::eq( const Type *t ) const {
  const TypeTuple *s = (const TypeTuple *)t;
  if (_cnt != s->_cnt)  return false;  // Unequal field counts
  for (uint i = 0; i < _cnt; i++)
    if (field_at(i) != s->field_at(i)) // POINTER COMPARE!  NO RECURSION!
      return false;             // Missed
  return true;
}

//------------------------------hash-------------------------------------------
// Type-specific hashing function.
int TypeTuple::hash(void) const {
  intptr_t sum = _cnt;
  for( uint i=0; i<_cnt; i++ )
    sum += (intptr_t)_fields[i];     // Hash on pointers directly
  return sum;
}

//------------------------------dump2------------------------------------------
// Dump signature Type
#ifndef PRODUCT
void TypeTuple::dump2( Dict &d, uint depth, outputStream *st ) const {
  st->print("{");
  if( !depth || d[this] ) {     // Check for recursive print
    st->print("...}");
    return;
  }
  d.Insert((void*)this, (void*)this);   // Stop recursion
  if( _cnt ) {
    uint i;
    for( i=0; i<_cnt-1; i++ ) {
      st->print("%d:", i);
      _fields[i]->dump2(d, depth-1, st);
      st->print(", ");
    }
    st->print("%d:", i);
    _fields[i]->dump2(d, depth-1, st);
  }
  st->print("}");
}
#endif

//------------------------------singleton--------------------------------------
// TRUE if Type is a singleton type, FALSE otherwise.   Singletons are simple
// constants (Ldi nodes).  Singletons are integer, float or double constants
// or a single symbol.
bool TypeTuple::singleton(void) const {
  return false;                 // Never a singleton
}

bool TypeTuple::empty(void) const {
  for( uint i=0; i<_cnt; i++ ) {
    if (_fields[i]->empty())  return true;
  }
  return false;
}

//=============================================================================
// Convenience common pre-built types.

inline const TypeInt* normalize_array_size(const TypeInt* size) {
  // Certain normalizations keep us sane when comparing types.
  // We do not want arrayOop variables to differ only by the wideness
  // of their index types.  Pick minimum wideness, since that is the
  // forced wideness of small ranges anyway.
  if (size->_widen != Type::WidenMin)
    return TypeInt::make(size->_lo, size->_hi, Type::WidenMin);
  else
    return size;
}

//------------------------------make-------------------------------------------
const TypeAry* TypeAry::make(const Type* elem, const TypeInt* size, bool stable,
                             bool flat, bool not_flat, bool not_null_free) {
  if (UseCompressedOops && elem->isa_oopptr()) {
    elem = elem->make_narrowoop();
  }
  size = normalize_array_size(size);
  return (TypeAry*)(new TypeAry(elem, size, stable, flat, not_flat, not_null_free))->hashcons();
}

//------------------------------meet-------------------------------------------
// Compute the MEET of two types.  It returns a new Type object.
const Type *TypeAry::xmeet( const Type *t ) const {
  // Perform a fast test for common case; meeting the same types together.
  if( this == t ) return this;  // Meeting same type-rep?

  // Current "this->_base" is Ary
  switch (t->base()) {          // switch on original type

  case Bottom:                  // Ye Olde Default
    return t;

  default:                      // All else is a mistake
    typerr(t);

  case Array: {                 // Meeting 2 arrays?
    const TypeAry *a = t->is_ary();
    return TypeAry::make(_elem->meet_speculative(a->_elem),
                         _size->xmeet(a->_size)->is_int(),
                         _stable && a->_stable,
                         _flat && a->_flat,
                         _not_flat && a->_not_flat,
                         _not_null_free && a->_not_null_free);
  }
  case Top:
    break;
  }
  return this;                  // Return the double constant
}

//------------------------------xdual------------------------------------------
// Dual: compute field-by-field dual
const Type *TypeAry::xdual() const {
  const TypeInt* size_dual = _size->dual()->is_int();
  size_dual = normalize_array_size(size_dual);
  return new TypeAry(_elem->dual(), size_dual, !_stable, !_flat, !_not_flat, !_not_null_free);
}

//------------------------------eq---------------------------------------------
// Structural equality check for Type representations
bool TypeAry::eq( const Type *t ) const {
  const TypeAry *a = (const TypeAry*)t;
  return _elem == a->_elem &&
    _stable == a->_stable &&
    _size == a->_size &&
    _flat == a->_flat &&
    _not_flat == a->_not_flat &&
    _not_null_free == a->_not_null_free;

}

//------------------------------hash-------------------------------------------
// Type-specific hashing function.
int TypeAry::hash(void) const {
  return (intptr_t)_elem + (intptr_t)_size + (_stable ? 43 : 0) +
      (_flat ? 44 : 0) + (_not_flat ? 45 : 0) + (_not_null_free ? 46 : 0);
}

/**
 * Return same type without a speculative part in the element
 */
const TypeAry* TypeAry::remove_speculative() const {
  return make(_elem->remove_speculative(), _size, _stable, _flat, _not_flat, _not_null_free);
}

/**
 * Return same type with cleaned up speculative part of element
 */
const Type* TypeAry::cleanup_speculative() const {
  return make(_elem->cleanup_speculative(), _size, _stable, _flat, _not_flat, _not_null_free);
}

/**
 * Return same type but with a different inline depth (used for speculation)
 *
 * @param depth  depth to meet with
 */
const TypePtr* TypePtr::with_inline_depth(int depth) const {
  if (!UseInlineDepthForSpeculativeTypes) {
    return this;
  }
  return make(AnyPtr, _ptr, _offset, _speculative, depth);
}

//------------------------------dump2------------------------------------------
#ifndef PRODUCT
void TypeAry::dump2( Dict &d, uint depth, outputStream *st ) const {
  if (_stable)  st->print("stable:");
  if (_flat) st->print("flat:");
  if (Verbose) {
    if (_not_flat) st->print("not flat:");
    if (_not_null_free) st->print("not null free:");
  }
  _elem->dump2(d, depth, st);
  st->print("[");
  _size->dump2(d, depth, st);
  st->print("]");
}
#endif

//------------------------------singleton--------------------------------------
// TRUE if Type is a singleton type, FALSE otherwise.   Singletons are simple
// constants (Ldi nodes).  Singletons are integer, float or double constants
// or a single symbol.
bool TypeAry::singleton(void) const {
  return false;                 // Never a singleton
}

bool TypeAry::empty(void) const {
  return _elem->empty() || _size->empty();
}

//--------------------------ary_must_be_exact----------------------------------
bool TypeAry::ary_must_be_exact() const {
  // This logic looks at the element type of an array, and returns true
  // if the element type is either a primitive or a final instance class.
  // In such cases, an array built on this ary must have no subclasses.
  if (_elem == BOTTOM)      return false;  // general array not exact
  if (_elem == TOP   )      return false;  // inverted general array not exact
  const TypeOopPtr*  toop = NULL;
  if (UseCompressedOops && _elem->isa_narrowoop()) {
    toop = _elem->make_ptr()->isa_oopptr();
  } else {
    toop = _elem->isa_oopptr();
  }
  if (!toop)                return true;   // a primitive type, like int
  if (!toop->is_loaded())   return false;  // unloaded class
  const TypeInstPtr* tinst;
  if (_elem->isa_narrowoop())
    tinst = _elem->make_ptr()->isa_instptr();
  else
    tinst = _elem->isa_instptr();
  if (tinst) {
    if (tinst->instance_klass()->is_final()) {
      // Even if MyValue is exact, [LMyValue is not exact due to [QMyValue <: [LMyValue.
      if (tinst->is_inlinetypeptr() && (tinst->ptr() == TypePtr::BotPTR || tinst->ptr() == TypePtr::TopPTR)) {
        return false;
      }
      return true;
    }
    return false;
  }
  const TypeAryPtr*  tap;
  if (_elem->isa_narrowoop())
    tap = _elem->make_ptr()->isa_aryptr();
  else
    tap = _elem->isa_aryptr();
  if (tap)
    return tap->ary()->ary_must_be_exact();
  return false;
}

//==============================TypeVect=======================================
// Convenience common pre-built types.
const TypeVect *TypeVect::VECTA = NULL; // vector length agnostic
const TypeVect *TypeVect::VECTS = NULL; //  32-bit vectors
const TypeVect *TypeVect::VECTD = NULL; //  64-bit vectors
const TypeVect *TypeVect::VECTX = NULL; // 128-bit vectors
const TypeVect *TypeVect::VECTY = NULL; // 256-bit vectors
const TypeVect *TypeVect::VECTZ = NULL; // 512-bit vectors
const TypeVect *TypeVect::VECTMASK = NULL; // predicate/mask vector

//------------------------------make-------------------------------------------
const TypeVect* TypeVect::make(const Type *elem, uint length, bool is_mask) {
  if (is_mask) {
    return makemask(elem, length);
  }
  BasicType elem_bt = elem->array_element_basic_type();
  assert(is_java_primitive(elem_bt), "only primitive types in vector");
  assert(Matcher::vector_size_supported(elem_bt, length), "length in range");
  int size = length * type2aelembytes(elem_bt);
  switch (Matcher::vector_ideal_reg(size)) {
  case Op_VecA:
    return (TypeVect*)(new TypeVectA(elem, length))->hashcons();
  case Op_VecS:
    return (TypeVect*)(new TypeVectS(elem, length))->hashcons();
  case Op_RegL:
  case Op_VecD:
  case Op_RegD:
    return (TypeVect*)(new TypeVectD(elem, length))->hashcons();
  case Op_VecX:
    return (TypeVect*)(new TypeVectX(elem, length))->hashcons();
  case Op_VecY:
    return (TypeVect*)(new TypeVectY(elem, length))->hashcons();
  case Op_VecZ:
    return (TypeVect*)(new TypeVectZ(elem, length))->hashcons();
  }
 ShouldNotReachHere();
  return NULL;
}

const TypeVect *TypeVect::makemask(const Type* elem, uint length) {
  BasicType elem_bt = elem->array_element_basic_type();
  if (Matcher::has_predicated_vectors() &&
      Matcher::match_rule_supported_vector_masked(Op_VectorLoadMask, length, elem_bt)) {
    return TypeVectMask::make(elem, length);
  } else {
    return make(elem, length);
  }
}

//------------------------------meet-------------------------------------------
// Compute the MEET of two types.  It returns a new Type object.
const Type *TypeVect::xmeet( const Type *t ) const {
  // Perform a fast test for common case; meeting the same types together.
  if( this == t ) return this;  // Meeting same type-rep?

  // Current "this->_base" is Vector
  switch (t->base()) {          // switch on original type

  case Bottom:                  // Ye Olde Default
    return t;

  default:                      // All else is a mistake
    typerr(t);
  case VectorMask: {
    const TypeVectMask* v = t->is_vectmask();
    assert(  base() == v->base(), "");
    assert(length() == v->length(), "");
    assert(element_basic_type() == v->element_basic_type(), "");
    return TypeVect::makemask(_elem->xmeet(v->_elem), _length);
  }
  case VectorA:
  case VectorS:
  case VectorD:
  case VectorX:
  case VectorY:
  case VectorZ: {                // Meeting 2 vectors?
    const TypeVect* v = t->is_vect();
    assert(  base() == v->base(), "");
    assert(length() == v->length(), "");
    assert(element_basic_type() == v->element_basic_type(), "");
    return TypeVect::make(_elem->xmeet(v->_elem), _length);
  }
  case Top:
    break;
  }
  return this;
}

//------------------------------xdual------------------------------------------
// Dual: compute field-by-field dual
const Type *TypeVect::xdual() const {
  return new TypeVect(base(), _elem->dual(), _length);
}

//------------------------------eq---------------------------------------------
// Structural equality check for Type representations
bool TypeVect::eq(const Type *t) const {
  const TypeVect *v = t->is_vect();
  return (_elem == v->_elem) && (_length == v->_length);
}

//------------------------------hash-------------------------------------------
// Type-specific hashing function.
int TypeVect::hash(void) const {
  return (intptr_t)_elem + (intptr_t)_length;
}

//------------------------------singleton--------------------------------------
// TRUE if Type is a singleton type, FALSE otherwise.   Singletons are simple
// constants (Ldi nodes).  Vector is singleton if all elements are the same
// constant value (when vector is created with Replicate code).
bool TypeVect::singleton(void) const {
// There is no Con node for vectors yet.
//  return _elem->singleton();
  return false;
}

bool TypeVect::empty(void) const {
  return _elem->empty();
}

//------------------------------dump2------------------------------------------
#ifndef PRODUCT
void TypeVect::dump2(Dict &d, uint depth, outputStream *st) const {
  switch (base()) {
  case VectorA:
    st->print("vectora["); break;
  case VectorS:
    st->print("vectors["); break;
  case VectorD:
    st->print("vectord["); break;
  case VectorX:
    st->print("vectorx["); break;
  case VectorY:
    st->print("vectory["); break;
  case VectorZ:
    st->print("vectorz["); break;
  case VectorMask:
    st->print("vectormask["); break;
  default:
    ShouldNotReachHere();
  }
  st->print("%d]:{", _length);
  _elem->dump2(d, depth, st);
  st->print("}");
}
#endif

bool TypeVectMask::eq(const Type *t) const {
  const TypeVectMask *v = t->is_vectmask();
  return (element_type() == v->element_type()) && (length() == v->length());
}

const Type *TypeVectMask::xdual() const {
  return new TypeVectMask(element_type()->dual(), length());
}

const TypeVectMask *TypeVectMask::make(const BasicType elem_bt, uint length) {
  return make(get_const_basic_type(elem_bt), length);
}

const TypeVectMask *TypeVectMask::make(const Type* elem, uint length) {
  const TypeVectMask* mtype = Matcher::predicate_reg_type(elem, length);
  return (TypeVectMask*) const_cast<TypeVectMask*>(mtype)->hashcons();
}

//=============================================================================
// Convenience common pre-built types.
const TypePtr *TypePtr::NULL_PTR;
const TypePtr *TypePtr::NOTNULL;
const TypePtr *TypePtr::BOTTOM;

//------------------------------meet-------------------------------------------
// Meet over the PTR enum
const TypePtr::PTR TypePtr::ptr_meet[TypePtr::lastPTR][TypePtr::lastPTR] = {
  //              TopPTR,    AnyNull,   Constant, Null,   NotNull, BotPTR,
  { /* Top     */ TopPTR,    AnyNull,   Constant, Null,   NotNull, BotPTR,},
  { /* AnyNull */ AnyNull,   AnyNull,   Constant, BotPTR, NotNull, BotPTR,},
  { /* Constant*/ Constant,  Constant,  Constant, BotPTR, NotNull, BotPTR,},
  { /* Null    */ Null,      BotPTR,    BotPTR,   Null,   BotPTR,  BotPTR,},
  { /* NotNull */ NotNull,   NotNull,   NotNull,  BotPTR, NotNull, BotPTR,},
  { /* BotPTR  */ BotPTR,    BotPTR,    BotPTR,   BotPTR, BotPTR,  BotPTR,}
};

//------------------------------make-------------------------------------------
const TypePtr* TypePtr::make(TYPES t, enum PTR ptr, Offset offset, const TypePtr* speculative, int inline_depth) {
  return (TypePtr*)(new TypePtr(t,ptr,offset, speculative, inline_depth))->hashcons();
}

//------------------------------cast_to_ptr_type-------------------------------
const TypePtr* TypePtr::cast_to_ptr_type(PTR ptr) const {
  assert(_base == AnyPtr, "subclass must override cast_to_ptr_type");
  if( ptr == _ptr ) return this;
  return make(_base, ptr, _offset, _speculative, _inline_depth);
}

//------------------------------get_con----------------------------------------
intptr_t TypePtr::get_con() const {
  assert( _ptr == Null, "" );
  return offset();
}

//------------------------------meet-------------------------------------------
// Compute the MEET of two types.  It returns a new Type object.
const Type *TypePtr::xmeet(const Type *t) const {
  const Type* res = xmeet_helper(t);
  if (res->isa_ptr() == NULL) {
    return res;
  }

  const TypePtr* res_ptr = res->is_ptr();
  if (res_ptr->speculative() != NULL) {
    // type->speculative() == NULL means that speculation is no better
    // than type, i.e. type->speculative() == type. So there are 2
    // ways to represent the fact that we have no useful speculative
    // data and we should use a single one to be able to test for
    // equality between types. Check whether type->speculative() ==
    // type and set speculative to NULL if it is the case.
    if (res_ptr->remove_speculative() == res_ptr->speculative()) {
      return res_ptr->remove_speculative();
    }
  }

  return res;
}

const Type *TypePtr::xmeet_helper(const Type *t) const {
  // Perform a fast test for common case; meeting the same types together.
  if( this == t ) return this;  // Meeting same type-rep?

  // Current "this->_base" is AnyPtr
  switch (t->base()) {          // switch on original type
  case Int:                     // Mixing ints & oops happens when javac
  case Long:                    // reuses local variables
  case FloatTop:
  case FloatCon:
  case FloatBot:
  case DoubleTop:
  case DoubleCon:
  case DoubleBot:
  case NarrowOop:
  case NarrowKlass:
  case Bottom:                  // Ye Olde Default
    return Type::BOTTOM;
  case Top:
    return this;

  case AnyPtr: {                // Meeting to AnyPtrs
    const TypePtr *tp = t->is_ptr();
    const TypePtr* speculative = xmeet_speculative(tp);
    int depth = meet_inline_depth(tp->inline_depth());
    return make(AnyPtr, meet_ptr(tp->ptr()), meet_offset(tp->offset()), speculative, depth);
  }
  case RawPtr:                  // For these, flip the call around to cut down
  case OopPtr:
  case InstPtr:                 // on the cases I have to handle.
  case AryPtr:
  case MetadataPtr:
  case KlassPtr:
  case InstKlassPtr:
  case AryKlassPtr:
    return t->xmeet(this);      // Call in reverse direction
  default:                      // All else is a mistake
    typerr(t);

  }
  return this;
}

//------------------------------meet_offset------------------------------------
Type::Offset TypePtr::meet_offset(int offset) const {
  return _offset.meet(Offset(offset));
}

//------------------------------dual_offset------------------------------------
Type::Offset TypePtr::dual_offset() const {
  return _offset.dual();
}

//------------------------------xdual------------------------------------------
// Dual: compute field-by-field dual
const TypePtr::PTR TypePtr::ptr_dual[TypePtr::lastPTR] = {
  BotPTR, NotNull, Constant, Null, AnyNull, TopPTR
};
const Type *TypePtr::xdual() const {
  return new TypePtr(AnyPtr, dual_ptr(), dual_offset(), dual_speculative(), dual_inline_depth());
}

//------------------------------xadd_offset------------------------------------
Type::Offset TypePtr::xadd_offset(intptr_t offset) const {
  return _offset.add(offset);
}

//------------------------------add_offset-------------------------------------
const TypePtr *TypePtr::add_offset( intptr_t offset ) const {
  return make(AnyPtr, _ptr, xadd_offset(offset), _speculative, _inline_depth);
}

const TypePtr *TypePtr::with_offset(intptr_t offset) const {
  return make(AnyPtr, _ptr, Offset(offset), _speculative, _inline_depth);
}

//------------------------------eq---------------------------------------------
// Structural equality check for Type representations
bool TypePtr::eq( const Type *t ) const {
  const TypePtr *a = (const TypePtr*)t;
  return _ptr == a->ptr() && _offset == a->_offset && eq_speculative(a) && _inline_depth == a->_inline_depth;
}

//------------------------------hash-------------------------------------------
// Type-specific hashing function.
int TypePtr::hash(void) const {
  return java_add(java_add((jint)_ptr, (jint)offset()), java_add((jint)hash_speculative(), (jint)_inline_depth));
;
}

/**
 * Return same type without a speculative part
 */
const TypePtr* TypePtr::remove_speculative() const {
  if (_speculative == NULL) {
    return this;
  }
  assert(_inline_depth == InlineDepthTop || _inline_depth == InlineDepthBottom, "non speculative type shouldn't have inline depth");
  return make(AnyPtr, _ptr, _offset, NULL, _inline_depth);
}

/**
 * Return same type but drop speculative part if we know we won't use
 * it
 */
const Type* TypePtr::cleanup_speculative() const {
  if (speculative() == NULL) {
    return this;
  }
  const Type* no_spec = remove_speculative();
  // If this is NULL_PTR then we don't need the speculative type
  // (with_inline_depth in case the current type inline depth is
  // InlineDepthTop)
  if (no_spec == NULL_PTR->with_inline_depth(inline_depth())) {
    return no_spec;
  }
  if (above_centerline(speculative()->ptr())) {
    return no_spec;
  }
  const TypeOopPtr* spec_oopptr = speculative()->isa_oopptr();
  // If the speculative may be null and is an inexact klass then it
  // doesn't help
  if (speculative() != TypePtr::NULL_PTR && speculative()->maybe_null() &&
      (spec_oopptr == NULL || !spec_oopptr->klass_is_exact())) {
    return no_spec;
  }
  return this;
}

/**
 * dual of the speculative part of the type
 */
const TypePtr* TypePtr::dual_speculative() const {
  if (_speculative == NULL) {
    return NULL;
  }
  return _speculative->dual()->is_ptr();
}

/**
 * meet of the speculative parts of 2 types
 *
 * @param other  type to meet with
 */
const TypePtr* TypePtr::xmeet_speculative(const TypePtr* other) const {
  bool this_has_spec = (_speculative != NULL);
  bool other_has_spec = (other->speculative() != NULL);

  if (!this_has_spec && !other_has_spec) {
    return NULL;
  }

  // If we are at a point where control flow meets and one branch has
  // a speculative type and the other has not, we meet the speculative
  // type of one branch with the actual type of the other. If the
  // actual type is exact and the speculative is as well, then the
  // result is a speculative type which is exact and we can continue
  // speculation further.
  const TypePtr* this_spec = _speculative;
  const TypePtr* other_spec = other->speculative();

  if (!this_has_spec) {
    this_spec = this;
  }

  if (!other_has_spec) {
    other_spec = other;
  }

  return this_spec->meet(other_spec)->is_ptr();
}

/**
 * dual of the inline depth for this type (used for speculation)
 */
int TypePtr::dual_inline_depth() const {
  return -inline_depth();
}

/**
 * meet of 2 inline depths (used for speculation)
 *
 * @param depth  depth to meet with
 */
int TypePtr::meet_inline_depth(int depth) const {
  return MAX2(inline_depth(), depth);
}

/**
 * Are the speculative parts of 2 types equal?
 *
 * @param other  type to compare this one to
 */
bool TypePtr::eq_speculative(const TypePtr* other) const {
  if (_speculative == NULL || other->speculative() == NULL) {
    return _speculative == other->speculative();
  }

  if (_speculative->base() != other->speculative()->base()) {
    return false;
  }

  return _speculative->eq(other->speculative());
}

/**
 * Hash of the speculative part of the type
 */
int TypePtr::hash_speculative() const {
  if (_speculative == NULL) {
    return 0;
  }

  return _speculative->hash();
}

/**
 * add offset to the speculative part of the type
 *
 * @param offset  offset to add
 */
const TypePtr* TypePtr::add_offset_speculative(intptr_t offset) const {
  if (_speculative == NULL) {
    return NULL;
  }
  return _speculative->add_offset(offset)->is_ptr();
}

const TypePtr* TypePtr::with_offset_speculative(intptr_t offset) const {
  if (_speculative == NULL) {
    return NULL;
  }
  return _speculative->with_offset(offset)->is_ptr();
}

/**
 * return exact klass from the speculative type if there's one
 */
ciKlass* TypePtr::speculative_type() const {
  if (_speculative != NULL && _speculative->isa_oopptr()) {
    const TypeOopPtr* speculative = _speculative->join(this)->is_oopptr();
    if (speculative->klass_is_exact()) {
      return speculative->exact_klass();
    }
  }
  return NULL;
}

/**
 * return true if speculative type may be null
 */
bool TypePtr::speculative_maybe_null() const {
  if (_speculative != NULL) {
    const TypePtr* speculative = _speculative->join(this)->is_ptr();
    return speculative->maybe_null();
  }
  return true;
}

bool TypePtr::speculative_always_null() const {
  if (_speculative != NULL) {
    const TypePtr* speculative = _speculative->join(this)->is_ptr();
    return speculative == TypePtr::NULL_PTR;
  }
  return false;
}

/**
 * Same as TypePtr::speculative_type() but return the klass only if
 * the speculative tells us is not null
 */
ciKlass* TypePtr::speculative_type_not_null() const {
  if (speculative_maybe_null()) {
    return NULL;
  }
  return speculative_type();
}

/**
 * Check whether new profiling would improve speculative type
 *
 * @param   exact_kls    class from profiling
 * @param   inline_depth inlining depth of profile point
 *
 * @return  true if type profile is valuable
 */
bool TypePtr::would_improve_type(ciKlass* exact_kls, int inline_depth) const {
  // no profiling?
  if (exact_kls == NULL) {
    return false;
  }
  if (speculative() == TypePtr::NULL_PTR) {
    return false;
  }
  // no speculative type or non exact speculative type?
  if (speculative_type() == NULL) {
    return true;
  }
  // If the node already has an exact speculative type keep it,
  // unless it was provided by profiling that is at a deeper
  // inlining level. Profiling at a higher inlining depth is
  // expected to be less accurate.
  if (_speculative->inline_depth() == InlineDepthBottom) {
    return false;
  }
  assert(_speculative->inline_depth() != InlineDepthTop, "can't do the comparison");
  return inline_depth < _speculative->inline_depth();
}

/**
 * Check whether new profiling would improve ptr (= tells us it is non
 * null)
 *
 * @param   ptr_kind always null or not null?
 *
 * @return  true if ptr profile is valuable
 */
bool TypePtr::would_improve_ptr(ProfilePtrKind ptr_kind) const {
  // profiling doesn't tell us anything useful
  if (ptr_kind != ProfileAlwaysNull && ptr_kind != ProfileNeverNull) {
    return false;
  }
  // We already know this is not null
  if (!this->maybe_null()) {
    return false;
  }
  // We already know the speculative type cannot be null
  if (!speculative_maybe_null()) {
    return false;
  }
  // We already know this is always null
  if (this == TypePtr::NULL_PTR) {
    return false;
  }
  // We already know the speculative type is always null
  if (speculative_always_null()) {
    return false;
  }
  if (ptr_kind == ProfileAlwaysNull && speculative() != NULL && speculative()->isa_oopptr()) {
    return false;
  }
  return true;
}

//------------------------------dump2------------------------------------------
const char *const TypePtr::ptr_msg[TypePtr::lastPTR] = {
  "TopPTR","AnyNull","Constant","NULL","NotNull","BotPTR"
};

#ifndef PRODUCT
void TypePtr::dump2( Dict &d, uint depth, outputStream *st ) const {
  if( _ptr == Null ) st->print("NULL");
  else st->print("%s *", ptr_msg[_ptr]);
  _offset.dump2(st);
  dump_inline_depth(st);
  dump_speculative(st);
}

/**
 *dump the speculative part of the type
 */
void TypePtr::dump_speculative(outputStream *st) const {
  if (_speculative != NULL) {
    st->print(" (speculative=");
    _speculative->dump_on(st);
    st->print(")");
  }
}

/**
 *dump the inline depth of the type
 */
void TypePtr::dump_inline_depth(outputStream *st) const {
  if (_inline_depth != InlineDepthBottom) {
    if (_inline_depth == InlineDepthTop) {
      st->print(" (inline_depth=InlineDepthTop)");
    } else {
      st->print(" (inline_depth=%d)", _inline_depth);
    }
  }
}
#endif

//------------------------------singleton--------------------------------------
// TRUE if Type is a singleton type, FALSE otherwise.   Singletons are simple
// constants
bool TypePtr::singleton(void) const {
  // TopPTR, Null, AnyNull, Constant are all singletons
  return (_offset != Offset::bottom) && !below_centerline(_ptr);
}

bool TypePtr::empty(void) const {
  return (_offset == Offset::top) || above_centerline(_ptr);
}

//=============================================================================
// Convenience common pre-built types.
const TypeRawPtr *TypeRawPtr::BOTTOM;
const TypeRawPtr *TypeRawPtr::NOTNULL;

//------------------------------make-------------------------------------------
const TypeRawPtr *TypeRawPtr::make( enum PTR ptr ) {
  assert( ptr != Constant, "what is the constant?" );
  assert( ptr != Null, "Use TypePtr for NULL" );
  return (TypeRawPtr*)(new TypeRawPtr(ptr,0))->hashcons();
}

const TypeRawPtr *TypeRawPtr::make( address bits ) {
  assert( bits, "Use TypePtr for NULL" );
  return (TypeRawPtr*)(new TypeRawPtr(Constant,bits))->hashcons();
}

//------------------------------cast_to_ptr_type-------------------------------
const TypeRawPtr* TypeRawPtr::cast_to_ptr_type(PTR ptr) const {
  assert( ptr != Constant, "what is the constant?" );
  assert( ptr != Null, "Use TypePtr for NULL" );
  assert( _bits==0, "Why cast a constant address?");
  if( ptr == _ptr ) return this;
  return make(ptr);
}

//------------------------------get_con----------------------------------------
intptr_t TypeRawPtr::get_con() const {
  assert( _ptr == Null || _ptr == Constant, "" );
  return (intptr_t)_bits;
}

//------------------------------meet-------------------------------------------
// Compute the MEET of two types.  It returns a new Type object.
const Type *TypeRawPtr::xmeet( const Type *t ) const {
  // Perform a fast test for common case; meeting the same types together.
  if( this == t ) return this;  // Meeting same type-rep?

  // Current "this->_base" is RawPtr
  switch( t->base() ) {         // switch on original type
  case Bottom:                  // Ye Olde Default
    return t;
  case Top:
    return this;
  case AnyPtr:                  // Meeting to AnyPtrs
    break;
  case RawPtr: {                // might be top, bot, any/not or constant
    enum PTR tptr = t->is_ptr()->ptr();
    enum PTR ptr = meet_ptr( tptr );
    if( ptr == Constant ) {     // Cannot be equal constants, so...
      if( tptr == Constant && _ptr != Constant)  return t;
      if( _ptr == Constant && tptr != Constant)  return this;
      ptr = NotNull;            // Fall down in lattice
    }
    return make( ptr );
  }

  case OopPtr:
  case InstPtr:
  case AryPtr:
  case MetadataPtr:
  case KlassPtr:
  case InstKlassPtr:
  case AryKlassPtr:
    return TypePtr::BOTTOM;     // Oop meet raw is not well defined
  default:                      // All else is a mistake
    typerr(t);
  }

  // Found an AnyPtr type vs self-RawPtr type
  const TypePtr *tp = t->is_ptr();
  switch (tp->ptr()) {
  case TypePtr::TopPTR:  return this;
  case TypePtr::BotPTR:  return t;
  case TypePtr::Null:
    if( _ptr == TypePtr::TopPTR ) return t;
    return TypeRawPtr::BOTTOM;
  case TypePtr::NotNull: return TypePtr::make(AnyPtr, meet_ptr(TypePtr::NotNull), tp->meet_offset(0), tp->speculative(), tp->inline_depth());
  case TypePtr::AnyNull:
    if( _ptr == TypePtr::Constant) return this;
    return make( meet_ptr(TypePtr::AnyNull) );
  default: ShouldNotReachHere();
  }
  return this;
}

//------------------------------xdual------------------------------------------
// Dual: compute field-by-field dual
const Type *TypeRawPtr::xdual() const {
  return new TypeRawPtr( dual_ptr(), _bits );
}

//------------------------------add_offset-------------------------------------
const TypePtr* TypeRawPtr::add_offset(intptr_t offset) const {
  if( offset == OffsetTop ) return BOTTOM; // Undefined offset-> undefined pointer
  if( offset == OffsetBot ) return BOTTOM; // Unknown offset-> unknown pointer
  if( offset == 0 ) return this; // No change
  switch (_ptr) {
  case TypePtr::TopPTR:
  case TypePtr::BotPTR:
  case TypePtr::NotNull:
    return this;
  case TypePtr::Null:
  case TypePtr::Constant: {
    address bits = _bits+offset;
    if ( bits == 0 ) return TypePtr::NULL_PTR;
    return make( bits );
  }
  default:  ShouldNotReachHere();
  }
  return NULL;                  // Lint noise
}

//------------------------------eq---------------------------------------------
// Structural equality check for Type representations
bool TypeRawPtr::eq( const Type *t ) const {
  const TypeRawPtr *a = (const TypeRawPtr*)t;
  return _bits == a->_bits && TypePtr::eq(t);
}

//------------------------------hash-------------------------------------------
// Type-specific hashing function.
int TypeRawPtr::hash(void) const {
  return (intptr_t)_bits + TypePtr::hash();
}

//------------------------------dump2------------------------------------------
#ifndef PRODUCT
void TypeRawPtr::dump2( Dict &d, uint depth, outputStream *st ) const {
  if( _ptr == Constant )
    st->print(INTPTR_FORMAT, p2i(_bits));
  else
    st->print("rawptr:%s", ptr_msg[_ptr]);
}
#endif

//=============================================================================
// Convenience common pre-built type.
const TypeOopPtr *TypeOopPtr::BOTTOM;

TypePtr::InterfaceSet::InterfaceSet()
        : _list(Compile::current()->type_arena(), 0, 0, NULL),
          _hash_computed(0), _exact_klass_computed(0), _is_loaded_computed(0) {
}

TypePtr::InterfaceSet::InterfaceSet(GrowableArray<ciInstanceKlass*>* interfaces)
        : _list(Compile::current()->type_arena(), interfaces->length(), 0, NULL),
          _hash_computed(0), _exact_klass_computed(0), _is_loaded_computed(0) {
  for (int i = 0; i < interfaces->length(); i++) {
    add(interfaces->at(i));
  }
}


int TypePtr::InterfaceSet::compare(ciKlass* const& k1, ciKlass* const& k2) {
  if ((intptr_t)k1 < (intptr_t)k2) {
    return -1;
  } else if ((intptr_t)k1 > (intptr_t)k2) {
    return 1;
  }
  return 0;
}

void TypePtr::InterfaceSet::add(ciKlass* interface) {
  assert(interface->is_interface(), "for interfaces only");
  _list.insert_sorted<compare>(interface);
  verify();
}

void TypePtr::InterfaceSet::raw_add(ciKlass* interface) {
  assert(interface->is_interface(), "for interfaces only");
  _list.push(interface);
}

bool TypePtr::InterfaceSet::eq(const InterfaceSet& other) const {
  if (_list.length() != other._list.length()) {
    return false;
  }
  for (int i = 0; i < _list.length(); i++) {
    ciKlass* k1 = _list.at(i);
    ciKlass* k2 = other._list.at(i);
    if (!k1->equals(k2)) {
      return false;
    }
  }
  return true;
}

int TypePtr::InterfaceSet::hash() const {
  if (_hash_computed) {
    return _hash;
  }
  const_cast<InterfaceSet*>(this)->compute_hash();
  assert(_hash_computed, "should be computed now");
  return _hash;
}

void TypePtr::InterfaceSet::compute_hash() {
  int hash = 0;
  for (int i = 0; i < _list.length(); i++) {
    ciKlass* k = _list.at(i);
    hash += (jint)k->hash();
  }
  _hash_computed = 1;
  _hash = hash;
}

static int compare_interfaces(ciKlass** k1, ciKlass** k2) {
  return (int)((*k1)->ident() - (*k2)->ident());
}

void TypePtr::InterfaceSet::dump(outputStream *st) const {
  if (_list.length() == 0) {
    return;
  }
  ResourceMark rm;
  st->print(" (");
  GrowableArray<ciKlass*> interfaces;
  interfaces.appendAll(&_list);
  // Sort the interfaces so they are listed in the same order from one run to the other of the same compilation
  interfaces.sort(compare_interfaces);
  for (int i = 0; i < interfaces.length(); i++) {
    if (i > 0) {
      st->print(",");
    }
    ciKlass* k = interfaces.at(i);
    k->print_name_on(st);
  }
  st->print(")");
}

void TypePtr::InterfaceSet::verify() const {
#ifdef DEBUG
  for (int i = 1; i < _list.length(); i++) {
    ciKlass* k1 = _list.at(i-1);
    ciKlass* k2 = _list.at(i);
    assert(compare(k2, k1) > 0, "should be ordered");
    assert(k1 != k2, "no duplicate");
  }
#endif
}

TypePtr::InterfaceSet TypeOopPtr::InterfaceSet::union_with(const InterfaceSet& other) const {
  InterfaceSet result;
  int i = 0;
  int j = 0;
  while (i < _list.length() || j < other._list.length()) {
    while (i < _list.length() &&
           (j >= other._list.length() ||
            compare(_list.at(i), other._list.at(j)) < 0)) {
      result.raw_add(_list.at(i));
      i++;
    }
    while (j < other._list.length() &&
           (i >= _list.length() ||
            compare(other._list.at(j), _list.at(i)) < 0)) {
      result.raw_add(other._list.at(j));
      j++;
    }
    if (i < _list.length() &&
        j < other._list.length() &&
        _list.at(i) == other._list.at(j)) {
      result.raw_add(_list.at(i));
      i++;
      j++;
    }
  }
  result.verify();
#ifdef DEBUG
  for (int i = 0; i < _list.length(); i++) {
    assert(result.contains(_list.at(i)), "missing");
  }
  for (int i = 0; i < other._list.length(); i++) {
    assert(result.contains(other._list.at(i)), "missing");
  }
  for (int i = 0; i < result._list.length(); i++) {
    assert(_list.contains(result._list.at(i)) || other._list.contains(result._list.at(i)), "missing");
  }
#endif
  return result;
}

TypePtr::InterfaceSet TypeOopPtr::InterfaceSet::intersection_with(const InterfaceSet& other) const {
  InterfaceSet result;
  int i = 0;
  int j = 0;
  while (i < _list.length() || j < other._list.length()) {
    while (i < _list.length() &&
           (j >= other._list.length() ||
            compare(_list.at(i), other._list.at(j)) < 0)) {
      i++;
    }
    while (j < other._list.length() &&
           (i >= _list.length() ||
            compare(other._list.at(j), _list.at(i)) < 0)) {
      j++;
    }
    if (i < _list.length() &&
        j < other._list.length() &&
        _list.at(i) == other._list.at(j)) {
      result.raw_add(_list.at(i));
      i++;
      j++;
    }
  }
  result.verify();
#ifdef DEBUG
  for (int i = 0; i < _list.length(); i++) {
    assert(!other._list.contains(_list.at(i)) || result.contains(_list.at(i)), "missing");
  }
  for (int i = 0; i < other._list.length(); i++) {
    assert(!_list.contains(other._list.at(i)) || result.contains(other._list.at(i)), "missing");
  }
  for (int i = 0; i < result._list.length(); i++) {
    assert(_list.contains(result._list.at(i)) && other._list.contains(result._list.at(i)), "missing");
  }
#endif
  return result;
}

// Is there a single ciKlass* that can represent the interface set?
ciKlass* TypePtr::InterfaceSet::exact_klass() const {
  if (_exact_klass_computed) {
    return _exact_klass;
  }
  const_cast<InterfaceSet*>(this)->compute_exact_klass();
  assert(_exact_klass_computed, "should be computed now");
  return _exact_klass;
}

void TypePtr::InterfaceSet::compute_exact_klass() {
  if (_list.length() == 0) {
    _exact_klass_computed = 1;
    _exact_klass = NULL;
    return;
  }
  ciKlass* res = NULL;
  for (int i = 0; i < _list.length(); i++) {
    ciKlass* interface = _list.at(i);
    if (eq(interfaces(interface, false, true, false, trust_interfaces))) {
      assert(res == NULL, "");
      res = _list.at(i);
    }
  }
  _exact_klass_computed = 1;
  _exact_klass = res;
}

bool TypePtr::InterfaceSet::is_loaded() const {
  if (_is_loaded_computed) {
    return _is_loaded;
  }
  const_cast<InterfaceSet*>(this)->compute_is_loaded();
  assert(_is_loaded_computed, "should be computed now");
  return _is_loaded;
}

void TypePtr::InterfaceSet::compute_is_loaded() {
  _is_loaded_computed = 1;
  for (int i = 0; i < _list.length(); i++) {
    ciKlass* interface = _list.at(i);
    if (!interface->is_loaded()) {
      _is_loaded = false;
      return;
    }
  }
  _is_loaded = true;
}

//------------------------------TypeOopPtr-------------------------------------
TypeOopPtr::TypeOopPtr(TYPES t, PTR ptr, ciKlass* k, const InterfaceSet& interfaces, bool xk, ciObject* o, Offset offset, Offset field_offset,
                       int instance_id, const TypePtr* speculative, int inline_depth)
  : TypePtr(t, ptr, offset, speculative, inline_depth),
    _const_oop(o), _klass(k),
    _interfaces(interfaces),
    _klass_is_exact(xk),
    _is_ptr_to_narrowoop(false),
    _is_ptr_to_narrowklass(false),
    _is_ptr_to_boxed_value(false),
    _instance_id(instance_id) {
  if (Compile::current()->eliminate_boxing() && (t == InstPtr) &&
      (offset.get() > 0) && xk && (k != 0) && k->is_instance_klass()) {
    _is_ptr_to_boxed_value = k->as_instance_klass()->is_boxed_value_offset(offset.get());
  }
#ifdef _LP64
  if (this->offset() > 0 || this->offset() == Type::OffsetTop || this->offset() == Type::OffsetBot) {
    if (this->offset() == oopDesc::klass_offset_in_bytes()) {
      _is_ptr_to_narrowklass = UseCompressedClassPointers;
    } else if (klass() == NULL) {
      // Array with unknown body type
      assert(this->isa_aryptr(), "only arrays without klass");
      _is_ptr_to_narrowoop = UseCompressedOops;
    } else if (UseCompressedOops && this->isa_aryptr() && this->offset() != arrayOopDesc::length_offset_in_bytes()) {
      if (klass()->is_obj_array_klass()) {
        _is_ptr_to_narrowoop = true;
      } else if (klass()->is_flat_array_klass() && field_offset != Offset::top && field_offset != Offset::bottom) {
        // Check if the field of the inline type array element contains oops
        ciInlineKlass* vk = klass()->as_flat_array_klass()->element_klass()->as_inline_klass();
        int foffset = field_offset.get() + vk->first_field_offset();
        ciField* field = vk->get_field_by_offset(foffset, false);
        assert(field != NULL, "missing field");
        BasicType bt = field->layout_type();
        _is_ptr_to_narrowoop = UseCompressedOops && ::is_reference_type(bt);
      }
    } else if (klass()->is_instance_klass()) {
      if (this->isa_klassptr()) {
        // Perm objects don't use compressed references
      } else if (_offset == Offset::bottom || _offset == Offset::top) {
        // unsafe access
        _is_ptr_to_narrowoop = UseCompressedOops;
      } else {
        assert(this->isa_instptr(), "must be an instance ptr.");
        if (klass() == ciEnv::current()->Class_klass() &&
            (this->offset() == java_lang_Class::klass_offset() ||
             this->offset() == java_lang_Class::array_klass_offset())) {
          // Special hidden fields from the Class.
          assert(this->isa_instptr(), "must be an instance ptr.");
          _is_ptr_to_narrowoop = false;
        } else if (klass() == ciEnv::current()->Class_klass() &&
                   this->offset() >= InstanceMirrorKlass::offset_of_static_fields()) {
          // Static fields
          ciField* field = NULL;
          if (const_oop() != NULL) {
            ciInstanceKlass* k = const_oop()->as_instance()->java_lang_Class_klass()->as_instance_klass();
            if (k->is_inlinetype() && this->offset() == k->as_inline_klass()->default_value_offset()) {
              // Special hidden field that contains the oop of the default inline type
              // basic_elem_type = T_PRIMITIVE_OBJECT;
             _is_ptr_to_narrowoop = UseCompressedOops;
            } else {
              field = k->get_field_by_offset(this->offset(), true);
              if (field != NULL) {
                BasicType basic_elem_type = field->layout_type();
                _is_ptr_to_narrowoop = UseCompressedOops && ::is_reference_type(basic_elem_type);
              } else {
                // unsafe access
                _is_ptr_to_narrowoop = UseCompressedOops;
              }
            }
          }
        } else {
          // Instance fields which contains a compressed oop references.
          ciInstanceKlass* ik = klass()->as_instance_klass();
          ciField* field = ik->get_field_by_offset(this->offset(), false);
          if (field != NULL) {
            BasicType basic_elem_type = field->layout_type();
            _is_ptr_to_narrowoop = UseCompressedOops && ::is_reference_type(basic_elem_type);
          } else if (klass()->equals(ciEnv::current()->Object_klass())) {
            // Compile::find_alias_type() cast exactness on all types to verify
            // that it does not affect alias type.
            _is_ptr_to_narrowoop = UseCompressedOops;
          } else {
            // Type for the copy start in LibraryCallKit::inline_native_clone().
            _is_ptr_to_narrowoop = UseCompressedOops;
          }
        }
      }
    }
  }
#endif
}

//------------------------------make-------------------------------------------
const TypeOopPtr *TypeOopPtr::make(PTR ptr, Offset offset, int instance_id,
                                   const TypePtr* speculative, int inline_depth) {
  assert(ptr != Constant, "no constant generic pointers");
  ciKlass*  k = Compile::current()->env()->Object_klass();
  bool      xk = false;
  ciObject* o = NULL;
  return (TypeOopPtr*)(new TypeOopPtr(OopPtr, ptr, k, InterfaceSet(), xk, o, offset, Offset::bottom, instance_id, speculative, inline_depth))->hashcons();
}


//------------------------------cast_to_ptr_type-------------------------------
const TypeOopPtr* TypeOopPtr::cast_to_ptr_type(PTR ptr) const {
  assert(_base == OopPtr, "subclass must override cast_to_ptr_type");
  if( ptr == _ptr ) return this;
  return make(ptr, _offset, _instance_id, _speculative, _inline_depth);
}

//-----------------------------cast_to_instance_id----------------------------
const TypeOopPtr *TypeOopPtr::cast_to_instance_id(int instance_id) const {
  // There are no instances of a general oop.
  // Return self unchanged.
  return this;
}

//-----------------------------cast_to_exactness-------------------------------
const TypeOopPtr* TypeOopPtr::cast_to_exactness(bool klass_is_exact) const {
  // There is no such thing as an exact general oop.
  // Return self unchanged.
  return this;
}

//------------------------------as_klass_type----------------------------------
// Return the klass type corresponding to this instance or array type.
// It is the type that is loaded from an object of this type.
const TypeKlassPtr* TypeOopPtr::as_klass_type(bool try_for_exact) const {
  ShouldNotReachHere();
  return NULL;
}

//------------------------------meet-------------------------------------------
// Compute the MEET of two types.  It returns a new Type object.
const Type *TypeOopPtr::xmeet_helper(const Type *t) const {
  // Perform a fast test for common case; meeting the same types together.
  if( this == t ) return this;  // Meeting same type-rep?

  // Current "this->_base" is OopPtr
  switch (t->base()) {          // switch on original type

  case Int:                     // Mixing ints & oops happens when javac
  case Long:                    // reuses local variables
  case FloatTop:
  case FloatCon:
  case FloatBot:
  case DoubleTop:
  case DoubleCon:
  case DoubleBot:
  case NarrowOop:
  case NarrowKlass:
  case Bottom:                  // Ye Olde Default
    return Type::BOTTOM;
  case Top:
    return this;

  default:                      // All else is a mistake
    typerr(t);

  case RawPtr:
  case MetadataPtr:
  case KlassPtr:
  case InstKlassPtr:
  case AryKlassPtr:
    return TypePtr::BOTTOM;     // Oop meet raw is not well defined

  case AnyPtr: {
    // Found an AnyPtr type vs self-OopPtr type
    const TypePtr *tp = t->is_ptr();
    Offset offset = meet_offset(tp->offset());
    PTR ptr = meet_ptr(tp->ptr());
    const TypePtr* speculative = xmeet_speculative(tp);
    int depth = meet_inline_depth(tp->inline_depth());
    switch (tp->ptr()) {
    case Null:
      if (ptr == Null)  return TypePtr::make(AnyPtr, ptr, offset, speculative, depth);
      // else fall through:
    case TopPTR:
    case AnyNull: {
      int instance_id = meet_instance_id(InstanceTop);
      return make(ptr, offset, instance_id, speculative, depth);
    }
    case BotPTR:
    case NotNull:
      return TypePtr::make(AnyPtr, ptr, offset, speculative, depth);
    default: typerr(t);
    }
  }

  case OopPtr: {                 // Meeting to other OopPtrs
    const TypeOopPtr *tp = t->is_oopptr();
    int instance_id = meet_instance_id(tp->instance_id());
    const TypePtr* speculative = xmeet_speculative(tp);
    int depth = meet_inline_depth(tp->inline_depth());
    return make(meet_ptr(tp->ptr()), meet_offset(tp->offset()), instance_id, speculative, depth);
  }

  case InstPtr:                  // For these, flip the call around to cut down
  case AryPtr:
    return t->xmeet(this);      // Call in reverse direction

  } // End of switch
  return this;                  // Return the double constant
}


//------------------------------xdual------------------------------------------
// Dual of a pure heap pointer.  No relevant klass or oop information.
const Type *TypeOopPtr::xdual() const {
  assert(klass() == Compile::current()->env()->Object_klass(), "no klasses here");
  assert(const_oop() == NULL,             "no constants here");
  return new TypeOopPtr(_base, dual_ptr(), klass(), _interfaces, klass_is_exact(), const_oop(), dual_offset(), Offset::bottom, dual_instance_id(), dual_speculative(), dual_inline_depth());
}

//--------------------------make_from_klass_common-----------------------------
// Computes the element-type given a klass.
const TypeOopPtr* TypeOopPtr::make_from_klass_common(ciKlass *klass, bool klass_change, bool try_for_exact, InterfaceHandling interface_handling) {
  if (klass->is_instance_klass() || klass->is_inlinetype()) {
    Compile* C = Compile::current();
    Dependencies* deps = C->dependencies();
    assert((deps != NULL) == (C->method() != NULL && C->method()->code_size() > 0), "sanity");
    // Element is an instance
    bool klass_is_exact = false;
    if (klass->is_loaded()) {
      // Try to set klass_is_exact.
      ciInstanceKlass* ik = klass->as_instance_klass();
      klass_is_exact = ik->is_final();
      if (!klass_is_exact && klass_change
          && deps != NULL && UseUniqueSubclasses) {
        ciInstanceKlass* sub = ik->unique_concrete_subklass();
        if (sub != NULL) {
          deps->assert_abstract_with_unique_concrete_subtype(ik, sub);
          klass = ik = sub;
          klass_is_exact = sub->is_final();
        }
      }
      if (!klass_is_exact && try_for_exact && deps != NULL &&
          !ik->is_interface() && !ik->has_subklass()) {
        // Add a dependence; if concrete subclass added we need to recompile
        deps->assert_leaf_type(ik);
        klass_is_exact = true;
      }
    }
    const TypePtr::InterfaceSet interfaces = TypePtr::interfaces(klass, true, true, false, interface_handling);
    return TypeInstPtr::make(TypePtr::BotPTR, klass, interfaces, klass_is_exact, NULL, Offset(0));
  } else if (klass->is_obj_array_klass()) {
    // Element is an object or inline type array. Recursively call ourself.
    const TypeOopPtr* etype = TypeOopPtr::make_from_klass_common(klass->as_array_klass()->element_klass(), /* klass_change= */ false, try_for_exact, interface_handling);
    bool null_free = klass->as_array_klass()->is_elem_null_free();
    if (null_free) {
      etype = etype->join_speculative(TypePtr::NOTNULL)->is_oopptr();
    }
    // Determine null-free/flattened properties
    const TypeOopPtr* exact_etype = etype;
    if (etype->can_be_inline_type()) {
      // Use exact type if element can be an inline type
      exact_etype = TypeOopPtr::make_from_klass_common(klass->as_array_klass()->element_klass(), /* klass_change= */ true, /* try_for_exact= */ true, interface_handling);
    }
    bool not_null_free = !exact_etype->can_be_inline_type();
    bool not_flat = !UseFlatArray || not_null_free || (exact_etype->is_inlinetypeptr() && !exact_etype->inline_klass()->flatten_array());

    // Even if MyValue is exact, [LMyValue is not exact due to [QMyValue <: [LMyValue.
    bool xk = etype->klass_is_exact() && (!etype->is_inlinetypeptr() || null_free);
    const TypeAry* arr0 = TypeAry::make(etype, TypeInt::POS, /* stable= */ false, /* flat= */ false, not_flat, not_null_free);
    // We used to pass NotNull in here, asserting that the sub-arrays
    // are all not-null.  This is not true in generally, as code can
    // slam NULLs down in the subarrays.
    const TypeAryPtr* arr = TypeAryPtr::make(TypePtr::BotPTR, arr0, NULL, xk, Offset(0));
    return arr;
  } else if (klass->is_type_array_klass()) {
    // Element is an typeArray
    const Type* etype = get_const_basic_type(klass->as_type_array_klass()->element_type());
    const TypeAry* arr0 = TypeAry::make(etype, TypeInt::POS,
                                        /* stable= */ false, /* flat= */ false, /* not_flat= */ true, /* not_null_free= */ true);
    // We used to pass NotNull in here, asserting that the array pointer
    // is not-null. That was not true in general.
    const TypeAryPtr* arr = TypeAryPtr::make(TypePtr::BotPTR, arr0, klass, true, Offset(0));
    return arr;
  } else if (klass->is_flat_array_klass()) {
    const TypeOopPtr* etype = TypeOopPtr::make_from_klass_raw(klass->as_array_klass()->element_klass(), trust_interfaces);
    etype = etype->join_speculative(TypePtr::NOTNULL)->is_oopptr();
    const TypeAry* arr0 = TypeAry::make(etype, TypeInt::POS, /* stable= */ false, /* flat= */ true);
    const TypeAryPtr* arr = TypeAryPtr::make(TypePtr::BotPTR, arr0, klass, true, Offset(0));
    return arr;
  } else {
    ShouldNotReachHere();
    return NULL;
  }
}

//------------------------------make_from_constant-----------------------------
// Make a java pointer from an oop constant
const TypeOopPtr* TypeOopPtr::make_from_constant(ciObject* o, bool require_constant) {
  assert(!o->is_null_object(), "null object not yet handled here.");

  const bool make_constant = require_constant || o->should_be_constant();

  ciKlass* klass = o->klass();
  if (klass->is_instance_klass() || klass->is_inlinetype()) {
    // Element is an instance or inline type
    if (make_constant) {
      return TypeInstPtr::make(o);
    } else {
      return TypeInstPtr::make(TypePtr::NotNull, klass, true, NULL, Offset(0));
    }
  } else if (klass->is_obj_array_klass()) {
    // Element is an object array. Recursively call ourself.
    const TypeOopPtr* etype = TypeOopPtr::make_from_klass_raw(klass->as_array_klass()->element_klass(), trust_interfaces);
    bool null_free = false;
    if (klass->as_array_klass()->is_elem_null_free()) {
      null_free = true;
      etype = etype->join_speculative(TypePtr::NOTNULL)->is_oopptr();
    }
    const TypeAry* arr0 = TypeAry::make(etype, TypeInt::make(o->as_array()->length()),
                                        /* stable= */ false, /* flat= */ false, /* not_flat= */ true, /* not_null_free= */ !null_free);
    // We used to pass NotNull in here, asserting that the sub-arrays
    // are all not-null.  This is not true in generally, as code can
    // slam NULLs down in the subarrays.
    if (make_constant) {
      return TypeAryPtr::make(TypePtr::Constant, o, arr0, klass, true, Offset(0));
    } else {
      return TypeAryPtr::make(TypePtr::NotNull, arr0, klass, true, Offset(0));
    }
  } else if (klass->is_type_array_klass()) {
    // Element is an typeArray
    const Type* etype = (Type*)get_const_basic_type(klass->as_type_array_klass()->element_type());
    const TypeAry* arr0 = TypeAry::make(etype, TypeInt::make(o->as_array()->length()),
                                        /* stable= */ false, /* flat= */ false, /* not_flat= */ true, /* not_null_free= */ true);
    // We used to pass NotNull in here, asserting that the array pointer
    // is not-null. That was not true in general.
    if (make_constant) {
      return TypeAryPtr::make(TypePtr::Constant, o, arr0, klass, true, Offset(0));
    } else {
      return TypeAryPtr::make(TypePtr::NotNull, arr0, klass, true, Offset(0));
    }
  } else if (klass->is_flat_array_klass()) {
    const TypeOopPtr* etype = TypeOopPtr::make_from_klass_raw(klass->as_array_klass()->element_klass(), trust_interfaces);
    etype = etype->join_speculative(TypePtr::NOTNULL)->is_oopptr();
    const TypeAry* arr0 = TypeAry::make(etype, TypeInt::make(o->as_array()->length()), /* stable= */ false, /* flat= */ true);
    // We used to pass NotNull in here, asserting that the sub-arrays
    // are all not-null.  This is not true in generally, as code can
    // slam NULLs down in the subarrays.
    if (make_constant) {
      return TypeAryPtr::make(TypePtr::Constant, o, arr0, klass, true, Offset(0));
    } else {
      return TypeAryPtr::make(TypePtr::NotNull, arr0, klass, true, Offset(0));
    }
  }

  fatal("unhandled object type");
  return NULL;
}

//------------------------------get_con----------------------------------------
intptr_t TypeOopPtr::get_con() const {
  assert( _ptr == Null || _ptr == Constant, "" );
  assert(offset() >= 0, "");

  if (offset() != 0) {
    // After being ported to the compiler interface, the compiler no longer
    // directly manipulates the addresses of oops.  Rather, it only has a pointer
    // to a handle at compile time.  This handle is embedded in the generated
    // code and dereferenced at the time the nmethod is made.  Until that time,
    // it is not reasonable to do arithmetic with the addresses of oops (we don't
    // have access to the addresses!).  This does not seem to currently happen,
    // but this assertion here is to help prevent its occurrence.
    tty->print_cr("Found oop constant with non-zero offset");
    ShouldNotReachHere();
  }

  return (intptr_t)const_oop()->constant_encoding();
}


//-----------------------------filter------------------------------------------
// Do not allow interface-vs.-noninterface joins to collapse to top.
const Type *TypeOopPtr::filter_helper(const Type *kills, bool include_speculative) const {

  const Type* ft = join_helper(kills, include_speculative);
  const TypeInstPtr* ftip = ft->isa_instptr();
  const TypeInstPtr* ktip = kills->isa_instptr();

  if (ft->empty()) {
    return Type::TOP;           // Canonical empty value
  }

  return ft;
}

//------------------------------eq---------------------------------------------
// Structural equality check for Type representations
bool TypeOopPtr::eq( const Type *t ) const {
  const TypeOopPtr *a = (const TypeOopPtr*)t;
  if (_klass_is_exact != a->_klass_is_exact ||
      _instance_id != a->_instance_id)  return false;
  ciObject* one = const_oop();
  ciObject* two = a->const_oop();
  if (one == NULL || two == NULL) {
    return (one == two) && TypePtr::eq(t);
  } else {
    return one->equals(two) && TypePtr::eq(t);
  }
}

//------------------------------hash-------------------------------------------
// Type-specific hashing function.
int TypeOopPtr::hash(void) const {
  return
    java_add(java_add((jint)(const_oop() ? const_oop()->hash() : 0), (jint)_klass_is_exact),
             java_add((jint)_instance_id, (jint)TypePtr::hash()));
}

//------------------------------dump2------------------------------------------
#ifndef PRODUCT
void TypeOopPtr::dump2( Dict &d, uint depth, outputStream *st ) const {
  st->print("oopptr:%s", ptr_msg[_ptr]);
  if( _klass_is_exact ) st->print(":exact");
  if( const_oop() ) st->print(INTPTR_FORMAT, p2i(const_oop()));
  _offset.dump2(st);
  if (_instance_id == InstanceTop)
    st->print(",iid=top");
  else if (_instance_id != InstanceBot)
    st->print(",iid=%d",_instance_id);

  dump_inline_depth(st);
  dump_speculative(st);
}
#endif

//------------------------------singleton--------------------------------------
// TRUE if Type is a singleton type, FALSE otherwise.   Singletons are simple
// constants
bool TypeOopPtr::singleton(void) const {
  // detune optimizer to not generate constant oop + constant offset as a constant!
  // TopPTR, Null, AnyNull, Constant are all singletons
  return (offset() == 0) && !below_centerline(_ptr);
}

//------------------------------add_offset-------------------------------------
const TypePtr* TypeOopPtr::add_offset(intptr_t offset) const {
  return make(_ptr, xadd_offset(offset), _instance_id, add_offset_speculative(offset), _inline_depth);
}

const TypeOopPtr* TypeOopPtr::with_offset(intptr_t offset) const {
  return make(_ptr, Offset(offset), _instance_id, with_offset_speculative(offset), _inline_depth);
}

/**
 * Return same type without a speculative part
 */
const TypeOopPtr* TypeOopPtr::remove_speculative() const {
  if (_speculative == NULL) {
    return this;
  }
  assert(_inline_depth == InlineDepthTop || _inline_depth == InlineDepthBottom, "non speculative type shouldn't have inline depth");
  return make(_ptr, _offset, _instance_id, NULL, _inline_depth);
}

/**
 * Return same type but drop speculative part if we know we won't use
 * it
 */
const Type* TypeOopPtr::cleanup_speculative() const {
  // If the klass is exact and the ptr is not null then there's
  // nothing that the speculative type can help us with
  if (klass_is_exact() && !maybe_null()) {
    return remove_speculative();
  }
  return TypePtr::cleanup_speculative();
}

/**
 * Return same type but with a different inline depth (used for speculation)
 *
 * @param depth  depth to meet with
 */
const TypePtr* TypeOopPtr::with_inline_depth(int depth) const {
  if (!UseInlineDepthForSpeculativeTypes) {
    return this;
  }
  return make(_ptr, _offset, _instance_id, _speculative, depth);
}

//------------------------------with_instance_id--------------------------------
const TypePtr* TypeOopPtr::with_instance_id(int instance_id) const {
  assert(_instance_id != -1, "should be known");
  return make(_ptr, _offset, instance_id, _speculative, _inline_depth);
}

//------------------------------meet_instance_id--------------------------------
int TypeOopPtr::meet_instance_id( int instance_id ) const {
  // Either is 'TOP' instance?  Return the other instance!
  if( _instance_id == InstanceTop ) return  instance_id;
  if(  instance_id == InstanceTop ) return _instance_id;
  // If either is different, return 'BOTTOM' instance
  if( _instance_id != instance_id ) return InstanceBot;
  return _instance_id;
}

//------------------------------dual_instance_id--------------------------------
int TypeOopPtr::dual_instance_id( ) const {
  if( _instance_id == InstanceTop ) return InstanceBot; // Map TOP into BOTTOM
  if( _instance_id == InstanceBot ) return InstanceTop; // Map BOTTOM into TOP
  return _instance_id;              // Map everything else into self
}


TypePtr::InterfaceSet TypeOopPtr::meet_interfaces(const TypeOopPtr* other) const {
  if (above_centerline(_ptr) && above_centerline(other->_ptr)) {
    return _interfaces.union_with(other->_interfaces);
  } else if (above_centerline(_ptr) && !above_centerline(other->_ptr)) {
    return other->_interfaces;
  } else if (above_centerline(other->_ptr) && !above_centerline(_ptr)) {
    return _interfaces;
  }
  return _interfaces.intersection_with(other->_interfaces);
}

/**
 * Check whether new profiling would improve speculative type
 *
 * @param   exact_kls    class from profiling
 * @param   inline_depth inlining depth of profile point
 *
 * @return  true if type profile is valuable
 */
bool TypeOopPtr::would_improve_type(ciKlass* exact_kls, int inline_depth) const {
  // no way to improve an already exact type
  if (klass_is_exact()) {
    return false;
  }
  return TypePtr::would_improve_type(exact_kls, inline_depth);
}

//=============================================================================
// Convenience common pre-built types.
const TypeInstPtr *TypeInstPtr::NOTNULL;
const TypeInstPtr *TypeInstPtr::BOTTOM;
const TypeInstPtr *TypeInstPtr::MIRROR;
const TypeInstPtr *TypeInstPtr::MARK;
const TypeInstPtr *TypeInstPtr::KLASS;

// Is there a single ciKlass* that can represent that type?
ciKlass* TypeInstPtr::exact_klass_helper() const {
  if (_interfaces.empty()) {
    return _klass;
  }
  if (_klass != ciEnv::current()->Object_klass()) {
    ciKlass* k = _klass;
    const TypePtr::InterfaceSet interfaces = TypePtr::interfaces(k, true, false, false, ignore_interfaces);
    if (_interfaces.eq(interfaces)) {
      return _klass;
    }
    return NULL;
  }
  return _interfaces.exact_klass();
}

//------------------------------TypeInstPtr-------------------------------------
TypeInstPtr::TypeInstPtr(PTR ptr, ciKlass* k, const InterfaceSet& interfaces, bool xk, ciObject* o, Offset off,
                         bool flatten_array, int instance_id, const TypePtr* speculative, int inline_depth)
  : TypeOopPtr(InstPtr, ptr, k, interfaces, xk, o, off, Offset::bottom, instance_id, speculative, inline_depth),
    _flatten_array(flatten_array) {
  assert(k == NULL || !k->is_loaded() || !k->is_interface(), "no interface here");
  assert(k != NULL &&
         (k->is_loaded() || o == NULL),
         "cannot have constants with non-loaded klass");
  assert(!klass()->flatten_array() || flatten_array, "Should be flat in array");
  assert(!flatten_array || can_be_inline_type(), "Only inline types can be flat in array");
};

//------------------------------make-------------------------------------------
const TypeInstPtr *TypeInstPtr::make(PTR ptr,
                                     ciKlass* k,
                                     const InterfaceSet& interfaces,
                                     bool xk,
                                     ciObject* o,
                                     Offset offset,
                                     bool flatten_array,
                                     int instance_id,
                                     const TypePtr* speculative,
                                     int inline_depth) {
  assert( !k->is_loaded() || k->is_instance_klass(), "Must be for instance");
  // Either const_oop() is NULL or else ptr is Constant
  assert( (!o && ptr != Constant) || (o && ptr == Constant),
          "constant pointers must have a value supplied" );
  // Ptr is never Null
  assert( ptr != Null, "NULL pointers are not typed" );

  assert(instance_id <= 0 || xk, "instances are always exactly typed");
  if (ptr == Constant) {
    // Note:  This case includes meta-object constants, such as methods.
    xk = true;
  } else if (k->is_loaded()) {
    ciInstanceKlass* ik = k->as_instance_klass();
    if (!xk && ik->is_final())     xk = true;   // no inexact final klass
    assert(!ik->is_interface(), "no interface here");
    if (xk && ik->is_interface())  xk = false;  // no exact interface
  }

  // Check if this type is known to be flat in arrays
  flatten_array = flatten_array || k->flatten_array();

  // Now hash this baby
  TypeInstPtr *result =
    (TypeInstPtr*)(new TypeInstPtr(ptr, k, interfaces, xk, o, offset, flatten_array, instance_id, speculative, inline_depth))->hashcons();

  return result;
}

TypePtr::InterfaceSet TypePtr::interfaces(ciKlass*& k, bool klass, bool interface, bool array, InterfaceHandling interface_handling) {
  if (k->is_instance_klass()) {
    if (k->is_loaded()) {
      if (k->is_interface() && interface_handling == ignore_interfaces) {
        assert(interface, "no interface expected");
        k = ciEnv::current()->Object_klass();
        InterfaceSet interfaces;
        return interfaces;
      }
      GrowableArray<ciInstanceKlass *> *k_interfaces = k->as_instance_klass()->transitive_interfaces();
      InterfaceSet interfaces(k_interfaces);
      if (k->is_interface()) {
        assert(interface, "no interface expected");
        k = ciEnv::current()->Object_klass();
      } else {
        assert(klass, "no instance klass expected");
      }
      return interfaces;
    }
    InterfaceSet interfaces;
    return interfaces;
  }
  assert(array, "no array expected");
  assert(k->is_array_klass(), "Not an array?");
  ciType* e = k->as_array_klass()->base_element_type();
  if (e->is_loaded() && e->is_instance_klass() && e->as_instance_klass()->is_interface()) {
    if (interface_handling == ignore_interfaces) {
      k = ciObjArrayKlass::make(ciEnv::current()->Object_klass(), k->as_array_klass()->dimension());
    }
  }
  return *TypeAryPtr::_array_interfaces;
}

/**
 *  Create constant type for a constant boxed value
 */
const Type* TypeInstPtr::get_const_boxed_value() const {
  assert(is_ptr_to_boxed_value(), "should be called only for boxed value");
  assert((const_oop() != NULL), "should be called only for constant object");
  ciConstant constant = const_oop()->as_instance()->field_value_by_offset(offset());
  BasicType bt = constant.basic_type();
  switch (bt) {
    case T_BOOLEAN:  return TypeInt::make(constant.as_boolean());
    case T_INT:      return TypeInt::make(constant.as_int());
    case T_CHAR:     return TypeInt::make(constant.as_char());
    case T_BYTE:     return TypeInt::make(constant.as_byte());
    case T_SHORT:    return TypeInt::make(constant.as_short());
    case T_FLOAT:    return TypeF::make(constant.as_float());
    case T_DOUBLE:   return TypeD::make(constant.as_double());
    case T_LONG:     return TypeLong::make(constant.as_long());
    default:         break;
  }
  fatal("Invalid boxed value type '%s'", type2name(bt));
  return NULL;
}

//------------------------------cast_to_ptr_type-------------------------------
const TypeInstPtr* TypeInstPtr::cast_to_ptr_type(PTR ptr) const {
  if( ptr == _ptr ) return this;
  // Reconstruct _sig info here since not a problem with later lazy
  // construction, _sig will show up on demand.
  return make(ptr, klass(), _interfaces, klass_is_exact(), ptr == Constant ? const_oop() : NULL, _offset, _flatten_array, _instance_id, _speculative, _inline_depth);
}


//-----------------------------cast_to_exactness-------------------------------
const TypeInstPtr* TypeInstPtr::cast_to_exactness(bool klass_is_exact) const {
  if( klass_is_exact == _klass_is_exact ) return this;
  if (!_klass->is_loaded())  return this;
  ciInstanceKlass* ik = _klass->as_instance_klass();
  if( (ik->is_final() || _const_oop) )  return this;  // cannot clear xk
  assert(!ik->is_interface(), "no interface here");
  return make(ptr(), klass(), _interfaces, klass_is_exact, const_oop(), _offset, _flatten_array, _instance_id, _speculative, _inline_depth);
}

//-----------------------------cast_to_instance_id----------------------------
const TypeInstPtr* TypeInstPtr::cast_to_instance_id(int instance_id) const {
  if( instance_id == _instance_id ) return this;
  return make(_ptr, klass(), _interfaces, _klass_is_exact, const_oop(), _offset, _flatten_array, instance_id, _speculative, _inline_depth);
}

//------------------------------xmeet_unloaded---------------------------------
// Compute the MEET of two InstPtrs when at least one is unloaded.
// Assume classes are different since called after check for same name/class-loader
const TypeInstPtr *TypeInstPtr::xmeet_unloaded(const TypeInstPtr *tinst, const InterfaceSet& interfaces) const {
  Offset off = meet_offset(tinst->offset());
  PTR ptr = meet_ptr(tinst->ptr());
  int instance_id = meet_instance_id(tinst->instance_id());
  const TypePtr* speculative = xmeet_speculative(tinst);
  int depth = meet_inline_depth(tinst->inline_depth());

  const TypeInstPtr *loaded    = is_loaded() ? this  : tinst;
  const TypeInstPtr *unloaded  = is_loaded() ? tinst : this;
  if( loaded->klass()->equals(ciEnv::current()->Object_klass()) ) {
    //
    // Meet unloaded class with java/lang/Object
    //
    // Meet
    //          |                     Unloaded Class
    //  Object  |   TOP    |   AnyNull | Constant |   NotNull |  BOTTOM   |
    //  ===================================================================
    //   TOP    | ..........................Unloaded......................|
    //  AnyNull |  U-AN    |................Unloaded......................|
    // Constant | ... O-NN .................................. |   O-BOT   |
    //  NotNull | ... O-NN .................................. |   O-BOT   |
    //  BOTTOM  | ........................Object-BOTTOM ..................|
    //
    assert(loaded->ptr() != TypePtr::Null, "insanity check");
    //
    if (loaded->ptr() == TypePtr::TopPTR)        { return unloaded; }
    else if (loaded->ptr() == TypePtr::AnyNull)  { return make(ptr, unloaded->klass(), interfaces, false, NULL, off, false, instance_id, speculative, depth); }
    else if (loaded->ptr() == TypePtr::BotPTR)   { return TypeInstPtr::BOTTOM; }
    else if (loaded->ptr() == TypePtr::Constant || loaded->ptr() == TypePtr::NotNull) {
      if (unloaded->ptr() == TypePtr::BotPTR)    { return TypeInstPtr::BOTTOM;  }
      else                                       { return TypeInstPtr::NOTNULL; }
    }
    else if (unloaded->ptr() == TypePtr::TopPTR) { return unloaded; }

    return unloaded->cast_to_ptr_type(TypePtr::AnyNull)->is_instptr();
  }

  // Both are unloaded, not the same class, not Object
  // Or meet unloaded with a different loaded class, not java/lang/Object
  if (ptr != TypePtr::BotPTR) {
    return TypeInstPtr::NOTNULL;
  }
  return TypeInstPtr::BOTTOM;
}


//------------------------------meet-------------------------------------------
// Compute the MEET of two types.  It returns a new Type object.
const Type *TypeInstPtr::xmeet_helper(const Type *t) const {
  // Perform a fast test for common case; meeting the same types together.
  if( this == t ) return this;  // Meeting same type-rep?

  // Current "this->_base" is Pointer
  switch (t->base()) {          // switch on original type

  case Int:                     // Mixing ints & oops happens when javac
  case Long:                    // reuses local variables
  case FloatTop:
  case FloatCon:
  case FloatBot:
  case DoubleTop:
  case DoubleCon:
  case DoubleBot:
  case NarrowOop:
  case NarrowKlass:
  case Bottom:                  // Ye Olde Default
    return Type::BOTTOM;
  case Top:
    return this;

  default:                      // All else is a mistake
    typerr(t);

  case MetadataPtr:
  case KlassPtr:
  case InstKlassPtr:
  case AryKlassPtr:
  case RawPtr: return TypePtr::BOTTOM;

  case AryPtr: {                // All arrays inherit from Object class
    // Call in reverse direction to avoid duplication
    return t->is_aryptr()->xmeet_helper(this);
  }

  case OopPtr: {                // Meeting to OopPtrs
    // Found a OopPtr type vs self-InstPtr type
    const TypeOopPtr *tp = t->is_oopptr();
    Offset offset = meet_offset(tp->offset());
    PTR ptr = meet_ptr(tp->ptr());
    switch (tp->ptr()) {
    case TopPTR:
    case AnyNull: {
      int instance_id = meet_instance_id(InstanceTop);
      const TypePtr* speculative = xmeet_speculative(tp);
      int depth = meet_inline_depth(tp->inline_depth());
      return make(ptr, klass(), _interfaces, klass_is_exact(),
                  (ptr == Constant ? const_oop() : NULL), offset, flatten_array(), instance_id, speculative, depth);
    }
    case NotNull:
    case BotPTR: {
      int instance_id = meet_instance_id(tp->instance_id());
      const TypePtr* speculative = xmeet_speculative(tp);
      int depth = meet_inline_depth(tp->inline_depth());
      return TypeOopPtr::make(ptr, offset, instance_id, speculative, depth);
    }
    default: typerr(t);
    }
  }

  case AnyPtr: {                // Meeting to AnyPtrs
    // Found an AnyPtr type vs self-InstPtr type
    const TypePtr *tp = t->is_ptr();
    Offset offset = meet_offset(tp->offset());
    PTR ptr = meet_ptr(tp->ptr());
    int instance_id = meet_instance_id(InstanceTop);
    const TypePtr* speculative = xmeet_speculative(tp);
    int depth = meet_inline_depth(tp->inline_depth());
    switch (tp->ptr()) {
    case Null:
      if( ptr == Null ) return TypePtr::make(AnyPtr, ptr, offset, speculative, depth);
      // else fall through to AnyNull
    case TopPTR:
    case AnyNull: {
      return make(ptr, klass(), _interfaces, klass_is_exact(),
                  (ptr == Constant ? const_oop() : NULL), offset, flatten_array(), instance_id, speculative, depth);
    }
    case NotNull:
    case BotPTR:
      return TypePtr::make(AnyPtr, ptr, offset, speculative,depth);
    default: typerr(t);
    }
  }

  /*
                 A-top         }
               /   |   \       }  Tops
           B-top A-any C-top   }
              | /  |  \ |      }  Any-nulls
           B-any   |   C-any   }
              |    |    |
           B-con A-con C-con   } constants; not comparable across classes
              |    |    |
           B-not   |   C-not   }
              | \  |  / |      }  not-nulls
           B-bot A-not C-bot   }
               \   |   /       }  Bottoms
                 A-bot         }
  */

  case InstPtr: {                // Meeting 2 Oops?
    // Found an InstPtr sub-type vs self-InstPtr type
    const TypeInstPtr *tinst = t->is_instptr();
    Offset off = meet_offset(tinst->offset());
    PTR ptr = meet_ptr(tinst->ptr());
    int instance_id = meet_instance_id(tinst->instance_id());
    const TypePtr* speculative = xmeet_speculative(tinst);
    int depth = meet_inline_depth(tinst->inline_depth());
    InterfaceSet interfaces = meet_interfaces(tinst);

    ciKlass* tinst_klass = tinst->klass();
    ciKlass* this_klass  = klass();

    ciKlass* res_klass = NULL;
    bool res_xk = false;
    bool res_flatten_array = false;
    const Type* res;
    MeetResult kind = meet_instptr(ptr, interfaces, this, tinst, res_klass, res_xk, res_flatten_array);

    if (kind == UNLOADED) {
      // One of these classes has not been loaded
      const TypeInstPtr* unloaded_meet = xmeet_unloaded(tinst, interfaces);
#ifndef PRODUCT
      if (PrintOpto && Verbose) {
        tty->print("meet of unloaded classes resulted in: ");
        unloaded_meet->dump();
        tty->cr();
        tty->print("  this == ");
        dump();
        tty->cr();
        tty->print(" tinst == ");
        tinst->dump();
        tty->cr();
      }
#endif
      res = unloaded_meet;
    } else {
      if (kind == NOT_SUBTYPE && instance_id > 0) {
        instance_id = InstanceBot;
      } else if (kind == LCA) {
        instance_id = InstanceBot;
      }
      ciObject* o = NULL;             // Assume not constant when done
      ciObject* this_oop = const_oop();
      ciObject* tinst_oop = tinst->const_oop();
      if (ptr == Constant) {
        if (this_oop != NULL && tinst_oop != NULL &&
            this_oop->equals(tinst_oop))
          o = this_oop;
        else if (above_centerline(_ptr)) {
          assert(!tinst_klass->is_interface(), "");
          o = tinst_oop;
        } else if (above_centerline(tinst->_ptr)) {
          assert(!this_klass->is_interface(), "");
          o = this_oop;
        } else
          ptr = NotNull;
      }
      res = make(ptr, res_klass, interfaces, res_xk, o, off, res_flatten_array, instance_id, speculative, depth);
    }

    return res;

  } // End of case InstPtr

  } // End of switch
  return this;                  // Return the double constant
}

template<class T> TypePtr::MeetResult TypePtr::meet_instptr(PTR& ptr, InterfaceSet& interfaces, const T* this_type, const T* other_type,
                                                            ciKlass*& res_klass, bool& res_xk, bool& res_flatten_array) {
  ciKlass* this_klass = this_type->klass();
  ciKlass* other_klass = other_type->klass();
  bool this_flatten_array = this_type->flatten_array();
  bool other_flatten_array = other_type->flatten_array();
  bool this_flatten_array_orig = this_flatten_array;
  bool other_flatten_array_orig = other_flatten_array;
  bool this_xk = this_type->klass_is_exact();
  bool other_xk = other_type->klass_is_exact();
  PTR this_ptr = this_type->ptr();
  PTR other_ptr = other_type->ptr();
  InterfaceSet this_interfaces = this_type->interfaces();
  InterfaceSet other_interfaces = other_type->interfaces();
  // Check for easy case; klasses are equal (and perhaps not loaded!)
  // If we have constants, then we created oops so classes are loaded
  // and we can handle the constants further down.  This case handles
  // both-not-loaded or both-loaded classes
  if (ptr != Constant && this_klass->equals(other_klass) && this_xk == other_xk && this_flatten_array == other_flatten_array) {
    res_klass = this_klass;
    res_xk = this_xk;
    res_flatten_array = this_flatten_array;
    return QUICK;
  }

  // Classes require inspection in the Java klass hierarchy.  Must be loaded.
  if (!other_klass->is_loaded() || !this_klass->is_loaded()) {
    return UNLOADED;
  }

  // !!! Here's how the symmetry requirement breaks down into invariants:
  // If we split one up & one down AND they subtype, take the down man.
  // If we split one up & one down AND they do NOT subtype, "fall hard".
  // If both are up and they subtype, take the subtype class.
  // If both are up and they do NOT subtype, "fall hard".
  // If both are down and they subtype, take the supertype class.
  // If both are down and they do NOT subtype, "fall hard".
  // Constants treated as down.

  // Now, reorder the above list; observe that both-down+subtype is also
  // "fall hard"; "fall hard" becomes the default case:
  // If we split one up & one down AND they subtype, take the down man.
  // If both are up and they subtype, take the subtype class.

  // If both are down and they subtype, "fall hard".
  // If both are down and they do NOT subtype, "fall hard".
  // If both are up and they do NOT subtype, "fall hard".
  // If we split one up & one down AND they do NOT subtype, "fall hard".

  // If a proper subtype is exact, and we return it, we return it exactly.
  // If a proper supertype is exact, there can be no subtyping relationship!
  // If both types are equal to the subtype, exactness is and-ed below the
  // centerline and or-ed above it.  (N.B. Constants are always exact.)

  // Check for subtyping:
  const T* subtype = NULL;
  bool subtype_exact = false;
  bool flat_array = false;
  InterfaceSet subtype_interfaces;
  if (this_type->is_same_java_type_as(other_type)) {
    subtype = this_type;
    subtype_exact = below_centerline(ptr) ? (this_xk && other_xk) : (this_xk || other_xk);
    flat_array = below_centerline(ptr) ? (this_flatten_array && other_flatten_array) : (this_flatten_array || other_flatten_array);
  } else if (!other_xk && this_type->is_meet_subtype_of(other_type) && (!other_flatten_array || this_flatten_array)) {
    subtype = this_type;     // Pick subtyping class
    subtype_exact = this_xk;
    flat_array = this_flatten_array;
  } else if (!this_xk && other_type->is_meet_subtype_of(this_type) && (!this_flatten_array || other_flatten_array)) {
    subtype = other_type;    // Pick subtyping class
    subtype_exact = other_xk;
    flat_array = other_flatten_array;
  }

  if (subtype) {
    if (above_centerline(ptr)) { // both are up?
      this_type = other_type = subtype;
      this_xk = other_xk = subtype_exact;
      this_flatten_array = other_flatten_array = flat_array;
    } else if (above_centerline(this_ptr) && !above_centerline(other_ptr)) {
      this_type = other_type; // tinst is down; keep down man
      this_xk = other_xk;
      this_flatten_array = other_flatten_array;
    } else if (above_centerline(other_ptr) && !above_centerline(this_ptr)) {
      other_type = this_type; // this is down; keep down man
      other_xk = this_xk;
      other_flatten_array = this_flatten_array;
    } else {
      this_xk = subtype_exact;  // either they are equal, or we'll do an LCA
      this_flatten_array = flat_array;
    }
  }

  // Check for classes now being equal
  if (this_type->is_same_java_type_as(other_type)) {
    // If the klasses are equal, the constants may still differ.  Fall to
    // NotNull if they do (neither constant is NULL; that is a special case
    // handled elsewhere).
    res_klass = this_type->klass();
    res_xk = this_xk;
    res_flatten_array = this_flatten_array;
    return SUBTYPE;
  } // Else classes are not equal

  // Since klasses are different, we require a LCA in the Java
  // class hierarchy - which means we have to fall to at least NotNull.
  if (ptr == TopPTR || ptr == AnyNull || ptr == Constant) {
    ptr = NotNull;
  }

  interfaces = this_interfaces.intersection_with(other_interfaces);

  // Now we find the LCA of Java classes
  ciKlass* k = this_klass->least_common_ancestor(other_klass);

  res_klass = k;
  res_xk = false;
  res_flatten_array = this_flatten_array_orig && other_flatten_array_orig;

  return LCA;
}

//------------------------java_mirror_type--------------------------------------
ciType* TypeInstPtr::java_mirror_type(bool* is_val_mirror) const {
  // must be a singleton type
  if( const_oop() == NULL )  return NULL;

  // must be of type java.lang.Class
  if( klass() != ciEnv::current()->Class_klass() )  return NULL;
  return const_oop()->as_instance()->java_mirror_type(is_val_mirror);
}


//------------------------------xdual------------------------------------------
// Dual: do NOT dual on klasses.  This means I do NOT understand the Java
// inheritance mechanism.
const Type *TypeInstPtr::xdual() const {
  return new TypeInstPtr(dual_ptr(), klass(), _interfaces, klass_is_exact(), const_oop(), dual_offset(), flatten_array(), dual_instance_id(), dual_speculative(), dual_inline_depth());
}

//------------------------------eq---------------------------------------------
// Structural equality check for Type representations
bool TypeInstPtr::eq( const Type *t ) const {
  const TypeInstPtr *p = t->is_instptr();
  return
    klass()->equals(p->klass()) &&
    flatten_array() == p->flatten_array() &&
    _interfaces.eq(p->_interfaces) &&
    TypeOopPtr::eq(p);          // Check sub-type stuff
}

//------------------------------hash-------------------------------------------
// Type-specific hashing function.
int TypeInstPtr::hash(void) const {
  int hash = java_add(java_add(java_add((jint)klass()->hash(), (jint)TypeOopPtr::hash()), _interfaces.hash()), (jint)flatten_array());
  return hash;
}

bool TypeInstPtr::is_java_subtype_of_helper(const TypeOopPtr* other, bool this_exact, bool other_exact) const {
  return TypePtr::is_java_subtype_of_helper_for_instance(this, other, this_exact, other_exact);
}


bool TypeInstPtr::is_same_java_type_as_helper(const TypeOopPtr* other) const {
  return TypePtr::is_same_java_type_as_helper_for_instance(this, other);
}

bool TypeInstPtr::maybe_java_subtype_of_helper(const TypeOopPtr* other, bool this_exact, bool other_exact) const {
  return TypePtr::maybe_java_subtype_of_helper_for_instance(this, other, this_exact, other_exact);
}


//------------------------------dump2------------------------------------------
// Dump oop Type
#ifndef PRODUCT
void TypeInstPtr::dump2(Dict &d, uint depth, outputStream* st) const {
  // Print the name of the klass.
  klass()->print_name_on(st);
  _interfaces.dump(st);

  switch( _ptr ) {
  case Constant:
    if (WizardMode || Verbose) {
      ResourceMark rm;
      stringStream ss;

      st->print(" ");
      const_oop()->print_oop(&ss);
      // 'const_oop->print_oop()' may emit newlines('\n') into ss.
      // suppress newlines from it so -XX:+Verbose -XX:+PrintIdeal dumps one-liner for each node.
      char* buf = ss.as_string(/* c_heap= */false);
      StringUtils::replace_no_expand(buf, "\n", "");
      st->print_raw(buf);
    }
  case BotPTR:
    if (!WizardMode && !Verbose) {
      if( _klass_is_exact ) st->print(":exact");
      break;
    }
  case TopPTR:
  case AnyNull:
  case NotNull:
    st->print(":%s", ptr_msg[_ptr]);
    if( _klass_is_exact ) st->print(":exact");
    break;
  default:
    break;
  }

  _offset.dump2(st);

  st->print(" *");

  if (flatten_array() && !klass()->is_inlinetype()) {
    st->print(" (flatten array)");
  }

  if (_instance_id == InstanceTop)
    st->print(",iid=top");
  else if (_instance_id != InstanceBot)
    st->print(",iid=%d",_instance_id);

  dump_inline_depth(st);
  dump_speculative(st);
}
#endif

//------------------------------add_offset-------------------------------------
const TypePtr* TypeInstPtr::add_offset(intptr_t offset) const {
  return make(_ptr, klass(), _interfaces, klass_is_exact(), const_oop(), xadd_offset(offset), flatten_array(),
              _instance_id, add_offset_speculative(offset), _inline_depth);
}

const TypeInstPtr* TypeInstPtr::with_offset(intptr_t offset) const {
  return make(_ptr, klass(), _interfaces, klass_is_exact(), const_oop(), Offset(offset), flatten_array(),
              _instance_id, with_offset_speculative(offset), _inline_depth);
}

const TypeInstPtr* TypeInstPtr::remove_speculative() const {
  if (_speculative == NULL) {
    return this;
  }
  assert(_inline_depth == InlineDepthTop || _inline_depth == InlineDepthBottom, "non speculative type shouldn't have inline depth");
  return make(_ptr, klass(), _interfaces, klass_is_exact(), const_oop(), _offset, flatten_array(),
              _instance_id, NULL, _inline_depth);
}

const TypePtr* TypeInstPtr::with_inline_depth(int depth) const {
  if (!UseInlineDepthForSpeculativeTypes) {
    return this;
  }
  return make(_ptr, klass(), _interfaces, klass_is_exact(), const_oop(), _offset, flatten_array(), _instance_id, _speculative, depth);
}

const TypePtr* TypeInstPtr::with_instance_id(int instance_id) const {
  assert(is_known_instance(), "should be known");
  return make(_ptr, klass(), _interfaces, klass_is_exact(), const_oop(), _offset, flatten_array(), instance_id, _speculative, _inline_depth);
}

const TypeInstPtr *TypeInstPtr::cast_to_flatten_array() const {
  return make(_ptr, klass(), _interfaces, klass_is_exact(), const_oop(), _offset, true, _instance_id, _speculative, _inline_depth);
}

const TypeKlassPtr* TypeInstPtr::as_klass_type(bool try_for_exact) const {
  bool xk = klass_is_exact();
  ciInstanceKlass* ik = klass()->as_instance_klass();
  if (try_for_exact && !xk && !ik->has_subklass() && !ik->is_final()) {
    ciKlass* k = ik;
    TypePtr::InterfaceSet interfaces = TypePtr::interfaces(k, true, false, false, ignore_interfaces);
    assert(k == ik, "");
    if (interfaces.eq(_interfaces)) {
      Compile *C = Compile::current();
      Dependencies* deps = C->dependencies();
      deps->assert_leaf_type(ik);
      xk = true;
    }
  }
  return TypeInstKlassPtr::make(xk ? TypePtr::Constant : TypePtr::NotNull, klass(), _interfaces, Offset(0), flatten_array());
}

template <class T1, class T2> bool TypePtr::is_meet_subtype_of_helper_for_instance(const T1* this_one, const T2* other, bool this_xk, bool other_xk) {
  static_assert(std::is_base_of<T2, T1>::value, "");

  if (!this_one->is_instance_type(other)) {
    return false;
  }

  if (other->klass() == ciEnv::current()->Object_klass() && other->_interfaces.empty()) {
    return true;
  }

  return this_one->klass()->is_subtype_of(other->klass()) &&
         (!this_xk || this_one->_interfaces.contains(other->_interfaces));
}


bool TypeInstPtr::is_meet_subtype_of_helper(const TypeOopPtr *other, bool this_xk, bool other_xk) const {
  return TypePtr::is_meet_subtype_of_helper_for_instance(this, other, this_xk, other_xk);
}

template <class T1, class T2>  bool TypePtr::is_meet_subtype_of_helper_for_array(const T1* this_one, const T2* other, bool this_xk, bool other_xk) {
  static_assert(std::is_base_of<T2, T1>::value, "");
  if (other->klass() == ciEnv::current()->Object_klass() && other->_interfaces.empty()) {
    return true;
  }

  if (this_one->is_instance_type(other)) {
    return other->klass() == ciEnv::current()->Object_klass() && this_one->_interfaces.contains(other->_interfaces);
  }

  int dummy;
  bool this_top_or_bottom = (this_one->base_element_type(dummy) == Type::TOP || this_one->base_element_type(dummy) == Type::BOTTOM);
  if (this_top_or_bottom) {
    return false;
  }

  const T1* other_ary = this_one->is_array_type(other);
  const TypePtr* other_elem = other_ary->elem()->make_ptr();
  const TypePtr* this_elem = this_one->elem()->make_ptr();
  if (other_elem != NULL && this_elem != NULL) {
    return this_one->is_reference_type(this_elem)->is_meet_subtype_of_helper(this_one->is_reference_type(other_elem), this_xk, other_xk);
  }
  if (other_elem == NULL && this_elem == NULL) {
    return this_one->_klass->is_subtype_of(other->_klass);
  }

  return false;
}

bool TypeAryPtr::is_meet_subtype_of_helper(const TypeOopPtr *other, bool this_xk, bool other_xk) const {
  return TypePtr::is_meet_subtype_of_helper_for_array(this, other, this_xk, other_xk);
}

bool TypeInstKlassPtr::is_meet_subtype_of_helper(const TypeKlassPtr *other, bool this_xk, bool other_xk) const {
  return TypePtr::is_meet_subtype_of_helper_for_instance(this, other, this_xk, other_xk);
}

bool TypeAryKlassPtr::is_meet_subtype_of_helper(const TypeKlassPtr *other, bool this_xk, bool other_xk) const {
  return TypePtr::is_meet_subtype_of_helper_for_array(this, other, this_xk, other_xk);
}

//=============================================================================
// Convenience common pre-built types.
const TypeAryPtr *TypeAryPtr::RANGE;
const TypeAryPtr *TypeAryPtr::OOPS;
const TypeAryPtr *TypeAryPtr::NARROWOOPS;
const TypeAryPtr *TypeAryPtr::BYTES;
const TypeAryPtr *TypeAryPtr::SHORTS;
const TypeAryPtr *TypeAryPtr::CHARS;
const TypeAryPtr *TypeAryPtr::INTS;
const TypeAryPtr *TypeAryPtr::LONGS;
const TypeAryPtr *TypeAryPtr::FLOATS;
const TypeAryPtr *TypeAryPtr::DOUBLES;
const TypeAryPtr *TypeAryPtr::INLINES;

//------------------------------make-------------------------------------------
const TypeAryPtr* TypeAryPtr::make(PTR ptr, const TypeAry *ary, ciKlass* k, bool xk, Offset offset, Offset field_offset,
                                   int instance_id, const TypePtr* speculative, int inline_depth) {
  assert(!(k == NULL && ary->_elem->isa_int()),
         "integral arrays must be pre-equipped with a class");
  if (!xk)  xk = ary->ary_must_be_exact();
  assert(instance_id <= 0 || xk, "instances are always exactly typed");
  if (k != NULL && k->is_loaded() && k->is_obj_array_klass() &&
      k->as_obj_array_klass()->base_element_klass()->is_interface()) {
    k = NULL;
  }
  if (k != NULL && k->is_flat_array_klass() && !ary->_flat) {
    k = NULL;
  }
  return (TypeAryPtr*)(new TypeAryPtr(ptr, NULL, ary, k, xk, offset, field_offset, instance_id, false, speculative, inline_depth))->hashcons();
}

//------------------------------make-------------------------------------------
const TypeAryPtr* TypeAryPtr::make(PTR ptr, ciObject* o, const TypeAry *ary, ciKlass* k, bool xk, Offset offset, Offset field_offset,
                                   int instance_id, const TypePtr* speculative, int inline_depth,
                                   bool is_autobox_cache) {
  assert(!(k == NULL && ary->_elem->isa_int()),
         "integral arrays must be pre-equipped with a class");
  assert( (ptr==Constant && o) || (ptr!=Constant && !o), "" );
  if (!xk)  xk = (o != NULL) || ary->ary_must_be_exact();
  assert(instance_id <= 0 || xk, "instances are always exactly typed");
  if (k != NULL && k->is_loaded() && k->is_obj_array_klass() &&
      k->as_obj_array_klass()->base_element_klass()->is_interface()) {
    k = NULL;
  }
  if (k != NULL && k->is_flat_array_klass() && !ary->_flat) {
    k = NULL;
  }
  return (TypeAryPtr*)(new TypeAryPtr(ptr, o, ary, k, xk, offset, field_offset, instance_id, is_autobox_cache, speculative, inline_depth))->hashcons();
}

//------------------------------cast_to_ptr_type-------------------------------
const TypeAryPtr* TypeAryPtr::cast_to_ptr_type(PTR ptr) const {
  if( ptr == _ptr ) return this;
  return make(ptr, ptr == Constant ? const_oop() : NULL, _ary, klass(), klass_is_exact(), _offset, _field_offset, _instance_id, _speculative, _inline_depth, _is_autobox_cache);
}


//-----------------------------cast_to_exactness-------------------------------
const TypeAryPtr* TypeAryPtr::cast_to_exactness(bool klass_is_exact) const {
  if( klass_is_exact == _klass_is_exact ) return this;
  if (_ary->ary_must_be_exact())  return this;  // cannot clear xk
  return make(ptr(), const_oop(), _ary, klass(), klass_is_exact, _offset, _field_offset, _instance_id, _speculative, _inline_depth, _is_autobox_cache);
}

//-----------------------------cast_to_instance_id----------------------------
const TypeAryPtr* TypeAryPtr::cast_to_instance_id(int instance_id) const {
  if( instance_id == _instance_id ) return this;
  return make(_ptr, const_oop(), _ary, klass(), _klass_is_exact, _offset, _field_offset, instance_id, _speculative, _inline_depth, _is_autobox_cache);
}


//-----------------------------max_array_length-------------------------------
// A wrapper around arrayOopDesc::max_array_length(etype) with some input normalization.
jint TypeAryPtr::max_array_length(BasicType etype) {
  if (!is_java_primitive(etype) && !::is_reference_type(etype)) {
    if (etype == T_NARROWOOP) {
      etype = T_OBJECT;
    } else if (etype == T_ILLEGAL) { // bottom[]
      etype = T_BYTE; // will produce conservatively high value
    } else {
      fatal("not an element type: %s", type2name(etype));
    }
  }
  return arrayOopDesc::max_array_length(etype);
}

//-----------------------------narrow_size_type-------------------------------
// Narrow the given size type to the index range for the given array base type.
// Return NULL if the resulting int type becomes empty.
const TypeInt* TypeAryPtr::narrow_size_type(const TypeInt* size) const {
  jint hi = size->_hi;
  jint lo = size->_lo;
  jint min_lo = 0;
  jint max_hi = max_array_length(elem()->basic_type());
  //if (index_not_size)  --max_hi;     // type of a valid array index, FTR
  bool chg = false;
  if (lo < min_lo) {
    lo = min_lo;
    if (size->is_con()) {
      hi = lo;
    }
    chg = true;
  }
  if (hi > max_hi) {
    hi = max_hi;
    if (size->is_con()) {
      lo = hi;
    }
    chg = true;
  }
  // Negative length arrays will produce weird intermediate dead fast-path code
  if (lo > hi)
    return TypeInt::ZERO;
  if (!chg)
    return size;
  return TypeInt::make(lo, hi, Type::WidenMin);
}

//-------------------------------cast_to_size----------------------------------
const TypeAryPtr* TypeAryPtr::cast_to_size(const TypeInt* new_size) const {
  assert(new_size != NULL, "");
  new_size = narrow_size_type(new_size);
  if (new_size == size())  return this;
  const TypeAry* new_ary = TypeAry::make(elem(), new_size, is_stable(), is_flat(), is_not_flat(), is_not_null_free());
  return make(ptr(), const_oop(), new_ary, klass(), klass_is_exact(), _offset, _field_offset, _instance_id, _speculative, _inline_depth, _is_autobox_cache);
}

//-------------------------------cast_to_not_flat------------------------------
const TypeAryPtr* TypeAryPtr::cast_to_not_flat(bool not_flat) const {
  if (not_flat == is_not_flat()) {
    return this;
  }
  assert(!not_flat || !is_flat(), "inconsistency");
  const TypeAry* new_ary = TypeAry::make(elem(), size(), is_stable(), is_flat(), not_flat, is_not_null_free());
  return make(ptr(), const_oop(), new_ary, klass(), klass_is_exact(), _offset, _field_offset, _instance_id, _speculative, _inline_depth, _is_autobox_cache);
}

//-------------------------------cast_to_not_null_free-------------------------
const TypeAryPtr* TypeAryPtr::cast_to_not_null_free(bool not_null_free) const {
  if (not_null_free == is_not_null_free()) {
    return this;
  }
  assert(!not_null_free || !is_flat(), "inconsistency");
  const TypeAry* new_ary = TypeAry::make(elem(), size(), is_stable(), is_flat(), /* not_flat= */ not_null_free ? true : is_not_flat(), not_null_free);
  const TypeAryPtr* res = make(ptr(), const_oop(), new_ary, klass(), klass_is_exact(), _offset, _field_offset,
                               _instance_id, _speculative, _inline_depth, _is_autobox_cache);
  if (res->speculative() == res->remove_speculative()) {
    return res->remove_speculative();
  }
  return res;
}

//---------------------------------update_properties---------------------------
const TypeAryPtr* TypeAryPtr::update_properties(const TypeAryPtr* from) const {
  if ((from->is_flat()          && is_not_flat()) ||
      (from->is_not_flat()      && is_flat()) ||
      (from->is_null_free()     && is_not_null_free()) ||
      (from->is_not_null_free() && is_null_free())) {
    return NULL; // Inconsistent properties
  } else if (from->is_not_null_free()) {
    return cast_to_not_null_free(); // Implies not flat
  } else if (from->is_not_flat()) {
    return cast_to_not_flat();
  }
  return this;
}

jint TypeAryPtr::flat_layout_helper() const {
  return klass()->as_flat_array_klass()->layout_helper();
}

int TypeAryPtr::flat_elem_size() const {
  return klass()->as_flat_array_klass()->element_byte_size();
}

int TypeAryPtr::flat_log_elem_size() const {
  return klass()->as_flat_array_klass()->log2_element_size();
}

//------------------------------cast_to_stable---------------------------------
const TypeAryPtr* TypeAryPtr::cast_to_stable(bool stable, int stable_dimension) const {
  if (stable_dimension <= 0 || (stable_dimension == 1 && stable == this->is_stable()))
    return this;

  const Type* elem = this->elem();
  const TypePtr* elem_ptr = elem->make_ptr();

  if (stable_dimension > 1 && elem_ptr != NULL && elem_ptr->isa_aryptr()) {
    // If this is widened from a narrow oop, TypeAry::make will re-narrow it.
    elem = elem_ptr = elem_ptr->is_aryptr()->cast_to_stable(stable, stable_dimension - 1);
  }

  const TypeAry* new_ary = TypeAry::make(elem, size(), stable, is_flat(), is_not_flat(), is_not_null_free());

  return make(ptr(), const_oop(), new_ary, klass(), klass_is_exact(), _offset, _field_offset, _instance_id, _speculative, _inline_depth, _is_autobox_cache);
}

//-----------------------------stable_dimension--------------------------------
int TypeAryPtr::stable_dimension() const {
  if (!is_stable())  return 0;
  int dim = 1;
  const TypePtr* elem_ptr = elem()->make_ptr();
  if (elem_ptr != NULL && elem_ptr->isa_aryptr())
    dim += elem_ptr->is_aryptr()->stable_dimension();
  return dim;
}

//----------------------cast_to_autobox_cache-----------------------------------
const TypeAryPtr* TypeAryPtr::cast_to_autobox_cache() const {
  if (is_autobox_cache())  return this;
  const TypeOopPtr* etype = elem()->make_oopptr();
  if (etype == NULL)  return this;
<<<<<<< HEAD
  // TODO fix with JDK-8284164
  // Ignore inline types to not confuse logic in TypeAryPtr::compute_klass
  if (!etype->is_inlinetypeptr()) {
    // The pointers in the autobox arrays are always non-null.
    etype = etype->cast_to_ptr_type(TypePtr::NotNull)->is_oopptr();
  }
  const TypeAry* new_ary = TypeAry::make(etype, size(), is_stable(), is_flat(), is_not_flat(), is_not_null_free());
=======
  // The pointers in the autobox arrays are always non-null.
  etype = etype->cast_to_ptr_type(TypePtr::NotNull)->is_oopptr();
  const TypeAry* new_ary = TypeAry::make(etype, size(), is_stable(), is_not_flat(), is_not_null_free());
>>>>>>> 5e871a47
  return make(ptr(), const_oop(), new_ary, klass(), klass_is_exact(), _offset, _field_offset, _instance_id, _speculative, _inline_depth, /*is_autobox_cache=*/true);
}

//------------------------------eq---------------------------------------------
// Structural equality check for Type representations
bool TypeAryPtr::eq( const Type *t ) const {
  const TypeAryPtr *p = t->is_aryptr();
  return
    _ary == p->_ary &&  // Check array
    TypeOopPtr::eq(p) &&// Check sub-parts
    _field_offset == p->_field_offset;
}

//------------------------------hash-------------------------------------------
// Type-specific hashing function.
int TypeAryPtr::hash(void) const {
  return (intptr_t)_ary + TypeOopPtr::hash() + _field_offset.get();
}

bool TypeAryPtr::is_java_subtype_of_helper(const TypeOopPtr* other, bool this_exact, bool other_exact) const {
  return TypePtr::is_java_subtype_of_helper_for_array(this, other, this_exact, other_exact);
}

bool TypeAryPtr::is_same_java_type_as_helper(const TypeOopPtr* other) const {
  return TypePtr::is_same_java_type_as_helper_for_array(this, other);
}

bool TypeAryPtr::maybe_java_subtype_of_helper(const TypeOopPtr* other, bool this_exact, bool other_exact) const {
  return TypePtr::maybe_java_subtype_of_helper_for_array(this, other, this_exact, other_exact);
}
//------------------------------meet-------------------------------------------
// Compute the MEET of two types.  It returns a new Type object.
const Type *TypeAryPtr::xmeet_helper(const Type *t) const {
  // Perform a fast test for common case; meeting the same types together.
  if( this == t ) return this;  // Meeting same type-rep?
  // Current "this->_base" is Pointer
  switch (t->base()) {          // switch on original type

  // Mixing ints & oops happens when javac reuses local variables
  case Int:
  case Long:
  case FloatTop:
  case FloatCon:
  case FloatBot:
  case DoubleTop:
  case DoubleCon:
  case DoubleBot:
  case NarrowOop:
  case NarrowKlass:
  case Bottom:                  // Ye Olde Default
    return Type::BOTTOM;
  case Top:
    return this;

  default:                      // All else is a mistake
    typerr(t);

  case OopPtr: {                // Meeting to OopPtrs
    // Found a OopPtr type vs self-AryPtr type
    const TypeOopPtr *tp = t->is_oopptr();
    Offset offset = meet_offset(tp->offset());
    PTR ptr = meet_ptr(tp->ptr());
    int depth = meet_inline_depth(tp->inline_depth());
    const TypePtr* speculative = xmeet_speculative(tp);
    switch (tp->ptr()) {
    case TopPTR:
    case AnyNull: {
      int instance_id = meet_instance_id(InstanceTop);
      return make(ptr, (ptr == Constant ? const_oop() : NULL),
                  _ary, _klass, _klass_is_exact, offset, _field_offset, instance_id, speculative, depth);
    }
    case BotPTR:
    case NotNull: {
      int instance_id = meet_instance_id(tp->instance_id());
      return TypeOopPtr::make(ptr, offset, instance_id, speculative, depth);
    }
    default: ShouldNotReachHere();
    }
  }

  case AnyPtr: {                // Meeting two AnyPtrs
    // Found an AnyPtr type vs self-AryPtr type
    const TypePtr *tp = t->is_ptr();
    Offset offset = meet_offset(tp->offset());
    PTR ptr = meet_ptr(tp->ptr());
    const TypePtr* speculative = xmeet_speculative(tp);
    int depth = meet_inline_depth(tp->inline_depth());
    switch (tp->ptr()) {
    case TopPTR:
      return this;
    case BotPTR:
    case NotNull:
      return TypePtr::make(AnyPtr, ptr, offset, speculative, depth);
    case Null:
      if( ptr == Null ) return TypePtr::make(AnyPtr, ptr, offset, speculative, depth);
      // else fall through to AnyNull
    case AnyNull: {
      int instance_id = meet_instance_id(InstanceTop);
      return make(ptr, (ptr == Constant ? const_oop() : NULL),
                  _ary, _klass, _klass_is_exact, offset, _field_offset, instance_id, speculative, depth);
    }
    default: ShouldNotReachHere();
    }
  }

  case MetadataPtr:
  case KlassPtr:
  case InstKlassPtr:
  case AryKlassPtr:
  case RawPtr: return TypePtr::BOTTOM;

  case AryPtr: {                // Meeting 2 references?
    const TypeAryPtr *tap = t->is_aryptr();
    Offset off = meet_offset(tap->offset());
    Offset field_off = meet_field_offset(tap->field_offset());
    const TypeAry *tary = _ary->meet_speculative(tap->_ary)->is_ary();
    PTR ptr = meet_ptr(tap->ptr());
    int instance_id = meet_instance_id(tap->instance_id());
    const TypePtr* speculative = xmeet_speculative(tap);
    int depth = meet_inline_depth(tap->inline_depth());

    ciKlass* res_klass = NULL;
    bool res_xk = false;
    bool res_flat = false;
    bool res_not_flat = false;
    bool res_not_null_free = false;
    const Type* elem = tary->_elem;
    if (meet_aryptr(ptr, elem, this, tap, res_klass, res_xk, res_flat, res_not_flat, res_not_null_free) == NOT_SUBTYPE) {
      instance_id = InstanceBot;
    } else if (this->is_flat() != tap->is_flat()) {
      // Meeting flattened inline type array with non-flattened array. Adjust (field) offset accordingly.
      if (tary->_flat) {
        // Result is flattened
        off = Offset(is_flat() ? offset() : tap->offset());
        field_off = is_flat() ? field_offset() : tap->field_offset();
      } else if (below_centerline(ptr)) {
        // Result is non-flattened
        off = Offset(flattened_offset()).meet(Offset(tap->flattened_offset()));
        field_off = Offset::bottom;
      }
    }

    ciObject* o = NULL;             // Assume not constant when done
    ciObject* this_oop = const_oop();
    ciObject* tap_oop = tap->const_oop();
    if (ptr == Constant) {
      if (this_oop != NULL && tap_oop != NULL &&
          this_oop->equals(tap_oop)) {
        o = tap_oop;
      } else if (above_centerline(_ptr)) {
        o = tap_oop;
      } else if (above_centerline(tap->_ptr)) {
        o = this_oop;
      } else {
        ptr = NotNull;
      }
    }
    return make(ptr, o, TypeAry::make(elem, tary->_size, tary->_stable, res_flat, res_not_flat, res_not_null_free), res_klass, res_xk, off, field_off, instance_id, speculative, depth);
  }

  // All arrays inherit from Object class
  case InstPtr: {
    const TypeInstPtr *tp = t->is_instptr();
    Offset offset = meet_offset(tp->offset());
    PTR ptr = meet_ptr(tp->ptr());
    int instance_id = meet_instance_id(tp->instance_id());
    const TypePtr* speculative = xmeet_speculative(tp);
    int depth = meet_inline_depth(tp->inline_depth());
    InterfaceSet interfaces = meet_interfaces(tp);
    InterfaceSet tp_interfaces = tp->_interfaces;
    InterfaceSet this_interfaces = _interfaces;

    switch (ptr) {
    case TopPTR:
    case AnyNull:                // Fall 'down' to dual of object klass
      // For instances when a subclass meets a superclass we fall
      // below the centerline when the superclass is exact. We need to
      // do the same here.
      if (tp->klass()->equals(ciEnv::current()->Object_klass()) && this_interfaces.contains(tp_interfaces) && !tp->klass_is_exact() && !tp->flatten_array()) {
        return TypeAryPtr::make(ptr, _ary, _klass, _klass_is_exact, offset, _field_offset, instance_id, speculative, depth);
      } else {
        // cannot subclass, so the meet has to fall badly below the centerline
        ptr = NotNull;
        instance_id = InstanceBot;
        interfaces = this_interfaces.intersection_with(tp_interfaces);
        return TypeInstPtr::make(ptr, ciEnv::current()->Object_klass(), interfaces, false, NULL, offset, false, instance_id, speculative, depth);
      }
    case Constant:
    case NotNull:
    case BotPTR:                // Fall down to object klass
      // LCA is object_klass, but if we subclass from the top we can do better
      if (above_centerline(tp->ptr())) {
        // If 'tp'  is above the centerline and it is Object class
        // then we can subclass in the Java class hierarchy.
        // For instances when a subclass meets a superclass we fall
        // below the centerline when the superclass is exact. We need
        // to do the same here.
        if (tp->klass()->equals(ciEnv::current()->Object_klass()) && this_interfaces.contains(tp_interfaces) && !tp->klass_is_exact() && !tp->flatten_array()) {
          // that is, my array type is a subtype of 'tp' klass
          return make(ptr, (ptr == Constant ? const_oop() : NULL),
                      _ary, _klass, _klass_is_exact, offset, _field_offset, instance_id, speculative, depth);
        }
      }
      // The other case cannot happen, since t cannot be a subtype of an array.
      // The meet falls down to Object class below centerline.
      if (ptr == Constant) {
         ptr = NotNull;
      }
      if (instance_id > 0) {
        instance_id = InstanceBot;
      }
      interfaces = this_interfaces.intersection_with(tp_interfaces);
      return TypeInstPtr::make(ptr, ciEnv::current()->Object_klass(), interfaces, false, NULL, offset, false, instance_id, speculative, depth);
    default: typerr(t);
    }
  }
  }
  return this;                  // Lint noise
}


template<class T> TypePtr::MeetResult TypePtr::meet_aryptr(PTR& ptr, const Type*& elem, const T* this_ary, const T* other_ary,
                                                           ciKlass*& res_klass, bool& res_xk, bool &res_flat, bool& res_not_flat, bool& res_not_null_free) {
  int dummy;
  bool this_top_or_bottom = (this_ary->base_element_type(dummy) == Type::TOP || this_ary->base_element_type(dummy) == Type::BOTTOM);
  bool other_top_or_bottom = (other_ary->base_element_type(dummy) == Type::TOP || other_ary->base_element_type(dummy) == Type::BOTTOM);
  ciKlass* this_klass = this_ary->klass();
  ciKlass* other_klass = other_ary->klass();
  bool this_xk = this_ary->klass_is_exact();
  bool other_xk = other_ary->klass_is_exact();
  PTR this_ptr = this_ary->ptr();
  PTR other_ptr = other_ary->ptr();
  bool this_flat = this_ary->is_flat();
  bool this_not_flat = this_ary->is_not_flat();
  bool other_flat = other_ary->is_flat();
  bool other_not_flat = other_ary->is_not_flat();
  bool this_not_null_free = this_ary->is_not_null_free();
  bool other_not_null_free = other_ary->is_not_null_free();
  res_klass = NULL;
  MeetResult result = SUBTYPE;
  res_flat = this_flat && other_flat;
  res_not_flat = this_not_flat && other_not_flat;
  res_not_null_free = this_not_null_free && other_not_null_free;

  if (elem->isa_int()) {
    // Integral array element types have irrelevant lattice relations.
    // It is the klass that determines array layout, not the element type.
      if (this_top_or_bottom) {
        res_klass = other_klass;
      } else if (other_top_or_bottom || other_klass == this_klass) {
      res_klass = this_klass;
    } else {
      // Something like byte[int+] meets char[int+].
      // This must fall to bottom, not (int[-128..65535])[int+].
      // instance_id = InstanceBot;
      elem = Type::BOTTOM;
      result = NOT_SUBTYPE;
    }
  } else {// Non integral arrays.
    // Must fall to bottom if exact klasses in upper lattice
    // are not equal or super klass is exact.
    if ((above_centerline(ptr) || ptr == Constant) && !this_ary->is_same_java_type_as(other_ary) &&
        // meet with top[] and bottom[] are processed further down:
        !this_top_or_bottom && !other_top_or_bottom &&
        // both are exact and not equal:
        ((other_xk && this_xk) ||
         // 'tap'  is exact and super or unrelated:
         (other_xk && !other_ary->is_meet_subtype_of(this_ary)) ||
         // 'this' is exact and super or unrelated:
         (this_xk && !this_ary->is_meet_subtype_of(other_ary)))) {
      if (above_centerline(ptr) || (elem->make_ptr() && above_centerline(elem->make_ptr()->_ptr))) {
        elem = Type::BOTTOM;
      }
      ptr = NotNull;
      res_xk = false;
      return NOT_SUBTYPE;
    }
  }

  res_xk = false;
  switch (other_ptr) {
    case AnyNull:
    case TopPTR:
      // Compute new klass on demand, do not use tap->_klass
      if (below_centerline(this_ptr)) {
        res_xk = this_xk;
        if (this_ary->is_flat()) {
          elem = this_ary->elem();
        }
      } else {
        res_xk = (other_xk || this_xk);
      }
      break;
    case Constant: {
      if (this_ptr == Constant) {
        res_xk = true;
      } else if (above_centerline(this_ptr)) {
        res_xk = true;
      } else {
        // Only precise for identical arrays
        res_xk = this_xk && (this_ary->is_same_java_type_as(other_ary) || (this_top_or_bottom && other_top_or_bottom));
        // Even if MyValue is exact, [LMyValue is not exact due to [QMyValue <: [LMyValue.
        if (res_xk && !res_not_null_free) {
          res_xk = false;
        }
      }
      break;
    }
    case NotNull:
    case BotPTR:
      // Compute new klass on demand, do not use tap->_klass
      if (above_centerline(this_ptr)) {
        res_xk = other_xk;
        if (other_ary->is_flat()) {
          elem = other_ary->elem();
        }
      } else {
        res_xk = (other_xk && this_xk) &&
                 (this_ary->is_same_java_type_as(other_ary) || (this_top_or_bottom && other_top_or_bottom)); // Only precise for identical arrays
        // Even if MyValue is exact, [LMyValue is not exact due to [QMyValue <: [LMyValue.
        if (res_xk && !res_not_null_free) {
          res_xk = false;
        }
      }
      break;
    default:  {
      ShouldNotReachHere();
      return result;
    }
  }
  return result;
}


//------------------------------xdual------------------------------------------
// Dual: compute field-by-field dual
const Type *TypeAryPtr::xdual() const {
  return new TypeAryPtr(dual_ptr(), _const_oop, _ary->dual()->is_ary(), _klass, _klass_is_exact, dual_offset(), dual_field_offset(), dual_instance_id(), is_autobox_cache(), dual_speculative(), dual_inline_depth());
}

Type::Offset TypeAryPtr::meet_field_offset(const Type::Offset offset) const {
  return _field_offset.meet(offset);
}

//------------------------------dual_offset------------------------------------
Type::Offset TypeAryPtr::dual_field_offset() const {
  return _field_offset.dual();
}

//------------------------------dump2------------------------------------------
#ifndef PRODUCT
void TypeAryPtr::dump2( Dict &d, uint depth, outputStream *st ) const {
  _ary->dump2(d,depth,st);
  _interfaces.dump(st);

  switch( _ptr ) {
  case Constant:
    const_oop()->print(st);
    break;
  case BotPTR:
    if (!WizardMode && !Verbose) {
      if( _klass_is_exact ) st->print(":exact");
      break;
    }
  case TopPTR:
  case AnyNull:
  case NotNull:
    st->print(":%s", ptr_msg[_ptr]);
    if( _klass_is_exact ) st->print(":exact");
    break;
  default:
    break;
  }

  if (is_flat()) {
    st->print(":flat");
    st->print("(");
    _field_offset.dump2(st);
    st->print(")");
  }
  if (is_null_free()) {
    st->print(":null_free");
  }
  if (offset() != 0) {
    int header_size = objArrayOopDesc::header_size() * wordSize;
    if( _offset == Offset::top )       st->print("+undefined");
    else if( _offset == Offset::bottom )  st->print("+any");
    else if( offset() < header_size ) st->print("+%d", offset());
    else {
      BasicType basic_elem_type = elem()->basic_type();
      if (basic_elem_type == T_ILLEGAL) {
        st->print("+any");
      } else {
        int array_base = arrayOopDesc::base_offset_in_bytes(basic_elem_type);
        int elem_size = type2aelembytes(basic_elem_type);
        st->print("[%d]", (offset() - array_base)/elem_size);
      }
    }
  }
  st->print(" *");
  if (_instance_id == InstanceTop)
    st->print(",iid=top");
  else if (_instance_id != InstanceBot)
    st->print(",iid=%d",_instance_id);

  dump_inline_depth(st);
  dump_speculative(st);
}
#endif

bool TypeAryPtr::empty(void) const {
  if (_ary->empty())       return true;
  // FIXME: Does this belong here? Or in the meet code itself?
  if (is_flat() && is_not_flat()) {
    return true;
  }
  return TypeOopPtr::empty();
}

//------------------------------add_offset-------------------------------------
const TypePtr* TypeAryPtr::add_offset(intptr_t offset) const {
  return make(_ptr, _const_oop, _ary, _klass, _klass_is_exact, xadd_offset(offset), _field_offset, _instance_id, add_offset_speculative(offset), _inline_depth, _is_autobox_cache);
}

const TypeAryPtr* TypeAryPtr::with_offset(intptr_t offset) const {
  return make(_ptr, _const_oop, _ary, _klass, _klass_is_exact, Offset(offset), _field_offset, _instance_id, with_offset_speculative(offset), _inline_depth, _is_autobox_cache);
}

const TypeAryPtr* TypeAryPtr::with_ary(const TypeAry* ary) const {
  return make(_ptr, _const_oop, ary, _klass, _klass_is_exact, _offset, _field_offset, _instance_id, _speculative, _inline_depth, _is_autobox_cache);
}

const TypeAryPtr* TypeAryPtr::remove_speculative() const {
  if (_speculative == NULL) {
    return this;
  }
  assert(_inline_depth == InlineDepthTop || _inline_depth == InlineDepthBottom, "non speculative type shouldn't have inline depth");
  return make(_ptr, _const_oop, _ary->remove_speculative()->is_ary(), _klass, _klass_is_exact, _offset, _field_offset, _instance_id, NULL, _inline_depth, _is_autobox_cache);
}

const Type* TypeAryPtr::cleanup_speculative() const {
  if (speculative() == NULL) {
    return this;
  }
  // Keep speculative part if it contains information about flat-/nullability
  const TypeAryPtr* spec_aryptr = speculative()->isa_aryptr();
  if (spec_aryptr != NULL && !above_centerline(spec_aryptr->ptr()) &&
      (spec_aryptr->is_not_flat() || spec_aryptr->is_not_null_free())) {
    return this;
  }
  return TypeOopPtr::cleanup_speculative();
}

const TypePtr* TypeAryPtr::with_inline_depth(int depth) const {
  if (!UseInlineDepthForSpeculativeTypes) {
    return this;
  }
  return make(_ptr, _const_oop, _ary->remove_speculative()->is_ary(), _klass, _klass_is_exact, _offset, _field_offset, _instance_id, _speculative, depth, _is_autobox_cache);
}

const TypeAryPtr* TypeAryPtr::with_field_offset(int offset) const {
  return make(_ptr, _const_oop, _ary->remove_speculative()->is_ary(), _klass, _klass_is_exact, _offset, Offset(offset), _instance_id, _speculative, _inline_depth, _is_autobox_cache);
}

const TypePtr* TypeAryPtr::add_field_offset_and_offset(intptr_t offset) const {
  int adj = 0;
  if (is_flat() && offset != Type::OffsetBot && offset != Type::OffsetTop) {
    if (_offset.get() != OffsetBot && _offset.get() != OffsetTop) {
      adj = _offset.get();
      offset += _offset.get();
    }
    uint header = arrayOopDesc::base_offset_in_bytes(T_OBJECT);
    if (_field_offset.get() != OffsetBot && _field_offset.get() != OffsetTop) {
      offset += _field_offset.get();
      if (_offset.get() == OffsetBot || _offset.get() == OffsetTop) {
        offset += header;
      }
    }
    if (offset >= (intptr_t)header || offset < 0) {
      // Try to get the field of the inline type array element we are pointing to
      ciInlineKlass* vk = elem()->inline_klass();
      int shift = flat_log_elem_size();
      int mask = (1 << shift) - 1;
      intptr_t field_offset = ((offset - header) & mask);
      ciField* field = vk->get_field_by_offset(field_offset + vk->first_field_offset(), false);
      if (field != NULL) {
        return with_field_offset(field_offset)->add_offset(offset - field_offset - adj);
      }
    }
  }
  return add_offset(offset - adj);
}

// Return offset incremented by field_offset for flattened inline type arrays
const int TypeAryPtr::flattened_offset() const {
  int offset = _offset.get();
  if (offset != Type::OffsetBot && offset != Type::OffsetTop &&
      _field_offset != Offset::bottom && _field_offset != Offset::top) {
    offset += _field_offset.get();
  }
  return offset;
}

const TypePtr* TypeAryPtr::with_instance_id(int instance_id) const {
  assert(is_known_instance(), "should be known");
  return make(_ptr, _const_oop, _ary->remove_speculative()->is_ary(), _klass, _klass_is_exact, _offset, _field_offset, instance_id, _speculative, _inline_depth);
}

//=============================================================================


//------------------------------hash-------------------------------------------
// Type-specific hashing function.
int TypeNarrowPtr::hash(void) const {
  return _ptrtype->hash() + 7;
}

bool TypeNarrowPtr::singleton(void) const {    // TRUE if type is a singleton
  return _ptrtype->singleton();
}

bool TypeNarrowPtr::empty(void) const {
  return _ptrtype->empty();
}

intptr_t TypeNarrowPtr::get_con() const {
  return _ptrtype->get_con();
}

bool TypeNarrowPtr::eq( const Type *t ) const {
  const TypeNarrowPtr* tc = isa_same_narrowptr(t);
  if (tc != NULL) {
    if (_ptrtype->base() != tc->_ptrtype->base()) {
      return false;
    }
    return tc->_ptrtype->eq(_ptrtype);
  }
  return false;
}

const Type *TypeNarrowPtr::xdual() const {    // Compute dual right now.
  const TypePtr* odual = _ptrtype->dual()->is_ptr();
  return make_same_narrowptr(odual);
}


const Type *TypeNarrowPtr::filter_helper(const Type *kills, bool include_speculative) const {
  if (isa_same_narrowptr(kills)) {
    const Type* ft =_ptrtype->filter_helper(is_same_narrowptr(kills)->_ptrtype, include_speculative);
    if (ft->empty())
      return Type::TOP;           // Canonical empty value
    if (ft->isa_ptr()) {
      return make_hash_same_narrowptr(ft->isa_ptr());
    }
    return ft;
  } else if (kills->isa_ptr()) {
    const Type* ft = _ptrtype->join_helper(kills, include_speculative);
    if (ft->empty())
      return Type::TOP;           // Canonical empty value
    return ft;
  } else {
    return Type::TOP;
  }
}

//------------------------------xmeet------------------------------------------
// Compute the MEET of two types.  It returns a new Type object.
const Type *TypeNarrowPtr::xmeet( const Type *t ) const {
  // Perform a fast test for common case; meeting the same types together.
  if( this == t ) return this;  // Meeting same type-rep?

  if (t->base() == base()) {
    const Type* result = _ptrtype->xmeet(t->make_ptr());
    if (result->isa_ptr()) {
      return make_hash_same_narrowptr(result->is_ptr());
    }
    return result;
  }

  // Current "this->_base" is NarrowKlass or NarrowOop
  switch (t->base()) {          // switch on original type

  case Int:                     // Mixing ints & oops happens when javac
  case Long:                    // reuses local variables
  case FloatTop:
  case FloatCon:
  case FloatBot:
  case DoubleTop:
  case DoubleCon:
  case DoubleBot:
  case AnyPtr:
  case RawPtr:
  case OopPtr:
  case InstPtr:
  case AryPtr:
  case MetadataPtr:
  case KlassPtr:
  case InstKlassPtr:
  case AryKlassPtr:
  case NarrowOop:
  case NarrowKlass:
  case Bottom:                  // Ye Olde Default
    return Type::BOTTOM;
  case Top:
    return this;

  default:                      // All else is a mistake
    typerr(t);

  } // End of switch

  return this;
}

#ifndef PRODUCT
void TypeNarrowPtr::dump2( Dict & d, uint depth, outputStream *st ) const {
  _ptrtype->dump2(d, depth, st);
}
#endif

const TypeNarrowOop *TypeNarrowOop::BOTTOM;
const TypeNarrowOop *TypeNarrowOop::NULL_PTR;


const TypeNarrowOop* TypeNarrowOop::make(const TypePtr* type) {
  return (const TypeNarrowOop*)(new TypeNarrowOop(type))->hashcons();
}

const TypeNarrowOop* TypeNarrowOop::remove_speculative() const {
  return make(_ptrtype->remove_speculative()->is_ptr());
}

const Type* TypeNarrowOop::cleanup_speculative() const {
  return make(_ptrtype->cleanup_speculative()->is_ptr());
}

#ifndef PRODUCT
void TypeNarrowOop::dump2( Dict & d, uint depth, outputStream *st ) const {
  st->print("narrowoop: ");
  TypeNarrowPtr::dump2(d, depth, st);
}
#endif

const TypeNarrowKlass *TypeNarrowKlass::NULL_PTR;

const TypeNarrowKlass* TypeNarrowKlass::make(const TypePtr* type) {
  return (const TypeNarrowKlass*)(new TypeNarrowKlass(type))->hashcons();
}

#ifndef PRODUCT
void TypeNarrowKlass::dump2( Dict & d, uint depth, outputStream *st ) const {
  st->print("narrowklass: ");
  TypeNarrowPtr::dump2(d, depth, st);
}
#endif


//------------------------------eq---------------------------------------------
// Structural equality check for Type representations
bool TypeMetadataPtr::eq( const Type *t ) const {
  const TypeMetadataPtr *a = (const TypeMetadataPtr*)t;
  ciMetadata* one = metadata();
  ciMetadata* two = a->metadata();
  if (one == NULL || two == NULL) {
    return (one == two) && TypePtr::eq(t);
  } else {
    return one->equals(two) && TypePtr::eq(t);
  }
}

//------------------------------hash-------------------------------------------
// Type-specific hashing function.
int TypeMetadataPtr::hash(void) const {
  return
    (metadata() ? metadata()->hash() : 0) +
    TypePtr::hash();
}

//------------------------------singleton--------------------------------------
// TRUE if Type is a singleton type, FALSE otherwise.   Singletons are simple
// constants
bool TypeMetadataPtr::singleton(void) const {
  // detune optimizer to not generate constant metadata + constant offset as a constant!
  // TopPTR, Null, AnyNull, Constant are all singletons
  return (offset() == 0) && !below_centerline(_ptr);
}

//------------------------------add_offset-------------------------------------
const TypePtr* TypeMetadataPtr::add_offset( intptr_t offset ) const {
  return make( _ptr, _metadata, xadd_offset(offset));
}

//-----------------------------filter------------------------------------------
// Do not allow interface-vs.-noninterface joins to collapse to top.
const Type *TypeMetadataPtr::filter_helper(const Type *kills, bool include_speculative) const {
  const TypeMetadataPtr* ft = join_helper(kills, include_speculative)->isa_metadataptr();
  if (ft == NULL || ft->empty())
    return Type::TOP;           // Canonical empty value
  return ft;
}

 //------------------------------get_con----------------------------------------
intptr_t TypeMetadataPtr::get_con() const {
  assert( _ptr == Null || _ptr == Constant, "" );
  assert(offset() >= 0, "");

  if (offset() != 0) {
    // After being ported to the compiler interface, the compiler no longer
    // directly manipulates the addresses of oops.  Rather, it only has a pointer
    // to a handle at compile time.  This handle is embedded in the generated
    // code and dereferenced at the time the nmethod is made.  Until that time,
    // it is not reasonable to do arithmetic with the addresses of oops (we don't
    // have access to the addresses!).  This does not seem to currently happen,
    // but this assertion here is to help prevent its occurrence.
    tty->print_cr("Found oop constant with non-zero offset");
    ShouldNotReachHere();
  }

  return (intptr_t)metadata()->constant_encoding();
}

//------------------------------cast_to_ptr_type-------------------------------
const TypeMetadataPtr* TypeMetadataPtr::cast_to_ptr_type(PTR ptr) const {
  if( ptr == _ptr ) return this;
  return make(ptr, metadata(), _offset);
}

//------------------------------meet-------------------------------------------
// Compute the MEET of two types.  It returns a new Type object.
const Type *TypeMetadataPtr::xmeet( const Type *t ) const {
  // Perform a fast test for common case; meeting the same types together.
  if( this == t ) return this;  // Meeting same type-rep?

  // Current "this->_base" is OopPtr
  switch (t->base()) {          // switch on original type

  case Int:                     // Mixing ints & oops happens when javac
  case Long:                    // reuses local variables
  case FloatTop:
  case FloatCon:
  case FloatBot:
  case DoubleTop:
  case DoubleCon:
  case DoubleBot:
  case NarrowOop:
  case NarrowKlass:
  case Bottom:                  // Ye Olde Default
    return Type::BOTTOM;
  case Top:
    return this;

  default:                      // All else is a mistake
    typerr(t);

  case AnyPtr: {
    // Found an AnyPtr type vs self-OopPtr type
    const TypePtr *tp = t->is_ptr();
    Offset offset = meet_offset(tp->offset());
    PTR ptr = meet_ptr(tp->ptr());
    switch (tp->ptr()) {
    case Null:
      if (ptr == Null)  return TypePtr::make(AnyPtr, ptr, offset, tp->speculative(), tp->inline_depth());
      // else fall through:
    case TopPTR:
    case AnyNull: {
      return make(ptr, _metadata, offset);
    }
    case BotPTR:
    case NotNull:
      return TypePtr::make(AnyPtr, ptr, offset, tp->speculative(), tp->inline_depth());
    default: typerr(t);
    }
  }

  case RawPtr:
  case KlassPtr:
  case InstKlassPtr:
  case AryKlassPtr:
  case OopPtr:
  case InstPtr:
  case AryPtr:
    return TypePtr::BOTTOM;     // Oop meet raw is not well defined

  case MetadataPtr: {
    const TypeMetadataPtr *tp = t->is_metadataptr();
    Offset offset = meet_offset(tp->offset());
    PTR tptr = tp->ptr();
    PTR ptr = meet_ptr(tptr);
    ciMetadata* md = (tptr == TopPTR) ? metadata() : tp->metadata();
    if (tptr == TopPTR || _ptr == TopPTR ||
        metadata()->equals(tp->metadata())) {
      return make(ptr, md, offset);
    }
    // metadata is different
    if( ptr == Constant ) {  // Cannot be equal constants, so...
      if( tptr == Constant && _ptr != Constant)  return t;
      if( _ptr == Constant && tptr != Constant)  return this;
      ptr = NotNull;            // Fall down in lattice
    }
    return make(ptr, NULL, offset);
    break;
  }
  } // End of switch
  return this;                  // Return the double constant
}


//------------------------------xdual------------------------------------------
// Dual of a pure metadata pointer.
const Type *TypeMetadataPtr::xdual() const {
  return new TypeMetadataPtr(dual_ptr(), metadata(), dual_offset());
}

//------------------------------dump2------------------------------------------
#ifndef PRODUCT
void TypeMetadataPtr::dump2( Dict &d, uint depth, outputStream *st ) const {
  st->print("metadataptr:%s", ptr_msg[_ptr]);
  if( metadata() ) st->print(INTPTR_FORMAT, p2i(metadata()));
  switch (offset()) {
  case OffsetTop: st->print("+top"); break;
  case OffsetBot: st->print("+any"); break;
  case         0: break;
  default:        st->print("+%d",offset()); break;
  }
}
#endif


//=============================================================================
// Convenience common pre-built type.
const TypeMetadataPtr *TypeMetadataPtr::BOTTOM;

TypeMetadataPtr::TypeMetadataPtr(PTR ptr, ciMetadata* metadata, Offset offset):
  TypePtr(MetadataPtr, ptr, offset), _metadata(metadata) {
}

const TypeMetadataPtr* TypeMetadataPtr::make(ciMethod* m) {
  return make(Constant, m, Offset(0));
}
const TypeMetadataPtr* TypeMetadataPtr::make(ciMethodData* m) {
  return make(Constant, m, Offset(0));
}

//------------------------------make-------------------------------------------
// Create a meta data constant
const TypeMetadataPtr* TypeMetadataPtr::make(PTR ptr, ciMetadata* m, Offset offset) {
  assert(m == NULL || !m->is_klass(), "wrong type");
  return (TypeMetadataPtr*)(new TypeMetadataPtr(ptr, m, offset))->hashcons();
}


const TypeKlassPtr* TypeAryPtr::as_klass_type(bool try_for_exact) const {
  const Type* elem = _ary->_elem;
  bool xk = klass_is_exact();
  if (elem->make_oopptr() != NULL) {
    elem = elem->make_oopptr()->as_klass_type(try_for_exact);
    if (elem->is_klassptr()->klass_is_exact() &&
        // Even if MyValue is exact, [LMyValue is not exact due to [QMyValue <: [LMyValue.
        (is_null_free() || is_flat() || !_ary->_elem->make_oopptr()->is_inlinetypeptr())) {
      xk = true;
    }
  }
  return TypeAryKlassPtr::make(xk ? TypePtr::Constant : TypePtr::NotNull, elem, klass(), Offset(0), is_not_flat(), is_not_null_free(), is_null_free());
}

const TypeKlassPtr* TypeKlassPtr::make(ciKlass* klass, InterfaceHandling interface_handling) {
  if (klass->is_instance_klass()) {
    return TypeInstKlassPtr::make(klass, interface_handling);
  }
  return TypeAryKlassPtr::make(klass, interface_handling);
}

const TypeKlassPtr* TypeKlassPtr::make(PTR ptr, ciKlass* klass, Offset offset, InterfaceHandling interface_handling) {
  if (klass->is_instance_klass()) {
    const InterfaceSet interfaces = TypePtr::interfaces(klass, true, true, false, interface_handling);
    return TypeInstKlassPtr::make(ptr, klass, interfaces, offset);
  }
  return TypeAryKlassPtr::make(ptr, klass, offset, interface_handling);
}

TypeKlassPtr::TypeKlassPtr(TYPES t, PTR ptr, ciKlass* klass, const InterfaceSet& interfaces, Offset offset)
  : TypePtr(t, ptr, offset), _klass(klass), _interfaces(interfaces) {
  assert(klass == NULL || !klass->is_loaded() || (klass->is_instance_klass() && !klass->is_interface()) ||
         klass->is_type_array_klass() || klass->is_flat_array_klass() || !klass->as_obj_array_klass()->base_element_klass()->is_interface(), "no interface here");
}

// Is there a single ciKlass* that can represent that type?
ciKlass* TypeKlassPtr::exact_klass_helper() const {
  assert(_klass->is_instance_klass() && !_klass->is_interface(), "No interface");
  if (_interfaces.empty()) {
    return _klass;
  }
  if (_klass != ciEnv::current()->Object_klass()) {
    ciKlass* k = _klass;
    if (_interfaces.eq(TypePtr::interfaces(k, true, false, true, ignore_interfaces))) {
      return _klass;
    }
    return NULL;
  }
  return _interfaces.exact_klass();
}

//------------------------------eq---------------------------------------------
// Structural equality check for Type representations
bool TypeKlassPtr::eq(const Type *t) const {
  const TypeKlassPtr *p = t->is_klassptr();
  return
    _interfaces.eq(p->_interfaces) &&
    TypePtr::eq(p);
}

//------------------------------hash-------------------------------------------
// Type-specific hashing function.
int TypeKlassPtr::hash(void) const {
  return java_add((jint)TypePtr::hash(), _interfaces.hash());
}

//------------------------------singleton--------------------------------------
// TRUE if Type is a singleton type, FALSE otherwise.   Singletons are simple
// constants
bool TypeKlassPtr::singleton(void) const {
  // detune optimizer to not generate constant klass + constant offset as a constant!
  // TopPTR, Null, AnyNull, Constant are all singletons
  return (offset() == 0) && !below_centerline(_ptr);
}

// Do not allow interface-vs.-noninterface joins to collapse to top.
const Type *TypeKlassPtr::filter_helper(const Type *kills, bool include_speculative) const {
  // logic here mirrors the one from TypeOopPtr::filter. See comments
  // there.
  const Type* ft = join_helper(kills, include_speculative);
  const TypeKlassPtr* ftkp = ft->isa_instklassptr();
  const TypeKlassPtr* ktkp = kills->isa_instklassptr();

  if (ft->empty()) {
    return Type::TOP;           // Canonical empty value
  }

  return ft;
}

TypePtr::InterfaceSet TypeKlassPtr::meet_interfaces(const TypeKlassPtr* other) const {
  if (above_centerline(_ptr) && above_centerline(other->_ptr)) {
    return _interfaces.union_with(other->_interfaces);
  } else if (above_centerline(_ptr) && !above_centerline(other->_ptr)) {
    return other->_interfaces;
  } else if (above_centerline(other->_ptr) && !above_centerline(_ptr)) {
    return _interfaces;
  }
  return _interfaces.intersection_with(other->_interfaces);
}

//------------------------------get_con----------------------------------------
intptr_t TypeKlassPtr::get_con() const {
  assert( _ptr == Null || _ptr == Constant, "" );
  assert( offset() >= 0, "" );

  if (offset() != 0) {
    // After being ported to the compiler interface, the compiler no longer
    // directly manipulates the addresses of oops.  Rather, it only has a pointer
    // to a handle at compile time.  This handle is embedded in the generated
    // code and dereferenced at the time the nmethod is made.  Until that time,
    // it is not reasonable to do arithmetic with the addresses of oops (we don't
    // have access to the addresses!).  This does not seem to currently happen,
    // but this assertion here is to help prevent its occurrence.
    tty->print_cr("Found oop constant with non-zero offset");
    ShouldNotReachHere();
  }

  ciKlass* k = exact_klass();

  return (intptr_t)k->constant_encoding();
}

//------------------------------dump2------------------------------------------
// Dump Klass Type
#ifndef PRODUCT
void TypeKlassPtr::dump2(Dict & d, uint depth, outputStream *st) const {
  switch(_ptr) {
  case Constant:
    st->print("precise ");
  case NotNull:
    {
      const char *name = klass()->name()->as_utf8();
      if (name) {
        st->print("%s: " INTPTR_FORMAT, name, p2i(klass()));
      } else {
        ShouldNotReachHere();
      }
      _interfaces.dump(st);
    }
  case BotPTR:
    if (!WizardMode && !Verbose && _ptr != Constant) break;
  case TopPTR:
  case AnyNull:
    st->print(":%s", ptr_msg[_ptr]);
    if (_ptr == Constant) st->print(":exact");
    break;
  default:
    break;
  }
  if (Verbose) {
    if (isa_instklassptr() && is_instklassptr()->flatten_array()) st->print(":flatten array");
  }
  _offset.dump2(st);
  st->print(" *");
}
#endif

//=============================================================================
// Convenience common pre-built types.

// Not-null object klass or below
const TypeInstKlassPtr *TypeInstKlassPtr::OBJECT;
const TypeInstKlassPtr *TypeInstKlassPtr::OBJECT_OR_NULL;

bool TypeInstKlassPtr::eq(const Type *t) const {
  const TypeKlassPtr *p = t->is_klassptr();
  return
    klass()->equals(p->klass()) &&
    flatten_array() == p->flatten_array() &&
    TypeKlassPtr::eq(p);
}

int TypeInstKlassPtr::hash(void) const {
  return java_add(java_add((jint)klass()->hash(), TypeKlassPtr::hash()), (jint)flatten_array());
}

const TypeInstKlassPtr *TypeInstKlassPtr::make(PTR ptr, ciKlass* k, const InterfaceSet& interfaces, Offset offset, bool flatten_array) {
  flatten_array = flatten_array || k->flatten_array();

  TypeInstKlassPtr *r =
    (TypeInstKlassPtr*)(new TypeInstKlassPtr(ptr, k, interfaces, offset, flatten_array))->hashcons();

  return r;
}

//------------------------------add_offset-------------------------------------
// Access internals of klass object
const TypePtr *TypeInstKlassPtr::add_offset( intptr_t offset ) const {
  return make(_ptr, klass(), _interfaces, xadd_offset(offset), flatten_array());
}

const TypeInstKlassPtr* TypeInstKlassPtr::with_offset(intptr_t offset) const {
  return make(_ptr, klass(), _interfaces, Offset(offset), flatten_array());
}

//------------------------------cast_to_ptr_type-------------------------------
const TypeInstKlassPtr* TypeInstKlassPtr::cast_to_ptr_type(PTR ptr) const {
  assert(_base == InstKlassPtr, "subclass must override cast_to_ptr_type");
  if( ptr == _ptr ) return this;
  return make(ptr, _klass, _interfaces, _offset, flatten_array());
}


bool TypeInstKlassPtr::must_be_exact() const {
  if (!_klass->is_loaded())  return false;
  ciInstanceKlass* ik = _klass->as_instance_klass();
  if (ik->is_final())  return true;  // cannot clear xk
  return false;
}

//-----------------------------cast_to_exactness-------------------------------
const TypeKlassPtr* TypeInstKlassPtr::cast_to_exactness(bool klass_is_exact) const {
  if (klass_is_exact == (_ptr == Constant)) return this;
  if (must_be_exact()) return this;
  ciKlass* k = klass();
  return make(klass_is_exact ? Constant : NotNull, k, _interfaces, _offset, flatten_array());
}


//-----------------------------as_instance_type--------------------------------
// Corresponding type for an instance of the given class.
// It will be NotNull, and exact if and only if the klass type is exact.
const TypeOopPtr* TypeInstKlassPtr::as_instance_type(bool klass_change) const {
  ciKlass* k = klass();
  bool xk = klass_is_exact();
  Compile* C = Compile::current();
  Dependencies* deps = C->dependencies();
  assert((deps != NULL) == (C->method() != NULL && C->method()->code_size() > 0), "sanity");
  // Element is an instance
  bool klass_is_exact = false;
  TypePtr::InterfaceSet interfaces = _interfaces;
  if (k->is_loaded()) {
    // Try to set klass_is_exact.
    ciInstanceKlass* ik = k->as_instance_klass();
    klass_is_exact = ik->is_final();
    if (!klass_is_exact && klass_change
        && deps != NULL && UseUniqueSubclasses) {
      ciInstanceKlass* sub = ik->unique_concrete_subklass();
      if (sub != NULL) {
        ciKlass* sub_k = sub;
        TypePtr::InterfaceSet sub_interfaces = TypePtr::interfaces(sub_k, true, false, false, ignore_interfaces);
        assert(sub_k == sub, "");
        if (sub_interfaces.eq(_interfaces)) {
          deps->assert_abstract_with_unique_concrete_subtype(ik, sub);
          k = ik = sub;
          xk = sub->is_final();
        }
      }
    }
  }
  return TypeInstPtr::make(TypePtr::BotPTR, k, interfaces, xk, NULL, Offset(0), flatten_array() && !klass()->is_inlinetype());
}

//------------------------------xmeet------------------------------------------
// Compute the MEET of two types, return a new Type object.
const Type    *TypeInstKlassPtr::xmeet( const Type *t ) const {
  // Perform a fast test for common case; meeting the same types together.
  if( this == t ) return this;  // Meeting same type-rep?

  // Current "this->_base" is Pointer
  switch (t->base()) {          // switch on original type

  case Int:                     // Mixing ints & oops happens when javac
  case Long:                    // reuses local variables
  case FloatTop:
  case FloatCon:
  case FloatBot:
  case DoubleTop:
  case DoubleCon:
  case DoubleBot:
  case NarrowOop:
  case NarrowKlass:
  case Bottom:                  // Ye Olde Default
    return Type::BOTTOM;
  case Top:
    return this;

  default:                      // All else is a mistake
    typerr(t);

  case AnyPtr: {                // Meeting to AnyPtrs
    // Found an AnyPtr type vs self-KlassPtr type
    const TypePtr *tp = t->is_ptr();
    Offset offset = meet_offset(tp->offset());
    PTR ptr = meet_ptr(tp->ptr());
    switch (tp->ptr()) {
    case TopPTR:
      return this;
    case Null:
      if( ptr == Null ) return TypePtr::make(AnyPtr, ptr, offset, tp->speculative(), tp->inline_depth());
    case AnyNull:
      return make(ptr, klass(), _interfaces, offset, flatten_array());
    case BotPTR:
    case NotNull:
      return TypePtr::make(AnyPtr, ptr, offset, tp->speculative(), tp->inline_depth());
    default: typerr(t);
    }
  }

  case RawPtr:
  case MetadataPtr:
  case OopPtr:
  case AryPtr:                  // Meet with AryPtr
  case InstPtr:                 // Meet with InstPtr
      return TypePtr::BOTTOM;

  //
  //             A-top         }
  //           /   |   \       }  Tops
  //       B-top A-any C-top   }
  //          | /  |  \ |      }  Any-nulls
  //       B-any   |   C-any   }
  //          |    |    |
  //       B-con A-con C-con   } constants; not comparable across classes
  //          |    |    |
  //       B-not   |   C-not   }
  //          | \  |  / |      }  not-nulls
  //       B-bot A-not C-bot   }
  //           \   |   /       }  Bottoms
  //             A-bot         }
  //

  case InstKlassPtr: {  // Meet two KlassPtr types
    const TypeInstKlassPtr *tkls = t->is_instklassptr();
    Offset  off     = meet_offset(tkls->offset());
    PTR  ptr     = meet_ptr(tkls->ptr());
    InterfaceSet interfaces = meet_interfaces(tkls);

    ciKlass* res_klass = NULL;
    bool res_xk = false;
    bool res_flatten_array = false;
    switch(meet_instptr(ptr, interfaces, this, tkls, res_klass, res_xk, res_flatten_array)) {
      case UNLOADED:
        ShouldNotReachHere();
      case SUBTYPE:
      case NOT_SUBTYPE:
      case LCA:
      case QUICK: {
        assert(res_xk == (ptr == Constant), "");
        const Type* res = make(ptr, res_klass, interfaces, off, res_flatten_array);
        return res;
      }
      default:
        ShouldNotReachHere();
    }
  } // End of case KlassPtr
  case AryKlassPtr: {                // All arrays inherit from Object class
    const TypeAryKlassPtr *tp = t->is_aryklassptr();
    Offset offset = meet_offset(tp->offset());
    PTR ptr = meet_ptr(tp->ptr());
    InterfaceSet interfaces = meet_interfaces(tp);
    InterfaceSet tp_interfaces = tp->_interfaces;
    InterfaceSet this_interfaces = _interfaces;

    switch (ptr) {
    case TopPTR:
    case AnyNull:                // Fall 'down' to dual of object klass
      // For instances when a subclass meets a superclass we fall
      // below the centerline when the superclass is exact. We need to
      // do the same here.
      if (klass()->equals(ciEnv::current()->Object_klass()) && tp_interfaces.contains(this_interfaces) && !klass_is_exact()) {
        return TypeAryKlassPtr::make(ptr, tp->elem(), tp->klass(), offset, tp->is_not_flat(), tp->is_not_null_free(), tp->is_null_free());
      } else {
        // cannot subclass, so the meet has to fall badly below the centerline
        ptr = NotNull;
        interfaces = _interfaces.intersection_with(tp->_interfaces);
        return make(ptr, ciEnv::current()->Object_klass(), interfaces, offset, false);
      }
    case Constant:
    case NotNull:
    case BotPTR:                // Fall down to object klass
      // LCA is object_klass, but if we subclass from the top we can do better
      if( above_centerline(_ptr) ) { // if( _ptr == TopPTR || _ptr == AnyNull )
        // If 'this' (InstPtr) is above the centerline and it is Object class
        // then we can subclass in the Java class hierarchy.
        // For instances when a subclass meets a superclass we fall
        // below the centerline when the superclass is exact. We need
        // to do the same here.
        if (klass()->equals(ciEnv::current()->Object_klass()) && tp_interfaces.contains(this_interfaces) && !klass_is_exact()) {
          // that is, tp's array type is a subtype of my klass
          return TypeAryKlassPtr::make(ptr, tp->elem(), tp->klass(), offset, tp->is_not_flat(), tp->is_not_null_free(), tp->is_null_free());
        }
      }
      // The other case cannot happen, since I cannot be a subtype of an array.
      // The meet falls down to Object class below centerline.
      if( ptr == Constant )
         ptr = NotNull;
      interfaces = this_interfaces.intersection_with(tp_interfaces);
      return make(ptr, ciEnv::current()->Object_klass(), interfaces, offset, false);
    default: typerr(t);
    }
  }

  } // End of switch
  return this;                  // Return the double constant
}

//------------------------------xdual------------------------------------------
// Dual: compute field-by-field dual
const Type    *TypeInstKlassPtr::xdual() const {
  return new TypeInstKlassPtr(dual_ptr(), klass(), _interfaces, dual_offset(), flatten_array());
}

template <class T1, class T2> bool TypePtr::is_java_subtype_of_helper_for_instance(const T1* this_one, const T2* other, bool this_exact, bool other_exact) {
  static_assert(std::is_base_of<T2, T1>::value, "");
  if (!this_one->is_loaded() || !other->is_loaded()) {
    return false;
  }
  if (!this_one->is_instance_type(other)) {
    return false;
  }

  if (!other_exact) {
    return false;
  }

  if (other->klass()->equals(ciEnv::current()->Object_klass()) && other->_interfaces.empty()) {
    return true;
  }

  return this_one->_klass->is_subtype_of(other->_klass) && this_one->_interfaces.contains(other->_interfaces);
}

bool TypeInstKlassPtr::is_java_subtype_of_helper(const TypeKlassPtr* other, bool this_exact, bool other_exact) const {
  return TypePtr::is_java_subtype_of_helper_for_instance(this, other, this_exact, other_exact);
}

template <class T1, class T2> bool TypePtr::is_same_java_type_as_helper_for_instance(const T1* this_one, const T2* other) {
  static_assert(std::is_base_of<T2, T1>::value, "");
  if (!this_one->is_loaded() || !other->is_loaded()) {
    return false;
  }
  if (!this_one->is_instance_type(other)) {
    return false;
  }
  return this_one->_klass->equals(other->_klass) && this_one->_interfaces.eq(other->_interfaces);
}

bool TypeInstKlassPtr::is_same_java_type_as_helper(const TypeKlassPtr* other) const {
  return TypePtr::is_same_java_type_as_helper_for_instance(this, other);
}

template <class T1, class T2> bool TypePtr::maybe_java_subtype_of_helper_for_instance(const T1* this_one, const T2* other, bool this_exact, bool other_exact) {
  static_assert(std::is_base_of<T2, T1>::value, "");
  if (!this_one->is_loaded() || !other->is_loaded()) {
    return true;
  }

  if (this_one->is_array_type(other)) {
    return !this_exact && this_one->_klass->equals(ciEnv::current()->Object_klass())  && other->_interfaces.contains(this_one->_interfaces);
  }

  assert(this_one->is_instance_type(other), "unsupported");

  if (this_exact && other_exact) {
    return this_one->is_java_subtype_of(other);
  }

  if (!this_one->_klass->is_subtype_of(other->_klass) && !other->_klass->is_subtype_of(this_one->_klass)) {
    return false;
  }

  if (this_exact) {
    return this_one->_klass->is_subtype_of(other->_klass) && this_one->_interfaces.contains(other->_interfaces);
  }

  return true;
}

bool TypeInstKlassPtr::maybe_java_subtype_of_helper(const TypeKlassPtr* other, bool this_exact, bool other_exact) const {
  return TypePtr::maybe_java_subtype_of_helper_for_instance(this, other, this_exact, other_exact);
}

const TypeKlassPtr* TypeInstKlassPtr::try_improve() const {
  if (!UseUniqueSubclasses) {
    return this;
  }
  ciKlass* k = klass();
  Compile* C = Compile::current();
  Dependencies* deps = C->dependencies();
  assert((deps != NULL) == (C->method() != NULL && C->method()->code_size() > 0), "sanity");
  TypePtr::InterfaceSet interfaces = _interfaces;
  if (k->is_loaded()) {
    ciInstanceKlass* ik = k->as_instance_klass();
    bool klass_is_exact = ik->is_final();
    if (!klass_is_exact &&
        deps != NULL) {
      ciInstanceKlass* sub = ik->unique_concrete_subklass();
      if (sub != NULL) {
        ciKlass *sub_k = sub;
        TypePtr::InterfaceSet sub_interfaces = TypePtr::interfaces(sub_k, true, false, false, ignore_interfaces);
        assert(sub_k == sub, "");
        if (sub_interfaces.eq(_interfaces)) {
          deps->assert_abstract_with_unique_concrete_subtype(ik, sub);
          k = ik = sub;
          klass_is_exact = sub->is_final();
          return TypeKlassPtr::make(klass_is_exact ? Constant : _ptr, k, _offset);
        }
      }
    }
  }
  return this;
}

bool TypeInstKlassPtr::can_be_inline_array() const {
  return _klass->equals(ciEnv::current()->Object_klass()) && TypeAryKlassPtr::_array_interfaces->contains(_interfaces);
}

bool TypeAryKlassPtr::can_be_inline_array() const {
  return _elem->isa_instklassptr() && _elem->is_instklassptr()->_klass->can_be_inline_klass();
}

bool TypeInstPtr::can_be_inline_array() const {
  return _klass->equals(ciEnv::current()->Object_klass()) && TypeAryPtr::_array_interfaces->contains(_interfaces);
}

bool TypeAryPtr::can_be_inline_array() const {
  return elem()->make_ptr() && elem()->make_ptr()->isa_instptr() && elem()->make_ptr()->is_instptr()->_klass->can_be_inline_klass();
}

const TypeAryKlassPtr *TypeAryKlassPtr::make(PTR ptr, const Type* elem, ciKlass* k, Offset offset, bool not_flat, bool not_null_free, bool null_free) {
  return (TypeAryKlassPtr*)(new TypeAryKlassPtr(ptr, elem, k, offset, not_flat, not_null_free, null_free))->hashcons();
}

const TypeAryKlassPtr* TypeAryKlassPtr::make(PTR ptr, ciKlass* k, Offset offset, InterfaceHandling interface_handling, bool not_flat, bool not_null_free, bool null_free) {
  if (k->is_obj_array_klass()) {
    // Element is an object array. Recursively call ourself.
    ciKlass* eklass = k->as_obj_array_klass()->element_klass();
    const TypeKlassPtr* etype = TypeKlassPtr::make(eklass, interface_handling)->cast_to_exactness(false);
    // Even if MyValue is exact, [LMyValue is not exact due to [QMyValue <: [LMyValue.
    if (etype->klass_is_exact() && etype->isa_instklassptr() && etype->is_instklassptr()->klass()->is_inlinetype() && !null_free) {
      etype = TypeInstKlassPtr::make(NotNull, etype->is_instklassptr()->klass(), Offset(etype->is_instklassptr()->offset()));
    }
    return TypeAryKlassPtr::make(ptr, etype, NULL, offset, not_flat, not_null_free, null_free);
  } else if (k->is_type_array_klass()) {
    // Element is an typeArray
    const Type* etype = get_const_basic_type(k->as_type_array_klass()->element_type());
    return TypeAryKlassPtr::make(ptr, etype, k, offset, not_flat, not_null_free, null_free);
  } else if (k->is_flat_array_klass()) {
    ciKlass* eklass = k->as_flat_array_klass()->element_klass();
    const TypeKlassPtr* etype = TypeKlassPtr::make(eklass);
    return TypeAryKlassPtr::make(ptr, etype, k, offset, not_flat, not_null_free, null_free);
  } else {
    ShouldNotReachHere();
    return NULL;
  }
}

const TypeAryKlassPtr* TypeAryKlassPtr::make(PTR ptr, ciKlass* k, Offset offset, InterfaceHandling interface_handling) {
  bool null_free = k->as_array_klass()->is_elem_null_free();
  bool not_null_free = (ptr == Constant) ? !null_free : !k->is_flat_array_klass() && (k->is_type_array_klass() || !k->as_array_klass()->element_klass()->can_be_inline_klass(false));

  bool not_flat = !UseFlatArray || not_null_free || (k->as_array_klass()->element_klass() != NULL &&
                                                     k->as_array_klass()->element_klass()->is_inlinetype() &&
                                                     !k->as_array_klass()->element_klass()->flatten_array());

  return TypeAryKlassPtr::make(ptr, k, offset, interface_handling, not_flat, not_null_free, null_free);
}

const TypeAryKlassPtr* TypeAryKlassPtr::make(ciKlass* klass, InterfaceHandling interface_handling) {
  return TypeAryKlassPtr::make(Constant, klass, Offset(0), interface_handling);
}

//------------------------------eq---------------------------------------------
// Structural equality check for Type representations
bool TypeAryKlassPtr::eq(const Type *t) const {
  const TypeAryKlassPtr *p = t->is_aryklassptr();
  return
    _elem == p->_elem &&  // Check array
    _not_flat == p->_not_flat &&
    _not_null_free == p->_not_null_free &&
    _null_free == p->_null_free &&
    TypeKlassPtr::eq(p);  // Check sub-parts
}

//------------------------------hash-------------------------------------------
// Type-specific hashing function.
int TypeAryKlassPtr::hash(void) const {
  return (intptr_t)_elem + TypeKlassPtr::hash() + (_not_flat ? 43 : 0) +
      (_not_null_free ? 44 : 0) + (_null_free ? 45 : 0);
}

//----------------------compute_klass------------------------------------------
// Compute the defining klass for this class
ciKlass* TypeAryPtr::compute_klass(DEBUG_ONLY(bool verify)) const {
  // Compute _klass based on element type.
  ciKlass* k_ary = NULL;
  const TypeInstPtr *tinst;
  const TypeAryPtr *tary;
  const Type* el = elem();
  if (el->isa_narrowoop()) {
    el = el->make_ptr();
  }

  // Get element klass
  if (is_flat() && el->is_inlinetypeptr()) {
    // Klass is required by TypeAryPtr::flat_layout_helper() and others
    if (el->inline_klass() != NULL) {
      k_ary = ciArrayKlass::make(el->inline_klass(), /* null_free */ true);
    }
  } else if ((tinst = el->isa_instptr()) != NULL) {
    // Leave k_ary at NULL.
  } else if ((tary = el->isa_aryptr()) != NULL) {
    // Leave k_ary at NULL.
  } else if ((el->base() == Type::Top) ||
             (el->base() == Type::Bottom)) {
    // element type of Bottom occurs from meet of basic type
    // and object; Top occurs when doing join on Bottom.
    // Leave k_ary at NULL.
  } else {
    // Cannot compute array klass directly from basic type,
    // since subtypes of TypeInt all have basic type T_INT.
#ifdef ASSERT
    if (verify && el->isa_int()) {
      // Check simple cases when verifying klass.
      BasicType bt = T_ILLEGAL;
      if (el == TypeInt::BYTE) {
        bt = T_BYTE;
      } else if (el == TypeInt::SHORT) {
        bt = T_SHORT;
      } else if (el == TypeInt::CHAR) {
        bt = T_CHAR;
      } else if (el == TypeInt::INT) {
        bt = T_INT;
      } else {
        return _klass; // just return specified klass
      }
      return ciTypeArrayKlass::make(bt);
    }
#endif
    assert(!el->isa_int(),
           "integral arrays must be pre-equipped with a class");
    // Compute array klass directly from basic type
    k_ary = ciTypeArrayKlass::make(el->basic_type());
  }
  return k_ary;
}

//------------------------------klass------------------------------------------
// Return the defining klass for this class
ciKlass* TypeAryPtr::klass() const {
  if( _klass ) return _klass;   // Return cached value, if possible

  // Oops, need to compute _klass and cache it
  ciKlass* k_ary = compute_klass();

  if( this != TypeAryPtr::OOPS && this->dual() != TypeAryPtr::OOPS ) {
    // The _klass field acts as a cache of the underlying
    // ciKlass for this array type.  In order to set the field,
    // we need to cast away const-ness.
    //
    // IMPORTANT NOTE: we *never* set the _klass field for the
    // type TypeAryPtr::OOPS.  This Type is shared between all
    // active compilations.  However, the ciKlass which represents
    // this Type is *not* shared between compilations, so caching
    // this value would result in fetching a dangling pointer.
    //
    // Recomputing the underlying ciKlass for each request is
    // a bit less efficient than caching, but calls to
    // TypeAryPtr::OOPS->klass() are not common enough to matter.
    ((TypeAryPtr*)this)->_klass = k_ary;
  }
  return k_ary;
}

// Is there a single ciKlass* that can represent that type?
ciKlass* TypeAryPtr::exact_klass_helper() const {
  if (_ary->_elem->make_ptr() && _ary->_elem->make_ptr()->isa_oopptr()) {
    ciKlass* k = _ary->_elem->make_ptr()->is_oopptr()->exact_klass_helper();
    if (k == NULL) {
      return NULL;
    }
    k = ciArrayKlass::make(k, is_null_free());
    return k;
  }

  return klass();
}

const Type* TypeAryPtr::base_element_type(int& dims) const {
  const Type* elem = this->elem();
  dims = 1;
  while (elem->make_ptr() && elem->make_ptr()->isa_aryptr()) {
    elem = elem->make_ptr()->is_aryptr()->elem();
    dims++;
  }
  return elem;
}

//------------------------------add_offset-------------------------------------
// Access internals of klass object
const TypePtr* TypeAryKlassPtr::add_offset(intptr_t offset) const {
  return make(_ptr, elem(), klass(), xadd_offset(offset), is_not_flat(), is_not_null_free(), _null_free);
}

const TypeAryKlassPtr* TypeAryKlassPtr::with_offset(intptr_t offset) const {
  return make(_ptr, elem(), klass(), Offset(offset), is_not_flat(), is_not_null_free(), _null_free);
}

//------------------------------cast_to_ptr_type-------------------------------
const TypeAryKlassPtr* TypeAryKlassPtr::cast_to_ptr_type(PTR ptr) const {
  assert(_base == AryKlassPtr, "subclass must override cast_to_ptr_type");
  if (ptr == _ptr) return this;
  return make(ptr, elem(), _klass, _offset, is_not_flat(), is_not_null_free(), _null_free);
}

bool TypeAryKlassPtr::must_be_exact() const {
  if (_elem == Type::BOTTOM) return false;
  if (_elem == Type::TOP   ) return false;
  const TypeKlassPtr*  tk = _elem->isa_klassptr();
  if (!tk)             return true;   // a primitive type, like int
  // Even if MyValue is exact, [LMyValue is not exact due to [QMyValue <: [LMyValue.
  if (tk->isa_instklassptr() && tk->klass()->is_inlinetype() && !is_null_free()) {
    return false;
  }
  return tk->must_be_exact();
}


//-----------------------------cast_to_exactness-------------------------------
const TypeKlassPtr *TypeAryKlassPtr::cast_to_exactness(bool klass_is_exact) const {
  if (must_be_exact() && !klass_is_exact) return this;  // cannot clear xk
  if (klass_is_exact == this->klass_is_exact()) {
    return this;
  }
  ciKlass* k = _klass;
  const Type* elem = this->elem();
  if (elem->isa_klassptr() && !klass_is_exact) {
    elem = elem->is_klassptr()->cast_to_exactness(klass_is_exact);
  }
  bool not_flat = is_not_flat();
  bool not_null_free = is_not_null_free();
  if (_elem->isa_klassptr()) {
    if (klass_is_exact || _elem->isa_aryklassptr()) {
      assert(!is_null_free() && !is_flat(), "null-free (or flat) inline type arrays should always be exact");
      // An array can't be null-free (or flat) if the klass is exact
      not_null_free = true;
      not_flat = true;
    } else {
      // Klass is not exact (anymore), re-compute null-free/flat properties
      const TypeOopPtr* exact_etype = TypeOopPtr::make_from_klass_unique(_elem->is_instklassptr()->instance_klass());
      not_null_free = !exact_etype->can_be_inline_type();
      not_flat = !UseFlatArray || not_null_free || (exact_etype->is_inlinetypeptr() && !exact_etype->inline_klass()->flatten_array());
    }
  }
  return make(klass_is_exact ? Constant : NotNull, elem, k, _offset, not_flat, not_null_free, _null_free);
}


//-----------------------------as_instance_type--------------------------------
// Corresponding type for an instance of the given class.
// It will be NotNull, and exact if and only if the klass type is exact.
const TypeOopPtr* TypeAryKlassPtr::as_instance_type(bool klass_change) const {
  ciKlass* k = klass();
  bool    xk = klass_is_exact();
  const Type* el = NULL;
  if (elem()->isa_klassptr()) {
    el = elem()->is_klassptr()->as_instance_type(false)->cast_to_exactness(false);
    k = NULL;
  } else {
    el = elem();
  }
  bool null_free = _null_free;
  if (null_free && el->isa_ptr()) {
    el = el->is_ptr()->join_speculative(TypePtr::NOTNULL);
  }
  return TypeAryPtr::make(TypePtr::BotPTR, TypeAry::make(el, TypeInt::POS, false, is_flat(), is_not_flat(), is_not_null_free()), k, xk, Offset(0));
}


//------------------------------xmeet------------------------------------------
// Compute the MEET of two types, return a new Type object.
const Type    *TypeAryKlassPtr::xmeet( const Type *t ) const {
  // Perform a fast test for common case; meeting the same types together.
  if( this == t ) return this;  // Meeting same type-rep?

  // Current "this->_base" is Pointer
  switch (t->base()) {          // switch on original type

  case Int:                     // Mixing ints & oops happens when javac
  case Long:                    // reuses local variables
  case FloatTop:
  case FloatCon:
  case FloatBot:
  case DoubleTop:
  case DoubleCon:
  case DoubleBot:
  case NarrowOop:
  case NarrowKlass:
  case Bottom:                  // Ye Olde Default
    return Type::BOTTOM;
  case Top:
    return this;

  default:                      // All else is a mistake
    typerr(t);

  case AnyPtr: {                // Meeting to AnyPtrs
    // Found an AnyPtr type vs self-KlassPtr type
    const TypePtr *tp = t->is_ptr();
    Offset offset = meet_offset(tp->offset());
    PTR ptr = meet_ptr(tp->ptr());
    switch (tp->ptr()) {
    case TopPTR:
      return this;
    case Null:
      if( ptr == Null ) return TypePtr::make(AnyPtr, ptr, offset, tp->speculative(), tp->inline_depth());
    case AnyNull:
      return make(ptr, _elem, klass(), offset, is_not_flat(), is_not_null_free(), is_null_free());
    case BotPTR:
    case NotNull:
      return TypePtr::make(AnyPtr, ptr, offset, tp->speculative(), tp->inline_depth());
    default: typerr(t);
    }
  }

  case RawPtr:
  case MetadataPtr:
  case OopPtr:
  case AryPtr:                  // Meet with AryPtr
  case InstPtr:                 // Meet with InstPtr
    return TypePtr::BOTTOM;

  //
  //             A-top         }
  //           /   |   \       }  Tops
  //       B-top A-any C-top   }
  //          | /  |  \ |      }  Any-nulls
  //       B-any   |   C-any   }
  //          |    |    |
  //       B-con A-con C-con   } constants; not comparable across classes
  //          |    |    |
  //       B-not   |   C-not   }
  //          | \  |  / |      }  not-nulls
  //       B-bot A-not C-bot   }
  //           \   |   /       }  Bottoms
  //             A-bot         }
  //

  case AryKlassPtr: {  // Meet two KlassPtr types
    const TypeAryKlassPtr *tap = t->is_aryklassptr();
    Offset off = meet_offset(tap->offset());
    const Type* elem = _elem->meet(tap->_elem);
    PTR ptr = meet_ptr(tap->ptr());
    ciKlass* res_klass = NULL;
    bool res_xk = false;
    bool res_flat = false;
    bool res_not_flat = false;
    bool res_not_null_free = false;
    MeetResult res = meet_aryptr(ptr, elem, this, tap,
                                 res_klass, res_xk, res_flat, res_not_flat, res_not_null_free);
    assert(res_xk == (ptr == Constant), "");
    bool null_free = meet_null_free(tap->_null_free);
    if (res == NOT_SUBTYPE) {
      null_free = false;
    } else if (res == SUBTYPE) {
      if (above_centerline(tap->ptr()) && !above_centerline(this->ptr())) {
        null_free = _null_free;
      } else if (above_centerline(this->ptr()) && !above_centerline(tap->ptr())) {
        null_free = tap->_null_free;
      }
    }
    return make(ptr, elem, res_klass, off, res_not_flat, res_not_null_free, null_free);
  } // End of case KlassPtr
  case InstKlassPtr: {
    const TypeInstKlassPtr *tp = t->is_instklassptr();
    Offset offset = meet_offset(tp->offset());
    PTR ptr = meet_ptr(tp->ptr());
    InterfaceSet interfaces = meet_interfaces(tp);
    InterfaceSet tp_interfaces = tp->_interfaces;
    InterfaceSet this_interfaces = _interfaces;

    switch (ptr) {
    case TopPTR:
    case AnyNull:                // Fall 'down' to dual of object klass
      // For instances when a subclass meets a superclass we fall
      // below the centerline when the superclass is exact. We need to
      // do the same here.
      if (tp->klass()->equals(ciEnv::current()->Object_klass()) && this_interfaces.intersection_with(tp_interfaces).eq(tp_interfaces) && !tp->klass_is_exact()) {
        return TypeAryKlassPtr::make(ptr, _elem, _klass, offset, is_not_flat(), is_not_null_free(), is_null_free());
      } else {
        // cannot subclass, so the meet has to fall badly below the centerline
        ptr = NotNull;
        interfaces = this_interfaces.intersection_with(tp->_interfaces);
        return TypeInstKlassPtr::make(ptr, ciEnv::current()->Object_klass(), interfaces, offset, false);
      }
    case Constant:
    case NotNull:
    case BotPTR:                // Fall down to object klass
      // LCA is object_klass, but if we subclass from the top we can do better
      if (above_centerline(tp->ptr())) {
        // If 'tp'  is above the centerline and it is Object class
        // then we can subclass in the Java class hierarchy.
        // For instances when a subclass meets a superclass we fall
        // below the centerline when the superclass is exact. We need
        // to do the same here.
        if (tp->klass()->equals(ciEnv::current()->Object_klass()) && this_interfaces.intersection_with(tp_interfaces).eq(tp_interfaces) && !tp->klass_is_exact()) {
          // that is, my array type is a subtype of 'tp' klass
          return make(ptr, _elem, _klass, offset, is_not_flat(), is_not_null_free(), is_null_free());
        }
      }
      // The other case cannot happen, since t cannot be a subtype of an array.
      // The meet falls down to Object class below centerline.
      if (ptr == Constant)
         ptr = NotNull;
      interfaces = this_interfaces.intersection_with(tp_interfaces);
      return TypeInstKlassPtr::make(ptr, ciEnv::current()->Object_klass(), interfaces, offset, false);
    default: typerr(t);
    }
  }

  } // End of switch
  return this;                  // Return the double constant
}

template <class T1, class T2> bool TypePtr::is_java_subtype_of_helper_for_array(const T1* this_one, const T2* other, bool this_exact, bool other_exact) {
  static_assert(std::is_base_of<T2, T1>::value, "");

  if (other->klass() == ciEnv::current()->Object_klass() && other->_interfaces.empty() && other_exact) {
    return true;
  }

  int dummy;
  bool this_top_or_bottom = (this_one->base_element_type(dummy) == Type::TOP || this_one->base_element_type(dummy) == Type::BOTTOM);

  if (!this_one->is_loaded() || !other->is_loaded() || this_top_or_bottom) {
    return false;
  }

  if (this_one->is_instance_type(other)) {
    return other->klass() == ciEnv::current()->Object_klass() && other->_interfaces.intersection_with(this_one->_interfaces).eq(other->_interfaces) && other_exact;
  }

  assert(this_one->is_array_type(other), "");
  const T1* other_ary = this_one->is_array_type(other);
  bool other_top_or_bottom = (other_ary->base_element_type(dummy) == Type::TOP || other_ary->base_element_type(dummy) == Type::BOTTOM);
  if (other_top_or_bottom) {
    return false;
  }

  const TypePtr* other_elem = other_ary->elem()->make_ptr();
  const TypePtr* this_elem = this_one->elem()->make_ptr();
  if (this_elem != NULL && other_elem != NULL) {
    if (other->is_null_free() && !this_one->is_null_free()) {
      return false; // [LMyValue is not a subtype of [QMyValue
    }
    return this_one->is_reference_type(this_elem)->is_java_subtype_of_helper(this_one->is_reference_type(other_elem), this_exact, other_exact);
  }
  if (this_elem == NULL && other_elem == NULL) {
    return this_one->_klass->is_subtype_of(other->_klass);
  }
  return false;
}

bool TypeAryKlassPtr::is_java_subtype_of_helper(const TypeKlassPtr* other, bool this_exact, bool other_exact) const {
  return TypePtr::is_java_subtype_of_helper_for_array(this, other, this_exact, other_exact);
}

template <class T1, class T2> bool TypePtr::is_same_java_type_as_helper_for_array(const T1* this_one, const T2* other) {
  static_assert(std::is_base_of<T2, T1>::value, "");

  int dummy;
  bool this_top_or_bottom = (this_one->base_element_type(dummy) == Type::TOP || this_one->base_element_type(dummy) == Type::BOTTOM);

  if (!this_one->is_array_type(other) ||
      !this_one->is_loaded() || !other->is_loaded() || this_top_or_bottom) {
    return false;
  }
  const T1* other_ary = this_one->is_array_type(other);
  bool other_top_or_bottom = (other_ary->base_element_type(dummy) == Type::TOP || other_ary->base_element_type(dummy) == Type::BOTTOM);

  if (other_top_or_bottom) {
    return false;
  }

  const TypePtr* other_elem = other_ary->elem()->make_ptr();
  const TypePtr* this_elem = this_one->elem()->make_ptr();
  if (other_elem != NULL && this_elem != NULL) {
    return this_one->is_reference_type(this_elem)->is_same_java_type_as(this_one->is_reference_type(other_elem));
  }
  if (other_elem == NULL && this_elem == NULL) {
    assert(this_one->_klass != NULL && other->_klass != NULL, "");
    return this_one->_klass->equals(other->_klass);
  }
  return false;
}

bool TypeAryKlassPtr::is_same_java_type_as_helper(const TypeKlassPtr* other) const {
  return TypePtr::is_same_java_type_as_helper_for_array(this, other);
}

template <class T1, class T2> bool TypePtr::maybe_java_subtype_of_helper_for_array(const T1* this_one, const T2* other, bool this_exact, bool other_exact) {
  static_assert(std::is_base_of<T2, T1>::value, "");
  if (other->klass() == ciEnv::current()->Object_klass() && other->_interfaces.empty() && other_exact) {
    return true;
  }
  int dummy;
  bool this_top_or_bottom = (this_one->base_element_type(dummy) == Type::TOP || this_one->base_element_type(dummy) == Type::BOTTOM);
  if (!this_one->is_loaded() || !other->is_loaded() || this_top_or_bottom) {
    return true;
  }
  if (this_one->is_instance_type(other)) {
    return other->_klass->equals(ciEnv::current()->Object_klass()) && other->_interfaces.intersection_with(this_one->_interfaces).eq(other->_interfaces);
  }
  assert(this_one->is_array_type(other), "");

  const T1* other_ary = this_one->is_array_type(other);
  bool other_top_or_bottom = (other_ary->base_element_type(dummy) == Type::TOP || other_ary->base_element_type(dummy) == Type::BOTTOM);
  if (other_top_or_bottom) {
    return true;
  }
  if (this_exact && other_exact) {
    return this_one->is_java_subtype_of(other);
  }

  const TypePtr* this_elem = this_one->elem()->make_ptr();
  const TypePtr* other_elem = other_ary->elem()->make_ptr();
  if (other_elem != NULL && this_elem != NULL) {
    return this_one->is_reference_type(this_elem)->maybe_java_subtype_of_helper(this_one->is_reference_type(other_elem), this_exact, other_exact);
  }
  if (other_elem == NULL && this_elem == NULL) {
    return this_one->_klass->is_subtype_of(other->_klass);
  }
  return false;
}

bool TypeAryKlassPtr::maybe_java_subtype_of_helper(const TypeKlassPtr* other, bool this_exact, bool other_exact) const {
  return TypePtr::maybe_java_subtype_of_helper_for_array(this, other, this_exact, other_exact);
}

//------------------------------xdual------------------------------------------
// Dual: compute field-by-field dual
const Type    *TypeAryKlassPtr::xdual() const {
  return new TypeAryKlassPtr(dual_ptr(), elem()->dual(), klass(), dual_offset(), !is_not_flat(), !is_not_null_free(), dual_null_free());
}

// Is there a single ciKlass* that can represent that type?
ciKlass* TypeAryKlassPtr::exact_klass_helper() const {
  if (elem()->isa_klassptr()) {
    ciKlass* k = elem()->is_klassptr()->exact_klass_helper();
    if (k == NULL) {
      return NULL;
    }
    k = ciArrayKlass::make(k, _null_free);
    return k;
  }

  return klass();
}

ciKlass* TypeAryKlassPtr::klass() const {
  if (_klass != NULL) {
    return _klass;
  }
  ciKlass* k = NULL;
  if (elem()->isa_klassptr()) {
    // leave NULL
  } else if ((elem()->base() == Type::Top) ||
             (elem()->base() == Type::Bottom)) {
  } else {
    k = ciTypeArrayKlass::make(elem()->basic_type());
    ((TypeAryKlassPtr*)this)->_klass = k;
  }
  return k;
}

//------------------------------dump2------------------------------------------
// Dump Klass Type
#ifndef PRODUCT
void TypeAryKlassPtr::dump2( Dict & d, uint depth, outputStream *st ) const {
  switch( _ptr ) {
  case Constant:
    st->print("precise ");
  case NotNull:
    {
      st->print("[");
      _elem->dump2(d, depth, st);
      _interfaces.dump(st);
      st->print(": ");
    }
  case BotPTR:
    if( !WizardMode && !Verbose && _ptr != Constant ) break;
  case TopPTR:
  case AnyNull:
    st->print(":%s", ptr_msg[_ptr]);
    if( _ptr == Constant ) st->print(":exact");
    break;
  default:
    break;
  }
  if (is_flat()) st->print(":flat");
  if (_null_free) st->print(":null free");
  if (Verbose) {
    if (_not_flat) st->print(":not flat");
    if (_not_null_free) st->print(":not null free");
  }

  _offset.dump2(st);

  st->print(" *");
}
#endif

const Type* TypeAryKlassPtr::base_element_type(int& dims) const {
  const Type* elem = this->elem();
  dims = 1;
  while (elem->isa_aryklassptr()) {
    elem = elem->is_aryklassptr()->elem();
    dims++;
  }
  return elem;
}

//=============================================================================
// Convenience common pre-built types.

//------------------------------make-------------------------------------------
const TypeFunc *TypeFunc::make(const TypeTuple *domain_sig, const TypeTuple* domain_cc,
                               const TypeTuple *range_sig, const TypeTuple *range_cc) {
  return (TypeFunc*)(new TypeFunc(domain_sig, domain_cc, range_sig, range_cc))->hashcons();
}

const TypeFunc *TypeFunc::make(const TypeTuple *domain, const TypeTuple *range) {
  return make(domain, domain, range, range);
}

//------------------------------osr_domain-----------------------------
const TypeTuple* osr_domain() {
  const Type **fields = TypeTuple::fields(2);
  fields[TypeFunc::Parms+0] = TypeRawPtr::BOTTOM;  // address of osr buffer
  return TypeTuple::make(TypeFunc::Parms+1, fields);
}

//------------------------------make-------------------------------------------
const TypeFunc* TypeFunc::make(ciMethod* method, bool is_osr_compilation) {
  Compile* C = Compile::current();
  const TypeFunc* tf = NULL;
  if (!is_osr_compilation) {
    tf = C->last_tf(method); // check cache
    if (tf != NULL)  return tf;  // The hit rate here is almost 50%.
  }
  // Inline types are not passed/returned by reference, instead each field of
  // the inline type is passed/returned as an argument. We maintain two views of
  // the argument/return list here: one based on the signature (with an inline
  // type argument/return as a single slot), one based on the actual calling
  // convention (with an inline type argument/return as a list of its fields).
  bool has_scalar_args = method->has_scalarized_args() && !is_osr_compilation;
  const TypeTuple* domain_sig = is_osr_compilation ? osr_domain() : TypeTuple::make_domain(method, ignore_interfaces, false);
  const TypeTuple* domain_cc = has_scalar_args ? TypeTuple::make_domain(method, ignore_interfaces, true) : domain_sig;
  ciSignature* sig = method->signature();
  bool has_scalar_ret = sig->return_type()->is_inlinetype() && sig->return_type()->as_inline_klass()->can_be_returned_as_fields();
  const TypeTuple* range_sig = TypeTuple::make_range(sig, ignore_interfaces, false);
  const TypeTuple* range_cc = has_scalar_ret ? TypeTuple::make_range(sig, ignore_interfaces, true) : range_sig;
  tf = TypeFunc::make(domain_sig, domain_cc, range_sig, range_cc);
  if (!is_osr_compilation) {
    C->set_last_tf(method, tf);  // fill cache
  }
  return tf;
}

//------------------------------meet-------------------------------------------
// Compute the MEET of two types.  It returns a new Type object.
const Type *TypeFunc::xmeet( const Type *t ) const {
  // Perform a fast test for common case; meeting the same types together.
  if( this == t ) return this;  // Meeting same type-rep?

  // Current "this->_base" is Func
  switch (t->base()) {          // switch on original type

  case Bottom:                  // Ye Olde Default
    return t;

  default:                      // All else is a mistake
    typerr(t);

  case Top:
    break;
  }
  return this;                  // Return the double constant
}

//------------------------------xdual------------------------------------------
// Dual: compute field-by-field dual
const Type *TypeFunc::xdual() const {
  return this;
}

//------------------------------eq---------------------------------------------
// Structural equality check for Type representations
bool TypeFunc::eq( const Type *t ) const {
  const TypeFunc *a = (const TypeFunc*)t;
  return _domain_sig == a->_domain_sig &&
    _domain_cc == a->_domain_cc &&
    _range_sig == a->_range_sig &&
    _range_cc == a->_range_cc;
}

//------------------------------hash-------------------------------------------
// Type-specific hashing function.
int TypeFunc::hash(void) const {
  return (intptr_t)_domain_sig + (intptr_t)_domain_cc + (intptr_t)_range_sig + (intptr_t)_range_cc;
}

//------------------------------dump2------------------------------------------
// Dump Function Type
#ifndef PRODUCT
void TypeFunc::dump2( Dict &d, uint depth, outputStream *st ) const {
  if( _range_sig->cnt() <= Parms )
    st->print("void");
  else {
    uint i;
    for (i = Parms; i < _range_sig->cnt()-1; i++) {
      _range_sig->field_at(i)->dump2(d,depth,st);
      st->print("/");
    }
    _range_sig->field_at(i)->dump2(d,depth,st);
  }
  st->print(" ");
  st->print("( ");
  if( !depth || d[this] ) {     // Check for recursive dump
    st->print("...)");
    return;
  }
  d.Insert((void*)this,(void*)this);    // Stop recursion
  if (Parms < _domain_sig->cnt())
    _domain_sig->field_at(Parms)->dump2(d,depth-1,st);
  for (uint i = Parms+1; i < _domain_sig->cnt(); i++) {
    st->print(", ");
    _domain_sig->field_at(i)->dump2(d,depth-1,st);
  }
  st->print(" )");
}
#endif

//------------------------------singleton--------------------------------------
// TRUE if Type is a singleton type, FALSE otherwise.   Singletons are simple
// constants (Ldi nodes).  Singletons are integer, float or double constants
// or a single symbol.
bool TypeFunc::singleton(void) const {
  return false;                 // Never a singleton
}

bool TypeFunc::empty(void) const {
  return false;                 // Never empty
}


BasicType TypeFunc::return_type() const{
  if (range_sig()->cnt() == TypeFunc::Parms) {
    return T_VOID;
  }
  return range_sig()->field_at(TypeFunc::Parms)->basic_type();
}<|MERGE_RESOLUTION|>--- conflicted
+++ resolved
@@ -4924,19 +4924,9 @@
   if (is_autobox_cache())  return this;
   const TypeOopPtr* etype = elem()->make_oopptr();
   if (etype == NULL)  return this;
-<<<<<<< HEAD
-  // TODO fix with JDK-8284164
-  // Ignore inline types to not confuse logic in TypeAryPtr::compute_klass
-  if (!etype->is_inlinetypeptr()) {
-    // The pointers in the autobox arrays are always non-null.
-    etype = etype->cast_to_ptr_type(TypePtr::NotNull)->is_oopptr();
-  }
-  const TypeAry* new_ary = TypeAry::make(etype, size(), is_stable(), is_flat(), is_not_flat(), is_not_null_free());
-=======
   // The pointers in the autobox arrays are always non-null.
   etype = etype->cast_to_ptr_type(TypePtr::NotNull)->is_oopptr();
-  const TypeAry* new_ary = TypeAry::make(etype, size(), is_stable(), is_not_flat(), is_not_null_free());
->>>>>>> 5e871a47
+  const TypeAry* new_ary = TypeAry::make(etype, size(), is_stable(), is_flat(), is_not_flat(), is_not_null_free());
   return make(ptr(), const_oop(), new_ary, klass(), klass_is_exact(), _offset, _field_offset, _instance_id, _speculative, _inline_depth, /*is_autobox_cache=*/true);
 }
 
