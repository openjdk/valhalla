/*
 * Copyright (c) 1997, 2023, Oracle and/or its affiliates. All rights reserved.
 * DO NOT ALTER OR REMOVE COPYRIGHT NOTICES OR THIS FILE HEADER.
 *
 * This code is free software; you can redistribute it and/or modify it
 * under the terms of the GNU General Public License version 2 only, as
 * published by the Free Software Foundation.
 *
 * This code is distributed in the hope that it will be useful, but WITHOUT
 * ANY WARRANTY; without even the implied warranty of MERCHANTABILITY or
 * FITNESS FOR A PARTICULAR PURPOSE.  See the GNU General Public License
 * version 2 for more details (a copy is included in the LICENSE file that
 * accompanied this code).
 *
 * You should have received a copy of the GNU General Public License version
 * 2 along with this work; if not, write to the Free Software Foundation,
 * Inc., 51 Franklin St, Fifth Floor, Boston, MA 02110-1301 USA.
 *
 * Please contact Oracle, 500 Oracle Parkway, Redwood Shores, CA 94065 USA
 * or visit www.oracle.com if you need additional information or have any
 * questions.
 *
 */

#include "precompiled.hpp"
#include "ci/ciFlatArrayKlass.hpp"
#include "ci/ciField.hpp"
#include "ci/ciInlineKlass.hpp"
#include "ci/ciMethodData.hpp"
#include "ci/ciTypeFlow.hpp"
#include "classfile/javaClasses.hpp"
#include "classfile/symbolTable.hpp"
#include "compiler/compileLog.hpp"
#include "libadt/dict.hpp"
#include "memory/oopFactory.hpp"
#include "memory/resourceArea.hpp"
#include "oops/instanceKlass.hpp"
#include "oops/instanceMirrorKlass.hpp"
#include "oops/objArrayKlass.hpp"
#include "oops/typeArrayKlass.hpp"
#include "opto/matcher.hpp"
#include "opto/node.hpp"
#include "opto/opcodes.hpp"
#include "opto/type.hpp"
#include "utilities/checkedCast.hpp"
#include "utilities/powerOfTwo.hpp"
#include "utilities/stringUtils.hpp"

// Portions of code courtesy of Clifford Click

// Optimization - Graph Style

// Dictionary of types shared among compilations.
Dict* Type::_shared_type_dict = nullptr;
const Type::Offset Type::Offset::top(Type::OffsetTop);
const Type::Offset Type::Offset::bottom(Type::OffsetBot);

const Type::Offset Type::Offset::meet(const Type::Offset other) const {
  // Either is 'TOP' offset?  Return the other offset!
  if (_offset == OffsetTop) return other;
  if (other._offset == OffsetTop) return *this;
  // If either is different, return 'BOTTOM' offset
  if (_offset != other._offset) return bottom;
  return Offset(_offset);
}

const Type::Offset Type::Offset::dual() const {
  if (_offset == OffsetTop) return bottom;// Map 'TOP' into 'BOTTOM'
  if (_offset == OffsetBot) return top;// Map 'BOTTOM' into 'TOP'
  return Offset(_offset);               // Map everything else into self
}

const Type::Offset Type::Offset::add(intptr_t offset) const {
  // Adding to 'TOP' offset?  Return 'TOP'!
  if (_offset == OffsetTop || offset == OffsetTop) return top;
  // Adding to 'BOTTOM' offset?  Return 'BOTTOM'!
  if (_offset == OffsetBot || offset == OffsetBot) return bottom;
  // Addition overflows or "accidentally" equals to OffsetTop? Return 'BOTTOM'!
  offset += (intptr_t)_offset;
  if (offset != (int)offset || offset == OffsetTop) return bottom;

  // assert( _offset >= 0 && _offset+offset >= 0, "" );
  // It is possible to construct a negative offset during PhaseCCP

  return Offset((int)offset);        // Sum valid offsets
}

void Type::Offset::dump2(outputStream *st) const {
  if (_offset == 0) {
    return;
  } else if (_offset == OffsetTop) {
    st->print("+top");
  }
  else if (_offset == OffsetBot) {
    st->print("+bot");
  } else if (_offset) {
    st->print("+%d", _offset);
  }
}

// Array which maps compiler types to Basic Types
const Type::TypeInfo Type::_type_info[Type::lastype] = {
  { Bad,             T_ILLEGAL,    "bad",           false, Node::NotAMachineReg, relocInfo::none          },  // Bad
  { Control,         T_ILLEGAL,    "control",       false, 0,                    relocInfo::none          },  // Control
  { Bottom,          T_VOID,       "top",           false, 0,                    relocInfo::none          },  // Top
  { Bad,             T_INT,        "int:",          false, Op_RegI,              relocInfo::none          },  // Int
  { Bad,             T_LONG,       "long:",         false, Op_RegL,              relocInfo::none          },  // Long
  { Half,            T_VOID,       "half",          false, 0,                    relocInfo::none          },  // Half
  { Bad,             T_NARROWOOP,  "narrowoop:",    false, Op_RegN,              relocInfo::none          },  // NarrowOop
  { Bad,             T_NARROWKLASS,"narrowklass:",  false, Op_RegN,              relocInfo::none          },  // NarrowKlass
  { Bad,             T_ILLEGAL,    "tuple:",        false, Node::NotAMachineReg, relocInfo::none          },  // Tuple
  { Bad,             T_ARRAY,      "array:",        false, Node::NotAMachineReg, relocInfo::none          },  // Array
  { Bad,             T_ARRAY,      "interfaces:",   false, Node::NotAMachineReg, relocInfo::none          },  // Interfaces

#if defined(PPC64)
  { Bad,             T_ILLEGAL,    "vectormask:",   false, Op_RegVectMask,       relocInfo::none          },  // VectorMask.
  { Bad,             T_ILLEGAL,    "vectora:",      false, Op_VecA,              relocInfo::none          },  // VectorA.
  { Bad,             T_ILLEGAL,    "vectors:",      false, 0,                    relocInfo::none          },  // VectorS
  { Bad,             T_ILLEGAL,    "vectord:",      false, Op_RegL,              relocInfo::none          },  // VectorD
  { Bad,             T_ILLEGAL,    "vectorx:",      false, Op_VecX,              relocInfo::none          },  // VectorX
  { Bad,             T_ILLEGAL,    "vectory:",      false, 0,                    relocInfo::none          },  // VectorY
  { Bad,             T_ILLEGAL,    "vectorz:",      false, 0,                    relocInfo::none          },  // VectorZ
#elif defined(S390)
  { Bad,             T_ILLEGAL,    "vectormask:",   false, Op_RegVectMask,       relocInfo::none          },  // VectorMask.
  { Bad,             T_ILLEGAL,    "vectora:",      false, Op_VecA,              relocInfo::none          },  // VectorA.
  { Bad,             T_ILLEGAL,    "vectors:",      false, 0,                    relocInfo::none          },  // VectorS
  { Bad,             T_ILLEGAL,    "vectord:",      false, Op_RegL,              relocInfo::none          },  // VectorD
  { Bad,             T_ILLEGAL,    "vectorx:",      false, 0,                    relocInfo::none          },  // VectorX
  { Bad,             T_ILLEGAL,    "vectory:",      false, 0,                    relocInfo::none          },  // VectorY
  { Bad,             T_ILLEGAL,    "vectorz:",      false, 0,                    relocInfo::none          },  // VectorZ
#else // all other
  { Bad,             T_ILLEGAL,    "vectormask:",   false, Op_RegVectMask,       relocInfo::none          },  // VectorMask.
  { Bad,             T_ILLEGAL,    "vectora:",      false, Op_VecA,              relocInfo::none          },  // VectorA.
  { Bad,             T_ILLEGAL,    "vectors:",      false, Op_VecS,              relocInfo::none          },  // VectorS
  { Bad,             T_ILLEGAL,    "vectord:",      false, Op_VecD,              relocInfo::none          },  // VectorD
  { Bad,             T_ILLEGAL,    "vectorx:",      false, Op_VecX,              relocInfo::none          },  // VectorX
  { Bad,             T_ILLEGAL,    "vectory:",      false, Op_VecY,              relocInfo::none          },  // VectorY
  { Bad,             T_ILLEGAL,    "vectorz:",      false, Op_VecZ,              relocInfo::none          },  // VectorZ
#endif
  { Bad,             T_ADDRESS,    "anyptr:",       false, Op_RegP,              relocInfo::none          },  // AnyPtr
  { Bad,             T_ADDRESS,    "rawptr:",       false, Op_RegP,              relocInfo::none          },  // RawPtr
  { Bad,             T_OBJECT,     "oop:",          true,  Op_RegP,              relocInfo::oop_type      },  // OopPtr
  { Bad,             T_OBJECT,     "inst:",         true,  Op_RegP,              relocInfo::oop_type      },  // InstPtr
  { Bad,             T_OBJECT,     "ary:",          true,  Op_RegP,              relocInfo::oop_type      },  // AryPtr
  { Bad,             T_METADATA,   "metadata:",     false, Op_RegP,              relocInfo::metadata_type },  // MetadataPtr
  { Bad,             T_METADATA,   "klass:",        false, Op_RegP,              relocInfo::metadata_type },  // KlassPtr
  { Bad,             T_METADATA,   "instklass:",    false, Op_RegP,              relocInfo::metadata_type },  // InstKlassPtr
  { Bad,             T_METADATA,   "aryklass:",     false, Op_RegP,              relocInfo::metadata_type },  // AryKlassPtr
  { Bad,             T_OBJECT,     "func",          false, 0,                    relocInfo::none          },  // Function
  { Abio,            T_ILLEGAL,    "abIO",          false, 0,                    relocInfo::none          },  // Abio
  { Return_Address,  T_ADDRESS,    "return_address",false, Op_RegP,              relocInfo::none          },  // Return_Address
  { Memory,          T_ILLEGAL,    "memory",        false, 0,                    relocInfo::none          },  // Memory
  { FloatBot,        T_FLOAT,      "float_top",     false, Op_RegF,              relocInfo::none          },  // FloatTop
  { FloatCon,        T_FLOAT,      "ftcon:",        false, Op_RegF,              relocInfo::none          },  // FloatCon
  { FloatTop,        T_FLOAT,      "float",         false, Op_RegF,              relocInfo::none          },  // FloatBot
  { DoubleBot,       T_DOUBLE,     "double_top",    false, Op_RegD,              relocInfo::none          },  // DoubleTop
  { DoubleCon,       T_DOUBLE,     "dblcon:",       false, Op_RegD,              relocInfo::none          },  // DoubleCon
  { DoubleTop,       T_DOUBLE,     "double",        false, Op_RegD,              relocInfo::none          },  // DoubleBot
  { Top,             T_ILLEGAL,    "bottom",        false, 0,                    relocInfo::none          }   // Bottom
};

// Map ideal registers (machine types) to ideal types
const Type *Type::mreg2type[_last_machine_leaf];

// Map basic types to canonical Type* pointers.
const Type* Type::     _const_basic_type[T_CONFLICT+1];

// Map basic types to constant-zero Types.
const Type* Type::            _zero_type[T_CONFLICT+1];

// Map basic types to array-body alias types.
const TypeAryPtr* TypeAryPtr::_array_body_type[T_CONFLICT+1];
const TypeInterfaces* TypeAryPtr::_array_interfaces = nullptr;
const TypeInterfaces* TypeAryKlassPtr::_array_interfaces = nullptr;

//=============================================================================
// Convenience common pre-built types.
const Type *Type::ABIO;         // State-of-machine only
const Type *Type::BOTTOM;       // All values
const Type *Type::CONTROL;      // Control only
const Type *Type::DOUBLE;       // All doubles
const Type *Type::FLOAT;        // All floats
const Type *Type::HALF;         // Placeholder half of doublewide type
const Type *Type::MEMORY;       // Abstract store only
const Type *Type::RETURN_ADDRESS;
const Type *Type::TOP;          // No values in set

//------------------------------get_const_type---------------------------
const Type* Type::get_const_type(ciType* type, InterfaceHandling interface_handling) {
  if (type == nullptr) {
    return nullptr;
  } else if (type->is_primitive_type()) {
    return get_const_basic_type(type->basic_type());
  } else {
    return TypeOopPtr::make_from_klass(type->as_klass(), interface_handling);
  }
}

//---------------------------array_element_basic_type---------------------------------
// Mapping to the array element's basic type.
BasicType Type::array_element_basic_type() const {
  BasicType bt = basic_type();
  if (bt == T_INT) {
    if (this == TypeInt::INT)   return T_INT;
    if (this == TypeInt::CHAR)  return T_CHAR;
    if (this == TypeInt::BYTE)  return T_BYTE;
    if (this == TypeInt::BOOL)  return T_BOOLEAN;
    if (this == TypeInt::SHORT) return T_SHORT;
    return T_VOID;
  }
  return bt;
}

// For two instance arrays of same dimension, return the base element types.
// Otherwise or if the arrays have different dimensions, return null.
void Type::get_arrays_base_elements(const Type *a1, const Type *a2,
                                    const TypeInstPtr **e1, const TypeInstPtr **e2) {

  if (e1) *e1 = nullptr;
  if (e2) *e2 = nullptr;
  const TypeAryPtr* a1tap = (a1 == nullptr) ? nullptr : a1->isa_aryptr();
  const TypeAryPtr* a2tap = (a2 == nullptr) ? nullptr : a2->isa_aryptr();

  if (a1tap != nullptr && a2tap != nullptr) {
    // Handle multidimensional arrays
    const TypePtr* a1tp = a1tap->elem()->make_ptr();
    const TypePtr* a2tp = a2tap->elem()->make_ptr();
    while (a1tp && a1tp->isa_aryptr() && a2tp && a2tp->isa_aryptr()) {
      a1tap = a1tp->is_aryptr();
      a2tap = a2tp->is_aryptr();
      a1tp = a1tap->elem()->make_ptr();
      a2tp = a2tap->elem()->make_ptr();
    }
    if (a1tp && a1tp->isa_instptr() && a2tp && a2tp->isa_instptr()) {
      if (e1) *e1 = a1tp->is_instptr();
      if (e2) *e2 = a2tp->is_instptr();
    }
  }
}

//---------------------------get_typeflow_type---------------------------------
// Import a type produced by ciTypeFlow.
const Type* Type::get_typeflow_type(ciType* type) {
  switch (type->basic_type()) {

  case ciTypeFlow::StateVector::T_BOTTOM:
    assert(type == ciTypeFlow::StateVector::bottom_type(), "");
    return Type::BOTTOM;

  case ciTypeFlow::StateVector::T_TOP:
    assert(type == ciTypeFlow::StateVector::top_type(), "");
    return Type::TOP;

  case ciTypeFlow::StateVector::T_NULL:
    assert(type == ciTypeFlow::StateVector::null_type(), "");
    return TypePtr::NULL_PTR;

  case ciTypeFlow::StateVector::T_LONG2:
    // The ciTypeFlow pass pushes a long, then the half.
    // We do the same.
    assert(type == ciTypeFlow::StateVector::long2_type(), "");
    return TypeInt::TOP;

  case ciTypeFlow::StateVector::T_DOUBLE2:
    // The ciTypeFlow pass pushes double, then the half.
    // Our convention is the same.
    assert(type == ciTypeFlow::StateVector::double2_type(), "");
    return Type::TOP;

  case T_ADDRESS:
    assert(type->is_return_address(), "");
    return TypeRawPtr::make((address)(intptr_t)type->as_return_address()->bci());

  case T_OBJECT:
    return Type::get_const_type(type->unwrap())->join_speculative(type->is_null_free() ? TypePtr::NOTNULL : TypePtr::BOTTOM);

  default:
    // make sure we did not mix up the cases:
    assert(type != ciTypeFlow::StateVector::bottom_type(), "");
    assert(type != ciTypeFlow::StateVector::top_type(), "");
    assert(type != ciTypeFlow::StateVector::null_type(), "");
    assert(type != ciTypeFlow::StateVector::long2_type(), "");
    assert(type != ciTypeFlow::StateVector::double2_type(), "");
    assert(!type->is_return_address(), "");

    return Type::get_const_type(type);
  }
}


//-----------------------make_from_constant------------------------------------
const Type* Type::make_from_constant(ciConstant constant, bool require_constant,
                                     int stable_dimension, bool is_narrow_oop,
                                     bool is_autobox_cache) {
  switch (constant.basic_type()) {
    case T_BOOLEAN:  return TypeInt::make(constant.as_boolean());
    case T_CHAR:     return TypeInt::make(constant.as_char());
    case T_BYTE:     return TypeInt::make(constant.as_byte());
    case T_SHORT:    return TypeInt::make(constant.as_short());
    case T_INT:      return TypeInt::make(constant.as_int());
    case T_LONG:     return TypeLong::make(constant.as_long());
    case T_FLOAT:    return TypeF::make(constant.as_float());
    case T_DOUBLE:   return TypeD::make(constant.as_double());
    case T_ARRAY:
    case T_OBJECT: {
        const Type* con_type = nullptr;
        ciObject* oop_constant = constant.as_object();
        if (oop_constant->is_null_object()) {
          con_type = Type::get_zero_type(T_OBJECT);
        } else {
          guarantee(require_constant || oop_constant->should_be_constant(), "con_type must get computed");
          con_type = TypeOopPtr::make_from_constant(oop_constant, require_constant);
          if (Compile::current()->eliminate_boxing() && is_autobox_cache) {
            con_type = con_type->is_aryptr()->cast_to_autobox_cache();
          }
          if (stable_dimension > 0) {
            assert(FoldStableValues, "sanity");
            assert(!con_type->is_zero_type(), "default value for stable field");
            con_type = con_type->is_aryptr()->cast_to_stable(true, stable_dimension);
          }
        }
        if (is_narrow_oop) {
          con_type = con_type->make_narrowoop();
        }
        return con_type;
      }
    case T_ILLEGAL:
      // Invalid ciConstant returned due to OutOfMemoryError in the CI
      assert(Compile::current()->env()->failing(), "otherwise should not see this");
      return nullptr;
    default:
      // Fall through to failure
      return nullptr;
  }
}

static ciConstant check_mismatched_access(ciConstant con, BasicType loadbt, bool is_unsigned) {
  BasicType conbt = con.basic_type();
  switch (conbt) {
    case T_BOOLEAN: conbt = T_BYTE;   break;
    case T_ARRAY:   conbt = T_OBJECT; break;
    default:                          break;
  }
  switch (loadbt) {
    case T_BOOLEAN:   loadbt = T_BYTE;   break;
    case T_NARROWOOP: loadbt = T_OBJECT; break;
    case T_ARRAY:     loadbt = T_OBJECT; break;
    case T_ADDRESS:   loadbt = T_OBJECT; break;
    default:                             break;
  }
  if (conbt == loadbt) {
    if (is_unsigned && conbt == T_BYTE) {
      // LoadB (T_BYTE) with a small mask (<=8-bit) is converted to LoadUB (T_BYTE).
      return ciConstant(T_INT, con.as_int() & 0xFF);
    } else {
      return con;
    }
  }
  if (conbt == T_SHORT && loadbt == T_CHAR) {
    // LoadS (T_SHORT) with a small mask (<=16-bit) is converted to LoadUS (T_CHAR).
    return ciConstant(T_INT, con.as_int() & 0xFFFF);
  }
  return ciConstant(); // T_ILLEGAL
}

// Try to constant-fold a stable array element.
const Type* Type::make_constant_from_array_element(ciArray* array, int off, int stable_dimension,
                                                   BasicType loadbt, bool is_unsigned_load) {
  // Decode the results of GraphKit::array_element_address.
  ciConstant element_value = array->element_value_by_offset(off);
  if (element_value.basic_type() == T_ILLEGAL) {
    return nullptr; // wrong offset
  }
  ciConstant con = check_mismatched_access(element_value, loadbt, is_unsigned_load);

  assert(con.basic_type() != T_ILLEGAL, "elembt=%s; loadbt=%s; unsigned=%d",
         type2name(element_value.basic_type()), type2name(loadbt), is_unsigned_load);

  if (con.is_valid() &&          // not a mismatched access
      !con.is_null_or_zero()) {  // not a default value
    bool is_narrow_oop = (loadbt == T_NARROWOOP);
    return Type::make_from_constant(con, /*require_constant=*/true, stable_dimension, is_narrow_oop, /*is_autobox_cache=*/false);
  }
  return nullptr;
}

const Type* Type::make_constant_from_field(ciInstance* holder, int off, bool is_unsigned_load, BasicType loadbt) {
  ciField* field;
  ciType* type = holder->java_mirror_type();
  if (type != nullptr && type->is_instance_klass() && off >= InstanceMirrorKlass::offset_of_static_fields()) {
    // Static field
    field = type->as_instance_klass()->get_field_by_offset(off, /*is_static=*/true);
  } else {
    // Instance field
    field = holder->klass()->as_instance_klass()->get_field_by_offset(off, /*is_static=*/false);
  }
  if (field == nullptr) {
    return nullptr; // Wrong offset
  }
  return Type::make_constant_from_field(field, holder, loadbt, is_unsigned_load);
}

const Type* Type::make_constant_from_field(ciField* field, ciInstance* holder,
                                           BasicType loadbt, bool is_unsigned_load) {
  if (!field->is_constant()) {
    return nullptr; // Non-constant field
  }
  ciConstant field_value;
  if (field->is_static()) {
    // final static field
    field_value = field->constant_value();
  } else if (holder != nullptr) {
    // final or stable non-static field
    // Treat final non-static fields of trusted classes (classes in
    // java.lang.invoke and sun.invoke packages and subpackages) as
    // compile time constants.
    field_value = field->constant_value_of(holder);
  }
  if (!field_value.is_valid()) {
    return nullptr; // Not a constant
  }

  ciConstant con = check_mismatched_access(field_value, loadbt, is_unsigned_load);

  assert(con.is_valid(), "elembt=%s; loadbt=%s; unsigned=%d",
         type2name(field_value.basic_type()), type2name(loadbt), is_unsigned_load);

  bool is_stable_array = FoldStableValues && field->is_stable() && field->type()->is_array_klass();
  int stable_dimension = (is_stable_array ? field->type()->as_array_klass()->dimension() : 0);
  bool is_narrow_oop = (loadbt == T_NARROWOOP);

  const Type* con_type = make_from_constant(con, /*require_constant=*/ true,
                                            stable_dimension, is_narrow_oop,
                                            field->is_autobox_cache());
  if (con_type != nullptr && field->is_call_site_target()) {
    ciCallSite* call_site = holder->as_call_site();
    if (!call_site->is_fully_initialized_constant_call_site()) {
      ciMethodHandle* target = con.as_object()->as_method_handle();
      Compile::current()->dependencies()->assert_call_site_target_value(call_site, target);
    }
  }
  return con_type;
}

//------------------------------make-------------------------------------------
// Create a simple Type, with default empty symbol sets.  Then hashcons it
// and look for an existing copy in the type dictionary.
const Type *Type::make( enum TYPES t ) {
  return (new Type(t))->hashcons();
}

//------------------------------cmp--------------------------------------------
int Type::cmp( const Type *const t1, const Type *const t2 ) {
  if( t1->_base != t2->_base )
    return 1;                   // Missed badly
  assert(t1 != t2 || t1->eq(t2), "eq must be reflexive");
  return !t1->eq(t2);           // Return ZERO if equal
}

const Type* Type::maybe_remove_speculative(bool include_speculative) const {
  if (!include_speculative) {
    return remove_speculative();
  }
  return this;
}

//------------------------------hash-------------------------------------------
int Type::uhash( const Type *const t ) {
  return (int)t->hash();
}

#define SMALLINT ((juint)3)  // a value too insignificant to consider widening
#define POSITIVE_INFINITE_F 0x7f800000 // hex representation for IEEE 754 single precision positive infinite
#define POSITIVE_INFINITE_D 0x7ff0000000000000 // hex representation for IEEE 754 double precision positive infinite

//--------------------------Initialize_shared----------------------------------
void Type::Initialize_shared(Compile* current) {
  // This method does not need to be locked because the first system
  // compilations (stub compilations) occur serially.  If they are
  // changed to proceed in parallel, then this section will need
  // locking.

  Arena* save = current->type_arena();
  Arena* shared_type_arena = new (mtCompiler)Arena(mtCompiler);

  current->set_type_arena(shared_type_arena);
  _shared_type_dict =
    new (shared_type_arena) Dict( (CmpKey)Type::cmp, (Hash)Type::uhash,
                                  shared_type_arena, 128 );
  current->set_type_dict(_shared_type_dict);

  // Make shared pre-built types.
  CONTROL = make(Control);      // Control only
  TOP     = make(Top);          // No values in set
  MEMORY  = make(Memory);       // Abstract store only
  ABIO    = make(Abio);         // State-of-machine only
  RETURN_ADDRESS=make(Return_Address);
  FLOAT   = make(FloatBot);     // All floats
  DOUBLE  = make(DoubleBot);    // All doubles
  BOTTOM  = make(Bottom);       // Everything
  HALF    = make(Half);         // Placeholder half of doublewide type

  TypeF::MAX = TypeF::make(max_jfloat); // Float MAX
  TypeF::MIN = TypeF::make(min_jfloat); // Float MIN
  TypeF::ZERO = TypeF::make(0.0); // Float 0 (positive zero)
  TypeF::ONE  = TypeF::make(1.0); // Float 1
  TypeF::POS_INF = TypeF::make(jfloat_cast(POSITIVE_INFINITE_F));
  TypeF::NEG_INF = TypeF::make(-jfloat_cast(POSITIVE_INFINITE_F));

  TypeD::MAX = TypeD::make(max_jdouble); // Double MAX
  TypeD::MIN = TypeD::make(min_jdouble); // Double MIN
  TypeD::ZERO = TypeD::make(0.0); // Double 0 (positive zero)
  TypeD::ONE  = TypeD::make(1.0); // Double 1
  TypeD::POS_INF = TypeD::make(jdouble_cast(POSITIVE_INFINITE_D));
  TypeD::NEG_INF = TypeD::make(-jdouble_cast(POSITIVE_INFINITE_D));

  TypeInt::MAX = TypeInt::make(max_jint); // Int MAX
  TypeInt::MIN = TypeInt::make(min_jint); // Int MIN
  TypeInt::MINUS_1 = TypeInt::make(-1);  // -1
  TypeInt::ZERO    = TypeInt::make( 0);  //  0
  TypeInt::ONE     = TypeInt::make( 1);  //  1
  TypeInt::BOOL    = TypeInt::make(0,1,   WidenMin);  // 0 or 1, FALSE or TRUE.
  TypeInt::CC      = TypeInt::make(-1, 1, WidenMin);  // -1, 0 or 1, condition codes
  TypeInt::CC_LT   = TypeInt::make(-1,-1, WidenMin);  // == TypeInt::MINUS_1
  TypeInt::CC_GT   = TypeInt::make( 1, 1, WidenMin);  // == TypeInt::ONE
  TypeInt::CC_EQ   = TypeInt::make( 0, 0, WidenMin);  // == TypeInt::ZERO
  TypeInt::CC_LE   = TypeInt::make(-1, 0, WidenMin);
  TypeInt::CC_GE   = TypeInt::make( 0, 1, WidenMin);  // == TypeInt::BOOL
  TypeInt::BYTE    = TypeInt::make(-128,127,     WidenMin); // Bytes
  TypeInt::UBYTE   = TypeInt::make(0, 255,       WidenMin); // Unsigned Bytes
  TypeInt::CHAR    = TypeInt::make(0,65535,      WidenMin); // Java chars
  TypeInt::SHORT   = TypeInt::make(-32768,32767, WidenMin); // Java shorts
  TypeInt::POS     = TypeInt::make(0,max_jint,   WidenMin); // Non-neg values
  TypeInt::POS1    = TypeInt::make(1,max_jint,   WidenMin); // Positive values
  TypeInt::INT     = TypeInt::make(min_jint,max_jint, WidenMax); // 32-bit integers
  TypeInt::SYMINT  = TypeInt::make(-max_jint,max_jint,WidenMin); // symmetric range
  TypeInt::TYPE_DOMAIN  = TypeInt::INT;
  // CmpL is overloaded both as the bytecode computation returning
  // a trinary (-1,0,+1) integer result AND as an efficient long
  // compare returning optimizer ideal-type flags.
  assert( TypeInt::CC_LT == TypeInt::MINUS_1, "types must match for CmpL to work" );
  assert( TypeInt::CC_GT == TypeInt::ONE,     "types must match for CmpL to work" );
  assert( TypeInt::CC_EQ == TypeInt::ZERO,    "types must match for CmpL to work" );
  assert( TypeInt::CC_GE == TypeInt::BOOL,    "types must match for CmpL to work" );
  assert( (juint)(TypeInt::CC->_hi - TypeInt::CC->_lo) <= SMALLINT, "CC is truly small");

  TypeLong::MAX = TypeLong::make(max_jlong);  // Long MAX
  TypeLong::MIN = TypeLong::make(min_jlong);  // Long MIN
  TypeLong::MINUS_1 = TypeLong::make(-1);        // -1
  TypeLong::ZERO    = TypeLong::make( 0);        //  0
  TypeLong::ONE     = TypeLong::make( 1);        //  1
  TypeLong::POS     = TypeLong::make(0,max_jlong, WidenMin); // Non-neg values
  TypeLong::LONG    = TypeLong::make(min_jlong,max_jlong,WidenMax); // 64-bit integers
  TypeLong::INT     = TypeLong::make((jlong)min_jint,(jlong)max_jint,WidenMin);
  TypeLong::UINT    = TypeLong::make(0,(jlong)max_juint,WidenMin);
  TypeLong::TYPE_DOMAIN  = TypeLong::LONG;

  const Type **fboth =(const Type**)shared_type_arena->AmallocWords(2*sizeof(Type*));
  fboth[0] = Type::CONTROL;
  fboth[1] = Type::CONTROL;
  TypeTuple::IFBOTH = TypeTuple::make( 2, fboth );

  const Type **ffalse =(const Type**)shared_type_arena->AmallocWords(2*sizeof(Type*));
  ffalse[0] = Type::CONTROL;
  ffalse[1] = Type::TOP;
  TypeTuple::IFFALSE = TypeTuple::make( 2, ffalse );

  const Type **fneither =(const Type**)shared_type_arena->AmallocWords(2*sizeof(Type*));
  fneither[0] = Type::TOP;
  fneither[1] = Type::TOP;
  TypeTuple::IFNEITHER = TypeTuple::make( 2, fneither );

  const Type **ftrue =(const Type**)shared_type_arena->AmallocWords(2*sizeof(Type*));
  ftrue[0] = Type::TOP;
  ftrue[1] = Type::CONTROL;
  TypeTuple::IFTRUE = TypeTuple::make( 2, ftrue );

  const Type **floop =(const Type**)shared_type_arena->AmallocWords(2*sizeof(Type*));
  floop[0] = Type::CONTROL;
  floop[1] = TypeInt::INT;
  TypeTuple::LOOPBODY = TypeTuple::make( 2, floop );

  TypePtr::NULL_PTR= TypePtr::make(AnyPtr, TypePtr::Null, Offset(0));
  TypePtr::NOTNULL = TypePtr::make(AnyPtr, TypePtr::NotNull, Offset::bottom);
  TypePtr::BOTTOM  = TypePtr::make(AnyPtr, TypePtr::BotPTR, Offset::bottom);

  TypeRawPtr::BOTTOM = TypeRawPtr::make( TypePtr::BotPTR );
  TypeRawPtr::NOTNULL= TypeRawPtr::make( TypePtr::NotNull );

  const Type **fmembar = TypeTuple::fields(0);
  TypeTuple::MEMBAR = TypeTuple::make(TypeFunc::Parms+0, fmembar);

  const Type **fsc = (const Type**)shared_type_arena->AmallocWords(2*sizeof(Type*));
  fsc[0] = TypeInt::CC;
  fsc[1] = Type::MEMORY;
  TypeTuple::STORECONDITIONAL = TypeTuple::make(2, fsc);

  TypeInstPtr::NOTNULL = TypeInstPtr::make(TypePtr::NotNull, current->env()->Object_klass());
  TypeInstPtr::BOTTOM  = TypeInstPtr::make(TypePtr::BotPTR,  current->env()->Object_klass());
  TypeInstPtr::MIRROR  = TypeInstPtr::make(TypePtr::NotNull, current->env()->Class_klass());
  TypeInstPtr::MARK    = TypeInstPtr::make(TypePtr::BotPTR,  current->env()->Object_klass(),
                                           false, 0, Offset(oopDesc::mark_offset_in_bytes()));
  TypeInstPtr::KLASS   = TypeInstPtr::make(TypePtr::BotPTR,  current->env()->Object_klass(),
                                           false, 0, Offset(oopDesc::klass_offset_in_bytes()));
  TypeOopPtr::BOTTOM  = TypeOopPtr::make(TypePtr::BotPTR, Offset::bottom, TypeOopPtr::InstanceBot);

  TypeMetadataPtr::BOTTOM = TypeMetadataPtr::make(TypePtr::BotPTR, nullptr, Offset::bottom);

  TypeNarrowOop::NULL_PTR = TypeNarrowOop::make( TypePtr::NULL_PTR );
  TypeNarrowOop::BOTTOM   = TypeNarrowOop::make( TypeInstPtr::BOTTOM );

  TypeNarrowKlass::NULL_PTR = TypeNarrowKlass::make( TypePtr::NULL_PTR );

  mreg2type[Op_Node] = Type::BOTTOM;
  mreg2type[Op_Set ] = 0;
  mreg2type[Op_RegN] = TypeNarrowOop::BOTTOM;
  mreg2type[Op_RegI] = TypeInt::INT;
  mreg2type[Op_RegP] = TypePtr::BOTTOM;
  mreg2type[Op_RegF] = Type::FLOAT;
  mreg2type[Op_RegD] = Type::DOUBLE;
  mreg2type[Op_RegL] = TypeLong::LONG;
  mreg2type[Op_RegFlags] = TypeInt::CC;

  GrowableArray<ciInstanceKlass*> array_interfaces;
  array_interfaces.push(current->env()->Cloneable_klass());
  array_interfaces.push(current->env()->Serializable_klass());
  TypeAryPtr::_array_interfaces = TypeInterfaces::make(&array_interfaces);
  TypeAryKlassPtr::_array_interfaces = TypeAryPtr::_array_interfaces;

  TypeAryPtr::RANGE   = TypeAryPtr::make(TypePtr::BotPTR, TypeAry::make(Type::BOTTOM,TypeInt::POS), nullptr /* current->env()->Object_klass() */, false, Offset(arrayOopDesc::length_offset_in_bytes()));

  TypeAryPtr::NARROWOOPS = TypeAryPtr::make(TypePtr::BotPTR, TypeAry::make(TypeNarrowOop::BOTTOM, TypeInt::POS), nullptr /*ciArrayKlass::make(o)*/,  false,  Offset::bottom);

#ifdef _LP64
  if (UseCompressedOops) {
    assert(TypeAryPtr::NARROWOOPS->is_ptr_to_narrowoop(), "array of narrow oops must be ptr to narrow oop");
    TypeAryPtr::OOPS  = TypeAryPtr::NARROWOOPS;
  } else
#endif
  {
    // There is no shared klass for Object[].  See note in TypeAryPtr::klass().
    TypeAryPtr::OOPS  = TypeAryPtr::make(TypePtr::BotPTR, TypeAry::make(TypeInstPtr::BOTTOM,TypeInt::POS), nullptr /*ciArrayKlass::make(o)*/,  false,  Offset::bottom);
  }
  TypeAryPtr::BYTES   = TypeAryPtr::make(TypePtr::BotPTR, TypeAry::make(TypeInt::BYTE      ,TypeInt::POS), ciTypeArrayKlass::make(T_BYTE),   true,  Offset::bottom);
  TypeAryPtr::SHORTS  = TypeAryPtr::make(TypePtr::BotPTR, TypeAry::make(TypeInt::SHORT     ,TypeInt::POS), ciTypeArrayKlass::make(T_SHORT),  true,  Offset::bottom);
  TypeAryPtr::CHARS   = TypeAryPtr::make(TypePtr::BotPTR, TypeAry::make(TypeInt::CHAR      ,TypeInt::POS), ciTypeArrayKlass::make(T_CHAR),   true,  Offset::bottom);
  TypeAryPtr::INTS    = TypeAryPtr::make(TypePtr::BotPTR, TypeAry::make(TypeInt::INT       ,TypeInt::POS), ciTypeArrayKlass::make(T_INT),    true,  Offset::bottom);
  TypeAryPtr::LONGS   = TypeAryPtr::make(TypePtr::BotPTR, TypeAry::make(TypeLong::LONG     ,TypeInt::POS), ciTypeArrayKlass::make(T_LONG),   true,  Offset::bottom);
  TypeAryPtr::FLOATS  = TypeAryPtr::make(TypePtr::BotPTR, TypeAry::make(Type::FLOAT        ,TypeInt::POS), ciTypeArrayKlass::make(T_FLOAT),  true,  Offset::bottom);
  TypeAryPtr::DOUBLES = TypeAryPtr::make(TypePtr::BotPTR, TypeAry::make(Type::DOUBLE       ,TypeInt::POS), ciTypeArrayKlass::make(T_DOUBLE), true,  Offset::bottom);
  TypeAryPtr::INLINES = TypeAryPtr::make(TypePtr::BotPTR, TypeAry::make(TypeInstPtr::BOTTOM,TypeInt::POS, /* stable= */ false, /* flat= */ true), nullptr, false, Offset::bottom);

  // Nobody should ask _array_body_type[T_NARROWOOP]. Use null as assert.
  TypeAryPtr::_array_body_type[T_NARROWOOP] = nullptr;
  TypeAryPtr::_array_body_type[T_OBJECT]  = TypeAryPtr::OOPS;
  TypeAryPtr::_array_body_type[T_PRIMITIVE_OBJECT] = TypeAryPtr::OOPS;
  TypeAryPtr::_array_body_type[T_ARRAY]   = TypeAryPtr::OOPS; // arrays are stored in oop arrays
  TypeAryPtr::_array_body_type[T_BYTE]    = TypeAryPtr::BYTES;
  TypeAryPtr::_array_body_type[T_BOOLEAN] = TypeAryPtr::BYTES;  // boolean[] is a byte array
  TypeAryPtr::_array_body_type[T_SHORT]   = TypeAryPtr::SHORTS;
  TypeAryPtr::_array_body_type[T_CHAR]    = TypeAryPtr::CHARS;
  TypeAryPtr::_array_body_type[T_INT]     = TypeAryPtr::INTS;
  TypeAryPtr::_array_body_type[T_LONG]    = TypeAryPtr::LONGS;
  TypeAryPtr::_array_body_type[T_FLOAT]   = TypeAryPtr::FLOATS;
  TypeAryPtr::_array_body_type[T_DOUBLE]  = TypeAryPtr::DOUBLES;

  TypeInstKlassPtr::OBJECT = TypeInstKlassPtr::make(TypePtr::NotNull, current->env()->Object_klass(), Offset(0));
  TypeInstKlassPtr::OBJECT_OR_NULL = TypeInstKlassPtr::make(TypePtr::BotPTR, current->env()->Object_klass(), Offset(0));

  const Type **fi2c = TypeTuple::fields(2);
  fi2c[TypeFunc::Parms+0] = TypeInstPtr::BOTTOM; // Method*
  fi2c[TypeFunc::Parms+1] = TypeRawPtr::BOTTOM; // argument pointer
  TypeTuple::START_I2C = TypeTuple::make(TypeFunc::Parms+2, fi2c);

  const Type **intpair = TypeTuple::fields(2);
  intpair[0] = TypeInt::INT;
  intpair[1] = TypeInt::INT;
  TypeTuple::INT_PAIR = TypeTuple::make(2, intpair);

  const Type **longpair = TypeTuple::fields(2);
  longpair[0] = TypeLong::LONG;
  longpair[1] = TypeLong::LONG;
  TypeTuple::LONG_PAIR = TypeTuple::make(2, longpair);

  const Type **intccpair = TypeTuple::fields(2);
  intccpair[0] = TypeInt::INT;
  intccpair[1] = TypeInt::CC;
  TypeTuple::INT_CC_PAIR = TypeTuple::make(2, intccpair);

  const Type **longccpair = TypeTuple::fields(2);
  longccpair[0] = TypeLong::LONG;
  longccpair[1] = TypeInt::CC;
  TypeTuple::LONG_CC_PAIR = TypeTuple::make(2, longccpair);

  _const_basic_type[T_NARROWOOP]   = TypeNarrowOop::BOTTOM;
  _const_basic_type[T_NARROWKLASS] = Type::BOTTOM;
  _const_basic_type[T_BOOLEAN]     = TypeInt::BOOL;
  _const_basic_type[T_CHAR]        = TypeInt::CHAR;
  _const_basic_type[T_BYTE]        = TypeInt::BYTE;
  _const_basic_type[T_SHORT]       = TypeInt::SHORT;
  _const_basic_type[T_INT]         = TypeInt::INT;
  _const_basic_type[T_LONG]        = TypeLong::LONG;
  _const_basic_type[T_FLOAT]       = Type::FLOAT;
  _const_basic_type[T_DOUBLE]      = Type::DOUBLE;
  _const_basic_type[T_OBJECT]      = TypeInstPtr::BOTTOM;
  _const_basic_type[T_ARRAY]       = TypeInstPtr::BOTTOM; // there is no separate bottom for arrays
  _const_basic_type[T_PRIMITIVE_OBJECT] = TypeInstPtr::BOTTOM;
  _const_basic_type[T_VOID]        = TypePtr::NULL_PTR;   // reflection represents void this way
  _const_basic_type[T_ADDRESS]     = TypeRawPtr::BOTTOM;  // both interpreter return addresses & random raw ptrs
  _const_basic_type[T_CONFLICT]    = Type::BOTTOM;        // why not?

  _zero_type[T_NARROWOOP]   = TypeNarrowOop::NULL_PTR;
  _zero_type[T_NARROWKLASS] = TypeNarrowKlass::NULL_PTR;
  _zero_type[T_BOOLEAN]     = TypeInt::ZERO;     // false == 0
  _zero_type[T_CHAR]        = TypeInt::ZERO;     // '\0' == 0
  _zero_type[T_BYTE]        = TypeInt::ZERO;     // 0x00 == 0
  _zero_type[T_SHORT]       = TypeInt::ZERO;     // 0x0000 == 0
  _zero_type[T_INT]         = TypeInt::ZERO;
  _zero_type[T_LONG]        = TypeLong::ZERO;
  _zero_type[T_FLOAT]       = TypeF::ZERO;
  _zero_type[T_DOUBLE]      = TypeD::ZERO;
  _zero_type[T_OBJECT]      = TypePtr::NULL_PTR;
  _zero_type[T_ARRAY]       = TypePtr::NULL_PTR; // null array is null oop
  _zero_type[T_PRIMITIVE_OBJECT] = TypePtr::NULL_PTR;
  _zero_type[T_ADDRESS]     = TypePtr::NULL_PTR; // raw pointers use the same null
  _zero_type[T_VOID]        = Type::TOP;         // the only void value is no value at all

  // get_zero_type() should not happen for T_CONFLICT
  _zero_type[T_CONFLICT]= nullptr;

  TypeVect::VECTMASK = (TypeVect*)(new TypeVectMask(TypeInt::BOOL, MaxVectorSize))->hashcons();
  mreg2type[Op_RegVectMask] = TypeVect::VECTMASK;

  if (Matcher::supports_scalable_vector()) {
    TypeVect::VECTA = TypeVect::make(T_BYTE, Matcher::scalable_vector_reg_size(T_BYTE));
  }

  // Vector predefined types, it needs initialized _const_basic_type[].
  if (Matcher::vector_size_supported(T_BYTE,4)) {
    TypeVect::VECTS = TypeVect::make(T_BYTE,4);
  }
  if (Matcher::vector_size_supported(T_FLOAT,2)) {
    TypeVect::VECTD = TypeVect::make(T_FLOAT,2);
  }
  if (Matcher::vector_size_supported(T_FLOAT,4)) {
    TypeVect::VECTX = TypeVect::make(T_FLOAT,4);
  }
  if (Matcher::vector_size_supported(T_FLOAT,8)) {
    TypeVect::VECTY = TypeVect::make(T_FLOAT,8);
  }
  if (Matcher::vector_size_supported(T_FLOAT,16)) {
    TypeVect::VECTZ = TypeVect::make(T_FLOAT,16);
  }

  mreg2type[Op_VecA] = TypeVect::VECTA;
  mreg2type[Op_VecS] = TypeVect::VECTS;
  mreg2type[Op_VecD] = TypeVect::VECTD;
  mreg2type[Op_VecX] = TypeVect::VECTX;
  mreg2type[Op_VecY] = TypeVect::VECTY;
  mreg2type[Op_VecZ] = TypeVect::VECTZ;

  // Restore working type arena.
  current->set_type_arena(save);
  current->set_type_dict(nullptr);
}

//------------------------------Initialize-------------------------------------
void Type::Initialize(Compile* current) {
  assert(current->type_arena() != nullptr, "must have created type arena");

  if (_shared_type_dict == nullptr) {
    Initialize_shared(current);
  }

  Arena* type_arena = current->type_arena();

  // Create the hash-cons'ing dictionary with top-level storage allocation
  Dict *tdic = new (type_arena) Dict(*_shared_type_dict, type_arena);
  current->set_type_dict(tdic);
}

//------------------------------hashcons---------------------------------------
// Do the hash-cons trick.  If the Type already exists in the type table,
// delete the current Type and return the existing Type.  Otherwise stick the
// current Type in the Type table.
const Type *Type::hashcons(void) {
  debug_only(base());           // Check the assertion in Type::base().
  // Look up the Type in the Type dictionary
  Dict *tdic = type_dict();
  Type* old = (Type*)(tdic->Insert(this, this, false));
  if( old ) {                   // Pre-existing Type?
    if( old != this )           // Yes, this guy is not the pre-existing?
      delete this;              // Yes, Nuke this guy
    assert( old->_dual, "" );
    return old;                 // Return pre-existing
  }

  // Every type has a dual (to make my lattice symmetric).
  // Since we just discovered a new Type, compute its dual right now.
  assert( !_dual, "" );         // No dual yet
  _dual = xdual();              // Compute the dual
  if (cmp(this, _dual) == 0) {  // Handle self-symmetric
    if (_dual != this) {
      delete _dual;
      _dual = this;
    }
    return this;
  }
  assert( !_dual->_dual, "" );  // No reverse dual yet
  assert( !(*tdic)[_dual], "" ); // Dual not in type system either
  // New Type, insert into Type table
  tdic->Insert((void*)_dual,(void*)_dual);
  ((Type*)_dual)->_dual = this; // Finish up being symmetric
#ifdef ASSERT
  Type *dual_dual = (Type*)_dual->xdual();
  assert( eq(dual_dual), "xdual(xdual()) should be identity" );
  delete dual_dual;
#endif
  return this;                  // Return new Type
}

//------------------------------eq---------------------------------------------
// Structural equality check for Type representations
bool Type::eq( const Type * ) const {
  return true;                  // Nothing else can go wrong
}

//------------------------------hash-------------------------------------------
// Type-specific hashing function.
uint Type::hash(void) const {
  return _base;
}

//------------------------------is_finite--------------------------------------
// Has a finite value
bool Type::is_finite() const {
  return false;
}

//------------------------------is_nan-----------------------------------------
// Is not a number (NaN)
bool Type::is_nan()    const {
  return false;
}

#ifdef ASSERT
class VerifyMeet;
class VerifyMeetResult : public ArenaObj {
  friend class VerifyMeet;
  friend class Type;
private:
  class VerifyMeetResultEntry {
  private:
    const Type* _in1;
    const Type* _in2;
    const Type* _res;
  public:
    VerifyMeetResultEntry(const Type* in1, const Type* in2, const Type* res):
            _in1(in1), _in2(in2), _res(res) {
    }
    VerifyMeetResultEntry():
            _in1(nullptr), _in2(nullptr), _res(nullptr) {
    }

    bool operator==(const VerifyMeetResultEntry& rhs) const {
      return _in1 == rhs._in1 &&
             _in2 == rhs._in2 &&
             _res == rhs._res;
    }

    bool operator!=(const VerifyMeetResultEntry& rhs) const {
      return !(rhs == *this);
    }

    static int compare(const VerifyMeetResultEntry& v1, const VerifyMeetResultEntry& v2) {
      if ((intptr_t) v1._in1 < (intptr_t) v2._in1) {
        return -1;
      } else if (v1._in1 == v2._in1) {
        if ((intptr_t) v1._in2 < (intptr_t) v2._in2) {
          return -1;
        } else if (v1._in2 == v2._in2) {
          assert(v1._res == v2._res || v1._res == nullptr || v2._res == nullptr, "same inputs should lead to same result");
          return 0;
        }
        return 1;
      }
      return 1;
    }
    const Type* res() const { return _res; }
  };
  uint _depth;
  GrowableArray<VerifyMeetResultEntry> _cache;

  // With verification code, the meet of A and B causes the computation of:
  // 1- meet(A, B)
  // 2- meet(B, A)
  // 3- meet(dual(meet(A, B)), dual(A))
  // 4- meet(dual(meet(A, B)), dual(B))
  // 5- meet(dual(A), dual(B))
  // 6- meet(dual(B), dual(A))
  // 7- meet(dual(meet(dual(A), dual(B))), A)
  // 8- meet(dual(meet(dual(A), dual(B))), B)
  //
  // In addition the meet of A[] and B[] requires the computation of the meet of A and B.
  //
  // The meet of A[] and B[] triggers the computation of:
  // 1- meet(A[], B[][)
  //   1.1- meet(A, B)
  //   1.2- meet(B, A)
  //   1.3- meet(dual(meet(A, B)), dual(A))
  //   1.4- meet(dual(meet(A, B)), dual(B))
  //   1.5- meet(dual(A), dual(B))
  //   1.6- meet(dual(B), dual(A))
  //   1.7- meet(dual(meet(dual(A), dual(B))), A)
  //   1.8- meet(dual(meet(dual(A), dual(B))), B)
  // 2- meet(B[], A[])
  //   2.1- meet(B, A) = 1.2
  //   2.2- meet(A, B) = 1.1
  //   2.3- meet(dual(meet(B, A)), dual(B)) = 1.4
  //   2.4- meet(dual(meet(B, A)), dual(A)) = 1.3
  //   2.5- meet(dual(B), dual(A)) = 1.6
  //   2.6- meet(dual(A), dual(B)) = 1.5
  //   2.7- meet(dual(meet(dual(B), dual(A))), B) = 1.8
  //   2.8- meet(dual(meet(dual(B), dual(A))), B) = 1.7
  // etc.
  // The number of meet operations performed grows exponentially with the number of dimensions of the arrays but the number
  // of different meet operations is linear in the number of dimensions. The function below caches meet results for the
  // duration of the meet at the root of the recursive calls.
  //
  const Type* meet(const Type* t1, const Type* t2) {
    bool found = false;
    const VerifyMeetResultEntry meet(t1, t2, nullptr);
    int pos = _cache.find_sorted<VerifyMeetResultEntry, VerifyMeetResultEntry::compare>(meet, found);
    const Type* res = nullptr;
    if (found) {
      res = _cache.at(pos).res();
    } else {
      res = t1->xmeet(t2);
      _cache.insert_sorted<VerifyMeetResultEntry::compare>(VerifyMeetResultEntry(t1, t2, res));
      found = false;
      _cache.find_sorted<VerifyMeetResultEntry, VerifyMeetResultEntry::compare>(meet, found);
      assert(found, "should be in table after it's added");
    }
    return res;
  }

  void add(const Type* t1, const Type* t2, const Type* res) {
    _cache.insert_sorted<VerifyMeetResultEntry::compare>(VerifyMeetResultEntry(t1, t2, res));
  }

  bool empty_cache() const {
    return _cache.length() == 0;
  }
public:
  VerifyMeetResult(Compile* C) :
          _depth(0), _cache(C->comp_arena(), 2, 0, VerifyMeetResultEntry()) {
  }
};

void Type::assert_type_verify_empty() const {
  assert(Compile::current()->_type_verify == nullptr || Compile::current()->_type_verify->empty_cache(), "cache should have been discarded");
}

class VerifyMeet {
private:
  Compile* _C;
public:
  VerifyMeet(Compile* C) : _C(C) {
    if (C->_type_verify == nullptr) {
      C->_type_verify = new (C->comp_arena())VerifyMeetResult(C);
    }
    _C->_type_verify->_depth++;
  }

  ~VerifyMeet() {
    assert(_C->_type_verify->_depth != 0, "");
    _C->_type_verify->_depth--;
    if (_C->_type_verify->_depth == 0) {
      _C->_type_verify->_cache.trunc_to(0);
    }
  }

  const Type* meet(const Type* t1, const Type* t2) const {
    return _C->_type_verify->meet(t1, t2);
  }

  void add(const Type* t1, const Type* t2, const Type* res) const {
    _C->_type_verify->add(t1, t2, res);
  }
};

void Type::check_symmetrical(const Type* t, const Type* mt, const VerifyMeet& verify) const {
  Compile* C = Compile::current();
  const Type* mt2 = verify.meet(t, this);
  if (mt != mt2) {
    tty->print_cr("=== Meet Not Commutative ===");
    tty->print("t           = ");   t->dump(); tty->cr();
    tty->print("this        = ");      dump(); tty->cr();
    tty->print("t meet this = "); mt2->dump(); tty->cr();
    tty->print("this meet t = ");  mt->dump(); tty->cr();
    fatal("meet not commutative");
  }
  const Type* dual_join = mt->_dual;
  const Type* t2t    = verify.meet(dual_join,t->_dual);
  const Type* t2this = verify.meet(dual_join,this->_dual);

  // Interface meet Oop is Not Symmetric:
  // Interface:AnyNull meet Oop:AnyNull == Interface:AnyNull
  // Interface:NotNull meet Oop:NotNull == java/lang/Object:NotNull

  if (t2t != t->_dual || t2this != this->_dual) {
    tty->print_cr("=== Meet Not Symmetric ===");
    tty->print("t   =                   ");              t->dump(); tty->cr();
    tty->print("this=                   ");                 dump(); tty->cr();
    tty->print("mt=(t meet this)=       ");             mt->dump(); tty->cr();

    tty->print("t_dual=                 ");       t->_dual->dump(); tty->cr();
    tty->print("this_dual=              ");          _dual->dump(); tty->cr();
    tty->print("mt_dual=                ");      mt->_dual->dump(); tty->cr();

    tty->print("mt_dual meet t_dual=    "); t2t           ->dump(); tty->cr();
    tty->print("mt_dual meet this_dual= "); t2this        ->dump(); tty->cr();

    fatal("meet not symmetric");
  }
}
#endif

//------------------------------meet-------------------------------------------
// Compute the MEET of two types.  NOT virtual.  It enforces that meet is
// commutative and the lattice is symmetric.
const Type *Type::meet_helper(const Type *t, bool include_speculative) const {
  if (isa_narrowoop() && t->isa_narrowoop()) {
    const Type* result = make_ptr()->meet_helper(t->make_ptr(), include_speculative);
    return result->make_narrowoop();
  }
  if (isa_narrowklass() && t->isa_narrowklass()) {
    const Type* result = make_ptr()->meet_helper(t->make_ptr(), include_speculative);
    return result->make_narrowklass();
  }

#ifdef ASSERT
  Compile* C = Compile::current();
  VerifyMeet verify(C);
#endif

  const Type *this_t = maybe_remove_speculative(include_speculative);
  t = t->maybe_remove_speculative(include_speculative);

  const Type *mt = this_t->xmeet(t);
#ifdef ASSERT
  verify.add(this_t, t, mt);
  if (isa_narrowoop() || t->isa_narrowoop()) {
    return mt;
  }
  if (isa_narrowklass() || t->isa_narrowklass()) {
    return mt;
  }
  this_t->check_symmetrical(t, mt, verify);
  const Type *mt_dual = verify.meet(this_t->_dual, t->_dual);
  this_t->_dual->check_symmetrical(t->_dual, mt_dual, verify);
#endif
  return mt;
}

//------------------------------xmeet------------------------------------------
// Compute the MEET of two types.  It returns a new Type object.
const Type *Type::xmeet( const Type *t ) const {
  // Perform a fast test for common case; meeting the same types together.
  if( this == t ) return this;  // Meeting same type-rep?

  // Meeting TOP with anything?
  if( _base == Top ) return t;

  // Meeting BOTTOM with anything?
  if( _base == Bottom ) return BOTTOM;

  // Current "this->_base" is one of: Bad, Multi, Control, Top,
  // Abio, Abstore, Floatxxx, Doublexxx, Bottom, lastype.
  switch (t->base()) {  // Switch on original type

  // Cut in half the number of cases I must handle.  Only need cases for when
  // the given enum "t->type" is less than or equal to the local enum "type".
  case FloatCon:
  case DoubleCon:
  case Int:
  case Long:
    return t->xmeet(this);

  case OopPtr:
    return t->xmeet(this);

  case InstPtr:
    return t->xmeet(this);

  case MetadataPtr:
  case KlassPtr:
  case InstKlassPtr:
  case AryKlassPtr:
    return t->xmeet(this);

  case AryPtr:
    return t->xmeet(this);

  case NarrowOop:
    return t->xmeet(this);

  case NarrowKlass:
    return t->xmeet(this);

  case Bad:                     // Type check
  default:                      // Bogus type not in lattice
    typerr(t);
    return Type::BOTTOM;

  case Bottom:                  // Ye Olde Default
    return t;

  case FloatTop:
    if( _base == FloatTop ) return this;
  case FloatBot:                // Float
    if( _base == FloatBot || _base == FloatTop ) return FLOAT;
    if( _base == DoubleTop || _base == DoubleBot ) return Type::BOTTOM;
    typerr(t);
    return Type::BOTTOM;

  case DoubleTop:
    if( _base == DoubleTop ) return this;
  case DoubleBot:               // Double
    if( _base == DoubleBot || _base == DoubleTop ) return DOUBLE;
    if( _base == FloatTop || _base == FloatBot ) return Type::BOTTOM;
    typerr(t);
    return Type::BOTTOM;

  // These next few cases must match exactly or it is a compile-time error.
  case Control:                 // Control of code
  case Abio:                    // State of world outside of program
  case Memory:
    if( _base == t->_base )  return this;
    typerr(t);
    return Type::BOTTOM;

  case Top:                     // Top of the lattice
    return this;
  }

  // The type is unchanged
  return this;
}

//-----------------------------filter------------------------------------------
const Type *Type::filter_helper(const Type *kills, bool include_speculative) const {
  const Type* ft = join_helper(kills, include_speculative);
  if (ft->empty())
    return Type::TOP;           // Canonical empty value
  return ft;
}

//------------------------------xdual------------------------------------------
const Type *Type::xdual() const {
  // Note: the base() accessor asserts the sanity of _base.
  assert(_type_info[base()].dual_type != Bad, "implement with v-call");
  return new Type(_type_info[_base].dual_type);
}

//------------------------------has_memory-------------------------------------
bool Type::has_memory() const {
  Type::TYPES tx = base();
  if (tx == Memory) return true;
  if (tx == Tuple) {
    const TypeTuple *t = is_tuple();
    for (uint i=0; i < t->cnt(); i++) {
      tx = t->field_at(i)->base();
      if (tx == Memory)  return true;
    }
  }
  return false;
}

#ifndef PRODUCT
//------------------------------dump2------------------------------------------
void Type::dump2( Dict &d, uint depth, outputStream *st ) const {
  st->print("%s", _type_info[_base].msg);
}

//------------------------------dump-------------------------------------------
void Type::dump_on(outputStream *st) const {
  ResourceMark rm;
  Dict d(cmpkey,hashkey);       // Stop recursive type dumping
  dump2(d,1, st);
  if (is_ptr_to_narrowoop()) {
    st->print(" [narrow]");
  } else if (is_ptr_to_narrowklass()) {
    st->print(" [narrowklass]");
  }
}

//-----------------------------------------------------------------------------
const char* Type::str(const Type* t) {
  stringStream ss;
  t->dump_on(&ss);
  return ss.as_string();
}
#endif

//------------------------------singleton--------------------------------------
// TRUE if Type is a singleton type, FALSE otherwise.   Singletons are simple
// constants (Ldi nodes).  Singletons are integer, float or double constants.
bool Type::singleton(void) const {
  return _base == Top || _base == Half;
}

//------------------------------empty------------------------------------------
// TRUE if Type is a type with no values, FALSE otherwise.
bool Type::empty(void) const {
  switch (_base) {
  case DoubleTop:
  case FloatTop:
  case Top:
    return true;

  case Half:
  case Abio:
  case Return_Address:
  case Memory:
  case Bottom:
  case FloatBot:
  case DoubleBot:
    return false;  // never a singleton, therefore never empty

  default:
    ShouldNotReachHere();
    return false;
  }
}

//------------------------------dump_stats-------------------------------------
// Dump collected statistics to stderr
#ifndef PRODUCT
void Type::dump_stats() {
  tty->print("Types made: %d\n", type_dict()->Size());
}
#endif

//------------------------------category---------------------------------------
#ifndef PRODUCT
Type::Category Type::category() const {
  const TypeTuple* tuple;
  switch (base()) {
    case Type::Int:
    case Type::Long:
    case Type::Half:
    case Type::NarrowOop:
    case Type::NarrowKlass:
    case Type::Array:
    case Type::VectorA:
    case Type::VectorS:
    case Type::VectorD:
    case Type::VectorX:
    case Type::VectorY:
    case Type::VectorZ:
    case Type::VectorMask:
    case Type::AnyPtr:
    case Type::RawPtr:
    case Type::OopPtr:
    case Type::InstPtr:
    case Type::AryPtr:
    case Type::MetadataPtr:
    case Type::KlassPtr:
    case Type::InstKlassPtr:
    case Type::AryKlassPtr:
    case Type::Function:
    case Type::Return_Address:
    case Type::FloatTop:
    case Type::FloatCon:
    case Type::FloatBot:
    case Type::DoubleTop:
    case Type::DoubleCon:
    case Type::DoubleBot:
      return Category::Data;
    case Type::Memory:
      return Category::Memory;
    case Type::Control:
      return Category::Control;
    case Type::Top:
    case Type::Abio:
    case Type::Bottom:
      return Category::Other;
    case Type::Bad:
    case Type::lastype:
      return Category::Undef;
    case Type::Tuple:
      // Recursive case. Return CatMixed if the tuple contains types of
      // different categories (e.g. CallStaticJavaNode's type), or the specific
      // category if all types are of the same category (e.g. IfNode's type).
      tuple = is_tuple();
      if (tuple->cnt() == 0) {
        return Category::Undef;
      } else {
        Category first = tuple->field_at(0)->category();
        for (uint i = 1; i < tuple->cnt(); i++) {
          if (tuple->field_at(i)->category() != first) {
            return Category::Mixed;
          }
        }
        return first;
      }
    default:
      assert(false, "unmatched base type: all base types must be categorized");
  }
  return Category::Undef;
}

bool Type::has_category(Type::Category cat) const {
  if (category() == cat) {
    return true;
  }
  if (category() == Category::Mixed) {
    const TypeTuple* tuple = is_tuple();
    for (uint i = 0; i < tuple->cnt(); i++) {
      if (tuple->field_at(i)->has_category(cat)) {
        return true;
      }
    }
  }
  return false;
}
#endif

//------------------------------typerr-----------------------------------------
void Type::typerr( const Type *t ) const {
#ifndef PRODUCT
  tty->print("\nError mixing types: ");
  dump();
  tty->print(" and ");
  t->dump();
  tty->print("\n");
#endif
  ShouldNotReachHere();
}


//=============================================================================
// Convenience common pre-built types.
const TypeF *TypeF::MAX;        // Floating point max
const TypeF *TypeF::MIN;        // Floating point min
const TypeF *TypeF::ZERO;       // Floating point zero
const TypeF *TypeF::ONE;        // Floating point one
const TypeF *TypeF::POS_INF;    // Floating point positive infinity
const TypeF *TypeF::NEG_INF;    // Floating point negative infinity

//------------------------------make-------------------------------------------
// Create a float constant
const TypeF *TypeF::make(float f) {
  return (TypeF*)(new TypeF(f))->hashcons();
}

//------------------------------meet-------------------------------------------
// Compute the MEET of two types.  It returns a new Type object.
const Type *TypeF::xmeet( const Type *t ) const {
  // Perform a fast test for common case; meeting the same types together.
  if( this == t ) return this;  // Meeting same type-rep?

  // Current "this->_base" is FloatCon
  switch (t->base()) {          // Switch on original type
  case AnyPtr:                  // Mixing with oops happens when javac
  case RawPtr:                  // reuses local variables
  case OopPtr:
  case InstPtr:
  case AryPtr:
  case MetadataPtr:
  case KlassPtr:
  case InstKlassPtr:
  case AryKlassPtr:
  case NarrowOop:
  case NarrowKlass:
  case Int:
  case Long:
  case DoubleTop:
  case DoubleCon:
  case DoubleBot:
  case Bottom:                  // Ye Olde Default
    return Type::BOTTOM;

  case FloatBot:
    return t;

  default:                      // All else is a mistake
    typerr(t);

  case FloatCon:                // Float-constant vs Float-constant?
    if( jint_cast(_f) != jint_cast(t->getf()) )         // unequal constants?
                                // must compare bitwise as positive zero, negative zero and NaN have
                                // all the same representation in C++
      return FLOAT;             // Return generic float
                                // Equal constants
  case Top:
  case FloatTop:
    break;                      // Return the float constant
  }
  return this;                  // Return the float constant
}

//------------------------------xdual------------------------------------------
// Dual: symmetric
const Type *TypeF::xdual() const {
  return this;
}

//------------------------------eq---------------------------------------------
// Structural equality check for Type representations
bool TypeF::eq(const Type *t) const {
  // Bitwise comparison to distinguish between +/-0. These values must be treated
  // as different to be consistent with C1 and the interpreter.
  return (jint_cast(_f) == jint_cast(t->getf()));
}

//------------------------------hash-------------------------------------------
// Type-specific hashing function.
uint TypeF::hash(void) const {
  return *(uint*)(&_f);
}

//------------------------------is_finite--------------------------------------
// Has a finite value
bool TypeF::is_finite() const {
  return g_isfinite(getf()) != 0;
}

//------------------------------is_nan-----------------------------------------
// Is not a number (NaN)
bool TypeF::is_nan()    const {
  return g_isnan(getf()) != 0;
}

//------------------------------dump2------------------------------------------
// Dump float constant Type
#ifndef PRODUCT
void TypeF::dump2( Dict &d, uint depth, outputStream *st ) const {
  Type::dump2(d,depth, st);
  st->print("%f", _f);
}
#endif

//------------------------------singleton--------------------------------------
// TRUE if Type is a singleton type, FALSE otherwise.   Singletons are simple
// constants (Ldi nodes).  Singletons are integer, float or double constants
// or a single symbol.
bool TypeF::singleton(void) const {
  return true;                  // Always a singleton
}

bool TypeF::empty(void) const {
  return false;                 // always exactly a singleton
}

//=============================================================================
// Convenience common pre-built types.
const TypeD *TypeD::MAX;        // Floating point max
const TypeD *TypeD::MIN;        // Floating point min
const TypeD *TypeD::ZERO;       // Floating point zero
const TypeD *TypeD::ONE;        // Floating point one
const TypeD *TypeD::POS_INF;    // Floating point positive infinity
const TypeD *TypeD::NEG_INF;    // Floating point negative infinity

//------------------------------make-------------------------------------------
const TypeD *TypeD::make(double d) {
  return (TypeD*)(new TypeD(d))->hashcons();
}

//------------------------------meet-------------------------------------------
// Compute the MEET of two types.  It returns a new Type object.
const Type *TypeD::xmeet( const Type *t ) const {
  // Perform a fast test for common case; meeting the same types together.
  if( this == t ) return this;  // Meeting same type-rep?

  // Current "this->_base" is DoubleCon
  switch (t->base()) {          // Switch on original type
  case AnyPtr:                  // Mixing with oops happens when javac
  case RawPtr:                  // reuses local variables
  case OopPtr:
  case InstPtr:
  case AryPtr:
  case MetadataPtr:
  case KlassPtr:
  case InstKlassPtr:
  case AryKlassPtr:
  case NarrowOop:
  case NarrowKlass:
  case Int:
  case Long:
  case FloatTop:
  case FloatCon:
  case FloatBot:
  case Bottom:                  // Ye Olde Default
    return Type::BOTTOM;

  case DoubleBot:
    return t;

  default:                      // All else is a mistake
    typerr(t);

  case DoubleCon:               // Double-constant vs Double-constant?
    if( jlong_cast(_d) != jlong_cast(t->getd()) )       // unequal constants? (see comment in TypeF::xmeet)
      return DOUBLE;            // Return generic double
  case Top:
  case DoubleTop:
    break;
  }
  return this;                  // Return the double constant
}

//------------------------------xdual------------------------------------------
// Dual: symmetric
const Type *TypeD::xdual() const {
  return this;
}

//------------------------------eq---------------------------------------------
// Structural equality check for Type representations
bool TypeD::eq(const Type *t) const {
  // Bitwise comparison to distinguish between +/-0. These values must be treated
  // as different to be consistent with C1 and the interpreter.
  return (jlong_cast(_d) == jlong_cast(t->getd()));
}

//------------------------------hash-------------------------------------------
// Type-specific hashing function.
uint TypeD::hash(void) const {
  return *(uint*)(&_d);
}

//------------------------------is_finite--------------------------------------
// Has a finite value
bool TypeD::is_finite() const {
  return g_isfinite(getd()) != 0;
}

//------------------------------is_nan-----------------------------------------
// Is not a number (NaN)
bool TypeD::is_nan()    const {
  return g_isnan(getd()) != 0;
}

//------------------------------dump2------------------------------------------
// Dump double constant Type
#ifndef PRODUCT
void TypeD::dump2( Dict &d, uint depth, outputStream *st ) const {
  Type::dump2(d,depth,st);
  st->print("%f", _d);
}
#endif

//------------------------------singleton--------------------------------------
// TRUE if Type is a singleton type, FALSE otherwise.   Singletons are simple
// constants (Ldi nodes).  Singletons are integer, float or double constants
// or a single symbol.
bool TypeD::singleton(void) const {
  return true;                  // Always a singleton
}

bool TypeD::empty(void) const {
  return false;                 // always exactly a singleton
}

const TypeInteger* TypeInteger::make(jlong lo, jlong hi, int w, BasicType bt) {
  if (bt == T_INT) {
    return TypeInt::make(checked_cast<jint>(lo), checked_cast<jint>(hi), w);
  }
  assert(bt == T_LONG, "basic type not an int or long");
  return TypeLong::make(lo, hi, w);
}

jlong TypeInteger::get_con_as_long(BasicType bt) const {
  if (bt == T_INT) {
    return is_int()->get_con();
  }
  assert(bt == T_LONG, "basic type not an int or long");
  return is_long()->get_con();
}

const TypeInteger* TypeInteger::bottom(BasicType bt) {
  if (bt == T_INT) {
    return TypeInt::INT;
  }
  assert(bt == T_LONG, "basic type not an int or long");
  return TypeLong::LONG;
}

const TypeInteger* TypeInteger::zero(BasicType bt) {
  if (bt == T_INT) {
    return TypeInt::ZERO;
  }
  assert(bt == T_LONG, "basic type not an int or long");
  return TypeLong::ZERO;
}

const TypeInteger* TypeInteger::one(BasicType bt) {
  if (bt == T_INT) {
    return TypeInt::ONE;
  }
  assert(bt == T_LONG, "basic type not an int or long");
  return TypeLong::ONE;
}

const TypeInteger* TypeInteger::minus_1(BasicType bt) {
  if (bt == T_INT) {
    return TypeInt::MINUS_1;
  }
  assert(bt == T_LONG, "basic type not an int or long");
  return TypeLong::MINUS_1;
}

//=============================================================================
// Convenience common pre-built types.
const TypeInt *TypeInt::MAX;    // INT_MAX
const TypeInt *TypeInt::MIN;    // INT_MIN
const TypeInt *TypeInt::MINUS_1;// -1
const TypeInt *TypeInt::ZERO;   // 0
const TypeInt *TypeInt::ONE;    // 1
const TypeInt *TypeInt::BOOL;   // 0 or 1, FALSE or TRUE.
const TypeInt *TypeInt::CC;     // -1,0 or 1, condition codes
const TypeInt *TypeInt::CC_LT;  // [-1]  == MINUS_1
const TypeInt *TypeInt::CC_GT;  // [1]   == ONE
const TypeInt *TypeInt::CC_EQ;  // [0]   == ZERO
const TypeInt *TypeInt::CC_LE;  // [-1,0]
const TypeInt *TypeInt::CC_GE;  // [0,1] == BOOL (!)
const TypeInt *TypeInt::BYTE;   // Bytes, -128 to 127
const TypeInt *TypeInt::UBYTE;  // Unsigned Bytes, 0 to 255
const TypeInt *TypeInt::CHAR;   // Java chars, 0-65535
const TypeInt *TypeInt::SHORT;  // Java shorts, -32768-32767
const TypeInt *TypeInt::POS;    // Positive 32-bit integers or zero
const TypeInt *TypeInt::POS1;   // Positive 32-bit integers
const TypeInt *TypeInt::INT;    // 32-bit integers
const TypeInt *TypeInt::SYMINT; // symmetric range [-max_jint..max_jint]
const TypeInt *TypeInt::TYPE_DOMAIN; // alias for TypeInt::INT

//------------------------------TypeInt----------------------------------------
TypeInt::TypeInt( jint lo, jint hi, int w ) : TypeInteger(Int, w), _lo(lo), _hi(hi) {
}

//------------------------------make-------------------------------------------
const TypeInt *TypeInt::make( jint lo ) {
  return (TypeInt*)(new TypeInt(lo,lo,WidenMin))->hashcons();
}

static int normalize_int_widen( jint lo, jint hi, int w ) {
  // Certain normalizations keep us sane when comparing types.
  // The 'SMALLINT' covers constants and also CC and its relatives.
  if (lo <= hi) {
    if (((juint)hi - lo) <= SMALLINT)  w = Type::WidenMin;
    if (((juint)hi - lo) >= max_juint) w = Type::WidenMax; // TypeInt::INT
  } else {
    if (((juint)lo - hi) <= SMALLINT)  w = Type::WidenMin;
    if (((juint)lo - hi) >= max_juint) w = Type::WidenMin; // dual TypeInt::INT
  }
  return w;
}

const TypeInt *TypeInt::make( jint lo, jint hi, int w ) {
  w = normalize_int_widen(lo, hi, w);
  return (TypeInt*)(new TypeInt(lo,hi,w))->hashcons();
}

//------------------------------meet-------------------------------------------
// Compute the MEET of two types.  It returns a new Type representation object
// with reference count equal to the number of Types pointing at it.
// Caller should wrap a Types around it.
const Type *TypeInt::xmeet( const Type *t ) const {
  // Perform a fast test for common case; meeting the same types together.
  if( this == t ) return this;  // Meeting same type?

  // Currently "this->_base" is a TypeInt
  switch (t->base()) {          // Switch on original type
  case AnyPtr:                  // Mixing with oops happens when javac
  case RawPtr:                  // reuses local variables
  case OopPtr:
  case InstPtr:
  case AryPtr:
  case MetadataPtr:
  case KlassPtr:
  case InstKlassPtr:
  case AryKlassPtr:
  case NarrowOop:
  case NarrowKlass:
  case Long:
  case FloatTop:
  case FloatCon:
  case FloatBot:
  case DoubleTop:
  case DoubleCon:
  case DoubleBot:
  case Bottom:                  // Ye Olde Default
    return Type::BOTTOM;
  default:                      // All else is a mistake
    typerr(t);
  case Top:                     // No change
    return this;
  case Int:                     // Int vs Int?
    break;
  }

  // Expand covered set
  const TypeInt *r = t->is_int();
  return make( MIN2(_lo,r->_lo), MAX2(_hi,r->_hi), MAX2(_widen,r->_widen) );
}

//------------------------------xdual------------------------------------------
// Dual: reverse hi & lo; flip widen
const Type *TypeInt::xdual() const {
  int w = normalize_int_widen(_hi,_lo, WidenMax-_widen);
  return new TypeInt(_hi,_lo,w);
}

//------------------------------widen------------------------------------------
// Only happens for optimistic top-down optimizations.
const Type *TypeInt::widen( const Type *old, const Type* limit ) const {
  // Coming from TOP or such; no widening
  if( old->base() != Int ) return this;
  const TypeInt *ot = old->is_int();

  // If new guy is equal to old guy, no widening
  if( _lo == ot->_lo && _hi == ot->_hi )
    return old;

  // If new guy contains old, then we widened
  if( _lo <= ot->_lo && _hi >= ot->_hi ) {
    // New contains old
    // If new guy is already wider than old, no widening
    if( _widen > ot->_widen ) return this;
    // If old guy was a constant, do not bother
    if (ot->_lo == ot->_hi)  return this;
    // Now widen new guy.
    // Check for widening too far
    if (_widen == WidenMax) {
      int max = max_jint;
      int min = min_jint;
      if (limit->isa_int()) {
        max = limit->is_int()->_hi;
        min = limit->is_int()->_lo;
      }
      if (min < _lo && _hi < max) {
        // If neither endpoint is extremal yet, push out the endpoint
        // which is closer to its respective limit.
        if (_lo >= 0 ||                 // easy common case
            ((juint)_lo - min) >= ((juint)max - _hi)) {
          // Try to widen to an unsigned range type of 31 bits:
          return make(_lo, max, WidenMax);
        } else {
          return make(min, _hi, WidenMax);
        }
      }
      return TypeInt::INT;
    }
    // Returned widened new guy
    return make(_lo,_hi,_widen+1);
  }

  // If old guy contains new, then we probably widened too far & dropped to
  // bottom.  Return the wider fellow.
  if ( ot->_lo <= _lo && ot->_hi >= _hi )
    return old;

  //fatal("Integer value range is not subset");
  //return this;
  return TypeInt::INT;
}

//------------------------------narrow---------------------------------------
// Only happens for pessimistic optimizations.
const Type *TypeInt::narrow( const Type *old ) const {
  if (_lo >= _hi)  return this;   // already narrow enough
  if (old == nullptr)  return this;
  const TypeInt* ot = old->isa_int();
  if (ot == nullptr)  return this;
  jint olo = ot->_lo;
  jint ohi = ot->_hi;

  // If new guy is equal to old guy, no narrowing
  if (_lo == olo && _hi == ohi)  return old;

  // If old guy was maximum range, allow the narrowing
  if (olo == min_jint && ohi == max_jint)  return this;

  if (_lo < olo || _hi > ohi)
    return this;                // doesn't narrow; pretty weird

  // The new type narrows the old type, so look for a "death march".
  // See comments on PhaseTransform::saturate.
  juint nrange = (juint)_hi - _lo;
  juint orange = (juint)ohi - olo;
  if (nrange < max_juint - 1 && nrange > (orange >> 1) + (SMALLINT*2)) {
    // Use the new type only if the range shrinks a lot.
    // We do not want the optimizer computing 2^31 point by point.
    return old;
  }

  return this;
}

//-----------------------------filter------------------------------------------
const Type *TypeInt::filter_helper(const Type *kills, bool include_speculative) const {
  const TypeInt* ft = join_helper(kills, include_speculative)->isa_int();
  if (ft == nullptr || ft->empty())
    return Type::TOP;           // Canonical empty value
  if (ft->_widen < this->_widen) {
    // Do not allow the value of kill->_widen to affect the outcome.
    // The widen bits must be allowed to run freely through the graph.
    ft = TypeInt::make(ft->_lo, ft->_hi, this->_widen);
  }
  return ft;
}

//------------------------------eq---------------------------------------------
// Structural equality check for Type representations
bool TypeInt::eq( const Type *t ) const {
  const TypeInt *r = t->is_int(); // Handy access
  return r->_lo == _lo && r->_hi == _hi && r->_widen == _widen;
}

//------------------------------hash-------------------------------------------
// Type-specific hashing function.
uint TypeInt::hash(void) const {
  return (uint)_lo + (uint)_hi + (uint)_widen + (uint)Type::Int;
}

//------------------------------is_finite--------------------------------------
// Has a finite value
bool TypeInt::is_finite() const {
  return true;
}

//------------------------------dump2------------------------------------------
// Dump TypeInt
#ifndef PRODUCT
static const char* intname(char* buf, size_t buf_size, jint n) {
  if (n == min_jint)
    return "min";
  else if (n < min_jint + 10000)
    os::snprintf_checked(buf, buf_size, "min+" INT32_FORMAT, n - min_jint);
  else if (n == max_jint)
    return "max";
  else if (n > max_jint - 10000)
    os::snprintf_checked(buf, buf_size, "max-" INT32_FORMAT, max_jint - n);
  else
    os::snprintf_checked(buf, buf_size, INT32_FORMAT, n);
  return buf;
}

void TypeInt::dump2( Dict &d, uint depth, outputStream *st ) const {
  char buf[40], buf2[40];
  if (_lo == min_jint && _hi == max_jint)
    st->print("int");
  else if (is_con())
    st->print("int:%s", intname(buf, sizeof(buf), get_con()));
  else if (_lo == BOOL->_lo && _hi == BOOL->_hi)
    st->print("bool");
  else if (_lo == BYTE->_lo && _hi == BYTE->_hi)
    st->print("byte");
  else if (_lo == CHAR->_lo && _hi == CHAR->_hi)
    st->print("char");
  else if (_lo == SHORT->_lo && _hi == SHORT->_hi)
    st->print("short");
  else if (_hi == max_jint)
    st->print("int:>=%s", intname(buf, sizeof(buf), _lo));
  else if (_lo == min_jint)
    st->print("int:<=%s", intname(buf, sizeof(buf), _hi));
  else
    st->print("int:%s..%s", intname(buf, sizeof(buf), _lo), intname(buf2, sizeof(buf2), _hi));

  if (_widen != 0 && this != TypeInt::INT)
    st->print(":%.*s", _widen, "wwww");
}
#endif

//------------------------------singleton--------------------------------------
// TRUE if Type is a singleton type, FALSE otherwise.   Singletons are simple
// constants.
bool TypeInt::singleton(void) const {
  return _lo >= _hi;
}

bool TypeInt::empty(void) const {
  return _lo > _hi;
}

//=============================================================================
// Convenience common pre-built types.
const TypeLong *TypeLong::MAX;
const TypeLong *TypeLong::MIN;
const TypeLong *TypeLong::MINUS_1;// -1
const TypeLong *TypeLong::ZERO; // 0
const TypeLong *TypeLong::ONE;  // 1
const TypeLong *TypeLong::POS;  // >=0
const TypeLong *TypeLong::LONG; // 64-bit integers
const TypeLong *TypeLong::INT;  // 32-bit subrange
const TypeLong *TypeLong::UINT; // 32-bit unsigned subrange
const TypeLong *TypeLong::TYPE_DOMAIN; // alias for TypeLong::LONG

//------------------------------TypeLong---------------------------------------
TypeLong::TypeLong(jlong lo, jlong hi, int w) : TypeInteger(Long, w), _lo(lo), _hi(hi) {
}

//------------------------------make-------------------------------------------
const TypeLong *TypeLong::make( jlong lo ) {
  return (TypeLong*)(new TypeLong(lo,lo,WidenMin))->hashcons();
}

static int normalize_long_widen( jlong lo, jlong hi, int w ) {
  // Certain normalizations keep us sane when comparing types.
  // The 'SMALLINT' covers constants.
  if (lo <= hi) {
    if (((julong)hi - lo) <= SMALLINT)   w = Type::WidenMin;
    if (((julong)hi - lo) >= max_julong) w = Type::WidenMax; // TypeLong::LONG
  } else {
    if (((julong)lo - hi) <= SMALLINT)   w = Type::WidenMin;
    if (((julong)lo - hi) >= max_julong) w = Type::WidenMin; // dual TypeLong::LONG
  }
  return w;
}

const TypeLong *TypeLong::make( jlong lo, jlong hi, int w ) {
  w = normalize_long_widen(lo, hi, w);
  return (TypeLong*)(new TypeLong(lo,hi,w))->hashcons();
}


//------------------------------meet-------------------------------------------
// Compute the MEET of two types.  It returns a new Type representation object
// with reference count equal to the number of Types pointing at it.
// Caller should wrap a Types around it.
const Type *TypeLong::xmeet( const Type *t ) const {
  // Perform a fast test for common case; meeting the same types together.
  if( this == t ) return this;  // Meeting same type?

  // Currently "this->_base" is a TypeLong
  switch (t->base()) {          // Switch on original type
  case AnyPtr:                  // Mixing with oops happens when javac
  case RawPtr:                  // reuses local variables
  case OopPtr:
  case InstPtr:
  case AryPtr:
  case MetadataPtr:
  case KlassPtr:
  case InstKlassPtr:
  case AryKlassPtr:
  case NarrowOop:
  case NarrowKlass:
  case Int:
  case FloatTop:
  case FloatCon:
  case FloatBot:
  case DoubleTop:
  case DoubleCon:
  case DoubleBot:
  case Bottom:                  // Ye Olde Default
    return Type::BOTTOM;
  default:                      // All else is a mistake
    typerr(t);
  case Top:                     // No change
    return this;
  case Long:                    // Long vs Long?
    break;
  }

  // Expand covered set
  const TypeLong *r = t->is_long(); // Turn into a TypeLong
  return make( MIN2(_lo,r->_lo), MAX2(_hi,r->_hi), MAX2(_widen,r->_widen) );
}

//------------------------------xdual------------------------------------------
// Dual: reverse hi & lo; flip widen
const Type *TypeLong::xdual() const {
  int w = normalize_long_widen(_hi,_lo, WidenMax-_widen);
  return new TypeLong(_hi,_lo,w);
}

//------------------------------widen------------------------------------------
// Only happens for optimistic top-down optimizations.
const Type *TypeLong::widen( const Type *old, const Type* limit ) const {
  // Coming from TOP or such; no widening
  if( old->base() != Long ) return this;
  const TypeLong *ot = old->is_long();

  // If new guy is equal to old guy, no widening
  if( _lo == ot->_lo && _hi == ot->_hi )
    return old;

  // If new guy contains old, then we widened
  if( _lo <= ot->_lo && _hi >= ot->_hi ) {
    // New contains old
    // If new guy is already wider than old, no widening
    if( _widen > ot->_widen ) return this;
    // If old guy was a constant, do not bother
    if (ot->_lo == ot->_hi)  return this;
    // Now widen new guy.
    // Check for widening too far
    if (_widen == WidenMax) {
      jlong max = max_jlong;
      jlong min = min_jlong;
      if (limit->isa_long()) {
        max = limit->is_long()->_hi;
        min = limit->is_long()->_lo;
      }
      if (min < _lo && _hi < max) {
        // If neither endpoint is extremal yet, push out the endpoint
        // which is closer to its respective limit.
        if (_lo >= 0 ||                 // easy common case
            ((julong)_lo - min) >= ((julong)max - _hi)) {
          // Try to widen to an unsigned range type of 32/63 bits:
          if (max >= max_juint && _hi < max_juint)
            return make(_lo, max_juint, WidenMax);
          else
            return make(_lo, max, WidenMax);
        } else {
          return make(min, _hi, WidenMax);
        }
      }
      return TypeLong::LONG;
    }
    // Returned widened new guy
    return make(_lo,_hi,_widen+1);
  }

  // If old guy contains new, then we probably widened too far & dropped to
  // bottom.  Return the wider fellow.
  if ( ot->_lo <= _lo && ot->_hi >= _hi )
    return old;

  //  fatal("Long value range is not subset");
  // return this;
  return TypeLong::LONG;
}

//------------------------------narrow----------------------------------------
// Only happens for pessimistic optimizations.
const Type *TypeLong::narrow( const Type *old ) const {
  if (_lo >= _hi)  return this;   // already narrow enough
  if (old == nullptr)  return this;
  const TypeLong* ot = old->isa_long();
  if (ot == nullptr)  return this;
  jlong olo = ot->_lo;
  jlong ohi = ot->_hi;

  // If new guy is equal to old guy, no narrowing
  if (_lo == olo && _hi == ohi)  return old;

  // If old guy was maximum range, allow the narrowing
  if (olo == min_jlong && ohi == max_jlong)  return this;

  if (_lo < olo || _hi > ohi)
    return this;                // doesn't narrow; pretty weird

  // The new type narrows the old type, so look for a "death march".
  // See comments on PhaseTransform::saturate.
  julong nrange = (julong)_hi - _lo;
  julong orange = (julong)ohi - olo;
  if (nrange < max_julong - 1 && nrange > (orange >> 1) + (SMALLINT*2)) {
    // Use the new type only if the range shrinks a lot.
    // We do not want the optimizer computing 2^31 point by point.
    return old;
  }

  return this;
}

//-----------------------------filter------------------------------------------
const Type *TypeLong::filter_helper(const Type *kills, bool include_speculative) const {
  const TypeLong* ft = join_helper(kills, include_speculative)->isa_long();
  if (ft == nullptr || ft->empty())
    return Type::TOP;           // Canonical empty value
  if (ft->_widen < this->_widen) {
    // Do not allow the value of kill->_widen to affect the outcome.
    // The widen bits must be allowed to run freely through the graph.
    ft = TypeLong::make(ft->_lo, ft->_hi, this->_widen);
  }
  return ft;
}

//------------------------------eq---------------------------------------------
// Structural equality check for Type representations
bool TypeLong::eq( const Type *t ) const {
  const TypeLong *r = t->is_long(); // Handy access
  return r->_lo == _lo &&  r->_hi == _hi  && r->_widen == _widen;
}

//------------------------------hash-------------------------------------------
// Type-specific hashing function.
uint TypeLong::hash(void) const {
  return (uint)_lo + (uint)_hi + (uint)_widen + (uint)Type::Long;
}

//------------------------------is_finite--------------------------------------
// Has a finite value
bool TypeLong::is_finite() const {
  return true;
}

//------------------------------dump2------------------------------------------
// Dump TypeLong
#ifndef PRODUCT
static const char* longnamenear(jlong x, const char* xname, char* buf, size_t buf_size, jlong n) {
  if (n > x) {
    if (n >= x + 10000)  return nullptr;
    os::snprintf_checked(buf, buf_size, "%s+" JLONG_FORMAT, xname, n - x);
  } else if (n < x) {
    if (n <= x - 10000)  return nullptr;
    os::snprintf_checked(buf, buf_size, "%s-" JLONG_FORMAT, xname, x - n);
  } else {
    return xname;
  }
  return buf;
}

static const char* longname(char* buf, size_t buf_size, jlong n) {
  const char* str;
  if (n == min_jlong)
    return "min";
  else if (n < min_jlong + 10000)
    os::snprintf_checked(buf, buf_size, "min+" JLONG_FORMAT, n - min_jlong);
  else if (n == max_jlong)
    return "max";
  else if (n > max_jlong - 10000)
    os::snprintf_checked(buf, buf_size, "max-" JLONG_FORMAT, max_jlong - n);
  else if ((str = longnamenear(max_juint, "maxuint", buf, buf_size, n)) != nullptr)
    return str;
  else if ((str = longnamenear(max_jint, "maxint", buf, buf_size, n)) != nullptr)
    return str;
  else if ((str = longnamenear(min_jint, "minint", buf, buf_size, n)) != nullptr)
    return str;
  else
    os::snprintf_checked(buf, buf_size, JLONG_FORMAT, n);
  return buf;
}

void TypeLong::dump2( Dict &d, uint depth, outputStream *st ) const {
  char buf[80], buf2[80];
  if (_lo == min_jlong && _hi == max_jlong)
    st->print("long");
  else if (is_con())
    st->print("long:%s", longname(buf, sizeof(buf), get_con()));
  else if (_hi == max_jlong)
    st->print("long:>=%s", longname(buf, sizeof(buf), _lo));
  else if (_lo == min_jlong)
    st->print("long:<=%s", longname(buf, sizeof(buf), _hi));
  else
    st->print("long:%s..%s", longname(buf, sizeof(buf), _lo), longname(buf2,sizeof(buf2),  _hi));

  if (_widen != 0 && this != TypeLong::LONG)
    st->print(":%.*s", _widen, "wwww");
}
#endif

//------------------------------singleton--------------------------------------
// TRUE if Type is a singleton type, FALSE otherwise.   Singletons are simple
// constants
bool TypeLong::singleton(void) const {
  return _lo >= _hi;
}

bool TypeLong::empty(void) const {
  return _lo > _hi;
}

//=============================================================================
// Convenience common pre-built types.
const TypeTuple *TypeTuple::IFBOTH;     // Return both arms of IF as reachable
const TypeTuple *TypeTuple::IFFALSE;
const TypeTuple *TypeTuple::IFTRUE;
const TypeTuple *TypeTuple::IFNEITHER;
const TypeTuple *TypeTuple::LOOPBODY;
const TypeTuple *TypeTuple::MEMBAR;
const TypeTuple *TypeTuple::STORECONDITIONAL;
const TypeTuple *TypeTuple::START_I2C;
const TypeTuple *TypeTuple::INT_PAIR;
const TypeTuple *TypeTuple::LONG_PAIR;
const TypeTuple *TypeTuple::INT_CC_PAIR;
const TypeTuple *TypeTuple::LONG_CC_PAIR;

static void collect_inline_fields(ciInlineKlass* vk, const Type** field_array, uint& pos) {
  for (int j = 0; j < vk->nof_nonstatic_fields(); j++) {
    ciField* field = vk->nonstatic_field_at(j);
    BasicType bt = field->type()->basic_type();
    const Type* ft = Type::get_const_type(field->type());
    field_array[pos++] = ft;
    if (type2size[bt] == 2) {
      field_array[pos++] = Type::HALF;
    }
  }
}

//------------------------------make-------------------------------------------
// Make a TypeTuple from the range of a method signature
const TypeTuple *TypeTuple::make_range(ciSignature* sig, InterfaceHandling interface_handling, bool ret_vt_fields) {
  ciType* return_type = sig->return_type();
  uint arg_cnt = return_type->size();
  if (ret_vt_fields) {
    arg_cnt = return_type->as_inline_klass()->inline_arg_slots() + 1;
    if (!sig->returns_null_free_inline_type()) {
      // InlineTypeNode::IsInit field used for null checking
      arg_cnt++;
    }
  }
  const Type **field_array = fields(arg_cnt);
  switch (return_type->basic_type()) {
  case T_LONG:
    field_array[TypeFunc::Parms]   = TypeLong::LONG;
    field_array[TypeFunc::Parms+1] = Type::HALF;
    break;
  case T_DOUBLE:
    field_array[TypeFunc::Parms]   = Type::DOUBLE;
    field_array[TypeFunc::Parms+1] = Type::HALF;
    break;
  case T_OBJECT:
    if (return_type->is_inlinetype() && ret_vt_fields) {
      uint pos = TypeFunc::Parms;
      field_array[pos++] = get_const_type(return_type); // Oop might be null when returning as fields
      collect_inline_fields(return_type->as_inline_klass(), field_array, pos);
      if (!sig->returns_null_free_inline_type()) {
        // InlineTypeNode::IsInit field used for null checking
        field_array[pos++] = get_const_basic_type(T_BOOLEAN);
      }
      break;
    } else {
      field_array[TypeFunc::Parms] = get_const_type(return_type, interface_handling)->join_speculative(sig->returns_null_free_inline_type() ? TypePtr::NOTNULL : TypePtr::BOTTOM);
    }
    break;
  case T_ARRAY:
  case T_BOOLEAN:
  case T_CHAR:
  case T_FLOAT:
  case T_BYTE:
  case T_SHORT:
  case T_INT:
    field_array[TypeFunc::Parms] = get_const_type(return_type, interface_handling);
    break;
  case T_VOID:
    break;
  default:
    ShouldNotReachHere();
  }
  return (TypeTuple*)(new TypeTuple(TypeFunc::Parms + arg_cnt, field_array))->hashcons();
}

// Make a TypeTuple from the domain of a method signature
const TypeTuple *TypeTuple::make_domain(ciMethod* method, InterfaceHandling interface_handling, bool vt_fields_as_args) {
  ciSignature* sig = method->signature();
  uint arg_cnt = sig->size() + (method->is_static() ? 0 : 1);
  if (vt_fields_as_args) {
    arg_cnt = 0;
    assert(method->get_sig_cc() != nullptr, "Should have scalarized signature");
    for (ExtendedSignature sig_cc = ExtendedSignature(method->get_sig_cc(), SigEntryFilter()); !sig_cc.at_end(); ++sig_cc) {
      arg_cnt += type2size[(*sig_cc)._bt];
    }
  }

  uint pos = TypeFunc::Parms;
  const Type** field_array = fields(arg_cnt);
  if (!method->is_static()) {
    ciInstanceKlass* recv = method->holder();
    if (vt_fields_as_args && recv->is_inlinetype() && recv->as_inline_klass()->can_be_passed_as_fields()) {
      collect_inline_fields(recv->as_inline_klass(), field_array, pos);
    } else {
      field_array[pos++] = get_const_type(recv, interface_handling)->join_speculative(TypePtr::NOTNULL);
    }
  }

  int i = 0;
  while (pos < TypeFunc::Parms + arg_cnt) {
    ciType* type = sig->type_at(i);
    BasicType bt = type->basic_type();

    switch (bt) {
    case T_LONG:
      field_array[pos++] = TypeLong::LONG;
      field_array[pos++] = Type::HALF;
      break;
    case T_DOUBLE:
      field_array[pos++] = Type::DOUBLE;
      field_array[pos++] = Type::HALF;
      break;
    case T_OBJECT:
      if (type->is_inlinetype() && vt_fields_as_args && method->is_scalarized_arg(i + (method->is_static() ? 0 : 1))) {
        if (!sig->is_null_free_at(i)) {
          // InlineTypeNode::IsInit field used for null checking
          field_array[pos++] = get_const_basic_type(T_BOOLEAN);
        }
        collect_inline_fields(type->as_inline_klass(), field_array, pos);
      } else {
        field_array[pos++] = get_const_type(type, interface_handling)->join_speculative(sig->is_null_free_at(i) ? TypePtr::NOTNULL : TypePtr::BOTTOM);
      }
      break;
    case T_ARRAY:
    case T_FLOAT:
    case T_INT:
      field_array[pos++] = get_const_type(type, interface_handling);
      break;
    case T_BOOLEAN:
    case T_CHAR:
    case T_BYTE:
    case T_SHORT:
      field_array[pos++] = TypeInt::INT;
      break;
    default:
      ShouldNotReachHere();
    }
    i++;
  }
  assert(pos == TypeFunc::Parms + arg_cnt, "wrong number of arguments");

  return (TypeTuple*)(new TypeTuple(TypeFunc::Parms + arg_cnt, field_array))->hashcons();
}

const TypeTuple *TypeTuple::make( uint cnt, const Type **fields ) {
  return (TypeTuple*)(new TypeTuple(cnt,fields))->hashcons();
}

//------------------------------fields-----------------------------------------
// Subroutine call type with space allocated for argument types
// Memory for Control, I_O, Memory, FramePtr, and ReturnAdr is allocated implicitly
const Type **TypeTuple::fields( uint arg_cnt ) {
  const Type **flds = (const Type **)(Compile::current()->type_arena()->AmallocWords((TypeFunc::Parms+arg_cnt)*sizeof(Type*) ));
  flds[TypeFunc::Control  ] = Type::CONTROL;
  flds[TypeFunc::I_O      ] = Type::ABIO;
  flds[TypeFunc::Memory   ] = Type::MEMORY;
  flds[TypeFunc::FramePtr ] = TypeRawPtr::BOTTOM;
  flds[TypeFunc::ReturnAdr] = Type::RETURN_ADDRESS;

  return flds;
}

//------------------------------meet-------------------------------------------
// Compute the MEET of two types.  It returns a new Type object.
const Type *TypeTuple::xmeet( const Type *t ) const {
  // Perform a fast test for common case; meeting the same types together.
  if( this == t ) return this;  // Meeting same type-rep?

  // Current "this->_base" is Tuple
  switch (t->base()) {          // switch on original type

  case Bottom:                  // Ye Olde Default
    return t;

  default:                      // All else is a mistake
    typerr(t);

  case Tuple: {                 // Meeting 2 signatures?
    const TypeTuple *x = t->is_tuple();
    assert( _cnt == x->_cnt, "" );
    const Type **fields = (const Type **)(Compile::current()->type_arena()->AmallocWords( _cnt*sizeof(Type*) ));
    for( uint i=0; i<_cnt; i++ )
      fields[i] = field_at(i)->xmeet( x->field_at(i) );
    return TypeTuple::make(_cnt,fields);
  }
  case Top:
    break;
  }
  return this;                  // Return the double constant
}

//------------------------------xdual------------------------------------------
// Dual: compute field-by-field dual
const Type *TypeTuple::xdual() const {
  const Type **fields = (const Type **)(Compile::current()->type_arena()->AmallocWords( _cnt*sizeof(Type*) ));
  for( uint i=0; i<_cnt; i++ )
    fields[i] = _fields[i]->dual();
  return new TypeTuple(_cnt,fields);
}

//------------------------------eq---------------------------------------------
// Structural equality check for Type representations
bool TypeTuple::eq( const Type *t ) const {
  const TypeTuple *s = (const TypeTuple *)t;
  if (_cnt != s->_cnt)  return false;  // Unequal field counts
  for (uint i = 0; i < _cnt; i++)
    if (field_at(i) != s->field_at(i)) // POINTER COMPARE!  NO RECURSION!
      return false;             // Missed
  return true;
}

//------------------------------hash-------------------------------------------
// Type-specific hashing function.
uint TypeTuple::hash(void) const {
  uintptr_t sum = _cnt;
  for( uint i=0; i<_cnt; i++ )
    sum += (uintptr_t)_fields[i];     // Hash on pointers directly
  return (uint)sum;
}

//------------------------------dump2------------------------------------------
// Dump signature Type
#ifndef PRODUCT
void TypeTuple::dump2( Dict &d, uint depth, outputStream *st ) const {
  st->print("{");
  if( !depth || d[this] ) {     // Check for recursive print
    st->print("...}");
    return;
  }
  d.Insert((void*)this, (void*)this);   // Stop recursion
  if( _cnt ) {
    uint i;
    for( i=0; i<_cnt-1; i++ ) {
      st->print("%d:", i);
      _fields[i]->dump2(d, depth-1, st);
      st->print(", ");
    }
    st->print("%d:", i);
    _fields[i]->dump2(d, depth-1, st);
  }
  st->print("}");
}
#endif

//------------------------------singleton--------------------------------------
// TRUE if Type is a singleton type, FALSE otherwise.   Singletons are simple
// constants (Ldi nodes).  Singletons are integer, float or double constants
// or a single symbol.
bool TypeTuple::singleton(void) const {
  return false;                 // Never a singleton
}

bool TypeTuple::empty(void) const {
  for( uint i=0; i<_cnt; i++ ) {
    if (_fields[i]->empty())  return true;
  }
  return false;
}

//=============================================================================
// Convenience common pre-built types.

inline const TypeInt* normalize_array_size(const TypeInt* size) {
  // Certain normalizations keep us sane when comparing types.
  // We do not want arrayOop variables to differ only by the wideness
  // of their index types.  Pick minimum wideness, since that is the
  // forced wideness of small ranges anyway.
  if (size->_widen != Type::WidenMin)
    return TypeInt::make(size->_lo, size->_hi, Type::WidenMin);
  else
    return size;
}

//------------------------------make-------------------------------------------
const TypeAry* TypeAry::make(const Type* elem, const TypeInt* size, bool stable,
                             bool flat, bool not_flat, bool not_null_free) {
  if (UseCompressedOops && elem->isa_oopptr()) {
    elem = elem->make_narrowoop();
  }
  size = normalize_array_size(size);
  return (TypeAry*)(new TypeAry(elem, size, stable, flat, not_flat, not_null_free))->hashcons();
}

//------------------------------meet-------------------------------------------
// Compute the MEET of two types.  It returns a new Type object.
const Type *TypeAry::xmeet( const Type *t ) const {
  // Perform a fast test for common case; meeting the same types together.
  if( this == t ) return this;  // Meeting same type-rep?

  // Current "this->_base" is Ary
  switch (t->base()) {          // switch on original type

  case Bottom:                  // Ye Olde Default
    return t;

  default:                      // All else is a mistake
    typerr(t);

  case Array: {                 // Meeting 2 arrays?
    const TypeAry *a = t->is_ary();
    return TypeAry::make(_elem->meet_speculative(a->_elem),
                         _size->xmeet(a->_size)->is_int(),
                         _stable && a->_stable,
                         _flat && a->_flat,
                         _not_flat && a->_not_flat,
                         _not_null_free && a->_not_null_free);
  }
  case Top:
    break;
  }
  return this;                  // Return the double constant
}

//------------------------------xdual------------------------------------------
// Dual: compute field-by-field dual
const Type *TypeAry::xdual() const {
  const TypeInt* size_dual = _size->dual()->is_int();
  size_dual = normalize_array_size(size_dual);
  return new TypeAry(_elem->dual(), size_dual, !_stable, !_flat, !_not_flat, !_not_null_free);
}

//------------------------------eq---------------------------------------------
// Structural equality check for Type representations
bool TypeAry::eq( const Type *t ) const {
  const TypeAry *a = (const TypeAry*)t;
  return _elem == a->_elem &&
    _stable == a->_stable &&
    _size == a->_size &&
    _flat == a->_flat &&
    _not_flat == a->_not_flat &&
    _not_null_free == a->_not_null_free;

}

//------------------------------hash-------------------------------------------
// Type-specific hashing function.
uint TypeAry::hash(void) const {
  return (uint)(uintptr_t)_elem + (uint)(uintptr_t)_size + (uint)(_stable ? 43 : 0) +
      (uint)(_flat ? 44 : 0) + (uint)(_not_flat ? 45 : 0) + (uint)(_not_null_free ? 46 : 0);
}

/**
 * Return same type without a speculative part in the element
 */
const TypeAry* TypeAry::remove_speculative() const {
  return make(_elem->remove_speculative(), _size, _stable, _flat, _not_flat, _not_null_free);
}

/**
 * Return same type with cleaned up speculative part of element
 */
const Type* TypeAry::cleanup_speculative() const {
  return make(_elem->cleanup_speculative(), _size, _stable, _flat, _not_flat, _not_null_free);
}

/**
 * Return same type but with a different inline depth (used for speculation)
 *
 * @param depth  depth to meet with
 */
const TypePtr* TypePtr::with_inline_depth(int depth) const {
  if (!UseInlineDepthForSpeculativeTypes) {
    return this;
  }
  return make(AnyPtr, _ptr, _offset, _speculative, depth);
}

//------------------------------dump2------------------------------------------
#ifndef PRODUCT
void TypeAry::dump2( Dict &d, uint depth, outputStream *st ) const {
  if (_stable)  st->print("stable:");
  if (_flat) st->print("flat:");
  if (Verbose) {
    if (_not_flat) st->print("not flat:");
    if (_not_null_free) st->print("not null free:");
  }
  _elem->dump2(d, depth, st);
  st->print("[");
  _size->dump2(d, depth, st);
  st->print("]");
}
#endif

//------------------------------singleton--------------------------------------
// TRUE if Type is a singleton type, FALSE otherwise.   Singletons are simple
// constants (Ldi nodes).  Singletons are integer, float or double constants
// or a single symbol.
bool TypeAry::singleton(void) const {
  return false;                 // Never a singleton
}

bool TypeAry::empty(void) const {
  return _elem->empty() || _size->empty();
}

//--------------------------ary_must_be_exact----------------------------------
bool TypeAry::ary_must_be_exact() const {
  // This logic looks at the element type of an array, and returns true
  // if the element type is either a primitive or a final instance class.
  // In such cases, an array built on this ary must have no subclasses.
  if (_elem == BOTTOM)      return false;  // general array not exact
  if (_elem == TOP   )      return false;  // inverted general array not exact
  const TypeOopPtr*  toop = nullptr;
  if (UseCompressedOops && _elem->isa_narrowoop()) {
    toop = _elem->make_ptr()->isa_oopptr();
  } else {
    toop = _elem->isa_oopptr();
  }
  if (!toop)                return true;   // a primitive type, like int
  if (!toop->is_loaded())   return false;  // unloaded class
  const TypeInstPtr* tinst;
  if (_elem->isa_narrowoop())
    tinst = _elem->make_ptr()->isa_instptr();
  else
    tinst = _elem->isa_instptr();
  if (tinst) {
    if (tinst->instance_klass()->is_final()) {
      // Even if MyValue is exact, [LMyValue is not exact due to [QMyValue <: [LMyValue.
      if (tinst->is_inlinetypeptr() && (tinst->ptr() == TypePtr::BotPTR || tinst->ptr() == TypePtr::TopPTR)) {
        return false;
      }
      return true;
    }
    return false;
  }
  const TypeAryPtr*  tap;
  if (_elem->isa_narrowoop())
    tap = _elem->make_ptr()->isa_aryptr();
  else
    tap = _elem->isa_aryptr();
  if (tap)
    return tap->ary()->ary_must_be_exact();
  return false;
}

//==============================TypeVect=======================================
// Convenience common pre-built types.
const TypeVect *TypeVect::VECTA = nullptr; // vector length agnostic
const TypeVect *TypeVect::VECTS = nullptr; //  32-bit vectors
const TypeVect *TypeVect::VECTD = nullptr; //  64-bit vectors
const TypeVect *TypeVect::VECTX = nullptr; // 128-bit vectors
const TypeVect *TypeVect::VECTY = nullptr; // 256-bit vectors
const TypeVect *TypeVect::VECTZ = nullptr; // 512-bit vectors
const TypeVect *TypeVect::VECTMASK = nullptr; // predicate/mask vector

//------------------------------make-------------------------------------------
const TypeVect* TypeVect::make(const Type *elem, uint length, bool is_mask) {
  if (is_mask) {
    return makemask(elem, length);
  }
  BasicType elem_bt = elem->array_element_basic_type();
  assert(is_java_primitive(elem_bt), "only primitive types in vector");
  assert(Matcher::vector_size_supported(elem_bt, length), "length in range");
  int size = length * type2aelembytes(elem_bt);
  switch (Matcher::vector_ideal_reg(size)) {
  case Op_VecA:
    return (TypeVect*)(new TypeVectA(elem, length))->hashcons();
  case Op_VecS:
    return (TypeVect*)(new TypeVectS(elem, length))->hashcons();
  case Op_RegL:
  case Op_VecD:
  case Op_RegD:
    return (TypeVect*)(new TypeVectD(elem, length))->hashcons();
  case Op_VecX:
    return (TypeVect*)(new TypeVectX(elem, length))->hashcons();
  case Op_VecY:
    return (TypeVect*)(new TypeVectY(elem, length))->hashcons();
  case Op_VecZ:
    return (TypeVect*)(new TypeVectZ(elem, length))->hashcons();
  }
 ShouldNotReachHere();
  return nullptr;
}

const TypeVect *TypeVect::makemask(const Type* elem, uint length) {
  BasicType elem_bt = elem->array_element_basic_type();
  if (Matcher::has_predicated_vectors() &&
      Matcher::match_rule_supported_vector_masked(Op_VectorLoadMask, length, elem_bt)) {
    return TypeVectMask::make(elem, length);
  } else {
    return make(elem, length);
  }
}

//------------------------------meet-------------------------------------------
// Compute the MEET of two types.  It returns a new Type object.
const Type *TypeVect::xmeet( const Type *t ) const {
  // Perform a fast test for common case; meeting the same types together.
  if( this == t ) return this;  // Meeting same type-rep?

  // Current "this->_base" is Vector
  switch (t->base()) {          // switch on original type

  case Bottom:                  // Ye Olde Default
    return t;

  default:                      // All else is a mistake
    typerr(t);
  case VectorMask: {
    const TypeVectMask* v = t->is_vectmask();
    assert(  base() == v->base(), "");
    assert(length() == v->length(), "");
    assert(element_basic_type() == v->element_basic_type(), "");
    return TypeVect::makemask(_elem->xmeet(v->_elem), _length);
  }
  case VectorA:
  case VectorS:
  case VectorD:
  case VectorX:
  case VectorY:
  case VectorZ: {                // Meeting 2 vectors?
    const TypeVect* v = t->is_vect();
    assert(  base() == v->base(), "");
    assert(length() == v->length(), "");
    assert(element_basic_type() == v->element_basic_type(), "");
    return TypeVect::make(_elem->xmeet(v->_elem), _length);
  }
  case Top:
    break;
  }
  return this;
}

//------------------------------xdual------------------------------------------
// Dual: compute field-by-field dual
const Type *TypeVect::xdual() const {
  return new TypeVect(base(), _elem->dual(), _length);
}

//------------------------------eq---------------------------------------------
// Structural equality check for Type representations
bool TypeVect::eq(const Type *t) const {
  const TypeVect *v = t->is_vect();
  return (_elem == v->_elem) && (_length == v->_length);
}

//------------------------------hash-------------------------------------------
// Type-specific hashing function.
uint TypeVect::hash(void) const {
  return (uint)(uintptr_t)_elem + (uint)(uintptr_t)_length;
}

//------------------------------singleton--------------------------------------
// TRUE if Type is a singleton type, FALSE otherwise.   Singletons are simple
// constants (Ldi nodes).  Vector is singleton if all elements are the same
// constant value (when vector is created with Replicate code).
bool TypeVect::singleton(void) const {
// There is no Con node for vectors yet.
//  return _elem->singleton();
  return false;
}

bool TypeVect::empty(void) const {
  return _elem->empty();
}

//------------------------------dump2------------------------------------------
#ifndef PRODUCT
void TypeVect::dump2(Dict &d, uint depth, outputStream *st) const {
  switch (base()) {
  case VectorA:
    st->print("vectora["); break;
  case VectorS:
    st->print("vectors["); break;
  case VectorD:
    st->print("vectord["); break;
  case VectorX:
    st->print("vectorx["); break;
  case VectorY:
    st->print("vectory["); break;
  case VectorZ:
    st->print("vectorz["); break;
  case VectorMask:
    st->print("vectormask["); break;
  default:
    ShouldNotReachHere();
  }
  st->print("%d]:{", _length);
  _elem->dump2(d, depth, st);
  st->print("}");
}
#endif

bool TypeVectMask::eq(const Type *t) const {
  const TypeVectMask *v = t->is_vectmask();
  return (element_type() == v->element_type()) && (length() == v->length());
}

const Type *TypeVectMask::xdual() const {
  return new TypeVectMask(element_type()->dual(), length());
}

const TypeVectMask *TypeVectMask::make(const BasicType elem_bt, uint length) {
  return make(get_const_basic_type(elem_bt), length);
}

const TypeVectMask *TypeVectMask::make(const Type* elem, uint length) {
  const TypeVectMask* mtype = Matcher::predicate_reg_type(elem, length);
  return (TypeVectMask*) const_cast<TypeVectMask*>(mtype)->hashcons();
}

//=============================================================================
// Convenience common pre-built types.
const TypePtr *TypePtr::NULL_PTR;
const TypePtr *TypePtr::NOTNULL;
const TypePtr *TypePtr::BOTTOM;

//------------------------------meet-------------------------------------------
// Meet over the PTR enum
const TypePtr::PTR TypePtr::ptr_meet[TypePtr::lastPTR][TypePtr::lastPTR] = {
  //              TopPTR,    AnyNull,   Constant, Null,   NotNull, BotPTR,
  { /* Top     */ TopPTR,    AnyNull,   Constant, Null,   NotNull, BotPTR,},
  { /* AnyNull */ AnyNull,   AnyNull,   Constant, BotPTR, NotNull, BotPTR,},
  { /* Constant*/ Constant,  Constant,  Constant, BotPTR, NotNull, BotPTR,},
  { /* Null    */ Null,      BotPTR,    BotPTR,   Null,   BotPTR,  BotPTR,},
  { /* NotNull */ NotNull,   NotNull,   NotNull,  BotPTR, NotNull, BotPTR,},
  { /* BotPTR  */ BotPTR,    BotPTR,    BotPTR,   BotPTR, BotPTR,  BotPTR,}
};

//------------------------------make-------------------------------------------
const TypePtr* TypePtr::make(TYPES t, enum PTR ptr, Offset offset, const TypePtr* speculative, int inline_depth) {
  return (TypePtr*)(new TypePtr(t,ptr,offset, speculative, inline_depth))->hashcons();
}

//------------------------------cast_to_ptr_type-------------------------------
const TypePtr* TypePtr::cast_to_ptr_type(PTR ptr) const {
  assert(_base == AnyPtr, "subclass must override cast_to_ptr_type");
  if( ptr == _ptr ) return this;
  return make(_base, ptr, _offset, _speculative, _inline_depth);
}

//------------------------------get_con----------------------------------------
intptr_t TypePtr::get_con() const {
  assert( _ptr == Null, "" );
  return offset();
}

//------------------------------meet-------------------------------------------
// Compute the MEET of two types.  It returns a new Type object.
const Type *TypePtr::xmeet(const Type *t) const {
  const Type* res = xmeet_helper(t);
  if (res->isa_ptr() == nullptr) {
    return res;
  }

  const TypePtr* res_ptr = res->is_ptr();
  if (res_ptr->speculative() != nullptr) {
    // type->speculative() is null means that speculation is no better
    // than type, i.e. type->speculative() == type. So there are 2
    // ways to represent the fact that we have no useful speculative
    // data and we should use a single one to be able to test for
    // equality between types. Check whether type->speculative() ==
    // type and set speculative to null if it is the case.
    if (res_ptr->remove_speculative() == res_ptr->speculative()) {
      return res_ptr->remove_speculative();
    }
  }

  return res;
}

const Type *TypePtr::xmeet_helper(const Type *t) const {
  // Perform a fast test for common case; meeting the same types together.
  if( this == t ) return this;  // Meeting same type-rep?

  // Current "this->_base" is AnyPtr
  switch (t->base()) {          // switch on original type
  case Int:                     // Mixing ints & oops happens when javac
  case Long:                    // reuses local variables
  case FloatTop:
  case FloatCon:
  case FloatBot:
  case DoubleTop:
  case DoubleCon:
  case DoubleBot:
  case NarrowOop:
  case NarrowKlass:
  case Bottom:                  // Ye Olde Default
    return Type::BOTTOM;
  case Top:
    return this;

  case AnyPtr: {                // Meeting to AnyPtrs
    const TypePtr *tp = t->is_ptr();
    const TypePtr* speculative = xmeet_speculative(tp);
    int depth = meet_inline_depth(tp->inline_depth());
    return make(AnyPtr, meet_ptr(tp->ptr()), meet_offset(tp->offset()), speculative, depth);
  }
  case RawPtr:                  // For these, flip the call around to cut down
  case OopPtr:
  case InstPtr:                 // on the cases I have to handle.
  case AryPtr:
  case MetadataPtr:
  case KlassPtr:
  case InstKlassPtr:
  case AryKlassPtr:
    return t->xmeet(this);      // Call in reverse direction
  default:                      // All else is a mistake
    typerr(t);

  }
  return this;
}

//------------------------------meet_offset------------------------------------
Type::Offset TypePtr::meet_offset(int offset) const {
  return _offset.meet(Offset(offset));
}

//------------------------------dual_offset------------------------------------
Type::Offset TypePtr::dual_offset() const {
  return _offset.dual();
}

//------------------------------xdual------------------------------------------
// Dual: compute field-by-field dual
const TypePtr::PTR TypePtr::ptr_dual[TypePtr::lastPTR] = {
  BotPTR, NotNull, Constant, Null, AnyNull, TopPTR
};
const Type *TypePtr::xdual() const {
  return new TypePtr(AnyPtr, dual_ptr(), dual_offset(), dual_speculative(), dual_inline_depth());
}

//------------------------------xadd_offset------------------------------------
Type::Offset TypePtr::xadd_offset(intptr_t offset) const {
  return _offset.add(offset);
}

//------------------------------add_offset-------------------------------------
const TypePtr *TypePtr::add_offset( intptr_t offset ) const {
  return make(AnyPtr, _ptr, xadd_offset(offset), _speculative, _inline_depth);
}

const TypePtr *TypePtr::with_offset(intptr_t offset) const {
  return make(AnyPtr, _ptr, Offset(offset), _speculative, _inline_depth);
}

//------------------------------eq---------------------------------------------
// Structural equality check for Type representations
bool TypePtr::eq( const Type *t ) const {
  const TypePtr *a = (const TypePtr*)t;
  return _ptr == a->ptr() && _offset == a->_offset && eq_speculative(a) && _inline_depth == a->_inline_depth;
}

//------------------------------hash-------------------------------------------
// Type-specific hashing function.
uint TypePtr::hash(void) const {
  return (uint)_ptr + (uint)offset() + (uint)hash_speculative() + (uint)_inline_depth;
}

/**
 * Return same type without a speculative part
 */
const TypePtr* TypePtr::remove_speculative() const {
  if (_speculative == nullptr) {
    return this;
  }
  assert(_inline_depth == InlineDepthTop || _inline_depth == InlineDepthBottom, "non speculative type shouldn't have inline depth");
  return make(AnyPtr, _ptr, _offset, nullptr, _inline_depth);
}

/**
 * Return same type but drop speculative part if we know we won't use
 * it
 */
const Type* TypePtr::cleanup_speculative() const {
  if (speculative() == nullptr) {
    return this;
  }
  const Type* no_spec = remove_speculative();
  // If this is NULL_PTR then we don't need the speculative type
  // (with_inline_depth in case the current type inline depth is
  // InlineDepthTop)
  if (no_spec == NULL_PTR->with_inline_depth(inline_depth())) {
    return no_spec;
  }
  if (above_centerline(speculative()->ptr())) {
    return no_spec;
  }
  const TypeOopPtr* spec_oopptr = speculative()->isa_oopptr();
  // If the speculative may be null and is an inexact klass then it
  // doesn't help
  if (speculative() != TypePtr::NULL_PTR && speculative()->maybe_null() &&
      (spec_oopptr == nullptr || !spec_oopptr->klass_is_exact())) {
    return no_spec;
  }
  return this;
}

/**
 * dual of the speculative part of the type
 */
const TypePtr* TypePtr::dual_speculative() const {
  if (_speculative == nullptr) {
    return nullptr;
  }
  return _speculative->dual()->is_ptr();
}

/**
 * meet of the speculative parts of 2 types
 *
 * @param other  type to meet with
 */
const TypePtr* TypePtr::xmeet_speculative(const TypePtr* other) const {
  bool this_has_spec = (_speculative != nullptr);
  bool other_has_spec = (other->speculative() != nullptr);

  if (!this_has_spec && !other_has_spec) {
    return nullptr;
  }

  // If we are at a point where control flow meets and one branch has
  // a speculative type and the other has not, we meet the speculative
  // type of one branch with the actual type of the other. If the
  // actual type is exact and the speculative is as well, then the
  // result is a speculative type which is exact and we can continue
  // speculation further.
  const TypePtr* this_spec = _speculative;
  const TypePtr* other_spec = other->speculative();

  if (!this_has_spec) {
    this_spec = this;
  }

  if (!other_has_spec) {
    other_spec = other;
  }

  return this_spec->meet(other_spec)->is_ptr();
}

/**
 * dual of the inline depth for this type (used for speculation)
 */
int TypePtr::dual_inline_depth() const {
  return -inline_depth();
}

/**
 * meet of 2 inline depths (used for speculation)
 *
 * @param depth  depth to meet with
 */
int TypePtr::meet_inline_depth(int depth) const {
  return MAX2(inline_depth(), depth);
}

/**
 * Are the speculative parts of 2 types equal?
 *
 * @param other  type to compare this one to
 */
bool TypePtr::eq_speculative(const TypePtr* other) const {
  if (_speculative == nullptr || other->speculative() == nullptr) {
    return _speculative == other->speculative();
  }

  if (_speculative->base() != other->speculative()->base()) {
    return false;
  }

  return _speculative->eq(other->speculative());
}

/**
 * Hash of the speculative part of the type
 */
int TypePtr::hash_speculative() const {
  if (_speculative == nullptr) {
    return 0;
  }

  return _speculative->hash();
}

/**
 * add offset to the speculative part of the type
 *
 * @param offset  offset to add
 */
const TypePtr* TypePtr::add_offset_speculative(intptr_t offset) const {
  if (_speculative == nullptr) {
    return nullptr;
  }
  return _speculative->add_offset(offset)->is_ptr();
}

const TypePtr* TypePtr::with_offset_speculative(intptr_t offset) const {
  if (_speculative == nullptr) {
    return nullptr;
  }
  return _speculative->with_offset(offset)->is_ptr();
}

/**
 * return exact klass from the speculative type if there's one
 */
ciKlass* TypePtr::speculative_type() const {
  if (_speculative != nullptr && _speculative->isa_oopptr()) {
    const TypeOopPtr* speculative = _speculative->join(this)->is_oopptr();
    if (speculative->klass_is_exact()) {
      return speculative->exact_klass();
    }
  }
  return nullptr;
}

/**
 * return true if speculative type may be null
 */
bool TypePtr::speculative_maybe_null() const {
  if (_speculative != nullptr) {
    const TypePtr* speculative = _speculative->join(this)->is_ptr();
    return speculative->maybe_null();
  }
  return true;
}

bool TypePtr::speculative_always_null() const {
  if (_speculative != nullptr) {
    const TypePtr* speculative = _speculative->join(this)->is_ptr();
    return speculative == TypePtr::NULL_PTR;
  }
  return false;
}

/**
 * Same as TypePtr::speculative_type() but return the klass only if
 * the speculative tells us is not null
 */
ciKlass* TypePtr::speculative_type_not_null() const {
  if (speculative_maybe_null()) {
    return nullptr;
  }
  return speculative_type();
}

/**
 * Check whether new profiling would improve speculative type
 *
 * @param   exact_kls    class from profiling
 * @param   inline_depth inlining depth of profile point
 *
 * @return  true if type profile is valuable
 */
bool TypePtr::would_improve_type(ciKlass* exact_kls, int inline_depth) const {
  // no profiling?
  if (exact_kls == nullptr) {
    return false;
  }
  if (speculative() == TypePtr::NULL_PTR) {
    return false;
  }
  // no speculative type or non exact speculative type?
  if (speculative_type() == nullptr) {
    return true;
  }
  // If the node already has an exact speculative type keep it,
  // unless it was provided by profiling that is at a deeper
  // inlining level. Profiling at a higher inlining depth is
  // expected to be less accurate.
  if (_speculative->inline_depth() == InlineDepthBottom) {
    return false;
  }
  assert(_speculative->inline_depth() != InlineDepthTop, "can't do the comparison");
  return inline_depth < _speculative->inline_depth();
}

/**
 * Check whether new profiling would improve ptr (= tells us it is non
 * null)
 *
 * @param   ptr_kind always null or not null?
 *
 * @return  true if ptr profile is valuable
 */
bool TypePtr::would_improve_ptr(ProfilePtrKind ptr_kind) const {
  // profiling doesn't tell us anything useful
  if (ptr_kind != ProfileAlwaysNull && ptr_kind != ProfileNeverNull) {
    return false;
  }
  // We already know this is not null
  if (!this->maybe_null()) {
    return false;
  }
  // We already know the speculative type cannot be null
  if (!speculative_maybe_null()) {
    return false;
  }
  // We already know this is always null
  if (this == TypePtr::NULL_PTR) {
    return false;
  }
  // We already know the speculative type is always null
  if (speculative_always_null()) {
    return false;
  }
  if (ptr_kind == ProfileAlwaysNull && speculative() != nullptr && speculative()->isa_oopptr()) {
    return false;
  }
  return true;
}

//------------------------------dump2------------------------------------------
const char *const TypePtr::ptr_msg[TypePtr::lastPTR] = {
  "TopPTR","AnyNull","Constant","null","NotNull","BotPTR"
};

#ifndef PRODUCT
void TypePtr::dump2( Dict &d, uint depth, outputStream *st ) const {
  if( _ptr == Null ) st->print("null");
  else st->print("%s *", ptr_msg[_ptr]);
  _offset.dump2(st);
  dump_inline_depth(st);
  dump_speculative(st);
}

/**
 *dump the speculative part of the type
 */
void TypePtr::dump_speculative(outputStream *st) const {
  if (_speculative != nullptr) {
    st->print(" (speculative=");
    _speculative->dump_on(st);
    st->print(")");
  }
}

/**
 *dump the inline depth of the type
 */
void TypePtr::dump_inline_depth(outputStream *st) const {
  if (_inline_depth != InlineDepthBottom) {
    if (_inline_depth == InlineDepthTop) {
      st->print(" (inline_depth=InlineDepthTop)");
    } else {
      st->print(" (inline_depth=%d)", _inline_depth);
    }
  }
}
#endif

//------------------------------singleton--------------------------------------
// TRUE if Type is a singleton type, FALSE otherwise.   Singletons are simple
// constants
bool TypePtr::singleton(void) const {
  // TopPTR, Null, AnyNull, Constant are all singletons
  return (_offset != Offset::bottom) && !below_centerline(_ptr);
}

bool TypePtr::empty(void) const {
  return (_offset == Offset::top) || above_centerline(_ptr);
}

//=============================================================================
// Convenience common pre-built types.
const TypeRawPtr *TypeRawPtr::BOTTOM;
const TypeRawPtr *TypeRawPtr::NOTNULL;

//------------------------------make-------------------------------------------
const TypeRawPtr *TypeRawPtr::make( enum PTR ptr ) {
  assert( ptr != Constant, "what is the constant?" );
  assert( ptr != Null, "Use TypePtr for null" );
  return (TypeRawPtr*)(new TypeRawPtr(ptr,0))->hashcons();
}

const TypeRawPtr *TypeRawPtr::make( address bits ) {
  assert( bits, "Use TypePtr for null" );
  return (TypeRawPtr*)(new TypeRawPtr(Constant,bits))->hashcons();
}

//------------------------------cast_to_ptr_type-------------------------------
const TypeRawPtr* TypeRawPtr::cast_to_ptr_type(PTR ptr) const {
  assert( ptr != Constant, "what is the constant?" );
  assert( ptr != Null, "Use TypePtr for null" );
  assert( _bits==0, "Why cast a constant address?");
  if( ptr == _ptr ) return this;
  return make(ptr);
}

//------------------------------get_con----------------------------------------
intptr_t TypeRawPtr::get_con() const {
  assert( _ptr == Null || _ptr == Constant, "" );
  return (intptr_t)_bits;
}

//------------------------------meet-------------------------------------------
// Compute the MEET of two types.  It returns a new Type object.
const Type *TypeRawPtr::xmeet( const Type *t ) const {
  // Perform a fast test for common case; meeting the same types together.
  if( this == t ) return this;  // Meeting same type-rep?

  // Current "this->_base" is RawPtr
  switch( t->base() ) {         // switch on original type
  case Bottom:                  // Ye Olde Default
    return t;
  case Top:
    return this;
  case AnyPtr:                  // Meeting to AnyPtrs
    break;
  case RawPtr: {                // might be top, bot, any/not or constant
    enum PTR tptr = t->is_ptr()->ptr();
    enum PTR ptr = meet_ptr( tptr );
    if( ptr == Constant ) {     // Cannot be equal constants, so...
      if( tptr == Constant && _ptr != Constant)  return t;
      if( _ptr == Constant && tptr != Constant)  return this;
      ptr = NotNull;            // Fall down in lattice
    }
    return make( ptr );
  }

  case OopPtr:
  case InstPtr:
  case AryPtr:
  case MetadataPtr:
  case KlassPtr:
  case InstKlassPtr:
  case AryKlassPtr:
    return TypePtr::BOTTOM;     // Oop meet raw is not well defined
  default:                      // All else is a mistake
    typerr(t);
  }

  // Found an AnyPtr type vs self-RawPtr type
  const TypePtr *tp = t->is_ptr();
  switch (tp->ptr()) {
  case TypePtr::TopPTR:  return this;
  case TypePtr::BotPTR:  return t;
  case TypePtr::Null:
    if( _ptr == TypePtr::TopPTR ) return t;
    return TypeRawPtr::BOTTOM;
  case TypePtr::NotNull: return TypePtr::make(AnyPtr, meet_ptr(TypePtr::NotNull), tp->meet_offset(0), tp->speculative(), tp->inline_depth());
  case TypePtr::AnyNull:
    if( _ptr == TypePtr::Constant) return this;
    return make( meet_ptr(TypePtr::AnyNull) );
  default: ShouldNotReachHere();
  }
  return this;
}

//------------------------------xdual------------------------------------------
// Dual: compute field-by-field dual
const Type *TypeRawPtr::xdual() const {
  return new TypeRawPtr( dual_ptr(), _bits );
}

//------------------------------add_offset-------------------------------------
const TypePtr* TypeRawPtr::add_offset(intptr_t offset) const {
  if( offset == OffsetTop ) return BOTTOM; // Undefined offset-> undefined pointer
  if( offset == OffsetBot ) return BOTTOM; // Unknown offset-> unknown pointer
  if( offset == 0 ) return this; // No change
  switch (_ptr) {
  case TypePtr::TopPTR:
  case TypePtr::BotPTR:
  case TypePtr::NotNull:
    return this;
  case TypePtr::Null:
  case TypePtr::Constant: {
    address bits = _bits+offset;
    if ( bits == 0 ) return TypePtr::NULL_PTR;
    return make( bits );
  }
  default:  ShouldNotReachHere();
  }
  return nullptr;                  // Lint noise
}

//------------------------------eq---------------------------------------------
// Structural equality check for Type representations
bool TypeRawPtr::eq( const Type *t ) const {
  const TypeRawPtr *a = (const TypeRawPtr*)t;
  return _bits == a->_bits && TypePtr::eq(t);
}

//------------------------------hash-------------------------------------------
// Type-specific hashing function.
uint TypeRawPtr::hash(void) const {
  return (uint)(uintptr_t)_bits + (uint)TypePtr::hash();
}

//------------------------------dump2------------------------------------------
#ifndef PRODUCT
void TypeRawPtr::dump2( Dict &d, uint depth, outputStream *st ) const {
  if( _ptr == Constant )
    st->print(INTPTR_FORMAT, p2i(_bits));
  else
    st->print("rawptr:%s", ptr_msg[_ptr]);
}
#endif

//=============================================================================
// Convenience common pre-built type.
const TypeOopPtr *TypeOopPtr::BOTTOM;

TypeInterfaces::TypeInterfaces()
        : Type(Interfaces), _list(Compile::current()->type_arena(), 0, 0, nullptr),
          _hash(0), _exact_klass(nullptr) {
  DEBUG_ONLY(_initialized = true);
}

TypeInterfaces::TypeInterfaces(GrowableArray<ciInstanceKlass*>* interfaces)
        : Type(Interfaces), _list(Compile::current()->type_arena(), interfaces->length(), 0, nullptr),
          _hash(0), _exact_klass(nullptr) {
  for (int i = 0; i < interfaces->length(); i++) {
    add(interfaces->at(i));
  }
  initialize();
}

const TypeInterfaces* TypeInterfaces::make(GrowableArray<ciInstanceKlass*>* interfaces) {
  TypeInterfaces* result = (interfaces == nullptr) ? new TypeInterfaces() : new TypeInterfaces(interfaces);
  return (const TypeInterfaces*)result->hashcons();
}

void TypeInterfaces::initialize() {
  compute_hash();
  compute_exact_klass();
  DEBUG_ONLY(_initialized = true;)
}

int TypeInterfaces::compare(ciInstanceKlass* const& k1, ciInstanceKlass* const& k2) {
  if ((intptr_t)k1 < (intptr_t)k2) {
    return -1;
  } else if ((intptr_t)k1 > (intptr_t)k2) {
    return 1;
  }
  return 0;
}

void TypeInterfaces::add(ciInstanceKlass* interface) {
  assert(interface->is_interface(), "for interfaces only");
  _list.insert_sorted<compare>(interface);
  verify();
}

bool TypeInterfaces::eq(const Type* t) const {
  const TypeInterfaces* other = (const TypeInterfaces*)t;
  if (_list.length() != other->_list.length()) {
    return false;
  }
  for (int i = 0; i < _list.length(); i++) {
    ciKlass* k1 = _list.at(i);
    ciKlass* k2 = other->_list.at(i);
    if (!k1->equals(k2)) {
      return false;
    }
  }
  return true;
}

bool TypeInterfaces::eq(ciInstanceKlass* k) const {
  assert(k->is_loaded(), "should be loaded");
  GrowableArray<ciInstanceKlass *>* interfaces = k->transitive_interfaces();
  if (_list.length() != interfaces->length()) {
    return false;
  }
  for (int i = 0; i < interfaces->length(); i++) {
    bool found = false;
    _list.find_sorted<ciInstanceKlass*, compare>(interfaces->at(i), found);
    if (!found) {
      return false;
    }
  }
  return true;
}


uint TypeInterfaces::hash() const {
  assert(_initialized, "must be");
  return _hash;
}

const Type* TypeInterfaces::xdual() const {
  return this;
}

void TypeInterfaces::compute_hash() {
  uint hash = 0;
  for (int i = 0; i < _list.length(); i++) {
    ciKlass* k = _list.at(i);
    hash += k->hash();
  }
  _hash = hash;
}

static int compare_interfaces(ciInstanceKlass** k1, ciInstanceKlass** k2) {
  return (int)((*k1)->ident() - (*k2)->ident());
}

void TypeInterfaces::dump(outputStream* st) const {
  if (_list.length() == 0) {
    return;
  }
  ResourceMark rm;
  st->print(" (");
  GrowableArray<ciInstanceKlass*> interfaces;
  interfaces.appendAll(&_list);
  // Sort the interfaces so they are listed in the same order from one run to the other of the same compilation
  interfaces.sort(compare_interfaces);
  for (int i = 0; i < interfaces.length(); i++) {
    if (i > 0) {
      st->print(",");
    }
    ciKlass* k = interfaces.at(i);
    k->print_name_on(st);
  }
  st->print(")");
}

#ifdef ASSERT
void TypeInterfaces::verify() const {
  for (int i = 1; i < _list.length(); i++) {
    ciInstanceKlass* k1 = _list.at(i-1);
    ciInstanceKlass* k2 = _list.at(i);
    assert(compare(k2, k1) > 0, "should be ordered");
    assert(k1 != k2, "no duplicate");
  }
}
#endif

const TypeInterfaces* TypeInterfaces::union_with(const TypeInterfaces* other) const {
  GrowableArray<ciInstanceKlass*> result_list;
  int i = 0;
  int j = 0;
  while (i < _list.length() || j < other->_list.length()) {
    while (i < _list.length() &&
           (j >= other->_list.length() ||
            compare(_list.at(i), other->_list.at(j)) < 0)) {
      result_list.push(_list.at(i));
      i++;
    }
    while (j < other->_list.length() &&
           (i >= _list.length() ||
            compare(other->_list.at(j), _list.at(i)) < 0)) {
      result_list.push(other->_list.at(j));
      j++;
    }
    if (i < _list.length() &&
        j < other->_list.length() &&
        _list.at(i) == other->_list.at(j)) {
      result_list.push(_list.at(i));
      i++;
      j++;
    }
  }
  const TypeInterfaces* result = TypeInterfaces::make(&result_list);
#ifdef ASSERT
  result->verify();
  for (int i = 0; i < _list.length(); i++) {
    assert(result->_list.contains(_list.at(i)), "missing");
  }
  for (int i = 0; i < other->_list.length(); i++) {
    assert(result->_list.contains(other->_list.at(i)), "missing");
  }
  for (int i = 0; i < result->_list.length(); i++) {
    assert(_list.contains(result->_list.at(i)) || other->_list.contains(result->_list.at(i)), "missing");
  }
#endif
  return result;
}

const TypeInterfaces* TypeInterfaces::intersection_with(const TypeInterfaces* other) const {
  GrowableArray<ciInstanceKlass*> result_list;
  int i = 0;
  int j = 0;
  while (i < _list.length() || j < other->_list.length()) {
    while (i < _list.length() &&
           (j >= other->_list.length() ||
            compare(_list.at(i), other->_list.at(j)) < 0)) {
      i++;
    }
    while (j < other->_list.length() &&
           (i >= _list.length() ||
            compare(other->_list.at(j), _list.at(i)) < 0)) {
      j++;
    }
    if (i < _list.length() &&
        j < other->_list.length() &&
        _list.at(i) == other->_list.at(j)) {
      result_list.push(_list.at(i));
      i++;
      j++;
    }
  }
  const TypeInterfaces* result = TypeInterfaces::make(&result_list);
#ifdef ASSERT
  result->verify();
  for (int i = 0; i < _list.length(); i++) {
    assert(!other->_list.contains(_list.at(i)) || result->_list.contains(_list.at(i)), "missing");
  }
  for (int i = 0; i < other->_list.length(); i++) {
    assert(!_list.contains(other->_list.at(i)) || result->_list.contains(other->_list.at(i)), "missing");
  }
  for (int i = 0; i < result->_list.length(); i++) {
    assert(_list.contains(result->_list.at(i)) && other->_list.contains(result->_list.at(i)), "missing");
  }
#endif
  return result;
}

// Is there a single ciKlass* that can represent the interface set?
ciInstanceKlass* TypeInterfaces::exact_klass() const {
  assert(_initialized, "must be");
  return _exact_klass;
}

void TypeInterfaces::compute_exact_klass() {
  if (_list.length() == 0) {
    _exact_klass = nullptr;
    return;
  }
  ciInstanceKlass* res = nullptr;
  for (int i = 0; i < _list.length(); i++) {
    ciInstanceKlass* interface = _list.at(i);
    if (eq(interface)) {
      assert(res == nullptr, "");
      res = interface;
    }
  }
  _exact_klass = res;
}

#ifdef ASSERT
void TypeInterfaces::verify_is_loaded() const {
  for (int i = 0; i < _list.length(); i++) {
    ciKlass* interface = _list.at(i);
    assert(interface->is_loaded(), "Interface not loaded");
  }
}
#endif

// Can't be implemented because there's no way to know if the type is above or below the center line.
const Type* TypeInterfaces::xmeet(const Type* t) const {
  ShouldNotReachHere();
  return Type::xmeet(t);
}

bool TypeInterfaces::singleton(void) const {
  ShouldNotReachHere();
  return Type::singleton();
}

//------------------------------TypeOopPtr-------------------------------------
<<<<<<< HEAD
TypeOopPtr::TypeOopPtr(TYPES t, PTR ptr, ciKlass* k, const InterfaceSet& interfaces, bool xk, ciObject* o, Offset offset, Offset field_offset,
=======
TypeOopPtr::TypeOopPtr(TYPES t, PTR ptr, ciKlass* k, const TypeInterfaces* interfaces, bool xk, ciObject* o, int offset,
>>>>>>> 891d8cfa
                       int instance_id, const TypePtr* speculative, int inline_depth)
  : TypePtr(t, ptr, offset, speculative, inline_depth),
    _const_oop(o), _klass(k),
    _interfaces(interfaces),
    _klass_is_exact(xk),
    _is_ptr_to_narrowoop(false),
    _is_ptr_to_narrowklass(false),
    _is_ptr_to_boxed_value(false),
    _instance_id(instance_id) {
#ifdef ASSERT
  if (klass() != nullptr && klass()->is_loaded()) {
    interfaces->verify_is_loaded();
  }
#endif
  if (Compile::current()->eliminate_boxing() && (t == InstPtr) &&
      (offset.get() > 0) && xk && (k != 0) && k->is_instance_klass()) {
    _is_ptr_to_boxed_value = k->as_instance_klass()->is_boxed_value_offset(offset.get());
  }
#ifdef _LP64
  if (this->offset() > 0 || this->offset() == Type::OffsetTop || this->offset() == Type::OffsetBot) {
    if (this->offset() == oopDesc::klass_offset_in_bytes()) {
      _is_ptr_to_narrowklass = UseCompressedClassPointers;
    } else if (klass() == nullptr) {
      // Array with unknown body type
      assert(this->isa_aryptr(), "only arrays without klass");
      _is_ptr_to_narrowoop = UseCompressedOops;
    } else if (UseCompressedOops && this->isa_aryptr() && this->offset() != arrayOopDesc::length_offset_in_bytes()) {
      if (klass()->is_obj_array_klass()) {
        _is_ptr_to_narrowoop = true;
      } else if (klass()->is_flat_array_klass() && field_offset != Offset::top && field_offset != Offset::bottom) {
        // Check if the field of the inline type array element contains oops
        ciInlineKlass* vk = klass()->as_flat_array_klass()->element_klass()->as_inline_klass();
        int foffset = field_offset.get() + vk->first_field_offset();
        ciField* field = vk->get_field_by_offset(foffset, false);
        assert(field != nullptr, "missing field");
        BasicType bt = field->layout_type();
        _is_ptr_to_narrowoop = UseCompressedOops && ::is_reference_type(bt);
      }
    } else if (klass()->is_instance_klass()) {
      if (this->isa_klassptr()) {
        // Perm objects don't use compressed references
      } else if (_offset == Offset::bottom || _offset == Offset::top) {
        // unsafe access
        _is_ptr_to_narrowoop = UseCompressedOops;
      } else {
        assert(this->isa_instptr(), "must be an instance ptr.");
        if (klass() == ciEnv::current()->Class_klass() &&
            (this->offset() == java_lang_Class::klass_offset() ||
             this->offset() == java_lang_Class::array_klass_offset())) {
          // Special hidden fields from the Class.
          assert(this->isa_instptr(), "must be an instance ptr.");
          _is_ptr_to_narrowoop = false;
        } else if (klass() == ciEnv::current()->Class_klass() &&
                   this->offset() >= InstanceMirrorKlass::offset_of_static_fields()) {
          // Static fields
          ciField* field = nullptr;
          if (const_oop() != nullptr) {
            ciInstanceKlass* k = const_oop()->as_instance()->java_lang_Class_klass()->as_instance_klass();
            if (k->is_inlinetype() && this->offset() == k->as_inline_klass()->default_value_offset()) {
              // Special hidden field that contains the oop of the default inline type
              // basic_elem_type = T_PRIMITIVE_OBJECT;
             _is_ptr_to_narrowoop = UseCompressedOops;
            } else {
              field = k->get_field_by_offset(this->offset(), true);
              if (field != nullptr) {
                BasicType basic_elem_type = field->layout_type();
                _is_ptr_to_narrowoop = UseCompressedOops && ::is_reference_type(basic_elem_type);
              } else {
                // unsafe access
                _is_ptr_to_narrowoop = UseCompressedOops;
              }
            }
          }
        } else {
          // Instance fields which contains a compressed oop references.
          ciInstanceKlass* ik = klass()->as_instance_klass();
          ciField* field = ik->get_field_by_offset(this->offset(), false);
          if (field != nullptr) {
            BasicType basic_elem_type = field->layout_type();
            _is_ptr_to_narrowoop = UseCompressedOops && ::is_reference_type(basic_elem_type);
          } else if (klass()->equals(ciEnv::current()->Object_klass())) {
            // Compile::find_alias_type() cast exactness on all types to verify
            // that it does not affect alias type.
            _is_ptr_to_narrowoop = UseCompressedOops;
          } else {
            // Type for the copy start in LibraryCallKit::inline_native_clone().
            _is_ptr_to_narrowoop = UseCompressedOops;
          }
        }
      }
    }
  }
#endif
}

//------------------------------make-------------------------------------------
const TypeOopPtr *TypeOopPtr::make(PTR ptr, Offset offset, int instance_id,
                                   const TypePtr* speculative, int inline_depth) {
  assert(ptr != Constant, "no constant generic pointers");
  ciKlass*  k = Compile::current()->env()->Object_klass();
  bool      xk = false;
  ciObject* o = nullptr;
<<<<<<< HEAD
  return (TypeOopPtr*)(new TypeOopPtr(OopPtr, ptr, k, InterfaceSet(), xk, o, offset, Offset::bottom, instance_id, speculative, inline_depth))->hashcons();
=======
  const TypeInterfaces* interfaces = TypeInterfaces::make();
  return (TypeOopPtr*)(new TypeOopPtr(OopPtr, ptr, k, interfaces, xk, o, offset, instance_id, speculative, inline_depth))->hashcons();
>>>>>>> 891d8cfa
}


//------------------------------cast_to_ptr_type-------------------------------
const TypeOopPtr* TypeOopPtr::cast_to_ptr_type(PTR ptr) const {
  assert(_base == OopPtr, "subclass must override cast_to_ptr_type");
  if( ptr == _ptr ) return this;
  return make(ptr, _offset, _instance_id, _speculative, _inline_depth);
}

//-----------------------------cast_to_instance_id----------------------------
const TypeOopPtr *TypeOopPtr::cast_to_instance_id(int instance_id) const {
  // There are no instances of a general oop.
  // Return self unchanged.
  return this;
}

//-----------------------------cast_to_exactness-------------------------------
const TypeOopPtr* TypeOopPtr::cast_to_exactness(bool klass_is_exact) const {
  // There is no such thing as an exact general oop.
  // Return self unchanged.
  return this;
}

//------------------------------as_klass_type----------------------------------
// Return the klass type corresponding to this instance or array type.
// It is the type that is loaded from an object of this type.
const TypeKlassPtr* TypeOopPtr::as_klass_type(bool try_for_exact) const {
  ShouldNotReachHere();
  return nullptr;
}

//------------------------------meet-------------------------------------------
// Compute the MEET of two types.  It returns a new Type object.
const Type *TypeOopPtr::xmeet_helper(const Type *t) const {
  // Perform a fast test for common case; meeting the same types together.
  if( this == t ) return this;  // Meeting same type-rep?

  // Current "this->_base" is OopPtr
  switch (t->base()) {          // switch on original type

  case Int:                     // Mixing ints & oops happens when javac
  case Long:                    // reuses local variables
  case FloatTop:
  case FloatCon:
  case FloatBot:
  case DoubleTop:
  case DoubleCon:
  case DoubleBot:
  case NarrowOop:
  case NarrowKlass:
  case Bottom:                  // Ye Olde Default
    return Type::BOTTOM;
  case Top:
    return this;

  default:                      // All else is a mistake
    typerr(t);

  case RawPtr:
  case MetadataPtr:
  case KlassPtr:
  case InstKlassPtr:
  case AryKlassPtr:
    return TypePtr::BOTTOM;     // Oop meet raw is not well defined

  case AnyPtr: {
    // Found an AnyPtr type vs self-OopPtr type
    const TypePtr *tp = t->is_ptr();
    Offset offset = meet_offset(tp->offset());
    PTR ptr = meet_ptr(tp->ptr());
    const TypePtr* speculative = xmeet_speculative(tp);
    int depth = meet_inline_depth(tp->inline_depth());
    switch (tp->ptr()) {
    case Null:
      if (ptr == Null)  return TypePtr::make(AnyPtr, ptr, offset, speculative, depth);
      // else fall through:
    case TopPTR:
    case AnyNull: {
      int instance_id = meet_instance_id(InstanceTop);
      return make(ptr, offset, instance_id, speculative, depth);
    }
    case BotPTR:
    case NotNull:
      return TypePtr::make(AnyPtr, ptr, offset, speculative, depth);
    default: typerr(t);
    }
  }

  case OopPtr: {                 // Meeting to other OopPtrs
    const TypeOopPtr *tp = t->is_oopptr();
    int instance_id = meet_instance_id(tp->instance_id());
    const TypePtr* speculative = xmeet_speculative(tp);
    int depth = meet_inline_depth(tp->inline_depth());
    return make(meet_ptr(tp->ptr()), meet_offset(tp->offset()), instance_id, speculative, depth);
  }

  case InstPtr:                  // For these, flip the call around to cut down
  case AryPtr:
    return t->xmeet(this);      // Call in reverse direction

  } // End of switch
  return this;                  // Return the double constant
}


//------------------------------xdual------------------------------------------
// Dual of a pure heap pointer.  No relevant klass or oop information.
const Type *TypeOopPtr::xdual() const {
  assert(klass() == Compile::current()->env()->Object_klass(), "no klasses here");
  assert(const_oop() == nullptr,             "no constants here");
  return new TypeOopPtr(_base, dual_ptr(), klass(), _interfaces, klass_is_exact(), const_oop(), dual_offset(), Offset::bottom, dual_instance_id(), dual_speculative(), dual_inline_depth());
}

//--------------------------make_from_klass_common-----------------------------
// Computes the element-type given a klass.
const TypeOopPtr* TypeOopPtr::make_from_klass_common(ciKlass *klass, bool klass_change, bool try_for_exact, InterfaceHandling interface_handling) {
  if (klass->is_instance_klass() || klass->is_inlinetype()) {
    Compile* C = Compile::current();
    Dependencies* deps = C->dependencies();
    assert((deps != nullptr) == (C->method() != nullptr && C->method()->code_size() > 0), "sanity");
    // Element is an instance
    bool klass_is_exact = false;
    if (klass->is_loaded()) {
      // Try to set klass_is_exact.
      ciInstanceKlass* ik = klass->as_instance_klass();
      klass_is_exact = ik->is_final();
      if (!klass_is_exact && klass_change
          && deps != nullptr && UseUniqueSubclasses) {
        ciInstanceKlass* sub = ik->unique_concrete_subklass();
        if (sub != nullptr) {
          deps->assert_abstract_with_unique_concrete_subtype(ik, sub);
          klass = ik = sub;
          klass_is_exact = sub->is_final();
        }
      }
      if (!klass_is_exact && try_for_exact && deps != nullptr &&
          !ik->is_interface() && !ik->has_subklass()) {
        // Add a dependence; if concrete subclass added we need to recompile
        deps->assert_leaf_type(ik);
        klass_is_exact = true;
      }
    }
<<<<<<< HEAD
    const TypePtr::InterfaceSet interfaces = TypePtr::interfaces(klass, true, true, false, interface_handling);
    return TypeInstPtr::make(TypePtr::BotPTR, klass, interfaces, klass_is_exact, nullptr, Offset(0));
=======
    const TypeInterfaces* interfaces = TypePtr::interfaces(klass, true, true, false, interface_handling);
    return TypeInstPtr::make(TypePtr::BotPTR, klass, interfaces, klass_is_exact, nullptr, 0);
>>>>>>> 891d8cfa
  } else if (klass->is_obj_array_klass()) {
    // Element is an object or inline type array. Recursively call ourself.
    const TypeOopPtr* etype = TypeOopPtr::make_from_klass_common(klass->as_array_klass()->element_klass(), /* klass_change= */ false, try_for_exact, interface_handling);
    bool null_free = klass->as_array_klass()->is_elem_null_free();
    if (null_free) {
      etype = etype->join_speculative(TypePtr::NOTNULL)->is_oopptr();
    }
    // Determine null-free/flat properties
    const TypeOopPtr* exact_etype = etype;
    if (etype->can_be_inline_type()) {
      // Use exact type if element can be an inline type
      exact_etype = TypeOopPtr::make_from_klass_common(klass->as_array_klass()->element_klass(), /* klass_change= */ true, /* try_for_exact= */ true, interface_handling);
    }
    bool not_null_free = !exact_etype->can_be_inline_type();
    bool not_flat = !UseFlatArray || not_null_free || (exact_etype->is_inlinetypeptr() && !exact_etype->inline_klass()->flat_in_array());

    // Even if MyValue is exact, [LMyValue is not exact due to [QMyValue <: [LMyValue.
    bool xk = etype->klass_is_exact() && (!etype->is_inlinetypeptr() || null_free);
    const TypeAry* arr0 = TypeAry::make(etype, TypeInt::POS, /* stable= */ false, /* flat= */ false, not_flat, not_null_free);
    // We used to pass NotNull in here, asserting that the sub-arrays
    // are all not-null.  This is not true in generally, as code can
    // slam nullptrs down in the subarrays.
    const TypeAryPtr* arr = TypeAryPtr::make(TypePtr::BotPTR, arr0, nullptr, xk, Offset(0));
    return arr;
  } else if (klass->is_type_array_klass()) {
    // Element is an typeArray
    const Type* etype = get_const_basic_type(klass->as_type_array_klass()->element_type());
    const TypeAry* arr0 = TypeAry::make(etype, TypeInt::POS,
                                        /* stable= */ false, /* flat= */ false, /* not_flat= */ true, /* not_null_free= */ true);
    // We used to pass NotNull in here, asserting that the array pointer
    // is not-null. That was not true in general.
    const TypeAryPtr* arr = TypeAryPtr::make(TypePtr::BotPTR, arr0, klass, true, Offset(0));
    return arr;
  } else if (klass->is_flat_array_klass()) {
    const TypeOopPtr* etype = TypeOopPtr::make_from_klass_raw(klass->as_array_klass()->element_klass(), trust_interfaces);
    etype = etype->join_speculative(TypePtr::NOTNULL)->is_oopptr();
    const TypeAry* arr0 = TypeAry::make(etype, TypeInt::POS, /* stable= */ false, /* flat= */ true);
    const TypeAryPtr* arr = TypeAryPtr::make(TypePtr::BotPTR, arr0, klass, true, Offset(0));
    return arr;
  } else {
    ShouldNotReachHere();
    return nullptr;
  }
}

//------------------------------make_from_constant-----------------------------
// Make a java pointer from an oop constant
const TypeOopPtr* TypeOopPtr::make_from_constant(ciObject* o, bool require_constant) {
  assert(!o->is_null_object(), "null object not yet handled here.");

  const bool make_constant = require_constant || o->should_be_constant();

  ciKlass* klass = o->klass();
  if (klass->is_instance_klass() || klass->is_inlinetype()) {
    // Element is an instance or inline type
    if (make_constant) {
      return TypeInstPtr::make(o);
    } else {
      return TypeInstPtr::make(TypePtr::NotNull, klass, true, nullptr, Offset(0));
    }
  } else if (klass->is_obj_array_klass()) {
    // Element is an object array. Recursively call ourself.
    const TypeOopPtr* etype = TypeOopPtr::make_from_klass_raw(klass->as_array_klass()->element_klass(), trust_interfaces);
    bool null_free = false;
    if (klass->as_array_klass()->is_elem_null_free()) {
      null_free = true;
      etype = etype->join_speculative(TypePtr::NOTNULL)->is_oopptr();
    }
    const TypeAry* arr0 = TypeAry::make(etype, TypeInt::make(o->as_array()->length()),
                                        /* stable= */ false, /* flat= */ false, /* not_flat= */ true, /* not_null_free= */ !null_free);
    // We used to pass NotNull in here, asserting that the sub-arrays
    // are all not-null.  This is not true in generally, as code can
    // slam nulls down in the subarrays.
    if (make_constant) {
      return TypeAryPtr::make(TypePtr::Constant, o, arr0, klass, true, Offset(0));
    } else {
      return TypeAryPtr::make(TypePtr::NotNull, arr0, klass, true, Offset(0));
    }
  } else if (klass->is_type_array_klass()) {
    // Element is an typeArray
    const Type* etype = (Type*)get_const_basic_type(klass->as_type_array_klass()->element_type());
    const TypeAry* arr0 = TypeAry::make(etype, TypeInt::make(o->as_array()->length()),
                                        /* stable= */ false, /* flat= */ false, /* not_flat= */ true, /* not_null_free= */ true);
    // We used to pass NotNull in here, asserting that the array pointer
    // is not-null. That was not true in general.
    if (make_constant) {
      return TypeAryPtr::make(TypePtr::Constant, o, arr0, klass, true, Offset(0));
    } else {
      return TypeAryPtr::make(TypePtr::NotNull, arr0, klass, true, Offset(0));
    }
  } else if (klass->is_flat_array_klass()) {
    const TypeOopPtr* etype = TypeOopPtr::make_from_klass_raw(klass->as_array_klass()->element_klass(), trust_interfaces);
    etype = etype->join_speculative(TypePtr::NOTNULL)->is_oopptr();
    const TypeAry* arr0 = TypeAry::make(etype, TypeInt::make(o->as_array()->length()), /* stable= */ false, /* flat= */ true);
    // We used to pass NotNull in here, asserting that the sub-arrays
    // are all not-null.  This is not true in generally, as code can
    // slam nullptrs down in the subarrays.
    if (make_constant) {
      return TypeAryPtr::make(TypePtr::Constant, o, arr0, klass, true, Offset(0));
    } else {
      return TypeAryPtr::make(TypePtr::NotNull, arr0, klass, true, Offset(0));
    }
  }

  fatal("unhandled object type");
  return nullptr;
}

//------------------------------get_con----------------------------------------
intptr_t TypeOopPtr::get_con() const {
  assert( _ptr == Null || _ptr == Constant, "" );
  assert(offset() >= 0, "");

  if (offset() != 0) {
    // After being ported to the compiler interface, the compiler no longer
    // directly manipulates the addresses of oops.  Rather, it only has a pointer
    // to a handle at compile time.  This handle is embedded in the generated
    // code and dereferenced at the time the nmethod is made.  Until that time,
    // it is not reasonable to do arithmetic with the addresses of oops (we don't
    // have access to the addresses!).  This does not seem to currently happen,
    // but this assertion here is to help prevent its occurrence.
    tty->print_cr("Found oop constant with non-zero offset");
    ShouldNotReachHere();
  }

  return (intptr_t)const_oop()->constant_encoding();
}


//-----------------------------filter------------------------------------------
// Do not allow interface-vs.-noninterface joins to collapse to top.
const Type *TypeOopPtr::filter_helper(const Type *kills, bool include_speculative) const {

  const Type* ft = join_helper(kills, include_speculative);
  const TypeInstPtr* ftip = ft->isa_instptr();
  const TypeInstPtr* ktip = kills->isa_instptr();

  if (ft->empty()) {
    return Type::TOP;           // Canonical empty value
  }

  return ft;
}

//------------------------------eq---------------------------------------------
// Structural equality check for Type representations
bool TypeOopPtr::eq( const Type *t ) const {
  const TypeOopPtr *a = (const TypeOopPtr*)t;
  if (_klass_is_exact != a->_klass_is_exact ||
      _instance_id != a->_instance_id)  return false;
  ciObject* one = const_oop();
  ciObject* two = a->const_oop();
  if (one == nullptr || two == nullptr) {
    return (one == two) && TypePtr::eq(t);
  } else {
    return one->equals(two) && TypePtr::eq(t);
  }
}

//------------------------------hash-------------------------------------------
// Type-specific hashing function.
uint TypeOopPtr::hash(void) const {
  return
    (uint)(const_oop() ? const_oop()->hash() : 0) +
    (uint)_klass_is_exact +
    (uint)_instance_id + TypePtr::hash();
}

//------------------------------dump2------------------------------------------
#ifndef PRODUCT
void TypeOopPtr::dump2( Dict &d, uint depth, outputStream *st ) const {
  st->print("oopptr:%s", ptr_msg[_ptr]);
  if( _klass_is_exact ) st->print(":exact");
  if( const_oop() ) st->print(INTPTR_FORMAT, p2i(const_oop()));
  _offset.dump2(st);
  if (_instance_id == InstanceTop)
    st->print(",iid=top");
  else if (_instance_id != InstanceBot)
    st->print(",iid=%d",_instance_id);

  dump_inline_depth(st);
  dump_speculative(st);
}
#endif

//------------------------------singleton--------------------------------------
// TRUE if Type is a singleton type, FALSE otherwise.   Singletons are simple
// constants
bool TypeOopPtr::singleton(void) const {
  // detune optimizer to not generate constant oop + constant offset as a constant!
  // TopPTR, Null, AnyNull, Constant are all singletons
  return (offset() == 0) && !below_centerline(_ptr);
}

//------------------------------add_offset-------------------------------------
const TypePtr* TypeOopPtr::add_offset(intptr_t offset) const {
  return make(_ptr, xadd_offset(offset), _instance_id, add_offset_speculative(offset), _inline_depth);
}

const TypeOopPtr* TypeOopPtr::with_offset(intptr_t offset) const {
  return make(_ptr, Offset(offset), _instance_id, with_offset_speculative(offset), _inline_depth);
}

/**
 * Return same type without a speculative part
 */
const TypeOopPtr* TypeOopPtr::remove_speculative() const {
  if (_speculative == nullptr) {
    return this;
  }
  assert(_inline_depth == InlineDepthTop || _inline_depth == InlineDepthBottom, "non speculative type shouldn't have inline depth");
  return make(_ptr, _offset, _instance_id, nullptr, _inline_depth);
}

/**
 * Return same type but drop speculative part if we know we won't use
 * it
 */
const Type* TypeOopPtr::cleanup_speculative() const {
  // If the klass is exact and the ptr is not null then there's
  // nothing that the speculative type can help us with
  if (klass_is_exact() && !maybe_null()) {
    return remove_speculative();
  }
  return TypePtr::cleanup_speculative();
}

/**
 * Return same type but with a different inline depth (used for speculation)
 *
 * @param depth  depth to meet with
 */
const TypePtr* TypeOopPtr::with_inline_depth(int depth) const {
  if (!UseInlineDepthForSpeculativeTypes) {
    return this;
  }
  return make(_ptr, _offset, _instance_id, _speculative, depth);
}

//------------------------------with_instance_id--------------------------------
const TypePtr* TypeOopPtr::with_instance_id(int instance_id) const {
  assert(_instance_id != -1, "should be known");
  return make(_ptr, _offset, instance_id, _speculative, _inline_depth);
}

//------------------------------meet_instance_id--------------------------------
int TypeOopPtr::meet_instance_id( int instance_id ) const {
  // Either is 'TOP' instance?  Return the other instance!
  if( _instance_id == InstanceTop ) return  instance_id;
  if(  instance_id == InstanceTop ) return _instance_id;
  // If either is different, return 'BOTTOM' instance
  if( _instance_id != instance_id ) return InstanceBot;
  return _instance_id;
}

//------------------------------dual_instance_id--------------------------------
int TypeOopPtr::dual_instance_id( ) const {
  if( _instance_id == InstanceTop ) return InstanceBot; // Map TOP into BOTTOM
  if( _instance_id == InstanceBot ) return InstanceTop; // Map BOTTOM into TOP
  return _instance_id;              // Map everything else into self
}


const TypeInterfaces* TypeOopPtr::meet_interfaces(const TypeOopPtr* other) const {
  if (above_centerline(_ptr) && above_centerline(other->_ptr)) {
    return _interfaces->union_with(other->_interfaces);
  } else if (above_centerline(_ptr) && !above_centerline(other->_ptr)) {
    return other->_interfaces;
  } else if (above_centerline(other->_ptr) && !above_centerline(_ptr)) {
    return _interfaces;
  }
  return _interfaces->intersection_with(other->_interfaces);
}

/**
 * Check whether new profiling would improve speculative type
 *
 * @param   exact_kls    class from profiling
 * @param   inline_depth inlining depth of profile point
 *
 * @return  true if type profile is valuable
 */
bool TypeOopPtr::would_improve_type(ciKlass* exact_kls, int inline_depth) const {
  // no way to improve an already exact type
  if (klass_is_exact()) {
    return false;
  }
  return TypePtr::would_improve_type(exact_kls, inline_depth);
}

//=============================================================================
// Convenience common pre-built types.
const TypeInstPtr *TypeInstPtr::NOTNULL;
const TypeInstPtr *TypeInstPtr::BOTTOM;
const TypeInstPtr *TypeInstPtr::MIRROR;
const TypeInstPtr *TypeInstPtr::MARK;
const TypeInstPtr *TypeInstPtr::KLASS;

// Is there a single ciKlass* that can represent that type?
ciKlass* TypeInstPtr::exact_klass_helper() const {
  if (_interfaces->empty()) {
    return _klass;
  }
  if (_klass != ciEnv::current()->Object_klass()) {
    if (_interfaces->eq(_klass->as_instance_klass())) {
      return _klass;
    }
    return nullptr;
  }
  return _interfaces->exact_klass();
}

//------------------------------TypeInstPtr-------------------------------------
<<<<<<< HEAD
TypeInstPtr::TypeInstPtr(PTR ptr, ciKlass* k, const InterfaceSet& interfaces, bool xk, ciObject* o, Offset off,
                         bool flat_in_array, int instance_id, const TypePtr* speculative, int inline_depth)
  : TypeOopPtr(InstPtr, ptr, k, interfaces, xk, o, off, Offset::bottom, instance_id, speculative, inline_depth),
    _flat_in_array(flat_in_array) {
=======
TypeInstPtr::TypeInstPtr(PTR ptr, ciKlass* k, const TypeInterfaces* interfaces, bool xk, ciObject* o, int off,
                         int instance_id, const TypePtr* speculative, int inline_depth)
  : TypeOopPtr(InstPtr, ptr, k, interfaces, xk, o, off, instance_id, speculative, inline_depth) {
>>>>>>> 891d8cfa
  assert(k == nullptr || !k->is_loaded() || !k->is_interface(), "no interface here");
  assert(k != nullptr &&
         (k->is_loaded() || o == nullptr),
         "cannot have constants with non-loaded klass");
  assert(!klass()->flat_in_array() || flat_in_array, "Should be flat in array");
  assert(!flat_in_array || can_be_inline_type(), "Only inline types can be flat in array");
};

//------------------------------make-------------------------------------------
const TypeInstPtr *TypeInstPtr::make(PTR ptr,
                                     ciKlass* k,
                                     const TypeInterfaces* interfaces,
                                     bool xk,
                                     ciObject* o,
                                     Offset offset,
                                     bool flat_in_array,
                                     int instance_id,
                                     const TypePtr* speculative,
                                     int inline_depth) {
  assert( !k->is_loaded() || k->is_instance_klass(), "Must be for instance");
  // Either const_oop() is null or else ptr is Constant
  assert( (!o && ptr != Constant) || (o && ptr == Constant),
          "constant pointers must have a value supplied" );
  // Ptr is never Null
  assert( ptr != Null, "null pointers are not typed" );

  assert(instance_id <= 0 || xk, "instances are always exactly typed");
  if (ptr == Constant) {
    // Note:  This case includes meta-object constants, such as methods.
    xk = true;
  } else if (k->is_loaded()) {
    ciInstanceKlass* ik = k->as_instance_klass();
    if (!xk && ik->is_final())     xk = true;   // no inexact final klass
    assert(!ik->is_interface(), "no interface here");
    if (xk && ik->is_interface())  xk = false;  // no exact interface
  }

  // Check if this type is known to be flat in arrays
  flat_in_array = flat_in_array || k->flat_in_array();

  // Now hash this baby
  TypeInstPtr *result =
    (TypeInstPtr*)(new TypeInstPtr(ptr, k, interfaces, xk, o, offset, flat_in_array, instance_id, speculative, inline_depth))->hashcons();

  return result;
}

const TypeInterfaces* TypePtr::interfaces(ciKlass*& k, bool klass, bool interface, bool array, InterfaceHandling interface_handling) {
  if (k->is_instance_klass()) {
    if (k->is_loaded()) {
      if (k->is_interface() && interface_handling == ignore_interfaces) {
        assert(interface, "no interface expected");
        k = ciEnv::current()->Object_klass();
        const TypeInterfaces* interfaces = TypeInterfaces::make();
        return interfaces;
      }
      GrowableArray<ciInstanceKlass *>* k_interfaces = k->as_instance_klass()->transitive_interfaces();
      const TypeInterfaces* interfaces = TypeInterfaces::make(k_interfaces);
      if (k->is_interface()) {
        assert(interface, "no interface expected");
        k = ciEnv::current()->Object_klass();
      } else {
        assert(klass, "no instance klass expected");
      }
      return interfaces;
    }
    const TypeInterfaces* interfaces = TypeInterfaces::make();
    return interfaces;
  }
  assert(array, "no array expected");
  assert(k->is_array_klass(), "Not an array?");
  ciType* e = k->as_array_klass()->base_element_type();
  if (e->is_loaded() && e->is_instance_klass() && e->as_instance_klass()->is_interface()) {
    if (interface_handling == ignore_interfaces) {
      k = ciObjArrayKlass::make(ciEnv::current()->Object_klass(), k->as_array_klass()->dimension());
    }
  }
  return TypeAryPtr::_array_interfaces;
}

/**
 *  Create constant type for a constant boxed value
 */
const Type* TypeInstPtr::get_const_boxed_value() const {
  assert(is_ptr_to_boxed_value(), "should be called only for boxed value");
  assert((const_oop() != nullptr), "should be called only for constant object");
  ciConstant constant = const_oop()->as_instance()->field_value_by_offset(offset());
  BasicType bt = constant.basic_type();
  switch (bt) {
    case T_BOOLEAN:  return TypeInt::make(constant.as_boolean());
    case T_INT:      return TypeInt::make(constant.as_int());
    case T_CHAR:     return TypeInt::make(constant.as_char());
    case T_BYTE:     return TypeInt::make(constant.as_byte());
    case T_SHORT:    return TypeInt::make(constant.as_short());
    case T_FLOAT:    return TypeF::make(constant.as_float());
    case T_DOUBLE:   return TypeD::make(constant.as_double());
    case T_LONG:     return TypeLong::make(constant.as_long());
    default:         break;
  }
  fatal("Invalid boxed value type '%s'", type2name(bt));
  return nullptr;
}

//------------------------------cast_to_ptr_type-------------------------------
const TypeInstPtr* TypeInstPtr::cast_to_ptr_type(PTR ptr) const {
  if( ptr == _ptr ) return this;
  // Reconstruct _sig info here since not a problem with later lazy
  // construction, _sig will show up on demand.
  return make(ptr, klass(), _interfaces, klass_is_exact(), ptr == Constant ? const_oop() : nullptr, _offset, _flat_in_array, _instance_id, _speculative, _inline_depth);
}


//-----------------------------cast_to_exactness-------------------------------
const TypeInstPtr* TypeInstPtr::cast_to_exactness(bool klass_is_exact) const {
  if( klass_is_exact == _klass_is_exact ) return this;
  if (!_klass->is_loaded())  return this;
  ciInstanceKlass* ik = _klass->as_instance_klass();
  if( (ik->is_final() || _const_oop) )  return this;  // cannot clear xk
  assert(!ik->is_interface(), "no interface here");
  return make(ptr(), klass(), _interfaces, klass_is_exact, const_oop(), _offset, _flat_in_array, _instance_id, _speculative, _inline_depth);
}

//-----------------------------cast_to_instance_id----------------------------
const TypeInstPtr* TypeInstPtr::cast_to_instance_id(int instance_id) const {
  if( instance_id == _instance_id ) return this;
  return make(_ptr, klass(), _interfaces, _klass_is_exact, const_oop(), _offset, _flat_in_array, instance_id, _speculative, _inline_depth);
}

//------------------------------xmeet_unloaded---------------------------------
// Compute the MEET of two InstPtrs when at least one is unloaded.
// Assume classes are different since called after check for same name/class-loader
<<<<<<< HEAD
const TypeInstPtr *TypeInstPtr::xmeet_unloaded(const TypeInstPtr *tinst, const InterfaceSet& interfaces) const {
  Offset off = meet_offset(tinst->offset());
=======
const TypeInstPtr *TypeInstPtr::xmeet_unloaded(const TypeInstPtr *tinst, const TypeInterfaces* interfaces) const {
  int off = meet_offset(tinst->offset());
>>>>>>> 891d8cfa
  PTR ptr = meet_ptr(tinst->ptr());
  int instance_id = meet_instance_id(tinst->instance_id());
  const TypePtr* speculative = xmeet_speculative(tinst);
  int depth = meet_inline_depth(tinst->inline_depth());

  const TypeInstPtr *loaded    = is_loaded() ? this  : tinst;
  const TypeInstPtr *unloaded  = is_loaded() ? tinst : this;
  if( loaded->klass()->equals(ciEnv::current()->Object_klass()) ) {
    //
    // Meet unloaded class with java/lang/Object
    //
    // Meet
    //          |                     Unloaded Class
    //  Object  |   TOP    |   AnyNull | Constant |   NotNull |  BOTTOM   |
    //  ===================================================================
    //   TOP    | ..........................Unloaded......................|
    //  AnyNull |  U-AN    |................Unloaded......................|
    // Constant | ... O-NN .................................. |   O-BOT   |
    //  NotNull | ... O-NN .................................. |   O-BOT   |
    //  BOTTOM  | ........................Object-BOTTOM ..................|
    //
    assert(loaded->ptr() != TypePtr::Null, "insanity check");
    //
    if (loaded->ptr() == TypePtr::TopPTR)        { return unloaded; }
    else if (loaded->ptr() == TypePtr::AnyNull)  { return make(ptr, unloaded->klass(), interfaces, false, nullptr, off, false, instance_id, speculative, depth); }
    else if (loaded->ptr() == TypePtr::BotPTR)   { return TypeInstPtr::BOTTOM; }
    else if (loaded->ptr() == TypePtr::Constant || loaded->ptr() == TypePtr::NotNull) {
      if (unloaded->ptr() == TypePtr::BotPTR)    { return TypeInstPtr::BOTTOM;  }
      else                                       { return TypeInstPtr::NOTNULL; }
    }
    else if (unloaded->ptr() == TypePtr::TopPTR) { return unloaded; }

    return unloaded->cast_to_ptr_type(TypePtr::AnyNull)->is_instptr();
  }

  // Both are unloaded, not the same class, not Object
  // Or meet unloaded with a different loaded class, not java/lang/Object
  if (ptr != TypePtr::BotPTR) {
    return TypeInstPtr::NOTNULL;
  }
  return TypeInstPtr::BOTTOM;
}


//------------------------------meet-------------------------------------------
// Compute the MEET of two types.  It returns a new Type object.
const Type *TypeInstPtr::xmeet_helper(const Type *t) const {
  // Perform a fast test for common case; meeting the same types together.
  if( this == t ) return this;  // Meeting same type-rep?

  // Current "this->_base" is Pointer
  switch (t->base()) {          // switch on original type

  case Int:                     // Mixing ints & oops happens when javac
  case Long:                    // reuses local variables
  case FloatTop:
  case FloatCon:
  case FloatBot:
  case DoubleTop:
  case DoubleCon:
  case DoubleBot:
  case NarrowOop:
  case NarrowKlass:
  case Bottom:                  // Ye Olde Default
    return Type::BOTTOM;
  case Top:
    return this;

  default:                      // All else is a mistake
    typerr(t);

  case MetadataPtr:
  case KlassPtr:
  case InstKlassPtr:
  case AryKlassPtr:
  case RawPtr: return TypePtr::BOTTOM;

  case AryPtr: {                // All arrays inherit from Object class
    // Call in reverse direction to avoid duplication
    return t->is_aryptr()->xmeet_helper(this);
  }

  case OopPtr: {                // Meeting to OopPtrs
    // Found a OopPtr type vs self-InstPtr type
    const TypeOopPtr *tp = t->is_oopptr();
    Offset offset = meet_offset(tp->offset());
    PTR ptr = meet_ptr(tp->ptr());
    switch (tp->ptr()) {
    case TopPTR:
    case AnyNull: {
      int instance_id = meet_instance_id(InstanceTop);
      const TypePtr* speculative = xmeet_speculative(tp);
      int depth = meet_inline_depth(tp->inline_depth());
      return make(ptr, klass(), _interfaces, klass_is_exact(),
                  (ptr == Constant ? const_oop() : nullptr), offset, flat_in_array(), instance_id, speculative, depth);
    }
    case NotNull:
    case BotPTR: {
      int instance_id = meet_instance_id(tp->instance_id());
      const TypePtr* speculative = xmeet_speculative(tp);
      int depth = meet_inline_depth(tp->inline_depth());
      return TypeOopPtr::make(ptr, offset, instance_id, speculative, depth);
    }
    default: typerr(t);
    }
  }

  case AnyPtr: {                // Meeting to AnyPtrs
    // Found an AnyPtr type vs self-InstPtr type
    const TypePtr *tp = t->is_ptr();
    Offset offset = meet_offset(tp->offset());
    PTR ptr = meet_ptr(tp->ptr());
    int instance_id = meet_instance_id(InstanceTop);
    const TypePtr* speculative = xmeet_speculative(tp);
    int depth = meet_inline_depth(tp->inline_depth());
    switch (tp->ptr()) {
    case Null:
      if( ptr == Null ) return TypePtr::make(AnyPtr, ptr, offset, speculative, depth);
      // else fall through to AnyNull
    case TopPTR:
    case AnyNull: {
      return make(ptr, klass(), _interfaces, klass_is_exact(),
                  (ptr == Constant ? const_oop() : nullptr), offset, flat_in_array(), instance_id, speculative, depth);
    }
    case NotNull:
    case BotPTR:
      return TypePtr::make(AnyPtr, ptr, offset, speculative,depth);
    default: typerr(t);
    }
  }

  /*
                 A-top         }
               /   |   \       }  Tops
           B-top A-any C-top   }
              | /  |  \ |      }  Any-nulls
           B-any   |   C-any   }
              |    |    |
           B-con A-con C-con   } constants; not comparable across classes
              |    |    |
           B-not   |   C-not   }
              | \  |  / |      }  not-nulls
           B-bot A-not C-bot   }
               \   |   /       }  Bottoms
                 A-bot         }
  */

  case InstPtr: {                // Meeting 2 Oops?
    // Found an InstPtr sub-type vs self-InstPtr type
    const TypeInstPtr *tinst = t->is_instptr();
    Offset off = meet_offset(tinst->offset());
    PTR ptr = meet_ptr(tinst->ptr());
    int instance_id = meet_instance_id(tinst->instance_id());
    const TypePtr* speculative = xmeet_speculative(tinst);
    int depth = meet_inline_depth(tinst->inline_depth());
    const TypeInterfaces* interfaces = meet_interfaces(tinst);

    ciKlass* tinst_klass = tinst->klass();
    ciKlass* this_klass  = klass();

    ciKlass* res_klass = nullptr;
    bool res_xk = false;
    bool res_flat_in_array = false;
    const Type* res;
    MeetResult kind = meet_instptr(ptr, interfaces, this, tinst, res_klass, res_xk, res_flat_in_array);

    if (kind == UNLOADED) {
      // One of these classes has not been loaded
      const TypeInstPtr* unloaded_meet = xmeet_unloaded(tinst, interfaces);
#ifndef PRODUCT
      if (PrintOpto && Verbose) {
        tty->print("meet of unloaded classes resulted in: ");
        unloaded_meet->dump();
        tty->cr();
        tty->print("  this == ");
        dump();
        tty->cr();
        tty->print(" tinst == ");
        tinst->dump();
        tty->cr();
      }
#endif
      res = unloaded_meet;
    } else {
      if (kind == NOT_SUBTYPE && instance_id > 0) {
        instance_id = InstanceBot;
      } else if (kind == LCA) {
        instance_id = InstanceBot;
      }
      ciObject* o = nullptr;             // Assume not constant when done
      ciObject* this_oop = const_oop();
      ciObject* tinst_oop = tinst->const_oop();
      if (ptr == Constant) {
        if (this_oop != nullptr && tinst_oop != nullptr &&
            this_oop->equals(tinst_oop))
          o = this_oop;
        else if (above_centerline(_ptr)) {
          assert(!tinst_klass->is_interface(), "");
          o = tinst_oop;
        } else if (above_centerline(tinst->_ptr)) {
          assert(!this_klass->is_interface(), "");
          o = this_oop;
        } else
          ptr = NotNull;
      }
      res = make(ptr, res_klass, interfaces, res_xk, o, off, res_flat_in_array, instance_id, speculative, depth);
    }

    return res;

  } // End of case InstPtr

  } // End of switch
  return this;                  // Return the double constant
}

<<<<<<< HEAD
template<class T> TypePtr::MeetResult TypePtr::meet_instptr(PTR& ptr, InterfaceSet& interfaces, const T* this_type, const T* other_type,
                                                            ciKlass*& res_klass, bool& res_xk, bool& res_flat_in_array) {
=======
template<class T> TypePtr::MeetResult TypePtr::meet_instptr(PTR& ptr, const TypeInterfaces*& interfaces, const T* this_type, const T* other_type,
                                                            ciKlass*& res_klass, bool& res_xk) {
>>>>>>> 891d8cfa
  ciKlass* this_klass = this_type->klass();
  ciKlass* other_klass = other_type->klass();
  bool this_flat_in_array = this_type->flat_in_array();
  bool other_flat_in_array = other_type->flat_in_array();
  bool this_flat_in_array_orig = this_flat_in_array;
  bool other_flat_in_array_orig = other_flat_in_array;
  bool this_xk = this_type->klass_is_exact();
  bool other_xk = other_type->klass_is_exact();
  PTR this_ptr = this_type->ptr();
  PTR other_ptr = other_type->ptr();
  const TypeInterfaces* this_interfaces = this_type->interfaces();
  const TypeInterfaces* other_interfaces = other_type->interfaces();
  // Check for easy case; klasses are equal (and perhaps not loaded!)
  // If we have constants, then we created oops so classes are loaded
  // and we can handle the constants further down.  This case handles
  // both-not-loaded or both-loaded classes
  if (ptr != Constant && this_klass->equals(other_klass) && this_xk == other_xk && this_flat_in_array == other_flat_in_array) {
    res_klass = this_klass;
    res_xk = this_xk;
    res_flat_in_array = this_flat_in_array;
    return QUICK;
  }

  // Classes require inspection in the Java klass hierarchy.  Must be loaded.
  if (!other_klass->is_loaded() || !this_klass->is_loaded()) {
    return UNLOADED;
  }

  // !!! Here's how the symmetry requirement breaks down into invariants:
  // If we split one up & one down AND they subtype, take the down man.
  // If we split one up & one down AND they do NOT subtype, "fall hard".
  // If both are up and they subtype, take the subtype class.
  // If both are up and they do NOT subtype, "fall hard".
  // If both are down and they subtype, take the supertype class.
  // If both are down and they do NOT subtype, "fall hard".
  // Constants treated as down.

  // Now, reorder the above list; observe that both-down+subtype is also
  // "fall hard"; "fall hard" becomes the default case:
  // If we split one up & one down AND they subtype, take the down man.
  // If both are up and they subtype, take the subtype class.

  // If both are down and they subtype, "fall hard".
  // If both are down and they do NOT subtype, "fall hard".
  // If both are up and they do NOT subtype, "fall hard".
  // If we split one up & one down AND they do NOT subtype, "fall hard".

  // If a proper subtype is exact, and we return it, we return it exactly.
  // If a proper supertype is exact, there can be no subtyping relationship!
  // If both types are equal to the subtype, exactness is and-ed below the
  // centerline and or-ed above it.  (N.B. Constants are always exact.)

  // Check for subtyping:
  const T* subtype = nullptr;
  bool subtype_exact = false;
  bool flat_array = false;
  if (this_type->is_same_java_type_as(other_type)) {
    subtype = this_type;
    subtype_exact = below_centerline(ptr) ? (this_xk && other_xk) : (this_xk || other_xk);
    flat_array = below_centerline(ptr) ? (this_flat_in_array && other_flat_in_array) : (this_flat_in_array || other_flat_in_array);
  } else if (!other_xk && this_type->is_meet_subtype_of(other_type) && (!other_flat_in_array || this_flat_in_array)) {
    subtype = this_type;     // Pick subtyping class
    subtype_exact = this_xk;
    flat_array = this_flat_in_array;
  } else if (!this_xk && other_type->is_meet_subtype_of(this_type) && (!this_flat_in_array || other_flat_in_array)) {
    subtype = other_type;    // Pick subtyping class
    subtype_exact = other_xk;
    flat_array = other_flat_in_array;
  }

  if (subtype) {
    if (above_centerline(ptr)) { // both are up?
      this_type = other_type = subtype;
      this_xk = other_xk = subtype_exact;
      this_flat_in_array = other_flat_in_array = flat_array;
    } else if (above_centerline(this_ptr) && !above_centerline(other_ptr)) {
      this_type = other_type; // tinst is down; keep down man
      this_xk = other_xk;
      this_flat_in_array = other_flat_in_array;
    } else if (above_centerline(other_ptr) && !above_centerline(this_ptr)) {
      other_type = this_type; // this is down; keep down man
      other_xk = this_xk;
      other_flat_in_array = this_flat_in_array;
    } else {
      this_xk = subtype_exact;  // either they are equal, or we'll do an LCA
      this_flat_in_array = flat_array;
    }
  }

  // Check for classes now being equal
  if (this_type->is_same_java_type_as(other_type)) {
    // If the klasses are equal, the constants may still differ.  Fall to
    // NotNull if they do (neither constant is null; that is a special case
    // handled elsewhere).
    res_klass = this_type->klass();
    res_xk = this_xk;
    res_flat_in_array = this_flat_in_array;
    return SUBTYPE;
  } // Else classes are not equal

  // Since klasses are different, we require a LCA in the Java
  // class hierarchy - which means we have to fall to at least NotNull.
  if (ptr == TopPTR || ptr == AnyNull || ptr == Constant) {
    ptr = NotNull;
  }

  interfaces = this_interfaces->intersection_with(other_interfaces);

  // Now we find the LCA of Java classes
  ciKlass* k = this_klass->least_common_ancestor(other_klass);

  res_klass = k;
  res_xk = false;
  res_flat_in_array = this_flat_in_array_orig && other_flat_in_array_orig;

  return LCA;
}

//------------------------java_mirror_type--------------------------------------
ciType* TypeInstPtr::java_mirror_type(bool* is_val_mirror) const {
  // must be a singleton type
  if( const_oop() == nullptr )  return nullptr;

  // must be of type java.lang.Class
  if( klass() != ciEnv::current()->Class_klass() )  return nullptr;
  return const_oop()->as_instance()->java_mirror_type(is_val_mirror);
}


//------------------------------xdual------------------------------------------
// Dual: do NOT dual on klasses.  This means I do NOT understand the Java
// inheritance mechanism.
const Type *TypeInstPtr::xdual() const {
  return new TypeInstPtr(dual_ptr(), klass(), _interfaces, klass_is_exact(), const_oop(), dual_offset(), flat_in_array(), dual_instance_id(), dual_speculative(), dual_inline_depth());
}

//------------------------------eq---------------------------------------------
// Structural equality check for Type representations
bool TypeInstPtr::eq( const Type *t ) const {
  const TypeInstPtr *p = t->is_instptr();
  return
    klass()->equals(p->klass()) &&
<<<<<<< HEAD
    flat_in_array() == p->flat_in_array() &&
    _interfaces.eq(p->_interfaces) &&
=======
    _interfaces->eq(p->_interfaces) &&
>>>>>>> 891d8cfa
    TypeOopPtr::eq(p);          // Check sub-type stuff
}

//------------------------------hash-------------------------------------------
// Type-specific hashing function.
uint TypeInstPtr::hash(void) const {
<<<<<<< HEAD
  return klass()->hash() + TypeOopPtr::hash() + _interfaces.hash() + (uint)flat_in_array();
=======
  return klass()->hash() + TypeOopPtr::hash() + _interfaces->hash();
>>>>>>> 891d8cfa
}

bool TypeInstPtr::is_java_subtype_of_helper(const TypeOopPtr* other, bool this_exact, bool other_exact) const {
  return TypePtr::is_java_subtype_of_helper_for_instance(this, other, this_exact, other_exact);
}


bool TypeInstPtr::is_same_java_type_as_helper(const TypeOopPtr* other) const {
  return TypePtr::is_same_java_type_as_helper_for_instance(this, other);
}

bool TypeInstPtr::maybe_java_subtype_of_helper(const TypeOopPtr* other, bool this_exact, bool other_exact) const {
  return TypePtr::maybe_java_subtype_of_helper_for_instance(this, other, this_exact, other_exact);
}


//------------------------------dump2------------------------------------------
// Dump oop Type
#ifndef PRODUCT
void TypeInstPtr::dump2(Dict &d, uint depth, outputStream* st) const {
  // Print the name of the klass.
  klass()->print_name_on(st);
  _interfaces->dump(st);

  switch( _ptr ) {
  case Constant:
    if (WizardMode || Verbose) {
      ResourceMark rm;
      stringStream ss;

      st->print(" ");
      const_oop()->print_oop(&ss);
      // 'const_oop->print_oop()' may emit newlines('\n') into ss.
      // suppress newlines from it so -XX:+Verbose -XX:+PrintIdeal dumps one-liner for each node.
      char* buf = ss.as_string(/* c_heap= */false);
      StringUtils::replace_no_expand(buf, "\n", "");
      st->print_raw(buf);
    }
  case BotPTR:
    if (!WizardMode && !Verbose) {
      if( _klass_is_exact ) st->print(":exact");
      break;
    }
  case TopPTR:
  case AnyNull:
  case NotNull:
    st->print(":%s", ptr_msg[_ptr]);
    if( _klass_is_exact ) st->print(":exact");
    break;
  default:
    break;
  }

  _offset.dump2(st);

  st->print(" *");

  if (flat_in_array() && !klass()->is_inlinetype()) {
    st->print(" (flat in array)");
  }

  if (_instance_id == InstanceTop)
    st->print(",iid=top");
  else if (_instance_id != InstanceBot)
    st->print(",iid=%d",_instance_id);

  dump_inline_depth(st);
  dump_speculative(st);
}
#endif

//------------------------------add_offset-------------------------------------
const TypePtr* TypeInstPtr::add_offset(intptr_t offset) const {
  return make(_ptr, klass(), _interfaces, klass_is_exact(), const_oop(), xadd_offset(offset), flat_in_array(),
              _instance_id, add_offset_speculative(offset), _inline_depth);
}

const TypeInstPtr* TypeInstPtr::with_offset(intptr_t offset) const {
  return make(_ptr, klass(), _interfaces, klass_is_exact(), const_oop(), Offset(offset), flat_in_array(),
              _instance_id, with_offset_speculative(offset), _inline_depth);
}

const TypeInstPtr* TypeInstPtr::remove_speculative() const {
  if (_speculative == nullptr) {
    return this;
  }
  assert(_inline_depth == InlineDepthTop || _inline_depth == InlineDepthBottom, "non speculative type shouldn't have inline depth");
  return make(_ptr, klass(), _interfaces, klass_is_exact(), const_oop(), _offset, flat_in_array(),
              _instance_id, nullptr, _inline_depth);
}

const TypePtr* TypeInstPtr::with_inline_depth(int depth) const {
  if (!UseInlineDepthForSpeculativeTypes) {
    return this;
  }
  return make(_ptr, klass(), _interfaces, klass_is_exact(), const_oop(), _offset, flat_in_array(), _instance_id, _speculative, depth);
}

const TypePtr* TypeInstPtr::with_instance_id(int instance_id) const {
  assert(is_known_instance(), "should be known");
  return make(_ptr, klass(), _interfaces, klass_is_exact(), const_oop(), _offset, flat_in_array(), instance_id, _speculative, _inline_depth);
}

const TypeInstPtr *TypeInstPtr::cast_to_flat_in_array() const {
  return make(_ptr, klass(), _interfaces, klass_is_exact(), const_oop(), _offset, true, _instance_id, _speculative, _inline_depth);
}

const TypeKlassPtr* TypeInstPtr::as_klass_type(bool try_for_exact) const {
  bool xk = klass_is_exact();
  ciInstanceKlass* ik = klass()->as_instance_klass();
  if (try_for_exact && !xk && !ik->has_subklass() && !ik->is_final()) {
    if (_interfaces->eq(ik)) {
      Compile* C = Compile::current();
      Dependencies* deps = C->dependencies();
      deps->assert_leaf_type(ik);
      xk = true;
    }
  }
  return TypeInstKlassPtr::make(xk ? TypePtr::Constant : TypePtr::NotNull, klass(), _interfaces, Offset(0), flat_in_array());
}

template <class T1, class T2> bool TypePtr::is_meet_subtype_of_helper_for_instance(const T1* this_one, const T2* other, bool this_xk, bool other_xk) {
  static_assert(std::is_base_of<T2, T1>::value, "");

  if (!this_one->is_instance_type(other)) {
    return false;
  }

  if (other->klass() == ciEnv::current()->Object_klass() && other->_interfaces->empty()) {
    return true;
  }

  return this_one->klass()->is_subtype_of(other->klass()) &&
         (!this_xk || this_one->_interfaces->contains(other->_interfaces));
}


bool TypeInstPtr::is_meet_subtype_of_helper(const TypeOopPtr *other, bool this_xk, bool other_xk) const {
  return TypePtr::is_meet_subtype_of_helper_for_instance(this, other, this_xk, other_xk);
}

template <class T1, class T2>  bool TypePtr::is_meet_subtype_of_helper_for_array(const T1* this_one, const T2* other, bool this_xk, bool other_xk) {
  static_assert(std::is_base_of<T2, T1>::value, "");
  if (other->klass() == ciEnv::current()->Object_klass() && other->_interfaces->empty()) {
    return true;
  }

  if (this_one->is_instance_type(other)) {
    return other->klass() == ciEnv::current()->Object_klass() && this_one->_interfaces->contains(other->_interfaces);
  }

  int dummy;
  bool this_top_or_bottom = (this_one->base_element_type(dummy) == Type::TOP || this_one->base_element_type(dummy) == Type::BOTTOM);
  if (this_top_or_bottom) {
    return false;
  }

  const T1* other_ary = this_one->is_array_type(other);
  const TypePtr* other_elem = other_ary->elem()->make_ptr();
  const TypePtr* this_elem = this_one->elem()->make_ptr();
  if (other_elem != nullptr && this_elem != nullptr) {
    return this_one->is_reference_type(this_elem)->is_meet_subtype_of_helper(this_one->is_reference_type(other_elem), this_xk, other_xk);
  }
  if (other_elem == nullptr && this_elem == nullptr) {
    return this_one->_klass->is_subtype_of(other->_klass);
  }

  return false;
}

bool TypeAryPtr::is_meet_subtype_of_helper(const TypeOopPtr *other, bool this_xk, bool other_xk) const {
  return TypePtr::is_meet_subtype_of_helper_for_array(this, other, this_xk, other_xk);
}

bool TypeInstKlassPtr::is_meet_subtype_of_helper(const TypeKlassPtr *other, bool this_xk, bool other_xk) const {
  return TypePtr::is_meet_subtype_of_helper_for_instance(this, other, this_xk, other_xk);
}

bool TypeAryKlassPtr::is_meet_subtype_of_helper(const TypeKlassPtr *other, bool this_xk, bool other_xk) const {
  return TypePtr::is_meet_subtype_of_helper_for_array(this, other, this_xk, other_xk);
}

//=============================================================================
// Convenience common pre-built types.
const TypeAryPtr *TypeAryPtr::RANGE;
const TypeAryPtr *TypeAryPtr::OOPS;
const TypeAryPtr *TypeAryPtr::NARROWOOPS;
const TypeAryPtr *TypeAryPtr::BYTES;
const TypeAryPtr *TypeAryPtr::SHORTS;
const TypeAryPtr *TypeAryPtr::CHARS;
const TypeAryPtr *TypeAryPtr::INTS;
const TypeAryPtr *TypeAryPtr::LONGS;
const TypeAryPtr *TypeAryPtr::FLOATS;
const TypeAryPtr *TypeAryPtr::DOUBLES;
const TypeAryPtr *TypeAryPtr::INLINES;

//------------------------------make-------------------------------------------
const TypeAryPtr* TypeAryPtr::make(PTR ptr, const TypeAry *ary, ciKlass* k, bool xk, Offset offset, Offset field_offset,
                                   int instance_id, const TypePtr* speculative, int inline_depth) {
  assert(!(k == nullptr && ary->_elem->isa_int()),
         "integral arrays must be pre-equipped with a class");
  if (!xk)  xk = ary->ary_must_be_exact();
  assert(instance_id <= 0 || xk, "instances are always exactly typed");
  if (k != nullptr && k->is_loaded() && k->is_obj_array_klass() &&
      k->as_obj_array_klass()->base_element_klass()->is_interface()) {
    k = nullptr;
  }
  if (k != nullptr && k->is_flat_array_klass() && !ary->_flat) {
    k = nullptr;
  }
  return (TypeAryPtr*)(new TypeAryPtr(ptr, nullptr, ary, k, xk, offset, field_offset, instance_id, false, speculative, inline_depth))->hashcons();
}

//------------------------------make-------------------------------------------
const TypeAryPtr* TypeAryPtr::make(PTR ptr, ciObject* o, const TypeAry *ary, ciKlass* k, bool xk, Offset offset, Offset field_offset,
                                   int instance_id, const TypePtr* speculative, int inline_depth,
                                   bool is_autobox_cache) {
  assert(!(k == nullptr && ary->_elem->isa_int()),
         "integral arrays must be pre-equipped with a class");
  assert( (ptr==Constant && o) || (ptr!=Constant && !o), "" );
  if (!xk)  xk = (o != nullptr) || ary->ary_must_be_exact();
  assert(instance_id <= 0 || xk, "instances are always exactly typed");
  if (k != nullptr && k->is_loaded() && k->is_obj_array_klass() &&
      k->as_obj_array_klass()->base_element_klass()->is_interface()) {
    k = nullptr;
  }
  if (k != nullptr && k->is_flat_array_klass() && !ary->_flat) {
    k = nullptr;
  }
  return (TypeAryPtr*)(new TypeAryPtr(ptr, o, ary, k, xk, offset, field_offset, instance_id, is_autobox_cache, speculative, inline_depth))->hashcons();
}

//------------------------------cast_to_ptr_type-------------------------------
const TypeAryPtr* TypeAryPtr::cast_to_ptr_type(PTR ptr) const {
  if( ptr == _ptr ) return this;
  return make(ptr, ptr == Constant ? const_oop() : nullptr, _ary, klass(), klass_is_exact(), _offset, _field_offset, _instance_id, _speculative, _inline_depth, _is_autobox_cache);
}


//-----------------------------cast_to_exactness-------------------------------
const TypeAryPtr* TypeAryPtr::cast_to_exactness(bool klass_is_exact) const {
  if( klass_is_exact == _klass_is_exact ) return this;
  if (_ary->ary_must_be_exact())  return this;  // cannot clear xk
  return make(ptr(), const_oop(), _ary, klass(), klass_is_exact, _offset, _field_offset, _instance_id, _speculative, _inline_depth, _is_autobox_cache);
}

//-----------------------------cast_to_instance_id----------------------------
const TypeAryPtr* TypeAryPtr::cast_to_instance_id(int instance_id) const {
  if( instance_id == _instance_id ) return this;
  return make(_ptr, const_oop(), _ary, klass(), _klass_is_exact, _offset, _field_offset, instance_id, _speculative, _inline_depth, _is_autobox_cache);
}


//-----------------------------max_array_length-------------------------------
// A wrapper around arrayOopDesc::max_array_length(etype) with some input normalization.
jint TypeAryPtr::max_array_length(BasicType etype) {
  if (!is_java_primitive(etype) && !::is_reference_type(etype)) {
    if (etype == T_NARROWOOP) {
      etype = T_OBJECT;
    } else if (etype == T_ILLEGAL) { // bottom[]
      etype = T_BYTE; // will produce conservatively high value
    } else {
      fatal("not an element type: %s", type2name(etype));
    }
  }
  return arrayOopDesc::max_array_length(etype);
}

//-----------------------------narrow_size_type-------------------------------
// Narrow the given size type to the index range for the given array base type.
// Return null if the resulting int type becomes empty.
const TypeInt* TypeAryPtr::narrow_size_type(const TypeInt* size) const {
  jint hi = size->_hi;
  jint lo = size->_lo;
  jint min_lo = 0;
  jint max_hi = max_array_length(elem()->array_element_basic_type());
  //if (index_not_size)  --max_hi;     // type of a valid array index, FTR
  bool chg = false;
  if (lo < min_lo) {
    lo = min_lo;
    if (size->is_con()) {
      hi = lo;
    }
    chg = true;
  }
  if (hi > max_hi) {
    hi = max_hi;
    if (size->is_con()) {
      lo = hi;
    }
    chg = true;
  }
  // Negative length arrays will produce weird intermediate dead fast-path code
  if (lo > hi)
    return TypeInt::ZERO;
  if (!chg)
    return size;
  return TypeInt::make(lo, hi, Type::WidenMin);
}

//-------------------------------cast_to_size----------------------------------
const TypeAryPtr* TypeAryPtr::cast_to_size(const TypeInt* new_size) const {
  assert(new_size != nullptr, "");
  new_size = narrow_size_type(new_size);
  if (new_size == size())  return this;
  const TypeAry* new_ary = TypeAry::make(elem(), new_size, is_stable(), is_flat(), is_not_flat(), is_not_null_free());
  return make(ptr(), const_oop(), new_ary, klass(), klass_is_exact(), _offset, _field_offset, _instance_id, _speculative, _inline_depth, _is_autobox_cache);
}

//-------------------------------cast_to_not_flat------------------------------
const TypeAryPtr* TypeAryPtr::cast_to_not_flat(bool not_flat) const {
  if (not_flat == is_not_flat()) {
    return this;
  }
  assert(!not_flat || !is_flat(), "inconsistency");
  const TypeAry* new_ary = TypeAry::make(elem(), size(), is_stable(), is_flat(), not_flat, is_not_null_free());
  const TypeAryPtr* res = make(ptr(), const_oop(), new_ary, klass(), klass_is_exact(), _offset, _field_offset, _instance_id, _speculative, _inline_depth, _is_autobox_cache);
  // We keep the speculative part if it contains information about flat-/nullability.
  // Make sure it's removed if it's not better than the non-speculative type anymore.
  if (res->speculative() == res->remove_speculative()) {
    return res->remove_speculative();
  }
  return res;
}

//-------------------------------cast_to_not_null_free-------------------------
const TypeAryPtr* TypeAryPtr::cast_to_not_null_free(bool not_null_free) const {
  if (not_null_free == is_not_null_free()) {
    return this;
  }
  assert(!not_null_free || !is_flat(), "inconsistency");
  const TypeAry* new_ary = TypeAry::make(elem(), size(), is_stable(), is_flat(), /* not_flat= */ not_null_free ? true : is_not_flat(), not_null_free);
  const TypeAryPtr* res = make(ptr(), const_oop(), new_ary, klass(), klass_is_exact(), _offset, _field_offset,
                               _instance_id, _speculative, _inline_depth, _is_autobox_cache);
  // We keep the speculative part if it contains information about flat-/nullability.
  // Make sure it's removed if it's not better than the non-speculative type anymore.
  if (res->speculative() == res->remove_speculative()) {
    return res->remove_speculative();
  }
  return res;
}

//---------------------------------update_properties---------------------------
const TypeAryPtr* TypeAryPtr::update_properties(const TypeAryPtr* from) const {
  if ((from->is_flat()          && is_not_flat()) ||
      (from->is_not_flat()      && is_flat()) ||
      (from->is_null_free()     && is_not_null_free()) ||
      (from->is_not_null_free() && is_null_free())) {
    return nullptr; // Inconsistent properties
  } else if (from->is_not_null_free()) {
    return cast_to_not_null_free(); // Implies not flat
  } else if (from->is_not_flat()) {
    return cast_to_not_flat();
  }
  return this;
}

jint TypeAryPtr::flat_layout_helper() const {
  return klass()->as_flat_array_klass()->layout_helper();
}

int TypeAryPtr::flat_elem_size() const {
  return klass()->as_flat_array_klass()->element_byte_size();
}

int TypeAryPtr::flat_log_elem_size() const {
  return klass()->as_flat_array_klass()->log2_element_size();
}

//------------------------------cast_to_stable---------------------------------
const TypeAryPtr* TypeAryPtr::cast_to_stable(bool stable, int stable_dimension) const {
  if (stable_dimension <= 0 || (stable_dimension == 1 && stable == this->is_stable()))
    return this;

  const Type* elem = this->elem();
  const TypePtr* elem_ptr = elem->make_ptr();

  if (stable_dimension > 1 && elem_ptr != nullptr && elem_ptr->isa_aryptr()) {
    // If this is widened from a narrow oop, TypeAry::make will re-narrow it.
    elem = elem_ptr = elem_ptr->is_aryptr()->cast_to_stable(stable, stable_dimension - 1);
  }

  const TypeAry* new_ary = TypeAry::make(elem, size(), stable, is_flat(), is_not_flat(), is_not_null_free());

  return make(ptr(), const_oop(), new_ary, klass(), klass_is_exact(), _offset, _field_offset, _instance_id, _speculative, _inline_depth, _is_autobox_cache);
}

//-----------------------------stable_dimension--------------------------------
int TypeAryPtr::stable_dimension() const {
  if (!is_stable())  return 0;
  int dim = 1;
  const TypePtr* elem_ptr = elem()->make_ptr();
  if (elem_ptr != nullptr && elem_ptr->isa_aryptr())
    dim += elem_ptr->is_aryptr()->stable_dimension();
  return dim;
}

//----------------------cast_to_autobox_cache-----------------------------------
const TypeAryPtr* TypeAryPtr::cast_to_autobox_cache() const {
  if (is_autobox_cache())  return this;
  const TypeOopPtr* etype = elem()->make_oopptr();
  if (etype == nullptr)  return this;
  // The pointers in the autobox arrays are always non-null.
  etype = etype->cast_to_ptr_type(TypePtr::NotNull)->is_oopptr();
  const TypeAry* new_ary = TypeAry::make(etype, size(), is_stable(), is_flat(), is_not_flat(), is_not_null_free());
  return make(ptr(), const_oop(), new_ary, klass(), klass_is_exact(), _offset, _field_offset, _instance_id, _speculative, _inline_depth, /*is_autobox_cache=*/true);
}

//------------------------------eq---------------------------------------------
// Structural equality check for Type representations
bool TypeAryPtr::eq( const Type *t ) const {
  const TypeAryPtr *p = t->is_aryptr();
  return
    _ary == p->_ary &&  // Check array
    TypeOopPtr::eq(p) &&// Check sub-parts
    _field_offset == p->_field_offset;
}

//------------------------------hash-------------------------------------------
// Type-specific hashing function.
uint TypeAryPtr::hash(void) const {
  return (uint)(uintptr_t)_ary + TypeOopPtr::hash() + _field_offset.get();
}

bool TypeAryPtr::is_java_subtype_of_helper(const TypeOopPtr* other, bool this_exact, bool other_exact) const {
  return TypePtr::is_java_subtype_of_helper_for_array(this, other, this_exact, other_exact);
}

bool TypeAryPtr::is_same_java_type_as_helper(const TypeOopPtr* other) const {
  return TypePtr::is_same_java_type_as_helper_for_array(this, other);
}

bool TypeAryPtr::maybe_java_subtype_of_helper(const TypeOopPtr* other, bool this_exact, bool other_exact) const {
  return TypePtr::maybe_java_subtype_of_helper_for_array(this, other, this_exact, other_exact);
}
//------------------------------meet-------------------------------------------
// Compute the MEET of two types.  It returns a new Type object.
const Type *TypeAryPtr::xmeet_helper(const Type *t) const {
  // Perform a fast test for common case; meeting the same types together.
  if( this == t ) return this;  // Meeting same type-rep?
  // Current "this->_base" is Pointer
  switch (t->base()) {          // switch on original type

  // Mixing ints & oops happens when javac reuses local variables
  case Int:
  case Long:
  case FloatTop:
  case FloatCon:
  case FloatBot:
  case DoubleTop:
  case DoubleCon:
  case DoubleBot:
  case NarrowOop:
  case NarrowKlass:
  case Bottom:                  // Ye Olde Default
    return Type::BOTTOM;
  case Top:
    return this;

  default:                      // All else is a mistake
    typerr(t);

  case OopPtr: {                // Meeting to OopPtrs
    // Found a OopPtr type vs self-AryPtr type
    const TypeOopPtr *tp = t->is_oopptr();
    Offset offset = meet_offset(tp->offset());
    PTR ptr = meet_ptr(tp->ptr());
    int depth = meet_inline_depth(tp->inline_depth());
    const TypePtr* speculative = xmeet_speculative(tp);
    switch (tp->ptr()) {
    case TopPTR:
    case AnyNull: {
      int instance_id = meet_instance_id(InstanceTop);
      return make(ptr, (ptr == Constant ? const_oop() : nullptr),
                  _ary, _klass, _klass_is_exact, offset, _field_offset, instance_id, speculative, depth);
    }
    case BotPTR:
    case NotNull: {
      int instance_id = meet_instance_id(tp->instance_id());
      return TypeOopPtr::make(ptr, offset, instance_id, speculative, depth);
    }
    default: ShouldNotReachHere();
    }
  }

  case AnyPtr: {                // Meeting two AnyPtrs
    // Found an AnyPtr type vs self-AryPtr type
    const TypePtr *tp = t->is_ptr();
    Offset offset = meet_offset(tp->offset());
    PTR ptr = meet_ptr(tp->ptr());
    const TypePtr* speculative = xmeet_speculative(tp);
    int depth = meet_inline_depth(tp->inline_depth());
    switch (tp->ptr()) {
    case TopPTR:
      return this;
    case BotPTR:
    case NotNull:
      return TypePtr::make(AnyPtr, ptr, offset, speculative, depth);
    case Null:
      if( ptr == Null ) return TypePtr::make(AnyPtr, ptr, offset, speculative, depth);
      // else fall through to AnyNull
    case AnyNull: {
      int instance_id = meet_instance_id(InstanceTop);
      return make(ptr, (ptr == Constant ? const_oop() : nullptr),
                  _ary, _klass, _klass_is_exact, offset, _field_offset, instance_id, speculative, depth);
    }
    default: ShouldNotReachHere();
    }
  }

  case MetadataPtr:
  case KlassPtr:
  case InstKlassPtr:
  case AryKlassPtr:
  case RawPtr: return TypePtr::BOTTOM;

  case AryPtr: {                // Meeting 2 references?
    const TypeAryPtr *tap = t->is_aryptr();
    Offset off = meet_offset(tap->offset());
    Offset field_off = meet_field_offset(tap->field_offset());
    const TypeAry *tary = _ary->meet_speculative(tap->_ary)->is_ary();
    PTR ptr = meet_ptr(tap->ptr());
    int instance_id = meet_instance_id(tap->instance_id());
    const TypePtr* speculative = xmeet_speculative(tap);
    int depth = meet_inline_depth(tap->inline_depth());

    ciKlass* res_klass = nullptr;
    bool res_xk = false;
    bool res_flat = false;
    bool res_not_flat = false;
    bool res_not_null_free = false;
    const Type* elem = tary->_elem;
    if (meet_aryptr(ptr, elem, this, tap, res_klass, res_xk, res_flat, res_not_flat, res_not_null_free) == NOT_SUBTYPE) {
      instance_id = InstanceBot;
    } else if (this->is_flat() != tap->is_flat()) {
      // Meeting flat inline type array with non-flat array. Adjust (field) offset accordingly.
      if (tary->_flat) {
        // Result is in a flat representation
        off = Offset(is_flat() ? offset() : tap->offset());
        field_off = is_flat() ? field_offset() : tap->field_offset();
      } else if (below_centerline(ptr)) {
        // Result is in a non-flat representation
        off = Offset(flat_offset()).meet(Offset(tap->flat_offset()));
        field_off = (field_off == Offset::top) ? Offset::top : Offset::bottom;
      } else if (flat_offset() == tap->flat_offset()) {
        off = Offset(!is_flat() ? offset() : tap->offset());
        field_off = !is_flat() ? field_offset() : tap->field_offset();
      }
    }

    ciObject* o = nullptr;             // Assume not constant when done
    ciObject* this_oop = const_oop();
    ciObject* tap_oop = tap->const_oop();
    if (ptr == Constant) {
      if (this_oop != nullptr && tap_oop != nullptr &&
          this_oop->equals(tap_oop)) {
        o = tap_oop;
      } else if (above_centerline(_ptr)) {
        o = tap_oop;
      } else if (above_centerline(tap->_ptr)) {
        o = this_oop;
      } else {
        ptr = NotNull;
      }
    }
    return make(ptr, o, TypeAry::make(elem, tary->_size, tary->_stable, res_flat, res_not_flat, res_not_null_free), res_klass, res_xk, off, field_off, instance_id, speculative, depth);
  }

  // All arrays inherit from Object class
  case InstPtr: {
    const TypeInstPtr *tp = t->is_instptr();
    Offset offset = meet_offset(tp->offset());
    PTR ptr = meet_ptr(tp->ptr());
    int instance_id = meet_instance_id(tp->instance_id());
    const TypePtr* speculative = xmeet_speculative(tp);
    int depth = meet_inline_depth(tp->inline_depth());
    const TypeInterfaces* interfaces = meet_interfaces(tp);
    const TypeInterfaces* tp_interfaces = tp->_interfaces;
    const TypeInterfaces* this_interfaces = _interfaces;

    switch (ptr) {
    case TopPTR:
    case AnyNull:                // Fall 'down' to dual of object klass
      // For instances when a subclass meets a superclass we fall
      // below the centerline when the superclass is exact. We need to
      // do the same here.
<<<<<<< HEAD
      if (tp->klass()->equals(ciEnv::current()->Object_klass()) && this_interfaces.contains(tp_interfaces) && !tp->klass_is_exact() && !tp->flat_in_array()) {
        return TypeAryPtr::make(ptr, _ary, _klass, _klass_is_exact, offset, _field_offset, instance_id, speculative, depth);
=======
      if (tp->klass()->equals(ciEnv::current()->Object_klass()) && this_interfaces->contains(tp_interfaces) && !tp->klass_is_exact()) {
        return TypeAryPtr::make(ptr, _ary, _klass, _klass_is_exact, offset, instance_id, speculative, depth);
>>>>>>> 891d8cfa
      } else {
        // cannot subclass, so the meet has to fall badly below the centerline
        ptr = NotNull;
        instance_id = InstanceBot;
<<<<<<< HEAD
        interfaces = this_interfaces.intersection_with(tp_interfaces);
        return TypeInstPtr::make(ptr, ciEnv::current()->Object_klass(), interfaces, false, nullptr, offset, false, instance_id, speculative, depth);
=======
        interfaces = this_interfaces->intersection_with(tp_interfaces);
        return TypeInstPtr::make(ptr, ciEnv::current()->Object_klass(), interfaces, false, nullptr,offset, instance_id, speculative, depth);
>>>>>>> 891d8cfa
      }
    case Constant:
    case NotNull:
    case BotPTR:                // Fall down to object klass
      // LCA is object_klass, but if we subclass from the top we can do better
      if (above_centerline(tp->ptr())) {
        // If 'tp'  is above the centerline and it is Object class
        // then we can subclass in the Java class hierarchy.
        // For instances when a subclass meets a superclass we fall
        // below the centerline when the superclass is exact. We need
        // to do the same here.
<<<<<<< HEAD
        if (tp->klass()->equals(ciEnv::current()->Object_klass()) && this_interfaces.contains(tp_interfaces) && !tp->klass_is_exact() && !tp->flat_in_array()) {
=======
        if (tp->klass()->equals(ciEnv::current()->Object_klass()) && this_interfaces->contains(tp_interfaces) && !tp->klass_is_exact()) {
>>>>>>> 891d8cfa
          // that is, my array type is a subtype of 'tp' klass
          return make(ptr, (ptr == Constant ? const_oop() : nullptr),
                      _ary, _klass, _klass_is_exact, offset, _field_offset, instance_id, speculative, depth);
        }
      }
      // The other case cannot happen, since t cannot be a subtype of an array.
      // The meet falls down to Object class below centerline.
      if (ptr == Constant) {
         ptr = NotNull;
      }
      if (instance_id > 0) {
        instance_id = InstanceBot;
      }
<<<<<<< HEAD
      interfaces = this_interfaces.intersection_with(tp_interfaces);
      return TypeInstPtr::make(ptr, ciEnv::current()->Object_klass(), interfaces, false, nullptr, offset, false, instance_id, speculative, depth);
=======
      interfaces = this_interfaces->intersection_with(tp_interfaces);
      return TypeInstPtr::make(ptr, ciEnv::current()->Object_klass(), interfaces, false, nullptr, offset, instance_id, speculative, depth);
>>>>>>> 891d8cfa
    default: typerr(t);
    }
  }
  }
  return this;                  // Lint noise
}


template<class T> TypePtr::MeetResult TypePtr::meet_aryptr(PTR& ptr, const Type*& elem, const T* this_ary, const T* other_ary,
                                                           ciKlass*& res_klass, bool& res_xk, bool &res_flat, bool& res_not_flat, bool& res_not_null_free) {
  int dummy;
  bool this_top_or_bottom = (this_ary->base_element_type(dummy) == Type::TOP || this_ary->base_element_type(dummy) == Type::BOTTOM);
  bool other_top_or_bottom = (other_ary->base_element_type(dummy) == Type::TOP || other_ary->base_element_type(dummy) == Type::BOTTOM);
  ciKlass* this_klass = this_ary->klass();
  ciKlass* other_klass = other_ary->klass();
  bool this_xk = this_ary->klass_is_exact();
  bool other_xk = other_ary->klass_is_exact();
  PTR this_ptr = this_ary->ptr();
  PTR other_ptr = other_ary->ptr();
  bool this_flat = this_ary->is_flat();
  bool this_not_flat = this_ary->is_not_flat();
  bool other_flat = other_ary->is_flat();
  bool other_not_flat = other_ary->is_not_flat();
  bool this_not_null_free = this_ary->is_not_null_free();
  bool other_not_null_free = other_ary->is_not_null_free();
  res_klass = nullptr;
  MeetResult result = SUBTYPE;
  res_flat = this_flat && other_flat;
  res_not_flat = this_not_flat && other_not_flat;
  res_not_null_free = this_not_null_free && other_not_null_free;

  if (elem->isa_int()) {
    // Integral array element types have irrelevant lattice relations.
    // It is the klass that determines array layout, not the element type.
      if (this_top_or_bottom) {
        res_klass = other_klass;
      } else if (other_top_or_bottom || other_klass == this_klass) {
      res_klass = this_klass;
    } else {
      // Something like byte[int+] meets char[int+].
      // This must fall to bottom, not (int[-128..65535])[int+].
      // instance_id = InstanceBot;
      elem = Type::BOTTOM;
      result = NOT_SUBTYPE;
      if (above_centerline(ptr) || ptr == Constant) {
        ptr = NotNull;
        res_xk = false;
        return NOT_SUBTYPE;
      }
    }
  } else {// Non integral arrays.
    // Must fall to bottom if exact klasses in upper lattice
    // are not equal or super klass is exact.
    if ((above_centerline(ptr) || ptr == Constant) && !this_ary->is_same_java_type_as(other_ary) &&
        // meet with top[] and bottom[] are processed further down:
        !this_top_or_bottom && !other_top_or_bottom &&
        // both are exact and not equal:
        ((other_xk && this_xk) ||
         // 'tap'  is exact and super or unrelated:
         (other_xk && !other_ary->is_meet_subtype_of(this_ary)) ||
         // 'this' is exact and super or unrelated:
         (this_xk && !this_ary->is_meet_subtype_of(other_ary)))) {
      if (above_centerline(ptr) || (elem->make_ptr() && above_centerline(elem->make_ptr()->_ptr))) {
        elem = Type::BOTTOM;
      }
      ptr = NotNull;
      res_xk = false;
      return NOT_SUBTYPE;
    }
  }

  res_xk = false;
  switch (other_ptr) {
    case AnyNull:
    case TopPTR:
      // Compute new klass on demand, do not use tap->_klass
      if (below_centerline(this_ptr)) {
        res_xk = this_xk;
        if (this_ary->is_flat()) {
          elem = this_ary->elem();
        }
      } else {
        res_xk = (other_xk || this_xk);
      }
      break;
    case Constant: {
      if (this_ptr == Constant) {
        res_xk = true;
      } else if (above_centerline(this_ptr)) {
        res_xk = true;
      } else {
        // Only precise for identical arrays
        res_xk = this_xk && (this_ary->is_same_java_type_as(other_ary) || (this_top_or_bottom && other_top_or_bottom));
        // Even if MyValue is exact, [LMyValue is not exact due to [QMyValue <: [LMyValue.
        if (res_xk && !res_not_null_free) {
          res_xk = false;
        }
      }
      break;
    }
    case NotNull:
    case BotPTR:
      // Compute new klass on demand, do not use tap->_klass
      if (above_centerline(this_ptr)) {
        res_xk = other_xk;
        if (other_ary->is_flat()) {
          elem = other_ary->elem();
        }
      } else {
        res_xk = (other_xk && this_xk) &&
                 (this_ary->is_same_java_type_as(other_ary) || (this_top_or_bottom && other_top_or_bottom)); // Only precise for identical arrays
        // Even if MyValue is exact, [LMyValue is not exact due to [QMyValue <: [LMyValue.
        if (res_xk && !res_not_null_free) {
          res_xk = false;
        }
      }
      break;
    default:  {
      ShouldNotReachHere();
      return result;
    }
  }
  return result;
}


//------------------------------xdual------------------------------------------
// Dual: compute field-by-field dual
const Type *TypeAryPtr::xdual() const {
  return new TypeAryPtr(dual_ptr(), _const_oop, _ary->dual()->is_ary(), _klass, _klass_is_exact, dual_offset(), dual_field_offset(), dual_instance_id(), is_autobox_cache(), dual_speculative(), dual_inline_depth());
}

Type::Offset TypeAryPtr::meet_field_offset(const Type::Offset offset) const {
  return _field_offset.meet(offset);
}

//------------------------------dual_offset------------------------------------
Type::Offset TypeAryPtr::dual_field_offset() const {
  return _field_offset.dual();
}

//------------------------------dump2------------------------------------------
#ifndef PRODUCT
void TypeAryPtr::dump2( Dict &d, uint depth, outputStream *st ) const {
  _ary->dump2(d,depth,st);
  _interfaces->dump(st);

  switch( _ptr ) {
  case Constant:
    const_oop()->print(st);
    break;
  case BotPTR:
    if (!WizardMode && !Verbose) {
      if( _klass_is_exact ) st->print(":exact");
      break;
    }
  case TopPTR:
  case AnyNull:
  case NotNull:
    st->print(":%s", ptr_msg[_ptr]);
    if( _klass_is_exact ) st->print(":exact");
    break;
  default:
    break;
  }

  if (is_flat()) {
    st->print(":flat");
    st->print("(");
    _field_offset.dump2(st);
    st->print(")");
  }
  if (is_null_free()) {
    st->print(":null_free");
  }
  if (offset() != 0) {
    int header_size = objArrayOopDesc::header_size() * wordSize;
    if( _offset == Offset::top )       st->print("+undefined");
    else if( _offset == Offset::bottom )  st->print("+any");
    else if( offset() < header_size ) st->print("+%d", offset());
    else {
      BasicType basic_elem_type = elem()->basic_type();
      if (basic_elem_type == T_ILLEGAL) {
        st->print("+any");
      } else {
        int array_base = arrayOopDesc::base_offset_in_bytes(basic_elem_type);
        int elem_size = type2aelembytes(basic_elem_type);
        st->print("[%d]", (offset() - array_base)/elem_size);
      }
    }
  }
  st->print(" *");
  if (_instance_id == InstanceTop)
    st->print(",iid=top");
  else if (_instance_id != InstanceBot)
    st->print(",iid=%d",_instance_id);

  dump_inline_depth(st);
  dump_speculative(st);
}
#endif

bool TypeAryPtr::empty(void) const {
  if (_ary->empty())       return true;
  // FIXME: Does this belong here? Or in the meet code itself?
  if (is_flat() && is_not_flat()) {
    return true;
  }
  return TypeOopPtr::empty();
}

//------------------------------add_offset-------------------------------------
const TypePtr* TypeAryPtr::add_offset(intptr_t offset) const {
  return make(_ptr, _const_oop, _ary, _klass, _klass_is_exact, xadd_offset(offset), _field_offset, _instance_id, add_offset_speculative(offset), _inline_depth, _is_autobox_cache);
}

const TypeAryPtr* TypeAryPtr::with_offset(intptr_t offset) const {
  return make(_ptr, _const_oop, _ary, _klass, _klass_is_exact, Offset(offset), _field_offset, _instance_id, with_offset_speculative(offset), _inline_depth, _is_autobox_cache);
}

const TypeAryPtr* TypeAryPtr::with_ary(const TypeAry* ary) const {
  return make(_ptr, _const_oop, ary, _klass, _klass_is_exact, _offset, _field_offset, _instance_id, _speculative, _inline_depth, _is_autobox_cache);
}

const TypeAryPtr* TypeAryPtr::remove_speculative() const {
  if (_speculative == nullptr) {
    return this;
  }
  assert(_inline_depth == InlineDepthTop || _inline_depth == InlineDepthBottom, "non speculative type shouldn't have inline depth");
  return make(_ptr, _const_oop, _ary->remove_speculative()->is_ary(), _klass, _klass_is_exact, _offset, _field_offset, _instance_id, nullptr, _inline_depth, _is_autobox_cache);
}

const Type* TypeAryPtr::cleanup_speculative() const {
  if (speculative() == nullptr) {
    return this;
  }
  // Keep speculative part if it contains information about flat-/nullability
  const TypeAryPtr* spec_aryptr = speculative()->isa_aryptr();
  if (spec_aryptr != nullptr && !above_centerline(spec_aryptr->ptr()) &&
      (spec_aryptr->is_not_flat() || spec_aryptr->is_not_null_free())) {
    return this;
  }
  return TypeOopPtr::cleanup_speculative();
}

const TypePtr* TypeAryPtr::with_inline_depth(int depth) const {
  if (!UseInlineDepthForSpeculativeTypes) {
    return this;
  }
  return make(_ptr, _const_oop, _ary->remove_speculative()->is_ary(), _klass, _klass_is_exact, _offset, _field_offset, _instance_id, _speculative, depth, _is_autobox_cache);
}

const TypeAryPtr* TypeAryPtr::with_field_offset(int offset) const {
  return make(_ptr, _const_oop, _ary->remove_speculative()->is_ary(), _klass, _klass_is_exact, _offset, Offset(offset), _instance_id, _speculative, _inline_depth, _is_autobox_cache);
}

const TypePtr* TypeAryPtr::add_field_offset_and_offset(intptr_t offset) const {
  int adj = 0;
  if (is_flat() && offset != Type::OffsetBot && offset != Type::OffsetTop) {
    if (_offset.get() != OffsetBot && _offset.get() != OffsetTop) {
      adj = _offset.get();
      offset += _offset.get();
    }
    uint header = arrayOopDesc::base_offset_in_bytes(T_OBJECT);
    if (_field_offset.get() != OffsetBot && _field_offset.get() != OffsetTop) {
      offset += _field_offset.get();
      if (_offset.get() == OffsetBot || _offset.get() == OffsetTop) {
        offset += header;
      }
    }
    if (elem()->make_oopptr()->is_inlinetypeptr() && (offset >= (intptr_t)header || offset < 0)) {
      // Try to get the field of the inline type array element we are pointing to
      ciInlineKlass* vk = elem()->inline_klass();
      int shift = flat_log_elem_size();
      int mask = (1 << shift) - 1;
      intptr_t field_offset = ((offset - header) & mask);
      ciField* field = vk->get_field_by_offset(field_offset + vk->first_field_offset(), false);
      if (field != nullptr) {
        return with_field_offset(field_offset)->add_offset(offset - field_offset - adj);
      }
    }
  }
  return add_offset(offset - adj);
}

// Return offset incremented by field_offset for flat inline type arrays
int TypeAryPtr::flat_offset() const {
  int offset = _offset.get();
  if (offset != Type::OffsetBot && offset != Type::OffsetTop &&
      _field_offset != Offset::bottom && _field_offset != Offset::top) {
    offset += _field_offset.get();
  }
  return offset;
}

const TypePtr* TypeAryPtr::with_instance_id(int instance_id) const {
  assert(is_known_instance(), "should be known");
  return make(_ptr, _const_oop, _ary->remove_speculative()->is_ary(), _klass, _klass_is_exact, _offset, _field_offset, instance_id, _speculative, _inline_depth);
}

//=============================================================================


//------------------------------hash-------------------------------------------
// Type-specific hashing function.
uint TypeNarrowPtr::hash(void) const {
  return _ptrtype->hash() + 7;
}

bool TypeNarrowPtr::singleton(void) const {    // TRUE if type is a singleton
  return _ptrtype->singleton();
}

bool TypeNarrowPtr::empty(void) const {
  return _ptrtype->empty();
}

intptr_t TypeNarrowPtr::get_con() const {
  return _ptrtype->get_con();
}

bool TypeNarrowPtr::eq( const Type *t ) const {
  const TypeNarrowPtr* tc = isa_same_narrowptr(t);
  if (tc != nullptr) {
    if (_ptrtype->base() != tc->_ptrtype->base()) {
      return false;
    }
    return tc->_ptrtype->eq(_ptrtype);
  }
  return false;
}

const Type *TypeNarrowPtr::xdual() const {    // Compute dual right now.
  const TypePtr* odual = _ptrtype->dual()->is_ptr();
  return make_same_narrowptr(odual);
}


const Type *TypeNarrowPtr::filter_helper(const Type *kills, bool include_speculative) const {
  if (isa_same_narrowptr(kills)) {
    const Type* ft =_ptrtype->filter_helper(is_same_narrowptr(kills)->_ptrtype, include_speculative);
    if (ft->empty())
      return Type::TOP;           // Canonical empty value
    if (ft->isa_ptr()) {
      return make_hash_same_narrowptr(ft->isa_ptr());
    }
    return ft;
  } else if (kills->isa_ptr()) {
    const Type* ft = _ptrtype->join_helper(kills, include_speculative);
    if (ft->empty())
      return Type::TOP;           // Canonical empty value
    return ft;
  } else {
    return Type::TOP;
  }
}

//------------------------------xmeet------------------------------------------
// Compute the MEET of two types.  It returns a new Type object.
const Type *TypeNarrowPtr::xmeet( const Type *t ) const {
  // Perform a fast test for common case; meeting the same types together.
  if( this == t ) return this;  // Meeting same type-rep?

  if (t->base() == base()) {
    const Type* result = _ptrtype->xmeet(t->make_ptr());
    if (result->isa_ptr()) {
      return make_hash_same_narrowptr(result->is_ptr());
    }
    return result;
  }

  // Current "this->_base" is NarrowKlass or NarrowOop
  switch (t->base()) {          // switch on original type

  case Int:                     // Mixing ints & oops happens when javac
  case Long:                    // reuses local variables
  case FloatTop:
  case FloatCon:
  case FloatBot:
  case DoubleTop:
  case DoubleCon:
  case DoubleBot:
  case AnyPtr:
  case RawPtr:
  case OopPtr:
  case InstPtr:
  case AryPtr:
  case MetadataPtr:
  case KlassPtr:
  case InstKlassPtr:
  case AryKlassPtr:
  case NarrowOop:
  case NarrowKlass:
  case Bottom:                  // Ye Olde Default
    return Type::BOTTOM;
  case Top:
    return this;

  default:                      // All else is a mistake
    typerr(t);

  } // End of switch

  return this;
}

#ifndef PRODUCT
void TypeNarrowPtr::dump2( Dict & d, uint depth, outputStream *st ) const {
  _ptrtype->dump2(d, depth, st);
}
#endif

const TypeNarrowOop *TypeNarrowOop::BOTTOM;
const TypeNarrowOop *TypeNarrowOop::NULL_PTR;


const TypeNarrowOop* TypeNarrowOop::make(const TypePtr* type) {
  return (const TypeNarrowOop*)(new TypeNarrowOop(type))->hashcons();
}

const TypeNarrowOop* TypeNarrowOop::remove_speculative() const {
  return make(_ptrtype->remove_speculative()->is_ptr());
}

const Type* TypeNarrowOop::cleanup_speculative() const {
  return make(_ptrtype->cleanup_speculative()->is_ptr());
}

#ifndef PRODUCT
void TypeNarrowOop::dump2( Dict & d, uint depth, outputStream *st ) const {
  st->print("narrowoop: ");
  TypeNarrowPtr::dump2(d, depth, st);
}
#endif

const TypeNarrowKlass *TypeNarrowKlass::NULL_PTR;

const TypeNarrowKlass* TypeNarrowKlass::make(const TypePtr* type) {
  return (const TypeNarrowKlass*)(new TypeNarrowKlass(type))->hashcons();
}

#ifndef PRODUCT
void TypeNarrowKlass::dump2( Dict & d, uint depth, outputStream *st ) const {
  st->print("narrowklass: ");
  TypeNarrowPtr::dump2(d, depth, st);
}
#endif


//------------------------------eq---------------------------------------------
// Structural equality check for Type representations
bool TypeMetadataPtr::eq( const Type *t ) const {
  const TypeMetadataPtr *a = (const TypeMetadataPtr*)t;
  ciMetadata* one = metadata();
  ciMetadata* two = a->metadata();
  if (one == nullptr || two == nullptr) {
    return (one == two) && TypePtr::eq(t);
  } else {
    return one->equals(two) && TypePtr::eq(t);
  }
}

//------------------------------hash-------------------------------------------
// Type-specific hashing function.
uint TypeMetadataPtr::hash(void) const {
  return
    (metadata() ? metadata()->hash() : 0) +
    TypePtr::hash();
}

//------------------------------singleton--------------------------------------
// TRUE if Type is a singleton type, FALSE otherwise.   Singletons are simple
// constants
bool TypeMetadataPtr::singleton(void) const {
  // detune optimizer to not generate constant metadata + constant offset as a constant!
  // TopPTR, Null, AnyNull, Constant are all singletons
  return (offset() == 0) && !below_centerline(_ptr);
}

//------------------------------add_offset-------------------------------------
const TypePtr* TypeMetadataPtr::add_offset( intptr_t offset ) const {
  return make( _ptr, _metadata, xadd_offset(offset));
}

//-----------------------------filter------------------------------------------
// Do not allow interface-vs.-noninterface joins to collapse to top.
const Type *TypeMetadataPtr::filter_helper(const Type *kills, bool include_speculative) const {
  const TypeMetadataPtr* ft = join_helper(kills, include_speculative)->isa_metadataptr();
  if (ft == nullptr || ft->empty())
    return Type::TOP;           // Canonical empty value
  return ft;
}

 //------------------------------get_con----------------------------------------
intptr_t TypeMetadataPtr::get_con() const {
  assert( _ptr == Null || _ptr == Constant, "" );
  assert(offset() >= 0, "");

  if (offset() != 0) {
    // After being ported to the compiler interface, the compiler no longer
    // directly manipulates the addresses of oops.  Rather, it only has a pointer
    // to a handle at compile time.  This handle is embedded in the generated
    // code and dereferenced at the time the nmethod is made.  Until that time,
    // it is not reasonable to do arithmetic with the addresses of oops (we don't
    // have access to the addresses!).  This does not seem to currently happen,
    // but this assertion here is to help prevent its occurrence.
    tty->print_cr("Found oop constant with non-zero offset");
    ShouldNotReachHere();
  }

  return (intptr_t)metadata()->constant_encoding();
}

//------------------------------cast_to_ptr_type-------------------------------
const TypeMetadataPtr* TypeMetadataPtr::cast_to_ptr_type(PTR ptr) const {
  if( ptr == _ptr ) return this;
  return make(ptr, metadata(), _offset);
}

//------------------------------meet-------------------------------------------
// Compute the MEET of two types.  It returns a new Type object.
const Type *TypeMetadataPtr::xmeet( const Type *t ) const {
  // Perform a fast test for common case; meeting the same types together.
  if( this == t ) return this;  // Meeting same type-rep?

  // Current "this->_base" is OopPtr
  switch (t->base()) {          // switch on original type

  case Int:                     // Mixing ints & oops happens when javac
  case Long:                    // reuses local variables
  case FloatTop:
  case FloatCon:
  case FloatBot:
  case DoubleTop:
  case DoubleCon:
  case DoubleBot:
  case NarrowOop:
  case NarrowKlass:
  case Bottom:                  // Ye Olde Default
    return Type::BOTTOM;
  case Top:
    return this;

  default:                      // All else is a mistake
    typerr(t);

  case AnyPtr: {
    // Found an AnyPtr type vs self-OopPtr type
    const TypePtr *tp = t->is_ptr();
    Offset offset = meet_offset(tp->offset());
    PTR ptr = meet_ptr(tp->ptr());
    switch (tp->ptr()) {
    case Null:
      if (ptr == Null)  return TypePtr::make(AnyPtr, ptr, offset, tp->speculative(), tp->inline_depth());
      // else fall through:
    case TopPTR:
    case AnyNull: {
      return make(ptr, _metadata, offset);
    }
    case BotPTR:
    case NotNull:
      return TypePtr::make(AnyPtr, ptr, offset, tp->speculative(), tp->inline_depth());
    default: typerr(t);
    }
  }

  case RawPtr:
  case KlassPtr:
  case InstKlassPtr:
  case AryKlassPtr:
  case OopPtr:
  case InstPtr:
  case AryPtr:
    return TypePtr::BOTTOM;     // Oop meet raw is not well defined

  case MetadataPtr: {
    const TypeMetadataPtr *tp = t->is_metadataptr();
    Offset offset = meet_offset(tp->offset());
    PTR tptr = tp->ptr();
    PTR ptr = meet_ptr(tptr);
    ciMetadata* md = (tptr == TopPTR) ? metadata() : tp->metadata();
    if (tptr == TopPTR || _ptr == TopPTR ||
        metadata()->equals(tp->metadata())) {
      return make(ptr, md, offset);
    }
    // metadata is different
    if( ptr == Constant ) {  // Cannot be equal constants, so...
      if( tptr == Constant && _ptr != Constant)  return t;
      if( _ptr == Constant && tptr != Constant)  return this;
      ptr = NotNull;            // Fall down in lattice
    }
    return make(ptr, nullptr, offset);
    break;
  }
  } // End of switch
  return this;                  // Return the double constant
}


//------------------------------xdual------------------------------------------
// Dual of a pure metadata pointer.
const Type *TypeMetadataPtr::xdual() const {
  return new TypeMetadataPtr(dual_ptr(), metadata(), dual_offset());
}

//------------------------------dump2------------------------------------------
#ifndef PRODUCT
void TypeMetadataPtr::dump2( Dict &d, uint depth, outputStream *st ) const {
  st->print("metadataptr:%s", ptr_msg[_ptr]);
  if( metadata() ) st->print(INTPTR_FORMAT, p2i(metadata()));
  switch (offset()) {
  case OffsetTop: st->print("+top"); break;
  case OffsetBot: st->print("+any"); break;
  case         0: break;
  default:        st->print("+%d",offset()); break;
  }
}
#endif


//=============================================================================
// Convenience common pre-built type.
const TypeMetadataPtr *TypeMetadataPtr::BOTTOM;

TypeMetadataPtr::TypeMetadataPtr(PTR ptr, ciMetadata* metadata, Offset offset):
  TypePtr(MetadataPtr, ptr, offset), _metadata(metadata) {
}

const TypeMetadataPtr* TypeMetadataPtr::make(ciMethod* m) {
  return make(Constant, m, Offset(0));
}
const TypeMetadataPtr* TypeMetadataPtr::make(ciMethodData* m) {
  return make(Constant, m, Offset(0));
}

//------------------------------make-------------------------------------------
// Create a meta data constant
const TypeMetadataPtr* TypeMetadataPtr::make(PTR ptr, ciMetadata* m, Offset offset) {
  assert(m == nullptr || !m->is_klass(), "wrong type");
  return (TypeMetadataPtr*)(new TypeMetadataPtr(ptr, m, offset))->hashcons();
}


const TypeKlassPtr* TypeAryPtr::as_klass_type(bool try_for_exact) const {
  const Type* elem = _ary->_elem;
  bool xk = klass_is_exact();
  if (elem->make_oopptr() != nullptr) {
    elem = elem->make_oopptr()->as_klass_type(try_for_exact);
    if (elem->is_klassptr()->klass_is_exact() &&
        // Even if MyValue is exact, [LMyValue is not exact due to [QMyValue <: [LMyValue.
        (is_null_free() || is_flat() || !_ary->_elem->make_oopptr()->is_inlinetypeptr())) {
      xk = true;
    }
  }
  return TypeAryKlassPtr::make(xk ? TypePtr::Constant : TypePtr::NotNull, elem, klass(), Offset(0), is_not_flat(), is_not_null_free(), is_null_free());
}

const TypeKlassPtr* TypeKlassPtr::make(ciKlass* klass, InterfaceHandling interface_handling) {
  if (klass->is_instance_klass()) {
    return TypeInstKlassPtr::make(klass, interface_handling);
  }
  return TypeAryKlassPtr::make(klass, interface_handling);
}

const TypeKlassPtr* TypeKlassPtr::make(PTR ptr, ciKlass* klass, Offset offset, InterfaceHandling interface_handling) {
  if (klass->is_instance_klass()) {
    const TypeInterfaces* interfaces = TypePtr::interfaces(klass, true, true, false, interface_handling);
    return TypeInstKlassPtr::make(ptr, klass, interfaces, offset);
  }
  return TypeAryKlassPtr::make(ptr, klass, offset, interface_handling);
}

<<<<<<< HEAD
TypeKlassPtr::TypeKlassPtr(TYPES t, PTR ptr, ciKlass* klass, const InterfaceSet& interfaces, Offset offset)
=======

//------------------------------TypeKlassPtr-----------------------------------
TypeKlassPtr::TypeKlassPtr(TYPES t, PTR ptr, ciKlass* klass, const TypeInterfaces* interfaces, int offset)
>>>>>>> 891d8cfa
  : TypePtr(t, ptr, offset), _klass(klass), _interfaces(interfaces) {
  assert(klass == nullptr || !klass->is_loaded() || (klass->is_instance_klass() && !klass->is_interface()) ||
         klass->is_type_array_klass() || klass->is_flat_array_klass() || !klass->as_obj_array_klass()->base_element_klass()->is_interface(), "no interface here");
}

// Is there a single ciKlass* that can represent that type?
ciKlass* TypeKlassPtr::exact_klass_helper() const {
  assert(_klass->is_instance_klass() && !_klass->is_interface(), "No interface");
  if (_interfaces->empty()) {
    return _klass;
  }
  if (_klass != ciEnv::current()->Object_klass()) {
    if (_interfaces->eq(_klass->as_instance_klass())) {
      return _klass;
    }
    return nullptr;
  }
  return _interfaces->exact_klass();
}

//------------------------------eq---------------------------------------------
// Structural equality check for Type representations
bool TypeKlassPtr::eq(const Type *t) const {
  const TypeKlassPtr *p = t->is_klassptr();
  return
    _interfaces->eq(p->_interfaces) &&
    TypePtr::eq(p);
}

//------------------------------hash-------------------------------------------
// Type-specific hashing function.
uint TypeKlassPtr::hash(void) const {
  return TypePtr::hash() + _interfaces->hash();
}

//------------------------------singleton--------------------------------------
// TRUE if Type is a singleton type, FALSE otherwise.   Singletons are simple
// constants
bool TypeKlassPtr::singleton(void) const {
  // detune optimizer to not generate constant klass + constant offset as a constant!
  // TopPTR, Null, AnyNull, Constant are all singletons
  return (offset() == 0) && !below_centerline(_ptr);
}

// Do not allow interface-vs.-noninterface joins to collapse to top.
const Type *TypeKlassPtr::filter_helper(const Type *kills, bool include_speculative) const {
  // logic here mirrors the one from TypeOopPtr::filter. See comments
  // there.
  const Type* ft = join_helper(kills, include_speculative);
  const TypeKlassPtr* ftkp = ft->isa_instklassptr();
  const TypeKlassPtr* ktkp = kills->isa_instklassptr();

  if (ft->empty()) {
    return Type::TOP;           // Canonical empty value
  }

  return ft;
}

const TypeInterfaces* TypeKlassPtr::meet_interfaces(const TypeKlassPtr* other) const {
  if (above_centerline(_ptr) && above_centerline(other->_ptr)) {
    return _interfaces->union_with(other->_interfaces);
  } else if (above_centerline(_ptr) && !above_centerline(other->_ptr)) {
    return other->_interfaces;
  } else if (above_centerline(other->_ptr) && !above_centerline(_ptr)) {
    return _interfaces;
  }
  return _interfaces->intersection_with(other->_interfaces);
}

//------------------------------get_con----------------------------------------
intptr_t TypeKlassPtr::get_con() const {
  assert( _ptr == Null || _ptr == Constant, "" );
  assert( offset() >= 0, "" );

  if (offset() != 0) {
    // After being ported to the compiler interface, the compiler no longer
    // directly manipulates the addresses of oops.  Rather, it only has a pointer
    // to a handle at compile time.  This handle is embedded in the generated
    // code and dereferenced at the time the nmethod is made.  Until that time,
    // it is not reasonable to do arithmetic with the addresses of oops (we don't
    // have access to the addresses!).  This does not seem to currently happen,
    // but this assertion here is to help prevent its occurrence.
    tty->print_cr("Found oop constant with non-zero offset");
    ShouldNotReachHere();
  }

  ciKlass* k = exact_klass();

  return (intptr_t)k->constant_encoding();
}

//------------------------------dump2------------------------------------------
// Dump Klass Type
#ifndef PRODUCT
void TypeKlassPtr::dump2(Dict & d, uint depth, outputStream *st) const {
  switch(_ptr) {
  case Constant:
    st->print("precise ");
  case NotNull:
    {
      const char *name = klass()->name()->as_utf8();
      if (name) {
        st->print("%s: " INTPTR_FORMAT, name, p2i(klass()));
      } else {
        ShouldNotReachHere();
      }
      _interfaces->dump(st);
    }
  case BotPTR:
    if (!WizardMode && !Verbose && _ptr != Constant) break;
  case TopPTR:
  case AnyNull:
    st->print(":%s", ptr_msg[_ptr]);
    if (_ptr == Constant) st->print(":exact");
    break;
  default:
    break;
  }
  if (Verbose) {
    if (isa_instklassptr() && is_instklassptr()->flat_in_array()) st->print(":flat in array");
  }
  _offset.dump2(st);
  st->print(" *");
}
#endif

//=============================================================================
// Convenience common pre-built types.

// Not-null object klass or below
const TypeInstKlassPtr *TypeInstKlassPtr::OBJECT;
const TypeInstKlassPtr *TypeInstKlassPtr::OBJECT_OR_NULL;

bool TypeInstKlassPtr::eq(const Type *t) const {
  const TypeKlassPtr *p = t->is_klassptr();
  return
    klass()->equals(p->klass()) &&
    flat_in_array() == p->flat_in_array() &&
    TypeKlassPtr::eq(p);
}

uint TypeInstKlassPtr::hash(void) const {
  return klass()->hash() + TypeKlassPtr::hash() + (uint)flat_in_array();
}

<<<<<<< HEAD
const TypeInstKlassPtr *TypeInstKlassPtr::make(PTR ptr, ciKlass* k, const InterfaceSet& interfaces, Offset offset, bool flat_in_array) {
  flat_in_array = flat_in_array || k->flat_in_array();

=======
const TypeInstKlassPtr *TypeInstKlassPtr::make(PTR ptr, ciKlass* k, const TypeInterfaces* interfaces, int offset) {
>>>>>>> 891d8cfa
  TypeInstKlassPtr *r =
    (TypeInstKlassPtr*)(new TypeInstKlassPtr(ptr, k, interfaces, offset, flat_in_array))->hashcons();

  return r;
}

//------------------------------add_offset-------------------------------------
// Access internals of klass object
const TypePtr *TypeInstKlassPtr::add_offset( intptr_t offset ) const {
  return make(_ptr, klass(), _interfaces, xadd_offset(offset), flat_in_array());
}

const TypeInstKlassPtr* TypeInstKlassPtr::with_offset(intptr_t offset) const {
  return make(_ptr, klass(), _interfaces, Offset(offset), flat_in_array());
}

//------------------------------cast_to_ptr_type-------------------------------
const TypeInstKlassPtr* TypeInstKlassPtr::cast_to_ptr_type(PTR ptr) const {
  assert(_base == InstKlassPtr, "subclass must override cast_to_ptr_type");
  if( ptr == _ptr ) return this;
  return make(ptr, _klass, _interfaces, _offset, flat_in_array());
}


bool TypeInstKlassPtr::must_be_exact() const {
  if (!_klass->is_loaded())  return false;
  ciInstanceKlass* ik = _klass->as_instance_klass();
  if (ik->is_final())  return true;  // cannot clear xk
  return false;
}

//-----------------------------cast_to_exactness-------------------------------
const TypeKlassPtr* TypeInstKlassPtr::cast_to_exactness(bool klass_is_exact) const {
  if (klass_is_exact == (_ptr == Constant)) return this;
  if (must_be_exact()) return this;
  ciKlass* k = klass();
  return make(klass_is_exact ? Constant : NotNull, k, _interfaces, _offset, flat_in_array());
}


//-----------------------------as_instance_type--------------------------------
// Corresponding type for an instance of the given class.
// It will be NotNull, and exact if and only if the klass type is exact.
const TypeOopPtr* TypeInstKlassPtr::as_instance_type(bool klass_change) const {
  ciKlass* k = klass();
  bool xk = klass_is_exact();
  Compile* C = Compile::current();
  Dependencies* deps = C->dependencies();
  assert((deps != nullptr) == (C->method() != nullptr && C->method()->code_size() > 0), "sanity");
  // Element is an instance
  bool klass_is_exact = false;
  const TypeInterfaces* interfaces = _interfaces;
  if (k->is_loaded()) {
    // Try to set klass_is_exact.
    ciInstanceKlass* ik = k->as_instance_klass();
    klass_is_exact = ik->is_final();
    if (!klass_is_exact && klass_change
        && deps != nullptr && UseUniqueSubclasses) {
      ciInstanceKlass* sub = ik->unique_concrete_subklass();
      if (sub != nullptr) {
        if (_interfaces->eq(sub)) {
          deps->assert_abstract_with_unique_concrete_subtype(ik, sub);
          k = ik = sub;
          xk = sub->is_final();
        }
      }
    }
  }
  return TypeInstPtr::make(TypePtr::BotPTR, k, interfaces, xk, nullptr, Offset(0), flat_in_array() && !klass()->is_inlinetype());
}

//------------------------------xmeet------------------------------------------
// Compute the MEET of two types, return a new Type object.
const Type    *TypeInstKlassPtr::xmeet( const Type *t ) const {
  // Perform a fast test for common case; meeting the same types together.
  if( this == t ) return this;  // Meeting same type-rep?

  // Current "this->_base" is Pointer
  switch (t->base()) {          // switch on original type

  case Int:                     // Mixing ints & oops happens when javac
  case Long:                    // reuses local variables
  case FloatTop:
  case FloatCon:
  case FloatBot:
  case DoubleTop:
  case DoubleCon:
  case DoubleBot:
  case NarrowOop:
  case NarrowKlass:
  case Bottom:                  // Ye Olde Default
    return Type::BOTTOM;
  case Top:
    return this;

  default:                      // All else is a mistake
    typerr(t);

  case AnyPtr: {                // Meeting to AnyPtrs
    // Found an AnyPtr type vs self-KlassPtr type
    const TypePtr *tp = t->is_ptr();
    Offset offset = meet_offset(tp->offset());
    PTR ptr = meet_ptr(tp->ptr());
    switch (tp->ptr()) {
    case TopPTR:
      return this;
    case Null:
      if( ptr == Null ) return TypePtr::make(AnyPtr, ptr, offset, tp->speculative(), tp->inline_depth());
    case AnyNull:
      return make(ptr, klass(), _interfaces, offset, flat_in_array());
    case BotPTR:
    case NotNull:
      return TypePtr::make(AnyPtr, ptr, offset, tp->speculative(), tp->inline_depth());
    default: typerr(t);
    }
  }

  case RawPtr:
  case MetadataPtr:
  case OopPtr:
  case AryPtr:                  // Meet with AryPtr
  case InstPtr:                 // Meet with InstPtr
      return TypePtr::BOTTOM;

  //
  //             A-top         }
  //           /   |   \       }  Tops
  //       B-top A-any C-top   }
  //          | /  |  \ |      }  Any-nulls
  //       B-any   |   C-any   }
  //          |    |    |
  //       B-con A-con C-con   } constants; not comparable across classes
  //          |    |    |
  //       B-not   |   C-not   }
  //          | \  |  / |      }  not-nulls
  //       B-bot A-not C-bot   }
  //           \   |   /       }  Bottoms
  //             A-bot         }
  //

  case InstKlassPtr: {  // Meet two KlassPtr types
    const TypeInstKlassPtr *tkls = t->is_instklassptr();
    Offset  off     = meet_offset(tkls->offset());
    PTR  ptr     = meet_ptr(tkls->ptr());
    const TypeInterfaces* interfaces = meet_interfaces(tkls);

    ciKlass* res_klass = nullptr;
    bool res_xk = false;
    bool res_flat_in_array = false;
    switch(meet_instptr(ptr, interfaces, this, tkls, res_klass, res_xk, res_flat_in_array)) {
      case UNLOADED:
        ShouldNotReachHere();
      case SUBTYPE:
      case NOT_SUBTYPE:
      case LCA:
      case QUICK: {
        assert(res_xk == (ptr == Constant), "");
        const Type* res = make(ptr, res_klass, interfaces, off, res_flat_in_array);
        return res;
      }
      default:
        ShouldNotReachHere();
    }
  } // End of case KlassPtr
  case AryKlassPtr: {                // All arrays inherit from Object class
    const TypeAryKlassPtr *tp = t->is_aryklassptr();
    Offset offset = meet_offset(tp->offset());
    PTR ptr = meet_ptr(tp->ptr());
    const TypeInterfaces* interfaces = meet_interfaces(tp);
    const TypeInterfaces* tp_interfaces = tp->_interfaces;
    const TypeInterfaces* this_interfaces = _interfaces;

    switch (ptr) {
    case TopPTR:
    case AnyNull:                // Fall 'down' to dual of object klass
      // For instances when a subclass meets a superclass we fall
      // below the centerline when the superclass is exact. We need to
      // do the same here.
<<<<<<< HEAD
      if (klass()->equals(ciEnv::current()->Object_klass()) && tp_interfaces.contains(this_interfaces) && !klass_is_exact()) {
        return TypeAryKlassPtr::make(ptr, tp->elem(), tp->klass(), offset, tp->is_not_flat(), tp->is_not_null_free(), tp->is_null_free());
      } else {
        // cannot subclass, so the meet has to fall badly below the centerline
        ptr = NotNull;
        interfaces = _interfaces.intersection_with(tp->_interfaces);
        return make(ptr, ciEnv::current()->Object_klass(), interfaces, offset, false);
=======
      if (klass()->equals(ciEnv::current()->Object_klass()) && tp_interfaces->contains(this_interfaces) && !klass_is_exact()) {
        return TypeAryKlassPtr::make(ptr, tp->elem(), tp->klass(), offset);
      } else {
        // cannot subclass, so the meet has to fall badly below the centerline
        ptr = NotNull;
        interfaces = _interfaces->intersection_with(tp->_interfaces);
        return make(ptr, ciEnv::current()->Object_klass(), interfaces, offset);
>>>>>>> 891d8cfa
      }
    case Constant:
    case NotNull:
    case BotPTR:                // Fall down to object klass
      // LCA is object_klass, but if we subclass from the top we can do better
      if( above_centerline(_ptr) ) { // if( _ptr == TopPTR || _ptr == AnyNull )
        // If 'this' (InstPtr) is above the centerline and it is Object class
        // then we can subclass in the Java class hierarchy.
        // For instances when a subclass meets a superclass we fall
        // below the centerline when the superclass is exact. We need
        // to do the same here.
        if (klass()->equals(ciEnv::current()->Object_klass()) && tp_interfaces->contains(this_interfaces) && !klass_is_exact()) {
          // that is, tp's array type is a subtype of my klass
          return TypeAryKlassPtr::make(ptr, tp->elem(), tp->klass(), offset, tp->is_not_flat(), tp->is_not_null_free(), tp->is_null_free());
        }
      }
      // The other case cannot happen, since I cannot be a subtype of an array.
      // The meet falls down to Object class below centerline.
      if( ptr == Constant )
         ptr = NotNull;
<<<<<<< HEAD
      interfaces = this_interfaces.intersection_with(tp_interfaces);
      return make(ptr, ciEnv::current()->Object_klass(), interfaces, offset, false);
=======
      interfaces = this_interfaces->intersection_with(tp_interfaces);
      return make(ptr, ciEnv::current()->Object_klass(), interfaces, offset);
>>>>>>> 891d8cfa
    default: typerr(t);
    }
  }

  } // End of switch
  return this;                  // Return the double constant
}

//------------------------------xdual------------------------------------------
// Dual: compute field-by-field dual
const Type    *TypeInstKlassPtr::xdual() const {
  return new TypeInstKlassPtr(dual_ptr(), klass(), _interfaces, dual_offset(), flat_in_array());
}

template <class T1, class T2> bool TypePtr::is_java_subtype_of_helper_for_instance(const T1* this_one, const T2* other, bool this_exact, bool other_exact) {
  static_assert(std::is_base_of<T2, T1>::value, "");
  if (!this_one->is_loaded() || !other->is_loaded()) {
    return false;
  }
  if (!this_one->is_instance_type(other)) {
    return false;
  }

  if (!other_exact) {
    return false;
  }

  if (other->klass()->equals(ciEnv::current()->Object_klass()) && other->_interfaces->empty()) {
    return true;
  }

  return this_one->_klass->is_subtype_of(other->_klass) && this_one->_interfaces->contains(other->_interfaces);
}

bool TypeInstKlassPtr::is_java_subtype_of_helper(const TypeKlassPtr* other, bool this_exact, bool other_exact) const {
  return TypePtr::is_java_subtype_of_helper_for_instance(this, other, this_exact, other_exact);
}

template <class T1, class T2> bool TypePtr::is_same_java_type_as_helper_for_instance(const T1* this_one, const T2* other) {
  static_assert(std::is_base_of<T2, T1>::value, "");
  if (!this_one->is_loaded() || !other->is_loaded()) {
    return false;
  }
  if (!this_one->is_instance_type(other)) {
    return false;
  }
  return this_one->_klass->equals(other->_klass) && this_one->_interfaces->eq(other->_interfaces);
}

bool TypeInstKlassPtr::is_same_java_type_as_helper(const TypeKlassPtr* other) const {
  return TypePtr::is_same_java_type_as_helper_for_instance(this, other);
}

template <class T1, class T2> bool TypePtr::maybe_java_subtype_of_helper_for_instance(const T1* this_one, const T2* other, bool this_exact, bool other_exact) {
  static_assert(std::is_base_of<T2, T1>::value, "");
  if (!this_one->is_loaded() || !other->is_loaded()) {
    return true;
  }

  if (this_one->is_array_type(other)) {
    return !this_exact && this_one->_klass->equals(ciEnv::current()->Object_klass())  && other->_interfaces->contains(this_one->_interfaces);
  }

  assert(this_one->is_instance_type(other), "unsupported");

  if (this_exact && other_exact) {
    return this_one->is_java_subtype_of(other);
  }

  if (!this_one->_klass->is_subtype_of(other->_klass) && !other->_klass->is_subtype_of(this_one->_klass)) {
    return false;
  }

  if (this_exact) {
    return this_one->_klass->is_subtype_of(other->_klass) && this_one->_interfaces->contains(other->_interfaces);
  }

  return true;
}

bool TypeInstKlassPtr::maybe_java_subtype_of_helper(const TypeKlassPtr* other, bool this_exact, bool other_exact) const {
  return TypePtr::maybe_java_subtype_of_helper_for_instance(this, other, this_exact, other_exact);
}

const TypeKlassPtr* TypeInstKlassPtr::try_improve() const {
  if (!UseUniqueSubclasses) {
    return this;
  }
  ciKlass* k = klass();
  Compile* C = Compile::current();
  Dependencies* deps = C->dependencies();
  assert((deps != nullptr) == (C->method() != nullptr && C->method()->code_size() > 0), "sanity");
  const TypeInterfaces* interfaces = _interfaces;
  if (k->is_loaded()) {
    ciInstanceKlass* ik = k->as_instance_klass();
    bool klass_is_exact = ik->is_final();
    if (!klass_is_exact &&
        deps != nullptr) {
      ciInstanceKlass* sub = ik->unique_concrete_subklass();
      if (sub != nullptr) {
        if (_interfaces->eq(sub)) {
          deps->assert_abstract_with_unique_concrete_subtype(ik, sub);
          k = ik = sub;
          klass_is_exact = sub->is_final();
          return TypeKlassPtr::make(klass_is_exact ? Constant : _ptr, k, _offset);
        }
      }
    }
  }
  return this;
}

bool TypeInstKlassPtr::can_be_inline_array() const {
  return _klass->equals(ciEnv::current()->Object_klass()) && TypeAryKlassPtr::_array_interfaces->contains(_interfaces);
}

bool TypeAryKlassPtr::can_be_inline_array() const {
  return _elem->isa_instklassptr() && _elem->is_instklassptr()->_klass->can_be_inline_klass();
}

bool TypeInstPtr::can_be_inline_array() const {
  return _klass->equals(ciEnv::current()->Object_klass()) && TypeAryPtr::_array_interfaces->contains(_interfaces);
}

bool TypeAryPtr::can_be_inline_array() const {
  return elem()->make_ptr() && elem()->make_ptr()->isa_instptr() && elem()->make_ptr()->is_instptr()->_klass->can_be_inline_klass();
}

const TypeAryKlassPtr *TypeAryKlassPtr::make(PTR ptr, const Type* elem, ciKlass* k, Offset offset, bool not_flat, bool not_null_free, bool null_free) {
  return (TypeAryKlassPtr*)(new TypeAryKlassPtr(ptr, elem, k, offset, not_flat, not_null_free, null_free))->hashcons();
}

const TypeAryKlassPtr* TypeAryKlassPtr::make(PTR ptr, ciKlass* k, Offset offset, InterfaceHandling interface_handling, bool not_flat, bool not_null_free, bool null_free) {
  if (k->is_obj_array_klass()) {
    // Element is an object array. Recursively call ourself.
    ciKlass* eklass = k->as_obj_array_klass()->element_klass();
    const TypeKlassPtr* etype = TypeKlassPtr::make(eklass, interface_handling)->cast_to_exactness(false);
    // Even if MyValue is exact, [LMyValue is not exact due to [QMyValue <: [LMyValue.
    if (etype->klass_is_exact() && etype->isa_instklassptr() && etype->is_instklassptr()->klass()->is_inlinetype() && !null_free) {
      etype = TypeInstKlassPtr::make(NotNull, etype->is_instklassptr()->klass(), Offset(etype->is_instklassptr()->offset()));
    }
    return TypeAryKlassPtr::make(ptr, etype, nullptr, offset, not_flat, not_null_free, null_free);
  } else if (k->is_type_array_klass()) {
    // Element is an typeArray
    const Type* etype = get_const_basic_type(k->as_type_array_klass()->element_type());
    return TypeAryKlassPtr::make(ptr, etype, k, offset, not_flat, not_null_free, null_free);
  } else if (k->is_flat_array_klass()) {
    ciKlass* eklass = k->as_flat_array_klass()->element_klass();
    const TypeKlassPtr* etype = TypeKlassPtr::make(eklass);
    return TypeAryKlassPtr::make(ptr, etype, k, offset, not_flat, not_null_free, null_free);
  } else {
    ShouldNotReachHere();
    return nullptr;
  }
}

const TypeAryKlassPtr* TypeAryKlassPtr::make(PTR ptr, ciKlass* k, Offset offset, InterfaceHandling interface_handling) {
  bool null_free = k->as_array_klass()->is_elem_null_free();
  bool not_null_free = (ptr == Constant) ? !null_free : !k->is_flat_array_klass() && (k->is_type_array_klass() || !k->as_array_klass()->element_klass()->can_be_inline_klass(false));

  bool not_flat = !UseFlatArray || not_null_free || (k->as_array_klass()->element_klass() != nullptr &&
                                                     k->as_array_klass()->element_klass()->is_inlinetype() &&
                                                     !k->as_array_klass()->element_klass()->flat_in_array());

  return TypeAryKlassPtr::make(ptr, k, offset, interface_handling, not_flat, not_null_free, null_free);
}

const TypeAryKlassPtr* TypeAryKlassPtr::make(ciKlass* klass, InterfaceHandling interface_handling) {
  return TypeAryKlassPtr::make(Constant, klass, Offset(0), interface_handling);
}

//------------------------------eq---------------------------------------------
// Structural equality check for Type representations
bool TypeAryKlassPtr::eq(const Type *t) const {
  const TypeAryKlassPtr *p = t->is_aryklassptr();
  return
    _elem == p->_elem &&  // Check array
    _not_flat == p->_not_flat &&
    _not_null_free == p->_not_null_free &&
    _null_free == p->_null_free &&
    TypeKlassPtr::eq(p);  // Check sub-parts
}

//------------------------------hash-------------------------------------------
// Type-specific hashing function.
uint TypeAryKlassPtr::hash(void) const {
  return (uint)(uintptr_t)_elem + TypeKlassPtr::hash() + (uint)(_not_flat ? 43 : 0) +
      (uint)(_not_null_free ? 44 : 0) + (uint)(_null_free ? 45 : 0);
}

//----------------------compute_klass------------------------------------------
// Compute the defining klass for this class
ciKlass* TypeAryPtr::compute_klass(DEBUG_ONLY(bool verify)) const {
  // Compute _klass based on element type.
  ciKlass* k_ary = nullptr;
  const TypeInstPtr *tinst;
  const TypeAryPtr *tary;
  const Type* el = elem();
  if (el->isa_narrowoop()) {
    el = el->make_ptr();
  }

  // Get element klass
  if (is_flat() && el->is_inlinetypeptr()) {
    // Klass is required by TypeAryPtr::flat_layout_helper() and others
    if (el->inline_klass() != nullptr) {
      k_ary = ciArrayKlass::make(el->inline_klass(), /* null_free */ true);
    }
  } else if ((tinst = el->isa_instptr()) != nullptr) {
    // Leave k_ary at nullptr.
  } else if ((tary = el->isa_aryptr()) != nullptr) {
    // Leave k_ary at nullptr.
  } else if ((el->base() == Type::Top) ||
             (el->base() == Type::Bottom)) {
    // element type of Bottom occurs from meet of basic type
    // and object; Top occurs when doing join on Bottom.
    // Leave k_ary at null.
  } else {
    // Cannot compute array klass directly from basic type,
    // since subtypes of TypeInt all have basic type T_INT.
#ifdef ASSERT
    if (verify && el->isa_int()) {
      // Check simple cases when verifying klass.
      BasicType bt = T_ILLEGAL;
      if (el == TypeInt::BYTE) {
        bt = T_BYTE;
      } else if (el == TypeInt::SHORT) {
        bt = T_SHORT;
      } else if (el == TypeInt::CHAR) {
        bt = T_CHAR;
      } else if (el == TypeInt::INT) {
        bt = T_INT;
      } else {
        return _klass; // just return specified klass
      }
      return ciTypeArrayKlass::make(bt);
    }
#endif
    assert(!el->isa_int(),
           "integral arrays must be pre-equipped with a class");
    // Compute array klass directly from basic type
    k_ary = ciTypeArrayKlass::make(el->basic_type());
  }
  return k_ary;
}

//------------------------------klass------------------------------------------
// Return the defining klass for this class
ciKlass* TypeAryPtr::klass() const {
  if( _klass ) return _klass;   // Return cached value, if possible

  // Oops, need to compute _klass and cache it
  ciKlass* k_ary = compute_klass();

  if( this != TypeAryPtr::OOPS && this->dual() != TypeAryPtr::OOPS ) {
    // The _klass field acts as a cache of the underlying
    // ciKlass for this array type.  In order to set the field,
    // we need to cast away const-ness.
    //
    // IMPORTANT NOTE: we *never* set the _klass field for the
    // type TypeAryPtr::OOPS.  This Type is shared between all
    // active compilations.  However, the ciKlass which represents
    // this Type is *not* shared between compilations, so caching
    // this value would result in fetching a dangling pointer.
    //
    // Recomputing the underlying ciKlass for each request is
    // a bit less efficient than caching, but calls to
    // TypeAryPtr::OOPS->klass() are not common enough to matter.
    ((TypeAryPtr*)this)->_klass = k_ary;
  }
  return k_ary;
}

// Is there a single ciKlass* that can represent that type?
ciKlass* TypeAryPtr::exact_klass_helper() const {
  if (_ary->_elem->make_ptr() && _ary->_elem->make_ptr()->isa_oopptr()) {
    ciKlass* k = _ary->_elem->make_ptr()->is_oopptr()->exact_klass_helper();
    if (k == nullptr) {
      return nullptr;
    }
    k = ciArrayKlass::make(k, is_null_free());
    return k;
  }

  return klass();
}

const Type* TypeAryPtr::base_element_type(int& dims) const {
  const Type* elem = this->elem();
  dims = 1;
  while (elem->make_ptr() && elem->make_ptr()->isa_aryptr()) {
    elem = elem->make_ptr()->is_aryptr()->elem();
    dims++;
  }
  return elem;
}

//------------------------------add_offset-------------------------------------
// Access internals of klass object
const TypePtr* TypeAryKlassPtr::add_offset(intptr_t offset) const {
  return make(_ptr, elem(), klass(), xadd_offset(offset), is_not_flat(), is_not_null_free(), _null_free);
}

const TypeAryKlassPtr* TypeAryKlassPtr::with_offset(intptr_t offset) const {
  return make(_ptr, elem(), klass(), Offset(offset), is_not_flat(), is_not_null_free(), _null_free);
}

//------------------------------cast_to_ptr_type-------------------------------
const TypeAryKlassPtr* TypeAryKlassPtr::cast_to_ptr_type(PTR ptr) const {
  assert(_base == AryKlassPtr, "subclass must override cast_to_ptr_type");
  if (ptr == _ptr) return this;
  return make(ptr, elem(), _klass, _offset, is_not_flat(), is_not_null_free(), _null_free);
}

bool TypeAryKlassPtr::must_be_exact() const {
  if (_elem == Type::BOTTOM) return false;
  if (_elem == Type::TOP   ) return false;
  const TypeKlassPtr*  tk = _elem->isa_klassptr();
  if (!tk)             return true;   // a primitive type, like int
  // Even if MyValue is exact, [LMyValue is not exact due to [QMyValue <: [LMyValue.
  if (tk->isa_instklassptr() && tk->klass()->is_inlinetype() && !is_null_free()) {
    return false;
  }
  return tk->must_be_exact();
}


//-----------------------------cast_to_exactness-------------------------------
const TypeKlassPtr *TypeAryKlassPtr::cast_to_exactness(bool klass_is_exact) const {
  if (must_be_exact() && !klass_is_exact) return this;  // cannot clear xk
  if (klass_is_exact == this->klass_is_exact()) {
    return this;
  }
  ciKlass* k = _klass;
  const Type* elem = this->elem();
  if (elem->isa_klassptr() && !klass_is_exact) {
    elem = elem->is_klassptr()->cast_to_exactness(klass_is_exact);
  }
  bool not_flat = is_not_flat();
  bool not_null_free = is_not_null_free();
  if (_elem->isa_klassptr()) {
    if (klass_is_exact || _elem->isa_aryklassptr()) {
      assert(!is_null_free() && !is_flat(), "null-free (or flat) inline type arrays should always be exact");
      // An array can't be null-free (or flat) if the klass is exact
      not_null_free = true;
      not_flat = true;
    } else {
      // Klass is not exact (anymore), re-compute null-free/flat properties
      const TypeOopPtr* exact_etype = TypeOopPtr::make_from_klass_unique(_elem->is_instklassptr()->instance_klass());
      not_null_free = !exact_etype->can_be_inline_type();
      not_flat = !UseFlatArray || not_null_free || (exact_etype->is_inlinetypeptr() && !exact_etype->inline_klass()->flat_in_array());
    }
  }
  return make(klass_is_exact ? Constant : NotNull, elem, k, _offset, not_flat, not_null_free, _null_free);
}


//-----------------------------as_instance_type--------------------------------
// Corresponding type for an instance of the given class.
// It will be NotNull, and exact if and only if the klass type is exact.
const TypeOopPtr* TypeAryKlassPtr::as_instance_type(bool klass_change) const {
  ciKlass* k = klass();
  bool    xk = klass_is_exact();
  const Type* el = nullptr;
  if (elem()->isa_klassptr()) {
    el = elem()->is_klassptr()->as_instance_type(false)->cast_to_exactness(false);
    k = nullptr;
  } else {
    el = elem();
  }
  bool null_free = _null_free;
  if (null_free && el->isa_ptr()) {
    el = el->is_ptr()->join_speculative(TypePtr::NOTNULL);
  }
  return TypeAryPtr::make(TypePtr::BotPTR, TypeAry::make(el, TypeInt::POS, false, is_flat(), is_not_flat(), is_not_null_free()), k, xk, Offset(0));
}


//------------------------------xmeet------------------------------------------
// Compute the MEET of two types, return a new Type object.
const Type    *TypeAryKlassPtr::xmeet( const Type *t ) const {
  // Perform a fast test for common case; meeting the same types together.
  if( this == t ) return this;  // Meeting same type-rep?

  // Current "this->_base" is Pointer
  switch (t->base()) {          // switch on original type

  case Int:                     // Mixing ints & oops happens when javac
  case Long:                    // reuses local variables
  case FloatTop:
  case FloatCon:
  case FloatBot:
  case DoubleTop:
  case DoubleCon:
  case DoubleBot:
  case NarrowOop:
  case NarrowKlass:
  case Bottom:                  // Ye Olde Default
    return Type::BOTTOM;
  case Top:
    return this;

  default:                      // All else is a mistake
    typerr(t);

  case AnyPtr: {                // Meeting to AnyPtrs
    // Found an AnyPtr type vs self-KlassPtr type
    const TypePtr *tp = t->is_ptr();
    Offset offset = meet_offset(tp->offset());
    PTR ptr = meet_ptr(tp->ptr());
    switch (tp->ptr()) {
    case TopPTR:
      return this;
    case Null:
      if( ptr == Null ) return TypePtr::make(AnyPtr, ptr, offset, tp->speculative(), tp->inline_depth());
    case AnyNull:
      return make(ptr, _elem, klass(), offset, is_not_flat(), is_not_null_free(), is_null_free());
    case BotPTR:
    case NotNull:
      return TypePtr::make(AnyPtr, ptr, offset, tp->speculative(), tp->inline_depth());
    default: typerr(t);
    }
  }

  case RawPtr:
  case MetadataPtr:
  case OopPtr:
  case AryPtr:                  // Meet with AryPtr
  case InstPtr:                 // Meet with InstPtr
    return TypePtr::BOTTOM;

  //
  //             A-top         }
  //           /   |   \       }  Tops
  //       B-top A-any C-top   }
  //          | /  |  \ |      }  Any-nulls
  //       B-any   |   C-any   }
  //          |    |    |
  //       B-con A-con C-con   } constants; not comparable across classes
  //          |    |    |
  //       B-not   |   C-not   }
  //          | \  |  / |      }  not-nulls
  //       B-bot A-not C-bot   }
  //           \   |   /       }  Bottoms
  //             A-bot         }
  //

  case AryKlassPtr: {  // Meet two KlassPtr types
    const TypeAryKlassPtr *tap = t->is_aryklassptr();
    Offset off = meet_offset(tap->offset());
    const Type* elem = _elem->meet(tap->_elem);
    PTR ptr = meet_ptr(tap->ptr());
    ciKlass* res_klass = nullptr;
    bool res_xk = false;
    bool res_flat = false;
    bool res_not_flat = false;
    bool res_not_null_free = false;
    MeetResult res = meet_aryptr(ptr, elem, this, tap,
                                 res_klass, res_xk, res_flat, res_not_flat, res_not_null_free);
    assert(res_xk == (ptr == Constant), "");
    bool null_free = meet_null_free(tap->_null_free);
    if (res == NOT_SUBTYPE) {
      null_free = false;
    } else if (res == SUBTYPE) {
      if (above_centerline(tap->ptr()) && !above_centerline(this->ptr())) {
        null_free = _null_free;
      } else if (above_centerline(this->ptr()) && !above_centerline(tap->ptr())) {
        null_free = tap->_null_free;
      } else if (above_centerline(this->ptr()) && above_centerline(tap->ptr())) {
        null_free = _null_free || tap->_null_free;
      }
    }
    return make(ptr, elem, res_klass, off, res_not_flat, res_not_null_free, null_free);
  } // End of case KlassPtr
  case InstKlassPtr: {
    const TypeInstKlassPtr *tp = t->is_instklassptr();
    Offset offset = meet_offset(tp->offset());
    PTR ptr = meet_ptr(tp->ptr());
    const TypeInterfaces* interfaces = meet_interfaces(tp);
    const TypeInterfaces* tp_interfaces = tp->_interfaces;
    const TypeInterfaces* this_interfaces = _interfaces;

    switch (ptr) {
    case TopPTR:
    case AnyNull:                // Fall 'down' to dual of object klass
      // For instances when a subclass meets a superclass we fall
      // below the centerline when the superclass is exact. We need to
      // do the same here.
<<<<<<< HEAD
      if (tp->klass()->equals(ciEnv::current()->Object_klass()) && this_interfaces.intersection_with(tp_interfaces).eq(tp_interfaces) && !tp->klass_is_exact()) {
        return TypeAryKlassPtr::make(ptr, _elem, _klass, offset, is_not_flat(), is_not_null_free(), is_null_free());
      } else {
        // cannot subclass, so the meet has to fall badly below the centerline
        ptr = NotNull;
        interfaces = this_interfaces.intersection_with(tp->_interfaces);
        return TypeInstKlassPtr::make(ptr, ciEnv::current()->Object_klass(), interfaces, offset, false);
=======
      if (tp->klass()->equals(ciEnv::current()->Object_klass()) && this_interfaces->intersection_with(tp_interfaces)->eq(tp_interfaces) && !tp->klass_is_exact()) {
        return TypeAryKlassPtr::make(ptr, _elem, _klass, offset);
      } else {
        // cannot subclass, so the meet has to fall badly below the centerline
        ptr = NotNull;
        interfaces = this_interfaces->intersection_with(tp->_interfaces);
        return TypeInstKlassPtr::make(ptr, ciEnv::current()->Object_klass(), interfaces, offset);
>>>>>>> 891d8cfa
      }
    case Constant:
    case NotNull:
    case BotPTR:                // Fall down to object klass
      // LCA is object_klass, but if we subclass from the top we can do better
      if (above_centerline(tp->ptr())) {
        // If 'tp'  is above the centerline and it is Object class
        // then we can subclass in the Java class hierarchy.
        // For instances when a subclass meets a superclass we fall
        // below the centerline when the superclass is exact. We need
        // to do the same here.
        if (tp->klass()->equals(ciEnv::current()->Object_klass()) && this_interfaces->intersection_with(tp_interfaces)->eq(tp_interfaces) && !tp->klass_is_exact()) {
          // that is, my array type is a subtype of 'tp' klass
          return make(ptr, _elem, _klass, offset, is_not_flat(), is_not_null_free(), is_null_free());
        }
      }
      // The other case cannot happen, since t cannot be a subtype of an array.
      // The meet falls down to Object class below centerline.
      if (ptr == Constant)
         ptr = NotNull;
<<<<<<< HEAD
      interfaces = this_interfaces.intersection_with(tp_interfaces);
      return TypeInstKlassPtr::make(ptr, ciEnv::current()->Object_klass(), interfaces, offset, false);
=======
      interfaces = this_interfaces->intersection_with(tp_interfaces);
      return TypeInstKlassPtr::make(ptr, ciEnv::current()->Object_klass(), interfaces, offset);
>>>>>>> 891d8cfa
    default: typerr(t);
    }
  }

  } // End of switch
  return this;                  // Return the double constant
}

template <class T1, class T2> bool TypePtr::is_java_subtype_of_helper_for_array(const T1* this_one, const T2* other, bool this_exact, bool other_exact) {
  static_assert(std::is_base_of<T2, T1>::value, "");

  if (other->klass() == ciEnv::current()->Object_klass() && other->_interfaces->empty() && other_exact) {
    return true;
  }

  int dummy;
  bool this_top_or_bottom = (this_one->base_element_type(dummy) == Type::TOP || this_one->base_element_type(dummy) == Type::BOTTOM);

  if (!this_one->is_loaded() || !other->is_loaded() || this_top_or_bottom) {
    return false;
  }

  if (this_one->is_instance_type(other)) {
    return other->klass() == ciEnv::current()->Object_klass() && other->_interfaces->intersection_with(this_one->_interfaces)->eq(other->_interfaces) && other_exact;
  }

  assert(this_one->is_array_type(other), "");
  const T1* other_ary = this_one->is_array_type(other);
  bool other_top_or_bottom = (other_ary->base_element_type(dummy) == Type::TOP || other_ary->base_element_type(dummy) == Type::BOTTOM);
  if (other_top_or_bottom) {
    return false;
  }

  const TypePtr* other_elem = other_ary->elem()->make_ptr();
  const TypePtr* this_elem = this_one->elem()->make_ptr();
  if (this_elem != nullptr && other_elem != nullptr) {
    if (other->is_null_free() && !this_one->is_null_free()) {
      return false; // [LMyValue is not a subtype of [QMyValue
    }
    return this_one->is_reference_type(this_elem)->is_java_subtype_of_helper(this_one->is_reference_type(other_elem), this_exact, other_exact);
  }
  if (this_elem == nullptr && other_elem == nullptr) {
    return this_one->_klass->is_subtype_of(other->_klass);
  }
  return false;
}

bool TypeAryKlassPtr::is_java_subtype_of_helper(const TypeKlassPtr* other, bool this_exact, bool other_exact) const {
  return TypePtr::is_java_subtype_of_helper_for_array(this, other, this_exact, other_exact);
}

template <class T1, class T2> bool TypePtr::is_same_java_type_as_helper_for_array(const T1* this_one, const T2* other) {
  static_assert(std::is_base_of<T2, T1>::value, "");

  int dummy;
  bool this_top_or_bottom = (this_one->base_element_type(dummy) == Type::TOP || this_one->base_element_type(dummy) == Type::BOTTOM);

  if (!this_one->is_array_type(other) ||
      !this_one->is_loaded() || !other->is_loaded() || this_top_or_bottom) {
    return false;
  }
  const T1* other_ary = this_one->is_array_type(other);
  bool other_top_or_bottom = (other_ary->base_element_type(dummy) == Type::TOP || other_ary->base_element_type(dummy) == Type::BOTTOM);

  if (other_top_or_bottom) {
    return false;
  }

  const TypePtr* other_elem = other_ary->elem()->make_ptr();
  const TypePtr* this_elem = this_one->elem()->make_ptr();
  if (other_elem != nullptr && this_elem != nullptr) {
    return this_one->is_reference_type(this_elem)->is_same_java_type_as(this_one->is_reference_type(other_elem));
  }
  if (other_elem == nullptr && this_elem == nullptr) {
    assert(this_one->_klass != nullptr && other->_klass != nullptr, "");
    return this_one->_klass->equals(other->_klass);
  }
  return false;
}

bool TypeAryKlassPtr::is_same_java_type_as_helper(const TypeKlassPtr* other) const {
  return TypePtr::is_same_java_type_as_helper_for_array(this, other);
}

template <class T1, class T2> bool TypePtr::maybe_java_subtype_of_helper_for_array(const T1* this_one, const T2* other, bool this_exact, bool other_exact) {
  static_assert(std::is_base_of<T2, T1>::value, "");
  if (other->klass() == ciEnv::current()->Object_klass() && other->_interfaces->empty() && other_exact) {
    return true;
  }
  int dummy;
  bool this_top_or_bottom = (this_one->base_element_type(dummy) == Type::TOP || this_one->base_element_type(dummy) == Type::BOTTOM);
  if (!this_one->is_loaded() || !other->is_loaded() || this_top_or_bottom) {
    return true;
  }
  if (this_one->is_instance_type(other)) {
    return other->_klass->equals(ciEnv::current()->Object_klass()) && other->_interfaces->intersection_with(this_one->_interfaces)->eq(other->_interfaces);
  }
  assert(this_one->is_array_type(other), "");

  const T1* other_ary = this_one->is_array_type(other);
  bool other_top_or_bottom = (other_ary->base_element_type(dummy) == Type::TOP || other_ary->base_element_type(dummy) == Type::BOTTOM);
  if (other_top_or_bottom) {
    return true;
  }
  if (this_exact && other_exact) {
    return this_one->is_java_subtype_of(other);
  }

  const TypePtr* this_elem = this_one->elem()->make_ptr();
  const TypePtr* other_elem = other_ary->elem()->make_ptr();
  if (other_elem != nullptr && this_elem != nullptr) {
    return this_one->is_reference_type(this_elem)->maybe_java_subtype_of_helper(this_one->is_reference_type(other_elem), this_exact, other_exact);
  }
  if (other_elem == nullptr && this_elem == nullptr) {
    return this_one->_klass->is_subtype_of(other->_klass);
  }
  return false;
}

bool TypeAryKlassPtr::maybe_java_subtype_of_helper(const TypeKlassPtr* other, bool this_exact, bool other_exact) const {
  return TypePtr::maybe_java_subtype_of_helper_for_array(this, other, this_exact, other_exact);
}

//------------------------------xdual------------------------------------------
// Dual: compute field-by-field dual
const Type    *TypeAryKlassPtr::xdual() const {
  return new TypeAryKlassPtr(dual_ptr(), elem()->dual(), klass(), dual_offset(), !is_not_flat(), !is_not_null_free(), dual_null_free());
}

// Is there a single ciKlass* that can represent that type?
ciKlass* TypeAryKlassPtr::exact_klass_helper() const {
  if (elem()->isa_klassptr()) {
    ciKlass* k = elem()->is_klassptr()->exact_klass_helper();
    if (k == nullptr) {
      return nullptr;
    }
    k = ciArrayKlass::make(k, _null_free);
    return k;
  }

  return klass();
}

ciKlass* TypeAryKlassPtr::klass() const {
  if (_klass != nullptr) {
    return _klass;
  }
  ciKlass* k = nullptr;
  if (elem()->isa_klassptr()) {
    // leave null
  } else if ((elem()->base() == Type::Top) ||
             (elem()->base() == Type::Bottom)) {
  } else {
    k = ciTypeArrayKlass::make(elem()->basic_type());
    ((TypeAryKlassPtr*)this)->_klass = k;
  }
  return k;
}

//------------------------------dump2------------------------------------------
// Dump Klass Type
#ifndef PRODUCT
void TypeAryKlassPtr::dump2( Dict & d, uint depth, outputStream *st ) const {
  switch( _ptr ) {
  case Constant:
    st->print("precise ");
  case NotNull:
    {
      st->print("[");
      _elem->dump2(d, depth, st);
      _interfaces->dump(st);
      st->print(": ");
    }
  case BotPTR:
    if( !WizardMode && !Verbose && _ptr != Constant ) break;
  case TopPTR:
  case AnyNull:
    st->print(":%s", ptr_msg[_ptr]);
    if( _ptr == Constant ) st->print(":exact");
    break;
  default:
    break;
  }
  if (is_flat()) st->print(":flat");
  if (_null_free) st->print(":null free");
  if (Verbose) {
    if (_not_flat) st->print(":not flat");
    if (_not_null_free) st->print(":not null free");
  }

  _offset.dump2(st);

  st->print(" *");
}
#endif

const Type* TypeAryKlassPtr::base_element_type(int& dims) const {
  const Type* elem = this->elem();
  dims = 1;
  while (elem->isa_aryklassptr()) {
    elem = elem->is_aryklassptr()->elem();
    dims++;
  }
  return elem;
}

//=============================================================================
// Convenience common pre-built types.

//------------------------------make-------------------------------------------
const TypeFunc *TypeFunc::make(const TypeTuple *domain_sig, const TypeTuple* domain_cc,
                               const TypeTuple *range_sig, const TypeTuple *range_cc) {
  return (TypeFunc*)(new TypeFunc(domain_sig, domain_cc, range_sig, range_cc))->hashcons();
}

const TypeFunc *TypeFunc::make(const TypeTuple *domain, const TypeTuple *range) {
  return make(domain, domain, range, range);
}

//------------------------------osr_domain-----------------------------
const TypeTuple* osr_domain() {
  const Type **fields = TypeTuple::fields(2);
  fields[TypeFunc::Parms+0] = TypeRawPtr::BOTTOM;  // address of osr buffer
  return TypeTuple::make(TypeFunc::Parms+1, fields);
}

//------------------------------make-------------------------------------------
const TypeFunc* TypeFunc::make(ciMethod* method, bool is_osr_compilation) {
  Compile* C = Compile::current();
  const TypeFunc* tf = nullptr;
  if (!is_osr_compilation) {
    tf = C->last_tf(method); // check cache
    if (tf != nullptr)  return tf;  // The hit rate here is almost 50%.
  }
  // Inline types are not passed/returned by reference, instead each field of
  // the inline type is passed/returned as an argument. We maintain two views of
  // the argument/return list here: one based on the signature (with an inline
  // type argument/return as a single slot), one based on the actual calling
  // convention (with an inline type argument/return as a list of its fields).
  bool has_scalar_args = method->has_scalarized_args() && !is_osr_compilation;
  // Fall back to the non-scalarized calling convention when compiling a call via a mismatching method
  if (method != C->method() && method->get_Method()->mismatch()) {
    has_scalar_args = false;
  }
  const TypeTuple* domain_sig = is_osr_compilation ? osr_domain() : TypeTuple::make_domain(method, ignore_interfaces, false);
  const TypeTuple* domain_cc = has_scalar_args ? TypeTuple::make_domain(method, ignore_interfaces, true) : domain_sig;
  ciSignature* sig = method->signature();
  bool has_scalar_ret = sig->return_type()->is_inlinetype() && sig->return_type()->as_inline_klass()->can_be_returned_as_fields();
  const TypeTuple* range_sig = TypeTuple::make_range(sig, ignore_interfaces, false);
  const TypeTuple* range_cc = has_scalar_ret ? TypeTuple::make_range(sig, ignore_interfaces, true) : range_sig;
  tf = TypeFunc::make(domain_sig, domain_cc, range_sig, range_cc);
  if (!is_osr_compilation) {
    C->set_last_tf(method, tf);  // fill cache
  }
  return tf;
}

//------------------------------meet-------------------------------------------
// Compute the MEET of two types.  It returns a new Type object.
const Type *TypeFunc::xmeet( const Type *t ) const {
  // Perform a fast test for common case; meeting the same types together.
  if( this == t ) return this;  // Meeting same type-rep?

  // Current "this->_base" is Func
  switch (t->base()) {          // switch on original type

  case Bottom:                  // Ye Olde Default
    return t;

  default:                      // All else is a mistake
    typerr(t);

  case Top:
    break;
  }
  return this;                  // Return the double constant
}

//------------------------------xdual------------------------------------------
// Dual: compute field-by-field dual
const Type *TypeFunc::xdual() const {
  return this;
}

//------------------------------eq---------------------------------------------
// Structural equality check for Type representations
bool TypeFunc::eq( const Type *t ) const {
  const TypeFunc *a = (const TypeFunc*)t;
  return _domain_sig == a->_domain_sig &&
    _domain_cc == a->_domain_cc &&
    _range_sig == a->_range_sig &&
    _range_cc == a->_range_cc;
}

//------------------------------hash-------------------------------------------
// Type-specific hashing function.
uint TypeFunc::hash(void) const {
  return (uint)(intptr_t)_domain_sig + (uint)(intptr_t)_domain_cc + (uint)(intptr_t)_range_sig + (uint)(intptr_t)_range_cc;
}

//------------------------------dump2------------------------------------------
// Dump Function Type
#ifndef PRODUCT
void TypeFunc::dump2( Dict &d, uint depth, outputStream *st ) const {
  if( _range_sig->cnt() <= Parms )
    st->print("void");
  else {
    uint i;
    for (i = Parms; i < _range_sig->cnt()-1; i++) {
      _range_sig->field_at(i)->dump2(d,depth,st);
      st->print("/");
    }
    _range_sig->field_at(i)->dump2(d,depth,st);
  }
  st->print(" ");
  st->print("( ");
  if( !depth || d[this] ) {     // Check for recursive dump
    st->print("...)");
    return;
  }
  d.Insert((void*)this,(void*)this);    // Stop recursion
  if (Parms < _domain_sig->cnt())
    _domain_sig->field_at(Parms)->dump2(d,depth-1,st);
  for (uint i = Parms+1; i < _domain_sig->cnt(); i++) {
    st->print(", ");
    _domain_sig->field_at(i)->dump2(d,depth-1,st);
  }
  st->print(" )");
}
#endif

//------------------------------singleton--------------------------------------
// TRUE if Type is a singleton type, FALSE otherwise.   Singletons are simple
// constants (Ldi nodes).  Singletons are integer, float or double constants
// or a single symbol.
bool TypeFunc::singleton(void) const {
  return false;                 // Never a singleton
}

bool TypeFunc::empty(void) const {
  return false;                 // Never empty
}


BasicType TypeFunc::return_type() const{
  if (range_sig()->cnt() == TypeFunc::Parms) {
    return T_VOID;
  }
  return range_sig()->field_at(TypeFunc::Parms)->basic_type();
}<|MERGE_RESOLUTION|>--- conflicted
+++ resolved
@@ -3612,11 +3612,7 @@
 }
 
 //------------------------------TypeOopPtr-------------------------------------
-<<<<<<< HEAD
-TypeOopPtr::TypeOopPtr(TYPES t, PTR ptr, ciKlass* k, const InterfaceSet& interfaces, bool xk, ciObject* o, Offset offset, Offset field_offset,
-=======
-TypeOopPtr::TypeOopPtr(TYPES t, PTR ptr, ciKlass* k, const TypeInterfaces* interfaces, bool xk, ciObject* o, int offset,
->>>>>>> 891d8cfa
+TypeOopPtr::TypeOopPtr(TYPES t, PTR ptr, ciKlass* k, const TypeInterfaces* interfaces, bool xk, ciObject* o, Offset offset, Offset field_offset,
                        int instance_id, const TypePtr* speculative, int inline_depth)
   : TypePtr(t, ptr, offset, speculative, inline_depth),
     _const_oop(o), _klass(k),
@@ -3719,12 +3715,8 @@
   ciKlass*  k = Compile::current()->env()->Object_klass();
   bool      xk = false;
   ciObject* o = nullptr;
-<<<<<<< HEAD
-  return (TypeOopPtr*)(new TypeOopPtr(OopPtr, ptr, k, InterfaceSet(), xk, o, offset, Offset::bottom, instance_id, speculative, inline_depth))->hashcons();
-=======
   const TypeInterfaces* interfaces = TypeInterfaces::make();
-  return (TypeOopPtr*)(new TypeOopPtr(OopPtr, ptr, k, interfaces, xk, o, offset, instance_id, speculative, inline_depth))->hashcons();
->>>>>>> 891d8cfa
+  return (TypeOopPtr*)(new TypeOopPtr(OopPtr, ptr, k, interfaces, xk, o, offset, Offset::bottom, instance_id, speculative, inline_depth))->hashcons();
 }
 
 
@@ -3868,13 +3860,8 @@
         klass_is_exact = true;
       }
     }
-<<<<<<< HEAD
-    const TypePtr::InterfaceSet interfaces = TypePtr::interfaces(klass, true, true, false, interface_handling);
+    const TypeInterfaces* interfaces = TypePtr::interfaces(klass, true, true, false, interface_handling);
     return TypeInstPtr::make(TypePtr::BotPTR, klass, interfaces, klass_is_exact, nullptr, Offset(0));
-=======
-    const TypeInterfaces* interfaces = TypePtr::interfaces(klass, true, true, false, interface_handling);
-    return TypeInstPtr::make(TypePtr::BotPTR, klass, interfaces, klass_is_exact, nullptr, 0);
->>>>>>> 891d8cfa
   } else if (klass->is_obj_array_klass()) {
     // Element is an object or inline type array. Recursively call ourself.
     const TypeOopPtr* etype = TypeOopPtr::make_from_klass_common(klass->as_array_klass()->element_klass(), /* klass_change= */ false, try_for_exact, interface_handling);
@@ -4188,16 +4175,10 @@
 }
 
 //------------------------------TypeInstPtr-------------------------------------
-<<<<<<< HEAD
-TypeInstPtr::TypeInstPtr(PTR ptr, ciKlass* k, const InterfaceSet& interfaces, bool xk, ciObject* o, Offset off,
+TypeInstPtr::TypeInstPtr(PTR ptr, ciKlass* k, const TypeInterfaces* interfaces, bool xk, ciObject* o, Offset off,
                          bool flat_in_array, int instance_id, const TypePtr* speculative, int inline_depth)
   : TypeOopPtr(InstPtr, ptr, k, interfaces, xk, o, off, Offset::bottom, instance_id, speculative, inline_depth),
     _flat_in_array(flat_in_array) {
-=======
-TypeInstPtr::TypeInstPtr(PTR ptr, ciKlass* k, const TypeInterfaces* interfaces, bool xk, ciObject* o, int off,
-                         int instance_id, const TypePtr* speculative, int inline_depth)
-  : TypeOopPtr(InstPtr, ptr, k, interfaces, xk, o, off, instance_id, speculative, inline_depth) {
->>>>>>> 891d8cfa
   assert(k == nullptr || !k->is_loaded() || !k->is_interface(), "no interface here");
   assert(k != nullptr &&
          (k->is_loaded() || o == nullptr),
@@ -4329,13 +4310,8 @@
 //------------------------------xmeet_unloaded---------------------------------
 // Compute the MEET of two InstPtrs when at least one is unloaded.
 // Assume classes are different since called after check for same name/class-loader
-<<<<<<< HEAD
-const TypeInstPtr *TypeInstPtr::xmeet_unloaded(const TypeInstPtr *tinst, const InterfaceSet& interfaces) const {
+const TypeInstPtr *TypeInstPtr::xmeet_unloaded(const TypeInstPtr *tinst, const TypeInterfaces* interfaces) const {
   Offset off = meet_offset(tinst->offset());
-=======
-const TypeInstPtr *TypeInstPtr::xmeet_unloaded(const TypeInstPtr *tinst, const TypeInterfaces* interfaces) const {
-  int off = meet_offset(tinst->offset());
->>>>>>> 891d8cfa
   PTR ptr = meet_ptr(tinst->ptr());
   int instance_id = meet_instance_id(tinst->instance_id());
   const TypePtr* speculative = xmeet_speculative(tinst);
@@ -4552,13 +4528,8 @@
   return this;                  // Return the double constant
 }
 
-<<<<<<< HEAD
-template<class T> TypePtr::MeetResult TypePtr::meet_instptr(PTR& ptr, InterfaceSet& interfaces, const T* this_type, const T* other_type,
+template<class T> TypePtr::MeetResult TypePtr::meet_instptr(PTR& ptr, const TypeInterfaces*& interfaces, const T* this_type, const T* other_type,
                                                             ciKlass*& res_klass, bool& res_xk, bool& res_flat_in_array) {
-=======
-template<class T> TypePtr::MeetResult TypePtr::meet_instptr(PTR& ptr, const TypeInterfaces*& interfaces, const T* this_type, const T* other_type,
-                                                            ciKlass*& res_klass, bool& res_xk) {
->>>>>>> 891d8cfa
   ciKlass* this_klass = this_type->klass();
   ciKlass* other_klass = other_type->klass();
   bool this_flat_in_array = this_type->flat_in_array();
@@ -4701,23 +4672,15 @@
   const TypeInstPtr *p = t->is_instptr();
   return
     klass()->equals(p->klass()) &&
-<<<<<<< HEAD
     flat_in_array() == p->flat_in_array() &&
-    _interfaces.eq(p->_interfaces) &&
-=======
     _interfaces->eq(p->_interfaces) &&
->>>>>>> 891d8cfa
     TypeOopPtr::eq(p);          // Check sub-type stuff
 }
 
 //------------------------------hash-------------------------------------------
 // Type-specific hashing function.
 uint TypeInstPtr::hash(void) const {
-<<<<<<< HEAD
-  return klass()->hash() + TypeOopPtr::hash() + _interfaces.hash() + (uint)flat_in_array();
-=======
-  return klass()->hash() + TypeOopPtr::hash() + _interfaces->hash();
->>>>>>> 891d8cfa
+  return klass()->hash() + TypeOopPtr::hash() + _interfaces->hash() + (uint)flat_in_array();
 }
 
 bool TypeInstPtr::is_java_subtype_of_helper(const TypeOopPtr* other, bool this_exact, bool other_exact) const {
@@ -5304,24 +5267,14 @@
       // For instances when a subclass meets a superclass we fall
       // below the centerline when the superclass is exact. We need to
       // do the same here.
-<<<<<<< HEAD
-      if (tp->klass()->equals(ciEnv::current()->Object_klass()) && this_interfaces.contains(tp_interfaces) && !tp->klass_is_exact() && !tp->flat_in_array()) {
+      if (tp->klass()->equals(ciEnv::current()->Object_klass()) && this_interfaces->contains(tp_interfaces) && !tp->klass_is_exact() && !tp->flat_in_array()) {
         return TypeAryPtr::make(ptr, _ary, _klass, _klass_is_exact, offset, _field_offset, instance_id, speculative, depth);
-=======
-      if (tp->klass()->equals(ciEnv::current()->Object_klass()) && this_interfaces->contains(tp_interfaces) && !tp->klass_is_exact()) {
-        return TypeAryPtr::make(ptr, _ary, _klass, _klass_is_exact, offset, instance_id, speculative, depth);
->>>>>>> 891d8cfa
       } else {
         // cannot subclass, so the meet has to fall badly below the centerline
         ptr = NotNull;
         instance_id = InstanceBot;
-<<<<<<< HEAD
-        interfaces = this_interfaces.intersection_with(tp_interfaces);
+        interfaces = this_interfaces->intersection_with(tp_interfaces);
         return TypeInstPtr::make(ptr, ciEnv::current()->Object_klass(), interfaces, false, nullptr, offset, false, instance_id, speculative, depth);
-=======
-        interfaces = this_interfaces->intersection_with(tp_interfaces);
-        return TypeInstPtr::make(ptr, ciEnv::current()->Object_klass(), interfaces, false, nullptr,offset, instance_id, speculative, depth);
->>>>>>> 891d8cfa
       }
     case Constant:
     case NotNull:
@@ -5333,11 +5286,7 @@
         // For instances when a subclass meets a superclass we fall
         // below the centerline when the superclass is exact. We need
         // to do the same here.
-<<<<<<< HEAD
-        if (tp->klass()->equals(ciEnv::current()->Object_klass()) && this_interfaces.contains(tp_interfaces) && !tp->klass_is_exact() && !tp->flat_in_array()) {
-=======
-        if (tp->klass()->equals(ciEnv::current()->Object_klass()) && this_interfaces->contains(tp_interfaces) && !tp->klass_is_exact()) {
->>>>>>> 891d8cfa
+        if (tp->klass()->equals(ciEnv::current()->Object_klass()) && this_interfaces->contains(tp_interfaces) && !tp->klass_is_exact() && !tp->flat_in_array()) {
           // that is, my array type is a subtype of 'tp' klass
           return make(ptr, (ptr == Constant ? const_oop() : nullptr),
                       _ary, _klass, _klass_is_exact, offset, _field_offset, instance_id, speculative, depth);
@@ -5351,13 +5300,8 @@
       if (instance_id > 0) {
         instance_id = InstanceBot;
       }
-<<<<<<< HEAD
-      interfaces = this_interfaces.intersection_with(tp_interfaces);
+      interfaces = this_interfaces->intersection_with(tp_interfaces);
       return TypeInstPtr::make(ptr, ciEnv::current()->Object_klass(), interfaces, false, nullptr, offset, false, instance_id, speculative, depth);
-=======
-      interfaces = this_interfaces->intersection_with(tp_interfaces);
-      return TypeInstPtr::make(ptr, ciEnv::current()->Object_klass(), interfaces, false, nullptr, offset, instance_id, speculative, depth);
->>>>>>> 891d8cfa
     default: typerr(t);
     }
   }
@@ -6030,13 +5974,7 @@
   return TypeAryKlassPtr::make(ptr, klass, offset, interface_handling);
 }
 
-<<<<<<< HEAD
-TypeKlassPtr::TypeKlassPtr(TYPES t, PTR ptr, ciKlass* klass, const InterfaceSet& interfaces, Offset offset)
-=======
-
-//------------------------------TypeKlassPtr-----------------------------------
-TypeKlassPtr::TypeKlassPtr(TYPES t, PTR ptr, ciKlass* klass, const TypeInterfaces* interfaces, int offset)
->>>>>>> 891d8cfa
+TypeKlassPtr::TypeKlassPtr(TYPES t, PTR ptr, ciKlass* klass, const TypeInterfaces* interfaces, Offset offset)
   : TypePtr(t, ptr, offset), _klass(klass), _interfaces(interfaces) {
   assert(klass == nullptr || !klass->is_loaded() || (klass->is_instance_klass() && !klass->is_interface()) ||
          klass->is_type_array_klass() || klass->is_flat_array_klass() || !klass->as_obj_array_klass()->base_element_klass()->is_interface(), "no interface here");
@@ -6183,13 +6121,9 @@
   return klass()->hash() + TypeKlassPtr::hash() + (uint)flat_in_array();
 }
 
-<<<<<<< HEAD
-const TypeInstKlassPtr *TypeInstKlassPtr::make(PTR ptr, ciKlass* k, const InterfaceSet& interfaces, Offset offset, bool flat_in_array) {
+const TypeInstKlassPtr *TypeInstKlassPtr::make(PTR ptr, ciKlass* k, const TypeInterfaces* interfaces, Offset offset, bool flat_in_array) {
   flat_in_array = flat_in_array || k->flat_in_array();
 
-=======
-const TypeInstKlassPtr *TypeInstKlassPtr::make(PTR ptr, ciKlass* k, const TypeInterfaces* interfaces, int offset) {
->>>>>>> 891d8cfa
   TypeInstKlassPtr *r =
     (TypeInstKlassPtr*)(new TypeInstKlassPtr(ptr, k, interfaces, offset, flat_in_array))->hashcons();
 
@@ -6368,23 +6302,13 @@
       // For instances when a subclass meets a superclass we fall
       // below the centerline when the superclass is exact. We need to
       // do the same here.
-<<<<<<< HEAD
-      if (klass()->equals(ciEnv::current()->Object_klass()) && tp_interfaces.contains(this_interfaces) && !klass_is_exact()) {
+      if (klass()->equals(ciEnv::current()->Object_klass()) && tp_interfaces->contains(this_interfaces) && !klass_is_exact()) {
         return TypeAryKlassPtr::make(ptr, tp->elem(), tp->klass(), offset, tp->is_not_flat(), tp->is_not_null_free(), tp->is_null_free());
       } else {
         // cannot subclass, so the meet has to fall badly below the centerline
         ptr = NotNull;
-        interfaces = _interfaces.intersection_with(tp->_interfaces);
+        interfaces = _interfaces->intersection_with(tp->_interfaces);
         return make(ptr, ciEnv::current()->Object_klass(), interfaces, offset, false);
-=======
-      if (klass()->equals(ciEnv::current()->Object_klass()) && tp_interfaces->contains(this_interfaces) && !klass_is_exact()) {
-        return TypeAryKlassPtr::make(ptr, tp->elem(), tp->klass(), offset);
-      } else {
-        // cannot subclass, so the meet has to fall badly below the centerline
-        ptr = NotNull;
-        interfaces = _interfaces->intersection_with(tp->_interfaces);
-        return make(ptr, ciEnv::current()->Object_klass(), interfaces, offset);
->>>>>>> 891d8cfa
       }
     case Constant:
     case NotNull:
@@ -6405,13 +6329,8 @@
       // The meet falls down to Object class below centerline.
       if( ptr == Constant )
          ptr = NotNull;
-<<<<<<< HEAD
-      interfaces = this_interfaces.intersection_with(tp_interfaces);
+      interfaces = this_interfaces->intersection_with(tp_interfaces);
       return make(ptr, ciEnv::current()->Object_klass(), interfaces, offset, false);
-=======
-      interfaces = this_interfaces->intersection_with(tp_interfaces);
-      return make(ptr, ciEnv::current()->Object_klass(), interfaces, offset);
->>>>>>> 891d8cfa
     default: typerr(t);
     }
   }
@@ -6900,23 +6819,13 @@
       // For instances when a subclass meets a superclass we fall
       // below the centerline when the superclass is exact. We need to
       // do the same here.
-<<<<<<< HEAD
-      if (tp->klass()->equals(ciEnv::current()->Object_klass()) && this_interfaces.intersection_with(tp_interfaces).eq(tp_interfaces) && !tp->klass_is_exact()) {
+      if (tp->klass()->equals(ciEnv::current()->Object_klass()) && this_interfaces->intersection_with(tp_interfaces)->eq(tp_interfaces) && !tp->klass_is_exact()) {
         return TypeAryKlassPtr::make(ptr, _elem, _klass, offset, is_not_flat(), is_not_null_free(), is_null_free());
       } else {
         // cannot subclass, so the meet has to fall badly below the centerline
         ptr = NotNull;
-        interfaces = this_interfaces.intersection_with(tp->_interfaces);
+        interfaces = this_interfaces->intersection_with(tp->_interfaces);
         return TypeInstKlassPtr::make(ptr, ciEnv::current()->Object_klass(), interfaces, offset, false);
-=======
-      if (tp->klass()->equals(ciEnv::current()->Object_klass()) && this_interfaces->intersection_with(tp_interfaces)->eq(tp_interfaces) && !tp->klass_is_exact()) {
-        return TypeAryKlassPtr::make(ptr, _elem, _klass, offset);
-      } else {
-        // cannot subclass, so the meet has to fall badly below the centerline
-        ptr = NotNull;
-        interfaces = this_interfaces->intersection_with(tp->_interfaces);
-        return TypeInstKlassPtr::make(ptr, ciEnv::current()->Object_klass(), interfaces, offset);
->>>>>>> 891d8cfa
       }
     case Constant:
     case NotNull:
@@ -6937,13 +6846,8 @@
       // The meet falls down to Object class below centerline.
       if (ptr == Constant)
          ptr = NotNull;
-<<<<<<< HEAD
-      interfaces = this_interfaces.intersection_with(tp_interfaces);
+      interfaces = this_interfaces->intersection_with(tp_interfaces);
       return TypeInstKlassPtr::make(ptr, ciEnv::current()->Object_klass(), interfaces, offset, false);
-=======
-      interfaces = this_interfaces->intersection_with(tp_interfaces);
-      return TypeInstKlassPtr::make(ptr, ciEnv::current()->Object_klass(), interfaces, offset);
->>>>>>> 891d8cfa
     default: typerr(t);
     }
   }
