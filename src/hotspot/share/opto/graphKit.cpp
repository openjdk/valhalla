/*
 * Copyright (c) 2001, 2023, Oracle and/or its affiliates. All rights reserved.
 * DO NOT ALTER OR REMOVE COPYRIGHT NOTICES OR THIS FILE HEADER.
 *
 * This code is free software; you can redistribute it and/or modify it
 * under the terms of the GNU General Public License version 2 only, as
 * published by the Free Software Foundation.
 *
 * This code is distributed in the hope that it will be useful, but WITHOUT
 * ANY WARRANTY; without even the implied warranty of MERCHANTABILITY or
 * FITNESS FOR A PARTICULAR PURPOSE.  See the GNU General Public License
 * version 2 for more details (a copy is included in the LICENSE file that
 * accompanied this code).
 *
 * You should have received a copy of the GNU General Public License version
 * 2 along with this work; if not, write to the Free Software Foundation,
 * Inc., 51 Franklin St, Fifth Floor, Boston, MA 02110-1301 USA.
 *
 * Please contact Oracle, 500 Oracle Parkway, Redwood Shores, CA 94065 USA
 * or visit www.oracle.com if you need additional information or have any
 * questions.
 *
 */

#include "precompiled.hpp"
#include "ci/ciFlatArrayKlass.hpp"
#include "ci/ciInlineKlass.hpp"
#include "ci/ciUtilities.hpp"
#include "classfile/javaClasses.hpp"
#include "ci/ciObjArray.hpp"
#include "asm/register.hpp"
#include "compiler/compileLog.hpp"
#include "gc/shared/barrierSet.hpp"
#include "gc/shared/c2/barrierSetC2.hpp"
#include "interpreter/interpreter.hpp"
#include "memory/resourceArea.hpp"
#include "opto/addnode.hpp"
#include "opto/castnode.hpp"
#include "opto/convertnode.hpp"
#include "opto/graphKit.hpp"
#include "opto/idealKit.hpp"
#include "opto/inlinetypenode.hpp"
#include "opto/intrinsicnode.hpp"
#include "opto/locknode.hpp"
#include "opto/machnode.hpp"
#include "opto/narrowptrnode.hpp"
#include "opto/opaquenode.hpp"
#include "opto/parse.hpp"
#include "opto/rootnode.hpp"
#include "opto/runtime.hpp"
#include "opto/subtypenode.hpp"
#include "runtime/deoptimization.hpp"
#include "runtime/sharedRuntime.hpp"
#include "utilities/bitMap.inline.hpp"
#include "utilities/powerOfTwo.hpp"
#include "utilities/growableArray.hpp"

//----------------------------GraphKit-----------------------------------------
// Main utility constructor.
GraphKit::GraphKit(JVMState* jvms, PhaseGVN* gvn)
  : Phase(Phase::Parser),
    _env(C->env()),
    _gvn((gvn != NULL) ? *gvn : *C->initial_gvn()),
    _barrier_set(BarrierSet::barrier_set()->barrier_set_c2())
{
  assert(gvn == NULL || !gvn->is_IterGVN() || gvn->is_IterGVN()->delay_transform(), "delay transform should be enabled");
  _exceptions = jvms->map()->next_exception();
  if (_exceptions != NULL)  jvms->map()->set_next_exception(NULL);
  set_jvms(jvms);
#ifdef ASSERT
  if (_gvn.is_IterGVN() != NULL) {
    assert(_gvn.is_IterGVN()->delay_transform(), "Transformation must be delayed if IterGVN is used");
    // Save the initial size of _for_igvn worklist for verification (see ~GraphKit)
    _worklist_size = _gvn.C->for_igvn()->size();
  }
#endif
}

// Private constructor for parser.
GraphKit::GraphKit()
  : Phase(Phase::Parser),
    _env(C->env()),
    _gvn(*C->initial_gvn()),
    _barrier_set(BarrierSet::barrier_set()->barrier_set_c2())
{
  _exceptions = NULL;
  set_map(NULL);
  debug_only(_sp = -99);
  debug_only(set_bci(-99));
}



//---------------------------clean_stack---------------------------------------
// Clear away rubbish from the stack area of the JVM state.
// This destroys any arguments that may be waiting on the stack.
void GraphKit::clean_stack(int from_sp) {
  SafePointNode* map      = this->map();
  JVMState*      jvms     = this->jvms();
  int            stk_size = jvms->stk_size();
  int            stkoff   = jvms->stkoff();
  Node*          top      = this->top();
  for (int i = from_sp; i < stk_size; i++) {
    if (map->in(stkoff + i) != top) {
      map->set_req(stkoff + i, top);
    }
  }
}


//--------------------------------sync_jvms-----------------------------------
// Make sure our current jvms agrees with our parse state.
JVMState* GraphKit::sync_jvms() const {
  JVMState* jvms = this->jvms();
  jvms->set_bci(bci());       // Record the new bci in the JVMState
  jvms->set_sp(sp());         // Record the new sp in the JVMState
  assert(jvms_in_sync(), "jvms is now in sync");
  return jvms;
}

//--------------------------------sync_jvms_for_reexecute---------------------
// Make sure our current jvms agrees with our parse state.  This version
// uses the reexecute_sp for reexecuting bytecodes.
JVMState* GraphKit::sync_jvms_for_reexecute() {
  JVMState* jvms = this->jvms();
  jvms->set_bci(bci());          // Record the new bci in the JVMState
  jvms->set_sp(reexecute_sp());  // Record the new sp in the JVMState
  return jvms;
}

#ifdef ASSERT
bool GraphKit::jvms_in_sync() const {
  Parse* parse = is_Parse();
  if (parse == NULL) {
    if (bci() !=      jvms()->bci())          return false;
    if (sp()  != (int)jvms()->sp())           return false;
    return true;
  }
  if (jvms()->method() != parse->method())    return false;
  if (jvms()->bci()    != parse->bci())       return false;
  int jvms_sp = jvms()->sp();
  if (jvms_sp          != parse->sp())        return false;
  int jvms_depth = jvms()->depth();
  if (jvms_depth       != parse->depth())     return false;
  return true;
}

// Local helper checks for special internal merge points
// used to accumulate and merge exception states.
// They are marked by the region's in(0) edge being the map itself.
// Such merge points must never "escape" into the parser at large,
// until they have been handed to gvn.transform.
static bool is_hidden_merge(Node* reg) {
  if (reg == NULL)  return false;
  if (reg->is_Phi()) {
    reg = reg->in(0);
    if (reg == NULL)  return false;
  }
  return reg->is_Region() && reg->in(0) != NULL && reg->in(0)->is_Root();
}

void GraphKit::verify_map() const {
  if (map() == NULL)  return;  // null map is OK
  assert(map()->req() <= jvms()->endoff(), "no extra garbage on map");
  assert(!map()->has_exceptions(),    "call add_exception_states_from 1st");
  assert(!is_hidden_merge(control()), "call use_exception_state, not set_map");
}

void GraphKit::verify_exception_state(SafePointNode* ex_map) {
  assert(ex_map->next_exception() == NULL, "not already part of a chain");
  assert(has_saved_ex_oop(ex_map), "every exception state has an ex_oop");
}
#endif

//---------------------------stop_and_kill_map---------------------------------
// Set _map to NULL, signalling a stop to further bytecode execution.
// First smash the current map's control to a constant, to mark it dead.
void GraphKit::stop_and_kill_map() {
  SafePointNode* dead_map = stop();
  if (dead_map != NULL) {
    dead_map->disconnect_inputs(C); // Mark the map as killed.
    assert(dead_map->is_killed(), "must be so marked");
  }
}


//--------------------------------stopped--------------------------------------
// Tell if _map is NULL, or control is top.
bool GraphKit::stopped() {
  if (map() == NULL)           return true;
  else if (control() == top()) return true;
  else                         return false;
}


//-----------------------------has_ex_handler----------------------------------
// Tell if this method or any caller method has exception handlers.
bool GraphKit::has_ex_handler() {
  for (JVMState* jvmsp = jvms(); jvmsp != NULL; jvmsp = jvmsp->caller()) {
    if (jvmsp->has_method() && jvmsp->method()->has_exception_handlers()) {
      return true;
    }
  }
  return false;
}

//------------------------------save_ex_oop------------------------------------
// Save an exception without blowing stack contents or other JVM state.
void GraphKit::set_saved_ex_oop(SafePointNode* ex_map, Node* ex_oop) {
  assert(!has_saved_ex_oop(ex_map), "clear ex-oop before setting again");
  ex_map->add_req(ex_oop);
  debug_only(verify_exception_state(ex_map));
}

inline static Node* common_saved_ex_oop(SafePointNode* ex_map, bool clear_it) {
  assert(GraphKit::has_saved_ex_oop(ex_map), "ex_oop must be there");
  Node* ex_oop = ex_map->in(ex_map->req()-1);
  if (clear_it)  ex_map->del_req(ex_map->req()-1);
  return ex_oop;
}

//-----------------------------saved_ex_oop------------------------------------
// Recover a saved exception from its map.
Node* GraphKit::saved_ex_oop(SafePointNode* ex_map) {
  return common_saved_ex_oop(ex_map, false);
}

//--------------------------clear_saved_ex_oop---------------------------------
// Erase a previously saved exception from its map.
Node* GraphKit::clear_saved_ex_oop(SafePointNode* ex_map) {
  return common_saved_ex_oop(ex_map, true);
}

#ifdef ASSERT
//---------------------------has_saved_ex_oop----------------------------------
// Erase a previously saved exception from its map.
bool GraphKit::has_saved_ex_oop(SafePointNode* ex_map) {
  return ex_map->req() == ex_map->jvms()->endoff()+1;
}
#endif

//-------------------------make_exception_state--------------------------------
// Turn the current JVM state into an exception state, appending the ex_oop.
SafePointNode* GraphKit::make_exception_state(Node* ex_oop) {
  sync_jvms();
  SafePointNode* ex_map = stop();  // do not manipulate this map any more
  set_saved_ex_oop(ex_map, ex_oop);
  return ex_map;
}


//--------------------------add_exception_state--------------------------------
// Add an exception to my list of exceptions.
void GraphKit::add_exception_state(SafePointNode* ex_map) {
  if (ex_map == NULL || ex_map->control() == top()) {
    return;
  }
#ifdef ASSERT
  verify_exception_state(ex_map);
  if (has_exceptions()) {
    assert(ex_map->jvms()->same_calls_as(_exceptions->jvms()), "all collected exceptions must come from the same place");
  }
#endif

  // If there is already an exception of exactly this type, merge with it.
  // In particular, null-checks and other low-level exceptions common up here.
  Node*       ex_oop  = saved_ex_oop(ex_map);
  const Type* ex_type = _gvn.type(ex_oop);
  if (ex_oop == top()) {
    // No action needed.
    return;
  }
  assert(ex_type->isa_instptr(), "exception must be an instance");
  for (SafePointNode* e2 = _exceptions; e2 != NULL; e2 = e2->next_exception()) {
    const Type* ex_type2 = _gvn.type(saved_ex_oop(e2));
    // We check sp also because call bytecodes can generate exceptions
    // both before and after arguments are popped!
    if (ex_type2 == ex_type
        && e2->_jvms->sp() == ex_map->_jvms->sp()) {
      combine_exception_states(ex_map, e2);
      return;
    }
  }

  // No pre-existing exception of the same type.  Chain it on the list.
  push_exception_state(ex_map);
}

//-----------------------add_exception_states_from-----------------------------
void GraphKit::add_exception_states_from(JVMState* jvms) {
  SafePointNode* ex_map = jvms->map()->next_exception();
  if (ex_map != NULL) {
    jvms->map()->set_next_exception(NULL);
    for (SafePointNode* next_map; ex_map != NULL; ex_map = next_map) {
      next_map = ex_map->next_exception();
      ex_map->set_next_exception(NULL);
      add_exception_state(ex_map);
    }
  }
}

//-----------------------transfer_exceptions_into_jvms-------------------------
JVMState* GraphKit::transfer_exceptions_into_jvms() {
  if (map() == NULL) {
    // We need a JVMS to carry the exceptions, but the map has gone away.
    // Create a scratch JVMS, cloned from any of the exception states...
    if (has_exceptions()) {
      _map = _exceptions;
      _map = clone_map();
      _map->set_next_exception(NULL);
      clear_saved_ex_oop(_map);
      debug_only(verify_map());
    } else {
      // ...or created from scratch
      JVMState* jvms = new (C) JVMState(_method, NULL);
      jvms->set_bci(_bci);
      jvms->set_sp(_sp);
      jvms->set_map(new SafePointNode(TypeFunc::Parms, jvms));
      set_jvms(jvms);
      for (uint i = 0; i < map()->req(); i++)  map()->init_req(i, top());
      set_all_memory(top());
      while (map()->req() < jvms->endoff())  map()->add_req(top());
    }
    // (This is a kludge, in case you didn't notice.)
    set_control(top());
  }
  JVMState* jvms = sync_jvms();
  assert(!jvms->map()->has_exceptions(), "no exceptions on this map yet");
  jvms->map()->set_next_exception(_exceptions);
  _exceptions = NULL;   // done with this set of exceptions
  return jvms;
}

static inline void add_n_reqs(Node* dstphi, Node* srcphi) {
  assert(is_hidden_merge(dstphi), "must be a special merge node");
  assert(is_hidden_merge(srcphi), "must be a special merge node");
  uint limit = srcphi->req();
  for (uint i = PhiNode::Input; i < limit; i++) {
    dstphi->add_req(srcphi->in(i));
  }
}
static inline void add_one_req(Node* dstphi, Node* src) {
  assert(is_hidden_merge(dstphi), "must be a special merge node");
  assert(!is_hidden_merge(src), "must not be a special merge node");
  dstphi->add_req(src);
}

//-----------------------combine_exception_states------------------------------
// This helper function combines exception states by building phis on a
// specially marked state-merging region.  These regions and phis are
// untransformed, and can build up gradually.  The region is marked by
// having a control input of its exception map, rather than NULL.  Such
// regions do not appear except in this function, and in use_exception_state.
void GraphKit::combine_exception_states(SafePointNode* ex_map, SafePointNode* phi_map) {
  if (failing())  return;  // dying anyway...
  JVMState* ex_jvms = ex_map->_jvms;
  assert(ex_jvms->same_calls_as(phi_map->_jvms), "consistent call chains");
  assert(ex_jvms->stkoff() == phi_map->_jvms->stkoff(), "matching locals");
  assert(ex_jvms->sp() == phi_map->_jvms->sp(), "matching stack sizes");
  assert(ex_jvms->monoff() == phi_map->_jvms->monoff(), "matching JVMS");
  assert(ex_jvms->scloff() == phi_map->_jvms->scloff(), "matching scalar replaced objects");
  assert(ex_map->req() == phi_map->req(), "matching maps");
  uint tos = ex_jvms->stkoff() + ex_jvms->sp();
  Node*         hidden_merge_mark = root();
  Node*         region  = phi_map->control();
  MergeMemNode* phi_mem = phi_map->merged_memory();
  MergeMemNode* ex_mem  = ex_map->merged_memory();
  if (region->in(0) != hidden_merge_mark) {
    // The control input is not (yet) a specially-marked region in phi_map.
    // Make it so, and build some phis.
    region = new RegionNode(2);
    _gvn.set_type(region, Type::CONTROL);
    region->set_req(0, hidden_merge_mark);  // marks an internal ex-state
    region->init_req(1, phi_map->control());
    phi_map->set_control(region);
    Node* io_phi = PhiNode::make(region, phi_map->i_o(), Type::ABIO);
    record_for_igvn(io_phi);
    _gvn.set_type(io_phi, Type::ABIO);
    phi_map->set_i_o(io_phi);
    for (MergeMemStream mms(phi_mem); mms.next_non_empty(); ) {
      Node* m = mms.memory();
      Node* m_phi = PhiNode::make(region, m, Type::MEMORY, mms.adr_type(C));
      record_for_igvn(m_phi);
      _gvn.set_type(m_phi, Type::MEMORY);
      mms.set_memory(m_phi);
    }
  }

  // Either or both of phi_map and ex_map might already be converted into phis.
  Node* ex_control = ex_map->control();
  // if there is special marking on ex_map also, we add multiple edges from src
  bool add_multiple = (ex_control->in(0) == hidden_merge_mark);
  // how wide was the destination phi_map, originally?
  uint orig_width = region->req();

  if (add_multiple) {
    add_n_reqs(region, ex_control);
    add_n_reqs(phi_map->i_o(), ex_map->i_o());
  } else {
    // ex_map has no merges, so we just add single edges everywhere
    add_one_req(region, ex_control);
    add_one_req(phi_map->i_o(), ex_map->i_o());
  }
  for (MergeMemStream mms(phi_mem, ex_mem); mms.next_non_empty2(); ) {
    if (mms.is_empty()) {
      // get a copy of the base memory, and patch some inputs into it
      const TypePtr* adr_type = mms.adr_type(C);
      Node* phi = mms.force_memory()->as_Phi()->slice_memory(adr_type);
      assert(phi->as_Phi()->region() == mms.base_memory()->in(0), "");
      mms.set_memory(phi);
      // Prepare to append interesting stuff onto the newly sliced phi:
      while (phi->req() > orig_width)  phi->del_req(phi->req()-1);
    }
    // Append stuff from ex_map:
    if (add_multiple) {
      add_n_reqs(mms.memory(), mms.memory2());
    } else {
      add_one_req(mms.memory(), mms.memory2());
    }
  }
  uint limit = ex_map->req();
  for (uint i = TypeFunc::Parms; i < limit; i++) {
    // Skip everything in the JVMS after tos.  (The ex_oop follows.)
    if (i == tos)  i = ex_jvms->monoff();
    Node* src = ex_map->in(i);
    Node* dst = phi_map->in(i);
    if (src != dst) {
      PhiNode* phi;
      if (dst->in(0) != region) {
        dst = phi = PhiNode::make(region, dst, _gvn.type(dst));
        record_for_igvn(phi);
        _gvn.set_type(phi, phi->type());
        phi_map->set_req(i, dst);
        // Prepare to append interesting stuff onto the new phi:
        while (dst->req() > orig_width)  dst->del_req(dst->req()-1);
      } else {
        assert(dst->is_Phi(), "nobody else uses a hidden region");
        phi = dst->as_Phi();
      }
      if (add_multiple && src->in(0) == ex_control) {
        // Both are phis.
        add_n_reqs(dst, src);
      } else {
        while (dst->req() < region->req())  add_one_req(dst, src);
      }
      const Type* srctype = _gvn.type(src);
      if (phi->type() != srctype) {
        const Type* dsttype = phi->type()->meet_speculative(srctype);
        if (phi->type() != dsttype) {
          phi->set_type(dsttype);
          _gvn.set_type(phi, dsttype);
        }
      }
    }
  }
  phi_map->merge_replaced_nodes_with(ex_map);
}

//--------------------------use_exception_state--------------------------------
Node* GraphKit::use_exception_state(SafePointNode* phi_map) {
  if (failing()) { stop(); return top(); }
  Node* region = phi_map->control();
  Node* hidden_merge_mark = root();
  assert(phi_map->jvms()->map() == phi_map, "sanity: 1-1 relation");
  Node* ex_oop = clear_saved_ex_oop(phi_map);
  if (region->in(0) == hidden_merge_mark) {
    // Special marking for internal ex-states.  Process the phis now.
    region->set_req(0, region);  // now it's an ordinary region
    set_jvms(phi_map->jvms());   // ...so now we can use it as a map
    // Note: Setting the jvms also sets the bci and sp.
    set_control(_gvn.transform(region));
    uint tos = jvms()->stkoff() + sp();
    for (uint i = 1; i < tos; i++) {
      Node* x = phi_map->in(i);
      if (x->in(0) == region) {
        assert(x->is_Phi(), "expected a special phi");
        phi_map->set_req(i, _gvn.transform(x));
      }
    }
    for (MergeMemStream mms(merged_memory()); mms.next_non_empty(); ) {
      Node* x = mms.memory();
      if (x->in(0) == region) {
        assert(x->is_Phi(), "nobody else uses a hidden region");
        mms.set_memory(_gvn.transform(x));
      }
    }
    if (ex_oop->in(0) == region) {
      assert(ex_oop->is_Phi(), "expected a special phi");
      ex_oop = _gvn.transform(ex_oop);
    }
  } else {
    set_jvms(phi_map->jvms());
  }

  assert(!is_hidden_merge(phi_map->control()), "hidden ex. states cleared");
  assert(!is_hidden_merge(phi_map->i_o()), "hidden ex. states cleared");
  return ex_oop;
}

//---------------------------------java_bc-------------------------------------
Bytecodes::Code GraphKit::java_bc() const {
  ciMethod* method = this->method();
  int       bci    = this->bci();
  if (method != NULL && bci != InvocationEntryBci)
    return method->java_code_at_bci(bci);
  else
    return Bytecodes::_illegal;
}

void GraphKit::uncommon_trap_if_should_post_on_exceptions(Deoptimization::DeoptReason reason,
                                                          bool must_throw) {
    // if the exception capability is set, then we will generate code
    // to check the JavaThread.should_post_on_exceptions flag to see
    // if we actually need to report exception events (for this
    // thread).  If we don't need to report exception events, we will
    // take the normal fast path provided by add_exception_events.  If
    // exception event reporting is enabled for this thread, we will
    // take the uncommon_trap in the BuildCutout below.

    // first must access the should_post_on_exceptions_flag in this thread's JavaThread
    Node* jthread = _gvn.transform(new ThreadLocalNode());
    Node* adr = basic_plus_adr(top(), jthread, in_bytes(JavaThread::should_post_on_exceptions_flag_offset()));
    Node* should_post_flag = make_load(control(), adr, TypeInt::INT, T_INT, Compile::AliasIdxRaw, MemNode::unordered);

    // Test the should_post_on_exceptions_flag vs. 0
    Node* chk = _gvn.transform( new CmpINode(should_post_flag, intcon(0)) );
    Node* tst = _gvn.transform( new BoolNode(chk, BoolTest::eq) );

    // Branch to slow_path if should_post_on_exceptions_flag was true
    { BuildCutout unless(this, tst, PROB_MAX);
      // Do not try anything fancy if we're notifying the VM on every throw.
      // Cf. case Bytecodes::_athrow in parse2.cpp.
      uncommon_trap(reason, Deoptimization::Action_none,
                    (ciKlass*)NULL, (char*)NULL, must_throw);
    }

}

//------------------------------builtin_throw----------------------------------
void GraphKit::builtin_throw(Deoptimization::DeoptReason reason) {
  bool must_throw = true;

  // If this particular condition has not yet happened at this
  // bytecode, then use the uncommon trap mechanism, and allow for
  // a future recompilation if several traps occur here.
  // If the throw is hot, try to use a more complicated inline mechanism
  // which keeps execution inside the compiled code.
  bool treat_throw_as_hot = false;
  ciMethodData* md = method()->method_data();

  if (ProfileTraps) {
    if (too_many_traps(reason)) {
      treat_throw_as_hot = true;
    }
    // (If there is no MDO at all, assume it is early in
    // execution, and that any deopts are part of the
    // startup transient, and don't need to be remembered.)

    // Also, if there is a local exception handler, treat all throws
    // as hot if there has been at least one in this method.
    if (C->trap_count(reason) != 0
        && method()->method_data()->trap_count(reason) != 0
        && has_ex_handler()) {
        treat_throw_as_hot = true;
    }
  }

  // If this throw happens frequently, an uncommon trap might cause
  // a performance pothole.  If there is a local exception handler,
  // and if this particular bytecode appears to be deoptimizing often,
  // let us handle the throw inline, with a preconstructed instance.
  // Note:   If the deopt count has blown up, the uncommon trap
  // runtime is going to flush this nmethod, not matter what.
  if (treat_throw_as_hot && method()->can_omit_stack_trace()) {
    // If the throw is local, we use a pre-existing instance and
    // punt on the backtrace.  This would lead to a missing backtrace
    // (a repeat of 4292742) if the backtrace object is ever asked
    // for its backtrace.
    // Fixing this remaining case of 4292742 requires some flavor of
    // escape analysis.  Leave that for the future.
    ciInstance* ex_obj = NULL;
    switch (reason) {
    case Deoptimization::Reason_null_check:
      ex_obj = env()->NullPointerException_instance();
      break;
    case Deoptimization::Reason_div0_check:
      ex_obj = env()->ArithmeticException_instance();
      break;
    case Deoptimization::Reason_range_check:
      ex_obj = env()->ArrayIndexOutOfBoundsException_instance();
      break;
    case Deoptimization::Reason_class_check:
      ex_obj = env()->ClassCastException_instance();
      break;
    case Deoptimization::Reason_array_check:
      ex_obj = env()->ArrayStoreException_instance();
      break;
    default:
      break;
    }
    if (failing()) { stop(); return; }  // exception allocation might fail
    if (ex_obj != NULL) {
      if (env()->jvmti_can_post_on_exceptions()) {
        // check if we must post exception events, take uncommon trap if so
        uncommon_trap_if_should_post_on_exceptions(reason, must_throw);
        // here if should_post_on_exceptions is false
        // continue on with the normal codegen
      }

      // Cheat with a preallocated exception object.
      if (C->log() != NULL)
        C->log()->elem("hot_throw preallocated='1' reason='%s'",
                       Deoptimization::trap_reason_name(reason));
      const TypeInstPtr* ex_con  = TypeInstPtr::make(ex_obj);
      Node*              ex_node = _gvn.transform(ConNode::make(ex_con));

      // Clear the detail message of the preallocated exception object.
      // Weblogic sometimes mutates the detail message of exceptions
      // using reflection.
      int offset = java_lang_Throwable::get_detailMessage_offset();
      const TypePtr* adr_typ = ex_con->add_offset(offset);

      Node *adr = basic_plus_adr(ex_node, ex_node, offset);
      const TypeOopPtr* val_type = TypeOopPtr::make_from_klass(env()->String_klass());
      Node *store = access_store_at(ex_node, adr, adr_typ, null(), val_type, T_OBJECT, IN_HEAP);

      if (!method()->has_exception_handlers()) {
        // We don't need to preserve the stack if there's no handler as the entire frame is going to be popped anyway.
        // This prevents issues with exception handling and late inlining.
        set_sp(0);
        clean_stack(0);
      }

      add_exception_state(make_exception_state(ex_node));
      return;
    }
  }

  // %%% Maybe add entry to OptoRuntime which directly throws the exc.?
  // It won't be much cheaper than bailing to the interp., since we'll
  // have to pass up all the debug-info, and the runtime will have to
  // create the stack trace.

  // Usual case:  Bail to interpreter.
  // Reserve the right to recompile if we haven't seen anything yet.

  ciMethod* m = Deoptimization::reason_is_speculate(reason) ? C->method() : NULL;
  Deoptimization::DeoptAction action = Deoptimization::Action_maybe_recompile;
  if (treat_throw_as_hot
      && (method()->method_data()->trap_recompiled_at(bci(), m)
          || C->too_many_traps(reason))) {
    // We cannot afford to take more traps here.  Suffer in the interpreter.
    if (C->log() != NULL)
      C->log()->elem("hot_throw preallocated='0' reason='%s' mcount='%d'",
                     Deoptimization::trap_reason_name(reason),
                     C->trap_count(reason));
    action = Deoptimization::Action_none;
  }

  // "must_throw" prunes the JVM state to include only the stack, if there
  // are no local exception handlers.  This should cut down on register
  // allocation time and code size, by drastically reducing the number
  // of in-edges on the call to the uncommon trap.

  uncommon_trap(reason, action, (ciKlass*)NULL, (char*)NULL, must_throw);
}


//----------------------------PreserveJVMState---------------------------------
PreserveJVMState::PreserveJVMState(GraphKit* kit, bool clone_map) {
  debug_only(kit->verify_map());
  _kit    = kit;
  _map    = kit->map();   // preserve the map
  _sp     = kit->sp();
  kit->set_map(clone_map ? kit->clone_map() : NULL);
#ifdef ASSERT
  _bci    = kit->bci();
  Parse* parser = kit->is_Parse();
  int block = (parser == NULL || parser->block() == NULL) ? -1 : parser->block()->rpo();
  _block  = block;
#endif
}
PreserveJVMState::~PreserveJVMState() {
  GraphKit* kit = _kit;
#ifdef ASSERT
  assert(kit->bci() == _bci, "bci must not shift");
  Parse* parser = kit->is_Parse();
  int block = (parser == NULL || parser->block() == NULL) ? -1 : parser->block()->rpo();
  assert(block == _block,    "block must not shift");
#endif
  kit->set_map(_map);
  kit->set_sp(_sp);
}


//-----------------------------BuildCutout-------------------------------------
BuildCutout::BuildCutout(GraphKit* kit, Node* p, float prob, float cnt)
  : PreserveJVMState(kit)
{
  assert(p->is_Con() || p->is_Bool(), "test must be a bool");
  SafePointNode* outer_map = _map;   // preserved map is caller's
  SafePointNode* inner_map = kit->map();
  IfNode* iff = kit->create_and_map_if(outer_map->control(), p, prob, cnt);
  outer_map->set_control(kit->gvn().transform( new IfTrueNode(iff) ));
  inner_map->set_control(kit->gvn().transform( new IfFalseNode(iff) ));
}
BuildCutout::~BuildCutout() {
  GraphKit* kit = _kit;
  assert(kit->stopped(), "cutout code must stop, throw, return, etc.");
}

//---------------------------PreserveReexecuteState----------------------------
PreserveReexecuteState::PreserveReexecuteState(GraphKit* kit) {
  assert(!kit->stopped(), "must call stopped() before");
  _kit    =    kit;
  _sp     =    kit->sp();
  _reexecute = kit->jvms()->_reexecute;
}
PreserveReexecuteState::~PreserveReexecuteState() {
  if (_kit->stopped()) return;
  _kit->jvms()->_reexecute = _reexecute;
  _kit->set_sp(_sp);
}

//------------------------------clone_map--------------------------------------
// Implementation of PreserveJVMState
//
// Only clone_map(...) here. If this function is only used in the
// PreserveJVMState class we may want to get rid of this extra
// function eventually and do it all there.

SafePointNode* GraphKit::clone_map() {
  if (map() == NULL)  return NULL;

  // Clone the memory edge first
  Node* mem = MergeMemNode::make(map()->memory());
  gvn().set_type_bottom(mem);

  SafePointNode *clonemap = (SafePointNode*)map()->clone();
  JVMState* jvms = this->jvms();
  JVMState* clonejvms = jvms->clone_shallow(C);
  clonemap->set_memory(mem);
  clonemap->set_jvms(clonejvms);
  clonejvms->set_map(clonemap);
  record_for_igvn(clonemap);
  gvn().set_type_bottom(clonemap);
  return clonemap;
}


//-----------------------------set_map_clone-----------------------------------
void GraphKit::set_map_clone(SafePointNode* m) {
  _map = m;
  _map = clone_map();
  _map->set_next_exception(NULL);
  debug_only(verify_map());
}


//----------------------------kill_dead_locals---------------------------------
// Detect any locals which are known to be dead, and force them to top.
void GraphKit::kill_dead_locals() {
  // Consult the liveness information for the locals.  If any
  // of them are unused, then they can be replaced by top().  This
  // should help register allocation time and cut down on the size
  // of the deoptimization information.

  // This call is made from many of the bytecode handling
  // subroutines called from the Big Switch in do_one_bytecode.
  // Every bytecode which might include a slow path is responsible
  // for killing its dead locals.  The more consistent we
  // are about killing deads, the fewer useless phis will be
  // constructed for them at various merge points.

  // bci can be -1 (InvocationEntryBci).  We return the entry
  // liveness for the method.

  if (method() == NULL || method()->code_size() == 0) {
    // We are building a graph for a call to a native method.
    // All locals are live.
    return;
  }

  ResourceMark rm;

  // Consult the liveness information for the locals.  If any
  // of them are unused, then they can be replaced by top().  This
  // should help register allocation time and cut down on the size
  // of the deoptimization information.
  MethodLivenessResult live_locals = method()->liveness_at_bci(bci());

  int len = (int)live_locals.size();
  assert(len <= jvms()->loc_size(), "too many live locals");
  for (int local = 0; local < len; local++) {
    if (!live_locals.at(local)) {
      set_local(local, top());
    }
  }
}

#ifdef ASSERT
//-------------------------dead_locals_are_killed------------------------------
// Return true if all dead locals are set to top in the map.
// Used to assert "clean" debug info at various points.
bool GraphKit::dead_locals_are_killed() {
  if (method() == NULL || method()->code_size() == 0) {
    // No locals need to be dead, so all is as it should be.
    return true;
  }

  // Make sure somebody called kill_dead_locals upstream.
  ResourceMark rm;
  for (JVMState* jvms = this->jvms(); jvms != NULL; jvms = jvms->caller()) {
    if (jvms->loc_size() == 0)  continue;  // no locals to consult
    SafePointNode* map = jvms->map();
    ciMethod* method = jvms->method();
    int       bci    = jvms->bci();
    if (jvms == this->jvms()) {
      bci = this->bci();  // it might not yet be synched
    }
    MethodLivenessResult live_locals = method->liveness_at_bci(bci);
    int len = (int)live_locals.size();
    if (!live_locals.is_valid() || len == 0)
      // This method is trivial, or is poisoned by a breakpoint.
      return true;
    assert(len == jvms->loc_size(), "live map consistent with locals map");
    for (int local = 0; local < len; local++) {
      if (!live_locals.at(local) && map->local(jvms, local) != top()) {
        if (PrintMiscellaneous && (Verbose || WizardMode)) {
          tty->print_cr("Zombie local %d: ", local);
          jvms->dump();
        }
        return false;
      }
    }
  }
  return true;
}

#endif //ASSERT

// Helper function for enforcing certain bytecodes to reexecute if deoptimization happens.
static bool should_reexecute_implied_by_bytecode(JVMState *jvms, bool is_anewarray) {
  ciMethod* cur_method = jvms->method();
  int       cur_bci   = jvms->bci();
  if (cur_method != NULL && cur_bci != InvocationEntryBci) {
    Bytecodes::Code code = cur_method->java_code_at_bci(cur_bci);
    return Interpreter::bytecode_should_reexecute(code) ||
           (is_anewarray && (code == Bytecodes::_multianewarray));
    // Reexecute _multianewarray bytecode which was replaced with
    // sequence of [a]newarray. See Parse::do_multianewarray().
    //
    // Note: interpreter should not have it set since this optimization
    // is limited by dimensions and guarded by flag so in some cases
    // multianewarray() runtime calls will be generated and
    // the bytecode should not be reexecutes (stack will not be reset).
  } else {
    return false;
  }
}

// Helper function for adding JVMState and debug information to node
void GraphKit::add_safepoint_edges(SafePointNode* call, bool must_throw) {
  // Add the safepoint edges to the call (or other safepoint).

  // Make sure dead locals are set to top.  This
  // should help register allocation time and cut down on the size
  // of the deoptimization information.
  assert(dead_locals_are_killed(), "garbage in debug info before safepoint");

  // Walk the inline list to fill in the correct set of JVMState's
  // Also fill in the associated edges for each JVMState.

  // If the bytecode needs to be reexecuted we need to put
  // the arguments back on the stack.
  const bool should_reexecute = jvms()->should_reexecute();
  JVMState* youngest_jvms = should_reexecute ? sync_jvms_for_reexecute() : sync_jvms();

  // NOTE: set_bci (called from sync_jvms) might reset the reexecute bit to
  // undefined if the bci is different.  This is normal for Parse but it
  // should not happen for LibraryCallKit because only one bci is processed.
  assert(!is_LibraryCallKit() || (jvms()->should_reexecute() == should_reexecute),
         "in LibraryCallKit the reexecute bit should not change");

  // If we are guaranteed to throw, we can prune everything but the
  // input to the current bytecode.
  bool can_prune_locals = false;
  uint stack_slots_not_pruned = 0;
  int inputs = 0, depth = 0;
  if (must_throw) {
    assert(method() == youngest_jvms->method(), "sanity");
    if (compute_stack_effects(inputs, depth)) {
      can_prune_locals = true;
      stack_slots_not_pruned = inputs;
    }
  }

  if (env()->should_retain_local_variables()) {
    // At any safepoint, this method can get breakpointed, which would
    // then require an immediate deoptimization.
    can_prune_locals = false;  // do not prune locals
    stack_slots_not_pruned = 0;
  }

  // do not scribble on the input jvms
  JVMState* out_jvms = youngest_jvms->clone_deep(C);
  call->set_jvms(out_jvms); // Start jvms list for call node

  // For a known set of bytecodes, the interpreter should reexecute them if
  // deoptimization happens. We set the reexecute state for them here
  if (out_jvms->is_reexecute_undefined() && //don't change if already specified
      should_reexecute_implied_by_bytecode(out_jvms, call->is_AllocateArray())) {
#ifdef ASSERT
    int inputs = 0, not_used; // initialized by GraphKit::compute_stack_effects()
    assert(method() == youngest_jvms->method(), "sanity");
    assert(compute_stack_effects(inputs, not_used), "unknown bytecode: %s", Bytecodes::name(java_bc()));
    assert(out_jvms->sp() >= (uint)inputs, "not enough operands for reexecution");
#endif // ASSERT
    out_jvms->set_should_reexecute(true); //NOTE: youngest_jvms not changed
  }

  // Presize the call:
  DEBUG_ONLY(uint non_debug_edges = call->req());
  call->add_req_batch(top(), youngest_jvms->debug_depth());
  assert(call->req() == non_debug_edges + youngest_jvms->debug_depth(), "");

  // Set up edges so that the call looks like this:
  //  Call [state:] ctl io mem fptr retadr
  //       [parms:] parm0 ... parmN
  //       [root:]  loc0 ... locN stk0 ... stkSP mon0 obj0 ... monN objN
  //    [...mid:]   loc0 ... locN stk0 ... stkSP mon0 obj0 ... monN objN [...]
  //       [young:] loc0 ... locN stk0 ... stkSP mon0 obj0 ... monN objN
  // Note that caller debug info precedes callee debug info.

  // Fill pointer walks backwards from "young:" to "root:" in the diagram above:
  uint debug_ptr = call->req();

  // Loop over the map input edges associated with jvms, add them
  // to the call node, & reset all offsets to match call node array.
  for (JVMState* in_jvms = youngest_jvms; in_jvms != NULL; ) {
    uint debug_end   = debug_ptr;
    uint debug_start = debug_ptr - in_jvms->debug_size();
    debug_ptr = debug_start;  // back up the ptr

    uint p = debug_start;  // walks forward in [debug_start, debug_end)
    uint j, k, l;
    SafePointNode* in_map = in_jvms->map();
    out_jvms->set_map(call);

    if (can_prune_locals) {
      assert(in_jvms->method() == out_jvms->method(), "sanity");
      // If the current throw can reach an exception handler in this JVMS,
      // then we must keep everything live that can reach that handler.
      // As a quick and dirty approximation, we look for any handlers at all.
      if (in_jvms->method()->has_exception_handlers()) {
        can_prune_locals = false;
      }
    }

    // Add the Locals
    k = in_jvms->locoff();
    l = in_jvms->loc_size();
    out_jvms->set_locoff(p);
    if (!can_prune_locals) {
      for (j = 0; j < l; j++)
        call->set_req(p++, in_map->in(k+j));
    } else {
      p += l;  // already set to top above by add_req_batch
    }

    // Add the Expression Stack
    k = in_jvms->stkoff();
    l = in_jvms->sp();
    out_jvms->set_stkoff(p);
    if (!can_prune_locals) {
      for (j = 0; j < l; j++)
        call->set_req(p++, in_map->in(k+j));
    } else if (can_prune_locals && stack_slots_not_pruned != 0) {
      // Divide stack into {S0,...,S1}, where S0 is set to top.
      uint s1 = stack_slots_not_pruned;
      stack_slots_not_pruned = 0;  // for next iteration
      if (s1 > l)  s1 = l;
      uint s0 = l - s1;
      p += s0;  // skip the tops preinstalled by add_req_batch
      for (j = s0; j < l; j++)
        call->set_req(p++, in_map->in(k+j));
    } else {
      p += l;  // already set to top above by add_req_batch
    }

    // Add the Monitors
    k = in_jvms->monoff();
    l = in_jvms->mon_size();
    out_jvms->set_monoff(p);
    for (j = 0; j < l; j++)
      call->set_req(p++, in_map->in(k+j));

    // Copy any scalar object fields.
    k = in_jvms->scloff();
    l = in_jvms->scl_size();
    out_jvms->set_scloff(p);
    for (j = 0; j < l; j++)
      call->set_req(p++, in_map->in(k+j));

    // Finish the new jvms.
    out_jvms->set_endoff(p);

    assert(out_jvms->endoff()     == debug_end,             "fill ptr must match");
    assert(out_jvms->depth()      == in_jvms->depth(),      "depth must match");
    assert(out_jvms->loc_size()   == in_jvms->loc_size(),   "size must match");
    assert(out_jvms->mon_size()   == in_jvms->mon_size(),   "size must match");
    assert(out_jvms->scl_size()   == in_jvms->scl_size(),   "size must match");
    assert(out_jvms->debug_size() == in_jvms->debug_size(), "size must match");

    // Update the two tail pointers in parallel.
    out_jvms = out_jvms->caller();
    in_jvms  = in_jvms->caller();
  }

  assert(debug_ptr == non_debug_edges, "debug info must fit exactly");

  // Test the correctness of JVMState::debug_xxx accessors:
  assert(call->jvms()->debug_start() == non_debug_edges, "");
  assert(call->jvms()->debug_end()   == call->req(), "");
  assert(call->jvms()->debug_depth() == call->req() - non_debug_edges, "");
}

bool GraphKit::compute_stack_effects(int& inputs, int& depth) {
  Bytecodes::Code code = java_bc();
  if (code == Bytecodes::_wide) {
    code = method()->java_code_at_bci(bci() + 1);
  }

  if (code != Bytecodes::_illegal) {
    depth = Bytecodes::depth(code); // checkcast=0, athrow=-1
  }

  auto rsize = [&]() {
    assert(code != Bytecodes::_illegal, "code is illegal!");
    BasicType rtype = Bytecodes::result_type(code); // checkcast=P, athrow=V
    return (rtype < T_CONFLICT) ? type2size[rtype] : 0;
  };

  switch (code) {
  case Bytecodes::_illegal:
    return false;

  case Bytecodes::_ldc:
  case Bytecodes::_ldc_w:
  case Bytecodes::_ldc2_w:
    inputs = 0;
    break;

  case Bytecodes::_dup:         inputs = 1;  break;
  case Bytecodes::_dup_x1:      inputs = 2;  break;
  case Bytecodes::_dup_x2:      inputs = 3;  break;
  case Bytecodes::_dup2:        inputs = 2;  break;
  case Bytecodes::_dup2_x1:     inputs = 3;  break;
  case Bytecodes::_dup2_x2:     inputs = 4;  break;
  case Bytecodes::_swap:        inputs = 2;  break;
  case Bytecodes::_arraylength: inputs = 1;  break;

  case Bytecodes::_getstatic:
  case Bytecodes::_putstatic:
  case Bytecodes::_getfield:
  case Bytecodes::_putfield:
    {
      bool ignored_will_link;
      ciField* field = method()->get_field_at_bci(bci(), ignored_will_link);
      int      size  = field->type()->size();
      bool is_get = (depth >= 0), is_static = (depth & 1);
      inputs = (is_static ? 0 : 1);
      if (is_get) {
        depth = size - inputs;
      } else {
        inputs += size;        // putxxx pops the value from the stack
        depth = - inputs;
      }
    }
    break;

  case Bytecodes::_invokevirtual:
  case Bytecodes::_invokespecial:
  case Bytecodes::_invokestatic:
  case Bytecodes::_invokedynamic:
  case Bytecodes::_invokeinterface:
    {
      bool ignored_will_link;
      ciSignature* declared_signature = NULL;
      ciMethod* ignored_callee = method()->get_method_at_bci(bci(), ignored_will_link, &declared_signature);
      assert(declared_signature != NULL, "cannot be null");
      inputs   = declared_signature->arg_size_for_bc(code);
      int size = declared_signature->return_type()->size();
      depth = size - inputs;
    }
    break;

  case Bytecodes::_multianewarray:
    {
      ciBytecodeStream iter(method());
      iter.reset_to_bci(bci());
      iter.next();
      inputs = iter.get_dimensions();
      assert(rsize() == 1, "");
      depth = 1 - inputs;
    }
    break;

  case Bytecodes::_withfield: {
    bool ignored_will_link;
    ciField* field = method()->get_field_at_bci(bci(), ignored_will_link);
    int      size  = field->type()->size();
    inputs = size+1;
    depth = rsize - inputs;
    break;
  }

  case Bytecodes::_ireturn:
  case Bytecodes::_lreturn:
  case Bytecodes::_freturn:
  case Bytecodes::_dreturn:
  case Bytecodes::_areturn:
    assert(rsize() == -depth, "");
    inputs = -depth;
    break;

  case Bytecodes::_jsr:
  case Bytecodes::_jsr_w:
    inputs = 0;
    depth  = 1;                  // S.B. depth=1, not zero
    break;

  default:
    // bytecode produces a typed result
    inputs = rsize() - depth;
    assert(inputs >= 0, "");
    break;
  }

#ifdef ASSERT
  // spot check
  int outputs = depth + inputs;
  assert(outputs >= 0, "sanity");
  switch (code) {
  case Bytecodes::_checkcast: assert(inputs == 1 && outputs == 1, ""); break;
  case Bytecodes::_athrow:    assert(inputs == 1 && outputs == 0, ""); break;
  case Bytecodes::_aload_0:   assert(inputs == 0 && outputs == 1, ""); break;
  case Bytecodes::_return:    assert(inputs == 0 && outputs == 0, ""); break;
  case Bytecodes::_drem:      assert(inputs == 4 && outputs == 2, ""); break;
  default:                    break;
  }
#endif //ASSERT

  return true;
}



//------------------------------basic_plus_adr---------------------------------
Node* GraphKit::basic_plus_adr(Node* base, Node* ptr, Node* offset) {
  // short-circuit a common case
  if (offset == intcon(0))  return ptr;
  return _gvn.transform( new AddPNode(base, ptr, offset) );
}

Node* GraphKit::ConvI2L(Node* offset) {
  // short-circuit a common case
  jint offset_con = find_int_con(offset, Type::OffsetBot);
  if (offset_con != Type::OffsetBot) {
    return longcon((jlong) offset_con);
  }
  return _gvn.transform( new ConvI2LNode(offset));
}

Node* GraphKit::ConvI2UL(Node* offset) {
  juint offset_con = (juint) find_int_con(offset, Type::OffsetBot);
  if (offset_con != (juint) Type::OffsetBot) {
    return longcon((julong) offset_con);
  }
  Node* conv = _gvn.transform( new ConvI2LNode(offset));
  Node* mask = _gvn.transform(ConLNode::make((julong) max_juint));
  return _gvn.transform( new AndLNode(conv, mask) );
}

Node* GraphKit::ConvL2I(Node* offset) {
  // short-circuit a common case
  jlong offset_con = find_long_con(offset, (jlong)Type::OffsetBot);
  if (offset_con != (jlong)Type::OffsetBot) {
    return intcon((int) offset_con);
  }
  return _gvn.transform( new ConvL2INode(offset));
}

//-------------------------load_object_klass-----------------------------------
Node* GraphKit::load_object_klass(Node* obj) {
  // Special-case a fresh allocation to avoid building nodes:
  Node* akls = AllocateNode::Ideal_klass(obj, &_gvn);
  if (akls != NULL)  return akls;
  Node* k_adr = basic_plus_adr(obj, oopDesc::klass_offset_in_bytes());
  return _gvn.transform(LoadKlassNode::make(_gvn, NULL, immutable_memory(), k_adr, TypeInstPtr::KLASS, TypeInstKlassPtr::OBJECT));
}

//-------------------------load_array_length-----------------------------------
Node* GraphKit::load_array_length(Node* array) {
  // Special-case a fresh allocation to avoid building nodes:
  AllocateArrayNode* alloc = AllocateArrayNode::Ideal_array_allocation(array, &_gvn);
  Node *alen;
  if (alloc == NULL) {
    Node *r_adr = basic_plus_adr(array, arrayOopDesc::length_offset_in_bytes());
    alen = _gvn.transform( new LoadRangeNode(0, immutable_memory(), r_adr, TypeInt::POS));
  } else {
    alen = array_ideal_length(alloc, _gvn.type(array)->is_oopptr(), false);
  }
  return alen;
}

Node* GraphKit::array_ideal_length(AllocateArrayNode* alloc,
                                   const TypeOopPtr* oop_type,
                                   bool replace_length_in_map) {
  Node* length = alloc->Ideal_length();
  if (replace_length_in_map == false || map()->find_edge(length) >= 0) {
    Node* ccast = alloc->make_ideal_length(oop_type, &_gvn);
    if (ccast != length) {
      // do not transform ccast here, it might convert to top node for
      // negative array length and break assumptions in parsing stage.
      _gvn.set_type_bottom(ccast);
      record_for_igvn(ccast);
      if (replace_length_in_map) {
        replace_in_map(length, ccast);
      }
      return ccast;
    }
  }
  return length;
}

//------------------------------do_null_check----------------------------------
// Helper function to do a NULL pointer check.  Returned value is
// the incoming address with NULL casted away.  You are allowed to use the
// not-null value only if you are control dependent on the test.
#ifndef PRODUCT
extern int explicit_null_checks_inserted,
           explicit_null_checks_elided;
#endif
Node* GraphKit::null_check_common(Node* value, BasicType type,
                                  // optional arguments for variations:
                                  bool assert_null,
                                  Node* *null_control,
                                  bool speculative,
                                  bool is_init_check) {
  assert(!assert_null || null_control == NULL, "not both at once");
  if (stopped())  return top();
  NOT_PRODUCT(explicit_null_checks_inserted++);

  if (value->is_InlineType()) {
    // Null checking a scalarized but nullable inline type. Check the IsInit
    // input instead of the oop input to avoid keeping buffer allocations alive.
    InlineTypeNode* vtptr = value->as_InlineType();
    while (vtptr->get_oop()->is_InlineType()) {
      vtptr = vtptr->get_oop()->as_InlineType();
    }
    null_check_common(vtptr->get_is_init(), T_INT, assert_null, null_control, speculative, true);
    if (stopped()) {
      return top();
    }
    if (assert_null) {
      // TODO 8284443 Scalarize here (this currently leads to compilation bailouts)
      // vtptr = InlineTypeNode::make_null(_gvn, vtptr->type()->inline_klass());
      // replace_in_map(value, vtptr);
      // return vtptr;
      return null();
    }
    bool do_replace_in_map = (null_control == NULL || (*null_control) == top());
    return cast_not_null(value, do_replace_in_map);
  }

  // Construct NULL check
  Node *chk = NULL;
  switch(type) {
    case T_LONG   : chk = new CmpLNode(value, _gvn.zerocon(T_LONG)); break;
    case T_INT    : chk = new CmpINode(value, _gvn.intcon(0)); break;
    case T_PRIMITIVE_OBJECT : // fall through
    case T_ARRAY  : // fall through
      type = T_OBJECT;  // simplify further tests
    case T_OBJECT : {
      const Type *t = _gvn.type( value );

      const TypeOopPtr* tp = t->isa_oopptr();
      if (tp != NULL && !tp->is_loaded()
          // Only for do_null_check, not any of its siblings:
          && !assert_null && null_control == NULL) {
        // Usually, any field access or invocation on an unloaded oop type
        // will simply fail to link, since the statically linked class is
        // likely also to be unloaded.  However, in -Xcomp mode, sometimes
        // the static class is loaded but the sharper oop type is not.
        // Rather than checking for this obscure case in lots of places,
        // we simply observe that a null check on an unloaded class
        // will always be followed by a nonsense operation, so we
        // can just issue the uncommon trap here.
        // Our access to the unloaded class will only be correct
        // after it has been loaded and initialized, which requires
        // a trip through the interpreter.
        ciKlass* klass = tp->unloaded_klass();
#ifndef PRODUCT
        if (WizardMode) { tty->print("Null check of unloaded "); klass->print(); tty->cr(); }
#endif
        uncommon_trap(Deoptimization::Reason_unloaded,
                      Deoptimization::Action_reinterpret,
                      klass, "!loaded");
        return top();
      }

      if (assert_null) {
        // See if the type is contained in NULL_PTR.
        // If so, then the value is already null.
        if (t->higher_equal(TypePtr::NULL_PTR)) {
          NOT_PRODUCT(explicit_null_checks_elided++);
          return value;           // Elided null assert quickly!
        }
      } else {
        // See if mixing in the NULL pointer changes type.
        // If so, then the NULL pointer was not allowed in the original
        // type.  In other words, "value" was not-null.
        if (t->meet(TypePtr::NULL_PTR) != t->remove_speculative()) {
          // same as: if (!TypePtr::NULL_PTR->higher_equal(t)) ...
          NOT_PRODUCT(explicit_null_checks_elided++);
          return value;           // Elided null check quickly!
        }
      }
      chk = new CmpPNode( value, null() );
      break;
    }

    default:
      fatal("unexpected type: %s", type2name(type));
  }
  assert(chk != NULL, "sanity check");
  chk = _gvn.transform(chk);

  BoolTest::mask btest = assert_null ? BoolTest::eq : BoolTest::ne;
  BoolNode *btst = new BoolNode( chk, btest);
  Node   *tst = _gvn.transform( btst );

  //-----------
  // if peephole optimizations occurred, a prior test existed.
  // If a prior test existed, maybe it dominates as we can avoid this test.
  if (tst != btst && type == T_OBJECT) {
    // At this point we want to scan up the CFG to see if we can
    // find an identical test (and so avoid this test altogether).
    Node *cfg = control();
    int depth = 0;
    while( depth < 16 ) {       // Limit search depth for speed
      if( cfg->Opcode() == Op_IfTrue &&
          cfg->in(0)->in(1) == tst ) {
        // Found prior test.  Use "cast_not_null" to construct an identical
        // CastPP (and hence hash to) as already exists for the prior test.
        // Return that casted value.
        if (assert_null) {
          replace_in_map(value, null());
          return null();  // do not issue the redundant test
        }
        Node *oldcontrol = control();
        set_control(cfg);
        Node *res = cast_not_null(value);
        set_control(oldcontrol);
        NOT_PRODUCT(explicit_null_checks_elided++);
        return res;
      }
      cfg = IfNode::up_one_dom(cfg, /*linear_only=*/ true);
      if (cfg == NULL)  break;  // Quit at region nodes
      depth++;
    }
  }

  //-----------
  // Branch to failure if null
  float ok_prob = PROB_MAX;  // a priori estimate:  nulls never happen
  Deoptimization::DeoptReason reason;
  if (assert_null) {
    reason = Deoptimization::reason_null_assert(speculative);
  } else if (type == T_OBJECT || is_init_check) {
    reason = Deoptimization::reason_null_check(speculative);
  } else {
    reason = Deoptimization::Reason_div0_check;
  }
  // %%% Since Reason_unhandled is not recorded on a per-bytecode basis,
  // ciMethodData::has_trap_at will return a conservative -1 if any
  // must-be-null assertion has failed.  This could cause performance
  // problems for a method after its first do_null_assert failure.
  // Consider using 'Reason_class_check' instead?

  // To cause an implicit null check, we set the not-null probability
  // to the maximum (PROB_MAX).  For an explicit check the probability
  // is set to a smaller value.
  if (null_control != NULL || too_many_traps(reason)) {
    // probability is less likely
    ok_prob =  PROB_LIKELY_MAG(3);
  } else if (!assert_null &&
             (ImplicitNullCheckThreshold > 0) &&
             method() != NULL &&
             (method()->method_data()->trap_count(reason)
              >= (uint)ImplicitNullCheckThreshold)) {
    ok_prob =  PROB_LIKELY_MAG(3);
  }

  if (null_control != NULL) {
    IfNode* iff = create_and_map_if(control(), tst, ok_prob, COUNT_UNKNOWN);
    Node* null_true = _gvn.transform( new IfFalseNode(iff));
    set_control(      _gvn.transform( new IfTrueNode(iff)));
#ifndef PRODUCT
    if (null_true == top()) {
      explicit_null_checks_elided++;
    }
#endif
    (*null_control) = null_true;
  } else {
    BuildCutout unless(this, tst, ok_prob);
    // Check for optimizer eliding test at parse time
    if (stopped()) {
      // Failure not possible; do not bother making uncommon trap.
      NOT_PRODUCT(explicit_null_checks_elided++);
    } else if (assert_null) {
      uncommon_trap(reason,
                    Deoptimization::Action_make_not_entrant,
                    NULL, "assert_null");
    } else {
      replace_in_map(value, zerocon(type));
      builtin_throw(reason);
    }
  }

  // Must throw exception, fall-thru not possible?
  if (stopped()) {
    return top();               // No result
  }

  if (assert_null) {
    // Cast obj to null on this path.
    replace_in_map(value, zerocon(type));
    return zerocon(type);
  }

  // Cast obj to not-null on this path, if there is no null_control.
  // (If there is a null_control, a non-null value may come back to haunt us.)
  if (type == T_OBJECT) {
    Node* cast = cast_not_null(value, false);
    if (null_control == NULL || (*null_control) == top())
      replace_in_map(value, cast);
    value = cast;
  }

  return value;
}

//------------------------------cast_not_null----------------------------------
// Cast obj to not-null on this path
Node* GraphKit::cast_not_null(Node* obj, bool do_replace_in_map) {
  if (obj->is_InlineType()) {
    Node* vt = obj->clone();
    vt->as_InlineType()->set_is_init(_gvn);
    vt = _gvn.transform(vt);
    if (do_replace_in_map) {
      replace_in_map(obj, vt);
    }
    return vt;
  }
  const Type *t = _gvn.type(obj);
  const Type *t_not_null = t->join_speculative(TypePtr::NOTNULL);
  // Object is already not-null?
  if( t == t_not_null ) return obj;

  Node *cast = new CastPPNode(obj,t_not_null);
  cast->init_req(0, control());
  cast = _gvn.transform( cast );

  // Scan for instances of 'obj' in the current JVM mapping.
  // These instances are known to be not-null after the test.
  if (do_replace_in_map)
    replace_in_map(obj, cast);

  return cast;                  // Return casted value
}

// Sometimes in intrinsics, we implicitly know an object is not null
// (there's no actual null check) so we can cast it to not null. In
// the course of optimizations, the input to the cast can become null.
// In that case that data path will die and we need the control path
// to become dead as well to keep the graph consistent. So we have to
// add a check for null for which one branch can't be taken. It uses
// an Opaque4 node that will cause the check to be removed after loop
// opts so the test goes away and the compiled code doesn't execute a
// useless check.
Node* GraphKit::must_be_not_null(Node* value, bool do_replace_in_map) {
  if (!TypePtr::NULL_PTR->higher_equal(_gvn.type(value))) {
    return value;
  }
  Node* chk = _gvn.transform(new CmpPNode(value, null()));
  Node *tst = _gvn.transform(new BoolNode(chk, BoolTest::ne));
  Node* opaq = _gvn.transform(new Opaque4Node(C, tst, intcon(1)));
  IfNode *iff = new IfNode(control(), opaq, PROB_MAX, COUNT_UNKNOWN);
  _gvn.set_type(iff, iff->Value(&_gvn));
  Node *if_f = _gvn.transform(new IfFalseNode(iff));
  Node *frame = _gvn.transform(new ParmNode(C->start(), TypeFunc::FramePtr));
  Node* halt = _gvn.transform(new HaltNode(if_f, frame, "unexpected null in intrinsic"));
  C->root()->add_req(halt);
  Node *if_t = _gvn.transform(new IfTrueNode(iff));
  set_control(if_t);
  return cast_not_null(value, do_replace_in_map);
}


//--------------------------replace_in_map-------------------------------------
void GraphKit::replace_in_map(Node* old, Node* neww) {
  if (old == neww) {
    return;
  }

  map()->replace_edge(old, neww);

  // Note: This operation potentially replaces any edge
  // on the map.  This includes locals, stack, and monitors
  // of the current (innermost) JVM state.

  // don't let inconsistent types from profiling escape this
  // method

  const Type* told = _gvn.type(old);
  const Type* tnew = _gvn.type(neww);

  if (!tnew->higher_equal(told)) {
    return;
  }

  map()->record_replaced_node(old, neww);
}


//=============================================================================
//--------------------------------memory---------------------------------------
Node* GraphKit::memory(uint alias_idx) {
  MergeMemNode* mem = merged_memory();
  Node* p = mem->memory_at(alias_idx);
  assert(p != mem->empty_memory(), "empty");
  _gvn.set_type(p, Type::MEMORY);  // must be mapped
  return p;
}

//-----------------------------reset_memory------------------------------------
Node* GraphKit::reset_memory() {
  Node* mem = map()->memory();
  // do not use this node for any more parsing!
  debug_only( map()->set_memory((Node*)NULL) );
  return _gvn.transform( mem );
}

//------------------------------set_all_memory---------------------------------
void GraphKit::set_all_memory(Node* newmem) {
  Node* mergemem = MergeMemNode::make(newmem);
  gvn().set_type_bottom(mergemem);
  map()->set_memory(mergemem);
}

//------------------------------set_all_memory_call----------------------------
void GraphKit::set_all_memory_call(Node* call, bool separate_io_proj) {
  Node* newmem = _gvn.transform( new ProjNode(call, TypeFunc::Memory, separate_io_proj) );
  set_all_memory(newmem);
}

//=============================================================================
//
// parser factory methods for MemNodes
//
// These are layered on top of the factory methods in LoadNode and StoreNode,
// and integrate with the parser's memory state and _gvn engine.
//

// factory methods in "int adr_idx"
Node* GraphKit::make_load(Node* ctl, Node* adr, const Type* t, BasicType bt,
                          int adr_idx,
                          MemNode::MemOrd mo,
                          LoadNode::ControlDependency control_dependency,
                          bool require_atomic_access,
                          bool unaligned,
                          bool mismatched,
                          bool unsafe,
                          uint8_t barrier_data) {
  assert(adr_idx != Compile::AliasIdxTop, "use other make_load factory" );
  const TypePtr* adr_type = NULL; // debug-mode-only argument
  debug_only(adr_type = C->get_adr_type(adr_idx));
  Node* mem = memory(adr_idx);
  Node* ld = LoadNode::make(_gvn, ctl, mem, adr, adr_type, t, bt, mo, control_dependency, require_atomic_access, unaligned, mismatched, unsafe, barrier_data);
  ld = _gvn.transform(ld);

  if (((bt == T_OBJECT || bt == T_PRIMITIVE_OBJECT) && C->do_escape_analysis()) || C->eliminate_boxing()) {
    // Improve graph before escape analysis and boxing elimination.
    record_for_igvn(ld);
  }
  return ld;
}

Node* GraphKit::store_to_memory(Node* ctl, Node* adr, Node *val, BasicType bt,
                                int adr_idx,
                                MemNode::MemOrd mo,
                                bool require_atomic_access,
                                bool unaligned,
                                bool mismatched,
                                bool unsafe,
                                int barrier_data) {
  assert(adr_idx != Compile::AliasIdxTop, "use other store_to_memory factory" );
  const TypePtr* adr_type = NULL;
  debug_only(adr_type = C->get_adr_type(adr_idx));
  Node *mem = memory(adr_idx);
  Node* st = StoreNode::make(_gvn, ctl, mem, adr, adr_type, val, bt, mo, require_atomic_access);
  if (unaligned) {
    st->as_Store()->set_unaligned_access();
  }
  if (mismatched) {
    st->as_Store()->set_mismatched_access();
  }
  if (unsafe) {
    st->as_Store()->set_unsafe_access();
  }
  st->as_Store()->set_barrier_data(barrier_data);
  st = _gvn.transform(st);
  set_memory(st, adr_idx);
  // Back-to-back stores can only remove intermediate store with DU info
  // so push on worklist for optimizer.
  if (mem->req() > MemNode::Address && adr == mem->in(MemNode::Address))
    record_for_igvn(st);

  return st;
}

Node* GraphKit::access_store_at(Node* obj,
                                Node* adr,
                                const TypePtr* adr_type,
                                Node* val,
                                const Type* val_type,
                                BasicType bt,
                                DecoratorSet decorators,
                                bool safe_for_replace) {
  // Transformation of a value which could be NULL pointer (CastPP #NULL)
  // could be delayed during Parse (for example, in adjust_map_after_if()).
  // Execute transformation here to avoid barrier generation in such case.
  if (_gvn.type(val) == TypePtr::NULL_PTR) {
    val = _gvn.makecon(TypePtr::NULL_PTR);
  }

  if (stopped()) {
    return top(); // Dead path ?
  }

  assert(val != NULL, "not dead path");
  if (val->is_InlineType()) {
    // Store to non-flattened field. Buffer the inline type and make sure
    // the store is re-executed if the allocation triggers deoptimization.
    PreserveReexecuteState preexecs(this);
    jvms()->set_should_reexecute(true);
    val = val->as_InlineType()->buffer(this, safe_for_replace);
  }

  C2AccessValuePtr addr(adr, adr_type);
  C2AccessValue value(val, val_type);
  C2ParseAccess access(this, decorators | C2_WRITE_ACCESS, bt, obj, addr);
  if (access.is_raw()) {
    return _barrier_set->BarrierSetC2::store_at(access, value);
  } else {
    return _barrier_set->store_at(access, value);
  }
}

Node* GraphKit::access_load_at(Node* obj,   // containing obj
                               Node* adr,   // actual address to store val at
                               const TypePtr* adr_type,
                               const Type* val_type,
                               BasicType bt,
                               DecoratorSet decorators,
                               Node* ctl) {
  if (stopped()) {
    return top(); // Dead path ?
  }

  C2AccessValuePtr addr(adr, adr_type);
  C2ParseAccess access(this, decorators | C2_READ_ACCESS, bt, obj, addr, ctl);
  if (access.is_raw()) {
    return _barrier_set->BarrierSetC2::load_at(access, val_type);
  } else {
    return _barrier_set->load_at(access, val_type);
  }
}

Node* GraphKit::access_load(Node* adr,   // actual address to load val at
                            const Type* val_type,
                            BasicType bt,
                            DecoratorSet decorators) {
  if (stopped()) {
    return top(); // Dead path ?
  }

  C2AccessValuePtr addr(adr, adr->bottom_type()->is_ptr());
  C2ParseAccess access(this, decorators | C2_READ_ACCESS, bt, NULL, addr);
  if (access.is_raw()) {
    return _barrier_set->BarrierSetC2::load_at(access, val_type);
  } else {
    return _barrier_set->load_at(access, val_type);
  }
}

Node* GraphKit::access_atomic_cmpxchg_val_at(Node* obj,
                                             Node* adr,
                                             const TypePtr* adr_type,
                                             int alias_idx,
                                             Node* expected_val,
                                             Node* new_val,
                                             const Type* value_type,
                                             BasicType bt,
                                             DecoratorSet decorators) {
  C2AccessValuePtr addr(adr, adr_type);
  C2AtomicParseAccess access(this, decorators | C2_READ_ACCESS | C2_WRITE_ACCESS,
                        bt, obj, addr, alias_idx);
  if (access.is_raw()) {
    return _barrier_set->BarrierSetC2::atomic_cmpxchg_val_at(access, expected_val, new_val, value_type);
  } else {
    return _barrier_set->atomic_cmpxchg_val_at(access, expected_val, new_val, value_type);
  }
}

Node* GraphKit::access_atomic_cmpxchg_bool_at(Node* obj,
                                              Node* adr,
                                              const TypePtr* adr_type,
                                              int alias_idx,
                                              Node* expected_val,
                                              Node* new_val,
                                              const Type* value_type,
                                              BasicType bt,
                                              DecoratorSet decorators) {
  C2AccessValuePtr addr(adr, adr_type);
  C2AtomicParseAccess access(this, decorators | C2_READ_ACCESS | C2_WRITE_ACCESS,
                        bt, obj, addr, alias_idx);
  if (access.is_raw()) {
    return _barrier_set->BarrierSetC2::atomic_cmpxchg_bool_at(access, expected_val, new_val, value_type);
  } else {
    return _barrier_set->atomic_cmpxchg_bool_at(access, expected_val, new_val, value_type);
  }
}

Node* GraphKit::access_atomic_xchg_at(Node* obj,
                                      Node* adr,
                                      const TypePtr* adr_type,
                                      int alias_idx,
                                      Node* new_val,
                                      const Type* value_type,
                                      BasicType bt,
                                      DecoratorSet decorators) {
  C2AccessValuePtr addr(adr, adr_type);
  C2AtomicParseAccess access(this, decorators | C2_READ_ACCESS | C2_WRITE_ACCESS,
                        bt, obj, addr, alias_idx);
  if (access.is_raw()) {
    return _barrier_set->BarrierSetC2::atomic_xchg_at(access, new_val, value_type);
  } else {
    return _barrier_set->atomic_xchg_at(access, new_val, value_type);
  }
}

Node* GraphKit::access_atomic_add_at(Node* obj,
                                     Node* adr,
                                     const TypePtr* adr_type,
                                     int alias_idx,
                                     Node* new_val,
                                     const Type* value_type,
                                     BasicType bt,
                                     DecoratorSet decorators) {
  C2AccessValuePtr addr(adr, adr_type);
  C2AtomicParseAccess access(this, decorators | C2_READ_ACCESS | C2_WRITE_ACCESS, bt, obj, addr, alias_idx);
  if (access.is_raw()) {
    return _barrier_set->BarrierSetC2::atomic_add_at(access, new_val, value_type);
  } else {
    return _barrier_set->atomic_add_at(access, new_val, value_type);
  }
}

void GraphKit::access_clone(Node* src, Node* dst, Node* size, bool is_array) {
  return _barrier_set->clone(this, src, dst, size, is_array);
}

//-------------------------array_element_address-------------------------
Node* GraphKit::array_element_address(Node* ary, Node* idx, BasicType elembt,
                                      const TypeInt* sizetype, Node* ctrl) {
  const TypeAryPtr* arytype = _gvn.type(ary)->is_aryptr();
  uint shift = arytype->is_flat() ? arytype->flat_log_elem_size() : exact_log2(type2aelembytes(elembt));
  uint header = arrayOopDesc::base_offset_in_bytes(elembt);

  // short-circuit a common case (saves lots of confusing waste motion)
  jint idx_con = find_int_con(idx, -1);
  if (idx_con >= 0) {
    intptr_t offset = header + ((intptr_t)idx_con << shift);
    return basic_plus_adr(ary, offset);
  }

  // must be correct type for alignment purposes
  Node* base  = basic_plus_adr(ary, header);
  idx = Compile::conv_I2X_index(&_gvn, idx, sizetype, ctrl);
  Node* scale = _gvn.transform( new LShiftXNode(idx, intcon(shift)) );
  return basic_plus_adr(ary, base, scale);
}

//-------------------------load_array_element-------------------------
Node* GraphKit::load_array_element(Node* ary, Node* idx, const TypeAryPtr* arytype, bool set_ctrl) {
  const Type* elemtype = arytype->elem();
  BasicType elembt = elemtype->array_element_basic_type();
  assert(elembt != T_PRIMITIVE_OBJECT, "inline types are not supported by this method");
  Node* adr = array_element_address(ary, idx, elembt, arytype->size());
  if (elembt == T_NARROWOOP) {
    elembt = T_OBJECT; // To satisfy switch in LoadNode::make()
  }
  Node* ld = access_load_at(ary, adr, arytype, elemtype, elembt,
                            IN_HEAP | IS_ARRAY | (set_ctrl ? C2_CONTROL_DEPENDENT_LOAD : 0));
  return ld;
}

//-------------------------set_arguments_for_java_call-------------------------
// Arguments (pre-popped from the stack) are taken from the JVMS.
void GraphKit::set_arguments_for_java_call(CallJavaNode* call, bool is_late_inline) {
  PreserveReexecuteState preexecs(this);
  if (EnableValhalla) {
    // Make sure the call is "re-executed", if buffering of inline type arguments triggers deoptimization.
    // At this point, the call hasn't been executed yet, so we will only ever execute the call once.
    jvms()->set_should_reexecute(true);
    int arg_size = method()->get_declared_signature_at_bci(bci())->arg_size_for_bc(java_bc());
    inc_sp(arg_size);
  }
  // Add the call arguments
  const TypeTuple* domain = call->tf()->domain_sig();
  uint nargs = domain->cnt();
  int arg_num = 0;
  for (uint i = TypeFunc::Parms, idx = TypeFunc::Parms; i < nargs; i++) {
    Node* arg = argument(i-TypeFunc::Parms);
    const Type* t = domain->field_at(i);
    if (t->is_inlinetypeptr() && call->method()->is_scalarized_arg(arg_num)) {
      // We don't pass inline type arguments by reference but instead pass each field of the inline type
      if (!arg->is_InlineType()) {
        assert(_gvn.type(arg)->is_zero_type() && !t->inline_klass()->is_null_free(), "Unexpected argument type");
        arg = InlineTypeNode::make_from_oop(this, arg, t->inline_klass(), t->inline_klass()->is_null_free());
      }
      InlineTypeNode* vt = arg->as_InlineType();
      vt->pass_fields(this, call, idx, true, !t->maybe_null());
      // If an inline type argument is passed as fields, attach the Method* to the call site
      // to be able to access the extended signature later via attached_method_before_pc().
      // For example, see CompiledMethod::preserve_callee_argument_oops().
      call->set_override_symbolic_info(true);
      arg_num++;
      continue;
    } else if (arg->is_InlineType()) {
      // Pass inline type argument via oop to callee
      arg = arg->as_InlineType()->buffer(this);
      if (!is_late_inline) {
        arg = arg->as_InlineType()->get_oop();
      }
    }
    if (t != Type::HALF) {
      arg_num++;
    }
    call->init_req(idx++, arg);
  }
}

//---------------------------set_edges_for_java_call---------------------------
// Connect a newly created call into the current JVMS.
// A return value node (if any) is returned from set_edges_for_java_call.
void GraphKit::set_edges_for_java_call(CallJavaNode* call, bool must_throw, bool separate_io_proj) {

  // Add the predefined inputs:
  call->init_req( TypeFunc::Control, control() );
  call->init_req( TypeFunc::I_O    , i_o() );
  call->init_req( TypeFunc::Memory , reset_memory() );
  call->init_req( TypeFunc::FramePtr, frameptr() );
  call->init_req( TypeFunc::ReturnAdr, top() );

  add_safepoint_edges(call, must_throw);

  Node* xcall = _gvn.transform(call);

  if (xcall == top()) {
    set_control(top());
    return;
  }
  assert(xcall == call, "call identity is stable");

  // Re-use the current map to produce the result.

  set_control(_gvn.transform(new ProjNode(call, TypeFunc::Control)));
  set_i_o(    _gvn.transform(new ProjNode(call, TypeFunc::I_O    , separate_io_proj)));
  set_all_memory_call(xcall, separate_io_proj);

  //return xcall;   // no need, caller already has it
}

Node* GraphKit::set_results_for_java_call(CallJavaNode* call, bool separate_io_proj, bool deoptimize) {
  if (stopped())  return top();  // maybe the call folded up?

  // Note:  Since any out-of-line call can produce an exception,
  // we always insert an I_O projection from the call into the result.

  make_slow_call_ex(call, env()->Throwable_klass(), separate_io_proj, deoptimize);

  if (separate_io_proj) {
    // The caller requested separate projections be used by the fall
    // through and exceptional paths, so replace the projections for
    // the fall through path.
    set_i_o(_gvn.transform( new ProjNode(call, TypeFunc::I_O) ));
    set_all_memory(_gvn.transform( new ProjNode(call, TypeFunc::Memory) ));
  }

  // Capture the return value, if any.
  Node* ret;
  if (call->method() == NULL || call->method()->return_type()->basic_type() == T_VOID) {
    ret = top();
  } else if (call->tf()->returns_inline_type_as_fields()) {
    // Return of multiple values (inline type fields): we create a
    // InlineType node, each field is a projection from the call.
    ciInlineKlass* vk = call->method()->return_type()->as_inline_klass();
    uint base_input = TypeFunc::Parms;
    ret = InlineTypeNode::make_from_multi(this, call, vk, base_input, false, call->method()->signature()->returns_null_free_inline_type());
  } else {
    ret = _gvn.transform(new ProjNode(call, TypeFunc::Parms));
  }

  return ret;
}

//--------------------set_predefined_input_for_runtime_call--------------------
// Reading and setting the memory state is way conservative here.
// The real problem is that I am not doing real Type analysis on memory,
// so I cannot distinguish card mark stores from other stores.  Across a GC
// point the Store Barrier and the card mark memory has to agree.  I cannot
// have a card mark store and its barrier split across the GC point from
// either above or below.  Here I get that to happen by reading ALL of memory.
// A better answer would be to separate out card marks from other memory.
// For now, return the input memory state, so that it can be reused
// after the call, if this call has restricted memory effects.
Node* GraphKit::set_predefined_input_for_runtime_call(SafePointNode* call, Node* narrow_mem) {
  // Set fixed predefined input arguments
  Node* memory = reset_memory();
  Node* m = narrow_mem == NULL ? memory : narrow_mem;
  call->init_req( TypeFunc::Control,   control()  );
  call->init_req( TypeFunc::I_O,       top()      ); // does no i/o
  call->init_req( TypeFunc::Memory,    m          ); // may gc ptrs
  call->init_req( TypeFunc::FramePtr,  frameptr() );
  call->init_req( TypeFunc::ReturnAdr, top()      );
  return memory;
}

//-------------------set_predefined_output_for_runtime_call--------------------
// Set control and memory (not i_o) from the call.
// If keep_mem is not NULL, use it for the output state,
// except for the RawPtr output of the call, if hook_mem is TypeRawPtr::BOTTOM.
// If hook_mem is NULL, this call produces no memory effects at all.
// If hook_mem is a Java-visible memory slice (such as arraycopy operands),
// then only that memory slice is taken from the call.
// In the last case, we must put an appropriate memory barrier before
// the call, so as to create the correct anti-dependencies on loads
// preceding the call.
void GraphKit::set_predefined_output_for_runtime_call(Node* call,
                                                      Node* keep_mem,
                                                      const TypePtr* hook_mem) {
  // no i/o
  set_control(_gvn.transform( new ProjNode(call,TypeFunc::Control) ));
  if (keep_mem) {
    // First clone the existing memory state
    set_all_memory(keep_mem);
    if (hook_mem != NULL) {
      // Make memory for the call
      Node* mem = _gvn.transform( new ProjNode(call, TypeFunc::Memory) );
      // Set the RawPtr memory state only.  This covers all the heap top/GC stuff
      // We also use hook_mem to extract specific effects from arraycopy stubs.
      set_memory(mem, hook_mem);
    }
    // ...else the call has NO memory effects.

    // Make sure the call advertises its memory effects precisely.
    // This lets us build accurate anti-dependences in gcm.cpp.
    assert(C->alias_type(call->adr_type()) == C->alias_type(hook_mem),
           "call node must be constructed correctly");
  } else {
    assert(hook_mem == NULL, "");
    // This is not a "slow path" call; all memory comes from the call.
    set_all_memory_call(call);
  }
}

// Keep track of MergeMems feeding into other MergeMems
static void add_mergemem_users_to_worklist(Unique_Node_List& wl, Node* mem) {
  if (!mem->is_MergeMem()) {
    return;
  }
  for (SimpleDUIterator i(mem); i.has_next(); i.next()) {
    Node* use = i.get();
    if (use->is_MergeMem()) {
      wl.push(use);
    }
  }
}

// Replace the call with the current state of the kit.
void GraphKit::replace_call(CallNode* call, Node* result, bool do_replaced_nodes) {
  JVMState* ejvms = NULL;
  if (has_exceptions()) {
    ejvms = transfer_exceptions_into_jvms();
  }

  ReplacedNodes replaced_nodes = map()->replaced_nodes();
  ReplacedNodes replaced_nodes_exception;
  Node* ex_ctl = top();

  SafePointNode* final_state = stop();

  // Find all the needed outputs of this call
  CallProjections* callprojs = call->extract_projections(true);

  Unique_Node_List wl;
  Node* init_mem = call->in(TypeFunc::Memory);
  Node* final_mem = final_state->in(TypeFunc::Memory);
  Node* final_ctl = final_state->in(TypeFunc::Control);
  Node* final_io = final_state->in(TypeFunc::I_O);

  // Replace all the old call edges with the edges from the inlining result
  if (callprojs->fallthrough_catchproj != NULL) {
    C->gvn_replace_by(callprojs->fallthrough_catchproj, final_ctl);
  }
  if (callprojs->fallthrough_memproj != NULL) {
    if (final_mem->is_MergeMem()) {
      // Parser's exits MergeMem was not transformed but may be optimized
      final_mem = _gvn.transform(final_mem);
    }
    C->gvn_replace_by(callprojs->fallthrough_memproj,   final_mem);
    add_mergemem_users_to_worklist(wl, final_mem);
  }
  if (callprojs->fallthrough_ioproj != NULL) {
    C->gvn_replace_by(callprojs->fallthrough_ioproj,    final_io);
  }

  // Replace the result with the new result if it exists and is used
  if (callprojs->resproj[0] != NULL && result != NULL) {
    // If the inlined code is dead, the result projections for an inline type returned as
    // fields have not been replaced. They will go away once the call is replaced by TOP below.
    assert(callprojs->nb_resproj == 1 || (call->tf()->returns_inline_type_as_fields() && stopped()),
           "unexpected number of results");
    C->gvn_replace_by(callprojs->resproj[0], result);
  }

  if (ejvms == NULL) {
    // No exception edges to simply kill off those paths
    if (callprojs->catchall_catchproj != NULL) {
      C->gvn_replace_by(callprojs->catchall_catchproj, C->top());
    }
    if (callprojs->catchall_memproj != NULL) {
      C->gvn_replace_by(callprojs->catchall_memproj,   C->top());
    }
    if (callprojs->catchall_ioproj != NULL) {
      C->gvn_replace_by(callprojs->catchall_ioproj,    C->top());
    }
    // Replace the old exception object with top
    if (callprojs->exobj != NULL) {
      C->gvn_replace_by(callprojs->exobj, C->top());
    }
  } else {
    GraphKit ekit(ejvms);

    // Load my combined exception state into the kit, with all phis transformed:
    SafePointNode* ex_map = ekit.combine_and_pop_all_exception_states();
    replaced_nodes_exception = ex_map->replaced_nodes();

    Node* ex_oop = ekit.use_exception_state(ex_map);

    if (callprojs->catchall_catchproj != NULL) {
      C->gvn_replace_by(callprojs->catchall_catchproj, ekit.control());
      ex_ctl = ekit.control();
    }
    if (callprojs->catchall_memproj != NULL) {
      Node* ex_mem = ekit.reset_memory();
      C->gvn_replace_by(callprojs->catchall_memproj,   ex_mem);
      add_mergemem_users_to_worklist(wl, ex_mem);
    }
    if (callprojs->catchall_ioproj != NULL) {
      C->gvn_replace_by(callprojs->catchall_ioproj,    ekit.i_o());
    }

    // Replace the old exception object with the newly created one
    if (callprojs->exobj != NULL) {
      C->gvn_replace_by(callprojs->exobj, ex_oop);
    }
  }

  // Disconnect the call from the graph
  call->disconnect_inputs(C);
  C->gvn_replace_by(call, C->top());

  // Clean up any MergeMems that feed other MergeMems since the
  // optimizer doesn't like that.
  while (wl.size() > 0) {
    _gvn.transform(wl.pop());
  }

  if (callprojs->fallthrough_catchproj != NULL && !final_ctl->is_top() && do_replaced_nodes) {
    replaced_nodes.apply(C, final_ctl);
  }
  if (!ex_ctl->is_top() && do_replaced_nodes) {
    replaced_nodes_exception.apply(C, ex_ctl);
  }
}


//------------------------------increment_counter------------------------------
// for statistics: increment a VM counter by 1

void GraphKit::increment_counter(address counter_addr) {
  Node* adr1 = makecon(TypeRawPtr::make(counter_addr));
  increment_counter(adr1);
}

void GraphKit::increment_counter(Node* counter_addr) {
  int adr_type = Compile::AliasIdxRaw;
  Node* ctrl = control();
  Node* cnt  = make_load(ctrl, counter_addr, TypeLong::LONG, T_LONG, adr_type, MemNode::unordered);
  Node* incr = _gvn.transform(new AddLNode(cnt, _gvn.longcon(1)));
  store_to_memory(ctrl, counter_addr, incr, T_LONG, adr_type, MemNode::unordered);
}


//------------------------------uncommon_trap----------------------------------
// Bail out to the interpreter in mid-method.  Implemented by calling the
// uncommon_trap blob.  This helper function inserts a runtime call with the
// right debug info.
Node* GraphKit::uncommon_trap(int trap_request,
                             ciKlass* klass, const char* comment,
                             bool must_throw,
                             bool keep_exact_action) {
  if (failing())  stop();
  if (stopped())  return NULL; // trap reachable?

  // Note:  If ProfileTraps is true, and if a deopt. actually
  // occurs here, the runtime will make sure an MDO exists.  There is
  // no need to call method()->ensure_method_data() at this point.

  // Set the stack pointer to the right value for reexecution:
  set_sp(reexecute_sp());

#ifdef ASSERT
  if (!must_throw) {
    // Make sure the stack has at least enough depth to execute
    // the current bytecode.
    int inputs, ignored_depth;
    if (compute_stack_effects(inputs, ignored_depth)) {
      assert(sp() >= inputs, "must have enough JVMS stack to execute %s: sp=%d, inputs=%d",
             Bytecodes::name(java_bc()), sp(), inputs);
    }
  }
#endif

  Deoptimization::DeoptReason reason = Deoptimization::trap_request_reason(trap_request);
  Deoptimization::DeoptAction action = Deoptimization::trap_request_action(trap_request);

  switch (action) {
  case Deoptimization::Action_maybe_recompile:
  case Deoptimization::Action_reinterpret:
    // Temporary fix for 6529811 to allow virtual calls to be sure they
    // get the chance to go from mono->bi->mega
    if (!keep_exact_action &&
        Deoptimization::trap_request_index(trap_request) < 0 &&
        too_many_recompiles(reason)) {
      // This BCI is causing too many recompilations.
      if (C->log() != NULL) {
        C->log()->elem("observe that='trap_action_change' reason='%s' from='%s' to='none'",
                Deoptimization::trap_reason_name(reason),
                Deoptimization::trap_action_name(action));
      }
      action = Deoptimization::Action_none;
      trap_request = Deoptimization::make_trap_request(reason, action);
    } else {
      C->set_trap_can_recompile(true);
    }
    break;
  case Deoptimization::Action_make_not_entrant:
    C->set_trap_can_recompile(true);
    break;
  case Deoptimization::Action_none:
  case Deoptimization::Action_make_not_compilable:
    break;
  default:
#ifdef ASSERT
    fatal("unknown action %d: %s", action, Deoptimization::trap_action_name(action));
#endif
    break;
  }

  if (TraceOptoParse) {
    char buf[100];
    tty->print_cr("Uncommon trap %s at bci:%d",
                  Deoptimization::format_trap_request(buf, sizeof(buf),
                                                      trap_request), bci());
  }

  CompileLog* log = C->log();
  if (log != NULL) {
    int kid = (klass == NULL)? -1: log->identify(klass);
    log->begin_elem("uncommon_trap bci='%d'", bci());
    char buf[100];
    log->print(" %s", Deoptimization::format_trap_request(buf, sizeof(buf),
                                                          trap_request));
    if (kid >= 0)         log->print(" klass='%d'", kid);
    if (comment != NULL)  log->print(" comment='%s'", comment);
    log->end_elem();
  }

  // Make sure any guarding test views this path as very unlikely
  Node *i0 = control()->in(0);
  if (i0 != NULL && i0->is_If()) {        // Found a guarding if test?
    IfNode *iff = i0->as_If();
    float f = iff->_prob;   // Get prob
    if (control()->Opcode() == Op_IfTrue) {
      if (f > PROB_UNLIKELY_MAG(4))
        iff->_prob = PROB_MIN;
    } else {
      if (f < PROB_LIKELY_MAG(4))
        iff->_prob = PROB_MAX;
    }
  }

  // Clear out dead values from the debug info.
  kill_dead_locals();

  // Now insert the uncommon trap subroutine call
  address call_addr = SharedRuntime::uncommon_trap_blob()->entry_point();
  const TypePtr* no_memory_effects = NULL;
  // Pass the index of the class to be loaded
  Node* call = make_runtime_call(RC_NO_LEAF | RC_UNCOMMON |
                                 (must_throw ? RC_MUST_THROW : 0),
                                 OptoRuntime::uncommon_trap_Type(),
                                 call_addr, "uncommon_trap", no_memory_effects,
                                 intcon(trap_request));
  assert(call->as_CallStaticJava()->uncommon_trap_request() == trap_request,
         "must extract request correctly from the graph");
  assert(trap_request != 0, "zero value reserved by uncommon_trap_request");

  call->set_req(TypeFunc::ReturnAdr, returnadr());
  // The debug info is the only real input to this call.

  // Halt-and-catch fire here.  The above call should never return!
  HaltNode* halt = new HaltNode(control(), frameptr(), "uncommon trap returned which should never happen"
                                                       PRODUCT_ONLY(COMMA /*reachable*/false));
  _gvn.set_type_bottom(halt);
  root()->add_req(halt);

  stop_and_kill_map();
  return call;
}


//--------------------------just_allocated_object------------------------------
// Report the object that was just allocated.
// It must be the case that there are no intervening safepoints.
// We use this to determine if an object is so "fresh" that
// it does not require card marks.
Node* GraphKit::just_allocated_object(Node* current_control) {
  Node* ctrl = current_control;
  // Object::<init> is invoked after allocation, most of invoke nodes
  // will be reduced, but a region node is kept in parse time, we check
  // the pattern and skip the region node if it degraded to a copy.
  if (ctrl != NULL && ctrl->is_Region() && ctrl->req() == 2 &&
      ctrl->as_Region()->is_copy()) {
    ctrl = ctrl->as_Region()->is_copy();
  }
  if (C->recent_alloc_ctl() == ctrl) {
   return C->recent_alloc_obj();
  }
  return NULL;
}


/**
 * Record profiling data exact_kls for Node n with the type system so
 * that it can propagate it (speculation)
 *
 * @param n          node that the type applies to
 * @param exact_kls  type from profiling
 * @param maybe_null did profiling see null?
 *
 * @return           node with improved type
 */
Node* GraphKit::record_profile_for_speculation(Node* n, ciKlass* exact_kls, ProfilePtrKind ptr_kind) {
  const Type* current_type = _gvn.type(n);
  assert(UseTypeSpeculation, "type speculation must be on");

  const TypePtr* speculative = current_type->speculative();

  // Should the klass from the profile be recorded in the speculative type?
  if (current_type->would_improve_type(exact_kls, jvms()->depth())) {
    const TypeKlassPtr* tklass = TypeKlassPtr::make(exact_kls, Type::trust_interfaces);
    const TypeOopPtr* xtype = tklass->as_instance_type();
    assert(xtype->klass_is_exact(), "Should be exact");
    // Any reason to believe n is not null (from this profiling or a previous one)?
    assert(ptr_kind != ProfileAlwaysNull, "impossible here");
    const TypePtr* ptr = (ptr_kind != ProfileNeverNull && current_type->speculative_maybe_null()) ? TypePtr::BOTTOM : TypePtr::NOTNULL;
    // record the new speculative type's depth
    speculative = xtype->cast_to_ptr_type(ptr->ptr())->is_ptr();
    speculative = speculative->with_inline_depth(jvms()->depth());
  } else if (current_type->would_improve_ptr(ptr_kind)) {
    // Profiling report that null was never seen so we can change the
    // speculative type to non null ptr.
    if (ptr_kind == ProfileAlwaysNull) {
      speculative = TypePtr::NULL_PTR;
    } else {
      assert(ptr_kind == ProfileNeverNull, "nothing else is an improvement");
      const TypePtr* ptr = TypePtr::NOTNULL;
      if (speculative != NULL) {
        speculative = speculative->cast_to_ptr_type(ptr->ptr())->is_ptr();
      } else {
        speculative = ptr;
      }
    }
  }

  if (speculative != current_type->speculative()) {
    // Build a type with a speculative type (what we think we know
    // about the type but will need a guard when we use it)
    const TypeOopPtr* spec_type = TypeOopPtr::make(TypePtr::BotPTR, Type::Offset::bottom, TypeOopPtr::InstanceBot, speculative);
    // We're changing the type, we need a new CheckCast node to carry
    // the new type. The new type depends on the control: what
    // profiling tells us is only valid from here as far as we can
    // tell.
    Node* cast = new CheckCastPPNode(control(), n, current_type->remove_speculative()->join_speculative(spec_type));
    cast = _gvn.transform(cast);
    replace_in_map(n, cast);
    n = cast;
  }

  return n;
}

/**
 * Record profiling data from receiver profiling at an invoke with the
 * type system so that it can propagate it (speculation)
 *
 * @param n  receiver node
 *
 * @return   node with improved type
 */
Node* GraphKit::record_profiled_receiver_for_speculation(Node* n) {
  if (!UseTypeSpeculation) {
    return n;
  }
  ciKlass* exact_kls = profile_has_unique_klass();
  ProfilePtrKind ptr_kind = ProfileMaybeNull;
  if ((java_bc() == Bytecodes::_checkcast ||
       java_bc() == Bytecodes::_instanceof ||
       java_bc() == Bytecodes::_aastore) &&
      method()->method_data()->is_mature()) {
    ciProfileData* data = method()->method_data()->bci_to_data(bci());
    if (data != NULL) {
      if (java_bc() == Bytecodes::_aastore) {
        ciKlass* array_type = NULL;
        ciKlass* element_type = NULL;
        ProfilePtrKind element_ptr = ProfileMaybeNull;
        bool flat_array = true;
        bool null_free_array = true;
        method()->array_access_profiled_type(bci(), array_type, element_type, element_ptr, flat_array, null_free_array);
        exact_kls = element_type;
        ptr_kind = element_ptr;
      } else {
        if (!data->as_BitData()->null_seen()) {
          ptr_kind = ProfileNeverNull;
        } else {
          assert(data->is_ReceiverTypeData(), "bad profile data type");
          ciReceiverTypeData* call = (ciReceiverTypeData*)data->as_ReceiverTypeData();
          uint i = 0;
          for (; i < call->row_limit(); i++) {
            ciKlass* receiver = call->receiver(i);
            if (receiver != NULL) {
              break;
            }
          }
          ptr_kind = (i == call->row_limit()) ? ProfileAlwaysNull : ProfileMaybeNull;
        }
      }
    }
  }
  return record_profile_for_speculation(n, exact_kls, ptr_kind);
}

/**
 * Record profiling data from argument profiling at an invoke with the
 * type system so that it can propagate it (speculation)
 *
 * @param dest_method  target method for the call
 * @param bc           what invoke bytecode is this?
 */
void GraphKit::record_profiled_arguments_for_speculation(ciMethod* dest_method, Bytecodes::Code bc) {
  if (!UseTypeSpeculation) {
    return;
  }
  const TypeFunc* tf    = TypeFunc::make(dest_method);
  int             nargs = tf->domain_sig()->cnt() - TypeFunc::Parms;
  int skip = Bytecodes::has_receiver(bc) ? 1 : 0;
  for (int j = skip, i = 0; j < nargs && i < TypeProfileArgsLimit; j++) {
    const Type *targ = tf->domain_sig()->field_at(j + TypeFunc::Parms);
    if (is_reference_type(targ->basic_type())) {
      ProfilePtrKind ptr_kind = ProfileMaybeNull;
      ciKlass* better_type = NULL;
      if (method()->argument_profiled_type(bci(), i, better_type, ptr_kind)) {
        record_profile_for_speculation(argument(j), better_type, ptr_kind);
      }
      i++;
    }
  }
}

/**
 * Record profiling data from parameter profiling at an invoke with
 * the type system so that it can propagate it (speculation)
 */
void GraphKit::record_profiled_parameters_for_speculation() {
  if (!UseTypeSpeculation) {
    return;
  }
  for (int i = 0, j = 0; i < method()->arg_size() ; i++) {
    if (_gvn.type(local(i))->isa_oopptr()) {
      ProfilePtrKind ptr_kind = ProfileMaybeNull;
      ciKlass* better_type = NULL;
      if (method()->parameter_profiled_type(j, better_type, ptr_kind)) {
        record_profile_for_speculation(local(i), better_type, ptr_kind);
      }
      j++;
    }
  }
}

/**
 * Record profiling data from return value profiling at an invoke with
 * the type system so that it can propagate it (speculation)
 */
void GraphKit::record_profiled_return_for_speculation() {
  if (!UseTypeSpeculation) {
    return;
  }
  ProfilePtrKind ptr_kind = ProfileMaybeNull;
  ciKlass* better_type = NULL;
  if (method()->return_profiled_type(bci(), better_type, ptr_kind)) {
    // If profiling reports a single type for the return value,
    // feed it to the type system so it can propagate it as a
    // speculative type
    record_profile_for_speculation(stack(sp()-1), better_type, ptr_kind);
  }
}

void GraphKit::round_double_arguments(ciMethod* dest_method) {
  if (Matcher::strict_fp_requires_explicit_rounding) {
    // (Note:  TypeFunc::make has a cache that makes this fast.)
    const TypeFunc* tf    = TypeFunc::make(dest_method);
    int             nargs = tf->domain_sig()->cnt() - TypeFunc::Parms;
    for (int j = 0; j < nargs; j++) {
      const Type *targ = tf->domain_sig()->field_at(j + TypeFunc::Parms);
      if (targ->basic_type() == T_DOUBLE) {
        // If any parameters are doubles, they must be rounded before
        // the call, dprecision_rounding does gvn.transform
        Node *arg = argument(j);
        arg = dprecision_rounding(arg);
        set_argument(j, arg);
      }
    }
  }
}

// rounding for strict float precision conformance
Node* GraphKit::precision_rounding(Node* n) {
  if (Matcher::strict_fp_requires_explicit_rounding) {
#ifdef IA32
    if (UseSSE == 0) {
      return _gvn.transform(new RoundFloatNode(0, n));
    }
#else
    Unimplemented();
#endif // IA32
  }
  return n;
}

// rounding for strict double precision conformance
Node* GraphKit::dprecision_rounding(Node *n) {
  if (Matcher::strict_fp_requires_explicit_rounding) {
#ifdef IA32
    if (UseSSE < 2) {
      return _gvn.transform(new RoundDoubleNode(0, n));
    }
#else
    Unimplemented();
#endif // IA32
  }
  return n;
}

//=============================================================================
// Generate a fast path/slow path idiom.  Graph looks like:
// [foo] indicates that 'foo' is a parameter
//
//              [in]     NULL
//                 \    /
//                  CmpP
//                  Bool ne
//                   If
//                  /  \
//              True    False-<2>
//              / |
//             /  cast_not_null
//           Load  |    |   ^
//        [fast_test]   |   |
// gvn to   opt_test    |   |
//          /    \      |  <1>
//      True     False  |
//        |         \\  |
//   [slow_call]     \[fast_result]
//    Ctl   Val       \      \
//     |               \      \
//    Catch       <1>   \      \
//   /    \        ^     \      \
//  Ex    No_Ex    |      \      \
//  |       \   \  |       \ <2>  \
//  ...      \  [slow_res] |  |    \   [null_result]
//            \         \--+--+---  |  |
//             \           | /    \ | /
//              --------Region     Phi
//
//=============================================================================
// Code is structured as a series of driver functions all called 'do_XXX' that
// call a set of helper functions.  Helper functions first, then drivers.

//------------------------------null_check_oop---------------------------------
// Null check oop.  Set null-path control into Region in slot 3.
// Make a cast-not-nullness use the other not-null control.  Return cast.
Node* GraphKit::null_check_oop(Node* value, Node* *null_control,
                               bool never_see_null,
                               bool safe_for_replace,
                               bool speculative) {
  // Initial NULL check taken path
  (*null_control) = top();
  Node* cast = null_check_common(value, T_OBJECT, false, null_control, speculative);

  // Generate uncommon_trap:
  if (never_see_null && (*null_control) != top()) {
    // If we see an unexpected null at a check-cast we record it and force a
    // recompile; the offending check-cast will be compiled to handle NULLs.
    // If we see more than one offending BCI, then all checkcasts in the
    // method will be compiled to handle NULLs.
    PreserveJVMState pjvms(this);
    set_control(*null_control);
    replace_in_map(value, null());
    Deoptimization::DeoptReason reason = Deoptimization::reason_null_check(speculative);
    uncommon_trap(reason,
                  Deoptimization::Action_make_not_entrant);
    (*null_control) = top();    // NULL path is dead
  }
  if ((*null_control) == top() && safe_for_replace) {
    replace_in_map(value, cast);
  }

  // Cast away null-ness on the result
  return cast;
}

//------------------------------opt_iff----------------------------------------
// Optimize the fast-check IfNode.  Set the fast-path region slot 2.
// Return slow-path control.
Node* GraphKit::opt_iff(Node* region, Node* iff) {
  IfNode *opt_iff = _gvn.transform(iff)->as_If();

  // Fast path taken; set region slot 2
  Node *fast_taken = _gvn.transform( new IfFalseNode(opt_iff) );
  region->init_req(2,fast_taken); // Capture fast-control

  // Fast path not-taken, i.e. slow path
  Node *slow_taken = _gvn.transform( new IfTrueNode(opt_iff) );
  return slow_taken;
}

//-----------------------------make_runtime_call-------------------------------
Node* GraphKit::make_runtime_call(int flags,
                                  const TypeFunc* call_type, address call_addr,
                                  const char* call_name,
                                  const TypePtr* adr_type,
                                  // The following parms are all optional.
                                  // The first NULL ends the list.
                                  Node* parm0, Node* parm1,
                                  Node* parm2, Node* parm3,
                                  Node* parm4, Node* parm5,
                                  Node* parm6, Node* parm7) {
  assert(call_addr != NULL, "must not call NULL targets");

  // Slow-path call
  bool is_leaf = !(flags & RC_NO_LEAF);
  bool has_io  = (!is_leaf && !(flags & RC_NO_IO));
  if (call_name == NULL) {
    assert(!is_leaf, "must supply name for leaf");
    call_name = OptoRuntime::stub_name(call_addr);
  }
  CallNode* call;
  if (!is_leaf) {
    call = new CallStaticJavaNode(call_type, call_addr, call_name, adr_type);
  } else if (flags & RC_NO_FP) {
    call = new CallLeafNoFPNode(call_type, call_addr, call_name, adr_type);
  } else  if (flags & RC_VECTOR){
    uint num_bits = call_type->range_sig()->field_at(TypeFunc::Parms)->is_vect()->length_in_bytes() * BitsPerByte;
    call = new CallLeafVectorNode(call_type, call_addr, call_name, adr_type, num_bits);
  } else {
    call = new CallLeafNode(call_type, call_addr, call_name, adr_type);
  }

  // The following is similar to set_edges_for_java_call,
  // except that the memory effects of the call are restricted to AliasIdxRaw.

  // Slow path call has no side-effects, uses few values
  bool wide_in  = !(flags & RC_NARROW_MEM);
  bool wide_out = (C->get_alias_index(adr_type) == Compile::AliasIdxBot);

  Node* prev_mem = NULL;
  if (wide_in) {
    prev_mem = set_predefined_input_for_runtime_call(call);
  } else {
    assert(!wide_out, "narrow in => narrow out");
    Node* narrow_mem = memory(adr_type);
    prev_mem = set_predefined_input_for_runtime_call(call, narrow_mem);
  }

  // Hook each parm in order.  Stop looking at the first NULL.
  if (parm0 != NULL) { call->init_req(TypeFunc::Parms+0, parm0);
  if (parm1 != NULL) { call->init_req(TypeFunc::Parms+1, parm1);
  if (parm2 != NULL) { call->init_req(TypeFunc::Parms+2, parm2);
  if (parm3 != NULL) { call->init_req(TypeFunc::Parms+3, parm3);
  if (parm4 != NULL) { call->init_req(TypeFunc::Parms+4, parm4);
  if (parm5 != NULL) { call->init_req(TypeFunc::Parms+5, parm5);
  if (parm6 != NULL) { call->init_req(TypeFunc::Parms+6, parm6);
  if (parm7 != NULL) { call->init_req(TypeFunc::Parms+7, parm7);
  /* close each nested if ===> */  } } } } } } } }
  assert(call->in(call->req()-1) != NULL, "must initialize all parms");

  if (!is_leaf) {
    // Non-leaves can block and take safepoints:
    add_safepoint_edges(call, ((flags & RC_MUST_THROW) != 0));
  }
  // Non-leaves can throw exceptions:
  if (has_io) {
    call->set_req(TypeFunc::I_O, i_o());
  }

  if (flags & RC_UNCOMMON) {
    // Set the count to a tiny probability.  Cf. Estimate_Block_Frequency.
    // (An "if" probability corresponds roughly to an unconditional count.
    // Sort of.)
    call->set_cnt(PROB_UNLIKELY_MAG(4));
  }

  Node* c = _gvn.transform(call);
  assert(c == call, "cannot disappear");

  if (wide_out) {
    // Slow path call has full side-effects.
    set_predefined_output_for_runtime_call(call);
  } else {
    // Slow path call has few side-effects, and/or sets few values.
    set_predefined_output_for_runtime_call(call, prev_mem, adr_type);
  }

  if (has_io) {
    set_i_o(_gvn.transform(new ProjNode(call, TypeFunc::I_O)));
  }
  return call;

}

// i2b
Node* GraphKit::sign_extend_byte(Node* in) {
  Node* tmp = _gvn.transform(new LShiftINode(in, _gvn.intcon(24)));
  return _gvn.transform(new RShiftINode(tmp, _gvn.intcon(24)));
}

// i2s
Node* GraphKit::sign_extend_short(Node* in) {
  Node* tmp = _gvn.transform(new LShiftINode(in, _gvn.intcon(16)));
  return _gvn.transform(new RShiftINode(tmp, _gvn.intcon(16)));
}


//------------------------------merge_memory-----------------------------------
// Merge memory from one path into the current memory state.
void GraphKit::merge_memory(Node* new_mem, Node* region, int new_path) {
  for (MergeMemStream mms(merged_memory(), new_mem->as_MergeMem()); mms.next_non_empty2(); ) {
    Node* old_slice = mms.force_memory();
    Node* new_slice = mms.memory2();
    if (old_slice != new_slice) {
      PhiNode* phi;
      if (old_slice->is_Phi() && old_slice->as_Phi()->region() == region) {
        if (mms.is_empty()) {
          // clone base memory Phi's inputs for this memory slice
          assert(old_slice == mms.base_memory(), "sanity");
          phi = PhiNode::make(region, NULL, Type::MEMORY, mms.adr_type(C));
          _gvn.set_type(phi, Type::MEMORY);
          for (uint i = 1; i < phi->req(); i++) {
            phi->init_req(i, old_slice->in(i));
          }
        } else {
          phi = old_slice->as_Phi(); // Phi was generated already
        }
      } else {
        phi = PhiNode::make(region, old_slice, Type::MEMORY, mms.adr_type(C));
        _gvn.set_type(phi, Type::MEMORY);
      }
      phi->set_req(new_path, new_slice);
      mms.set_memory(phi);
    }
  }
}

//------------------------------make_slow_call_ex------------------------------
// Make the exception handler hookups for the slow call
void GraphKit::make_slow_call_ex(Node* call, ciInstanceKlass* ex_klass, bool separate_io_proj, bool deoptimize) {
  if (stopped())  return;

  // Make a catch node with just two handlers:  fall-through and catch-all
  Node* i_o  = _gvn.transform( new ProjNode(call, TypeFunc::I_O, separate_io_proj) );
  Node* catc = _gvn.transform( new CatchNode(control(), i_o, 2) );
  Node* norm = new CatchProjNode(catc, CatchProjNode::fall_through_index, CatchProjNode::no_handler_bci);
  _gvn.set_type_bottom(norm);
  C->record_for_igvn(norm);
  Node* excp = _gvn.transform( new CatchProjNode(catc, CatchProjNode::catch_all_index,    CatchProjNode::no_handler_bci) );

  { PreserveJVMState pjvms(this);
    set_control(excp);
    set_i_o(i_o);

    if (excp != top()) {
      if (deoptimize) {
        // Deoptimize if an exception is caught. Don't construct exception state in this case.
        uncommon_trap(Deoptimization::Reason_unhandled,
                      Deoptimization::Action_none);
      } else {
        // Create an exception state also.
        // Use an exact type if the caller has a specific exception.
        const Type* ex_type = TypeOopPtr::make_from_klass_unique(ex_klass)->cast_to_ptr_type(TypePtr::NotNull);
        Node*       ex_oop  = new CreateExNode(ex_type, control(), i_o);
        add_exception_state(make_exception_state(_gvn.transform(ex_oop)));
      }
    }
  }

  // Get the no-exception control from the CatchNode.
  set_control(norm);
}

static IfNode* gen_subtype_check_compare(Node* ctrl, Node* in1, Node* in2, BoolTest::mask test, float p, PhaseGVN& gvn, BasicType bt) {
  Node* cmp = NULL;
  switch(bt) {
  case T_INT: cmp = new CmpINode(in1, in2); break;
  case T_ADDRESS: cmp = new CmpPNode(in1, in2); break;
  default: fatal("unexpected comparison type %s", type2name(bt));
  }
  cmp = gvn.transform(cmp);
  Node* bol = gvn.transform(new BoolNode(cmp, test));
  IfNode* iff = new IfNode(ctrl, bol, p, COUNT_UNKNOWN);
  gvn.transform(iff);
  if (!bol->is_Con()) gvn.record_for_igvn(iff);
  return iff;
}

//-------------------------------gen_subtype_check-----------------------------
// Generate a subtyping check.  Takes as input the subtype and supertype.
// Returns 2 values: sets the default control() to the true path and returns
// the false path.  Only reads invariant memory; sets no (visible) memory.
// The PartialSubtypeCheckNode sets the hidden 1-word cache in the encoding
// but that's not exposed to the optimizer.  This call also doesn't take in an
// Object; if you wish to check an Object you need to load the Object's class
// prior to coming here.
Node* Phase::gen_subtype_check(Node* subklass, Node* superklass, Node** ctrl, Node* mem, PhaseGVN& gvn) {
  Compile* C = gvn.C;
  if ((*ctrl)->is_top()) {
    return C->top();
  }

  // Fast check for identical types, perhaps identical constants.
  // The types can even be identical non-constants, in cases
  // involving Array.newInstance, Object.clone, etc.
  if (subklass == superklass)
    return C->top();             // false path is dead; no test needed.

  if (gvn.type(superklass)->singleton()) {
    const TypeKlassPtr* superk = gvn.type(superklass)->is_klassptr();
    const TypeKlassPtr* subk   = gvn.type(subklass)->is_klassptr();

    // In the common case of an exact superklass, try to fold up the
    // test before generating code.  You may ask, why not just generate
    // the code and then let it fold up?  The answer is that the generated
    // code will necessarily include null checks, which do not always
    // completely fold away.  If they are also needless, then they turn
    // into a performance loss.  Example:
    //    Foo[] fa = blah(); Foo x = fa[0]; fa[1] = x;
    // Here, the type of 'fa' is often exact, so the store check
    // of fa[1]=x will fold up, without testing the nullness of x.
    switch (C->static_subtype_check(superk, subk)) {
    case Compile::SSC_always_false:
      {
        Node* always_fail = *ctrl;
        *ctrl = gvn.C->top();
        return always_fail;
      }
    case Compile::SSC_always_true:
      return C->top();
    case Compile::SSC_easy_test:
      {
        // Just do a direct pointer compare and be done.
        IfNode* iff = gen_subtype_check_compare(*ctrl, subklass, superklass, BoolTest::eq, PROB_STATIC_FREQUENT, gvn, T_ADDRESS);
        *ctrl = gvn.transform(new IfTrueNode(iff));
        return gvn.transform(new IfFalseNode(iff));
      }
    case Compile::SSC_full_test:
      break;
    default:
      ShouldNotReachHere();
    }
  }

  // %%% Possible further optimization:  Even if the superklass is not exact,
  // if the subklass is the unique subtype of the superklass, the check
  // will always succeed.  We could leave a dependency behind to ensure this.

  // First load the super-klass's check-offset
  Node *p1 = gvn.transform(new AddPNode(superklass, superklass, gvn.MakeConX(in_bytes(Klass::super_check_offset_offset()))));
  Node* m = C->immutable_memory();
  Node *chk_off = gvn.transform(new LoadINode(NULL, m, p1, gvn.type(p1)->is_ptr(), TypeInt::INT, MemNode::unordered));
  int cacheoff_con = in_bytes(Klass::secondary_super_cache_offset());
  bool might_be_cache = (gvn.find_int_con(chk_off, cacheoff_con) == cacheoff_con);

  // Load from the sub-klass's super-class display list, or a 1-word cache of
  // the secondary superclass list, or a failing value with a sentinel offset
  // if the super-klass is an interface or exceptionally deep in the Java
  // hierarchy and we have to scan the secondary superclass list the hard way.
  // Worst-case type is a little odd: NULL is allowed as a result (usually
  // klass loads can never produce a NULL).
  Node *chk_off_X = chk_off;
#ifdef _LP64
  chk_off_X = gvn.transform(new ConvI2LNode(chk_off_X));
#endif
  Node *p2 = gvn.transform(new AddPNode(subklass,subklass,chk_off_X));
  // For some types like interfaces the following loadKlass is from a 1-word
  // cache which is mutable so can't use immutable memory.  Other
  // types load from the super-class display table which is immutable.
  Node *kmem = C->immutable_memory();
  // secondary_super_cache is not immutable but can be treated as such because:
  // - no ideal node writes to it in a way that could cause an
  //   incorrect/missed optimization of the following Load.
  // - it's a cache so, worse case, not reading the latest value
  //   wouldn't cause incorrect execution
  if (might_be_cache && mem != NULL) {
    kmem = mem->is_MergeMem() ? mem->as_MergeMem()->memory_at(C->get_alias_index(gvn.type(p2)->is_ptr())) : mem;
  }
  Node *nkls = gvn.transform(LoadKlassNode::make(gvn, NULL, kmem, p2, gvn.type(p2)->is_ptr(), TypeInstKlassPtr::OBJECT_OR_NULL));

  // Compile speed common case: ARE a subtype and we canNOT fail
  if( superklass == nkls )
    return C->top();             // false path is dead; no test needed.

  // See if we get an immediate positive hit.  Happens roughly 83% of the
  // time.  Test to see if the value loaded just previously from the subklass
  // is exactly the superklass.
  IfNode *iff1 = gen_subtype_check_compare(*ctrl, superklass, nkls, BoolTest::eq, PROB_LIKELY(0.83f), gvn, T_ADDRESS);
  Node *iftrue1 = gvn.transform( new IfTrueNode (iff1));
  *ctrl = gvn.transform(new IfFalseNode(iff1));

  // Compile speed common case: Check for being deterministic right now.  If
  // chk_off is a constant and not equal to cacheoff then we are NOT a
  // subklass.  In this case we need exactly the 1 test above and we can
  // return those results immediately.
  if (!might_be_cache) {
    Node* not_subtype_ctrl = *ctrl;
    *ctrl = iftrue1; // We need exactly the 1 test above
    return not_subtype_ctrl;
  }

  // Gather the various success & failures here
  RegionNode *r_ok_subtype = new RegionNode(4);
  gvn.record_for_igvn(r_ok_subtype);
  RegionNode *r_not_subtype = new RegionNode(3);
  gvn.record_for_igvn(r_not_subtype);

  r_ok_subtype->init_req(1, iftrue1);

  // Check for immediate negative hit.  Happens roughly 11% of the time (which
  // is roughly 63% of the remaining cases).  Test to see if the loaded
  // check-offset points into the subklass display list or the 1-element
  // cache.  If it points to the display (and NOT the cache) and the display
  // missed then it's not a subtype.
  Node *cacheoff = gvn.intcon(cacheoff_con);
  IfNode *iff2 = gen_subtype_check_compare(*ctrl, chk_off, cacheoff, BoolTest::ne, PROB_LIKELY(0.63f), gvn, T_INT);
  r_not_subtype->init_req(1, gvn.transform(new IfTrueNode (iff2)));
  *ctrl = gvn.transform(new IfFalseNode(iff2));

  // Check for self.  Very rare to get here, but it is taken 1/3 the time.
  // No performance impact (too rare) but allows sharing of secondary arrays
  // which has some footprint reduction.
  IfNode *iff3 = gen_subtype_check_compare(*ctrl, subklass, superklass, BoolTest::eq, PROB_LIKELY(0.36f), gvn, T_ADDRESS);
  r_ok_subtype->init_req(2, gvn.transform(new IfTrueNode(iff3)));
  *ctrl = gvn.transform(new IfFalseNode(iff3));

  // -- Roads not taken here: --
  // We could also have chosen to perform the self-check at the beginning
  // of this code sequence, as the assembler does.  This would not pay off
  // the same way, since the optimizer, unlike the assembler, can perform
  // static type analysis to fold away many successful self-checks.
  // Non-foldable self checks work better here in second position, because
  // the initial primary superclass check subsumes a self-check for most
  // types.  An exception would be a secondary type like array-of-interface,
  // which does not appear in its own primary supertype display.
  // Finally, we could have chosen to move the self-check into the
  // PartialSubtypeCheckNode, and from there out-of-line in a platform
  // dependent manner.  But it is worthwhile to have the check here,
  // where it can be perhaps be optimized.  The cost in code space is
  // small (register compare, branch).

  // Now do a linear scan of the secondary super-klass array.  Again, no real
  // performance impact (too rare) but it's gotta be done.
  // Since the code is rarely used, there is no penalty for moving it
  // out of line, and it can only improve I-cache density.
  // The decision to inline or out-of-line this final check is platform
  // dependent, and is found in the AD file definition of PartialSubtypeCheck.
  Node* psc = gvn.transform(
    new PartialSubtypeCheckNode(*ctrl, subklass, superklass));

  IfNode *iff4 = gen_subtype_check_compare(*ctrl, psc, gvn.zerocon(T_OBJECT), BoolTest::ne, PROB_FAIR, gvn, T_ADDRESS);
  r_not_subtype->init_req(2, gvn.transform(new IfTrueNode (iff4)));
  r_ok_subtype ->init_req(3, gvn.transform(new IfFalseNode(iff4)));

  // Return false path; set default control to true path.
  *ctrl = gvn.transform(r_ok_subtype);
  return gvn.transform(r_not_subtype);
}

Node* GraphKit::gen_subtype_check(Node* obj_or_subklass, Node* superklass) {
  const Type* sub_t = _gvn.type(obj_or_subklass);
  if (sub_t->make_oopptr() != NULL && sub_t->make_oopptr()->is_inlinetypeptr()) {
    sub_t = TypeKlassPtr::make(sub_t->inline_klass());
    obj_or_subklass = makecon(sub_t);
  }
  bool expand_subtype_check = C->post_loop_opts_phase() ||   // macro node expansion is over
                              ExpandSubTypeCheckAtParseTime; // forced expansion
  if (expand_subtype_check) {
    MergeMemNode* mem = merged_memory();
    Node* ctrl = control();
    Node* subklass = obj_or_subklass;
    if (!sub_t->isa_klassptr()) {
      subklass = load_object_klass(obj_or_subklass);
    }
    Node* n = Phase::gen_subtype_check(subklass, superklass, &ctrl, mem, _gvn);
    set_control(ctrl);
    return n;
  }

  Node* check = _gvn.transform(new SubTypeCheckNode(C, obj_or_subklass, superklass));
  Node* bol = _gvn.transform(new BoolNode(check, BoolTest::eq));
  IfNode* iff = create_and_xform_if(control(), bol, PROB_STATIC_FREQUENT, COUNT_UNKNOWN);
  set_control(_gvn.transform(new IfTrueNode(iff)));
  return _gvn.transform(new IfFalseNode(iff));
}

// Profile-driven exact type check:
Node* GraphKit::type_check_receiver(Node* receiver, ciKlass* klass,
                                    float prob, Node* *casted_receiver) {
  assert(!klass->is_interface(), "no exact type check on interfaces");
<<<<<<< HEAD
  Node* fail = top();
  const Type* rec_t = _gvn.type(receiver);
  if (rec_t->is_inlinetypeptr()) {
    if (klass->equals(rec_t->inline_klass())) {
      (*casted_receiver) = receiver; // Always passes
    } else {
      (*casted_receiver) = top();    // Always fails
      fail = control();
      set_control(top());
    }
    return fail;
  }
  const TypeKlassPtr* tklass = TypeKlassPtr::make(klass);
=======

  const TypeKlassPtr* tklass = TypeKlassPtr::make(klass, Type::trust_interfaces);
>>>>>>> 33f3bd8f
  Node* recv_klass = load_object_klass(receiver);
  fail = type_check(recv_klass, tklass, prob);

  if (!stopped()) {
    const TypeOopPtr* receiver_type = _gvn.type(receiver)->isa_oopptr();
    const TypeOopPtr* recv_xtype = tklass->as_instance_type();
    assert(recv_xtype->klass_is_exact(), "");

    if (!receiver_type->higher_equal(recv_xtype)) { // ignore redundant casts
      // Subsume downstream occurrences of receiver with a cast to
      // recv_xtype, since now we know what the type will be.
      Node* cast = new CheckCastPPNode(control(), receiver, recv_xtype);
      Node* res = _gvn.transform(cast);
      if (recv_xtype->is_inlinetypeptr()) {
        assert(!gvn().type(res)->maybe_null(), "receiver should never be null");
        res = InlineTypeNode::make_from_oop(this, res, recv_xtype->inline_klass());
      }
      (*casted_receiver) = res;
      // (User must make the replace_in_map call.)
    }
  }

  return fail;
}

Node* GraphKit::type_check(Node* recv_klass, const TypeKlassPtr* tklass,
                           float prob) {
  Node* want_klass = makecon(tklass);
  Node* cmp = _gvn.transform(new CmpPNode(recv_klass, want_klass));
  Node* bol = _gvn.transform(new BoolNode(cmp, BoolTest::eq));
  IfNode* iff = create_and_xform_if(control(), bol, prob, COUNT_UNKNOWN);
  set_control(_gvn.transform(new IfTrueNode (iff)));
  Node* fail = _gvn.transform(new IfFalseNode(iff));
  return fail;
}

//------------------------------subtype_check_receiver-------------------------
Node* GraphKit::subtype_check_receiver(Node* receiver, ciKlass* klass,
                                       Node** casted_receiver) {
  const TypeKlassPtr* tklass = TypeKlassPtr::make(klass, Type::trust_interfaces)->try_improve();
  Node* want_klass = makecon(tklass);

  Node* slow_ctl = gen_subtype_check(receiver, want_klass);

  // Ignore interface type information until interface types are properly tracked.
  if (!stopped() && !klass->is_interface()) {
    const TypeOopPtr* receiver_type = _gvn.type(receiver)->isa_oopptr();
    const TypeOopPtr* recv_type = tklass->cast_to_exactness(false)->is_klassptr()->as_instance_type();
    if (receiver_type != NULL && !receiver_type->higher_equal(recv_type)) { // ignore redundant casts
      Node* cast = _gvn.transform(new CheckCastPPNode(control(), receiver, recv_type));
      if (recv_type->is_inlinetypeptr()) {
        cast = InlineTypeNode::make_from_oop(this, cast, recv_type->inline_klass());
      }
      (*casted_receiver) = cast;
    }
  }

  return slow_ctl;
}

//------------------------------seems_never_null-------------------------------
// Use null_seen information if it is available from the profile.
// If we see an unexpected null at a type check we record it and force a
// recompile; the offending check will be recompiled to handle NULLs.
// If we see several offending BCIs, then all checks in the
// method will be recompiled.
bool GraphKit::seems_never_null(Node* obj, ciProfileData* data, bool& speculating) {
  speculating = !_gvn.type(obj)->speculative_maybe_null();
  Deoptimization::DeoptReason reason = Deoptimization::reason_null_check(speculating);
  if (UncommonNullCast               // Cutout for this technique
      && obj != null()               // And not the -Xcomp stupid case?
      && !too_many_traps(reason)
      ) {
    if (speculating) {
      return true;
    }
    if (data == NULL)
      // Edge case:  no mature data.  Be optimistic here.
      return true;
    // If the profile has not seen a null, assume it won't happen.
    assert(java_bc() == Bytecodes::_checkcast ||
           java_bc() == Bytecodes::_instanceof ||
           java_bc() == Bytecodes::_aastore, "MDO must collect null_seen bit here");
    if (java_bc() == Bytecodes::_aastore) {
      return ((ciArrayLoadStoreData*)data->as_ArrayLoadStoreData())->element()->ptr_kind() == ProfileNeverNull;
    }
    return !data->as_BitData()->null_seen();
  }
  speculating = false;
  return false;
}

void GraphKit::guard_klass_being_initialized(Node* klass) {
  int init_state_off = in_bytes(InstanceKlass::init_state_offset());
  Node* adr = basic_plus_adr(top(), klass, init_state_off);
  Node* init_state = LoadNode::make(_gvn, NULL, immutable_memory(), adr,
                                    adr->bottom_type()->is_ptr(), TypeInt::BYTE,
                                    T_BYTE, MemNode::unordered);
  init_state = _gvn.transform(init_state);

  Node* being_initialized_state = makecon(TypeInt::make(InstanceKlass::being_initialized));

  Node* chk = _gvn.transform(new CmpINode(being_initialized_state, init_state));
  Node* tst = _gvn.transform(new BoolNode(chk, BoolTest::eq));

  { BuildCutout unless(this, tst, PROB_MAX);
    uncommon_trap(Deoptimization::Reason_initialized, Deoptimization::Action_reinterpret);
  }
}

void GraphKit::guard_init_thread(Node* klass) {
  int init_thread_off = in_bytes(InstanceKlass::init_thread_offset());
  Node* adr = basic_plus_adr(top(), klass, init_thread_off);

  Node* init_thread = LoadNode::make(_gvn, NULL, immutable_memory(), adr,
                                     adr->bottom_type()->is_ptr(), TypePtr::NOTNULL,
                                     T_ADDRESS, MemNode::unordered);
  init_thread = _gvn.transform(init_thread);

  Node* cur_thread = _gvn.transform(new ThreadLocalNode());

  Node* chk = _gvn.transform(new CmpPNode(cur_thread, init_thread));
  Node* tst = _gvn.transform(new BoolNode(chk, BoolTest::eq));

  { BuildCutout unless(this, tst, PROB_MAX);
    uncommon_trap(Deoptimization::Reason_uninitialized, Deoptimization::Action_none);
  }
}

void GraphKit::clinit_barrier(ciInstanceKlass* ik, ciMethod* context) {
  if (ik->is_being_initialized()) {
    if (C->needs_clinit_barrier(ik, context)) {
      Node* klass = makecon(TypeKlassPtr::make(ik));
      guard_klass_being_initialized(klass);
      guard_init_thread(klass);
      insert_mem_bar(Op_MemBarCPUOrder);
    }
  } else if (ik->is_initialized()) {
    return; // no barrier needed
  } else {
    uncommon_trap(Deoptimization::Reason_uninitialized,
                  Deoptimization::Action_reinterpret,
                  NULL);
  }
}

//------------------------maybe_cast_profiled_receiver-------------------------
// If the profile has seen exactly one type, narrow to exactly that type.
// Subsequent type checks will always fold up.
Node* GraphKit::maybe_cast_profiled_receiver(Node* not_null_obj,
                                             const TypeKlassPtr* require_klass,
                                             ciKlass* spec_klass,
                                             bool safe_for_replace) {
  if (!UseTypeProfile || !TypeProfileCasts) return NULL;

  Deoptimization::DeoptReason reason = Deoptimization::reason_class_check(spec_klass != NULL);

  // Make sure we haven't already deoptimized from this tactic.
  if (too_many_traps_or_recompiles(reason))
    return NULL;

  // (No, this isn't a call, but it's enough like a virtual call
  // to use the same ciMethod accessor to get the profile info...)
  // If we have a speculative type use it instead of profiling (which
  // may not help us)
  ciKlass* exact_kls = spec_klass;
  if (exact_kls == NULL) {
    if (java_bc() == Bytecodes::_aastore) {
      ciKlass* array_type = NULL;
      ciKlass* element_type = NULL;
      ProfilePtrKind element_ptr = ProfileMaybeNull;
      bool flat_array = true;
      bool null_free_array = true;
      method()->array_access_profiled_type(bci(), array_type, element_type, element_ptr, flat_array, null_free_array);
      exact_kls = element_type;
    } else {
      exact_kls = profile_has_unique_klass();
    }
  }
  if (exact_kls != NULL) {// no cast failures here
    if (require_klass == NULL ||
        C->static_subtype_check(require_klass, TypeKlassPtr::make(exact_kls, Type::trust_interfaces)) == Compile::SSC_always_true) {
      // If we narrow the type to match what the type profile sees or
      // the speculative type, we can then remove the rest of the
      // cast.
      // This is a win, even if the exact_kls is very specific,
      // because downstream operations, such as method calls,
      // will often benefit from the sharper type.
      Node* exact_obj = not_null_obj; // will get updated in place...
      Node* slow_ctl  = type_check_receiver(exact_obj, exact_kls, 1.0,
                                            &exact_obj);
      { PreserveJVMState pjvms(this);
        set_control(slow_ctl);
        uncommon_trap_exact(reason, Deoptimization::Action_maybe_recompile);
      }
      if (safe_for_replace) {
        replace_in_map(not_null_obj, exact_obj);
      }
      return exact_obj;
    }
    // assert(ssc == Compile::SSC_always_true)... except maybe the profile lied to us.
  }

  return NULL;
}

/**
 * Cast obj to type and emit guard unless we had too many traps here
 * already
 *
 * @param obj       node being casted
 * @param type      type to cast the node to
 * @param not_null  true if we know node cannot be null
 */
Node* GraphKit::maybe_cast_profiled_obj(Node* obj,
                                        ciKlass* type,
                                        bool not_null) {
  if (stopped()) {
    return obj;
  }

  // type == NULL if profiling tells us this object is always null
  if (type != NULL) {
    Deoptimization::DeoptReason class_reason = Deoptimization::Reason_speculate_class_check;
    Deoptimization::DeoptReason null_reason = Deoptimization::Reason_speculate_null_check;

    if (!too_many_traps_or_recompiles(null_reason) &&
        !too_many_traps_or_recompiles(class_reason)) {
      Node* not_null_obj = NULL;
      // not_null is true if we know the object is not null and
      // there's no need for a null check
      if (!not_null) {
        Node* null_ctl = top();
        not_null_obj = null_check_oop(obj, &null_ctl, true, true, true);
        assert(null_ctl->is_top(), "no null control here");
      } else {
        not_null_obj = obj;
      }

      Node* exact_obj = not_null_obj;
      ciKlass* exact_kls = type;
      Node* slow_ctl  = type_check_receiver(exact_obj, exact_kls, 1.0,
                                            &exact_obj);
      {
        PreserveJVMState pjvms(this);
        set_control(slow_ctl);
        uncommon_trap_exact(class_reason, Deoptimization::Action_maybe_recompile);
      }
      replace_in_map(not_null_obj, exact_obj);
      obj = exact_obj;
    }
  } else {
    if (!too_many_traps_or_recompiles(Deoptimization::Reason_null_assert)) {
      Node* exact_obj = null_assert(obj);
      replace_in_map(obj, exact_obj);
      obj = exact_obj;
    }
  }
  return obj;
}

//-------------------------------gen_instanceof--------------------------------
// Generate an instance-of idiom.  Used by both the instance-of bytecode
// and the reflective instance-of call.
Node* GraphKit::gen_instanceof(Node* obj, Node* superklass, bool safe_for_replace) {
  kill_dead_locals();           // Benefit all the uncommon traps
  assert( !stopped(), "dead parse path should be checked in callers" );
  assert(!TypePtr::NULL_PTR->higher_equal(_gvn.type(superklass)->is_klassptr()),
         "must check for not-null not-dead klass in callers");

  // Make the merge point
  enum { _obj_path = 1, _fail_path, _null_path, PATH_LIMIT };
  RegionNode* region = new RegionNode(PATH_LIMIT);
  Node*       phi    = new PhiNode(region, TypeInt::BOOL);
  C->set_has_split_ifs(true); // Has chance for split-if optimization

  ciProfileData* data = NULL;
  if (java_bc() == Bytecodes::_instanceof) {  // Only for the bytecode
    data = method()->method_data()->bci_to_data(bci());
  }
  bool speculative_not_null = false;
  bool never_see_null = (ProfileDynamicTypes  // aggressive use of profile
                         && seems_never_null(obj, data, speculative_not_null));

  // Null check; get casted pointer; set region slot 3
  Node* null_ctl = top();
  Node* not_null_obj = null_check_oop(obj, &null_ctl, never_see_null, safe_for_replace, speculative_not_null);

  // If not_null_obj is dead, only null-path is taken
  if (stopped()) {              // Doing instance-of on a NULL?
    set_control(null_ctl);
    return intcon(0);
  }
  region->init_req(_null_path, null_ctl);
  phi   ->init_req(_null_path, intcon(0)); // Set null path value
  if (null_ctl == top()) {
    // Do this eagerly, so that pattern matches like is_diamond_phi
    // will work even during parsing.
    assert(_null_path == PATH_LIMIT-1, "delete last");
    region->del_req(_null_path);
    phi   ->del_req(_null_path);
  }

  // Do we know the type check always succeed?
  bool known_statically = false;
  if (_gvn.type(superklass)->singleton()) {
    const TypeKlassPtr* superk = _gvn.type(superklass)->is_klassptr();
    const TypeKlassPtr* subk = _gvn.type(obj)->is_oopptr()->as_klass_type();
    if (subk != NULL && subk->is_loaded()) {
      int static_res = C->static_subtype_check(superk, subk);
      known_statically = (static_res == Compile::SSC_always_true || static_res == Compile::SSC_always_false);
    }
  }

  if (!known_statically) {
    const TypeOopPtr* obj_type = _gvn.type(obj)->is_oopptr();
    // We may not have profiling here or it may not help us. If we
    // have a speculative type use it to perform an exact cast.
    ciKlass* spec_obj_type = obj_type->speculative_type();
    if (spec_obj_type != NULL || (ProfileDynamicTypes && data != NULL)) {
      Node* cast_obj = maybe_cast_profiled_receiver(not_null_obj, NULL, spec_obj_type, safe_for_replace);
      if (stopped()) {            // Profile disagrees with this path.
        set_control(null_ctl);    // Null is the only remaining possibility.
        return intcon(0);
      }
      if (cast_obj != NULL) {
        not_null_obj = cast_obj;
      }
    }
  }

  // Generate the subtype check
  Node* not_subtype_ctrl = gen_subtype_check(not_null_obj, superklass);

  // Plug in the success path to the general merge in slot 1.
  region->init_req(_obj_path, control());
  phi   ->init_req(_obj_path, intcon(1));

  // Plug in the failing path to the general merge in slot 2.
  region->init_req(_fail_path, not_subtype_ctrl);
  phi   ->init_req(_fail_path, intcon(0));

  // Return final merged results
  set_control( _gvn.transform(region) );
  record_for_igvn(region);

  // If we know the type check always succeeds then we don't use the
  // profiling data at this bytecode. Don't lose it, feed it to the
  // type system as a speculative type.
  if (safe_for_replace) {
    Node* casted_obj = record_profiled_receiver_for_speculation(obj);
    replace_in_map(obj, casted_obj);
  }

  return _gvn.transform(phi);
}

//-------------------------------gen_checkcast---------------------------------
// Generate a checkcast idiom.  Used by both the checkcast bytecode and the
// array store bytecode.  Stack must be as-if BEFORE doing the bytecode so the
// uncommon-trap paths work.  Adjust stack after this call.
// If failure_control is supplied and not null, it is filled in with
// the control edge for the cast failure.  Otherwise, an appropriate
// uncommon trap or exception is thrown.
Node* GraphKit::gen_checkcast(Node *obj, Node* superklass, Node* *failure_control, bool null_free) {
  kill_dead_locals();           // Benefit all the uncommon traps
<<<<<<< HEAD
  const TypeKlassPtr* tk = _gvn.type(superklass)->is_klassptr();
  const TypeOopPtr* toop = tk->cast_to_exactness(false)->as_instance_type();
  bool safe_for_replace = (failure_control == NULL);
  assert(!null_free || toop->is_inlinetypeptr(), "must be an inline type pointer");
=======
  const TypeKlassPtr *tk = _gvn.type(superklass)->is_klassptr()->try_improve();
  const TypeOopPtr *toop = tk->cast_to_exactness(false)->as_instance_type();
>>>>>>> 33f3bd8f

  // Fast cutout:  Check the case that the cast is vacuously true.
  // This detects the common cases where the test will short-circuit
  // away completely.  We do this before we perform the null check,
  // because if the test is going to turn into zero code, we don't
  // want a residual null check left around.  (Causes a slowdown,
  // for example, in some objArray manipulations, such as a[i]=a[j].)
  if (tk->singleton()) {
    const TypeKlassPtr* kptr = NULL;
    const Type* t = _gvn.type(obj);
    if (t->isa_oop_ptr()) {
      kptr = t->is_oopptr()->as_klass_type();
    } else if (obj->is_InlineType()) {
      ciInlineKlass* vk = t->inline_klass();
      kptr = TypeInstKlassPtr::make(TypePtr::NotNull, vk, Type::Offset(0), vk->flatten_array());
    }
    if (kptr != NULL) {
      switch (C->static_subtype_check(tk, kptr)) {
      case Compile::SSC_always_true:
        // If we know the type check always succeed then we don't use
        // the profiling data at this bytecode. Don't lose it, feed it
        // to the type system as a speculative type.
        obj = record_profiled_receiver_for_speculation(obj);
        if (null_free) {
          assert(safe_for_replace, "must be");
          obj = null_check(obj);
        }
        assert(stopped() || !toop->is_inlinetypeptr() || obj->is_InlineType(), "should have been scalarized");
        return obj;
      case Compile::SSC_always_false:
        if (null_free) {
          assert(safe_for_replace, "must be");
          obj = null_check(obj);
        }
        // It needs a null check because a null will *pass* the cast check.
        if (t->isa_oopptr() != NULL && !t->is_oopptr()->maybe_null()) {
          bool is_aastore = (java_bc() == Bytecodes::_aastore);
          Deoptimization::DeoptReason reason = is_aastore ?
            Deoptimization::Reason_array_check : Deoptimization::Reason_class_check;
          builtin_throw(reason);
          return top();
        } else if (!too_many_traps_or_recompiles(Deoptimization::Reason_null_assert)) {
          return null_assert(obj);
        }
        break; // Fall through to full check
      default:
        break;
      }
    }
  }

  ciProfileData* data = NULL;
  if (failure_control == NULL) {        // use MDO in regular case only
    assert(java_bc() == Bytecodes::_aastore ||
           java_bc() == Bytecodes::_checkcast,
           "interpreter profiles type checks only for these BCs");
    if (method()->method_data()->is_mature()) {
      data = method()->method_data()->bci_to_data(bci());
    }
  }

  // Make the merge point
  enum { _obj_path = 1, _null_path, PATH_LIMIT };
  RegionNode* region = new RegionNode(PATH_LIMIT);
  Node*       phi    = new PhiNode(region, toop);
  _gvn.set_type(region, Type::CONTROL);
  _gvn.set_type(phi, toop);

  C->set_has_split_ifs(true); // Has chance for split-if optimization

  // Use null-cast information if it is available
  bool speculative_not_null = false;
  bool never_see_null = ((failure_control == NULL)  // regular case only
                         && seems_never_null(obj, data, speculative_not_null));

  if (obj->is_InlineType()) {
    // Re-execute if buffering during triggers deoptimization
    PreserveReexecuteState preexecs(this);
    jvms()->set_should_reexecute(true);
    obj = obj->as_InlineType()->buffer(this, safe_for_replace);
  }

  // Null check; get casted pointer; set region slot 3
  Node* null_ctl = top();
  Node* not_null_obj = NULL;
  if (null_free) {
    assert(safe_for_replace, "must be");
    not_null_obj = null_check(obj);
  } else {
    not_null_obj = null_check_oop(obj, &null_ctl, never_see_null, safe_for_replace, speculative_not_null);
  }

  // If not_null_obj is dead, only null-path is taken
  if (stopped()) {              // Doing instance-of on a NULL?
    set_control(null_ctl);
    if (toop->is_inlinetypeptr()) {
      return InlineTypeNode::make_null(_gvn, toop->inline_klass());
    }
    return null();
  }
  region->init_req(_null_path, null_ctl);
  phi   ->init_req(_null_path, null());  // Set null path value
  if (null_ctl == top()) {
    // Do this eagerly, so that pattern matches like is_diamond_phi
    // will work even during parsing.
    assert(_null_path == PATH_LIMIT-1, "delete last");
    region->del_req(_null_path);
    phi   ->del_req(_null_path);
  }

  Node* cast_obj = NULL;
  if (tk->klass_is_exact()) {
    // The following optimization tries to statically cast the speculative type of the object
    // (for example obtained during profiling) to the type of the superklass and then do a
    // dynamic check that the type of the object is what we expect. To work correctly
    // for checkcast and aastore the type of superklass should be exact.
    const TypeOopPtr* obj_type = _gvn.type(obj)->is_oopptr();
    // We may not have profiling here or it may not help us. If we have
    // a speculative type use it to perform an exact cast.
    ciKlass* spec_obj_type = obj_type->speculative_type();
    if (spec_obj_type != NULL || data != NULL) {
      cast_obj = maybe_cast_profiled_receiver(not_null_obj, tk, spec_obj_type, safe_for_replace);
      if (cast_obj != NULL) {
        if (failure_control != NULL) // failure is now impossible
          (*failure_control) = top();
        // adjust the type of the phi to the exact klass:
        phi->raise_bottom_type(_gvn.type(cast_obj)->meet_speculative(TypePtr::NULL_PTR));
      }
    }
  }

  if (cast_obj == NULL) {
    // Generate the subtype check
    Node* not_subtype_ctrl = gen_subtype_check(not_null_obj, superklass);

    // Plug in success path into the merge
    cast_obj = _gvn.transform(new CheckCastPPNode(control(), not_null_obj, toop));
    // Failure path ends in uncommon trap (or may be dead - failure impossible)
    if (failure_control == NULL) {
      if (not_subtype_ctrl != top()) { // If failure is possible
        PreserveJVMState pjvms(this);
        set_control(not_subtype_ctrl);
        Node* obj_klass = NULL;
        if (not_null_obj->is_InlineType()) {
          obj_klass = makecon(TypeKlassPtr::make(_gvn.type(not_null_obj)->inline_klass()));
        } else {
          obj_klass = load_object_klass(not_null_obj);
        }
        bool is_aastore = (java_bc() == Bytecodes::_aastore);
        Deoptimization::DeoptReason reason = is_aastore ?
          Deoptimization::Reason_array_check : Deoptimization::Reason_class_check;
        builtin_throw(reason);
      }
    } else {
      (*failure_control) = not_subtype_ctrl;
    }
  }

  region->init_req(_obj_path, control());
  phi   ->init_req(_obj_path, cast_obj);

  // A merge of NULL or Casted-NotNull obj
  Node* res = _gvn.transform(phi);

  // Note I do NOT always 'replace_in_map(obj,result)' here.
  //  if( tk->klass()->can_be_primary_super()  )
    // This means that if I successfully store an Object into an array-of-String
    // I 'forget' that the Object is really now known to be a String.  I have to
    // do this because we don't have true union types for interfaces - if I store
    // a Baz into an array-of-Interface and then tell the optimizer it's an
    // Interface, I forget that it's also a Baz and cannot do Baz-like field
    // references to it.  FIX THIS WHEN UNION TYPES APPEAR!
  //  replace_in_map( obj, res );

  // Return final merged results
  set_control( _gvn.transform(region) );
  record_for_igvn(region);

  bool not_inline = !toop->can_be_inline_type();
  bool not_flattened = !UseFlatArray || not_inline || (toop->is_inlinetypeptr() && !toop->inline_klass()->flatten_array());
  if (EnableValhalla && not_flattened) {
    // Check if obj has been loaded from an array
    obj = obj->isa_DecodeN() ? obj->in(1) : obj;
    Node* array = NULL;
    if (obj->isa_Load()) {
      Node* address = obj->in(MemNode::Address);
      if (address->isa_AddP()) {
        array = address->as_AddP()->in(AddPNode::Base);
      }
    } else if (obj->is_Phi()) {
      Node* region = obj->in(0);
      // TODO make this more robust (see JDK-8231346)
      if (region->req() == 3 && region->in(2) != NULL && region->in(2)->in(0) != NULL) {
        IfNode* iff = region->in(2)->in(0)->isa_If();
        if (iff != NULL) {
          iff->is_flat_array_check(&_gvn, &array);
        }
      }
    }
    if (array != NULL) {
      const TypeAryPtr* ary_t = _gvn.type(array)->isa_aryptr();
      if (ary_t != NULL) {
        if (!ary_t->is_not_null_free() && not_inline) {
          // Casting array element to a non-inline-type, mark array as not null-free.
          Node* cast = _gvn.transform(new CheckCastPPNode(control(), array, ary_t->cast_to_not_null_free()));
          replace_in_map(array, cast);
        } else if (!ary_t->is_not_flat()) {
          // Casting array element to a non-flattened type, mark array as not flat.
          Node* cast = _gvn.transform(new CheckCastPPNode(control(), array, ary_t->cast_to_not_flat()));
          replace_in_map(array, cast);
        }
      }
    }
  }

  if (!stopped() && !res->is_InlineType()) {
    res = record_profiled_receiver_for_speculation(res);
    if (toop->is_inlinetypeptr()) {
      Node* vt = InlineTypeNode::make_from_oop(this, res, toop->inline_klass(), !gvn().type(res)->maybe_null());
      res = vt;
      if (safe_for_replace) {
        replace_in_map(obj, vt);
        replace_in_map(not_null_obj, vt);
        replace_in_map(res, vt);
      }
    }
  }
  return res;
}

Node* GraphKit::inline_type_test(Node* obj, bool is_inline) {
  Node* mark_adr = basic_plus_adr(obj, oopDesc::mark_offset_in_bytes());
  Node* mark = make_load(NULL, mark_adr, TypeX_X, TypeX_X->basic_type(), MemNode::unordered);
  Node* mask = MakeConX(markWord::inline_type_pattern);
  Node* masked = _gvn.transform(new AndXNode(mark, mask));
  Node* cmp = _gvn.transform(new CmpXNode(masked, mask));
  return _gvn.transform(new BoolNode(cmp, is_inline ? BoolTest::eq : BoolTest::ne));
}

Node* GraphKit::is_val_mirror(Node* mirror) {
  Node* p = basic_plus_adr(mirror, java_lang_Class::secondary_mirror_offset());
  Node* secondary_mirror = access_load_at(mirror, p, _gvn.type(p)->is_ptr(), TypeInstPtr::MIRROR->cast_to_ptr_type(TypePtr::BotPTR), T_OBJECT, IN_HEAP);
  Node* cmp = _gvn.transform(new CmpPNode(mirror, secondary_mirror));
  return _gvn.transform(new BoolNode(cmp, BoolTest::eq));
}

Node* GraphKit::array_lh_test(Node* klass, jint mask, jint val, bool eq) {
  Node* lh_adr = basic_plus_adr(klass, in_bytes(Klass::layout_helper_offset()));
  // Make sure to use immutable memory here to enable hoisting the check out of loops
  Node* lh_val = _gvn.transform(LoadNode::make(_gvn, NULL, immutable_memory(), lh_adr, lh_adr->bottom_type()->is_ptr(), TypeInt::INT, T_INT, MemNode::unordered));
  Node* masked = _gvn.transform(new AndINode(lh_val, intcon(mask)));
  Node* cmp = _gvn.transform(new CmpINode(masked, intcon(val)));
  return _gvn.transform(new BoolNode(cmp, eq ? BoolTest::eq : BoolTest::ne));
}

Node* GraphKit::flat_array_test(Node* array_or_klass, bool flat) {
  // We can't use immutable memory here because the mark word is mutable.
  // PhaseIdealLoop::move_flat_array_check_out_of_loop will make sure the
  // check is moved out of loops (mainly to enable loop unswitching).
  Node* mem = UseArrayMarkWordCheck ? memory(Compile::AliasIdxRaw) : immutable_memory();
  Node* cmp = _gvn.transform(new FlatArrayCheckNode(C, mem, array_or_klass));
  record_for_igvn(cmp); // Give it a chance to be optimized out by IGVN
  return _gvn.transform(new BoolNode(cmp, flat ? BoolTest::eq : BoolTest::ne));
}

Node* GraphKit::null_free_array_test(Node* klass, bool null_free) {
  return array_lh_test(klass, Klass::_lh_null_free_array_bit_inplace, 0, !null_free);
}

// Deoptimize if 'ary' is a null-free inline type array and 'val' is null
Node* GraphKit::inline_array_null_guard(Node* ary, Node* val, int nargs, bool safe_for_replace) {
  RegionNode* region = new RegionNode(3);
  Node* null_ctl = top();
  null_check_oop(val, &null_ctl);
  if (null_ctl != top()) {
    PreserveJVMState pjvms(this);
    set_control(null_ctl);
    {
      // Deoptimize if null-free array
      BuildCutout unless(this, null_free_array_test(load_object_klass(ary), /* null_free = */ false), PROB_MAX);
      inc_sp(nargs);
      uncommon_trap(Deoptimization::Reason_null_check,
                    Deoptimization::Action_none);
    }
    region->init_req(1, control());
  }
  region->init_req(2, control());
  set_control(_gvn.transform(region));
  record_for_igvn(region);
  if (_gvn.type(val) == TypePtr::NULL_PTR) {
    // Since we were just successfully storing null, the array can't be null free.
    const TypeAryPtr* ary_t = _gvn.type(ary)->is_aryptr();
    ary_t = ary_t->cast_to_not_null_free();
    Node* cast = _gvn.transform(new CheckCastPPNode(control(), ary, ary_t));
    if (safe_for_replace) {
      replace_in_map(ary, cast);
    }
    ary = cast;
  }
  return ary;
}

//------------------------------next_monitor-----------------------------------
// What number should be given to the next monitor?
int GraphKit::next_monitor() {
  int current = jvms()->monitor_depth()* C->sync_stack_slots();
  int next = current + C->sync_stack_slots();
  // Keep the toplevel high water mark current:
  if (C->fixed_slots() < next)  C->set_fixed_slots(next);
  return current;
}

//------------------------------insert_mem_bar---------------------------------
// Memory barrier to avoid floating things around
// The membar serves as a pinch point between both control and all memory slices.
Node* GraphKit::insert_mem_bar(int opcode, Node* precedent) {
  MemBarNode* mb = MemBarNode::make(C, opcode, Compile::AliasIdxBot, precedent);
  mb->init_req(TypeFunc::Control, control());
  mb->init_req(TypeFunc::Memory,  reset_memory());
  Node* membar = _gvn.transform(mb);
  set_control(_gvn.transform(new ProjNode(membar, TypeFunc::Control)));
  set_all_memory_call(membar);
  return membar;
}

//-------------------------insert_mem_bar_volatile----------------------------
// Memory barrier to avoid floating things around
// The membar serves as a pinch point between both control and memory(alias_idx).
// If you want to make a pinch point on all memory slices, do not use this
// function (even with AliasIdxBot); use insert_mem_bar() instead.
Node* GraphKit::insert_mem_bar_volatile(int opcode, int alias_idx, Node* precedent) {
  // When Parse::do_put_xxx updates a volatile field, it appends a series
  // of MemBarVolatile nodes, one for *each* volatile field alias category.
  // The first membar is on the same memory slice as the field store opcode.
  // This forces the membar to follow the store.  (Bug 6500685 broke this.)
  // All the other membars (for other volatile slices, including AliasIdxBot,
  // which stands for all unknown volatile slices) are control-dependent
  // on the first membar.  This prevents later volatile loads or stores
  // from sliding up past the just-emitted store.

  MemBarNode* mb = MemBarNode::make(C, opcode, alias_idx, precedent);
  mb->set_req(TypeFunc::Control,control());
  if (alias_idx == Compile::AliasIdxBot) {
    mb->set_req(TypeFunc::Memory, merged_memory()->base_memory());
  } else {
    assert(!(opcode == Op_Initialize && alias_idx != Compile::AliasIdxRaw), "fix caller");
    mb->set_req(TypeFunc::Memory, memory(alias_idx));
  }
  Node* membar = _gvn.transform(mb);
  set_control(_gvn.transform(new ProjNode(membar, TypeFunc::Control)));
  if (alias_idx == Compile::AliasIdxBot) {
    merged_memory()->set_base_memory(_gvn.transform(new ProjNode(membar, TypeFunc::Memory)));
  } else {
    set_memory(_gvn.transform(new ProjNode(membar, TypeFunc::Memory)),alias_idx);
  }
  return membar;
}

//------------------------------shared_lock------------------------------------
// Emit locking code.
FastLockNode* GraphKit::shared_lock(Node* obj) {
  // bci is either a monitorenter bc or InvocationEntryBci
  // %%% SynchronizationEntryBCI is redundant; use InvocationEntryBci in interfaces
  assert(SynchronizationEntryBCI == InvocationEntryBci, "");

  if( !GenerateSynchronizationCode )
    return NULL;                // Not locking things?

  if (stopped())                // Dead monitor?
    return NULL;

  assert(dead_locals_are_killed(), "should kill locals before sync. point");

  // Box the stack location
  Node* box = _gvn.transform(new BoxLockNode(next_monitor()));
  Node* mem = reset_memory();

  FastLockNode * flock = _gvn.transform(new FastLockNode(0, obj, box) )->as_FastLock();

  // Create the rtm counters for this fast lock if needed.
  flock->create_rtm_lock_counter(sync_jvms()); // sync_jvms used to get current bci

  // Add monitor to debug info for the slow path.  If we block inside the
  // slow path and de-opt, we need the monitor hanging around
  map()->push_monitor( flock );

  const TypeFunc *tf = LockNode::lock_type();
  LockNode *lock = new LockNode(C, tf);

  lock->init_req( TypeFunc::Control, control() );
  lock->init_req( TypeFunc::Memory , mem );
  lock->init_req( TypeFunc::I_O    , top() )     ;   // does no i/o
  lock->init_req( TypeFunc::FramePtr, frameptr() );
  lock->init_req( TypeFunc::ReturnAdr, top() );

  lock->init_req(TypeFunc::Parms + 0, obj);
  lock->init_req(TypeFunc::Parms + 1, box);
  lock->init_req(TypeFunc::Parms + 2, flock);
  add_safepoint_edges(lock);

  lock = _gvn.transform( lock )->as_Lock();

  // lock has no side-effects, sets few values
  set_predefined_output_for_runtime_call(lock, mem, TypeRawPtr::BOTTOM);

  insert_mem_bar(Op_MemBarAcquireLock);

  // Add this to the worklist so that the lock can be eliminated
  record_for_igvn(lock);

#ifndef PRODUCT
  if (PrintLockStatistics) {
    // Update the counter for this lock.  Don't bother using an atomic
    // operation since we don't require absolute accuracy.
    lock->create_lock_counter(map()->jvms());
    increment_counter(lock->counter()->addr());
  }
#endif

  return flock;
}


//------------------------------shared_unlock----------------------------------
// Emit unlocking code.
void GraphKit::shared_unlock(Node* box, Node* obj) {
  // bci is either a monitorenter bc or InvocationEntryBci
  // %%% SynchronizationEntryBCI is redundant; use InvocationEntryBci in interfaces
  assert(SynchronizationEntryBCI == InvocationEntryBci, "");

  if( !GenerateSynchronizationCode )
    return;
  if (stopped()) {               // Dead monitor?
    map()->pop_monitor();        // Kill monitor from debug info
    return;
  }
  assert(!obj->is_InlineType(), "should not unlock on inline type");

  // Memory barrier to avoid floating things down past the locked region
  insert_mem_bar(Op_MemBarReleaseLock);

  const TypeFunc *tf = OptoRuntime::complete_monitor_exit_Type();
  UnlockNode *unlock = new UnlockNode(C, tf);
#ifdef ASSERT
  unlock->set_dbg_jvms(sync_jvms());
#endif
  uint raw_idx = Compile::AliasIdxRaw;
  unlock->init_req( TypeFunc::Control, control() );
  unlock->init_req( TypeFunc::Memory , memory(raw_idx) );
  unlock->init_req( TypeFunc::I_O    , top() )     ;   // does no i/o
  unlock->init_req( TypeFunc::FramePtr, frameptr() );
  unlock->init_req( TypeFunc::ReturnAdr, top() );

  unlock->init_req(TypeFunc::Parms + 0, obj);
  unlock->init_req(TypeFunc::Parms + 1, box);
  unlock = _gvn.transform(unlock)->as_Unlock();

  Node* mem = reset_memory();

  // unlock has no side-effects, sets few values
  set_predefined_output_for_runtime_call(unlock, mem, TypeRawPtr::BOTTOM);

  // Kill monitor from debug info
  map()->pop_monitor( );
}

//-------------------------------get_layout_helper-----------------------------
// If the given klass is a constant or known to be an array,
// fetch the constant layout helper value into constant_value
// and return (Node*)NULL.  Otherwise, load the non-constant
// layout helper value, and return the node which represents it.
// This two-faced routine is useful because allocation sites
// almost always feature constant types.
Node* GraphKit::get_layout_helper(Node* klass_node, jint& constant_value) {
  const TypeKlassPtr* inst_klass = _gvn.type(klass_node)->isa_klassptr();
  if (!StressReflectiveCode && inst_klass != NULL) {
    bool xklass = inst_klass->klass_is_exact();
    bool can_be_flattened = false;
    const TypeAryPtr* ary_type = inst_klass->as_instance_type()->isa_aryptr();
    if (UseFlatArray && !xklass && ary_type != NULL && !ary_type->is_null_free()) {
      // The runtime type of [LMyValue might be [QMyValue due to [QMyValue <: [LMyValue. Don't constant fold.
      const TypeOopPtr* elem = ary_type->elem()->make_oopptr();
      can_be_flattened = ary_type->can_be_inline_array() && (!elem->is_inlinetypeptr() || elem->inline_klass()->flatten_array());
    }
    if (!can_be_flattened && (xklass || inst_klass->isa_aryklassptr())) {
      jint lhelper;
      if (inst_klass->is_flat()) {
        lhelper = ary_type->flat_layout_helper();
      } else if (inst_klass->isa_aryklassptr()) {
        BasicType elem = ary_type->elem()->array_element_basic_type();
        if (is_reference_type(elem, true)) {
          elem = T_OBJECT;
        }
        lhelper = Klass::array_layout_helper(elem);
      } else {
        lhelper = inst_klass->is_instklassptr()->exact_klass()->layout_helper();
      }
      if (lhelper != Klass::_lh_neutral_value) {
        constant_value = lhelper;
        return (Node*) NULL;
      }
    }
  }
  constant_value = Klass::_lh_neutral_value;  // put in a known value
  Node* lhp = basic_plus_adr(klass_node, klass_node, in_bytes(Klass::layout_helper_offset()));
  return make_load(NULL, lhp, TypeInt::INT, T_INT, MemNode::unordered);
}

// We just put in an allocate/initialize with a big raw-memory effect.
// Hook selected additional alias categories on the initialization.
static void hook_memory_on_init(GraphKit& kit, int alias_idx,
                                MergeMemNode* init_in_merge,
                                Node* init_out_raw) {
  DEBUG_ONLY(Node* init_in_raw = init_in_merge->base_memory());
  assert(init_in_merge->memory_at(alias_idx) == init_in_raw, "");

  Node* prevmem = kit.memory(alias_idx);
  init_in_merge->set_memory_at(alias_idx, prevmem);
  if (init_out_raw != NULL) {
    kit.set_memory(init_out_raw, alias_idx);
  }
}

//---------------------------set_output_for_allocation-------------------------
Node* GraphKit::set_output_for_allocation(AllocateNode* alloc,
                                          const TypeOopPtr* oop_type,
                                          bool deoptimize_on_exception) {
  int rawidx = Compile::AliasIdxRaw;
  alloc->set_req( TypeFunc::FramePtr, frameptr() );
  add_safepoint_edges(alloc);
  Node* allocx = _gvn.transform(alloc);
  set_control( _gvn.transform(new ProjNode(allocx, TypeFunc::Control) ) );
  // create memory projection for i_o
  set_memory ( _gvn.transform( new ProjNode(allocx, TypeFunc::Memory, true) ), rawidx );
  make_slow_call_ex(allocx, env()->Throwable_klass(), true, deoptimize_on_exception);

  // create a memory projection as for the normal control path
  Node* malloc = _gvn.transform(new ProjNode(allocx, TypeFunc::Memory));
  set_memory(malloc, rawidx);

  // a normal slow-call doesn't change i_o, but an allocation does
  // we create a separate i_o projection for the normal control path
  set_i_o(_gvn.transform( new ProjNode(allocx, TypeFunc::I_O, false) ) );
  Node* rawoop = _gvn.transform( new ProjNode(allocx, TypeFunc::Parms) );

  // put in an initialization barrier
  InitializeNode* init = insert_mem_bar_volatile(Op_Initialize, rawidx,
                                                 rawoop)->as_Initialize();
  assert(alloc->initialization() == init,  "2-way macro link must work");
  assert(init ->allocation()     == alloc, "2-way macro link must work");
  {
    // Extract memory strands which may participate in the new object's
    // initialization, and source them from the new InitializeNode.
    // This will allow us to observe initializations when they occur,
    // and link them properly (as a group) to the InitializeNode.
    assert(init->in(InitializeNode::Memory) == malloc, "");
    MergeMemNode* minit_in = MergeMemNode::make(malloc);
    init->set_req(InitializeNode::Memory, minit_in);
    record_for_igvn(minit_in); // fold it up later, if possible
    _gvn.set_type(minit_in, Type::MEMORY);
    Node* minit_out = memory(rawidx);
    assert(minit_out->is_Proj() && minit_out->in(0) == init, "");
    // Add an edge in the MergeMem for the header fields so an access
    // to one of those has correct memory state
    set_memory(minit_out, C->get_alias_index(oop_type->add_offset(oopDesc::mark_offset_in_bytes())));
    set_memory(minit_out, C->get_alias_index(oop_type->add_offset(oopDesc::klass_offset_in_bytes())));
    if (oop_type->isa_aryptr()) {
      const TypeAryPtr* arytype = oop_type->is_aryptr();
      if (arytype->is_flat()) {
        // Initially all flattened array accesses share a single slice
        // but that changes after parsing. Prepare the memory graph so
        // it can optimize flattened array accesses properly once they
        // don't share a single slice.
        assert(C->flattened_accesses_share_alias(), "should be set at parse time");
        C->set_flattened_accesses_share_alias(false);
        ciInlineKlass* vk = arytype->elem()->inline_klass();
        for (int i = 0, len = vk->nof_nonstatic_fields(); i < len; i++) {
          ciField* field = vk->nonstatic_field_at(i);
          if (field->offset() >= TrackedInitializationLimit * HeapWordSize)
            continue;  // do not bother to track really large numbers of fields
          int off_in_vt = field->offset() - vk->first_field_offset();
          const TypePtr* adr_type = arytype->with_field_offset(off_in_vt)->add_offset(Type::OffsetBot);
          int fieldidx = C->get_alias_index(adr_type, true);
          // Pass NULL for init_out. Having per flat array element field memory edges as uses of the Initialize node
          // can result in per flat array field Phis to be created which confuses the logic of
          // Compile::adjust_flattened_array_access_aliases().
          hook_memory_on_init(*this, fieldidx, minit_in, NULL);
        }
        C->set_flattened_accesses_share_alias(true);
        hook_memory_on_init(*this, C->get_alias_index(TypeAryPtr::INLINES), minit_in, minit_out);
      } else {
        const TypePtr* telemref = oop_type->add_offset(Type::OffsetBot);
        int            elemidx  = C->get_alias_index(telemref);
        hook_memory_on_init(*this, elemidx, minit_in, minit_out);
      }
    } else if (oop_type->isa_instptr()) {
      set_memory(minit_out, C->get_alias_index(oop_type)); // mark word
      ciInstanceKlass* ik = oop_type->is_instptr()->instance_klass();
      for (int i = 0, len = ik->nof_nonstatic_fields(); i < len; i++) {
        ciField* field = ik->nonstatic_field_at(i);
        if (field->offset() >= TrackedInitializationLimit * HeapWordSize)
          continue;  // do not bother to track really large numbers of fields
        // Find (or create) the alias category for this field:
        int fieldidx = C->alias_type(field)->index();
        hook_memory_on_init(*this, fieldidx, minit_in, minit_out);
      }
    }
  }

  // Cast raw oop to the real thing...
  Node* javaoop = new CheckCastPPNode(control(), rawoop, oop_type);
  javaoop = _gvn.transform(javaoop);
  C->set_recent_alloc(control(), javaoop);
  assert(just_allocated_object(control()) == javaoop, "just allocated");

#ifdef ASSERT
  { // Verify that the AllocateNode::Ideal_allocation recognizers work:
    assert(AllocateNode::Ideal_allocation(rawoop, &_gvn) == alloc,
           "Ideal_allocation works");
    assert(AllocateNode::Ideal_allocation(javaoop, &_gvn) == alloc,
           "Ideal_allocation works");
    if (alloc->is_AllocateArray()) {
      assert(AllocateArrayNode::Ideal_array_allocation(rawoop, &_gvn) == alloc->as_AllocateArray(),
             "Ideal_allocation works");
      assert(AllocateArrayNode::Ideal_array_allocation(javaoop, &_gvn) == alloc->as_AllocateArray(),
             "Ideal_allocation works");
    } else {
      assert(alloc->in(AllocateNode::ALength)->is_top(), "no length, please");
    }
  }
#endif //ASSERT

  return javaoop;
}

//---------------------------new_instance--------------------------------------
// This routine takes a klass_node which may be constant (for a static type)
// or may be non-constant (for reflective code).  It will work equally well
// for either, and the graph will fold nicely if the optimizer later reduces
// the type to a constant.
// The optional arguments are for specialized use by intrinsics:
//  - If 'extra_slow_test' if not null is an extra condition for the slow-path.
//  - If 'return_size_val', report the total object size to the caller.
//  - deoptimize_on_exception controls how Java exceptions are handled (rethrow vs deoptimize)
Node* GraphKit::new_instance(Node* klass_node,
                             Node* extra_slow_test,
                             Node* *return_size_val,
                             bool deoptimize_on_exception,
                             InlineTypeNode* inline_type_node) {
  // Compute size in doublewords
  // The size is always an integral number of doublewords, represented
  // as a positive bytewise size stored in the klass's layout_helper.
  // The layout_helper also encodes (in a low bit) the need for a slow path.
  jint  layout_con = Klass::_lh_neutral_value;
  Node* layout_val = get_layout_helper(klass_node, layout_con);
  bool  layout_is_con = (layout_val == NULL);

  if (extra_slow_test == NULL)  extra_slow_test = intcon(0);
  // Generate the initial go-slow test.  It's either ALWAYS (return a
  // Node for 1) or NEVER (return a NULL) or perhaps (in the reflective
  // case) a computed value derived from the layout_helper.
  Node* initial_slow_test = NULL;
  if (layout_is_con) {
    assert(!StressReflectiveCode, "stress mode does not use these paths");
    bool must_go_slow = Klass::layout_helper_needs_slow_path(layout_con);
    initial_slow_test = must_go_slow ? intcon(1) : extra_slow_test;
  } else {   // reflective case
    // This reflective path is used by Unsafe.allocateInstance.
    // (It may be stress-tested by specifying StressReflectiveCode.)
    // Basically, we want to get into the VM is there's an illegal argument.
    Node* bit = intcon(Klass::_lh_instance_slow_path_bit);
    initial_slow_test = _gvn.transform( new AndINode(layout_val, bit) );
    if (extra_slow_test != intcon(0)) {
      initial_slow_test = _gvn.transform( new OrINode(initial_slow_test, extra_slow_test) );
    }
    // (Macro-expander will further convert this to a Bool, if necessary.)
  }

  // Find the size in bytes.  This is easy; it's the layout_helper.
  // The size value must be valid even if the slow path is taken.
  Node* size = NULL;
  if (layout_is_con) {
    size = MakeConX(Klass::layout_helper_size_in_bytes(layout_con));
  } else {   // reflective case
    // This reflective path is used by clone and Unsafe.allocateInstance.
    size = ConvI2X(layout_val);

    // Clear the low bits to extract layout_helper_size_in_bytes:
    assert((int)Klass::_lh_instance_slow_path_bit < BytesPerLong, "clear bit");
    Node* mask = MakeConX(~ (intptr_t)right_n_bits(LogBytesPerLong));
    size = _gvn.transform( new AndXNode(size, mask) );
  }
  if (return_size_val != NULL) {
    (*return_size_val) = size;
  }

  // This is a precise notnull oop of the klass.
  // (Actually, it need not be precise if this is a reflective allocation.)
  // It's what we cast the result to.
  const TypeKlassPtr* tklass = _gvn.type(klass_node)->isa_klassptr();
  if (!tklass)  tklass = TypeInstKlassPtr::OBJECT;
  const TypeOopPtr* oop_type = tklass->as_instance_type();

  // Now generate allocation code

  // The entire memory state is needed for slow path of the allocation
  // since GC and deoptimization can happen.
  Node *mem = reset_memory();
  set_all_memory(mem); // Create new memory state

  AllocateNode* alloc = new AllocateNode(C, AllocateNode::alloc_type(Type::TOP),
                                         control(), mem, i_o(),
                                         size, klass_node,
                                         initial_slow_test, inline_type_node);

  return set_output_for_allocation(alloc, oop_type, deoptimize_on_exception);
}

//-------------------------------new_array-------------------------------------
// helper for newarray and anewarray
// The 'length' parameter is (obviously) the length of the array.
// See comments on new_instance for the meaning of the other arguments.
Node* GraphKit::new_array(Node* klass_node,     // array klass (maybe variable)
                          Node* length,         // number of array elements
                          int   nargs,          // number of arguments to push back for uncommon trap
                          Node* *return_size_val,
                          bool deoptimize_on_exception) {
  jint  layout_con = Klass::_lh_neutral_value;
  Node* layout_val = get_layout_helper(klass_node, layout_con);
  bool  layout_is_con = (layout_val == NULL);

  if (!layout_is_con && !StressReflectiveCode &&
      !too_many_traps(Deoptimization::Reason_class_check)) {
    // This is a reflective array creation site.
    // Optimistically assume that it is a subtype of Object[],
    // so that we can fold up all the address arithmetic.
    layout_con = Klass::array_layout_helper(T_OBJECT);
    Node* cmp_lh = _gvn.transform( new CmpINode(layout_val, intcon(layout_con)) );
    Node* bol_lh = _gvn.transform( new BoolNode(cmp_lh, BoolTest::eq) );
    { BuildCutout unless(this, bol_lh, PROB_MAX);
      inc_sp(nargs);
      uncommon_trap(Deoptimization::Reason_class_check,
                    Deoptimization::Action_maybe_recompile);
    }
    layout_val = NULL;
    layout_is_con = true;
  }

  // Generate the initial go-slow test.  Make sure we do not overflow
  // if length is huge (near 2Gig) or negative!  We do not need
  // exact double-words here, just a close approximation of needed
  // double-words.  We can't add any offset or rounding bits, lest we
  // take a size -1 of bytes and make it positive.  Use an unsigned
  // compare, so negative sizes look hugely positive.
  int fast_size_limit = FastAllocateSizeLimit;
  if (layout_is_con) {
    assert(!StressReflectiveCode, "stress mode does not use these paths");
    // Increase the size limit if we have exact knowledge of array type.
    int log2_esize = Klass::layout_helper_log2_element_size(layout_con);
    fast_size_limit <<= MAX2(LogBytesPerLong - log2_esize, 0);
  }

  Node* initial_slow_cmp  = _gvn.transform( new CmpUNode( length, intcon( fast_size_limit ) ) );
  Node* initial_slow_test = _gvn.transform( new BoolNode( initial_slow_cmp, BoolTest::gt ) );

  // --- Size Computation ---
  // array_size = round_to_heap(array_header + (length << elem_shift));
  // where round_to_heap(x) == align_to(x, MinObjAlignmentInBytes)
  // and align_to(x, y) == ((x + y-1) & ~(y-1))
  // The rounding mask is strength-reduced, if possible.
  int round_mask = MinObjAlignmentInBytes - 1;
  Node* header_size = NULL;
  int   header_size_min  = arrayOopDesc::base_offset_in_bytes(T_BYTE);
  // (T_BYTE has the weakest alignment and size restrictions...)
  if (layout_is_con) {
    int       hsize  = Klass::layout_helper_header_size(layout_con);
    int       eshift = Klass::layout_helper_log2_element_size(layout_con);
    bool is_flat_array = Klass::layout_helper_is_flatArray(layout_con);
    if ((round_mask & ~right_n_bits(eshift)) == 0)
      round_mask = 0;  // strength-reduce it if it goes away completely
    assert(is_flat_array || (hsize & right_n_bits(eshift)) == 0, "hsize is pre-rounded");
    assert(header_size_min <= hsize, "generic minimum is smallest");
    header_size_min = hsize;
    header_size = intcon(hsize + round_mask);
  } else {
    Node* hss   = intcon(Klass::_lh_header_size_shift);
    Node* hsm   = intcon(Klass::_lh_header_size_mask);
    Node* hsize = _gvn.transform( new URShiftINode(layout_val, hss) );
    hsize       = _gvn.transform( new AndINode(hsize, hsm) );
    Node* mask  = intcon(round_mask);
    header_size = _gvn.transform( new AddINode(hsize, mask) );
  }

  Node* elem_shift = NULL;
  if (layout_is_con) {
    int eshift = Klass::layout_helper_log2_element_size(layout_con);
    if (eshift != 0)
      elem_shift = intcon(eshift);
  } else {
    // There is no need to mask or shift this value.
    // The semantics of LShiftINode include an implicit mask to 0x1F.
    assert(Klass::_lh_log2_element_size_shift == 0, "use shift in place");
    elem_shift = layout_val;
  }

  // Transition to native address size for all offset calculations:
  Node* lengthx = ConvI2X(length);
  Node* headerx = ConvI2X(header_size);
#ifdef _LP64
  { const TypeInt* tilen = _gvn.find_int_type(length);
    if (tilen != NULL && tilen->_lo < 0) {
      // Add a manual constraint to a positive range.  Cf. array_element_address.
      jint size_max = fast_size_limit;
      if (size_max > tilen->_hi)  size_max = tilen->_hi;
      const TypeInt* tlcon = TypeInt::make(0, size_max, Type::WidenMin);

      // Only do a narrow I2L conversion if the range check passed.
      IfNode* iff = new IfNode(control(), initial_slow_test, PROB_MIN, COUNT_UNKNOWN);
      _gvn.transform(iff);
      RegionNode* region = new RegionNode(3);
      _gvn.set_type(region, Type::CONTROL);
      lengthx = new PhiNode(region, TypeLong::LONG);
      _gvn.set_type(lengthx, TypeLong::LONG);

      // Range check passed. Use ConvI2L node with narrow type.
      Node* passed = IfFalse(iff);
      region->init_req(1, passed);
      // Make I2L conversion control dependent to prevent it from
      // floating above the range check during loop optimizations.
      lengthx->init_req(1, C->constrained_convI2L(&_gvn, length, tlcon, passed));

      // Range check failed. Use ConvI2L with wide type because length may be invalid.
      region->init_req(2, IfTrue(iff));
      lengthx->init_req(2, ConvI2X(length));

      set_control(region);
      record_for_igvn(region);
      record_for_igvn(lengthx);
    }
  }
#endif

  // Combine header size (plus rounding) and body size.  Then round down.
  // This computation cannot overflow, because it is used only in two
  // places, one where the length is sharply limited, and the other
  // after a successful allocation.
  Node* abody = lengthx;
  if (elem_shift != NULL)
    abody     = _gvn.transform( new LShiftXNode(lengthx, elem_shift) );
  Node* size  = _gvn.transform( new AddXNode(headerx, abody) );
  if (round_mask != 0) {
    Node* mask = MakeConX(~round_mask);
    size       = _gvn.transform( new AndXNode(size, mask) );
  }
  // else if round_mask == 0, the size computation is self-rounding

  if (return_size_val != NULL) {
    // This is the size
    (*return_size_val) = size;
  }

  // Now generate allocation code

  // The entire memory state is needed for slow path of the allocation
  // since GC and deoptimization can happen.
  Node *mem = reset_memory();
  set_all_memory(mem); // Create new memory state

  if (initial_slow_test->is_Bool()) {
    // Hide it behind a CMoveI, or else PhaseIdealLoop::split_up will get sick.
    initial_slow_test = initial_slow_test->as_Bool()->as_int_value(&_gvn);
  }

  const TypeKlassPtr* ary_klass = _gvn.type(klass_node)->isa_klassptr();
  const TypeOopPtr* ary_type = ary_klass->as_instance_type();
  const TypeAryPtr* ary_ptr = ary_type->isa_aryptr();

  // Inline type array variants:
  // - null-ok:              MyValue.ref[] (ciObjArrayKlass "[LMyValue")
  // - null-free:            MyValue.val[] (ciObjArrayKlass "[QMyValue")
  // - null-free, flattened: MyValue.val[] (ciFlatArrayKlass "[QMyValue")
  // Check if array is a null-free, non-flattened inline type array
  // that needs to be initialized with the default inline type.
  Node* default_value = NULL;
  Node* raw_default_value = NULL;
  if (ary_ptr != NULL && ary_ptr->klass_is_exact()) {
    // Array type is known
    if (ary_ptr->is_null_free() && !ary_ptr->is_flat()) {
      ciInlineKlass* vk = ary_ptr->elem()->make_oopptr()->inline_klass();
      default_value = InlineTypeNode::default_oop(gvn(), vk);
    }
  } else if (ary_type->can_be_inline_array()) {
    // Array type is not known, add runtime checks
    assert(!ary_klass->klass_is_exact(), "unexpected exact type");
    Node* r = new RegionNode(3);
    default_value = new PhiNode(r, TypeInstPtr::BOTTOM);

    Node* bol = array_lh_test(klass_node, Klass::_lh_array_tag_flat_value_bit_inplace | Klass::_lh_null_free_array_bit_inplace, Klass::_lh_null_free_array_bit_inplace);
    IfNode* iff = create_and_map_if(control(), bol, PROB_FAIR, COUNT_UNKNOWN);

    // Null-free, non-flattened inline type array, initialize with the default value
    set_control(_gvn.transform(new IfTrueNode(iff)));
    Node* p = basic_plus_adr(klass_node, in_bytes(ArrayKlass::element_klass_offset()));
    Node* eklass = _gvn.transform(LoadKlassNode::make(_gvn, control(), immutable_memory(), p, TypeInstPtr::KLASS));
    Node* adr_fixed_block_addr = basic_plus_adr(eklass, in_bytes(InstanceKlass::adr_inlineklass_fixed_block_offset()));
    Node* adr_fixed_block = make_load(control(), adr_fixed_block_addr, TypeRawPtr::NOTNULL, T_ADDRESS, MemNode::unordered);
    Node* default_value_offset_addr = basic_plus_adr(adr_fixed_block, in_bytes(InlineKlass::default_value_offset_offset()));
    Node* default_value_offset = make_load(control(), default_value_offset_addr, TypeInt::INT, T_INT, MemNode::unordered);
    Node* elem_mirror = load_mirror_from_klass(eklass);
    Node* default_value_addr = basic_plus_adr(elem_mirror, ConvI2X(default_value_offset));
    Node* val = access_load_at(elem_mirror, default_value_addr, TypeInstPtr::MIRROR, TypeInstPtr::NOTNULL, T_OBJECT, IN_HEAP);
    r->init_req(1, control());
    default_value->init_req(1, val);

    // Otherwise initialize with all zero
    r->init_req(2, _gvn.transform(new IfFalseNode(iff)));
    default_value->init_req(2, null());

    set_control(_gvn.transform(r));
    default_value = _gvn.transform(default_value);
  }
  if (default_value != NULL) {
    if (UseCompressedOops) {
      // With compressed oops, the 64-bit init value is built from two 32-bit compressed oops
      default_value = _gvn.transform(new EncodePNode(default_value, default_value->bottom_type()->make_narrowoop()));
      Node* lower = _gvn.transform(new CastP2XNode(control(), default_value));
      Node* upper = _gvn.transform(new LShiftLNode(lower, intcon(32)));
      raw_default_value = _gvn.transform(new OrLNode(lower, upper));
    } else {
      raw_default_value = _gvn.transform(new CastP2XNode(control(), default_value));
    }
  }

  Node* valid_length_test = _gvn.intcon(1);
  if (ary_type->isa_aryptr()) {
    BasicType bt = ary_type->isa_aryptr()->elem()->array_element_basic_type();
    jint max = TypeAryPtr::max_array_length(bt);
    Node* valid_length_cmp  = _gvn.transform(new CmpUNode(length, intcon(max)));
    valid_length_test = _gvn.transform(new BoolNode(valid_length_cmp, BoolTest::le));
  }

  // Create the AllocateArrayNode and its result projections
  AllocateArrayNode* alloc
    = new AllocateArrayNode(C, AllocateArrayNode::alloc_type(TypeInt::INT),
                            control(), mem, i_o(),
                            size, klass_node,
                            initial_slow_test,
                            length, valid_length_test,
                            default_value, raw_default_value);
  // Cast to correct type.  Note that the klass_node may be constant or not,
  // and in the latter case the actual array type will be inexact also.
  // (This happens via a non-constant argument to inline_native_newArray.)
  // In any case, the value of klass_node provides the desired array type.
  const TypeInt* length_type = _gvn.find_int_type(length);
  if (ary_type->isa_aryptr() && length_type != NULL) {
    // Try to get a better type than POS for the size
    ary_type = ary_type->is_aryptr()->cast_to_size(length_type);
  }

  Node* javaoop = set_output_for_allocation(alloc, ary_type, deoptimize_on_exception);

  array_ideal_length(alloc, ary_type, true);
  return javaoop;
}

// The following "Ideal_foo" functions are placed here because they recognize
// the graph shapes created by the functions immediately above.

//---------------------------Ideal_allocation----------------------------------
// Given an oop pointer or raw pointer, see if it feeds from an AllocateNode.
AllocateNode* AllocateNode::Ideal_allocation(Node* ptr, PhaseTransform* phase) {
  if (ptr == NULL) {     // reduce dumb test in callers
    return NULL;
  }

  BarrierSetC2* bs = BarrierSet::barrier_set()->barrier_set_c2();
  ptr = bs->step_over_gc_barrier(ptr);

  if (ptr->is_CheckCastPP()) { // strip only one raw-to-oop cast
    ptr = ptr->in(1);
    if (ptr == NULL) return NULL;
  }
  // Return NULL for allocations with several casts:
  //   j.l.reflect.Array.newInstance(jobject, jint)
  //   Object.clone()
  // to keep more precise type from last cast.
  if (ptr->is_Proj()) {
    Node* allo = ptr->in(0);
    if (allo != NULL && allo->is_Allocate()) {
      return allo->as_Allocate();
    }
  }
  // Report failure to match.
  return NULL;
}

// Fancy version which also strips off an offset (and reports it to caller).
AllocateNode* AllocateNode::Ideal_allocation(Node* ptr, PhaseTransform* phase,
                                             intptr_t& offset) {
  Node* base = AddPNode::Ideal_base_and_offset(ptr, phase, offset);
  if (base == NULL)  return NULL;
  return Ideal_allocation(base, phase);
}

// Trace Initialize <- Proj[Parm] <- Allocate
AllocateNode* InitializeNode::allocation() {
  Node* rawoop = in(InitializeNode::RawAddress);
  if (rawoop->is_Proj()) {
    Node* alloc = rawoop->in(0);
    if (alloc->is_Allocate()) {
      return alloc->as_Allocate();
    }
  }
  return NULL;
}

// Trace Allocate -> Proj[Parm] -> Initialize
InitializeNode* AllocateNode::initialization() {
  ProjNode* rawoop = proj_out_or_null(AllocateNode::RawAddress);
  if (rawoop == NULL)  return NULL;
  for (DUIterator_Fast imax, i = rawoop->fast_outs(imax); i < imax; i++) {
    Node* init = rawoop->fast_out(i);
    if (init->is_Initialize()) {
      assert(init->as_Initialize()->allocation() == this, "2-way link");
      return init->as_Initialize();
    }
  }
  return NULL;
}

//----------------------------- loop predicates ---------------------------

//------------------------------add_predicate_impl----------------------------
void GraphKit::add_empty_predicate_impl(Deoptimization::DeoptReason reason, int nargs) {
  // Too many traps seen?
  if (too_many_traps(reason)) {
#ifdef ASSERT
    if (TraceLoopPredicate) {
      int tc = C->trap_count(reason);
      tty->print("too many traps=%s tcount=%d in ",
                    Deoptimization::trap_reason_name(reason), tc);
      method()->print(); // which method has too many predicate traps
      tty->cr();
    }
#endif
    // We cannot afford to take more traps here,
    // do not generate predicate.
    return;
  }

  Node *cont    = _gvn.intcon(1);
  Node* opq     = _gvn.transform(new Opaque1Node(C, cont));
  Node *bol     = _gvn.transform(new Conv2BNode(opq));
  IfNode* iff   = create_and_map_if(control(), bol, PROB_MAX, COUNT_UNKNOWN);
  Node* iffalse = _gvn.transform(new IfFalseNode(iff));
  C->add_predicate_opaq(opq);
  {
    PreserveJVMState pjvms(this);
    set_control(iffalse);
    inc_sp(nargs);
    uncommon_trap(reason, Deoptimization::Action_maybe_recompile);
  }
  Node* iftrue = _gvn.transform(new IfTrueNode(iff));
  set_control(iftrue);
}

//------------------------------add_predicate---------------------------------
void GraphKit::add_empty_predicates(int nargs) {
  // These loop predicates remain empty. All concrete loop predicates are inserted above the corresponding
  // empty loop predicate later by 'PhaseIdealLoop::create_new_if_for_predicate'. All concrete loop predicates of
  // a specific kind (normal, profile or limit check) share the same uncommon trap as the empty loop predicate.
  if (UseLoopPredicate) {
    add_empty_predicate_impl(Deoptimization::Reason_predicate, nargs);
  }
  if (UseProfiledLoopPredicate) {
    add_empty_predicate_impl(Deoptimization::Reason_profile_predicate, nargs);
  }
  // loop's limit check predicate should be near the loop.
  add_empty_predicate_impl(Deoptimization::Reason_loop_limit_check, nargs);
}

void GraphKit::sync_kit(IdealKit& ideal) {
  set_all_memory(ideal.merged_memory());
  set_i_o(ideal.i_o());
  set_control(ideal.ctrl());
}

void GraphKit::final_sync(IdealKit& ideal) {
  // Final sync IdealKit and graphKit.
  sync_kit(ideal);
}

Node* GraphKit::load_String_length(Node* str, bool set_ctrl) {
  Node* len = load_array_length(load_String_value(str, set_ctrl));
  Node* coder = load_String_coder(str, set_ctrl);
  // Divide length by 2 if coder is UTF16
  return _gvn.transform(new RShiftINode(len, coder));
}

Node* GraphKit::load_String_value(Node* str, bool set_ctrl) {
  int value_offset = java_lang_String::value_offset();
  const TypeInstPtr* string_type = TypeInstPtr::make(TypePtr::NotNull, C->env()->String_klass(),
                                                     false, NULL, Type::Offset(0));
  const TypePtr* value_field_type = string_type->add_offset(value_offset);
  const TypeAryPtr* value_type = TypeAryPtr::make(TypePtr::NotNull,
                                                  TypeAry::make(TypeInt::BYTE, TypeInt::POS, false, true, true),
                                                  ciTypeArrayKlass::make(T_BYTE), true, Type::Offset(0));
  Node* p = basic_plus_adr(str, str, value_offset);
  Node* load = access_load_at(str, p, value_field_type, value_type, T_OBJECT,
                              IN_HEAP | (set_ctrl ? C2_CONTROL_DEPENDENT_LOAD : 0) | MO_UNORDERED);
  return load;
}

Node* GraphKit::load_String_coder(Node* str, bool set_ctrl) {
  if (!CompactStrings) {
    return intcon(java_lang_String::CODER_UTF16);
  }
  int coder_offset = java_lang_String::coder_offset();
  const TypeInstPtr* string_type = TypeInstPtr::make(TypePtr::NotNull, C->env()->String_klass(),
                                                     false, NULL, Type::Offset(0));
  const TypePtr* coder_field_type = string_type->add_offset(coder_offset);

  Node* p = basic_plus_adr(str, str, coder_offset);
  Node* load = access_load_at(str, p, coder_field_type, TypeInt::BYTE, T_BYTE,
                              IN_HEAP | (set_ctrl ? C2_CONTROL_DEPENDENT_LOAD : 0) | MO_UNORDERED);
  return load;
}

void GraphKit::store_String_value(Node* str, Node* value) {
  int value_offset = java_lang_String::value_offset();
  const TypeInstPtr* string_type = TypeInstPtr::make(TypePtr::NotNull, C->env()->String_klass(),
                                                     false, NULL, Type::Offset(0));
  const TypePtr* value_field_type = string_type->add_offset(value_offset);

  access_store_at(str,  basic_plus_adr(str, value_offset), value_field_type,
                  value, TypeAryPtr::BYTES, T_OBJECT, IN_HEAP | MO_UNORDERED);
}

void GraphKit::store_String_coder(Node* str, Node* value) {
  int coder_offset = java_lang_String::coder_offset();
  const TypeInstPtr* string_type = TypeInstPtr::make(TypePtr::NotNull, C->env()->String_klass(),
                                                     false, NULL, Type::Offset(0));
  const TypePtr* coder_field_type = string_type->add_offset(coder_offset);

  access_store_at(str, basic_plus_adr(str, coder_offset), coder_field_type,
                  value, TypeInt::BYTE, T_BYTE, IN_HEAP | MO_UNORDERED);
}

// Capture src and dst memory state with a MergeMemNode
Node* GraphKit::capture_memory(const TypePtr* src_type, const TypePtr* dst_type) {
  if (src_type == dst_type) {
    // Types are equal, we don't need a MergeMemNode
    return memory(src_type);
  }
  MergeMemNode* merge = MergeMemNode::make(map()->memory());
  record_for_igvn(merge); // fold it up later, if possible
  int src_idx = C->get_alias_index(src_type);
  int dst_idx = C->get_alias_index(dst_type);
  merge->set_memory_at(src_idx, memory(src_idx));
  merge->set_memory_at(dst_idx, memory(dst_idx));
  return merge;
}

Node* GraphKit::compress_string(Node* src, const TypeAryPtr* src_type, Node* dst, Node* count) {
  assert(Matcher::match_rule_supported(Op_StrCompressedCopy), "Intrinsic not supported");
  assert(src_type == TypeAryPtr::BYTES || src_type == TypeAryPtr::CHARS, "invalid source type");
  // If input and output memory types differ, capture both states to preserve
  // the dependency between preceding and subsequent loads/stores.
  // For example, the following program:
  //  StoreB
  //  compress_string
  //  LoadB
  // has this memory graph (use->def):
  //  LoadB -> compress_string -> CharMem
  //             ... -> StoreB -> ByteMem
  // The intrinsic hides the dependency between LoadB and StoreB, causing
  // the load to read from memory not containing the result of the StoreB.
  // The correct memory graph should look like this:
  //  LoadB -> compress_string -> MergeMem(CharMem, StoreB(ByteMem))
  Node* mem = capture_memory(src_type, TypeAryPtr::BYTES);
  StrCompressedCopyNode* str = new StrCompressedCopyNode(control(), mem, src, dst, count);
  Node* res_mem = _gvn.transform(new SCMemProjNode(_gvn.transform(str)));
  set_memory(res_mem, TypeAryPtr::BYTES);
  return str;
}

void GraphKit::inflate_string(Node* src, Node* dst, const TypeAryPtr* dst_type, Node* count) {
  assert(Matcher::match_rule_supported(Op_StrInflatedCopy), "Intrinsic not supported");
  assert(dst_type == TypeAryPtr::BYTES || dst_type == TypeAryPtr::CHARS, "invalid dest type");
  // Capture src and dst memory (see comment in 'compress_string').
  Node* mem = capture_memory(TypeAryPtr::BYTES, dst_type);
  StrInflatedCopyNode* str = new StrInflatedCopyNode(control(), mem, src, dst, count);
  set_memory(_gvn.transform(str), dst_type);
}

void GraphKit::inflate_string_slow(Node* src, Node* dst, Node* start, Node* count) {
  /**
   * int i_char = start;
   * for (int i_byte = 0; i_byte < count; i_byte++) {
   *   dst[i_char++] = (char)(src[i_byte] & 0xff);
   * }
   */
  add_empty_predicates();
  C->set_has_loops(true);

  RegionNode* head = new RegionNode(3);
  head->init_req(1, control());
  gvn().set_type(head, Type::CONTROL);
  record_for_igvn(head);

  Node* i_byte = new PhiNode(head, TypeInt::INT);
  i_byte->init_req(1, intcon(0));
  gvn().set_type(i_byte, TypeInt::INT);
  record_for_igvn(i_byte);

  Node* i_char = new PhiNode(head, TypeInt::INT);
  i_char->init_req(1, start);
  gvn().set_type(i_char, TypeInt::INT);
  record_for_igvn(i_char);

  Node* mem = PhiNode::make(head, memory(TypeAryPtr::BYTES), Type::MEMORY, TypeAryPtr::BYTES);
  gvn().set_type(mem, Type::MEMORY);
  record_for_igvn(mem);
  set_control(head);
  set_memory(mem, TypeAryPtr::BYTES);
  Node* ch = load_array_element(src, i_byte, TypeAryPtr::BYTES, /* set_ctrl */ true);
  Node* st = store_to_memory(control(), array_element_address(dst, i_char, T_BYTE),
                             AndI(ch, intcon(0xff)), T_CHAR, TypeAryPtr::BYTES, MemNode::unordered,
                             false, false, true /* mismatched */);

  IfNode* iff = create_and_map_if(head, Bool(CmpI(i_byte, count), BoolTest::lt), PROB_FAIR, COUNT_UNKNOWN);
  head->init_req(2, IfTrue(iff));
  mem->init_req(2, st);
  i_byte->init_req(2, AddI(i_byte, intcon(1)));
  i_char->init_req(2, AddI(i_char, intcon(2)));

  set_control(IfFalse(iff));
  set_memory(st, TypeAryPtr::BYTES);
}

Node* GraphKit::make_constant_from_field(ciField* field, Node* obj) {
  if (!field->is_constant()) {
    return NULL; // Field not marked as constant.
  }
  ciInstance* holder = NULL;
  if (!field->is_static()) {
    ciObject* const_oop = obj->bottom_type()->is_oopptr()->const_oop();
    if (const_oop != NULL && const_oop->is_instance()) {
      holder = const_oop->as_instance();
    }
  }
  const Type* con_type = Type::make_constant_from_field(field, holder, field->layout_type(),
                                                        /*is_unsigned_load=*/false);
  if (con_type != NULL) {
    Node* con = makecon(con_type);
    if (field->type()->is_inlinetype()) {
      con = InlineTypeNode::make_from_oop(this, con, field->type()->as_inline_klass(), field->is_null_free());
    } else if (con_type->is_inlinetypeptr()) {
      con = InlineTypeNode::make_from_oop(this, con, con_type->inline_klass(), field->is_null_free());
    }
    return con;
  }
  return NULL;
}

//---------------------------load_mirror_from_klass----------------------------
// Given a klass oop, load its java mirror (a java.lang.Class oop).
Node* GraphKit::load_mirror_from_klass(Node* klass) {
  Node* p = basic_plus_adr(klass, in_bytes(Klass::java_mirror_offset()));
  Node* load = make_load(NULL, p, TypeRawPtr::NOTNULL, T_ADDRESS, MemNode::unordered);
  // mirror = ((OopHandle)mirror)->resolve();
  return access_load(load, TypeInstPtr::MIRROR, T_OBJECT, IN_NATIVE);
}<|MERGE_RESOLUTION|>--- conflicted
+++ resolved
@@ -1111,7 +1111,7 @@
     ciField* field = method()->get_field_at_bci(bci(), ignored_will_link);
     int      size  = field->type()->size();
     inputs = size+1;
-    depth = rsize - inputs;
+    depth = rsize() - inputs;
     break;
   }
 
@@ -2971,7 +2971,6 @@
 Node* GraphKit::type_check_receiver(Node* receiver, ciKlass* klass,
                                     float prob, Node* *casted_receiver) {
   assert(!klass->is_interface(), "no exact type check on interfaces");
-<<<<<<< HEAD
   Node* fail = top();
   const Type* rec_t = _gvn.type(receiver);
   if (rec_t->is_inlinetypeptr()) {
@@ -2984,11 +2983,7 @@
     }
     return fail;
   }
-  const TypeKlassPtr* tklass = TypeKlassPtr::make(klass);
-=======
-
   const TypeKlassPtr* tklass = TypeKlassPtr::make(klass, Type::trust_interfaces);
->>>>>>> 33f3bd8f
   Node* recv_klass = load_object_klass(receiver);
   fail = type_check(recv_klass, tklass, prob);
 
@@ -3355,15 +3350,10 @@
 // uncommon trap or exception is thrown.
 Node* GraphKit::gen_checkcast(Node *obj, Node* superklass, Node* *failure_control, bool null_free) {
   kill_dead_locals();           // Benefit all the uncommon traps
-<<<<<<< HEAD
-  const TypeKlassPtr* tk = _gvn.type(superklass)->is_klassptr();
-  const TypeOopPtr* toop = tk->cast_to_exactness(false)->as_instance_type();
+  const TypeKlassPtr *tk = _gvn.type(superklass)->is_klassptr()->try_improve();
+  const TypeOopPtr *toop = tk->cast_to_exactness(false)->as_instance_type();
   bool safe_for_replace = (failure_control == NULL);
   assert(!null_free || toop->is_inlinetypeptr(), "must be an inline type pointer");
-=======
-  const TypeKlassPtr *tk = _gvn.type(superklass)->is_klassptr()->try_improve();
-  const TypeOopPtr *toop = tk->cast_to_exactness(false)->as_instance_type();
->>>>>>> 33f3bd8f
 
   // Fast cutout:  Check the case that the cast is vacuously true.
   // This detects the common cases where the test will short-circuit
@@ -3378,7 +3368,7 @@
       kptr = t->is_oopptr()->as_klass_type();
     } else if (obj->is_InlineType()) {
       ciInlineKlass* vk = t->inline_klass();
-      kptr = TypeInstKlassPtr::make(TypePtr::NotNull, vk, Type::Offset(0), vk->flatten_array());
+      kptr = TypeInstKlassPtr::make(TypePtr::NotNull, vk, Type::Offset(0));
     }
     if (kptr != NULL) {
       switch (C->static_subtype_check(tk, kptr)) {
