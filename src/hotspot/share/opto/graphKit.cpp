--- conflicted
+++ resolved
@@ -54,11 +54,7 @@
 #include "runtime/stubRoutines.hpp"
 #include "utilities/bitMap.inline.hpp"
 #include "utilities/growableArray.hpp"
-<<<<<<< HEAD
-#include "classfile/vmSymbols.hpp"
-=======
 #include "utilities/powerOfTwo.hpp"
->>>>>>> a07dfe93
 
 //----------------------------GraphKit-----------------------------------------
 // Main utility constructor.
@@ -1526,6 +1522,11 @@
 Node* GraphKit::cast_to_non_larval(Node* obj) {
   const Type* obj_type = gvn().type(obj);
   if (obj->is_InlineType() || !obj_type->is_inlinetypeptr()) {
+    return obj;
+  }
+
+  AllocateNode* box = AllocateNode::Ideal_allocation(obj);
+  if (box != nullptr && box->_larval) {
     return obj;
   }
 
