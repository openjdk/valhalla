/*
 * Copyright (c) 2001, 2022, Oracle and/or its affiliates. All rights reserved.
 * DO NOT ALTER OR REMOVE COPYRIGHT NOTICES OR THIS FILE HEADER.
 *
 * This code is free software; you can redistribute it and/or modify it
 * under the terms of the GNU General Public License version 2 only, as
 * published by the Free Software Foundation.
 *
 * This code is distributed in the hope that it will be useful, but WITHOUT
 * ANY WARRANTY; without even the implied warranty of MERCHANTABILITY or
 * FITNESS FOR A PARTICULAR PURPOSE.  See the GNU General Public License
 * version 2 for more details (a copy is included in the LICENSE file that
 * accompanied this code).
 *
 * You should have received a copy of the GNU General Public License version
 * 2 along with this work; if not, write to the Free Software Foundation,
 * Inc., 51 Franklin St, Fifth Floor, Boston, MA 02110-1301 USA.
 *
 * Please contact Oracle, 500 Oracle Parkway, Redwood Shores, CA 94065 USA
 * or visit www.oracle.com if you need additional information or have any
 * questions.
 *
 */

#include "precompiled.hpp"
#include "ci/ciFlatArrayKlass.hpp"
#include "ci/ciInlineKlass.hpp"
#include "ci/ciUtilities.hpp"
#include "classfile/javaClasses.hpp"
#include "ci/ciObjArray.hpp"
#include "asm/register.hpp"
#include "compiler/compileLog.hpp"
#include "gc/shared/barrierSet.hpp"
#include "gc/shared/c2/barrierSetC2.hpp"
#include "interpreter/interpreter.hpp"
#include "memory/resourceArea.hpp"
#include "opto/addnode.hpp"
#include "opto/castnode.hpp"
#include "opto/convertnode.hpp"
#include "opto/graphKit.hpp"
#include "opto/idealKit.hpp"
#include "opto/inlinetypenode.hpp"
#include "opto/intrinsicnode.hpp"
#include "opto/locknode.hpp"
#include "opto/machnode.hpp"
#include "opto/narrowptrnode.hpp"
#include "opto/opaquenode.hpp"
#include "opto/parse.hpp"
#include "opto/rootnode.hpp"
#include "opto/runtime.hpp"
#include "opto/subtypenode.hpp"
#include "runtime/deoptimization.hpp"
#include "runtime/sharedRuntime.hpp"
#include "utilities/bitMap.inline.hpp"
#include "utilities/powerOfTwo.hpp"
#include "utilities/growableArray.hpp"

//----------------------------GraphKit-----------------------------------------
// Main utility constructor.
GraphKit::GraphKit(JVMState* jvms, PhaseGVN* gvn)
  : Phase(Phase::Parser),
    _env(C->env()),
    _gvn((gvn != NULL) ? *gvn : *C->initial_gvn()),
    _barrier_set(BarrierSet::barrier_set()->barrier_set_c2())
{
  assert(gvn == NULL || !gvn->is_IterGVN() || gvn->is_IterGVN()->delay_transform(), "delay transform should be enabled");
  _exceptions = jvms->map()->next_exception();
  if (_exceptions != NULL)  jvms->map()->set_next_exception(NULL);
  set_jvms(jvms);
#ifdef ASSERT
  if (_gvn.is_IterGVN() != NULL) {
    assert(_gvn.is_IterGVN()->delay_transform(), "Transformation must be delayed if IterGVN is used");
    // Save the initial size of _for_igvn worklist for verification (see ~GraphKit)
    _worklist_size = _gvn.C->for_igvn()->size();
  }
#endif
}

// Private constructor for parser.
GraphKit::GraphKit()
  : Phase(Phase::Parser),
    _env(C->env()),
    _gvn(*C->initial_gvn()),
    _barrier_set(BarrierSet::barrier_set()->barrier_set_c2())
{
  _exceptions = NULL;
  set_map(NULL);
  debug_only(_sp = -99);
  debug_only(set_bci(-99));
}



//---------------------------clean_stack---------------------------------------
// Clear away rubbish from the stack area of the JVM state.
// This destroys any arguments that may be waiting on the stack.
void GraphKit::clean_stack(int from_sp) {
  SafePointNode* map      = this->map();
  JVMState*      jvms     = this->jvms();
  int            stk_size = jvms->stk_size();
  int            stkoff   = jvms->stkoff();
  Node*          top      = this->top();
  for (int i = from_sp; i < stk_size; i++) {
    if (map->in(stkoff + i) != top) {
      map->set_req(stkoff + i, top);
    }
  }
}


//--------------------------------sync_jvms-----------------------------------
// Make sure our current jvms agrees with our parse state.
JVMState* GraphKit::sync_jvms() const {
  JVMState* jvms = this->jvms();
  jvms->set_bci(bci());       // Record the new bci in the JVMState
  jvms->set_sp(sp());         // Record the new sp in the JVMState
  assert(jvms_in_sync(), "jvms is now in sync");
  return jvms;
}

//--------------------------------sync_jvms_for_reexecute---------------------
// Make sure our current jvms agrees with our parse state.  This version
// uses the reexecute_sp for reexecuting bytecodes.
JVMState* GraphKit::sync_jvms_for_reexecute() {
  JVMState* jvms = this->jvms();
  jvms->set_bci(bci());          // Record the new bci in the JVMState
  jvms->set_sp(reexecute_sp());  // Record the new sp in the JVMState
  return jvms;
}

#ifdef ASSERT
bool GraphKit::jvms_in_sync() const {
  Parse* parse = is_Parse();
  if (parse == NULL) {
    if (bci() !=      jvms()->bci())          return false;
    if (sp()  != (int)jvms()->sp())           return false;
    return true;
  }
  if (jvms()->method() != parse->method())    return false;
  if (jvms()->bci()    != parse->bci())       return false;
  int jvms_sp = jvms()->sp();
  if (jvms_sp          != parse->sp())        return false;
  int jvms_depth = jvms()->depth();
  if (jvms_depth       != parse->depth())     return false;
  return true;
}

// Local helper checks for special internal merge points
// used to accumulate and merge exception states.
// They are marked by the region's in(0) edge being the map itself.
// Such merge points must never "escape" into the parser at large,
// until they have been handed to gvn.transform.
static bool is_hidden_merge(Node* reg) {
  if (reg == NULL)  return false;
  if (reg->is_Phi()) {
    reg = reg->in(0);
    if (reg == NULL)  return false;
  }
  return reg->is_Region() && reg->in(0) != NULL && reg->in(0)->is_Root();
}

void GraphKit::verify_map() const {
  if (map() == NULL)  return;  // null map is OK
  assert(map()->req() <= jvms()->endoff(), "no extra garbage on map");
  assert(!map()->has_exceptions(),    "call add_exception_states_from 1st");
  assert(!is_hidden_merge(control()), "call use_exception_state, not set_map");
}

void GraphKit::verify_exception_state(SafePointNode* ex_map) {
  assert(ex_map->next_exception() == NULL, "not already part of a chain");
  assert(has_saved_ex_oop(ex_map), "every exception state has an ex_oop");
}
#endif

//---------------------------stop_and_kill_map---------------------------------
// Set _map to NULL, signalling a stop to further bytecode execution.
// First smash the current map's control to a constant, to mark it dead.
void GraphKit::stop_and_kill_map() {
  SafePointNode* dead_map = stop();
  if (dead_map != NULL) {
    dead_map->disconnect_inputs(C); // Mark the map as killed.
    assert(dead_map->is_killed(), "must be so marked");
  }
}


//--------------------------------stopped--------------------------------------
// Tell if _map is NULL, or control is top.
bool GraphKit::stopped() {
  if (map() == NULL)           return true;
  else if (control() == top()) return true;
  else                         return false;
}


//-----------------------------has_ex_handler----------------------------------
// Tell if this method or any caller method has exception handlers.
bool GraphKit::has_ex_handler() {
  for (JVMState* jvmsp = jvms(); jvmsp != NULL; jvmsp = jvmsp->caller()) {
    if (jvmsp->has_method() && jvmsp->method()->has_exception_handlers()) {
      return true;
    }
  }
  return false;
}

//------------------------------save_ex_oop------------------------------------
// Save an exception without blowing stack contents or other JVM state.
void GraphKit::set_saved_ex_oop(SafePointNode* ex_map, Node* ex_oop) {
  assert(!has_saved_ex_oop(ex_map), "clear ex-oop before setting again");
  ex_map->add_req(ex_oop);
  debug_only(verify_exception_state(ex_map));
}

inline static Node* common_saved_ex_oop(SafePointNode* ex_map, bool clear_it) {
  assert(GraphKit::has_saved_ex_oop(ex_map), "ex_oop must be there");
  Node* ex_oop = ex_map->in(ex_map->req()-1);
  if (clear_it)  ex_map->del_req(ex_map->req()-1);
  return ex_oop;
}

//-----------------------------saved_ex_oop------------------------------------
// Recover a saved exception from its map.
Node* GraphKit::saved_ex_oop(SafePointNode* ex_map) {
  return common_saved_ex_oop(ex_map, false);
}

//--------------------------clear_saved_ex_oop---------------------------------
// Erase a previously saved exception from its map.
Node* GraphKit::clear_saved_ex_oop(SafePointNode* ex_map) {
  return common_saved_ex_oop(ex_map, true);
}

#ifdef ASSERT
//---------------------------has_saved_ex_oop----------------------------------
// Erase a previously saved exception from its map.
bool GraphKit::has_saved_ex_oop(SafePointNode* ex_map) {
  return ex_map->req() == ex_map->jvms()->endoff()+1;
}
#endif

//-------------------------make_exception_state--------------------------------
// Turn the current JVM state into an exception state, appending the ex_oop.
SafePointNode* GraphKit::make_exception_state(Node* ex_oop) {
  sync_jvms();
  SafePointNode* ex_map = stop();  // do not manipulate this map any more
  set_saved_ex_oop(ex_map, ex_oop);
  return ex_map;
}


//--------------------------add_exception_state--------------------------------
// Add an exception to my list of exceptions.
void GraphKit::add_exception_state(SafePointNode* ex_map) {
  if (ex_map == NULL || ex_map->control() == top()) {
    return;
  }
#ifdef ASSERT
  verify_exception_state(ex_map);
  if (has_exceptions()) {
    assert(ex_map->jvms()->same_calls_as(_exceptions->jvms()), "all collected exceptions must come from the same place");
  }
#endif

  // If there is already an exception of exactly this type, merge with it.
  // In particular, null-checks and other low-level exceptions common up here.
  Node*       ex_oop  = saved_ex_oop(ex_map);
  const Type* ex_type = _gvn.type(ex_oop);
  if (ex_oop == top()) {
    // No action needed.
    return;
  }
  assert(ex_type->isa_instptr(), "exception must be an instance");
  for (SafePointNode* e2 = _exceptions; e2 != NULL; e2 = e2->next_exception()) {
    const Type* ex_type2 = _gvn.type(saved_ex_oop(e2));
    // We check sp also because call bytecodes can generate exceptions
    // both before and after arguments are popped!
    if (ex_type2 == ex_type
        && e2->_jvms->sp() == ex_map->_jvms->sp()) {
      combine_exception_states(ex_map, e2);
      return;
    }
  }

  // No pre-existing exception of the same type.  Chain it on the list.
  push_exception_state(ex_map);
}

//-----------------------add_exception_states_from-----------------------------
void GraphKit::add_exception_states_from(JVMState* jvms) {
  SafePointNode* ex_map = jvms->map()->next_exception();
  if (ex_map != NULL) {
    jvms->map()->set_next_exception(NULL);
    for (SafePointNode* next_map; ex_map != NULL; ex_map = next_map) {
      next_map = ex_map->next_exception();
      ex_map->set_next_exception(NULL);
      add_exception_state(ex_map);
    }
  }
}

//-----------------------transfer_exceptions_into_jvms-------------------------
JVMState* GraphKit::transfer_exceptions_into_jvms() {
  if (map() == NULL) {
    // We need a JVMS to carry the exceptions, but the map has gone away.
    // Create a scratch JVMS, cloned from any of the exception states...
    if (has_exceptions()) {
      _map = _exceptions;
      _map = clone_map();
      _map->set_next_exception(NULL);
      clear_saved_ex_oop(_map);
      debug_only(verify_map());
    } else {
      // ...or created from scratch
      JVMState* jvms = new (C) JVMState(_method, NULL);
      jvms->set_bci(_bci);
      jvms->set_sp(_sp);
      jvms->set_map(new SafePointNode(TypeFunc::Parms, jvms));
      set_jvms(jvms);
      for (uint i = 0; i < map()->req(); i++)  map()->init_req(i, top());
      set_all_memory(top());
      while (map()->req() < jvms->endoff())  map()->add_req(top());
    }
    // (This is a kludge, in case you didn't notice.)
    set_control(top());
  }
  JVMState* jvms = sync_jvms();
  assert(!jvms->map()->has_exceptions(), "no exceptions on this map yet");
  jvms->map()->set_next_exception(_exceptions);
  _exceptions = NULL;   // done with this set of exceptions
  return jvms;
}

static inline void add_n_reqs(Node* dstphi, Node* srcphi) {
  assert(is_hidden_merge(dstphi), "must be a special merge node");
  assert(is_hidden_merge(srcphi), "must be a special merge node");
  uint limit = srcphi->req();
  for (uint i = PhiNode::Input; i < limit; i++) {
    dstphi->add_req(srcphi->in(i));
  }
}
static inline void add_one_req(Node* dstphi, Node* src) {
  assert(is_hidden_merge(dstphi), "must be a special merge node");
  assert(!is_hidden_merge(src), "must not be a special merge node");
  dstphi->add_req(src);
}

//-----------------------combine_exception_states------------------------------
// This helper function combines exception states by building phis on a
// specially marked state-merging region.  These regions and phis are
// untransformed, and can build up gradually.  The region is marked by
// having a control input of its exception map, rather than NULL.  Such
// regions do not appear except in this function, and in use_exception_state.
void GraphKit::combine_exception_states(SafePointNode* ex_map, SafePointNode* phi_map) {
  if (failing())  return;  // dying anyway...
  JVMState* ex_jvms = ex_map->_jvms;
  assert(ex_jvms->same_calls_as(phi_map->_jvms), "consistent call chains");
  assert(ex_jvms->stkoff() == phi_map->_jvms->stkoff(), "matching locals");
  assert(ex_jvms->sp() == phi_map->_jvms->sp(), "matching stack sizes");
  assert(ex_jvms->monoff() == phi_map->_jvms->monoff(), "matching JVMS");
  assert(ex_jvms->scloff() == phi_map->_jvms->scloff(), "matching scalar replaced objects");
  assert(ex_map->req() == phi_map->req(), "matching maps");
  uint tos = ex_jvms->stkoff() + ex_jvms->sp();
  Node*         hidden_merge_mark = root();
  Node*         region  = phi_map->control();
  MergeMemNode* phi_mem = phi_map->merged_memory();
  MergeMemNode* ex_mem  = ex_map->merged_memory();
  if (region->in(0) != hidden_merge_mark) {
    // The control input is not (yet) a specially-marked region in phi_map.
    // Make it so, and build some phis.
    region = new RegionNode(2);
    _gvn.set_type(region, Type::CONTROL);
    region->set_req(0, hidden_merge_mark);  // marks an internal ex-state
    region->init_req(1, phi_map->control());
    phi_map->set_control(region);
    Node* io_phi = PhiNode::make(region, phi_map->i_o(), Type::ABIO);
    record_for_igvn(io_phi);
    _gvn.set_type(io_phi, Type::ABIO);
    phi_map->set_i_o(io_phi);
    for (MergeMemStream mms(phi_mem); mms.next_non_empty(); ) {
      Node* m = mms.memory();
      Node* m_phi = PhiNode::make(region, m, Type::MEMORY, mms.adr_type(C));
      record_for_igvn(m_phi);
      _gvn.set_type(m_phi, Type::MEMORY);
      mms.set_memory(m_phi);
    }
  }

  // Either or both of phi_map and ex_map might already be converted into phis.
  Node* ex_control = ex_map->control();
  // if there is special marking on ex_map also, we add multiple edges from src
  bool add_multiple = (ex_control->in(0) == hidden_merge_mark);
  // how wide was the destination phi_map, originally?
  uint orig_width = region->req();

  if (add_multiple) {
    add_n_reqs(region, ex_control);
    add_n_reqs(phi_map->i_o(), ex_map->i_o());
  } else {
    // ex_map has no merges, so we just add single edges everywhere
    add_one_req(region, ex_control);
    add_one_req(phi_map->i_o(), ex_map->i_o());
  }
  for (MergeMemStream mms(phi_mem, ex_mem); mms.next_non_empty2(); ) {
    if (mms.is_empty()) {
      // get a copy of the base memory, and patch some inputs into it
      const TypePtr* adr_type = mms.adr_type(C);
      Node* phi = mms.force_memory()->as_Phi()->slice_memory(adr_type);
      assert(phi->as_Phi()->region() == mms.base_memory()->in(0), "");
      mms.set_memory(phi);
      // Prepare to append interesting stuff onto the newly sliced phi:
      while (phi->req() > orig_width)  phi->del_req(phi->req()-1);
    }
    // Append stuff from ex_map:
    if (add_multiple) {
      add_n_reqs(mms.memory(), mms.memory2());
    } else {
      add_one_req(mms.memory(), mms.memory2());
    }
  }
  uint limit = ex_map->req();
  for (uint i = TypeFunc::Parms; i < limit; i++) {
    // Skip everything in the JVMS after tos.  (The ex_oop follows.)
    if (i == tos)  i = ex_jvms->monoff();
    Node* src = ex_map->in(i);
    Node* dst = phi_map->in(i);
    if (src != dst) {
      PhiNode* phi;
      if (dst->in(0) != region) {
        dst = phi = PhiNode::make(region, dst, _gvn.type(dst));
        record_for_igvn(phi);
        _gvn.set_type(phi, phi->type());
        phi_map->set_req(i, dst);
        // Prepare to append interesting stuff onto the new phi:
        while (dst->req() > orig_width)  dst->del_req(dst->req()-1);
      } else {
        assert(dst->is_Phi(), "nobody else uses a hidden region");
        phi = dst->as_Phi();
      }
      if (add_multiple && src->in(0) == ex_control) {
        // Both are phis.
        add_n_reqs(dst, src);
      } else {
        while (dst->req() < region->req())  add_one_req(dst, src);
      }
      const Type* srctype = _gvn.type(src);
      if (phi->type() != srctype) {
        const Type* dsttype = phi->type()->meet_speculative(srctype);
        if (phi->type() != dsttype) {
          phi->set_type(dsttype);
          _gvn.set_type(phi, dsttype);
        }
      }
    }
  }
  phi_map->merge_replaced_nodes_with(ex_map);
}

//--------------------------use_exception_state--------------------------------
Node* GraphKit::use_exception_state(SafePointNode* phi_map) {
  if (failing()) { stop(); return top(); }
  Node* region = phi_map->control();
  Node* hidden_merge_mark = root();
  assert(phi_map->jvms()->map() == phi_map, "sanity: 1-1 relation");
  Node* ex_oop = clear_saved_ex_oop(phi_map);
  if (region->in(0) == hidden_merge_mark) {
    // Special marking for internal ex-states.  Process the phis now.
    region->set_req(0, region);  // now it's an ordinary region
    set_jvms(phi_map->jvms());   // ...so now we can use it as a map
    // Note: Setting the jvms also sets the bci and sp.
    set_control(_gvn.transform(region));
    uint tos = jvms()->stkoff() + sp();
    for (uint i = 1; i < tos; i++) {
      Node* x = phi_map->in(i);
      if (x->in(0) == region) {
        assert(x->is_Phi(), "expected a special phi");
        phi_map->set_req(i, _gvn.transform(x));
      }
    }
    for (MergeMemStream mms(merged_memory()); mms.next_non_empty(); ) {
      Node* x = mms.memory();
      if (x->in(0) == region) {
        assert(x->is_Phi(), "nobody else uses a hidden region");
        mms.set_memory(_gvn.transform(x));
      }
    }
    if (ex_oop->in(0) == region) {
      assert(ex_oop->is_Phi(), "expected a special phi");
      ex_oop = _gvn.transform(ex_oop);
    }
  } else {
    set_jvms(phi_map->jvms());
  }

  assert(!is_hidden_merge(phi_map->control()), "hidden ex. states cleared");
  assert(!is_hidden_merge(phi_map->i_o()), "hidden ex. states cleared");
  return ex_oop;
}

//---------------------------------java_bc-------------------------------------
Bytecodes::Code GraphKit::java_bc() const {
  ciMethod* method = this->method();
  int       bci    = this->bci();
  if (method != NULL && bci != InvocationEntryBci)
    return method->java_code_at_bci(bci);
  else
    return Bytecodes::_illegal;
}

void GraphKit::uncommon_trap_if_should_post_on_exceptions(Deoptimization::DeoptReason reason,
                                                          bool must_throw) {
    // if the exception capability is set, then we will generate code
    // to check the JavaThread.should_post_on_exceptions flag to see
    // if we actually need to report exception events (for this
    // thread).  If we don't need to report exception events, we will
    // take the normal fast path provided by add_exception_events.  If
    // exception event reporting is enabled for this thread, we will
    // take the uncommon_trap in the BuildCutout below.

    // first must access the should_post_on_exceptions_flag in this thread's JavaThread
    Node* jthread = _gvn.transform(new ThreadLocalNode());
    Node* adr = basic_plus_adr(top(), jthread, in_bytes(JavaThread::should_post_on_exceptions_flag_offset()));
    Node* should_post_flag = make_load(control(), adr, TypeInt::INT, T_INT, Compile::AliasIdxRaw, MemNode::unordered);

    // Test the should_post_on_exceptions_flag vs. 0
    Node* chk = _gvn.transform( new CmpINode(should_post_flag, intcon(0)) );
    Node* tst = _gvn.transform( new BoolNode(chk, BoolTest::eq) );

    // Branch to slow_path if should_post_on_exceptions_flag was true
    { BuildCutout unless(this, tst, PROB_MAX);
      // Do not try anything fancy if we're notifying the VM on every throw.
      // Cf. case Bytecodes::_athrow in parse2.cpp.
      uncommon_trap(reason, Deoptimization::Action_none,
                    (ciKlass*)NULL, (char*)NULL, must_throw);
    }

}

//------------------------------builtin_throw----------------------------------
void GraphKit::builtin_throw(Deoptimization::DeoptReason reason) {
  bool must_throw = true;

  // If this particular condition has not yet happened at this
  // bytecode, then use the uncommon trap mechanism, and allow for
  // a future recompilation if several traps occur here.
  // If the throw is hot, try to use a more complicated inline mechanism
  // which keeps execution inside the compiled code.
  bool treat_throw_as_hot = false;
  ciMethodData* md = method()->method_data();

  if (ProfileTraps) {
    if (too_many_traps(reason)) {
      treat_throw_as_hot = true;
    }
    // (If there is no MDO at all, assume it is early in
    // execution, and that any deopts are part of the
    // startup transient, and don't need to be remembered.)

    // Also, if there is a local exception handler, treat all throws
    // as hot if there has been at least one in this method.
    if (C->trap_count(reason) != 0
        && method()->method_data()->trap_count(reason) != 0
        && has_ex_handler()) {
        treat_throw_as_hot = true;
    }
  }

  // If this throw happens frequently, an uncommon trap might cause
  // a performance pothole.  If there is a local exception handler,
  // and if this particular bytecode appears to be deoptimizing often,
  // let us handle the throw inline, with a preconstructed instance.
  // Note:   If the deopt count has blown up, the uncommon trap
  // runtime is going to flush this nmethod, not matter what.
  if (treat_throw_as_hot && method()->can_omit_stack_trace()) {
    // If the throw is local, we use a pre-existing instance and
    // punt on the backtrace.  This would lead to a missing backtrace
    // (a repeat of 4292742) if the backtrace object is ever asked
    // for its backtrace.
    // Fixing this remaining case of 4292742 requires some flavor of
    // escape analysis.  Leave that for the future.
    ciInstance* ex_obj = NULL;
    switch (reason) {
    case Deoptimization::Reason_null_check:
      ex_obj = env()->NullPointerException_instance();
      break;
    case Deoptimization::Reason_div0_check:
      ex_obj = env()->ArithmeticException_instance();
      break;
    case Deoptimization::Reason_range_check:
      ex_obj = env()->ArrayIndexOutOfBoundsException_instance();
      break;
    case Deoptimization::Reason_class_check:
      ex_obj = env()->ClassCastException_instance();
      break;
    case Deoptimization::Reason_array_check:
      ex_obj = env()->ArrayStoreException_instance();
      break;
    default:
      break;
    }
    if (failing()) { stop(); return; }  // exception allocation might fail
    if (ex_obj != NULL) {
      if (env()->jvmti_can_post_on_exceptions()) {
        // check if we must post exception events, take uncommon trap if so
        uncommon_trap_if_should_post_on_exceptions(reason, must_throw);
        // here if should_post_on_exceptions is false
        // continue on with the normal codegen
      }

      // Cheat with a preallocated exception object.
      if (C->log() != NULL)
        C->log()->elem("hot_throw preallocated='1' reason='%s'",
                       Deoptimization::trap_reason_name(reason));
      const TypeInstPtr* ex_con  = TypeInstPtr::make(ex_obj);
      Node*              ex_node = _gvn.transform(ConNode::make(ex_con));

      // Clear the detail message of the preallocated exception object.
      // Weblogic sometimes mutates the detail message of exceptions
      // using reflection.
      int offset = java_lang_Throwable::get_detailMessage_offset();
      const TypePtr* adr_typ = ex_con->add_offset(offset);

      Node *adr = basic_plus_adr(ex_node, ex_node, offset);
      const TypeOopPtr* val_type = TypeOopPtr::make_from_klass(env()->String_klass());
      Node *store = access_store_at(ex_node, adr, adr_typ, null(), val_type, T_OBJECT, IN_HEAP);

      if (!method()->has_exception_handlers()) {
        // We don't need to preserve the stack if there's no handler as the entire frame is going to be popped anyway.
        // This prevents issues with exception handling and late inlining.
        set_sp(0);
        clean_stack(0);
      }

      add_exception_state(make_exception_state(ex_node));
      return;
    }
  }

  // %%% Maybe add entry to OptoRuntime which directly throws the exc.?
  // It won't be much cheaper than bailing to the interp., since we'll
  // have to pass up all the debug-info, and the runtime will have to
  // create the stack trace.

  // Usual case:  Bail to interpreter.
  // Reserve the right to recompile if we haven't seen anything yet.

  ciMethod* m = Deoptimization::reason_is_speculate(reason) ? C->method() : NULL;
  Deoptimization::DeoptAction action = Deoptimization::Action_maybe_recompile;
  if (treat_throw_as_hot
      && (method()->method_data()->trap_recompiled_at(bci(), m)
          || C->too_many_traps(reason))) {
    // We cannot afford to take more traps here.  Suffer in the interpreter.
    if (C->log() != NULL)
      C->log()->elem("hot_throw preallocated='0' reason='%s' mcount='%d'",
                     Deoptimization::trap_reason_name(reason),
                     C->trap_count(reason));
    action = Deoptimization::Action_none;
  }

  // "must_throw" prunes the JVM state to include only the stack, if there
  // are no local exception handlers.  This should cut down on register
  // allocation time and code size, by drastically reducing the number
  // of in-edges on the call to the uncommon trap.

  uncommon_trap(reason, action, (ciKlass*)NULL, (char*)NULL, must_throw);
}


//----------------------------PreserveJVMState---------------------------------
PreserveJVMState::PreserveJVMState(GraphKit* kit, bool clone_map) {
  debug_only(kit->verify_map());
  _kit    = kit;
  _map    = kit->map();   // preserve the map
  _sp     = kit->sp();
  kit->set_map(clone_map ? kit->clone_map() : NULL);
#ifdef ASSERT
  _bci    = kit->bci();
  Parse* parser = kit->is_Parse();
  int block = (parser == NULL || parser->block() == NULL) ? -1 : parser->block()->rpo();
  _block  = block;
#endif
}
PreserveJVMState::~PreserveJVMState() {
  GraphKit* kit = _kit;
#ifdef ASSERT
  assert(kit->bci() == _bci, "bci must not shift");
  Parse* parser = kit->is_Parse();
  int block = (parser == NULL || parser->block() == NULL) ? -1 : parser->block()->rpo();
  assert(block == _block,    "block must not shift");
#endif
  kit->set_map(_map);
  kit->set_sp(_sp);
}


//-----------------------------BuildCutout-------------------------------------
BuildCutout::BuildCutout(GraphKit* kit, Node* p, float prob, float cnt)
  : PreserveJVMState(kit)
{
  assert(p->is_Con() || p->is_Bool(), "test must be a bool");
  SafePointNode* outer_map = _map;   // preserved map is caller's
  SafePointNode* inner_map = kit->map();
  IfNode* iff = kit->create_and_map_if(outer_map->control(), p, prob, cnt);
  outer_map->set_control(kit->gvn().transform( new IfTrueNode(iff) ));
  inner_map->set_control(kit->gvn().transform( new IfFalseNode(iff) ));
}
BuildCutout::~BuildCutout() {
  GraphKit* kit = _kit;
  assert(kit->stopped(), "cutout code must stop, throw, return, etc.");
}

//---------------------------PreserveReexecuteState----------------------------
PreserveReexecuteState::PreserveReexecuteState(GraphKit* kit) {
  assert(!kit->stopped(), "must call stopped() before");
  _kit    =    kit;
  _sp     =    kit->sp();
  _reexecute = kit->jvms()->_reexecute;
}
PreserveReexecuteState::~PreserveReexecuteState() {
  if (_kit->stopped()) return;
  _kit->jvms()->_reexecute = _reexecute;
  _kit->set_sp(_sp);
}

//------------------------------clone_map--------------------------------------
// Implementation of PreserveJVMState
//
// Only clone_map(...) here. If this function is only used in the
// PreserveJVMState class we may want to get rid of this extra
// function eventually and do it all there.

SafePointNode* GraphKit::clone_map() {
  if (map() == NULL)  return NULL;

  // Clone the memory edge first
  Node* mem = MergeMemNode::make(map()->memory());
  gvn().set_type_bottom(mem);

  SafePointNode *clonemap = (SafePointNode*)map()->clone();
  JVMState* jvms = this->jvms();
  JVMState* clonejvms = jvms->clone_shallow(C);
  clonemap->set_memory(mem);
  clonemap->set_jvms(clonejvms);
  clonejvms->set_map(clonemap);
  record_for_igvn(clonemap);
  gvn().set_type_bottom(clonemap);
  return clonemap;
}


//-----------------------------set_map_clone-----------------------------------
void GraphKit::set_map_clone(SafePointNode* m) {
  _map = m;
  _map = clone_map();
  _map->set_next_exception(NULL);
  debug_only(verify_map());
}


//----------------------------kill_dead_locals---------------------------------
// Detect any locals which are known to be dead, and force them to top.
void GraphKit::kill_dead_locals() {
  // Consult the liveness information for the locals.  If any
  // of them are unused, then they can be replaced by top().  This
  // should help register allocation time and cut down on the size
  // of the deoptimization information.

  // This call is made from many of the bytecode handling
  // subroutines called from the Big Switch in do_one_bytecode.
  // Every bytecode which might include a slow path is responsible
  // for killing its dead locals.  The more consistent we
  // are about killing deads, the fewer useless phis will be
  // constructed for them at various merge points.

  // bci can be -1 (InvocationEntryBci).  We return the entry
  // liveness for the method.

  if (method() == NULL || method()->code_size() == 0) {
    // We are building a graph for a call to a native method.
    // All locals are live.
    return;
  }

  ResourceMark rm;

  // Consult the liveness information for the locals.  If any
  // of them are unused, then they can be replaced by top().  This
  // should help register allocation time and cut down on the size
  // of the deoptimization information.
  MethodLivenessResult live_locals = method()->liveness_at_bci(bci());

  int len = (int)live_locals.size();
  assert(len <= jvms()->loc_size(), "too many live locals");
  for (int local = 0; local < len; local++) {
    if (!live_locals.at(local)) {
      set_local(local, top());
    }
  }
}

#ifdef ASSERT
//-------------------------dead_locals_are_killed------------------------------
// Return true if all dead locals are set to top in the map.
// Used to assert "clean" debug info at various points.
bool GraphKit::dead_locals_are_killed() {
  if (method() == NULL || method()->code_size() == 0) {
    // No locals need to be dead, so all is as it should be.
    return true;
  }

  // Make sure somebody called kill_dead_locals upstream.
  ResourceMark rm;
  for (JVMState* jvms = this->jvms(); jvms != NULL; jvms = jvms->caller()) {
    if (jvms->loc_size() == 0)  continue;  // no locals to consult
    SafePointNode* map = jvms->map();
    ciMethod* method = jvms->method();
    int       bci    = jvms->bci();
    if (jvms == this->jvms()) {
      bci = this->bci();  // it might not yet be synched
    }
    MethodLivenessResult live_locals = method->liveness_at_bci(bci);
    int len = (int)live_locals.size();
    if (!live_locals.is_valid() || len == 0)
      // This method is trivial, or is poisoned by a breakpoint.
      return true;
    assert(len == jvms->loc_size(), "live map consistent with locals map");
    for (int local = 0; local < len; local++) {
      if (!live_locals.at(local) && map->local(jvms, local) != top()) {
        if (PrintMiscellaneous && (Verbose || WizardMode)) {
          tty->print_cr("Zombie local %d: ", local);
          jvms->dump();
        }
        return false;
      }
    }
  }
  return true;
}

#endif //ASSERT

// Helper function for enforcing certain bytecodes to reexecute if deoptimization happens.
static bool should_reexecute_implied_by_bytecode(JVMState *jvms, bool is_anewarray) {
  ciMethod* cur_method = jvms->method();
  int       cur_bci   = jvms->bci();
  if (cur_method != NULL && cur_bci != InvocationEntryBci) {
    Bytecodes::Code code = cur_method->java_code_at_bci(cur_bci);
    return Interpreter::bytecode_should_reexecute(code) ||
           (is_anewarray && (code == Bytecodes::_multianewarray));
    // Reexecute _multianewarray bytecode which was replaced with
    // sequence of [a]newarray. See Parse::do_multianewarray().
    //
    // Note: interpreter should not have it set since this optimization
    // is limited by dimensions and guarded by flag so in some cases
    // multianewarray() runtime calls will be generated and
    // the bytecode should not be reexecutes (stack will not be reset).
  } else {
    return false;
  }
}

// Helper function for adding JVMState and debug information to node
void GraphKit::add_safepoint_edges(SafePointNode* call, bool must_throw) {
  // Add the safepoint edges to the call (or other safepoint).

  // Make sure dead locals are set to top.  This
  // should help register allocation time and cut down on the size
  // of the deoptimization information.
  assert(dead_locals_are_killed(), "garbage in debug info before safepoint");

  // Walk the inline list to fill in the correct set of JVMState's
  // Also fill in the associated edges for each JVMState.

  // If the bytecode needs to be reexecuted we need to put
  // the arguments back on the stack.
  const bool should_reexecute = jvms()->should_reexecute();
  JVMState* youngest_jvms = should_reexecute ? sync_jvms_for_reexecute() : sync_jvms();

  // NOTE: set_bci (called from sync_jvms) might reset the reexecute bit to
  // undefined if the bci is different.  This is normal for Parse but it
  // should not happen for LibraryCallKit because only one bci is processed.
  assert(!is_LibraryCallKit() || (jvms()->should_reexecute() == should_reexecute),
         "in LibraryCallKit the reexecute bit should not change");

  // If we are guaranteed to throw, we can prune everything but the
  // input to the current bytecode.
  bool can_prune_locals = false;
  uint stack_slots_not_pruned = 0;
  int inputs = 0, depth = 0;
  if (must_throw) {
    assert(method() == youngest_jvms->method(), "sanity");
    if (compute_stack_effects(inputs, depth)) {
      can_prune_locals = true;
      stack_slots_not_pruned = inputs;
    }
  }

  if (env()->should_retain_local_variables()) {
    // At any safepoint, this method can get breakpointed, which would
    // then require an immediate deoptimization.
    can_prune_locals = false;  // do not prune locals
    stack_slots_not_pruned = 0;
  }

  // do not scribble on the input jvms
  JVMState* out_jvms = youngest_jvms->clone_deep(C);
  call->set_jvms(out_jvms); // Start jvms list for call node

  // For a known set of bytecodes, the interpreter should reexecute them if
  // deoptimization happens. We set the reexecute state for them here
  if (out_jvms->is_reexecute_undefined() && //don't change if already specified
      should_reexecute_implied_by_bytecode(out_jvms, call->is_AllocateArray())) {
#ifdef ASSERT
    int inputs = 0, not_used; // initialized by GraphKit::compute_stack_effects()
    assert(method() == youngest_jvms->method(), "sanity");
    assert(compute_stack_effects(inputs, not_used), "unknown bytecode: %s", Bytecodes::name(java_bc()));
    assert(out_jvms->sp() >= (uint)inputs, "not enough operands for reexecution");
#endif // ASSERT
    out_jvms->set_should_reexecute(true); //NOTE: youngest_jvms not changed
  }

  // Presize the call:
  DEBUG_ONLY(uint non_debug_edges = call->req());
  call->add_req_batch(top(), youngest_jvms->debug_depth());
  assert(call->req() == non_debug_edges + youngest_jvms->debug_depth(), "");

  // Set up edges so that the call looks like this:
  //  Call [state:] ctl io mem fptr retadr
  //       [parms:] parm0 ... parmN
  //       [root:]  loc0 ... locN stk0 ... stkSP mon0 obj0 ... monN objN
  //    [...mid:]   loc0 ... locN stk0 ... stkSP mon0 obj0 ... monN objN [...]
  //       [young:] loc0 ... locN stk0 ... stkSP mon0 obj0 ... monN objN
  // Note that caller debug info precedes callee debug info.

  // Fill pointer walks backwards from "young:" to "root:" in the diagram above:
  uint debug_ptr = call->req();

  // Loop over the map input edges associated with jvms, add them
  // to the call node, & reset all offsets to match call node array.
  for (JVMState* in_jvms = youngest_jvms; in_jvms != NULL; ) {
    uint debug_end   = debug_ptr;
    uint debug_start = debug_ptr - in_jvms->debug_size();
    debug_ptr = debug_start;  // back up the ptr

    uint p = debug_start;  // walks forward in [debug_start, debug_end)
    uint j, k, l;
    SafePointNode* in_map = in_jvms->map();
    out_jvms->set_map(call);

    if (can_prune_locals) {
      assert(in_jvms->method() == out_jvms->method(), "sanity");
      // If the current throw can reach an exception handler in this JVMS,
      // then we must keep everything live that can reach that handler.
      // As a quick and dirty approximation, we look for any handlers at all.
      if (in_jvms->method()->has_exception_handlers()) {
        can_prune_locals = false;
      }
    }

    // Add the Locals
    k = in_jvms->locoff();
    l = in_jvms->loc_size();
    out_jvms->set_locoff(p);
    if (!can_prune_locals) {
      for (j = 0; j < l; j++)
        call->set_req(p++, in_map->in(k+j));
    } else {
      p += l;  // already set to top above by add_req_batch
    }

    // Add the Expression Stack
    k = in_jvms->stkoff();
    l = in_jvms->sp();
    out_jvms->set_stkoff(p);
    if (!can_prune_locals) {
      for (j = 0; j < l; j++)
        call->set_req(p++, in_map->in(k+j));
    } else if (can_prune_locals && stack_slots_not_pruned != 0) {
      // Divide stack into {S0,...,S1}, where S0 is set to top.
      uint s1 = stack_slots_not_pruned;
      stack_slots_not_pruned = 0;  // for next iteration
      if (s1 > l)  s1 = l;
      uint s0 = l - s1;
      p += s0;  // skip the tops preinstalled by add_req_batch
      for (j = s0; j < l; j++)
        call->set_req(p++, in_map->in(k+j));
    } else {
      p += l;  // already set to top above by add_req_batch
    }

    // Add the Monitors
    k = in_jvms->monoff();
    l = in_jvms->mon_size();
    out_jvms->set_monoff(p);
    for (j = 0; j < l; j++)
      call->set_req(p++, in_map->in(k+j));

    // Copy any scalar object fields.
    k = in_jvms->scloff();
    l = in_jvms->scl_size();
    out_jvms->set_scloff(p);
    for (j = 0; j < l; j++)
      call->set_req(p++, in_map->in(k+j));

    // Finish the new jvms.
    out_jvms->set_endoff(p);

    assert(out_jvms->endoff()     == debug_end,             "fill ptr must match");
    assert(out_jvms->depth()      == in_jvms->depth(),      "depth must match");
    assert(out_jvms->loc_size()   == in_jvms->loc_size(),   "size must match");
    assert(out_jvms->mon_size()   == in_jvms->mon_size(),   "size must match");
    assert(out_jvms->scl_size()   == in_jvms->scl_size(),   "size must match");
    assert(out_jvms->debug_size() == in_jvms->debug_size(), "size must match");

    // Update the two tail pointers in parallel.
    out_jvms = out_jvms->caller();
    in_jvms  = in_jvms->caller();
  }

  assert(debug_ptr == non_debug_edges, "debug info must fit exactly");

  // Test the correctness of JVMState::debug_xxx accessors:
  assert(call->jvms()->debug_start() == non_debug_edges, "");
  assert(call->jvms()->debug_end()   == call->req(), "");
  assert(call->jvms()->debug_depth() == call->req() - non_debug_edges, "");
}

bool GraphKit::compute_stack_effects(int& inputs, int& depth) {
  Bytecodes::Code code = java_bc();
  if (code == Bytecodes::_wide) {
    code = method()->java_code_at_bci(bci() + 1);
  }

  BasicType rtype = T_ILLEGAL;
  int       rsize = 0;

  if (code != Bytecodes::_illegal) {
    depth = Bytecodes::depth(code); // checkcast=0, athrow=-1
    rtype = Bytecodes::result_type(code); // checkcast=P, athrow=V
    if (rtype < T_CONFLICT)
      rsize = type2size[rtype];
  }

  switch (code) {
  case Bytecodes::_illegal:
    return false;

  case Bytecodes::_ldc:
  case Bytecodes::_ldc_w:
  case Bytecodes::_ldc2_w:
    inputs = 0;
    break;

  case Bytecodes::_dup:         inputs = 1;  break;
  case Bytecodes::_dup_x1:      inputs = 2;  break;
  case Bytecodes::_dup_x2:      inputs = 3;  break;
  case Bytecodes::_dup2:        inputs = 2;  break;
  case Bytecodes::_dup2_x1:     inputs = 3;  break;
  case Bytecodes::_dup2_x2:     inputs = 4;  break;
  case Bytecodes::_swap:        inputs = 2;  break;
  case Bytecodes::_arraylength: inputs = 1;  break;

  case Bytecodes::_getstatic:
  case Bytecodes::_putstatic:
  case Bytecodes::_getfield:
  case Bytecodes::_putfield:
    {
      bool ignored_will_link;
      ciField* field = method()->get_field_at_bci(bci(), ignored_will_link);
      int      size  = field->type()->size();
      bool is_get = (depth >= 0), is_static = (depth & 1);
      inputs = (is_static ? 0 : 1);
      if (is_get) {
        depth = size - inputs;
      } else {
        inputs += size;        // putxxx pops the value from the stack
        depth = - inputs;
      }
    }
    break;

  case Bytecodes::_invokevirtual:
  case Bytecodes::_invokespecial:
  case Bytecodes::_invokestatic:
  case Bytecodes::_invokedynamic:
  case Bytecodes::_invokeinterface:
    {
      bool ignored_will_link;
      ciSignature* declared_signature = NULL;
      ciMethod* ignored_callee = method()->get_method_at_bci(bci(), ignored_will_link, &declared_signature);
      assert(declared_signature != NULL, "cannot be null");
      inputs   = declared_signature->arg_size_for_bc(code);
      int size = declared_signature->return_type()->size();
      depth = size - inputs;
    }
    break;

  case Bytecodes::_multianewarray:
    {
      ciBytecodeStream iter(method());
      iter.reset_to_bci(bci());
      iter.next();
      inputs = iter.get_dimensions();
      assert(rsize == 1, "");
      depth = rsize - inputs;
    }
    break;

  case Bytecodes::_withfield: {
    bool ignored_will_link;
    ciField* field = method()->get_field_at_bci(bci(), ignored_will_link);
    int      size  = field->type()->size();
    inputs = size+1;
    depth = rsize - inputs;
    break;
  }

  case Bytecodes::_ireturn:
  case Bytecodes::_lreturn:
  case Bytecodes::_freturn:
  case Bytecodes::_dreturn:
  case Bytecodes::_areturn:
    assert(rsize == -depth, "");
    inputs = rsize;
    break;

  case Bytecodes::_jsr:
  case Bytecodes::_jsr_w:
    inputs = 0;
    depth  = 1;                  // S.B. depth=1, not zero
    break;

  default:
    // bytecode produces a typed result
    inputs = rsize - depth;
    assert(inputs >= 0, "");
    break;
  }

#ifdef ASSERT
  // spot check
  int outputs = depth + inputs;
  assert(outputs >= 0, "sanity");
  switch (code) {
  case Bytecodes::_checkcast: assert(inputs == 1 && outputs == 1, ""); break;
  case Bytecodes::_athrow:    assert(inputs == 1 && outputs == 0, ""); break;
  case Bytecodes::_aload_0:   assert(inputs == 0 && outputs == 1, ""); break;
  case Bytecodes::_return:    assert(inputs == 0 && outputs == 0, ""); break;
  case Bytecodes::_drem:      assert(inputs == 4 && outputs == 2, ""); break;
  default:                    break;
  }
#endif //ASSERT

  return true;
}



//------------------------------basic_plus_adr---------------------------------
Node* GraphKit::basic_plus_adr(Node* base, Node* ptr, Node* offset) {
  // short-circuit a common case
  if (offset == intcon(0))  return ptr;
  return _gvn.transform( new AddPNode(base, ptr, offset) );
}

Node* GraphKit::ConvI2L(Node* offset) {
  // short-circuit a common case
  jint offset_con = find_int_con(offset, Type::OffsetBot);
  if (offset_con != Type::OffsetBot) {
    return longcon((jlong) offset_con);
  }
  return _gvn.transform( new ConvI2LNode(offset));
}

Node* GraphKit::ConvI2UL(Node* offset) {
  juint offset_con = (juint) find_int_con(offset, Type::OffsetBot);
  if (offset_con != (juint) Type::OffsetBot) {
    return longcon((julong) offset_con);
  }
  Node* conv = _gvn.transform( new ConvI2LNode(offset));
  Node* mask = _gvn.transform(ConLNode::make((julong) max_juint));
  return _gvn.transform( new AndLNode(conv, mask) );
}

Node* GraphKit::ConvL2I(Node* offset) {
  // short-circuit a common case
  jlong offset_con = find_long_con(offset, (jlong)Type::OffsetBot);
  if (offset_con != (jlong)Type::OffsetBot) {
    return intcon((int) offset_con);
  }
  return _gvn.transform( new ConvL2INode(offset));
}

//-------------------------load_object_klass-----------------------------------
Node* GraphKit::load_object_klass(Node* obj) {
  // Special-case a fresh allocation to avoid building nodes:
  Node* akls = AllocateNode::Ideal_klass(obj, &_gvn);
  if (akls != NULL)  return akls;
  Node* k_adr = basic_plus_adr(obj, oopDesc::klass_offset_in_bytes());
  return _gvn.transform(LoadKlassNode::make(_gvn, NULL, immutable_memory(), k_adr, TypeInstPtr::KLASS, TypeInstKlassPtr::OBJECT));
}

//-------------------------load_array_length-----------------------------------
Node* GraphKit::load_array_length(Node* array) {
  // Special-case a fresh allocation to avoid building nodes:
  AllocateArrayNode* alloc = AllocateArrayNode::Ideal_array_allocation(array, &_gvn);
  Node *alen;
  if (alloc == NULL) {
    Node *r_adr = basic_plus_adr(array, arrayOopDesc::length_offset_in_bytes());
    alen = _gvn.transform( new LoadRangeNode(0, immutable_memory(), r_adr, TypeInt::POS));
  } else {
    alen = array_ideal_length(alloc, _gvn.type(array)->is_oopptr(), false);
  }
  return alen;
}

Node* GraphKit::array_ideal_length(AllocateArrayNode* alloc,
                                   const TypeOopPtr* oop_type,
                                   bool replace_length_in_map) {
  Node* length = alloc->Ideal_length();
  if (replace_length_in_map == false || map()->find_edge(length) >= 0) {
    Node* ccast = alloc->make_ideal_length(oop_type, &_gvn);
    if (ccast != length) {
      // do not transform ccast here, it might convert to top node for
      // negative array length and break assumptions in parsing stage.
      _gvn.set_type_bottom(ccast);
      record_for_igvn(ccast);
      if (replace_length_in_map) {
        replace_in_map(length, ccast);
      }
      return ccast;
    }
  }
  return length;
}

//------------------------------do_null_check----------------------------------
// Helper function to do a NULL pointer check.  Returned value is
// the incoming address with NULL casted away.  You are allowed to use the
// not-null value only if you are control dependent on the test.
#ifndef PRODUCT
extern int explicit_null_checks_inserted,
           explicit_null_checks_elided;
#endif
Node* GraphKit::null_check_common(Node* value, BasicType type,
                                  // optional arguments for variations:
                                  bool assert_null,
                                  Node* *null_control,
                                  bool speculative,
                                  bool is_init_check) {
  assert(!assert_null || null_control == NULL, "not both at once");
  if (stopped())  return top();
  NOT_PRODUCT(explicit_null_checks_inserted++);

  if (value->is_InlineType()) {
    // Null checking a scalarized but nullable inline type. Check the IsInit
    // input instead of the oop input to avoid keeping buffer allocations alive.
    InlineTypeNode* vtptr = value->as_InlineType();
    while (vtptr->get_oop()->is_InlineType()) {
      vtptr = vtptr->get_oop()->as_InlineType();
    }
    null_check_common(vtptr->get_is_init(), T_INT, assert_null, null_control, speculative, true);
    if (stopped()) {
      return top();
    }
    if (assert_null) {
      // TODO 8284443 Scalarize here (this currently leads to compilation bailouts)
      // vtptr = InlineTypeNode::make_null(_gvn, vtptr->type()->inline_klass());
      // replace_in_map(value, vtptr);
      // return vtptr;
      return null();
    }
    bool do_replace_in_map = (null_control == NULL || (*null_control) == top());
    return cast_not_null(value, do_replace_in_map);
  }

  // Construct NULL check
  Node *chk = NULL;
  switch(type) {
    case T_LONG   : chk = new CmpLNode(value, _gvn.zerocon(T_LONG)); break;
    case T_INT    : chk = new CmpINode(value, _gvn.intcon(0)); break;
    case T_PRIMITIVE_OBJECT : // fall through
    case T_ARRAY  : // fall through
      type = T_OBJECT;  // simplify further tests
    case T_OBJECT : {
      const Type *t = _gvn.type( value );

      const TypeOopPtr* tp = t->isa_oopptr();
      if (tp != NULL && !tp->is_loaded()
          // Only for do_null_check, not any of its siblings:
          && !assert_null && null_control == NULL) {
        // Usually, any field access or invocation on an unloaded oop type
        // will simply fail to link, since the statically linked class is
        // likely also to be unloaded.  However, in -Xcomp mode, sometimes
        // the static class is loaded but the sharper oop type is not.
        // Rather than checking for this obscure case in lots of places,
        // we simply observe that a null check on an unloaded class
        // will always be followed by a nonsense operation, so we
        // can just issue the uncommon trap here.
        // Our access to the unloaded class will only be correct
        // after it has been loaded and initialized, which requires
        // a trip through the interpreter.
        ciKlass* klass = tp->unloaded_klass();
#ifndef PRODUCT
        if (WizardMode) { tty->print("Null check of unloaded "); klass->print(); tty->cr(); }
#endif
        uncommon_trap(Deoptimization::Reason_unloaded,
                      Deoptimization::Action_reinterpret,
                      klass, "!loaded");
        return top();
      }

      if (assert_null) {
        // See if the type is contained in NULL_PTR.
        // If so, then the value is already null.
        if (t->higher_equal(TypePtr::NULL_PTR)) {
          NOT_PRODUCT(explicit_null_checks_elided++);
          return value;           // Elided null assert quickly!
        }
      } else {
        // See if mixing in the NULL pointer changes type.
        // If so, then the NULL pointer was not allowed in the original
        // type.  In other words, "value" was not-null.
        if (t->meet(TypePtr::NULL_PTR) != t->remove_speculative()) {
          // same as: if (!TypePtr::NULL_PTR->higher_equal(t)) ...
          NOT_PRODUCT(explicit_null_checks_elided++);
          return value;           // Elided null check quickly!
        }
      }
      chk = new CmpPNode( value, null() );
      break;
    }

    default:
      fatal("unexpected type: %s", type2name(type));
  }
  assert(chk != NULL, "sanity check");
  chk = _gvn.transform(chk);

  BoolTest::mask btest = assert_null ? BoolTest::eq : BoolTest::ne;
  BoolNode *btst = new BoolNode( chk, btest);
  Node   *tst = _gvn.transform( btst );

  //-----------
  // if peephole optimizations occurred, a prior test existed.
  // If a prior test existed, maybe it dominates as we can avoid this test.
  if (tst != btst && type == T_OBJECT) {
    // At this point we want to scan up the CFG to see if we can
    // find an identical test (and so avoid this test altogether).
    Node *cfg = control();
    int depth = 0;
    while( depth < 16 ) {       // Limit search depth for speed
      if( cfg->Opcode() == Op_IfTrue &&
          cfg->in(0)->in(1) == tst ) {
        // Found prior test.  Use "cast_not_null" to construct an identical
        // CastPP (and hence hash to) as already exists for the prior test.
        // Return that casted value.
        if (assert_null) {
          replace_in_map(value, null());
          return null();  // do not issue the redundant test
        }
        Node *oldcontrol = control();
        set_control(cfg);
        Node *res = cast_not_null(value);
        set_control(oldcontrol);
        NOT_PRODUCT(explicit_null_checks_elided++);
        return res;
      }
      cfg = IfNode::up_one_dom(cfg, /*linear_only=*/ true);
      if (cfg == NULL)  break;  // Quit at region nodes
      depth++;
    }
  }

  //-----------
  // Branch to failure if null
  float ok_prob = PROB_MAX;  // a priori estimate:  nulls never happen
  Deoptimization::DeoptReason reason;
  if (assert_null) {
    reason = Deoptimization::reason_null_assert(speculative);
  } else if (type == T_OBJECT || is_init_check) {
    reason = Deoptimization::reason_null_check(speculative);
  } else {
    reason = Deoptimization::Reason_div0_check;
  }
  // %%% Since Reason_unhandled is not recorded on a per-bytecode basis,
  // ciMethodData::has_trap_at will return a conservative -1 if any
  // must-be-null assertion has failed.  This could cause performance
  // problems for a method after its first do_null_assert failure.
  // Consider using 'Reason_class_check' instead?

  // To cause an implicit null check, we set the not-null probability
  // to the maximum (PROB_MAX).  For an explicit check the probability
  // is set to a smaller value.
  if (null_control != NULL || too_many_traps(reason)) {
    // probability is less likely
    ok_prob =  PROB_LIKELY_MAG(3);
  } else if (!assert_null &&
             (ImplicitNullCheckThreshold > 0) &&
             method() != NULL &&
             (method()->method_data()->trap_count(reason)
              >= (uint)ImplicitNullCheckThreshold)) {
    ok_prob =  PROB_LIKELY_MAG(3);
  }

  if (null_control != NULL) {
    IfNode* iff = create_and_map_if(control(), tst, ok_prob, COUNT_UNKNOWN);
    Node* null_true = _gvn.transform( new IfFalseNode(iff));
    set_control(      _gvn.transform( new IfTrueNode(iff)));
#ifndef PRODUCT
    if (null_true == top()) {
      explicit_null_checks_elided++;
    }
#endif
    (*null_control) = null_true;
  } else {
    BuildCutout unless(this, tst, ok_prob);
    // Check for optimizer eliding test at parse time
    if (stopped()) {
      // Failure not possible; do not bother making uncommon trap.
      NOT_PRODUCT(explicit_null_checks_elided++);
    } else if (assert_null) {
      uncommon_trap(reason,
                    Deoptimization::Action_make_not_entrant,
                    NULL, "assert_null");
    } else {
      replace_in_map(value, zerocon(type));
      builtin_throw(reason);
    }
  }

  // Must throw exception, fall-thru not possible?
  if (stopped()) {
    return top();               // No result
  }

  if (assert_null) {
    // Cast obj to null on this path.
    replace_in_map(value, zerocon(type));
    return zerocon(type);
  }

  // Cast obj to not-null on this path, if there is no null_control.
  // (If there is a null_control, a non-null value may come back to haunt us.)
  if (type == T_OBJECT) {
    Node* cast = cast_not_null(value, false);
    if (null_control == NULL || (*null_control) == top())
      replace_in_map(value, cast);
    value = cast;
  }

  return value;
}

//------------------------------cast_not_null----------------------------------
// Cast obj to not-null on this path
Node* GraphKit::cast_not_null(Node* obj, bool do_replace_in_map) {
  if (obj->is_InlineType()) {
    Node* vt = obj->clone();
    vt->as_InlineType()->set_is_init(_gvn);
    vt = _gvn.transform(vt);
    if (do_replace_in_map) {
      replace_in_map(obj, vt);
    }
    return vt;
  }
  const Type *t = _gvn.type(obj);
  const Type *t_not_null = t->join_speculative(TypePtr::NOTNULL);
  // Object is already not-null?
  if( t == t_not_null ) return obj;

  Node *cast = new CastPPNode(obj,t_not_null);
  cast->init_req(0, control());
  cast = _gvn.transform( cast );

  // Scan for instances of 'obj' in the current JVM mapping.
  // These instances are known to be not-null after the test.
  if (do_replace_in_map)
    replace_in_map(obj, cast);

  return cast;                  // Return casted value
}

// Sometimes in intrinsics, we implicitly know an object is not null
// (there's no actual null check) so we can cast it to not null. In
// the course of optimizations, the input to the cast can become null.
// In that case that data path will die and we need the control path
// to become dead as well to keep the graph consistent. So we have to
// add a check for null for which one branch can't be taken. It uses
// an Opaque4 node that will cause the check to be removed after loop
// opts so the test goes away and the compiled code doesn't execute a
// useless check.
Node* GraphKit::must_be_not_null(Node* value, bool do_replace_in_map) {
  if (!TypePtr::NULL_PTR->higher_equal(_gvn.type(value))) {
    return value;
  }
  Node* chk = _gvn.transform(new CmpPNode(value, null()));
  Node *tst = _gvn.transform(new BoolNode(chk, BoolTest::ne));
  Node* opaq = _gvn.transform(new Opaque4Node(C, tst, intcon(1)));
  IfNode *iff = new IfNode(control(), opaq, PROB_MAX, COUNT_UNKNOWN);
  _gvn.set_type(iff, iff->Value(&_gvn));
  Node *if_f = _gvn.transform(new IfFalseNode(iff));
  Node *frame = _gvn.transform(new ParmNode(C->start(), TypeFunc::FramePtr));
  Node* halt = _gvn.transform(new HaltNode(if_f, frame, "unexpected null in intrinsic"));
  C->root()->add_req(halt);
  Node *if_t = _gvn.transform(new IfTrueNode(iff));
  set_control(if_t);
  return cast_not_null(value, do_replace_in_map);
}


//--------------------------replace_in_map-------------------------------------
void GraphKit::replace_in_map(Node* old, Node* neww) {
  if (old == neww) {
    return;
  }

  map()->replace_edge(old, neww);

  // Note: This operation potentially replaces any edge
  // on the map.  This includes locals, stack, and monitors
  // of the current (innermost) JVM state.

  // don't let inconsistent types from profiling escape this
  // method

  const Type* told = _gvn.type(old);
  const Type* tnew = _gvn.type(neww);

  if (!tnew->higher_equal(told)) {
    return;
  }

  map()->record_replaced_node(old, neww);
}


//=============================================================================
//--------------------------------memory---------------------------------------
Node* GraphKit::memory(uint alias_idx) {
  MergeMemNode* mem = merged_memory();
  Node* p = mem->memory_at(alias_idx);
  assert(p != mem->empty_memory(), "empty");
  _gvn.set_type(p, Type::MEMORY);  // must be mapped
  return p;
}

//-----------------------------reset_memory------------------------------------
Node* GraphKit::reset_memory() {
  Node* mem = map()->memory();
  // do not use this node for any more parsing!
  debug_only( map()->set_memory((Node*)NULL) );
  return _gvn.transform( mem );
}

//------------------------------set_all_memory---------------------------------
void GraphKit::set_all_memory(Node* newmem) {
  Node* mergemem = MergeMemNode::make(newmem);
  gvn().set_type_bottom(mergemem);
  map()->set_memory(mergemem);
}

//------------------------------set_all_memory_call----------------------------
void GraphKit::set_all_memory_call(Node* call, bool separate_io_proj) {
  Node* newmem = _gvn.transform( new ProjNode(call, TypeFunc::Memory, separate_io_proj) );
  set_all_memory(newmem);
}

//=============================================================================
//
// parser factory methods for MemNodes
//
// These are layered on top of the factory methods in LoadNode and StoreNode,
// and integrate with the parser's memory state and _gvn engine.
//

// factory methods in "int adr_idx"
Node* GraphKit::make_load(Node* ctl, Node* adr, const Type* t, BasicType bt,
                          int adr_idx,
                          MemNode::MemOrd mo,
                          LoadNode::ControlDependency control_dependency,
                          bool require_atomic_access,
                          bool unaligned,
                          bool mismatched,
                          bool unsafe,
                          uint8_t barrier_data) {
  assert(adr_idx != Compile::AliasIdxTop, "use other make_load factory" );
  const TypePtr* adr_type = NULL; // debug-mode-only argument
  debug_only(adr_type = C->get_adr_type(adr_idx));
  Node* mem = memory(adr_idx);
  Node* ld = LoadNode::make(_gvn, ctl, mem, adr, adr_type, t, bt, mo, control_dependency, require_atomic_access, unaligned, mismatched, unsafe, barrier_data);
  ld = _gvn.transform(ld);

  if (((bt == T_OBJECT || bt == T_PRIMITIVE_OBJECT) && C->do_escape_analysis()) || C->eliminate_boxing()) {
    // Improve graph before escape analysis and boxing elimination.
    record_for_igvn(ld);
  }
  return ld;
}

Node* GraphKit::store_to_memory(Node* ctl, Node* adr, Node *val, BasicType bt,
                                int adr_idx,
                                MemNode::MemOrd mo,
                                bool require_atomic_access,
                                bool unaligned,
                                bool mismatched,
                                bool unsafe) {
  assert(adr_idx != Compile::AliasIdxTop, "use other store_to_memory factory" );
  const TypePtr* adr_type = NULL;
  debug_only(adr_type = C->get_adr_type(adr_idx));
  Node *mem = memory(adr_idx);
  Node* st = StoreNode::make(_gvn, ctl, mem, adr, adr_type, val, bt, mo, require_atomic_access);
  if (unaligned) {
    st->as_Store()->set_unaligned_access();
  }
  if (mismatched) {
    st->as_Store()->set_mismatched_access();
  }
  if (unsafe) {
    st->as_Store()->set_unsafe_access();
  }
  st = _gvn.transform(st);
  set_memory(st, adr_idx);
  // Back-to-back stores can only remove intermediate store with DU info
  // so push on worklist for optimizer.
  if (mem->req() > MemNode::Address && adr == mem->in(MemNode::Address))
    record_for_igvn(st);

  return st;
}

Node* GraphKit::access_store_at(Node* obj,
                                Node* adr,
                                const TypePtr* adr_type,
                                Node* val,
                                const Type* val_type,
                                BasicType bt,
                                DecoratorSet decorators,
                                bool safe_for_replace) {
  // Transformation of a value which could be NULL pointer (CastPP #NULL)
  // could be delayed during Parse (for example, in adjust_map_after_if()).
  // Execute transformation here to avoid barrier generation in such case.
  if (_gvn.type(val) == TypePtr::NULL_PTR) {
    val = _gvn.makecon(TypePtr::NULL_PTR);
  }

  if (stopped()) {
    return top(); // Dead path ?
  }

  assert(val != NULL, "not dead path");
  if (val->is_InlineType()) {
    // Store to non-flattened field. Buffer the inline type and make sure
    // the store is re-executed if the allocation triggers deoptimization.
    PreserveReexecuteState preexecs(this);
    jvms()->set_should_reexecute(true);
    val = val->as_InlineType()->buffer(this, safe_for_replace);
  }

  C2AccessValuePtr addr(adr, adr_type);
  C2AccessValue value(val, val_type);
  C2ParseAccess access(this, decorators | C2_WRITE_ACCESS, bt, obj, addr);
  if (access.is_raw()) {
    return _barrier_set->BarrierSetC2::store_at(access, value);
  } else {
    return _barrier_set->store_at(access, value);
  }
}

Node* GraphKit::access_load_at(Node* obj,   // containing obj
                               Node* adr,   // actual address to store val at
                               const TypePtr* adr_type,
                               const Type* val_type,
                               BasicType bt,
                               DecoratorSet decorators,
                               Node* ctl) {
  if (stopped()) {
    return top(); // Dead path ?
  }

  C2AccessValuePtr addr(adr, adr_type);
  C2ParseAccess access(this, decorators | C2_READ_ACCESS, bt, obj, addr, ctl);
  if (access.is_raw()) {
    return _barrier_set->BarrierSetC2::load_at(access, val_type);
  } else {
    return _barrier_set->load_at(access, val_type);
  }
}

Node* GraphKit::access_load(Node* adr,   // actual address to load val at
                            const Type* val_type,
                            BasicType bt,
                            DecoratorSet decorators) {
  if (stopped()) {
    return top(); // Dead path ?
  }

  C2AccessValuePtr addr(adr, adr->bottom_type()->is_ptr());
  C2ParseAccess access(this, decorators | C2_READ_ACCESS, bt, NULL, addr);
  if (access.is_raw()) {
    return _barrier_set->BarrierSetC2::load_at(access, val_type);
  } else {
    return _barrier_set->load_at(access, val_type);
  }
}

Node* GraphKit::access_atomic_cmpxchg_val_at(Node* obj,
                                             Node* adr,
                                             const TypePtr* adr_type,
                                             int alias_idx,
                                             Node* expected_val,
                                             Node* new_val,
                                             const Type* value_type,
                                             BasicType bt,
                                             DecoratorSet decorators) {
  C2AccessValuePtr addr(adr, adr_type);
  C2AtomicParseAccess access(this, decorators | C2_READ_ACCESS | C2_WRITE_ACCESS,
                        bt, obj, addr, alias_idx);
  if (access.is_raw()) {
    return _barrier_set->BarrierSetC2::atomic_cmpxchg_val_at(access, expected_val, new_val, value_type);
  } else {
    return _barrier_set->atomic_cmpxchg_val_at(access, expected_val, new_val, value_type);
  }
}

Node* GraphKit::access_atomic_cmpxchg_bool_at(Node* obj,
                                              Node* adr,
                                              const TypePtr* adr_type,
                                              int alias_idx,
                                              Node* expected_val,
                                              Node* new_val,
                                              const Type* value_type,
                                              BasicType bt,
                                              DecoratorSet decorators) {
  C2AccessValuePtr addr(adr, adr_type);
  C2AtomicParseAccess access(this, decorators | C2_READ_ACCESS | C2_WRITE_ACCESS,
                        bt, obj, addr, alias_idx);
  if (access.is_raw()) {
    return _barrier_set->BarrierSetC2::atomic_cmpxchg_bool_at(access, expected_val, new_val, value_type);
  } else {
    return _barrier_set->atomic_cmpxchg_bool_at(access, expected_val, new_val, value_type);
  }
}

Node* GraphKit::access_atomic_xchg_at(Node* obj,
                                      Node* adr,
                                      const TypePtr* adr_type,
                                      int alias_idx,
                                      Node* new_val,
                                      const Type* value_type,
                                      BasicType bt,
                                      DecoratorSet decorators) {
  C2AccessValuePtr addr(adr, adr_type);
  C2AtomicParseAccess access(this, decorators | C2_READ_ACCESS | C2_WRITE_ACCESS,
                        bt, obj, addr, alias_idx);
  if (access.is_raw()) {
    return _barrier_set->BarrierSetC2::atomic_xchg_at(access, new_val, value_type);
  } else {
    return _barrier_set->atomic_xchg_at(access, new_val, value_type);
  }
}

Node* GraphKit::access_atomic_add_at(Node* obj,
                                     Node* adr,
                                     const TypePtr* adr_type,
                                     int alias_idx,
                                     Node* new_val,
                                     const Type* value_type,
                                     BasicType bt,
                                     DecoratorSet decorators) {
  C2AccessValuePtr addr(adr, adr_type);
  C2AtomicParseAccess access(this, decorators | C2_READ_ACCESS | C2_WRITE_ACCESS, bt, obj, addr, alias_idx);
  if (access.is_raw()) {
    return _barrier_set->BarrierSetC2::atomic_add_at(access, new_val, value_type);
  } else {
    return _barrier_set->atomic_add_at(access, new_val, value_type);
  }
}

void GraphKit::access_clone(Node* src, Node* dst, Node* size, bool is_array) {
  return _barrier_set->clone(this, src, dst, size, is_array);
}

//-------------------------array_element_address-------------------------
Node* GraphKit::array_element_address(Node* ary, Node* idx, BasicType elembt,
                                      const TypeInt* sizetype, Node* ctrl) {
  const TypeAryPtr* arytype = _gvn.type(ary)->is_aryptr();
  uint shift = arytype->is_flat() ? arytype->flat_log_elem_size() : exact_log2(type2aelembytes(elembt));
  uint header = arrayOopDesc::base_offset_in_bytes(elembt);

  // short-circuit a common case (saves lots of confusing waste motion)
  jint idx_con = find_int_con(idx, -1);
  if (idx_con >= 0) {
    intptr_t offset = header + ((intptr_t)idx_con << shift);
    return basic_plus_adr(ary, offset);
  }

  // must be correct type for alignment purposes
  Node* base  = basic_plus_adr(ary, header);
  idx = Compile::conv_I2X_index(&_gvn, idx, sizetype, ctrl);
  Node* scale = _gvn.transform( new LShiftXNode(idx, intcon(shift)) );
  return basic_plus_adr(ary, base, scale);
}

//-------------------------load_array_element-------------------------
Node* GraphKit::load_array_element(Node* ary, Node* idx, const TypeAryPtr* arytype, bool set_ctrl) {
  const Type* elemtype = arytype->elem();
  BasicType elembt = elemtype->array_element_basic_type();
  assert(elembt != T_PRIMITIVE_OBJECT, "inline types are not supported by this method");
  Node* adr = array_element_address(ary, idx, elembt, arytype->size());
  if (elembt == T_NARROWOOP) {
    elembt = T_OBJECT; // To satisfy switch in LoadNode::make()
  }
  Node* ld = access_load_at(ary, adr, arytype, elemtype, elembt,
                            IN_HEAP | IS_ARRAY | (set_ctrl ? C2_CONTROL_DEPENDENT_LOAD : 0));
  return ld;
}

//-------------------------set_arguments_for_java_call-------------------------
// Arguments (pre-popped from the stack) are taken from the JVMS.
void GraphKit::set_arguments_for_java_call(CallJavaNode* call, bool is_late_inline) {
  PreserveReexecuteState preexecs(this);
  if (EnableValhalla) {
    // Make sure the call is "re-executed", if buffering of inline type arguments triggers deoptimization.
    // At this point, the call hasn't been executed yet, so we will only ever execute the call once.
    jvms()->set_should_reexecute(true);
    int arg_size = method()->get_declared_signature_at_bci(bci())->arg_size_for_bc(java_bc());
    inc_sp(arg_size);
  }
  // Add the call arguments
  const TypeTuple* domain = call->tf()->domain_sig();
  uint nargs = domain->cnt();
  int arg_num = 0;
  for (uint i = TypeFunc::Parms, idx = TypeFunc::Parms; i < nargs; i++) {
    Node* arg = argument(i-TypeFunc::Parms);
    const Type* t = domain->field_at(i);
    if (t->is_inlinetypeptr() && call->method()->is_scalarized_arg(arg_num)) {
      // We don't pass inline type arguments by reference but instead pass each field of the inline type
      if (!arg->is_InlineType()) {
        assert(_gvn.type(arg)->is_zero_type() && !t->inline_klass()->is_null_free(), "Unexpected argument type");
        arg = InlineTypeNode::make_from_oop(this, arg, t->inline_klass(), t->inline_klass()->is_null_free());
      }
      InlineTypeNode* vt = arg->as_InlineType();
      vt->pass_fields(this, call, idx, true, !t->maybe_null());
      // If an inline type argument is passed as fields, attach the Method* to the call site
      // to be able to access the extended signature later via attached_method_before_pc().
      // For example, see CompiledMethod::preserve_callee_argument_oops().
      call->set_override_symbolic_info(true);
      arg_num++;
      continue;
    } else if (arg->is_InlineType()) {
      // Pass inline type argument via oop to callee
      arg = arg->as_InlineType()->buffer(this);
      if (!is_late_inline) {
        arg = arg->as_InlineType()->get_oop();
      }
    }
    if (t != Type::HALF) {
      arg_num++;
    }
    call->init_req(idx++, arg);
  }
}

//---------------------------set_edges_for_java_call---------------------------
// Connect a newly created call into the current JVMS.
// A return value node (if any) is returned from set_edges_for_java_call.
void GraphKit::set_edges_for_java_call(CallJavaNode* call, bool must_throw, bool separate_io_proj) {

  // Add the predefined inputs:
  call->init_req( TypeFunc::Control, control() );
  call->init_req( TypeFunc::I_O    , i_o() );
  call->init_req( TypeFunc::Memory , reset_memory() );
  call->init_req( TypeFunc::FramePtr, frameptr() );
  call->init_req( TypeFunc::ReturnAdr, top() );

  add_safepoint_edges(call, must_throw);

  Node* xcall = _gvn.transform(call);

  if (xcall == top()) {
    set_control(top());
    return;
  }
  assert(xcall == call, "call identity is stable");

  // Re-use the current map to produce the result.

  set_control(_gvn.transform(new ProjNode(call, TypeFunc::Control)));
  set_i_o(    _gvn.transform(new ProjNode(call, TypeFunc::I_O    , separate_io_proj)));
  set_all_memory_call(xcall, separate_io_proj);

  //return xcall;   // no need, caller already has it
}

Node* GraphKit::set_results_for_java_call(CallJavaNode* call, bool separate_io_proj, bool deoptimize) {
  if (stopped())  return top();  // maybe the call folded up?

  // Note:  Since any out-of-line call can produce an exception,
  // we always insert an I_O projection from the call into the result.

  make_slow_call_ex(call, env()->Throwable_klass(), separate_io_proj, deoptimize);

  if (separate_io_proj) {
    // The caller requested separate projections be used by the fall
    // through and exceptional paths, so replace the projections for
    // the fall through path.
    set_i_o(_gvn.transform( new ProjNode(call, TypeFunc::I_O) ));
    set_all_memory(_gvn.transform( new ProjNode(call, TypeFunc::Memory) ));
  }

  // Capture the return value, if any.
  Node* ret;
  if (call->method() == NULL || call->method()->return_type()->basic_type() == T_VOID) {
    ret = top();
  } else if (call->tf()->returns_inline_type_as_fields()) {
    // Return of multiple values (inline type fields): we create a
    // InlineType node, each field is a projection from the call.
    ciInlineKlass* vk = call->method()->return_type()->as_inline_klass();
    uint base_input = TypeFunc::Parms;
    ret = InlineTypeNode::make_from_multi(this, call, vk, base_input, false, call->method()->signature()->returns_null_free_inline_type());
  } else {
    ret = _gvn.transform(new ProjNode(call, TypeFunc::Parms));
  }

  return ret;
}

//--------------------set_predefined_input_for_runtime_call--------------------
// Reading and setting the memory state is way conservative here.
// The real problem is that I am not doing real Type analysis on memory,
// so I cannot distinguish card mark stores from other stores.  Across a GC
// point the Store Barrier and the card mark memory has to agree.  I cannot
// have a card mark store and its barrier split across the GC point from
// either above or below.  Here I get that to happen by reading ALL of memory.
// A better answer would be to separate out card marks from other memory.
// For now, return the input memory state, so that it can be reused
// after the call, if this call has restricted memory effects.
Node* GraphKit::set_predefined_input_for_runtime_call(SafePointNode* call, Node* narrow_mem) {
  // Set fixed predefined input arguments
  Node* memory = reset_memory();
  Node* m = narrow_mem == NULL ? memory : narrow_mem;
  call->init_req( TypeFunc::Control,   control()  );
  call->init_req( TypeFunc::I_O,       top()      ); // does no i/o
  call->init_req( TypeFunc::Memory,    m          ); // may gc ptrs
  call->init_req( TypeFunc::FramePtr,  frameptr() );
  call->init_req( TypeFunc::ReturnAdr, top()      );
  return memory;
}

//-------------------set_predefined_output_for_runtime_call--------------------
// Set control and memory (not i_o) from the call.
// If keep_mem is not NULL, use it for the output state,
// except for the RawPtr output of the call, if hook_mem is TypeRawPtr::BOTTOM.
// If hook_mem is NULL, this call produces no memory effects at all.
// If hook_mem is a Java-visible memory slice (such as arraycopy operands),
// then only that memory slice is taken from the call.
// In the last case, we must put an appropriate memory barrier before
// the call, so as to create the correct anti-dependencies on loads
// preceding the call.
void GraphKit::set_predefined_output_for_runtime_call(Node* call,
                                                      Node* keep_mem,
                                                      const TypePtr* hook_mem) {
  // no i/o
  set_control(_gvn.transform( new ProjNode(call,TypeFunc::Control) ));
  if (keep_mem) {
    // First clone the existing memory state
    set_all_memory(keep_mem);
    if (hook_mem != NULL) {
      // Make memory for the call
      Node* mem = _gvn.transform( new ProjNode(call, TypeFunc::Memory) );
      // Set the RawPtr memory state only.  This covers all the heap top/GC stuff
      // We also use hook_mem to extract specific effects from arraycopy stubs.
      set_memory(mem, hook_mem);
    }
    // ...else the call has NO memory effects.

    // Make sure the call advertises its memory effects precisely.
    // This lets us build accurate anti-dependences in gcm.cpp.
    assert(C->alias_type(call->adr_type()) == C->alias_type(hook_mem),
           "call node must be constructed correctly");
  } else {
    assert(hook_mem == NULL, "");
    // This is not a "slow path" call; all memory comes from the call.
    set_all_memory_call(call);
  }
}

// Keep track of MergeMems feeding into other MergeMems
static void add_mergemem_users_to_worklist(Unique_Node_List& wl, Node* mem) {
  if (!mem->is_MergeMem()) {
    return;
  }
  for (SimpleDUIterator i(mem); i.has_next(); i.next()) {
    Node* use = i.get();
    if (use->is_MergeMem()) {
      wl.push(use);
    }
  }
}

// Replace the call with the current state of the kit.
void GraphKit::replace_call(CallNode* call, Node* result, bool do_replaced_nodes) {
  JVMState* ejvms = NULL;
  if (has_exceptions()) {
    ejvms = transfer_exceptions_into_jvms();
  }

  ReplacedNodes replaced_nodes = map()->replaced_nodes();
  ReplacedNodes replaced_nodes_exception;
  Node* ex_ctl = top();

  SafePointNode* final_state = stop();

  // Find all the needed outputs of this call
  CallProjections* callprojs = call->extract_projections(true);

  Unique_Node_List wl;
  Node* init_mem = call->in(TypeFunc::Memory);
  Node* final_mem = final_state->in(TypeFunc::Memory);
  Node* final_ctl = final_state->in(TypeFunc::Control);
  Node* final_io = final_state->in(TypeFunc::I_O);

  // Replace all the old call edges with the edges from the inlining result
  if (callprojs->fallthrough_catchproj != NULL) {
    C->gvn_replace_by(callprojs->fallthrough_catchproj, final_ctl);
  }
  if (callprojs->fallthrough_memproj != NULL) {
    if (final_mem->is_MergeMem()) {
      // Parser's exits MergeMem was not transformed but may be optimized
      final_mem = _gvn.transform(final_mem);
    }
    C->gvn_replace_by(callprojs->fallthrough_memproj,   final_mem);
    add_mergemem_users_to_worklist(wl, final_mem);
  }
  if (callprojs->fallthrough_ioproj != NULL) {
    C->gvn_replace_by(callprojs->fallthrough_ioproj,    final_io);
  }

  // Replace the result with the new result if it exists and is used
  if (callprojs->resproj[0] != NULL && result != NULL) {
    // If the inlined code is dead, the result projections for an inline type returned as
    // fields have not been replaced. They will go away once the call is replaced by TOP below.
    assert(callprojs->nb_resproj == 1 || (call->tf()->returns_inline_type_as_fields() && stopped()),
           "unexpected number of results");
    C->gvn_replace_by(callprojs->resproj[0], result);
  }

  if (ejvms == NULL) {
    // No exception edges to simply kill off those paths
    if (callprojs->catchall_catchproj != NULL) {
      C->gvn_replace_by(callprojs->catchall_catchproj, C->top());
    }
    if (callprojs->catchall_memproj != NULL) {
      C->gvn_replace_by(callprojs->catchall_memproj,   C->top());
    }
    if (callprojs->catchall_ioproj != NULL) {
      C->gvn_replace_by(callprojs->catchall_ioproj,    C->top());
    }
    // Replace the old exception object with top
    if (callprojs->exobj != NULL) {
      C->gvn_replace_by(callprojs->exobj, C->top());
    }
  } else {
    GraphKit ekit(ejvms);

    // Load my combined exception state into the kit, with all phis transformed:
    SafePointNode* ex_map = ekit.combine_and_pop_all_exception_states();
    replaced_nodes_exception = ex_map->replaced_nodes();

    Node* ex_oop = ekit.use_exception_state(ex_map);

    if (callprojs->catchall_catchproj != NULL) {
      C->gvn_replace_by(callprojs->catchall_catchproj, ekit.control());
      ex_ctl = ekit.control();
    }
    if (callprojs->catchall_memproj != NULL) {
      Node* ex_mem = ekit.reset_memory();
      C->gvn_replace_by(callprojs->catchall_memproj,   ex_mem);
      add_mergemem_users_to_worklist(wl, ex_mem);
    }
    if (callprojs->catchall_ioproj != NULL) {
      C->gvn_replace_by(callprojs->catchall_ioproj,    ekit.i_o());
    }

    // Replace the old exception object with the newly created one
    if (callprojs->exobj != NULL) {
      C->gvn_replace_by(callprojs->exobj, ex_oop);
    }
  }

  // Disconnect the call from the graph
  call->disconnect_inputs(C);
  C->gvn_replace_by(call, C->top());

  // Clean up any MergeMems that feed other MergeMems since the
  // optimizer doesn't like that.
  while (wl.size() > 0) {
    _gvn.transform(wl.pop());
  }

  if (callprojs->fallthrough_catchproj != NULL && !final_ctl->is_top() && do_replaced_nodes) {
    replaced_nodes.apply(C, final_ctl);
  }
  if (!ex_ctl->is_top() && do_replaced_nodes) {
    replaced_nodes_exception.apply(C, ex_ctl);
  }
}


//------------------------------increment_counter------------------------------
// for statistics: increment a VM counter by 1

void GraphKit::increment_counter(address counter_addr) {
  Node* adr1 = makecon(TypeRawPtr::make(counter_addr));
  increment_counter(adr1);
}

void GraphKit::increment_counter(Node* counter_addr) {
  int adr_type = Compile::AliasIdxRaw;
  Node* ctrl = control();
  Node* cnt  = make_load(ctrl, counter_addr, TypeLong::LONG, T_LONG, adr_type, MemNode::unordered);
  Node* incr = _gvn.transform(new AddLNode(cnt, _gvn.longcon(1)));
  store_to_memory(ctrl, counter_addr, incr, T_LONG, adr_type, MemNode::unordered);
}


//------------------------------uncommon_trap----------------------------------
// Bail out to the interpreter in mid-method.  Implemented by calling the
// uncommon_trap blob.  This helper function inserts a runtime call with the
// right debug info.
Node* GraphKit::uncommon_trap(int trap_request,
                             ciKlass* klass, const char* comment,
                             bool must_throw,
                             bool keep_exact_action) {
  if (failing())  stop();
  if (stopped())  return NULL; // trap reachable?

  // Note:  If ProfileTraps is true, and if a deopt. actually
  // occurs here, the runtime will make sure an MDO exists.  There is
  // no need to call method()->ensure_method_data() at this point.

  // Set the stack pointer to the right value for reexecution:
  set_sp(reexecute_sp());

#ifdef ASSERT
  if (!must_throw) {
    // Make sure the stack has at least enough depth to execute
    // the current bytecode.
    int inputs, ignored_depth;
    if (compute_stack_effects(inputs, ignored_depth)) {
      assert(sp() >= inputs, "must have enough JVMS stack to execute %s: sp=%d, inputs=%d",
             Bytecodes::name(java_bc()), sp(), inputs);
    }
  }
#endif

  Deoptimization::DeoptReason reason = Deoptimization::trap_request_reason(trap_request);
  Deoptimization::DeoptAction action = Deoptimization::trap_request_action(trap_request);

  switch (action) {
  case Deoptimization::Action_maybe_recompile:
  case Deoptimization::Action_reinterpret:
    // Temporary fix for 6529811 to allow virtual calls to be sure they
    // get the chance to go from mono->bi->mega
    if (!keep_exact_action &&
        Deoptimization::trap_request_index(trap_request) < 0 &&
        too_many_recompiles(reason)) {
      // This BCI is causing too many recompilations.
      if (C->log() != NULL) {
        C->log()->elem("observe that='trap_action_change' reason='%s' from='%s' to='none'",
                Deoptimization::trap_reason_name(reason),
                Deoptimization::trap_action_name(action));
      }
      action = Deoptimization::Action_none;
      trap_request = Deoptimization::make_trap_request(reason, action);
    } else {
      C->set_trap_can_recompile(true);
    }
    break;
  case Deoptimization::Action_make_not_entrant:
    C->set_trap_can_recompile(true);
    break;
  case Deoptimization::Action_none:
  case Deoptimization::Action_make_not_compilable:
    break;
  default:
#ifdef ASSERT
    fatal("unknown action %d: %s", action, Deoptimization::trap_action_name(action));
#endif
    break;
  }

  if (TraceOptoParse) {
    char buf[100];
    tty->print_cr("Uncommon trap %s at bci:%d",
                  Deoptimization::format_trap_request(buf, sizeof(buf),
                                                      trap_request), bci());
  }

  CompileLog* log = C->log();
  if (log != NULL) {
    int kid = (klass == NULL)? -1: log->identify(klass);
    log->begin_elem("uncommon_trap bci='%d'", bci());
    char buf[100];
    log->print(" %s", Deoptimization::format_trap_request(buf, sizeof(buf),
                                                          trap_request));
    if (kid >= 0)         log->print(" klass='%d'", kid);
    if (comment != NULL)  log->print(" comment='%s'", comment);
    log->end_elem();
  }

  // Make sure any guarding test views this path as very unlikely
  Node *i0 = control()->in(0);
  if (i0 != NULL && i0->is_If()) {        // Found a guarding if test?
    IfNode *iff = i0->as_If();
    float f = iff->_prob;   // Get prob
    if (control()->Opcode() == Op_IfTrue) {
      if (f > PROB_UNLIKELY_MAG(4))
        iff->_prob = PROB_MIN;
    } else {
      if (f < PROB_LIKELY_MAG(4))
        iff->_prob = PROB_MAX;
    }
  }

  // Clear out dead values from the debug info.
  kill_dead_locals();

  // Now insert the uncommon trap subroutine call
  address call_addr = SharedRuntime::uncommon_trap_blob()->entry_point();
  const TypePtr* no_memory_effects = NULL;
  // Pass the index of the class to be loaded
  Node* call = make_runtime_call(RC_NO_LEAF | RC_UNCOMMON |
                                 (must_throw ? RC_MUST_THROW : 0),
                                 OptoRuntime::uncommon_trap_Type(),
                                 call_addr, "uncommon_trap", no_memory_effects,
                                 intcon(trap_request));
  assert(call->as_CallStaticJava()->uncommon_trap_request() == trap_request,
         "must extract request correctly from the graph");
  assert(trap_request != 0, "zero value reserved by uncommon_trap_request");

  call->set_req(TypeFunc::ReturnAdr, returnadr());
  // The debug info is the only real input to this call.

  // Halt-and-catch fire here.  The above call should never return!
  HaltNode* halt = new HaltNode(control(), frameptr(), "uncommon trap returned which should never happen"
                                                       PRODUCT_ONLY(COMMA /*reachable*/false));
  _gvn.set_type_bottom(halt);
  root()->add_req(halt);

  stop_and_kill_map();
  return call;
}


//--------------------------just_allocated_object------------------------------
// Report the object that was just allocated.
// It must be the case that there are no intervening safepoints.
// We use this to determine if an object is so "fresh" that
// it does not require card marks.
Node* GraphKit::just_allocated_object(Node* current_control) {
  Node* ctrl = current_control;
  // Object::<init> is invoked after allocation, most of invoke nodes
  // will be reduced, but a region node is kept in parse time, we check
  // the pattern and skip the region node if it degraded to a copy.
  if (ctrl != NULL && ctrl->is_Region() && ctrl->req() == 2 &&
      ctrl->as_Region()->is_copy()) {
    ctrl = ctrl->as_Region()->is_copy();
  }
  if (C->recent_alloc_ctl() == ctrl) {
   return C->recent_alloc_obj();
  }
  return NULL;
}


/**
 * Record profiling data exact_kls for Node n with the type system so
 * that it can propagate it (speculation)
 *
 * @param n          node that the type applies to
 * @param exact_kls  type from profiling
 * @param maybe_null did profiling see null?
 *
 * @return           node with improved type
 */
Node* GraphKit::record_profile_for_speculation(Node* n, ciKlass* exact_kls, ProfilePtrKind ptr_kind) {
  const Type* current_type = _gvn.type(n);
  assert(UseTypeSpeculation, "type speculation must be on");

  const TypePtr* speculative = current_type->speculative();

  // Should the klass from the profile be recorded in the speculative type?
  if (current_type->would_improve_type(exact_kls, jvms()->depth())) {
    const TypeKlassPtr* tklass = TypeKlassPtr::make(exact_kls);
    const TypeOopPtr* xtype = tklass->as_instance_type();
    assert(xtype->klass_is_exact(), "Should be exact");
    // Any reason to believe n is not null (from this profiling or a previous one)?
    assert(ptr_kind != ProfileAlwaysNull, "impossible here");
    const TypePtr* ptr = (ptr_kind != ProfileNeverNull && current_type->speculative_maybe_null()) ? TypePtr::BOTTOM : TypePtr::NOTNULL;
    // record the new speculative type's depth
    speculative = xtype->cast_to_ptr_type(ptr->ptr())->is_ptr();
    speculative = speculative->with_inline_depth(jvms()->depth());
  } else if (current_type->would_improve_ptr(ptr_kind)) {
    // Profiling report that null was never seen so we can change the
    // speculative type to non null ptr.
    if (ptr_kind == ProfileAlwaysNull) {
      speculative = TypePtr::NULL_PTR;
    } else {
      assert(ptr_kind == ProfileNeverNull, "nothing else is an improvement");
      const TypePtr* ptr = TypePtr::NOTNULL;
      if (speculative != NULL) {
        speculative = speculative->cast_to_ptr_type(ptr->ptr())->is_ptr();
      } else {
        speculative = ptr;
      }
    }
  }

  if (speculative != current_type->speculative()) {
    // Build a type with a speculative type (what we think we know
    // about the type but will need a guard when we use it)
    const TypeOopPtr* spec_type = TypeOopPtr::make(TypePtr::BotPTR, Type::Offset::bottom, TypeOopPtr::InstanceBot, speculative);
    // We're changing the type, we need a new CheckCast node to carry
    // the new type. The new type depends on the control: what
    // profiling tells us is only valid from here as far as we can
    // tell.
    Node* cast = new CheckCastPPNode(control(), n, current_type->remove_speculative()->join_speculative(spec_type));
    cast = _gvn.transform(cast);
    replace_in_map(n, cast);
    n = cast;
  }

  return n;
}

/**
 * Record profiling data from receiver profiling at an invoke with the
 * type system so that it can propagate it (speculation)
 *
 * @param n  receiver node
 *
 * @return   node with improved type
 */
Node* GraphKit::record_profiled_receiver_for_speculation(Node* n) {
  if (!UseTypeSpeculation) {
    return n;
  }
  ciKlass* exact_kls = profile_has_unique_klass();
  ProfilePtrKind ptr_kind = ProfileMaybeNull;
  if ((java_bc() == Bytecodes::_checkcast ||
       java_bc() == Bytecodes::_instanceof ||
       java_bc() == Bytecodes::_aastore) &&
      method()->method_data()->is_mature()) {
    ciProfileData* data = method()->method_data()->bci_to_data(bci());
    if (data != NULL) {
      if (java_bc() == Bytecodes::_aastore) {
        ciKlass* array_type = NULL;
        ciKlass* element_type = NULL;
        ProfilePtrKind element_ptr = ProfileMaybeNull;
        bool flat_array = true;
        bool null_free_array = true;
        method()->array_access_profiled_type(bci(), array_type, element_type, element_ptr, flat_array, null_free_array);
        exact_kls = element_type;
        ptr_kind = element_ptr;
      } else {
        if (!data->as_BitData()->null_seen()) {
          ptr_kind = ProfileNeverNull;
        } else {
          assert(data->is_ReceiverTypeData(), "bad profile data type");
          ciReceiverTypeData* call = (ciReceiverTypeData*)data->as_ReceiverTypeData();
          uint i = 0;
          for (; i < call->row_limit(); i++) {
            ciKlass* receiver = call->receiver(i);
            if (receiver != NULL) {
              break;
            }
          }
          ptr_kind = (i == call->row_limit()) ? ProfileAlwaysNull : ProfileMaybeNull;
        }
      }
    }
  }
  return record_profile_for_speculation(n, exact_kls, ptr_kind);
}

/**
 * Record profiling data from argument profiling at an invoke with the
 * type system so that it can propagate it (speculation)
 *
 * @param dest_method  target method for the call
 * @param bc           what invoke bytecode is this?
 */
void GraphKit::record_profiled_arguments_for_speculation(ciMethod* dest_method, Bytecodes::Code bc) {
  if (!UseTypeSpeculation) {
    return;
  }
  const TypeFunc* tf    = TypeFunc::make(dest_method);
  int             nargs = tf->domain_sig()->cnt() - TypeFunc::Parms;
  int skip = Bytecodes::has_receiver(bc) ? 1 : 0;
  for (int j = skip, i = 0; j < nargs && i < TypeProfileArgsLimit; j++) {
    const Type *targ = tf->domain_sig()->field_at(j + TypeFunc::Parms);
    if (is_reference_type(targ->basic_type())) {
      ProfilePtrKind ptr_kind = ProfileMaybeNull;
      ciKlass* better_type = NULL;
      if (method()->argument_profiled_type(bci(), i, better_type, ptr_kind)) {
        record_profile_for_speculation(argument(j), better_type, ptr_kind);
      }
      i++;
    }
  }
}

/**
 * Record profiling data from parameter profiling at an invoke with
 * the type system so that it can propagate it (speculation)
 */
void GraphKit::record_profiled_parameters_for_speculation() {
  if (!UseTypeSpeculation) {
    return;
  }
  for (int i = 0, j = 0; i < method()->arg_size() ; i++) {
    if (_gvn.type(local(i))->isa_oopptr()) {
      ProfilePtrKind ptr_kind = ProfileMaybeNull;
      ciKlass* better_type = NULL;
      if (method()->parameter_profiled_type(j, better_type, ptr_kind)) {
        record_profile_for_speculation(local(i), better_type, ptr_kind);
      }
      j++;
    }
  }
}

/**
 * Record profiling data from return value profiling at an invoke with
 * the type system so that it can propagate it (speculation)
 */
void GraphKit::record_profiled_return_for_speculation() {
  if (!UseTypeSpeculation) {
    return;
  }
  ProfilePtrKind ptr_kind = ProfileMaybeNull;
  ciKlass* better_type = NULL;
  if (method()->return_profiled_type(bci(), better_type, ptr_kind)) {
    // If profiling reports a single type for the return value,
    // feed it to the type system so it can propagate it as a
    // speculative type
    record_profile_for_speculation(stack(sp()-1), better_type, ptr_kind);
  }
}

void GraphKit::round_double_arguments(ciMethod* dest_method) {
  if (Matcher::strict_fp_requires_explicit_rounding) {
    // (Note:  TypeFunc::make has a cache that makes this fast.)
    const TypeFunc* tf    = TypeFunc::make(dest_method);
    int             nargs = tf->domain_sig()->cnt() - TypeFunc::Parms;
    for (int j = 0; j < nargs; j++) {
      const Type *targ = tf->domain_sig()->field_at(j + TypeFunc::Parms);
      if (targ->basic_type() == T_DOUBLE) {
        // If any parameters are doubles, they must be rounded before
        // the call, dprecision_rounding does gvn.transform
        Node *arg = argument(j);
        arg = dprecision_rounding(arg);
        set_argument(j, arg);
      }
    }
  }
}

// rounding for strict float precision conformance
Node* GraphKit::precision_rounding(Node* n) {
  if (Matcher::strict_fp_requires_explicit_rounding) {
#ifdef IA32
    if (UseSSE == 0) {
      return _gvn.transform(new RoundFloatNode(0, n));
    }
#else
    Unimplemented();
#endif // IA32
  }
  return n;
}

// rounding for strict double precision conformance
Node* GraphKit::dprecision_rounding(Node *n) {
  if (Matcher::strict_fp_requires_explicit_rounding) {
#ifdef IA32
    if (UseSSE < 2) {
      return _gvn.transform(new RoundDoubleNode(0, n));
    }
#else
    Unimplemented();
#endif // IA32
  }
  return n;
}

//=============================================================================
// Generate a fast path/slow path idiom.  Graph looks like:
// [foo] indicates that 'foo' is a parameter
//
//              [in]     NULL
//                 \    /
//                  CmpP
//                  Bool ne
//                   If
//                  /  \
//              True    False-<2>
//              / |
//             /  cast_not_null
//           Load  |    |   ^
//        [fast_test]   |   |
// gvn to   opt_test    |   |
//          /    \      |  <1>
//      True     False  |
//        |         \\  |
//   [slow_call]     \[fast_result]
//    Ctl   Val       \      \
//     |               \      \
//    Catch       <1>   \      \
//   /    \        ^     \      \
//  Ex    No_Ex    |      \      \
//  |       \   \  |       \ <2>  \
//  ...      \  [slow_res] |  |    \   [null_result]
//            \         \--+--+---  |  |
//             \           | /    \ | /
//              --------Region     Phi
//
//=============================================================================
// Code is structured as a series of driver functions all called 'do_XXX' that
// call a set of helper functions.  Helper functions first, then drivers.

//------------------------------null_check_oop---------------------------------
// Null check oop.  Set null-path control into Region in slot 3.
// Make a cast-not-nullness use the other not-null control.  Return cast.
Node* GraphKit::null_check_oop(Node* value, Node* *null_control,
                               bool never_see_null,
                               bool safe_for_replace,
                               bool speculative) {
  // Initial NULL check taken path
  (*null_control) = top();
  Node* cast = null_check_common(value, T_OBJECT, false, null_control, speculative);

  // Generate uncommon_trap:
  if (never_see_null && (*null_control) != top()) {
    // If we see an unexpected null at a check-cast we record it and force a
    // recompile; the offending check-cast will be compiled to handle NULLs.
    // If we see more than one offending BCI, then all checkcasts in the
    // method will be compiled to handle NULLs.
    PreserveJVMState pjvms(this);
    set_control(*null_control);
    replace_in_map(value, null());
    Deoptimization::DeoptReason reason = Deoptimization::reason_null_check(speculative);
    uncommon_trap(reason,
                  Deoptimization::Action_make_not_entrant);
    (*null_control) = top();    // NULL path is dead
  }
  if ((*null_control) == top() && safe_for_replace) {
    replace_in_map(value, cast);
  }

  // Cast away null-ness on the result
  return cast;
}

//------------------------------opt_iff----------------------------------------
// Optimize the fast-check IfNode.  Set the fast-path region slot 2.
// Return slow-path control.
Node* GraphKit::opt_iff(Node* region, Node* iff) {
  IfNode *opt_iff = _gvn.transform(iff)->as_If();

  // Fast path taken; set region slot 2
  Node *fast_taken = _gvn.transform( new IfFalseNode(opt_iff) );
  region->init_req(2,fast_taken); // Capture fast-control

  // Fast path not-taken, i.e. slow path
  Node *slow_taken = _gvn.transform( new IfTrueNode(opt_iff) );
  return slow_taken;
}

//-----------------------------make_runtime_call-------------------------------
Node* GraphKit::make_runtime_call(int flags,
                                  const TypeFunc* call_type, address call_addr,
                                  const char* call_name,
                                  const TypePtr* adr_type,
                                  // The following parms are all optional.
                                  // The first NULL ends the list.
                                  Node* parm0, Node* parm1,
                                  Node* parm2, Node* parm3,
                                  Node* parm4, Node* parm5,
                                  Node* parm6, Node* parm7) {
  assert(call_addr != NULL, "must not call NULL targets");

  // Slow-path call
  bool is_leaf = !(flags & RC_NO_LEAF);
  bool has_io  = (!is_leaf && !(flags & RC_NO_IO));
  if (call_name == NULL) {
    assert(!is_leaf, "must supply name for leaf");
    call_name = OptoRuntime::stub_name(call_addr);
  }
  CallNode* call;
  if (!is_leaf) {
    call = new CallStaticJavaNode(call_type, call_addr, call_name, adr_type);
  } else if (flags & RC_NO_FP) {
    call = new CallLeafNoFPNode(call_type, call_addr, call_name, adr_type);
  } else  if (flags & RC_VECTOR){
    uint num_bits = call_type->range_sig()->field_at(TypeFunc::Parms)->is_vect()->length_in_bytes() * BitsPerByte;
    call = new CallLeafVectorNode(call_type, call_addr, call_name, adr_type, num_bits);
  } else {
    call = new CallLeafNode(call_type, call_addr, call_name, adr_type);
  }

  // The following is similar to set_edges_for_java_call,
  // except that the memory effects of the call are restricted to AliasIdxRaw.

  // Slow path call has no side-effects, uses few values
  bool wide_in  = !(flags & RC_NARROW_MEM);
  bool wide_out = (C->get_alias_index(adr_type) == Compile::AliasIdxBot);

  Node* prev_mem = NULL;
  if (wide_in) {
    prev_mem = set_predefined_input_for_runtime_call(call);
  } else {
    assert(!wide_out, "narrow in => narrow out");
    Node* narrow_mem = memory(adr_type);
    prev_mem = set_predefined_input_for_runtime_call(call, narrow_mem);
  }

  // Hook each parm in order.  Stop looking at the first NULL.
  if (parm0 != NULL) { call->init_req(TypeFunc::Parms+0, parm0);
  if (parm1 != NULL) { call->init_req(TypeFunc::Parms+1, parm1);
  if (parm2 != NULL) { call->init_req(TypeFunc::Parms+2, parm2);
  if (parm3 != NULL) { call->init_req(TypeFunc::Parms+3, parm3);
  if (parm4 != NULL) { call->init_req(TypeFunc::Parms+4, parm4);
  if (parm5 != NULL) { call->init_req(TypeFunc::Parms+5, parm5);
  if (parm6 != NULL) { call->init_req(TypeFunc::Parms+6, parm6);
  if (parm7 != NULL) { call->init_req(TypeFunc::Parms+7, parm7);
  /* close each nested if ===> */  } } } } } } } }
  assert(call->in(call->req()-1) != NULL, "must initialize all parms");

  if (!is_leaf) {
    // Non-leaves can block and take safepoints:
    add_safepoint_edges(call, ((flags & RC_MUST_THROW) != 0));
  }
  // Non-leaves can throw exceptions:
  if (has_io) {
    call->set_req(TypeFunc::I_O, i_o());
  }

  if (flags & RC_UNCOMMON) {
    // Set the count to a tiny probability.  Cf. Estimate_Block_Frequency.
    // (An "if" probability corresponds roughly to an unconditional count.
    // Sort of.)
    call->set_cnt(PROB_UNLIKELY_MAG(4));
  }

  Node* c = _gvn.transform(call);
  assert(c == call, "cannot disappear");

  if (wide_out) {
    // Slow path call has full side-effects.
    set_predefined_output_for_runtime_call(call);
  } else {
    // Slow path call has few side-effects, and/or sets few values.
    set_predefined_output_for_runtime_call(call, prev_mem, adr_type);
  }

  if (has_io) {
    set_i_o(_gvn.transform(new ProjNode(call, TypeFunc::I_O)));
  }
  return call;

}

// i2b
Node* GraphKit::sign_extend_byte(Node* in) {
  Node* tmp = _gvn.transform(new LShiftINode(in, _gvn.intcon(24)));
  return _gvn.transform(new RShiftINode(tmp, _gvn.intcon(24)));
}

// i2s
Node* GraphKit::sign_extend_short(Node* in) {
  Node* tmp = _gvn.transform(new LShiftINode(in, _gvn.intcon(16)));
  return _gvn.transform(new RShiftINode(tmp, _gvn.intcon(16)));
}


//------------------------------merge_memory-----------------------------------
// Merge memory from one path into the current memory state.
void GraphKit::merge_memory(Node* new_mem, Node* region, int new_path) {
  for (MergeMemStream mms(merged_memory(), new_mem->as_MergeMem()); mms.next_non_empty2(); ) {
    Node* old_slice = mms.force_memory();
    Node* new_slice = mms.memory2();
    if (old_slice != new_slice) {
      PhiNode* phi;
      if (old_slice->is_Phi() && old_slice->as_Phi()->region() == region) {
        if (mms.is_empty()) {
          // clone base memory Phi's inputs for this memory slice
          assert(old_slice == mms.base_memory(), "sanity");
          phi = PhiNode::make(region, NULL, Type::MEMORY, mms.adr_type(C));
          _gvn.set_type(phi, Type::MEMORY);
          for (uint i = 1; i < phi->req(); i++) {
            phi->init_req(i, old_slice->in(i));
          }
        } else {
          phi = old_slice->as_Phi(); // Phi was generated already
        }
      } else {
        phi = PhiNode::make(region, old_slice, Type::MEMORY, mms.adr_type(C));
        _gvn.set_type(phi, Type::MEMORY);
      }
      phi->set_req(new_path, new_slice);
      mms.set_memory(phi);
    }
  }
}

//------------------------------make_slow_call_ex------------------------------
// Make the exception handler hookups for the slow call
void GraphKit::make_slow_call_ex(Node* call, ciInstanceKlass* ex_klass, bool separate_io_proj, bool deoptimize) {
  if (stopped())  return;

  // Make a catch node with just two handlers:  fall-through and catch-all
  Node* i_o  = _gvn.transform( new ProjNode(call, TypeFunc::I_O, separate_io_proj) );
  Node* catc = _gvn.transform( new CatchNode(control(), i_o, 2) );
  Node* norm = new CatchProjNode(catc, CatchProjNode::fall_through_index, CatchProjNode::no_handler_bci);
  _gvn.set_type_bottom(norm);
  C->record_for_igvn(norm);
  Node* excp = _gvn.transform( new CatchProjNode(catc, CatchProjNode::catch_all_index,    CatchProjNode::no_handler_bci) );

  { PreserveJVMState pjvms(this);
    set_control(excp);
    set_i_o(i_o);

    if (excp != top()) {
      if (deoptimize) {
        // Deoptimize if an exception is caught. Don't construct exception state in this case.
        uncommon_trap(Deoptimization::Reason_unhandled,
                      Deoptimization::Action_none);
      } else {
        // Create an exception state also.
        // Use an exact type if the caller has a specific exception.
        const Type* ex_type = TypeOopPtr::make_from_klass_unique(ex_klass)->cast_to_ptr_type(TypePtr::NotNull);
        Node*       ex_oop  = new CreateExNode(ex_type, control(), i_o);
        add_exception_state(make_exception_state(_gvn.transform(ex_oop)));
      }
    }
  }

  // Get the no-exception control from the CatchNode.
  set_control(norm);
}

static IfNode* gen_subtype_check_compare(Node* ctrl, Node* in1, Node* in2, BoolTest::mask test, float p, PhaseGVN& gvn, BasicType bt) {
  Node* cmp = NULL;
  switch(bt) {
  case T_INT: cmp = new CmpINode(in1, in2); break;
  case T_ADDRESS: cmp = new CmpPNode(in1, in2); break;
  default: fatal("unexpected comparison type %s", type2name(bt));
  }
  gvn.transform(cmp);
  Node* bol = gvn.transform(new BoolNode(cmp, test));
  IfNode* iff = new IfNode(ctrl, bol, p, COUNT_UNKNOWN);
  gvn.transform(iff);
  if (!bol->is_Con()) gvn.record_for_igvn(iff);
  return iff;
}

//-------------------------------gen_subtype_check-----------------------------
// Generate a subtyping check.  Takes as input the subtype and supertype.
// Returns 2 values: sets the default control() to the true path and returns
// the false path.  Only reads invariant memory; sets no (visible) memory.
// The PartialSubtypeCheckNode sets the hidden 1-word cache in the encoding
// but that's not exposed to the optimizer.  This call also doesn't take in an
// Object; if you wish to check an Object you need to load the Object's class
// prior to coming here.
Node* Phase::gen_subtype_check(Node* subklass, Node* superklass, Node** ctrl, Node* mem, PhaseGVN& gvn) {
  Compile* C = gvn.C;
  if ((*ctrl)->is_top()) {
    return C->top();
  }

  // Fast check for identical types, perhaps identical constants.
  // The types can even be identical non-constants, in cases
  // involving Array.newInstance, Object.clone, etc.
  if (subklass == superklass)
    return C->top();             // false path is dead; no test needed.

  if (gvn.type(superklass)->singleton()) {
    const TypeKlassPtr* superk = gvn.type(superklass)->is_klassptr();
    const TypeKlassPtr* subk   = gvn.type(subklass)->is_klassptr();

    // In the common case of an exact superklass, try to fold up the
    // test before generating code.  You may ask, why not just generate
    // the code and then let it fold up?  The answer is that the generated
    // code will necessarily include null checks, which do not always
    // completely fold away.  If they are also needless, then they turn
    // into a performance loss.  Example:
    //    Foo[] fa = blah(); Foo x = fa[0]; fa[1] = x;
    // Here, the type of 'fa' is often exact, so the store check
    // of fa[1]=x will fold up, without testing the nullness of x.
    switch (C->static_subtype_check(superk, subk)) {
    case Compile::SSC_always_false:
      {
        Node* always_fail = *ctrl;
        *ctrl = gvn.C->top();
        return always_fail;
      }
    case Compile::SSC_always_true:
      return C->top();
    case Compile::SSC_easy_test:
      {
        // Just do a direct pointer compare and be done.
        IfNode* iff = gen_subtype_check_compare(*ctrl, subklass, superklass, BoolTest::eq, PROB_STATIC_FREQUENT, gvn, T_ADDRESS);
        *ctrl = gvn.transform(new IfTrueNode(iff));
        return gvn.transform(new IfFalseNode(iff));
      }
    case Compile::SSC_full_test:
      break;
    default:
      ShouldNotReachHere();
    }
  }

  // %%% Possible further optimization:  Even if the superklass is not exact,
  // if the subklass is the unique subtype of the superklass, the check
  // will always succeed.  We could leave a dependency behind to ensure this.

  // First load the super-klass's check-offset
  Node *p1 = gvn.transform(new AddPNode(superklass, superklass, gvn.MakeConX(in_bytes(Klass::super_check_offset_offset()))));
  Node* m = C->immutable_memory();
  Node *chk_off = gvn.transform(new LoadINode(NULL, m, p1, gvn.type(p1)->is_ptr(), TypeInt::INT, MemNode::unordered));
  int cacheoff_con = in_bytes(Klass::secondary_super_cache_offset());
  bool might_be_cache = (gvn.find_int_con(chk_off, cacheoff_con) == cacheoff_con);

  // Load from the sub-klass's super-class display list, or a 1-word cache of
  // the secondary superclass list, or a failing value with a sentinel offset
  // if the super-klass is an interface or exceptionally deep in the Java
  // hierarchy and we have to scan the secondary superclass list the hard way.
  // Worst-case type is a little odd: NULL is allowed as a result (usually
  // klass loads can never produce a NULL).
  Node *chk_off_X = chk_off;
#ifdef _LP64
  chk_off_X = gvn.transform(new ConvI2LNode(chk_off_X));
#endif
  Node *p2 = gvn.transform(new AddPNode(subklass,subklass,chk_off_X));
  // For some types like interfaces the following loadKlass is from a 1-word
  // cache which is mutable so can't use immutable memory.  Other
  // types load from the super-class display table which is immutable.
  Node *kmem = C->immutable_memory();
  // secondary_super_cache is not immutable but can be treated as such because:
  // - no ideal node writes to it in a way that could cause an
  //   incorrect/missed optimization of the following Load.
  // - it's a cache so, worse case, not reading the latest value
  //   wouldn't cause incorrect execution
  if (might_be_cache && mem != NULL) {
    kmem = mem->is_MergeMem() ? mem->as_MergeMem()->memory_at(C->get_alias_index(gvn.type(p2)->is_ptr())) : mem;
  }
  Node *nkls = gvn.transform(LoadKlassNode::make(gvn, NULL, kmem, p2, gvn.type(p2)->is_ptr(), TypeInstKlassPtr::OBJECT_OR_NULL));

  // Compile speed common case: ARE a subtype and we canNOT fail
  if( superklass == nkls )
    return C->top();             // false path is dead; no test needed.

  // See if we get an immediate positive hit.  Happens roughly 83% of the
  // time.  Test to see if the value loaded just previously from the subklass
  // is exactly the superklass.
  IfNode *iff1 = gen_subtype_check_compare(*ctrl, superklass, nkls, BoolTest::eq, PROB_LIKELY(0.83f), gvn, T_ADDRESS);
  Node *iftrue1 = gvn.transform( new IfTrueNode (iff1));
  *ctrl = gvn.transform(new IfFalseNode(iff1));

  // Compile speed common case: Check for being deterministic right now.  If
  // chk_off is a constant and not equal to cacheoff then we are NOT a
  // subklass.  In this case we need exactly the 1 test above and we can
  // return those results immediately.
  if (!might_be_cache) {
    Node* not_subtype_ctrl = *ctrl;
    *ctrl = iftrue1; // We need exactly the 1 test above
    return not_subtype_ctrl;
  }

  // Gather the various success & failures here
  RegionNode *r_ok_subtype = new RegionNode(4);
  gvn.record_for_igvn(r_ok_subtype);
  RegionNode *r_not_subtype = new RegionNode(3);
  gvn.record_for_igvn(r_not_subtype);

  r_ok_subtype->init_req(1, iftrue1);

  // Check for immediate negative hit.  Happens roughly 11% of the time (which
  // is roughly 63% of the remaining cases).  Test to see if the loaded
  // check-offset points into the subklass display list or the 1-element
  // cache.  If it points to the display (and NOT the cache) and the display
  // missed then it's not a subtype.
  Node *cacheoff = gvn.intcon(cacheoff_con);
  IfNode *iff2 = gen_subtype_check_compare(*ctrl, chk_off, cacheoff, BoolTest::ne, PROB_LIKELY(0.63f), gvn, T_INT);
  r_not_subtype->init_req(1, gvn.transform(new IfTrueNode (iff2)));
  *ctrl = gvn.transform(new IfFalseNode(iff2));

  // Check for self.  Very rare to get here, but it is taken 1/3 the time.
  // No performance impact (too rare) but allows sharing of secondary arrays
  // which has some footprint reduction.
  IfNode *iff3 = gen_subtype_check_compare(*ctrl, subklass, superklass, BoolTest::eq, PROB_LIKELY(0.36f), gvn, T_ADDRESS);
  r_ok_subtype->init_req(2, gvn.transform(new IfTrueNode(iff3)));
  *ctrl = gvn.transform(new IfFalseNode(iff3));

  // -- Roads not taken here: --
  // We could also have chosen to perform the self-check at the beginning
  // of this code sequence, as the assembler does.  This would not pay off
  // the same way, since the optimizer, unlike the assembler, can perform
  // static type analysis to fold away many successful self-checks.
  // Non-foldable self checks work better here in second position, because
  // the initial primary superclass check subsumes a self-check for most
  // types.  An exception would be a secondary type like array-of-interface,
  // which does not appear in its own primary supertype display.
  // Finally, we could have chosen to move the self-check into the
  // PartialSubtypeCheckNode, and from there out-of-line in a platform
  // dependent manner.  But it is worthwhile to have the check here,
  // where it can be perhaps be optimized.  The cost in code space is
  // small (register compare, branch).

  // Now do a linear scan of the secondary super-klass array.  Again, no real
  // performance impact (too rare) but it's gotta be done.
  // Since the code is rarely used, there is no penalty for moving it
  // out of line, and it can only improve I-cache density.
  // The decision to inline or out-of-line this final check is platform
  // dependent, and is found in the AD file definition of PartialSubtypeCheck.
  Node* psc = gvn.transform(
    new PartialSubtypeCheckNode(*ctrl, subklass, superklass));

  IfNode *iff4 = gen_subtype_check_compare(*ctrl, psc, gvn.zerocon(T_OBJECT), BoolTest::ne, PROB_FAIR, gvn, T_ADDRESS);
  r_not_subtype->init_req(2, gvn.transform(new IfTrueNode (iff4)));
  r_ok_subtype ->init_req(3, gvn.transform(new IfFalseNode(iff4)));

  // Return false path; set default control to true path.
  *ctrl = gvn.transform(r_ok_subtype);
  return gvn.transform(r_not_subtype);
}

Node* GraphKit::gen_subtype_check(Node* obj_or_subklass, Node* superklass) {
  const Type* sub_t = _gvn.type(obj_or_subklass);
  if (sub_t->isa_inlinetype()) {
    obj_or_subklass = makecon(TypeKlassPtr::make(sub_t->inline_klass()));
  }
  bool expand_subtype_check = C->post_loop_opts_phase() ||   // macro node expansion is over
                              ExpandSubTypeCheckAtParseTime; // forced expansion
  if (expand_subtype_check) {
    MergeMemNode* mem = merged_memory();
    Node* ctrl = control();
    Node* subklass = obj_or_subklass;
    if (!sub_t->isa_klassptr() && !sub_t->isa_inlinetype()) {
      subklass = load_object_klass(obj_or_subklass);
    }
    Node* n = Phase::gen_subtype_check(subklass, superklass, &ctrl, mem, _gvn);
    set_control(ctrl);
    return n;
  }

  Node* check = _gvn.transform(new SubTypeCheckNode(C, obj_or_subklass, superklass));
  Node* bol = _gvn.transform(new BoolNode(check, BoolTest::eq));
  IfNode* iff = create_and_xform_if(control(), bol, PROB_STATIC_FREQUENT, COUNT_UNKNOWN);
  set_control(_gvn.transform(new IfTrueNode(iff)));
  return _gvn.transform(new IfFalseNode(iff));
}

// Profile-driven exact type check:
Node* GraphKit::type_check_receiver(Node* receiver, ciKlass* klass,
                                    float prob, Node* *casted_receiver) {
  assert(!klass->is_interface(), "no exact type check on interfaces");
  Node* fail = top();
  const Type* rec_t = _gvn.type(receiver);
  if (rec_t->isa_inlinetype()) {
    if (klass->equals(rec_t->inline_klass())) {
      (*casted_receiver) = receiver; // Always passes
    } else {
      (*casted_receiver) = top();    // Always fails
      fail = control();
      set_control(top());
    }
    return fail;
  }
  const TypeKlassPtr* tklass = TypeKlassPtr::make(klass);
  Node* recv_klass = load_object_klass(receiver);
  fail = type_check(recv_klass, tklass, prob);

  if (!stopped()) {
    const TypeOopPtr* receiver_type = _gvn.type(receiver)->isa_oopptr();
    const TypeOopPtr* recv_xtype = tklass->as_instance_type();
    assert(recv_xtype->klass_is_exact(), "");

    if (!receiver_type->higher_equal(recv_xtype)) { // ignore redundant casts
      // Subsume downstream occurrences of receiver with a cast to
      // recv_xtype, since now we know what the type will be.
      Node* cast = new CheckCastPPNode(control(), receiver, recv_xtype);
      Node* res = _gvn.transform(cast);
      if (recv_xtype->is_inlinetypeptr()) {
        assert(!gvn().type(res)->maybe_null(), "receiver should never be null");
        res = InlineTypeNode::make_from_oop(this, res, recv_xtype->inline_klass());
      }
      (*casted_receiver) = res;
      // (User must make the replace_in_map call.)
    }
  }

  return fail;
}

Node* GraphKit::type_check(Node* recv_klass, const TypeKlassPtr* tklass,
                           float prob) {
  Node* want_klass = makecon(tklass);
  Node* cmp = _gvn.transform(new CmpPNode(recv_klass, want_klass));
  Node* bol = _gvn.transform(new BoolNode(cmp, BoolTest::eq));
  IfNode* iff = create_and_xform_if(control(), bol, prob, COUNT_UNKNOWN);
  set_control(_gvn.transform(new IfTrueNode (iff)));
  Node* fail = _gvn.transform(new IfFalseNode(iff));
  return fail;
}

//------------------------------subtype_check_receiver-------------------------
Node* GraphKit::subtype_check_receiver(Node* receiver, ciKlass* klass,
                                       Node** casted_receiver) {
  const TypeKlassPtr* tklass = TypeKlassPtr::make(klass);
  Node* want_klass = makecon(tklass);

  Node* slow_ctl = gen_subtype_check(receiver, want_klass);

  // Ignore interface type information until interface types are properly tracked.
  if (!stopped() && !klass->is_interface()) {
    const TypeOopPtr* receiver_type = _gvn.type(receiver)->isa_oopptr();
    const TypeOopPtr* recv_type = tklass->cast_to_exactness(false)->is_klassptr()->as_instance_type();
    if (receiver_type != NULL && !receiver_type->higher_equal(recv_type)) { // ignore redundant casts
      Node* cast = _gvn.transform(new CheckCastPPNode(control(), receiver, recv_type));
      if (recv_type->is_inlinetypeptr()) {
        cast = InlineTypeNode::make_from_oop(this, cast, recv_type->inline_klass());
      }
      (*casted_receiver) = cast;
    }
  }

  return slow_ctl;
}

//------------------------------seems_never_null-------------------------------
// Use null_seen information if it is available from the profile.
// If we see an unexpected null at a type check we record it and force a
// recompile; the offending check will be recompiled to handle NULLs.
// If we see several offending BCIs, then all checks in the
// method will be recompiled.
bool GraphKit::seems_never_null(Node* obj, ciProfileData* data, bool& speculating) {
  speculating = !_gvn.type(obj)->speculative_maybe_null();
  Deoptimization::DeoptReason reason = Deoptimization::reason_null_check(speculating);
  if (UncommonNullCast               // Cutout for this technique
      && obj != null()               // And not the -Xcomp stupid case?
      && !too_many_traps(reason)
      ) {
    if (speculating) {
      return true;
    }
    if (data == NULL)
      // Edge case:  no mature data.  Be optimistic here.
      return true;
    // If the profile has not seen a null, assume it won't happen.
    assert(java_bc() == Bytecodes::_checkcast ||
           java_bc() == Bytecodes::_instanceof ||
           java_bc() == Bytecodes::_aastore, "MDO must collect null_seen bit here");
    if (java_bc() == Bytecodes::_aastore) {
      return ((ciArrayLoadStoreData*)data->as_ArrayLoadStoreData())->element()->ptr_kind() == ProfileNeverNull;
    }
    return !data->as_BitData()->null_seen();
  }
  speculating = false;
  return false;
}

void GraphKit::guard_klass_being_initialized(Node* klass) {
  int init_state_off = in_bytes(InstanceKlass::init_state_offset());
  Node* adr = basic_plus_adr(top(), klass, init_state_off);
  Node* init_state = LoadNode::make(_gvn, NULL, immutable_memory(), adr,
                                    adr->bottom_type()->is_ptr(), TypeInt::BYTE,
                                    T_BYTE, MemNode::unordered);
  init_state = _gvn.transform(init_state);

  Node* being_initialized_state = makecon(TypeInt::make(InstanceKlass::being_initialized));

  Node* chk = _gvn.transform(new CmpINode(being_initialized_state, init_state));
  Node* tst = _gvn.transform(new BoolNode(chk, BoolTest::eq));

  { BuildCutout unless(this, tst, PROB_MAX);
    uncommon_trap(Deoptimization::Reason_initialized, Deoptimization::Action_reinterpret);
  }
}

void GraphKit::guard_init_thread(Node* klass) {
  int init_thread_off = in_bytes(InstanceKlass::init_thread_offset());
  Node* adr = basic_plus_adr(top(), klass, init_thread_off);

  Node* init_thread = LoadNode::make(_gvn, NULL, immutable_memory(), adr,
                                     adr->bottom_type()->is_ptr(), TypePtr::NOTNULL,
                                     T_ADDRESS, MemNode::unordered);
  init_thread = _gvn.transform(init_thread);

  Node* cur_thread = _gvn.transform(new ThreadLocalNode());

  Node* chk = _gvn.transform(new CmpPNode(cur_thread, init_thread));
  Node* tst = _gvn.transform(new BoolNode(chk, BoolTest::eq));

  { BuildCutout unless(this, tst, PROB_MAX);
    uncommon_trap(Deoptimization::Reason_uninitialized, Deoptimization::Action_none);
  }
}

void GraphKit::clinit_barrier(ciInstanceKlass* ik, ciMethod* context) {
  if (ik->is_being_initialized()) {
    if (C->needs_clinit_barrier(ik, context)) {
      Node* klass = makecon(TypeKlassPtr::make(ik));
      guard_klass_being_initialized(klass);
      guard_init_thread(klass);
      insert_mem_bar(Op_MemBarCPUOrder);
    }
  } else if (ik->is_initialized()) {
    return; // no barrier needed
  } else {
    uncommon_trap(Deoptimization::Reason_uninitialized,
                  Deoptimization::Action_reinterpret,
                  NULL);
  }
}

//------------------------maybe_cast_profiled_receiver-------------------------
// If the profile has seen exactly one type, narrow to exactly that type.
// Subsequent type checks will always fold up.
Node* GraphKit::maybe_cast_profiled_receiver(Node* not_null_obj,
                                             const TypeKlassPtr* require_klass,
                                             ciKlass* spec_klass,
                                             bool safe_for_replace) {
  if (!UseTypeProfile || !TypeProfileCasts) return NULL;

  Deoptimization::DeoptReason reason = Deoptimization::reason_class_check(spec_klass != NULL);

  // Make sure we haven't already deoptimized from this tactic.
  if (too_many_traps_or_recompiles(reason))
    return NULL;

  // (No, this isn't a call, but it's enough like a virtual call
  // to use the same ciMethod accessor to get the profile info...)
  // If we have a speculative type use it instead of profiling (which
  // may not help us)
  ciKlass* exact_kls = spec_klass;
  if (exact_kls == NULL) {
    if (java_bc() == Bytecodes::_aastore) {
      ciKlass* array_type = NULL;
      ciKlass* element_type = NULL;
      ProfilePtrKind element_ptr = ProfileMaybeNull;
      bool flat_array = true;
      bool null_free_array = true;
      method()->array_access_profiled_type(bci(), array_type, element_type, element_ptr, flat_array, null_free_array);
      exact_kls = element_type;
    } else {
      exact_kls = profile_has_unique_klass();
    }
  }
  if (exact_kls != NULL) {// no cast failures here
    if (require_klass == NULL ||
        C->static_subtype_check(require_klass, TypeKlassPtr::make(exact_kls)) == Compile::SSC_always_true) {
      // If we narrow the type to match what the type profile sees or
      // the speculative type, we can then remove the rest of the
      // cast.
      // This is a win, even if the exact_kls is very specific,
      // because downstream operations, such as method calls,
      // will often benefit from the sharper type.
      Node* exact_obj = not_null_obj; // will get updated in place...
      Node* slow_ctl  = type_check_receiver(exact_obj, exact_kls, 1.0,
                                            &exact_obj);
      { PreserveJVMState pjvms(this);
        set_control(slow_ctl);
        uncommon_trap_exact(reason, Deoptimization::Action_maybe_recompile);
      }
      if (safe_for_replace) {
        replace_in_map(not_null_obj, exact_obj);
      }
      return exact_obj;
    }
    // assert(ssc == Compile::SSC_always_true)... except maybe the profile lied to us.
  }

  return NULL;
}

/**
 * Cast obj to type and emit guard unless we had too many traps here
 * already
 *
 * @param obj       node being casted
 * @param type      type to cast the node to
 * @param not_null  true if we know node cannot be null
 */
Node* GraphKit::maybe_cast_profiled_obj(Node* obj,
                                        ciKlass* type,
                                        bool not_null) {
  if (stopped()) {
    return obj;
  }

  // type == NULL if profiling tells us this object is always null
  if (type != NULL) {
    Deoptimization::DeoptReason class_reason = Deoptimization::Reason_speculate_class_check;
    Deoptimization::DeoptReason null_reason = Deoptimization::Reason_speculate_null_check;

    if (!too_many_traps_or_recompiles(null_reason) &&
        !too_many_traps_or_recompiles(class_reason)) {
      Node* not_null_obj = NULL;
      // not_null is true if we know the object is not null and
      // there's no need for a null check
      if (!not_null) {
        Node* null_ctl = top();
        not_null_obj = null_check_oop(obj, &null_ctl, true, true, true);
        assert(null_ctl->is_top(), "no null control here");
      } else {
        not_null_obj = obj;
      }

      Node* exact_obj = not_null_obj;
      ciKlass* exact_kls = type;
      Node* slow_ctl  = type_check_receiver(exact_obj, exact_kls, 1.0,
                                            &exact_obj);
      {
        PreserveJVMState pjvms(this);
        set_control(slow_ctl);
        uncommon_trap_exact(class_reason, Deoptimization::Action_maybe_recompile);
      }
      replace_in_map(not_null_obj, exact_obj);
      obj = exact_obj;
    }
  } else {
    if (!too_many_traps_or_recompiles(Deoptimization::Reason_null_assert)) {
      Node* exact_obj = null_assert(obj);
      replace_in_map(obj, exact_obj);
      obj = exact_obj;
    }
  }
  return obj;
}

//-------------------------------gen_instanceof--------------------------------
// Generate an instance-of idiom.  Used by both the instance-of bytecode
// and the reflective instance-of call.
Node* GraphKit::gen_instanceof(Node* obj, Node* superklass, bool safe_for_replace) {
  kill_dead_locals();           // Benefit all the uncommon traps
  assert( !stopped(), "dead parse path should be checked in callers" );
  assert(!TypePtr::NULL_PTR->higher_equal(_gvn.type(superklass)->is_klassptr()),
         "must check for not-null not-dead klass in callers");

  // Make the merge point
  enum { _obj_path = 1, _fail_path, _null_path, PATH_LIMIT };
  RegionNode* region = new RegionNode(PATH_LIMIT);
  Node*       phi    = new PhiNode(region, TypeInt::BOOL);
  C->set_has_split_ifs(true); // Has chance for split-if optimization

  ciProfileData* data = NULL;
  if (java_bc() == Bytecodes::_instanceof) {  // Only for the bytecode
    data = method()->method_data()->bci_to_data(bci());
  }
  bool speculative_not_null = false;
  bool never_see_null = (ProfileDynamicTypes  // aggressive use of profile
                         && seems_never_null(obj, data, speculative_not_null));

  // Null check; get casted pointer; set region slot 3
  Node* null_ctl = top();
  Node* not_null_obj = null_check_oop(obj, &null_ctl, never_see_null, safe_for_replace, speculative_not_null);

  // If not_null_obj is dead, only null-path is taken
  if (stopped()) {              // Doing instance-of on a NULL?
    set_control(null_ctl);
    return intcon(0);
  }
  region->init_req(_null_path, null_ctl);
  phi   ->init_req(_null_path, intcon(0)); // Set null path value
  if (null_ctl == top()) {
    // Do this eagerly, so that pattern matches like is_diamond_phi
    // will work even during parsing.
    assert(_null_path == PATH_LIMIT-1, "delete last");
    region->del_req(_null_path);
    phi   ->del_req(_null_path);
  }

  // Do we know the type check always succeed?
  bool known_statically = false;
  if (_gvn.type(superklass)->singleton()) {
    const TypeKlassPtr* superk = _gvn.type(superklass)->is_klassptr();
    const TypeKlassPtr* subk = _gvn.type(obj)->is_oopptr()->as_klass_type();
    if (subk != NULL && subk->is_loaded()) {
      int static_res = C->static_subtype_check(superk, subk);
      known_statically = (static_res == Compile::SSC_always_true || static_res == Compile::SSC_always_false);
    }
  }

  if (!known_statically) {
    const TypeOopPtr* obj_type = _gvn.type(obj)->is_oopptr();
    // We may not have profiling here or it may not help us. If we
    // have a speculative type use it to perform an exact cast.
    ciKlass* spec_obj_type = obj_type->speculative_type();
    if (spec_obj_type != NULL || (ProfileDynamicTypes && data != NULL)) {
      Node* cast_obj = maybe_cast_profiled_receiver(not_null_obj, NULL, spec_obj_type, safe_for_replace);
      if (stopped()) {            // Profile disagrees with this path.
        set_control(null_ctl);    // Null is the only remaining possibility.
        return intcon(0);
      }
      if (cast_obj != NULL) {
        not_null_obj = cast_obj;
      }
    }
  }

  // Generate the subtype check
  Node* not_subtype_ctrl = gen_subtype_check(not_null_obj, superklass);

  // Plug in the success path to the general merge in slot 1.
  region->init_req(_obj_path, control());
  phi   ->init_req(_obj_path, intcon(1));

  // Plug in the failing path to the general merge in slot 2.
  region->init_req(_fail_path, not_subtype_ctrl);
  phi   ->init_req(_fail_path, intcon(0));

  // Return final merged results
  set_control( _gvn.transform(region) );
  record_for_igvn(region);

  // If we know the type check always succeeds then we don't use the
  // profiling data at this bytecode. Don't lose it, feed it to the
  // type system as a speculative type.
  if (safe_for_replace) {
    Node* casted_obj = record_profiled_receiver_for_speculation(obj);
    replace_in_map(obj, casted_obj);
  }

  return _gvn.transform(phi);
}

//-------------------------------gen_checkcast---------------------------------
// Generate a checkcast idiom.  Used by both the checkcast bytecode and the
// array store bytecode.  Stack must be as-if BEFORE doing the bytecode so the
// uncommon-trap paths work.  Adjust stack after this call.
// If failure_control is supplied and not null, it is filled in with
// the control edge for the cast failure.  Otherwise, an appropriate
// uncommon trap or exception is thrown.
Node* GraphKit::gen_checkcast(Node *obj, Node* superklass, Node* *failure_control, bool null_free) {
  kill_dead_locals();           // Benefit all the uncommon traps
  const TypeKlassPtr* tk = _gvn.type(superklass)->is_klassptr();
  const TypeOopPtr* toop = tk->cast_to_exactness(false)->as_instance_type();
  bool safe_for_replace = (failure_control == NULL);
  assert(!null_free || toop->is_inlinetypeptr(), "must be an inline type pointer");

  // Fast cutout:  Check the case that the cast is vacuously true.
  // This detects the common cases where the test will short-circuit
  // away completely.  We do this before we perform the null check,
  // because if the test is going to turn into zero code, we don't
  // want a residual null check left around.  (Causes a slowdown,
  // for example, in some objArray manipulations, such as a[i]=a[j].)
  if (tk->singleton()) {
    const TypeKlassPtr* kptr = NULL;
    const Type* t = _gvn.type(obj);
    if (t->isa_oop_ptr()) {
      kptr = t->is_oopptr()->as_klass_type();
    } else if (obj->is_InlineType()) {
      ciInlineKlass* vk = t->inline_klass();
      kptr = TypeInstKlassPtr::make(TypePtr::NotNull, vk, Type::Offset(0), vk->flatten_array());
    }
    if (kptr != NULL) {
      switch (C->static_subtype_check(tk, kptr)) {
      case Compile::SSC_always_true:
        // If we know the type check always succeed then we don't use
        // the profiling data at this bytecode. Don't lose it, feed it
        // to the type system as a speculative type.
        obj = record_profiled_receiver_for_speculation(obj);
        if (null_free) {
          assert(safe_for_replace, "must be");
          obj = null_check(obj);
        }
        assert(stopped() || !toop->is_inlinetypeptr() || obj->is_InlineType(), "should have been scalarized");
        return obj;
      case Compile::SSC_always_false:
        if (null_free) {
          assert(safe_for_replace, "must be");
          obj = null_check(obj);
        }
        // It needs a null check because a null will *pass* the cast check.
        if (t->isa_oopptr() != NULL && !t->is_oopptr()->maybe_null()) {
          bool is_aastore = (java_bc() == Bytecodes::_aastore);
          Deoptimization::DeoptReason reason = is_aastore ?
            Deoptimization::Reason_array_check : Deoptimization::Reason_class_check;
          builtin_throw(reason);
          return top();
        } else if (!too_many_traps_or_recompiles(Deoptimization::Reason_null_assert)) {
          return null_assert(obj);
        }
        break; // Fall through to full check
      default:
        break;
      }
    }
  }

  ciProfileData* data = NULL;
  if (failure_control == NULL) {        // use MDO in regular case only
    assert(java_bc() == Bytecodes::_aastore ||
           java_bc() == Bytecodes::_checkcast,
           "interpreter profiles type checks only for these BCs");
    if (method()->method_data()->is_mature()) {
      data = method()->method_data()->bci_to_data(bci());
    }
  }

  // Make the merge point
  enum { _obj_path = 1, _null_path, PATH_LIMIT };
  RegionNode* region = new RegionNode(PATH_LIMIT);
  Node*       phi    = new PhiNode(region, toop);
  _gvn.set_type(region, Type::CONTROL);
  _gvn.set_type(phi, toop);

  C->set_has_split_ifs(true); // Has chance for split-if optimization

  // Use null-cast information if it is available
  bool speculative_not_null = false;
  bool never_see_null = ((failure_control == NULL)  // regular case only
                         && seems_never_null(obj, data, speculative_not_null));

  // Null check; get casted pointer; set region slot 3
  Node* null_ctl = top();
  Node* not_null_obj = NULL;
  if (null_free) {
    assert(safe_for_replace, "must be");
    not_null_obj = null_check(obj);
  } else {
    not_null_obj = null_check_oop(obj, &null_ctl, never_see_null, safe_for_replace, speculative_not_null);
  }

  // If not_null_obj is dead, only null-path is taken
  if (stopped()) {              // Doing instance-of on a NULL?
    set_control(null_ctl);
    if (toop->is_inlinetypeptr()) {
      return InlineTypeNode::make_null(_gvn, toop->inline_klass());
    }
    return null();
  }
  region->init_req(_null_path, null_ctl);
  phi   ->init_req(_null_path, null());  // Set null path value
  if (null_ctl == top()) {
    // Do this eagerly, so that pattern matches like is_diamond_phi
    // will work even during parsing.
    assert(_null_path == PATH_LIMIT-1, "delete last");
    region->del_req(_null_path);
    phi   ->del_req(_null_path);
  }

  Node* cast_obj = NULL;
  if (tk->klass_is_exact()) {
    // The following optimization tries to statically cast the speculative type of the object
    // (for example obtained during profiling) to the type of the superklass and then do a
    // dynamic check that the type of the object is what we expect. To work correctly
    // for checkcast and aastore the type of superklass should be exact.
    const TypeOopPtr* obj_type = _gvn.type(obj)->is_oopptr();
    // We may not have profiling here or it may not help us. If we have
    // a speculative type use it to perform an exact cast.
    ciKlass* spec_obj_type = obj_type->speculative_type();
    if (spec_obj_type != NULL || data != NULL) {
      cast_obj = maybe_cast_profiled_receiver(not_null_obj, tk, spec_obj_type, safe_for_replace);
      if (cast_obj != NULL) {
        if (failure_control != NULL) // failure is now impossible
          (*failure_control) = top();
        // adjust the type of the phi to the exact klass:
        phi->raise_bottom_type(_gvn.type(cast_obj)->meet_speculative(TypePtr::NULL_PTR));
      }
    }
  }

  if (cast_obj == NULL) {
    // Generate the subtype check
    Node* not_subtype_ctrl = gen_subtype_check(not_null_obj, superklass);

    // Plug in success path into the merge
    cast_obj = _gvn.transform(new CheckCastPPNode(control(), not_null_obj, toop));
    // Failure path ends in uncommon trap (or may be dead - failure impossible)
    if (failure_control == NULL) {
      if (not_subtype_ctrl != top()) { // If failure is possible
        PreserveJVMState pjvms(this);
        set_control(not_subtype_ctrl);
        Node* obj_klass = NULL;
        if (not_null_obj->is_InlineType()) {
          obj_klass = makecon(TypeKlassPtr::make(_gvn.type(not_null_obj)->inline_klass()));
        } else {
          obj_klass = load_object_klass(not_null_obj);
        }
        bool is_aastore = (java_bc() == Bytecodes::_aastore);
        Deoptimization::DeoptReason reason = is_aastore ?
          Deoptimization::Reason_array_check : Deoptimization::Reason_class_check;
        builtin_throw(reason);
      }
    } else {
      (*failure_control) = not_subtype_ctrl;
    }
  }

  region->init_req(_obj_path, control());
  phi   ->init_req(_obj_path, cast_obj);

  // A merge of NULL or Casted-NotNull obj
  Node* res = _gvn.transform(phi);

  // Note I do NOT always 'replace_in_map(obj,result)' here.
  //  if( tk->klass()->can_be_primary_super()  )
    // This means that if I successfully store an Object into an array-of-String
    // I 'forget' that the Object is really now known to be a String.  I have to
    // do this because we don't have true union types for interfaces - if I store
    // a Baz into an array-of-Interface and then tell the optimizer it's an
    // Interface, I forget that it's also a Baz and cannot do Baz-like field
    // references to it.  FIX THIS WHEN UNION TYPES APPEAR!
  //  replace_in_map( obj, res );

  // Return final merged results
  set_control( _gvn.transform(region) );
  record_for_igvn(region);

  bool not_inline = !toop->can_be_inline_type();
  bool not_flattened = !UseFlatArray || not_inline || (toop->is_inlinetypeptr() && !toop->inline_klass()->flatten_array());
  if (EnableValhalla && not_flattened) {
    // Check if obj has been loaded from an array
    obj = obj->isa_DecodeN() ? obj->in(1) : obj;
    Node* array = NULL;
    if (obj->isa_Load()) {
      Node* address = obj->in(MemNode::Address);
      if (address->isa_AddP()) {
        array = address->as_AddP()->in(AddPNode::Base);
      }
    } else if (obj->is_Phi()) {
      Node* region = obj->in(0);
      // TODO make this more robust (see JDK-8231346)
      if (region->req() == 3 && region->in(2) != NULL && region->in(2)->in(0) != NULL) {
        IfNode* iff = region->in(2)->in(0)->isa_If();
        if (iff != NULL) {
          iff->is_flat_array_check(&_gvn, &array);
        }
      }
    }
    if (array != NULL) {
      const TypeAryPtr* ary_t = _gvn.type(array)->isa_aryptr();
      if (ary_t != NULL) {
        if (!ary_t->is_not_null_free() && not_inline) {
          // Casting array element to a non-inline-type, mark array as not null-free.
          Node* cast = _gvn.transform(new CheckCastPPNode(control(), array, ary_t->cast_to_not_null_free()));
          replace_in_map(array, cast);
        } else if (!ary_t->is_not_flat()) {
          // Casting array element to a non-flattened type, mark array as not flat.
          Node* cast = _gvn.transform(new CheckCastPPNode(control(), array, ary_t->cast_to_not_flat()));
          replace_in_map(array, cast);
        }
      }
    }
  }

  if (!stopped() && !res->is_InlineType()) {
    res = record_profiled_receiver_for_speculation(res);
    if (toop->is_inlinetypeptr()) {
      Node* vt = InlineTypeNode::make_from_oop(this, res, toop->inline_klass(), !gvn().type(res)->maybe_null());
      res = vt;
      if (safe_for_replace) {
        replace_in_map(obj, vt);
        replace_in_map(not_null_obj, vt);
        replace_in_map(res, vt);
      }
    }
  }
  return res;
}

Node* GraphKit::inline_type_test(Node* obj, bool is_inline) {
  Node* mark_adr = basic_plus_adr(obj, oopDesc::mark_offset_in_bytes());
  Node* mark = make_load(NULL, mark_adr, TypeX_X, TypeX_X->basic_type(), MemNode::unordered);
  Node* mask = MakeConX(markWord::inline_type_pattern);
  Node* masked = _gvn.transform(new AndXNode(mark, mask));
  Node* cmp = _gvn.transform(new CmpXNode(masked, mask));
  return _gvn.transform(new BoolNode(cmp, is_inline ? BoolTest::eq : BoolTest::ne));
}

Node* GraphKit::is_val_mirror(Node* mirror) {
  Node* p = basic_plus_adr(mirror, java_lang_Class::secondary_mirror_offset());
  Node* secondary_mirror = access_load_at(mirror, p, _gvn.type(p)->is_ptr(), TypeInstPtr::MIRROR->cast_to_ptr_type(TypePtr::BotPTR), T_OBJECT, IN_HEAP);
  Node* cmp = _gvn.transform(new CmpPNode(mirror, secondary_mirror));
  return _gvn.transform(new BoolNode(cmp, BoolTest::eq));
}

Node* GraphKit::array_lh_test(Node* klass, jint mask, jint val, bool eq) {
  Node* lh_adr = basic_plus_adr(klass, in_bytes(Klass::layout_helper_offset()));
  // Make sure to use immutable memory here to enable hoisting the check out of loops
  Node* lh_val = _gvn.transform(LoadNode::make(_gvn, NULL, immutable_memory(), lh_adr, lh_adr->bottom_type()->is_ptr(), TypeInt::INT, T_INT, MemNode::unordered));
  Node* masked = _gvn.transform(new AndINode(lh_val, intcon(mask)));
  Node* cmp = _gvn.transform(new CmpINode(masked, intcon(val)));
  return _gvn.transform(new BoolNode(cmp, eq ? BoolTest::eq : BoolTest::ne));
}

Node* GraphKit::flat_array_test(Node* array_or_klass, bool flat) {
  // We can't use immutable memory here because the mark word is mutable.
  // PhaseIdealLoop::move_flat_array_check_out_of_loop will make sure the
  // check is moved out of loops (mainly to enable loop unswitching).
  Node* mem = UseArrayMarkWordCheck ? memory(Compile::AliasIdxRaw) : immutable_memory();
  Node* cmp = _gvn.transform(new FlatArrayCheckNode(C, mem, array_or_klass));
  record_for_igvn(cmp); // Give it a chance to be optimized out by IGVN
  return _gvn.transform(new BoolNode(cmp, flat ? BoolTest::eq : BoolTest::ne));
}

Node* GraphKit::null_free_array_test(Node* klass, bool null_free) {
  return array_lh_test(klass, Klass::_lh_null_free_array_bit_inplace, 0, !null_free);
}

// Deoptimize if 'ary' is a null-free inline type array and 'val' is null
Node* GraphKit::inline_array_null_guard(Node* ary, Node* val, int nargs, bool safe_for_replace) {
  RegionNode* region = new RegionNode(3);
  Node* null_ctl = top();
  null_check_oop(val, &null_ctl);
  if (null_ctl != top()) {
    PreserveJVMState pjvms(this);
    set_control(null_ctl);
    {
      // Deoptimize if null-free array
      BuildCutout unless(this, null_free_array_test(load_object_klass(ary), /* null_free = */ false), PROB_MAX);
      inc_sp(nargs);
      uncommon_trap(Deoptimization::Reason_null_check,
                    Deoptimization::Action_none);
    }
    region->init_req(1, control());
  }
  region->init_req(2, control());
  set_control(_gvn.transform(region));
  record_for_igvn(region);
  if (_gvn.type(val) == TypePtr::NULL_PTR) {
    // Since we were just successfully storing null, the array can't be null free.
    const TypeAryPtr* ary_t = _gvn.type(ary)->is_aryptr();
    ary_t = ary_t->cast_to_not_null_free();
    Node* cast = _gvn.transform(new CheckCastPPNode(control(), ary, ary_t));
    if (safe_for_replace) {
      replace_in_map(ary, cast);
    }
    ary = cast;
  }
  return ary;
}

//------------------------------next_monitor-----------------------------------
// What number should be given to the next monitor?
int GraphKit::next_monitor() {
  int current = jvms()->monitor_depth()* C->sync_stack_slots();
  int next = current + C->sync_stack_slots();
  // Keep the toplevel high water mark current:
  if (C->fixed_slots() < next)  C->set_fixed_slots(next);
  return current;
}

//------------------------------insert_mem_bar---------------------------------
// Memory barrier to avoid floating things around
// The membar serves as a pinch point between both control and all memory slices.
Node* GraphKit::insert_mem_bar(int opcode, Node* precedent) {
  MemBarNode* mb = MemBarNode::make(C, opcode, Compile::AliasIdxBot, precedent);
  mb->init_req(TypeFunc::Control, control());
  mb->init_req(TypeFunc::Memory,  reset_memory());
  Node* membar = _gvn.transform(mb);
  set_control(_gvn.transform(new ProjNode(membar, TypeFunc::Control)));
  set_all_memory_call(membar);
  return membar;
}

//-------------------------insert_mem_bar_volatile----------------------------
// Memory barrier to avoid floating things around
// The membar serves as a pinch point between both control and memory(alias_idx).
// If you want to make a pinch point on all memory slices, do not use this
// function (even with AliasIdxBot); use insert_mem_bar() instead.
Node* GraphKit::insert_mem_bar_volatile(int opcode, int alias_idx, Node* precedent) {
  // When Parse::do_put_xxx updates a volatile field, it appends a series
  // of MemBarVolatile nodes, one for *each* volatile field alias category.
  // The first membar is on the same memory slice as the field store opcode.
  // This forces the membar to follow the store.  (Bug 6500685 broke this.)
  // All the other membars (for other volatile slices, including AliasIdxBot,
  // which stands for all unknown volatile slices) are control-dependent
  // on the first membar.  This prevents later volatile loads or stores
  // from sliding up past the just-emitted store.

  MemBarNode* mb = MemBarNode::make(C, opcode, alias_idx, precedent);
  mb->set_req(TypeFunc::Control,control());
  if (alias_idx == Compile::AliasIdxBot) {
    mb->set_req(TypeFunc::Memory, merged_memory()->base_memory());
  } else {
    assert(!(opcode == Op_Initialize && alias_idx != Compile::AliasIdxRaw), "fix caller");
    mb->set_req(TypeFunc::Memory, memory(alias_idx));
  }
  Node* membar = _gvn.transform(mb);
  set_control(_gvn.transform(new ProjNode(membar, TypeFunc::Control)));
  if (alias_idx == Compile::AliasIdxBot) {
    merged_memory()->set_base_memory(_gvn.transform(new ProjNode(membar, TypeFunc::Memory)));
  } else {
    set_memory(_gvn.transform(new ProjNode(membar, TypeFunc::Memory)),alias_idx);
  }
  return membar;
}

//------------------------------shared_lock------------------------------------
// Emit locking code.
FastLockNode* GraphKit::shared_lock(Node* obj) {
  // bci is either a monitorenter bc or InvocationEntryBci
  // %%% SynchronizationEntryBCI is redundant; use InvocationEntryBci in interfaces
  assert(SynchronizationEntryBCI == InvocationEntryBci, "");

  if( !GenerateSynchronizationCode )
    return NULL;                // Not locking things?

  if (stopped())                // Dead monitor?
    return NULL;

  assert(dead_locals_are_killed(), "should kill locals before sync. point");

  // Box the stack location
  Node* box = _gvn.transform(new BoxLockNode(next_monitor()));
  Node* mem = reset_memory();

  FastLockNode * flock = _gvn.transform(new FastLockNode(0, obj, box) )->as_FastLock();

  // Create the rtm counters for this fast lock if needed.
  flock->create_rtm_lock_counter(sync_jvms()); // sync_jvms used to get current bci

  // Add monitor to debug info for the slow path.  If we block inside the
  // slow path and de-opt, we need the monitor hanging around
  map()->push_monitor( flock );

  const TypeFunc *tf = LockNode::lock_type();
  LockNode *lock = new LockNode(C, tf);

  lock->init_req( TypeFunc::Control, control() );
  lock->init_req( TypeFunc::Memory , mem );
  lock->init_req( TypeFunc::I_O    , top() )     ;   // does no i/o
  lock->init_req( TypeFunc::FramePtr, frameptr() );
  lock->init_req( TypeFunc::ReturnAdr, top() );

  lock->init_req(TypeFunc::Parms + 0, obj);
  lock->init_req(TypeFunc::Parms + 1, box);
  lock->init_req(TypeFunc::Parms + 2, flock);
  add_safepoint_edges(lock);

  lock = _gvn.transform( lock )->as_Lock();

  // lock has no side-effects, sets few values
  set_predefined_output_for_runtime_call(lock, mem, TypeRawPtr::BOTTOM);

  insert_mem_bar(Op_MemBarAcquireLock);

  // Add this to the worklist so that the lock can be eliminated
  record_for_igvn(lock);

#ifndef PRODUCT
  if (PrintLockStatistics) {
    // Update the counter for this lock.  Don't bother using an atomic
    // operation since we don't require absolute accuracy.
    lock->create_lock_counter(map()->jvms());
    increment_counter(lock->counter()->addr());
  }
#endif

  return flock;
}


//------------------------------shared_unlock----------------------------------
// Emit unlocking code.
void GraphKit::shared_unlock(Node* box, Node* obj) {
  // bci is either a monitorenter bc or InvocationEntryBci
  // %%% SynchronizationEntryBCI is redundant; use InvocationEntryBci in interfaces
  assert(SynchronizationEntryBCI == InvocationEntryBci, "");

  if( !GenerateSynchronizationCode )
    return;
  if (stopped()) {               // Dead monitor?
    map()->pop_monitor();        // Kill monitor from debug info
    return;
  }
  assert(!obj->is_InlineType(), "should not unlock on inline type");

  // Memory barrier to avoid floating things down past the locked region
  insert_mem_bar(Op_MemBarReleaseLock);

  const TypeFunc *tf = OptoRuntime::complete_monitor_exit_Type();
  UnlockNode *unlock = new UnlockNode(C, tf);
#ifdef ASSERT
  unlock->set_dbg_jvms(sync_jvms());
#endif
  uint raw_idx = Compile::AliasIdxRaw;
  unlock->init_req( TypeFunc::Control, control() );
  unlock->init_req( TypeFunc::Memory , memory(raw_idx) );
  unlock->init_req( TypeFunc::I_O    , top() )     ;   // does no i/o
  unlock->init_req( TypeFunc::FramePtr, frameptr() );
  unlock->init_req( TypeFunc::ReturnAdr, top() );

  unlock->init_req(TypeFunc::Parms + 0, obj);
  unlock->init_req(TypeFunc::Parms + 1, box);
  unlock = _gvn.transform(unlock)->as_Unlock();

  Node* mem = reset_memory();

  // unlock has no side-effects, sets few values
  set_predefined_output_for_runtime_call(unlock, mem, TypeRawPtr::BOTTOM);

  // Kill monitor from debug info
  map()->pop_monitor( );
}

//-------------------------------get_layout_helper-----------------------------
// If the given klass is a constant or known to be an array,
// fetch the constant layout helper value into constant_value
// and return (Node*)NULL.  Otherwise, load the non-constant
// layout helper value, and return the node which represents it.
// This two-faced routine is useful because allocation sites
// almost always feature constant types.
Node* GraphKit::get_layout_helper(Node* klass_node, jint& constant_value) {
  const TypeKlassPtr* inst_klass = _gvn.type(klass_node)->isa_klassptr();
  if (!StressReflectiveCode && inst_klass != NULL) {
    bool xklass = inst_klass->klass_is_exact();
    bool can_be_flattened = false;
    const TypeAryPtr* ary_type = inst_klass->as_instance_type()->isa_aryptr();
    if (UseFlatArray && !xklass && ary_type != NULL && !ary_type->is_null_free()) {
      // The runtime type of [LMyValue might be [QMyValue due to [QMyValue <: [LMyValue. Don't constant fold.
      const TypeOopPtr* elem = ary_type->elem()->make_oopptr();
      can_be_flattened = ary_type->can_be_inline_array() && (!elem->is_inlinetypeptr() || elem->inline_klass()->flatten_array());
    }
    if (!can_be_flattened && (xklass || inst_klass->isa_aryklassptr())) {
      jint lhelper;
      if (inst_klass->is_flat()) {
        lhelper = ary_type->flat_layout_helper();
      } else if (inst_klass->isa_aryklassptr()) {
        BasicType elem = ary_type->elem()->array_element_basic_type();
        if (is_reference_type(elem, true)) {
          elem = T_OBJECT;
        }
        lhelper = Klass::array_layout_helper(elem);
      } else {
        lhelper = inst_klass->is_instklassptr()->exact_klass()->layout_helper();
      }
      if (lhelper != Klass::_lh_neutral_value) {
        constant_value = lhelper;
        return (Node*) NULL;
      }
    }
  }
  constant_value = Klass::_lh_neutral_value;  // put in a known value
  Node* lhp = basic_plus_adr(klass_node, klass_node, in_bytes(Klass::layout_helper_offset()));
  return make_load(NULL, lhp, TypeInt::INT, T_INT, MemNode::unordered);
}

// We just put in an allocate/initialize with a big raw-memory effect.
// Hook selected additional alias categories on the initialization.
static void hook_memory_on_init(GraphKit& kit, int alias_idx,
                                MergeMemNode* init_in_merge,
                                Node* init_out_raw) {
  DEBUG_ONLY(Node* init_in_raw = init_in_merge->base_memory());
  assert(init_in_merge->memory_at(alias_idx) == init_in_raw, "");

  Node* prevmem = kit.memory(alias_idx);
  init_in_merge->set_memory_at(alias_idx, prevmem);
  if (init_out_raw != NULL) {
    kit.set_memory(init_out_raw, alias_idx);
  }
}

//---------------------------set_output_for_allocation-------------------------
Node* GraphKit::set_output_for_allocation(AllocateNode* alloc,
                                          const TypeOopPtr* oop_type,
                                          bool deoptimize_on_exception) {
  int rawidx = Compile::AliasIdxRaw;
  alloc->set_req( TypeFunc::FramePtr, frameptr() );
  add_safepoint_edges(alloc);
  Node* allocx = _gvn.transform(alloc);
  set_control( _gvn.transform(new ProjNode(allocx, TypeFunc::Control) ) );
  // create memory projection for i_o
  set_memory ( _gvn.transform( new ProjNode(allocx, TypeFunc::Memory, true) ), rawidx );
  make_slow_call_ex(allocx, env()->Throwable_klass(), true, deoptimize_on_exception);

  // create a memory projection as for the normal control path
  Node* malloc = _gvn.transform(new ProjNode(allocx, TypeFunc::Memory));
  set_memory(malloc, rawidx);

  // a normal slow-call doesn't change i_o, but an allocation does
  // we create a separate i_o projection for the normal control path
  set_i_o(_gvn.transform( new ProjNode(allocx, TypeFunc::I_O, false) ) );
  Node* rawoop = _gvn.transform( new ProjNode(allocx, TypeFunc::Parms) );

  // put in an initialization barrier
  InitializeNode* init = insert_mem_bar_volatile(Op_Initialize, rawidx,
                                                 rawoop)->as_Initialize();
  assert(alloc->initialization() == init,  "2-way macro link must work");
  assert(init ->allocation()     == alloc, "2-way macro link must work");
  {
    // Extract memory strands which may participate in the new object's
    // initialization, and source them from the new InitializeNode.
    // This will allow us to observe initializations when they occur,
    // and link them properly (as a group) to the InitializeNode.
    assert(init->in(InitializeNode::Memory) == malloc, "");
    MergeMemNode* minit_in = MergeMemNode::make(malloc);
    init->set_req(InitializeNode::Memory, minit_in);
    record_for_igvn(minit_in); // fold it up later, if possible
    _gvn.set_type(minit_in, Type::MEMORY);
    Node* minit_out = memory(rawidx);
    assert(minit_out->is_Proj() && minit_out->in(0) == init, "");
    // Add an edge in the MergeMem for the header fields so an access
    // to one of those has correct memory state
    set_memory(minit_out, C->get_alias_index(oop_type->add_offset(oopDesc::mark_offset_in_bytes())));
    set_memory(minit_out, C->get_alias_index(oop_type->add_offset(oopDesc::klass_offset_in_bytes())));
    if (oop_type->isa_aryptr()) {
      const TypeAryPtr* arytype = oop_type->is_aryptr();
      if (arytype->is_flat()) {
        // Initially all flattened array accesses share a single slice
        // but that changes after parsing. Prepare the memory graph so
        // it can optimize flattened array accesses properly once they
        // don't share a single slice.
        assert(C->flattened_accesses_share_alias(), "should be set at parse time");
        C->set_flattened_accesses_share_alias(false);
        ciInlineKlass* vk = arytype->elem()->inline_klass();
        for (int i = 0, len = vk->nof_nonstatic_fields(); i < len; i++) {
          ciField* field = vk->nonstatic_field_at(i);
          if (field->offset() >= TrackedInitializationLimit * HeapWordSize)
            continue;  // do not bother to track really large numbers of fields
          int off_in_vt = field->offset() - vk->first_field_offset();
          const TypePtr* adr_type = arytype->with_field_offset(off_in_vt)->add_offset(Type::OffsetBot);
          int fieldidx = C->get_alias_index(adr_type, true);
          // Pass NULL for init_out. Having per flat array element field memory edges as uses of the Initialize node
          // can result in per flat array field Phis to be created which confuses the logic of
          // Compile::adjust_flattened_array_access_aliases().
          hook_memory_on_init(*this, fieldidx, minit_in, NULL);
        }
        C->set_flattened_accesses_share_alias(true);
        hook_memory_on_init(*this, C->get_alias_index(TypeAryPtr::INLINES), minit_in, minit_out);
      } else {
        const TypePtr* telemref = oop_type->add_offset(Type::OffsetBot);
        int            elemidx  = C->get_alias_index(telemref);
        hook_memory_on_init(*this, elemidx, minit_in, minit_out);
      }
    } else if (oop_type->isa_instptr()) {
      set_memory(minit_out, C->get_alias_index(oop_type)); // mark word
      ciInstanceKlass* ik = oop_type->is_instptr()->instance_klass();
      for (int i = 0, len = ik->nof_nonstatic_fields(); i < len; i++) {
        ciField* field = ik->nonstatic_field_at(i);
        if (field->offset() >= TrackedInitializationLimit * HeapWordSize)
          continue;  // do not bother to track really large numbers of fields
        // Find (or create) the alias category for this field:
        int fieldidx = C->alias_type(field)->index();
        hook_memory_on_init(*this, fieldidx, minit_in, minit_out);
      }
    }
  }

  // Cast raw oop to the real thing...
  Node* javaoop = new CheckCastPPNode(control(), rawoop, oop_type);
  javaoop = _gvn.transform(javaoop);
  C->set_recent_alloc(control(), javaoop);
  assert(just_allocated_object(control()) == javaoop, "just allocated");

#ifdef ASSERT
  { // Verify that the AllocateNode::Ideal_allocation recognizers work:
    assert(AllocateNode::Ideal_allocation(rawoop, &_gvn) == alloc,
           "Ideal_allocation works");
    assert(AllocateNode::Ideal_allocation(javaoop, &_gvn) == alloc,
           "Ideal_allocation works");
    if (alloc->is_AllocateArray()) {
      assert(AllocateArrayNode::Ideal_array_allocation(rawoop, &_gvn) == alloc->as_AllocateArray(),
             "Ideal_allocation works");
      assert(AllocateArrayNode::Ideal_array_allocation(javaoop, &_gvn) == alloc->as_AllocateArray(),
             "Ideal_allocation works");
    } else {
      assert(alloc->in(AllocateNode::ALength)->is_top(), "no length, please");
    }
  }
#endif //ASSERT

  return javaoop;
}

//---------------------------new_instance--------------------------------------
// This routine takes a klass_node which may be constant (for a static type)
// or may be non-constant (for reflective code).  It will work equally well
// for either, and the graph will fold nicely if the optimizer later reduces
// the type to a constant.
// The optional arguments are for specialized use by intrinsics:
//  - If 'extra_slow_test' if not null is an extra condition for the slow-path.
//  - If 'return_size_val', report the total object size to the caller.
//  - deoptimize_on_exception controls how Java exceptions are handled (rethrow vs deoptimize)
Node* GraphKit::new_instance(Node* klass_node,
                             Node* extra_slow_test,
                             Node* *return_size_val,
                             bool deoptimize_on_exception,
                             InlineTypeNode* inline_type_node) {
  // Compute size in doublewords
  // The size is always an integral number of doublewords, represented
  // as a positive bytewise size stored in the klass's layout_helper.
  // The layout_helper also encodes (in a low bit) the need for a slow path.
  jint  layout_con = Klass::_lh_neutral_value;
  Node* layout_val = get_layout_helper(klass_node, layout_con);
  bool  layout_is_con = (layout_val == NULL);

  if (extra_slow_test == NULL)  extra_slow_test = intcon(0);
  // Generate the initial go-slow test.  It's either ALWAYS (return a
  // Node for 1) or NEVER (return a NULL) or perhaps (in the reflective
  // case) a computed value derived from the layout_helper.
  Node* initial_slow_test = NULL;
  if (layout_is_con) {
    assert(!StressReflectiveCode, "stress mode does not use these paths");
    bool must_go_slow = Klass::layout_helper_needs_slow_path(layout_con);
    initial_slow_test = must_go_slow ? intcon(1) : extra_slow_test;
  } else {   // reflective case
    // This reflective path is used by Unsafe.allocateInstance.
    // (It may be stress-tested by specifying StressReflectiveCode.)
    // Basically, we want to get into the VM is there's an illegal argument.
    Node* bit = intcon(Klass::_lh_instance_slow_path_bit);
    initial_slow_test = _gvn.transform( new AndINode(layout_val, bit) );
    if (extra_slow_test != intcon(0)) {
      initial_slow_test = _gvn.transform( new OrINode(initial_slow_test, extra_slow_test) );
    }
    // (Macro-expander will further convert this to a Bool, if necessary.)
  }

  // Find the size in bytes.  This is easy; it's the layout_helper.
  // The size value must be valid even if the slow path is taken.
  Node* size = NULL;
  if (layout_is_con) {
    size = MakeConX(Klass::layout_helper_size_in_bytes(layout_con));
  } else {   // reflective case
    // This reflective path is used by clone and Unsafe.allocateInstance.
    size = ConvI2X(layout_val);

    // Clear the low bits to extract layout_helper_size_in_bytes:
    assert((int)Klass::_lh_instance_slow_path_bit < BytesPerLong, "clear bit");
    Node* mask = MakeConX(~ (intptr_t)right_n_bits(LogBytesPerLong));
    size = _gvn.transform( new AndXNode(size, mask) );
  }
  if (return_size_val != NULL) {
    (*return_size_val) = size;
  }

  // This is a precise notnull oop of the klass.
  // (Actually, it need not be precise if this is a reflective allocation.)
  // It's what we cast the result to.
  const TypeKlassPtr* tklass = _gvn.type(klass_node)->isa_klassptr();
  if (!tklass)  tklass = TypeInstKlassPtr::OBJECT;
  const TypeOopPtr* oop_type = tklass->as_instance_type();

  // Now generate allocation code

  // The entire memory state is needed for slow path of the allocation
  // since GC and deoptimization can happen.
  Node *mem = reset_memory();
  set_all_memory(mem); // Create new memory state

  AllocateNode* alloc = new AllocateNode(C, AllocateNode::alloc_type(Type::TOP),
                                         control(), mem, i_o(),
                                         size, klass_node,
                                         initial_slow_test, inline_type_node);

  return set_output_for_allocation(alloc, oop_type, deoptimize_on_exception);
}

//-------------------------------new_array-------------------------------------
// helper for newarray and anewarray
// The 'length' parameter is (obviously) the length of the array.
// See comments on new_instance for the meaning of the other arguments.
Node* GraphKit::new_array(Node* klass_node,     // array klass (maybe variable)
                          Node* length,         // number of array elements
                          int   nargs,          // number of arguments to push back for uncommon trap
                          Node* *return_size_val,
                          bool deoptimize_on_exception) {
  jint  layout_con = Klass::_lh_neutral_value;
  Node* layout_val = get_layout_helper(klass_node, layout_con);
  bool  layout_is_con = (layout_val == NULL);

  if (!layout_is_con && !StressReflectiveCode &&
      !too_many_traps(Deoptimization::Reason_class_check)) {
    // This is a reflective array creation site.
    // Optimistically assume that it is a subtype of Object[],
    // so that we can fold up all the address arithmetic.
    layout_con = Klass::array_layout_helper(T_OBJECT);
    Node* cmp_lh = _gvn.transform( new CmpINode(layout_val, intcon(layout_con)) );
    Node* bol_lh = _gvn.transform( new BoolNode(cmp_lh, BoolTest::eq) );
    { BuildCutout unless(this, bol_lh, PROB_MAX);
      inc_sp(nargs);
      uncommon_trap(Deoptimization::Reason_class_check,
                    Deoptimization::Action_maybe_recompile);
    }
    layout_val = NULL;
    layout_is_con = true;
  }

  // Generate the initial go-slow test.  Make sure we do not overflow
  // if length is huge (near 2Gig) or negative!  We do not need
  // exact double-words here, just a close approximation of needed
  // double-words.  We can't add any offset or rounding bits, lest we
  // take a size -1 of bytes and make it positive.  Use an unsigned
  // compare, so negative sizes look hugely positive.
  int fast_size_limit = FastAllocateSizeLimit;
  if (layout_is_con) {
    assert(!StressReflectiveCode, "stress mode does not use these paths");
    // Increase the size limit if we have exact knowledge of array type.
    int log2_esize = Klass::layout_helper_log2_element_size(layout_con);
    fast_size_limit <<= MAX2(LogBytesPerLong - log2_esize, 0);
  }

  Node* initial_slow_cmp  = _gvn.transform( new CmpUNode( length, intcon( fast_size_limit ) ) );
  Node* initial_slow_test = _gvn.transform( new BoolNode( initial_slow_cmp, BoolTest::gt ) );

  // --- Size Computation ---
  // array_size = round_to_heap(array_header + (length << elem_shift));
  // where round_to_heap(x) == align_to(x, MinObjAlignmentInBytes)
  // and align_to(x, y) == ((x + y-1) & ~(y-1))
  // The rounding mask is strength-reduced, if possible.
  int round_mask = MinObjAlignmentInBytes - 1;
  Node* header_size = NULL;
  int   header_size_min  = arrayOopDesc::base_offset_in_bytes(T_BYTE);
  // (T_BYTE has the weakest alignment and size restrictions...)
  if (layout_is_con) {
    int       hsize  = Klass::layout_helper_header_size(layout_con);
    int       eshift = Klass::layout_helper_log2_element_size(layout_con);
    bool is_flat_array = Klass::layout_helper_is_flatArray(layout_con);
    if ((round_mask & ~right_n_bits(eshift)) == 0)
      round_mask = 0;  // strength-reduce it if it goes away completely
    assert(is_flat_array || (hsize & right_n_bits(eshift)) == 0, "hsize is pre-rounded");
    assert(header_size_min <= hsize, "generic minimum is smallest");
    header_size_min = hsize;
    header_size = intcon(hsize + round_mask);
  } else {
    Node* hss   = intcon(Klass::_lh_header_size_shift);
    Node* hsm   = intcon(Klass::_lh_header_size_mask);
    Node* hsize = _gvn.transform( new URShiftINode(layout_val, hss) );
    hsize       = _gvn.transform( new AndINode(hsize, hsm) );
    Node* mask  = intcon(round_mask);
    header_size = _gvn.transform( new AddINode(hsize, mask) );
  }

  Node* elem_shift = NULL;
  if (layout_is_con) {
    int eshift = Klass::layout_helper_log2_element_size(layout_con);
    if (eshift != 0)
      elem_shift = intcon(eshift);
  } else {
    // There is no need to mask or shift this value.
    // The semantics of LShiftINode include an implicit mask to 0x1F.
    assert(Klass::_lh_log2_element_size_shift == 0, "use shift in place");
    elem_shift = layout_val;
  }

  // Transition to native address size for all offset calculations:
  Node* lengthx = ConvI2X(length);
  Node* headerx = ConvI2X(header_size);
#ifdef _LP64
  { const TypeInt* tilen = _gvn.find_int_type(length);
    if (tilen != NULL && tilen->_lo < 0) {
      // Add a manual constraint to a positive range.  Cf. array_element_address.
      jint size_max = fast_size_limit;
      if (size_max > tilen->_hi)  size_max = tilen->_hi;
      const TypeInt* tlcon = TypeInt::make(0, size_max, Type::WidenMin);

      // Only do a narrow I2L conversion if the range check passed.
      IfNode* iff = new IfNode(control(), initial_slow_test, PROB_MIN, COUNT_UNKNOWN);
      _gvn.transform(iff);
      RegionNode* region = new RegionNode(3);
      _gvn.set_type(region, Type::CONTROL);
      lengthx = new PhiNode(region, TypeLong::LONG);
      _gvn.set_type(lengthx, TypeLong::LONG);

      // Range check passed. Use ConvI2L node with narrow type.
      Node* passed = IfFalse(iff);
      region->init_req(1, passed);
      // Make I2L conversion control dependent to prevent it from
      // floating above the range check during loop optimizations.
      lengthx->init_req(1, C->constrained_convI2L(&_gvn, length, tlcon, passed));

      // Range check failed. Use ConvI2L with wide type because length may be invalid.
      region->init_req(2, IfTrue(iff));
      lengthx->init_req(2, ConvI2X(length));

      set_control(region);
      record_for_igvn(region);
      record_for_igvn(lengthx);
    }
  }
#endif

  // Combine header size (plus rounding) and body size.  Then round down.
  // This computation cannot overflow, because it is used only in two
  // places, one where the length is sharply limited, and the other
  // after a successful allocation.
  Node* abody = lengthx;
  if (elem_shift != NULL)
    abody     = _gvn.transform( new LShiftXNode(lengthx, elem_shift) );
  Node* size  = _gvn.transform( new AddXNode(headerx, abody) );
  if (round_mask != 0) {
    Node* mask = MakeConX(~round_mask);
    size       = _gvn.transform( new AndXNode(size, mask) );
  }
  // else if round_mask == 0, the size computation is self-rounding

  if (return_size_val != NULL) {
    // This is the size
    (*return_size_val) = size;
  }

  // Now generate allocation code

  // The entire memory state is needed for slow path of the allocation
  // since GC and deoptimization can happen.
  Node *mem = reset_memory();
  set_all_memory(mem); // Create new memory state

  if (initial_slow_test->is_Bool()) {
    // Hide it behind a CMoveI, or else PhaseIdealLoop::split_up will get sick.
    initial_slow_test = initial_slow_test->as_Bool()->as_int_value(&_gvn);
  }

<<<<<<< HEAD
  const TypeKlassPtr* ary_klass = _gvn.type(klass_node)->isa_klassptr();
  const TypeOopPtr* ary_type = ary_klass->as_instance_type();
  const TypeAryPtr* ary_ptr = ary_type->isa_aryptr();

  // Inline type array variants:
  // - null-ok:              MyValue.ref[] (ciObjArrayKlass "[LMyValue")
  // - null-free:            MyValue.val[] (ciObjArrayKlass "[QMyValue")
  // - null-free, flattened: MyValue.val[] (ciFlatArrayKlass "[QMyValue")
  // Check if array is a null-free, non-flattened inline type array
  // that needs to be initialized with the default inline type.
  Node* default_value = NULL;
  Node* raw_default_value = NULL;
  if (ary_ptr != NULL && ary_ptr->klass_is_exact()) {
    // Array type is known
    if (ary_ptr->is_null_free() && !ary_ptr->is_flat()) {
      ciInlineKlass* vk = ary_ptr->elem()->make_oopptr()->inline_klass();
      default_value = InlineTypeNode::default_oop(gvn(), vk);
    }
  } else if (ary_type->can_be_inline_array()) {
    // Array type is not known, add runtime checks
    assert(!ary_klass->klass_is_exact(), "unexpected exact type");
    Node* r = new RegionNode(3);
    default_value = new PhiNode(r, TypeInstPtr::BOTTOM);

    Node* bol = array_lh_test(klass_node, Klass::_lh_array_tag_flat_value_bit_inplace | Klass::_lh_null_free_array_bit_inplace, Klass::_lh_null_free_array_bit_inplace);
    IfNode* iff = create_and_map_if(control(), bol, PROB_FAIR, COUNT_UNKNOWN);

    // Null-free, non-flattened inline type array, initialize with the default value
    set_control(_gvn.transform(new IfTrueNode(iff)));
    Node* p = basic_plus_adr(klass_node, in_bytes(ArrayKlass::element_klass_offset()));
    Node* eklass = _gvn.transform(LoadKlassNode::make(_gvn, control(), immutable_memory(), p, TypeInstPtr::KLASS));
    Node* adr_fixed_block_addr = basic_plus_adr(eklass, in_bytes(InstanceKlass::adr_inlineklass_fixed_block_offset()));
    Node* adr_fixed_block = make_load(control(), adr_fixed_block_addr, TypeRawPtr::NOTNULL, T_ADDRESS, MemNode::unordered);
    Node* default_value_offset_addr = basic_plus_adr(adr_fixed_block, in_bytes(InlineKlass::default_value_offset_offset()));
    Node* default_value_offset = make_load(control(), default_value_offset_addr, TypeInt::INT, T_INT, MemNode::unordered);
    Node* elem_mirror = load_mirror_from_klass(eklass);
    Node* default_value_addr = basic_plus_adr(elem_mirror, ConvI2X(default_value_offset));
    Node* val = access_load_at(elem_mirror, default_value_addr, TypeInstPtr::MIRROR, TypeInstPtr::NOTNULL, T_OBJECT, IN_HEAP);
    r->init_req(1, control());
    default_value->init_req(1, val);

    // Otherwise initialize with all zero
    r->init_req(2, _gvn.transform(new IfFalseNode(iff)));
    default_value->init_req(2, null());

    set_control(_gvn.transform(r));
    default_value = _gvn.transform(default_value);
  }
  if (default_value != NULL) {
    if (UseCompressedOops) {
      // With compressed oops, the 64-bit init value is built from two 32-bit compressed oops
      default_value = _gvn.transform(new EncodePNode(default_value, default_value->bottom_type()->make_narrowoop()));
      Node* lower = _gvn.transform(new CastP2XNode(control(), default_value));
      Node* upper = _gvn.transform(new LShiftLNode(lower, intcon(32)));
      raw_default_value = _gvn.transform(new OrLNode(lower, upper));
    } else {
      raw_default_value = _gvn.transform(new CastP2XNode(control(), default_value));
    }
=======
  const TypeOopPtr* ary_type = _gvn.type(klass_node)->is_klassptr()->as_instance_type();
  Node* valid_length_test = _gvn.intcon(1);
  if (ary_type->isa_aryptr()) {
    BasicType bt = ary_type->isa_aryptr()->elem()->array_element_basic_type();
    jint max = TypeAryPtr::max_array_length(bt);
    Node* valid_length_cmp  = _gvn.transform(new CmpUNode(length, intcon(max)));
    valid_length_test = _gvn.transform(new BoolNode(valid_length_cmp, BoolTest::le));
>>>>>>> 0ec18382
  }

  // Create the AllocateArrayNode and its result projections
  AllocateArrayNode* alloc
    = new AllocateArrayNode(C, AllocateArrayNode::alloc_type(TypeInt::INT),
                            control(), mem, i_o(),
                            size, klass_node,
                            initial_slow_test,
<<<<<<< HEAD
                            length,
                            default_value, raw_default_value);
=======
                            length, valid_length_test);

>>>>>>> 0ec18382
  // Cast to correct type.  Note that the klass_node may be constant or not,
  // and in the latter case the actual array type will be inexact also.
  // (This happens via a non-constant argument to inline_native_newArray.)
  // In any case, the value of klass_node provides the desired array type.
  const TypeInt* length_type = _gvn.find_int_type(length);
  if (ary_type->isa_aryptr() && length_type != NULL) {
    // Try to get a better type than POS for the size
    ary_type = ary_type->is_aryptr()->cast_to_size(length_type);
  }

  Node* javaoop = set_output_for_allocation(alloc, ary_type, deoptimize_on_exception);

  array_ideal_length(alloc, ary_type, true);
  return javaoop;
}

// The following "Ideal_foo" functions are placed here because they recognize
// the graph shapes created by the functions immediately above.

//---------------------------Ideal_allocation----------------------------------
// Given an oop pointer or raw pointer, see if it feeds from an AllocateNode.
AllocateNode* AllocateNode::Ideal_allocation(Node* ptr, PhaseTransform* phase) {
  if (ptr == NULL) {     // reduce dumb test in callers
    return NULL;
  }

  BarrierSetC2* bs = BarrierSet::barrier_set()->barrier_set_c2();
  ptr = bs->step_over_gc_barrier(ptr);

  if (ptr->is_CheckCastPP()) { // strip only one raw-to-oop cast
    ptr = ptr->in(1);
    if (ptr == NULL) return NULL;
  }
  // Return NULL for allocations with several casts:
  //   j.l.reflect.Array.newInstance(jobject, jint)
  //   Object.clone()
  // to keep more precise type from last cast.
  if (ptr->is_Proj()) {
    Node* allo = ptr->in(0);
    if (allo != NULL && allo->is_Allocate()) {
      return allo->as_Allocate();
    }
  }
  // Report failure to match.
  return NULL;
}

// Fancy version which also strips off an offset (and reports it to caller).
AllocateNode* AllocateNode::Ideal_allocation(Node* ptr, PhaseTransform* phase,
                                             intptr_t& offset) {
  Node* base = AddPNode::Ideal_base_and_offset(ptr, phase, offset);
  if (base == NULL)  return NULL;
  return Ideal_allocation(base, phase);
}

// Trace Initialize <- Proj[Parm] <- Allocate
AllocateNode* InitializeNode::allocation() {
  Node* rawoop = in(InitializeNode::RawAddress);
  if (rawoop->is_Proj()) {
    Node* alloc = rawoop->in(0);
    if (alloc->is_Allocate()) {
      return alloc->as_Allocate();
    }
  }
  return NULL;
}

// Trace Allocate -> Proj[Parm] -> Initialize
InitializeNode* AllocateNode::initialization() {
  ProjNode* rawoop = proj_out_or_null(AllocateNode::RawAddress);
  if (rawoop == NULL)  return NULL;
  for (DUIterator_Fast imax, i = rawoop->fast_outs(imax); i < imax; i++) {
    Node* init = rawoop->fast_out(i);
    if (init->is_Initialize()) {
      assert(init->as_Initialize()->allocation() == this, "2-way link");
      return init->as_Initialize();
    }
  }
  return NULL;
}

//----------------------------- loop predicates ---------------------------

//------------------------------add_predicate_impl----------------------------
void GraphKit::add_empty_predicate_impl(Deoptimization::DeoptReason reason, int nargs) {
  // Too many traps seen?
  if (too_many_traps(reason)) {
#ifdef ASSERT
    if (TraceLoopPredicate) {
      int tc = C->trap_count(reason);
      tty->print("too many traps=%s tcount=%d in ",
                    Deoptimization::trap_reason_name(reason), tc);
      method()->print(); // which method has too many predicate traps
      tty->cr();
    }
#endif
    // We cannot afford to take more traps here,
    // do not generate predicate.
    return;
  }

  Node *cont    = _gvn.intcon(1);
  Node* opq     = _gvn.transform(new Opaque1Node(C, cont));
  Node *bol     = _gvn.transform(new Conv2BNode(opq));
  IfNode* iff   = create_and_map_if(control(), bol, PROB_MAX, COUNT_UNKNOWN);
  Node* iffalse = _gvn.transform(new IfFalseNode(iff));
  C->add_predicate_opaq(opq);
  {
    PreserveJVMState pjvms(this);
    set_control(iffalse);
    inc_sp(nargs);
    uncommon_trap(reason, Deoptimization::Action_maybe_recompile);
  }
  Node* iftrue = _gvn.transform(new IfTrueNode(iff));
  set_control(iftrue);
}

//------------------------------add_predicate---------------------------------
void GraphKit::add_empty_predicates(int nargs) {
  // These loop predicates remain empty. All concrete loop predicates are inserted above the corresponding
  // empty loop predicate later by 'PhaseIdealLoop::create_new_if_for_predicate'. All concrete loop predicates of
  // a specific kind (normal, profile or limit check) share the same uncommon trap as the empty loop predicate.
  if (UseLoopPredicate) {
    add_empty_predicate_impl(Deoptimization::Reason_predicate, nargs);
  }
  if (UseProfiledLoopPredicate) {
    add_empty_predicate_impl(Deoptimization::Reason_profile_predicate, nargs);
  }
  // loop's limit check predicate should be near the loop.
  add_empty_predicate_impl(Deoptimization::Reason_loop_limit_check, nargs);
}

void GraphKit::sync_kit(IdealKit& ideal) {
  set_all_memory(ideal.merged_memory());
  set_i_o(ideal.i_o());
  set_control(ideal.ctrl());
}

void GraphKit::final_sync(IdealKit& ideal) {
  // Final sync IdealKit and graphKit.
  sync_kit(ideal);
}

Node* GraphKit::load_String_length(Node* str, bool set_ctrl) {
  Node* len = load_array_length(load_String_value(str, set_ctrl));
  Node* coder = load_String_coder(str, set_ctrl);
  // Divide length by 2 if coder is UTF16
  return _gvn.transform(new RShiftINode(len, coder));
}

Node* GraphKit::load_String_value(Node* str, bool set_ctrl) {
  int value_offset = java_lang_String::value_offset();
  const TypeInstPtr* string_type = TypeInstPtr::make(TypePtr::NotNull, C->env()->String_klass(),
                                                     false, NULL, Type::Offset(0));
  const TypePtr* value_field_type = string_type->add_offset(value_offset);
  const TypeAryPtr* value_type = TypeAryPtr::make(TypePtr::NotNull,
                                                  TypeAry::make(TypeInt::BYTE, TypeInt::POS, false, true, true),
                                                  ciTypeArrayKlass::make(T_BYTE), true, Type::Offset(0));
  Node* p = basic_plus_adr(str, str, value_offset);
  Node* load = access_load_at(str, p, value_field_type, value_type, T_OBJECT,
                              IN_HEAP | (set_ctrl ? C2_CONTROL_DEPENDENT_LOAD : 0) | MO_UNORDERED);
  return load;
}

Node* GraphKit::load_String_coder(Node* str, bool set_ctrl) {
  if (!CompactStrings) {
    return intcon(java_lang_String::CODER_UTF16);
  }
  int coder_offset = java_lang_String::coder_offset();
  const TypeInstPtr* string_type = TypeInstPtr::make(TypePtr::NotNull, C->env()->String_klass(),
                                                     false, NULL, Type::Offset(0));
  const TypePtr* coder_field_type = string_type->add_offset(coder_offset);

  Node* p = basic_plus_adr(str, str, coder_offset);
  Node* load = access_load_at(str, p, coder_field_type, TypeInt::BYTE, T_BYTE,
                              IN_HEAP | (set_ctrl ? C2_CONTROL_DEPENDENT_LOAD : 0) | MO_UNORDERED);
  return load;
}

void GraphKit::store_String_value(Node* str, Node* value) {
  int value_offset = java_lang_String::value_offset();
  const TypeInstPtr* string_type = TypeInstPtr::make(TypePtr::NotNull, C->env()->String_klass(),
                                                     false, NULL, Type::Offset(0));
  const TypePtr* value_field_type = string_type->add_offset(value_offset);

  access_store_at(str,  basic_plus_adr(str, value_offset), value_field_type,
                  value, TypeAryPtr::BYTES, T_OBJECT, IN_HEAP | MO_UNORDERED);
}

void GraphKit::store_String_coder(Node* str, Node* value) {
  int coder_offset = java_lang_String::coder_offset();
  const TypeInstPtr* string_type = TypeInstPtr::make(TypePtr::NotNull, C->env()->String_klass(),
                                                     false, NULL, Type::Offset(0));
  const TypePtr* coder_field_type = string_type->add_offset(coder_offset);

  access_store_at(str, basic_plus_adr(str, coder_offset), coder_field_type,
                  value, TypeInt::BYTE, T_BYTE, IN_HEAP | MO_UNORDERED);
}

// Capture src and dst memory state with a MergeMemNode
Node* GraphKit::capture_memory(const TypePtr* src_type, const TypePtr* dst_type) {
  if (src_type == dst_type) {
    // Types are equal, we don't need a MergeMemNode
    return memory(src_type);
  }
  MergeMemNode* merge = MergeMemNode::make(map()->memory());
  record_for_igvn(merge); // fold it up later, if possible
  int src_idx = C->get_alias_index(src_type);
  int dst_idx = C->get_alias_index(dst_type);
  merge->set_memory_at(src_idx, memory(src_idx));
  merge->set_memory_at(dst_idx, memory(dst_idx));
  return merge;
}

Node* GraphKit::compress_string(Node* src, const TypeAryPtr* src_type, Node* dst, Node* count) {
  assert(Matcher::match_rule_supported(Op_StrCompressedCopy), "Intrinsic not supported");
  assert(src_type == TypeAryPtr::BYTES || src_type == TypeAryPtr::CHARS, "invalid source type");
  // If input and output memory types differ, capture both states to preserve
  // the dependency between preceding and subsequent loads/stores.
  // For example, the following program:
  //  StoreB
  //  compress_string
  //  LoadB
  // has this memory graph (use->def):
  //  LoadB -> compress_string -> CharMem
  //             ... -> StoreB -> ByteMem
  // The intrinsic hides the dependency between LoadB and StoreB, causing
  // the load to read from memory not containing the result of the StoreB.
  // The correct memory graph should look like this:
  //  LoadB -> compress_string -> MergeMem(CharMem, StoreB(ByteMem))
  Node* mem = capture_memory(src_type, TypeAryPtr::BYTES);
  StrCompressedCopyNode* str = new StrCompressedCopyNode(control(), mem, src, dst, count);
  Node* res_mem = _gvn.transform(new SCMemProjNode(_gvn.transform(str)));
  set_memory(res_mem, TypeAryPtr::BYTES);
  return str;
}

void GraphKit::inflate_string(Node* src, Node* dst, const TypeAryPtr* dst_type, Node* count) {
  assert(Matcher::match_rule_supported(Op_StrInflatedCopy), "Intrinsic not supported");
  assert(dst_type == TypeAryPtr::BYTES || dst_type == TypeAryPtr::CHARS, "invalid dest type");
  // Capture src and dst memory (see comment in 'compress_string').
  Node* mem = capture_memory(TypeAryPtr::BYTES, dst_type);
  StrInflatedCopyNode* str = new StrInflatedCopyNode(control(), mem, src, dst, count);
  set_memory(_gvn.transform(str), dst_type);
}

void GraphKit::inflate_string_slow(Node* src, Node* dst, Node* start, Node* count) {
  /**
   * int i_char = start;
   * for (int i_byte = 0; i_byte < count; i_byte++) {
   *   dst[i_char++] = (char)(src[i_byte] & 0xff);
   * }
   */
  add_empty_predicates();
  C->set_has_loops(true);

  RegionNode* head = new RegionNode(3);
  head->init_req(1, control());
  gvn().set_type(head, Type::CONTROL);
  record_for_igvn(head);

  Node* i_byte = new PhiNode(head, TypeInt::INT);
  i_byte->init_req(1, intcon(0));
  gvn().set_type(i_byte, TypeInt::INT);
  record_for_igvn(i_byte);

  Node* i_char = new PhiNode(head, TypeInt::INT);
  i_char->init_req(1, start);
  gvn().set_type(i_char, TypeInt::INT);
  record_for_igvn(i_char);

  Node* mem = PhiNode::make(head, memory(TypeAryPtr::BYTES), Type::MEMORY, TypeAryPtr::BYTES);
  gvn().set_type(mem, Type::MEMORY);
  record_for_igvn(mem);
  set_control(head);
  set_memory(mem, TypeAryPtr::BYTES);
  Node* ch = load_array_element(src, i_byte, TypeAryPtr::BYTES, /* set_ctrl */ true);
  Node* st = store_to_memory(control(), array_element_address(dst, i_char, T_BYTE),
                             AndI(ch, intcon(0xff)), T_CHAR, TypeAryPtr::BYTES, MemNode::unordered,
                             false, false, true /* mismatched */);

  IfNode* iff = create_and_map_if(head, Bool(CmpI(i_byte, count), BoolTest::lt), PROB_FAIR, COUNT_UNKNOWN);
  head->init_req(2, IfTrue(iff));
  mem->init_req(2, st);
  i_byte->init_req(2, AddI(i_byte, intcon(1)));
  i_char->init_req(2, AddI(i_char, intcon(2)));

  set_control(IfFalse(iff));
  set_memory(st, TypeAryPtr::BYTES);
}

Node* GraphKit::make_constant_from_field(ciField* field, Node* obj) {
  if (!field->is_constant()) {
    return NULL; // Field not marked as constant.
  }
  ciInstance* holder = NULL;
  if (!field->is_static()) {
    ciObject* const_oop = obj->bottom_type()->is_oopptr()->const_oop();
    if (const_oop != NULL && const_oop->is_instance()) {
      holder = const_oop->as_instance();
    }
  }
  const Type* con_type = Type::make_constant_from_field(field, holder, field->layout_type(),
                                                        /*is_unsigned_load=*/false);
  if (con_type != NULL) {
    Node* con = makecon(con_type);
    if (field->type()->is_inlinetype()) {
      con = InlineTypeNode::make_from_oop(this, con, field->type()->as_inline_klass(), field->is_null_free());
    } else if (con_type->is_inlinetypeptr()) {
      con = InlineTypeNode::make_from_oop(this, con, con_type->inline_klass(), field->is_null_free());
    }
    return con;
  }
  return NULL;
}

//---------------------------load_mirror_from_klass----------------------------
// Given a klass oop, load its java mirror (a java.lang.Class oop).
Node* GraphKit::load_mirror_from_klass(Node* klass) {
  Node* p = basic_plus_adr(klass, in_bytes(Klass::java_mirror_offset()));
  Node* load = make_load(NULL, p, TypeRawPtr::NOTNULL, T_ADDRESS, MemNode::unordered);
  // mirror = ((OopHandle)mirror)->resolve();
  return access_load(load, TypeInstPtr::MIRROR, T_OBJECT, IN_NATIVE);
}<|MERGE_RESOLUTION|>--- conflicted
+++ resolved
@@ -4217,7 +4217,6 @@
     initial_slow_test = initial_slow_test->as_Bool()->as_int_value(&_gvn);
   }
 
-<<<<<<< HEAD
   const TypeKlassPtr* ary_klass = _gvn.type(klass_node)->isa_klassptr();
   const TypeOopPtr* ary_type = ary_klass->as_instance_type();
   const TypeAryPtr* ary_ptr = ary_type->isa_aryptr();
@@ -4276,15 +4275,14 @@
     } else {
       raw_default_value = _gvn.transform(new CastP2XNode(control(), default_value));
     }
-=======
-  const TypeOopPtr* ary_type = _gvn.type(klass_node)->is_klassptr()->as_instance_type();
+  }
+
   Node* valid_length_test = _gvn.intcon(1);
   if (ary_type->isa_aryptr()) {
     BasicType bt = ary_type->isa_aryptr()->elem()->array_element_basic_type();
     jint max = TypeAryPtr::max_array_length(bt);
     Node* valid_length_cmp  = _gvn.transform(new CmpUNode(length, intcon(max)));
     valid_length_test = _gvn.transform(new BoolNode(valid_length_cmp, BoolTest::le));
->>>>>>> 0ec18382
   }
 
   // Create the AllocateArrayNode and its result projections
@@ -4293,13 +4291,8 @@
                             control(), mem, i_o(),
                             size, klass_node,
                             initial_slow_test,
-<<<<<<< HEAD
-                            length,
+                            length, valid_length_test,
                             default_value, raw_default_value);
-=======
-                            length, valid_length_test);
-
->>>>>>> 0ec18382
   // Cast to correct type.  Note that the klass_node may be constant or not,
   // and in the latter case the actual array type will be inexact also.
   // (This happens via a non-constant argument to inline_native_newArray.)
