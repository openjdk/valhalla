/*
 * Copyright (c) 2001, 2025, Oracle and/or its affiliates. All rights reserved.
 * DO NOT ALTER OR REMOVE COPYRIGHT NOTICES OR THIS FILE HEADER.
 *
 * This code is free software; you can redistribute it and/or modify it
 * under the terms of the GNU General Public License version 2 only, as
 * published by the Free Software Foundation.
 *
 * This code is distributed in the hope that it will be useful, but WITHOUT
 * ANY WARRANTY; without even the implied warranty of MERCHANTABILITY or
 * FITNESS FOR A PARTICULAR PURPOSE.  See the GNU General Public License
 * version 2 for more details (a copy is included in the LICENSE file that
 * accompanied this code).
 *
 * You should have received a copy of the GNU General Public License version
 * 2 along with this work; if not, write to the Free Software Foundation,
 * Inc., 51 Franklin St, Fifth Floor, Boston, MA 02110-1301 USA.
 *
 * Please contact Oracle, 500 Oracle Parkway, Redwood Shores, CA 94065 USA
 * or visit www.oracle.com if you need additional information or have any
 * questions.
 *
 */

#include "ci/ciFlatArrayKlass.hpp"
#include "ci/ciInlineKlass.hpp"
#include "ci/ciUtilities.hpp"
#include "classfile/javaClasses.hpp"
#include "ci/ciObjArray.hpp"
#include "asm/register.hpp"
#include "compiler/compileLog.hpp"
#include "gc/shared/barrierSet.hpp"
#include "gc/shared/c2/barrierSetC2.hpp"
#include "interpreter/interpreter.hpp"
#include "memory/resourceArea.hpp"
#include "oops/flatArrayKlass.hpp"
#include "opto/addnode.hpp"
#include "opto/castnode.hpp"
#include "opto/convertnode.hpp"
#include "opto/graphKit.hpp"
#include "opto/idealKit.hpp"
#include "opto/inlinetypenode.hpp"
#include "opto/intrinsicnode.hpp"
#include "opto/locknode.hpp"
#include "opto/machnode.hpp"
#include "opto/narrowptrnode.hpp"
#include "opto/opaquenode.hpp"
#include "opto/parse.hpp"
#include "opto/rootnode.hpp"
#include "opto/runtime.hpp"
#include "opto/subtypenode.hpp"
#include "runtime/deoptimization.hpp"
#include "runtime/sharedRuntime.hpp"
#include "utilities/bitMap.inline.hpp"
#include "utilities/powerOfTwo.hpp"
#include "utilities/growableArray.hpp"

//----------------------------GraphKit-----------------------------------------
// Main utility constructor.
GraphKit::GraphKit(JVMState* jvms, PhaseGVN* gvn)
  : Phase(Phase::Parser),
    _env(C->env()),
    _gvn((gvn != nullptr) ? *gvn : *C->initial_gvn()),
    _barrier_set(BarrierSet::barrier_set()->barrier_set_c2())
{
  assert(gvn == nullptr || !gvn->is_IterGVN() || gvn->is_IterGVN()->delay_transform(), "delay transform should be enabled");
  _exceptions = jvms->map()->next_exception();
  if (_exceptions != nullptr)  jvms->map()->set_next_exception(nullptr);
  set_jvms(jvms);
#ifdef ASSERT
  if (_gvn.is_IterGVN() != nullptr) {
    assert(_gvn.is_IterGVN()->delay_transform(), "Transformation must be delayed if IterGVN is used");
    // Save the initial size of _for_igvn worklist for verification (see ~GraphKit)
    _worklist_size = _gvn.C->igvn_worklist()->size();
  }
#endif
}

// Private constructor for parser.
GraphKit::GraphKit()
  : Phase(Phase::Parser),
    _env(C->env()),
    _gvn(*C->initial_gvn()),
    _barrier_set(BarrierSet::barrier_set()->barrier_set_c2())
{
  _exceptions = nullptr;
  set_map(nullptr);
  DEBUG_ONLY(_sp = -99);
  DEBUG_ONLY(set_bci(-99));
}



//---------------------------clean_stack---------------------------------------
// Clear away rubbish from the stack area of the JVM state.
// This destroys any arguments that may be waiting on the stack.
void GraphKit::clean_stack(int from_sp) {
  SafePointNode* map      = this->map();
  JVMState*      jvms     = this->jvms();
  int            stk_size = jvms->stk_size();
  int            stkoff   = jvms->stkoff();
  Node*          top      = this->top();
  for (int i = from_sp; i < stk_size; i++) {
    if (map->in(stkoff + i) != top) {
      map->set_req(stkoff + i, top);
    }
  }
}


//--------------------------------sync_jvms-----------------------------------
// Make sure our current jvms agrees with our parse state.
JVMState* GraphKit::sync_jvms() const {
  JVMState* jvms = this->jvms();
  jvms->set_bci(bci());       // Record the new bci in the JVMState
  jvms->set_sp(sp());         // Record the new sp in the JVMState
  assert(jvms_in_sync(), "jvms is now in sync");
  return jvms;
}

//--------------------------------sync_jvms_for_reexecute---------------------
// Make sure our current jvms agrees with our parse state.  This version
// uses the reexecute_sp for reexecuting bytecodes.
JVMState* GraphKit::sync_jvms_for_reexecute() {
  JVMState* jvms = this->jvms();
  jvms->set_bci(bci());          // Record the new bci in the JVMState
  jvms->set_sp(reexecute_sp());  // Record the new sp in the JVMState
  return jvms;
}

#ifdef ASSERT
bool GraphKit::jvms_in_sync() const {
  Parse* parse = is_Parse();
  if (parse == nullptr) {
    if (bci() !=      jvms()->bci())          return false;
    if (sp()  != (int)jvms()->sp())           return false;
    return true;
  }
  if (jvms()->method() != parse->method())    return false;
  if (jvms()->bci()    != parse->bci())       return false;
  int jvms_sp = jvms()->sp();
  if (jvms_sp          != parse->sp())        return false;
  int jvms_depth = jvms()->depth();
  if (jvms_depth       != parse->depth())     return false;
  return true;
}

// Local helper checks for special internal merge points
// used to accumulate and merge exception states.
// They are marked by the region's in(0) edge being the map itself.
// Such merge points must never "escape" into the parser at large,
// until they have been handed to gvn.transform.
static bool is_hidden_merge(Node* reg) {
  if (reg == nullptr)  return false;
  if (reg->is_Phi()) {
    reg = reg->in(0);
    if (reg == nullptr)  return false;
  }
  return reg->is_Region() && reg->in(0) != nullptr && reg->in(0)->is_Root();
}

void GraphKit::verify_map() const {
  if (map() == nullptr)  return;  // null map is OK
  assert(map()->req() <= jvms()->endoff(), "no extra garbage on map");
  assert(!map()->has_exceptions(),    "call add_exception_states_from 1st");
  assert(!is_hidden_merge(control()), "call use_exception_state, not set_map");
}

void GraphKit::verify_exception_state(SafePointNode* ex_map) {
  assert(ex_map->next_exception() == nullptr, "not already part of a chain");
  assert(has_saved_ex_oop(ex_map), "every exception state has an ex_oop");
}
#endif

//---------------------------stop_and_kill_map---------------------------------
// Set _map to null, signalling a stop to further bytecode execution.
// First smash the current map's control to a constant, to mark it dead.
void GraphKit::stop_and_kill_map() {
  SafePointNode* dead_map = stop();
  if (dead_map != nullptr) {
    dead_map->disconnect_inputs(C); // Mark the map as killed.
    assert(dead_map->is_killed(), "must be so marked");
  }
}


//--------------------------------stopped--------------------------------------
// Tell if _map is null, or control is top.
bool GraphKit::stopped() {
  if (map() == nullptr)        return true;
  else if (control() == top()) return true;
  else                         return false;
}


//-----------------------------has_exception_handler----------------------------------
// Tell if this method or any caller method has exception handlers.
bool GraphKit::has_exception_handler() {
  for (JVMState* jvmsp = jvms(); jvmsp != nullptr; jvmsp = jvmsp->caller()) {
    if (jvmsp->has_method() && jvmsp->method()->has_exception_handlers()) {
      return true;
    }
  }
  return false;
}

//------------------------------save_ex_oop------------------------------------
// Save an exception without blowing stack contents or other JVM state.
void GraphKit::set_saved_ex_oop(SafePointNode* ex_map, Node* ex_oop) {
  assert(!has_saved_ex_oop(ex_map), "clear ex-oop before setting again");
  ex_map->add_req(ex_oop);
  DEBUG_ONLY(verify_exception_state(ex_map));
}

inline static Node* common_saved_ex_oop(SafePointNode* ex_map, bool clear_it) {
  assert(GraphKit::has_saved_ex_oop(ex_map), "ex_oop must be there");
  Node* ex_oop = ex_map->in(ex_map->req()-1);
  if (clear_it)  ex_map->del_req(ex_map->req()-1);
  return ex_oop;
}

//-----------------------------saved_ex_oop------------------------------------
// Recover a saved exception from its map.
Node* GraphKit::saved_ex_oop(SafePointNode* ex_map) {
  return common_saved_ex_oop(ex_map, false);
}

//--------------------------clear_saved_ex_oop---------------------------------
// Erase a previously saved exception from its map.
Node* GraphKit::clear_saved_ex_oop(SafePointNode* ex_map) {
  return common_saved_ex_oop(ex_map, true);
}

#ifdef ASSERT
//---------------------------has_saved_ex_oop----------------------------------
// Erase a previously saved exception from its map.
bool GraphKit::has_saved_ex_oop(SafePointNode* ex_map) {
  return ex_map->req() == ex_map->jvms()->endoff()+1;
}
#endif

//-------------------------make_exception_state--------------------------------
// Turn the current JVM state into an exception state, appending the ex_oop.
SafePointNode* GraphKit::make_exception_state(Node* ex_oop) {
  sync_jvms();
  SafePointNode* ex_map = stop();  // do not manipulate this map any more
  set_saved_ex_oop(ex_map, ex_oop);
  return ex_map;
}


//--------------------------add_exception_state--------------------------------
// Add an exception to my list of exceptions.
void GraphKit::add_exception_state(SafePointNode* ex_map) {
  if (ex_map == nullptr || ex_map->control() == top()) {
    return;
  }
#ifdef ASSERT
  verify_exception_state(ex_map);
  if (has_exceptions()) {
    assert(ex_map->jvms()->same_calls_as(_exceptions->jvms()), "all collected exceptions must come from the same place");
  }
#endif

  // If there is already an exception of exactly this type, merge with it.
  // In particular, null-checks and other low-level exceptions common up here.
  Node*       ex_oop  = saved_ex_oop(ex_map);
  const Type* ex_type = _gvn.type(ex_oop);
  if (ex_oop == top()) {
    // No action needed.
    return;
  }
  assert(ex_type->isa_instptr(), "exception must be an instance");
  for (SafePointNode* e2 = _exceptions; e2 != nullptr; e2 = e2->next_exception()) {
    const Type* ex_type2 = _gvn.type(saved_ex_oop(e2));
    // We check sp also because call bytecodes can generate exceptions
    // both before and after arguments are popped!
    if (ex_type2 == ex_type
        && e2->_jvms->sp() == ex_map->_jvms->sp()) {
      combine_exception_states(ex_map, e2);
      return;
    }
  }

  // No pre-existing exception of the same type.  Chain it on the list.
  push_exception_state(ex_map);
}

//-----------------------add_exception_states_from-----------------------------
void GraphKit::add_exception_states_from(JVMState* jvms) {
  SafePointNode* ex_map = jvms->map()->next_exception();
  if (ex_map != nullptr) {
    jvms->map()->set_next_exception(nullptr);
    for (SafePointNode* next_map; ex_map != nullptr; ex_map = next_map) {
      next_map = ex_map->next_exception();
      ex_map->set_next_exception(nullptr);
      add_exception_state(ex_map);
    }
  }
}

//-----------------------transfer_exceptions_into_jvms-------------------------
JVMState* GraphKit::transfer_exceptions_into_jvms() {
  if (map() == nullptr) {
    // We need a JVMS to carry the exceptions, but the map has gone away.
    // Create a scratch JVMS, cloned from any of the exception states...
    if (has_exceptions()) {
      _map = _exceptions;
      _map = clone_map();
      _map->set_next_exception(nullptr);
      clear_saved_ex_oop(_map);
      DEBUG_ONLY(verify_map());
    } else {
      // ...or created from scratch
      JVMState* jvms = new (C) JVMState(_method, nullptr);
      jvms->set_bci(_bci);
      jvms->set_sp(_sp);
      jvms->set_map(new SafePointNode(TypeFunc::Parms, jvms));
      set_jvms(jvms);
      for (uint i = 0; i < map()->req(); i++)  map()->init_req(i, top());
      set_all_memory(top());
      while (map()->req() < jvms->endoff())  map()->add_req(top());
    }
    // (This is a kludge, in case you didn't notice.)
    set_control(top());
  }
  JVMState* jvms = sync_jvms();
  assert(!jvms->map()->has_exceptions(), "no exceptions on this map yet");
  jvms->map()->set_next_exception(_exceptions);
  _exceptions = nullptr;   // done with this set of exceptions
  return jvms;
}

static inline void add_n_reqs(Node* dstphi, Node* srcphi) {
  assert(is_hidden_merge(dstphi), "must be a special merge node");
  assert(is_hidden_merge(srcphi), "must be a special merge node");
  uint limit = srcphi->req();
  for (uint i = PhiNode::Input; i < limit; i++) {
    dstphi->add_req(srcphi->in(i));
  }
}
static inline void add_one_req(Node* dstphi, Node* src) {
  assert(is_hidden_merge(dstphi), "must be a special merge node");
  assert(!is_hidden_merge(src), "must not be a special merge node");
  dstphi->add_req(src);
}

//-----------------------combine_exception_states------------------------------
// This helper function combines exception states by building phis on a
// specially marked state-merging region.  These regions and phis are
// untransformed, and can build up gradually.  The region is marked by
// having a control input of its exception map, rather than null.  Such
// regions do not appear except in this function, and in use_exception_state.
void GraphKit::combine_exception_states(SafePointNode* ex_map, SafePointNode* phi_map) {
  if (failing_internal()) {
    return;  // dying anyway...
  }
  JVMState* ex_jvms = ex_map->_jvms;
  assert(ex_jvms->same_calls_as(phi_map->_jvms), "consistent call chains");
  assert(ex_jvms->stkoff() == phi_map->_jvms->stkoff(), "matching locals");
  // TODO 8325632 Re-enable
  // assert(ex_jvms->sp() == phi_map->_jvms->sp(), "matching stack sizes");
  assert(ex_jvms->monoff() == phi_map->_jvms->monoff(), "matching JVMS");
  assert(ex_jvms->scloff() == phi_map->_jvms->scloff(), "matching scalar replaced objects");
  assert(ex_map->req() == phi_map->req(), "matching maps");
  uint tos = ex_jvms->stkoff() + ex_jvms->sp();
  Node*         hidden_merge_mark = root();
  Node*         region  = phi_map->control();
  MergeMemNode* phi_mem = phi_map->merged_memory();
  MergeMemNode* ex_mem  = ex_map->merged_memory();
  if (region->in(0) != hidden_merge_mark) {
    // The control input is not (yet) a specially-marked region in phi_map.
    // Make it so, and build some phis.
    region = new RegionNode(2);
    _gvn.set_type(region, Type::CONTROL);
    region->set_req(0, hidden_merge_mark);  // marks an internal ex-state
    region->init_req(1, phi_map->control());
    phi_map->set_control(region);
    Node* io_phi = PhiNode::make(region, phi_map->i_o(), Type::ABIO);
    record_for_igvn(io_phi);
    _gvn.set_type(io_phi, Type::ABIO);
    phi_map->set_i_o(io_phi);
    for (MergeMemStream mms(phi_mem); mms.next_non_empty(); ) {
      Node* m = mms.memory();
      Node* m_phi = PhiNode::make(region, m, Type::MEMORY, mms.adr_type(C));
      record_for_igvn(m_phi);
      _gvn.set_type(m_phi, Type::MEMORY);
      mms.set_memory(m_phi);
    }
  }

  // Either or both of phi_map and ex_map might already be converted into phis.
  Node* ex_control = ex_map->control();
  // if there is special marking on ex_map also, we add multiple edges from src
  bool add_multiple = (ex_control->in(0) == hidden_merge_mark);
  // how wide was the destination phi_map, originally?
  uint orig_width = region->req();

  if (add_multiple) {
    add_n_reqs(region, ex_control);
    add_n_reqs(phi_map->i_o(), ex_map->i_o());
  } else {
    // ex_map has no merges, so we just add single edges everywhere
    add_one_req(region, ex_control);
    add_one_req(phi_map->i_o(), ex_map->i_o());
  }
  for (MergeMemStream mms(phi_mem, ex_mem); mms.next_non_empty2(); ) {
    if (mms.is_empty()) {
      // get a copy of the base memory, and patch some inputs into it
      const TypePtr* adr_type = mms.adr_type(C);
      Node* phi = mms.force_memory()->as_Phi()->slice_memory(adr_type);
      assert(phi->as_Phi()->region() == mms.base_memory()->in(0), "");
      mms.set_memory(phi);
      // Prepare to append interesting stuff onto the newly sliced phi:
      while (phi->req() > orig_width)  phi->del_req(phi->req()-1);
    }
    // Append stuff from ex_map:
    if (add_multiple) {
      add_n_reqs(mms.memory(), mms.memory2());
    } else {
      add_one_req(mms.memory(), mms.memory2());
    }
  }
  uint limit = ex_map->req();
  for (uint i = TypeFunc::Parms; i < limit; i++) {
    // Skip everything in the JVMS after tos.  (The ex_oop follows.)
    if (i == tos)  i = ex_jvms->monoff();
    Node* src = ex_map->in(i);
    Node* dst = phi_map->in(i);
    if (src != dst) {
      PhiNode* phi;
      if (dst->in(0) != region) {
        dst = phi = PhiNode::make(region, dst, _gvn.type(dst));
        record_for_igvn(phi);
        _gvn.set_type(phi, phi->type());
        phi_map->set_req(i, dst);
        // Prepare to append interesting stuff onto the new phi:
        while (dst->req() > orig_width)  dst->del_req(dst->req()-1);
      } else {
        assert(dst->is_Phi(), "nobody else uses a hidden region");
        phi = dst->as_Phi();
      }
      if (add_multiple && src->in(0) == ex_control) {
        // Both are phis.
        add_n_reqs(dst, src);
      } else {
        while (dst->req() < region->req())  add_one_req(dst, src);
      }
      const Type* srctype = _gvn.type(src);
      if (phi->type() != srctype) {
        const Type* dsttype = phi->type()->meet_speculative(srctype);
        if (phi->type() != dsttype) {
          phi->set_type(dsttype);
          _gvn.set_type(phi, dsttype);
        }
      }
    }
  }
  phi_map->merge_replaced_nodes_with(ex_map);
}

//--------------------------use_exception_state--------------------------------
Node* GraphKit::use_exception_state(SafePointNode* phi_map) {
  if (failing_internal()) { stop(); return top(); }
  Node* region = phi_map->control();
  Node* hidden_merge_mark = root();
  assert(phi_map->jvms()->map() == phi_map, "sanity: 1-1 relation");
  Node* ex_oop = clear_saved_ex_oop(phi_map);
  if (region->in(0) == hidden_merge_mark) {
    // Special marking for internal ex-states.  Process the phis now.
    region->set_req(0, region);  // now it's an ordinary region
    set_jvms(phi_map->jvms());   // ...so now we can use it as a map
    // Note: Setting the jvms also sets the bci and sp.
    set_control(_gvn.transform(region));
    uint tos = jvms()->stkoff() + sp();
    for (uint i = 1; i < tos; i++) {
      Node* x = phi_map->in(i);
      if (x->in(0) == region) {
        assert(x->is_Phi(), "expected a special phi");
        phi_map->set_req(i, _gvn.transform(x));
      }
    }
    for (MergeMemStream mms(merged_memory()); mms.next_non_empty(); ) {
      Node* x = mms.memory();
      if (x->in(0) == region) {
        assert(x->is_Phi(), "nobody else uses a hidden region");
        mms.set_memory(_gvn.transform(x));
      }
    }
    if (ex_oop->in(0) == region) {
      assert(ex_oop->is_Phi(), "expected a special phi");
      ex_oop = _gvn.transform(ex_oop);
    }
  } else {
    set_jvms(phi_map->jvms());
  }

  assert(!is_hidden_merge(phi_map->control()), "hidden ex. states cleared");
  assert(!is_hidden_merge(phi_map->i_o()), "hidden ex. states cleared");
  return ex_oop;
}

//---------------------------------java_bc-------------------------------------
Bytecodes::Code GraphKit::java_bc() const {
  ciMethod* method = this->method();
  int       bci    = this->bci();
  if (method != nullptr && bci != InvocationEntryBci)
    return method->java_code_at_bci(bci);
  else
    return Bytecodes::_illegal;
}

void GraphKit::uncommon_trap_if_should_post_on_exceptions(Deoptimization::DeoptReason reason,
                                                          bool must_throw) {
    // if the exception capability is set, then we will generate code
    // to check the JavaThread.should_post_on_exceptions flag to see
    // if we actually need to report exception events (for this
    // thread).  If we don't need to report exception events, we will
    // take the normal fast path provided by add_exception_events.  If
    // exception event reporting is enabled for this thread, we will
    // take the uncommon_trap in the BuildCutout below.

    // first must access the should_post_on_exceptions_flag in this thread's JavaThread
    Node* jthread = _gvn.transform(new ThreadLocalNode());
    Node* adr = basic_plus_adr(top(), jthread, in_bytes(JavaThread::should_post_on_exceptions_flag_offset()));
    Node* should_post_flag = make_load(control(), adr, TypeInt::INT, T_INT, MemNode::unordered);

    // Test the should_post_on_exceptions_flag vs. 0
    Node* chk = _gvn.transform( new CmpINode(should_post_flag, intcon(0)) );
    Node* tst = _gvn.transform( new BoolNode(chk, BoolTest::eq) );

    // Branch to slow_path if should_post_on_exceptions_flag was true
    { BuildCutout unless(this, tst, PROB_MAX);
      // Do not try anything fancy if we're notifying the VM on every throw.
      // Cf. case Bytecodes::_athrow in parse2.cpp.
      uncommon_trap(reason, Deoptimization::Action_none,
                    (ciKlass*)nullptr, (char*)nullptr, must_throw);
    }

}

//------------------------------builtin_throw----------------------------------
void GraphKit::builtin_throw(Deoptimization::DeoptReason reason) {
  builtin_throw(reason, builtin_throw_exception(reason), /*allow_too_many_traps*/ true);
}

void GraphKit::builtin_throw(Deoptimization::DeoptReason reason,
                             ciInstance* ex_obj,
                             bool allow_too_many_traps) {
  // If this throw happens frequently, an uncommon trap might cause
  // a performance pothole.  If there is a local exception handler,
  // and if this particular bytecode appears to be deoptimizing often,
  // let us handle the throw inline, with a preconstructed instance.
  // Note:   If the deopt count has blown up, the uncommon trap
  // runtime is going to flush this nmethod, not matter what.
  if (is_builtin_throw_hot(reason)) {
    if (method()->can_omit_stack_trace() && ex_obj != nullptr) {
      // If the throw is local, we use a pre-existing instance and
      // punt on the backtrace.  This would lead to a missing backtrace
      // (a repeat of 4292742) if the backtrace object is ever asked
      // for its backtrace.
      // Fixing this remaining case of 4292742 requires some flavor of
      // escape analysis.  Leave that for the future.
      if (env()->jvmti_can_post_on_exceptions()) {
        // check if we must post exception events, take uncommon trap if so
        uncommon_trap_if_should_post_on_exceptions(reason, true /*must_throw*/);
        // here if should_post_on_exceptions is false
        // continue on with the normal codegen
      }

      // Cheat with a preallocated exception object.
      if (C->log() != nullptr)
        C->log()->elem("hot_throw preallocated='1' reason='%s'",
                       Deoptimization::trap_reason_name(reason));
      const TypeInstPtr* ex_con  = TypeInstPtr::make(ex_obj);
      Node*              ex_node = _gvn.transform(ConNode::make(ex_con));

      // Clear the detail message of the preallocated exception object.
      // Weblogic sometimes mutates the detail message of exceptions
      // using reflection.
      int offset = java_lang_Throwable::get_detailMessage_offset();
      const TypePtr* adr_typ = ex_con->add_offset(offset);

      Node *adr = basic_plus_adr(ex_node, ex_node, offset);
      const TypeOopPtr* val_type = TypeOopPtr::make_from_klass(env()->String_klass());
      Node *store = access_store_at(ex_node, adr, adr_typ, null(), val_type, T_OBJECT, IN_HEAP);

      if (!method()->has_exception_handlers()) {
        // We don't need to preserve the stack if there's no handler as the entire frame is going to be popped anyway.
        // This prevents issues with exception handling and late inlining.
        set_sp(0);
        clean_stack(0);
      }

      add_exception_state(make_exception_state(ex_node));
      return;
    } else if (builtin_throw_too_many_traps(reason, ex_obj)) {
      // We cannot afford to take too many traps here. Suffer in the interpreter instead.
      assert(allow_too_many_traps, "not allowed");
      if (C->log() != nullptr) {
        C->log()->elem("hot_throw preallocated='0' reason='%s' mcount='%d'",
                       Deoptimization::trap_reason_name(reason),
                       C->trap_count(reason));
      }
      uncommon_trap(reason, Deoptimization::Action_none,
                    (ciKlass*) nullptr, (char*) nullptr,
                    true /*must_throw*/);
      return;
    }
  }

  // %%% Maybe add entry to OptoRuntime which directly throws the exc.?
  // It won't be much cheaper than bailing to the interp., since we'll
  // have to pass up all the debug-info, and the runtime will have to
  // create the stack trace.

  // Usual case:  Bail to interpreter.
  // Reserve the right to recompile if we haven't seen anything yet.

  // "must_throw" prunes the JVM state to include only the stack, if there
  // are no local exception handlers.  This should cut down on register
  // allocation time and code size, by drastically reducing the number
  // of in-edges on the call to the uncommon trap.
  uncommon_trap(reason, Deoptimization::Action_maybe_recompile,
                (ciKlass*) nullptr, (char*) nullptr,
                true /*must_throw*/);
}

bool GraphKit::is_builtin_throw_hot(Deoptimization::DeoptReason reason) {
  // If this particular condition has not yet happened at this
  // bytecode, then use the uncommon trap mechanism, and allow for
  // a future recompilation if several traps occur here.
  // If the throw is hot, try to use a more complicated inline mechanism
  // which keeps execution inside the compiled code.
  if (ProfileTraps) {
    if (too_many_traps(reason)) {
      return true;
    }
    // (If there is no MDO at all, assume it is early in
    // execution, and that any deopts are part of the
    // startup transient, and don't need to be remembered.)

    // Also, if there is a local exception handler, treat all throws
    // as hot if there has been at least one in this method.
    if (C->trap_count(reason) != 0 &&
        method()->method_data()->trap_count(reason) != 0 &&
        has_exception_handler()) {
      return true;
    }
  }
  return false;
}

bool GraphKit::builtin_throw_too_many_traps(Deoptimization::DeoptReason reason,
                                            ciInstance* ex_obj) {
  if (is_builtin_throw_hot(reason)) {
    if (method()->can_omit_stack_trace() && ex_obj != nullptr) {
      return false; // no traps; throws preallocated exception instead
    }
    ciMethod* m = Deoptimization::reason_is_speculate(reason) ? C->method() : nullptr;
    if (method()->method_data()->trap_recompiled_at(bci(), m) ||
        C->too_many_traps(reason)) {
      return true;
    }
  }
  return false;
}

ciInstance* GraphKit::builtin_throw_exception(Deoptimization::DeoptReason reason) const {
  // Preallocated exception objects to use when we don't need the backtrace.
  switch (reason) {
  case Deoptimization::Reason_null_check:
    return env()->NullPointerException_instance();
  case Deoptimization::Reason_div0_check:
    return env()->ArithmeticException_instance();
  case Deoptimization::Reason_range_check:
    return env()->ArrayIndexOutOfBoundsException_instance();
  case Deoptimization::Reason_class_check:
    return env()->ClassCastException_instance();
  case Deoptimization::Reason_array_check:
    return env()->ArrayStoreException_instance();
  default:
    return nullptr;
  }
}

//----------------------------PreserveJVMState---------------------------------
PreserveJVMState::PreserveJVMState(GraphKit* kit, bool clone_map) {
  DEBUG_ONLY(kit->verify_map());
  _kit    = kit;
  _map    = kit->map();   // preserve the map
  _sp     = kit->sp();
  kit->set_map(clone_map ? kit->clone_map() : nullptr);
#ifdef ASSERT
  _bci    = kit->bci();
  Parse* parser = kit->is_Parse();
  int block = (parser == nullptr || parser->block() == nullptr) ? -1 : parser->block()->rpo();
  _block  = block;
#endif
}
PreserveJVMState::~PreserveJVMState() {
  GraphKit* kit = _kit;
#ifdef ASSERT
  assert(kit->bci() == _bci, "bci must not shift");
  Parse* parser = kit->is_Parse();
  int block = (parser == nullptr || parser->block() == nullptr) ? -1 : parser->block()->rpo();
  assert(block == _block,    "block must not shift");
#endif
  kit->set_map(_map);
  kit->set_sp(_sp);
}


//-----------------------------BuildCutout-------------------------------------
BuildCutout::BuildCutout(GraphKit* kit, Node* p, float prob, float cnt)
  : PreserveJVMState(kit)
{
  assert(p->is_Con() || p->is_Bool(), "test must be a bool");
  SafePointNode* outer_map = _map;   // preserved map is caller's
  SafePointNode* inner_map = kit->map();
  IfNode* iff = kit->create_and_map_if(outer_map->control(), p, prob, cnt);
  outer_map->set_control(kit->gvn().transform( new IfTrueNode(iff) ));
  inner_map->set_control(kit->gvn().transform( new IfFalseNode(iff) ));
}
BuildCutout::~BuildCutout() {
  GraphKit* kit = _kit;
  assert(kit->stopped(), "cutout code must stop, throw, return, etc.");
}

//---------------------------PreserveReexecuteState----------------------------
PreserveReexecuteState::PreserveReexecuteState(GraphKit* kit) {
  assert(!kit->stopped(), "must call stopped() before");
  _kit    =    kit;
  _sp     =    kit->sp();
  _reexecute = kit->jvms()->_reexecute;
}
PreserveReexecuteState::~PreserveReexecuteState() {
  if (_kit->stopped()) return;
  _kit->jvms()->_reexecute = _reexecute;
  _kit->set_sp(_sp);
}

//------------------------------clone_map--------------------------------------
// Implementation of PreserveJVMState
//
// Only clone_map(...) here. If this function is only used in the
// PreserveJVMState class we may want to get rid of this extra
// function eventually and do it all there.

SafePointNode* GraphKit::clone_map() {
  if (map() == nullptr)  return nullptr;

  // Clone the memory edge first
  Node* mem = MergeMemNode::make(map()->memory());
  gvn().set_type_bottom(mem);

  SafePointNode *clonemap = (SafePointNode*)map()->clone();
  JVMState* jvms = this->jvms();
  JVMState* clonejvms = jvms->clone_shallow(C);
  clonemap->set_memory(mem);
  clonemap->set_jvms(clonejvms);
  clonejvms->set_map(clonemap);
  record_for_igvn(clonemap);
  gvn().set_type_bottom(clonemap);
  return clonemap;
}

//-----------------------------destruct_map_clone------------------------------
//
// Order of destruct is important to increase the likelyhood that memory can be re-used. We need
// to destruct/free/delete in the exact opposite order as clone_map().
void GraphKit::destruct_map_clone(SafePointNode* sfp) {
  if (sfp == nullptr) return;

  Node* mem = sfp->memory();
  JVMState* jvms = sfp->jvms();

  if (jvms != nullptr) {
    delete jvms;
  }

  remove_for_igvn(sfp);
  gvn().clear_type(sfp);
  sfp->destruct(&_gvn);

  if (mem != nullptr) {
    gvn().clear_type(mem);
    mem->destruct(&_gvn);
  }
}

//-----------------------------set_map_clone-----------------------------------
void GraphKit::set_map_clone(SafePointNode* m) {
  _map = m;
  _map = clone_map();
  _map->set_next_exception(nullptr);
  DEBUG_ONLY(verify_map());
}


//----------------------------kill_dead_locals---------------------------------
// Detect any locals which are known to be dead, and force them to top.
void GraphKit::kill_dead_locals() {
  // Consult the liveness information for the locals.  If any
  // of them are unused, then they can be replaced by top().  This
  // should help register allocation time and cut down on the size
  // of the deoptimization information.

  // This call is made from many of the bytecode handling
  // subroutines called from the Big Switch in do_one_bytecode.
  // Every bytecode which might include a slow path is responsible
  // for killing its dead locals.  The more consistent we
  // are about killing deads, the fewer useless phis will be
  // constructed for them at various merge points.

  // bci can be -1 (InvocationEntryBci).  We return the entry
  // liveness for the method.

  if (method() == nullptr || method()->code_size() == 0) {
    // We are building a graph for a call to a native method.
    // All locals are live.
    return;
  }

  ResourceMark rm;

  // Consult the liveness information for the locals.  If any
  // of them are unused, then they can be replaced by top().  This
  // should help register allocation time and cut down on the size
  // of the deoptimization information.
  MethodLivenessResult live_locals = method()->liveness_at_bci(bci());

  int len = (int)live_locals.size();
  assert(len <= jvms()->loc_size(), "too many live locals");
  for (int local = 0; local < len; local++) {
    if (!live_locals.at(local)) {
      set_local(local, top());
    }
  }
}

#ifdef ASSERT
//-------------------------dead_locals_are_killed------------------------------
// Return true if all dead locals are set to top in the map.
// Used to assert "clean" debug info at various points.
bool GraphKit::dead_locals_are_killed() {
  if (method() == nullptr || method()->code_size() == 0) {
    // No locals need to be dead, so all is as it should be.
    return true;
  }

  // Make sure somebody called kill_dead_locals upstream.
  ResourceMark rm;
  for (JVMState* jvms = this->jvms(); jvms != nullptr; jvms = jvms->caller()) {
    if (jvms->loc_size() == 0)  continue;  // no locals to consult
    SafePointNode* map = jvms->map();
    ciMethod* method = jvms->method();
    int       bci    = jvms->bci();
    if (jvms == this->jvms()) {
      bci = this->bci();  // it might not yet be synched
    }
    MethodLivenessResult live_locals = method->liveness_at_bci(bci);
    int len = (int)live_locals.size();
    if (!live_locals.is_valid() || len == 0)
      // This method is trivial, or is poisoned by a breakpoint.
      return true;
    assert(len == jvms->loc_size(), "live map consistent with locals map");
    for (int local = 0; local < len; local++) {
      if (!live_locals.at(local) && map->local(jvms, local) != top()) {
        if (PrintMiscellaneous && (Verbose || WizardMode)) {
          tty->print_cr("Zombie local %d: ", local);
          jvms->dump();
        }
        return false;
      }
    }
  }
  return true;
}

#endif //ASSERT

// Helper function for enforcing certain bytecodes to reexecute if deoptimization happens.
static bool should_reexecute_implied_by_bytecode(JVMState *jvms, bool is_anewarray) {
  ciMethod* cur_method = jvms->method();
  int       cur_bci   = jvms->bci();
  if (cur_method != nullptr && cur_bci != InvocationEntryBci) {
    Bytecodes::Code code = cur_method->java_code_at_bci(cur_bci);
    return Interpreter::bytecode_should_reexecute(code) ||
           (is_anewarray && (code == Bytecodes::_multianewarray));
    // Reexecute _multianewarray bytecode which was replaced with
    // sequence of [a]newarray. See Parse::do_multianewarray().
    //
    // Note: interpreter should not have it set since this optimization
    // is limited by dimensions and guarded by flag so in some cases
    // multianewarray() runtime calls will be generated and
    // the bytecode should not be reexecutes (stack will not be reset).
  } else {
    return false;
  }
}

// Helper function for adding JVMState and debug information to node
void GraphKit::add_safepoint_edges(SafePointNode* call, bool must_throw) {
  // Add the safepoint edges to the call (or other safepoint).

  // Make sure dead locals are set to top.  This
  // should help register allocation time and cut down on the size
  // of the deoptimization information.
  assert(dead_locals_are_killed(), "garbage in debug info before safepoint");

  // Walk the inline list to fill in the correct set of JVMState's
  // Also fill in the associated edges for each JVMState.

  // If the bytecode needs to be reexecuted we need to put
  // the arguments back on the stack.
  const bool should_reexecute = jvms()->should_reexecute();
  JVMState* youngest_jvms = should_reexecute ? sync_jvms_for_reexecute() : sync_jvms();

  // NOTE: set_bci (called from sync_jvms) might reset the reexecute bit to
  // undefined if the bci is different.  This is normal for Parse but it
  // should not happen for LibraryCallKit because only one bci is processed.
  assert(!is_LibraryCallKit() || (jvms()->should_reexecute() == should_reexecute),
         "in LibraryCallKit the reexecute bit should not change");

  // If we are guaranteed to throw, we can prune everything but the
  // input to the current bytecode.
  bool can_prune_locals = false;
  uint stack_slots_not_pruned = 0;
  int inputs = 0, depth = 0;
  if (must_throw) {
    assert(method() == youngest_jvms->method(), "sanity");
    if (compute_stack_effects(inputs, depth)) {
      can_prune_locals = true;
      stack_slots_not_pruned = inputs;
    }
  }

  if (env()->should_retain_local_variables()) {
    // At any safepoint, this method can get breakpointed, which would
    // then require an immediate deoptimization.
    can_prune_locals = false;  // do not prune locals
    stack_slots_not_pruned = 0;
  }

  // do not scribble on the input jvms
  JVMState* out_jvms = youngest_jvms->clone_deep(C);
  call->set_jvms(out_jvms); // Start jvms list for call node

  // For a known set of bytecodes, the interpreter should reexecute them if
  // deoptimization happens. We set the reexecute state for them here
  if (out_jvms->is_reexecute_undefined() && //don't change if already specified
      should_reexecute_implied_by_bytecode(out_jvms, call->is_AllocateArray())) {
#ifdef ASSERT
    int inputs = 0, not_used; // initialized by GraphKit::compute_stack_effects()
    assert(method() == youngest_jvms->method(), "sanity");
    assert(compute_stack_effects(inputs, not_used), "unknown bytecode: %s", Bytecodes::name(java_bc()));
    assert(out_jvms->sp() >= (uint)inputs, "not enough operands for reexecution");
#endif // ASSERT
    out_jvms->set_should_reexecute(true); //NOTE: youngest_jvms not changed
  }

  // Presize the call:
  DEBUG_ONLY(uint non_debug_edges = call->req());
  call->add_req_batch(top(), youngest_jvms->debug_depth());
  assert(call->req() == non_debug_edges + youngest_jvms->debug_depth(), "");

  // Set up edges so that the call looks like this:
  //  Call [state:] ctl io mem fptr retadr
  //       [parms:] parm0 ... parmN
  //       [root:]  loc0 ... locN stk0 ... stkSP mon0 obj0 ... monN objN
  //    [...mid:]   loc0 ... locN stk0 ... stkSP mon0 obj0 ... monN objN [...]
  //       [young:] loc0 ... locN stk0 ... stkSP mon0 obj0 ... monN objN
  // Note that caller debug info precedes callee debug info.

  // Fill pointer walks backwards from "young:" to "root:" in the diagram above:
  uint debug_ptr = call->req();

  // Loop over the map input edges associated with jvms, add them
  // to the call node, & reset all offsets to match call node array.

  JVMState* callee_jvms = nullptr;
  for (JVMState* in_jvms = youngest_jvms; in_jvms != nullptr; ) {
    uint debug_end   = debug_ptr;
    uint debug_start = debug_ptr - in_jvms->debug_size();
    debug_ptr = debug_start;  // back up the ptr

    uint p = debug_start;  // walks forward in [debug_start, debug_end)
    uint j, k, l;
    SafePointNode* in_map = in_jvms->map();
    out_jvms->set_map(call);

    if (can_prune_locals) {
      assert(in_jvms->method() == out_jvms->method(), "sanity");
      // If the current throw can reach an exception handler in this JVMS,
      // then we must keep everything live that can reach that handler.
      // As a quick and dirty approximation, we look for any handlers at all.
      if (in_jvms->method()->has_exception_handlers()) {
        can_prune_locals = false;
      }
    }

    // Add the Locals
    k = in_jvms->locoff();
    l = in_jvms->loc_size();
    out_jvms->set_locoff(p);
    if (!can_prune_locals) {
      for (j = 0; j < l; j++) {
        call->set_req(p++, in_map->in(k + j));
      }
    } else {
      p += l;  // already set to top above by add_req_batch
    }

    // Add the Expression Stack
    k = in_jvms->stkoff();
    l = in_jvms->sp();
    out_jvms->set_stkoff(p);
    if (!can_prune_locals) {
      for (j = 0; j < l; j++) {
        call->set_req(p++, in_map->in(k + j));
      }
    } else if (can_prune_locals && stack_slots_not_pruned != 0) {
      // Divide stack into {S0,...,S1}, where S0 is set to top.
      uint s1 = stack_slots_not_pruned;
      stack_slots_not_pruned = 0;  // for next iteration
      if (s1 > l)  s1 = l;
      uint s0 = l - s1;
      p += s0;  // skip the tops preinstalled by add_req_batch
      for (j = s0; j < l; j++)
        call->set_req(p++, in_map->in(k+j));
    } else {
      p += l;  // already set to top above by add_req_batch
    }

    // Add the Monitors
    k = in_jvms->monoff();
    l = in_jvms->mon_size();
    out_jvms->set_monoff(p);
    for (j = 0; j < l; j++)
      call->set_req(p++, in_map->in(k+j));

    // Copy any scalar object fields.
    k = in_jvms->scloff();
    l = in_jvms->scl_size();
    out_jvms->set_scloff(p);
    for (j = 0; j < l; j++)
      call->set_req(p++, in_map->in(k+j));

    // Finish the new jvms.
    out_jvms->set_endoff(p);

    assert(out_jvms->endoff()     == debug_end,             "fill ptr must match");
    assert(out_jvms->depth()      == in_jvms->depth(),      "depth must match");
    assert(out_jvms->loc_size()   == in_jvms->loc_size(),   "size must match");
    assert(out_jvms->mon_size()   == in_jvms->mon_size(),   "size must match");
    assert(out_jvms->scl_size()   == in_jvms->scl_size(),   "size must match");
    assert(out_jvms->debug_size() == in_jvms->debug_size(), "size must match");

    // Update the two tail pointers in parallel.
    callee_jvms = out_jvms;
    out_jvms = out_jvms->caller();
    in_jvms  = in_jvms->caller();
  }

  assert(debug_ptr == non_debug_edges, "debug info must fit exactly");

  // Test the correctness of JVMState::debug_xxx accessors:
  assert(call->jvms()->debug_start() == non_debug_edges, "");
  assert(call->jvms()->debug_end()   == call->req(), "");
  assert(call->jvms()->debug_depth() == call->req() - non_debug_edges, "");
}

bool GraphKit::compute_stack_effects(int& inputs, int& depth) {
  Bytecodes::Code code = java_bc();
  if (code == Bytecodes::_wide) {
    code = method()->java_code_at_bci(bci() + 1);
  }

  if (code != Bytecodes::_illegal) {
    depth = Bytecodes::depth(code); // checkcast=0, athrow=-1
  }

  auto rsize = [&]() {
    assert(code != Bytecodes::_illegal, "code is illegal!");
    BasicType rtype = Bytecodes::result_type(code); // checkcast=P, athrow=V
    return (rtype < T_CONFLICT) ? type2size[rtype] : 0;
  };

  switch (code) {
  case Bytecodes::_illegal:
    return false;

  case Bytecodes::_ldc:
  case Bytecodes::_ldc_w:
  case Bytecodes::_ldc2_w:
    inputs = 0;
    break;

  case Bytecodes::_dup:         inputs = 1;  break;
  case Bytecodes::_dup_x1:      inputs = 2;  break;
  case Bytecodes::_dup_x2:      inputs = 3;  break;
  case Bytecodes::_dup2:        inputs = 2;  break;
  case Bytecodes::_dup2_x1:     inputs = 3;  break;
  case Bytecodes::_dup2_x2:     inputs = 4;  break;
  case Bytecodes::_swap:        inputs = 2;  break;
  case Bytecodes::_arraylength: inputs = 1;  break;

  case Bytecodes::_getstatic:
  case Bytecodes::_putstatic:
  case Bytecodes::_getfield:
  case Bytecodes::_putfield:
    {
      bool ignored_will_link;
      ciField* field = method()->get_field_at_bci(bci(), ignored_will_link);
      int      size  = field->type()->size();
      bool is_get = (depth >= 0), is_static = (depth & 1);
      inputs = (is_static ? 0 : 1);
      if (is_get) {
        depth = size - inputs;
      } else {
        inputs += size;        // putxxx pops the value from the stack
        depth = - inputs;
      }
    }
    break;

  case Bytecodes::_invokevirtual:
  case Bytecodes::_invokespecial:
  case Bytecodes::_invokestatic:
  case Bytecodes::_invokedynamic:
  case Bytecodes::_invokeinterface:
    {
      bool ignored_will_link;
      ciSignature* declared_signature = nullptr;
      ciMethod* ignored_callee = method()->get_method_at_bci(bci(), ignored_will_link, &declared_signature);
      assert(declared_signature != nullptr, "cannot be null");
      inputs   = declared_signature->arg_size_for_bc(code);
      int size = declared_signature->return_type()->size();
      depth = size - inputs;
    }
    break;

  case Bytecodes::_multianewarray:
    {
      ciBytecodeStream iter(method());
      iter.reset_to_bci(bci());
      iter.next();
      inputs = iter.get_dimensions();
      assert(rsize() == 1, "");
      depth = 1 - inputs;
    }
    break;

  case Bytecodes::_ireturn:
  case Bytecodes::_lreturn:
  case Bytecodes::_freturn:
  case Bytecodes::_dreturn:
  case Bytecodes::_areturn:
    assert(rsize() == -depth, "");
    inputs = -depth;
    break;

  case Bytecodes::_jsr:
  case Bytecodes::_jsr_w:
    inputs = 0;
    depth  = 1;                  // S.B. depth=1, not zero
    break;

  default:
    // bytecode produces a typed result
    inputs = rsize() - depth;
    assert(inputs >= 0, "");
    break;
  }

#ifdef ASSERT
  // spot check
  int outputs = depth + inputs;
  assert(outputs >= 0, "sanity");
  switch (code) {
  case Bytecodes::_checkcast: assert(inputs == 1 && outputs == 1, ""); break;
  case Bytecodes::_athrow:    assert(inputs == 1 && outputs == 0, ""); break;
  case Bytecodes::_aload_0:   assert(inputs == 0 && outputs == 1, ""); break;
  case Bytecodes::_return:    assert(inputs == 0 && outputs == 0, ""); break;
  case Bytecodes::_drem:      assert(inputs == 4 && outputs == 2, ""); break;
  default:                    break;
  }
#endif //ASSERT

  return true;
}



//------------------------------basic_plus_adr---------------------------------
Node* GraphKit::basic_plus_adr(Node* base, Node* ptr, Node* offset) {
  // short-circuit a common case
  if (offset == intcon(0))  return ptr;
  return _gvn.transform( new AddPNode(base, ptr, offset) );
}

Node* GraphKit::ConvI2L(Node* offset) {
  // short-circuit a common case
  jint offset_con = find_int_con(offset, Type::OffsetBot);
  if (offset_con != Type::OffsetBot) {
    return longcon((jlong) offset_con);
  }
  return _gvn.transform( new ConvI2LNode(offset));
}

Node* GraphKit::ConvI2UL(Node* offset) {
  juint offset_con = (juint) find_int_con(offset, Type::OffsetBot);
  if (offset_con != (juint) Type::OffsetBot) {
    return longcon((julong) offset_con);
  }
  Node* conv = _gvn.transform( new ConvI2LNode(offset));
  Node* mask = _gvn.transform(ConLNode::make((julong) max_juint));
  return _gvn.transform( new AndLNode(conv, mask) );
}

Node* GraphKit::ConvL2I(Node* offset) {
  // short-circuit a common case
  jlong offset_con = find_long_con(offset, (jlong)Type::OffsetBot);
  if (offset_con != (jlong)Type::OffsetBot) {
    return intcon((int) offset_con);
  }
  return _gvn.transform( new ConvL2INode(offset));
}

//-------------------------load_object_klass-----------------------------------
Node* GraphKit::load_object_klass(Node* obj) {
  // Special-case a fresh allocation to avoid building nodes:
  Node* akls = AllocateNode::Ideal_klass(obj, &_gvn);
  if (akls != nullptr)  return akls;
  Node* k_adr = basic_plus_adr(obj, oopDesc::klass_offset_in_bytes());
  return _gvn.transform(LoadKlassNode::make(_gvn, immutable_memory(), k_adr, TypeInstPtr::KLASS, TypeInstKlassPtr::OBJECT));
}

//-------------------------load_array_length-----------------------------------
Node* GraphKit::load_array_length(Node* array) {
  // Special-case a fresh allocation to avoid building nodes:
  AllocateArrayNode* alloc = AllocateArrayNode::Ideal_array_allocation(array);
  Node *alen;
  if (alloc == nullptr) {
    Node *r_adr = basic_plus_adr(array, arrayOopDesc::length_offset_in_bytes());
    alen = _gvn.transform( new LoadRangeNode(nullptr, immutable_memory(), r_adr, TypeInt::POS));
  } else {
    alen = array_ideal_length(alloc, _gvn.type(array)->is_oopptr(), false);
  }
  return alen;
}

Node* GraphKit::array_ideal_length(AllocateArrayNode* alloc,
                                   const TypeOopPtr* oop_type,
                                   bool replace_length_in_map) {
  Node* length = alloc->Ideal_length();
  if (replace_length_in_map == false || map()->find_edge(length) >= 0) {
    Node* ccast = alloc->make_ideal_length(oop_type, &_gvn);
    if (ccast != length) {
      // do not transform ccast here, it might convert to top node for
      // negative array length and break assumptions in parsing stage.
      _gvn.set_type_bottom(ccast);
      record_for_igvn(ccast);
      if (replace_length_in_map) {
        replace_in_map(length, ccast);
      }
      return ccast;
    }
  }
  return length;
}

//------------------------------do_null_check----------------------------------
// Helper function to do a null pointer check.  Returned value is
// the incoming address with null casted away.  You are allowed to use the
// not-null value only if you are control dependent on the test.
#ifndef PRODUCT
extern uint explicit_null_checks_inserted,
            explicit_null_checks_elided;
#endif
Node* GraphKit::null_check_common(Node* value, BasicType type,
                                  // optional arguments for variations:
                                  bool assert_null,
                                  Node* *null_control,
                                  bool speculative,
                                  bool is_init_check) {
  assert(!assert_null || null_control == nullptr, "not both at once");
  if (stopped())  return top();
  NOT_PRODUCT(explicit_null_checks_inserted++);

  if (value->is_InlineType()) {
    // Null checking a scalarized but nullable inline type. Check the null marker
    // input instead of the oop input to avoid keeping buffer allocations alive.
    InlineTypeNode* vtptr = value->as_InlineType();
    while (vtptr->get_oop()->is_InlineType()) {
      vtptr = vtptr->get_oop()->as_InlineType();
    }
    null_check_common(vtptr->get_null_marker(), T_INT, assert_null, null_control, speculative, true);
    if (stopped()) {
      return top();
    }
    if (assert_null) {
      // TODO 8284443 Scalarize here (this currently leads to compilation bailouts)
      // vtptr = InlineTypeNode::make_null(_gvn, vtptr->type()->inline_klass());
      // replace_in_map(value, vtptr);
      // return vtptr;
      replace_in_map(value, null());
      return null();
    }
    bool do_replace_in_map = (null_control == nullptr || (*null_control) == top());
    return cast_not_null(value, do_replace_in_map);
  }

  // Construct null check
  Node *chk = nullptr;
  switch(type) {
    case T_LONG   : chk = new CmpLNode(value, _gvn.zerocon(T_LONG)); break;
    case T_INT    : chk = new CmpINode(value, _gvn.intcon(0)); break;
    case T_ARRAY  : // fall through
      type = T_OBJECT;  // simplify further tests
    case T_OBJECT : {
      const Type *t = _gvn.type( value );

      const TypeOopPtr* tp = t->isa_oopptr();
      if (tp != nullptr && !tp->is_loaded()
          // Only for do_null_check, not any of its siblings:
          && !assert_null && null_control == nullptr) {
        // Usually, any field access or invocation on an unloaded oop type
        // will simply fail to link, since the statically linked class is
        // likely also to be unloaded.  However, in -Xcomp mode, sometimes
        // the static class is loaded but the sharper oop type is not.
        // Rather than checking for this obscure case in lots of places,
        // we simply observe that a null check on an unloaded class
        // will always be followed by a nonsense operation, so we
        // can just issue the uncommon trap here.
        // Our access to the unloaded class will only be correct
        // after it has been loaded and initialized, which requires
        // a trip through the interpreter.
        ciKlass* klass = tp->unloaded_klass();
#ifndef PRODUCT
        if (WizardMode) { tty->print("Null check of unloaded "); klass->print(); tty->cr(); }
#endif
        uncommon_trap(Deoptimization::Reason_unloaded,
                      Deoptimization::Action_reinterpret,
                      klass, "!loaded");
        return top();
      }

      if (assert_null) {
        // See if the type is contained in NULL_PTR.
        // If so, then the value is already null.
        if (t->higher_equal(TypePtr::NULL_PTR)) {
          NOT_PRODUCT(explicit_null_checks_elided++);
          return value;           // Elided null assert quickly!
        }
      } else {
        // See if mixing in the null pointer changes type.
        // If so, then the null pointer was not allowed in the original
        // type.  In other words, "value" was not-null.
        if (t->meet(TypePtr::NULL_PTR) != t->remove_speculative()) {
          // same as: if (!TypePtr::NULL_PTR->higher_equal(t)) ...
          NOT_PRODUCT(explicit_null_checks_elided++);
          return value;           // Elided null check quickly!
        }
      }
      chk = new CmpPNode( value, null() );
      break;
    }

    default:
      fatal("unexpected type: %s", type2name(type));
  }
  assert(chk != nullptr, "sanity check");
  chk = _gvn.transform(chk);

  BoolTest::mask btest = assert_null ? BoolTest::eq : BoolTest::ne;
  BoolNode *btst = new BoolNode( chk, btest);
  Node   *tst = _gvn.transform( btst );

  //-----------
  // if peephole optimizations occurred, a prior test existed.
  // If a prior test existed, maybe it dominates as we can avoid this test.
  if (tst != btst && type == T_OBJECT) {
    // At this point we want to scan up the CFG to see if we can
    // find an identical test (and so avoid this test altogether).
    Node *cfg = control();
    int depth = 0;
    while( depth < 16 ) {       // Limit search depth for speed
      if( cfg->Opcode() == Op_IfTrue &&
          cfg->in(0)->in(1) == tst ) {
        // Found prior test.  Use "cast_not_null" to construct an identical
        // CastPP (and hence hash to) as already exists for the prior test.
        // Return that casted value.
        if (assert_null) {
          replace_in_map(value, null());
          return null();  // do not issue the redundant test
        }
        Node *oldcontrol = control();
        set_control(cfg);
        Node *res = cast_not_null(value);
        set_control(oldcontrol);
        NOT_PRODUCT(explicit_null_checks_elided++);
        return res;
      }
      cfg = IfNode::up_one_dom(cfg, /*linear_only=*/ true);
      if (cfg == nullptr)  break;  // Quit at region nodes
      depth++;
    }
  }

  //-----------
  // Branch to failure if null
  float ok_prob = PROB_MAX;  // a priori estimate:  nulls never happen
  Deoptimization::DeoptReason reason;
  if (assert_null) {
    reason = Deoptimization::reason_null_assert(speculative);
  } else if (type == T_OBJECT || is_init_check) {
    reason = Deoptimization::reason_null_check(speculative);
  } else {
    reason = Deoptimization::Reason_div0_check;
  }
  // %%% Since Reason_unhandled is not recorded on a per-bytecode basis,
  // ciMethodData::has_trap_at will return a conservative -1 if any
  // must-be-null assertion has failed.  This could cause performance
  // problems for a method after its first do_null_assert failure.
  // Consider using 'Reason_class_check' instead?

  // To cause an implicit null check, we set the not-null probability
  // to the maximum (PROB_MAX).  For an explicit check the probability
  // is set to a smaller value.
  if (null_control != nullptr || too_many_traps(reason)) {
    // probability is less likely
    ok_prob =  PROB_LIKELY_MAG(3);
  } else if (!assert_null &&
             (ImplicitNullCheckThreshold > 0) &&
             method() != nullptr &&
             (method()->method_data()->trap_count(reason)
              >= (uint)ImplicitNullCheckThreshold)) {
    ok_prob =  PROB_LIKELY_MAG(3);
  }

  if (null_control != nullptr) {
    IfNode* iff = create_and_map_if(control(), tst, ok_prob, COUNT_UNKNOWN);
    Node* null_true = _gvn.transform( new IfFalseNode(iff));
    set_control(      _gvn.transform( new IfTrueNode(iff)));
#ifndef PRODUCT
    if (null_true == top()) {
      explicit_null_checks_elided++;
    }
#endif
    (*null_control) = null_true;
  } else {
    BuildCutout unless(this, tst, ok_prob);
    // Check for optimizer eliding test at parse time
    if (stopped()) {
      // Failure not possible; do not bother making uncommon trap.
      NOT_PRODUCT(explicit_null_checks_elided++);
    } else if (assert_null) {
      uncommon_trap(reason,
                    Deoptimization::Action_make_not_entrant,
                    nullptr, "assert_null");
    } else {
      replace_in_map(value, zerocon(type));
      builtin_throw(reason);
    }
  }

  // Must throw exception, fall-thru not possible?
  if (stopped()) {
    return top();               // No result
  }

  if (assert_null) {
    // Cast obj to null on this path.
    replace_in_map(value, zerocon(type));
    return zerocon(type);
  }

  // Cast obj to not-null on this path, if there is no null_control.
  // (If there is a null_control, a non-null value may come back to haunt us.)
  if (type == T_OBJECT) {
    Node* cast = cast_not_null(value, false);
    if (null_control == nullptr || (*null_control) == top())
      replace_in_map(value, cast);
    value = cast;
  }

  return value;
}

//------------------------------cast_not_null----------------------------------
// Cast obj to not-null on this path
Node* GraphKit::cast_not_null(Node* obj, bool do_replace_in_map) {
  if (obj->is_InlineType()) {
    Node* vt = obj->isa_InlineType()->clone_if_required(&gvn(), map(), do_replace_in_map);
    vt->as_InlineType()->set_null_marker(_gvn);
    vt = _gvn.transform(vt);
    if (do_replace_in_map) {
      replace_in_map(obj, vt);
    }
    return vt;
  }
  const Type *t = _gvn.type(obj);
  const Type *t_not_null = t->join_speculative(TypePtr::NOTNULL);
  // Object is already not-null?
  if( t == t_not_null ) return obj;

  Node* cast = new CastPPNode(control(), obj,t_not_null);
  cast = _gvn.transform( cast );

  // Scan for instances of 'obj' in the current JVM mapping.
  // These instances are known to be not-null after the test.
  if (do_replace_in_map)
    replace_in_map(obj, cast);

  return cast;                  // Return casted value
}

Node* GraphKit::cast_to_non_larval(Node* obj) {
  const Type* obj_type = gvn().type(obj);
  if (obj->is_InlineType() || !obj_type->is_inlinetypeptr()) {
    return obj;
  }

  Node* new_obj = InlineTypeNode::make_from_oop(this, obj, obj_type->inline_klass());
  replace_in_map(obj, new_obj);
  return new_obj;
}

// Sometimes in intrinsics, we implicitly know an object is not null
// (there's no actual null check) so we can cast it to not null. In
// the course of optimizations, the input to the cast can become null.
// In that case that data path will die and we need the control path
// to become dead as well to keep the graph consistent. So we have to
// add a check for null for which one branch can't be taken. It uses
// an OpaqueNotNull node that will cause the check to be removed after loop
// opts so the test goes away and the compiled code doesn't execute a
// useless check.
Node* GraphKit::must_be_not_null(Node* value, bool do_replace_in_map) {
  if (!TypePtr::NULL_PTR->higher_equal(_gvn.type(value))) {
    return value;
  }
  Node* chk = _gvn.transform(new CmpPNode(value, null()));
  Node* tst = _gvn.transform(new BoolNode(chk, BoolTest::ne));
  Node* opaq = _gvn.transform(new OpaqueNotNullNode(C, tst));
  IfNode* iff = new IfNode(control(), opaq, PROB_MAX, COUNT_UNKNOWN);
  _gvn.set_type(iff, iff->Value(&_gvn));
  if (!tst->is_Con()) {
    record_for_igvn(iff);
  }
  Node *if_f = _gvn.transform(new IfFalseNode(iff));
  Node *frame = _gvn.transform(new ParmNode(C->start(), TypeFunc::FramePtr));
  Node* halt = _gvn.transform(new HaltNode(if_f, frame, "unexpected null in intrinsic"));
  C->root()->add_req(halt);
  Node *if_t = _gvn.transform(new IfTrueNode(iff));
  set_control(if_t);
  return cast_not_null(value, do_replace_in_map);
}


//--------------------------replace_in_map-------------------------------------
void GraphKit::replace_in_map(Node* old, Node* neww) {
  if (old == neww) {
    return;
  }

  map()->replace_edge(old, neww);

  // Note: This operation potentially replaces any edge
  // on the map.  This includes locals, stack, and monitors
  // of the current (innermost) JVM state.

  // don't let inconsistent types from profiling escape this
  // method

  const Type* told = _gvn.type(old);
  const Type* tnew = _gvn.type(neww);

  if (!tnew->higher_equal(told)) {
    return;
  }

  map()->record_replaced_node(old, neww);
}


//=============================================================================
//--------------------------------memory---------------------------------------
Node* GraphKit::memory(uint alias_idx) {
  MergeMemNode* mem = merged_memory();
  Node* p = mem->memory_at(alias_idx);
  assert(p != mem->empty_memory(), "empty");
  _gvn.set_type(p, Type::MEMORY);  // must be mapped
  return p;
}

//-----------------------------reset_memory------------------------------------
Node* GraphKit::reset_memory() {
  Node* mem = map()->memory();
  // do not use this node for any more parsing!
  DEBUG_ONLY( map()->set_memory((Node*)nullptr) );
  return _gvn.transform( mem );
}

//------------------------------set_all_memory---------------------------------
void GraphKit::set_all_memory(Node* newmem) {
  Node* mergemem = MergeMemNode::make(newmem);
  gvn().set_type_bottom(mergemem);
  map()->set_memory(mergemem);
}

//------------------------------set_all_memory_call----------------------------
void GraphKit::set_all_memory_call(Node* call, bool separate_io_proj) {
  Node* newmem = _gvn.transform( new ProjNode(call, TypeFunc::Memory, separate_io_proj) );
  set_all_memory(newmem);
}

//=============================================================================
//
// parser factory methods for MemNodes
//
// These are layered on top of the factory methods in LoadNode and StoreNode,
// and integrate with the parser's memory state and _gvn engine.
//

// factory methods in "int adr_idx"
Node* GraphKit::make_load(Node* ctl, Node* adr, const Type* t, BasicType bt,
                          MemNode::MemOrd mo,
                          LoadNode::ControlDependency control_dependency,
                          bool require_atomic_access,
                          bool unaligned,
                          bool mismatched,
                          bool unsafe,
                          uint8_t barrier_data) {
  int adr_idx = C->get_alias_index(_gvn.type(adr)->isa_ptr());
  assert(adr_idx != Compile::AliasIdxTop, "use other make_load factory" );
  const TypePtr* adr_type = nullptr; // debug-mode-only argument
  DEBUG_ONLY(adr_type = C->get_adr_type(adr_idx));
  Node* mem = memory(adr_idx);
  Node* ld = LoadNode::make(_gvn, ctl, mem, adr, adr_type, t, bt, mo, control_dependency, require_atomic_access, unaligned, mismatched, unsafe, barrier_data);
  ld = _gvn.transform(ld);

  if (((bt == T_OBJECT) && C->do_escape_analysis()) || C->eliminate_boxing()) {
    // Improve graph before escape analysis and boxing elimination.
    record_for_igvn(ld);
    if (ld->is_DecodeN()) {
      // Also record the actual load (LoadN) in case ld is DecodeN. In some
      // rare corner cases, ld->in(1) can be something other than LoadN (e.g.,
      // a Phi). Recording such cases is still perfectly sound, but may be
      // unnecessary and result in some minor IGVN overhead.
      record_for_igvn(ld->in(1));
    }
  }
  return ld;
}

Node* GraphKit::store_to_memory(Node* ctl, Node* adr, Node *val, BasicType bt,
                                MemNode::MemOrd mo,
                                bool require_atomic_access,
                                bool unaligned,
                                bool mismatched,
                                bool unsafe,
                                int barrier_data) {
  int adr_idx = C->get_alias_index(_gvn.type(adr)->isa_ptr());
  assert(adr_idx != Compile::AliasIdxTop, "use other store_to_memory factory" );
  const TypePtr* adr_type = nullptr;
  DEBUG_ONLY(adr_type = C->get_adr_type(adr_idx));
  Node *mem = memory(adr_idx);
  Node* st = StoreNode::make(_gvn, ctl, mem, adr, adr_type, val, bt, mo, require_atomic_access);
  if (unaligned) {
    st->as_Store()->set_unaligned_access();
  }
  if (mismatched) {
    st->as_Store()->set_mismatched_access();
  }
  if (unsafe) {
    st->as_Store()->set_unsafe_access();
  }
  st->as_Store()->set_barrier_data(barrier_data);
  st = _gvn.transform(st);
  set_memory(st, adr_idx);
  // Back-to-back stores can only remove intermediate store with DU info
  // so push on worklist for optimizer.
  if (mem->req() > MemNode::Address && adr == mem->in(MemNode::Address))
    record_for_igvn(st);

  return st;
}

Node* GraphKit::access_store_at(Node* obj,
                                Node* adr,
                                const TypePtr* adr_type,
                                Node* val,
                                const Type* val_type,
                                BasicType bt,
                                DecoratorSet decorators,
                                bool safe_for_replace,
                                const InlineTypeNode* vt) {
  // Transformation of a value which could be null pointer (CastPP #null)
  // could be delayed during Parse (for example, in adjust_map_after_if()).
  // Execute transformation here to avoid barrier generation in such case.
  if (_gvn.type(val) == TypePtr::NULL_PTR) {
    val = _gvn.makecon(TypePtr::NULL_PTR);
  }

  if (stopped()) {
    return top(); // Dead path ?
  }

  assert(val != nullptr, "not dead path");
  if (val->is_InlineType()) {
    // Store to non-flat field. Buffer the inline type and make sure
    // the store is re-executed if the allocation triggers deoptimization.
    PreserveReexecuteState preexecs(this);
    jvms()->set_should_reexecute(true);
    val = val->as_InlineType()->buffer(this, safe_for_replace);
  }

  C2AccessValuePtr addr(adr, adr_type);
  C2AccessValue value(val, val_type);
  C2ParseAccess access(this, decorators | C2_WRITE_ACCESS, bt, obj, addr, nullptr, vt);
  if (access.is_raw()) {
    return _barrier_set->BarrierSetC2::store_at(access, value);
  } else {
    return _barrier_set->store_at(access, value);
  }
}

Node* GraphKit::access_load_at(Node* obj,   // containing obj
                               Node* adr,   // actual address to store val at
                               const TypePtr* adr_type,
                               const Type* val_type,
                               BasicType bt,
                               DecoratorSet decorators,
                               Node* ctl) {
  if (stopped()) {
    return top(); // Dead path ?
  }

  C2AccessValuePtr addr(adr, adr_type);
  C2ParseAccess access(this, decorators | C2_READ_ACCESS, bt, obj, addr, ctl);
  if (access.is_raw()) {
    return _barrier_set->BarrierSetC2::load_at(access, val_type);
  } else {
    return _barrier_set->load_at(access, val_type);
  }
}

Node* GraphKit::access_load(Node* adr,   // actual address to load val at
                            const Type* val_type,
                            BasicType bt,
                            DecoratorSet decorators) {
  if (stopped()) {
    return top(); // Dead path ?
  }

  C2AccessValuePtr addr(adr, adr->bottom_type()->is_ptr());
  C2ParseAccess access(this, decorators | C2_READ_ACCESS, bt, nullptr, addr);
  if (access.is_raw()) {
    return _barrier_set->BarrierSetC2::load_at(access, val_type);
  } else {
    return _barrier_set->load_at(access, val_type);
  }
}

Node* GraphKit::access_atomic_cmpxchg_val_at(Node* obj,
                                             Node* adr,
                                             const TypePtr* adr_type,
                                             int alias_idx,
                                             Node* expected_val,
                                             Node* new_val,
                                             const Type* value_type,
                                             BasicType bt,
                                             DecoratorSet decorators) {
  C2AccessValuePtr addr(adr, adr_type);
  C2AtomicParseAccess access(this, decorators | C2_READ_ACCESS | C2_WRITE_ACCESS,
                        bt, obj, addr, alias_idx);
  if (access.is_raw()) {
    return _barrier_set->BarrierSetC2::atomic_cmpxchg_val_at(access, expected_val, new_val, value_type);
  } else {
    return _barrier_set->atomic_cmpxchg_val_at(access, expected_val, new_val, value_type);
  }
}

Node* GraphKit::access_atomic_cmpxchg_bool_at(Node* obj,
                                              Node* adr,
                                              const TypePtr* adr_type,
                                              int alias_idx,
                                              Node* expected_val,
                                              Node* new_val,
                                              const Type* value_type,
                                              BasicType bt,
                                              DecoratorSet decorators) {
  C2AccessValuePtr addr(adr, adr_type);
  C2AtomicParseAccess access(this, decorators | C2_READ_ACCESS | C2_WRITE_ACCESS,
                        bt, obj, addr, alias_idx);
  if (access.is_raw()) {
    return _barrier_set->BarrierSetC2::atomic_cmpxchg_bool_at(access, expected_val, new_val, value_type);
  } else {
    return _barrier_set->atomic_cmpxchg_bool_at(access, expected_val, new_val, value_type);
  }
}

Node* GraphKit::access_atomic_xchg_at(Node* obj,
                                      Node* adr,
                                      const TypePtr* adr_type,
                                      int alias_idx,
                                      Node* new_val,
                                      const Type* value_type,
                                      BasicType bt,
                                      DecoratorSet decorators) {
  C2AccessValuePtr addr(adr, adr_type);
  C2AtomicParseAccess access(this, decorators | C2_READ_ACCESS | C2_WRITE_ACCESS,
                        bt, obj, addr, alias_idx);
  if (access.is_raw()) {
    return _barrier_set->BarrierSetC2::atomic_xchg_at(access, new_val, value_type);
  } else {
    return _barrier_set->atomic_xchg_at(access, new_val, value_type);
  }
}

Node* GraphKit::access_atomic_add_at(Node* obj,
                                     Node* adr,
                                     const TypePtr* adr_type,
                                     int alias_idx,
                                     Node* new_val,
                                     const Type* value_type,
                                     BasicType bt,
                                     DecoratorSet decorators) {
  C2AccessValuePtr addr(adr, adr_type);
  C2AtomicParseAccess access(this, decorators | C2_READ_ACCESS | C2_WRITE_ACCESS, bt, obj, addr, alias_idx);
  if (access.is_raw()) {
    return _barrier_set->BarrierSetC2::atomic_add_at(access, new_val, value_type);
  } else {
    return _barrier_set->atomic_add_at(access, new_val, value_type);
  }
}

void GraphKit::access_clone(Node* src, Node* dst, Node* size, bool is_array) {
  return _barrier_set->clone(this, src, dst, size, is_array);
}

//-------------------------array_element_address-------------------------
Node* GraphKit::array_element_address(Node* ary, Node* idx, BasicType elembt,
                                      const TypeInt* sizetype, Node* ctrl) {
  const TypeAryPtr* arytype = _gvn.type(ary)->is_aryptr();
  uint shift;
  if (arytype->is_flat() && arytype->klass_is_exact()) {
    // We can only determine the flat array layout statically if the klass is exact. Otherwise, we could have different
    // value classes at runtime with a potentially different layout. The caller needs to fall back to call
    // load/store_unknown_inline_Type() at runtime. We could return a sentinel node for the non-exact case but that
    // might mess with other GVN transformations in between. Thus, we just continue in the else branch normally, even
    // though we don't need the address node in this case and throw it away again.
    shift = arytype->flat_log_elem_size();
  } else {
    shift = exact_log2(type2aelembytes(elembt));
  }
  uint header = arrayOopDesc::base_offset_in_bytes(elembt);

  // short-circuit a common case (saves lots of confusing waste motion)
  jint idx_con = find_int_con(idx, -1);
  if (idx_con >= 0) {
    intptr_t offset = header + ((intptr_t)idx_con << shift);
    return basic_plus_adr(ary, offset);
  }

  // must be correct type for alignment purposes
  Node* base  = basic_plus_adr(ary, header);
  idx = Compile::conv_I2X_index(&_gvn, idx, sizetype, ctrl);
  Node* scale = _gvn.transform( new LShiftXNode(idx, intcon(shift)) );
  return basic_plus_adr(ary, base, scale);
}

<<<<<<< HEAD
Node* GraphKit::flat_array_element_address(Node*& array, Node* idx, ciInlineKlass* vk, bool is_null_free,
                                           bool is_not_null_free, bool is_atomic) {
  ciArrayKlass* array_klass = ciArrayKlass::make(vk, is_null_free, is_atomic, true);
  assert(array_klass->is_flat_array_klass(), "inconsistency");
  assert(array_klass->is_elem_null_free() == is_null_free, "inconsistency");
  assert(array_klass->is_elem_atomic() == is_atomic, "inconsistency");
=======
Node* GraphKit::cast_to_flat_array(Node* array, ciInlineKlass* vk, bool is_null_free, bool is_not_null_free, bool is_atomic) {
  assert(vk->maybe_flat_in_array(), "element of type %s cannot be flat in array", vk->name()->as_utf8());
  if (!vk->has_nullable_atomic_layout()) {
    // Element does not have a nullable flat layout, cannot be nullable
    is_null_free = true;
  }
  if (!vk->has_atomic_layout() && !vk->has_non_atomic_layout()) {
    // Element does not have a null-free flat layout, cannot be null-free
    is_not_null_free = true;
  }
  if (is_null_free) {
    // TODO 8350865 Impossible type
    is_not_null_free = false;
  }

  bool is_exact = is_null_free || is_not_null_free;
  ciArrayKlass* array_klass = ciArrayKlass::make(vk, /* flat */ true, is_null_free, is_atomic);
>>>>>>> bd1d97b7
  const TypeAryPtr* arytype = TypeOopPtr::make_from_klass(array_klass)->isa_aryptr();
  arytype = arytype->cast_to_exactness(is_exact);
  arytype = arytype->cast_to_not_null_free(is_not_null_free);
<<<<<<< HEAD
  assert(arytype->is_flat(), "inconsistency");
  assert(arytype->is_null_free() == is_null_free, "inconsistency");
  assert(arytype->is_atomic() == is_atomic, "inconsistency");
  array = _gvn.transform(new CheckCastPPNode(control(), array, arytype));
  return array_element_address(array, idx, T_FLAT_ELEMENT, arytype->size(), control());
=======
  return _gvn.transform(new CastPPNode(control(), array, arytype, ConstraintCastNode::StrongDependency));
>>>>>>> bd1d97b7
}

//-------------------------load_array_element-------------------------
Node* GraphKit::load_array_element(Node* ary, Node* idx, const TypeAryPtr* arytype, bool set_ctrl) {
  const Type* elemtype = arytype->elem();
  BasicType elembt = elemtype->array_element_basic_type();
  Node* adr = array_element_address(ary, idx, elembt, arytype->size());
  if (elembt == T_NARROWOOP) {
    elembt = T_OBJECT; // To satisfy switch in LoadNode::make()
  }
  Node* ld = access_load_at(ary, adr, arytype, elemtype, elembt,
                            IN_HEAP | IS_ARRAY | (set_ctrl ? C2_CONTROL_DEPENDENT_LOAD : 0));
  return ld;
}

//-------------------------set_arguments_for_java_call-------------------------
// Arguments (pre-popped from the stack) are taken from the JVMS.
void GraphKit::set_arguments_for_java_call(CallJavaNode* call, bool is_late_inline) {
  PreserveReexecuteState preexecs(this);
  if (EnableValhalla) {
    // Make sure the call is "re-executed", if buffering of inline type arguments triggers deoptimization.
    // At this point, the call hasn't been executed yet, so we will only ever execute the call once.
    jvms()->set_should_reexecute(true);
    int arg_size = method()->get_declared_signature_at_bci(bci())->arg_size_for_bc(java_bc());
    inc_sp(arg_size);
  }
  // Add the call arguments
  const TypeTuple* domain = call->tf()->domain_sig();
  uint nargs = domain->cnt();
  int arg_num = 0;
  for (uint i = TypeFunc::Parms, idx = TypeFunc::Parms; i < nargs; i++) {
    Node* arg = argument(i-TypeFunc::Parms);
    const Type* t = domain->field_at(i);
    // TODO 8284443 A static call to a mismatched method should still be scalarized
    if (t->is_inlinetypeptr() && !call->method()->get_Method()->mismatch() && call->method()->is_scalarized_arg(arg_num)) {
      // We don't pass inline type arguments by reference but instead pass each field of the inline type
      if (!arg->is_InlineType()) {
        assert(_gvn.type(arg)->is_zero_type() && !t->inline_klass()->is_null_free(), "Unexpected argument type");
        arg = InlineTypeNode::make_from_oop(this, arg, t->inline_klass());
      }
      InlineTypeNode* vt = arg->as_InlineType();
      vt->pass_fields(this, call, idx, true, !t->maybe_null());
      // If an inline type argument is passed as fields, attach the Method* to the call site
      // to be able to access the extended signature later via attached_method_before_pc().
      // For example, see CompiledMethod::preserve_callee_argument_oops().
      call->set_override_symbolic_info(true);
      // Register an evol dependency on the callee method to make sure that this method is deoptimized and
      // re-compiled with a non-scalarized calling convention if the callee method is later marked as mismatched.
      C->dependencies()->assert_evol_method(call->method());
      arg_num++;
      continue;
    } else if (arg->is_InlineType()) {
      // Pass inline type argument via oop to callee
      arg = arg->as_InlineType()->buffer(this, true);
    }
    if (t != Type::HALF) {
      arg_num++;
    }
    call->init_req(idx++, arg);
  }
}

//---------------------------set_edges_for_java_call---------------------------
// Connect a newly created call into the current JVMS.
// A return value node (if any) is returned from set_edges_for_java_call.
void GraphKit::set_edges_for_java_call(CallJavaNode* call, bool must_throw, bool separate_io_proj) {

  // Add the predefined inputs:
  call->init_req( TypeFunc::Control, control() );
  call->init_req( TypeFunc::I_O    , i_o() );
  call->init_req( TypeFunc::Memory , reset_memory() );
  call->init_req( TypeFunc::FramePtr, frameptr() );
  call->init_req( TypeFunc::ReturnAdr, top() );

  add_safepoint_edges(call, must_throw);

  Node* xcall = _gvn.transform(call);

  if (xcall == top()) {
    set_control(top());
    return;
  }
  assert(xcall == call, "call identity is stable");

  // Re-use the current map to produce the result.

  set_control(_gvn.transform(new ProjNode(call, TypeFunc::Control)));
  set_i_o(    _gvn.transform(new ProjNode(call, TypeFunc::I_O    , separate_io_proj)));
  set_all_memory_call(xcall, separate_io_proj);

  //return xcall;   // no need, caller already has it
}

Node* GraphKit::set_results_for_java_call(CallJavaNode* call, bool separate_io_proj, bool deoptimize) {
  if (stopped())  return top();  // maybe the call folded up?

  // Note:  Since any out-of-line call can produce an exception,
  // we always insert an I_O projection from the call into the result.

  make_slow_call_ex(call, env()->Throwable_klass(), separate_io_proj, deoptimize);

  if (separate_io_proj) {
    // The caller requested separate projections be used by the fall
    // through and exceptional paths, so replace the projections for
    // the fall through path.
    set_i_o(_gvn.transform( new ProjNode(call, TypeFunc::I_O) ));
    set_all_memory(_gvn.transform( new ProjNode(call, TypeFunc::Memory) ));
  }

  // Capture the return value, if any.
  Node* ret;
  if (call->method() == nullptr || call->method()->return_type()->basic_type() == T_VOID) {
    ret = top();
  } else if (call->tf()->returns_inline_type_as_fields()) {
    // Return of multiple values (inline type fields): we create a
    // InlineType node, each field is a projection from the call.
    ciInlineKlass* vk = call->method()->return_type()->as_inline_klass();
    uint base_input = TypeFunc::Parms;
    ret = InlineTypeNode::make_from_multi(this, call, vk, base_input, false, false);
  } else {
    ret = _gvn.transform(new ProjNode(call, TypeFunc::Parms));
    ciType* t = call->method()->return_type();
    if (t->is_klass()) {
      const Type* type = TypeOopPtr::make_from_klass(t->as_klass());
      if (type->is_inlinetypeptr()) {
        ret = InlineTypeNode::make_from_oop(this, ret, type->inline_klass());
      }
    }
  }

  return ret;
}

//--------------------set_predefined_input_for_runtime_call--------------------
// Reading and setting the memory state is way conservative here.
// The real problem is that I am not doing real Type analysis on memory,
// so I cannot distinguish card mark stores from other stores.  Across a GC
// point the Store Barrier and the card mark memory has to agree.  I cannot
// have a card mark store and its barrier split across the GC point from
// either above or below.  Here I get that to happen by reading ALL of memory.
// A better answer would be to separate out card marks from other memory.
// For now, return the input memory state, so that it can be reused
// after the call, if this call has restricted memory effects.
Node* GraphKit::set_predefined_input_for_runtime_call(SafePointNode* call, Node* narrow_mem) {
  // Set fixed predefined input arguments
  Node* memory = reset_memory();
  Node* m = narrow_mem == nullptr ? memory : narrow_mem;
  call->init_req( TypeFunc::Control,   control()  );
  call->init_req( TypeFunc::I_O,       top()      ); // does no i/o
  call->init_req( TypeFunc::Memory,    m          ); // may gc ptrs
  call->init_req( TypeFunc::FramePtr,  frameptr() );
  call->init_req( TypeFunc::ReturnAdr, top()      );
  return memory;
}

//-------------------set_predefined_output_for_runtime_call--------------------
// Set control and memory (not i_o) from the call.
// If keep_mem is not null, use it for the output state,
// except for the RawPtr output of the call, if hook_mem is TypeRawPtr::BOTTOM.
// If hook_mem is null, this call produces no memory effects at all.
// If hook_mem is a Java-visible memory slice (such as arraycopy operands),
// then only that memory slice is taken from the call.
// In the last case, we must put an appropriate memory barrier before
// the call, so as to create the correct anti-dependencies on loads
// preceding the call.
void GraphKit::set_predefined_output_for_runtime_call(Node* call,
                                                      Node* keep_mem,
                                                      const TypePtr* hook_mem) {
  // no i/o
  set_control(_gvn.transform( new ProjNode(call,TypeFunc::Control) ));
  if (keep_mem) {
    // First clone the existing memory state
    set_all_memory(keep_mem);
    if (hook_mem != nullptr) {
      // Make memory for the call
      Node* mem = _gvn.transform( new ProjNode(call, TypeFunc::Memory) );
      // Set the RawPtr memory state only.  This covers all the heap top/GC stuff
      // We also use hook_mem to extract specific effects from arraycopy stubs.
      set_memory(mem, hook_mem);
    }
    // ...else the call has NO memory effects.

    // Make sure the call advertises its memory effects precisely.
    // This lets us build accurate anti-dependences in gcm.cpp.
    assert(C->alias_type(call->adr_type()) == C->alias_type(hook_mem),
           "call node must be constructed correctly");
  } else {
    assert(hook_mem == nullptr, "");
    // This is not a "slow path" call; all memory comes from the call.
    set_all_memory_call(call);
  }
}

// Keep track of MergeMems feeding into other MergeMems
static void add_mergemem_users_to_worklist(Unique_Node_List& wl, Node* mem) {
  if (!mem->is_MergeMem()) {
    return;
  }
  for (SimpleDUIterator i(mem); i.has_next(); i.next()) {
    Node* use = i.get();
    if (use->is_MergeMem()) {
      wl.push(use);
    }
  }
}

// Replace the call with the current state of the kit.
void GraphKit::replace_call(CallNode* call, Node* result, bool do_replaced_nodes, bool do_asserts) {
  JVMState* ejvms = nullptr;
  if (has_exceptions()) {
    ejvms = transfer_exceptions_into_jvms();
  }

  ReplacedNodes replaced_nodes = map()->replaced_nodes();
  ReplacedNodes replaced_nodes_exception;
  Node* ex_ctl = top();

  SafePointNode* final_state = stop();

  // Find all the needed outputs of this call
  CallProjections* callprojs = call->extract_projections(true, do_asserts);

  Unique_Node_List wl;
  Node* init_mem = call->in(TypeFunc::Memory);
  Node* final_mem = final_state->in(TypeFunc::Memory);
  Node* final_ctl = final_state->in(TypeFunc::Control);
  Node* final_io = final_state->in(TypeFunc::I_O);

  // Replace all the old call edges with the edges from the inlining result
  if (callprojs->fallthrough_catchproj != nullptr) {
    C->gvn_replace_by(callprojs->fallthrough_catchproj, final_ctl);
  }
  if (callprojs->fallthrough_memproj != nullptr) {
    if (final_mem->is_MergeMem()) {
      // Parser's exits MergeMem was not transformed but may be optimized
      final_mem = _gvn.transform(final_mem);
    }
    C->gvn_replace_by(callprojs->fallthrough_memproj,   final_mem);
    add_mergemem_users_to_worklist(wl, final_mem);
  }
  if (callprojs->fallthrough_ioproj != nullptr) {
    C->gvn_replace_by(callprojs->fallthrough_ioproj,    final_io);
  }

  // Replace the result with the new result if it exists and is used
  if (callprojs->resproj[0] != nullptr && result != nullptr) {
    // If the inlined code is dead, the result projections for an inline type returned as
    // fields have not been replaced. They will go away once the call is replaced by TOP below.
    assert(callprojs->nb_resproj == 1 || (call->tf()->returns_inline_type_as_fields() && stopped()),
           "unexpected number of results");
    C->gvn_replace_by(callprojs->resproj[0], result);
  }

  if (ejvms == nullptr) {
    // No exception edges to simply kill off those paths
    if (callprojs->catchall_catchproj != nullptr) {
      C->gvn_replace_by(callprojs->catchall_catchproj, C->top());
    }
    if (callprojs->catchall_memproj != nullptr) {
      C->gvn_replace_by(callprojs->catchall_memproj,   C->top());
    }
    if (callprojs->catchall_ioproj != nullptr) {
      C->gvn_replace_by(callprojs->catchall_ioproj,    C->top());
    }
    // Replace the old exception object with top
    if (callprojs->exobj != nullptr) {
      C->gvn_replace_by(callprojs->exobj, C->top());
    }
  } else {
    GraphKit ekit(ejvms);

    // Load my combined exception state into the kit, with all phis transformed:
    SafePointNode* ex_map = ekit.combine_and_pop_all_exception_states();
    replaced_nodes_exception = ex_map->replaced_nodes();

    Node* ex_oop = ekit.use_exception_state(ex_map);

    if (callprojs->catchall_catchproj != nullptr) {
      C->gvn_replace_by(callprojs->catchall_catchproj, ekit.control());
      ex_ctl = ekit.control();
    }
    if (callprojs->catchall_memproj != nullptr) {
      Node* ex_mem = ekit.reset_memory();
      C->gvn_replace_by(callprojs->catchall_memproj,   ex_mem);
      add_mergemem_users_to_worklist(wl, ex_mem);
    }
    if (callprojs->catchall_ioproj != nullptr) {
      C->gvn_replace_by(callprojs->catchall_ioproj,    ekit.i_o());
    }

    // Replace the old exception object with the newly created one
    if (callprojs->exobj != nullptr) {
      C->gvn_replace_by(callprojs->exobj, ex_oop);
    }
  }

  // Disconnect the call from the graph
  call->disconnect_inputs(C);
  C->gvn_replace_by(call, C->top());

  // Clean up any MergeMems that feed other MergeMems since the
  // optimizer doesn't like that.
  while (wl.size() > 0) {
    _gvn.transform(wl.pop());
  }

  if (callprojs->fallthrough_catchproj != nullptr && !final_ctl->is_top() && do_replaced_nodes) {
    replaced_nodes.apply(C, final_ctl);
  }
  if (!ex_ctl->is_top() && do_replaced_nodes) {
    replaced_nodes_exception.apply(C, ex_ctl);
  }
}


//------------------------------increment_counter------------------------------
// for statistics: increment a VM counter by 1

void GraphKit::increment_counter(address counter_addr) {
  Node* adr1 = makecon(TypeRawPtr::make(counter_addr));
  increment_counter(adr1);
}

void GraphKit::increment_counter(Node* counter_addr) {
  Node* ctrl = control();
  Node* cnt  = make_load(ctrl, counter_addr, TypeLong::LONG, T_LONG, MemNode::unordered);
  Node* incr = _gvn.transform(new AddLNode(cnt, _gvn.longcon(1)));
  store_to_memory(ctrl, counter_addr, incr, T_LONG, MemNode::unordered);
}


//------------------------------uncommon_trap----------------------------------
// Bail out to the interpreter in mid-method.  Implemented by calling the
// uncommon_trap blob.  This helper function inserts a runtime call with the
// right debug info.
Node* GraphKit::uncommon_trap(int trap_request,
                             ciKlass* klass, const char* comment,
                             bool must_throw,
                             bool keep_exact_action) {
  if (failing_internal()) {
    stop();
  }
  if (stopped())  return nullptr; // trap reachable?

  // Note:  If ProfileTraps is true, and if a deopt. actually
  // occurs here, the runtime will make sure an MDO exists.  There is
  // no need to call method()->ensure_method_data() at this point.

  // Set the stack pointer to the right value for reexecution:
  set_sp(reexecute_sp());

#ifdef ASSERT
  if (!must_throw) {
    // Make sure the stack has at least enough depth to execute
    // the current bytecode.
    int inputs, ignored_depth;
    if (compute_stack_effects(inputs, ignored_depth)) {
      assert(sp() >= inputs, "must have enough JVMS stack to execute %s: sp=%d, inputs=%d",
             Bytecodes::name(java_bc()), sp(), inputs);
    }
  }
#endif

  Deoptimization::DeoptReason reason = Deoptimization::trap_request_reason(trap_request);
  Deoptimization::DeoptAction action = Deoptimization::trap_request_action(trap_request);

  switch (action) {
  case Deoptimization::Action_maybe_recompile:
  case Deoptimization::Action_reinterpret:
    // Temporary fix for 6529811 to allow virtual calls to be sure they
    // get the chance to go from mono->bi->mega
    if (!keep_exact_action &&
        Deoptimization::trap_request_index(trap_request) < 0 &&
        too_many_recompiles(reason)) {
      // This BCI is causing too many recompilations.
      if (C->log() != nullptr) {
        C->log()->elem("observe that='trap_action_change' reason='%s' from='%s' to='none'",
                Deoptimization::trap_reason_name(reason),
                Deoptimization::trap_action_name(action));
      }
      action = Deoptimization::Action_none;
      trap_request = Deoptimization::make_trap_request(reason, action);
    } else {
      C->set_trap_can_recompile(true);
    }
    break;
  case Deoptimization::Action_make_not_entrant:
    C->set_trap_can_recompile(true);
    break;
  case Deoptimization::Action_none:
  case Deoptimization::Action_make_not_compilable:
    break;
  default:
#ifdef ASSERT
    fatal("unknown action %d: %s", action, Deoptimization::trap_action_name(action));
#endif
    break;
  }

  if (TraceOptoParse) {
    char buf[100];
    tty->print_cr("Uncommon trap %s at bci:%d",
                  Deoptimization::format_trap_request(buf, sizeof(buf),
                                                      trap_request), bci());
  }

  CompileLog* log = C->log();
  if (log != nullptr) {
    int kid = (klass == nullptr)? -1: log->identify(klass);
    log->begin_elem("uncommon_trap bci='%d'", bci());
    char buf[100];
    log->print(" %s", Deoptimization::format_trap_request(buf, sizeof(buf),
                                                          trap_request));
    if (kid >= 0)         log->print(" klass='%d'", kid);
    if (comment != nullptr)  log->print(" comment='%s'", comment);
    log->end_elem();
  }

  // Make sure any guarding test views this path as very unlikely
  Node *i0 = control()->in(0);
  if (i0 != nullptr && i0->is_If()) {        // Found a guarding if test?
    IfNode *iff = i0->as_If();
    float f = iff->_prob;   // Get prob
    if (control()->Opcode() == Op_IfTrue) {
      if (f > PROB_UNLIKELY_MAG(4))
        iff->_prob = PROB_MIN;
    } else {
      if (f < PROB_LIKELY_MAG(4))
        iff->_prob = PROB_MAX;
    }
  }

  // Clear out dead values from the debug info.
  kill_dead_locals();

  // Now insert the uncommon trap subroutine call
  address call_addr = OptoRuntime::uncommon_trap_blob()->entry_point();
  const TypePtr* no_memory_effects = nullptr;
  // Pass the index of the class to be loaded
  Node* call = make_runtime_call(RC_NO_LEAF | RC_UNCOMMON |
                                 (must_throw ? RC_MUST_THROW : 0),
                                 OptoRuntime::uncommon_trap_Type(),
                                 call_addr, "uncommon_trap", no_memory_effects,
                                 intcon(trap_request));
  assert(call->as_CallStaticJava()->uncommon_trap_request() == trap_request,
         "must extract request correctly from the graph");
  assert(trap_request != 0, "zero value reserved by uncommon_trap_request");

  call->set_req(TypeFunc::ReturnAdr, returnadr());
  // The debug info is the only real input to this call.

  // Halt-and-catch fire here.  The above call should never return!
  HaltNode* halt = new HaltNode(control(), frameptr(), "uncommon trap returned which should never happen"
                                                       PRODUCT_ONLY(COMMA /*reachable*/false));
  _gvn.set_type_bottom(halt);
  root()->add_req(halt);

  stop_and_kill_map();
  return call;
}


//--------------------------just_allocated_object------------------------------
// Report the object that was just allocated.
// It must be the case that there are no intervening safepoints.
// We use this to determine if an object is so "fresh" that
// it does not require card marks.
Node* GraphKit::just_allocated_object(Node* current_control) {
  Node* ctrl = current_control;
  // Object::<init> is invoked after allocation, most of invoke nodes
  // will be reduced, but a region node is kept in parse time, we check
  // the pattern and skip the region node if it degraded to a copy.
  if (ctrl != nullptr && ctrl->is_Region() && ctrl->req() == 2 &&
      ctrl->as_Region()->is_copy()) {
    ctrl = ctrl->as_Region()->is_copy();
  }
  if (C->recent_alloc_ctl() == ctrl) {
   return C->recent_alloc_obj();
  }
  return nullptr;
}


/**
 * Record profiling data exact_kls for Node n with the type system so
 * that it can propagate it (speculation)
 *
 * @param n          node that the type applies to
 * @param exact_kls  type from profiling
 * @param maybe_null did profiling see null?
 *
 * @return           node with improved type
 */
Node* GraphKit::record_profile_for_speculation(Node* n, ciKlass* exact_kls, ProfilePtrKind ptr_kind) {
  const Type* current_type = _gvn.type(n);
  assert(UseTypeSpeculation, "type speculation must be on");

  const TypePtr* speculative = current_type->speculative();

  // Should the klass from the profile be recorded in the speculative type?
  if (current_type->would_improve_type(exact_kls, jvms()->depth())) {
    const TypeKlassPtr* tklass = TypeKlassPtr::make(exact_kls, Type::trust_interfaces);
    const TypeOopPtr* xtype = tklass->as_instance_type();
    assert(xtype->klass_is_exact(), "Should be exact");
    // Any reason to believe n is not null (from this profiling or a previous one)?
    assert(ptr_kind != ProfileAlwaysNull, "impossible here");
    const TypePtr* ptr = (ptr_kind != ProfileNeverNull && current_type->speculative_maybe_null()) ? TypePtr::BOTTOM : TypePtr::NOTNULL;
    // record the new speculative type's depth
    speculative = xtype->cast_to_ptr_type(ptr->ptr())->is_ptr();
    speculative = speculative->with_inline_depth(jvms()->depth());
  } else if (current_type->would_improve_ptr(ptr_kind)) {
    // Profiling report that null was never seen so we can change the
    // speculative type to non null ptr.
    if (ptr_kind == ProfileAlwaysNull) {
      speculative = TypePtr::NULL_PTR;
    } else {
      assert(ptr_kind == ProfileNeverNull, "nothing else is an improvement");
      const TypePtr* ptr = TypePtr::NOTNULL;
      if (speculative != nullptr) {
        speculative = speculative->cast_to_ptr_type(ptr->ptr())->is_ptr();
      } else {
        speculative = ptr;
      }
    }
  }

  if (speculative != current_type->speculative()) {
    // Build a type with a speculative type (what we think we know
    // about the type but will need a guard when we use it)
    const TypeOopPtr* spec_type = TypeOopPtr::make(TypePtr::BotPTR, Type::Offset::bottom, TypeOopPtr::InstanceBot, speculative);
    // We're changing the type, we need a new CheckCast node to carry
    // the new type. The new type depends on the control: what
    // profiling tells us is only valid from here as far as we can
    // tell.
    Node* cast = new CheckCastPPNode(control(), n, current_type->remove_speculative()->join_speculative(spec_type));
    cast = _gvn.transform(cast);
    replace_in_map(n, cast);
    n = cast;
  }

  return n;
}

/**
 * Record profiling data from receiver profiling at an invoke with the
 * type system so that it can propagate it (speculation)
 *
 * @param n  receiver node
 *
 * @return   node with improved type
 */
Node* GraphKit::record_profiled_receiver_for_speculation(Node* n) {
  if (!UseTypeSpeculation) {
    return n;
  }
  ciKlass* exact_kls = profile_has_unique_klass();
  ProfilePtrKind ptr_kind = ProfileMaybeNull;
  if ((java_bc() == Bytecodes::_checkcast ||
       java_bc() == Bytecodes::_instanceof ||
       java_bc() == Bytecodes::_aastore) &&
      method()->method_data()->is_mature()) {
    ciProfileData* data = method()->method_data()->bci_to_data(bci());
    if (data != nullptr) {
      if (java_bc() == Bytecodes::_aastore) {
        ciKlass* array_type = nullptr;
        ciKlass* element_type = nullptr;
        ProfilePtrKind element_ptr = ProfileMaybeNull;
        bool flat_array = true;
        bool null_free_array = true;
        method()->array_access_profiled_type(bci(), array_type, element_type, element_ptr, flat_array, null_free_array);
        exact_kls = element_type;
        ptr_kind = element_ptr;
      } else {
        if (!data->as_BitData()->null_seen()) {
          ptr_kind = ProfileNeverNull;
        } else {
          assert(data->is_ReceiverTypeData(), "bad profile data type");
          ciReceiverTypeData* call = (ciReceiverTypeData*)data->as_ReceiverTypeData();
          uint i = 0;
          for (; i < call->row_limit(); i++) {
            ciKlass* receiver = call->receiver(i);
            if (receiver != nullptr) {
              break;
            }
          }
          ptr_kind = (i == call->row_limit()) ? ProfileAlwaysNull : ProfileMaybeNull;
        }
      }
    }
  }
  return record_profile_for_speculation(n, exact_kls, ptr_kind);
}

/**
 * Record profiling data from argument profiling at an invoke with the
 * type system so that it can propagate it (speculation)
 *
 * @param dest_method  target method for the call
 * @param bc           what invoke bytecode is this?
 */
void GraphKit::record_profiled_arguments_for_speculation(ciMethod* dest_method, Bytecodes::Code bc) {
  if (!UseTypeSpeculation) {
    return;
  }
  const TypeFunc* tf    = TypeFunc::make(dest_method);
  int             nargs = tf->domain_sig()->cnt() - TypeFunc::Parms;
  int skip = Bytecodes::has_receiver(bc) ? 1 : 0;
  for (int j = skip, i = 0; j < nargs && i < TypeProfileArgsLimit; j++) {
    const Type *targ = tf->domain_sig()->field_at(j + TypeFunc::Parms);
    if (is_reference_type(targ->basic_type())) {
      ProfilePtrKind ptr_kind = ProfileMaybeNull;
      ciKlass* better_type = nullptr;
      if (method()->argument_profiled_type(bci(), i, better_type, ptr_kind)) {
        record_profile_for_speculation(argument(j), better_type, ptr_kind);
      }
      i++;
    }
  }
}

/**
 * Record profiling data from parameter profiling at an invoke with
 * the type system so that it can propagate it (speculation)
 */
void GraphKit::record_profiled_parameters_for_speculation() {
  if (!UseTypeSpeculation) {
    return;
  }
  for (int i = 0, j = 0; i < method()->arg_size() ; i++) {
    if (_gvn.type(local(i))->isa_oopptr()) {
      ProfilePtrKind ptr_kind = ProfileMaybeNull;
      ciKlass* better_type = nullptr;
      if (method()->parameter_profiled_type(j, better_type, ptr_kind)) {
        record_profile_for_speculation(local(i), better_type, ptr_kind);
      }
      j++;
    }
  }
}

/**
 * Record profiling data from return value profiling at an invoke with
 * the type system so that it can propagate it (speculation)
 */
void GraphKit::record_profiled_return_for_speculation() {
  if (!UseTypeSpeculation) {
    return;
  }
  ProfilePtrKind ptr_kind = ProfileMaybeNull;
  ciKlass* better_type = nullptr;
  if (method()->return_profiled_type(bci(), better_type, ptr_kind)) {
    // If profiling reports a single type for the return value,
    // feed it to the type system so it can propagate it as a
    // speculative type
    record_profile_for_speculation(stack(sp()-1), better_type, ptr_kind);
  }
}


//=============================================================================
// Generate a fast path/slow path idiom.  Graph looks like:
// [foo] indicates that 'foo' is a parameter
//
//              [in]     null
//                 \    /
//                  CmpP
//                  Bool ne
//                   If
//                  /  \
//              True    False-<2>
//              / |
//             /  cast_not_null
//           Load  |    |   ^
//        [fast_test]   |   |
// gvn to   opt_test    |   |
//          /    \      |  <1>
//      True     False  |
//        |         \\  |
//   [slow_call]     \[fast_result]
//    Ctl   Val       \      \
//     |               \      \
//    Catch       <1>   \      \
//   /    \        ^     \      \
//  Ex    No_Ex    |      \      \
//  |       \   \  |       \ <2>  \
//  ...      \  [slow_res] |  |    \   [null_result]
//            \         \--+--+---  |  |
//             \           | /    \ | /
//              --------Region     Phi
//
//=============================================================================
// Code is structured as a series of driver functions all called 'do_XXX' that
// call a set of helper functions.  Helper functions first, then drivers.

//------------------------------null_check_oop---------------------------------
// Null check oop.  Set null-path control into Region in slot 3.
// Make a cast-not-nullness use the other not-null control.  Return cast.
Node* GraphKit::null_check_oop(Node* value, Node* *null_control,
                               bool never_see_null,
                               bool safe_for_replace,
                               bool speculative) {
  // Initial null check taken path
  (*null_control) = top();
  Node* cast = null_check_common(value, T_OBJECT, false, null_control, speculative);

  // Generate uncommon_trap:
  if (never_see_null && (*null_control) != top()) {
    // If we see an unexpected null at a check-cast we record it and force a
    // recompile; the offending check-cast will be compiled to handle nulls.
    // If we see more than one offending BCI, then all checkcasts in the
    // method will be compiled to handle nulls.
    PreserveJVMState pjvms(this);
    set_control(*null_control);
    replace_in_map(value, null());
    Deoptimization::DeoptReason reason = Deoptimization::reason_null_check(speculative);
    uncommon_trap(reason,
                  Deoptimization::Action_make_not_entrant);
    (*null_control) = top();    // null path is dead
  }
  if ((*null_control) == top() && safe_for_replace) {
    replace_in_map(value, cast);
  }

  // Cast away null-ness on the result
  return cast;
}

//------------------------------opt_iff----------------------------------------
// Optimize the fast-check IfNode.  Set the fast-path region slot 2.
// Return slow-path control.
Node* GraphKit::opt_iff(Node* region, Node* iff) {
  IfNode *opt_iff = _gvn.transform(iff)->as_If();

  // Fast path taken; set region slot 2
  Node *fast_taken = _gvn.transform( new IfFalseNode(opt_iff) );
  region->init_req(2,fast_taken); // Capture fast-control

  // Fast path not-taken, i.e. slow path
  Node *slow_taken = _gvn.transform( new IfTrueNode(opt_iff) );
  return slow_taken;
}

//-----------------------------make_runtime_call-------------------------------
Node* GraphKit::make_runtime_call(int flags,
                                  const TypeFunc* call_type, address call_addr,
                                  const char* call_name,
                                  const TypePtr* adr_type,
                                  // The following parms are all optional.
                                  // The first null ends the list.
                                  Node* parm0, Node* parm1,
                                  Node* parm2, Node* parm3,
                                  Node* parm4, Node* parm5,
                                  Node* parm6, Node* parm7) {
  assert(call_addr != nullptr, "must not call null targets");

  // Slow-path call
  bool is_leaf = !(flags & RC_NO_LEAF);
  bool has_io  = (!is_leaf && !(flags & RC_NO_IO));
  if (call_name == nullptr) {
    assert(!is_leaf, "must supply name for leaf");
    call_name = OptoRuntime::stub_name(call_addr);
  }
  CallNode* call;
  if (!is_leaf) {
    call = new CallStaticJavaNode(call_type, call_addr, call_name, adr_type);
  } else if (flags & RC_NO_FP) {
    call = new CallLeafNoFPNode(call_type, call_addr, call_name, adr_type);
  } else  if (flags & RC_VECTOR){
    uint num_bits = call_type->range_sig()->field_at(TypeFunc::Parms)->is_vect()->length_in_bytes() * BitsPerByte;
    call = new CallLeafVectorNode(call_type, call_addr, call_name, adr_type, num_bits);
  } else {
    call = new CallLeafNode(call_type, call_addr, call_name, adr_type);
  }

  // The following is similar to set_edges_for_java_call,
  // except that the memory effects of the call are restricted to AliasIdxRaw.

  // Slow path call has no side-effects, uses few values
  bool wide_in  = !(flags & RC_NARROW_MEM);
  bool wide_out = (C->get_alias_index(adr_type) == Compile::AliasIdxBot);

  Node* prev_mem = nullptr;
  if (wide_in) {
    prev_mem = set_predefined_input_for_runtime_call(call);
  } else {
    assert(!wide_out, "narrow in => narrow out");
    Node* narrow_mem = memory(adr_type);
    prev_mem = set_predefined_input_for_runtime_call(call, narrow_mem);
  }

  // Hook each parm in order.  Stop looking at the first null.
  if (parm0 != nullptr) { call->init_req(TypeFunc::Parms+0, parm0);
  if (parm1 != nullptr) { call->init_req(TypeFunc::Parms+1, parm1);
  if (parm2 != nullptr) { call->init_req(TypeFunc::Parms+2, parm2);
  if (parm3 != nullptr) { call->init_req(TypeFunc::Parms+3, parm3);
  if (parm4 != nullptr) { call->init_req(TypeFunc::Parms+4, parm4);
  if (parm5 != nullptr) { call->init_req(TypeFunc::Parms+5, parm5);
  if (parm6 != nullptr) { call->init_req(TypeFunc::Parms+6, parm6);
  if (parm7 != nullptr) { call->init_req(TypeFunc::Parms+7, parm7);
  /* close each nested if ===> */  } } } } } } } }
  assert(call->in(call->req()-1) != nullptr, "must initialize all parms");

  if (!is_leaf) {
    // Non-leaves can block and take safepoints:
    add_safepoint_edges(call, ((flags & RC_MUST_THROW) != 0));
  }
  // Non-leaves can throw exceptions:
  if (has_io) {
    call->set_req(TypeFunc::I_O, i_o());
  }

  if (flags & RC_UNCOMMON) {
    // Set the count to a tiny probability.  Cf. Estimate_Block_Frequency.
    // (An "if" probability corresponds roughly to an unconditional count.
    // Sort of.)
    call->set_cnt(PROB_UNLIKELY_MAG(4));
  }

  Node* c = _gvn.transform(call);
  assert(c == call, "cannot disappear");

  if (wide_out) {
    // Slow path call has full side-effects.
    set_predefined_output_for_runtime_call(call);
  } else {
    // Slow path call has few side-effects, and/or sets few values.
    set_predefined_output_for_runtime_call(call, prev_mem, adr_type);
  }

  if (has_io) {
    set_i_o(_gvn.transform(new ProjNode(call, TypeFunc::I_O)));
  }
  return call;

}

// i2b
Node* GraphKit::sign_extend_byte(Node* in) {
  Node* tmp = _gvn.transform(new LShiftINode(in, _gvn.intcon(24)));
  return _gvn.transform(new RShiftINode(tmp, _gvn.intcon(24)));
}

// i2s
Node* GraphKit::sign_extend_short(Node* in) {
  Node* tmp = _gvn.transform(new LShiftINode(in, _gvn.intcon(16)));
  return _gvn.transform(new RShiftINode(tmp, _gvn.intcon(16)));
}


//------------------------------merge_memory-----------------------------------
// Merge memory from one path into the current memory state.
void GraphKit::merge_memory(Node* new_mem, Node* region, int new_path) {
  for (MergeMemStream mms(merged_memory(), new_mem->as_MergeMem()); mms.next_non_empty2(); ) {
    Node* old_slice = mms.force_memory();
    Node* new_slice = mms.memory2();
    if (old_slice != new_slice) {
      PhiNode* phi;
      if (old_slice->is_Phi() && old_slice->as_Phi()->region() == region) {
        if (mms.is_empty()) {
          // clone base memory Phi's inputs for this memory slice
          assert(old_slice == mms.base_memory(), "sanity");
          phi = PhiNode::make(region, nullptr, Type::MEMORY, mms.adr_type(C));
          _gvn.set_type(phi, Type::MEMORY);
          for (uint i = 1; i < phi->req(); i++) {
            phi->init_req(i, old_slice->in(i));
          }
        } else {
          phi = old_slice->as_Phi(); // Phi was generated already
        }
      } else {
        phi = PhiNode::make(region, old_slice, Type::MEMORY, mms.adr_type(C));
        _gvn.set_type(phi, Type::MEMORY);
      }
      phi->set_req(new_path, new_slice);
      mms.set_memory(phi);
    }
  }
}

//------------------------------make_slow_call_ex------------------------------
// Make the exception handler hookups for the slow call
void GraphKit::make_slow_call_ex(Node* call, ciInstanceKlass* ex_klass, bool separate_io_proj, bool deoptimize) {
  if (stopped())  return;

  // Make a catch node with just two handlers:  fall-through and catch-all
  Node* i_o  = _gvn.transform( new ProjNode(call, TypeFunc::I_O, separate_io_proj) );
  Node* catc = _gvn.transform( new CatchNode(control(), i_o, 2) );
  Node* norm = new CatchProjNode(catc, CatchProjNode::fall_through_index, CatchProjNode::no_handler_bci);
  _gvn.set_type_bottom(norm);
  C->record_for_igvn(norm);
  Node* excp = _gvn.transform( new CatchProjNode(catc, CatchProjNode::catch_all_index,    CatchProjNode::no_handler_bci) );

  { PreserveJVMState pjvms(this);
    set_control(excp);
    set_i_o(i_o);

    if (excp != top()) {
      if (deoptimize) {
        // Deoptimize if an exception is caught. Don't construct exception state in this case.
        uncommon_trap(Deoptimization::Reason_unhandled,
                      Deoptimization::Action_none);
      } else {
        // Create an exception state also.
        // Use an exact type if the caller has a specific exception.
        const Type* ex_type = TypeOopPtr::make_from_klass_unique(ex_klass)->cast_to_ptr_type(TypePtr::NotNull);
        Node*       ex_oop  = new CreateExNode(ex_type, control(), i_o);
        add_exception_state(make_exception_state(_gvn.transform(ex_oop)));
      }
    }
  }

  // Get the no-exception control from the CatchNode.
  set_control(norm);
}

static IfNode* gen_subtype_check_compare(Node* ctrl, Node* in1, Node* in2, BoolTest::mask test, float p, PhaseGVN& gvn, BasicType bt) {
  Node* cmp = nullptr;
  switch(bt) {
  case T_INT: cmp = new CmpINode(in1, in2); break;
  case T_ADDRESS: cmp = new CmpPNode(in1, in2); break;
  default: fatal("unexpected comparison type %s", type2name(bt));
  }
  cmp = gvn.transform(cmp);
  Node* bol = gvn.transform(new BoolNode(cmp, test));
  IfNode* iff = new IfNode(ctrl, bol, p, COUNT_UNKNOWN);
  gvn.transform(iff);
  if (!bol->is_Con()) gvn.record_for_igvn(iff);
  return iff;
}

//-------------------------------gen_subtype_check-----------------------------
// Generate a subtyping check.  Takes as input the subtype and supertype.
// Returns 2 values: sets the default control() to the true path and returns
// the false path.  Only reads invariant memory; sets no (visible) memory.
// The PartialSubtypeCheckNode sets the hidden 1-word cache in the encoding
// but that's not exposed to the optimizer.  This call also doesn't take in an
// Object; if you wish to check an Object you need to load the Object's class
// prior to coming here.
Node* Phase::gen_subtype_check(Node* subklass, Node* superklass, Node** ctrl, Node* mem, PhaseGVN& gvn,
                               ciMethod* method, int bci) {
  Compile* C = gvn.C;
  if ((*ctrl)->is_top()) {
    return C->top();
  }

  const TypeKlassPtr* klass_ptr_type = gvn.type(superklass)->is_klassptr();
  const TypeAryKlassPtr* ary_klass_t = klass_ptr_type->isa_aryklassptr();
  Node* vm_superklass = superklass;
  // TODO Tobias Compute the VM type here for when we do a direct pointer comparison
  if (ary_klass_t && ary_klass_t->klass_is_exact() && !ary_klass_t->exact_klass()->get_Klass()->is_typeArray_klass() && !ary_klass_t->exact_klass()->get_Klass()->is_flatArray_klass() && !ary_klass_t->exact_klass()->get_Klass()->is_refArray_klass()) {
    ary_klass_t = ary_klass_t->get_vm_type();
    vm_superklass = gvn.makecon(ary_klass_t);
  }

  // Fast check for identical types, perhaps identical constants.
  // The types can even be identical non-constants, in cases
  // involving Array.newInstance, Object.clone, etc.
  if (subklass == superklass)
    return C->top();             // false path is dead; no test needed.

  if (gvn.type(superklass)->singleton()) {
    const TypeKlassPtr* superk = gvn.type(superklass)->is_klassptr();
    const TypeKlassPtr* subk   = gvn.type(subklass)->is_klassptr();

    // In the common case of an exact superklass, try to fold up the
    // test before generating code.  You may ask, why not just generate
    // the code and then let it fold up?  The answer is that the generated
    // code will necessarily include null checks, which do not always
    // completely fold away.  If they are also needless, then they turn
    // into a performance loss.  Example:
    //    Foo[] fa = blah(); Foo x = fa[0]; fa[1] = x;
    // Here, the type of 'fa' is often exact, so the store check
    // of fa[1]=x will fold up, without testing the nullness of x.
    //
    // At macro expansion, we would have already folded the SubTypeCheckNode
    // being expanded here because we always perform the static sub type
    // check in SubTypeCheckNode::sub() regardless of whether
    // StressReflectiveCode is set or not. We can therefore skip this
    // static check when StressReflectiveCode is on.
    switch (C->static_subtype_check(superk, subk)) {
    case Compile::SSC_always_false:
      {
        Node* always_fail = *ctrl;
        *ctrl = gvn.C->top();
        return always_fail;
      }
    case Compile::SSC_always_true:
      return C->top();
    case Compile::SSC_easy_test:
      {
        // Just do a direct pointer compare and be done.
        IfNode* iff = gen_subtype_check_compare(*ctrl, subklass, vm_superklass, BoolTest::eq, PROB_STATIC_FREQUENT, gvn, T_ADDRESS);
        *ctrl = gvn.transform(new IfTrueNode(iff));
        return gvn.transform(new IfFalseNode(iff));
      }
    case Compile::SSC_full_test:
      break;
    default:
      ShouldNotReachHere();
    }
  }

  // %%% Possible further optimization:  Even if the superklass is not exact,
  // if the subklass is the unique subtype of the superklass, the check
  // will always succeed.  We could leave a dependency behind to ensure this.

  // First load the super-klass's check-offset
  Node *p1 = gvn.transform(new AddPNode(superklass, superklass, gvn.MakeConX(in_bytes(Klass::super_check_offset_offset()))));
  Node* m = C->immutable_memory();
  Node *chk_off = gvn.transform(new LoadINode(nullptr, m, p1, gvn.type(p1)->is_ptr(), TypeInt::INT, MemNode::unordered));
  int cacheoff_con = in_bytes(Klass::secondary_super_cache_offset());
  const TypeInt* chk_off_t = chk_off->Value(&gvn)->isa_int();
  int chk_off_con = (chk_off_t != nullptr && chk_off_t->is_con()) ? chk_off_t->get_con() : cacheoff_con;
  // TODO Tobias Re-enable. This breaks test/hotspot/jtreg/compiler/c2/irTests/ProfileAtTypeCheck.java
  bool might_be_cache = true;//(chk_off_con == cacheoff_con);

  // Load from the sub-klass's super-class display list, or a 1-word cache of
  // the secondary superclass list, or a failing value with a sentinel offset
  // if the super-klass is an interface or exceptionally deep in the Java
  // hierarchy and we have to scan the secondary superclass list the hard way.
  // Worst-case type is a little odd: null is allowed as a result (usually
  // klass loads can never produce a null).
  Node *chk_off_X = chk_off;
#ifdef _LP64
  chk_off_X = gvn.transform(new ConvI2LNode(chk_off_X));
#endif
  Node *p2 = gvn.transform(new AddPNode(subklass,subklass,chk_off_X));
  // For some types like interfaces the following loadKlass is from a 1-word
  // cache which is mutable so can't use immutable memory.  Other
  // types load from the super-class display table which is immutable.
  Node *kmem = C->immutable_memory();
  // secondary_super_cache is not immutable but can be treated as such because:
  // - no ideal node writes to it in a way that could cause an
  //   incorrect/missed optimization of the following Load.
  // - it's a cache so, worse case, not reading the latest value
  //   wouldn't cause incorrect execution
  if (might_be_cache && mem != nullptr) {
    kmem = mem->is_MergeMem() ? mem->as_MergeMem()->memory_at(C->get_alias_index(gvn.type(p2)->is_ptr())) : mem;
  }
  Node* nkls = gvn.transform(LoadKlassNode::make(gvn, kmem, p2, gvn.type(p2)->is_ptr(), TypeInstKlassPtr::OBJECT_OR_NULL));

  // Compile speed common case: ARE a subtype and we canNOT fail
  if (superklass == nkls) {
    return C->top();             // false path is dead; no test needed.
  }

  // Gather the various success & failures here
  RegionNode* r_not_subtype = new RegionNode(3);
  gvn.record_for_igvn(r_not_subtype);
  RegionNode* r_ok_subtype = new RegionNode(4);
  gvn.record_for_igvn(r_ok_subtype);

  // If we might perform an expensive check, first try to take advantage of profile data that was attached to the
  // SubTypeCheck node
  if (might_be_cache && method != nullptr && VM_Version::profile_all_receivers_at_type_check()) {
    ciCallProfile profile = method->call_profile_at_bci(bci);
    float total_prob = 0;
    for (int i = 0; profile.has_receiver(i); ++i) {
      float prob = profile.receiver_prob(i);
      total_prob += prob;
    }
    if (total_prob * 100. >= TypeProfileSubTypeCheckCommonThreshold) {
      const TypeKlassPtr* superk = gvn.type(superklass)->is_klassptr();
      for (int i = 0; profile.has_receiver(i); ++i) {
        ciKlass* klass = profile.receiver(i);
        const TypeKlassPtr* klass_t = TypeKlassPtr::make(klass);

        // TODO Tobias Do we need adjustments here??
        /*
        if (superk && superk->klass_is_exact() && !superk->exact_klass()->get_Klass()->is_typeArray_klass() && !superk->exact_klass()->get_Klass()->is_flatArray_klass() && !superk->exact_klass()->get_Klass()->is_refArray_klass()) {
          superk->dump_on(tty);
          assert(false, "FAIL");
        }
        if (klass_t && klass_t->klass_is_exact() && !klass_t->exact_klass()->get_Klass()->is_typeArray_klass() && !klass_t->exact_klass()->get_Klass()->is_flatArray_klass() && !klass_t->exact_klass()->get_Klass()->is_refArray_klass()) {
          klass_t->dump_on(tty);
          assert(false, "FAIL");
        }
        */

        Compile::SubTypeCheckResult result = C->static_subtype_check(superk, klass_t);
        if (result != Compile::SSC_always_true && result != Compile::SSC_always_false) {
          continue;
        }
        float prob = profile.receiver_prob(i);
        ConNode* klass_node = gvn.makecon(klass_t);
        IfNode* iff = gen_subtype_check_compare(*ctrl, subklass, klass_node, BoolTest::eq, prob, gvn, T_ADDRESS);
        Node* iftrue = gvn.transform(new IfTrueNode(iff));

        if (result == Compile::SSC_always_true) {
          r_ok_subtype->add_req(iftrue);
        } else {
          assert(result == Compile::SSC_always_false, "");
          r_not_subtype->add_req(iftrue);
        }
        *ctrl = gvn.transform(new IfFalseNode(iff));
      }
    }
  }

  // See if we get an immediate positive hit.  Happens roughly 83% of the
  // time.  Test to see if the value loaded just previously from the subklass
  // is exactly the superklass.
  IfNode *iff1 = gen_subtype_check_compare(*ctrl, superklass, nkls, BoolTest::eq, PROB_LIKELY(0.83f), gvn, T_ADDRESS);
  Node *iftrue1 = gvn.transform( new IfTrueNode (iff1));
  *ctrl = gvn.transform(new IfFalseNode(iff1));

  // Compile speed common case: Check for being deterministic right now.  If
  // chk_off is a constant and not equal to cacheoff then we are NOT a
  // subklass.  In this case we need exactly the 1 test above and we can
  // return those results immediately.
  if (!might_be_cache) {
    Node* not_subtype_ctrl = *ctrl;
    *ctrl = iftrue1; // We need exactly the 1 test above
    PhaseIterGVN* igvn = gvn.is_IterGVN();
    if (igvn != nullptr) {
      igvn->remove_globally_dead_node(r_ok_subtype);
      igvn->remove_globally_dead_node(r_not_subtype);
    }
    return not_subtype_ctrl;
  }

  r_ok_subtype->init_req(1, iftrue1);

  // Check for immediate negative hit.  Happens roughly 11% of the time (which
  // is roughly 63% of the remaining cases).  Test to see if the loaded
  // check-offset points into the subklass display list or the 1-element
  // cache.  If it points to the display (and NOT the cache) and the display
  // missed then it's not a subtype.
  // TODO Tobias Re-enable
/*
  Node *cacheoff = gvn.intcon(cacheoff_con);
  IfNode *iff2 = gen_subtype_check_compare(*ctrl, chk_off, cacheoff, BoolTest::ne, PROB_LIKELY(0.63f), gvn, T_INT);
  r_not_subtype->init_req(1, gvn.transform(new IfTrueNode (iff2)));
  *ctrl = gvn.transform(new IfFalseNode(iff2));
*/
  // Check for self.  Very rare to get here, but it is taken 1/3 the time.
  // No performance impact (too rare) but allows sharing of secondary arrays
  // which has some footprint reduction.
  IfNode *iff3 = gen_subtype_check_compare(*ctrl, subklass, vm_superklass, BoolTest::eq, PROB_LIKELY(0.36f), gvn, T_ADDRESS);
  r_ok_subtype->init_req(2, gvn.transform(new IfTrueNode(iff3)));
  *ctrl = gvn.transform(new IfFalseNode(iff3));

  // -- Roads not taken here: --
  // We could also have chosen to perform the self-check at the beginning
  // of this code sequence, as the assembler does.  This would not pay off
  // the same way, since the optimizer, unlike the assembler, can perform
  // static type analysis to fold away many successful self-checks.
  // Non-foldable self checks work better here in second position, because
  // the initial primary superclass check subsumes a self-check for most
  // types.  An exception would be a secondary type like array-of-interface,
  // which does not appear in its own primary supertype display.
  // Finally, we could have chosen to move the self-check into the
  // PartialSubtypeCheckNode, and from there out-of-line in a platform
  // dependent manner.  But it is worthwhile to have the check here,
  // where it can be perhaps be optimized.  The cost in code space is
  // small (register compare, branch).

  // Now do a linear scan of the secondary super-klass array.  Again, no real
  // performance impact (too rare) but it's gotta be done.
  // Since the code is rarely used, there is no penalty for moving it
  // out of line, and it can only improve I-cache density.
  // The decision to inline or out-of-line this final check is platform
  // dependent, and is found in the AD file definition of PartialSubtypeCheck.
  Node* psc = gvn.transform(
    new PartialSubtypeCheckNode(*ctrl, subklass, superklass));

  IfNode *iff4 = gen_subtype_check_compare(*ctrl, psc, gvn.zerocon(T_OBJECT), BoolTest::ne, PROB_FAIR, gvn, T_ADDRESS);
  r_not_subtype->init_req(2, gvn.transform(new IfTrueNode (iff4)));
  r_ok_subtype ->init_req(3, gvn.transform(new IfFalseNode(iff4)));

  // Return false path; set default control to true path.
  *ctrl = gvn.transform(r_ok_subtype);
  return gvn.transform(r_not_subtype);
}

Node* GraphKit::gen_subtype_check(Node* obj_or_subklass, Node* superklass) {
  const Type* sub_t = _gvn.type(obj_or_subklass);
  if (sub_t->make_oopptr() != nullptr && sub_t->make_oopptr()->is_inlinetypeptr()) {
    sub_t = TypeKlassPtr::make(sub_t->inline_klass());
    obj_or_subklass = makecon(sub_t);
  }
  bool expand_subtype_check = C->post_loop_opts_phase(); // macro node expansion is over
  if (expand_subtype_check) {
    MergeMemNode* mem = merged_memory();
    Node* ctrl = control();
    Node* subklass = obj_or_subklass;
    if (!sub_t->isa_klassptr()) {
      subklass = load_object_klass(obj_or_subklass);
    }

    Node* n = Phase::gen_subtype_check(subklass, superklass, &ctrl, mem, _gvn, method(), bci());
    set_control(ctrl);
    return n;
  }

  Node* check = _gvn.transform(new SubTypeCheckNode(C, obj_or_subklass, superklass, method(), bci()));
  Node* bol = _gvn.transform(new BoolNode(check, BoolTest::eq));
  IfNode* iff = create_and_xform_if(control(), bol, PROB_STATIC_FREQUENT, COUNT_UNKNOWN);
  set_control(_gvn.transform(new IfTrueNode(iff)));
  return _gvn.transform(new IfFalseNode(iff));
}

// Profile-driven exact type check:
Node* GraphKit::type_check_receiver(Node* receiver, ciKlass* klass,
                                    float prob, Node* *casted_receiver) {
  assert(!klass->is_interface(), "no exact type check on interfaces");
  Node* fail = top();
  const Type* rec_t = _gvn.type(receiver);
  if (rec_t->is_inlinetypeptr()) {
    if (klass->equals(rec_t->inline_klass())) {
      (*casted_receiver) = receiver; // Always passes
    } else {
      (*casted_receiver) = top();    // Always fails
      fail = control();
      set_control(top());
    }
    return fail;
  }
  const TypeKlassPtr* tklass = TypeKlassPtr::make(klass, Type::trust_interfaces);
  const TypeAryKlassPtr* ary_klass_t = tklass->isa_aryklassptr();
    // TODO Tobias Compute the VM type
  if (ary_klass_t && ary_klass_t->klass_is_exact() && !ary_klass_t->exact_klass()->get_Klass()->is_typeArray_klass() && !ary_klass_t->exact_klass()->get_Klass()->is_flatArray_klass() && !ary_klass_t->exact_klass()->get_Klass()->is_refArray_klass()) {
    tklass = ary_klass_t->get_vm_type();
  }
  Node* recv_klass = load_object_klass(receiver);
  fail = type_check(recv_klass, tklass, prob);

  if (!stopped()) {
    const TypeOopPtr* receiver_type = _gvn.type(receiver)->isa_oopptr();
    const TypeOopPtr* recv_xtype = tklass->as_instance_type();
    assert(recv_xtype->klass_is_exact(), "");

    if (!receiver_type->higher_equal(recv_xtype)) { // ignore redundant casts
      // Subsume downstream occurrences of receiver with a cast to
      // recv_xtype, since now we know what the type will be.
      Node* cast = new CheckCastPPNode(control(), receiver, recv_xtype);
      Node* res = _gvn.transform(cast);
      if (recv_xtype->is_inlinetypeptr()) {
        assert(!gvn().type(res)->maybe_null(), "receiver should never be null");
        res = InlineTypeNode::make_from_oop(this, res, recv_xtype->inline_klass());
      }
      (*casted_receiver) = res;
      assert(!(*casted_receiver)->is_top(), "that path should be unreachable");
      // (User must make the replace_in_map call.)
    }
  }

  return fail;
}

Node* GraphKit::type_check(Node* recv_klass, const TypeKlassPtr* tklass,
                           float prob) {
  Node* want_klass = makecon(tklass);
  Node* cmp = _gvn.transform(new CmpPNode(recv_klass, want_klass));
  Node* bol = _gvn.transform(new BoolNode(cmp, BoolTest::eq));
  IfNode* iff = create_and_xform_if(control(), bol, prob, COUNT_UNKNOWN);
  set_control(_gvn.transform(new IfTrueNode (iff)));
  Node* fail = _gvn.transform(new IfFalseNode(iff));
  return fail;
}

//------------------------------subtype_check_receiver-------------------------
Node* GraphKit::subtype_check_receiver(Node* receiver, ciKlass* klass,
                                       Node** casted_receiver) {
  const TypeKlassPtr* tklass = TypeKlassPtr::make(klass, Type::trust_interfaces)->try_improve();
  Node* want_klass = makecon(tklass);

  Node* slow_ctl = gen_subtype_check(receiver, want_klass);

  // Ignore interface type information until interface types are properly tracked.
  if (!stopped() && !klass->is_interface()) {
    const TypeOopPtr* receiver_type = _gvn.type(receiver)->isa_oopptr();
    const TypeOopPtr* recv_type = tklass->cast_to_exactness(false)->is_klassptr()->as_instance_type();
    if (receiver_type != nullptr && !receiver_type->higher_equal(recv_type)) { // ignore redundant casts
      Node* cast = _gvn.transform(new CheckCastPPNode(control(), receiver, recv_type));
      if (recv_type->is_inlinetypeptr()) {
        cast = InlineTypeNode::make_from_oop(this, cast, recv_type->inline_klass());
      }
      (*casted_receiver) = cast;
    }
  }

  return slow_ctl;
}

//------------------------------seems_never_null-------------------------------
// Use null_seen information if it is available from the profile.
// If we see an unexpected null at a type check we record it and force a
// recompile; the offending check will be recompiled to handle nulls.
// If we see several offending BCIs, then all checks in the
// method will be recompiled.
bool GraphKit::seems_never_null(Node* obj, ciProfileData* data, bool& speculating) {
  speculating = !_gvn.type(obj)->speculative_maybe_null();
  Deoptimization::DeoptReason reason = Deoptimization::reason_null_check(speculating);
  if (UncommonNullCast               // Cutout for this technique
      && obj != null()               // And not the -Xcomp stupid case?
      && !too_many_traps(reason)
      ) {
    if (speculating) {
      return true;
    }
    if (data == nullptr)
      // Edge case:  no mature data.  Be optimistic here.
      return true;
    // If the profile has not seen a null, assume it won't happen.
    assert(java_bc() == Bytecodes::_checkcast ||
           java_bc() == Bytecodes::_instanceof ||
           java_bc() == Bytecodes::_aastore, "MDO must collect null_seen bit here");
    return !data->as_BitData()->null_seen();
  }
  speculating = false;
  return false;
}

void GraphKit::guard_klass_being_initialized(Node* klass) {
  int init_state_off = in_bytes(InstanceKlass::init_state_offset());
  Node* adr = basic_plus_adr(top(), klass, init_state_off);
  Node* init_state = LoadNode::make(_gvn, nullptr, immutable_memory(), adr,
                                    adr->bottom_type()->is_ptr(), TypeInt::BYTE,
                                    T_BYTE, MemNode::acquire);
  init_state = _gvn.transform(init_state);

  Node* being_initialized_state = makecon(TypeInt::make(InstanceKlass::being_initialized));

  Node* chk = _gvn.transform(new CmpINode(being_initialized_state, init_state));
  Node* tst = _gvn.transform(new BoolNode(chk, BoolTest::eq));

  { BuildCutout unless(this, tst, PROB_MAX);
    uncommon_trap(Deoptimization::Reason_initialized, Deoptimization::Action_reinterpret);
  }
}

void GraphKit::guard_init_thread(Node* klass) {
  int init_thread_off = in_bytes(InstanceKlass::init_thread_offset());
  Node* adr = basic_plus_adr(top(), klass, init_thread_off);

  Node* init_thread = LoadNode::make(_gvn, nullptr, immutable_memory(), adr,
                                     adr->bottom_type()->is_ptr(), TypePtr::NOTNULL,
                                     T_ADDRESS, MemNode::unordered);
  init_thread = _gvn.transform(init_thread);

  Node* cur_thread = _gvn.transform(new ThreadLocalNode());

  Node* chk = _gvn.transform(new CmpPNode(cur_thread, init_thread));
  Node* tst = _gvn.transform(new BoolNode(chk, BoolTest::eq));

  { BuildCutout unless(this, tst, PROB_MAX);
    uncommon_trap(Deoptimization::Reason_uninitialized, Deoptimization::Action_none);
  }
}

void GraphKit::clinit_barrier(ciInstanceKlass* ik, ciMethod* context) {
  if (ik->is_being_initialized()) {
    if (C->needs_clinit_barrier(ik, context)) {
      Node* klass = makecon(TypeKlassPtr::make(ik));
      guard_klass_being_initialized(klass);
      guard_init_thread(klass);
      insert_mem_bar(Op_MemBarCPUOrder);
    }
  } else if (ik->is_initialized()) {
    return; // no barrier needed
  } else {
    uncommon_trap(Deoptimization::Reason_uninitialized,
                  Deoptimization::Action_reinterpret,
                  nullptr);
  }
}

//------------------------maybe_cast_profiled_receiver-------------------------
// If the profile has seen exactly one type, narrow to exactly that type.
// Subsequent type checks will always fold up.
Node* GraphKit::maybe_cast_profiled_receiver(Node* not_null_obj,
                                             const TypeKlassPtr* require_klass,
                                             ciKlass* spec_klass,
                                             bool safe_for_replace) {
  if (!UseTypeProfile || !TypeProfileCasts) return nullptr;

  Deoptimization::DeoptReason reason = Deoptimization::reason_class_check(spec_klass != nullptr);

  // Make sure we haven't already deoptimized from this tactic.
  if (too_many_traps_or_recompiles(reason))
    return nullptr;

  // (No, this isn't a call, but it's enough like a virtual call
  // to use the same ciMethod accessor to get the profile info...)
  // If we have a speculative type use it instead of profiling (which
  // may not help us)
  ciKlass* exact_kls = spec_klass;
  if (exact_kls == nullptr) {
    if (java_bc() == Bytecodes::_aastore) {
      ciKlass* array_type = nullptr;
      ciKlass* element_type = nullptr;
      ProfilePtrKind element_ptr = ProfileMaybeNull;
      bool flat_array = true;
      bool null_free_array = true;
      method()->array_access_profiled_type(bci(), array_type, element_type, element_ptr, flat_array, null_free_array);
      exact_kls = element_type;
    } else {
      exact_kls = profile_has_unique_klass();
    }
  }
  if (exact_kls != nullptr) {// no cast failures here
    if (require_klass == nullptr ||
        C->static_subtype_check(require_klass, TypeKlassPtr::make(exact_kls, Type::trust_interfaces)) == Compile::SSC_always_true) {
      // If we narrow the type to match what the type profile sees or
      // the speculative type, we can then remove the rest of the
      // cast.
      // This is a win, even if the exact_kls is very specific,
      // because downstream operations, such as method calls,
      // will often benefit from the sharper type.
      Node* exact_obj = not_null_obj; // will get updated in place...
      Node* slow_ctl  = type_check_receiver(exact_obj, exact_kls, 1.0,
                                            &exact_obj);
      { PreserveJVMState pjvms(this);
        set_control(slow_ctl);
        uncommon_trap_exact(reason, Deoptimization::Action_maybe_recompile);
      }
      if (safe_for_replace) {
        replace_in_map(not_null_obj, exact_obj);
      }
      return exact_obj;
    }
    // assert(ssc == Compile::SSC_always_true)... except maybe the profile lied to us.
  }

  return nullptr;
}

/**
 * Cast obj to type and emit guard unless we had too many traps here
 * already
 *
 * @param obj       node being casted
 * @param type      type to cast the node to
 * @param not_null  true if we know node cannot be null
 */
Node* GraphKit::maybe_cast_profiled_obj(Node* obj,
                                        ciKlass* type,
                                        bool not_null) {
  if (stopped()) {
    return obj;
  }

  // type is null if profiling tells us this object is always null
  if (type != nullptr) {
    Deoptimization::DeoptReason class_reason = Deoptimization::Reason_speculate_class_check;
    Deoptimization::DeoptReason null_reason = Deoptimization::Reason_speculate_null_check;

    if (!too_many_traps_or_recompiles(null_reason) &&
        !too_many_traps_or_recompiles(class_reason)) {
      Node* not_null_obj = nullptr;
      // not_null is true if we know the object is not null and
      // there's no need for a null check
      if (!not_null) {
        Node* null_ctl = top();
        not_null_obj = null_check_oop(obj, &null_ctl, true, true, true);
        assert(null_ctl->is_top(), "no null control here");
      } else {
        not_null_obj = obj;
      }

      Node* exact_obj = not_null_obj;
      ciKlass* exact_kls = type;
      Node* slow_ctl  = type_check_receiver(exact_obj, exact_kls, 1.0,
                                            &exact_obj);
      {
        PreserveJVMState pjvms(this);
        set_control(slow_ctl);
        uncommon_trap_exact(class_reason, Deoptimization::Action_maybe_recompile);
      }
      replace_in_map(not_null_obj, exact_obj);
      obj = exact_obj;
    }
  } else {
    if (!too_many_traps_or_recompiles(Deoptimization::Reason_null_assert)) {
      Node* exact_obj = null_assert(obj);
      replace_in_map(obj, exact_obj);
      obj = exact_obj;
    }
  }
  return obj;
}

//-------------------------------gen_instanceof--------------------------------
// Generate an instance-of idiom.  Used by both the instance-of bytecode
// and the reflective instance-of call.
Node* GraphKit::gen_instanceof(Node* obj, Node* superklass, bool safe_for_replace) {
  kill_dead_locals();           // Benefit all the uncommon traps
  assert( !stopped(), "dead parse path should be checked in callers" );
  assert(!TypePtr::NULL_PTR->higher_equal(_gvn.type(superklass)->is_klassptr()),
         "must check for not-null not-dead klass in callers");

  // Make the merge point
  enum { _obj_path = 1, _fail_path, _null_path, PATH_LIMIT };
  RegionNode* region = new RegionNode(PATH_LIMIT);
  Node*       phi    = new PhiNode(region, TypeInt::BOOL);
  C->set_has_split_ifs(true); // Has chance for split-if optimization

  ciProfileData* data = nullptr;
  if (java_bc() == Bytecodes::_instanceof) {  // Only for the bytecode
    data = method()->method_data()->bci_to_data(bci());
  }
  bool speculative_not_null = false;
  bool never_see_null = (ProfileDynamicTypes  // aggressive use of profile
                         && seems_never_null(obj, data, speculative_not_null));

  // Null check; get casted pointer; set region slot 3
  Node* null_ctl = top();
  Node* not_null_obj = null_check_oop(obj, &null_ctl, never_see_null, safe_for_replace, speculative_not_null);

  // If not_null_obj is dead, only null-path is taken
  if (stopped()) {              // Doing instance-of on a null?
    set_control(null_ctl);
    return intcon(0);
  }
  region->init_req(_null_path, null_ctl);
  phi   ->init_req(_null_path, intcon(0)); // Set null path value
  if (null_ctl == top()) {
    // Do this eagerly, so that pattern matches like is_diamond_phi
    // will work even during parsing.
    assert(_null_path == PATH_LIMIT-1, "delete last");
    region->del_req(_null_path);
    phi   ->del_req(_null_path);
  }

  // Do we know the type check always succeed?
  bool known_statically = false;
  if (_gvn.type(superklass)->singleton()) {
    const TypeKlassPtr* superk = _gvn.type(superklass)->is_klassptr();
    const TypeKlassPtr* subk = _gvn.type(obj)->is_oopptr()->as_klass_type();
    if (subk != nullptr && subk->is_loaded()) {
      int static_res = C->static_subtype_check(superk, subk);
      known_statically = (static_res == Compile::SSC_always_true || static_res == Compile::SSC_always_false);
    }
  }

  if (!known_statically) {
    const TypeOopPtr* obj_type = _gvn.type(obj)->is_oopptr();
    // We may not have profiling here or it may not help us. If we
    // have a speculative type use it to perform an exact cast.
    ciKlass* spec_obj_type = obj_type->speculative_type();
    if (spec_obj_type != nullptr || (ProfileDynamicTypes && data != nullptr)) {
      Node* cast_obj = maybe_cast_profiled_receiver(not_null_obj, nullptr, spec_obj_type, safe_for_replace);
      if (stopped()) {            // Profile disagrees with this path.
        set_control(null_ctl);    // Null is the only remaining possibility.
        return intcon(0);
      }
      if (cast_obj != nullptr) {
        not_null_obj = cast_obj;
      }
    }
  }

  // Generate the subtype check
  Node* not_subtype_ctrl = gen_subtype_check(not_null_obj, superklass);

  // Plug in the success path to the general merge in slot 1.
  region->init_req(_obj_path, control());
  phi   ->init_req(_obj_path, intcon(1));

  // Plug in the failing path to the general merge in slot 2.
  region->init_req(_fail_path, not_subtype_ctrl);
  phi   ->init_req(_fail_path, intcon(0));

  // Return final merged results
  set_control( _gvn.transform(region) );
  record_for_igvn(region);

  // If we know the type check always succeeds then we don't use the
  // profiling data at this bytecode. Don't lose it, feed it to the
  // type system as a speculative type.
  if (safe_for_replace) {
    Node* casted_obj = record_profiled_receiver_for_speculation(obj);
    replace_in_map(obj, casted_obj);
  }

  return _gvn.transform(phi);
}

//-------------------------------gen_checkcast---------------------------------
// Generate a checkcast idiom.  Used by both the checkcast bytecode and the
// array store bytecode.  Stack must be as-if BEFORE doing the bytecode so the
// uncommon-trap paths work.  Adjust stack after this call.
// If failure_control is supplied and not null, it is filled in with
// the control edge for the cast failure.  Otherwise, an appropriate
// uncommon trap or exception is thrown.
Node* GraphKit::gen_checkcast(Node* obj, Node* superklass, Node* *failure_control, bool null_free, bool maybe_larval) {
  kill_dead_locals();           // Benefit all the uncommon traps
  const TypeKlassPtr* klass_ptr_type = _gvn.type(superklass)->is_klassptr();
  const Type* obj_type = _gvn.type(obj);
  if (obj_type->is_inlinetypeptr() && !obj_type->maybe_null() && klass_ptr_type->klass_is_exact() && obj_type->inline_klass() == klass_ptr_type->exact_klass(true)) {
    // Special case: larval inline objects must not be scalarized. They are also generally not
    // allowed to participate in most operations except as the first operand of putfield, or as an
    // argument to a constructor invocation with it being a receiver, Unsafe::putXXX with it being
    // the first argument, or Unsafe::finishPrivateBuffer. This allows us to aggressively scalarize
    // value objects in all other places. This special case comes from the limitation of the Java
    // language, Unsafe::makePrivateBuffer returns an Object that is checkcast-ed to the concrete
    // value type. We must do this first because C->static_subtype_check may do nothing when
    // StressReflectiveCode is set.
    return obj;
  }

  // Else it must be a non-larval object
  obj = cast_to_non_larval(obj);

  const TypeKlassPtr* improved_klass_ptr_type = klass_ptr_type->try_improve();
  const TypeOopPtr* toop = improved_klass_ptr_type->cast_to_exactness(false)->as_instance_type();
  bool safe_for_replace = (failure_control == nullptr);
  assert(!null_free || toop->can_be_inline_type(), "must be an inline type pointer");

  // Fast cutout:  Check the case that the cast is vacuously true.
  // This detects the common cases where the test will short-circuit
  // away completely.  We do this before we perform the null check,
  // because if the test is going to turn into zero code, we don't
  // want a residual null check left around.  (Causes a slowdown,
  // for example, in some objArray manipulations, such as a[i]=a[j].)
  if (improved_klass_ptr_type->singleton()) {
    const TypeKlassPtr* kptr = nullptr;
    if (obj_type->isa_oop_ptr()) {
      kptr = obj_type->is_oopptr()->as_klass_type();
    } else if (obj->is_InlineType()) {
      ciInlineKlass* vk = obj_type->inline_klass();
      kptr = TypeInstKlassPtr::make(TypePtr::NotNull, vk, Type::Offset(0));
    }

    if (kptr != nullptr) {
      switch (C->static_subtype_check(improved_klass_ptr_type, kptr)) {
      case Compile::SSC_always_true:
        // If we know the type check always succeed then we don't use
        // the profiling data at this bytecode. Don't lose it, feed it
        // to the type system as a speculative type.
        obj = record_profiled_receiver_for_speculation(obj);
        if (null_free) {
          assert(safe_for_replace, "must be");
          obj = null_check(obj);
        }
        assert(stopped() || !toop->is_inlinetypeptr() || obj->is_InlineType(), "should have been scalarized");
        return obj;
      case Compile::SSC_always_false:
        if (null_free) {
          assert(safe_for_replace, "must be");
          obj = null_check(obj);
        }
        // It needs a null check because a null will *pass* the cast check.
        if (obj_type->isa_oopptr() != nullptr && !obj_type->is_oopptr()->maybe_null()) {
          bool is_aastore = (java_bc() == Bytecodes::_aastore);
          Deoptimization::DeoptReason reason = is_aastore ?
            Deoptimization::Reason_array_check : Deoptimization::Reason_class_check;
          builtin_throw(reason);
          return top();
        } else if (!too_many_traps_or_recompiles(Deoptimization::Reason_null_assert)) {
          return null_assert(obj);
        }
        break; // Fall through to full check
      default:
        break;
      }
    }
  }

  ciProfileData* data = nullptr;
  if (failure_control == nullptr) {        // use MDO in regular case only
    assert(java_bc() == Bytecodes::_aastore ||
           java_bc() == Bytecodes::_checkcast,
           "interpreter profiles type checks only for these BCs");
    if (method()->method_data()->is_mature()) {
      data = method()->method_data()->bci_to_data(bci());
    }
  }

  // Make the merge point
  enum { _obj_path = 1, _null_path, PATH_LIMIT };
  RegionNode* region = new RegionNode(PATH_LIMIT);
  Node*       phi    = new PhiNode(region, toop);
  _gvn.set_type(region, Type::CONTROL);
  _gvn.set_type(phi, toop);

  C->set_has_split_ifs(true); // Has chance for split-if optimization

  // Use null-cast information if it is available
  bool speculative_not_null = false;
  bool never_see_null = ((failure_control == nullptr)  // regular case only
                         && seems_never_null(obj, data, speculative_not_null));

  if (obj->is_InlineType()) {
    // Re-execute if buffering during triggers deoptimization
    PreserveReexecuteState preexecs(this);
    jvms()->set_should_reexecute(true);
    obj = obj->as_InlineType()->buffer(this, safe_for_replace);
  }

  // Null check; get casted pointer; set region slot 3
  Node* null_ctl = top();
  Node* not_null_obj = nullptr;
  if (null_free) {
    assert(safe_for_replace, "must be");
    not_null_obj = null_check(obj);
  } else {
    not_null_obj = null_check_oop(obj, &null_ctl, never_see_null, safe_for_replace, speculative_not_null);
  }

  // If not_null_obj is dead, only null-path is taken
  if (stopped()) {              // Doing instance-of on a null?
    set_control(null_ctl);
    if (toop->is_inlinetypeptr()) {
      return InlineTypeNode::make_null(_gvn, toop->inline_klass());
    }
    return null();
  }
  region->init_req(_null_path, null_ctl);
  phi   ->init_req(_null_path, null());  // Set null path value
  if (null_ctl == top()) {
    // Do this eagerly, so that pattern matches like is_diamond_phi
    // will work even during parsing.
    assert(_null_path == PATH_LIMIT-1, "delete last");
    region->del_req(_null_path);
    phi   ->del_req(_null_path);
  }

  Node* cast_obj = nullptr;
  if (improved_klass_ptr_type->klass_is_exact()) {
    // The following optimization tries to statically cast the speculative type of the object
    // (for example obtained during profiling) to the type of the superklass and then do a
    // dynamic check that the type of the object is what we expect. To work correctly
    // for checkcast and aastore the type of superklass should be exact.
    const TypeOopPtr* obj_type = _gvn.type(obj)->is_oopptr();
    // We may not have profiling here or it may not help us. If we have
    // a speculative type use it to perform an exact cast.
    ciKlass* spec_obj_type = obj_type->speculative_type();
    if (spec_obj_type != nullptr || data != nullptr) {
      cast_obj = maybe_cast_profiled_receiver(not_null_obj, improved_klass_ptr_type, spec_obj_type, safe_for_replace);
      if (cast_obj != nullptr) {
        if (failure_control != nullptr) // failure is now impossible
          (*failure_control) = top();
        // adjust the type of the phi to the exact klass:
        phi->raise_bottom_type(_gvn.type(cast_obj)->meet_speculative(TypePtr::NULL_PTR));
      }
    }
  }

  if (cast_obj == nullptr) {
    // Generate the subtype check
    Node* improved_superklass = superklass;
    if (improved_klass_ptr_type != klass_ptr_type && improved_klass_ptr_type->singleton()) {
      // Only improve the super class for constants which allows subsequent sub type checks to possibly be commoned up.
      // The other non-constant cases cannot be improved with a cast node here since they could be folded to top.
      // Additionally, the benefit would only be minor in non-constant cases.
      improved_superklass = makecon(improved_klass_ptr_type);
    }
    Node* not_subtype_ctrl = gen_subtype_check(not_null_obj, improved_superklass);
    // Plug in success path into the merge
    cast_obj = _gvn.transform(new CheckCastPPNode(control(), not_null_obj, toop));
    // Failure path ends in uncommon trap (or may be dead - failure impossible)
    if (failure_control == nullptr) {
      if (not_subtype_ctrl != top()) { // If failure is possible
        PreserveJVMState pjvms(this);
        set_control(not_subtype_ctrl);
        bool is_aastore = (java_bc() == Bytecodes::_aastore);
        Deoptimization::DeoptReason reason = is_aastore ?
          Deoptimization::Reason_array_check : Deoptimization::Reason_class_check;
        builtin_throw(reason);
      }
    } else {
      (*failure_control) = not_subtype_ctrl;
    }
  }

  region->init_req(_obj_path, control());
  phi   ->init_req(_obj_path, cast_obj);

  // A merge of null or Casted-NotNull obj
  Node* res = _gvn.transform(phi);

  // Note I do NOT always 'replace_in_map(obj,result)' here.
  //  if( tk->klass()->can_be_primary_super()  )
    // This means that if I successfully store an Object into an array-of-String
    // I 'forget' that the Object is really now known to be a String.  I have to
    // do this because we don't have true union types for interfaces - if I store
    // a Baz into an array-of-Interface and then tell the optimizer it's an
    // Interface, I forget that it's also a Baz and cannot do Baz-like field
    // references to it.  FIX THIS WHEN UNION TYPES APPEAR!
  //  replace_in_map( obj, res );

  // Return final merged results
  set_control( _gvn.transform(region) );
  record_for_igvn(region);

  bool not_inline = !toop->can_be_inline_type();
  bool not_flat_in_array = !UseArrayFlattening || not_inline || (toop->is_inlinetypeptr() && !toop->inline_klass()->maybe_flat_in_array());
  if (EnableValhalla && (not_inline || not_flat_in_array)) {
    // Check if obj has been loaded from an array
    obj = obj->isa_DecodeN() ? obj->in(1) : obj;
    Node* array = nullptr;
    if (obj->isa_Load()) {
      Node* address = obj->in(MemNode::Address);
      if (address->isa_AddP()) {
        array = address->as_AddP()->in(AddPNode::Base);
      }
    } else if (obj->is_Phi()) {
      Node* region = obj->in(0);
      // TODO make this more robust (see JDK-8231346)
      if (region->req() == 3 && region->in(2) != nullptr && region->in(2)->in(0) != nullptr) {
        IfNode* iff = region->in(2)->in(0)->isa_If();
        if (iff != nullptr) {
          iff->is_flat_array_check(&_gvn, &array);
        }
      }
    }
    if (array != nullptr) {
      const TypeAryPtr* ary_t = _gvn.type(array)->isa_aryptr();
      if (ary_t != nullptr) {
        if (!ary_t->is_not_null_free() && !ary_t->is_null_free() && not_inline) {
          // Casting array element to a non-inline-type, mark array as not null-free.
          Node* cast = _gvn.transform(new CheckCastPPNode(control(), array, ary_t->cast_to_not_null_free()));
          replace_in_map(array, cast);
          array = cast;
        }
        if (!ary_t->is_not_flat() && !ary_t->is_flat() && not_flat_in_array) {
          // Casting array element to a non-flat-in-array type, mark array as not flat.
          Node* cast = _gvn.transform(new CheckCastPPNode(control(), array, ary_t->cast_to_not_flat()));
          replace_in_map(array, cast);
          array = cast;
        }
      }
    }
  }

  if (!stopped() && !res->is_InlineType()) {
    res = record_profiled_receiver_for_speculation(res);
    if (toop->is_inlinetypeptr() && !maybe_larval) {
      Node* vt = InlineTypeNode::make_from_oop(this, res, toop->inline_klass());
      res = vt;
      if (safe_for_replace) {
        replace_in_map(obj, vt);
        replace_in_map(not_null_obj, vt);
        replace_in_map(res, vt);
      }
    }
  }
  return res;
}

Node* GraphKit::mark_word_test(Node* obj, uintptr_t mask_val, bool eq, bool check_lock) {
  // Load markword
  Node* mark_adr = basic_plus_adr(obj, oopDesc::mark_offset_in_bytes());
  Node* mark = make_load(nullptr, mark_adr, TypeX_X, TypeX_X->basic_type(), MemNode::unordered);
  if (check_lock) {
    // Check if obj is locked
    Node* locked_bit = MakeConX(markWord::unlocked_value);
    locked_bit = _gvn.transform(new AndXNode(locked_bit, mark));
    Node* cmp = _gvn.transform(new CmpXNode(locked_bit, MakeConX(0)));
    Node* is_unlocked = _gvn.transform(new BoolNode(cmp, BoolTest::ne));
    IfNode* iff = new IfNode(control(), is_unlocked, PROB_MAX, COUNT_UNKNOWN);
    _gvn.transform(iff);
    Node* locked_region = new RegionNode(3);
    Node* mark_phi = new PhiNode(locked_region, TypeX_X);

    // Unlocked: Use bits from mark word
    locked_region->init_req(1, _gvn.transform(new IfTrueNode(iff)));
    mark_phi->init_req(1, mark);

    // Locked: Load prototype header from klass
    set_control(_gvn.transform(new IfFalseNode(iff)));
    // Make loads control dependent to make sure they are only executed if array is locked
    Node* klass_adr = basic_plus_adr(obj, oopDesc::klass_offset_in_bytes());
    Node* klass = _gvn.transform(LoadKlassNode::make(_gvn, C->immutable_memory(), klass_adr, TypeInstPtr::KLASS, TypeInstKlassPtr::OBJECT));
    Node* proto_adr = basic_plus_adr(klass, in_bytes(Klass::prototype_header_offset()));
    Node* proto = _gvn.transform(LoadNode::make(_gvn, control(), C->immutable_memory(), proto_adr, proto_adr->bottom_type()->is_ptr(), TypeX_X, TypeX_X->basic_type(), MemNode::unordered));

    locked_region->init_req(2, control());
    mark_phi->init_req(2, proto);
    set_control(_gvn.transform(locked_region));
    record_for_igvn(locked_region);

    mark = mark_phi;
  }

  // Now check if mark word bits are set
  Node* mask = MakeConX(mask_val);
  Node* masked = _gvn.transform(new AndXNode(_gvn.transform(mark), mask));
  record_for_igvn(masked); // Give it a chance to be optimized out by IGVN
  Node* cmp = _gvn.transform(new CmpXNode(masked, mask));
  return _gvn.transform(new BoolNode(cmp, eq ? BoolTest::eq : BoolTest::ne));
}

Node* GraphKit::inline_type_test(Node* obj, bool is_inline) {
  return mark_word_test(obj, markWord::inline_type_pattern, is_inline, /* check_lock = */ false);
}

Node* GraphKit::flat_array_test(Node* array_or_klass, bool flat) {
  // We can't use immutable memory here because the mark word is mutable.
  // PhaseIdealLoop::move_flat_array_check_out_of_loop will make sure the
  // check is moved out of loops (mainly to enable loop unswitching).
  Node* cmp = _gvn.transform(new FlatArrayCheckNode(C, memory(Compile::AliasIdxRaw), array_or_klass));
  record_for_igvn(cmp); // Give it a chance to be optimized out by IGVN
  return _gvn.transform(new BoolNode(cmp, flat ? BoolTest::eq : BoolTest::ne));
}

Node* GraphKit::null_free_array_test(Node* array, bool null_free) {
  return mark_word_test(array, markWord::null_free_array_bit_in_place, null_free);
}

Node* GraphKit::null_free_atomic_array_test(Node* array, ciInlineKlass* vk) {
  assert(vk->has_atomic_layout() || vk->has_non_atomic_layout(), "Can't be null-free and flat");

  // TODO 8350865 Add a stress flag to always access atomic if layout exists?
  if (!vk->has_non_atomic_layout()) {
    return intcon(1); // Always atomic
  } else if (!vk->has_atomic_layout()) {
    return intcon(0); // Never atomic
  }

  Node* array_klass = load_object_klass(array);
  int layout_kind_offset = in_bytes(FlatArrayKlass::layout_kind_offset());
  Node* layout_kind_addr = basic_plus_adr(array_klass, array_klass, layout_kind_offset);
  Node* layout_kind = make_load(nullptr, layout_kind_addr, TypeInt::INT, T_INT, MemNode::unordered);
  Node* cmp = _gvn.transform(new CmpINode(layout_kind, intcon((int)LayoutKind::ATOMIC_FLAT)));
  return _gvn.transform(new BoolNode(cmp, BoolTest::eq));
}

// Deoptimize if 'ary' is a null-free inline type array and 'val' is null
Node* GraphKit::inline_array_null_guard(Node* ary, Node* val, int nargs, bool safe_for_replace) {
  RegionNode* region = new RegionNode(3);
  Node* null_ctl = top();
  null_check_oop(val, &null_ctl);
  if (null_ctl != top()) {
    PreserveJVMState pjvms(this);
    set_control(null_ctl);
    {
      // Deoptimize if null-free array
      BuildCutout unless(this, null_free_array_test(ary, /* null_free = */ false), PROB_MAX);
      inc_sp(nargs);
      uncommon_trap(Deoptimization::Reason_null_check,
                    Deoptimization::Action_none);
    }
    region->init_req(1, control());
  }
  region->init_req(2, control());
  set_control(_gvn.transform(region));
  record_for_igvn(region);
  if (_gvn.type(val) == TypePtr::NULL_PTR) {
    // Since we were just successfully storing null, the array can't be null free.
    const TypeAryPtr* ary_t = _gvn.type(ary)->is_aryptr();
    ary_t = ary_t->cast_to_not_null_free();
    Node* cast = _gvn.transform(new CheckCastPPNode(control(), ary, ary_t));
    if (safe_for_replace) {
      replace_in_map(ary, cast);
    }
    ary = cast;
  }
  return ary;
}

//------------------------------next_monitor-----------------------------------
// What number should be given to the next monitor?
int GraphKit::next_monitor() {
  int current = jvms()->monitor_depth()* C->sync_stack_slots();
  int next = current + C->sync_stack_slots();
  // Keep the toplevel high water mark current:
  if (C->fixed_slots() < next)  C->set_fixed_slots(next);
  return current;
}

//------------------------------insert_mem_bar---------------------------------
// Memory barrier to avoid floating things around
// The membar serves as a pinch point between both control and all memory slices.
Node* GraphKit::insert_mem_bar(int opcode, Node* precedent) {
  MemBarNode* mb = MemBarNode::make(C, opcode, Compile::AliasIdxBot, precedent);
  mb->init_req(TypeFunc::Control, control());
  mb->init_req(TypeFunc::Memory,  reset_memory());
  Node* membar = _gvn.transform(mb);
  set_control(_gvn.transform(new ProjNode(membar, TypeFunc::Control)));
  set_all_memory_call(membar);
  return membar;
}

//-------------------------insert_mem_bar_volatile----------------------------
// Memory barrier to avoid floating things around
// The membar serves as a pinch point between both control and memory(alias_idx).
// If you want to make a pinch point on all memory slices, do not use this
// function (even with AliasIdxBot); use insert_mem_bar() instead.
Node* GraphKit::insert_mem_bar_volatile(int opcode, int alias_idx, Node* precedent) {
  // When Parse::do_put_xxx updates a volatile field, it appends a series
  // of MemBarVolatile nodes, one for *each* volatile field alias category.
  // The first membar is on the same memory slice as the field store opcode.
  // This forces the membar to follow the store.  (Bug 6500685 broke this.)
  // All the other membars (for other volatile slices, including AliasIdxBot,
  // which stands for all unknown volatile slices) are control-dependent
  // on the first membar.  This prevents later volatile loads or stores
  // from sliding up past the just-emitted store.

  MemBarNode* mb = MemBarNode::make(C, opcode, alias_idx, precedent);
  mb->set_req(TypeFunc::Control,control());
  if (alias_idx == Compile::AliasIdxBot) {
    mb->set_req(TypeFunc::Memory, merged_memory()->base_memory());
  } else {
    assert(!(opcode == Op_Initialize && alias_idx != Compile::AliasIdxRaw), "fix caller");
    mb->set_req(TypeFunc::Memory, memory(alias_idx));
  }
  Node* membar = _gvn.transform(mb);
  set_control(_gvn.transform(new ProjNode(membar, TypeFunc::Control)));
  if (alias_idx == Compile::AliasIdxBot) {
    merged_memory()->set_base_memory(_gvn.transform(new ProjNode(membar, TypeFunc::Memory)));
  } else {
    set_memory(_gvn.transform(new ProjNode(membar, TypeFunc::Memory)),alias_idx);
  }
  return membar;
}

//------------------------------shared_lock------------------------------------
// Emit locking code.
FastLockNode* GraphKit::shared_lock(Node* obj) {
  // bci is either a monitorenter bc or InvocationEntryBci
  // %%% SynchronizationEntryBCI is redundant; use InvocationEntryBci in interfaces
  assert(SynchronizationEntryBCI == InvocationEntryBci, "");

  if( !GenerateSynchronizationCode )
    return nullptr;                // Not locking things?

  if (stopped())                // Dead monitor?
    return nullptr;

  assert(dead_locals_are_killed(), "should kill locals before sync. point");

  // Box the stack location
  Node* box = new BoxLockNode(next_monitor());
  // Check for bailout after new BoxLockNode
  if (failing()) { return nullptr; }
  box = _gvn.transform(box);
  Node* mem = reset_memory();

  FastLockNode * flock = _gvn.transform(new FastLockNode(nullptr, obj, box) )->as_FastLock();

  // Add monitor to debug info for the slow path.  If we block inside the
  // slow path and de-opt, we need the monitor hanging around
  map()->push_monitor( flock );

  const TypeFunc *tf = LockNode::lock_type();
  LockNode *lock = new LockNode(C, tf);

  lock->init_req( TypeFunc::Control, control() );
  lock->init_req( TypeFunc::Memory , mem );
  lock->init_req( TypeFunc::I_O    , top() )     ;   // does no i/o
  lock->init_req( TypeFunc::FramePtr, frameptr() );
  lock->init_req( TypeFunc::ReturnAdr, top() );

  lock->init_req(TypeFunc::Parms + 0, obj);
  lock->init_req(TypeFunc::Parms + 1, box);
  lock->init_req(TypeFunc::Parms + 2, flock);
  add_safepoint_edges(lock);

  lock = _gvn.transform( lock )->as_Lock();

  // lock has no side-effects, sets few values
  set_predefined_output_for_runtime_call(lock, mem, TypeRawPtr::BOTTOM);

  insert_mem_bar(Op_MemBarAcquireLock);

  // Add this to the worklist so that the lock can be eliminated
  record_for_igvn(lock);

#ifndef PRODUCT
  if (PrintLockStatistics) {
    // Update the counter for this lock.  Don't bother using an atomic
    // operation since we don't require absolute accuracy.
    lock->create_lock_counter(map()->jvms());
    increment_counter(lock->counter()->addr());
  }
#endif

  return flock;
}


//------------------------------shared_unlock----------------------------------
// Emit unlocking code.
void GraphKit::shared_unlock(Node* box, Node* obj) {
  // bci is either a monitorenter bc or InvocationEntryBci
  // %%% SynchronizationEntryBCI is redundant; use InvocationEntryBci in interfaces
  assert(SynchronizationEntryBCI == InvocationEntryBci, "");

  if( !GenerateSynchronizationCode )
    return;
  if (stopped()) {               // Dead monitor?
    map()->pop_monitor();        // Kill monitor from debug info
    return;
  }
  assert(!obj->is_InlineType(), "should not unlock on inline type");

  // Memory barrier to avoid floating things down past the locked region
  insert_mem_bar(Op_MemBarReleaseLock);

  const TypeFunc *tf = OptoRuntime::complete_monitor_exit_Type();
  UnlockNode *unlock = new UnlockNode(C, tf);
#ifdef ASSERT
  unlock->set_dbg_jvms(sync_jvms());
#endif
  uint raw_idx = Compile::AliasIdxRaw;
  unlock->init_req( TypeFunc::Control, control() );
  unlock->init_req( TypeFunc::Memory , memory(raw_idx) );
  unlock->init_req( TypeFunc::I_O    , top() )     ;   // does no i/o
  unlock->init_req( TypeFunc::FramePtr, frameptr() );
  unlock->init_req( TypeFunc::ReturnAdr, top() );

  unlock->init_req(TypeFunc::Parms + 0, obj);
  unlock->init_req(TypeFunc::Parms + 1, box);
  unlock = _gvn.transform(unlock)->as_Unlock();

  Node* mem = reset_memory();

  // unlock has no side-effects, sets few values
  set_predefined_output_for_runtime_call(unlock, mem, TypeRawPtr::BOTTOM);

  // Kill monitor from debug info
  map()->pop_monitor( );
}

//-------------------------------get_layout_helper-----------------------------
// If the given klass is a constant or known to be an array,
// fetch the constant layout helper value into constant_value
// and return null.  Otherwise, load the non-constant
// layout helper value, and return the node which represents it.
// This two-faced routine is useful because allocation sites
// almost always feature constant types.
Node* GraphKit::get_layout_helper(Node* klass_node, jint& constant_value) {
  const TypeKlassPtr* klass_t = _gvn.type(klass_node)->isa_klassptr();
  if (!StressReflectiveCode && klass_t != nullptr) {
    bool xklass = klass_t->klass_is_exact();
    bool can_be_flat = false;
    const TypeAryPtr* ary_type = klass_t->as_instance_type()->isa_aryptr();
    if (UseArrayFlattening && !xklass && ary_type != nullptr && !ary_type->is_null_free()) {
      // Don't constant fold if the runtime type might be a flat array but the static type is not.
      const TypeOopPtr* elem = ary_type->elem()->make_oopptr();
      can_be_flat = ary_type->can_be_inline_array() && (!elem->is_inlinetypeptr() || elem->inline_klass()->maybe_flat_in_array());
    }
    if (!can_be_flat && (xklass || (klass_t->isa_aryklassptr() && klass_t->is_aryklassptr()->elem() != Type::BOTTOM))) {
      jint lhelper;
      if (klass_t->is_flat()) {
        lhelper = ary_type->flat_layout_helper();
      } else if (klass_t->isa_aryklassptr()) {
        BasicType elem = ary_type->elem()->array_element_basic_type();
        if (is_reference_type(elem, true)) {
          elem = T_OBJECT;
        }
        lhelper = Klass::array_layout_helper(elem);
      } else {
        lhelper = klass_t->is_instklassptr()->exact_klass()->layout_helper();
      }
      if (lhelper != Klass::_lh_neutral_value) {
        constant_value = lhelper;
        return (Node*) nullptr;
      }
    }
  }
  constant_value = Klass::_lh_neutral_value;  // put in a known value
  Node* lhp = basic_plus_adr(klass_node, klass_node, in_bytes(Klass::layout_helper_offset()));
  return make_load(nullptr, lhp, TypeInt::INT, T_INT, MemNode::unordered);
}

// We just put in an allocate/initialize with a big raw-memory effect.
// Hook selected additional alias categories on the initialization.
static void hook_memory_on_init(GraphKit& kit, int alias_idx,
                                MergeMemNode* init_in_merge,
                                Node* init_out_raw) {
  DEBUG_ONLY(Node* init_in_raw = init_in_merge->base_memory());
  assert(init_in_merge->memory_at(alias_idx) == init_in_raw, "");

  Node* prevmem = kit.memory(alias_idx);
  init_in_merge->set_memory_at(alias_idx, prevmem);
  if (init_out_raw != nullptr) {
    kit.set_memory(init_out_raw, alias_idx);
  }
}

//---------------------------set_output_for_allocation-------------------------
Node* GraphKit::set_output_for_allocation(AllocateNode* alloc,
                                          const TypeOopPtr* oop_type,
                                          bool deoptimize_on_exception) {
  int rawidx = Compile::AliasIdxRaw;
  alloc->set_req( TypeFunc::FramePtr, frameptr() );
  add_safepoint_edges(alloc);
  Node* allocx = _gvn.transform(alloc);
  set_control( _gvn.transform(new ProjNode(allocx, TypeFunc::Control) ) );
  // create memory projection for i_o
  set_memory ( _gvn.transform( new ProjNode(allocx, TypeFunc::Memory, true) ), rawidx );
  make_slow_call_ex(allocx, env()->Throwable_klass(), true, deoptimize_on_exception);

  // create a memory projection as for the normal control path
  Node* malloc = _gvn.transform(new ProjNode(allocx, TypeFunc::Memory));
  set_memory(malloc, rawidx);

  // a normal slow-call doesn't change i_o, but an allocation does
  // we create a separate i_o projection for the normal control path
  set_i_o(_gvn.transform( new ProjNode(allocx, TypeFunc::I_O, false) ) );
  Node* rawoop = _gvn.transform( new ProjNode(allocx, TypeFunc::Parms) );

  // put in an initialization barrier
  InitializeNode* init = insert_mem_bar_volatile(Op_Initialize, rawidx,
                                                 rawoop)->as_Initialize();
  assert(alloc->initialization() == init,  "2-way macro link must work");
  assert(init ->allocation()     == alloc, "2-way macro link must work");
  {
    // Extract memory strands which may participate in the new object's
    // initialization, and source them from the new InitializeNode.
    // This will allow us to observe initializations when they occur,
    // and link them properly (as a group) to the InitializeNode.
    assert(init->in(InitializeNode::Memory) == malloc, "");
    MergeMemNode* minit_in = MergeMemNode::make(malloc);
    init->set_req(InitializeNode::Memory, minit_in);
    record_for_igvn(minit_in); // fold it up later, if possible
    _gvn.set_type(minit_in, Type::MEMORY);
    Node* minit_out = memory(rawidx);
    assert(minit_out->is_Proj() && minit_out->in(0) == init, "");
    // Add an edge in the MergeMem for the header fields so an access
    // to one of those has correct memory state
    set_memory(minit_out, C->get_alias_index(oop_type->add_offset(oopDesc::mark_offset_in_bytes())));
    set_memory(minit_out, C->get_alias_index(oop_type->add_offset(oopDesc::klass_offset_in_bytes())));
    if (oop_type->isa_aryptr()) {
      const TypeAryPtr* arytype = oop_type->is_aryptr();
      if (arytype->is_flat()) {
        // Initially all flat array accesses share a single slice
        // but that changes after parsing. Prepare the memory graph so
        // it can optimize flat array accesses properly once they
        // don't share a single slice.
        assert(C->flat_accesses_share_alias(), "should be set at parse time");
        C->set_flat_accesses_share_alias(false);
        ciInlineKlass* vk = arytype->elem()->inline_klass();
        for (int i = 0, len = vk->nof_nonstatic_fields(); i < len; i++) {
          ciField* field = vk->nonstatic_field_at(i);
          if (field->offset_in_bytes() >= TrackedInitializationLimit * HeapWordSize)
            continue;  // do not bother to track really large numbers of fields
          int off_in_vt = field->offset_in_bytes() - vk->payload_offset();
          const TypePtr* adr_type = arytype->with_field_offset(off_in_vt)->add_offset(Type::OffsetBot);
          int fieldidx = C->get_alias_index(adr_type, true);
          // Pass nullptr for init_out. Having per flat array element field memory edges as uses of the Initialize node
          // can result in per flat array field Phis to be created which confuses the logic of
          // Compile::adjust_flat_array_access_aliases().
          hook_memory_on_init(*this, fieldidx, minit_in, nullptr);
        }
        C->set_flat_accesses_share_alias(true);
        hook_memory_on_init(*this, C->get_alias_index(TypeAryPtr::INLINES), minit_in, minit_out);
      } else {
        const TypePtr* telemref = oop_type->add_offset(Type::OffsetBot);
        int            elemidx  = C->get_alias_index(telemref);
        hook_memory_on_init(*this, elemidx, minit_in, minit_out);
      }
    } else if (oop_type->isa_instptr()) {
      set_memory(minit_out, C->get_alias_index(oop_type)); // mark word
      ciInstanceKlass* ik = oop_type->is_instptr()->instance_klass();
      for (int i = 0, len = ik->nof_nonstatic_fields(); i < len; i++) {
        ciField* field = ik->nonstatic_field_at(i);
        if (field->offset_in_bytes() >= TrackedInitializationLimit * HeapWordSize)
          continue;  // do not bother to track really large numbers of fields
        // Find (or create) the alias category for this field:
        int fieldidx = C->alias_type(field)->index();
        hook_memory_on_init(*this, fieldidx, minit_in, minit_out);
      }
    }
  }

  // Cast raw oop to the real thing...
  Node* javaoop = new CheckCastPPNode(control(), rawoop, oop_type);
  javaoop = _gvn.transform(javaoop);
  C->set_recent_alloc(control(), javaoop);
  assert(just_allocated_object(control()) == javaoop, "just allocated");

#ifdef ASSERT
  { // Verify that the AllocateNode::Ideal_allocation recognizers work:
    assert(AllocateNode::Ideal_allocation(rawoop) == alloc,
           "Ideal_allocation works");
    assert(AllocateNode::Ideal_allocation(javaoop) == alloc,
           "Ideal_allocation works");
    if (alloc->is_AllocateArray()) {
      assert(AllocateArrayNode::Ideal_array_allocation(rawoop) == alloc->as_AllocateArray(),
             "Ideal_allocation works");
      assert(AllocateArrayNode::Ideal_array_allocation(javaoop) == alloc->as_AllocateArray(),
             "Ideal_allocation works");
    } else {
      assert(alloc->in(AllocateNode::ALength)->is_top(), "no length, please");
    }
  }
#endif //ASSERT

  return javaoop;
}

//---------------------------new_instance--------------------------------------
// This routine takes a klass_node which may be constant (for a static type)
// or may be non-constant (for reflective code).  It will work equally well
// for either, and the graph will fold nicely if the optimizer later reduces
// the type to a constant.
// The optional arguments are for specialized use by intrinsics:
//  - If 'extra_slow_test' if not null is an extra condition for the slow-path.
//  - If 'return_size_val', report the total object size to the caller.
//  - deoptimize_on_exception controls how Java exceptions are handled (rethrow vs deoptimize)
Node* GraphKit::new_instance(Node* klass_node,
                             Node* extra_slow_test,
                             Node* *return_size_val,
                             bool deoptimize_on_exception,
                             InlineTypeNode* inline_type_node) {
  // Compute size in doublewords
  // The size is always an integral number of doublewords, represented
  // as a positive bytewise size stored in the klass's layout_helper.
  // The layout_helper also encodes (in a low bit) the need for a slow path.
  jint  layout_con = Klass::_lh_neutral_value;
  Node* layout_val = get_layout_helper(klass_node, layout_con);
  bool  layout_is_con = (layout_val == nullptr);

  if (extra_slow_test == nullptr)  extra_slow_test = intcon(0);
  // Generate the initial go-slow test.  It's either ALWAYS (return a
  // Node for 1) or NEVER (return a null) or perhaps (in the reflective
  // case) a computed value derived from the layout_helper.
  Node* initial_slow_test = nullptr;
  if (layout_is_con) {
    assert(!StressReflectiveCode, "stress mode does not use these paths");
    bool must_go_slow = Klass::layout_helper_needs_slow_path(layout_con);
    initial_slow_test = must_go_slow ? intcon(1) : extra_slow_test;
  } else {   // reflective case
    // This reflective path is used by Unsafe.allocateInstance.
    // (It may be stress-tested by specifying StressReflectiveCode.)
    // Basically, we want to get into the VM is there's an illegal argument.
    Node* bit = intcon(Klass::_lh_instance_slow_path_bit);
    initial_slow_test = _gvn.transform( new AndINode(layout_val, bit) );
    if (extra_slow_test != intcon(0)) {
      initial_slow_test = _gvn.transform( new OrINode(initial_slow_test, extra_slow_test) );
    }
    // (Macro-expander will further convert this to a Bool, if necessary.)
  }

  // Find the size in bytes.  This is easy; it's the layout_helper.
  // The size value must be valid even if the slow path is taken.
  Node* size = nullptr;
  if (layout_is_con) {
    size = MakeConX(Klass::layout_helper_size_in_bytes(layout_con));
  } else {   // reflective case
    // This reflective path is used by clone and Unsafe.allocateInstance.
    size = ConvI2X(layout_val);

    // Clear the low bits to extract layout_helper_size_in_bytes:
    assert((int)Klass::_lh_instance_slow_path_bit < BytesPerLong, "clear bit");
    Node* mask = MakeConX(~ (intptr_t)right_n_bits(LogBytesPerLong));
    size = _gvn.transform( new AndXNode(size, mask) );
  }
  if (return_size_val != nullptr) {
    (*return_size_val) = size;
  }

  // This is a precise notnull oop of the klass.
  // (Actually, it need not be precise if this is a reflective allocation.)
  // It's what we cast the result to.
  const TypeKlassPtr* tklass = _gvn.type(klass_node)->isa_klassptr();
  if (!tklass)  tklass = TypeInstKlassPtr::OBJECT;
  const TypeOopPtr* oop_type = tklass->as_instance_type();

  // Now generate allocation code

  // The entire memory state is needed for slow path of the allocation
  // since GC and deoptimization can happen.
  Node *mem = reset_memory();
  set_all_memory(mem); // Create new memory state

  AllocateNode* alloc = new AllocateNode(C, AllocateNode::alloc_type(Type::TOP),
                                         control(), mem, i_o(),
                                         size, klass_node,
                                         initial_slow_test, inline_type_node);

  return set_output_for_allocation(alloc, oop_type, deoptimize_on_exception);
}

//-------------------------------new_array-------------------------------------
// helper for newarray and anewarray
// The 'length' parameter is (obviously) the length of the array.
// The optional arguments are for specialized use by intrinsics:
//  - If 'return_size_val', report the non-padded array size (sum of header size
//    and array body) to the caller.
//  - deoptimize_on_exception controls how Java exceptions are handled (rethrow vs deoptimize)
Node* GraphKit::new_array(Node* klass_node,     // array klass (maybe variable)
                          Node* length,         // number of array elements
                          int   nargs,          // number of arguments to push back for uncommon trap
                          Node* *return_size_val,
                          bool deoptimize_on_exception,
                          Node* init_val) {
  jint  layout_con = Klass::_lh_neutral_value;
  Node* layout_val = get_layout_helper(klass_node, layout_con);
  bool  layout_is_con = (layout_val == nullptr);

  if (!layout_is_con && !StressReflectiveCode &&
      !too_many_traps(Deoptimization::Reason_class_check)) {
    // This is a reflective array creation site.
    // Optimistically assume that it is a subtype of Object[],
    // so that we can fold up all the address arithmetic.
    layout_con = Klass::array_layout_helper(T_OBJECT);
    Node* cmp_lh = _gvn.transform( new CmpINode(layout_val, intcon(layout_con)) );
    Node* bol_lh = _gvn.transform( new BoolNode(cmp_lh, BoolTest::eq) );
    { BuildCutout unless(this, bol_lh, PROB_MAX);
      inc_sp(nargs);
      uncommon_trap(Deoptimization::Reason_class_check,
                    Deoptimization::Action_maybe_recompile);
    }
    layout_val = nullptr;
    layout_is_con = true;
  }

  // Generate the initial go-slow test.  Make sure we do not overflow
  // if length is huge (near 2Gig) or negative!  We do not need
  // exact double-words here, just a close approximation of needed
  // double-words.  We can't add any offset or rounding bits, lest we
  // take a size -1 of bytes and make it positive.  Use an unsigned
  // compare, so negative sizes look hugely positive.
  int fast_size_limit = FastAllocateSizeLimit;
  if (layout_is_con) {
    assert(!StressReflectiveCode, "stress mode does not use these paths");
    // Increase the size limit if we have exact knowledge of array type.
    int log2_esize = Klass::layout_helper_log2_element_size(layout_con);
    fast_size_limit <<= MAX2(LogBytesPerLong - log2_esize, 0);
  }

  Node* initial_slow_cmp  = _gvn.transform( new CmpUNode( length, intcon( fast_size_limit ) ) );
  Node* initial_slow_test = _gvn.transform( new BoolNode( initial_slow_cmp, BoolTest::gt ) );

  // --- Size Computation ---
  // array_size = round_to_heap(array_header + (length << elem_shift));
  // where round_to_heap(x) == align_to(x, MinObjAlignmentInBytes)
  // and align_to(x, y) == ((x + y-1) & ~(y-1))
  // The rounding mask is strength-reduced, if possible.
  int round_mask = MinObjAlignmentInBytes - 1;
  Node* header_size = nullptr;
  // (T_BYTE has the weakest alignment and size restrictions...)
  if (layout_is_con) {
    int       hsize  = Klass::layout_helper_header_size(layout_con);
    int       eshift = Klass::layout_helper_log2_element_size(layout_con);
    bool is_flat_array = Klass::layout_helper_is_flatArray(layout_con);
    if ((round_mask & ~right_n_bits(eshift)) == 0)
      round_mask = 0;  // strength-reduce it if it goes away completely
    assert(is_flat_array || (hsize & right_n_bits(eshift)) == 0, "hsize is pre-rounded");
    int header_size_min = arrayOopDesc::base_offset_in_bytes(T_BYTE);
    assert(header_size_min <= hsize, "generic minimum is smallest");
    header_size = intcon(hsize);
  } else {
    Node* hss   = intcon(Klass::_lh_header_size_shift);
    Node* hsm   = intcon(Klass::_lh_header_size_mask);
    header_size = _gvn.transform(new URShiftINode(layout_val, hss));
    header_size = _gvn.transform(new AndINode(header_size, hsm));
  }

  Node* elem_shift = nullptr;
  if (layout_is_con) {
    int eshift = Klass::layout_helper_log2_element_size(layout_con);
    if (eshift != 0)
      elem_shift = intcon(eshift);
  } else {
    // There is no need to mask or shift this value.
    // The semantics of LShiftINode include an implicit mask to 0x1F.
    assert(Klass::_lh_log2_element_size_shift == 0, "use shift in place");
    elem_shift = layout_val;
  }

  // Transition to native address size for all offset calculations:
  Node* lengthx = ConvI2X(length);
  Node* headerx = ConvI2X(header_size);
#ifdef _LP64
  { const TypeInt* tilen = _gvn.find_int_type(length);
    if (tilen != nullptr && tilen->_lo < 0) {
      // Add a manual constraint to a positive range.  Cf. array_element_address.
      jint size_max = fast_size_limit;
      if (size_max > tilen->_hi)  size_max = tilen->_hi;
      const TypeInt* tlcon = TypeInt::make(0, size_max, Type::WidenMin);

      // Only do a narrow I2L conversion if the range check passed.
      IfNode* iff = new IfNode(control(), initial_slow_test, PROB_MIN, COUNT_UNKNOWN);
      _gvn.transform(iff);
      RegionNode* region = new RegionNode(3);
      _gvn.set_type(region, Type::CONTROL);
      lengthx = new PhiNode(region, TypeLong::LONG);
      _gvn.set_type(lengthx, TypeLong::LONG);

      // Range check passed. Use ConvI2L node with narrow type.
      Node* passed = IfFalse(iff);
      region->init_req(1, passed);
      // Make I2L conversion control dependent to prevent it from
      // floating above the range check during loop optimizations.
      lengthx->init_req(1, C->constrained_convI2L(&_gvn, length, tlcon, passed));

      // Range check failed. Use ConvI2L with wide type because length may be invalid.
      region->init_req(2, IfTrue(iff));
      lengthx->init_req(2, ConvI2X(length));

      set_control(region);
      record_for_igvn(region);
      record_for_igvn(lengthx);
    }
  }
#endif

  // Combine header size and body size for the array copy part, then align (if
  // necessary) for the allocation part. This computation cannot overflow,
  // because it is used only in two places, one where the length is sharply
  // limited, and the other after a successful allocation.
  Node* abody = lengthx;
  if (elem_shift != nullptr) {
    abody = _gvn.transform(new LShiftXNode(lengthx, elem_shift));
  }
  Node* non_rounded_size = _gvn.transform(new AddXNode(headerx, abody));

  if (return_size_val != nullptr) {
    // This is the size
    (*return_size_val) = non_rounded_size;
  }

  Node* size = non_rounded_size;
  if (round_mask != 0) {
    Node* mask1 = MakeConX(round_mask);
    size = _gvn.transform(new AddXNode(size, mask1));
    Node* mask2 = MakeConX(~round_mask);
    size = _gvn.transform(new AndXNode(size, mask2));
  }
  // else if round_mask == 0, the size computation is self-rounding

  // Now generate allocation code

  // The entire memory state is needed for slow path of the allocation
  // since GC and deoptimization can happen.
  Node *mem = reset_memory();
  set_all_memory(mem); // Create new memory state

  if (initial_slow_test->is_Bool()) {
    // Hide it behind a CMoveI, or else PhaseIdealLoop::split_up will get sick.
    initial_slow_test = initial_slow_test->as_Bool()->as_int_value(&_gvn);
  }

  const TypeKlassPtr* ary_klass = _gvn.type(klass_node)->isa_klassptr();
  const TypeOopPtr* ary_type = ary_klass->as_instance_type();

  Node* raw_init_value = nullptr;
  if (init_val != nullptr) {
    // TODO 8350865 Fast non-zero init not implemented yet for flat, null-free arrays
    if (ary_type->is_flat()) {
      initial_slow_test = intcon(1);
    }

    if (UseCompressedOops) {
      // With compressed oops, the 64-bit init value is built from two 32-bit compressed oops
      init_val = _gvn.transform(new EncodePNode(init_val, init_val->bottom_type()->make_narrowoop()));
      Node* lower = _gvn.transform(new CastP2XNode(control(), init_val));
      Node* upper = _gvn.transform(new LShiftLNode(lower, intcon(32)));
      raw_init_value = _gvn.transform(new OrLNode(lower, upper));
    } else {
      raw_init_value = _gvn.transform(new CastP2XNode(control(), init_val));
    }
  }

  Node* valid_length_test = _gvn.intcon(1);
  if (ary_type->isa_aryptr()) {
    BasicType bt = ary_type->isa_aryptr()->elem()->array_element_basic_type();
    jint max = TypeAryPtr::max_array_length(bt);
    Node* valid_length_cmp  = _gvn.transform(new CmpUNode(length, intcon(max)));
    valid_length_test = _gvn.transform(new BoolNode(valid_length_cmp, BoolTest::le));
  }

  // Create the AllocateArrayNode and its result projections
  AllocateArrayNode* alloc
    = new AllocateArrayNode(C, AllocateArrayNode::alloc_type(TypeInt::INT),
                            control(), mem, i_o(),
                            size, klass_node,
                            initial_slow_test,
                            length, valid_length_test,
                            init_val, raw_init_value);
  // Cast to correct type.  Note that the klass_node may be constant or not,
  // and in the latter case the actual array type will be inexact also.
  // (This happens via a non-constant argument to inline_native_newArray.)
  // In any case, the value of klass_node provides the desired array type.
  const TypeInt* length_type = _gvn.find_int_type(length);
  if (ary_type->isa_aryptr() && length_type != nullptr) {
    // Try to get a better type than POS for the size
    ary_type = ary_type->is_aryptr()->cast_to_size(length_type);
  }

  Node* javaoop = set_output_for_allocation(alloc, ary_type, deoptimize_on_exception);

  array_ideal_length(alloc, ary_type, true);
  return javaoop;
}

// The following "Ideal_foo" functions are placed here because they recognize
// the graph shapes created by the functions immediately above.

//---------------------------Ideal_allocation----------------------------------
// Given an oop pointer or raw pointer, see if it feeds from an AllocateNode.
AllocateNode* AllocateNode::Ideal_allocation(Node* ptr) {
  if (ptr == nullptr) {     // reduce dumb test in callers
    return nullptr;
  }

  BarrierSetC2* bs = BarrierSet::barrier_set()->barrier_set_c2();
  ptr = bs->step_over_gc_barrier(ptr);

  if (ptr->is_CheckCastPP()) { // strip only one raw-to-oop cast
    ptr = ptr->in(1);
    if (ptr == nullptr) return nullptr;
  }
  // Return null for allocations with several casts:
  //   j.l.reflect.Array.newInstance(jobject, jint)
  //   Object.clone()
  // to keep more precise type from last cast.
  if (ptr->is_Proj()) {
    Node* allo = ptr->in(0);
    if (allo != nullptr && allo->is_Allocate()) {
      return allo->as_Allocate();
    }
  }
  // Report failure to match.
  return nullptr;
}

// Fancy version which also strips off an offset (and reports it to caller).
AllocateNode* AllocateNode::Ideal_allocation(Node* ptr, PhaseValues* phase,
                                             intptr_t& offset) {
  Node* base = AddPNode::Ideal_base_and_offset(ptr, phase, offset);
  if (base == nullptr)  return nullptr;
  return Ideal_allocation(base);
}

// Trace Initialize <- Proj[Parm] <- Allocate
AllocateNode* InitializeNode::allocation() {
  Node* rawoop = in(InitializeNode::RawAddress);
  if (rawoop->is_Proj()) {
    Node* alloc = rawoop->in(0);
    if (alloc->is_Allocate()) {
      return alloc->as_Allocate();
    }
  }
  return nullptr;
}

// Trace Allocate -> Proj[Parm] -> Initialize
InitializeNode* AllocateNode::initialization() {
  ProjNode* rawoop = proj_out_or_null(AllocateNode::RawAddress);
  if (rawoop == nullptr)  return nullptr;
  for (DUIterator_Fast imax, i = rawoop->fast_outs(imax); i < imax; i++) {
    Node* init = rawoop->fast_out(i);
    if (init->is_Initialize()) {
      assert(init->as_Initialize()->allocation() == this, "2-way link");
      return init->as_Initialize();
    }
  }
  return nullptr;
}

// Add a Parse Predicate with an uncommon trap on the failing/false path. Normal control will continue on the true path.
void GraphKit::add_parse_predicate(Deoptimization::DeoptReason reason, const int nargs) {
  // Too many traps seen?
  if (too_many_traps(reason)) {
#ifdef ASSERT
    if (TraceLoopPredicate) {
      int tc = C->trap_count(reason);
      tty->print("too many traps=%s tcount=%d in ",
                    Deoptimization::trap_reason_name(reason), tc);
      method()->print(); // which method has too many predicate traps
      tty->cr();
    }
#endif
    // We cannot afford to take more traps here,
    // do not generate Parse Predicate.
    return;
  }

  ParsePredicateNode* parse_predicate = new ParsePredicateNode(control(), reason, &_gvn);
  _gvn.set_type(parse_predicate, parse_predicate->Value(&_gvn));
  Node* if_false = _gvn.transform(new IfFalseNode(parse_predicate));
  {
    PreserveJVMState pjvms(this);
    set_control(if_false);
    inc_sp(nargs);
    uncommon_trap(reason, Deoptimization::Action_maybe_recompile);
  }
  Node* if_true = _gvn.transform(new IfTrueNode(parse_predicate));
  set_control(if_true);
}

// Add Parse Predicates which serve as placeholders to create new Runtime Predicates above them. All
// Runtime Predicates inside a Runtime Predicate block share the same uncommon trap as the Parse Predicate.
void GraphKit::add_parse_predicates(int nargs) {
  if (UseLoopPredicate) {
    add_parse_predicate(Deoptimization::Reason_predicate, nargs);
    if (UseProfiledLoopPredicate) {
      add_parse_predicate(Deoptimization::Reason_profile_predicate, nargs);
    }
  }
  add_parse_predicate(Deoptimization::Reason_auto_vectorization_check, nargs);
  // Loop Limit Check Predicate should be near the loop.
  add_parse_predicate(Deoptimization::Reason_loop_limit_check, nargs);
}

void GraphKit::sync_kit(IdealKit& ideal) {
  set_all_memory(ideal.merged_memory());
  set_i_o(ideal.i_o());
  set_control(ideal.ctrl());
}

void GraphKit::final_sync(IdealKit& ideal) {
  // Final sync IdealKit and graphKit.
  sync_kit(ideal);
}

Node* GraphKit::load_String_length(Node* str, bool set_ctrl) {
  Node* len = load_array_length(load_String_value(str, set_ctrl));
  Node* coder = load_String_coder(str, set_ctrl);
  // Divide length by 2 if coder is UTF16
  return _gvn.transform(new RShiftINode(len, coder));
}

Node* GraphKit::load_String_value(Node* str, bool set_ctrl) {
  int value_offset = java_lang_String::value_offset();
  const TypeInstPtr* string_type = TypeInstPtr::make(TypePtr::NotNull, C->env()->String_klass(),
                                                     false, nullptr, Type::Offset(0));
  const TypePtr* value_field_type = string_type->add_offset(value_offset);
  const TypeAryPtr* value_type = TypeAryPtr::make(TypePtr::NotNull,
                                                  TypeAry::make(TypeInt::BYTE, TypeInt::POS, false, false, true, true),
                                                  ciTypeArrayKlass::make(T_BYTE), true, Type::Offset(0));
  Node* p = basic_plus_adr(str, str, value_offset);
  Node* load = access_load_at(str, p, value_field_type, value_type, T_OBJECT,
                              IN_HEAP | (set_ctrl ? C2_CONTROL_DEPENDENT_LOAD : 0) | MO_UNORDERED);
  return load;
}

Node* GraphKit::load_String_coder(Node* str, bool set_ctrl) {
  if (!CompactStrings) {
    return intcon(java_lang_String::CODER_UTF16);
  }
  int coder_offset = java_lang_String::coder_offset();
  const TypeInstPtr* string_type = TypeInstPtr::make(TypePtr::NotNull, C->env()->String_klass(),
                                                     false, nullptr, Type::Offset(0));
  const TypePtr* coder_field_type = string_type->add_offset(coder_offset);

  Node* p = basic_plus_adr(str, str, coder_offset);
  Node* load = access_load_at(str, p, coder_field_type, TypeInt::BYTE, T_BYTE,
                              IN_HEAP | (set_ctrl ? C2_CONTROL_DEPENDENT_LOAD : 0) | MO_UNORDERED);
  return load;
}

void GraphKit::store_String_value(Node* str, Node* value) {
  int value_offset = java_lang_String::value_offset();
  const TypeInstPtr* string_type = TypeInstPtr::make(TypePtr::NotNull, C->env()->String_klass(),
                                                     false, nullptr, Type::Offset(0));
  const TypePtr* value_field_type = string_type->add_offset(value_offset);

  access_store_at(str,  basic_plus_adr(str, value_offset), value_field_type,
                  value, TypeAryPtr::BYTES, T_OBJECT, IN_HEAP | MO_UNORDERED);
}

void GraphKit::store_String_coder(Node* str, Node* value) {
  int coder_offset = java_lang_String::coder_offset();
  const TypeInstPtr* string_type = TypeInstPtr::make(TypePtr::NotNull, C->env()->String_klass(),
                                                     false, nullptr, Type::Offset(0));
  const TypePtr* coder_field_type = string_type->add_offset(coder_offset);

  access_store_at(str, basic_plus_adr(str, coder_offset), coder_field_type,
                  value, TypeInt::BYTE, T_BYTE, IN_HEAP | MO_UNORDERED);
}

// Capture src and dst memory state with a MergeMemNode
Node* GraphKit::capture_memory(const TypePtr* src_type, const TypePtr* dst_type) {
  if (src_type == dst_type) {
    // Types are equal, we don't need a MergeMemNode
    return memory(src_type);
  }
  MergeMemNode* merge = MergeMemNode::make(map()->memory());
  record_for_igvn(merge); // fold it up later, if possible
  int src_idx = C->get_alias_index(src_type);
  int dst_idx = C->get_alias_index(dst_type);
  merge->set_memory_at(src_idx, memory(src_idx));
  merge->set_memory_at(dst_idx, memory(dst_idx));
  return merge;
}

Node* GraphKit::compress_string(Node* src, const TypeAryPtr* src_type, Node* dst, Node* count) {
  assert(Matcher::match_rule_supported(Op_StrCompressedCopy), "Intrinsic not supported");
  assert(src_type == TypeAryPtr::BYTES || src_type == TypeAryPtr::CHARS, "invalid source type");
  // If input and output memory types differ, capture both states to preserve
  // the dependency between preceding and subsequent loads/stores.
  // For example, the following program:
  //  StoreB
  //  compress_string
  //  LoadB
  // has this memory graph (use->def):
  //  LoadB -> compress_string -> CharMem
  //             ... -> StoreB -> ByteMem
  // The intrinsic hides the dependency between LoadB and StoreB, causing
  // the load to read from memory not containing the result of the StoreB.
  // The correct memory graph should look like this:
  //  LoadB -> compress_string -> MergeMem(CharMem, StoreB(ByteMem))
  Node* mem = capture_memory(src_type, TypeAryPtr::BYTES);
  StrCompressedCopyNode* str = new StrCompressedCopyNode(control(), mem, src, dst, count);
  Node* res_mem = _gvn.transform(new SCMemProjNode(_gvn.transform(str)));
  set_memory(res_mem, TypeAryPtr::BYTES);
  return str;
}

void GraphKit::inflate_string(Node* src, Node* dst, const TypeAryPtr* dst_type, Node* count) {
  assert(Matcher::match_rule_supported(Op_StrInflatedCopy), "Intrinsic not supported");
  assert(dst_type == TypeAryPtr::BYTES || dst_type == TypeAryPtr::CHARS, "invalid dest type");
  // Capture src and dst memory (see comment in 'compress_string').
  Node* mem = capture_memory(TypeAryPtr::BYTES, dst_type);
  StrInflatedCopyNode* str = new StrInflatedCopyNode(control(), mem, src, dst, count);
  set_memory(_gvn.transform(str), dst_type);
}

void GraphKit::inflate_string_slow(Node* src, Node* dst, Node* start, Node* count) {
  /**
   * int i_char = start;
   * for (int i_byte = 0; i_byte < count; i_byte++) {
   *   dst[i_char++] = (char)(src[i_byte] & 0xff);
   * }
   */
  add_parse_predicates();
  C->set_has_loops(true);

  RegionNode* head = new RegionNode(3);
  head->init_req(1, control());
  gvn().set_type(head, Type::CONTROL);
  record_for_igvn(head);

  Node* i_byte = new PhiNode(head, TypeInt::INT);
  i_byte->init_req(1, intcon(0));
  gvn().set_type(i_byte, TypeInt::INT);
  record_for_igvn(i_byte);

  Node* i_char = new PhiNode(head, TypeInt::INT);
  i_char->init_req(1, start);
  gvn().set_type(i_char, TypeInt::INT);
  record_for_igvn(i_char);

  Node* mem = PhiNode::make(head, memory(TypeAryPtr::BYTES), Type::MEMORY, TypeAryPtr::BYTES);
  gvn().set_type(mem, Type::MEMORY);
  record_for_igvn(mem);
  set_control(head);
  set_memory(mem, TypeAryPtr::BYTES);
  Node* ch = load_array_element(src, i_byte, TypeAryPtr::BYTES, /* set_ctrl */ true);
  Node* st = store_to_memory(control(), array_element_address(dst, i_char, T_BYTE),
                             AndI(ch, intcon(0xff)), T_CHAR, MemNode::unordered, false,
                             false, true /* mismatched */);

  IfNode* iff = create_and_map_if(head, Bool(CmpI(i_byte, count), BoolTest::lt), PROB_FAIR, COUNT_UNKNOWN);
  head->init_req(2, IfTrue(iff));
  mem->init_req(2, st);
  i_byte->init_req(2, AddI(i_byte, intcon(1)));
  i_char->init_req(2, AddI(i_char, intcon(2)));

  set_control(IfFalse(iff));
  set_memory(st, TypeAryPtr::BYTES);
}

Node* GraphKit::make_constant_from_field(ciField* field, Node* obj) {
  if (!field->is_constant()) {
    return nullptr; // Field not marked as constant.
  }
  ciInstance* holder = nullptr;
  if (!field->is_static()) {
    ciObject* const_oop = obj->bottom_type()->is_oopptr()->const_oop();
    if (const_oop != nullptr && const_oop->is_instance()) {
      holder = const_oop->as_instance();
    }
  }
  const Type* con_type = Type::make_constant_from_field(field, holder, field->layout_type(),
                                                        /*is_unsigned_load=*/false);
  if (con_type != nullptr) {
    Node* con = makecon(con_type);
    if (field->type()->is_inlinetype()) {
      con = InlineTypeNode::make_from_oop(this, con, field->type()->as_inline_klass());
    } else if (con_type->is_inlinetypeptr()) {
      con = InlineTypeNode::make_from_oop(this, con, con_type->inline_klass());
    }
    return con;
  }
  return nullptr;
}

//---------------------------load_mirror_from_klass----------------------------
// Given a klass oop, load its java mirror (a java.lang.Class oop).
Node* GraphKit::load_mirror_from_klass(Node* klass) {
  Node* p = basic_plus_adr(klass, in_bytes(Klass::java_mirror_offset()));
  Node* load = make_load(nullptr, p, TypeRawPtr::NOTNULL, T_ADDRESS, MemNode::unordered);
  // mirror = ((OopHandle)mirror)->resolve();
  return access_load(load, TypeInstPtr::MIRROR, T_OBJECT, IN_NATIVE);
}

Node* GraphKit::maybe_narrow_object_type(Node* obj, ciKlass* type) {
  const Type* obj_type = obj->bottom_type();
  const TypeOopPtr* sig_type = TypeOopPtr::make_from_klass(type);
  if (obj_type->isa_oopptr() && sig_type->is_loaded() && !obj_type->higher_equal(sig_type)) {
    const Type* narrow_obj_type = obj_type->filter_speculative(sig_type); // keep speculative part
    Node* casted_obj = gvn().transform(new CheckCastPPNode(control(), obj, narrow_obj_type));
    obj = casted_obj;
  }
  if (sig_type->is_inlinetypeptr()) {
    obj = InlineTypeNode::make_from_oop(this, obj, sig_type->inline_klass());
  }
  return obj;
}<|MERGE_RESOLUTION|>--- conflicted
+++ resolved
@@ -1415,6 +1415,7 @@
   Deoptimization::DeoptReason reason;
   if (assert_null) {
     reason = Deoptimization::reason_null_assert(speculative);
+    // TODO Tobias should be renamed
   } else if (type == T_OBJECT || is_init_check) {
     reason = Deoptimization::reason_null_check(speculative);
   } else {
@@ -1872,14 +1873,6 @@
   return basic_plus_adr(ary, base, scale);
 }
 
-<<<<<<< HEAD
-Node* GraphKit::flat_array_element_address(Node*& array, Node* idx, ciInlineKlass* vk, bool is_null_free,
-                                           bool is_not_null_free, bool is_atomic) {
-  ciArrayKlass* array_klass = ciArrayKlass::make(vk, is_null_free, is_atomic, true);
-  assert(array_klass->is_flat_array_klass(), "inconsistency");
-  assert(array_klass->is_elem_null_free() == is_null_free, "inconsistency");
-  assert(array_klass->is_elem_atomic() == is_atomic, "inconsistency");
-=======
 Node* GraphKit::cast_to_flat_array(Node* array, ciInlineKlass* vk, bool is_null_free, bool is_not_null_free, bool is_atomic) {
   assert(vk->maybe_flat_in_array(), "element of type %s cannot be flat in array", vk->name()->as_utf8());
   if (!vk->has_nullable_atomic_layout()) {
@@ -1896,20 +1889,17 @@
   }
 
   bool is_exact = is_null_free || is_not_null_free;
-  ciArrayKlass* array_klass = ciArrayKlass::make(vk, /* flat */ true, is_null_free, is_atomic);
->>>>>>> bd1d97b7
+  ciArrayKlass* array_klass = ciArrayKlass::make(vk, is_null_free, is_atomic, true);
+  assert(array_klass->is_flat_array_klass(), "inconsistency");
+  assert(array_klass->is_elem_null_free() == is_null_free, "inconsistency");
+  assert(array_klass->is_elem_atomic() == is_atomic, "inconsistency");
   const TypeAryPtr* arytype = TypeOopPtr::make_from_klass(array_klass)->isa_aryptr();
   arytype = arytype->cast_to_exactness(is_exact);
   arytype = arytype->cast_to_not_null_free(is_not_null_free);
-<<<<<<< HEAD
   assert(arytype->is_flat(), "inconsistency");
   assert(arytype->is_null_free() == is_null_free, "inconsistency");
   assert(arytype->is_atomic() == is_atomic, "inconsistency");
-  array = _gvn.transform(new CheckCastPPNode(control(), array, arytype));
-  return array_element_address(array, idx, T_FLAT_ELEMENT, arytype->size(), control());
-=======
   return _gvn.transform(new CastPPNode(control(), array, arytype, ConstraintCastNode::StrongDependency));
->>>>>>> bd1d97b7
 }
 
 //-------------------------load_array_element-------------------------
