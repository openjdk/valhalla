/*
 * Copyright (c) 2001, 2021, Oracle and/or its affiliates. All rights reserved.
 * DO NOT ALTER OR REMOVE COPYRIGHT NOTICES OR THIS FILE HEADER.
 *
 * This code is free software; you can redistribute it and/or modify it
 * under the terms of the GNU General Public License version 2 only, as
 * published by the Free Software Foundation.
 *
 * This code is distributed in the hope that it will be useful, but WITHOUT
 * ANY WARRANTY; without even the implied warranty of MERCHANTABILITY or
 * FITNESS FOR A PARTICULAR PURPOSE.  See the GNU General Public License
 * version 2 for more details (a copy is included in the LICENSE file that
 * accompanied this code).
 *
 * You should have received a copy of the GNU General Public License version
 * 2 along with this work; if not, write to the Free Software Foundation,
 * Inc., 51 Franklin St, Fifth Floor, Boston, MA 02110-1301 USA.
 *
 * Please contact Oracle, 500 Oracle Parkway, Redwood Shores, CA 94065 USA
 * or visit www.oracle.com if you need additional information or have any
 * questions.
 *
 */

#include "precompiled.hpp"
#include "ci/ciFlatArrayKlass.hpp"
#include "ci/ciInlineKlass.hpp"
#include "ci/ciUtilities.hpp"
#include "classfile/javaClasses.hpp"
#include "ci/ciNativeEntryPoint.hpp"
#include "ci/ciObjArray.hpp"
#include "asm/register.hpp"
#include "compiler/compileLog.hpp"
#include "gc/shared/barrierSet.hpp"
#include "gc/shared/c2/barrierSetC2.hpp"
#include "interpreter/interpreter.hpp"
#include "memory/resourceArea.hpp"
#include "opto/addnode.hpp"
#include "opto/castnode.hpp"
#include "opto/convertnode.hpp"
#include "opto/graphKit.hpp"
#include "opto/idealKit.hpp"
#include "opto/inlinetypenode.hpp"
#include "opto/intrinsicnode.hpp"
#include "opto/locknode.hpp"
#include "opto/machnode.hpp"
#include "opto/narrowptrnode.hpp"
#include "opto/opaquenode.hpp"
#include "opto/parse.hpp"
#include "opto/rootnode.hpp"
#include "opto/runtime.hpp"
#include "opto/subtypenode.hpp"
#include "runtime/deoptimization.hpp"
#include "runtime/sharedRuntime.hpp"
#include "utilities/bitMap.inline.hpp"
#include "utilities/powerOfTwo.hpp"
#include "utilities/growableArray.hpp"

//----------------------------GraphKit-----------------------------------------
// Main utility constructor.
GraphKit::GraphKit(JVMState* jvms, PhaseGVN* gvn)
  : Phase(Phase::Parser),
    _env(C->env()),
    _gvn((gvn != NULL) ? *gvn : *C->initial_gvn()),
    _barrier_set(BarrierSet::barrier_set()->barrier_set_c2())
{
  assert(gvn == NULL || !gvn->is_IterGVN() || gvn->is_IterGVN()->delay_transform(), "delay transform should be enabled");
  _exceptions = jvms->map()->next_exception();
  if (_exceptions != NULL)  jvms->map()->set_next_exception(NULL);
  set_jvms(jvms);
#ifdef ASSERT
  if (_gvn.is_IterGVN() != NULL) {
    assert(_gvn.is_IterGVN()->delay_transform(), "Transformation must be delayed if IterGVN is used");
    // Save the initial size of _for_igvn worklist for verification (see ~GraphKit)
    _worklist_size = _gvn.C->for_igvn()->size();
  }
#endif
}

// Private constructor for parser.
GraphKit::GraphKit()
  : Phase(Phase::Parser),
    _env(C->env()),
    _gvn(*C->initial_gvn()),
    _barrier_set(BarrierSet::barrier_set()->barrier_set_c2())
{
  _exceptions = NULL;
  set_map(NULL);
  debug_only(_sp = -99);
  debug_only(set_bci(-99));
}



//---------------------------clean_stack---------------------------------------
// Clear away rubbish from the stack area of the JVM state.
// This destroys any arguments that may be waiting on the stack.
void GraphKit::clean_stack(int from_sp) {
  SafePointNode* map      = this->map();
  JVMState*      jvms     = this->jvms();
  int            stk_size = jvms->stk_size();
  int            stkoff   = jvms->stkoff();
  Node*          top      = this->top();
  for (int i = from_sp; i < stk_size; i++) {
    if (map->in(stkoff + i) != top) {
      map->set_req(stkoff + i, top);
    }
  }
}


//--------------------------------sync_jvms-----------------------------------
// Make sure our current jvms agrees with our parse state.
JVMState* GraphKit::sync_jvms() const {
  JVMState* jvms = this->jvms();
  jvms->set_bci(bci());       // Record the new bci in the JVMState
  jvms->set_sp(sp());         // Record the new sp in the JVMState
  assert(jvms_in_sync(), "jvms is now in sync");
  return jvms;
}

//--------------------------------sync_jvms_for_reexecute---------------------
// Make sure our current jvms agrees with our parse state.  This version
// uses the reexecute_sp for reexecuting bytecodes.
JVMState* GraphKit::sync_jvms_for_reexecute() {
  JVMState* jvms = this->jvms();
  jvms->set_bci(bci());          // Record the new bci in the JVMState
  jvms->set_sp(reexecute_sp());  // Record the new sp in the JVMState
  return jvms;
}

#ifdef ASSERT
bool GraphKit::jvms_in_sync() const {
  Parse* parse = is_Parse();
  if (parse == NULL) {
    if (bci() !=      jvms()->bci())          return false;
    if (sp()  != (int)jvms()->sp())           return false;
    return true;
  }
  if (jvms()->method() != parse->method())    return false;
  if (jvms()->bci()    != parse->bci())       return false;
  int jvms_sp = jvms()->sp();
  if (jvms_sp          != parse->sp())        return false;
  int jvms_depth = jvms()->depth();
  if (jvms_depth       != parse->depth())     return false;
  return true;
}

// Local helper checks for special internal merge points
// used to accumulate and merge exception states.
// They are marked by the region's in(0) edge being the map itself.
// Such merge points must never "escape" into the parser at large,
// until they have been handed to gvn.transform.
static bool is_hidden_merge(Node* reg) {
  if (reg == NULL)  return false;
  if (reg->is_Phi()) {
    reg = reg->in(0);
    if (reg == NULL)  return false;
  }
  return reg->is_Region() && reg->in(0) != NULL && reg->in(0)->is_Root();
}

void GraphKit::verify_map() const {
  if (map() == NULL)  return;  // null map is OK
  assert(map()->req() <= jvms()->endoff(), "no extra garbage on map");
  assert(!map()->has_exceptions(),    "call add_exception_states_from 1st");
  assert(!is_hidden_merge(control()), "call use_exception_state, not set_map");
}

void GraphKit::verify_exception_state(SafePointNode* ex_map) {
  assert(ex_map->next_exception() == NULL, "not already part of a chain");
  assert(has_saved_ex_oop(ex_map), "every exception state has an ex_oop");
}
#endif

//---------------------------stop_and_kill_map---------------------------------
// Set _map to NULL, signalling a stop to further bytecode execution.
// First smash the current map's control to a constant, to mark it dead.
void GraphKit::stop_and_kill_map() {
  SafePointNode* dead_map = stop();
  if (dead_map != NULL) {
    dead_map->disconnect_inputs(C); // Mark the map as killed.
    assert(dead_map->is_killed(), "must be so marked");
  }
}


//--------------------------------stopped--------------------------------------
// Tell if _map is NULL, or control is top.
bool GraphKit::stopped() {
  if (map() == NULL)           return true;
  else if (control() == top()) return true;
  else                         return false;
}


//-----------------------------has_ex_handler----------------------------------
// Tell if this method or any caller method has exception handlers.
bool GraphKit::has_ex_handler() {
  for (JVMState* jvmsp = jvms(); jvmsp != NULL; jvmsp = jvmsp->caller()) {
    if (jvmsp->has_method() && jvmsp->method()->has_exception_handlers()) {
      return true;
    }
  }
  return false;
}

//------------------------------save_ex_oop------------------------------------
// Save an exception without blowing stack contents or other JVM state.
void GraphKit::set_saved_ex_oop(SafePointNode* ex_map, Node* ex_oop) {
  assert(!has_saved_ex_oop(ex_map), "clear ex-oop before setting again");
  ex_map->add_req(ex_oop);
  debug_only(verify_exception_state(ex_map));
}

inline static Node* common_saved_ex_oop(SafePointNode* ex_map, bool clear_it) {
  assert(GraphKit::has_saved_ex_oop(ex_map), "ex_oop must be there");
  Node* ex_oop = ex_map->in(ex_map->req()-1);
  if (clear_it)  ex_map->del_req(ex_map->req()-1);
  return ex_oop;
}

//-----------------------------saved_ex_oop------------------------------------
// Recover a saved exception from its map.
Node* GraphKit::saved_ex_oop(SafePointNode* ex_map) {
  return common_saved_ex_oop(ex_map, false);
}

//--------------------------clear_saved_ex_oop---------------------------------
// Erase a previously saved exception from its map.
Node* GraphKit::clear_saved_ex_oop(SafePointNode* ex_map) {
  return common_saved_ex_oop(ex_map, true);
}

#ifdef ASSERT
//---------------------------has_saved_ex_oop----------------------------------
// Erase a previously saved exception from its map.
bool GraphKit::has_saved_ex_oop(SafePointNode* ex_map) {
  return ex_map->req() == ex_map->jvms()->endoff()+1;
}
#endif

//-------------------------make_exception_state--------------------------------
// Turn the current JVM state into an exception state, appending the ex_oop.
SafePointNode* GraphKit::make_exception_state(Node* ex_oop) {
  sync_jvms();
  SafePointNode* ex_map = stop();  // do not manipulate this map any more
  set_saved_ex_oop(ex_map, ex_oop);
  return ex_map;
}


//--------------------------add_exception_state--------------------------------
// Add an exception to my list of exceptions.
void GraphKit::add_exception_state(SafePointNode* ex_map) {
  if (ex_map == NULL || ex_map->control() == top()) {
    return;
  }
#ifdef ASSERT
  verify_exception_state(ex_map);
  if (has_exceptions()) {
    assert(ex_map->jvms()->same_calls_as(_exceptions->jvms()), "all collected exceptions must come from the same place");
  }
#endif

  // If there is already an exception of exactly this type, merge with it.
  // In particular, null-checks and other low-level exceptions common up here.
  Node*       ex_oop  = saved_ex_oop(ex_map);
  const Type* ex_type = _gvn.type(ex_oop);
  if (ex_oop == top()) {
    // No action needed.
    return;
  }
  assert(ex_type->isa_instptr(), "exception must be an instance");
  for (SafePointNode* e2 = _exceptions; e2 != NULL; e2 = e2->next_exception()) {
    const Type* ex_type2 = _gvn.type(saved_ex_oop(e2));
    // We check sp also because call bytecodes can generate exceptions
    // both before and after arguments are popped!
    if (ex_type2 == ex_type
        && e2->_jvms->sp() == ex_map->_jvms->sp()) {
      combine_exception_states(ex_map, e2);
      return;
    }
  }

  // No pre-existing exception of the same type.  Chain it on the list.
  push_exception_state(ex_map);
}

//-----------------------add_exception_states_from-----------------------------
void GraphKit::add_exception_states_from(JVMState* jvms) {
  SafePointNode* ex_map = jvms->map()->next_exception();
  if (ex_map != NULL) {
    jvms->map()->set_next_exception(NULL);
    for (SafePointNode* next_map; ex_map != NULL; ex_map = next_map) {
      next_map = ex_map->next_exception();
      ex_map->set_next_exception(NULL);
      add_exception_state(ex_map);
    }
  }
}

//-----------------------transfer_exceptions_into_jvms-------------------------
JVMState* GraphKit::transfer_exceptions_into_jvms() {
  if (map() == NULL) {
    // We need a JVMS to carry the exceptions, but the map has gone away.
    // Create a scratch JVMS, cloned from any of the exception states...
    if (has_exceptions()) {
      _map = _exceptions;
      _map = clone_map();
      _map->set_next_exception(NULL);
      clear_saved_ex_oop(_map);
      debug_only(verify_map());
    } else {
      // ...or created from scratch
      JVMState* jvms = new (C) JVMState(_method, NULL);
      jvms->set_bci(_bci);
      jvms->set_sp(_sp);
      jvms->set_map(new SafePointNode(TypeFunc::Parms, jvms));
      set_jvms(jvms);
      for (uint i = 0; i < map()->req(); i++)  map()->init_req(i, top());
      set_all_memory(top());
      while (map()->req() < jvms->endoff())  map()->add_req(top());
    }
    // (This is a kludge, in case you didn't notice.)
    set_control(top());
  }
  JVMState* jvms = sync_jvms();
  assert(!jvms->map()->has_exceptions(), "no exceptions on this map yet");
  jvms->map()->set_next_exception(_exceptions);
  _exceptions = NULL;   // done with this set of exceptions
  return jvms;
}

static inline void add_n_reqs(Node* dstphi, Node* srcphi) {
  assert(is_hidden_merge(dstphi), "must be a special merge node");
  assert(is_hidden_merge(srcphi), "must be a special merge node");
  uint limit = srcphi->req();
  for (uint i = PhiNode::Input; i < limit; i++) {
    dstphi->add_req(srcphi->in(i));
  }
}
static inline void add_one_req(Node* dstphi, Node* src) {
  assert(is_hidden_merge(dstphi), "must be a special merge node");
  assert(!is_hidden_merge(src), "must not be a special merge node");
  dstphi->add_req(src);
}

//-----------------------combine_exception_states------------------------------
// This helper function combines exception states by building phis on a
// specially marked state-merging region.  These regions and phis are
// untransformed, and can build up gradually.  The region is marked by
// having a control input of its exception map, rather than NULL.  Such
// regions do not appear except in this function, and in use_exception_state.
void GraphKit::combine_exception_states(SafePointNode* ex_map, SafePointNode* phi_map) {
  if (failing())  return;  // dying anyway...
  JVMState* ex_jvms = ex_map->_jvms;
  assert(ex_jvms->same_calls_as(phi_map->_jvms), "consistent call chains");
  assert(ex_jvms->stkoff() == phi_map->_jvms->stkoff(), "matching locals");
  assert(ex_jvms->sp() == phi_map->_jvms->sp(), "matching stack sizes");
  assert(ex_jvms->monoff() == phi_map->_jvms->monoff(), "matching JVMS");
  assert(ex_jvms->scloff() == phi_map->_jvms->scloff(), "matching scalar replaced objects");
  assert(ex_map->req() == phi_map->req(), "matching maps");
  uint tos = ex_jvms->stkoff() + ex_jvms->sp();
  Node*         hidden_merge_mark = root();
  Node*         region  = phi_map->control();
  MergeMemNode* phi_mem = phi_map->merged_memory();
  MergeMemNode* ex_mem  = ex_map->merged_memory();
  if (region->in(0) != hidden_merge_mark) {
    // The control input is not (yet) a specially-marked region in phi_map.
    // Make it so, and build some phis.
    region = new RegionNode(2);
    _gvn.set_type(region, Type::CONTROL);
    region->set_req(0, hidden_merge_mark);  // marks an internal ex-state
    region->init_req(1, phi_map->control());
    phi_map->set_control(region);
    Node* io_phi = PhiNode::make(region, phi_map->i_o(), Type::ABIO);
    record_for_igvn(io_phi);
    _gvn.set_type(io_phi, Type::ABIO);
    phi_map->set_i_o(io_phi);
    for (MergeMemStream mms(phi_mem); mms.next_non_empty(); ) {
      Node* m = mms.memory();
      Node* m_phi = PhiNode::make(region, m, Type::MEMORY, mms.adr_type(C));
      record_for_igvn(m_phi);
      _gvn.set_type(m_phi, Type::MEMORY);
      mms.set_memory(m_phi);
    }
  }

  // Either or both of phi_map and ex_map might already be converted into phis.
  Node* ex_control = ex_map->control();
  // if there is special marking on ex_map also, we add multiple edges from src
  bool add_multiple = (ex_control->in(0) == hidden_merge_mark);
  // how wide was the destination phi_map, originally?
  uint orig_width = region->req();

  if (add_multiple) {
    add_n_reqs(region, ex_control);
    add_n_reqs(phi_map->i_o(), ex_map->i_o());
  } else {
    // ex_map has no merges, so we just add single edges everywhere
    add_one_req(region, ex_control);
    add_one_req(phi_map->i_o(), ex_map->i_o());
  }
  for (MergeMemStream mms(phi_mem, ex_mem); mms.next_non_empty2(); ) {
    if (mms.is_empty()) {
      // get a copy of the base memory, and patch some inputs into it
      const TypePtr* adr_type = mms.adr_type(C);
      Node* phi = mms.force_memory()->as_Phi()->slice_memory(adr_type);
      assert(phi->as_Phi()->region() == mms.base_memory()->in(0), "");
      mms.set_memory(phi);
      // Prepare to append interesting stuff onto the newly sliced phi:
      while (phi->req() > orig_width)  phi->del_req(phi->req()-1);
    }
    // Append stuff from ex_map:
    if (add_multiple) {
      add_n_reqs(mms.memory(), mms.memory2());
    } else {
      add_one_req(mms.memory(), mms.memory2());
    }
  }
  uint limit = ex_map->req();
  for (uint i = TypeFunc::Parms; i < limit; i++) {
    // Skip everything in the JVMS after tos.  (The ex_oop follows.)
    if (i == tos)  i = ex_jvms->monoff();
    Node* src = ex_map->in(i);
    Node* dst = phi_map->in(i);
    if (src != dst) {
      PhiNode* phi;
      if (dst->in(0) != region) {
        dst = phi = PhiNode::make(region, dst, _gvn.type(dst));
        record_for_igvn(phi);
        _gvn.set_type(phi, phi->type());
        phi_map->set_req(i, dst);
        // Prepare to append interesting stuff onto the new phi:
        while (dst->req() > orig_width)  dst->del_req(dst->req()-1);
      } else {
        assert(dst->is_Phi(), "nobody else uses a hidden region");
        phi = dst->as_Phi();
      }
      if (add_multiple && src->in(0) == ex_control) {
        // Both are phis.
        add_n_reqs(dst, src);
      } else {
        while (dst->req() < region->req())  add_one_req(dst, src);
      }
      const Type* srctype = _gvn.type(src);
      if (phi->type() != srctype) {
        const Type* dsttype = phi->type()->meet_speculative(srctype);
        if (phi->type() != dsttype) {
          phi->set_type(dsttype);
          _gvn.set_type(phi, dsttype);
        }
      }
    }
  }
  phi_map->merge_replaced_nodes_with(ex_map);
}

//--------------------------use_exception_state--------------------------------
Node* GraphKit::use_exception_state(SafePointNode* phi_map) {
  if (failing()) { stop(); return top(); }
  Node* region = phi_map->control();
  Node* hidden_merge_mark = root();
  assert(phi_map->jvms()->map() == phi_map, "sanity: 1-1 relation");
  Node* ex_oop = clear_saved_ex_oop(phi_map);
  if (region->in(0) == hidden_merge_mark) {
    // Special marking for internal ex-states.  Process the phis now.
    region->set_req(0, region);  // now it's an ordinary region
    set_jvms(phi_map->jvms());   // ...so now we can use it as a map
    // Note: Setting the jvms also sets the bci and sp.
    set_control(_gvn.transform(region));
    uint tos = jvms()->stkoff() + sp();
    for (uint i = 1; i < tos; i++) {
      Node* x = phi_map->in(i);
      if (x->in(0) == region) {
        assert(x->is_Phi(), "expected a special phi");
        phi_map->set_req(i, _gvn.transform(x));
      }
    }
    for (MergeMemStream mms(merged_memory()); mms.next_non_empty(); ) {
      Node* x = mms.memory();
      if (x->in(0) == region) {
        assert(x->is_Phi(), "nobody else uses a hidden region");
        mms.set_memory(_gvn.transform(x));
      }
    }
    if (ex_oop->in(0) == region) {
      assert(ex_oop->is_Phi(), "expected a special phi");
      ex_oop = _gvn.transform(ex_oop);
    }
  } else {
    set_jvms(phi_map->jvms());
  }

  assert(!is_hidden_merge(phi_map->control()), "hidden ex. states cleared");
  assert(!is_hidden_merge(phi_map->i_o()), "hidden ex. states cleared");
  return ex_oop;
}

//---------------------------------java_bc-------------------------------------
Bytecodes::Code GraphKit::java_bc() const {
  ciMethod* method = this->method();
  int       bci    = this->bci();
  if (method != NULL && bci != InvocationEntryBci)
    return method->java_code_at_bci(bci);
  else
    return Bytecodes::_illegal;
}

void GraphKit::uncommon_trap_if_should_post_on_exceptions(Deoptimization::DeoptReason reason,
                                                          bool must_throw) {
    // if the exception capability is set, then we will generate code
    // to check the JavaThread.should_post_on_exceptions flag to see
    // if we actually need to report exception events (for this
    // thread).  If we don't need to report exception events, we will
    // take the normal fast path provided by add_exception_events.  If
    // exception event reporting is enabled for this thread, we will
    // take the uncommon_trap in the BuildCutout below.

    // first must access the should_post_on_exceptions_flag in this thread's JavaThread
    Node* jthread = _gvn.transform(new ThreadLocalNode());
    Node* adr = basic_plus_adr(top(), jthread, in_bytes(JavaThread::should_post_on_exceptions_flag_offset()));
    Node* should_post_flag = make_load(control(), adr, TypeInt::INT, T_INT, Compile::AliasIdxRaw, MemNode::unordered);

    // Test the should_post_on_exceptions_flag vs. 0
    Node* chk = _gvn.transform( new CmpINode(should_post_flag, intcon(0)) );
    Node* tst = _gvn.transform( new BoolNode(chk, BoolTest::eq) );

    // Branch to slow_path if should_post_on_exceptions_flag was true
    { BuildCutout unless(this, tst, PROB_MAX);
      // Do not try anything fancy if we're notifying the VM on every throw.
      // Cf. case Bytecodes::_athrow in parse2.cpp.
      uncommon_trap(reason, Deoptimization::Action_none,
                    (ciKlass*)NULL, (char*)NULL, must_throw);
    }

}

//------------------------------builtin_throw----------------------------------
void GraphKit::builtin_throw(Deoptimization::DeoptReason reason, Node* arg) {
  bool must_throw = true;

  // If this particular condition has not yet happened at this
  // bytecode, then use the uncommon trap mechanism, and allow for
  // a future recompilation if several traps occur here.
  // If the throw is hot, try to use a more complicated inline mechanism
  // which keeps execution inside the compiled code.
  bool treat_throw_as_hot = false;
  ciMethodData* md = method()->method_data();

  if (ProfileTraps) {
    if (too_many_traps(reason)) {
      treat_throw_as_hot = true;
    }
    // (If there is no MDO at all, assume it is early in
    // execution, and that any deopts are part of the
    // startup transient, and don't need to be remembered.)

    // Also, if there is a local exception handler, treat all throws
    // as hot if there has been at least one in this method.
    if (C->trap_count(reason) != 0
        && method()->method_data()->trap_count(reason) != 0
        && has_ex_handler()) {
        treat_throw_as_hot = true;
    }
  }

  // If this throw happens frequently, an uncommon trap might cause
  // a performance pothole.  If there is a local exception handler,
  // and if this particular bytecode appears to be deoptimizing often,
  // let us handle the throw inline, with a preconstructed instance.
  // Note:   If the deopt count has blown up, the uncommon trap
  // runtime is going to flush this nmethod, not matter what.
  if (treat_throw_as_hot
      && (!StackTraceInThrowable || OmitStackTraceInFastThrow)) {
    // If the throw is local, we use a pre-existing instance and
    // punt on the backtrace.  This would lead to a missing backtrace
    // (a repeat of 4292742) if the backtrace object is ever asked
    // for its backtrace.
    // Fixing this remaining case of 4292742 requires some flavor of
    // escape analysis.  Leave that for the future.
    ciInstance* ex_obj = NULL;
    switch (reason) {
    case Deoptimization::Reason_null_check:
      ex_obj = env()->NullPointerException_instance();
      break;
    case Deoptimization::Reason_div0_check:
      ex_obj = env()->ArithmeticException_instance();
      break;
    case Deoptimization::Reason_range_check:
      ex_obj = env()->ArrayIndexOutOfBoundsException_instance();
      break;
    case Deoptimization::Reason_class_check:
      if (java_bc() == Bytecodes::_aastore) {
        ex_obj = env()->ArrayStoreException_instance();
      } else {
        ex_obj = env()->ClassCastException_instance();
      }
      break;
    default:
      break;
    }
    if (failing()) { stop(); return; }  // exception allocation might fail
    if (ex_obj != NULL) {
      if (env()->jvmti_can_post_on_exceptions()) {
        // check if we must post exception events, take uncommon trap if so
        uncommon_trap_if_should_post_on_exceptions(reason, must_throw);
        // here if should_post_on_exceptions is false
        // continue on with the normal codegen
      }

      // Cheat with a preallocated exception object.
      if (C->log() != NULL)
        C->log()->elem("hot_throw preallocated='1' reason='%s'",
                       Deoptimization::trap_reason_name(reason));
      const TypeInstPtr* ex_con  = TypeInstPtr::make(ex_obj);
      Node*              ex_node = _gvn.transform(ConNode::make(ex_con));

      // Clear the detail message of the preallocated exception object.
      // Weblogic sometimes mutates the detail message of exceptions
      // using reflection.
      int offset = java_lang_Throwable::get_detailMessage_offset();
      const TypePtr* adr_typ = ex_con->add_offset(offset);

      Node *adr = basic_plus_adr(ex_node, ex_node, offset);
      const TypeOopPtr* val_type = TypeOopPtr::make_from_klass(env()->String_klass());
      Node *store = access_store_at(ex_node, adr, adr_typ, null(), val_type, T_OBJECT, IN_HEAP);

      add_exception_state(make_exception_state(ex_node));
      return;
    }
  }

  // %%% Maybe add entry to OptoRuntime which directly throws the exc.?
  // It won't be much cheaper than bailing to the interp., since we'll
  // have to pass up all the debug-info, and the runtime will have to
  // create the stack trace.

  // Usual case:  Bail to interpreter.
  // Reserve the right to recompile if we haven't seen anything yet.

  ciMethod* m = Deoptimization::reason_is_speculate(reason) ? C->method() : NULL;
  Deoptimization::DeoptAction action = Deoptimization::Action_maybe_recompile;
  if (treat_throw_as_hot
      && (method()->method_data()->trap_recompiled_at(bci(), m)
          || C->too_many_traps(reason))) {
    // We cannot afford to take more traps here.  Suffer in the interpreter.
    if (C->log() != NULL)
      C->log()->elem("hot_throw preallocated='0' reason='%s' mcount='%d'",
                     Deoptimization::trap_reason_name(reason),
                     C->trap_count(reason));
    action = Deoptimization::Action_none;
  }

  // "must_throw" prunes the JVM state to include only the stack, if there
  // are no local exception handlers.  This should cut down on register
  // allocation time and code size, by drastically reducing the number
  // of in-edges on the call to the uncommon trap.

  uncommon_trap(reason, action, (ciKlass*)NULL, (char*)NULL, must_throw);
}


//----------------------------PreserveJVMState---------------------------------
PreserveJVMState::PreserveJVMState(GraphKit* kit, bool clone_map) {
  debug_only(kit->verify_map());
  _kit    = kit;
  _map    = kit->map();   // preserve the map
  _sp     = kit->sp();
  kit->set_map(clone_map ? kit->clone_map() : NULL);
#ifdef ASSERT
  _bci    = kit->bci();
  Parse* parser = kit->is_Parse();
  int block = (parser == NULL || parser->block() == NULL) ? -1 : parser->block()->rpo();
  _block  = block;
#endif
}
PreserveJVMState::~PreserveJVMState() {
  GraphKit* kit = _kit;
#ifdef ASSERT
  assert(kit->bci() == _bci, "bci must not shift");
  Parse* parser = kit->is_Parse();
  int block = (parser == NULL || parser->block() == NULL) ? -1 : parser->block()->rpo();
  assert(block == _block,    "block must not shift");
#endif
  kit->set_map(_map);
  kit->set_sp(_sp);
}


//-----------------------------BuildCutout-------------------------------------
BuildCutout::BuildCutout(GraphKit* kit, Node* p, float prob, float cnt)
  : PreserveJVMState(kit)
{
  assert(p->is_Con() || p->is_Bool(), "test must be a bool");
  SafePointNode* outer_map = _map;   // preserved map is caller's
  SafePointNode* inner_map = kit->map();
  IfNode* iff = kit->create_and_map_if(outer_map->control(), p, prob, cnt);
  outer_map->set_control(kit->gvn().transform( new IfTrueNode(iff) ));
  inner_map->set_control(kit->gvn().transform( new IfFalseNode(iff) ));
}
BuildCutout::~BuildCutout() {
  GraphKit* kit = _kit;
  assert(kit->stopped(), "cutout code must stop, throw, return, etc.");
}

//---------------------------PreserveReexecuteState----------------------------
PreserveReexecuteState::PreserveReexecuteState(GraphKit* kit) {
  assert(!kit->stopped(), "must call stopped() before");
  _kit    =    kit;
  _sp     =    kit->sp();
  _reexecute = kit->jvms()->_reexecute;
}
PreserveReexecuteState::~PreserveReexecuteState() {
  if (_kit->stopped()) return;
  _kit->jvms()->_reexecute = _reexecute;
  _kit->set_sp(_sp);
}

//------------------------------clone_map--------------------------------------
// Implementation of PreserveJVMState
//
// Only clone_map(...) here. If this function is only used in the
// PreserveJVMState class we may want to get rid of this extra
// function eventually and do it all there.

SafePointNode* GraphKit::clone_map() {
  if (map() == NULL)  return NULL;

  // Clone the memory edge first
  Node* mem = MergeMemNode::make(map()->memory());
  gvn().set_type_bottom(mem);

  SafePointNode *clonemap = (SafePointNode*)map()->clone();
  JVMState* jvms = this->jvms();
  JVMState* clonejvms = jvms->clone_shallow(C);
  clonemap->set_memory(mem);
  clonemap->set_jvms(clonejvms);
  clonejvms->set_map(clonemap);
  record_for_igvn(clonemap);
  gvn().set_type_bottom(clonemap);
  return clonemap;
}


//-----------------------------set_map_clone-----------------------------------
void GraphKit::set_map_clone(SafePointNode* m) {
  _map = m;
  _map = clone_map();
  _map->set_next_exception(NULL);
  debug_only(verify_map());
}


//----------------------------kill_dead_locals---------------------------------
// Detect any locals which are known to be dead, and force them to top.
void GraphKit::kill_dead_locals() {
  // Consult the liveness information for the locals.  If any
  // of them are unused, then they can be replaced by top().  This
  // should help register allocation time and cut down on the size
  // of the deoptimization information.

  // This call is made from many of the bytecode handling
  // subroutines called from the Big Switch in do_one_bytecode.
  // Every bytecode which might include a slow path is responsible
  // for killing its dead locals.  The more consistent we
  // are about killing deads, the fewer useless phis will be
  // constructed for them at various merge points.

  // bci can be -1 (InvocationEntryBci).  We return the entry
  // liveness for the method.

  if (method() == NULL || method()->code_size() == 0) {
    // We are building a graph for a call to a native method.
    // All locals are live.
    return;
  }

  ResourceMark rm;

  // Consult the liveness information for the locals.  If any
  // of them are unused, then they can be replaced by top().  This
  // should help register allocation time and cut down on the size
  // of the deoptimization information.
  MethodLivenessResult live_locals = method()->liveness_at_bci(bci());

  int len = (int)live_locals.size();
  assert(len <= jvms()->loc_size(), "too many live locals");
  for (int local = 0; local < len; local++) {
    if (!live_locals.at(local)) {
      set_local(local, top());
    }
  }
}

#ifdef ASSERT
//-------------------------dead_locals_are_killed------------------------------
// Return true if all dead locals are set to top in the map.
// Used to assert "clean" debug info at various points.
bool GraphKit::dead_locals_are_killed() {
  if (method() == NULL || method()->code_size() == 0) {
    // No locals need to be dead, so all is as it should be.
    return true;
  }

  // Make sure somebody called kill_dead_locals upstream.
  ResourceMark rm;
  for (JVMState* jvms = this->jvms(); jvms != NULL; jvms = jvms->caller()) {
    if (jvms->loc_size() == 0)  continue;  // no locals to consult
    SafePointNode* map = jvms->map();
    ciMethod* method = jvms->method();
    int       bci    = jvms->bci();
    if (jvms == this->jvms()) {
      bci = this->bci();  // it might not yet be synched
    }
    MethodLivenessResult live_locals = method->liveness_at_bci(bci);
    int len = (int)live_locals.size();
    if (!live_locals.is_valid() || len == 0)
      // This method is trivial, or is poisoned by a breakpoint.
      return true;
    assert(len == jvms->loc_size(), "live map consistent with locals map");
    for (int local = 0; local < len; local++) {
      if (!live_locals.at(local) && map->local(jvms, local) != top()) {
        if (PrintMiscellaneous && (Verbose || WizardMode)) {
          tty->print_cr("Zombie local %d: ", local);
          jvms->dump();
        }
        return false;
      }
    }
  }
  return true;
}

#endif //ASSERT

// Helper function for enforcing certain bytecodes to reexecute if deoptimization happens.
static bool should_reexecute_implied_by_bytecode(JVMState *jvms, bool is_anewarray) {
  ciMethod* cur_method = jvms->method();
  int       cur_bci   = jvms->bci();
  if (cur_method != NULL && cur_bci != InvocationEntryBci) {
    Bytecodes::Code code = cur_method->java_code_at_bci(cur_bci);
    return Interpreter::bytecode_should_reexecute(code) ||
           (is_anewarray && (code == Bytecodes::_multianewarray));
    // Reexecute _multianewarray bytecode which was replaced with
    // sequence of [a]newarray. See Parse::do_multianewarray().
    //
    // Note: interpreter should not have it set since this optimization
    // is limited by dimensions and guarded by flag so in some cases
    // multianewarray() runtime calls will be generated and
    // the bytecode should not be reexecutes (stack will not be reset).
  } else {
    return false;
  }
}

// Helper function for adding JVMState and debug information to node
void GraphKit::add_safepoint_edges(SafePointNode* call, bool must_throw) {
  // Add the safepoint edges to the call (or other safepoint).

  // Make sure dead locals are set to top.  This
  // should help register allocation time and cut down on the size
  // of the deoptimization information.
  assert(dead_locals_are_killed(), "garbage in debug info before safepoint");

  // Walk the inline list to fill in the correct set of JVMState's
  // Also fill in the associated edges for each JVMState.

  // If the bytecode needs to be reexecuted we need to put
  // the arguments back on the stack.
  const bool should_reexecute = jvms()->should_reexecute();
  JVMState* youngest_jvms = should_reexecute ? sync_jvms_for_reexecute() : sync_jvms();

  // NOTE: set_bci (called from sync_jvms) might reset the reexecute bit to
  // undefined if the bci is different.  This is normal for Parse but it
  // should not happen for LibraryCallKit because only one bci is processed.
  assert(!is_LibraryCallKit() || (jvms()->should_reexecute() == should_reexecute),
         "in LibraryCallKit the reexecute bit should not change");

  // If we are guaranteed to throw, we can prune everything but the
  // input to the current bytecode.
  bool can_prune_locals = false;
  uint stack_slots_not_pruned = 0;
  int inputs = 0, depth = 0;
  if (must_throw) {
    assert(method() == youngest_jvms->method(), "sanity");
    if (compute_stack_effects(inputs, depth)) {
      can_prune_locals = true;
      stack_slots_not_pruned = inputs;
    }
  }

  if (env()->should_retain_local_variables()) {
    // At any safepoint, this method can get breakpointed, which would
    // then require an immediate deoptimization.
    can_prune_locals = false;  // do not prune locals
    stack_slots_not_pruned = 0;
  }

  // do not scribble on the input jvms
  JVMState* out_jvms = youngest_jvms->clone_deep(C);
  call->set_jvms(out_jvms); // Start jvms list for call node

  // For a known set of bytecodes, the interpreter should reexecute them if
  // deoptimization happens. We set the reexecute state for them here
  if (out_jvms->is_reexecute_undefined() && //don't change if already specified
      should_reexecute_implied_by_bytecode(out_jvms, call->is_AllocateArray())) {
#ifdef ASSERT
    int inputs = 0, not_used; // initialized by GraphKit::compute_stack_effects()
    assert(method() == youngest_jvms->method(), "sanity");
    assert(compute_stack_effects(inputs, not_used), "unknown bytecode: %s", Bytecodes::name(java_bc()));
    assert(out_jvms->sp() >= (uint)inputs, "not enough operands for reexecution");
#endif // ASSERT
    out_jvms->set_should_reexecute(true); //NOTE: youngest_jvms not changed
  }

  // Presize the call:
  DEBUG_ONLY(uint non_debug_edges = call->req());
  call->add_req_batch(top(), youngest_jvms->debug_depth());
  assert(call->req() == non_debug_edges + youngest_jvms->debug_depth(), "");

  // Set up edges so that the call looks like this:
  //  Call [state:] ctl io mem fptr retadr
  //       [parms:] parm0 ... parmN
  //       [root:]  loc0 ... locN stk0 ... stkSP mon0 obj0 ... monN objN
  //    [...mid:]   loc0 ... locN stk0 ... stkSP mon0 obj0 ... monN objN [...]
  //       [young:] loc0 ... locN stk0 ... stkSP mon0 obj0 ... monN objN
  // Note that caller debug info precedes callee debug info.

  // Fill pointer walks backwards from "young:" to "root:" in the diagram above:
  uint debug_ptr = call->req();

  // Loop over the map input edges associated with jvms, add them
  // to the call node, & reset all offsets to match call node array.
  for (JVMState* in_jvms = youngest_jvms; in_jvms != NULL; ) {
    uint debug_end   = debug_ptr;
    uint debug_start = debug_ptr - in_jvms->debug_size();
    debug_ptr = debug_start;  // back up the ptr

    uint p = debug_start;  // walks forward in [debug_start, debug_end)
    uint j, k, l;
    SafePointNode* in_map = in_jvms->map();
    out_jvms->set_map(call);

    if (can_prune_locals) {
      assert(in_jvms->method() == out_jvms->method(), "sanity");
      // If the current throw can reach an exception handler in this JVMS,
      // then we must keep everything live that can reach that handler.
      // As a quick and dirty approximation, we look for any handlers at all.
      if (in_jvms->method()->has_exception_handlers()) {
        can_prune_locals = false;
      }
    }

    // Add the Locals
    k = in_jvms->locoff();
    l = in_jvms->loc_size();
    out_jvms->set_locoff(p);
    if (!can_prune_locals) {
      for (j = 0; j < l; j++)
        call->set_req(p++, in_map->in(k+j));
    } else {
      p += l;  // already set to top above by add_req_batch
    }

    // Add the Expression Stack
    k = in_jvms->stkoff();
    l = in_jvms->sp();
    out_jvms->set_stkoff(p);
    if (!can_prune_locals) {
      for (j = 0; j < l; j++)
        call->set_req(p++, in_map->in(k+j));
    } else if (can_prune_locals && stack_slots_not_pruned != 0) {
      // Divide stack into {S0,...,S1}, where S0 is set to top.
      uint s1 = stack_slots_not_pruned;
      stack_slots_not_pruned = 0;  // for next iteration
      if (s1 > l)  s1 = l;
      uint s0 = l - s1;
      p += s0;  // skip the tops preinstalled by add_req_batch
      for (j = s0; j < l; j++)
        call->set_req(p++, in_map->in(k+j));
    } else {
      p += l;  // already set to top above by add_req_batch
    }

    // Add the Monitors
    k = in_jvms->monoff();
    l = in_jvms->mon_size();
    out_jvms->set_monoff(p);
    for (j = 0; j < l; j++)
      call->set_req(p++, in_map->in(k+j));

    // Copy any scalar object fields.
    k = in_jvms->scloff();
    l = in_jvms->scl_size();
    out_jvms->set_scloff(p);
    for (j = 0; j < l; j++)
      call->set_req(p++, in_map->in(k+j));

    // Finish the new jvms.
    out_jvms->set_endoff(p);

    assert(out_jvms->endoff()     == debug_end,             "fill ptr must match");
    assert(out_jvms->depth()      == in_jvms->depth(),      "depth must match");
    assert(out_jvms->loc_size()   == in_jvms->loc_size(),   "size must match");
    assert(out_jvms->mon_size()   == in_jvms->mon_size(),   "size must match");
    assert(out_jvms->scl_size()   == in_jvms->scl_size(),   "size must match");
    assert(out_jvms->debug_size() == in_jvms->debug_size(), "size must match");

    // Update the two tail pointers in parallel.
    out_jvms = out_jvms->caller();
    in_jvms  = in_jvms->caller();
  }

  assert(debug_ptr == non_debug_edges, "debug info must fit exactly");

  // Test the correctness of JVMState::debug_xxx accessors:
  assert(call->jvms()->debug_start() == non_debug_edges, "");
  assert(call->jvms()->debug_end()   == call->req(), "");
  assert(call->jvms()->debug_depth() == call->req() - non_debug_edges, "");
}

bool GraphKit::compute_stack_effects(int& inputs, int& depth) {
  Bytecodes::Code code = java_bc();
  if (code == Bytecodes::_wide) {
    code = method()->java_code_at_bci(bci() + 1);
  }

  BasicType rtype = T_ILLEGAL;
  int       rsize = 0;

  if (code != Bytecodes::_illegal) {
    depth = Bytecodes::depth(code); // checkcast=0, athrow=-1
    rtype = Bytecodes::result_type(code); // checkcast=P, athrow=V
    if (rtype < T_CONFLICT)
      rsize = type2size[rtype];
  }

  switch (code) {
  case Bytecodes::_illegal:
    return false;

  case Bytecodes::_ldc:
  case Bytecodes::_ldc_w:
  case Bytecodes::_ldc2_w:
    inputs = 0;
    break;

  case Bytecodes::_dup:         inputs = 1;  break;
  case Bytecodes::_dup_x1:      inputs = 2;  break;
  case Bytecodes::_dup_x2:      inputs = 3;  break;
  case Bytecodes::_dup2:        inputs = 2;  break;
  case Bytecodes::_dup2_x1:     inputs = 3;  break;
  case Bytecodes::_dup2_x2:     inputs = 4;  break;
  case Bytecodes::_swap:        inputs = 2;  break;
  case Bytecodes::_arraylength: inputs = 1;  break;

  case Bytecodes::_getstatic:
  case Bytecodes::_putstatic:
  case Bytecodes::_getfield:
  case Bytecodes::_putfield:
    {
      bool ignored_will_link;
      ciField* field = method()->get_field_at_bci(bci(), ignored_will_link);
      int      size  = field->type()->size();
      bool is_get = (depth >= 0), is_static = (depth & 1);
      inputs = (is_static ? 0 : 1);
      if (is_get) {
        depth = size - inputs;
      } else {
        inputs += size;        // putxxx pops the value from the stack
        depth = - inputs;
      }
    }
    break;

  case Bytecodes::_invokevirtual:
  case Bytecodes::_invokespecial:
  case Bytecodes::_invokestatic:
  case Bytecodes::_invokedynamic:
  case Bytecodes::_invokeinterface:
    {
      bool ignored_will_link;
      ciSignature* declared_signature = NULL;
      ciMethod* ignored_callee = method()->get_method_at_bci(bci(), ignored_will_link, &declared_signature);
      assert(declared_signature != NULL, "cannot be null");
      inputs   = declared_signature->arg_size_for_bc(code);
      int size = declared_signature->return_type()->size();
      depth = size - inputs;
    }
    break;

  case Bytecodes::_multianewarray:
    {
      ciBytecodeStream iter(method());
      iter.reset_to_bci(bci());
      iter.next();
      inputs = iter.get_dimensions();
      assert(rsize == 1, "");
      depth = rsize - inputs;
    }
    break;

  case Bytecodes::_withfield: {
    bool ignored_will_link;
    ciField* field = method()->get_field_at_bci(bci(), ignored_will_link);
    int      size  = field->type()->size();
    inputs = size+1;
    depth = rsize - inputs;
    break;
  }

  case Bytecodes::_ireturn:
  case Bytecodes::_lreturn:
  case Bytecodes::_freturn:
  case Bytecodes::_dreturn:
  case Bytecodes::_areturn:
    assert(rsize == -depth, "");
    inputs = rsize;
    break;

  case Bytecodes::_jsr:
  case Bytecodes::_jsr_w:
    inputs = 0;
    depth  = 1;                  // S.B. depth=1, not zero
    break;

  default:
    // bytecode produces a typed result
    inputs = rsize - depth;
    assert(inputs >= 0, "");
    break;
  }

#ifdef ASSERT
  // spot check
  int outputs = depth + inputs;
  assert(outputs >= 0, "sanity");
  switch (code) {
  case Bytecodes::_checkcast: assert(inputs == 1 && outputs == 1, ""); break;
  case Bytecodes::_athrow:    assert(inputs == 1 && outputs == 0, ""); break;
  case Bytecodes::_aload_0:   assert(inputs == 0 && outputs == 1, ""); break;
  case Bytecodes::_return:    assert(inputs == 0 && outputs == 0, ""); break;
  case Bytecodes::_drem:      assert(inputs == 4 && outputs == 2, ""); break;
  default:                    break;
  }
#endif //ASSERT

  return true;
}



//------------------------------basic_plus_adr---------------------------------
Node* GraphKit::basic_plus_adr(Node* base, Node* ptr, Node* offset) {
  // short-circuit a common case
  if (offset == intcon(0))  return ptr;
  return _gvn.transform( new AddPNode(base, ptr, offset) );
}

Node* GraphKit::ConvI2L(Node* offset) {
  // short-circuit a common case
  jint offset_con = find_int_con(offset, Type::OffsetBot);
  if (offset_con != Type::OffsetBot) {
    return longcon((jlong) offset_con);
  }
  return _gvn.transform( new ConvI2LNode(offset));
}

Node* GraphKit::ConvI2UL(Node* offset) {
  juint offset_con = (juint) find_int_con(offset, Type::OffsetBot);
  if (offset_con != (juint) Type::OffsetBot) {
    return longcon((julong) offset_con);
  }
  Node* conv = _gvn.transform( new ConvI2LNode(offset));
  Node* mask = _gvn.transform(ConLNode::make((julong) max_juint));
  return _gvn.transform( new AndLNode(conv, mask) );
}

Node* GraphKit::ConvL2I(Node* offset) {
  // short-circuit a common case
  jlong offset_con = find_long_con(offset, (jlong)Type::OffsetBot);
  if (offset_con != (jlong)Type::OffsetBot) {
    return intcon((int) offset_con);
  }
  return _gvn.transform( new ConvL2INode(offset));
}

//-------------------------load_object_klass-----------------------------------
Node* GraphKit::load_object_klass(Node* obj) {
  // TODO
  if (obj->is_InlineType()) {
    obj = obj->in(1);
  }
  // Special-case a fresh allocation to avoid building nodes:
  Node* akls = AllocateNode::Ideal_klass(obj, &_gvn);
  if (akls != NULL)  return akls;
  Node* k_adr = basic_plus_adr(obj, oopDesc::klass_offset_in_bytes());
  return _gvn.transform(LoadKlassNode::make(_gvn, NULL, immutable_memory(), k_adr, TypeInstPtr::KLASS, TypeKlassPtr::OBJECT));
}

//-------------------------load_array_length-----------------------------------
Node* GraphKit::load_array_length(Node* array) {
  // Special-case a fresh allocation to avoid building nodes:
  AllocateArrayNode* alloc = AllocateArrayNode::Ideal_array_allocation(array, &_gvn);
  Node *alen;
  if (alloc == NULL) {
    Node *r_adr = basic_plus_adr(array, arrayOopDesc::length_offset_in_bytes());
    alen = _gvn.transform( new LoadRangeNode(0, immutable_memory(), r_adr, TypeInt::POS));
  } else {
    alen = array_ideal_length(alloc, _gvn.type(array)->is_oopptr(), false);
  }
  return alen;
}

Node* GraphKit::array_ideal_length(AllocateArrayNode* alloc,
                                   const TypeOopPtr* oop_type,
                                   bool replace_length_in_map) {
  Node* length = alloc->Ideal_length();
  if (replace_length_in_map == false || map()->find_edge(length) >= 0) {
    Node* ccast = alloc->make_ideal_length(oop_type, &_gvn);
    if (ccast != length) {
      // do not transfrom ccast here, it might convert to top node for
      // negative array length and break assumptions in parsing stage.
      _gvn.set_type_bottom(ccast);
      record_for_igvn(ccast);
      if (replace_length_in_map) {
        replace_in_map(length, ccast);
      }
      return ccast;
    }
  }
  return length;
}

//------------------------------do_null_check----------------------------------
// Helper function to do a NULL pointer check.  Returned value is
// the incoming address with NULL casted away.  You are allowed to use the
// not-null value only if you are control dependent on the test.
#ifndef PRODUCT
extern int explicit_null_checks_inserted,
           explicit_null_checks_elided;
#endif
Node* GraphKit::null_check_common(Node* value, BasicType type,
                                  // optional arguments for variations:
                                  bool assert_null,
                                  Node* *null_control,
                                  bool speculative) {
  assert(!assert_null || null_control == NULL, "not both at once");
  if (stopped())  return top();
  NOT_PRODUCT(explicit_null_checks_inserted++);

  // TODO why null_control == NULL?
  if (value->is_InlineTypePtr() && null_control == NULL) {
    // TODO use null check_common here?
    null_check_common(value->in(2), type, assert_null, null_control, speculative);
/*
    const Type *t = _gvn.type(value);
    const Type *t_not_null = t->join_speculative(TypePtr::NOTNULL);
    Node *cast = new CastPPNode(value,t_not_null);
    cast->init_req(0, control());
    cast = _gvn.transform( cast );
*/
    Node* vt = InlineTypeNode::make_from_oop(this, value, _gvn.type(value)->inline_klass());

    // TODO is_Parse() is needed because we should not replace during incremental inlining
    if (is_Parse() && (null_control == NULL || (*null_control) == top())) {
      replace_in_map(value, vt);
    }
    if (Verbose) {
      tty->print_cr("## NULL CHECKING");
      value->dump(8);
      tty->print_cr("##");
      vt->dump(2);
      tty->print_cr("##");
    }
    return vt;
  }

  // Construct NULL check
  Node *chk = NULL;
  switch(type) {
    case T_LONG   : chk = new CmpLNode(value, _gvn.zerocon(T_LONG)); break;
    case T_INT    : chk = new CmpINode(value, _gvn.intcon(0)); break;
    case T_INLINE_TYPE : // fall through
    case T_ARRAY  : // fall through
      type = T_OBJECT;  // simplify further tests
    case T_OBJECT : {
      const Type *t = _gvn.type( value );

      const TypeOopPtr* tp = t->isa_oopptr();
      if (tp != NULL && tp->klass() != NULL && !tp->klass()->is_loaded()
          // Only for do_null_check, not any of its siblings:
          && !assert_null && null_control == NULL) {
        // Usually, any field access or invocation on an unloaded oop type
        // will simply fail to link, since the statically linked class is
        // likely also to be unloaded.  However, in -Xcomp mode, sometimes
        // the static class is loaded but the sharper oop type is not.
        // Rather than checking for this obscure case in lots of places,
        // we simply observe that a null check on an unloaded class
        // will always be followed by a nonsense operation, so we
        // can just issue the uncommon trap here.
        // Our access to the unloaded class will only be correct
        // after it has been loaded and initialized, which requires
        // a trip through the interpreter.
#ifndef PRODUCT
        if (WizardMode) { tty->print("Null check of unloaded "); tp->klass()->print(); tty->cr(); }
#endif
        uncommon_trap(Deoptimization::Reason_unloaded,
                      Deoptimization::Action_reinterpret,
                      tp->klass(), "!loaded");
        return top();
      }

      if (assert_null) {
        // See if the type is contained in NULL_PTR.
        // If so, then the value is already null.
        if (t->higher_equal(TypePtr::NULL_PTR)) {
          NOT_PRODUCT(explicit_null_checks_elided++);
          return value;           // Elided null assert quickly!
        }
      } else {
        // See if mixing in the NULL pointer changes type.
        // If so, then the NULL pointer was not allowed in the original
        // type.  In other words, "value" was not-null.
        if (t->meet(TypePtr::NULL_PTR) != t->remove_speculative()) {
          // same as: if (!TypePtr::NULL_PTR->higher_equal(t)) ...
          NOT_PRODUCT(explicit_null_checks_elided++);
          return value;           // Elided null check quickly!
        }
      }
      chk = new CmpPNode( value, null() );
      break;
    }

    default:
      fatal("unexpected type: %s", type2name(type));
  }
  assert(chk != NULL, "sanity check");
  chk = _gvn.transform(chk);

  BoolTest::mask btest = assert_null ? BoolTest::eq : BoolTest::ne;
  BoolNode *btst = new BoolNode( chk, btest);
  Node   *tst = _gvn.transform( btst );

  //-----------
  // if peephole optimizations occurred, a prior test existed.
  // If a prior test existed, maybe it dominates as we can avoid this test.
  if (tst != btst && type == T_OBJECT) {
    // At this point we want to scan up the CFG to see if we can
    // find an identical test (and so avoid this test altogether).
    Node *cfg = control();
    int depth = 0;
    while( depth < 16 ) {       // Limit search depth for speed
      if( cfg->Opcode() == Op_IfTrue &&
          cfg->in(0)->in(1) == tst ) {
        // Found prior test.  Use "cast_not_null" to construct an identical
        // CastPP (and hence hash to) as already exists for the prior test.
        // Return that casted value.
        if (assert_null) {
          replace_in_map(value, null());
          return null();  // do not issue the redundant test
        }
        Node *oldcontrol = control();
        set_control(cfg);
        Node *res = cast_not_null(value);
        set_control(oldcontrol);
        NOT_PRODUCT(explicit_null_checks_elided++);
        return res;
      }
      cfg = IfNode::up_one_dom(cfg, /*linear_only=*/ true);
      if (cfg == NULL)  break;  // Quit at region nodes
      depth++;
    }
  }

  //-----------
  // Branch to failure if null
  float ok_prob = PROB_MAX;  // a priori estimate:  nulls never happen
  Deoptimization::DeoptReason reason;
  if (assert_null) {
    reason = Deoptimization::reason_null_assert(speculative);
  } else if (type == T_OBJECT) {
    reason = Deoptimization::reason_null_check(speculative);
  } else {
    reason = Deoptimization::Reason_div0_check;
  }
  // %%% Since Reason_unhandled is not recorded on a per-bytecode basis,
  // ciMethodData::has_trap_at will return a conservative -1 if any
  // must-be-null assertion has failed.  This could cause performance
  // problems for a method after its first do_null_assert failure.
  // Consider using 'Reason_class_check' instead?

  // To cause an implicit null check, we set the not-null probability
  // to the maximum (PROB_MAX).  For an explicit check the probability
  // is set to a smaller value.
  if (null_control != NULL || too_many_traps(reason)) {
    // probability is less likely
    ok_prob =  PROB_LIKELY_MAG(3);
  } else if (!assert_null &&
             (ImplicitNullCheckThreshold > 0) &&
             method() != NULL &&
             (method()->method_data()->trap_count(reason)
              >= (uint)ImplicitNullCheckThreshold)) {
    ok_prob =  PROB_LIKELY_MAG(3);
  }

  if (null_control != NULL) {
    IfNode* iff = create_and_map_if(control(), tst, ok_prob, COUNT_UNKNOWN);
    Node* null_true = _gvn.transform( new IfFalseNode(iff));
    set_control(      _gvn.transform( new IfTrueNode(iff)));
#ifndef PRODUCT
    if (null_true == top()) {
      explicit_null_checks_elided++;
    }
#endif
    (*null_control) = null_true;
  } else {
    BuildCutout unless(this, tst, ok_prob);
    // Check for optimizer eliding test at parse time
    if (stopped()) {
      // Failure not possible; do not bother making uncommon trap.
      NOT_PRODUCT(explicit_null_checks_elided++);
    } else if (assert_null) {
      uncommon_trap(reason,
                    Deoptimization::Action_make_not_entrant,
                    NULL, "assert_null");
    } else {
      replace_in_map(value, zerocon(type));
      builtin_throw(reason);
    }
  }

  // Must throw exception, fall-thru not possible?
  if (stopped()) {
    return top();               // No result
  }

  if (assert_null) {
    // Cast obj to null on this path.
    replace_in_map(value, zerocon(type));
    return zerocon(type);
  }

  // Cast obj to not-null on this path, if there is no null_control.
  // (If there is a null_control, a non-null value may come back to haunt us.)
  if (type == T_OBJECT) {
    Node* cast = cast_not_null(value, false);
    if (null_control == NULL || (*null_control) == top())
      replace_in_map(value, cast);
    value = cast;
  }

  return value;
}

Node* GraphKit::null2default(Node* value, ciInlineKlass* vk) {
  assert(!vk->is_scalarizable(), "Should only be used for non scalarizable inline klasses");
  Node* null_ctl = top();
  value = null_check_oop(value, &null_ctl);
  if (!null_ctl->is_top()) {
    // Return default value if oop is null
    Node* region = new RegionNode(3);
    region->init_req(1, control());
    region->init_req(2, null_ctl);
    value = PhiNode::make(region, value, TypeInstPtr::make(TypePtr::BotPTR, vk));
    value->set_req(2, InlineTypeNode::default_oop(gvn(), vk));
    set_control(gvn().transform(region));
    value = gvn().transform(value);
  }
  return value;
}

//------------------------------cast_not_null----------------------------------
// Cast obj to not-null on this path
Node* GraphKit::cast_not_null(Node* obj, bool do_replace_in_map) {
  if (obj->is_InlineType()) {
    return obj;
  }
  const Type *t = _gvn.type(obj);
  const Type *t_not_null = t->join_speculative(TypePtr::NOTNULL);
  // Object is already not-null?
  if( t == t_not_null ) return obj;

  Node *cast = new CastPPNode(obj,t_not_null);
  cast->init_req(0, control());
  cast = _gvn.transform( cast );

  // Scan for instances of 'obj' in the current JVM mapping.
  // These instances are known to be not-null after the test.
  if (do_replace_in_map)
    replace_in_map(obj, cast);

  return cast;                  // Return casted value
}

// Sometimes in intrinsics, we implicitly know an object is not null
// (there's no actual null check) so we can cast it to not null. In
// the course of optimizations, the input to the cast can become null.
// In that case that data path will die and we need the control path
// to become dead as well to keep the graph consistent. So we have to
// add a check for null for which one branch can't be taken. It uses
// an Opaque4 node that will cause the check to be removed after loop
// opts so the test goes away and the compiled code doesn't execute a
// useless check.
Node* GraphKit::must_be_not_null(Node* value, bool do_replace_in_map) {
  if (!TypePtr::NULL_PTR->higher_equal(_gvn.type(value))) {
    return value;
  }
  Node* chk = _gvn.transform(new CmpPNode(value, null()));
  Node *tst = _gvn.transform(new BoolNode(chk, BoolTest::ne));
  Node* opaq = _gvn.transform(new Opaque4Node(C, tst, intcon(1)));
  IfNode *iff = new IfNode(control(), opaq, PROB_MAX, COUNT_UNKNOWN);
  _gvn.set_type(iff, iff->Value(&_gvn));
  Node *if_f = _gvn.transform(new IfFalseNode(iff));
  Node *frame = _gvn.transform(new ParmNode(C->start(), TypeFunc::FramePtr));
  Node* halt = _gvn.transform(new HaltNode(if_f, frame, "unexpected null in intrinsic"));
  C->root()->add_req(halt);
  Node *if_t = _gvn.transform(new IfTrueNode(iff));
  set_control(if_t);
  return cast_not_null(value, do_replace_in_map);
}


//--------------------------replace_in_map-------------------------------------
void GraphKit::replace_in_map(Node* old, Node* neww) {
  if (old == neww) {
    return;
  }

  map()->replace_edge(old, neww);

  // Note: This operation potentially replaces any edge
  // on the map.  This includes locals, stack, and monitors
  // of the current (innermost) JVM state.

  // don't let inconsistent types from profiling escape this
  // method

  const Type* told = _gvn.type(old);
  const Type* tnew = _gvn.type(neww);

  if (!tnew->higher_equal(told)) {
    return;
  }

  map()->record_replaced_node(old, neww);
}


//=============================================================================
//--------------------------------memory---------------------------------------
Node* GraphKit::memory(uint alias_idx) {
  MergeMemNode* mem = merged_memory();
  Node* p = mem->memory_at(alias_idx);
  assert(p != mem->empty_memory(), "empty");
  _gvn.set_type(p, Type::MEMORY);  // must be mapped
  return p;
}

//-----------------------------reset_memory------------------------------------
Node* GraphKit::reset_memory() {
  Node* mem = map()->memory();
  // do not use this node for any more parsing!
  debug_only( map()->set_memory((Node*)NULL) );
  return _gvn.transform( mem );
}

//------------------------------set_all_memory---------------------------------
void GraphKit::set_all_memory(Node* newmem) {
  Node* mergemem = MergeMemNode::make(newmem);
  gvn().set_type_bottom(mergemem);
  map()->set_memory(mergemem);
}

//------------------------------set_all_memory_call----------------------------
void GraphKit::set_all_memory_call(Node* call, bool separate_io_proj) {
  Node* newmem = _gvn.transform( new ProjNode(call, TypeFunc::Memory, separate_io_proj) );
  set_all_memory(newmem);
}

//=============================================================================
//
// parser factory methods for MemNodes
//
// These are layered on top of the factory methods in LoadNode and StoreNode,
// and integrate with the parser's memory state and _gvn engine.
//

// factory methods in "int adr_idx"
Node* GraphKit::make_load(Node* ctl, Node* adr, const Type* t, BasicType bt,
                          int adr_idx,
                          MemNode::MemOrd mo,
                          LoadNode::ControlDependency control_dependency,
                          bool require_atomic_access,
                          bool unaligned,
                          bool mismatched,
                          bool unsafe,
                          uint8_t barrier_data) {
  assert(adr_idx != Compile::AliasIdxTop, "use other make_load factory" );
  const TypePtr* adr_type = NULL; // debug-mode-only argument
  debug_only(adr_type = C->get_adr_type(adr_idx));
  Node* mem = memory(adr_idx);
  Node* ld;
  if (require_atomic_access && bt == T_LONG) {
    ld = LoadLNode::make_atomic(ctl, mem, adr, adr_type, t, mo, control_dependency, unaligned, mismatched, unsafe, barrier_data);
  } else if (require_atomic_access && bt == T_DOUBLE) {
    ld = LoadDNode::make_atomic(ctl, mem, adr, adr_type, t, mo, control_dependency, unaligned, mismatched, unsafe, barrier_data);
  } else {
    ld = LoadNode::make(_gvn, ctl, mem, adr, adr_type, t, bt, mo, control_dependency, unaligned, mismatched, unsafe, barrier_data);
  }
  ld = _gvn.transform(ld);

  if (((bt == T_OBJECT || bt == T_INLINE_TYPE) && C->do_escape_analysis()) || C->eliminate_boxing()) {
    // Improve graph before escape analysis and boxing elimination.
    record_for_igvn(ld);
  }
  return ld;
}

Node* GraphKit::store_to_memory(Node* ctl, Node* adr, Node *val, BasicType bt,
                                int adr_idx,
                                MemNode::MemOrd mo,
                                bool require_atomic_access,
                                bool unaligned,
                                bool mismatched,
                                bool unsafe) {
  assert(adr_idx != Compile::AliasIdxTop, "use other store_to_memory factory" );
  const TypePtr* adr_type = NULL;
  debug_only(adr_type = C->get_adr_type(adr_idx));
  Node *mem = memory(adr_idx);
  Node* st;
  if (require_atomic_access && bt == T_LONG) {
    st = StoreLNode::make_atomic(ctl, mem, adr, adr_type, val, mo);
  } else if (require_atomic_access && bt == T_DOUBLE) {
    st = StoreDNode::make_atomic(ctl, mem, adr, adr_type, val, mo);
  } else {
    st = StoreNode::make(_gvn, ctl, mem, adr, adr_type, val, bt, mo);
  }
  if (unaligned) {
    st->as_Store()->set_unaligned_access();
  }
  if (mismatched) {
    st->as_Store()->set_mismatched_access();
  }
  if (unsafe) {
    st->as_Store()->set_unsafe_access();
  }
  st = _gvn.transform(st);
  set_memory(st, adr_idx);
  // Back-to-back stores can only remove intermediate store with DU info
  // so push on worklist for optimizer.
  if (mem->req() > MemNode::Address && adr == mem->in(MemNode::Address))
    record_for_igvn(st);

  return st;
}

Node* GraphKit::access_store_at(Node* obj,
                                Node* adr,
                                const TypePtr* adr_type,
                                Node* val,
                                const Type* val_type,
                                BasicType bt,
                                DecoratorSet decorators,
                                bool safe_for_replace) {
  // Transformation of a value which could be NULL pointer (CastPP #NULL)
  // could be delayed during Parse (for example, in adjust_map_after_if()).
  // Execute transformation here to avoid barrier generation in such case.
  if (_gvn.type(val) == TypePtr::NULL_PTR) {
    val = _gvn.makecon(TypePtr::NULL_PTR);
  }

  if (stopped()) {
    return top(); // Dead path ?
  }

  assert(val != NULL, "not dead path");
  if (val->is_InlineType()) {
    // Store to non-flattened field. Buffer the inline type and make sure
    // the store is re-executed if the allocation triggers deoptimization.
    PreserveReexecuteState preexecs(this);
    jvms()->set_should_reexecute(true);
    val = val->as_InlineType()->buffer(this, safe_for_replace);
  }

  C2AccessValuePtr addr(adr, adr_type);
  C2AccessValue value(val, val_type);
  C2ParseAccess access(this, decorators | C2_WRITE_ACCESS, bt, obj, addr);
  if (access.is_raw()) {
    return _barrier_set->BarrierSetC2::store_at(access, value);
  } else {
    return _barrier_set->store_at(access, value);
  }
}

Node* GraphKit::access_load_at(Node* obj,   // containing obj
                               Node* adr,   // actual adress to store val at
                               const TypePtr* adr_type,
                               const Type* val_type,
                               BasicType bt,
                               DecoratorSet decorators,
                               Node* ctl) {
  if (stopped()) {
    return top(); // Dead path ?
  }

  C2AccessValuePtr addr(adr, adr_type);
  C2ParseAccess access(this, decorators | C2_READ_ACCESS, bt, obj, addr, ctl);
  if (access.is_raw()) {
    return _barrier_set->BarrierSetC2::load_at(access, val_type);
  } else {
    return _barrier_set->load_at(access, val_type);
  }
}

Node* GraphKit::access_load(Node* adr,   // actual adress to load val at
                            const Type* val_type,
                            BasicType bt,
                            DecoratorSet decorators) {
  if (stopped()) {
    return top(); // Dead path ?
  }

  C2AccessValuePtr addr(adr, adr->bottom_type()->is_ptr());
  C2ParseAccess access(this, decorators | C2_READ_ACCESS, bt, NULL, addr);
  if (access.is_raw()) {
    return _barrier_set->BarrierSetC2::load_at(access, val_type);
  } else {
    return _barrier_set->load_at(access, val_type);
  }
}

Node* GraphKit::access_atomic_cmpxchg_val_at(Node* obj,
                                             Node* adr,
                                             const TypePtr* adr_type,
                                             int alias_idx,
                                             Node* expected_val,
                                             Node* new_val,
                                             const Type* value_type,
                                             BasicType bt,
                                             DecoratorSet decorators) {
  C2AccessValuePtr addr(adr, adr_type);
  C2AtomicParseAccess access(this, decorators | C2_READ_ACCESS | C2_WRITE_ACCESS,
                        bt, obj, addr, alias_idx);
  if (access.is_raw()) {
    return _barrier_set->BarrierSetC2::atomic_cmpxchg_val_at(access, expected_val, new_val, value_type);
  } else {
    return _barrier_set->atomic_cmpxchg_val_at(access, expected_val, new_val, value_type);
  }
}

Node* GraphKit::access_atomic_cmpxchg_bool_at(Node* obj,
                                              Node* adr,
                                              const TypePtr* adr_type,
                                              int alias_idx,
                                              Node* expected_val,
                                              Node* new_val,
                                              const Type* value_type,
                                              BasicType bt,
                                              DecoratorSet decorators) {
  C2AccessValuePtr addr(adr, adr_type);
  C2AtomicParseAccess access(this, decorators | C2_READ_ACCESS | C2_WRITE_ACCESS,
                        bt, obj, addr, alias_idx);
  if (access.is_raw()) {
    return _barrier_set->BarrierSetC2::atomic_cmpxchg_bool_at(access, expected_val, new_val, value_type);
  } else {
    return _barrier_set->atomic_cmpxchg_bool_at(access, expected_val, new_val, value_type);
  }
}

Node* GraphKit::access_atomic_xchg_at(Node* obj,
                                      Node* adr,
                                      const TypePtr* adr_type,
                                      int alias_idx,
                                      Node* new_val,
                                      const Type* value_type,
                                      BasicType bt,
                                      DecoratorSet decorators) {
  C2AccessValuePtr addr(adr, adr_type);
  C2AtomicParseAccess access(this, decorators | C2_READ_ACCESS | C2_WRITE_ACCESS,
                        bt, obj, addr, alias_idx);
  if (access.is_raw()) {
    return _barrier_set->BarrierSetC2::atomic_xchg_at(access, new_val, value_type);
  } else {
    return _barrier_set->atomic_xchg_at(access, new_val, value_type);
  }
}

Node* GraphKit::access_atomic_add_at(Node* obj,
                                     Node* adr,
                                     const TypePtr* adr_type,
                                     int alias_idx,
                                     Node* new_val,
                                     const Type* value_type,
                                     BasicType bt,
                                     DecoratorSet decorators) {
  C2AccessValuePtr addr(adr, adr_type);
  C2AtomicParseAccess access(this, decorators | C2_READ_ACCESS | C2_WRITE_ACCESS, bt, obj, addr, alias_idx);
  if (access.is_raw()) {
    return _barrier_set->BarrierSetC2::atomic_add_at(access, new_val, value_type);
  } else {
    return _barrier_set->atomic_add_at(access, new_val, value_type);
  }
}

void GraphKit::access_clone(Node* src, Node* dst, Node* size, bool is_array) {
  return _barrier_set->clone(this, src, dst, size, is_array);
}

//-------------------------array_element_address-------------------------
Node* GraphKit::array_element_address(Node* ary, Node* idx, BasicType elembt,
                                      const TypeInt* sizetype, Node* ctrl) {
  uint shift  = exact_log2(type2aelembytes(elembt));
  ciKlass* arytype_klass = _gvn.type(ary)->is_aryptr()->klass();
  if (arytype_klass != NULL && arytype_klass->is_flat_array_klass()) {
    ciFlatArrayKlass* vak = arytype_klass->as_flat_array_klass();
    shift = vak->log2_element_size();
  }
  uint header = arrayOopDesc::base_offset_in_bytes(elembt);

  // short-circuit a common case (saves lots of confusing waste motion)
  jint idx_con = find_int_con(idx, -1);
  if (idx_con >= 0) {
    intptr_t offset = header + ((intptr_t)idx_con << shift);
    return basic_plus_adr(ary, offset);
  }

  // must be correct type for alignment purposes
  Node* base  = basic_plus_adr(ary, header);
  idx = Compile::conv_I2X_index(&_gvn, idx, sizetype, ctrl);
  Node* scale = _gvn.transform( new LShiftXNode(idx, intcon(shift)) );
  return basic_plus_adr(ary, base, scale);
}

//-------------------------load_array_element-------------------------
Node* GraphKit::load_array_element(Node* ctl, Node* ary, Node* idx, const TypeAryPtr* arytype) {
  const Type* elemtype = arytype->elem();
  BasicType elembt = elemtype->array_element_basic_type();
  assert(elembt != T_INLINE_TYPE, "inline types are not supported by this method");
  Node* adr = array_element_address(ary, idx, elembt, arytype->size());
  if (elembt == T_NARROWOOP) {
    elembt = T_OBJECT; // To satisfy switch in LoadNode::make()
  }
  Node* ld = make_load(ctl, adr, elemtype, elembt, arytype, MemNode::unordered);
  return ld;
}

//-------------------------set_arguments_for_java_call-------------------------
// Arguments (pre-popped from the stack) are taken from the JVMS.
void GraphKit::set_arguments_for_java_call(CallJavaNode* call, bool is_late_inline) {
  PreserveReexecuteState preexecs(this);
  if (EnableValhalla) {
    // Make sure the call is "re-executed", if buffering of inline type arguments triggers deoptimization.
    // At this point, the call hasn't been executed yet, so we will only ever execute the call once.
    jvms()->set_should_reexecute(true);
    int arg_size = method()->get_declared_signature_at_bci(bci())->arg_size_for_bc(java_bc());
    inc_sp(arg_size);
  }
  // Add the call arguments
  const TypeTuple* domain = call->tf()->domain_sig();
  uint nargs = domain->cnt();
  for (uint i = TypeFunc::Parms, idx = TypeFunc::Parms; i < nargs; i++) {
    Node* arg = argument(i-TypeFunc::Parms);
    const Type* t = domain->field_at(i);
    if (call->method()->has_scalarized_args() && t->is_inlinetypeptr() && !t->maybe_null() && t->inline_klass()->can_be_passed_as_fields()) {
      // We don't pass inline type arguments by reference but instead pass each field of the inline type
      InlineTypeNode* vt = arg->as_InlineType();
      vt->pass_fields(this, call, idx);
      // If an inline type argument is passed as fields, attach the Method* to the call site
      // to be able to access the extended signature later via attached_method_before_pc().
      // For example, see CompiledMethod::preserve_callee_argument_oops().
      call->set_override_symbolic_info(true);
      continue;
    } else if (arg->is_InlineType()) {
      // Pass inline type argument via oop to callee
      arg = arg->as_InlineType()->buffer(this);
      if (!is_late_inline) {
        arg = arg->as_InlineTypePtr()->get_oop();
      }
    }
    call->init_req(idx++, arg);
  }
}

//---------------------------set_edges_for_java_call---------------------------
// Connect a newly created call into the current JVMS.
// A return value node (if any) is returned from set_edges_for_java_call.
void GraphKit::set_edges_for_java_call(CallJavaNode* call, bool must_throw, bool separate_io_proj) {

  // Add the predefined inputs:
  call->init_req( TypeFunc::Control, control() );
  call->init_req( TypeFunc::I_O    , i_o() );
  call->init_req( TypeFunc::Memory , reset_memory() );
  call->init_req( TypeFunc::FramePtr, frameptr() );
  call->init_req( TypeFunc::ReturnAdr, top() );

  add_safepoint_edges(call, must_throw);

  Node* xcall = _gvn.transform(call);

  if (xcall == top()) {
    set_control(top());
    return;
  }
  assert(xcall == call, "call identity is stable");

  // Re-use the current map to produce the result.

  set_control(_gvn.transform(new ProjNode(call, TypeFunc::Control)));
  set_i_o(    _gvn.transform(new ProjNode(call, TypeFunc::I_O    , separate_io_proj)));
  set_all_memory_call(xcall, separate_io_proj);

  //return xcall;   // no need, caller already has it
}

Node* GraphKit::set_results_for_java_call(CallJavaNode* call, bool separate_io_proj, bool deoptimize) {
  if (stopped())  return top();  // maybe the call folded up?

  // Note:  Since any out-of-line call can produce an exception,
  // we always insert an I_O projection from the call into the result.

  make_slow_call_ex(call, env()->Throwable_klass(), separate_io_proj, deoptimize);

  if (separate_io_proj) {
    // The caller requested separate projections be used by the fall
    // through and exceptional paths, so replace the projections for
    // the fall through path.
    set_i_o(_gvn.transform( new ProjNode(call, TypeFunc::I_O) ));
    set_all_memory(_gvn.transform( new ProjNode(call, TypeFunc::Memory) ));
  }

  // Capture the return value, if any.
  Node* ret;
  if (call->method() == NULL || call->method()->return_type()->basic_type() == T_VOID) {
    ret = top();
  } else if (call->tf()->returns_inline_type_as_fields()) {
    // Return of multiple values (inline type fields): we create a
    // InlineType node, each field is a projection from the call.
    ciInlineKlass* vk = call->method()->return_type()->as_inline_klass();
    uint base_input = TypeFunc::Parms;
    ret = InlineTypeNode::make_from_multi(this, call, vk, base_input, false);
  } else {
    ret = _gvn.transform(new ProjNode(call, TypeFunc::Parms));
  }

  return ret;
}

//--------------------set_predefined_input_for_runtime_call--------------------
// Reading and setting the memory state is way conservative here.
// The real problem is that I am not doing real Type analysis on memory,
// so I cannot distinguish card mark stores from other stores.  Across a GC
// point the Store Barrier and the card mark memory has to agree.  I cannot
// have a card mark store and its barrier split across the GC point from
// either above or below.  Here I get that to happen by reading ALL of memory.
// A better answer would be to separate out card marks from other memory.
// For now, return the input memory state, so that it can be reused
// after the call, if this call has restricted memory effects.
Node* GraphKit::set_predefined_input_for_runtime_call(SafePointNode* call, Node* narrow_mem) {
  // Set fixed predefined input arguments
  Node* memory = reset_memory();
  Node* m = narrow_mem == NULL ? memory : narrow_mem;
  call->init_req( TypeFunc::Control,   control()  );
  call->init_req( TypeFunc::I_O,       top()      ); // does no i/o
  call->init_req( TypeFunc::Memory,    m          ); // may gc ptrs
  call->init_req( TypeFunc::FramePtr,  frameptr() );
  call->init_req( TypeFunc::ReturnAdr, top()      );
  return memory;
}

//-------------------set_predefined_output_for_runtime_call--------------------
// Set control and memory (not i_o) from the call.
// If keep_mem is not NULL, use it for the output state,
// except for the RawPtr output of the call, if hook_mem is TypeRawPtr::BOTTOM.
// If hook_mem is NULL, this call produces no memory effects at all.
// If hook_mem is a Java-visible memory slice (such as arraycopy operands),
// then only that memory slice is taken from the call.
// In the last case, we must put an appropriate memory barrier before
// the call, so as to create the correct anti-dependencies on loads
// preceding the call.
void GraphKit::set_predefined_output_for_runtime_call(Node* call,
                                                      Node* keep_mem,
                                                      const TypePtr* hook_mem) {
  // no i/o
  set_control(_gvn.transform( new ProjNode(call,TypeFunc::Control) ));
  if (keep_mem) {
    // First clone the existing memory state
    set_all_memory(keep_mem);
    if (hook_mem != NULL) {
      // Make memory for the call
      Node* mem = _gvn.transform( new ProjNode(call, TypeFunc::Memory) );
      // Set the RawPtr memory state only.  This covers all the heap top/GC stuff
      // We also use hook_mem to extract specific effects from arraycopy stubs.
      set_memory(mem, hook_mem);
    }
    // ...else the call has NO memory effects.

    // Make sure the call advertises its memory effects precisely.
    // This lets us build accurate anti-dependences in gcm.cpp.
    assert(C->alias_type(call->adr_type()) == C->alias_type(hook_mem),
           "call node must be constructed correctly");
  } else {
    assert(hook_mem == NULL, "");
    // This is not a "slow path" call; all memory comes from the call.
    set_all_memory_call(call);
  }
}

// Keep track of MergeMems feeding into other MergeMems
static void add_mergemem_users_to_worklist(Unique_Node_List& wl, Node* mem) {
  if (!mem->is_MergeMem()) {
    return;
  }
  for (SimpleDUIterator i(mem); i.has_next(); i.next()) {
    Node* use = i.get();
    if (use->is_MergeMem()) {
      wl.push(use);
    }
  }
}

// Replace the call with the current state of the kit.
void GraphKit::replace_call(CallNode* call, Node* result, bool do_replaced_nodes) {
  JVMState* ejvms = NULL;
  if (has_exceptions()) {
    ejvms = transfer_exceptions_into_jvms();
  }

  ReplacedNodes replaced_nodes = map()->replaced_nodes();
  ReplacedNodes replaced_nodes_exception;
  Node* ex_ctl = top();

  SafePointNode* final_state = stop();

  // Find all the needed outputs of this call
  CallProjections* callprojs = call->extract_projections(true);

  Unique_Node_List wl;
  Node* init_mem = call->in(TypeFunc::Memory);
  Node* final_mem = final_state->in(TypeFunc::Memory);
  Node* final_ctl = final_state->in(TypeFunc::Control);
  Node* final_io = final_state->in(TypeFunc::I_O);

  // Replace all the old call edges with the edges from the inlining result
  if (callprojs->fallthrough_catchproj != NULL) {
    C->gvn_replace_by(callprojs->fallthrough_catchproj, final_ctl);
  }
  if (callprojs->fallthrough_memproj != NULL) {
    if (final_mem->is_MergeMem()) {
      // Parser's exits MergeMem was not transformed but may be optimized
      final_mem = _gvn.transform(final_mem);
    }
    C->gvn_replace_by(callprojs->fallthrough_memproj,   final_mem);
    add_mergemem_users_to_worklist(wl, final_mem);
  }
  if (callprojs->fallthrough_ioproj != NULL) {
    C->gvn_replace_by(callprojs->fallthrough_ioproj,    final_io);
  }

  // Replace the result with the new result if it exists and is used
  if (callprojs->resproj[0] != NULL && result != NULL) {
    // If the inlined code is dead, the result projections for an inline type returned as
    // fields have not been replaced. They will go away once the call is replaced by TOP below.
    assert(callprojs->nb_resproj == 1 || (call->tf()->returns_inline_type_as_fields() && stopped()),
           "unexpected number of results");
    C->gvn_replace_by(callprojs->resproj[0], result);
  }

  if (ejvms == NULL) {
    // No exception edges to simply kill off those paths
    if (callprojs->catchall_catchproj != NULL) {
      C->gvn_replace_by(callprojs->catchall_catchproj, C->top());
    }
    if (callprojs->catchall_memproj != NULL) {
      C->gvn_replace_by(callprojs->catchall_memproj,   C->top());
    }
    if (callprojs->catchall_ioproj != NULL) {
      C->gvn_replace_by(callprojs->catchall_ioproj,    C->top());
    }
    // Replace the old exception object with top
    if (callprojs->exobj != NULL) {
      C->gvn_replace_by(callprojs->exobj, C->top());
    }
  } else {
    GraphKit ekit(ejvms);

    // Load my combined exception state into the kit, with all phis transformed:
    SafePointNode* ex_map = ekit.combine_and_pop_all_exception_states();
    replaced_nodes_exception = ex_map->replaced_nodes();

    Node* ex_oop = ekit.use_exception_state(ex_map);

    if (callprojs->catchall_catchproj != NULL) {
      C->gvn_replace_by(callprojs->catchall_catchproj, ekit.control());
      ex_ctl = ekit.control();
    }
    if (callprojs->catchall_memproj != NULL) {
      Node* ex_mem = ekit.reset_memory();
      C->gvn_replace_by(callprojs->catchall_memproj,   ex_mem);
      add_mergemem_users_to_worklist(wl, ex_mem);
    }
    if (callprojs->catchall_ioproj != NULL) {
      C->gvn_replace_by(callprojs->catchall_ioproj,    ekit.i_o());
    }

    // Replace the old exception object with the newly created one
    if (callprojs->exobj != NULL) {
      C->gvn_replace_by(callprojs->exobj, ex_oop);
    }
  }

  // Disconnect the call from the graph
  call->disconnect_inputs(C);
  C->gvn_replace_by(call, C->top());

  // Clean up any MergeMems that feed other MergeMems since the
  // optimizer doesn't like that.
  while (wl.size() > 0) {
    _gvn.transform(wl.pop());
  }

  if (callprojs->fallthrough_catchproj != NULL && !final_ctl->is_top() && do_replaced_nodes) {
    replaced_nodes.apply(C, final_ctl);
  }
  if (!ex_ctl->is_top() && do_replaced_nodes) {
    replaced_nodes_exception.apply(C, ex_ctl);
  }
}


//------------------------------increment_counter------------------------------
// for statistics: increment a VM counter by 1

void GraphKit::increment_counter(address counter_addr) {
  Node* adr1 = makecon(TypeRawPtr::make(counter_addr));
  increment_counter(adr1);
}

void GraphKit::increment_counter(Node* counter_addr) {
  int adr_type = Compile::AliasIdxRaw;
  Node* ctrl = control();
  Node* cnt  = make_load(ctrl, counter_addr, TypeLong::LONG, T_LONG, adr_type, MemNode::unordered);
  Node* incr = _gvn.transform(new AddLNode(cnt, _gvn.longcon(1)));
  store_to_memory(ctrl, counter_addr, incr, T_LONG, adr_type, MemNode::unordered);
}


//------------------------------uncommon_trap----------------------------------
// Bail out to the interpreter in mid-method.  Implemented by calling the
// uncommon_trap blob.  This helper function inserts a runtime call with the
// right debug info.
void GraphKit::uncommon_trap(int trap_request,
                             ciKlass* klass, const char* comment,
                             bool must_throw,
                             bool keep_exact_action) {
  if (failing())  stop();
  if (stopped())  return; // trap reachable?

  // Note:  If ProfileTraps is true, and if a deopt. actually
  // occurs here, the runtime will make sure an MDO exists.  There is
  // no need to call method()->ensure_method_data() at this point.

  // Set the stack pointer to the right value for reexecution:
  set_sp(reexecute_sp());

#ifdef ASSERT
  if (!must_throw) {
    // Make sure the stack has at least enough depth to execute
    // the current bytecode.
    int inputs, ignored_depth;
    if (compute_stack_effects(inputs, ignored_depth)) {
      assert(sp() >= inputs, "must have enough JVMS stack to execute %s: sp=%d, inputs=%d",
             Bytecodes::name(java_bc()), sp(), inputs);
    }
  }
#endif

  Deoptimization::DeoptReason reason = Deoptimization::trap_request_reason(trap_request);
  Deoptimization::DeoptAction action = Deoptimization::trap_request_action(trap_request);

  switch (action) {
  case Deoptimization::Action_maybe_recompile:
  case Deoptimization::Action_reinterpret:
    // Temporary fix for 6529811 to allow virtual calls to be sure they
    // get the chance to go from mono->bi->mega
    if (!keep_exact_action &&
        Deoptimization::trap_request_index(trap_request) < 0 &&
        too_many_recompiles(reason)) {
      // This BCI is causing too many recompilations.
      if (C->log() != NULL) {
        C->log()->elem("observe that='trap_action_change' reason='%s' from='%s' to='none'",
                Deoptimization::trap_reason_name(reason),
                Deoptimization::trap_action_name(action));
      }
      action = Deoptimization::Action_none;
      trap_request = Deoptimization::make_trap_request(reason, action);
    } else {
      C->set_trap_can_recompile(true);
    }
    break;
  case Deoptimization::Action_make_not_entrant:
    C->set_trap_can_recompile(true);
    break;
  case Deoptimization::Action_none:
  case Deoptimization::Action_make_not_compilable:
    break;
  default:
#ifdef ASSERT
    fatal("unknown action %d: %s", action, Deoptimization::trap_action_name(action));
#endif
    break;
  }

  if (TraceOptoParse) {
    char buf[100];
    tty->print_cr("Uncommon trap %s at bci:%d",
                  Deoptimization::format_trap_request(buf, sizeof(buf),
                                                      trap_request), bci());
  }

  CompileLog* log = C->log();
  if (log != NULL) {
    int kid = (klass == NULL)? -1: log->identify(klass);
    log->begin_elem("uncommon_trap bci='%d'", bci());
    char buf[100];
    log->print(" %s", Deoptimization::format_trap_request(buf, sizeof(buf),
                                                          trap_request));
    if (kid >= 0)         log->print(" klass='%d'", kid);
    if (comment != NULL)  log->print(" comment='%s'", comment);
    log->end_elem();
  }

  // Make sure any guarding test views this path as very unlikely
  Node *i0 = control()->in(0);
  if (i0 != NULL && i0->is_If()) {        // Found a guarding if test?
    IfNode *iff = i0->as_If();
    float f = iff->_prob;   // Get prob
    if (control()->Opcode() == Op_IfTrue) {
      if (f > PROB_UNLIKELY_MAG(4))
        iff->_prob = PROB_MIN;
    } else {
      if (f < PROB_LIKELY_MAG(4))
        iff->_prob = PROB_MAX;
    }
  }

  // Clear out dead values from the debug info.
  kill_dead_locals();

  // Now insert the uncommon trap subroutine call
  address call_addr = SharedRuntime::uncommon_trap_blob()->entry_point();
  const TypePtr* no_memory_effects = NULL;
  // Pass the index of the class to be loaded
  Node* call = make_runtime_call(RC_NO_LEAF | RC_UNCOMMON |
                                 (must_throw ? RC_MUST_THROW : 0),
                                 OptoRuntime::uncommon_trap_Type(),
                                 call_addr, "uncommon_trap", no_memory_effects,
                                 intcon(trap_request));
  assert(call->as_CallStaticJava()->uncommon_trap_request() == trap_request,
         "must extract request correctly from the graph");
  assert(trap_request != 0, "zero value reserved by uncommon_trap_request");

  call->set_req(TypeFunc::ReturnAdr, returnadr());
  // The debug info is the only real input to this call.

  // Halt-and-catch fire here.  The above call should never return!
  HaltNode* halt = new HaltNode(control(), frameptr(), "uncommon trap returned which should never happen"
                                                       PRODUCT_ONLY(COMMA /*reachable*/false));
  _gvn.set_type_bottom(halt);
  root()->add_req(halt);

  stop_and_kill_map();
}


//--------------------------just_allocated_object------------------------------
// Report the object that was just allocated.
// It must be the case that there are no intervening safepoints.
// We use this to determine if an object is so "fresh" that
// it does not require card marks.
Node* GraphKit::just_allocated_object(Node* current_control) {
  Node* ctrl = current_control;
  // Object::<init> is invoked after allocation, most of invoke nodes
  // will be reduced, but a region node is kept in parse time, we check
  // the pattern and skip the region node if it degraded to a copy.
  if (ctrl != NULL && ctrl->is_Region() && ctrl->req() == 2 &&
      ctrl->as_Region()->is_copy()) {
    ctrl = ctrl->as_Region()->is_copy();
  }
  if (C->recent_alloc_ctl() == ctrl) {
   return C->recent_alloc_obj();
  }
  return NULL;
}


/**
 * Record profiling data exact_kls for Node n with the type system so
 * that it can propagate it (speculation)
 *
 * @param n          node that the type applies to
 * @param exact_kls  type from profiling
 * @param maybe_null did profiling see null?
 *
 * @return           node with improved type
 */
Node* GraphKit::record_profile_for_speculation(Node* n, ciKlass* exact_kls, ProfilePtrKind ptr_kind) {
  const Type* current_type = _gvn.type(n);
  assert(UseTypeSpeculation, "type speculation must be on");

  const TypePtr* speculative = current_type->speculative();

  // Should the klass from the profile be recorded in the speculative type?
  if (current_type->would_improve_type(exact_kls, jvms()->depth())) {
    const TypeKlassPtr* tklass = TypeKlassPtr::make(exact_kls);
    const TypeOopPtr* xtype = tklass->as_instance_type();
    assert(xtype->klass_is_exact(), "Should be exact");
    // Any reason to believe n is not null (from this profiling or a previous one)?
    assert(ptr_kind != ProfileAlwaysNull, "impossible here");
    const TypePtr* ptr = (ptr_kind != ProfileNeverNull && current_type->speculative_maybe_null()) ? TypePtr::BOTTOM : TypePtr::NOTNULL;
    // record the new speculative type's depth
    speculative = xtype->cast_to_ptr_type(ptr->ptr())->is_ptr();
    speculative = speculative->with_inline_depth(jvms()->depth());
  } else if (current_type->would_improve_ptr(ptr_kind)) {
    // Profiling report that null was never seen so we can change the
    // speculative type to non null ptr.
    if (ptr_kind == ProfileAlwaysNull) {
      speculative = TypePtr::NULL_PTR;
    } else {
      assert(ptr_kind == ProfileNeverNull, "nothing else is an improvement");
      const TypePtr* ptr = TypePtr::NOTNULL;
      if (speculative != NULL) {
        speculative = speculative->cast_to_ptr_type(ptr->ptr())->is_ptr();
      } else {
        speculative = ptr;
      }
    }
  }

  if (speculative != current_type->speculative()) {
    // Build a type with a speculative type (what we think we know
    // about the type but will need a guard when we use it)
    const TypeOopPtr* spec_type = TypeOopPtr::make(TypePtr::BotPTR, Type::Offset::bottom, TypeOopPtr::InstanceBot, speculative);
    // We're changing the type, we need a new CheckCast node to carry
    // the new type. The new type depends on the control: what
    // profiling tells us is only valid from here as far as we can
    // tell.
    Node* cast = new CheckCastPPNode(control(), n, current_type->remove_speculative()->join_speculative(spec_type));
    cast = _gvn.transform(cast);
    replace_in_map(n, cast);
    n = cast;
  }

  return n;
}

/**
 * Record profiling data from receiver profiling at an invoke with the
 * type system so that it can propagate it (speculation)
 *
 * @param n  receiver node
 *
 * @return   node with improved type
 */
Node* GraphKit::record_profiled_receiver_for_speculation(Node* n) {
  if (!UseTypeSpeculation) {
    return n;
  }
  ciKlass* exact_kls = profile_has_unique_klass();
  ProfilePtrKind ptr_kind = ProfileMaybeNull;
  if ((java_bc() == Bytecodes::_checkcast ||
       java_bc() == Bytecodes::_instanceof ||
       java_bc() == Bytecodes::_aastore) &&
      method()->method_data()->is_mature()) {
    ciProfileData* data = method()->method_data()->bci_to_data(bci());
    if (data != NULL) {
      if (java_bc() == Bytecodes::_aastore) {
        ciKlass* array_type = NULL;
        ciKlass* element_type = NULL;
        ProfilePtrKind element_ptr = ProfileMaybeNull;
        bool flat_array = true;
        bool null_free_array = true;
        method()->array_access_profiled_type(bci(), array_type, element_type, element_ptr, flat_array, null_free_array);
        exact_kls = element_type;
        ptr_kind = element_ptr;
      } else {
        if (!data->as_BitData()->null_seen()) {
          ptr_kind = ProfileNeverNull;
        } else {
          assert(data->is_ReceiverTypeData(), "bad profile data type");
          ciReceiverTypeData* call = (ciReceiverTypeData*)data->as_ReceiverTypeData();
          uint i = 0;
          for (; i < call->row_limit(); i++) {
            ciKlass* receiver = call->receiver(i);
            if (receiver != NULL) {
              break;
            }
          }
          ptr_kind = (i == call->row_limit()) ? ProfileAlwaysNull : ProfileMaybeNull;
        }
      }
    }
  }
  return record_profile_for_speculation(n, exact_kls, ptr_kind);
}

/**
 * Record profiling data from argument profiling at an invoke with the
 * type system so that it can propagate it (speculation)
 *
 * @param dest_method  target method for the call
 * @param bc           what invoke bytecode is this?
 */
void GraphKit::record_profiled_arguments_for_speculation(ciMethod* dest_method, Bytecodes::Code bc) {
  if (!UseTypeSpeculation) {
    return;
  }
  const TypeFunc* tf    = TypeFunc::make(dest_method);
  int             nargs = tf->domain_sig()->cnt() - TypeFunc::Parms;
  int skip = Bytecodes::has_receiver(bc) ? 1 : 0;
  for (int j = skip, i = 0; j < nargs && i < TypeProfileArgsLimit; j++) {
    const Type *targ = tf->domain_sig()->field_at(j + TypeFunc::Parms);
    if (is_reference_type(targ->basic_type())) {
      ProfilePtrKind ptr_kind = ProfileMaybeNull;
      ciKlass* better_type = NULL;
      if (method()->argument_profiled_type(bci(), i, better_type, ptr_kind)) {
        record_profile_for_speculation(argument(j), better_type, ptr_kind);
      }
      i++;
    }
  }
}

/**
 * Record profiling data from parameter profiling at an invoke with
 * the type system so that it can propagate it (speculation)
 */
void GraphKit::record_profiled_parameters_for_speculation() {
  if (!UseTypeSpeculation) {
    return;
  }
  for (int i = 0, j = 0; i < method()->arg_size() ; i++) {
    if (_gvn.type(local(i))->isa_oopptr()) {
      ProfilePtrKind ptr_kind = ProfileMaybeNull;
      ciKlass* better_type = NULL;
      if (method()->parameter_profiled_type(j, better_type, ptr_kind)) {
        record_profile_for_speculation(local(i), better_type, ptr_kind);
      }
      j++;
    }
  }
}

/**
 * Record profiling data from return value profiling at an invoke with
 * the type system so that it can propagate it (speculation)
 */
void GraphKit::record_profiled_return_for_speculation() {
  if (!UseTypeSpeculation) {
    return;
  }
  ProfilePtrKind ptr_kind = ProfileMaybeNull;
  ciKlass* better_type = NULL;
  if (method()->return_profiled_type(bci(), better_type, ptr_kind)) {
    // If profiling reports a single type for the return value,
    // feed it to the type system so it can propagate it as a
    // speculative type
    record_profile_for_speculation(stack(sp()-1), better_type, ptr_kind);
  }
}

void GraphKit::round_double_arguments(ciMethod* dest_method) {
  if (Matcher::strict_fp_requires_explicit_rounding) {
    // (Note:  TypeFunc::make has a cache that makes this fast.)
    const TypeFunc* tf    = TypeFunc::make(dest_method);
    int             nargs = tf->domain_sig()->cnt() - TypeFunc::Parms;
    for (int j = 0; j < nargs; j++) {
      const Type *targ = tf->domain_sig()->field_at(j + TypeFunc::Parms);
      if (targ->basic_type() == T_DOUBLE) {
        // If any parameters are doubles, they must be rounded before
        // the call, dstore_rounding does gvn.transform
        Node *arg = argument(j);
        arg = dstore_rounding(arg);
        set_argument(j, arg);
      }
    }
  }
}

// rounding for strict float precision conformance
Node* GraphKit::precision_rounding(Node* n) {
  if (Matcher::strict_fp_requires_explicit_rounding) {
#ifdef IA32
    if (UseSSE == 0) {
      return _gvn.transform(new RoundFloatNode(0, n));
    }
#else
    Unimplemented();
#endif // IA32
  }
  return n;
}

// rounding for strict double precision conformance
Node* GraphKit::dprecision_rounding(Node *n) {
  if (Matcher::strict_fp_requires_explicit_rounding) {
#ifdef IA32
    if (UseSSE < 2) {
      return _gvn.transform(new RoundDoubleNode(0, n));
    }
#else
    Unimplemented();
#endif // IA32
  }
  return n;
}

// rounding for non-strict double stores
Node* GraphKit::dstore_rounding(Node* n) {
  if (Matcher::strict_fp_requires_explicit_rounding) {
#ifdef IA32
    if (UseSSE < 2) {
      return _gvn.transform(new RoundDoubleNode(0, n));
    }
#else
    Unimplemented();
#endif // IA32
  }
  return n;
}

//=============================================================================
// Generate a fast path/slow path idiom.  Graph looks like:
// [foo] indicates that 'foo' is a parameter
//
//              [in]     NULL
//                 \    /
//                  CmpP
//                  Bool ne
//                   If
//                  /  \
//              True    False-<2>
//              / |
//             /  cast_not_null
//           Load  |    |   ^
//        [fast_test]   |   |
// gvn to   opt_test    |   |
//          /    \      |  <1>
//      True     False  |
//        |         \\  |
//   [slow_call]     \[fast_result]
//    Ctl   Val       \      \
//     |               \      \
//    Catch       <1>   \      \
//   /    \        ^     \      \
//  Ex    No_Ex    |      \      \
//  |       \   \  |       \ <2>  \
//  ...      \  [slow_res] |  |    \   [null_result]
//            \         \--+--+---  |  |
//             \           | /    \ | /
//              --------Region     Phi
//
//=============================================================================
// Code is structured as a series of driver functions all called 'do_XXX' that
// call a set of helper functions.  Helper functions first, then drivers.

//------------------------------null_check_oop---------------------------------
// Null check oop.  Set null-path control into Region in slot 3.
// Make a cast-not-nullness use the other not-null control.  Return cast.
Node* GraphKit::null_check_oop(Node* value, Node* *null_control,
                               bool never_see_null,
                               bool safe_for_replace,
                               bool speculative) {
  // Initial NULL check taken path
  (*null_control) = top();
  Node* cast = null_check_common(value, T_OBJECT, false, null_control, speculative);

  // Generate uncommon_trap:
  if (never_see_null && (*null_control) != top()) {
    // If we see an unexpected null at a check-cast we record it and force a
    // recompile; the offending check-cast will be compiled to handle NULLs.
    // If we see more than one offending BCI, then all checkcasts in the
    // method will be compiled to handle NULLs.
    PreserveJVMState pjvms(this);
    set_control(*null_control);
    replace_in_map(value, null());
    Deoptimization::DeoptReason reason = Deoptimization::reason_null_check(speculative);
    uncommon_trap(reason,
                  Deoptimization::Action_make_not_entrant);
    (*null_control) = top();    // NULL path is dead
  }
  if ((*null_control) == top() && safe_for_replace) {
    replace_in_map(value, cast);
  }

  // Cast away null-ness on the result
  return cast;
}

//------------------------------opt_iff----------------------------------------
// Optimize the fast-check IfNode.  Set the fast-path region slot 2.
// Return slow-path control.
Node* GraphKit::opt_iff(Node* region, Node* iff) {
  IfNode *opt_iff = _gvn.transform(iff)->as_If();

  // Fast path taken; set region slot 2
  Node *fast_taken = _gvn.transform( new IfFalseNode(opt_iff) );
  region->init_req(2,fast_taken); // Capture fast-control

  // Fast path not-taken, i.e. slow path
  Node *slow_taken = _gvn.transform( new IfTrueNode(opt_iff) );
  return slow_taken;
}

//-----------------------------make_runtime_call-------------------------------
Node* GraphKit::make_runtime_call(int flags,
                                  const TypeFunc* call_type, address call_addr,
                                  const char* call_name,
                                  const TypePtr* adr_type,
                                  // The following parms are all optional.
                                  // The first NULL ends the list.
                                  Node* parm0, Node* parm1,
                                  Node* parm2, Node* parm3,
                                  Node* parm4, Node* parm5,
                                  Node* parm6, Node* parm7) {
  assert(call_addr != NULL, "must not call NULL targets");

  // Slow-path call
  bool is_leaf = !(flags & RC_NO_LEAF);
  bool has_io  = (!is_leaf && !(flags & RC_NO_IO));
  if (call_name == NULL) {
    assert(!is_leaf, "must supply name for leaf");
    call_name = OptoRuntime::stub_name(call_addr);
  }
  CallNode* call;
  if (!is_leaf) {
    call = new CallStaticJavaNode(call_type, call_addr, call_name, adr_type);
  } else if (flags & RC_NO_FP) {
    call = new CallLeafNoFPNode(call_type, call_addr, call_name, adr_type);
  } else  if (flags & RC_VECTOR){
    uint num_bits = call_type->range_sig()->field_at(TypeFunc::Parms)->is_vect()->length_in_bytes() * BitsPerByte;
    call = new CallLeafVectorNode(call_type, call_addr, call_name, adr_type, num_bits);
  } else {
    call = new CallLeafNode(call_type, call_addr, call_name, adr_type);
  }

  // The following is similar to set_edges_for_java_call,
  // except that the memory effects of the call are restricted to AliasIdxRaw.

  // Slow path call has no side-effects, uses few values
  bool wide_in  = !(flags & RC_NARROW_MEM);
  bool wide_out = (C->get_alias_index(adr_type) == Compile::AliasIdxBot);

  Node* prev_mem = NULL;
  if (wide_in) {
    prev_mem = set_predefined_input_for_runtime_call(call);
  } else {
    assert(!wide_out, "narrow in => narrow out");
    Node* narrow_mem = memory(adr_type);
    prev_mem = set_predefined_input_for_runtime_call(call, narrow_mem);
  }

  // Hook each parm in order.  Stop looking at the first NULL.
  if (parm0 != NULL) { call->init_req(TypeFunc::Parms+0, parm0);
  if (parm1 != NULL) { call->init_req(TypeFunc::Parms+1, parm1);
  if (parm2 != NULL) { call->init_req(TypeFunc::Parms+2, parm2);
  if (parm3 != NULL) { call->init_req(TypeFunc::Parms+3, parm3);
  if (parm4 != NULL) { call->init_req(TypeFunc::Parms+4, parm4);
  if (parm5 != NULL) { call->init_req(TypeFunc::Parms+5, parm5);
  if (parm6 != NULL) { call->init_req(TypeFunc::Parms+6, parm6);
  if (parm7 != NULL) { call->init_req(TypeFunc::Parms+7, parm7);
    /* close each nested if ===> */  } } } } } } } }
  assert(call->in(call->req()-1) != NULL, "must initialize all parms");

  if (!is_leaf) {
    // Non-leaves can block and take safepoints:
    add_safepoint_edges(call, ((flags & RC_MUST_THROW) != 0));
  }
  // Non-leaves can throw exceptions:
  if (has_io) {
    call->set_req(TypeFunc::I_O, i_o());
  }

  if (flags & RC_UNCOMMON) {
    // Set the count to a tiny probability.  Cf. Estimate_Block_Frequency.
    // (An "if" probability corresponds roughly to an unconditional count.
    // Sort of.)
    call->set_cnt(PROB_UNLIKELY_MAG(4));
  }

  Node* c = _gvn.transform(call);
  assert(c == call, "cannot disappear");

  if (wide_out) {
    // Slow path call has full side-effects.
    set_predefined_output_for_runtime_call(call);
  } else {
    // Slow path call has few side-effects, and/or sets few values.
    set_predefined_output_for_runtime_call(call, prev_mem, adr_type);
  }

  if (has_io) {
    set_i_o(_gvn.transform(new ProjNode(call, TypeFunc::I_O)));
  }
  return call;

}

// i2b
Node* GraphKit::sign_extend_byte(Node* in) {
  Node* tmp = _gvn.transform(new LShiftINode(in, _gvn.intcon(24)));
  return _gvn.transform(new RShiftINode(tmp, _gvn.intcon(24)));
}

// i2s
Node* GraphKit::sign_extend_short(Node* in) {
  Node* tmp = _gvn.transform(new LShiftINode(in, _gvn.intcon(16)));
  return _gvn.transform(new RShiftINode(tmp, _gvn.intcon(16)));
}

//-----------------------------make_native_call-------------------------------
Node* GraphKit::make_native_call(address call_addr, const TypeFunc* call_type, uint nargs, ciNativeEntryPoint* nep) {
  // Select just the actual call args to pass on
  // [MethodHandle fallback, long addr, HALF addr, ... args , NativeEntryPoint nep]
  //                                             |          |
  //                                             V          V
  //                                             [ ... args ]
  uint n_filtered_args = nargs - 4; // -fallback, -addr (2), -nep;
  ResourceMark rm;
  Node** argument_nodes = NEW_RESOURCE_ARRAY(Node*, n_filtered_args);
  const Type** arg_types = TypeTuple::fields(n_filtered_args);
  GrowableArray<VMReg> arg_regs(C->comp_arena(), n_filtered_args, n_filtered_args, VMRegImpl::Bad());

  VMReg* argRegs = nep->argMoves();
  {
    for (uint vm_arg_pos = 0, java_arg_read_pos = 0;
        vm_arg_pos < n_filtered_args; vm_arg_pos++) {
      uint vm_unfiltered_arg_pos = vm_arg_pos + 3; // +3 to skip fallback handle argument and addr (2 since long)
      Node* node = argument(vm_unfiltered_arg_pos);
      const Type* type = call_type->domain_sig()->field_at(TypeFunc::Parms + vm_unfiltered_arg_pos);
      VMReg reg = type == Type::HALF
        ? VMRegImpl::Bad()
        : argRegs[java_arg_read_pos++];

      argument_nodes[vm_arg_pos] = node;
      arg_types[TypeFunc::Parms + vm_arg_pos] = type;
      arg_regs.at_put(vm_arg_pos, reg);
    }
  }

  uint n_returns = call_type->range_sig()->cnt() - TypeFunc::Parms;
  GrowableArray<VMReg> ret_regs(C->comp_arena(), n_returns, n_returns, VMRegImpl::Bad());
  const Type** ret_types = TypeTuple::fields(n_returns);

  VMReg* retRegs = nep->returnMoves();
  {
    for (uint vm_ret_pos = 0, java_ret_read_pos = 0;
        vm_ret_pos < n_returns; vm_ret_pos++) { // 0 or 1
      const Type* type = call_type->range_sig()->field_at(TypeFunc::Parms + vm_ret_pos);
      VMReg reg = type == Type::HALF
        ? VMRegImpl::Bad()
        : retRegs[java_ret_read_pos++];

      ret_regs.at_put(vm_ret_pos, reg);
      ret_types[TypeFunc::Parms + vm_ret_pos] = type;
    }
  }

  const TypeFunc* new_call_type = TypeFunc::make(
    TypeTuple::make(TypeFunc::Parms + n_filtered_args, arg_types),
    TypeTuple::make(TypeFunc::Parms + n_returns, ret_types)
  );

  if (nep->need_transition()) {
    RuntimeStub* invoker = SharedRuntime::make_native_invoker(call_addr,
                                                              nep->shadow_space(),
                                                              arg_regs, ret_regs);
    if (invoker == NULL) {
      C->record_failure("native invoker not implemented on this platform");
      return NULL;
    }
    C->add_native_invoker(invoker);
    call_addr = invoker->code_begin();
  }
  assert(call_addr != NULL, "sanity");

  CallNativeNode* call = new CallNativeNode(new_call_type, call_addr, nep->name(), TypePtr::BOTTOM,
                                            arg_regs,
                                            ret_regs,
                                            nep->shadow_space(),
                                            nep->need_transition());

  if (call->_need_transition) {
    add_safepoint_edges(call);
  }

  set_predefined_input_for_runtime_call(call);

  for (uint i = 0; i < n_filtered_args; i++) {
    call->init_req(i + TypeFunc::Parms, argument_nodes[i]);
  }

  Node* c = gvn().transform(call);
  assert(c == call, "cannot disappear");

  set_predefined_output_for_runtime_call(call);

  Node* ret;
  if (method() == NULL || method()->return_type()->basic_type() == T_VOID) {
    ret = top();
  } else {
    ret =  gvn().transform(new ProjNode(call, TypeFunc::Parms));
    // Unpack native results if needed
    // Need this method type since it's unerased
    switch (nep->method_type()->rtype()->basic_type()) {
      case T_CHAR:
        ret = _gvn.transform(new AndINode(ret, _gvn.intcon(0xFFFF)));
        break;
      case T_BYTE:
        ret = sign_extend_byte(ret);
        break;
      case T_SHORT:
        ret = sign_extend_short(ret);
        break;
      default: // do nothing
        break;
    }
  }

  push_node(method()->return_type()->basic_type(), ret);

  return call;
}

//------------------------------merge_memory-----------------------------------
// Merge memory from one path into the current memory state.
void GraphKit::merge_memory(Node* new_mem, Node* region, int new_path) {
  for (MergeMemStream mms(merged_memory(), new_mem->as_MergeMem()); mms.next_non_empty2(); ) {
    Node* old_slice = mms.force_memory();
    Node* new_slice = mms.memory2();
    if (old_slice != new_slice) {
      PhiNode* phi;
      if (old_slice->is_Phi() && old_slice->as_Phi()->region() == region) {
        if (mms.is_empty()) {
          // clone base memory Phi's inputs for this memory slice
          assert(old_slice == mms.base_memory(), "sanity");
          phi = PhiNode::make(region, NULL, Type::MEMORY, mms.adr_type(C));
          _gvn.set_type(phi, Type::MEMORY);
          for (uint i = 1; i < phi->req(); i++) {
            phi->init_req(i, old_slice->in(i));
          }
        } else {
          phi = old_slice->as_Phi(); // Phi was generated already
        }
      } else {
        phi = PhiNode::make(region, old_slice, Type::MEMORY, mms.adr_type(C));
        _gvn.set_type(phi, Type::MEMORY);
      }
      phi->set_req(new_path, new_slice);
      mms.set_memory(phi);
    }
  }
}

//------------------------------make_slow_call_ex------------------------------
// Make the exception handler hookups for the slow call
void GraphKit::make_slow_call_ex(Node* call, ciInstanceKlass* ex_klass, bool separate_io_proj, bool deoptimize) {
  if (stopped())  return;

  // Make a catch node with just two handlers:  fall-through and catch-all
  Node* i_o  = _gvn.transform( new ProjNode(call, TypeFunc::I_O, separate_io_proj) );
  Node* catc = _gvn.transform( new CatchNode(control(), i_o, 2) );
  Node* norm = _gvn.transform( new CatchProjNode(catc, CatchProjNode::fall_through_index, CatchProjNode::no_handler_bci) );
  Node* excp = _gvn.transform( new CatchProjNode(catc, CatchProjNode::catch_all_index,    CatchProjNode::no_handler_bci) );

  { PreserveJVMState pjvms(this);
    set_control(excp);
    set_i_o(i_o);

    if (excp != top()) {
      if (deoptimize) {
        // Deoptimize if an exception is caught. Don't construct exception state in this case.
        uncommon_trap(Deoptimization::Reason_unhandled,
                      Deoptimization::Action_none);
      } else {
        // Create an exception state also.
        // Use an exact type if the caller has a specific exception.
        const Type* ex_type = TypeOopPtr::make_from_klass_unique(ex_klass)->cast_to_ptr_type(TypePtr::NotNull);
        Node*       ex_oop  = new CreateExNode(ex_type, control(), i_o);
        add_exception_state(make_exception_state(_gvn.transform(ex_oop)));
      }
    }
  }

  // Get the no-exception control from the CatchNode.
  set_control(norm);
}

static IfNode* gen_subtype_check_compare(Node* ctrl, Node* in1, Node* in2, BoolTest::mask test, float p, PhaseGVN& gvn, BasicType bt) {
  Node* cmp = NULL;
  switch(bt) {
  case T_INT: cmp = new CmpINode(in1, in2); break;
  case T_ADDRESS: cmp = new CmpPNode(in1, in2); break;
  default: fatal("unexpected comparison type %s", type2name(bt));
  }
  gvn.transform(cmp);
  Node* bol = gvn.transform(new BoolNode(cmp, test));
  IfNode* iff = new IfNode(ctrl, bol, p, COUNT_UNKNOWN);
  gvn.transform(iff);
  if (!bol->is_Con()) gvn.record_for_igvn(iff);
  return iff;
}

//-------------------------------gen_subtype_check-----------------------------
// Generate a subtyping check.  Takes as input the subtype and supertype.
// Returns 2 values: sets the default control() to the true path and returns
// the false path.  Only reads invariant memory; sets no (visible) memory.
// The PartialSubtypeCheckNode sets the hidden 1-word cache in the encoding
// but that's not exposed to the optimizer.  This call also doesn't take in an
// Object; if you wish to check an Object you need to load the Object's class
// prior to coming here.
Node* Phase::gen_subtype_check(Node* subklass, Node* superklass, Node** ctrl, Node* mem, PhaseGVN& gvn) {
  Compile* C = gvn.C;
  if ((*ctrl)->is_top()) {
    return C->top();
  }

  // Fast check for identical types, perhaps identical constants.
  // The types can even be identical non-constants, in cases
  // involving Array.newInstance, Object.clone, etc.
  if (subklass == superklass)
    return C->top();             // false path is dead; no test needed.

  if (gvn.type(superklass)->singleton()) {
    ciKlass* superk = gvn.type(superklass)->is_klassptr()->klass();
    ciKlass* subk   = gvn.type(subklass)->is_klassptr()->klass();

    // In the common case of an exact superklass, try to fold up the
    // test before generating code.  You may ask, why not just generate
    // the code and then let it fold up?  The answer is that the generated
    // code will necessarily include null checks, which do not always
    // completely fold away.  If they are also needless, then they turn
    // into a performance loss.  Example:
    //    Foo[] fa = blah(); Foo x = fa[0]; fa[1] = x;
    // Here, the type of 'fa' is often exact, so the store check
    // of fa[1]=x will fold up, without testing the nullness of x.
    switch (C->static_subtype_check(superk, subk)) {
    case Compile::SSC_always_false:
      {
        Node* always_fail = *ctrl;
        *ctrl = gvn.C->top();
        return always_fail;
      }
    case Compile::SSC_always_true:
      return C->top();
    case Compile::SSC_easy_test:
      {
        // Just do a direct pointer compare and be done.
        IfNode* iff = gen_subtype_check_compare(*ctrl, subklass, superklass, BoolTest::eq, PROB_STATIC_FREQUENT, gvn, T_ADDRESS);
        *ctrl = gvn.transform(new IfTrueNode(iff));
        return gvn.transform(new IfFalseNode(iff));
      }
    case Compile::SSC_full_test:
      break;
    default:
      ShouldNotReachHere();
    }
  }

  // %%% Possible further optimization:  Even if the superklass is not exact,
  // if the subklass is the unique subtype of the superklass, the check
  // will always succeed.  We could leave a dependency behind to ensure this.

  // First load the super-klass's check-offset
  Node *p1 = gvn.transform(new AddPNode(superklass, superklass, gvn.MakeConX(in_bytes(Klass::super_check_offset_offset()))));
  Node* m = C->immutable_memory();
  Node *chk_off = gvn.transform(new LoadINode(NULL, m, p1, gvn.type(p1)->is_ptr(), TypeInt::INT, MemNode::unordered));
  int cacheoff_con = in_bytes(Klass::secondary_super_cache_offset());
  bool might_be_cache = (gvn.find_int_con(chk_off, cacheoff_con) == cacheoff_con);

  // Load from the sub-klass's super-class display list, or a 1-word cache of
  // the secondary superclass list, or a failing value with a sentinel offset
  // if the super-klass is an interface or exceptionally deep in the Java
  // hierarchy and we have to scan the secondary superclass list the hard way.
  // Worst-case type is a little odd: NULL is allowed as a result (usually
  // klass loads can never produce a NULL).
  Node *chk_off_X = chk_off;
#ifdef _LP64
  chk_off_X = gvn.transform(new ConvI2LNode(chk_off_X));
#endif
  Node *p2 = gvn.transform(new AddPNode(subklass,subklass,chk_off_X));
  // For some types like interfaces the following loadKlass is from a 1-word
  // cache which is mutable so can't use immutable memory.  Other
  // types load from the super-class display table which is immutable.
  Node *kmem = C->immutable_memory();
  // secondary_super_cache is not immutable but can be treated as such because:
  // - no ideal node writes to it in a way that could cause an
  //   incorrect/missed optimization of the following Load.
  // - it's a cache so, worse case, not reading the latest value
  //   wouldn't cause incorrect execution
  if (might_be_cache && mem != NULL) {
    kmem = mem->is_MergeMem() ? mem->as_MergeMem()->memory_at(C->get_alias_index(gvn.type(p2)->is_ptr())) : mem;
  }
  Node *nkls = gvn.transform(LoadKlassNode::make(gvn, NULL, kmem, p2, gvn.type(p2)->is_ptr(), TypeKlassPtr::OBJECT_OR_NULL));

  // Compile speed common case: ARE a subtype and we canNOT fail
  if( superklass == nkls )
    return C->top();             // false path is dead; no test needed.

  // See if we get an immediate positive hit.  Happens roughly 83% of the
  // time.  Test to see if the value loaded just previously from the subklass
  // is exactly the superklass.
  IfNode *iff1 = gen_subtype_check_compare(*ctrl, superklass, nkls, BoolTest::eq, PROB_LIKELY(0.83f), gvn, T_ADDRESS);
  Node *iftrue1 = gvn.transform( new IfTrueNode (iff1));
  *ctrl = gvn.transform(new IfFalseNode(iff1));

  // Compile speed common case: Check for being deterministic right now.  If
  // chk_off is a constant and not equal to cacheoff then we are NOT a
  // subklass.  In this case we need exactly the 1 test above and we can
  // return those results immediately.
  if (!might_be_cache) {
    Node* not_subtype_ctrl = *ctrl;
    *ctrl = iftrue1; // We need exactly the 1 test above
    return not_subtype_ctrl;
  }

  // Gather the various success & failures here
  RegionNode *r_ok_subtype = new RegionNode(4);
  gvn.record_for_igvn(r_ok_subtype);
  RegionNode *r_not_subtype = new RegionNode(3);
  gvn.record_for_igvn(r_not_subtype);

  r_ok_subtype->init_req(1, iftrue1);

  // Check for immediate negative hit.  Happens roughly 11% of the time (which
  // is roughly 63% of the remaining cases).  Test to see if the loaded
  // check-offset points into the subklass display list or the 1-element
  // cache.  If it points to the display (and NOT the cache) and the display
  // missed then it's not a subtype.
  Node *cacheoff = gvn.intcon(cacheoff_con);
  IfNode *iff2 = gen_subtype_check_compare(*ctrl, chk_off, cacheoff, BoolTest::ne, PROB_LIKELY(0.63f), gvn, T_INT);
  r_not_subtype->init_req(1, gvn.transform(new IfTrueNode (iff2)));
  *ctrl = gvn.transform(new IfFalseNode(iff2));

  // Check for self.  Very rare to get here, but it is taken 1/3 the time.
  // No performance impact (too rare) but allows sharing of secondary arrays
  // which has some footprint reduction.
  IfNode *iff3 = gen_subtype_check_compare(*ctrl, subklass, superklass, BoolTest::eq, PROB_LIKELY(0.36f), gvn, T_ADDRESS);
  r_ok_subtype->init_req(2, gvn.transform(new IfTrueNode(iff3)));
  *ctrl = gvn.transform(new IfFalseNode(iff3));

  // -- Roads not taken here: --
  // We could also have chosen to perform the self-check at the beginning
  // of this code sequence, as the assembler does.  This would not pay off
  // the same way, since the optimizer, unlike the assembler, can perform
  // static type analysis to fold away many successful self-checks.
  // Non-foldable self checks work better here in second position, because
  // the initial primary superclass check subsumes a self-check for most
  // types.  An exception would be a secondary type like array-of-interface,
  // which does not appear in its own primary supertype display.
  // Finally, we could have chosen to move the self-check into the
  // PartialSubtypeCheckNode, and from there out-of-line in a platform
  // dependent manner.  But it is worthwhile to have the check here,
  // where it can be perhaps be optimized.  The cost in code space is
  // small (register compare, branch).

  // Now do a linear scan of the secondary super-klass array.  Again, no real
  // performance impact (too rare) but it's gotta be done.
  // Since the code is rarely used, there is no penalty for moving it
  // out of line, and it can only improve I-cache density.
  // The decision to inline or out-of-line this final check is platform
  // dependent, and is found in the AD file definition of PartialSubtypeCheck.
  Node* psc = gvn.transform(
    new PartialSubtypeCheckNode(*ctrl, subklass, superklass));

  IfNode *iff4 = gen_subtype_check_compare(*ctrl, psc, gvn.zerocon(T_OBJECT), BoolTest::ne, PROB_FAIR, gvn, T_ADDRESS);
  r_not_subtype->init_req(2, gvn.transform(new IfTrueNode (iff4)));
  r_ok_subtype ->init_req(3, gvn.transform(new IfFalseNode(iff4)));

  // Return false path; set default control to true path.
  *ctrl = gvn.transform(r_ok_subtype);
  return gvn.transform(r_not_subtype);
}

Node* GraphKit::gen_subtype_check(Node* obj_or_subklass, Node* superklass) {
  const Type* sub_t = _gvn.type(obj_or_subklass);
  if (sub_t->isa_inlinetype()) {
    obj_or_subklass = makecon(TypeKlassPtr::make(sub_t->inline_klass()));
  }
  bool expand_subtype_check = C->post_loop_opts_phase() ||   // macro node expansion is over
                              ExpandSubTypeCheckAtParseTime; // forced expansion
  if (expand_subtype_check) {
    MergeMemNode* mem = merged_memory();
    Node* ctrl = control();
    Node* subklass = obj_or_subklass;
    if (!sub_t->isa_klassptr() && !sub_t->isa_inlinetype()) {
      subklass = load_object_klass(obj_or_subklass);
    }
    Node* n = Phase::gen_subtype_check(subklass, superklass, &ctrl, mem, _gvn);
    set_control(ctrl);
    return n;
  }

  Node* check = _gvn.transform(new SubTypeCheckNode(C, obj_or_subklass, superklass));
  Node* bol = _gvn.transform(new BoolNode(check, BoolTest::eq));
  IfNode* iff = create_and_xform_if(control(), bol, PROB_STATIC_FREQUENT, COUNT_UNKNOWN);
  set_control(_gvn.transform(new IfTrueNode(iff)));
  return _gvn.transform(new IfFalseNode(iff));
}

// Profile-driven exact type check:
Node* GraphKit::type_check_receiver(Node* receiver, ciKlass* klass,
                                    float prob, Node* *casted_receiver) {
  assert(!klass->is_interface(), "no exact type check on interfaces");
  Node* fail = top();
  const Type* rec_t = _gvn.type(receiver);
  if (rec_t->isa_inlinetype()) {
    if (klass->equals(rec_t->inline_klass())) {
      (*casted_receiver) = receiver; // Always passes
    } else {
      (*casted_receiver) = top();    // Always fails
      fail = control();
      set_control(top());
    }
    return fail;
  }
  const TypeKlassPtr* tklass = TypeKlassPtr::make(klass);
  Node* recv_klass = load_object_klass(receiver);
  fail = type_check(recv_klass, tklass, prob);

  if (!stopped()) {
    const TypeOopPtr* receiver_type = _gvn.type(receiver)->isa_oopptr();
    const TypeOopPtr* recv_xtype = tklass->as_instance_type();
    assert(recv_xtype->klass_is_exact(), "");

    if (!receiver_type->higher_equal(recv_xtype)) { // ignore redundant casts
      // Subsume downstream occurrences of receiver with a cast to
      // recv_xtype, since now we know what the type will be.
      Node* cast = new CheckCastPPNode(control(), receiver, recv_xtype);
      Node* res = _gvn.transform(cast);
      if (recv_xtype->is_inlinetypeptr() && recv_xtype->inline_klass()->is_scalarizable()) {
        assert(!gvn().type(res)->maybe_null(), "receiver should never be null");
        res = InlineTypeNode::make_from_oop(this, res, recv_xtype->inline_klass())->as_ptr(&gvn());
      }
      (*casted_receiver) = res;
      // (User must make the replace_in_map call.)
    }
  }

  return fail;
}

Node* GraphKit::type_check(Node* recv_klass, const TypeKlassPtr* tklass,
                           float prob) {
  Node* want_klass = makecon(tklass);
  Node* cmp = _gvn.transform(new CmpPNode(recv_klass, want_klass));
  Node* bol = _gvn.transform(new BoolNode(cmp, BoolTest::eq));
  IfNode* iff = create_and_xform_if(control(), bol, prob, COUNT_UNKNOWN);
  set_control(_gvn.transform(new IfTrueNode (iff)));
  Node* fail = _gvn.transform(new IfFalseNode(iff));
  return fail;
}

//------------------------------subtype_check_receiver-------------------------
Node* GraphKit::subtype_check_receiver(Node* receiver, ciKlass* klass,
                                       Node** casted_receiver) {
  const TypeKlassPtr* tklass = TypeKlassPtr::make(klass);
  Node* want_klass = makecon(tklass);

  Node* slow_ctl = gen_subtype_check(receiver, want_klass);

  // Ignore interface type information until interface types are properly tracked.
  if (!stopped() && !klass->is_interface()) {
    const TypeOopPtr* receiver_type = _gvn.type(receiver)->isa_oopptr();
    const TypeOopPtr* recv_type = tklass->cast_to_exactness(false)->is_klassptr()->as_instance_type();
    if (receiver_type != NULL && !receiver_type->higher_equal(recv_type)) { // ignore redundant casts
      Node* cast = new CheckCastPPNode(control(), receiver, recv_type);
      (*casted_receiver) = _gvn.transform(cast);
    }
  }

  return slow_ctl;
}

//------------------------------seems_never_null-------------------------------
// Use null_seen information if it is available from the profile.
// If we see an unexpected null at a type check we record it and force a
// recompile; the offending check will be recompiled to handle NULLs.
// If we see several offending BCIs, then all checks in the
// method will be recompiled.
bool GraphKit::seems_never_null(Node* obj, ciProfileData* data, bool& speculating) {
  speculating = !_gvn.type(obj)->speculative_maybe_null();
  Deoptimization::DeoptReason reason = Deoptimization::reason_null_check(speculating);
  if (UncommonNullCast               // Cutout for this technique
      && obj != null()               // And not the -Xcomp stupid case?
      && !too_many_traps(reason)
      ) {
    if (speculating) {
      return true;
    }
    if (data == NULL)
      // Edge case:  no mature data.  Be optimistic here.
      return true;
    // If the profile has not seen a null, assume it won't happen.
    assert(java_bc() == Bytecodes::_checkcast ||
           java_bc() == Bytecodes::_instanceof ||
           java_bc() == Bytecodes::_aastore, "MDO must collect null_seen bit here");
    if (java_bc() == Bytecodes::_aastore) {
      return ((ciArrayLoadStoreData*)data->as_ArrayLoadStoreData())->element()->ptr_kind() == ProfileNeverNull;
    }
    return !data->as_BitData()->null_seen();
  }
  speculating = false;
  return false;
}

void GraphKit::guard_klass_being_initialized(Node* klass) {
  int init_state_off = in_bytes(InstanceKlass::init_state_offset());
  Node* adr = basic_plus_adr(top(), klass, init_state_off);
  Node* init_state = LoadNode::make(_gvn, NULL, immutable_memory(), adr,
                                    adr->bottom_type()->is_ptr(), TypeInt::BYTE,
                                    T_BYTE, MemNode::unordered);
  init_state = _gvn.transform(init_state);

  Node* being_initialized_state = makecon(TypeInt::make(InstanceKlass::being_initialized));

  Node* chk = _gvn.transform(new CmpINode(being_initialized_state, init_state));
  Node* tst = _gvn.transform(new BoolNode(chk, BoolTest::eq));

  { BuildCutout unless(this, tst, PROB_MAX);
    uncommon_trap(Deoptimization::Reason_initialized, Deoptimization::Action_reinterpret);
  }
}

void GraphKit::guard_init_thread(Node* klass) {
  int init_thread_off = in_bytes(InstanceKlass::init_thread_offset());
  Node* adr = basic_plus_adr(top(), klass, init_thread_off);

  Node* init_thread = LoadNode::make(_gvn, NULL, immutable_memory(), adr,
                                     adr->bottom_type()->is_ptr(), TypePtr::NOTNULL,
                                     T_ADDRESS, MemNode::unordered);
  init_thread = _gvn.transform(init_thread);

  Node* cur_thread = _gvn.transform(new ThreadLocalNode());

  Node* chk = _gvn.transform(new CmpPNode(cur_thread, init_thread));
  Node* tst = _gvn.transform(new BoolNode(chk, BoolTest::eq));

  { BuildCutout unless(this, tst, PROB_MAX);
    uncommon_trap(Deoptimization::Reason_uninitialized, Deoptimization::Action_none);
  }
}

void GraphKit::clinit_barrier(ciInstanceKlass* ik, ciMethod* context) {
  if (ik->is_being_initialized()) {
    if (C->needs_clinit_barrier(ik, context)) {
      Node* klass = makecon(TypeKlassPtr::make(ik));
      guard_klass_being_initialized(klass);
      guard_init_thread(klass);
      insert_mem_bar(Op_MemBarCPUOrder);
    }
  } else if (ik->is_initialized()) {
    return; // no barrier needed
  } else {
    uncommon_trap(Deoptimization::Reason_uninitialized,
                  Deoptimization::Action_reinterpret,
                  NULL);
  }
}

//------------------------maybe_cast_profiled_receiver-------------------------
// If the profile has seen exactly one type, narrow to exactly that type.
// Subsequent type checks will always fold up.
Node* GraphKit::maybe_cast_profiled_receiver(Node* not_null_obj,
                                             ciKlass* require_klass,
                                             ciKlass* spec_klass,
                                             bool safe_for_replace) {
  if (!UseTypeProfile || !TypeProfileCasts) return NULL;

  Deoptimization::DeoptReason reason = Deoptimization::reason_class_check(spec_klass != NULL);

  // Make sure we haven't already deoptimized from this tactic.
  if (too_many_traps_or_recompiles(reason))
    return NULL;

  // (No, this isn't a call, but it's enough like a virtual call
  // to use the same ciMethod accessor to get the profile info...)
  // If we have a speculative type use it instead of profiling (which
  // may not help us)
  ciKlass* exact_kls = spec_klass;
  if (exact_kls == NULL) {
    if (java_bc() == Bytecodes::_aastore) {
      ciKlass* array_type = NULL;
      ciKlass* element_type = NULL;
      ProfilePtrKind element_ptr = ProfileMaybeNull;
      bool flat_array = true;
      bool null_free_array = true;
      method()->array_access_profiled_type(bci(), array_type, element_type, element_ptr, flat_array, null_free_array);
      exact_kls = element_type;
    } else {
      exact_kls = profile_has_unique_klass();
    }
  }
  if (exact_kls != NULL) {// no cast failures here
    if (require_klass == NULL ||
        C->static_subtype_check(require_klass, exact_kls) == Compile::SSC_always_true) {
      // If we narrow the type to match what the type profile sees or
      // the speculative type, we can then remove the rest of the
      // cast.
      // This is a win, even if the exact_kls is very specific,
      // because downstream operations, such as method calls,
      // will often benefit from the sharper type.
      Node* exact_obj = not_null_obj; // will get updated in place...
      Node* slow_ctl  = type_check_receiver(exact_obj, exact_kls, 1.0,
                                            &exact_obj);
      { PreserveJVMState pjvms(this);
        set_control(slow_ctl);
        uncommon_trap_exact(reason, Deoptimization::Action_maybe_recompile);
      }
      if (safe_for_replace) {
        replace_in_map(not_null_obj, exact_obj);
      }
      return exact_obj;
    }
    // assert(ssc == Compile::SSC_always_true)... except maybe the profile lied to us.
  }

  return NULL;
}

/**
 * Cast obj to type and emit guard unless we had too many traps here
 * already
 *
 * @param obj       node being casted
 * @param type      type to cast the node to
 * @param not_null  true if we know node cannot be null
 */
Node* GraphKit::maybe_cast_profiled_obj(Node* obj,
                                        ciKlass* type,
                                        bool not_null) {
  if (stopped()) {
    return obj;
  }

  // type == NULL if profiling tells us this object is always null
  if (type != NULL) {
    Deoptimization::DeoptReason class_reason = Deoptimization::Reason_speculate_class_check;
    Deoptimization::DeoptReason null_reason = Deoptimization::Reason_speculate_null_check;

    if (!too_many_traps_or_recompiles(null_reason) &&
        !too_many_traps_or_recompiles(class_reason)) {
      Node* not_null_obj = NULL;
      // not_null is true if we know the object is not null and
      // there's no need for a null check
      if (!not_null) {
        Node* null_ctl = top();
        not_null_obj = null_check_oop(obj, &null_ctl, true, true, true);
        assert(null_ctl->is_top(), "no null control here");
      } else {
        not_null_obj = obj;
      }

      Node* exact_obj = not_null_obj;
      ciKlass* exact_kls = type;
      Node* slow_ctl  = type_check_receiver(exact_obj, exact_kls, 1.0,
                                            &exact_obj);
      {
        PreserveJVMState pjvms(this);
        set_control(slow_ctl);
        uncommon_trap_exact(class_reason, Deoptimization::Action_maybe_recompile);
      }
      replace_in_map(not_null_obj, exact_obj);
      obj = exact_obj;
    }
  } else {
    if (!too_many_traps_or_recompiles(Deoptimization::Reason_null_assert)) {
      Node* exact_obj = null_assert(obj);
      replace_in_map(obj, exact_obj);
      obj = exact_obj;
    }
  }
  return obj;
}

//-------------------------------gen_instanceof--------------------------------
// Generate an instance-of idiom.  Used by both the instance-of bytecode
// and the reflective instance-of call.
Node* GraphKit::gen_instanceof(Node* obj, Node* superklass, bool safe_for_replace) {
  kill_dead_locals();           // Benefit all the uncommon traps
  assert( !stopped(), "dead parse path should be checked in callers" );
  assert(!TypePtr::NULL_PTR->higher_equal(_gvn.type(superklass)->is_klassptr()),
         "must check for not-null not-dead klass in callers");

  // Make the merge point
  enum { _obj_path = 1, _fail_path, _null_path, PATH_LIMIT };
  RegionNode* region = new RegionNode(PATH_LIMIT);
  Node*       phi    = new PhiNode(region, TypeInt::BOOL);
  C->set_has_split_ifs(true); // Has chance for split-if optimization

  ciProfileData* data = NULL;
  if (java_bc() == Bytecodes::_instanceof) {  // Only for the bytecode
    data = method()->method_data()->bci_to_data(bci());
  }
  bool speculative_not_null = false;
  bool never_see_null = (ProfileDynamicTypes  // aggressive use of profile
                         && seems_never_null(obj, data, speculative_not_null));
  bool is_value = obj->is_InlineType();

  // Null check; get casted pointer; set region slot 3
  Node* null_ctl = top();
  Node* not_null_obj = is_value ? obj : null_check_oop(obj, &null_ctl, never_see_null, safe_for_replace, speculative_not_null);

  // If not_null_obj is dead, only null-path is taken
  if (stopped()) {              // Doing instance-of on a NULL?
    set_control(null_ctl);
    return intcon(0);
  }
  region->init_req(_null_path, null_ctl);
  phi   ->init_req(_null_path, intcon(0)); // Set null path value
  if (null_ctl == top()) {
    // Do this eagerly, so that pattern matches like is_diamond_phi
    // will work even during parsing.
    assert(_null_path == PATH_LIMIT-1, "delete last");
    region->del_req(_null_path);
    phi   ->del_req(_null_path);
  }

  // Do we know the type check always succeed?
  if (!is_value) {
    bool known_statically = false;
    if (_gvn.type(superklass)->singleton()) {
      ciKlass* superk = _gvn.type(superklass)->is_klassptr()->klass();
      ciKlass* subk = _gvn.type(obj)->is_oopptr()->klass();
      if (subk != NULL && subk->is_loaded()) {
        int static_res = C->static_subtype_check(superk, subk);
        known_statically = (static_res == Compile::SSC_always_true || static_res == Compile::SSC_always_false);
      }
    }

    if (!known_statically) {
      const TypeOopPtr* obj_type = _gvn.type(obj)->is_oopptr();
      // We may not have profiling here or it may not help us. If we
      // have a speculative type use it to perform an exact cast.
      ciKlass* spec_obj_type = obj_type->speculative_type();
      if (spec_obj_type != NULL || (ProfileDynamicTypes && data != NULL)) {
        Node* cast_obj = maybe_cast_profiled_receiver(not_null_obj, NULL, spec_obj_type, safe_for_replace);
        if (stopped()) {            // Profile disagrees with this path.
          set_control(null_ctl);    // Null is the only remaining possibility.
          return intcon(0);
        }
        if (cast_obj != NULL &&
            // A value that's sometimes null is not something we can optimize well
            !(cast_obj->is_InlineType() && null_ctl != top())) {
          not_null_obj = cast_obj;
          is_value = not_null_obj->is_InlineType();
        }
      }
    }
  }

  // Generate the subtype check
  Node* not_subtype_ctrl = gen_subtype_check(not_null_obj, superklass);

  // Plug in the success path to the general merge in slot 1.
  region->init_req(_obj_path, control());
  phi   ->init_req(_obj_path, intcon(1));

  // Plug in the failing path to the general merge in slot 2.
  region->init_req(_fail_path, not_subtype_ctrl);
  phi   ->init_req(_fail_path, intcon(0));

  // Return final merged results
  set_control( _gvn.transform(region) );
  record_for_igvn(region);

  // If we know the type check always succeeds then we don't use the
  // profiling data at this bytecode. Don't lose it, feed it to the
  // type system as a speculative type.
  if (safe_for_replace && !is_value) {
    Node* casted_obj = record_profiled_receiver_for_speculation(obj);
    replace_in_map(obj, casted_obj);
  }

  return _gvn.transform(phi);
}

//-------------------------------gen_checkcast---------------------------------
// Generate a checkcast idiom.  Used by both the checkcast bytecode and the
// array store bytecode.  Stack must be as-if BEFORE doing the bytecode so the
// uncommon-trap paths work.  Adjust stack after this call.
// If failure_control is supplied and not null, it is filled in with
// the control edge for the cast failure.  Otherwise, an appropriate
// uncommon trap or exception is thrown.
Node* GraphKit::gen_checkcast(Node *obj, Node* superklass, Node* *failure_control, bool null_free) {
  kill_dead_locals();           // Benefit all the uncommon traps
  const TypeKlassPtr* tk = _gvn.type(superklass)->is_klassptr();
  const TypeOopPtr* toop = TypeOopPtr::make_from_klass(tk->klass());
  bool from_inline = obj->is_InlineType();
  assert(!null_free || toop->is_inlinetypeptr(), "must be an inline type pointer");

  // Fast cutout:  Check the case that the cast is vacuously true.
  // This detects the common cases where the test will short-circuit
  // away completely.  We do this before we perform the null check,
  // because if the test is going to turn into zero code, we don't
  // want a residual null check left around.  (Causes a slowdown,
  // for example, in some objArray manipulations, such as a[i]=a[j].)
  if (tk->singleton()) {
    ciKlass* klass = NULL;
    if (obj->is_InlineTypeBase()) {
      klass = _gvn.type(obj)->inline_klass();
    } else {
      const TypeOopPtr* objtp = _gvn.type(obj)->isa_oopptr();
      if (objtp != NULL) {
        klass = objtp->klass();
      }
    }
    if (klass != NULL) {
      switch (C->static_subtype_check(tk->klass(), klass)) {
      case Compile::SSC_always_true:
        // If we know the type check always succeed then we don't use
        // the profiling data at this bytecode. Don't lose it, feed it
        // to the type system as a speculative type.
        if (!from_inline) {
          obj = record_profiled_receiver_for_speculation(obj);
          if (null_free) {
            obj = null_check(obj);
<<<<<<< HEAD
            if (toop->inline_klass()->is_scalarizable() && !obj->is_InlineType()) {
              obj = InlineTypeNode::make_from_oop(this, obj, toop->inline_klass());
            }
=======
          }
          if (toop->is_inlinetypeptr() && toop->inline_klass()->is_scalarizable() && !gvn().type(obj)->maybe_null()) {
            obj = InlineTypeNode::make_from_oop(this, obj, toop->inline_klass());
>>>>>>> a8994ba4
          }
        }
        return obj;
      case Compile::SSC_always_false:
        if (from_inline || null_free) {
          if (!from_inline) {
            null_check(obj);
          }
          // Inline type is null-free. Always throw an exception.
          builtin_throw(Deoptimization::Reason_class_check, makecon(TypeKlassPtr::make(klass)));
          return top();
        } else {
          // It needs a null check because a null will *pass* the cast check.
          const TypeOopPtr* objtp = _gvn.type(obj)->isa_oopptr();
          if (!objtp->maybe_null()) {
            builtin_throw(Deoptimization::Reason_class_check, makecon(TypeKlassPtr::make(objtp->klass())));
            return top();
          } else if (!too_many_traps_or_recompiles(Deoptimization::Reason_null_assert)) {
            return null_assert(obj);
          }
          break; // Fall through to full check
        }
      }
    }
  }

  ciProfileData* data = NULL;
  bool safe_for_replace = false;
  if (failure_control == NULL) {        // use MDO in regular case only
    assert(java_bc() == Bytecodes::_aastore ||
           java_bc() == Bytecodes::_checkcast,
           "interpreter profiles type checks only for these BCs");
    if (method()->method_data()->is_mature()) {
      data = method()->method_data()->bci_to_data(bci());
    }
    safe_for_replace = true;
  }

  // Make the merge point
  enum { _obj_path = 1, _null_path, PATH_LIMIT };
  RegionNode* region = new RegionNode(PATH_LIMIT);
  Node*       phi    = new PhiNode(region, toop);
  _gvn.set_type(region, Type::CONTROL);
  _gvn.set_type(phi, toop);

  C->set_has_split_ifs(true); // Has chance for split-if optimization

  // Use null-cast information if it is available
  bool speculative_not_null = false;
  bool never_see_null = ((failure_control == NULL)  // regular case only
                         && seems_never_null(obj, data, speculative_not_null));

  // Null check; get casted pointer; set region slot 3
  Node* null_ctl = top();
  Node* not_null_obj = NULL;
  if (from_inline) {
    not_null_obj = obj;
  } else if (null_free) {
    not_null_obj = null_check(obj);
  } else {
    not_null_obj = null_check_oop(obj, &null_ctl, never_see_null, safe_for_replace, speculative_not_null);
  }

  // If not_null_obj is dead, only null-path is taken
  if (stopped()) {              // Doing instance-of on a NULL?
    set_control(null_ctl);
    return null();
  }
  region->init_req(_null_path, null_ctl);
  phi   ->init_req(_null_path, null());  // Set null path value
  if (null_ctl == top()) {
    // Do this eagerly, so that pattern matches like is_diamond_phi
    // will work even during parsing.
    assert(_null_path == PATH_LIMIT-1, "delete last");
    region->del_req(_null_path);
    phi   ->del_req(_null_path);
  }

  Node* cast_obj = NULL;
  if (!from_inline && tk->klass_is_exact()) {
    // The following optimization tries to statically cast the speculative type of the object
    // (for example obtained during profiling) to the type of the superklass and then do a
    // dynamic check that the type of the object is what we expect. To work correctly
    // for checkcast and aastore the type of superklass should be exact.
    const TypeOopPtr* obj_type = _gvn.type(obj)->is_oopptr();
    // We may not have profiling here or it may not help us. If we have
    // a speculative type use it to perform an exact cast.
    ciKlass* spec_obj_type = obj_type->speculative_type();
    if (spec_obj_type != NULL || data != NULL) {
      cast_obj = maybe_cast_profiled_receiver(not_null_obj, tk->klass(), spec_obj_type, safe_for_replace);
      if (cast_obj != NULL && cast_obj->is_InlineType()) {
        if (null_ctl != top()) {
          cast_obj = NULL; // A value that's sometimes null is not something we can optimize well
        } else {
          return cast_obj;
        }
      }
      if (cast_obj != NULL) {
        if (failure_control != NULL) // failure is now impossible
          (*failure_control) = top();
        // adjust the type of the phi to the exact klass:
        phi->raise_bottom_type(_gvn.type(cast_obj)->meet_speculative(TypePtr::NULL_PTR));
      }
    }
  }

  if (cast_obj == NULL) {
    // Generate the subtype check
    Node* not_subtype_ctrl = gen_subtype_check(not_null_obj, superklass);

    // Plug in success path into the merge
    cast_obj = from_inline ? not_null_obj : _gvn.transform(new CheckCastPPNode(control(), not_null_obj, toop));
    // Failure path ends in uncommon trap (or may be dead - failure impossible)
    if (failure_control == NULL) {
      if (not_subtype_ctrl != top()) { // If failure is possible
        PreserveJVMState pjvms(this);
        set_control(not_subtype_ctrl);
        Node* obj_klass = NULL;
        if (not_null_obj->is_InlineTypeBase()) {
          obj_klass = makecon(TypeKlassPtr::make(_gvn.type(not_null_obj)->inline_klass()));
        } else {
          obj_klass = load_object_klass(not_null_obj);
        }
        builtin_throw(Deoptimization::Reason_class_check, obj_klass);
      }
    } else {
      (*failure_control) = not_subtype_ctrl;
    }
  }

  region->init_req(_obj_path, control());
  phi   ->init_req(_obj_path, cast_obj);

  // A merge of NULL or Casted-NotNull obj
  Node* res = _gvn.transform(phi);

  // Note I do NOT always 'replace_in_map(obj,result)' here.
  //  if( tk->klass()->can_be_primary_super()  )
    // This means that if I successfully store an Object into an array-of-String
    // I 'forget' that the Object is really now known to be a String.  I have to
    // do this because we don't have true union types for interfaces - if I store
    // a Baz into an array-of-Interface and then tell the optimizer it's an
    // Interface, I forget that it's also a Baz and cannot do Baz-like field
    // references to it.  FIX THIS WHEN UNION TYPES APPEAR!
  //  replace_in_map( obj, res );

  // Return final merged results
  set_control( _gvn.transform(region) );
  record_for_igvn(region);

  bool not_inline = !toop->can_be_inline_type();
  bool not_flattened = !UseFlatArray || not_inline || (toop->is_inlinetypeptr() && !toop->inline_klass()->flatten_array());
  if (EnableValhalla && not_flattened) {
    // Check if obj has been loaded from an array
    obj = obj->isa_DecodeN() ? obj->in(1) : obj;
    Node* array = NULL;
    if (obj->isa_Load()) {
      Node* address = obj->in(MemNode::Address);
      if (address->isa_AddP()) {
        array = address->as_AddP()->in(AddPNode::Base);
      }
    } else if (obj->is_Phi()) {
      Node* region = obj->in(0);
      // TODO make this more robust (see JDK-8231346)
      if (region->req() == 3 && region->in(2) != NULL && region->in(2)->in(0) != NULL) {
        IfNode* iff = region->in(2)->in(0)->isa_If();
        if (iff != NULL) {
          iff->is_flat_array_check(&_gvn, &array);
        }
      }
    }
    if (array != NULL) {
      const TypeAryPtr* ary_t = _gvn.type(array)->isa_aryptr();
      if (ary_t != NULL) {
        if (!ary_t->is_not_null_free() && not_inline) {
          // Casting array element to a non-inline-type, mark array as not null-free.
          Node* cast = _gvn.transform(new CheckCastPPNode(control(), array, ary_t->cast_to_not_null_free()));
          replace_in_map(array, cast);
        } else if (!ary_t->is_not_flat()) {
          // Casting array element to a non-flattened type, mark array as not flat.
          Node* cast = _gvn.transform(new CheckCastPPNode(control(), array, ary_t->cast_to_not_flat()));
          replace_in_map(array, cast);
        }
      }
    }
  }

  if (!stopped() && !from_inline) {
    res = record_profiled_receiver_for_speculation(res);
    if (toop->is_inlinetypeptr() && toop->inline_klass()->is_scalarizable() && !gvn().type(res)->maybe_null()) {
      res = InlineTypeNode::make_from_oop(this, res, toop->inline_klass());
    }
  }
  return res;
}

Node* GraphKit::inline_type_test(Node* obj, bool is_inline) {
  Node* mark_adr = basic_plus_adr(obj, oopDesc::mark_offset_in_bytes());
  Node* mark = make_load(NULL, mark_adr, TypeX_X, TypeX_X->basic_type(), MemNode::unordered);
  Node* mask = MakeConX(markWord::inline_type_pattern);
  Node* masked = _gvn.transform(new AndXNode(mark, mask));
  Node* cmp = _gvn.transform(new CmpXNode(masked, mask));
  return _gvn.transform(new BoolNode(cmp, is_inline ? BoolTest::eq : BoolTest::ne));
}

Node* GraphKit::is_val_mirror(Node* mirror) {
  Node* p = basic_plus_adr(mirror, java_lang_Class::secondary_mirror_offset());
  Node* secondary_mirror = access_load_at(mirror, p, _gvn.type(p)->is_ptr(), TypeInstPtr::MIRROR->cast_to_ptr_type(TypePtr::BotPTR), T_OBJECT, IN_HEAP);
  Node* cmp = _gvn.transform(new CmpPNode(mirror, secondary_mirror));
  return _gvn.transform(new BoolNode(cmp, BoolTest::eq));
}

Node* GraphKit::array_lh_test(Node* klass, jint mask, jint val, bool eq) {
  Node* lh_adr = basic_plus_adr(klass, in_bytes(Klass::layout_helper_offset()));
  // Make sure to use immutable memory here to enable hoisting the check out of loops
  Node* lh_val = _gvn.transform(LoadNode::make(_gvn, NULL, immutable_memory(), lh_adr, lh_adr->bottom_type()->is_ptr(), TypeInt::INT, T_INT, MemNode::unordered));
  Node* masked = _gvn.transform(new AndINode(lh_val, intcon(mask)));
  Node* cmp = _gvn.transform(new CmpINode(masked, intcon(val)));
  return _gvn.transform(new BoolNode(cmp, eq ? BoolTest::eq : BoolTest::ne));
}

Node* GraphKit::flat_array_test(Node* ary, bool flat) {
  // We can't use immutable memory here because the mark word is mutable.
  // PhaseIdealLoop::move_flat_array_check_out_of_loop will make sure the
  // check is moved out of loops (mainly to enable loop unswitching).
  Node* mem = UseArrayMarkWordCheck ? memory(Compile::AliasIdxRaw) : immutable_memory();
  Node* cmp = _gvn.transform(new FlatArrayCheckNode(C, mem, ary));
  record_for_igvn(cmp); // Give it a chance to be optimized out by IGVN
  return _gvn.transform(new BoolNode(cmp, flat ? BoolTest::eq : BoolTest::ne));
}

Node* GraphKit::null_free_array_test(Node* klass, bool null_free) {
  return array_lh_test(klass, Klass::_lh_null_free_bit_inplace, 0, !null_free);
}

// Deoptimize if 'ary' is a null-free inline type array and 'val' is null
Node* GraphKit::inline_array_null_guard(Node* ary, Node* val, int nargs, bool safe_for_replace) {
  const Type* val_t = _gvn.type(val);
  if (val->is_InlineType() || !TypePtr::NULL_PTR->higher_equal(val_t)) {
    return ary; // Never null
  }
  RegionNode* region = new RegionNode(3);
  Node* null_ctl = top();
  null_check_oop(val, &null_ctl);
  if (null_ctl != top()) {
    PreserveJVMState pjvms(this);
    set_control(null_ctl);
    {
      // Deoptimize if null-free array
      BuildCutout unless(this, null_free_array_test(load_object_klass(ary), /* null_free = */ false), PROB_MAX);
      inc_sp(nargs);
      uncommon_trap(Deoptimization::Reason_null_check,
                    Deoptimization::Action_none);
    }
    region->init_req(1, control());
  }
  region->init_req(2, control());
  set_control(_gvn.transform(region));
  record_for_igvn(region);
  if (val_t == TypePtr::NULL_PTR) {
    // Since we were just successfully storing null, the array can't be null free.
    const TypeAryPtr* ary_t = _gvn.type(ary)->is_aryptr();
    ary_t = ary_t->cast_to_not_null_free();
    Node* cast = _gvn.transform(new CheckCastPPNode(control(), ary, ary_t));
    if (safe_for_replace) {
      replace_in_map(ary, cast);
    }
    ary = cast;
  }
  return ary;
}

//------------------------------next_monitor-----------------------------------
// What number should be given to the next monitor?
int GraphKit::next_monitor() {
  int current = jvms()->monitor_depth()* C->sync_stack_slots();
  int next = current + C->sync_stack_slots();
  // Keep the toplevel high water mark current:
  if (C->fixed_slots() < next)  C->set_fixed_slots(next);
  return current;
}

//------------------------------insert_mem_bar---------------------------------
// Memory barrier to avoid floating things around
// The membar serves as a pinch point between both control and all memory slices.
Node* GraphKit::insert_mem_bar(int opcode, Node* precedent) {
  MemBarNode* mb = MemBarNode::make(C, opcode, Compile::AliasIdxBot, precedent);
  mb->init_req(TypeFunc::Control, control());
  mb->init_req(TypeFunc::Memory,  reset_memory());
  Node* membar = _gvn.transform(mb);
  set_control(_gvn.transform(new ProjNode(membar, TypeFunc::Control)));
  set_all_memory_call(membar);
  return membar;
}

//-------------------------insert_mem_bar_volatile----------------------------
// Memory barrier to avoid floating things around
// The membar serves as a pinch point between both control and memory(alias_idx).
// If you want to make a pinch point on all memory slices, do not use this
// function (even with AliasIdxBot); use insert_mem_bar() instead.
Node* GraphKit::insert_mem_bar_volatile(int opcode, int alias_idx, Node* precedent) {
  // When Parse::do_put_xxx updates a volatile field, it appends a series
  // of MemBarVolatile nodes, one for *each* volatile field alias category.
  // The first membar is on the same memory slice as the field store opcode.
  // This forces the membar to follow the store.  (Bug 6500685 broke this.)
  // All the other membars (for other volatile slices, including AliasIdxBot,
  // which stands for all unknown volatile slices) are control-dependent
  // on the first membar.  This prevents later volatile loads or stores
  // from sliding up past the just-emitted store.

  MemBarNode* mb = MemBarNode::make(C, opcode, alias_idx, precedent);
  mb->set_req(TypeFunc::Control,control());
  if (alias_idx == Compile::AliasIdxBot) {
    mb->set_req(TypeFunc::Memory, merged_memory()->base_memory());
  } else {
    assert(!(opcode == Op_Initialize && alias_idx != Compile::AliasIdxRaw), "fix caller");
    mb->set_req(TypeFunc::Memory, memory(alias_idx));
  }
  Node* membar = _gvn.transform(mb);
  set_control(_gvn.transform(new ProjNode(membar, TypeFunc::Control)));
  if (alias_idx == Compile::AliasIdxBot) {
    merged_memory()->set_base_memory(_gvn.transform(new ProjNode(membar, TypeFunc::Memory)));
  } else {
    set_memory(_gvn.transform(new ProjNode(membar, TypeFunc::Memory)),alias_idx);
  }
  return membar;
}

//------------------------------shared_lock------------------------------------
// Emit locking code.
FastLockNode* GraphKit::shared_lock(Node* obj) {
  // bci is either a monitorenter bc or InvocationEntryBci
  // %%% SynchronizationEntryBCI is redundant; use InvocationEntryBci in interfaces
  assert(SynchronizationEntryBCI == InvocationEntryBci, "");

  if( !GenerateSynchronizationCode )
    return NULL;                // Not locking things?

  if (stopped())                // Dead monitor?
    return NULL;

  assert(dead_locals_are_killed(), "should kill locals before sync. point");

  // Box the stack location
  Node* box = _gvn.transform(new BoxLockNode(next_monitor()));
  Node* mem = reset_memory();

  FastLockNode * flock = _gvn.transform(new FastLockNode(0, obj, box) )->as_FastLock();

  // Create the rtm counters for this fast lock if needed.
  flock->create_rtm_lock_counter(sync_jvms()); // sync_jvms used to get current bci

  // Add monitor to debug info for the slow path.  If we block inside the
  // slow path and de-opt, we need the monitor hanging around
  map()->push_monitor( flock );

  const TypeFunc *tf = LockNode::lock_type();
  LockNode *lock = new LockNode(C, tf);

  lock->init_req( TypeFunc::Control, control() );
  lock->init_req( TypeFunc::Memory , mem );
  lock->init_req( TypeFunc::I_O    , top() )     ;   // does no i/o
  lock->init_req( TypeFunc::FramePtr, frameptr() );
  lock->init_req( TypeFunc::ReturnAdr, top() );

  lock->init_req(TypeFunc::Parms + 0, obj);
  lock->init_req(TypeFunc::Parms + 1, box);
  lock->init_req(TypeFunc::Parms + 2, flock);
  add_safepoint_edges(lock);

  lock = _gvn.transform( lock )->as_Lock();

  // lock has no side-effects, sets few values
  set_predefined_output_for_runtime_call(lock, mem, TypeRawPtr::BOTTOM);

  insert_mem_bar(Op_MemBarAcquireLock);

  // Add this to the worklist so that the lock can be eliminated
  record_for_igvn(lock);

#ifndef PRODUCT
  if (PrintLockStatistics) {
    // Update the counter for this lock.  Don't bother using an atomic
    // operation since we don't require absolute accuracy.
    lock->create_lock_counter(map()->jvms());
    increment_counter(lock->counter()->addr());
  }
#endif

  return flock;
}


//------------------------------shared_unlock----------------------------------
// Emit unlocking code.
void GraphKit::shared_unlock(Node* box, Node* obj) {
  // bci is either a monitorenter bc or InvocationEntryBci
  // %%% SynchronizationEntryBCI is redundant; use InvocationEntryBci in interfaces
  assert(SynchronizationEntryBCI == InvocationEntryBci, "");

  if( !GenerateSynchronizationCode )
    return;
  if (stopped()) {               // Dead monitor?
    map()->pop_monitor();        // Kill monitor from debug info
    return;
  }
  assert(!obj->is_InlineTypeBase(), "should not unlock on inline type");

  // Memory barrier to avoid floating things down past the locked region
  insert_mem_bar(Op_MemBarReleaseLock);

  const TypeFunc *tf = OptoRuntime::complete_monitor_exit_Type();
  UnlockNode *unlock = new UnlockNode(C, tf);
#ifdef ASSERT
  unlock->set_dbg_jvms(sync_jvms());
#endif
  uint raw_idx = Compile::AliasIdxRaw;
  unlock->init_req( TypeFunc::Control, control() );
  unlock->init_req( TypeFunc::Memory , memory(raw_idx) );
  unlock->init_req( TypeFunc::I_O    , top() )     ;   // does no i/o
  unlock->init_req( TypeFunc::FramePtr, frameptr() );
  unlock->init_req( TypeFunc::ReturnAdr, top() );

  unlock->init_req(TypeFunc::Parms + 0, obj);
  unlock->init_req(TypeFunc::Parms + 1, box);
  unlock = _gvn.transform(unlock)->as_Unlock();

  Node* mem = reset_memory();

  // unlock has no side-effects, sets few values
  set_predefined_output_for_runtime_call(unlock, mem, TypeRawPtr::BOTTOM);

  // Kill monitor from debug info
  map()->pop_monitor( );
}

//-------------------------------get_layout_helper-----------------------------
// If the given klass is a constant or known to be an array,
// fetch the constant layout helper value into constant_value
// and return (Node*)NULL.  Otherwise, load the non-constant
// layout helper value, and return the node which represents it.
// This two-faced routine is useful because allocation sites
// almost always feature constant types.
Node* GraphKit::get_layout_helper(Node* klass_node, jint& constant_value) {
  const TypeKlassPtr* inst_klass = _gvn.type(klass_node)->isa_klassptr();
  if (!StressReflectiveCode && inst_klass != NULL) {
    ciKlass* klass = inst_klass->klass();
    assert(klass != NULL, "klass should not be NULL");
    bool xklass = inst_klass->klass_is_exact();
    bool can_be_flattened = false;
    if (UseFlatArray && klass->is_obj_array_klass() && !klass->as_obj_array_klass()->is_elem_null_free()) {
      // The runtime type of [LMyValue might be [QMyValue due to [QMyValue <: [LMyValue.
      ciKlass* elem = klass->as_obj_array_klass()->element_klass();
      can_be_flattened = elem->can_be_inline_klass() && (!elem->is_inlinetype() || elem->flatten_array());
    }
    if (!can_be_flattened && (xklass || klass->is_array_klass())) {
      jint lhelper = klass->layout_helper();
      if (lhelper != Klass::_lh_neutral_value) {
        constant_value = lhelper;
        return (Node*) NULL;
      }
    }
  }
  constant_value = Klass::_lh_neutral_value;  // put in a known value
  Node* lhp = basic_plus_adr(klass_node, klass_node, in_bytes(Klass::layout_helper_offset()));
  return make_load(NULL, lhp, TypeInt::INT, T_INT, MemNode::unordered);
}

// We just put in an allocate/initialize with a big raw-memory effect.
// Hook selected additional alias categories on the initialization.
static void hook_memory_on_init(GraphKit& kit, int alias_idx,
                                MergeMemNode* init_in_merge,
                                Node* init_out_raw) {
  DEBUG_ONLY(Node* init_in_raw = init_in_merge->base_memory());
  assert(init_in_merge->memory_at(alias_idx) == init_in_raw, "");

  Node* prevmem = kit.memory(alias_idx);
  init_in_merge->set_memory_at(alias_idx, prevmem);
  if (init_out_raw != NULL) {
    kit.set_memory(init_out_raw, alias_idx);
  }
}

//---------------------------set_output_for_allocation-------------------------
Node* GraphKit::set_output_for_allocation(AllocateNode* alloc,
                                          const TypeOopPtr* oop_type,
                                          bool deoptimize_on_exception) {
  int rawidx = Compile::AliasIdxRaw;
  alloc->set_req( TypeFunc::FramePtr, frameptr() );
  add_safepoint_edges(alloc);
  Node* allocx = _gvn.transform(alloc);
  set_control( _gvn.transform(new ProjNode(allocx, TypeFunc::Control) ) );
  // create memory projection for i_o
  set_memory ( _gvn.transform( new ProjNode(allocx, TypeFunc::Memory, true) ), rawidx );
  make_slow_call_ex(allocx, env()->Throwable_klass(), true, deoptimize_on_exception);

  // create a memory projection as for the normal control path
  Node* malloc = _gvn.transform(new ProjNode(allocx, TypeFunc::Memory));
  set_memory(malloc, rawidx);

  // a normal slow-call doesn't change i_o, but an allocation does
  // we create a separate i_o projection for the normal control path
  set_i_o(_gvn.transform( new ProjNode(allocx, TypeFunc::I_O, false) ) );
  Node* rawoop = _gvn.transform( new ProjNode(allocx, TypeFunc::Parms) );

  // put in an initialization barrier
  InitializeNode* init = insert_mem_bar_volatile(Op_Initialize, rawidx,
                                                 rawoop)->as_Initialize();
  assert(alloc->initialization() == init,  "2-way macro link must work");
  assert(init ->allocation()     == alloc, "2-way macro link must work");
  {
    // Extract memory strands which may participate in the new object's
    // initialization, and source them from the new InitializeNode.
    // This will allow us to observe initializations when they occur,
    // and link them properly (as a group) to the InitializeNode.
    assert(init->in(InitializeNode::Memory) == malloc, "");
    MergeMemNode* minit_in = MergeMemNode::make(malloc);
    init->set_req(InitializeNode::Memory, minit_in);
    record_for_igvn(minit_in); // fold it up later, if possible
    _gvn.set_type(minit_in, Type::MEMORY);
    Node* minit_out = memory(rawidx);
    assert(minit_out->is_Proj() && minit_out->in(0) == init, "");
    // Add an edge in the MergeMem for the header fields so an access
    // to one of those has correct memory state
    set_memory(minit_out, C->get_alias_index(oop_type->add_offset(oopDesc::mark_offset_in_bytes())));
    set_memory(minit_out, C->get_alias_index(oop_type->add_offset(oopDesc::klass_offset_in_bytes())));
    if (oop_type->isa_aryptr()) {
      const TypeAryPtr* arytype = oop_type->is_aryptr();
      if (arytype->klass()->is_flat_array_klass()) {
        // Initially all flattened array accesses share a single slice
        // but that changes after parsing. Prepare the memory graph so
        // it can optimize flattened array accesses properly once they
        // don't share a single slice.
        assert(C->flattened_accesses_share_alias(), "should be set at parse time");
        C->set_flattened_accesses_share_alias(false);
        ciFlatArrayKlass* vak = arytype->klass()->as_flat_array_klass();
        ciInlineKlass* vk = vak->element_klass()->as_inline_klass();
        for (int i = 0, len = vk->nof_nonstatic_fields(); i < len; i++) {
          ciField* field = vk->nonstatic_field_at(i);
          if (field->offset() >= TrackedInitializationLimit * HeapWordSize)
            continue;  // do not bother to track really large numbers of fields
          int off_in_vt = field->offset() - vk->first_field_offset();
          const TypePtr* adr_type = arytype->with_field_offset(off_in_vt)->add_offset(Type::OffsetBot);
          int fieldidx = C->get_alias_index(adr_type, true);
          // Pass NULL for init_out. Having per flat array element field memory edges as uses of the Initialize node
          // can result in per flat array field Phis to be created which confuses the logic of
          // Compile::adjust_flattened_array_access_aliases().
          hook_memory_on_init(*this, fieldidx, minit_in, NULL);
        }
        C->set_flattened_accesses_share_alias(true);
        hook_memory_on_init(*this, C->get_alias_index(TypeAryPtr::INLINES), minit_in, minit_out);
      } else {
        const TypePtr* telemref = oop_type->add_offset(Type::OffsetBot);
        int            elemidx  = C->get_alias_index(telemref);
        hook_memory_on_init(*this, elemidx, minit_in, minit_out);
      }
    } else if (oop_type->isa_instptr()) {
      set_memory(minit_out, C->get_alias_index(oop_type)); // mark word
      ciInstanceKlass* ik = oop_type->klass()->as_instance_klass();
      for (int i = 0, len = ik->nof_nonstatic_fields(); i < len; i++) {
        ciField* field = ik->nonstatic_field_at(i);
        if (field->offset() >= TrackedInitializationLimit * HeapWordSize)
          continue;  // do not bother to track really large numbers of fields
        // Find (or create) the alias category for this field:
        int fieldidx = C->alias_type(field)->index();
        hook_memory_on_init(*this, fieldidx, minit_in, minit_out);
      }
    }
  }

  // Cast raw oop to the real thing...
  Node* javaoop = new CheckCastPPNode(control(), rawoop, oop_type);
  javaoop = _gvn.transform(javaoop);
  C->set_recent_alloc(control(), javaoop);
  assert(just_allocated_object(control()) == javaoop, "just allocated");

#ifdef ASSERT
  { // Verify that the AllocateNode::Ideal_allocation recognizers work:
    assert(AllocateNode::Ideal_allocation(rawoop, &_gvn) == alloc,
           "Ideal_allocation works");
    assert(AllocateNode::Ideal_allocation(javaoop, &_gvn) == alloc,
           "Ideal_allocation works");
    if (alloc->is_AllocateArray()) {
      assert(AllocateArrayNode::Ideal_array_allocation(rawoop, &_gvn) == alloc->as_AllocateArray(),
             "Ideal_allocation works");
      assert(AllocateArrayNode::Ideal_array_allocation(javaoop, &_gvn) == alloc->as_AllocateArray(),
             "Ideal_allocation works");
    } else {
      assert(alloc->in(AllocateNode::ALength)->is_top(), "no length, please");
    }
  }
#endif //ASSERT

  return javaoop;
}

//---------------------------new_instance--------------------------------------
// This routine takes a klass_node which may be constant (for a static type)
// or may be non-constant (for reflective code).  It will work equally well
// for either, and the graph will fold nicely if the optimizer later reduces
// the type to a constant.
// The optional arguments are for specialized use by intrinsics:
//  - If 'extra_slow_test' if not null is an extra condition for the slow-path.
//  - If 'return_size_val', report the the total object size to the caller.
//  - deoptimize_on_exception controls how Java exceptions are handled (rethrow vs deoptimize)
Node* GraphKit::new_instance(Node* klass_node,
                             Node* extra_slow_test,
                             Node* *return_size_val,
                             bool deoptimize_on_exception,
                             InlineTypeBaseNode* inline_type_node) {
  // Compute size in doublewords
  // The size is always an integral number of doublewords, represented
  // as a positive bytewise size stored in the klass's layout_helper.
  // The layout_helper also encodes (in a low bit) the need for a slow path.
  jint  layout_con = Klass::_lh_neutral_value;
  Node* layout_val = get_layout_helper(klass_node, layout_con);
  bool  layout_is_con = (layout_val == NULL);

  if (extra_slow_test == NULL)  extra_slow_test = intcon(0);
  // Generate the initial go-slow test.  It's either ALWAYS (return a
  // Node for 1) or NEVER (return a NULL) or perhaps (in the reflective
  // case) a computed value derived from the layout_helper.
  Node* initial_slow_test = NULL;
  if (layout_is_con) {
    assert(!StressReflectiveCode, "stress mode does not use these paths");
    bool must_go_slow = Klass::layout_helper_needs_slow_path(layout_con);
    initial_slow_test = must_go_slow ? intcon(1) : extra_slow_test;
  } else {   // reflective case
    // This reflective path is used by Unsafe.allocateInstance.
    // (It may be stress-tested by specifying StressReflectiveCode.)
    // Basically, we want to get into the VM is there's an illegal argument.
    Node* bit = intcon(Klass::_lh_instance_slow_path_bit);
    initial_slow_test = _gvn.transform( new AndINode(layout_val, bit) );
    if (extra_slow_test != intcon(0)) {
      initial_slow_test = _gvn.transform( new OrINode(initial_slow_test, extra_slow_test) );
    }
    // (Macro-expander will further convert this to a Bool, if necessary.)
  }

  // Find the size in bytes.  This is easy; it's the layout_helper.
  // The size value must be valid even if the slow path is taken.
  Node* size = NULL;
  if (layout_is_con) {
    size = MakeConX(Klass::layout_helper_size_in_bytes(layout_con));
  } else {   // reflective case
    // This reflective path is used by clone and Unsafe.allocateInstance.
    size = ConvI2X(layout_val);

    // Clear the low bits to extract layout_helper_size_in_bytes:
    assert((int)Klass::_lh_instance_slow_path_bit < BytesPerLong, "clear bit");
    Node* mask = MakeConX(~ (intptr_t)right_n_bits(LogBytesPerLong));
    size = _gvn.transform( new AndXNode(size, mask) );
  }
  if (return_size_val != NULL) {
    (*return_size_val) = size;
  }

  // This is a precise notnull oop of the klass.
  // (Actually, it need not be precise if this is a reflective allocation.)
  // It's what we cast the result to.
  const TypeKlassPtr* tklass = _gvn.type(klass_node)->isa_klassptr();
  if (!tklass)  tklass = TypeKlassPtr::OBJECT;
  const TypeOopPtr* oop_type = tklass->as_instance_type();

  // Now generate allocation code

  // The entire memory state is needed for slow path of the allocation
  // since GC and deoptimization can happen.
  Node *mem = reset_memory();
  set_all_memory(mem); // Create new memory state

  AllocateNode* alloc = new AllocateNode(C, AllocateNode::alloc_type(Type::TOP),
                                         control(), mem, i_o(),
                                         size, klass_node,
                                         initial_slow_test, inline_type_node);

  return set_output_for_allocation(alloc, oop_type, deoptimize_on_exception);
}

//-------------------------------new_array-------------------------------------
// helper for newarray and anewarray
// The 'length' parameter is (obviously) the length of the array.
// See comments on new_instance for the meaning of the other arguments.
Node* GraphKit::new_array(Node* klass_node,     // array klass (maybe variable)
                          Node* length,         // number of array elements
                          int   nargs,          // number of arguments to push back for uncommon trap
                          Node* *return_size_val,
                          bool deoptimize_on_exception) {
  jint  layout_con = Klass::_lh_neutral_value;
  Node* layout_val = get_layout_helper(klass_node, layout_con);
  bool  layout_is_con = (layout_val == NULL);

  if (!layout_is_con && !StressReflectiveCode &&
      !too_many_traps(Deoptimization::Reason_class_check)) {
    // This is a reflective array creation site.
    // Optimistically assume that it is a subtype of Object[],
    // so that we can fold up all the address arithmetic.
    layout_con = Klass::array_layout_helper(T_OBJECT);
    Node* cmp_lh = _gvn.transform( new CmpINode(layout_val, intcon(layout_con)) );
    Node* bol_lh = _gvn.transform( new BoolNode(cmp_lh, BoolTest::eq) );
    { BuildCutout unless(this, bol_lh, PROB_MAX);
      inc_sp(nargs);
      uncommon_trap(Deoptimization::Reason_class_check,
                    Deoptimization::Action_maybe_recompile);
    }
    layout_val = NULL;
    layout_is_con = true;
  }

  // Generate the initial go-slow test.  Make sure we do not overflow
  // if length is huge (near 2Gig) or negative!  We do not need
  // exact double-words here, just a close approximation of needed
  // double-words.  We can't add any offset or rounding bits, lest we
  // take a size -1 of bytes and make it positive.  Use an unsigned
  // compare, so negative sizes look hugely positive.
  int fast_size_limit = FastAllocateSizeLimit;
  if (layout_is_con) {
    assert(!StressReflectiveCode, "stress mode does not use these paths");
    // Increase the size limit if we have exact knowledge of array type.
    int log2_esize = Klass::layout_helper_log2_element_size(layout_con);
    fast_size_limit <<= MAX2(LogBytesPerLong - log2_esize, 0);
  }

  Node* initial_slow_cmp  = _gvn.transform( new CmpUNode( length, intcon( fast_size_limit ) ) );
  Node* initial_slow_test = _gvn.transform( new BoolNode( initial_slow_cmp, BoolTest::gt ) );

  // --- Size Computation ---
  // array_size = round_to_heap(array_header + (length << elem_shift));
  // where round_to_heap(x) == align_to(x, MinObjAlignmentInBytes)
  // and align_to(x, y) == ((x + y-1) & ~(y-1))
  // The rounding mask is strength-reduced, if possible.
  int round_mask = MinObjAlignmentInBytes - 1;
  Node* header_size = NULL;
  int   header_size_min  = arrayOopDesc::base_offset_in_bytes(T_BYTE);
  // (T_BYTE has the weakest alignment and size restrictions...)
  if (layout_is_con) {
    int       hsize  = Klass::layout_helper_header_size(layout_con);
    int       eshift = Klass::layout_helper_log2_element_size(layout_con);
    bool is_flat_array = Klass::layout_helper_is_flatArray(layout_con);
    if ((round_mask & ~right_n_bits(eshift)) == 0)
      round_mask = 0;  // strength-reduce it if it goes away completely
    assert(is_flat_array || (hsize & right_n_bits(eshift)) == 0, "hsize is pre-rounded");
    assert(header_size_min <= hsize, "generic minimum is smallest");
    header_size_min = hsize;
    header_size = intcon(hsize + round_mask);
  } else {
    Node* hss   = intcon(Klass::_lh_header_size_shift);
    Node* hsm   = intcon(Klass::_lh_header_size_mask);
    Node* hsize = _gvn.transform( new URShiftINode(layout_val, hss) );
    hsize       = _gvn.transform( new AndINode(hsize, hsm) );
    Node* mask  = intcon(round_mask);
    header_size = _gvn.transform( new AddINode(hsize, mask) );
  }

  Node* elem_shift = NULL;
  if (layout_is_con) {
    int eshift = Klass::layout_helper_log2_element_size(layout_con);
    if (eshift != 0)
      elem_shift = intcon(eshift);
  } else {
    // There is no need to mask or shift this value.
    // The semantics of LShiftINode include an implicit mask to 0x1F.
    assert(Klass::_lh_log2_element_size_shift == 0, "use shift in place");
    elem_shift = layout_val;
  }

  // Transition to native address size for all offset calculations:
  Node* lengthx = ConvI2X(length);
  Node* headerx = ConvI2X(header_size);
#ifdef _LP64
  { const TypeInt* tilen = _gvn.find_int_type(length);
    if (tilen != NULL && tilen->_lo < 0) {
      // Add a manual constraint to a positive range.  Cf. array_element_address.
      jint size_max = fast_size_limit;
      if (size_max > tilen->_hi)  size_max = tilen->_hi;
      const TypeInt* tlcon = TypeInt::make(0, size_max, Type::WidenMin);

      // Only do a narrow I2L conversion if the range check passed.
      IfNode* iff = new IfNode(control(), initial_slow_test, PROB_MIN, COUNT_UNKNOWN);
      _gvn.transform(iff);
      RegionNode* region = new RegionNode(3);
      _gvn.set_type(region, Type::CONTROL);
      lengthx = new PhiNode(region, TypeLong::LONG);
      _gvn.set_type(lengthx, TypeLong::LONG);

      // Range check passed. Use ConvI2L node with narrow type.
      Node* passed = IfFalse(iff);
      region->init_req(1, passed);
      // Make I2L conversion control dependent to prevent it from
      // floating above the range check during loop optimizations.
      lengthx->init_req(1, C->constrained_convI2L(&_gvn, length, tlcon, passed));

      // Range check failed. Use ConvI2L with wide type because length may be invalid.
      region->init_req(2, IfTrue(iff));
      lengthx->init_req(2, ConvI2X(length));

      set_control(region);
      record_for_igvn(region);
      record_for_igvn(lengthx);
    }
  }
#endif

  // Combine header size (plus rounding) and body size.  Then round down.
  // This computation cannot overflow, because it is used only in two
  // places, one where the length is sharply limited, and the other
  // after a successful allocation.
  Node* abody = lengthx;
  if (elem_shift != NULL)
    abody     = _gvn.transform( new LShiftXNode(lengthx, elem_shift) );
  Node* size  = _gvn.transform( new AddXNode(headerx, abody) );
  if (round_mask != 0) {
    Node* mask = MakeConX(~round_mask);
    size       = _gvn.transform( new AndXNode(size, mask) );
  }
  // else if round_mask == 0, the size computation is self-rounding

  if (return_size_val != NULL) {
    // This is the size
    (*return_size_val) = size;
  }

  // Now generate allocation code

  // The entire memory state is needed for slow path of the allocation
  // since GC and deoptimization can happen.
  Node *mem = reset_memory();
  set_all_memory(mem); // Create new memory state

  if (initial_slow_test->is_Bool()) {
    // Hide it behind a CMoveI, or else PhaseIdealLoop::split_up will get sick.
    initial_slow_test = initial_slow_test->as_Bool()->as_int_value(&_gvn);
  }

  const TypeKlassPtr* ary_klass = _gvn.type(klass_node)->isa_klassptr();
  const TypeOopPtr* ary_type = ary_klass->as_instance_type();
  const TypeAryPtr* ary_ptr = ary_type->isa_aryptr();

  // Inline type array variants:
  // - null-ok:              MyValue.ref[] (ciObjArrayKlass "[LMyValue")
  // - null-free:            MyValue.val[] (ciObjArrayKlass "[QMyValue")
  // - null-free, flattened: MyValue.val[] (ciFlatArrayKlass "[QMyValue")
  // Check if array is a null-free, non-flattened inline type array
  // that needs to be initialized with the default inline type.
  Node* default_value = NULL;
  Node* raw_default_value = NULL;
  if (ary_ptr != NULL && ary_ptr->klass_is_exact()) {
    // Array type is known
    if (ary_ptr->klass()->as_array_klass()->is_elem_null_free()) {
      ciInlineKlass* vk = ary_ptr->klass()->as_array_klass()->element_klass()->as_inline_klass();
      if (!vk->flatten_array()) {
        default_value = InlineTypeNode::default_oop(gvn(), vk);
      }
    }
  } else if (ary_klass->klass()->can_be_inline_array_klass()) {
    // Array type is not known, add runtime checks
    assert(!ary_klass->klass_is_exact(), "unexpected exact type");
    Node* r = new RegionNode(3);
    default_value = new PhiNode(r, TypeInstPtr::BOTTOM);

    Node* bol = array_lh_test(klass_node, Klass::_lh_array_tag_vt_value_bit_inplace | Klass::_lh_null_free_bit_inplace, Klass::_lh_null_free_bit_inplace);
    IfNode* iff = create_and_map_if(control(), bol, PROB_FAIR, COUNT_UNKNOWN);

    // Null-free, non-flattened inline type array, initialize with the default value
    set_control(_gvn.transform(new IfTrueNode(iff)));
    Node* p = basic_plus_adr(klass_node, in_bytes(ArrayKlass::element_klass_offset()));
    Node* eklass = _gvn.transform(LoadKlassNode::make(_gvn, control(), immutable_memory(), p, TypeInstPtr::KLASS));
    Node* adr_fixed_block_addr = basic_plus_adr(eklass, in_bytes(InstanceKlass::adr_inlineklass_fixed_block_offset()));
    Node* adr_fixed_block = make_load(control(), adr_fixed_block_addr, TypeRawPtr::NOTNULL, T_ADDRESS, MemNode::unordered);
    Node* default_value_offset_addr = basic_plus_adr(adr_fixed_block, in_bytes(InlineKlass::default_value_offset_offset()));
    Node* default_value_offset = make_load(control(), default_value_offset_addr, TypeInt::INT, T_INT, MemNode::unordered);
    Node* elem_mirror = load_mirror_from_klass(eklass);
    Node* default_value_addr = basic_plus_adr(elem_mirror, ConvI2X(default_value_offset));
    Node* val = access_load_at(elem_mirror, default_value_addr, _gvn.type(default_value_addr)->is_ptr(), TypeInstPtr::BOTTOM, T_OBJECT, IN_HEAP);
    r->init_req(1, control());
    default_value->init_req(1, val);

    // Otherwise initialize with all zero
    r->init_req(2, _gvn.transform(new IfFalseNode(iff)));
    default_value->init_req(2, null());

    set_control(_gvn.transform(r));
    default_value = _gvn.transform(default_value);
  }
  if (default_value != NULL) {
    if (UseCompressedOops) {
      // With compressed oops, the 64-bit init value is built from two 32-bit compressed oops
      default_value = _gvn.transform(new EncodePNode(default_value, default_value->bottom_type()->make_narrowoop()));
      Node* lower = _gvn.transform(new CastP2XNode(control(), default_value));
      Node* upper = _gvn.transform(new LShiftLNode(lower, intcon(32)));
      raw_default_value = _gvn.transform(new OrLNode(lower, upper));
    } else {
      raw_default_value = _gvn.transform(new CastP2XNode(control(), default_value));
    }
  }

  // Create the AllocateArrayNode and its result projections
  AllocateArrayNode* alloc = new AllocateArrayNode(C, AllocateArrayNode::alloc_type(TypeInt::INT),
                                                   control(), mem, i_o(),
                                                   size, klass_node,
                                                   initial_slow_test,
                                                   length, default_value,
                                                   raw_default_value);

  // Cast to correct type.  Note that the klass_node may be constant or not,
  // and in the latter case the actual array type will be inexact also.
  // (This happens via a non-constant argument to inline_native_newArray.)
  // In any case, the value of klass_node provides the desired array type.
  const TypeInt* length_type = _gvn.find_int_type(length);
  if (ary_type->isa_aryptr() && length_type != NULL) {
    // Try to get a better type than POS for the size
    ary_type = ary_type->is_aryptr()->cast_to_size(length_type);
  }

  Node* javaoop = set_output_for_allocation(alloc, ary_type, deoptimize_on_exception);

  array_ideal_length(alloc, ary_type, true);
  return javaoop;
}

// The following "Ideal_foo" functions are placed here because they recognize
// the graph shapes created by the functions immediately above.

//---------------------------Ideal_allocation----------------------------------
// Given an oop pointer or raw pointer, see if it feeds from an AllocateNode.
AllocateNode* AllocateNode::Ideal_allocation(Node* ptr, PhaseTransform* phase) {
  if (ptr == NULL) {     // reduce dumb test in callers
    return NULL;
  }

  BarrierSetC2* bs = BarrierSet::barrier_set()->barrier_set_c2();
  ptr = bs->step_over_gc_barrier(ptr);

  if (ptr->is_CheckCastPP()) { // strip only one raw-to-oop cast
    ptr = ptr->in(1);
    if (ptr == NULL) return NULL;
  }
  // Return NULL for allocations with several casts:
  //   j.l.reflect.Array.newInstance(jobject, jint)
  //   Object.clone()
  // to keep more precise type from last cast.
  if (ptr->is_Proj()) {
    Node* allo = ptr->in(0);
    if (allo != NULL && allo->is_Allocate()) {
      return allo->as_Allocate();
    }
  }
  // Report failure to match.
  return NULL;
}

// Fancy version which also strips off an offset (and reports it to caller).
AllocateNode* AllocateNode::Ideal_allocation(Node* ptr, PhaseTransform* phase,
                                             intptr_t& offset) {
  Node* base = AddPNode::Ideal_base_and_offset(ptr, phase, offset);
  if (base == NULL)  return NULL;
  return Ideal_allocation(base, phase);
}

// Trace Initialize <- Proj[Parm] <- Allocate
AllocateNode* InitializeNode::allocation() {
  Node* rawoop = in(InitializeNode::RawAddress);
  if (rawoop->is_Proj()) {
    Node* alloc = rawoop->in(0);
    if (alloc->is_Allocate()) {
      return alloc->as_Allocate();
    }
  }
  return NULL;
}

// Trace Allocate -> Proj[Parm] -> Initialize
InitializeNode* AllocateNode::initialization() {
  ProjNode* rawoop = proj_out_or_null(AllocateNode::RawAddress);
  if (rawoop == NULL)  return NULL;
  for (DUIterator_Fast imax, i = rawoop->fast_outs(imax); i < imax; i++) {
    Node* init = rawoop->fast_out(i);
    if (init->is_Initialize()) {
      assert(init->as_Initialize()->allocation() == this, "2-way link");
      return init->as_Initialize();
    }
  }
  return NULL;
}

//----------------------------- loop predicates ---------------------------

//------------------------------add_predicate_impl----------------------------
void GraphKit::add_empty_predicate_impl(Deoptimization::DeoptReason reason, int nargs) {
  // Too many traps seen?
  if (too_many_traps(reason)) {
#ifdef ASSERT
    if (TraceLoopPredicate) {
      int tc = C->trap_count(reason);
      tty->print("too many traps=%s tcount=%d in ",
                    Deoptimization::trap_reason_name(reason), tc);
      method()->print(); // which method has too many predicate traps
      tty->cr();
    }
#endif
    // We cannot afford to take more traps here,
    // do not generate predicate.
    return;
  }

  Node *cont    = _gvn.intcon(1);
  Node* opq     = _gvn.transform(new Opaque1Node(C, cont));
  Node *bol     = _gvn.transform(new Conv2BNode(opq));
  IfNode* iff   = create_and_map_if(control(), bol, PROB_MAX, COUNT_UNKNOWN);
  Node* iffalse = _gvn.transform(new IfFalseNode(iff));
  C->add_predicate_opaq(opq);
  {
    PreserveJVMState pjvms(this);
    set_control(iffalse);
    inc_sp(nargs);
    uncommon_trap(reason, Deoptimization::Action_maybe_recompile);
  }
  Node* iftrue = _gvn.transform(new IfTrueNode(iff));
  set_control(iftrue);
}

//------------------------------add_predicate---------------------------------
void GraphKit::add_empty_predicates(int nargs) {
  // These loop predicates remain empty. All concrete loop predicates are inserted above the corresponding
  // empty loop predicate later by 'PhaseIdealLoop::create_new_if_for_predicate'. All concrete loop predicates of
  // a specific kind (normal, profile or limit check) share the same uncommon trap as the empty loop predicate.
  if (UseLoopPredicate) {
    add_empty_predicate_impl(Deoptimization::Reason_predicate, nargs);
  }
  if (UseProfiledLoopPredicate) {
    add_empty_predicate_impl(Deoptimization::Reason_profile_predicate, nargs);
  }
  // loop's limit check predicate should be near the loop.
  add_empty_predicate_impl(Deoptimization::Reason_loop_limit_check, nargs);
}

void GraphKit::sync_kit(IdealKit& ideal) {
  set_all_memory(ideal.merged_memory());
  set_i_o(ideal.i_o());
  set_control(ideal.ctrl());
}

void GraphKit::final_sync(IdealKit& ideal) {
  // Final sync IdealKit and graphKit.
  sync_kit(ideal);
}

Node* GraphKit::load_String_length(Node* str, bool set_ctrl) {
  Node* len = load_array_length(load_String_value(str, set_ctrl));
  Node* coder = load_String_coder(str, set_ctrl);
  // Divide length by 2 if coder is UTF16
  return _gvn.transform(new RShiftINode(len, coder));
}

Node* GraphKit::load_String_value(Node* str, bool set_ctrl) {
  int value_offset = java_lang_String::value_offset();
  const TypeInstPtr* string_type = TypeInstPtr::make(TypePtr::NotNull, C->env()->String_klass(),
                                                     false, NULL, Type::Offset(0));
  const TypePtr* value_field_type = string_type->add_offset(value_offset);
  const TypeAryPtr* value_type = TypeAryPtr::make(TypePtr::NotNull,
                                                  TypeAry::make(TypeInt::BYTE, TypeInt::POS, false, true, true),
                                                  ciTypeArrayKlass::make(T_BYTE), true, Type::Offset(0));
  Node* p = basic_plus_adr(str, str, value_offset);
  Node* load = access_load_at(str, p, value_field_type, value_type, T_OBJECT,
                              IN_HEAP | (set_ctrl ? C2_CONTROL_DEPENDENT_LOAD : 0) | MO_UNORDERED);
  return load;
}

Node* GraphKit::load_String_coder(Node* str, bool set_ctrl) {
  if (!CompactStrings) {
    return intcon(java_lang_String::CODER_UTF16);
  }
  int coder_offset = java_lang_String::coder_offset();
  const TypeInstPtr* string_type = TypeInstPtr::make(TypePtr::NotNull, C->env()->String_klass(),
                                                     false, NULL, Type::Offset(0));
  const TypePtr* coder_field_type = string_type->add_offset(coder_offset);

  Node* p = basic_plus_adr(str, str, coder_offset);
  Node* load = access_load_at(str, p, coder_field_type, TypeInt::BYTE, T_BYTE,
                              IN_HEAP | (set_ctrl ? C2_CONTROL_DEPENDENT_LOAD : 0) | MO_UNORDERED);
  return load;
}

void GraphKit::store_String_value(Node* str, Node* value) {
  int value_offset = java_lang_String::value_offset();
  const TypeInstPtr* string_type = TypeInstPtr::make(TypePtr::NotNull, C->env()->String_klass(),
                                                     false, NULL, Type::Offset(0));
  const TypePtr* value_field_type = string_type->add_offset(value_offset);

  access_store_at(str,  basic_plus_adr(str, value_offset), value_field_type,
                  value, TypeAryPtr::BYTES, T_OBJECT, IN_HEAP | MO_UNORDERED);
}

void GraphKit::store_String_coder(Node* str, Node* value) {
  int coder_offset = java_lang_String::coder_offset();
  const TypeInstPtr* string_type = TypeInstPtr::make(TypePtr::NotNull, C->env()->String_klass(),
                                                     false, NULL, Type::Offset(0));
  const TypePtr* coder_field_type = string_type->add_offset(coder_offset);

  access_store_at(str, basic_plus_adr(str, coder_offset), coder_field_type,
                  value, TypeInt::BYTE, T_BYTE, IN_HEAP | MO_UNORDERED);
}

// Capture src and dst memory state with a MergeMemNode
Node* GraphKit::capture_memory(const TypePtr* src_type, const TypePtr* dst_type) {
  if (src_type == dst_type) {
    // Types are equal, we don't need a MergeMemNode
    return memory(src_type);
  }
  MergeMemNode* merge = MergeMemNode::make(map()->memory());
  record_for_igvn(merge); // fold it up later, if possible
  int src_idx = C->get_alias_index(src_type);
  int dst_idx = C->get_alias_index(dst_type);
  merge->set_memory_at(src_idx, memory(src_idx));
  merge->set_memory_at(dst_idx, memory(dst_idx));
  return merge;
}

Node* GraphKit::compress_string(Node* src, const TypeAryPtr* src_type, Node* dst, Node* count) {
  assert(Matcher::match_rule_supported(Op_StrCompressedCopy), "Intrinsic not supported");
  assert(src_type == TypeAryPtr::BYTES || src_type == TypeAryPtr::CHARS, "invalid source type");
  // If input and output memory types differ, capture both states to preserve
  // the dependency between preceding and subsequent loads/stores.
  // For example, the following program:
  //  StoreB
  //  compress_string
  //  LoadB
  // has this memory graph (use->def):
  //  LoadB -> compress_string -> CharMem
  //             ... -> StoreB -> ByteMem
  // The intrinsic hides the dependency between LoadB and StoreB, causing
  // the load to read from memory not containing the result of the StoreB.
  // The correct memory graph should look like this:
  //  LoadB -> compress_string -> MergeMem(CharMem, StoreB(ByteMem))
  Node* mem = capture_memory(src_type, TypeAryPtr::BYTES);
  StrCompressedCopyNode* str = new StrCompressedCopyNode(control(), mem, src, dst, count);
  Node* res_mem = _gvn.transform(new SCMemProjNode(_gvn.transform(str)));
  set_memory(res_mem, TypeAryPtr::BYTES);
  return str;
}

void GraphKit::inflate_string(Node* src, Node* dst, const TypeAryPtr* dst_type, Node* count) {
  assert(Matcher::match_rule_supported(Op_StrInflatedCopy), "Intrinsic not supported");
  assert(dst_type == TypeAryPtr::BYTES || dst_type == TypeAryPtr::CHARS, "invalid dest type");
  // Capture src and dst memory (see comment in 'compress_string').
  Node* mem = capture_memory(TypeAryPtr::BYTES, dst_type);
  StrInflatedCopyNode* str = new StrInflatedCopyNode(control(), mem, src, dst, count);
  set_memory(_gvn.transform(str), dst_type);
}

void GraphKit::inflate_string_slow(Node* src, Node* dst, Node* start, Node* count) {
  /**
   * int i_char = start;
   * for (int i_byte = 0; i_byte < count; i_byte++) {
   *   dst[i_char++] = (char)(src[i_byte] & 0xff);
   * }
   */
  add_empty_predicates();
  C->set_has_loops(true);

  RegionNode* head = new RegionNode(3);
  head->init_req(1, control());
  gvn().set_type(head, Type::CONTROL);
  record_for_igvn(head);

  Node* i_byte = new PhiNode(head, TypeInt::INT);
  i_byte->init_req(1, intcon(0));
  gvn().set_type(i_byte, TypeInt::INT);
  record_for_igvn(i_byte);

  Node* i_char = new PhiNode(head, TypeInt::INT);
  i_char->init_req(1, start);
  gvn().set_type(i_char, TypeInt::INT);
  record_for_igvn(i_char);

  Node* mem = PhiNode::make(head, memory(TypeAryPtr::BYTES), Type::MEMORY, TypeAryPtr::BYTES);
  gvn().set_type(mem, Type::MEMORY);
  record_for_igvn(mem);
  set_control(head);
  set_memory(mem, TypeAryPtr::BYTES);
  Node* ch = load_array_element(control(), src, i_byte, TypeAryPtr::BYTES);
  Node* st = store_to_memory(control(), array_element_address(dst, i_char, T_BYTE),
                             AndI(ch, intcon(0xff)), T_CHAR, TypeAryPtr::BYTES, MemNode::unordered,
                             false, false, true /* mismatched */);

  IfNode* iff = create_and_map_if(head, Bool(CmpI(i_byte, count), BoolTest::lt), PROB_FAIR, COUNT_UNKNOWN);
  head->init_req(2, IfTrue(iff));
  mem->init_req(2, st);
  i_byte->init_req(2, AddI(i_byte, intcon(1)));
  i_char->init_req(2, AddI(i_char, intcon(2)));

  set_control(IfFalse(iff));
  set_memory(st, TypeAryPtr::BYTES);
}

Node* GraphKit::make_constant_from_field(ciField* field, Node* obj) {
  if (!field->is_constant()) {
    return NULL; // Field not marked as constant.
  }
  ciInstance* holder = NULL;
  if (!field->is_static()) {
    ciObject* const_oop = obj->bottom_type()->is_oopptr()->const_oop();
    if (const_oop != NULL && const_oop->is_instance()) {
      holder = const_oop->as_instance();
    }
  }
  const Type* con_type = Type::make_constant_from_field(field, holder, field->layout_type(),
                                                        /*is_unsigned_load=*/false);
  if (con_type != NULL) {
    Node* con = makecon(con_type);
    // Check type of constant which might be more precise
    if (con_type->is_inlinetypeptr() && con_type->inline_klass()->is_scalarizable()) {
      assert(!con_type->is_zero_type(), "Inline types are null-free");
      con = InlineTypeNode::make_from_oop(this, con, con_type->inline_klass());
    } else if (con_type->is_zero_type() && field->is_null_free()) {
      con = InlineTypeNode::default_oop(gvn(), field->type()->as_inline_klass());
    }
    return con;
  }
  return NULL;
}

//---------------------------load_mirror_from_klass----------------------------
// Given a klass oop, load its java mirror (a java.lang.Class oop).
Node* GraphKit::load_mirror_from_klass(Node* klass) {
  Node* p = basic_plus_adr(klass, in_bytes(Klass::java_mirror_offset()));
  Node* load = make_load(NULL, p, TypeRawPtr::NOTNULL, T_ADDRESS, MemNode::unordered);
  // mirror = ((OopHandle)mirror)->resolve();
  return access_load(load, TypeInstPtr::MIRROR, T_OBJECT, IN_NATIVE);
}<|MERGE_RESOLUTION|>--- conflicted
+++ resolved
@@ -3527,15 +3527,11 @@
           obj = record_profiled_receiver_for_speculation(obj);
           if (null_free) {
             obj = null_check(obj);
-<<<<<<< HEAD
-            if (toop->inline_klass()->is_scalarizable() && !obj->is_InlineType()) {
-              obj = InlineTypeNode::make_from_oop(this, obj, toop->inline_klass());
-            }
-=======
           }
           if (toop->is_inlinetypeptr() && toop->inline_klass()->is_scalarizable() && !gvn().type(obj)->maybe_null()) {
+            // TODO needed?
+            assert(!obj->is_InlineType(), "needed");
             obj = InlineTypeNode::make_from_oop(this, obj, toop->inline_klass());
->>>>>>> a8994ba4
           }
         }
         return obj;
