/*
 * Copyright (c) 2001, 2020, Oracle and/or its affiliates. All rights reserved.
 * DO NOT ALTER OR REMOVE COPYRIGHT NOTICES OR THIS FILE HEADER.
 *
 * This code is free software; you can redistribute it and/or modify it
 * under the terms of the GNU General Public License version 2 only, as
 * published by the Free Software Foundation.
 *
 * This code is distributed in the hope that it will be useful, but WITHOUT
 * ANY WARRANTY; without even the implied warranty of MERCHANTABILITY or
 * FITNESS FOR A PARTICULAR PURPOSE.  See the GNU General Public License
 * version 2 for more details (a copy is included in the LICENSE file that
 * accompanied this code).
 *
 * You should have received a copy of the GNU General Public License version
 * 2 along with this work; if not, write to the Free Software Foundation,
 * Inc., 51 Franklin St, Fifth Floor, Boston, MA 02110-1301 USA.
 *
 * Please contact Oracle, 500 Oracle Parkway, Redwood Shores, CA 94065 USA
 * or visit www.oracle.com if you need additional information or have any
 * questions.
 *
 */

#include "precompiled.hpp"
#include "ci/ciUtilities.hpp"
#include "compiler/compileLog.hpp"
#include "ci/ciValueKlass.hpp"
#include "gc/shared/barrierSet.hpp"
#include "gc/shared/c2/barrierSetC2.hpp"
#include "interpreter/interpreter.hpp"
#include "memory/resourceArea.hpp"
#include "opto/addnode.hpp"
#include "opto/castnode.hpp"
#include "opto/convertnode.hpp"
#include "opto/graphKit.hpp"
#include "opto/idealKit.hpp"
#include "opto/intrinsicnode.hpp"
#include "opto/locknode.hpp"
#include "opto/machnode.hpp"
#include "opto/narrowptrnode.hpp"
#include "opto/opaquenode.hpp"
#include "opto/parse.hpp"
#include "opto/rootnode.hpp"
#include "opto/runtime.hpp"
#include "opto/subtypenode.hpp"
#include "opto/valuetypenode.hpp"
#include "runtime/deoptimization.hpp"
#include "runtime/sharedRuntime.hpp"
#include "utilities/bitMap.inline.hpp"
#include "utilities/powerOfTwo.hpp"

//----------------------------GraphKit-----------------------------------------
// Main utility constructor.
GraphKit::GraphKit(JVMState* jvms, PhaseGVN* gvn)
  : Phase(Phase::Parser),
    _env(C->env()),
    _gvn((gvn != NULL) ? *gvn : *C->initial_gvn()),
    _barrier_set(BarrierSet::barrier_set()->barrier_set_c2())
{
  assert(gvn == NULL || !gvn->is_IterGVN() || gvn->is_IterGVN()->delay_transform(), "delay transform should be enabled");
  _exceptions = jvms->map()->next_exception();
  if (_exceptions != NULL)  jvms->map()->set_next_exception(NULL);
  set_jvms(jvms);
#ifdef ASSERT
  if (_gvn.is_IterGVN() != NULL) {
    assert(_gvn.is_IterGVN()->delay_transform(), "Transformation must be delayed if IterGVN is used");
    // Save the initial size of _for_igvn worklist for verification (see ~GraphKit)
    _worklist_size = _gvn.C->for_igvn()->size();
  }
#endif
}

// Private constructor for parser.
GraphKit::GraphKit()
  : Phase(Phase::Parser),
    _env(C->env()),
    _gvn(*C->initial_gvn()),
    _barrier_set(BarrierSet::barrier_set()->barrier_set_c2())
{
  _exceptions = NULL;
  set_map(NULL);
  debug_only(_sp = -99);
  debug_only(set_bci(-99));
}



//---------------------------clean_stack---------------------------------------
// Clear away rubbish from the stack area of the JVM state.
// This destroys any arguments that may be waiting on the stack.
void GraphKit::clean_stack(int from_sp) {
  SafePointNode* map      = this->map();
  JVMState*      jvms     = this->jvms();
  int            stk_size = jvms->stk_size();
  int            stkoff   = jvms->stkoff();
  Node*          top      = this->top();
  for (int i = from_sp; i < stk_size; i++) {
    if (map->in(stkoff + i) != top) {
      map->set_req(stkoff + i, top);
    }
  }
}


//--------------------------------sync_jvms-----------------------------------
// Make sure our current jvms agrees with our parse state.
JVMState* GraphKit::sync_jvms() const {
  JVMState* jvms = this->jvms();
  jvms->set_bci(bci());       // Record the new bci in the JVMState
  jvms->set_sp(sp());         // Record the new sp in the JVMState
  assert(jvms_in_sync(), "jvms is now in sync");
  return jvms;
}

//--------------------------------sync_jvms_for_reexecute---------------------
// Make sure our current jvms agrees with our parse state.  This version
// uses the reexecute_sp for reexecuting bytecodes.
JVMState* GraphKit::sync_jvms_for_reexecute() {
  JVMState* jvms = this->jvms();
  jvms->set_bci(bci());          // Record the new bci in the JVMState
  jvms->set_sp(reexecute_sp());  // Record the new sp in the JVMState
  return jvms;
}

#ifdef ASSERT
bool GraphKit::jvms_in_sync() const {
  Parse* parse = is_Parse();
  if (parse == NULL) {
    if (bci() !=      jvms()->bci())          return false;
    if (sp()  != (int)jvms()->sp())           return false;
    return true;
  }
  if (jvms()->method() != parse->method())    return false;
  if (jvms()->bci()    != parse->bci())       return false;
  int jvms_sp = jvms()->sp();
  if (jvms_sp          != parse->sp())        return false;
  int jvms_depth = jvms()->depth();
  if (jvms_depth       != parse->depth())     return false;
  return true;
}

// Local helper checks for special internal merge points
// used to accumulate and merge exception states.
// They are marked by the region's in(0) edge being the map itself.
// Such merge points must never "escape" into the parser at large,
// until they have been handed to gvn.transform.
static bool is_hidden_merge(Node* reg) {
  if (reg == NULL)  return false;
  if (reg->is_Phi()) {
    reg = reg->in(0);
    if (reg == NULL)  return false;
  }
  return reg->is_Region() && reg->in(0) != NULL && reg->in(0)->is_Root();
}

void GraphKit::verify_map() const {
  if (map() == NULL)  return;  // null map is OK
  assert(map()->req() <= jvms()->endoff(), "no extra garbage on map");
  assert(!map()->has_exceptions(),    "call add_exception_states_from 1st");
  assert(!is_hidden_merge(control()), "call use_exception_state, not set_map");
}

void GraphKit::verify_exception_state(SafePointNode* ex_map) {
  assert(ex_map->next_exception() == NULL, "not already part of a chain");
  assert(has_saved_ex_oop(ex_map), "every exception state has an ex_oop");
}
#endif

//---------------------------stop_and_kill_map---------------------------------
// Set _map to NULL, signalling a stop to further bytecode execution.
// First smash the current map's control to a constant, to mark it dead.
void GraphKit::stop_and_kill_map() {
  SafePointNode* dead_map = stop();
  if (dead_map != NULL) {
    dead_map->disconnect_inputs(NULL, C); // Mark the map as killed.
    assert(dead_map->is_killed(), "must be so marked");
  }
}


//--------------------------------stopped--------------------------------------
// Tell if _map is NULL, or control is top.
bool GraphKit::stopped() {
  if (map() == NULL)           return true;
  else if (control() == top()) return true;
  else                         return false;
}


//-----------------------------has_ex_handler----------------------------------
// Tell if this method or any caller method has exception handlers.
bool GraphKit::has_ex_handler() {
  for (JVMState* jvmsp = jvms(); jvmsp != NULL; jvmsp = jvmsp->caller()) {
    if (jvmsp->has_method() && jvmsp->method()->has_exception_handlers()) {
      return true;
    }
  }
  return false;
}

//------------------------------save_ex_oop------------------------------------
// Save an exception without blowing stack contents or other JVM state.
void GraphKit::set_saved_ex_oop(SafePointNode* ex_map, Node* ex_oop) {
  assert(!has_saved_ex_oop(ex_map), "clear ex-oop before setting again");
  ex_map->add_req(ex_oop);
  debug_only(verify_exception_state(ex_map));
}

inline static Node* common_saved_ex_oop(SafePointNode* ex_map, bool clear_it) {
  assert(GraphKit::has_saved_ex_oop(ex_map), "ex_oop must be there");
  Node* ex_oop = ex_map->in(ex_map->req()-1);
  if (clear_it)  ex_map->del_req(ex_map->req()-1);
  return ex_oop;
}

//-----------------------------saved_ex_oop------------------------------------
// Recover a saved exception from its map.
Node* GraphKit::saved_ex_oop(SafePointNode* ex_map) {
  return common_saved_ex_oop(ex_map, false);
}

//--------------------------clear_saved_ex_oop---------------------------------
// Erase a previously saved exception from its map.
Node* GraphKit::clear_saved_ex_oop(SafePointNode* ex_map) {
  return common_saved_ex_oop(ex_map, true);
}

#ifdef ASSERT
//---------------------------has_saved_ex_oop----------------------------------
// Erase a previously saved exception from its map.
bool GraphKit::has_saved_ex_oop(SafePointNode* ex_map) {
  return ex_map->req() == ex_map->jvms()->endoff()+1;
}
#endif

//-------------------------make_exception_state--------------------------------
// Turn the current JVM state into an exception state, appending the ex_oop.
SafePointNode* GraphKit::make_exception_state(Node* ex_oop) {
  sync_jvms();
  SafePointNode* ex_map = stop();  // do not manipulate this map any more
  set_saved_ex_oop(ex_map, ex_oop);
  return ex_map;
}


//--------------------------add_exception_state--------------------------------
// Add an exception to my list of exceptions.
void GraphKit::add_exception_state(SafePointNode* ex_map) {
  if (ex_map == NULL || ex_map->control() == top()) {
    return;
  }
#ifdef ASSERT
  verify_exception_state(ex_map);
  if (has_exceptions()) {
    assert(ex_map->jvms()->same_calls_as(_exceptions->jvms()), "all collected exceptions must come from the same place");
  }
#endif

  // If there is already an exception of exactly this type, merge with it.
  // In particular, null-checks and other low-level exceptions common up here.
  Node*       ex_oop  = saved_ex_oop(ex_map);
  const Type* ex_type = _gvn.type(ex_oop);
  if (ex_oop == top()) {
    // No action needed.
    return;
  }
  assert(ex_type->isa_instptr(), "exception must be an instance");
  for (SafePointNode* e2 = _exceptions; e2 != NULL; e2 = e2->next_exception()) {
    const Type* ex_type2 = _gvn.type(saved_ex_oop(e2));
    // We check sp also because call bytecodes can generate exceptions
    // both before and after arguments are popped!
    if (ex_type2 == ex_type
        && e2->_jvms->sp() == ex_map->_jvms->sp()) {
      combine_exception_states(ex_map, e2);
      return;
    }
  }

  // No pre-existing exception of the same type.  Chain it on the list.
  push_exception_state(ex_map);
}

//-----------------------add_exception_states_from-----------------------------
void GraphKit::add_exception_states_from(JVMState* jvms) {
  SafePointNode* ex_map = jvms->map()->next_exception();
  if (ex_map != NULL) {
    jvms->map()->set_next_exception(NULL);
    for (SafePointNode* next_map; ex_map != NULL; ex_map = next_map) {
      next_map = ex_map->next_exception();
      ex_map->set_next_exception(NULL);
      add_exception_state(ex_map);
    }
  }
}

//-----------------------transfer_exceptions_into_jvms-------------------------
JVMState* GraphKit::transfer_exceptions_into_jvms() {
  if (map() == NULL) {
    // We need a JVMS to carry the exceptions, but the map has gone away.
    // Create a scratch JVMS, cloned from any of the exception states...
    if (has_exceptions()) {
      _map = _exceptions;
      _map = clone_map();
      _map->set_next_exception(NULL);
      clear_saved_ex_oop(_map);
      debug_only(verify_map());
    } else {
      // ...or created from scratch
      JVMState* jvms = new (C) JVMState(_method, NULL);
      jvms->set_bci(_bci);
      jvms->set_sp(_sp);
      jvms->set_map(new SafePointNode(TypeFunc::Parms, jvms));
      set_jvms(jvms);
      for (uint i = 0; i < map()->req(); i++)  map()->init_req(i, top());
      set_all_memory(top());
      while (map()->req() < jvms->endoff())  map()->add_req(top());
    }
    // (This is a kludge, in case you didn't notice.)
    set_control(top());
  }
  JVMState* jvms = sync_jvms();
  assert(!jvms->map()->has_exceptions(), "no exceptions on this map yet");
  jvms->map()->set_next_exception(_exceptions);
  _exceptions = NULL;   // done with this set of exceptions
  return jvms;
}

static inline void add_n_reqs(Node* dstphi, Node* srcphi) {
  assert(is_hidden_merge(dstphi), "must be a special merge node");
  assert(is_hidden_merge(srcphi), "must be a special merge node");
  uint limit = srcphi->req();
  for (uint i = PhiNode::Input; i < limit; i++) {
    dstphi->add_req(srcphi->in(i));
  }
}
static inline void add_one_req(Node* dstphi, Node* src) {
  assert(is_hidden_merge(dstphi), "must be a special merge node");
  assert(!is_hidden_merge(src), "must not be a special merge node");
  dstphi->add_req(src);
}

//-----------------------combine_exception_states------------------------------
// This helper function combines exception states by building phis on a
// specially marked state-merging region.  These regions and phis are
// untransformed, and can build up gradually.  The region is marked by
// having a control input of its exception map, rather than NULL.  Such
// regions do not appear except in this function, and in use_exception_state.
void GraphKit::combine_exception_states(SafePointNode* ex_map, SafePointNode* phi_map) {
  if (failing())  return;  // dying anyway...
  JVMState* ex_jvms = ex_map->_jvms;
  assert(ex_jvms->same_calls_as(phi_map->_jvms), "consistent call chains");
  assert(ex_jvms->stkoff() == phi_map->_jvms->stkoff(), "matching locals");
  assert(ex_jvms->sp() == phi_map->_jvms->sp(), "matching stack sizes");
  assert(ex_jvms->monoff() == phi_map->_jvms->monoff(), "matching JVMS");
  assert(ex_jvms->scloff() == phi_map->_jvms->scloff(), "matching scalar replaced objects");
  assert(ex_map->req() == phi_map->req(), "matching maps");
  uint tos = ex_jvms->stkoff() + ex_jvms->sp();
  Node*         hidden_merge_mark = root();
  Node*         region  = phi_map->control();
  MergeMemNode* phi_mem = phi_map->merged_memory();
  MergeMemNode* ex_mem  = ex_map->merged_memory();
  if (region->in(0) != hidden_merge_mark) {
    // The control input is not (yet) a specially-marked region in phi_map.
    // Make it so, and build some phis.
    region = new RegionNode(2);
    _gvn.set_type(region, Type::CONTROL);
    region->set_req(0, hidden_merge_mark);  // marks an internal ex-state
    region->init_req(1, phi_map->control());
    phi_map->set_control(region);
    Node* io_phi = PhiNode::make(region, phi_map->i_o(), Type::ABIO);
    record_for_igvn(io_phi);
    _gvn.set_type(io_phi, Type::ABIO);
    phi_map->set_i_o(io_phi);
    for (MergeMemStream mms(phi_mem); mms.next_non_empty(); ) {
      Node* m = mms.memory();
      Node* m_phi = PhiNode::make(region, m, Type::MEMORY, mms.adr_type(C));
      record_for_igvn(m_phi);
      _gvn.set_type(m_phi, Type::MEMORY);
      mms.set_memory(m_phi);
    }
  }

  // Either or both of phi_map and ex_map might already be converted into phis.
  Node* ex_control = ex_map->control();
  // if there is special marking on ex_map also, we add multiple edges from src
  bool add_multiple = (ex_control->in(0) == hidden_merge_mark);
  // how wide was the destination phi_map, originally?
  uint orig_width = region->req();

  if (add_multiple) {
    add_n_reqs(region, ex_control);
    add_n_reqs(phi_map->i_o(), ex_map->i_o());
  } else {
    // ex_map has no merges, so we just add single edges everywhere
    add_one_req(region, ex_control);
    add_one_req(phi_map->i_o(), ex_map->i_o());
  }
  for (MergeMemStream mms(phi_mem, ex_mem); mms.next_non_empty2(); ) {
    if (mms.is_empty()) {
      // get a copy of the base memory, and patch some inputs into it
      const TypePtr* adr_type = mms.adr_type(C);
      Node* phi = mms.force_memory()->as_Phi()->slice_memory(adr_type);
      assert(phi->as_Phi()->region() == mms.base_memory()->in(0), "");
      mms.set_memory(phi);
      // Prepare to append interesting stuff onto the newly sliced phi:
      while (phi->req() > orig_width)  phi->del_req(phi->req()-1);
    }
    // Append stuff from ex_map:
    if (add_multiple) {
      add_n_reqs(mms.memory(), mms.memory2());
    } else {
      add_one_req(mms.memory(), mms.memory2());
    }
  }
  uint limit = ex_map->req();
  for (uint i = TypeFunc::Parms; i < limit; i++) {
    // Skip everything in the JVMS after tos.  (The ex_oop follows.)
    if (i == tos)  i = ex_jvms->monoff();
    Node* src = ex_map->in(i);
    Node* dst = phi_map->in(i);
    if (src != dst) {
      PhiNode* phi;
      if (dst->in(0) != region) {
        dst = phi = PhiNode::make(region, dst, _gvn.type(dst));
        record_for_igvn(phi);
        _gvn.set_type(phi, phi->type());
        phi_map->set_req(i, dst);
        // Prepare to append interesting stuff onto the new phi:
        while (dst->req() > orig_width)  dst->del_req(dst->req()-1);
      } else {
        assert(dst->is_Phi(), "nobody else uses a hidden region");
        phi = dst->as_Phi();
      }
      if (add_multiple && src->in(0) == ex_control) {
        // Both are phis.
        add_n_reqs(dst, src);
      } else {
        while (dst->req() < region->req())  add_one_req(dst, src);
      }
      const Type* srctype = _gvn.type(src);
      if (phi->type() != srctype) {
        const Type* dsttype = phi->type()->meet_speculative(srctype);
        if (phi->type() != dsttype) {
          phi->set_type(dsttype);
          _gvn.set_type(phi, dsttype);
        }
      }
    }
  }
  phi_map->merge_replaced_nodes_with(ex_map);
}

//--------------------------use_exception_state--------------------------------
Node* GraphKit::use_exception_state(SafePointNode* phi_map) {
  if (failing()) { stop(); return top(); }
  Node* region = phi_map->control();
  Node* hidden_merge_mark = root();
  assert(phi_map->jvms()->map() == phi_map, "sanity: 1-1 relation");
  Node* ex_oop = clear_saved_ex_oop(phi_map);
  if (region->in(0) == hidden_merge_mark) {
    // Special marking for internal ex-states.  Process the phis now.
    region->set_req(0, region);  // now it's an ordinary region
    set_jvms(phi_map->jvms());   // ...so now we can use it as a map
    // Note: Setting the jvms also sets the bci and sp.
    set_control(_gvn.transform(region));
    uint tos = jvms()->stkoff() + sp();
    for (uint i = 1; i < tos; i++) {
      Node* x = phi_map->in(i);
      if (x->in(0) == region) {
        assert(x->is_Phi(), "expected a special phi");
        phi_map->set_req(i, _gvn.transform(x));
      }
    }
    for (MergeMemStream mms(merged_memory()); mms.next_non_empty(); ) {
      Node* x = mms.memory();
      if (x->in(0) == region) {
        assert(x->is_Phi(), "nobody else uses a hidden region");
        mms.set_memory(_gvn.transform(x));
      }
    }
    if (ex_oop->in(0) == region) {
      assert(ex_oop->is_Phi(), "expected a special phi");
      ex_oop = _gvn.transform(ex_oop);
    }
  } else {
    set_jvms(phi_map->jvms());
  }

  assert(!is_hidden_merge(phi_map->control()), "hidden ex. states cleared");
  assert(!is_hidden_merge(phi_map->i_o()), "hidden ex. states cleared");
  return ex_oop;
}

//---------------------------------java_bc-------------------------------------
Bytecodes::Code GraphKit::java_bc() const {
  ciMethod* method = this->method();
  int       bci    = this->bci();
  if (method != NULL && bci != InvocationEntryBci)
    return method->java_code_at_bci(bci);
  else
    return Bytecodes::_illegal;
}

void GraphKit::uncommon_trap_if_should_post_on_exceptions(Deoptimization::DeoptReason reason,
                                                          bool must_throw) {
    // if the exception capability is set, then we will generate code
    // to check the JavaThread.should_post_on_exceptions flag to see
    // if we actually need to report exception events (for this
    // thread).  If we don't need to report exception events, we will
    // take the normal fast path provided by add_exception_events.  If
    // exception event reporting is enabled for this thread, we will
    // take the uncommon_trap in the BuildCutout below.

    // first must access the should_post_on_exceptions_flag in this thread's JavaThread
    Node* jthread = _gvn.transform(new ThreadLocalNode());
    Node* adr = basic_plus_adr(top(), jthread, in_bytes(JavaThread::should_post_on_exceptions_flag_offset()));
    Node* should_post_flag = make_load(control(), adr, TypeInt::INT, T_INT, Compile::AliasIdxRaw, MemNode::unordered);

    // Test the should_post_on_exceptions_flag vs. 0
    Node* chk = _gvn.transform( new CmpINode(should_post_flag, intcon(0)) );
    Node* tst = _gvn.transform( new BoolNode(chk, BoolTest::eq) );

    // Branch to slow_path if should_post_on_exceptions_flag was true
    { BuildCutout unless(this, tst, PROB_MAX);
      // Do not try anything fancy if we're notifying the VM on every throw.
      // Cf. case Bytecodes::_athrow in parse2.cpp.
      uncommon_trap(reason, Deoptimization::Action_none,
                    (ciKlass*)NULL, (char*)NULL, must_throw);
    }

}

//------------------------------builtin_throw----------------------------------
void GraphKit::builtin_throw(Deoptimization::DeoptReason reason, Node* arg) {
  bool must_throw = true;

  if (env()->jvmti_can_post_on_exceptions()) {
    // check if we must post exception events, take uncommon trap if so
    uncommon_trap_if_should_post_on_exceptions(reason, must_throw);
    // here if should_post_on_exceptions is false
    // continue on with the normal codegen
  }

  // If this particular condition has not yet happened at this
  // bytecode, then use the uncommon trap mechanism, and allow for
  // a future recompilation if several traps occur here.
  // If the throw is hot, try to use a more complicated inline mechanism
  // which keeps execution inside the compiled code.
  bool treat_throw_as_hot = false;
  ciMethodData* md = method()->method_data();

  if (ProfileTraps) {
    if (too_many_traps(reason)) {
      treat_throw_as_hot = true;
    }
    // (If there is no MDO at all, assume it is early in
    // execution, and that any deopts are part of the
    // startup transient, and don't need to be remembered.)

    // Also, if there is a local exception handler, treat all throws
    // as hot if there has been at least one in this method.
    if (C->trap_count(reason) != 0
        && method()->method_data()->trap_count(reason) != 0
        && has_ex_handler()) {
        treat_throw_as_hot = true;
    }
  }

  // If this throw happens frequently, an uncommon trap might cause
  // a performance pothole.  If there is a local exception handler,
  // and if this particular bytecode appears to be deoptimizing often,
  // let us handle the throw inline, with a preconstructed instance.
  // Note:   If the deopt count has blown up, the uncommon trap
  // runtime is going to flush this nmethod, not matter what.
  if (treat_throw_as_hot
      && (!StackTraceInThrowable || OmitStackTraceInFastThrow)) {
    // If the throw is local, we use a pre-existing instance and
    // punt on the backtrace.  This would lead to a missing backtrace
    // (a repeat of 4292742) if the backtrace object is ever asked
    // for its backtrace.
    // Fixing this remaining case of 4292742 requires some flavor of
    // escape analysis.  Leave that for the future.
    ciInstance* ex_obj = NULL;
    switch (reason) {
    case Deoptimization::Reason_null_check:
      ex_obj = env()->NullPointerException_instance();
      break;
    case Deoptimization::Reason_div0_check:
      ex_obj = env()->ArithmeticException_instance();
      break;
    case Deoptimization::Reason_range_check:
      ex_obj = env()->ArrayIndexOutOfBoundsException_instance();
      break;
    case Deoptimization::Reason_class_check:
      if (java_bc() == Bytecodes::_aastore) {
        ex_obj = env()->ArrayStoreException_instance();
      } else {
        ex_obj = env()->ClassCastException_instance();
      }
      break;
    default:
      break;
    }
    if (failing()) { stop(); return; }  // exception allocation might fail
    if (ex_obj != NULL) {
      // Cheat with a preallocated exception object.
      if (C->log() != NULL)
        C->log()->elem("hot_throw preallocated='1' reason='%s'",
                       Deoptimization::trap_reason_name(reason));
      const TypeInstPtr* ex_con  = TypeInstPtr::make(ex_obj);
      Node*              ex_node = _gvn.transform(ConNode::make(ex_con));

      // Clear the detail message of the preallocated exception object.
      // Weblogic sometimes mutates the detail message of exceptions
      // using reflection.
      int offset = java_lang_Throwable::get_detailMessage_offset();
      const TypePtr* adr_typ = ex_con->add_offset(offset);

      Node *adr = basic_plus_adr(ex_node, ex_node, offset);
      const TypeOopPtr* val_type = TypeOopPtr::make_from_klass(env()->String_klass());
      Node *store = access_store_at(ex_node, adr, adr_typ, null(), val_type, T_OBJECT, IN_HEAP);

      add_exception_state(make_exception_state(ex_node));
      return;
    }
  }

  // %%% Maybe add entry to OptoRuntime which directly throws the exc.?
  // It won't be much cheaper than bailing to the interp., since we'll
  // have to pass up all the debug-info, and the runtime will have to
  // create the stack trace.

  // Usual case:  Bail to interpreter.
  // Reserve the right to recompile if we haven't seen anything yet.

  ciMethod* m = Deoptimization::reason_is_speculate(reason) ? C->method() : NULL;
  Deoptimization::DeoptAction action = Deoptimization::Action_maybe_recompile;
  if (treat_throw_as_hot
      && (method()->method_data()->trap_recompiled_at(bci(), m)
          || C->too_many_traps(reason))) {
    // We cannot afford to take more traps here.  Suffer in the interpreter.
    if (C->log() != NULL)
      C->log()->elem("hot_throw preallocated='0' reason='%s' mcount='%d'",
                     Deoptimization::trap_reason_name(reason),
                     C->trap_count(reason));
    action = Deoptimization::Action_none;
  }

  // "must_throw" prunes the JVM state to include only the stack, if there
  // are no local exception handlers.  This should cut down on register
  // allocation time and code size, by drastically reducing the number
  // of in-edges on the call to the uncommon trap.

  uncommon_trap(reason, action, (ciKlass*)NULL, (char*)NULL, must_throw);
}


//----------------------------PreserveJVMState---------------------------------
PreserveJVMState::PreserveJVMState(GraphKit* kit, bool clone_map) {
  debug_only(kit->verify_map());
  _kit    = kit;
  _map    = kit->map();   // preserve the map
  _sp     = kit->sp();
  kit->set_map(clone_map ? kit->clone_map() : NULL);
#ifdef ASSERT
  _bci    = kit->bci();
  Parse* parser = kit->is_Parse();
  int block = (parser == NULL || parser->block() == NULL) ? -1 : parser->block()->rpo();
  _block  = block;
#endif
}
PreserveJVMState::~PreserveJVMState() {
  GraphKit* kit = _kit;
#ifdef ASSERT
  assert(kit->bci() == _bci, "bci must not shift");
  Parse* parser = kit->is_Parse();
  int block = (parser == NULL || parser->block() == NULL) ? -1 : parser->block()->rpo();
  assert(block == _block,    "block must not shift");
#endif
  kit->set_map(_map);
  kit->set_sp(_sp);
}


//-----------------------------BuildCutout-------------------------------------
BuildCutout::BuildCutout(GraphKit* kit, Node* p, float prob, float cnt)
  : PreserveJVMState(kit)
{
  assert(p->is_Con() || p->is_Bool(), "test must be a bool");
  SafePointNode* outer_map = _map;   // preserved map is caller's
  SafePointNode* inner_map = kit->map();
  IfNode* iff = kit->create_and_map_if(outer_map->control(), p, prob, cnt);
  outer_map->set_control(kit->gvn().transform( new IfTrueNode(iff) ));
  inner_map->set_control(kit->gvn().transform( new IfFalseNode(iff) ));
}
BuildCutout::~BuildCutout() {
  GraphKit* kit = _kit;
  assert(kit->stopped(), "cutout code must stop, throw, return, etc.");
}

//---------------------------PreserveReexecuteState----------------------------
PreserveReexecuteState::PreserveReexecuteState(GraphKit* kit) {
  assert(!kit->stopped(), "must call stopped() before");
  _kit    =    kit;
  _sp     =    kit->sp();
  _reexecute = kit->jvms()->_reexecute;
}
PreserveReexecuteState::~PreserveReexecuteState() {
  if (_kit->stopped()) return;
  _kit->jvms()->_reexecute = _reexecute;
  _kit->set_sp(_sp);
}

//------------------------------clone_map--------------------------------------
// Implementation of PreserveJVMState
//
// Only clone_map(...) here. If this function is only used in the
// PreserveJVMState class we may want to get rid of this extra
// function eventually and do it all there.

SafePointNode* GraphKit::clone_map() {
  if (map() == NULL)  return NULL;

  // Clone the memory edge first
  Node* mem = MergeMemNode::make(map()->memory());
  gvn().set_type_bottom(mem);

  SafePointNode *clonemap = (SafePointNode*)map()->clone();
  JVMState* jvms = this->jvms();
  JVMState* clonejvms = jvms->clone_shallow(C);
  clonemap->set_memory(mem);
  clonemap->set_jvms(clonejvms);
  clonejvms->set_map(clonemap);
  record_for_igvn(clonemap);
  gvn().set_type_bottom(clonemap);
  return clonemap;
}


//-----------------------------set_map_clone-----------------------------------
void GraphKit::set_map_clone(SafePointNode* m) {
  _map = m;
  _map = clone_map();
  _map->set_next_exception(NULL);
  debug_only(verify_map());
}


//----------------------------kill_dead_locals---------------------------------
// Detect any locals which are known to be dead, and force them to top.
void GraphKit::kill_dead_locals() {
  // Consult the liveness information for the locals.  If any
  // of them are unused, then they can be replaced by top().  This
  // should help register allocation time and cut down on the size
  // of the deoptimization information.

  // This call is made from many of the bytecode handling
  // subroutines called from the Big Switch in do_one_bytecode.
  // Every bytecode which might include a slow path is responsible
  // for killing its dead locals.  The more consistent we
  // are about killing deads, the fewer useless phis will be
  // constructed for them at various merge points.

  // bci can be -1 (InvocationEntryBci).  We return the entry
  // liveness for the method.

  if (method() == NULL || method()->code_size() == 0) {
    // We are building a graph for a call to a native method.
    // All locals are live.
    return;
  }

  ResourceMark rm;

  // Consult the liveness information for the locals.  If any
  // of them are unused, then they can be replaced by top().  This
  // should help register allocation time and cut down on the size
  // of the deoptimization information.
  MethodLivenessResult live_locals = method()->liveness_at_bci(bci());

  int len = (int)live_locals.size();
  assert(len <= jvms()->loc_size(), "too many live locals");
  for (int local = 0; local < len; local++) {
    if (!live_locals.at(local)) {
      set_local(local, top());
    }
  }
}

#ifdef ASSERT
//-------------------------dead_locals_are_killed------------------------------
// Return true if all dead locals are set to top in the map.
// Used to assert "clean" debug info at various points.
bool GraphKit::dead_locals_are_killed() {
  if (method() == NULL || method()->code_size() == 0) {
    // No locals need to be dead, so all is as it should be.
    return true;
  }

  // Make sure somebody called kill_dead_locals upstream.
  ResourceMark rm;
  for (JVMState* jvms = this->jvms(); jvms != NULL; jvms = jvms->caller()) {
    if (jvms->loc_size() == 0)  continue;  // no locals to consult
    SafePointNode* map = jvms->map();
    ciMethod* method = jvms->method();
    int       bci    = jvms->bci();
    if (jvms == this->jvms()) {
      bci = this->bci();  // it might not yet be synched
    }
    MethodLivenessResult live_locals = method->liveness_at_bci(bci);
    int len = (int)live_locals.size();
    if (!live_locals.is_valid() || len == 0)
      // This method is trivial, or is poisoned by a breakpoint.
      return true;
    assert(len == jvms->loc_size(), "live map consistent with locals map");
    for (int local = 0; local < len; local++) {
      if (!live_locals.at(local) && map->local(jvms, local) != top()) {
        if (PrintMiscellaneous && (Verbose || WizardMode)) {
          tty->print_cr("Zombie local %d: ", local);
          jvms->dump();
        }
        return false;
      }
    }
  }
  return true;
}

#endif //ASSERT

// Helper function for enforcing certain bytecodes to reexecute if
// deoptimization happens
static bool should_reexecute_implied_by_bytecode(JVMState *jvms, bool is_anewarray) {
  ciMethod* cur_method = jvms->method();
  int       cur_bci   = jvms->bci();
  if (cur_method != NULL && cur_bci != InvocationEntryBci) {
    Bytecodes::Code code = cur_method->java_code_at_bci(cur_bci);
    return Interpreter::bytecode_should_reexecute(code) ||
           (is_anewarray && (code == Bytecodes::_multianewarray));
    // Reexecute _multianewarray bytecode which was replaced with
    // sequence of [a]newarray. See Parse::do_multianewarray().
    //
    // Note: interpreter should not have it set since this optimization
    // is limited by dimensions and guarded by flag so in some cases
    // multianewarray() runtime calls will be generated and
    // the bytecode should not be reexecutes (stack will not be reset).
  } else {
    return false;
  }
}

// Helper function for adding JVMState and debug information to node
void GraphKit::add_safepoint_edges(SafePointNode* call, bool must_throw) {
  // Add the safepoint edges to the call (or other safepoint).

  // Make sure dead locals are set to top.  This
  // should help register allocation time and cut down on the size
  // of the deoptimization information.
  assert(dead_locals_are_killed(), "garbage in debug info before safepoint");

  // Walk the inline list to fill in the correct set of JVMState's
  // Also fill in the associated edges for each JVMState.

  // If the bytecode needs to be reexecuted we need to put
  // the arguments back on the stack.
  const bool should_reexecute = jvms()->should_reexecute();
  JVMState* youngest_jvms = should_reexecute ? sync_jvms_for_reexecute() : sync_jvms();

  // NOTE: set_bci (called from sync_jvms) might reset the reexecute bit to
  // undefined if the bci is different.  This is normal for Parse but it
  // should not happen for LibraryCallKit because only one bci is processed.
  assert(!is_LibraryCallKit() || (jvms()->should_reexecute() == should_reexecute),
         "in LibraryCallKit the reexecute bit should not change");

  // If we are guaranteed to throw, we can prune everything but the
  // input to the current bytecode.
  bool can_prune_locals = false;
  uint stack_slots_not_pruned = 0;
  int inputs = 0, depth = 0;
  if (must_throw) {
    assert(method() == youngest_jvms->method(), "sanity");
    if (compute_stack_effects(inputs, depth)) {
      can_prune_locals = true;
      stack_slots_not_pruned = inputs;
    }
  }

  if (env()->should_retain_local_variables()) {
    // At any safepoint, this method can get breakpointed, which would
    // then require an immediate deoptimization.
    can_prune_locals = false;  // do not prune locals
    stack_slots_not_pruned = 0;
  }

  // do not scribble on the input jvms
  JVMState* out_jvms = youngest_jvms->clone_deep(C);
  call->set_jvms(out_jvms); // Start jvms list for call node

  // For a known set of bytecodes, the interpreter should reexecute them if
  // deoptimization happens. We set the reexecute state for them here
  if (out_jvms->is_reexecute_undefined() && //don't change if already specified
      should_reexecute_implied_by_bytecode(out_jvms, call->is_AllocateArray())) {
    out_jvms->set_should_reexecute(true); //NOTE: youngest_jvms not changed
  }

  // Presize the call:
  DEBUG_ONLY(uint non_debug_edges = call->req());
  call->add_req_batch(top(), youngest_jvms->debug_depth());
  assert(call->req() == non_debug_edges + youngest_jvms->debug_depth(), "");

  // Set up edges so that the call looks like this:
  //  Call [state:] ctl io mem fptr retadr
  //       [parms:] parm0 ... parmN
  //       [root:]  loc0 ... locN stk0 ... stkSP mon0 obj0 ... monN objN
  //    [...mid:]   loc0 ... locN stk0 ... stkSP mon0 obj0 ... monN objN [...]
  //       [young:] loc0 ... locN stk0 ... stkSP mon0 obj0 ... monN objN
  // Note that caller debug info precedes callee debug info.

  // Fill pointer walks backwards from "young:" to "root:" in the diagram above:
  uint debug_ptr = call->req();

  // Loop over the map input edges associated with jvms, add them
  // to the call node, & reset all offsets to match call node array.
  for (JVMState* in_jvms = youngest_jvms; in_jvms != NULL; ) {
    uint debug_end   = debug_ptr;
    uint debug_start = debug_ptr - in_jvms->debug_size();
    debug_ptr = debug_start;  // back up the ptr

    uint p = debug_start;  // walks forward in [debug_start, debug_end)
    uint j, k, l;
    SafePointNode* in_map = in_jvms->map();
    out_jvms->set_map(call);

    if (can_prune_locals) {
      assert(in_jvms->method() == out_jvms->method(), "sanity");
      // If the current throw can reach an exception handler in this JVMS,
      // then we must keep everything live that can reach that handler.
      // As a quick and dirty approximation, we look for any handlers at all.
      if (in_jvms->method()->has_exception_handlers()) {
        can_prune_locals = false;
      }
    }

    // Add the Locals
    k = in_jvms->locoff();
    l = in_jvms->loc_size();
    out_jvms->set_locoff(p);
    if (!can_prune_locals) {
      for (j = 0; j < l; j++)
        call->set_req(p++, in_map->in(k+j));
    } else {
      p += l;  // already set to top above by add_req_batch
    }

    // Add the Expression Stack
    k = in_jvms->stkoff();
    l = in_jvms->sp();
    out_jvms->set_stkoff(p);
    if (!can_prune_locals) {
      for (j = 0; j < l; j++)
        call->set_req(p++, in_map->in(k+j));
    } else if (can_prune_locals && stack_slots_not_pruned != 0) {
      // Divide stack into {S0,...,S1}, where S0 is set to top.
      uint s1 = stack_slots_not_pruned;
      stack_slots_not_pruned = 0;  // for next iteration
      if (s1 > l)  s1 = l;
      uint s0 = l - s1;
      p += s0;  // skip the tops preinstalled by add_req_batch
      for (j = s0; j < l; j++)
        call->set_req(p++, in_map->in(k+j));
    } else {
      p += l;  // already set to top above by add_req_batch
    }

    // Add the Monitors
    k = in_jvms->monoff();
    l = in_jvms->mon_size();
    out_jvms->set_monoff(p);
    for (j = 0; j < l; j++)
      call->set_req(p++, in_map->in(k+j));

    // Copy any scalar object fields.
    k = in_jvms->scloff();
    l = in_jvms->scl_size();
    out_jvms->set_scloff(p);
    for (j = 0; j < l; j++)
      call->set_req(p++, in_map->in(k+j));

    // Finish the new jvms.
    out_jvms->set_endoff(p);

    assert(out_jvms->endoff()     == debug_end,             "fill ptr must match");
    assert(out_jvms->depth()      == in_jvms->depth(),      "depth must match");
    assert(out_jvms->loc_size()   == in_jvms->loc_size(),   "size must match");
    assert(out_jvms->mon_size()   == in_jvms->mon_size(),   "size must match");
    assert(out_jvms->scl_size()   == in_jvms->scl_size(),   "size must match");
    assert(out_jvms->debug_size() == in_jvms->debug_size(), "size must match");

    // Update the two tail pointers in parallel.
    out_jvms = out_jvms->caller();
    in_jvms  = in_jvms->caller();
  }

  assert(debug_ptr == non_debug_edges, "debug info must fit exactly");

  // Test the correctness of JVMState::debug_xxx accessors:
  assert(call->jvms()->debug_start() == non_debug_edges, "");
  assert(call->jvms()->debug_end()   == call->req(), "");
  assert(call->jvms()->debug_depth() == call->req() - non_debug_edges, "");
}

bool GraphKit::compute_stack_effects(int& inputs, int& depth) {
  Bytecodes::Code code = java_bc();
  if (code == Bytecodes::_wide) {
    code = method()->java_code_at_bci(bci() + 1);
  }

  BasicType rtype = T_ILLEGAL;
  int       rsize = 0;

  if (code != Bytecodes::_illegal) {
    depth = Bytecodes::depth(code); // checkcast=0, athrow=-1
    rtype = Bytecodes::result_type(code); // checkcast=P, athrow=V
    if (rtype < T_CONFLICT)
      rsize = type2size[rtype];
  }

  switch (code) {
  case Bytecodes::_illegal:
    return false;

  case Bytecodes::_ldc:
  case Bytecodes::_ldc_w:
  case Bytecodes::_ldc2_w:
    inputs = 0;
    break;

  case Bytecodes::_dup:         inputs = 1;  break;
  case Bytecodes::_dup_x1:      inputs = 2;  break;
  case Bytecodes::_dup_x2:      inputs = 3;  break;
  case Bytecodes::_dup2:        inputs = 2;  break;
  case Bytecodes::_dup2_x1:     inputs = 3;  break;
  case Bytecodes::_dup2_x2:     inputs = 4;  break;
  case Bytecodes::_swap:        inputs = 2;  break;
  case Bytecodes::_arraylength: inputs = 1;  break;

  case Bytecodes::_getstatic:
  case Bytecodes::_putstatic:
  case Bytecodes::_getfield:
  case Bytecodes::_putfield:
    {
      bool ignored_will_link;
      ciField* field = method()->get_field_at_bci(bci(), ignored_will_link);
      int      size  = field->type()->size();
      bool is_get = (depth >= 0), is_static = (depth & 1);
      inputs = (is_static ? 0 : 1);
      if (is_get) {
        depth = size - inputs;
      } else {
        inputs += size;        // putxxx pops the value from the stack
        depth = - inputs;
      }
    }
    break;

  case Bytecodes::_invokevirtual:
  case Bytecodes::_invokespecial:
  case Bytecodes::_invokestatic:
  case Bytecodes::_invokedynamic:
  case Bytecodes::_invokeinterface:
    {
      bool ignored_will_link;
      ciSignature* declared_signature = NULL;
      ciMethod* ignored_callee = method()->get_method_at_bci(bci(), ignored_will_link, &declared_signature);
      assert(declared_signature != NULL, "cannot be null");
      inputs   = declared_signature->arg_size_for_bc(code);
      int size = declared_signature->return_type()->size();
      depth = size - inputs;
    }
    break;

  case Bytecodes::_multianewarray:
    {
      ciBytecodeStream iter(method());
      iter.reset_to_bci(bci());
      iter.next();
      inputs = iter.get_dimensions();
      assert(rsize == 1, "");
      depth = rsize - inputs;
    }
    break;

  case Bytecodes::_withfield: {
    bool ignored_will_link;
    ciField* field = method()->get_field_at_bci(bci(), ignored_will_link);
    int      size  = field->type()->size();
    inputs = size+1;
    depth = rsize - inputs;
    break;
  }

  case Bytecodes::_ireturn:
  case Bytecodes::_lreturn:
  case Bytecodes::_freturn:
  case Bytecodes::_dreturn:
  case Bytecodes::_areturn:
    assert(rsize == -depth, "");
    inputs = rsize;
    break;

  case Bytecodes::_jsr:
  case Bytecodes::_jsr_w:
    inputs = 0;
    depth  = 1;                  // S.B. depth=1, not zero
    break;

  default:
    // bytecode produces a typed result
    inputs = rsize - depth;
    assert(inputs >= 0, "");
    break;
  }

#ifdef ASSERT
  // spot check
  int outputs = depth + inputs;
  assert(outputs >= 0, "sanity");
  switch (code) {
  case Bytecodes::_checkcast: assert(inputs == 1 && outputs == 1, ""); break;
  case Bytecodes::_athrow:    assert(inputs == 1 && outputs == 0, ""); break;
  case Bytecodes::_aload_0:   assert(inputs == 0 && outputs == 1, ""); break;
  case Bytecodes::_return:    assert(inputs == 0 && outputs == 0, ""); break;
  case Bytecodes::_drem:      assert(inputs == 4 && outputs == 2, ""); break;
  default:                    break;
  }
#endif //ASSERT

  return true;
}



//------------------------------basic_plus_adr---------------------------------
Node* GraphKit::basic_plus_adr(Node* base, Node* ptr, Node* offset) {
  // short-circuit a common case
  if (offset == intcon(0))  return ptr;
  return _gvn.transform( new AddPNode(base, ptr, offset) );
}

Node* GraphKit::ConvI2L(Node* offset) {
  // short-circuit a common case
  jint offset_con = find_int_con(offset, Type::OffsetBot);
  if (offset_con != Type::OffsetBot) {
    return longcon((jlong) offset_con);
  }
  return _gvn.transform( new ConvI2LNode(offset));
}

Node* GraphKit::ConvI2UL(Node* offset) {
  juint offset_con = (juint) find_int_con(offset, Type::OffsetBot);
  if (offset_con != (juint) Type::OffsetBot) {
    return longcon((julong) offset_con);
  }
  Node* conv = _gvn.transform( new ConvI2LNode(offset));
  Node* mask = _gvn.transform(ConLNode::make((julong) max_juint));
  return _gvn.transform( new AndLNode(conv, mask) );
}

Node* GraphKit::ConvL2I(Node* offset) {
  // short-circuit a common case
  jlong offset_con = find_long_con(offset, (jlong)Type::OffsetBot);
  if (offset_con != (jlong)Type::OffsetBot) {
    return intcon((int) offset_con);
  }
  return _gvn.transform( new ConvL2INode(offset));
}

//-------------------------load_object_klass-----------------------------------
Node* GraphKit::load_object_klass(Node* obj) {
  // Special-case a fresh allocation to avoid building nodes:
  Node* akls = AllocateNode::Ideal_klass(obj, &_gvn);
  if (akls != NULL)  return akls;
  Node* k_adr = basic_plus_adr(obj, oopDesc::klass_offset_in_bytes());
  return _gvn.transform(LoadKlassNode::make(_gvn, NULL, immutable_memory(), k_adr, TypeInstPtr::KLASS, TypeKlassPtr::OBJECT));
}

//-------------------------load_array_length-----------------------------------
Node* GraphKit::load_array_length(Node* array) {
  // Special-case a fresh allocation to avoid building nodes:
  AllocateArrayNode* alloc = AllocateArrayNode::Ideal_array_allocation(array, &_gvn);
  Node *alen;
  if (alloc == NULL) {
    Node *r_adr = basic_plus_adr(array, arrayOopDesc::length_offset_in_bytes());
    alen = _gvn.transform( new LoadRangeNode(0, immutable_memory(), r_adr, TypeInt::POS));
  } else {
    alen = alloc->Ideal_length();
    Node* ccast = alloc->make_ideal_length(_gvn.type(array)->is_oopptr(), &_gvn);
    if (ccast != alen) {
      alen = _gvn.transform(ccast);
    }
  }
  return alen;
}

//------------------------------do_null_check----------------------------------
// Helper function to do a NULL pointer check.  Returned value is
// the incoming address with NULL casted away.  You are allowed to use the
// not-null value only if you are control dependent on the test.
#ifndef PRODUCT
extern int explicit_null_checks_inserted,
           explicit_null_checks_elided;
#endif
Node* GraphKit::null_check_common(Node* value, BasicType type,
                                  // optional arguments for variations:
                                  bool assert_null,
                                  Node* *null_control,
                                  bool speculative) {
  assert(!assert_null || null_control == NULL, "not both at once");
  if (stopped())  return top();
  NOT_PRODUCT(explicit_null_checks_inserted++);

  // Construct NULL check
  Node *chk = NULL;
  switch(type) {
    case T_LONG   : chk = new CmpLNode(value, _gvn.zerocon(T_LONG)); break;
    case T_INT    : chk = new CmpINode(value, _gvn.intcon(0)); break;
    case T_INLINE_TYPE : // fall through
    case T_ARRAY  : // fall through
      type = T_OBJECT;  // simplify further tests
    case T_OBJECT : {
      const Type *t = _gvn.type( value );

      const TypeOopPtr* tp = t->isa_oopptr();
      if (tp != NULL && tp->klass() != NULL && !tp->klass()->is_loaded()
          // Only for do_null_check, not any of its siblings:
          && !assert_null && null_control == NULL) {
        // Usually, any field access or invocation on an unloaded oop type
        // will simply fail to link, since the statically linked class is
        // likely also to be unloaded.  However, in -Xcomp mode, sometimes
        // the static class is loaded but the sharper oop type is not.
        // Rather than checking for this obscure case in lots of places,
        // we simply observe that a null check on an unloaded class
        // will always be followed by a nonsense operation, so we
        // can just issue the uncommon trap here.
        // Our access to the unloaded class will only be correct
        // after it has been loaded and initialized, which requires
        // a trip through the interpreter.
#ifndef PRODUCT
        if (WizardMode) { tty->print("Null check of unloaded "); tp->klass()->print(); tty->cr(); }
#endif
        uncommon_trap(Deoptimization::Reason_unloaded,
                      Deoptimization::Action_reinterpret,
                      tp->klass(), "!loaded");
        return top();
      }

      if (assert_null) {
        // See if the type is contained in NULL_PTR.
        // If so, then the value is already null.
        if (t->higher_equal(TypePtr::NULL_PTR)) {
          NOT_PRODUCT(explicit_null_checks_elided++);
          return value;           // Elided null assert quickly!
        }
      } else {
        // See if mixing in the NULL pointer changes type.
        // If so, then the NULL pointer was not allowed in the original
        // type.  In other words, "value" was not-null.
        if (t->meet(TypePtr::NULL_PTR) != t->remove_speculative()) {
          // same as: if (!TypePtr::NULL_PTR->higher_equal(t)) ...
          NOT_PRODUCT(explicit_null_checks_elided++);
          return value;           // Elided null check quickly!
        }
      }
      chk = new CmpPNode( value, null() );
      break;
    }

    default:
      fatal("unexpected type: %s", type2name(type));
  }
  assert(chk != NULL, "sanity check");
  chk = _gvn.transform(chk);

  BoolTest::mask btest = assert_null ? BoolTest::eq : BoolTest::ne;
  BoolNode *btst = new BoolNode( chk, btest);
  Node   *tst = _gvn.transform( btst );

  //-----------
  // if peephole optimizations occurred, a prior test existed.
  // If a prior test existed, maybe it dominates as we can avoid this test.
  if (tst != btst && type == T_OBJECT) {
    // At this point we want to scan up the CFG to see if we can
    // find an identical test (and so avoid this test altogether).
    Node *cfg = control();
    int depth = 0;
    while( depth < 16 ) {       // Limit search depth for speed
      if( cfg->Opcode() == Op_IfTrue &&
          cfg->in(0)->in(1) == tst ) {
        // Found prior test.  Use "cast_not_null" to construct an identical
        // CastPP (and hence hash to) as already exists for the prior test.
        // Return that casted value.
        if (assert_null) {
          replace_in_map(value, null());
          return null();  // do not issue the redundant test
        }
        Node *oldcontrol = control();
        set_control(cfg);
        Node *res = cast_not_null(value);
        set_control(oldcontrol);
        NOT_PRODUCT(explicit_null_checks_elided++);
        return res;
      }
      cfg = IfNode::up_one_dom(cfg, /*linear_only=*/ true);
      if (cfg == NULL)  break;  // Quit at region nodes
      depth++;
    }
  }

  //-----------
  // Branch to failure if null
  float ok_prob = PROB_MAX;  // a priori estimate:  nulls never happen
  Deoptimization::DeoptReason reason;
  if (assert_null) {
    reason = Deoptimization::reason_null_assert(speculative);
  } else if (type == T_OBJECT) {
    reason = Deoptimization::reason_null_check(speculative);
  } else {
    reason = Deoptimization::Reason_div0_check;
  }
  // %%% Since Reason_unhandled is not recorded on a per-bytecode basis,
  // ciMethodData::has_trap_at will return a conservative -1 if any
  // must-be-null assertion has failed.  This could cause performance
  // problems for a method after its first do_null_assert failure.
  // Consider using 'Reason_class_check' instead?

  // To cause an implicit null check, we set the not-null probability
  // to the maximum (PROB_MAX).  For an explicit check the probability
  // is set to a smaller value.
  if (null_control != NULL || too_many_traps(reason)) {
    // probability is less likely
    ok_prob =  PROB_LIKELY_MAG(3);
  } else if (!assert_null &&
             (ImplicitNullCheckThreshold > 0) &&
             method() != NULL &&
             (method()->method_data()->trap_count(reason)
              >= (uint)ImplicitNullCheckThreshold)) {
    ok_prob =  PROB_LIKELY_MAG(3);
  }

  if (null_control != NULL) {
    IfNode* iff = create_and_map_if(control(), tst, ok_prob, COUNT_UNKNOWN);
    Node* null_true = _gvn.transform( new IfFalseNode(iff));
    set_control(      _gvn.transform( new IfTrueNode(iff)));
#ifndef PRODUCT
    if (null_true == top()) {
      explicit_null_checks_elided++;
    }
#endif
    (*null_control) = null_true;
  } else {
    BuildCutout unless(this, tst, ok_prob);
    // Check for optimizer eliding test at parse time
    if (stopped()) {
      // Failure not possible; do not bother making uncommon trap.
      NOT_PRODUCT(explicit_null_checks_elided++);
    } else if (assert_null) {
      uncommon_trap(reason,
                    Deoptimization::Action_make_not_entrant,
                    NULL, "assert_null");
    } else {
      replace_in_map(value, zerocon(type));
      builtin_throw(reason);
    }
  }

  // Must throw exception, fall-thru not possible?
  if (stopped()) {
    return top();               // No result
  }

  if (assert_null) {
    // Cast obj to null on this path.
    replace_in_map(value, zerocon(type));
    return zerocon(type);
  }

  // Cast obj to not-null on this path, if there is no null_control.
  // (If there is a null_control, a non-null value may come back to haunt us.)
  if (type == T_OBJECT) {
    Node* cast = cast_not_null(value, false);
    if (null_control == NULL || (*null_control) == top())
      replace_in_map(value, cast);
    value = cast;
  }

  return value;
}

Node* GraphKit::null2default(Node* value, ciValueKlass* vk) {
  Node* null_ctl = top();
  value = null_check_oop(value, &null_ctl);
  if (!null_ctl->is_top()) {
    // Return default value if oop is null
    Node* region = new RegionNode(3);
    region->init_req(1, control());
    region->init_req(2, null_ctl);
    value = PhiNode::make(region, value, TypeInstPtr::make(TypePtr::BotPTR, vk));
    value->set_req(2, ValueTypeNode::default_oop(gvn(), vk));
    set_control(gvn().transform(region));
    value = gvn().transform(value);
  }
  return value;
}

//------------------------------cast_not_null----------------------------------
// Cast obj to not-null on this path
Node* GraphKit::cast_not_null(Node* obj, bool do_replace_in_map) {
  if (obj->is_ValueType()) {
    return obj;
  }
  const Type *t = _gvn.type(obj);
  const Type *t_not_null = t->join_speculative(TypePtr::NOTNULL);
  // Object is already not-null?
  if( t == t_not_null ) return obj;

  Node *cast = new CastPPNode(obj,t_not_null);
  cast->init_req(0, control());
  cast = _gvn.transform( cast );

  // Scan for instances of 'obj' in the current JVM mapping.
  // These instances are known to be not-null after the test.
  if (do_replace_in_map)
    replace_in_map(obj, cast);

  return cast;                  // Return casted value
}

// Sometimes in intrinsics, we implicitly know an object is not null
// (there's no actual null check) so we can cast it to not null. In
// the course of optimizations, the input to the cast can become null.
// In that case that data path will die and we need the control path
// to become dead as well to keep the graph consistent. So we have to
// add a check for null for which one branch can't be taken. It uses
// an Opaque4 node that will cause the check to be removed after loop
// opts so the test goes away and the compiled code doesn't execute a
// useless check.
Node* GraphKit::must_be_not_null(Node* value, bool do_replace_in_map) {
  if (!TypePtr::NULL_PTR->higher_equal(_gvn.type(value))) {
    return value;
  }
  Node* chk = _gvn.transform(new CmpPNode(value, null()));
  Node *tst = _gvn.transform(new BoolNode(chk, BoolTest::ne));
  Node* opaq = _gvn.transform(new Opaque4Node(C, tst, intcon(1)));
  IfNode *iff = new IfNode(control(), opaq, PROB_MAX, COUNT_UNKNOWN);
  _gvn.set_type(iff, iff->Value(&_gvn));
  Node *if_f = _gvn.transform(new IfFalseNode(iff));
  Node *frame = _gvn.transform(new ParmNode(C->start(), TypeFunc::FramePtr));
  Node* halt = _gvn.transform(new HaltNode(if_f, frame, "unexpected null in intrinsic"));
  C->root()->add_req(halt);
  Node *if_t = _gvn.transform(new IfTrueNode(iff));
  set_control(if_t);
  return cast_not_null(value, do_replace_in_map);
}


//--------------------------replace_in_map-------------------------------------
void GraphKit::replace_in_map(Node* old, Node* neww) {
  if (old == neww) {
    return;
  }

  map()->replace_edge(old, neww);

  // Note: This operation potentially replaces any edge
  // on the map.  This includes locals, stack, and monitors
  // of the current (innermost) JVM state.

  // don't let inconsistent types from profiling escape this
  // method

  const Type* told = _gvn.type(old);
  const Type* tnew = _gvn.type(neww);

  if (!tnew->higher_equal(told)) {
    return;
  }

  map()->record_replaced_node(old, neww);
}


//=============================================================================
//--------------------------------memory---------------------------------------
Node* GraphKit::memory(uint alias_idx) {
  MergeMemNode* mem = merged_memory();
  Node* p = mem->memory_at(alias_idx);
  _gvn.set_type(p, Type::MEMORY);  // must be mapped
  return p;
}

//-----------------------------reset_memory------------------------------------
Node* GraphKit::reset_memory() {
  Node* mem = map()->memory();
  // do not use this node for any more parsing!
  debug_only( map()->set_memory((Node*)NULL) );
  return _gvn.transform( mem );
}

//------------------------------set_all_memory---------------------------------
void GraphKit::set_all_memory(Node* newmem) {
  Node* mergemem = MergeMemNode::make(newmem);
  gvn().set_type_bottom(mergemem);
  map()->set_memory(mergemem);
}

//------------------------------set_all_memory_call----------------------------
void GraphKit::set_all_memory_call(Node* call, bool separate_io_proj) {
  Node* newmem = _gvn.transform( new ProjNode(call, TypeFunc::Memory, separate_io_proj) );
  set_all_memory(newmem);
}

//=============================================================================
//
// parser factory methods for MemNodes
//
// These are layered on top of the factory methods in LoadNode and StoreNode,
// and integrate with the parser's memory state and _gvn engine.
//

// factory methods in "int adr_idx"
Node* GraphKit::make_load(Node* ctl, Node* adr, const Type* t, BasicType bt,
                          int adr_idx,
                          MemNode::MemOrd mo,
                          LoadNode::ControlDependency control_dependency,
                          bool require_atomic_access,
                          bool unaligned,
                          bool mismatched,
                          bool unsafe,
                          uint8_t barrier_data) {
  assert(adr_idx != Compile::AliasIdxTop, "use other make_load factory" );
  const TypePtr* adr_type = NULL; // debug-mode-only argument
  debug_only(adr_type = C->get_adr_type(adr_idx));
  Node* mem = memory(adr_idx);
  Node* ld;
  if (require_atomic_access && bt == T_LONG) {
    ld = LoadLNode::make_atomic(ctl, mem, adr, adr_type, t, mo, control_dependency, unaligned, mismatched, unsafe, barrier_data);
  } else if (require_atomic_access && bt == T_DOUBLE) {
    ld = LoadDNode::make_atomic(ctl, mem, adr, adr_type, t, mo, control_dependency, unaligned, mismatched, unsafe, barrier_data);
  } else {
    ld = LoadNode::make(_gvn, ctl, mem, adr, adr_type, t, bt, mo, control_dependency, unaligned, mismatched, unsafe, barrier_data);
  }
  ld = _gvn.transform(ld);

  if (((bt == T_OBJECT || bt == T_INLINE_TYPE) && C->do_escape_analysis()) || C->eliminate_boxing()) {
    // Improve graph before escape analysis and boxing elimination.
    record_for_igvn(ld);
  }
  return ld;
}

Node* GraphKit::store_to_memory(Node* ctl, Node* adr, Node *val, BasicType bt,
                                int adr_idx,
                                MemNode::MemOrd mo,
                                bool require_atomic_access,
                                bool unaligned,
                                bool mismatched,
                                bool unsafe) {
  assert(adr_idx != Compile::AliasIdxTop, "use other store_to_memory factory" );
  const TypePtr* adr_type = NULL;
  debug_only(adr_type = C->get_adr_type(adr_idx));
  Node *mem = memory(adr_idx);
  Node* st;
  if (require_atomic_access && bt == T_LONG) {
    st = StoreLNode::make_atomic(ctl, mem, adr, adr_type, val, mo);
  } else if (require_atomic_access && bt == T_DOUBLE) {
    st = StoreDNode::make_atomic(ctl, mem, adr, adr_type, val, mo);
  } else {
    st = StoreNode::make(_gvn, ctl, mem, adr, adr_type, val, bt, mo);
  }
  if (unaligned) {
    st->as_Store()->set_unaligned_access();
  }
  if (mismatched) {
    st->as_Store()->set_mismatched_access();
  }
  if (unsafe) {
    st->as_Store()->set_unsafe_access();
  }
  st = _gvn.transform(st);
  set_memory(st, adr_idx);
  // Back-to-back stores can only remove intermediate store with DU info
  // so push on worklist for optimizer.
  if (mem->req() > MemNode::Address && adr == mem->in(MemNode::Address))
    record_for_igvn(st);

  return st;
}

Node* GraphKit::access_store_at(Node* obj,
                                Node* adr,
                                const TypePtr* adr_type,
                                Node* val,
                                const Type* val_type,
                                BasicType bt,
                                DecoratorSet decorators,
                                bool safe_for_replace) {
  // Transformation of a value which could be NULL pointer (CastPP #NULL)
  // could be delayed during Parse (for example, in adjust_map_after_if()).
  // Execute transformation here to avoid barrier generation in such case.
  if (_gvn.type(val) == TypePtr::NULL_PTR) {
    val = _gvn.makecon(TypePtr::NULL_PTR);
  }

  if (stopped()) {
    return top(); // Dead path ?
  }

  assert(val != NULL, "not dead path");
  if (val->is_ValueType()) {
    // Store to non-flattened field. Buffer the inline type and make sure
    // the store is re-executed if the allocation triggers deoptimization.
    PreserveReexecuteState preexecs(this);
    jvms()->set_should_reexecute(true);
    val = val->as_ValueType()->buffer(this, safe_for_replace);
  }

  C2AccessValuePtr addr(adr, adr_type);
  C2AccessValue value(val, val_type);
  C2ParseAccess access(this, decorators | C2_WRITE_ACCESS, bt, obj, addr);
  if (access.is_raw()) {
    return _barrier_set->BarrierSetC2::store_at(access, value);
  } else {
    return _barrier_set->store_at(access, value);
  }
}

Node* GraphKit::access_load_at(Node* obj,   // containing obj
                               Node* adr,   // actual adress to store val at
                               const TypePtr* adr_type,
                               const Type* val_type,
                               BasicType bt,
                               DecoratorSet decorators,
                               Node* ctl) {
  if (stopped()) {
    return top(); // Dead path ?
  }

  C2AccessValuePtr addr(adr, adr_type);
  C2ParseAccess access(this, decorators | C2_READ_ACCESS, bt, obj, addr, ctl);
  if (access.is_raw()) {
    return _barrier_set->BarrierSetC2::load_at(access, val_type);
  } else {
    return _barrier_set->load_at(access, val_type);
  }
}

Node* GraphKit::access_load(Node* adr,   // actual adress to load val at
                            const Type* val_type,
                            BasicType bt,
                            DecoratorSet decorators) {
  if (stopped()) {
    return top(); // Dead path ?
  }

  C2AccessValuePtr addr(adr, NULL);
  C2ParseAccess access(this, decorators | C2_READ_ACCESS, bt, NULL, addr);
  if (access.is_raw()) {
    return _barrier_set->BarrierSetC2::load_at(access, val_type);
  } else {
    return _barrier_set->load_at(access, val_type);
  }
}

Node* GraphKit::access_atomic_cmpxchg_val_at(Node* obj,
                                             Node* adr,
                                             const TypePtr* adr_type,
                                             int alias_idx,
                                             Node* expected_val,
                                             Node* new_val,
                                             const Type* value_type,
                                             BasicType bt,
                                             DecoratorSet decorators) {
  C2AccessValuePtr addr(adr, adr_type);
  C2AtomicParseAccess access(this, decorators | C2_READ_ACCESS | C2_WRITE_ACCESS,
                        bt, obj, addr, alias_idx);
  if (access.is_raw()) {
    return _barrier_set->BarrierSetC2::atomic_cmpxchg_val_at(access, expected_val, new_val, value_type);
  } else {
    return _barrier_set->atomic_cmpxchg_val_at(access, expected_val, new_val, value_type);
  }
}

Node* GraphKit::access_atomic_cmpxchg_bool_at(Node* obj,
                                              Node* adr,
                                              const TypePtr* adr_type,
                                              int alias_idx,
                                              Node* expected_val,
                                              Node* new_val,
                                              const Type* value_type,
                                              BasicType bt,
                                              DecoratorSet decorators) {
  C2AccessValuePtr addr(adr, adr_type);
  C2AtomicParseAccess access(this, decorators | C2_READ_ACCESS | C2_WRITE_ACCESS,
                        bt, obj, addr, alias_idx);
  if (access.is_raw()) {
    return _barrier_set->BarrierSetC2::atomic_cmpxchg_bool_at(access, expected_val, new_val, value_type);
  } else {
    return _barrier_set->atomic_cmpxchg_bool_at(access, expected_val, new_val, value_type);
  }
}

Node* GraphKit::access_atomic_xchg_at(Node* obj,
                                      Node* adr,
                                      const TypePtr* adr_type,
                                      int alias_idx,
                                      Node* new_val,
                                      const Type* value_type,
                                      BasicType bt,
                                      DecoratorSet decorators) {
  C2AccessValuePtr addr(adr, adr_type);
  C2AtomicParseAccess access(this, decorators | C2_READ_ACCESS | C2_WRITE_ACCESS,
                        bt, obj, addr, alias_idx);
  if (access.is_raw()) {
    return _barrier_set->BarrierSetC2::atomic_xchg_at(access, new_val, value_type);
  } else {
    return _barrier_set->atomic_xchg_at(access, new_val, value_type);
  }
}

Node* GraphKit::access_atomic_add_at(Node* obj,
                                     Node* adr,
                                     const TypePtr* adr_type,
                                     int alias_idx,
                                     Node* new_val,
                                     const Type* value_type,
                                     BasicType bt,
                                     DecoratorSet decorators) {
  C2AccessValuePtr addr(adr, adr_type);
  C2AtomicParseAccess access(this, decorators | C2_READ_ACCESS | C2_WRITE_ACCESS, bt, obj, addr, alias_idx);
  if (access.is_raw()) {
    return _barrier_set->BarrierSetC2::atomic_add_at(access, new_val, value_type);
  } else {
    return _barrier_set->atomic_add_at(access, new_val, value_type);
  }
}

void GraphKit::access_clone(Node* src_base, Node* dst_base, Node* countx, bool is_array) {
  return _barrier_set->clone(this, src_base, dst_base, countx, is_array);
}

//-------------------------array_element_address-------------------------
Node* GraphKit::array_element_address(Node* ary, Node* idx, BasicType elembt,
                                      const TypeInt* sizetype, Node* ctrl) {
  uint shift  = exact_log2(type2aelembytes(elembt));
  ciKlass* arytype_klass = _gvn.type(ary)->is_aryptr()->klass();
  if (arytype_klass != NULL && arytype_klass->is_value_array_klass()) {
    ciValueArrayKlass* vak = arytype_klass->as_value_array_klass();
    shift = vak->log2_element_size();
  }
  uint header = arrayOopDesc::base_offset_in_bytes(elembt);

  // short-circuit a common case (saves lots of confusing waste motion)
  jint idx_con = find_int_con(idx, -1);
  if (idx_con >= 0) {
    intptr_t offset = header + ((intptr_t)idx_con << shift);
    return basic_plus_adr(ary, offset);
  }

  // must be correct type for alignment purposes
  Node* base  = basic_plus_adr(ary, header);
  idx = Compile::conv_I2X_index(&_gvn, idx, sizetype, ctrl);
  Node* scale = _gvn.transform( new LShiftXNode(idx, intcon(shift)) );
  return basic_plus_adr(ary, base, scale);
}

//-------------------------load_array_element-------------------------
Node* GraphKit::load_array_element(Node* ctl, Node* ary, Node* idx, const TypeAryPtr* arytype) {
  const Type* elemtype = arytype->elem();
  BasicType elembt = elemtype->array_element_basic_type();
  assert(elembt != T_INLINE_TYPE, "value types are not supported by this method");
  Node* adr = array_element_address(ary, idx, elembt, arytype->size());
  if (elembt == T_NARROWOOP) {
    elembt = T_OBJECT; // To satisfy switch in LoadNode::make()
  }
  Node* ld = make_load(ctl, adr, elemtype, elembt, arytype, MemNode::unordered);
  return ld;
}

//-------------------------set_arguments_for_java_call-------------------------
// Arguments (pre-popped from the stack) are taken from the JVMS.
void GraphKit::set_arguments_for_java_call(CallJavaNode* call, bool is_late_inline) {
  PreserveReexecuteState preexecs(this);
  if (EnableValhalla) {
    // Make sure the call is re-executed, if buffering of value type arguments triggers deoptimization
    jvms()->set_should_reexecute(true);
    int arg_size = method()->get_declared_signature_at_bci(bci())->arg_size_for_bc(java_bc());
    inc_sp(arg_size);
  }
  // Add the call arguments
  const TypeTuple* domain = call->tf()->domain_sig();
  ExtendedSignature sig_cc = ExtendedSignature(call->method()->get_sig_cc(), SigEntryFilter());
  uint nargs = domain->cnt();
  for (uint i = TypeFunc::Parms, idx = TypeFunc::Parms; i < nargs; i++) {
    Node* arg = argument(i-TypeFunc::Parms);
    const Type* t = domain->field_at(i);
    if (call->method()->has_scalarized_args() && t->is_valuetypeptr() && !t->maybe_null()) {
      // We don't pass value type arguments by reference but instead pass each field of the value type
      ValueTypeNode* vt = arg->as_ValueType();
      vt->pass_fields(this, call, sig_cc, idx);
      // If a value type argument is passed as fields, attach the Method* to the call site
      // to be able to access the extended signature later via attached_method_before_pc().
      // For example, see CompiledMethod::preserve_callee_argument_oops().
      call->set_override_symbolic_info(true);
      continue;
    } else if (arg->is_ValueType()) {
      // Pass value type argument via oop to callee
      arg = arg->as_ValueType()->buffer(this);
      if (!is_late_inline) {
        arg = arg->as_ValueTypePtr()->get_oop();
      }
    }
    call->init_req(idx++, arg);
    // Skip reserved arguments
    BasicType bt = t->basic_type();
    while (SigEntry::next_is_reserved(sig_cc, bt, true)) {
      call->init_req(idx++, top());
      if (type2size[bt] == 2) {
        call->init_req(idx++, top());
      }
    }
  }
}

//---------------------------set_edges_for_java_call---------------------------
// Connect a newly created call into the current JVMS.
// A return value node (if any) is returned from set_edges_for_java_call.
void GraphKit::set_edges_for_java_call(CallJavaNode* call, bool must_throw, bool separate_io_proj) {

  // Add the predefined inputs:
  call->init_req( TypeFunc::Control, control() );
  call->init_req( TypeFunc::I_O    , i_o() );
  call->init_req( TypeFunc::Memory , reset_memory() );
  call->init_req( TypeFunc::FramePtr, frameptr() );
  call->init_req( TypeFunc::ReturnAdr, top() );

  add_safepoint_edges(call, must_throw);

  Node* xcall = _gvn.transform(call);

  if (xcall == top()) {
    set_control(top());
    return;
  }
  assert(xcall == call, "call identity is stable");

  // Re-use the current map to produce the result.

  set_control(_gvn.transform(new ProjNode(call, TypeFunc::Control)));
  set_i_o(    _gvn.transform(new ProjNode(call, TypeFunc::I_O    , separate_io_proj)));
  set_all_memory_call(xcall, separate_io_proj);

  //return xcall;   // no need, caller already has it
}

Node* GraphKit::set_results_for_java_call(CallJavaNode* call, bool separate_io_proj, bool deoptimize) {
  if (stopped())  return top();  // maybe the call folded up?

  // Note:  Since any out-of-line call can produce an exception,
  // we always insert an I_O projection from the call into the result.

  make_slow_call_ex(call, env()->Throwable_klass(), separate_io_proj, deoptimize);

  if (separate_io_proj) {
    // The caller requested separate projections be used by the fall
    // through and exceptional paths, so replace the projections for
    // the fall through path.
    set_i_o(_gvn.transform( new ProjNode(call, TypeFunc::I_O) ));
    set_all_memory(_gvn.transform( new ProjNode(call, TypeFunc::Memory) ));
  }

  // Capture the return value, if any.
  Node* ret;
  if (call->method() == NULL || call->method()->return_type()->basic_type() == T_VOID) {
    ret = top();
  } else if (call->tf()->returns_value_type_as_fields()) {
    // Return of multiple values (value type fields): we create a
    // ValueType node, each field is a projection from the call.
    ciValueKlass* vk = call->method()->return_type()->as_value_klass();
    const Array<SigEntry>* sig_array = vk->extended_sig();
    GrowableArray<SigEntry> sig = GrowableArray<SigEntry>(sig_array->length());
    sig.appendAll(sig_array);
    ExtendedSignature sig_cc = ExtendedSignature(&sig, SigEntryFilter());
    uint base_input = TypeFunc::Parms + 1;
    ret = ValueTypeNode::make_from_multi(this, call, sig_cc, vk, base_input, false);
  } else {
    ret = _gvn.transform(new ProjNode(call, TypeFunc::Parms));
  }

  return ret;
}

//--------------------set_predefined_input_for_runtime_call--------------------
// Reading and setting the memory state is way conservative here.
// The real problem is that I am not doing real Type analysis on memory,
// so I cannot distinguish card mark stores from other stores.  Across a GC
// point the Store Barrier and the card mark memory has to agree.  I cannot
// have a card mark store and its barrier split across the GC point from
// either above or below.  Here I get that to happen by reading ALL of memory.
// A better answer would be to separate out card marks from other memory.
// For now, return the input memory state, so that it can be reused
// after the call, if this call has restricted memory effects.
Node* GraphKit::set_predefined_input_for_runtime_call(SafePointNode* call, Node* narrow_mem) {
  // Set fixed predefined input arguments
  Node* memory = reset_memory();
  Node* m = narrow_mem == NULL ? memory : narrow_mem;
  call->init_req( TypeFunc::Control,   control()  );
  call->init_req( TypeFunc::I_O,       top()      ); // does no i/o
  call->init_req( TypeFunc::Memory,    m          ); // may gc ptrs
  call->init_req( TypeFunc::FramePtr,  frameptr() );
  call->init_req( TypeFunc::ReturnAdr, top()      );
  return memory;
}

//-------------------set_predefined_output_for_runtime_call--------------------
// Set control and memory (not i_o) from the call.
// If keep_mem is not NULL, use it for the output state,
// except for the RawPtr output of the call, if hook_mem is TypeRawPtr::BOTTOM.
// If hook_mem is NULL, this call produces no memory effects at all.
// If hook_mem is a Java-visible memory slice (such as arraycopy operands),
// then only that memory slice is taken from the call.
// In the last case, we must put an appropriate memory barrier before
// the call, so as to create the correct anti-dependencies on loads
// preceding the call.
void GraphKit::set_predefined_output_for_runtime_call(Node* call,
                                                      Node* keep_mem,
                                                      const TypePtr* hook_mem) {
  // no i/o
  set_control(_gvn.transform( new ProjNode(call,TypeFunc::Control) ));
  if (keep_mem) {
    // First clone the existing memory state
    set_all_memory(keep_mem);
    if (hook_mem != NULL) {
      // Make memory for the call
      Node* mem = _gvn.transform( new ProjNode(call, TypeFunc::Memory) );
      // Set the RawPtr memory state only.  This covers all the heap top/GC stuff
      // We also use hook_mem to extract specific effects from arraycopy stubs.
      set_memory(mem, hook_mem);
    }
    // ...else the call has NO memory effects.

    // Make sure the call advertises its memory effects precisely.
    // This lets us build accurate anti-dependences in gcm.cpp.
    assert(C->alias_type(call->adr_type()) == C->alias_type(hook_mem),
           "call node must be constructed correctly");
  } else {
    assert(hook_mem == NULL, "");
    // This is not a "slow path" call; all memory comes from the call.
    set_all_memory_call(call);
  }
}

// Keep track of MergeMems feeding into other MergeMems
static void add_mergemem_users_to_worklist(Unique_Node_List& wl, Node* mem) {
  if (!mem->is_MergeMem()) {
    return;
  }
  for (SimpleDUIterator i(mem); i.has_next(); i.next()) {
    Node* use = i.get();
    if (use->is_MergeMem()) {
      wl.push(use);
    }
  }
}

// Replace the call with the current state of the kit.
void GraphKit::replace_call(CallNode* call, Node* result, bool do_replaced_nodes) {
  JVMState* ejvms = NULL;
  if (has_exceptions()) {
    ejvms = transfer_exceptions_into_jvms();
  }

  ReplacedNodes replaced_nodes = map()->replaced_nodes();
  ReplacedNodes replaced_nodes_exception;
  Node* ex_ctl = top();

  SafePointNode* final_state = stop();

  // Find all the needed outputs of this call
  CallProjections* callprojs = call->extract_projections(true);

  Unique_Node_List wl;
  Node* init_mem = call->in(TypeFunc::Memory);
  Node* final_mem = final_state->in(TypeFunc::Memory);
  Node* final_ctl = final_state->in(TypeFunc::Control);
  Node* final_io = final_state->in(TypeFunc::I_O);

  // Replace all the old call edges with the edges from the inlining result
  if (callprojs->fallthrough_catchproj != NULL) {
    C->gvn_replace_by(callprojs->fallthrough_catchproj, final_ctl);
  }
  if (callprojs->fallthrough_memproj != NULL) {
    if (final_mem->is_MergeMem()) {
      // Parser's exits MergeMem was not transformed but may be optimized
      final_mem = _gvn.transform(final_mem);
    }
    C->gvn_replace_by(callprojs->fallthrough_memproj,   final_mem);
    add_mergemem_users_to_worklist(wl, final_mem);
  }
  if (callprojs->fallthrough_ioproj != NULL) {
    C->gvn_replace_by(callprojs->fallthrough_ioproj,    final_io);
  }

  // Replace the result with the new result if it exists and is used
  if (callprojs->resproj[0] != NULL && result != NULL) {
    assert(callprojs->nb_resproj == 1, "unexpected number of results");
    C->gvn_replace_by(callprojs->resproj[0], result);
  }

  if (ejvms == NULL) {
    // No exception edges to simply kill off those paths
    if (callprojs->catchall_catchproj != NULL) {
      C->gvn_replace_by(callprojs->catchall_catchproj, C->top());
    }
    if (callprojs->catchall_memproj != NULL) {
      C->gvn_replace_by(callprojs->catchall_memproj,   C->top());
    }
    if (callprojs->catchall_ioproj != NULL) {
      C->gvn_replace_by(callprojs->catchall_ioproj,    C->top());
    }
    // Replace the old exception object with top
    if (callprojs->exobj != NULL) {
      C->gvn_replace_by(callprojs->exobj, C->top());
    }
  } else {
    GraphKit ekit(ejvms);

    // Load my combined exception state into the kit, with all phis transformed:
    SafePointNode* ex_map = ekit.combine_and_pop_all_exception_states();
    replaced_nodes_exception = ex_map->replaced_nodes();

    Node* ex_oop = ekit.use_exception_state(ex_map);

    if (callprojs->catchall_catchproj != NULL) {
      C->gvn_replace_by(callprojs->catchall_catchproj, ekit.control());
      ex_ctl = ekit.control();
    }
    if (callprojs->catchall_memproj != NULL) {
      Node* ex_mem = ekit.reset_memory();
      C->gvn_replace_by(callprojs->catchall_memproj,   ex_mem);
      add_mergemem_users_to_worklist(wl, ex_mem);
    }
    if (callprojs->catchall_ioproj != NULL) {
      C->gvn_replace_by(callprojs->catchall_ioproj,    ekit.i_o());
    }

    // Replace the old exception object with the newly created one
    if (callprojs->exobj != NULL) {
      C->gvn_replace_by(callprojs->exobj, ex_oop);
    }
  }

  // Disconnect the call from the graph
  call->disconnect_inputs(NULL, C);
  C->gvn_replace_by(call, C->top());

  // Clean up any MergeMems that feed other MergeMems since the
  // optimizer doesn't like that.
  while (wl.size() > 0) {
    _gvn.transform(wl.pop());
  }

  if (callprojs->fallthrough_catchproj != NULL && !final_ctl->is_top() && do_replaced_nodes) {
    replaced_nodes.apply(C, final_ctl);
  }
  if (!ex_ctl->is_top() && do_replaced_nodes) {
    replaced_nodes_exception.apply(C, ex_ctl);
  }
}


//------------------------------increment_counter------------------------------
// for statistics: increment a VM counter by 1

void GraphKit::increment_counter(address counter_addr) {
  Node* adr1 = makecon(TypeRawPtr::make(counter_addr));
  increment_counter(adr1);
}

void GraphKit::increment_counter(Node* counter_addr) {
  int adr_type = Compile::AliasIdxRaw;
  Node* ctrl = control();
  Node* cnt  = make_load(ctrl, counter_addr, TypeInt::INT, T_INT, adr_type, MemNode::unordered);
  Node* incr = _gvn.transform(new AddINode(cnt, _gvn.intcon(1)));
  store_to_memory(ctrl, counter_addr, incr, T_INT, adr_type, MemNode::unordered);
}


//------------------------------uncommon_trap----------------------------------
// Bail out to the interpreter in mid-method.  Implemented by calling the
// uncommon_trap blob.  This helper function inserts a runtime call with the
// right debug info.
void GraphKit::uncommon_trap(int trap_request,
                             ciKlass* klass, const char* comment,
                             bool must_throw,
                             bool keep_exact_action) {
  if (failing())  stop();
  if (stopped())  return; // trap reachable?

  // Note:  If ProfileTraps is true, and if a deopt. actually
  // occurs here, the runtime will make sure an MDO exists.  There is
  // no need to call method()->ensure_method_data() at this point.

  // Set the stack pointer to the right value for reexecution:
  set_sp(reexecute_sp());

#ifdef ASSERT
  if (!must_throw) {
    // Make sure the stack has at least enough depth to execute
    // the current bytecode.
    int inputs, ignored_depth;
    if (compute_stack_effects(inputs, ignored_depth)) {
      assert(sp() >= inputs, "must have enough JVMS stack to execute %s: sp=%d, inputs=%d",
             Bytecodes::name(java_bc()), sp(), inputs);
    }
  }
#endif

  Deoptimization::DeoptReason reason = Deoptimization::trap_request_reason(trap_request);
  Deoptimization::DeoptAction action = Deoptimization::trap_request_action(trap_request);

  switch (action) {
  case Deoptimization::Action_maybe_recompile:
  case Deoptimization::Action_reinterpret:
    // Temporary fix for 6529811 to allow virtual calls to be sure they
    // get the chance to go from mono->bi->mega
    if (!keep_exact_action &&
        Deoptimization::trap_request_index(trap_request) < 0 &&
        too_many_recompiles(reason)) {
      // This BCI is causing too many recompilations.
      if (C->log() != NULL) {
        C->log()->elem("observe that='trap_action_change' reason='%s' from='%s' to='none'",
                Deoptimization::trap_reason_name(reason),
                Deoptimization::trap_action_name(action));
      }
      action = Deoptimization::Action_none;
      trap_request = Deoptimization::make_trap_request(reason, action);
    } else {
      C->set_trap_can_recompile(true);
    }
    break;
  case Deoptimization::Action_make_not_entrant:
    C->set_trap_can_recompile(true);
    break;
  case Deoptimization::Action_none:
  case Deoptimization::Action_make_not_compilable:
    break;
  default:
#ifdef ASSERT
    fatal("unknown action %d: %s", action, Deoptimization::trap_action_name(action));
#endif
    break;
  }

  if (TraceOptoParse) {
    char buf[100];
    tty->print_cr("Uncommon trap %s at bci:%d",
                  Deoptimization::format_trap_request(buf, sizeof(buf),
                                                      trap_request), bci());
  }

  CompileLog* log = C->log();
  if (log != NULL) {
    int kid = (klass == NULL)? -1: log->identify(klass);
    log->begin_elem("uncommon_trap bci='%d'", bci());
    char buf[100];
    log->print(" %s", Deoptimization::format_trap_request(buf, sizeof(buf),
                                                          trap_request));
    if (kid >= 0)         log->print(" klass='%d'", kid);
    if (comment != NULL)  log->print(" comment='%s'", comment);
    log->end_elem();
  }

  // Make sure any guarding test views this path as very unlikely
  Node *i0 = control()->in(0);
  if (i0 != NULL && i0->is_If()) {        // Found a guarding if test?
    IfNode *iff = i0->as_If();
    float f = iff->_prob;   // Get prob
    if (control()->Opcode() == Op_IfTrue) {
      if (f > PROB_UNLIKELY_MAG(4))
        iff->_prob = PROB_MIN;
    } else {
      if (f < PROB_LIKELY_MAG(4))
        iff->_prob = PROB_MAX;
    }
  }

  // Clear out dead values from the debug info.
  kill_dead_locals();

  // Now insert the uncommon trap subroutine call
  address call_addr = SharedRuntime::uncommon_trap_blob()->entry_point();
  const TypePtr* no_memory_effects = NULL;
  // Pass the index of the class to be loaded
  Node* call = make_runtime_call(RC_NO_LEAF | RC_UNCOMMON |
                                 (must_throw ? RC_MUST_THROW : 0),
                                 OptoRuntime::uncommon_trap_Type(),
                                 call_addr, "uncommon_trap", no_memory_effects,
                                 intcon(trap_request));
  assert(call->as_CallStaticJava()->uncommon_trap_request() == trap_request,
         "must extract request correctly from the graph");
  assert(trap_request != 0, "zero value reserved by uncommon_trap_request");

  call->set_req(TypeFunc::ReturnAdr, returnadr());
  // The debug info is the only real input to this call.

  // Halt-and-catch fire here.  The above call should never return!
  HaltNode* halt = new HaltNode(control(), frameptr(), "uncommon trap returned which should never happen"
                                                       PRODUCT_ONLY(COMMA /*reachable*/false));
  _gvn.set_type_bottom(halt);
  root()->add_req(halt);

  stop_and_kill_map();
}


//--------------------------just_allocated_object------------------------------
// Report the object that was just allocated.
// It must be the case that there are no intervening safepoints.
// We use this to determine if an object is so "fresh" that
// it does not require card marks.
Node* GraphKit::just_allocated_object(Node* current_control) {
  Node* ctrl = current_control;
  // Object::<init> is invoked after allocation, most of invoke nodes
  // will be reduced, but a region node is kept in parse time, we check
  // the pattern and skip the region node if it degraded to a copy.
  if (ctrl != NULL && ctrl->is_Region() && ctrl->req() == 2 &&
      ctrl->as_Region()->is_copy()) {
    ctrl = ctrl->as_Region()->is_copy();
  }
  if (C->recent_alloc_ctl() == ctrl) {
   return C->recent_alloc_obj();
  }
  return NULL;
}


/**
 * Record profiling data exact_kls for Node n with the type system so
 * that it can propagate it (speculation)
 *
 * @param n          node that the type applies to
 * @param exact_kls  type from profiling
 * @param maybe_null did profiling see null?
 *
 * @return           node with improved type
 */
Node* GraphKit::record_profile_for_speculation(Node* n, ciKlass* exact_kls, ProfilePtrKind ptr_kind) {
  const Type* current_type = _gvn.type(n);
  assert(UseTypeSpeculation, "type speculation must be on");

  const TypePtr* speculative = current_type->speculative();

  // Should the klass from the profile be recorded in the speculative type?
  if (current_type->would_improve_type(exact_kls, jvms()->depth())) {
    const TypeKlassPtr* tklass = TypeKlassPtr::make(exact_kls);
    const TypeOopPtr* xtype = tklass->as_instance_type();
    assert(xtype->klass_is_exact(), "Should be exact");
    // Any reason to believe n is not null (from this profiling or a previous one)?
    assert(ptr_kind != ProfileAlwaysNull, "impossible here");
    const TypePtr* ptr = (ptr_kind == ProfileMaybeNull && current_type->speculative_maybe_null()) ? TypePtr::BOTTOM : TypePtr::NOTNULL;
    // record the new speculative type's depth
    speculative = xtype->cast_to_ptr_type(ptr->ptr())->is_ptr();
    speculative = speculative->with_inline_depth(jvms()->depth());
  } else if (current_type->would_improve_ptr(ptr_kind)) {
    // Profiling report that null was never seen so we can change the
    // speculative type to non null ptr.
    if (ptr_kind == ProfileAlwaysNull) {
      speculative = TypePtr::NULL_PTR;
    } else {
      assert(ptr_kind == ProfileNeverNull, "nothing else is an improvement");
      const TypePtr* ptr = TypePtr::NOTNULL;
      if (speculative != NULL) {
        speculative = speculative->cast_to_ptr_type(ptr->ptr())->is_ptr();
      } else {
        speculative = ptr;
      }
    }
  }

  if (speculative != current_type->speculative()) {
    // Build a type with a speculative type (what we think we know
    // about the type but will need a guard when we use it)
    const TypeOopPtr* spec_type = TypeOopPtr::make(TypePtr::BotPTR, Type::Offset::bottom, TypeOopPtr::InstanceBot, speculative);
    // We're changing the type, we need a new CheckCast node to carry
    // the new type. The new type depends on the control: what
    // profiling tells us is only valid from here as far as we can
    // tell.
    Node* cast = new CheckCastPPNode(control(), n, current_type->remove_speculative()->join_speculative(spec_type));
    cast = _gvn.transform(cast);
    replace_in_map(n, cast);
    n = cast;
  }

  return n;
}

/**
 * Record profiling data from receiver profiling at an invoke with the
 * type system so that it can propagate it (speculation)
 *
 * @param n  receiver node
 *
 * @return   node with improved type
 */
Node* GraphKit::record_profiled_receiver_for_speculation(Node* n) {
  if (!UseTypeSpeculation) {
    return n;
  }
  ciKlass* exact_kls = profile_has_unique_klass();
  ProfilePtrKind ptr_kind = ProfileMaybeNull;
  if ((java_bc() == Bytecodes::_checkcast ||
       java_bc() == Bytecodes::_instanceof ||
       java_bc() == Bytecodes::_aastore) &&
      method()->method_data()->is_mature()) {
    ciProfileData* data = method()->method_data()->bci_to_data(bci());
    if (data != NULL) {
      if (java_bc() == Bytecodes::_aastore) {
        ciKlass* array_type = NULL;
        ciKlass* element_type = NULL;
        ProfilePtrKind element_ptr = ProfileMaybeNull;
        bool flat_array = true;
        bool null_free_array = true;
        method()->array_access_profiled_type(bci(), array_type, element_type, element_ptr, flat_array, null_free_array);
        exact_kls = element_type;
        ptr_kind = element_ptr;
      } else {
        if (!data->as_BitData()->null_seen()) {
          ptr_kind = ProfileNeverNull;
        } else {
          assert(data->is_ReceiverTypeData(), "bad profile data type");
          ciReceiverTypeData* call = (ciReceiverTypeData*)data->as_ReceiverTypeData();
          uint i = 0;
          for (; i < call->row_limit(); i++) {
            ciKlass* receiver = call->receiver(i);
            if (receiver != NULL) {
              break;
            }
          }
          ptr_kind = (i == call->row_limit()) ? ProfileAlwaysNull : ProfileMaybeNull;
        }
      }
    }
  }
  return record_profile_for_speculation(n, exact_kls, ptr_kind);
}

/**
 * Record profiling data from argument profiling at an invoke with the
 * type system so that it can propagate it (speculation)
 *
 * @param dest_method  target method for the call
 * @param bc           what invoke bytecode is this?
 */
void GraphKit::record_profiled_arguments_for_speculation(ciMethod* dest_method, Bytecodes::Code bc) {
  if (!UseTypeSpeculation) {
    return;
  }
  const TypeFunc* tf    = TypeFunc::make(dest_method);
  int             nargs = tf->domain_sig()->cnt() - TypeFunc::Parms;
  int skip = Bytecodes::has_receiver(bc) ? 1 : 0;
  for (int j = skip, i = 0; j < nargs && i < TypeProfileArgsLimit; j++) {
    const Type *targ = tf->domain_sig()->field_at(j + TypeFunc::Parms);
    if (is_reference_type(targ->basic_type())) {
      ProfilePtrKind ptr_kind = ProfileMaybeNull;
      ciKlass* better_type = NULL;
      if (method()->argument_profiled_type(bci(), i, better_type, ptr_kind)) {
        record_profile_for_speculation(argument(j), better_type, ptr_kind);
      }
      i++;
    }
  }
}

/**
 * Record profiling data from parameter profiling at an invoke with
 * the type system so that it can propagate it (speculation)
 */
void GraphKit::record_profiled_parameters_for_speculation() {
  if (!UseTypeSpeculation) {
    return;
  }
  for (int i = 0, j = 0; i < method()->arg_size() ; i++) {
    if (_gvn.type(local(i))->isa_oopptr()) {
      ProfilePtrKind ptr_kind = ProfileMaybeNull;
      ciKlass* better_type = NULL;
      if (method()->parameter_profiled_type(j, better_type, ptr_kind)) {
        record_profile_for_speculation(local(i), better_type, ptr_kind);
      }
      j++;
    }
  }
}

/**
 * Record profiling data from return value profiling at an invoke with
 * the type system so that it can propagate it (speculation)
 */
void GraphKit::record_profiled_return_for_speculation() {
  if (!UseTypeSpeculation) {
    return;
  }
  ProfilePtrKind ptr_kind = ProfileMaybeNull;
  ciKlass* better_type = NULL;
  if (method()->return_profiled_type(bci(), better_type, ptr_kind)) {
    // If profiling reports a single type for the return value,
    // feed it to the type system so it can propagate it as a
    // speculative type
    record_profile_for_speculation(stack(sp()-1), better_type, ptr_kind);
  }
}

void GraphKit::round_double_result(ciMethod* dest_method) {
  if (Matcher::strict_fp_requires_explicit_rounding) {
    // If a strict caller invokes a non-strict callee, round a double result.
    // A non-strict method may return a double value which has an extended exponent,
    // but this must not be visible in a caller which is strict.
    BasicType result_type = dest_method->return_type()->basic_type();
    assert(method() != NULL, "must have caller context");
    if( result_type == T_DOUBLE && method()->is_strict() && !dest_method->is_strict() ) {
      // Destination method's return value is on top of stack
      // dstore_rounding() does gvn.transform
      Node *result = pop_pair();
      result = dstore_rounding(result);
      push_pair(result);
    }
  }
}

void GraphKit::round_double_arguments(ciMethod* dest_method) {
  if (Matcher::strict_fp_requires_explicit_rounding) {
    // (Note:  TypeFunc::make has a cache that makes this fast.)
    const TypeFunc* tf    = TypeFunc::make(dest_method);
    int             nargs = tf->domain_sig()->cnt() - TypeFunc::Parms;
    for (int j = 0; j < nargs; j++) {
      const Type *targ = tf->domain_sig()->field_at(j + TypeFunc::Parms);
      if (targ->basic_type() == T_DOUBLE) {
        // If any parameters are doubles, they must be rounded before
        // the call, dstore_rounding does gvn.transform
        Node *arg = argument(j);
        arg = dstore_rounding(arg);
        set_argument(j, arg);
      }
    }
  }
}

// rounding for strict float precision conformance
Node* GraphKit::precision_rounding(Node* n) {
  if (Matcher::strict_fp_requires_explicit_rounding) {
#ifdef IA32
    if (_method->flags().is_strict() && UseSSE == 0) {
      return _gvn.transform(new RoundFloatNode(0, n));
    }
#else
    Unimplemented();
#endif // IA32
  }
  return n;
}

// rounding for strict double precision conformance
Node* GraphKit::dprecision_rounding(Node *n) {
  if (Matcher::strict_fp_requires_explicit_rounding) {
#ifdef IA32
    if (_method->flags().is_strict() && UseSSE < 2) {
      return _gvn.transform(new RoundDoubleNode(0, n));
    }
#else
    Unimplemented();
#endif // IA32
  }
  return n;
}

// rounding for non-strict double stores
Node* GraphKit::dstore_rounding(Node* n) {
  if (Matcher::strict_fp_requires_explicit_rounding) {
#ifdef IA32
    if (UseSSE < 2) {
      return _gvn.transform(new RoundDoubleNode(0, n));
    }
#else
    Unimplemented();
#endif // IA32
  }
  return n;
}

//=============================================================================
// Generate a fast path/slow path idiom.  Graph looks like:
// [foo] indicates that 'foo' is a parameter
//
//              [in]     NULL
//                 \    /
//                  CmpP
//                  Bool ne
//                   If
//                  /  \
//              True    False-<2>
//              / |
//             /  cast_not_null
//           Load  |    |   ^
//        [fast_test]   |   |
// gvn to   opt_test    |   |
//          /    \      |  <1>
//      True     False  |
//        |         \\  |
//   [slow_call]     \[fast_result]
//    Ctl   Val       \      \
//     |               \      \
//    Catch       <1>   \      \
//   /    \        ^     \      \
//  Ex    No_Ex    |      \      \
//  |       \   \  |       \ <2>  \
//  ...      \  [slow_res] |  |    \   [null_result]
//            \         \--+--+---  |  |
//             \           | /    \ | /
//              --------Region     Phi
//
//=============================================================================
// Code is structured as a series of driver functions all called 'do_XXX' that
// call a set of helper functions.  Helper functions first, then drivers.

//------------------------------null_check_oop---------------------------------
// Null check oop.  Set null-path control into Region in slot 3.
// Make a cast-not-nullness use the other not-null control.  Return cast.
Node* GraphKit::null_check_oop(Node* value, Node* *null_control,
                               bool never_see_null,
                               bool safe_for_replace,
                               bool speculative) {
  // Initial NULL check taken path
  (*null_control) = top();
  Node* cast = null_check_common(value, T_OBJECT, false, null_control, speculative);

  // Generate uncommon_trap:
  if (never_see_null && (*null_control) != top()) {
    // If we see an unexpected null at a check-cast we record it and force a
    // recompile; the offending check-cast will be compiled to handle NULLs.
    // If we see more than one offending BCI, then all checkcasts in the
    // method will be compiled to handle NULLs.
    PreserveJVMState pjvms(this);
    set_control(*null_control);
    replace_in_map(value, null());
    Deoptimization::DeoptReason reason = Deoptimization::reason_null_check(speculative);
    uncommon_trap(reason,
                  Deoptimization::Action_make_not_entrant);
    (*null_control) = top();    // NULL path is dead
  }
  if ((*null_control) == top() && safe_for_replace) {
    replace_in_map(value, cast);
  }

  // Cast away null-ness on the result
  return cast;
}

//------------------------------opt_iff----------------------------------------
// Optimize the fast-check IfNode.  Set the fast-path region slot 2.
// Return slow-path control.
Node* GraphKit::opt_iff(Node* region, Node* iff) {
  IfNode *opt_iff = _gvn.transform(iff)->as_If();

  // Fast path taken; set region slot 2
  Node *fast_taken = _gvn.transform( new IfFalseNode(opt_iff) );
  region->init_req(2,fast_taken); // Capture fast-control

  // Fast path not-taken, i.e. slow path
  Node *slow_taken = _gvn.transform( new IfTrueNode(opt_iff) );
  return slow_taken;
}

//-----------------------------make_runtime_call-------------------------------
Node* GraphKit::make_runtime_call(int flags,
                                  const TypeFunc* call_type, address call_addr,
                                  const char* call_name,
                                  const TypePtr* adr_type,
                                  // The following parms are all optional.
                                  // The first NULL ends the list.
                                  Node* parm0, Node* parm1,
                                  Node* parm2, Node* parm3,
                                  Node* parm4, Node* parm5,
                                  Node* parm6, Node* parm7) {
  assert(call_addr != NULL, "must not call NULL targets");

  // Slow-path call
  bool is_leaf = !(flags & RC_NO_LEAF);
  bool has_io  = (!is_leaf && !(flags & RC_NO_IO));
  if (call_name == NULL) {
    assert(!is_leaf, "must supply name for leaf");
    call_name = OptoRuntime::stub_name(call_addr);
  }
  CallNode* call;
  if (!is_leaf) {
    call = new CallStaticJavaNode(call_type, call_addr, call_name,
                                           bci(), adr_type);
  } else if (flags & RC_NO_FP) {
    call = new CallLeafNoFPNode(call_type, call_addr, call_name, adr_type);
  } else {
    call = new CallLeafNode(call_type, call_addr, call_name, adr_type);
  }

  // The following is similar to set_edges_for_java_call,
  // except that the memory effects of the call are restricted to AliasIdxRaw.

  // Slow path call has no side-effects, uses few values
  bool wide_in  = !(flags & RC_NARROW_MEM);
  bool wide_out = (C->get_alias_index(adr_type) == Compile::AliasIdxBot);

  Node* prev_mem = NULL;
  if (wide_in) {
    prev_mem = set_predefined_input_for_runtime_call(call);
  } else {
    assert(!wide_out, "narrow in => narrow out");
    Node* narrow_mem = memory(adr_type);
    prev_mem = set_predefined_input_for_runtime_call(call, narrow_mem);
  }

  // Hook each parm in order.  Stop looking at the first NULL.
  if (parm0 != NULL) { call->init_req(TypeFunc::Parms+0, parm0);
  if (parm1 != NULL) { call->init_req(TypeFunc::Parms+1, parm1);
  if (parm2 != NULL) { call->init_req(TypeFunc::Parms+2, parm2);
  if (parm3 != NULL) { call->init_req(TypeFunc::Parms+3, parm3);
  if (parm4 != NULL) { call->init_req(TypeFunc::Parms+4, parm4);
  if (parm5 != NULL) { call->init_req(TypeFunc::Parms+5, parm5);
  if (parm6 != NULL) { call->init_req(TypeFunc::Parms+6, parm6);
  if (parm7 != NULL) { call->init_req(TypeFunc::Parms+7, parm7);
    /* close each nested if ===> */  } } } } } } } }
  assert(call->in(call->req()-1) != NULL, "must initialize all parms");

  if (!is_leaf) {
    // Non-leaves can block and take safepoints:
    add_safepoint_edges(call, ((flags & RC_MUST_THROW) != 0));
  }
  // Non-leaves can throw exceptions:
  if (has_io) {
    call->set_req(TypeFunc::I_O, i_o());
  }

  if (flags & RC_UNCOMMON) {
    // Set the count to a tiny probability.  Cf. Estimate_Block_Frequency.
    // (An "if" probability corresponds roughly to an unconditional count.
    // Sort of.)
    call->set_cnt(PROB_UNLIKELY_MAG(4));
  }

  Node* c = _gvn.transform(call);
  assert(c == call, "cannot disappear");

  if (wide_out) {
    // Slow path call has full side-effects.
    set_predefined_output_for_runtime_call(call);
  } else {
    // Slow path call has few side-effects, and/or sets few values.
    set_predefined_output_for_runtime_call(call, prev_mem, adr_type);
  }

  if (has_io) {
    set_i_o(_gvn.transform(new ProjNode(call, TypeFunc::I_O)));
  }
  return call;

}

//------------------------------merge_memory-----------------------------------
// Merge memory from one path into the current memory state.
void GraphKit::merge_memory(Node* new_mem, Node* region, int new_path) {
  for (MergeMemStream mms(merged_memory(), new_mem->as_MergeMem()); mms.next_non_empty2(); ) {
    Node* old_slice = mms.force_memory();
    Node* new_slice = mms.memory2();
    if (old_slice != new_slice) {
      PhiNode* phi;
      if (old_slice->is_Phi() && old_slice->as_Phi()->region() == region) {
        if (mms.is_empty()) {
          // clone base memory Phi's inputs for this memory slice
          assert(old_slice == mms.base_memory(), "sanity");
          phi = PhiNode::make(region, NULL, Type::MEMORY, mms.adr_type(C));
          _gvn.set_type(phi, Type::MEMORY);
          for (uint i = 1; i < phi->req(); i++) {
            phi->init_req(i, old_slice->in(i));
          }
        } else {
          phi = old_slice->as_Phi(); // Phi was generated already
        }
      } else {
        phi = PhiNode::make(region, old_slice, Type::MEMORY, mms.adr_type(C));
        _gvn.set_type(phi, Type::MEMORY);
      }
      phi->set_req(new_path, new_slice);
      mms.set_memory(phi);
    }
  }
}

//------------------------------make_slow_call_ex------------------------------
// Make the exception handler hookups for the slow call
void GraphKit::make_slow_call_ex(Node* call, ciInstanceKlass* ex_klass, bool separate_io_proj, bool deoptimize) {
  if (stopped())  return;

  // Make a catch node with just two handlers:  fall-through and catch-all
  Node* i_o  = _gvn.transform( new ProjNode(call, TypeFunc::I_O, separate_io_proj) );
  Node* catc = _gvn.transform( new CatchNode(control(), i_o, 2) );
  Node* norm = _gvn.transform( new CatchProjNode(catc, CatchProjNode::fall_through_index, CatchProjNode::no_handler_bci) );
  Node* excp = _gvn.transform( new CatchProjNode(catc, CatchProjNode::catch_all_index,    CatchProjNode::no_handler_bci) );

  { PreserveJVMState pjvms(this);
    set_control(excp);
    set_i_o(i_o);

    if (excp != top()) {
      if (deoptimize) {
        // Deoptimize if an exception is caught. Don't construct exception state in this case.
        uncommon_trap(Deoptimization::Reason_unhandled,
                      Deoptimization::Action_none);
      } else {
        // Create an exception state also.
        // Use an exact type if the caller has a specific exception.
        const Type* ex_type = TypeOopPtr::make_from_klass_unique(ex_klass)->cast_to_ptr_type(TypePtr::NotNull);
        Node*       ex_oop  = new CreateExNode(ex_type, control(), i_o);
        add_exception_state(make_exception_state(_gvn.transform(ex_oop)));
      }
    }
  }

  // Get the no-exception control from the CatchNode.
  set_control(norm);
}

static IfNode* gen_subtype_check_compare(Node* ctrl, Node* in1, Node* in2, BoolTest::mask test, float p, PhaseGVN& gvn, BasicType bt) {
  Node* cmp = NULL;
  switch(bt) {
  case T_INT: cmp = new CmpINode(in1, in2); break;
  case T_ADDRESS: cmp = new CmpPNode(in1, in2); break;
  default: fatal("unexpected comparison type %s", type2name(bt));
  }
  gvn.transform(cmp);
  Node* bol = gvn.transform(new BoolNode(cmp, test));
  IfNode* iff = new IfNode(ctrl, bol, p, COUNT_UNKNOWN);
  gvn.transform(iff);
  if (!bol->is_Con()) gvn.record_for_igvn(iff);
  return iff;
}

//-------------------------------gen_subtype_check-----------------------------
// Generate a subtyping check.  Takes as input the subtype and supertype.
// Returns 2 values: sets the default control() to the true path and returns
// the false path.  Only reads invariant memory; sets no (visible) memory.
// The PartialSubtypeCheckNode sets the hidden 1-word cache in the encoding
// but that's not exposed to the optimizer.  This call also doesn't take in an
// Object; if you wish to check an Object you need to load the Object's class
// prior to coming here.
Node* Phase::gen_subtype_check(Node* subklass, Node* superklass, Node** ctrl, Node* mem, PhaseGVN& gvn) {
  Compile* C = gvn.C;
  if ((*ctrl)->is_top()) {
    return C->top();
  }

  // Fast check for identical types, perhaps identical constants.
  // The types can even be identical non-constants, in cases
  // involving Array.newInstance, Object.clone, etc.
  if (subklass == superklass)
    return C->top();             // false path is dead; no test needed.

  if (gvn.type(superklass)->singleton()) {
    ciKlass* superk = gvn.type(superklass)->is_klassptr()->klass();
    ciKlass* subk   = gvn.type(subklass)->is_klassptr()->klass();

    // In the common case of an exact superklass, try to fold up the
    // test before generating code.  You may ask, why not just generate
    // the code and then let it fold up?  The answer is that the generated
    // code will necessarily include null checks, which do not always
    // completely fold away.  If they are also needless, then they turn
    // into a performance loss.  Example:
    //    Foo[] fa = blah(); Foo x = fa[0]; fa[1] = x;
    // Here, the type of 'fa' is often exact, so the store check
    // of fa[1]=x will fold up, without testing the nullness of x.
    switch (C->static_subtype_check(superk, subk)) {
    case Compile::SSC_always_false:
      {
        Node* always_fail = *ctrl;
        *ctrl = gvn.C->top();
        return always_fail;
      }
    case Compile::SSC_always_true:
      return C->top();
    case Compile::SSC_easy_test:
      {
        // Just do a direct pointer compare and be done.
        IfNode* iff = gen_subtype_check_compare(*ctrl, subklass, superklass, BoolTest::eq, PROB_STATIC_FREQUENT, gvn, T_ADDRESS);
        *ctrl = gvn.transform(new IfTrueNode(iff));
        return gvn.transform(new IfFalseNode(iff));
      }
    case Compile::SSC_full_test:
      break;
    default:
      ShouldNotReachHere();
    }
  }

  // %%% Possible further optimization:  Even if the superklass is not exact,
  // if the subklass is the unique subtype of the superklass, the check
  // will always succeed.  We could leave a dependency behind to ensure this.

  // First load the super-klass's check-offset
  Node *p1 = gvn.transform(new AddPNode(superklass, superklass, gvn.MakeConX(in_bytes(Klass::super_check_offset_offset()))));
  Node* m = C->immutable_memory();
  Node *chk_off = gvn.transform(new LoadINode(NULL, m, p1, gvn.type(p1)->is_ptr(), TypeInt::INT, MemNode::unordered));
  int cacheoff_con = in_bytes(Klass::secondary_super_cache_offset());
  bool might_be_cache = (gvn.find_int_con(chk_off, cacheoff_con) == cacheoff_con);

  // Load from the sub-klass's super-class display list, or a 1-word cache of
  // the secondary superclass list, or a failing value with a sentinel offset
  // if the super-klass is an interface or exceptionally deep in the Java
  // hierarchy and we have to scan the secondary superclass list the hard way.
  // Worst-case type is a little odd: NULL is allowed as a result (usually
  // klass loads can never produce a NULL).
  Node *chk_off_X = chk_off;
#ifdef _LP64
  chk_off_X = gvn.transform(new ConvI2LNode(chk_off_X));
#endif
  Node *p2 = gvn.transform(new AddPNode(subklass,subklass,chk_off_X));
  // For some types like interfaces the following loadKlass is from a 1-word
  // cache which is mutable so can't use immutable memory.  Other
  // types load from the super-class display table which is immutable.
  Node *kmem = C->immutable_memory();
  // secondary_super_cache is not immutable but can be treated as such because:
  // - no ideal node writes to it in a way that could cause an
  //   incorrect/missed optimization of the following Load.
  // - it's a cache so, worse case, not reading the latest value
  //   wouldn't cause incorrect execution
  if (might_be_cache && mem != NULL) {
    kmem = mem->is_MergeMem() ? mem->as_MergeMem()->memory_at(C->get_alias_index(gvn.type(p2)->is_ptr())) : mem;
  }
  Node *nkls = gvn.transform(LoadKlassNode::make(gvn, NULL, kmem, p2, gvn.type(p2)->is_ptr(), TypeKlassPtr::OBJECT_OR_NULL));

  // Compile speed common case: ARE a subtype and we canNOT fail
  if( superklass == nkls )
    return C->top();             // false path is dead; no test needed.

  // See if we get an immediate positive hit.  Happens roughly 83% of the
  // time.  Test to see if the value loaded just previously from the subklass
  // is exactly the superklass.
  IfNode *iff1 = gen_subtype_check_compare(*ctrl, superklass, nkls, BoolTest::eq, PROB_LIKELY(0.83f), gvn, T_ADDRESS);
  Node *iftrue1 = gvn.transform( new IfTrueNode (iff1));
  *ctrl = gvn.transform(new IfFalseNode(iff1));

  // Compile speed common case: Check for being deterministic right now.  If
  // chk_off is a constant and not equal to cacheoff then we are NOT a
  // subklass.  In this case we need exactly the 1 test above and we can
  // return those results immediately.
  if (!might_be_cache) {
    Node* not_subtype_ctrl = *ctrl;
    *ctrl = iftrue1; // We need exactly the 1 test above
    return not_subtype_ctrl;
  }

  // Gather the various success & failures here
  RegionNode *r_ok_subtype = new RegionNode(4);
  gvn.record_for_igvn(r_ok_subtype);
  RegionNode *r_not_subtype = new RegionNode(3);
  gvn.record_for_igvn(r_not_subtype);

  r_ok_subtype->init_req(1, iftrue1);

  // Check for immediate negative hit.  Happens roughly 11% of the time (which
  // is roughly 63% of the remaining cases).  Test to see if the loaded
  // check-offset points into the subklass display list or the 1-element
  // cache.  If it points to the display (and NOT the cache) and the display
  // missed then it's not a subtype.
  Node *cacheoff = gvn.intcon(cacheoff_con);
  IfNode *iff2 = gen_subtype_check_compare(*ctrl, chk_off, cacheoff, BoolTest::ne, PROB_LIKELY(0.63f), gvn, T_INT);
  r_not_subtype->init_req(1, gvn.transform(new IfTrueNode (iff2)));
  *ctrl = gvn.transform(new IfFalseNode(iff2));

  // Check for self.  Very rare to get here, but it is taken 1/3 the time.
  // No performance impact (too rare) but allows sharing of secondary arrays
  // which has some footprint reduction.
  IfNode *iff3 = gen_subtype_check_compare(*ctrl, subklass, superklass, BoolTest::eq, PROB_LIKELY(0.36f), gvn, T_ADDRESS);
  r_ok_subtype->init_req(2, gvn.transform(new IfTrueNode(iff3)));
  *ctrl = gvn.transform(new IfFalseNode(iff3));

  // -- Roads not taken here: --
  // We could also have chosen to perform the self-check at the beginning
  // of this code sequence, as the assembler does.  This would not pay off
  // the same way, since the optimizer, unlike the assembler, can perform
  // static type analysis to fold away many successful self-checks.
  // Non-foldable self checks work better here in second position, because
  // the initial primary superclass check subsumes a self-check for most
  // types.  An exception would be a secondary type like array-of-interface,
  // which does not appear in its own primary supertype display.
  // Finally, we could have chosen to move the self-check into the
  // PartialSubtypeCheckNode, and from there out-of-line in a platform
  // dependent manner.  But it is worthwhile to have the check here,
  // where it can be perhaps be optimized.  The cost in code space is
  // small (register compare, branch).

  // Now do a linear scan of the secondary super-klass array.  Again, no real
  // performance impact (too rare) but it's gotta be done.
  // Since the code is rarely used, there is no penalty for moving it
  // out of line, and it can only improve I-cache density.
  // The decision to inline or out-of-line this final check is platform
  // dependent, and is found in the AD file definition of PartialSubtypeCheck.
  Node* psc = gvn.transform(
    new PartialSubtypeCheckNode(*ctrl, subklass, superklass));

  IfNode *iff4 = gen_subtype_check_compare(*ctrl, psc, gvn.zerocon(T_OBJECT), BoolTest::ne, PROB_FAIR, gvn, T_ADDRESS);
  r_not_subtype->init_req(2, gvn.transform(new IfTrueNode (iff4)));
  r_ok_subtype ->init_req(3, gvn.transform(new IfFalseNode(iff4)));

  // Return false path; set default control to true path.
  *ctrl = gvn.transform(r_ok_subtype);
  return gvn.transform(r_not_subtype);
}

Node* GraphKit::gen_subtype_check(Node* obj_or_subklass, Node* superklass) {
  const Type* sub_t = _gvn.type(obj_or_subklass);
  if (sub_t->isa_valuetype()) {
    obj_or_subklass = makecon(TypeKlassPtr::make(sub_t->value_klass()));
  }
  if (ExpandSubTypeCheckAtParseTime) {
    MergeMemNode* mem = merged_memory();
    Node* ctrl = control();
    Node* subklass = obj_or_subklass;
    if (!sub_t->isa_klassptr()) {
      subklass = load_object_klass(obj_or_subklass);
    }
    Node* n = Phase::gen_subtype_check(subklass, superklass, &ctrl, mem, _gvn);
    set_control(ctrl);
    return n;
  }

  Node* check = _gvn.transform(new SubTypeCheckNode(C, obj_or_subklass, superklass));
  Node* bol = _gvn.transform(new BoolNode(check, BoolTest::eq));
  IfNode* iff = create_and_xform_if(control(), bol, PROB_STATIC_FREQUENT, COUNT_UNKNOWN);
  set_control(_gvn.transform(new IfTrueNode(iff)));
  return _gvn.transform(new IfFalseNode(iff));
}

// Profile-driven exact type check:
Node* GraphKit::type_check_receiver(Node* receiver, ciKlass* klass,
                                    float prob,
                                    Node* *casted_receiver) {
  const TypeKlassPtr* tklass = TypeKlassPtr::make(klass);
  Node* recv_klass = load_object_klass(receiver);
  Node* fail = type_check(recv_klass, tklass, prob);
  const TypeOopPtr* recv_xtype = tklass->as_instance_type();
  assert(recv_xtype->klass_is_exact(), "");

  // Subsume downstream occurrences of receiver with a cast to
  // recv_xtype, since now we know what the type will be.
  Node* cast = new CheckCastPPNode(control(), receiver, recv_xtype);
  Node* res = _gvn.transform(cast);
  if (recv_xtype->is_valuetypeptr() && recv_xtype->value_klass()->is_scalarizable()) {
    assert(!gvn().type(res)->maybe_null(), "receiver should never be null");
    res = ValueTypeNode::make_from_oop(this, res, recv_xtype->value_klass());
  }

  (*casted_receiver) = res;
  // (User must make the replace_in_map call.)

  return fail;
}

Node* GraphKit::type_check(Node* recv_klass, const TypeKlassPtr* tklass,
                           float prob) {
  Node* want_klass = makecon(tklass);
  Node* cmp = _gvn.transform( new CmpPNode(recv_klass, want_klass));
  Node* bol = _gvn.transform( new BoolNode(cmp, BoolTest::eq) );
  IfNode* iff = create_and_xform_if(control(), bol, prob, COUNT_UNKNOWN);
  set_control(  _gvn.transform( new IfTrueNode (iff)));
  Node* fail = _gvn.transform( new IfFalseNode(iff));
  return fail;
}

//------------------------------subtype_check_receiver-------------------------
Node* GraphKit::subtype_check_receiver(Node* receiver, ciKlass* klass,
                                       Node** casted_receiver) {
  const TypeKlassPtr* tklass = TypeKlassPtr::make(klass);
  Node* want_klass = makecon(tklass);

  Node* slow_ctl = gen_subtype_check(receiver, want_klass);

  // Cast receiver after successful check
  const TypeOopPtr* recv_type = tklass->cast_to_exactness(false)->is_klassptr()->as_instance_type();
  Node* cast = new CheckCastPPNode(control(), receiver, recv_type);
  (*casted_receiver) = _gvn.transform(cast);

  return slow_ctl;
}

//------------------------------seems_never_null-------------------------------
// Use null_seen information if it is available from the profile.
// If we see an unexpected null at a type check we record it and force a
// recompile; the offending check will be recompiled to handle NULLs.
// If we see several offending BCIs, then all checks in the
// method will be recompiled.
bool GraphKit::seems_never_null(Node* obj, ciProfileData* data, bool& speculating) {
  speculating = !_gvn.type(obj)->speculative_maybe_null();
  Deoptimization::DeoptReason reason = Deoptimization::reason_null_check(speculating);
  if (UncommonNullCast               // Cutout for this technique
      && obj != null()               // And not the -Xcomp stupid case?
      && !too_many_traps(reason)
      ) {
    if (speculating) {
      return true;
    }
    if (data == NULL)
      // Edge case:  no mature data.  Be optimistic here.
      return true;
    // If the profile has not seen a null, assume it won't happen.
    assert(java_bc() == Bytecodes::_checkcast ||
           java_bc() == Bytecodes::_instanceof ||
           java_bc() == Bytecodes::_aastore, "MDO must collect null_seen bit here");
    if (java_bc() == Bytecodes::_aastore) {
      return ((ciArrayLoadStoreData*)data->as_ArrayLoadStoreData())->element()->ptr_kind() == ProfileNeverNull;
    }
    return !data->as_BitData()->null_seen();
  }
  speculating = false;
  return false;
}

void GraphKit::guard_klass_being_initialized(Node* klass) {
  int init_state_off = in_bytes(InstanceKlass::init_state_offset());
  Node* adr = basic_plus_adr(top(), klass, init_state_off);
  Node* init_state = LoadNode::make(_gvn, NULL, immutable_memory(), adr,
                                    adr->bottom_type()->is_ptr(), TypeInt::BYTE,
                                    T_BYTE, MemNode::unordered);
  init_state = _gvn.transform(init_state);

  Node* being_initialized_state = makecon(TypeInt::make(InstanceKlass::being_initialized));

  Node* chk = _gvn.transform(new CmpINode(being_initialized_state, init_state));
  Node* tst = _gvn.transform(new BoolNode(chk, BoolTest::eq));

  { BuildCutout unless(this, tst, PROB_MAX);
    uncommon_trap(Deoptimization::Reason_initialized, Deoptimization::Action_reinterpret);
  }
}

void GraphKit::guard_init_thread(Node* klass) {
  int init_thread_off = in_bytes(InstanceKlass::init_thread_offset());
  Node* adr = basic_plus_adr(top(), klass, init_thread_off);

  Node* init_thread = LoadNode::make(_gvn, NULL, immutable_memory(), adr,
                                     adr->bottom_type()->is_ptr(), TypePtr::NOTNULL,
                                     T_ADDRESS, MemNode::unordered);
  init_thread = _gvn.transform(init_thread);

  Node* cur_thread = _gvn.transform(new ThreadLocalNode());

  Node* chk = _gvn.transform(new CmpPNode(cur_thread, init_thread));
  Node* tst = _gvn.transform(new BoolNode(chk, BoolTest::eq));

  { BuildCutout unless(this, tst, PROB_MAX);
    uncommon_trap(Deoptimization::Reason_uninitialized, Deoptimization::Action_none);
  }
}

void GraphKit::clinit_barrier(ciInstanceKlass* ik, ciMethod* context) {
  if (ik->is_being_initialized()) {
    if (C->needs_clinit_barrier(ik, context)) {
      Node* klass = makecon(TypeKlassPtr::make(ik));
      guard_klass_being_initialized(klass);
      guard_init_thread(klass);
      insert_mem_bar(Op_MemBarCPUOrder);
    }
  } else if (ik->is_initialized()) {
    return; // no barrier needed
  } else {
    uncommon_trap(Deoptimization::Reason_uninitialized,
                  Deoptimization::Action_reinterpret,
                  NULL);
  }
}

//------------------------maybe_cast_profiled_receiver-------------------------
// If the profile has seen exactly one type, narrow to exactly that type.
// Subsequent type checks will always fold up.
Node* GraphKit::maybe_cast_profiled_receiver(Node* not_null_obj,
                                             ciKlass* require_klass,
                                             ciKlass* spec_klass,
                                             bool safe_for_replace) {
  if (!UseTypeProfile || !TypeProfileCasts) return NULL;

  Deoptimization::DeoptReason reason = Deoptimization::reason_class_check(spec_klass != NULL);

  // Make sure we haven't already deoptimized from this tactic.
  if (too_many_traps_or_recompiles(reason))
    return NULL;

  // (No, this isn't a call, but it's enough like a virtual call
  // to use the same ciMethod accessor to get the profile info...)
  // If we have a speculative type use it instead of profiling (which
  // may not help us)
  ciKlass* exact_kls = spec_klass;
  if (exact_kls == NULL) {
    if (java_bc() == Bytecodes::_aastore) {
      ciKlass* array_type = NULL;
      ciKlass* element_type = NULL;
      ProfilePtrKind element_ptr = ProfileMaybeNull;
      bool flat_array = true;
      bool null_free_array = true;
      method()->array_access_profiled_type(bci(), array_type, element_type, element_ptr, flat_array, null_free_array);
      exact_kls = element_type;
    } else {
      exact_kls = profile_has_unique_klass();
    }
  }
  if (exact_kls != NULL) {// no cast failures here
    if (require_klass == NULL ||
        C->static_subtype_check(require_klass, exact_kls) == Compile::SSC_always_true) {
      // If we narrow the type to match what the type profile sees or
      // the speculative type, we can then remove the rest of the
      // cast.
      // This is a win, even if the exact_kls is very specific,
      // because downstream operations, such as method calls,
      // will often benefit from the sharper type.
      Node* exact_obj = not_null_obj; // will get updated in place...
      Node* slow_ctl  = type_check_receiver(exact_obj, exact_kls, 1.0,
                                            &exact_obj);
      { PreserveJVMState pjvms(this);
        set_control(slow_ctl);
        uncommon_trap_exact(reason, Deoptimization::Action_maybe_recompile);
      }
      if (safe_for_replace) {
        replace_in_map(not_null_obj, exact_obj);
      }
      return exact_obj;
    }
    // assert(ssc == Compile::SSC_always_true)... except maybe the profile lied to us.
  }

  return NULL;
}

/**
 * Cast obj to type and emit guard unless we had too many traps here
 * already
 *
 * @param obj       node being casted
 * @param type      type to cast the node to
 * @param not_null  true if we know node cannot be null
 */
Node* GraphKit::maybe_cast_profiled_obj(Node* obj,
                                        ciKlass* type,
                                        bool not_null) {
  if (stopped()) {
    return obj;
  }

  // type == NULL if profiling tells us this object is always null
  if (type != NULL) {
    Deoptimization::DeoptReason class_reason = Deoptimization::Reason_speculate_class_check;
    Deoptimization::DeoptReason null_reason = Deoptimization::Reason_speculate_null_check;

    if (!too_many_traps_or_recompiles(null_reason) &&
        !too_many_traps_or_recompiles(class_reason)) {
      Node* not_null_obj = NULL;
      // not_null is true if we know the object is not null and
      // there's no need for a null check
      if (!not_null) {
        Node* null_ctl = top();
        not_null_obj = null_check_oop(obj, &null_ctl, true, true, true);
        assert(null_ctl->is_top(), "no null control here");
      } else {
        not_null_obj = obj;
      }

      Node* exact_obj = not_null_obj;
      ciKlass* exact_kls = type;
      Node* slow_ctl  = type_check_receiver(exact_obj, exact_kls, 1.0,
                                            &exact_obj);
      {
        PreserveJVMState pjvms(this);
        set_control(slow_ctl);
        uncommon_trap_exact(class_reason, Deoptimization::Action_maybe_recompile);
      }
      replace_in_map(not_null_obj, exact_obj);
      obj = exact_obj;
    }
  } else {
    if (!too_many_traps_or_recompiles(Deoptimization::Reason_null_assert)) {
      Node* exact_obj = null_assert(obj);
      replace_in_map(obj, exact_obj);
      obj = exact_obj;
    }
  }
  return obj;
}

//-------------------------------gen_instanceof--------------------------------
// Generate an instance-of idiom.  Used by both the instance-of bytecode
// and the reflective instance-of call.
Node* GraphKit::gen_instanceof(Node* obj, Node* superklass, bool safe_for_replace) {
  kill_dead_locals();           // Benefit all the uncommon traps
  assert( !stopped(), "dead parse path should be checked in callers" );
  assert(!TypePtr::NULL_PTR->higher_equal(_gvn.type(superklass)->is_klassptr()),
         "must check for not-null not-dead klass in callers");

  // Make the merge point
  enum { _obj_path = 1, _fail_path, _null_path, PATH_LIMIT };
  RegionNode* region = new RegionNode(PATH_LIMIT);
  Node*       phi    = new PhiNode(region, TypeInt::BOOL);
  C->set_has_split_ifs(true); // Has chance for split-if optimization

  ciProfileData* data = NULL;
  if (java_bc() == Bytecodes::_instanceof) {  // Only for the bytecode
    data = method()->method_data()->bci_to_data(bci());
  }
  bool speculative_not_null = false;
  bool never_see_null = (ProfileDynamicTypes  // aggressive use of profile
                         && seems_never_null(obj, data, speculative_not_null));
  bool is_value = obj->is_ValueType();

  // Null check; get casted pointer; set region slot 3
  Node* null_ctl = top();
  Node* not_null_obj = is_value ? obj : null_check_oop(obj, &null_ctl, never_see_null, safe_for_replace, speculative_not_null);

  // If not_null_obj is dead, only null-path is taken
  if (stopped()) {              // Doing instance-of on a NULL?
    set_control(null_ctl);
    return intcon(0);
  }
  region->init_req(_null_path, null_ctl);
  phi   ->init_req(_null_path, intcon(0)); // Set null path value
  if (null_ctl == top()) {
    // Do this eagerly, so that pattern matches like is_diamond_phi
    // will work even during parsing.
    assert(_null_path == PATH_LIMIT-1, "delete last");
    region->del_req(_null_path);
    phi   ->del_req(_null_path);
  }

  // Do we know the type check always succeed?
  if (!is_value) {
    bool known_statically = false;
    if (_gvn.type(superklass)->singleton()) {
      ciKlass* superk = _gvn.type(superklass)->is_klassptr()->klass();
      ciKlass* subk = _gvn.type(obj)->is_oopptr()->klass();
      if (subk != NULL && subk->is_loaded()) {
        int static_res = C->static_subtype_check(superk, subk);
        known_statically = (static_res == Compile::SSC_always_true || static_res == Compile::SSC_always_false);
      }
    }

    if (!known_statically) {
      const TypeOopPtr* obj_type = _gvn.type(obj)->is_oopptr();
      // We may not have profiling here or it may not help us. If we
      // have a speculative type use it to perform an exact cast.
      ciKlass* spec_obj_type = obj_type->speculative_type();
      if (spec_obj_type != NULL || (ProfileDynamicTypes && data != NULL)) {
        Node* cast_obj = maybe_cast_profiled_receiver(not_null_obj, NULL, spec_obj_type, safe_for_replace);
        if (stopped()) {            // Profile disagrees with this path.
          set_control(null_ctl);    // Null is the only remaining possibility.
          return intcon(0);
        }
        if (cast_obj != NULL &&
            // A value that's sometimes null is not something we can optimize well
            !(cast_obj->is_ValueType() && null_ctl != top())) {
          not_null_obj = cast_obj;
          is_value = not_null_obj->is_ValueType();
        }
      }
    }
  }

  // Generate the subtype check
  Node* not_subtype_ctrl = gen_subtype_check(not_null_obj, superklass);

  // Plug in the success path to the general merge in slot 1.
  region->init_req(_obj_path, control());
  phi   ->init_req(_obj_path, intcon(1));

  // Plug in the failing path to the general merge in slot 2.
  region->init_req(_fail_path, not_subtype_ctrl);
  phi   ->init_req(_fail_path, intcon(0));

  // Return final merged results
  set_control( _gvn.transform(region) );
  record_for_igvn(region);

  // If we know the type check always succeeds then we don't use the
  // profiling data at this bytecode. Don't lose it, feed it to the
  // type system as a speculative type.
  if (safe_for_replace && !is_value) {
    Node* casted_obj = record_profiled_receiver_for_speculation(obj);
    replace_in_map(obj, casted_obj);
  }

  return _gvn.transform(phi);
}

//-------------------------------gen_checkcast---------------------------------
// Generate a checkcast idiom.  Used by both the checkcast bytecode and the
// array store bytecode.  Stack must be as-if BEFORE doing the bytecode so the
// uncommon-trap paths work.  Adjust stack after this call.
// If failure_control is supplied and not null, it is filled in with
// the control edge for the cast failure.  Otherwise, an appropriate
// uncommon trap or exception is thrown.
Node* GraphKit::gen_checkcast(Node *obj, Node* superklass, Node* *failure_control) {
  kill_dead_locals();           // Benefit all the uncommon traps
  const TypeKlassPtr* tk = _gvn.type(superklass)->is_klassptr();
  const TypeOopPtr* toop = TypeOopPtr::make_from_klass(tk->klass());

  // Check if inline types are involved
  bool from_inline = obj->is_ValueType();
  bool to_inline = tk->klass()->is_valuetype();

  // Fast cutout:  Check the case that the cast is vacuously true.
  // This detects the common cases where the test will short-circuit
  // away completely.  We do this before we perform the null check,
  // because if the test is going to turn into zero code, we don't
  // want a residual null check left around.  (Causes a slowdown,
  // for example, in some objArray manipulations, such as a[i]=a[j].)
  if (tk->singleton()) {
    ciKlass* klass = NULL;
    if (from_inline) {
      klass = _gvn.type(obj)->value_klass();
    } else {
      const TypeOopPtr* objtp = _gvn.type(obj)->isa_oopptr();
      if (objtp != NULL) {
        klass = objtp->klass();
      }
    }
    if (klass != NULL) {
      switch (C->static_subtype_check(tk->klass(), klass)) {
      case Compile::SSC_always_true:
        // If we know the type check always succeed then we don't use
        // the profiling data at this bytecode. Don't lose it, feed it
        // to the type system as a speculative type.
        if (!from_inline) {
          obj = record_profiled_receiver_for_speculation(obj);
          if (to_inline) {
            obj = null_check(obj);
            if (toop->value_klass()->is_scalarizable()) {
              obj = ValueTypeNode::make_from_oop(this, obj, toop->value_klass());
            }
          }
        }
        return obj;
      case Compile::SSC_always_false:
        if (from_inline || to_inline) {
          if (!from_inline) {
            null_check(obj);
          }
          // Value type is never null. Always throw an exception.
          builtin_throw(Deoptimization::Reason_class_check, makecon(TypeKlassPtr::make(klass)));
          return top();
        } else {
          // It needs a null check because a null will *pass* the cast check.
          return null_assert(obj);
        }
      }
    }
  }

  ciProfileData* data = NULL;
  bool safe_for_replace = false;
  if (failure_control == NULL) {        // use MDO in regular case only
    assert(java_bc() == Bytecodes::_aastore ||
           java_bc() == Bytecodes::_checkcast,
           "interpreter profiles type checks only for these BCs");
    if (method()->method_data()->is_mature()) {
      data = method()->method_data()->bci_to_data(bci());
    }
    safe_for_replace = true;
  }

  // Make the merge point
  enum { _obj_path = 1, _null_path, PATH_LIMIT };
  RegionNode* region = new RegionNode(PATH_LIMIT);
  Node*       phi    = new PhiNode(region, toop);
  _gvn.set_type(region, Type::CONTROL);
  _gvn.set_type(phi, toop);

  C->set_has_split_ifs(true); // Has chance for split-if optimization

  // Use null-cast information if it is available
  bool speculative_not_null = false;
  bool never_see_null = ((failure_control == NULL)  // regular case only
                         && seems_never_null(obj, data, speculative_not_null));

  // Null check; get casted pointer; set region slot 3
  Node* null_ctl = top();
  Node* not_null_obj = NULL;
  if (from_inline) {
    not_null_obj = obj;
  } else if (to_inline) {
    not_null_obj = null_check(obj);
  } else {
    not_null_obj = null_check_oop(obj, &null_ctl, never_see_null, safe_for_replace, speculative_not_null);
  }

  // If not_null_obj is dead, only null-path is taken
  if (stopped()) {              // Doing instance-of on a NULL?
    set_control(null_ctl);
    return null();
  }
  region->init_req(_null_path, null_ctl);
  phi   ->init_req(_null_path, null());  // Set null path value
  if (null_ctl == top()) {
    // Do this eagerly, so that pattern matches like is_diamond_phi
    // will work even during parsing.
    assert(_null_path == PATH_LIMIT-1, "delete last");
    region->del_req(_null_path);
    phi   ->del_req(_null_path);
  }

  Node* cast_obj = NULL;
  if (!from_inline && tk->klass_is_exact()) {
    // The following optimization tries to statically cast the speculative type of the object
    // (for example obtained during profiling) to the type of the superklass and then do a
    // dynamic check that the type of the object is what we expect. To work correctly
    // for checkcast and aastore the type of superklass should be exact.
    const TypeOopPtr* obj_type = _gvn.type(obj)->is_oopptr();
    // We may not have profiling here or it may not help us. If we have
    // a speculative type use it to perform an exact cast.
    ciKlass* spec_obj_type = obj_type->speculative_type();
    if (spec_obj_type != NULL || data != NULL) {
      cast_obj = maybe_cast_profiled_receiver(not_null_obj, tk->klass(), spec_obj_type, safe_for_replace);
      if (cast_obj != NULL && cast_obj->is_ValueType()) {
        if (null_ctl != top()) {
          cast_obj = NULL; // A value that's sometimes null is not something we can optimize well
        } else {
          return cast_obj;
        }
      }
      if (cast_obj != NULL) {
        if (failure_control != NULL) // failure is now impossible
          (*failure_control) = top();
        // adjust the type of the phi to the exact klass:
        phi->raise_bottom_type(_gvn.type(cast_obj)->meet_speculative(TypePtr::NULL_PTR));
      }
    }
  }

  if (cast_obj == NULL) {
    // Generate the subtype check
    Node* not_subtype_ctrl = gen_subtype_check(not_null_obj, superklass);

    // Plug in success path into the merge
    cast_obj = from_inline ? not_null_obj : _gvn.transform(new CheckCastPPNode(control(), not_null_obj, toop));
    // Failure path ends in uncommon trap (or may be dead - failure impossible)
    if (failure_control == NULL) {
      if (not_subtype_ctrl != top()) { // If failure is possible
        PreserveJVMState pjvms(this);
        set_control(not_subtype_ctrl);
        Node* obj_klass = NULL;
        if (from_inline) {
          obj_klass = makecon(TypeKlassPtr::make(_gvn.type(not_null_obj)->value_klass()));
        } else {
          obj_klass = load_object_klass(not_null_obj);
        }
        builtin_throw(Deoptimization::Reason_class_check, obj_klass);
      }
    } else {
      (*failure_control) = not_subtype_ctrl;
    }
  }

  region->init_req(_obj_path, control());
  phi   ->init_req(_obj_path, cast_obj);

  // A merge of NULL or Casted-NotNull obj
  Node* res = _gvn.transform(phi);

  // Note I do NOT always 'replace_in_map(obj,result)' here.
  //  if( tk->klass()->can_be_primary_super()  )
    // This means that if I successfully store an Object into an array-of-String
    // I 'forget' that the Object is really now known to be a String.  I have to
    // do this because we don't have true union types for interfaces - if I store
    // a Baz into an array-of-Interface and then tell the optimizer it's an
    // Interface, I forget that it's also a Baz and cannot do Baz-like field
    // references to it.  FIX THIS WHEN UNION TYPES APPEAR!
  //  replace_in_map( obj, res );

  // Return final merged results
  set_control( _gvn.transform(region) );
  record_for_igvn(region);

<<<<<<< HEAD
  bool not_inline = !toop->can_be_value_type();
  bool not_flattened = !ValueArrayFlatten || not_inline || (toop->is_valuetypeptr() && !toop->value_klass()->flatten_array());
  if (EnableValhalla && not_flattened) {
=======
  bool not_null_free = !toop->can_be_value_type();
  bool not_flattenable = !UseFlatArray || not_null_free || (toop->is_valuetypeptr() && !toop->value_klass()->flatten_array());
  if (EnableValhalla && not_flattenable) {
>>>>>>> d5187c50
    // Check if obj has been loaded from an array
    obj = obj->isa_DecodeN() ? obj->in(1) : obj;
    Node* array = NULL;
    if (obj->isa_Load()) {
      Node* address = obj->in(MemNode::Address);
      if (address->isa_AddP()) {
        array = address->as_AddP()->in(AddPNode::Base);
      }
    } else if (obj->is_Phi()) {
      Node* region = obj->in(0);
      // TODO make this more robust (see JDK-8231346)
      if (region->req() == 3 && region->in(2) != NULL && region->in(2)->in(0) != NULL) {
        IfNode* iff = region->in(2)->in(0)->isa_If();
        if (iff != NULL) {
          iff->is_non_flattened_array_check(&_gvn, &array);
        }
      }
    }
    if (array != NULL) {
      const TypeAryPtr* ary_t = _gvn.type(array)->isa_aryptr();
      if (ary_t != NULL) {
        if (!ary_t->is_not_null_free() && not_inline) {
          // Casting array element to a non-inline-type, mark array as not null-free.
          Node* cast = _gvn.transform(new CheckCastPPNode(control(), array, ary_t->cast_to_not_null_free()));
          replace_in_map(array, cast);
        } else if (!ary_t->is_not_flat()) {
          // Casting array element to a non-flattened type, mark array as not flat.
          Node* cast = _gvn.transform(new CheckCastPPNode(control(), array, ary_t->cast_to_not_flat()));
          replace_in_map(array, cast);
        }
      }
    }
  }

  if (!from_inline) {
    res = record_profiled_receiver_for_speculation(res);
    if (to_inline && toop->value_klass()->is_scalarizable()) {
      assert(!gvn().type(res)->maybe_null(), "Inline types are null-free");
      res = ValueTypeNode::make_from_oop(this, res, toop->value_klass());
    }
  }
  return res;
}

// Check if 'obj' is a value type by checking if it has the always_locked markWord pattern set.
Node* GraphKit::is_value_type(Node* obj) {
  Node* mark_addr = basic_plus_adr(obj, oopDesc::mark_offset_in_bytes());
  Node* mark = make_load(NULL, mark_addr, TypeX_X, TypeX_X->basic_type(), MemNode::unordered);
  Node* mask = _gvn.MakeConX(markWord::always_locked_pattern);
  Node* andx = _gvn.transform(new AndXNode(mark, mask));
  Node* cmp = _gvn.transform(new CmpXNode(andx, mask));
  return _gvn.transform(new BoolNode(cmp, BoolTest::eq));
}

// Check if 'ary' is a non-flattened array
Node* GraphKit::is_non_flattened_array(Node* ary) {
  Node* kls = load_object_klass(ary);
  Node* tag = load_lh_array_tag(kls);
  Node* cmp = gen_lh_array_test(kls, Klass::_lh_array_tag_vt_value);
  return _gvn.transform(new BoolNode(cmp, BoolTest::ne));
}

// Check if 'ary' is a nullable array
Node* GraphKit::is_nullable_array(Node* ary) {
  Node* kls = load_object_klass(ary);
  Node* lhp = basic_plus_adr(kls, in_bytes(Klass::layout_helper_offset()));
  Node* layout_val = _gvn.transform(LoadNode::make(_gvn, NULL, immutable_memory(), lhp, lhp->bottom_type()->is_ptr(), TypeInt::INT, T_INT, MemNode::unordered));
  Node* null_free = _gvn.transform(new RShiftINode(layout_val, intcon(Klass::_lh_null_free_shift)));
  null_free = _gvn.transform(new AndINode(null_free, intcon(Klass::_lh_null_free_mask)));
  Node* cmp = _gvn.transform(new CmpINode(null_free, intcon(0)));
  return _gvn.transform(new BoolNode(cmp, BoolTest::eq));
}

// Deoptimize if 'ary' is a null-free value type array and 'val' is null
Node* GraphKit::gen_value_array_null_guard(Node* ary, Node* val, int nargs, bool safe_for_replace) {
  const Type* val_t = _gvn.type(val);
  if (val->is_ValueType() || !TypePtr::NULL_PTR->higher_equal(val_t)) {
    return ary; // Never null
  }
  RegionNode* region = new RegionNode(3);
  Node* null_ctl = top();
  null_check_oop(val, &null_ctl);
  if (null_ctl != top()) {
    PreserveJVMState pjvms(this);
    set_control(null_ctl);
    {
      // Deoptimize if null-free array
      BuildCutout unless(this, is_nullable_array(ary), PROB_MAX);
      inc_sp(nargs);
      uncommon_trap(Deoptimization::Reason_null_check,
                    Deoptimization::Action_none);
    }
    region->init_req(1, control());
  }
  region->init_req(2, control());
  set_control(_gvn.transform(region));
  record_for_igvn(region);
  const TypeAryPtr* ary_t = _gvn.type(ary)->is_aryptr();
  if (val_t == TypePtr::NULL_PTR && !ary_t->is_not_null_free()) {
    // Since we were just successfully storing null, the array can't be null free.
    ary_t = ary_t->cast_to_not_null_free();
    Node* cast = _gvn.transform(new CheckCastPPNode(control(), ary, ary_t));
    if (safe_for_replace) {
      replace_in_map(ary, cast);
    }
    ary = cast;
  }
  return ary;
}

Node* GraphKit::load_lh_array_tag(Node* kls) {
  Node* lhp = basic_plus_adr(kls, in_bytes(Klass::layout_helper_offset()));
  Node* layout_val = _gvn.transform(LoadNode::make(_gvn, NULL, immutable_memory(), lhp, lhp->bottom_type()->is_ptr(), TypeInt::INT, T_INT, MemNode::unordered));
  return _gvn.transform(new RShiftINode(layout_val, intcon(Klass::_lh_array_tag_shift)));
}

Node* GraphKit::gen_lh_array_test(Node* kls, unsigned int lh_value) {
  Node* layout_val = load_lh_array_tag(kls);
  Node* cmp = _gvn.transform(new CmpINode(layout_val, intcon(lh_value)));
  return cmp;
}

//------------------------------next_monitor-----------------------------------
// What number should be given to the next monitor?
int GraphKit::next_monitor() {
  int current = jvms()->monitor_depth()* C->sync_stack_slots();
  int next = current + C->sync_stack_slots();
  // Keep the toplevel high water mark current:
  if (C->fixed_slots() < next)  C->set_fixed_slots(next);
  return current;
}

//------------------------------insert_mem_bar---------------------------------
// Memory barrier to avoid floating things around
// The membar serves as a pinch point between both control and all memory slices.
Node* GraphKit::insert_mem_bar(int opcode, Node* precedent) {
  MemBarNode* mb = MemBarNode::make(C, opcode, Compile::AliasIdxBot, precedent);
  mb->init_req(TypeFunc::Control, control());
  mb->init_req(TypeFunc::Memory,  reset_memory());
  Node* membar = _gvn.transform(mb);
  set_control(_gvn.transform(new ProjNode(membar, TypeFunc::Control)));
  set_all_memory_call(membar);
  return membar;
}

//-------------------------insert_mem_bar_volatile----------------------------
// Memory barrier to avoid floating things around
// The membar serves as a pinch point between both control and memory(alias_idx).
// If you want to make a pinch point on all memory slices, do not use this
// function (even with AliasIdxBot); use insert_mem_bar() instead.
Node* GraphKit::insert_mem_bar_volatile(int opcode, int alias_idx, Node* precedent) {
  // When Parse::do_put_xxx updates a volatile field, it appends a series
  // of MemBarVolatile nodes, one for *each* volatile field alias category.
  // The first membar is on the same memory slice as the field store opcode.
  // This forces the membar to follow the store.  (Bug 6500685 broke this.)
  // All the other membars (for other volatile slices, including AliasIdxBot,
  // which stands for all unknown volatile slices) are control-dependent
  // on the first membar.  This prevents later volatile loads or stores
  // from sliding up past the just-emitted store.

  MemBarNode* mb = MemBarNode::make(C, opcode, alias_idx, precedent);
  mb->set_req(TypeFunc::Control,control());
  if (alias_idx == Compile::AliasIdxBot) {
    mb->set_req(TypeFunc::Memory, merged_memory()->base_memory());
  } else {
    assert(!(opcode == Op_Initialize && alias_idx != Compile::AliasIdxRaw), "fix caller");
    mb->set_req(TypeFunc::Memory, memory(alias_idx));
  }
  Node* membar = _gvn.transform(mb);
  set_control(_gvn.transform(new ProjNode(membar, TypeFunc::Control)));
  if (alias_idx == Compile::AliasIdxBot) {
    merged_memory()->set_base_memory(_gvn.transform(new ProjNode(membar, TypeFunc::Memory)));
  } else {
    set_memory(_gvn.transform(new ProjNode(membar, TypeFunc::Memory)),alias_idx);
  }
  return membar;
}

//------------------------------shared_lock------------------------------------
// Emit locking code.
FastLockNode* GraphKit::shared_lock(Node* obj) {
  // bci is either a monitorenter bc or InvocationEntryBci
  // %%% SynchronizationEntryBCI is redundant; use InvocationEntryBci in interfaces
  assert(SynchronizationEntryBCI == InvocationEntryBci, "");

  if( !GenerateSynchronizationCode )
    return NULL;                // Not locking things?

  if (stopped())                // Dead monitor?
    return NULL;

  assert(dead_locals_are_killed(), "should kill locals before sync. point");

  // Box the stack location
  Node* box = _gvn.transform(new BoxLockNode(next_monitor()));
  Node* mem = reset_memory();

  FastLockNode * flock = _gvn.transform(new FastLockNode(0, obj, box) )->as_FastLock();
  if (UseBiasedLocking && PrintPreciseBiasedLockingStatistics) {
    // Create the counters for this fast lock.
    flock->create_lock_counter(sync_jvms()); // sync_jvms used to get current bci
  }

  // Create the rtm counters for this fast lock if needed.
  flock->create_rtm_lock_counter(sync_jvms()); // sync_jvms used to get current bci

  // Add monitor to debug info for the slow path.  If we block inside the
  // slow path and de-opt, we need the monitor hanging around
  map()->push_monitor( flock );

  const TypeFunc *tf = LockNode::lock_type();
  LockNode *lock = new LockNode(C, tf);

  lock->init_req( TypeFunc::Control, control() );
  lock->init_req( TypeFunc::Memory , mem );
  lock->init_req( TypeFunc::I_O    , top() )     ;   // does no i/o
  lock->init_req( TypeFunc::FramePtr, frameptr() );
  lock->init_req( TypeFunc::ReturnAdr, top() );

  lock->init_req(TypeFunc::Parms + 0, obj);
  lock->init_req(TypeFunc::Parms + 1, box);
  lock->init_req(TypeFunc::Parms + 2, flock);
  add_safepoint_edges(lock);

  lock = _gvn.transform( lock )->as_Lock();

  // lock has no side-effects, sets few values
  set_predefined_output_for_runtime_call(lock, mem, TypeRawPtr::BOTTOM);

  insert_mem_bar(Op_MemBarAcquireLock);

  // Add this to the worklist so that the lock can be eliminated
  record_for_igvn(lock);

#ifndef PRODUCT
  if (PrintLockStatistics) {
    // Update the counter for this lock.  Don't bother using an atomic
    // operation since we don't require absolute accuracy.
    lock->create_lock_counter(map()->jvms());
    increment_counter(lock->counter()->addr());
  }
#endif

  return flock;
}


//------------------------------shared_unlock----------------------------------
// Emit unlocking code.
void GraphKit::shared_unlock(Node* box, Node* obj) {
  // bci is either a monitorenter bc or InvocationEntryBci
  // %%% SynchronizationEntryBCI is redundant; use InvocationEntryBci in interfaces
  assert(SynchronizationEntryBCI == InvocationEntryBci, "");

  if( !GenerateSynchronizationCode )
    return;
  if (stopped()) {               // Dead monitor?
    map()->pop_monitor();        // Kill monitor from debug info
    return;
  }
  assert(!obj->is_ValueTypeBase(), "should not unlock on value type");

  // Memory barrier to avoid floating things down past the locked region
  insert_mem_bar(Op_MemBarReleaseLock);

  const TypeFunc *tf = OptoRuntime::complete_monitor_exit_Type();
  UnlockNode *unlock = new UnlockNode(C, tf);
#ifdef ASSERT
  unlock->set_dbg_jvms(sync_jvms());
#endif
  uint raw_idx = Compile::AliasIdxRaw;
  unlock->init_req( TypeFunc::Control, control() );
  unlock->init_req( TypeFunc::Memory , memory(raw_idx) );
  unlock->init_req( TypeFunc::I_O    , top() )     ;   // does no i/o
  unlock->init_req( TypeFunc::FramePtr, frameptr() );
  unlock->init_req( TypeFunc::ReturnAdr, top() );

  unlock->init_req(TypeFunc::Parms + 0, obj);
  unlock->init_req(TypeFunc::Parms + 1, box);
  unlock = _gvn.transform(unlock)->as_Unlock();

  Node* mem = reset_memory();

  // unlock has no side-effects, sets few values
  set_predefined_output_for_runtime_call(unlock, mem, TypeRawPtr::BOTTOM);

  // Kill monitor from debug info
  map()->pop_monitor( );
}

//-------------------------------get_layout_helper-----------------------------
// If the given klass is a constant or known to be an array,
// fetch the constant layout helper value into constant_value
// and return (Node*)NULL.  Otherwise, load the non-constant
// layout helper value, and return the node which represents it.
// This two-faced routine is useful because allocation sites
// almost always feature constant types.
Node* GraphKit::get_layout_helper(Node* klass_node, jint& constant_value) {
  const TypeKlassPtr* inst_klass = _gvn.type(klass_node)->isa_klassptr();
  if (!StressReflectiveCode && inst_klass != NULL) {
    ciKlass* klass = inst_klass->klass();
    assert(klass != NULL, "klass should not be NULL");
    bool    xklass = inst_klass->klass_is_exact();
    bool can_be_flattened = false;
    if (UseFlatArray && klass->is_obj_array_klass()) {
      ciKlass* elem = klass->as_obj_array_klass()->element_klass();
      can_be_flattened = elem->can_be_value_klass() && (!elem->is_valuetype() || elem->as_value_klass()->flatten_array());
    }
    if (xklass || (klass->is_array_klass() && !can_be_flattened)) {
      jint lhelper = klass->layout_helper();
      if (lhelper != Klass::_lh_neutral_value) {
        constant_value = lhelper;
        return (Node*) NULL;
      }
    }
  }
  constant_value = Klass::_lh_neutral_value;  // put in a known value
  Node* lhp = basic_plus_adr(klass_node, klass_node, in_bytes(Klass::layout_helper_offset()));
  return make_load(NULL, lhp, TypeInt::INT, T_INT, MemNode::unordered);
}

// We just put in an allocate/initialize with a big raw-memory effect.
// Hook selected additional alias categories on the initialization.
static void hook_memory_on_init(GraphKit& kit, int alias_idx,
                                MergeMemNode* init_in_merge,
                                Node* init_out_raw) {
  DEBUG_ONLY(Node* init_in_raw = init_in_merge->base_memory());
  assert(init_in_merge->memory_at(alias_idx) == init_in_raw, "");

  Node* prevmem = kit.memory(alias_idx);
  init_in_merge->set_memory_at(alias_idx, prevmem);
  kit.set_memory(init_out_raw, alias_idx);
}

//---------------------------set_output_for_allocation-------------------------
Node* GraphKit::set_output_for_allocation(AllocateNode* alloc,
                                          const TypeOopPtr* oop_type,
                                          bool deoptimize_on_exception) {
  int rawidx = Compile::AliasIdxRaw;
  alloc->set_req( TypeFunc::FramePtr, frameptr() );
  add_safepoint_edges(alloc);
  Node* allocx = _gvn.transform(alloc);
  set_control( _gvn.transform(new ProjNode(allocx, TypeFunc::Control) ) );
  // create memory projection for i_o
  set_memory ( _gvn.transform( new ProjNode(allocx, TypeFunc::Memory, true) ), rawidx );
  make_slow_call_ex(allocx, env()->Throwable_klass(), true, deoptimize_on_exception);

  // create a memory projection as for the normal control path
  Node* malloc = _gvn.transform(new ProjNode(allocx, TypeFunc::Memory));
  set_memory(malloc, rawidx);

  // a normal slow-call doesn't change i_o, but an allocation does
  // we create a separate i_o projection for the normal control path
  set_i_o(_gvn.transform( new ProjNode(allocx, TypeFunc::I_O, false) ) );
  Node* rawoop = _gvn.transform( new ProjNode(allocx, TypeFunc::Parms) );

  // put in an initialization barrier
  InitializeNode* init = insert_mem_bar_volatile(Op_Initialize, rawidx,
                                                 rawoop)->as_Initialize();
  assert(alloc->initialization() == init,  "2-way macro link must work");
  assert(init ->allocation()     == alloc, "2-way macro link must work");
  {
    // Extract memory strands which may participate in the new object's
    // initialization, and source them from the new InitializeNode.
    // This will allow us to observe initializations when they occur,
    // and link them properly (as a group) to the InitializeNode.
    assert(init->in(InitializeNode::Memory) == malloc, "");
    MergeMemNode* minit_in = MergeMemNode::make(malloc);
    init->set_req(InitializeNode::Memory, minit_in);
    record_for_igvn(minit_in); // fold it up later, if possible
    _gvn.set_type(minit_in, Type::MEMORY);
    Node* minit_out = memory(rawidx);
    assert(minit_out->is_Proj() && minit_out->in(0) == init, "");
    // Add an edge in the MergeMem for the header fields so an access
    // to one of those has correct memory state
    set_memory(minit_out, C->get_alias_index(oop_type->add_offset(oopDesc::mark_offset_in_bytes())));
    set_memory(minit_out, C->get_alias_index(oop_type->add_offset(oopDesc::klass_offset_in_bytes())));
    if (oop_type->isa_aryptr()) {
      const TypeAryPtr* arytype = oop_type->is_aryptr();
      if (arytype->klass()->is_value_array_klass()) {
        // Initially all flattened array accesses share a single slice
        // but that changes after parsing. Prepare the memory graph so
        // it can optimize flattened array accesses properly once they
        // don't share a single slice.
        assert(C->flattened_accesses_share_alias(), "should be set at parse time");
        C->set_flattened_accesses_share_alias(false);
        ciValueArrayKlass* vak = arytype->klass()->as_value_array_klass();
        ciValueKlass* vk = vak->element_klass()->as_value_klass();
        for (int i = 0, len = vk->nof_nonstatic_fields(); i < len; i++) {
          ciField* field = vk->nonstatic_field_at(i);
          if (field->offset() >= TrackedInitializationLimit * HeapWordSize)
            continue;  // do not bother to track really large numbers of fields
          int off_in_vt = field->offset() - vk->first_field_offset();
          const TypePtr* adr_type = arytype->with_field_offset(off_in_vt)->add_offset(Type::OffsetBot);
          int fieldidx = C->get_alias_index(adr_type, true);
          hook_memory_on_init(*this, fieldidx, minit_in, minit_out);
        }
        C->set_flattened_accesses_share_alias(true);
        hook_memory_on_init(*this, C->get_alias_index(TypeAryPtr::VALUES), minit_in, minit_out);
      } else {
        const TypePtr* telemref = oop_type->add_offset(Type::OffsetBot);
        int            elemidx  = C->get_alias_index(telemref);
        hook_memory_on_init(*this, elemidx, minit_in, minit_out);
      }
    } else if (oop_type->isa_instptr()) {
      set_memory(minit_out, C->get_alias_index(oop_type)); // mark word
      ciInstanceKlass* ik = oop_type->klass()->as_instance_klass();
      for (int i = 0, len = ik->nof_nonstatic_fields(); i < len; i++) {
        ciField* field = ik->nonstatic_field_at(i);
        if (field->offset() >= TrackedInitializationLimit * HeapWordSize)
          continue;  // do not bother to track really large numbers of fields
        // Find (or create) the alias category for this field:
        int fieldidx = C->alias_type(field)->index();
        hook_memory_on_init(*this, fieldidx, minit_in, minit_out);
      }
    }
  }

  // Cast raw oop to the real thing...
  Node* javaoop = new CheckCastPPNode(control(), rawoop, oop_type);
  javaoop = _gvn.transform(javaoop);
  C->set_recent_alloc(control(), javaoop);
  assert(just_allocated_object(control()) == javaoop, "just allocated");

#ifdef ASSERT
  { // Verify that the AllocateNode::Ideal_allocation recognizers work:
    assert(AllocateNode::Ideal_allocation(rawoop, &_gvn) == alloc,
           "Ideal_allocation works");
    assert(AllocateNode::Ideal_allocation(javaoop, &_gvn) == alloc,
           "Ideal_allocation works");
    if (alloc->is_AllocateArray()) {
      assert(AllocateArrayNode::Ideal_array_allocation(rawoop, &_gvn) == alloc->as_AllocateArray(),
             "Ideal_allocation works");
      assert(AllocateArrayNode::Ideal_array_allocation(javaoop, &_gvn) == alloc->as_AllocateArray(),
             "Ideal_allocation works");
    } else {
      assert(alloc->in(AllocateNode::ALength)->is_top(), "no length, please");
    }
  }
#endif //ASSERT

  return javaoop;
}

//---------------------------new_instance--------------------------------------
// This routine takes a klass_node which may be constant (for a static type)
// or may be non-constant (for reflective code).  It will work equally well
// for either, and the graph will fold nicely if the optimizer later reduces
// the type to a constant.
// The optional arguments are for specialized use by intrinsics:
//  - If 'extra_slow_test' if not null is an extra condition for the slow-path.
//  - If 'return_size_val', report the the total object size to the caller.
//  - deoptimize_on_exception controls how Java exceptions are handled (rethrow vs deoptimize)
Node* GraphKit::new_instance(Node* klass_node,
                             Node* extra_slow_test,
                             Node* *return_size_val,
                             bool deoptimize_on_exception,
                             ValueTypeBaseNode* value_node) {
  // Compute size in doublewords
  // The size is always an integral number of doublewords, represented
  // as a positive bytewise size stored in the klass's layout_helper.
  // The layout_helper also encodes (in a low bit) the need for a slow path.
  jint  layout_con = Klass::_lh_neutral_value;
  Node* layout_val = get_layout_helper(klass_node, layout_con);
  bool  layout_is_con = (layout_val == NULL);

  if (extra_slow_test == NULL)  extra_slow_test = intcon(0);
  // Generate the initial go-slow test.  It's either ALWAYS (return a
  // Node for 1) or NEVER (return a NULL) or perhaps (in the reflective
  // case) a computed value derived from the layout_helper.
  Node* initial_slow_test = NULL;
  if (layout_is_con) {
    assert(!StressReflectiveCode, "stress mode does not use these paths");
    bool must_go_slow = Klass::layout_helper_needs_slow_path(layout_con);
    initial_slow_test = must_go_slow ? intcon(1) : extra_slow_test;
  } else {   // reflective case
    // This reflective path is used by Unsafe.allocateInstance.
    // (It may be stress-tested by specifying StressReflectiveCode.)
    // Basically, we want to get into the VM is there's an illegal argument.
    Node* bit = intcon(Klass::_lh_instance_slow_path_bit);
    initial_slow_test = _gvn.transform( new AndINode(layout_val, bit) );
    if (extra_slow_test != intcon(0)) {
      initial_slow_test = _gvn.transform( new OrINode(initial_slow_test, extra_slow_test) );
    }
    // (Macro-expander will further convert this to a Bool, if necessary.)
  }

  // Find the size in bytes.  This is easy; it's the layout_helper.
  // The size value must be valid even if the slow path is taken.
  Node* size = NULL;
  if (layout_is_con) {
    size = MakeConX(Klass::layout_helper_size_in_bytes(layout_con));
  } else {   // reflective case
    // This reflective path is used by clone and Unsafe.allocateInstance.
    size = ConvI2X(layout_val);

    // Clear the low bits to extract layout_helper_size_in_bytes:
    assert((int)Klass::_lh_instance_slow_path_bit < BytesPerLong, "clear bit");
    Node* mask = MakeConX(~ (intptr_t)right_n_bits(LogBytesPerLong));
    size = _gvn.transform( new AndXNode(size, mask) );
  }
  if (return_size_val != NULL) {
    (*return_size_val) = size;
  }

  // This is a precise notnull oop of the klass.
  // (Actually, it need not be precise if this is a reflective allocation.)
  // It's what we cast the result to.
  const TypeKlassPtr* tklass = _gvn.type(klass_node)->isa_klassptr();
  if (!tklass)  tklass = TypeKlassPtr::OBJECT;
  const TypeOopPtr* oop_type = tklass->as_instance_type();

  // Now generate allocation code

  // The entire memory state is needed for slow path of the allocation
  // since GC and deoptimization can happen.
  Node *mem = reset_memory();
  set_all_memory(mem); // Create new memory state

  AllocateNode* alloc = new AllocateNode(C, AllocateNode::alloc_type(Type::TOP),
                                         control(), mem, i_o(),
                                         size, klass_node,
                                         initial_slow_test, value_node);

  return set_output_for_allocation(alloc, oop_type, deoptimize_on_exception);
}

// With compressed oops, the 64 bit init value for non flattened value
// arrays is built from 2 32 bit compressed oops
static Node* raw_default_for_coops(Node* default_value, GraphKit& kit) {
  Node* lower = kit.gvn().transform(new CastP2XNode(kit.control(), default_value));
  Node* upper = kit.gvn().transform(new LShiftLNode(lower, kit.intcon(32)));
  return kit.gvn().transform(new OrLNode(lower, upper));
}

//-------------------------------new_array-------------------------------------
// helper for newarray and anewarray
// The 'length' parameter is (obviously) the length of the array.
// See comments on new_instance for the meaning of the other arguments.
Node* GraphKit::new_array(Node* klass_node,     // array klass (maybe variable)
                          Node* length,         // number of array elements
                          int   nargs,          // number of arguments to push back for uncommon trap
                          Node* *return_size_val,
                          bool deoptimize_on_exception) {
  jint  layout_con = Klass::_lh_neutral_value;
  Node* layout_val = get_layout_helper(klass_node, layout_con);
  bool  layout_is_con = (layout_val == NULL);

  if (!layout_is_con && !StressReflectiveCode &&
      !too_many_traps(Deoptimization::Reason_class_check)) {
    // This is a reflective array creation site.
    // Optimistically assume that it is a subtype of Object[],
    // so that we can fold up all the address arithmetic.
    layout_con = Klass::array_layout_helper(T_OBJECT);
    Node* cmp_lh = _gvn.transform( new CmpINode(layout_val, intcon(layout_con)) );
    Node* bol_lh = _gvn.transform( new BoolNode(cmp_lh, BoolTest::eq) );
    { BuildCutout unless(this, bol_lh, PROB_MAX);
      inc_sp(nargs);
      uncommon_trap(Deoptimization::Reason_class_check,
                    Deoptimization::Action_maybe_recompile);
    }
    layout_val = NULL;
    layout_is_con = true;
  }

  // Generate the initial go-slow test.  Make sure we do not overflow
  // if length is huge (near 2Gig) or negative!  We do not need
  // exact double-words here, just a close approximation of needed
  // double-words.  We can't add any offset or rounding bits, lest we
  // take a size -1 of bytes and make it positive.  Use an unsigned
  // compare, so negative sizes look hugely positive.
  int fast_size_limit = FastAllocateSizeLimit;
  if (layout_is_con) {
    assert(!StressReflectiveCode, "stress mode does not use these paths");
    // Increase the size limit if we have exact knowledge of array type.
    int log2_esize = Klass::layout_helper_log2_element_size(layout_con);
    fast_size_limit <<= MAX2(LogBytesPerLong - log2_esize, 0);
  }

  Node* initial_slow_cmp  = _gvn.transform( new CmpUNode( length, intcon( fast_size_limit ) ) );
  Node* initial_slow_test = _gvn.transform( new BoolNode( initial_slow_cmp, BoolTest::gt ) );

  // --- Size Computation ---
  // array_size = round_to_heap(array_header + (length << elem_shift));
  // where round_to_heap(x) == align_to(x, MinObjAlignmentInBytes)
  // and align_to(x, y) == ((x + y-1) & ~(y-1))
  // The rounding mask is strength-reduced, if possible.
  int round_mask = MinObjAlignmentInBytes - 1;
  Node* header_size = NULL;
  int   header_size_min  = arrayOopDesc::base_offset_in_bytes(T_BYTE);
  // (T_BYTE has the weakest alignment and size restrictions...)
  if (layout_is_con) {
    int       hsize  = Klass::layout_helper_header_size(layout_con);
    int       eshift = Klass::layout_helper_log2_element_size(layout_con);
    bool is_value_array = Klass::layout_helper_is_flatArray(layout_con);
    if ((round_mask & ~right_n_bits(eshift)) == 0)
      round_mask = 0;  // strength-reduce it if it goes away completely
    assert(is_value_array || (hsize & right_n_bits(eshift)) == 0, "hsize is pre-rounded");
    assert(header_size_min <= hsize, "generic minimum is smallest");
    header_size_min = hsize;
    header_size = intcon(hsize + round_mask);
  } else {
    Node* hss   = intcon(Klass::_lh_header_size_shift);
    Node* hsm   = intcon(Klass::_lh_header_size_mask);
    Node* hsize = _gvn.transform( new URShiftINode(layout_val, hss) );
    hsize       = _gvn.transform( new AndINode(hsize, hsm) );
    Node* mask  = intcon(round_mask);
    header_size = _gvn.transform( new AddINode(hsize, mask) );
  }

  Node* elem_shift = NULL;
  if (layout_is_con) {
    int eshift = Klass::layout_helper_log2_element_size(layout_con);
    if (eshift != 0)
      elem_shift = intcon(eshift);
  } else {
    // There is no need to mask or shift this value.
    // The semantics of LShiftINode include an implicit mask to 0x1F.
    assert(Klass::_lh_log2_element_size_shift == 0, "use shift in place");
    elem_shift = layout_val;
  }

  // Transition to native address size for all offset calculations:
  Node* lengthx = ConvI2X(length);
  Node* headerx = ConvI2X(header_size);
#ifdef _LP64
  { const TypeInt* tilen = _gvn.find_int_type(length);
    if (tilen != NULL && tilen->_lo < 0) {
      // Add a manual constraint to a positive range.  Cf. array_element_address.
      jint size_max = fast_size_limit;
      if (size_max > tilen->_hi)  size_max = tilen->_hi;
      const TypeInt* tlcon = TypeInt::make(0, size_max, Type::WidenMin);

      // Only do a narrow I2L conversion if the range check passed.
      IfNode* iff = new IfNode(control(), initial_slow_test, PROB_MIN, COUNT_UNKNOWN);
      _gvn.transform(iff);
      RegionNode* region = new RegionNode(3);
      _gvn.set_type(region, Type::CONTROL);
      lengthx = new PhiNode(region, TypeLong::LONG);
      _gvn.set_type(lengthx, TypeLong::LONG);

      // Range check passed. Use ConvI2L node with narrow type.
      Node* passed = IfFalse(iff);
      region->init_req(1, passed);
      // Make I2L conversion control dependent to prevent it from
      // floating above the range check during loop optimizations.
      lengthx->init_req(1, C->constrained_convI2L(&_gvn, length, tlcon, passed));

      // Range check failed. Use ConvI2L with wide type because length may be invalid.
      region->init_req(2, IfTrue(iff));
      lengthx->init_req(2, ConvI2X(length));

      set_control(region);
      record_for_igvn(region);
      record_for_igvn(lengthx);
    }
  }
#endif

  // Combine header size (plus rounding) and body size.  Then round down.
  // This computation cannot overflow, because it is used only in two
  // places, one where the length is sharply limited, and the other
  // after a successful allocation.
  Node* abody = lengthx;
  if (elem_shift != NULL)
    abody     = _gvn.transform( new LShiftXNode(lengthx, elem_shift) );
  Node* size  = _gvn.transform( new AddXNode(headerx, abody) );
  if (round_mask != 0) {
    Node* mask = MakeConX(~round_mask);
    size       = _gvn.transform( new AndXNode(size, mask) );
  }
  // else if round_mask == 0, the size computation is self-rounding

  if (return_size_val != NULL) {
    // This is the size
    (*return_size_val) = size;
  }

  // Now generate allocation code

  // The entire memory state is needed for slow path of the allocation
  // since GC and deoptimization can happen.
  Node *mem = reset_memory();
  set_all_memory(mem); // Create new memory state

  if (initial_slow_test->is_Bool()) {
    // Hide it behind a CMoveI, or else PhaseIdealLoop::split_up will get sick.
    initial_slow_test = initial_slow_test->as_Bool()->as_int_value(&_gvn);
  }

  const TypeKlassPtr* ary_klass = _gvn.type(klass_node)->isa_klassptr();
  const TypeOopPtr* ary_type = ary_klass->as_instance_type();
  const TypeAryPtr* ary_ptr = ary_type->isa_aryptr();

  // Value type array variants:
  // - null-ok:              MyValue.ref[] (ciObjArrayKlass "[LMyValue$ref")
  // - null-free:            MyValue.val[] (ciObjArrayKlass "[QMyValue$val")
  // - null-free, flattened: MyValue.val[] (ciValueArrayKlass "[QMyValue$val")
  // Check if array is a null-free, non-flattened value type array
  // that needs to be initialized with the default value type.
  Node* default_value = NULL;
  Node* raw_default_value = NULL;
  if (ary_ptr != NULL && ary_ptr->klass_is_exact()) {
    // Array type is known
    ciKlass* elem_klass = ary_ptr->klass()->as_array_klass()->element_klass();
    if (elem_klass != NULL && elem_klass->is_valuetype()) {
      ciValueKlass* vk = elem_klass->as_value_klass();
      if (!vk->flatten_array()) {
        default_value = ValueTypeNode::default_oop(gvn(), vk);
        if (UseCompressedOops) {
          default_value = _gvn.transform(new EncodePNode(default_value, default_value->bottom_type()->make_narrowoop()));
          raw_default_value = raw_default_for_coops(default_value, *this);
        } else {
          raw_default_value = _gvn.transform(new CastP2XNode(control(), default_value));
        }
      }
    }
  } else if (ary_klass->klass()->can_be_value_array_klass()) {
    // Array type is not known, add runtime checks
    assert(!ary_klass->klass_is_exact(), "unexpected exact type");
    Node* r = new RegionNode(4);
    default_value = new PhiNode(r, TypeInstPtr::BOTTOM);

    // Check if array is an object array
    Node* cmp = gen_lh_array_test(klass_node, Klass::_lh_array_tag_obj_value);
    Node* bol = _gvn.transform(new BoolNode(cmp, BoolTest::eq));
    IfNode* iff = create_and_map_if(control(), bol, PROB_FAIR, COUNT_UNKNOWN);

    // Not an object array, initialize with all zero
    r->init_req(1, _gvn.transform(new IfFalseNode(iff)));
    default_value->init_req(1, null());

    // Object array, check if null-free
    set_control(_gvn.transform(new IfTrueNode(iff)));
    Node* lhp = basic_plus_adr(klass_node, in_bytes(Klass::layout_helper_offset()));
    Node* layout_val = _gvn.transform(LoadNode::make(_gvn, NULL, immutable_memory(), lhp, lhp->bottom_type()->is_ptr(), TypeInt::INT, T_INT, MemNode::unordered));
    Node* null_free = _gvn.transform(new RShiftINode(layout_val, intcon(Klass::_lh_null_free_shift)));
    null_free = _gvn.transform(new AndINode(null_free, intcon(Klass::_lh_null_free_mask)));
    cmp = _gvn.transform(new CmpINode(null_free, intcon(0)));
    bol = _gvn.transform(new BoolNode(cmp, BoolTest::ne));
    iff = create_and_map_if(control(), bol, PROB_FAIR, COUNT_UNKNOWN);

    // Not null-free, initialize with all zero
    r->init_req(2, _gvn.transform(new IfFalseNode(iff)));
    default_value->init_req(2, null());

    // Null-free, non-flattened value array, initialize with the default value
    set_control(_gvn.transform(new IfTrueNode(iff)));
    Node* p = basic_plus_adr(klass_node, in_bytes(ArrayKlass::element_klass_offset()));
    Node* eklass = _gvn.transform(LoadKlassNode::make(_gvn, control(), immutable_memory(), p, TypeInstPtr::KLASS));
    Node* adr_fixed_block_addr = basic_plus_adr(eklass, in_bytes(InstanceKlass::adr_inlineklass_fixed_block_offset()));
    Node* adr_fixed_block = make_load(control(), adr_fixed_block_addr, TypeRawPtr::NOTNULL, T_ADDRESS, MemNode::unordered);
    Node* default_value_offset_addr = basic_plus_adr(adr_fixed_block, in_bytes(InlineKlass::default_value_offset_offset()));
    Node* default_value_offset = make_load(control(), default_value_offset_addr, TypeInt::INT, T_INT, MemNode::unordered);
    Node* elem_mirror = load_mirror_from_klass(eklass);
    Node* default_value_addr = basic_plus_adr(elem_mirror, ConvI2X(default_value_offset));
    Node* val = access_load_at(elem_mirror, default_value_addr, _gvn.type(default_value_addr)->is_ptr(), TypeInstPtr::BOTTOM, T_OBJECT, IN_HEAP);
    r->init_req(3, control());
    default_value->init_req(3, val);

    set_control(_gvn.transform(r));
    default_value = _gvn.transform(default_value);
    if (UseCompressedOops) {
      default_value = _gvn.transform(new EncodePNode(default_value, default_value->bottom_type()->make_narrowoop()));
      raw_default_value = raw_default_for_coops(default_value, *this);
    } else {
      raw_default_value = _gvn.transform(new CastP2XNode(control(), default_value));
    }
  }

  // Create the AllocateArrayNode and its result projections
  AllocateArrayNode* alloc = new AllocateArrayNode(C, AllocateArrayNode::alloc_type(TypeInt::INT),
                                                   control(), mem, i_o(),
                                                   size, klass_node,
                                                   initial_slow_test,
                                                   length, default_value,
                                                   raw_default_value);

  // Cast to correct type.  Note that the klass_node may be constant or not,
  // and in the latter case the actual array type will be inexact also.
  // (This happens via a non-constant argument to inline_native_newArray.)
  // In any case, the value of klass_node provides the desired array type.
  const TypeInt* length_type = _gvn.find_int_type(length);
  if (ary_type->isa_aryptr() && length_type != NULL) {
    // Try to get a better type than POS for the size
    ary_type = ary_type->is_aryptr()->cast_to_size(length_type);
  }

  Node* javaoop = set_output_for_allocation(alloc, ary_type, deoptimize_on_exception);

  // Cast length on remaining path to be as narrow as possible
  if (map()->find_edge(length) >= 0) {
    Node* ccast = alloc->make_ideal_length(ary_type, &_gvn);
    if (ccast != length) {
      _gvn.set_type_bottom(ccast);
      record_for_igvn(ccast);
      replace_in_map(length, ccast);
    }
  }

  return javaoop;
}

// The following "Ideal_foo" functions are placed here because they recognize
// the graph shapes created by the functions immediately above.

//---------------------------Ideal_allocation----------------------------------
// Given an oop pointer or raw pointer, see if it feeds from an AllocateNode.
AllocateNode* AllocateNode::Ideal_allocation(Node* ptr, PhaseTransform* phase) {
  if (ptr == NULL) {     // reduce dumb test in callers
    return NULL;
  }

  BarrierSetC2* bs = BarrierSet::barrier_set()->barrier_set_c2();
  ptr = bs->step_over_gc_barrier(ptr);

  if (ptr->is_CheckCastPP()) { // strip only one raw-to-oop cast
    ptr = ptr->in(1);
    if (ptr == NULL) return NULL;
  }
  // Return NULL for allocations with several casts:
  //   j.l.reflect.Array.newInstance(jobject, jint)
  //   Object.clone()
  // to keep more precise type from last cast.
  if (ptr->is_Proj()) {
    Node* allo = ptr->in(0);
    if (allo != NULL && allo->is_Allocate()) {
      return allo->as_Allocate();
    }
  }
  // Report failure to match.
  return NULL;
}

// Fancy version which also strips off an offset (and reports it to caller).
AllocateNode* AllocateNode::Ideal_allocation(Node* ptr, PhaseTransform* phase,
                                             intptr_t& offset) {
  Node* base = AddPNode::Ideal_base_and_offset(ptr, phase, offset);
  if (base == NULL)  return NULL;
  return Ideal_allocation(base, phase);
}

// Trace Initialize <- Proj[Parm] <- Allocate
AllocateNode* InitializeNode::allocation() {
  Node* rawoop = in(InitializeNode::RawAddress);
  if (rawoop->is_Proj()) {
    Node* alloc = rawoop->in(0);
    if (alloc->is_Allocate()) {
      return alloc->as_Allocate();
    }
  }
  return NULL;
}

// Trace Allocate -> Proj[Parm] -> Initialize
InitializeNode* AllocateNode::initialization() {
  ProjNode* rawoop = proj_out_or_null(AllocateNode::RawAddress);
  if (rawoop == NULL)  return NULL;
  for (DUIterator_Fast imax, i = rawoop->fast_outs(imax); i < imax; i++) {
    Node* init = rawoop->fast_out(i);
    if (init->is_Initialize()) {
      assert(init->as_Initialize()->allocation() == this, "2-way link");
      return init->as_Initialize();
    }
  }
  return NULL;
}

//----------------------------- loop predicates ---------------------------

//------------------------------add_predicate_impl----------------------------
void GraphKit::add_empty_predicate_impl(Deoptimization::DeoptReason reason, int nargs) {
  // Too many traps seen?
  if (too_many_traps(reason)) {
#ifdef ASSERT
    if (TraceLoopPredicate) {
      int tc = C->trap_count(reason);
      tty->print("too many traps=%s tcount=%d in ",
                    Deoptimization::trap_reason_name(reason), tc);
      method()->print(); // which method has too many predicate traps
      tty->cr();
    }
#endif
    // We cannot afford to take more traps here,
    // do not generate predicate.
    return;
  }

  Node *cont    = _gvn.intcon(1);
  Node* opq     = _gvn.transform(new Opaque1Node(C, cont));
  Node *bol     = _gvn.transform(new Conv2BNode(opq));
  IfNode* iff   = create_and_map_if(control(), bol, PROB_MAX, COUNT_UNKNOWN);
  Node* iffalse = _gvn.transform(new IfFalseNode(iff));
  C->add_predicate_opaq(opq);
  {
    PreserveJVMState pjvms(this);
    set_control(iffalse);
    inc_sp(nargs);
    uncommon_trap(reason, Deoptimization::Action_maybe_recompile);
  }
  Node* iftrue = _gvn.transform(new IfTrueNode(iff));
  set_control(iftrue);
}

//------------------------------add_predicate---------------------------------
void GraphKit::add_empty_predicates(int nargs) {
  // These loop predicates remain empty. All concrete loop predicates are inserted above the corresponding
  // empty loop predicate later by 'PhaseIdealLoop::create_new_if_for_predicate'. All concrete loop predicates of
  // a specific kind (normal, profile or limit check) share the same uncommon trap as the empty loop predicate.
  if (UseLoopPredicate) {
    add_empty_predicate_impl(Deoptimization::Reason_predicate, nargs);
  }
  if (UseProfiledLoopPredicate) {
    add_empty_predicate_impl(Deoptimization::Reason_profile_predicate, nargs);
  }
  // loop's limit check predicate should be near the loop.
  add_empty_predicate_impl(Deoptimization::Reason_loop_limit_check, nargs);
}

void GraphKit::sync_kit(IdealKit& ideal) {
  set_all_memory(ideal.merged_memory());
  set_i_o(ideal.i_o());
  set_control(ideal.ctrl());
}

void GraphKit::final_sync(IdealKit& ideal) {
  // Final sync IdealKit and graphKit.
  sync_kit(ideal);
}

Node* GraphKit::load_String_length(Node* str, bool set_ctrl) {
  Node* len = load_array_length(load_String_value(str, set_ctrl));
  Node* coder = load_String_coder(str, set_ctrl);
  // Divide length by 2 if coder is UTF16
  return _gvn.transform(new RShiftINode(len, coder));
}

Node* GraphKit::load_String_value(Node* str, bool set_ctrl) {
  int value_offset = java_lang_String::value_offset();
  const TypeInstPtr* string_type = TypeInstPtr::make(TypePtr::NotNull, C->env()->String_klass(),
                                                     false, NULL, Type::Offset(0), false);
  const TypePtr* value_field_type = string_type->add_offset(value_offset);
  const TypeAryPtr* value_type = TypeAryPtr::make(TypePtr::NotNull,
                                                  TypeAry::make(TypeInt::BYTE, TypeInt::POS, false, true, true),
                                                  ciTypeArrayKlass::make(T_BYTE), true, Type::Offset(0));
  Node* p = basic_plus_adr(str, str, value_offset);
  Node* load = access_load_at(str, p, value_field_type, value_type, T_OBJECT,
                              IN_HEAP | (set_ctrl ? C2_CONTROL_DEPENDENT_LOAD : 0) | MO_UNORDERED);
  return load;
}

Node* GraphKit::load_String_coder(Node* str, bool set_ctrl) {
  if (!CompactStrings) {
    return intcon(java_lang_String::CODER_UTF16);
  }
  int coder_offset = java_lang_String::coder_offset();
  const TypeInstPtr* string_type = TypeInstPtr::make(TypePtr::NotNull, C->env()->String_klass(),
                                                     false, NULL, Type::Offset(0), false);
  const TypePtr* coder_field_type = string_type->add_offset(coder_offset);

  Node* p = basic_plus_adr(str, str, coder_offset);
  Node* load = access_load_at(str, p, coder_field_type, TypeInt::BYTE, T_BYTE,
                              IN_HEAP | (set_ctrl ? C2_CONTROL_DEPENDENT_LOAD : 0) | MO_UNORDERED);
  return load;
}

void GraphKit::store_String_value(Node* str, Node* value) {
  int value_offset = java_lang_String::value_offset();
  const TypeInstPtr* string_type = TypeInstPtr::make(TypePtr::NotNull, C->env()->String_klass(),
                                                     false, NULL, Type::Offset(0), false);
  const TypePtr* value_field_type = string_type->add_offset(value_offset);

  access_store_at(str,  basic_plus_adr(str, value_offset), value_field_type,
                  value, TypeAryPtr::BYTES, T_OBJECT, IN_HEAP | MO_UNORDERED);
}

void GraphKit::store_String_coder(Node* str, Node* value) {
  int coder_offset = java_lang_String::coder_offset();
  const TypeInstPtr* string_type = TypeInstPtr::make(TypePtr::NotNull, C->env()->String_klass(),
                                                     false, NULL, Type::Offset(0), false);
  const TypePtr* coder_field_type = string_type->add_offset(coder_offset);

  access_store_at(str, basic_plus_adr(str, coder_offset), coder_field_type,
                  value, TypeInt::BYTE, T_BYTE, IN_HEAP | MO_UNORDERED);
}

// Capture src and dst memory state with a MergeMemNode
Node* GraphKit::capture_memory(const TypePtr* src_type, const TypePtr* dst_type) {
  if (src_type == dst_type) {
    // Types are equal, we don't need a MergeMemNode
    return memory(src_type);
  }
  MergeMemNode* merge = MergeMemNode::make(map()->memory());
  record_for_igvn(merge); // fold it up later, if possible
  int src_idx = C->get_alias_index(src_type);
  int dst_idx = C->get_alias_index(dst_type);
  merge->set_memory_at(src_idx, memory(src_idx));
  merge->set_memory_at(dst_idx, memory(dst_idx));
  return merge;
}

Node* GraphKit::compress_string(Node* src, const TypeAryPtr* src_type, Node* dst, Node* count) {
  assert(Matcher::match_rule_supported(Op_StrCompressedCopy), "Intrinsic not supported");
  assert(src_type == TypeAryPtr::BYTES || src_type == TypeAryPtr::CHARS, "invalid source type");
  // If input and output memory types differ, capture both states to preserve
  // the dependency between preceding and subsequent loads/stores.
  // For example, the following program:
  //  StoreB
  //  compress_string
  //  LoadB
  // has this memory graph (use->def):
  //  LoadB -> compress_string -> CharMem
  //             ... -> StoreB -> ByteMem
  // The intrinsic hides the dependency between LoadB and StoreB, causing
  // the load to read from memory not containing the result of the StoreB.
  // The correct memory graph should look like this:
  //  LoadB -> compress_string -> MergeMem(CharMem, StoreB(ByteMem))
  Node* mem = capture_memory(src_type, TypeAryPtr::BYTES);
  StrCompressedCopyNode* str = new StrCompressedCopyNode(control(), mem, src, dst, count);
  Node* res_mem = _gvn.transform(new SCMemProjNode(str));
  set_memory(res_mem, TypeAryPtr::BYTES);
  return str;
}

void GraphKit::inflate_string(Node* src, Node* dst, const TypeAryPtr* dst_type, Node* count) {
  assert(Matcher::match_rule_supported(Op_StrInflatedCopy), "Intrinsic not supported");
  assert(dst_type == TypeAryPtr::BYTES || dst_type == TypeAryPtr::CHARS, "invalid dest type");
  // Capture src and dst memory (see comment in 'compress_string').
  Node* mem = capture_memory(TypeAryPtr::BYTES, dst_type);
  StrInflatedCopyNode* str = new StrInflatedCopyNode(control(), mem, src, dst, count);
  set_memory(_gvn.transform(str), dst_type);
}

void GraphKit::inflate_string_slow(Node* src, Node* dst, Node* start, Node* count) {
  /**
   * int i_char = start;
   * for (int i_byte = 0; i_byte < count; i_byte++) {
   *   dst[i_char++] = (char)(src[i_byte] & 0xff);
   * }
   */
  add_empty_predicates();
  RegionNode* head = new RegionNode(3);
  head->init_req(1, control());
  gvn().set_type(head, Type::CONTROL);
  record_for_igvn(head);

  Node* i_byte = new PhiNode(head, TypeInt::INT);
  i_byte->init_req(1, intcon(0));
  gvn().set_type(i_byte, TypeInt::INT);
  record_for_igvn(i_byte);

  Node* i_char = new PhiNode(head, TypeInt::INT);
  i_char->init_req(1, start);
  gvn().set_type(i_char, TypeInt::INT);
  record_for_igvn(i_char);

  Node* mem = PhiNode::make(head, memory(TypeAryPtr::BYTES), Type::MEMORY, TypeAryPtr::BYTES);
  gvn().set_type(mem, Type::MEMORY);
  record_for_igvn(mem);
  set_control(head);
  set_memory(mem, TypeAryPtr::BYTES);
  Node* ch = load_array_element(control(), src, i_byte, TypeAryPtr::BYTES);
  Node* st = store_to_memory(control(), array_element_address(dst, i_char, T_BYTE),
                             AndI(ch, intcon(0xff)), T_CHAR, TypeAryPtr::BYTES, MemNode::unordered,
                             false, false, true /* mismatched */);

  IfNode* iff = create_and_map_if(head, Bool(CmpI(i_byte, count), BoolTest::lt), PROB_FAIR, COUNT_UNKNOWN);
  head->init_req(2, IfTrue(iff));
  mem->init_req(2, st);
  i_byte->init_req(2, AddI(i_byte, intcon(1)));
  i_char->init_req(2, AddI(i_char, intcon(2)));

  set_control(IfFalse(iff));
  set_memory(st, TypeAryPtr::BYTES);
}

Node* GraphKit::make_constant_from_field(ciField* field, Node* obj) {
  if (!field->is_constant()) {
    return NULL; // Field not marked as constant.
  }
  ciInstance* holder = NULL;
  if (!field->is_static()) {
    ciObject* const_oop = obj->bottom_type()->is_oopptr()->const_oop();
    if (const_oop != NULL && const_oop->is_instance()) {
      holder = const_oop->as_instance();
    }
  }
  const Type* con_type = Type::make_constant_from_field(field, holder, field->layout_type(),
                                                        /*is_unsigned_load=*/false);
  if (con_type != NULL) {
    Node* con = makecon(con_type);
    assert(!field->type()->is_valuetype() || (field->is_static() && !con_type->is_zero_type()), "sanity");
    // Check type of constant which might be more precise
    if (con_type->is_valuetypeptr() && con_type->value_klass()->is_scalarizable()) {
      // Load value type from constant oop
      con = ValueTypeNode::make_from_oop(this, con, con_type->value_klass());
    }
    return con;
  }
  return NULL;
}

//---------------------------load_mirror_from_klass----------------------------
// Given a klass oop, load its java mirror (a java.lang.Class oop).
Node* GraphKit::load_mirror_from_klass(Node* klass) {
  Node* p = basic_plus_adr(klass, in_bytes(Klass::java_mirror_offset()));
  Node* load = make_load(NULL, p, TypeRawPtr::NOTNULL, T_ADDRESS, MemNode::unordered);
  // mirror = ((OopHandle)mirror)->resolve();
  return access_load(load, TypeInstPtr::MIRROR, T_OBJECT, IN_NATIVE);
}<|MERGE_RESOLUTION|>--- conflicted
+++ resolved
@@ -3489,15 +3489,9 @@
   set_control( _gvn.transform(region) );
   record_for_igvn(region);
 
-<<<<<<< HEAD
   bool not_inline = !toop->can_be_value_type();
-  bool not_flattened = !ValueArrayFlatten || not_inline || (toop->is_valuetypeptr() && !toop->value_klass()->flatten_array());
+  bool not_flattened = !UseFlatArray || not_inline || (toop->is_valuetypeptr() && !toop->value_klass()->flatten_array());
   if (EnableValhalla && not_flattened) {
-=======
-  bool not_null_free = !toop->can_be_value_type();
-  bool not_flattenable = !UseFlatArray || not_null_free || (toop->is_valuetypeptr() && !toop->value_klass()->flatten_array());
-  if (EnableValhalla && not_flattenable) {
->>>>>>> d5187c50
     // Check if obj has been loaded from an array
     obj = obj->isa_DecodeN() ? obj->in(1) : obj;
     Node* array = NULL;
