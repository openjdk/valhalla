--- conflicted
+++ resolved
@@ -2888,10 +2888,6 @@
     // Here, the type of 'fa' is often exact, so the store check
     // of fa[1]=x will fold up, without testing the nullness of x.
     //
-<<<<<<< HEAD
-
-=======
->>>>>>> 054362ab
     // At macro expansion, we would have already folded the SubTypeCheckNode
     // being expanded here because we always perform the static sub type
     // check in SubTypeCheckNode::sub() regardless of whether
@@ -3078,14 +3074,11 @@
 }
 
 Node* GraphKit::gen_subtype_check(Node* obj_or_subklass, Node* superklass) {
-<<<<<<< HEAD
   const Type* sub_t = _gvn.type(obj_or_subklass);
   if (sub_t->make_oopptr() != nullptr && sub_t->make_oopptr()->is_inlinetypeptr()) {
     sub_t = TypeKlassPtr::make(sub_t->inline_klass());
     obj_or_subklass = makecon(sub_t);
   }
-=======
->>>>>>> 054362ab
   bool expand_subtype_check = C->post_loop_opts_phase(); // macro node expansion is over
   if (expand_subtype_check) {
     MergeMemNode* mem = merged_memory();
