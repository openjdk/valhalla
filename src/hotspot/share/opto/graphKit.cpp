--- conflicted
+++ resolved
@@ -4746,7 +4746,6 @@
   return nullptr;
 }
 
-<<<<<<< HEAD
 //---------------------------load_mirror_from_klass----------------------------
 // Given a klass oop, load its java mirror (a java.lang.Class oop).
 Node* GraphKit::load_mirror_from_klass(Node* klass) {
@@ -4754,7 +4753,8 @@
   Node* load = make_load(nullptr, p, TypeRawPtr::NOTNULL, T_ADDRESS, MemNode::unordered);
   // mirror = ((OopHandle)mirror)->resolve();
   return access_load(load, TypeInstPtr::MIRROR, T_OBJECT, IN_NATIVE);
-=======
+}
+
 Node* GraphKit::maybe_narrow_object_type(Node* obj, ciKlass* type) {
   const TypeOopPtr* obj_type = obj->bottom_type()->isa_oopptr();
   const TypeOopPtr* sig_type = TypeOopPtr::make_from_klass(type);
@@ -4764,5 +4764,4 @@
     return casted_obj;
   }
   return obj;
->>>>>>> 964d6089
 }