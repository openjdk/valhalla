/*
 * Copyright (c) 2001, 2025, Oracle and/or its affiliates. All rights reserved.
 * DO NOT ALTER OR REMOVE COPYRIGHT NOTICES OR THIS FILE HEADER.
 *
 * This code is free software; you can redistribute it and/or modify it
 * under the terms of the GNU General Public License version 2 only, as
 * published by the Free Software Foundation.
 *
 * This code is distributed in the hope that it will be useful, but WITHOUT
 * ANY WARRANTY; without even the implied warranty of MERCHANTABILITY or
 * FITNESS FOR A PARTICULAR PURPOSE.  See the GNU General Public License
 * version 2 for more details (a copy is included in the LICENSE file that
 * accompanied this code).
 *
 * You should have received a copy of the GNU General Public License version
 * 2 along with this work; if not, write to the Free Software Foundation,
 * Inc., 51 Franklin St, Fifth Floor, Boston, MA 02110-1301 USA.
 *
 * Please contact Oracle, 500 Oracle Parkway, Redwood Shores, CA 94065 USA
 * or visit www.oracle.com if you need additional information or have any
 * questions.
 *
 */

#include "ci/ciFlatArrayKlass.hpp"
#include "ci/ciInlineKlass.hpp"
#include "ci/ciUtilities.hpp"
#include "classfile/javaClasses.hpp"
#include "ci/ciObjArray.hpp"
#include "asm/register.hpp"
#include "compiler/compileLog.hpp"
#include "gc/shared/barrierSet.hpp"
#include "gc/shared/c2/barrierSetC2.hpp"
#include "interpreter/interpreter.hpp"
#include "memory/resourceArea.hpp"
#include "oops/flatArrayKlass.hpp"
#include "opto/addnode.hpp"
#include "opto/castnode.hpp"
#include "opto/convertnode.hpp"
#include "opto/graphKit.hpp"
#include "opto/idealKit.hpp"
#include "opto/inlinetypenode.hpp"
#include "opto/intrinsicnode.hpp"
#include "opto/locknode.hpp"
#include "opto/machnode.hpp"
#include "opto/narrowptrnode.hpp"
#include "opto/opaquenode.hpp"
#include "opto/parse.hpp"
#include "opto/rootnode.hpp"
#include "opto/runtime.hpp"
#include "opto/subtypenode.hpp"
#include "runtime/deoptimization.hpp"
#include "runtime/sharedRuntime.hpp"
#include "utilities/bitMap.inline.hpp"
#include "utilities/powerOfTwo.hpp"
#include "utilities/growableArray.hpp"

//----------------------------GraphKit-----------------------------------------
// Main utility constructor.
GraphKit::GraphKit(JVMState* jvms, PhaseGVN* gvn)
  : Phase(Phase::Parser),
    _env(C->env()),
    _gvn((gvn != nullptr) ? *gvn : *C->initial_gvn()),
    _barrier_set(BarrierSet::barrier_set()->barrier_set_c2())
{
  assert(gvn == nullptr || !gvn->is_IterGVN() || gvn->is_IterGVN()->delay_transform(), "delay transform should be enabled");
  _exceptions = jvms->map()->next_exception();
  if (_exceptions != nullptr)  jvms->map()->set_next_exception(nullptr);
  set_jvms(jvms);
#ifdef ASSERT
  if (_gvn.is_IterGVN() != nullptr) {
    assert(_gvn.is_IterGVN()->delay_transform(), "Transformation must be delayed if IterGVN is used");
    // Save the initial size of _for_igvn worklist for verification (see ~GraphKit)
    _worklist_size = _gvn.C->igvn_worklist()->size();
  }
#endif
}

// Private constructor for parser.
GraphKit::GraphKit()
  : Phase(Phase::Parser),
    _env(C->env()),
    _gvn(*C->initial_gvn()),
    _barrier_set(BarrierSet::barrier_set()->barrier_set_c2())
{
  _exceptions = nullptr;
  set_map(nullptr);
  debug_only(_sp = -99);
  debug_only(set_bci(-99));
}



//---------------------------clean_stack---------------------------------------
// Clear away rubbish from the stack area of the JVM state.
// This destroys any arguments that may be waiting on the stack.
void GraphKit::clean_stack(int from_sp) {
  SafePointNode* map      = this->map();
  JVMState*      jvms     = this->jvms();
  int            stk_size = jvms->stk_size();
  int            stkoff   = jvms->stkoff();
  Node*          top      = this->top();
  for (int i = from_sp; i < stk_size; i++) {
    if (map->in(stkoff + i) != top) {
      map->set_req(stkoff + i, top);
    }
  }
}


//--------------------------------sync_jvms-----------------------------------
// Make sure our current jvms agrees with our parse state.
JVMState* GraphKit::sync_jvms() const {
  JVMState* jvms = this->jvms();
  jvms->set_bci(bci());       // Record the new bci in the JVMState
  jvms->set_sp(sp());         // Record the new sp in the JVMState
  assert(jvms_in_sync(), "jvms is now in sync");
  return jvms;
}

//--------------------------------sync_jvms_for_reexecute---------------------
// Make sure our current jvms agrees with our parse state.  This version
// uses the reexecute_sp for reexecuting bytecodes.
JVMState* GraphKit::sync_jvms_for_reexecute() {
  JVMState* jvms = this->jvms();
  jvms->set_bci(bci());          // Record the new bci in the JVMState
  jvms->set_sp(reexecute_sp());  // Record the new sp in the JVMState
  return jvms;
}

#ifdef ASSERT
bool GraphKit::jvms_in_sync() const {
  Parse* parse = is_Parse();
  if (parse == nullptr) {
    if (bci() !=      jvms()->bci())          return false;
    if (sp()  != (int)jvms()->sp())           return false;
    return true;
  }
  if (jvms()->method() != parse->method())    return false;
  if (jvms()->bci()    != parse->bci())       return false;
  int jvms_sp = jvms()->sp();
  if (jvms_sp          != parse->sp())        return false;
  int jvms_depth = jvms()->depth();
  if (jvms_depth       != parse->depth())     return false;
  return true;
}

// Local helper checks for special internal merge points
// used to accumulate and merge exception states.
// They are marked by the region's in(0) edge being the map itself.
// Such merge points must never "escape" into the parser at large,
// until they have been handed to gvn.transform.
static bool is_hidden_merge(Node* reg) {
  if (reg == nullptr)  return false;
  if (reg->is_Phi()) {
    reg = reg->in(0);
    if (reg == nullptr)  return false;
  }
  return reg->is_Region() && reg->in(0) != nullptr && reg->in(0)->is_Root();
}

void GraphKit::verify_map() const {
  if (map() == nullptr)  return;  // null map is OK
  assert(map()->req() <= jvms()->endoff(), "no extra garbage on map");
  assert(!map()->has_exceptions(),    "call add_exception_states_from 1st");
  assert(!is_hidden_merge(control()), "call use_exception_state, not set_map");
}

void GraphKit::verify_exception_state(SafePointNode* ex_map) {
  assert(ex_map->next_exception() == nullptr, "not already part of a chain");
  assert(has_saved_ex_oop(ex_map), "every exception state has an ex_oop");
}
#endif

//---------------------------stop_and_kill_map---------------------------------
// Set _map to null, signalling a stop to further bytecode execution.
// First smash the current map's control to a constant, to mark it dead.
void GraphKit::stop_and_kill_map() {
  SafePointNode* dead_map = stop();
  if (dead_map != nullptr) {
    dead_map->disconnect_inputs(C); // Mark the map as killed.
    assert(dead_map->is_killed(), "must be so marked");
  }
}


//--------------------------------stopped--------------------------------------
// Tell if _map is null, or control is top.
bool GraphKit::stopped() {
  if (map() == nullptr)        return true;
  else if (control() == top()) return true;
  else                         return false;
}


//-----------------------------has_exception_handler----------------------------------
// Tell if this method or any caller method has exception handlers.
bool GraphKit::has_exception_handler() {
  for (JVMState* jvmsp = jvms(); jvmsp != nullptr; jvmsp = jvmsp->caller()) {
    if (jvmsp->has_method() && jvmsp->method()->has_exception_handlers()) {
      return true;
    }
  }
  return false;
}

//------------------------------save_ex_oop------------------------------------
// Save an exception without blowing stack contents or other JVM state.
void GraphKit::set_saved_ex_oop(SafePointNode* ex_map, Node* ex_oop) {
  assert(!has_saved_ex_oop(ex_map), "clear ex-oop before setting again");
  ex_map->add_req(ex_oop);
  debug_only(verify_exception_state(ex_map));
}

inline static Node* common_saved_ex_oop(SafePointNode* ex_map, bool clear_it) {
  assert(GraphKit::has_saved_ex_oop(ex_map), "ex_oop must be there");
  Node* ex_oop = ex_map->in(ex_map->req()-1);
  if (clear_it)  ex_map->del_req(ex_map->req()-1);
  return ex_oop;
}

//-----------------------------saved_ex_oop------------------------------------
// Recover a saved exception from its map.
Node* GraphKit::saved_ex_oop(SafePointNode* ex_map) {
  return common_saved_ex_oop(ex_map, false);
}

//--------------------------clear_saved_ex_oop---------------------------------
// Erase a previously saved exception from its map.
Node* GraphKit::clear_saved_ex_oop(SafePointNode* ex_map) {
  return common_saved_ex_oop(ex_map, true);
}

#ifdef ASSERT
//---------------------------has_saved_ex_oop----------------------------------
// Erase a previously saved exception from its map.
bool GraphKit::has_saved_ex_oop(SafePointNode* ex_map) {
  return ex_map->req() == ex_map->jvms()->endoff()+1;
}
#endif

//-------------------------make_exception_state--------------------------------
// Turn the current JVM state into an exception state, appending the ex_oop.
SafePointNode* GraphKit::make_exception_state(Node* ex_oop) {
  sync_jvms();
  SafePointNode* ex_map = stop();  // do not manipulate this map any more
  set_saved_ex_oop(ex_map, ex_oop);
  return ex_map;
}


//--------------------------add_exception_state--------------------------------
// Add an exception to my list of exceptions.
void GraphKit::add_exception_state(SafePointNode* ex_map) {
  if (ex_map == nullptr || ex_map->control() == top()) {
    return;
  }
#ifdef ASSERT
  verify_exception_state(ex_map);
  if (has_exceptions()) {
    assert(ex_map->jvms()->same_calls_as(_exceptions->jvms()), "all collected exceptions must come from the same place");
  }
#endif

  // If there is already an exception of exactly this type, merge with it.
  // In particular, null-checks and other low-level exceptions common up here.
  Node*       ex_oop  = saved_ex_oop(ex_map);
  const Type* ex_type = _gvn.type(ex_oop);
  if (ex_oop == top()) {
    // No action needed.
    return;
  }
  assert(ex_type->isa_instptr(), "exception must be an instance");
  for (SafePointNode* e2 = _exceptions; e2 != nullptr; e2 = e2->next_exception()) {
    const Type* ex_type2 = _gvn.type(saved_ex_oop(e2));
    // We check sp also because call bytecodes can generate exceptions
    // both before and after arguments are popped!
    if (ex_type2 == ex_type
        && e2->_jvms->sp() == ex_map->_jvms->sp()) {
      combine_exception_states(ex_map, e2);
      return;
    }
  }

  // No pre-existing exception of the same type.  Chain it on the list.
  push_exception_state(ex_map);
}

//-----------------------add_exception_states_from-----------------------------
void GraphKit::add_exception_states_from(JVMState* jvms) {
  SafePointNode* ex_map = jvms->map()->next_exception();
  if (ex_map != nullptr) {
    jvms->map()->set_next_exception(nullptr);
    for (SafePointNode* next_map; ex_map != nullptr; ex_map = next_map) {
      next_map = ex_map->next_exception();
      ex_map->set_next_exception(nullptr);
      add_exception_state(ex_map);
    }
  }
}

//-----------------------transfer_exceptions_into_jvms-------------------------
JVMState* GraphKit::transfer_exceptions_into_jvms() {
  if (map() == nullptr) {
    // We need a JVMS to carry the exceptions, but the map has gone away.
    // Create a scratch JVMS, cloned from any of the exception states...
    if (has_exceptions()) {
      _map = _exceptions;
      _map = clone_map();
      _map->set_next_exception(nullptr);
      clear_saved_ex_oop(_map);
      debug_only(verify_map());
    } else {
      // ...or created from scratch
      JVMState* jvms = new (C) JVMState(_method, nullptr);
      jvms->set_bci(_bci);
      jvms->set_sp(_sp);
      jvms->set_map(new SafePointNode(TypeFunc::Parms, jvms));
      set_jvms(jvms);
      for (uint i = 0; i < map()->req(); i++)  map()->init_req(i, top());
      set_all_memory(top());
      while (map()->req() < jvms->endoff())  map()->add_req(top());
    }
    // (This is a kludge, in case you didn't notice.)
    set_control(top());
  }
  JVMState* jvms = sync_jvms();
  assert(!jvms->map()->has_exceptions(), "no exceptions on this map yet");
  jvms->map()->set_next_exception(_exceptions);
  _exceptions = nullptr;   // done with this set of exceptions
  return jvms;
}

static inline void add_n_reqs(Node* dstphi, Node* srcphi) {
  assert(is_hidden_merge(dstphi), "must be a special merge node");
  assert(is_hidden_merge(srcphi), "must be a special merge node");
  uint limit = srcphi->req();
  for (uint i = PhiNode::Input; i < limit; i++) {
    dstphi->add_req(srcphi->in(i));
  }
}
static inline void add_one_req(Node* dstphi, Node* src) {
  assert(is_hidden_merge(dstphi), "must be a special merge node");
  assert(!is_hidden_merge(src), "must not be a special merge node");
  dstphi->add_req(src);
}

//-----------------------combine_exception_states------------------------------
// This helper function combines exception states by building phis on a
// specially marked state-merging region.  These regions and phis are
// untransformed, and can build up gradually.  The region is marked by
// having a control input of its exception map, rather than null.  Such
// regions do not appear except in this function, and in use_exception_state.
void GraphKit::combine_exception_states(SafePointNode* ex_map, SafePointNode* phi_map) {
  if (failing_internal()) {
    return;  // dying anyway...
  }
  JVMState* ex_jvms = ex_map->_jvms;
  assert(ex_jvms->same_calls_as(phi_map->_jvms), "consistent call chains");
  assert(ex_jvms->stkoff() == phi_map->_jvms->stkoff(), "matching locals");
  assert(ex_jvms->sp() == phi_map->_jvms->sp(), "matching stack sizes");
  assert(ex_jvms->monoff() == phi_map->_jvms->monoff(), "matching JVMS");
  assert(ex_jvms->scloff() == phi_map->_jvms->scloff(), "matching scalar replaced objects");
  assert(ex_map->req() == phi_map->req(), "matching maps");
  uint tos = ex_jvms->stkoff() + ex_jvms->sp();
  Node*         hidden_merge_mark = root();
  Node*         region  = phi_map->control();
  MergeMemNode* phi_mem = phi_map->merged_memory();
  MergeMemNode* ex_mem  = ex_map->merged_memory();
  if (region->in(0) != hidden_merge_mark) {
    // The control input is not (yet) a specially-marked region in phi_map.
    // Make it so, and build some phis.
    region = new RegionNode(2);
    _gvn.set_type(region, Type::CONTROL);
    region->set_req(0, hidden_merge_mark);  // marks an internal ex-state
    region->init_req(1, phi_map->control());
    phi_map->set_control(region);
    Node* io_phi = PhiNode::make(region, phi_map->i_o(), Type::ABIO);
    record_for_igvn(io_phi);
    _gvn.set_type(io_phi, Type::ABIO);
    phi_map->set_i_o(io_phi);
    for (MergeMemStream mms(phi_mem); mms.next_non_empty(); ) {
      Node* m = mms.memory();
      Node* m_phi = PhiNode::make(region, m, Type::MEMORY, mms.adr_type(C));
      record_for_igvn(m_phi);
      _gvn.set_type(m_phi, Type::MEMORY);
      mms.set_memory(m_phi);
    }
  }

  // Either or both of phi_map and ex_map might already be converted into phis.
  Node* ex_control = ex_map->control();
  // if there is special marking on ex_map also, we add multiple edges from src
  bool add_multiple = (ex_control->in(0) == hidden_merge_mark);
  // how wide was the destination phi_map, originally?
  uint orig_width = region->req();

  if (add_multiple) {
    add_n_reqs(region, ex_control);
    add_n_reqs(phi_map->i_o(), ex_map->i_o());
  } else {
    // ex_map has no merges, so we just add single edges everywhere
    add_one_req(region, ex_control);
    add_one_req(phi_map->i_o(), ex_map->i_o());
  }
  for (MergeMemStream mms(phi_mem, ex_mem); mms.next_non_empty2(); ) {
    if (mms.is_empty()) {
      // get a copy of the base memory, and patch some inputs into it
      const TypePtr* adr_type = mms.adr_type(C);
      Node* phi = mms.force_memory()->as_Phi()->slice_memory(adr_type);
      assert(phi->as_Phi()->region() == mms.base_memory()->in(0), "");
      mms.set_memory(phi);
      // Prepare to append interesting stuff onto the newly sliced phi:
      while (phi->req() > orig_width)  phi->del_req(phi->req()-1);
    }
    // Append stuff from ex_map:
    if (add_multiple) {
      add_n_reqs(mms.memory(), mms.memory2());
    } else {
      add_one_req(mms.memory(), mms.memory2());
    }
  }
  uint limit = ex_map->req();
  for (uint i = TypeFunc::Parms; i < limit; i++) {
    // Skip everything in the JVMS after tos.  (The ex_oop follows.)
    if (i == tos)  i = ex_jvms->monoff();
    Node* src = ex_map->in(i);
    Node* dst = phi_map->in(i);
    if (src != dst) {
      PhiNode* phi;
      if (dst->in(0) != region) {
        dst = phi = PhiNode::make(region, dst, _gvn.type(dst));
        record_for_igvn(phi);
        _gvn.set_type(phi, phi->type());
        phi_map->set_req(i, dst);
        // Prepare to append interesting stuff onto the new phi:
        while (dst->req() > orig_width)  dst->del_req(dst->req()-1);
      } else {
        assert(dst->is_Phi(), "nobody else uses a hidden region");
        phi = dst->as_Phi();
      }
      if (add_multiple && src->in(0) == ex_control) {
        // Both are phis.
        add_n_reqs(dst, src);
      } else {
        while (dst->req() < region->req())  add_one_req(dst, src);
      }
      const Type* srctype = _gvn.type(src);
      if (phi->type() != srctype) {
        const Type* dsttype = phi->type()->meet_speculative(srctype);
        if (phi->type() != dsttype) {
          phi->set_type(dsttype);
          _gvn.set_type(phi, dsttype);
        }
      }
    }
  }
  phi_map->merge_replaced_nodes_with(ex_map);
}

//--------------------------use_exception_state--------------------------------
Node* GraphKit::use_exception_state(SafePointNode* phi_map) {
  if (failing_internal()) { stop(); return top(); }
  Node* region = phi_map->control();
  Node* hidden_merge_mark = root();
  assert(phi_map->jvms()->map() == phi_map, "sanity: 1-1 relation");
  Node* ex_oop = clear_saved_ex_oop(phi_map);
  if (region->in(0) == hidden_merge_mark) {
    // Special marking for internal ex-states.  Process the phis now.
    region->set_req(0, region);  // now it's an ordinary region
    set_jvms(phi_map->jvms());   // ...so now we can use it as a map
    // Note: Setting the jvms also sets the bci and sp.
    set_control(_gvn.transform(region));
    uint tos = jvms()->stkoff() + sp();
    for (uint i = 1; i < tos; i++) {
      Node* x = phi_map->in(i);
      if (x->in(0) == region) {
        assert(x->is_Phi(), "expected a special phi");
        phi_map->set_req(i, _gvn.transform(x));
      }
    }
    for (MergeMemStream mms(merged_memory()); mms.next_non_empty(); ) {
      Node* x = mms.memory();
      if (x->in(0) == region) {
        assert(x->is_Phi(), "nobody else uses a hidden region");
        mms.set_memory(_gvn.transform(x));
      }
    }
    if (ex_oop->in(0) == region) {
      assert(ex_oop->is_Phi(), "expected a special phi");
      ex_oop = _gvn.transform(ex_oop);
    }
  } else {
    set_jvms(phi_map->jvms());
  }

  assert(!is_hidden_merge(phi_map->control()), "hidden ex. states cleared");
  assert(!is_hidden_merge(phi_map->i_o()), "hidden ex. states cleared");
  return ex_oop;
}

//---------------------------------java_bc-------------------------------------
Bytecodes::Code GraphKit::java_bc() const {
  ciMethod* method = this->method();
  int       bci    = this->bci();
  if (method != nullptr && bci != InvocationEntryBci)
    return method->java_code_at_bci(bci);
  else
    return Bytecodes::_illegal;
}

void GraphKit::uncommon_trap_if_should_post_on_exceptions(Deoptimization::DeoptReason reason,
                                                          bool must_throw) {
    // if the exception capability is set, then we will generate code
    // to check the JavaThread.should_post_on_exceptions flag to see
    // if we actually need to report exception events (for this
    // thread).  If we don't need to report exception events, we will
    // take the normal fast path provided by add_exception_events.  If
    // exception event reporting is enabled for this thread, we will
    // take the uncommon_trap in the BuildCutout below.

    // first must access the should_post_on_exceptions_flag in this thread's JavaThread
    Node* jthread = _gvn.transform(new ThreadLocalNode());
    Node* adr = basic_plus_adr(top(), jthread, in_bytes(JavaThread::should_post_on_exceptions_flag_offset()));
    Node* should_post_flag = make_load(control(), adr, TypeInt::INT, T_INT, MemNode::unordered);

    // Test the should_post_on_exceptions_flag vs. 0
    Node* chk = _gvn.transform( new CmpINode(should_post_flag, intcon(0)) );
    Node* tst = _gvn.transform( new BoolNode(chk, BoolTest::eq) );

    // Branch to slow_path if should_post_on_exceptions_flag was true
    { BuildCutout unless(this, tst, PROB_MAX);
      // Do not try anything fancy if we're notifying the VM on every throw.
      // Cf. case Bytecodes::_athrow in parse2.cpp.
      uncommon_trap(reason, Deoptimization::Action_none,
                    (ciKlass*)nullptr, (char*)nullptr, must_throw);
    }

}

//------------------------------builtin_throw----------------------------------
void GraphKit::builtin_throw(Deoptimization::DeoptReason reason) {
  bool must_throw = true;

  // If this particular condition has not yet happened at this
  // bytecode, then use the uncommon trap mechanism, and allow for
  // a future recompilation if several traps occur here.
  // If the throw is hot, try to use a more complicated inline mechanism
  // which keeps execution inside the compiled code.
  bool treat_throw_as_hot = false;
  ciMethodData* md = method()->method_data();

  if (ProfileTraps) {
    if (too_many_traps(reason)) {
      treat_throw_as_hot = true;
    }
    // (If there is no MDO at all, assume it is early in
    // execution, and that any deopts are part of the
    // startup transient, and don't need to be remembered.)

    // Also, if there is a local exception handler, treat all throws
    // as hot if there has been at least one in this method.
    if (C->trap_count(reason) != 0
        && method()->method_data()->trap_count(reason) != 0
        && has_exception_handler()) {
        treat_throw_as_hot = true;
    }
  }

  // If this throw happens frequently, an uncommon trap might cause
  // a performance pothole.  If there is a local exception handler,
  // and if this particular bytecode appears to be deoptimizing often,
  // let us handle the throw inline, with a preconstructed instance.
  // Note:   If the deopt count has blown up, the uncommon trap
  // runtime is going to flush this nmethod, not matter what.
  if (treat_throw_as_hot && method()->can_omit_stack_trace()) {
    // If the throw is local, we use a pre-existing instance and
    // punt on the backtrace.  This would lead to a missing backtrace
    // (a repeat of 4292742) if the backtrace object is ever asked
    // for its backtrace.
    // Fixing this remaining case of 4292742 requires some flavor of
    // escape analysis.  Leave that for the future.
    ciInstance* ex_obj = nullptr;
    switch (reason) {
    case Deoptimization::Reason_null_check:
      ex_obj = env()->NullPointerException_instance();
      break;
    case Deoptimization::Reason_div0_check:
      ex_obj = env()->ArithmeticException_instance();
      break;
    case Deoptimization::Reason_range_check:
      ex_obj = env()->ArrayIndexOutOfBoundsException_instance();
      break;
    case Deoptimization::Reason_class_check:
      ex_obj = env()->ClassCastException_instance();
      break;
    case Deoptimization::Reason_array_check:
      ex_obj = env()->ArrayStoreException_instance();
      break;
    default:
      break;
    }
    // If we have a preconstructed exception object, use it.
    if (ex_obj != nullptr) {
      if (env()->jvmti_can_post_on_exceptions()) {
        // check if we must post exception events, take uncommon trap if so
        uncommon_trap_if_should_post_on_exceptions(reason, must_throw);
        // here if should_post_on_exceptions is false
        // continue on with the normal codegen
      }

      // Cheat with a preallocated exception object.
      if (C->log() != nullptr)
        C->log()->elem("hot_throw preallocated='1' reason='%s'",
                       Deoptimization::trap_reason_name(reason));
      const TypeInstPtr* ex_con  = TypeInstPtr::make(ex_obj);
      Node*              ex_node = _gvn.transform(ConNode::make(ex_con));

      // Clear the detail message of the preallocated exception object.
      // Weblogic sometimes mutates the detail message of exceptions
      // using reflection.
      int offset = java_lang_Throwable::get_detailMessage_offset();
      const TypePtr* adr_typ = ex_con->add_offset(offset);

      Node *adr = basic_plus_adr(ex_node, ex_node, offset);
      const TypeOopPtr* val_type = TypeOopPtr::make_from_klass(env()->String_klass());
      Node *store = access_store_at(ex_node, adr, adr_typ, null(), val_type, T_OBJECT, IN_HEAP);

      if (!method()->has_exception_handlers()) {
        // We don't need to preserve the stack if there's no handler as the entire frame is going to be popped anyway.
        // This prevents issues with exception handling and late inlining.
        set_sp(0);
        clean_stack(0);
      }

      add_exception_state(make_exception_state(ex_node));
      return;
    }
  }

  // %%% Maybe add entry to OptoRuntime which directly throws the exc.?
  // It won't be much cheaper than bailing to the interp., since we'll
  // have to pass up all the debug-info, and the runtime will have to
  // create the stack trace.

  // Usual case:  Bail to interpreter.
  // Reserve the right to recompile if we haven't seen anything yet.

  ciMethod* m = Deoptimization::reason_is_speculate(reason) ? C->method() : nullptr;
  Deoptimization::DeoptAction action = Deoptimization::Action_maybe_recompile;
  if (treat_throw_as_hot
      && (method()->method_data()->trap_recompiled_at(bci(), m)
          || C->too_many_traps(reason))) {
    // We cannot afford to take more traps here.  Suffer in the interpreter.
    if (C->log() != nullptr)
      C->log()->elem("hot_throw preallocated='0' reason='%s' mcount='%d'",
                     Deoptimization::trap_reason_name(reason),
                     C->trap_count(reason));
    action = Deoptimization::Action_none;
  }

  // "must_throw" prunes the JVM state to include only the stack, if there
  // are no local exception handlers.  This should cut down on register
  // allocation time and code size, by drastically reducing the number
  // of in-edges on the call to the uncommon trap.

  uncommon_trap(reason, action, (ciKlass*)nullptr, (char*)nullptr, must_throw);
}


//----------------------------PreserveJVMState---------------------------------
PreserveJVMState::PreserveJVMState(GraphKit* kit, bool clone_map) {
  debug_only(kit->verify_map());
  _kit    = kit;
  _map    = kit->map();   // preserve the map
  _sp     = kit->sp();
  kit->set_map(clone_map ? kit->clone_map() : nullptr);
#ifdef ASSERT
  _bci    = kit->bci();
  Parse* parser = kit->is_Parse();
  int block = (parser == nullptr || parser->block() == nullptr) ? -1 : parser->block()->rpo();
  _block  = block;
#endif
}
PreserveJVMState::~PreserveJVMState() {
  GraphKit* kit = _kit;
#ifdef ASSERT
  assert(kit->bci() == _bci, "bci must not shift");
  Parse* parser = kit->is_Parse();
  int block = (parser == nullptr || parser->block() == nullptr) ? -1 : parser->block()->rpo();
  assert(block == _block,    "block must not shift");
#endif
  kit->set_map(_map);
  kit->set_sp(_sp);
}


//-----------------------------BuildCutout-------------------------------------
BuildCutout::BuildCutout(GraphKit* kit, Node* p, float prob, float cnt)
  : PreserveJVMState(kit)
{
  assert(p->is_Con() || p->is_Bool(), "test must be a bool");
  SafePointNode* outer_map = _map;   // preserved map is caller's
  SafePointNode* inner_map = kit->map();
  IfNode* iff = kit->create_and_map_if(outer_map->control(), p, prob, cnt);
  outer_map->set_control(kit->gvn().transform( new IfTrueNode(iff) ));
  inner_map->set_control(kit->gvn().transform( new IfFalseNode(iff) ));
}
BuildCutout::~BuildCutout() {
  GraphKit* kit = _kit;
  assert(kit->stopped(), "cutout code must stop, throw, return, etc.");
}

//---------------------------PreserveReexecuteState----------------------------
PreserveReexecuteState::PreserveReexecuteState(GraphKit* kit) {
  assert(!kit->stopped(), "must call stopped() before");
  _kit    =    kit;
  _sp     =    kit->sp();
  _reexecute = kit->jvms()->_reexecute;
}
PreserveReexecuteState::~PreserveReexecuteState() {
  if (_kit->stopped()) return;
  _kit->jvms()->_reexecute = _reexecute;
  _kit->set_sp(_sp);
}

//------------------------------clone_map--------------------------------------
// Implementation of PreserveJVMState
//
// Only clone_map(...) here. If this function is only used in the
// PreserveJVMState class we may want to get rid of this extra
// function eventually and do it all there.

SafePointNode* GraphKit::clone_map() {
  if (map() == nullptr)  return nullptr;

  // Clone the memory edge first
  Node* mem = MergeMemNode::make(map()->memory());
  gvn().set_type_bottom(mem);

  SafePointNode *clonemap = (SafePointNode*)map()->clone();
  JVMState* jvms = this->jvms();
  JVMState* clonejvms = jvms->clone_shallow(C);
  clonemap->set_memory(mem);
  clonemap->set_jvms(clonejvms);
  clonejvms->set_map(clonemap);
  record_for_igvn(clonemap);
  gvn().set_type_bottom(clonemap);
  return clonemap;
}

//-----------------------------destruct_map_clone------------------------------
//
// Order of destruct is important to increase the likelyhood that memory can be re-used. We need
// to destruct/free/delete in the exact opposite order as clone_map().
void GraphKit::destruct_map_clone(SafePointNode* sfp) {
  if (sfp == nullptr) return;

  Node* mem = sfp->memory();
  JVMState* jvms = sfp->jvms();

  if (jvms != nullptr) {
    delete jvms;
  }

  remove_for_igvn(sfp);
  gvn().clear_type(sfp);
  sfp->destruct(&_gvn);

  if (mem != nullptr) {
    gvn().clear_type(mem);
    mem->destruct(&_gvn);
  }
}

//-----------------------------set_map_clone-----------------------------------
void GraphKit::set_map_clone(SafePointNode* m) {
  _map = m;
  _map = clone_map();
  _map->set_next_exception(nullptr);
  debug_only(verify_map());
}


//----------------------------kill_dead_locals---------------------------------
// Detect any locals which are known to be dead, and force them to top.
void GraphKit::kill_dead_locals() {
  // Consult the liveness information for the locals.  If any
  // of them are unused, then they can be replaced by top().  This
  // should help register allocation time and cut down on the size
  // of the deoptimization information.

  // This call is made from many of the bytecode handling
  // subroutines called from the Big Switch in do_one_bytecode.
  // Every bytecode which might include a slow path is responsible
  // for killing its dead locals.  The more consistent we
  // are about killing deads, the fewer useless phis will be
  // constructed for them at various merge points.

  // bci can be -1 (InvocationEntryBci).  We return the entry
  // liveness for the method.

  if (method() == nullptr || method()->code_size() == 0) {
    // We are building a graph for a call to a native method.
    // All locals are live.
    return;
  }

  ResourceMark rm;

  // Consult the liveness information for the locals.  If any
  // of them are unused, then they can be replaced by top().  This
  // should help register allocation time and cut down on the size
  // of the deoptimization information.
  MethodLivenessResult live_locals = method()->liveness_at_bci(bci());

  int len = (int)live_locals.size();
  assert(len <= jvms()->loc_size(), "too many live locals");
  for (int local = 0; local < len; local++) {
    if (!live_locals.at(local)) {
      set_local(local, top());
    }
  }
}

#ifdef ASSERT
//-------------------------dead_locals_are_killed------------------------------
// Return true if all dead locals are set to top in the map.
// Used to assert "clean" debug info at various points.
bool GraphKit::dead_locals_are_killed() {
  if (method() == nullptr || method()->code_size() == 0) {
    // No locals need to be dead, so all is as it should be.
    return true;
  }

  // Make sure somebody called kill_dead_locals upstream.
  ResourceMark rm;
  for (JVMState* jvms = this->jvms(); jvms != nullptr; jvms = jvms->caller()) {
    if (jvms->loc_size() == 0)  continue;  // no locals to consult
    SafePointNode* map = jvms->map();
    ciMethod* method = jvms->method();
    int       bci    = jvms->bci();
    if (jvms == this->jvms()) {
      bci = this->bci();  // it might not yet be synched
    }
    MethodLivenessResult live_locals = method->liveness_at_bci(bci);
    int len = (int)live_locals.size();
    if (!live_locals.is_valid() || len == 0)
      // This method is trivial, or is poisoned by a breakpoint.
      return true;
    assert(len == jvms->loc_size(), "live map consistent with locals map");
    for (int local = 0; local < len; local++) {
      if (!live_locals.at(local) && map->local(jvms, local) != top()) {
        if (PrintMiscellaneous && (Verbose || WizardMode)) {
          tty->print_cr("Zombie local %d: ", local);
          jvms->dump();
        }
        return false;
      }
    }
  }
  return true;
}

#endif //ASSERT

// Helper function for enforcing certain bytecodes to reexecute if deoptimization happens.
static bool should_reexecute_implied_by_bytecode(JVMState *jvms, bool is_anewarray) {
  ciMethod* cur_method = jvms->method();
  int       cur_bci   = jvms->bci();
  if (cur_method != nullptr && cur_bci != InvocationEntryBci) {
    Bytecodes::Code code = cur_method->java_code_at_bci(cur_bci);
    return Interpreter::bytecode_should_reexecute(code) ||
           (is_anewarray && (code == Bytecodes::_multianewarray));
    // Reexecute _multianewarray bytecode which was replaced with
    // sequence of [a]newarray. See Parse::do_multianewarray().
    //
    // Note: interpreter should not have it set since this optimization
    // is limited by dimensions and guarded by flag so in some cases
    // multianewarray() runtime calls will be generated and
    // the bytecode should not be reexecutes (stack will not be reset).
  } else {
    return false;
  }
}

// Helper function for adding JVMState and debug information to node
void GraphKit::add_safepoint_edges(SafePointNode* call, bool must_throw) {
  // Add the safepoint edges to the call (or other safepoint).

  // Make sure dead locals are set to top.  This
  // should help register allocation time and cut down on the size
  // of the deoptimization information.
  assert(dead_locals_are_killed(), "garbage in debug info before safepoint");

  // Walk the inline list to fill in the correct set of JVMState's
  // Also fill in the associated edges for each JVMState.

  // If the bytecode needs to be reexecuted we need to put
  // the arguments back on the stack.
  const bool should_reexecute = jvms()->should_reexecute();
  JVMState* youngest_jvms = should_reexecute ? sync_jvms_for_reexecute() : sync_jvms();

  // NOTE: set_bci (called from sync_jvms) might reset the reexecute bit to
  // undefined if the bci is different.  This is normal for Parse but it
  // should not happen for LibraryCallKit because only one bci is processed.
  assert(!is_LibraryCallKit() || (jvms()->should_reexecute() == should_reexecute),
         "in LibraryCallKit the reexecute bit should not change");

  // If we are guaranteed to throw, we can prune everything but the
  // input to the current bytecode.
  bool can_prune_locals = false;
  uint stack_slots_not_pruned = 0;
  int inputs = 0, depth = 0;
  if (must_throw) {
    assert(method() == youngest_jvms->method(), "sanity");
    if (compute_stack_effects(inputs, depth)) {
      can_prune_locals = true;
      stack_slots_not_pruned = inputs;
    }
  }

  if (env()->should_retain_local_variables()) {
    // At any safepoint, this method can get breakpointed, which would
    // then require an immediate deoptimization.
    can_prune_locals = false;  // do not prune locals
    stack_slots_not_pruned = 0;
  }

  // do not scribble on the input jvms
  JVMState* out_jvms = youngest_jvms->clone_deep(C);
  call->set_jvms(out_jvms); // Start jvms list for call node

  // For a known set of bytecodes, the interpreter should reexecute them if
  // deoptimization happens. We set the reexecute state for them here
  if (out_jvms->is_reexecute_undefined() && //don't change if already specified
      should_reexecute_implied_by_bytecode(out_jvms, call->is_AllocateArray())) {
#ifdef ASSERT
    int inputs = 0, not_used; // initialized by GraphKit::compute_stack_effects()
    assert(method() == youngest_jvms->method(), "sanity");
    assert(compute_stack_effects(inputs, not_used), "unknown bytecode: %s", Bytecodes::name(java_bc()));
    assert(out_jvms->sp() >= (uint)inputs, "not enough operands for reexecution");
#endif // ASSERT
    out_jvms->set_should_reexecute(true); //NOTE: youngest_jvms not changed
  }

  // Presize the call:
  DEBUG_ONLY(uint non_debug_edges = call->req());
  call->add_req_batch(top(), youngest_jvms->debug_depth());
  assert(call->req() == non_debug_edges + youngest_jvms->debug_depth(), "");

  // Set up edges so that the call looks like this:
  //  Call [state:] ctl io mem fptr retadr
  //       [parms:] parm0 ... parmN
  //       [root:]  loc0 ... locN stk0 ... stkSP mon0 obj0 ... monN objN
  //    [...mid:]   loc0 ... locN stk0 ... stkSP mon0 obj0 ... monN objN [...]
  //       [young:] loc0 ... locN stk0 ... stkSP mon0 obj0 ... monN objN
  // Note that caller debug info precedes callee debug info.

  // Fill pointer walks backwards from "young:" to "root:" in the diagram above:
  uint debug_ptr = call->req();

  // Loop over the map input edges associated with jvms, add them
  // to the call node, & reset all offsets to match call node array.

  JVMState* callee_jvms = nullptr;
  for (JVMState* in_jvms = youngest_jvms; in_jvms != nullptr; ) {
    uint debug_end   = debug_ptr;
    uint debug_start = debug_ptr - in_jvms->debug_size();
    debug_ptr = debug_start;  // back up the ptr

    uint p = debug_start;  // walks forward in [debug_start, debug_end)
    uint j, k, l;
    SafePointNode* in_map = in_jvms->map();
    out_jvms->set_map(call);

    if (can_prune_locals) {
      assert(in_jvms->method() == out_jvms->method(), "sanity");
      // If the current throw can reach an exception handler in this JVMS,
      // then we must keep everything live that can reach that handler.
      // As a quick and dirty approximation, we look for any handlers at all.
      if (in_jvms->method()->has_exception_handlers()) {
        can_prune_locals = false;
      }
    }

    // Add the Locals
    k = in_jvms->locoff();
    l = in_jvms->loc_size();
    out_jvms->set_locoff(p);
    if (!can_prune_locals) {
      for (j = 0; j < l; j++) {
        Node* val = in_map->in(k + j);
        // Check if there's a larval that has been written in the callee state (constructor) and update it in the caller state
        if (callee_jvms != nullptr && val->is_InlineType() && val->as_InlineType()->is_larval() &&
            callee_jvms->method()->is_object_constructor() && val == in_map->argument(in_jvms, 0) &&
            val->bottom_type()->is_inlinetypeptr()) {
          val = callee_jvms->map()->local(callee_jvms, 0); // Receiver
        }
        call->set_req(p++, val);
      }
    } else {
      p += l;  // already set to top above by add_req_batch
    }

    // Add the Expression Stack
    k = in_jvms->stkoff();
    l = in_jvms->sp();
    out_jvms->set_stkoff(p);
    if (!can_prune_locals) {
      for (j = 0; j < l; j++) {
        Node* val = in_map->in(k + j);
        // Check if there's a larval that has been written in the callee state (constructor) and update it in the caller state
        if (callee_jvms != nullptr && val->is_InlineType() && val->as_InlineType()->is_larval() &&
            callee_jvms->method()->is_object_constructor() && val == in_map->argument(in_jvms, 0) &&
            val->bottom_type()->is_inlinetypeptr()) {
          val = callee_jvms->map()->local(callee_jvms, 0); // Receiver
        }
        call->set_req(p++, val);
      }
    } else if (can_prune_locals && stack_slots_not_pruned != 0) {
      // Divide stack into {S0,...,S1}, where S0 is set to top.
      uint s1 = stack_slots_not_pruned;
      stack_slots_not_pruned = 0;  // for next iteration
      if (s1 > l)  s1 = l;
      uint s0 = l - s1;
      p += s0;  // skip the tops preinstalled by add_req_batch
      for (j = s0; j < l; j++)
        call->set_req(p++, in_map->in(k+j));
    } else {
      p += l;  // already set to top above by add_req_batch
    }

    // Add the Monitors
    k = in_jvms->monoff();
    l = in_jvms->mon_size();
    out_jvms->set_monoff(p);
    for (j = 0; j < l; j++)
      call->set_req(p++, in_map->in(k+j));

    // Copy any scalar object fields.
    k = in_jvms->scloff();
    l = in_jvms->scl_size();
    out_jvms->set_scloff(p);
    for (j = 0; j < l; j++)
      call->set_req(p++, in_map->in(k+j));

    // Finish the new jvms.
    out_jvms->set_endoff(p);

    assert(out_jvms->endoff()     == debug_end,             "fill ptr must match");
    assert(out_jvms->depth()      == in_jvms->depth(),      "depth must match");
    assert(out_jvms->loc_size()   == in_jvms->loc_size(),   "size must match");
    assert(out_jvms->mon_size()   == in_jvms->mon_size(),   "size must match");
    assert(out_jvms->scl_size()   == in_jvms->scl_size(),   "size must match");
    assert(out_jvms->debug_size() == in_jvms->debug_size(), "size must match");

    // Update the two tail pointers in parallel.
    callee_jvms = out_jvms;
    out_jvms = out_jvms->caller();
    in_jvms  = in_jvms->caller();
  }

  assert(debug_ptr == non_debug_edges, "debug info must fit exactly");

  // Test the correctness of JVMState::debug_xxx accessors:
  assert(call->jvms()->debug_start() == non_debug_edges, "");
  assert(call->jvms()->debug_end()   == call->req(), "");
  assert(call->jvms()->debug_depth() == call->req() - non_debug_edges, "");
}

bool GraphKit::compute_stack_effects(int& inputs, int& depth) {
  Bytecodes::Code code = java_bc();
  if (code == Bytecodes::_wide) {
    code = method()->java_code_at_bci(bci() + 1);
  }

  if (code != Bytecodes::_illegal) {
    depth = Bytecodes::depth(code); // checkcast=0, athrow=-1
  }

  auto rsize = [&]() {
    assert(code != Bytecodes::_illegal, "code is illegal!");
    BasicType rtype = Bytecodes::result_type(code); // checkcast=P, athrow=V
    return (rtype < T_CONFLICT) ? type2size[rtype] : 0;
  };

  switch (code) {
  case Bytecodes::_illegal:
    return false;

  case Bytecodes::_ldc:
  case Bytecodes::_ldc_w:
  case Bytecodes::_ldc2_w:
    inputs = 0;
    break;

  case Bytecodes::_dup:         inputs = 1;  break;
  case Bytecodes::_dup_x1:      inputs = 2;  break;
  case Bytecodes::_dup_x2:      inputs = 3;  break;
  case Bytecodes::_dup2:        inputs = 2;  break;
  case Bytecodes::_dup2_x1:     inputs = 3;  break;
  case Bytecodes::_dup2_x2:     inputs = 4;  break;
  case Bytecodes::_swap:        inputs = 2;  break;
  case Bytecodes::_arraylength: inputs = 1;  break;

  case Bytecodes::_getstatic:
  case Bytecodes::_putstatic:
  case Bytecodes::_getfield:
  case Bytecodes::_putfield:
    {
      bool ignored_will_link;
      ciField* field = method()->get_field_at_bci(bci(), ignored_will_link);
      int      size  = field->type()->size();
      bool is_get = (depth >= 0), is_static = (depth & 1);
      inputs = (is_static ? 0 : 1);
      if (is_get) {
        depth = size - inputs;
      } else {
        inputs += size;        // putxxx pops the value from the stack
        depth = - inputs;
      }
    }
    break;

  case Bytecodes::_invokevirtual:
  case Bytecodes::_invokespecial:
  case Bytecodes::_invokestatic:
  case Bytecodes::_invokedynamic:
  case Bytecodes::_invokeinterface:
    {
      bool ignored_will_link;
      ciSignature* declared_signature = nullptr;
      ciMethod* ignored_callee = method()->get_method_at_bci(bci(), ignored_will_link, &declared_signature);
      assert(declared_signature != nullptr, "cannot be null");
      inputs   = declared_signature->arg_size_for_bc(code);
      int size = declared_signature->return_type()->size();
      depth = size - inputs;
    }
    break;

  case Bytecodes::_multianewarray:
    {
      ciBytecodeStream iter(method());
      iter.reset_to_bci(bci());
      iter.next();
      inputs = iter.get_dimensions();
      assert(rsize() == 1, "");
      depth = 1 - inputs;
    }
    break;

  case Bytecodes::_ireturn:
  case Bytecodes::_lreturn:
  case Bytecodes::_freturn:
  case Bytecodes::_dreturn:
  case Bytecodes::_areturn:
    assert(rsize() == -depth, "");
    inputs = -depth;
    break;

  case Bytecodes::_jsr:
  case Bytecodes::_jsr_w:
    inputs = 0;
    depth  = 1;                  // S.B. depth=1, not zero
    break;

  default:
    // bytecode produces a typed result
    inputs = rsize() - depth;
    assert(inputs >= 0, "");
    break;
  }

#ifdef ASSERT
  // spot check
  int outputs = depth + inputs;
  assert(outputs >= 0, "sanity");
  switch (code) {
  case Bytecodes::_checkcast: assert(inputs == 1 && outputs == 1, ""); break;
  case Bytecodes::_athrow:    assert(inputs == 1 && outputs == 0, ""); break;
  case Bytecodes::_aload_0:   assert(inputs == 0 && outputs == 1, ""); break;
  case Bytecodes::_return:    assert(inputs == 0 && outputs == 0, ""); break;
  case Bytecodes::_drem:      assert(inputs == 4 && outputs == 2, ""); break;
  default:                    break;
  }
#endif //ASSERT

  return true;
}



//------------------------------basic_plus_adr---------------------------------
Node* GraphKit::basic_plus_adr(Node* base, Node* ptr, Node* offset) {
  // short-circuit a common case
  if (offset == intcon(0))  return ptr;
  return _gvn.transform( new AddPNode(base, ptr, offset) );
}

Node* GraphKit::ConvI2L(Node* offset) {
  // short-circuit a common case
  jint offset_con = find_int_con(offset, Type::OffsetBot);
  if (offset_con != Type::OffsetBot) {
    return longcon((jlong) offset_con);
  }
  return _gvn.transform( new ConvI2LNode(offset));
}

Node* GraphKit::ConvI2UL(Node* offset) {
  juint offset_con = (juint) find_int_con(offset, Type::OffsetBot);
  if (offset_con != (juint) Type::OffsetBot) {
    return longcon((julong) offset_con);
  }
  Node* conv = _gvn.transform( new ConvI2LNode(offset));
  Node* mask = _gvn.transform(ConLNode::make((julong) max_juint));
  return _gvn.transform( new AndLNode(conv, mask) );
}

Node* GraphKit::ConvL2I(Node* offset) {
  // short-circuit a common case
  jlong offset_con = find_long_con(offset, (jlong)Type::OffsetBot);
  if (offset_con != (jlong)Type::OffsetBot) {
    return intcon((int) offset_con);
  }
  return _gvn.transform( new ConvL2INode(offset));
}

//-------------------------load_object_klass-----------------------------------
Node* GraphKit::load_object_klass(Node* obj) {
  // Special-case a fresh allocation to avoid building nodes:
  Node* akls = AllocateNode::Ideal_klass(obj, &_gvn);
  if (akls != nullptr)  return akls;
  Node* k_adr = basic_plus_adr(obj, oopDesc::klass_offset_in_bytes());
  return _gvn.transform(LoadKlassNode::make(_gvn, immutable_memory(), k_adr, TypeInstPtr::KLASS, TypeInstKlassPtr::OBJECT));
}

//-------------------------load_array_length-----------------------------------
Node* GraphKit::load_array_length(Node* array) {
  // Special-case a fresh allocation to avoid building nodes:
  AllocateArrayNode* alloc = AllocateArrayNode::Ideal_array_allocation(array);
  Node *alen;
  if (alloc == nullptr) {
    Node *r_adr = basic_plus_adr(array, arrayOopDesc::length_offset_in_bytes());
    alen = _gvn.transform( new LoadRangeNode(nullptr, immutable_memory(), r_adr, TypeInt::POS));
  } else {
    alen = array_ideal_length(alloc, _gvn.type(array)->is_oopptr(), false);
  }
  return alen;
}

Node* GraphKit::array_ideal_length(AllocateArrayNode* alloc,
                                   const TypeOopPtr* oop_type,
                                   bool replace_length_in_map) {
  Node* length = alloc->Ideal_length();
  if (replace_length_in_map == false || map()->find_edge(length) >= 0) {
    Node* ccast = alloc->make_ideal_length(oop_type, &_gvn);
    if (ccast != length) {
      // do not transform ccast here, it might convert to top node for
      // negative array length and break assumptions in parsing stage.
      _gvn.set_type_bottom(ccast);
      record_for_igvn(ccast);
      if (replace_length_in_map) {
        replace_in_map(length, ccast);
      }
      return ccast;
    }
  }
  return length;
}

//------------------------------do_null_check----------------------------------
// Helper function to do a null pointer check.  Returned value is
// the incoming address with null casted away.  You are allowed to use the
// not-null value only if you are control dependent on the test.
#ifndef PRODUCT
extern uint explicit_null_checks_inserted,
            explicit_null_checks_elided;
#endif
Node* GraphKit::null_check_common(Node* value, BasicType type,
                                  // optional arguments for variations:
                                  bool assert_null,
                                  Node* *null_control,
                                  bool speculative,
                                  bool is_init_check) {
  assert(!assert_null || null_control == nullptr, "not both at once");
  if (stopped())  return top();
  NOT_PRODUCT(explicit_null_checks_inserted++);

  if (value->is_InlineType()) {
    // Null checking a scalarized but nullable inline type. Check the IsInit
    // input instead of the oop input to avoid keeping buffer allocations alive.
    InlineTypeNode* vtptr = value->as_InlineType();
    while (vtptr->get_oop()->is_InlineType()) {
      vtptr = vtptr->get_oop()->as_InlineType();
    }
    null_check_common(vtptr->get_is_init(), T_INT, assert_null, null_control, speculative, true);
    if (stopped()) {
      return top();
    }
    if (assert_null) {
      // TODO 8284443 Scalarize here (this currently leads to compilation bailouts)
      // vtptr = InlineTypeNode::make_null(_gvn, vtptr->type()->inline_klass());
      // replace_in_map(value, vtptr);
      // return vtptr;
      replace_in_map(value, null());
      return null();
    }
    bool do_replace_in_map = (null_control == nullptr || (*null_control) == top());
    return cast_not_null(value, do_replace_in_map);
  }

  // Construct null check
  Node *chk = nullptr;
  switch(type) {
    case T_LONG   : chk = new CmpLNode(value, _gvn.zerocon(T_LONG)); break;
    case T_INT    : chk = new CmpINode(value, _gvn.intcon(0)); break;
    case T_ARRAY  : // fall through
      type = T_OBJECT;  // simplify further tests
    case T_OBJECT : {
      const Type *t = _gvn.type( value );

      const TypeOopPtr* tp = t->isa_oopptr();
      if (tp != nullptr && !tp->is_loaded()
          // Only for do_null_check, not any of its siblings:
          && !assert_null && null_control == nullptr) {
        // Usually, any field access or invocation on an unloaded oop type
        // will simply fail to link, since the statically linked class is
        // likely also to be unloaded.  However, in -Xcomp mode, sometimes
        // the static class is loaded but the sharper oop type is not.
        // Rather than checking for this obscure case in lots of places,
        // we simply observe that a null check on an unloaded class
        // will always be followed by a nonsense operation, so we
        // can just issue the uncommon trap here.
        // Our access to the unloaded class will only be correct
        // after it has been loaded and initialized, which requires
        // a trip through the interpreter.
        ciKlass* klass = tp->unloaded_klass();
#ifndef PRODUCT
        if (WizardMode) { tty->print("Null check of unloaded "); klass->print(); tty->cr(); }
#endif
        uncommon_trap(Deoptimization::Reason_unloaded,
                      Deoptimization::Action_reinterpret,
                      klass, "!loaded");
        return top();
      }

      if (assert_null) {
        // See if the type is contained in NULL_PTR.
        // If so, then the value is already null.
        if (t->higher_equal(TypePtr::NULL_PTR)) {
          NOT_PRODUCT(explicit_null_checks_elided++);
          return value;           // Elided null assert quickly!
        }
      } else {
        // See if mixing in the null pointer changes type.
        // If so, then the null pointer was not allowed in the original
        // type.  In other words, "value" was not-null.
        if (t->meet(TypePtr::NULL_PTR) != t->remove_speculative()) {
          // same as: if (!TypePtr::NULL_PTR->higher_equal(t)) ...
          NOT_PRODUCT(explicit_null_checks_elided++);
          return value;           // Elided null check quickly!
        }
      }
      chk = new CmpPNode( value, null() );
      break;
    }

    default:
      fatal("unexpected type: %s", type2name(type));
  }
  assert(chk != nullptr, "sanity check");
  chk = _gvn.transform(chk);

  BoolTest::mask btest = assert_null ? BoolTest::eq : BoolTest::ne;
  BoolNode *btst = new BoolNode( chk, btest);
  Node   *tst = _gvn.transform( btst );

  //-----------
  // if peephole optimizations occurred, a prior test existed.
  // If a prior test existed, maybe it dominates as we can avoid this test.
  if (tst != btst && type == T_OBJECT) {
    // At this point we want to scan up the CFG to see if we can
    // find an identical test (and so avoid this test altogether).
    Node *cfg = control();
    int depth = 0;
    while( depth < 16 ) {       // Limit search depth for speed
      if( cfg->Opcode() == Op_IfTrue &&
          cfg->in(0)->in(1) == tst ) {
        // Found prior test.  Use "cast_not_null" to construct an identical
        // CastPP (and hence hash to) as already exists for the prior test.
        // Return that casted value.
        if (assert_null) {
          replace_in_map(value, null());
          return null();  // do not issue the redundant test
        }
        Node *oldcontrol = control();
        set_control(cfg);
        Node *res = cast_not_null(value);
        set_control(oldcontrol);
        NOT_PRODUCT(explicit_null_checks_elided++);
        return res;
      }
      cfg = IfNode::up_one_dom(cfg, /*linear_only=*/ true);
      if (cfg == nullptr)  break;  // Quit at region nodes
      depth++;
    }
  }

  //-----------
  // Branch to failure if null
  float ok_prob = PROB_MAX;  // a priori estimate:  nulls never happen
  Deoptimization::DeoptReason reason;
  if (assert_null) {
    reason = Deoptimization::reason_null_assert(speculative);
  } else if (type == T_OBJECT || is_init_check) {
    reason = Deoptimization::reason_null_check(speculative);
  } else {
    reason = Deoptimization::Reason_div0_check;
  }
  // %%% Since Reason_unhandled is not recorded on a per-bytecode basis,
  // ciMethodData::has_trap_at will return a conservative -1 if any
  // must-be-null assertion has failed.  This could cause performance
  // problems for a method after its first do_null_assert failure.
  // Consider using 'Reason_class_check' instead?

  // To cause an implicit null check, we set the not-null probability
  // to the maximum (PROB_MAX).  For an explicit check the probability
  // is set to a smaller value.
  if (null_control != nullptr || too_many_traps(reason)) {
    // probability is less likely
    ok_prob =  PROB_LIKELY_MAG(3);
  } else if (!assert_null &&
             (ImplicitNullCheckThreshold > 0) &&
             method() != nullptr &&
             (method()->method_data()->trap_count(reason)
              >= (uint)ImplicitNullCheckThreshold)) {
    ok_prob =  PROB_LIKELY_MAG(3);
  }

  if (null_control != nullptr) {
    IfNode* iff = create_and_map_if(control(), tst, ok_prob, COUNT_UNKNOWN);
    Node* null_true = _gvn.transform( new IfFalseNode(iff));
    set_control(      _gvn.transform( new IfTrueNode(iff)));
#ifndef PRODUCT
    if (null_true == top()) {
      explicit_null_checks_elided++;
    }
#endif
    (*null_control) = null_true;
  } else {
    BuildCutout unless(this, tst, ok_prob);
    // Check for optimizer eliding test at parse time
    if (stopped()) {
      // Failure not possible; do not bother making uncommon trap.
      NOT_PRODUCT(explicit_null_checks_elided++);
    } else if (assert_null) {
      uncommon_trap(reason,
                    Deoptimization::Action_make_not_entrant,
                    nullptr, "assert_null");
    } else {
      replace_in_map(value, zerocon(type));
      builtin_throw(reason);
    }
  }

  // Must throw exception, fall-thru not possible?
  if (stopped()) {
    return top();               // No result
  }

  if (assert_null) {
    // Cast obj to null on this path.
    replace_in_map(value, zerocon(type));
    return zerocon(type);
  }

  // Cast obj to not-null on this path, if there is no null_control.
  // (If there is a null_control, a non-null value may come back to haunt us.)
  if (type == T_OBJECT) {
    Node* cast = cast_not_null(value, false);
    if (null_control == nullptr || (*null_control) == top())
      replace_in_map(value, cast);
    value = cast;
  }

  return value;
}

//------------------------------cast_not_null----------------------------------
// Cast obj to not-null on this path
Node* GraphKit::cast_not_null(Node* obj, bool do_replace_in_map) {
  if (obj->is_InlineType()) {
    Node* vt = obj->isa_InlineType()->clone_if_required(&gvn(), map(), do_replace_in_map);
    vt->as_InlineType()->set_is_init(_gvn);
    vt = _gvn.transform(vt);
    if (do_replace_in_map) {
      replace_in_map(obj, vt);
    }
    return vt;
  }
  const Type *t = _gvn.type(obj);
  const Type *t_not_null = t->join_speculative(TypePtr::NOTNULL);
  // Object is already not-null?
  if( t == t_not_null ) return obj;

  Node* cast = new CastPPNode(control(), obj,t_not_null);
  cast = _gvn.transform( cast );

  // Scan for instances of 'obj' in the current JVM mapping.
  // These instances are known to be not-null after the test.
  if (do_replace_in_map)
    replace_in_map(obj, cast);

  return cast;                  // Return casted value
}

// Sometimes in intrinsics, we implicitly know an object is not null
// (there's no actual null check) so we can cast it to not null. In
// the course of optimizations, the input to the cast can become null.
// In that case that data path will die and we need the control path
// to become dead as well to keep the graph consistent. So we have to
// add a check for null for which one branch can't be taken. It uses
// an OpaqueNotNull node that will cause the check to be removed after loop
// opts so the test goes away and the compiled code doesn't execute a
// useless check.
Node* GraphKit::must_be_not_null(Node* value, bool do_replace_in_map) {
  if (!TypePtr::NULL_PTR->higher_equal(_gvn.type(value))) {
    return value;
  }
  Node* chk = _gvn.transform(new CmpPNode(value, null()));
  Node* tst = _gvn.transform(new BoolNode(chk, BoolTest::ne));
  Node* opaq = _gvn.transform(new OpaqueNotNullNode(C, tst));
  IfNode* iff = new IfNode(control(), opaq, PROB_MAX, COUNT_UNKNOWN);
  _gvn.set_type(iff, iff->Value(&_gvn));
  if (!tst->is_Con()) {
    record_for_igvn(iff);
  }
  Node *if_f = _gvn.transform(new IfFalseNode(iff));
  Node *frame = _gvn.transform(new ParmNode(C->start(), TypeFunc::FramePtr));
  Node* halt = _gvn.transform(new HaltNode(if_f, frame, "unexpected null in intrinsic"));
  C->root()->add_req(halt);
  Node *if_t = _gvn.transform(new IfTrueNode(iff));
  set_control(if_t);
  return cast_not_null(value, do_replace_in_map);
}


//--------------------------replace_in_map-------------------------------------
void GraphKit::replace_in_map(Node* old, Node* neww) {
  if (old == neww) {
    return;
  }

  map()->replace_edge(old, neww);

  // Note: This operation potentially replaces any edge
  // on the map.  This includes locals, stack, and monitors
  // of the current (innermost) JVM state.

  // don't let inconsistent types from profiling escape this
  // method

  const Type* told = _gvn.type(old);
  const Type* tnew = _gvn.type(neww);

  if (!tnew->higher_equal(told)) {
    return;
  }

  map()->record_replaced_node(old, neww);
}


//=============================================================================
//--------------------------------memory---------------------------------------
Node* GraphKit::memory(uint alias_idx) {
  MergeMemNode* mem = merged_memory();
  Node* p = mem->memory_at(alias_idx);
  assert(p != mem->empty_memory(), "empty");
  _gvn.set_type(p, Type::MEMORY);  // must be mapped
  return p;
}

//-----------------------------reset_memory------------------------------------
Node* GraphKit::reset_memory() {
  Node* mem = map()->memory();
  // do not use this node for any more parsing!
  debug_only( map()->set_memory((Node*)nullptr) );
  return _gvn.transform( mem );
}

//------------------------------set_all_memory---------------------------------
void GraphKit::set_all_memory(Node* newmem) {
  Node* mergemem = MergeMemNode::make(newmem);
  gvn().set_type_bottom(mergemem);
  map()->set_memory(mergemem);
}

//------------------------------set_all_memory_call----------------------------
void GraphKit::set_all_memory_call(Node* call, bool separate_io_proj) {
  Node* newmem = _gvn.transform( new ProjNode(call, TypeFunc::Memory, separate_io_proj) );
  set_all_memory(newmem);
}

//=============================================================================
//
// parser factory methods for MemNodes
//
// These are layered on top of the factory methods in LoadNode and StoreNode,
// and integrate with the parser's memory state and _gvn engine.
//

// factory methods in "int adr_idx"
Node* GraphKit::make_load(Node* ctl, Node* adr, const Type* t, BasicType bt,
                          MemNode::MemOrd mo,
                          LoadNode::ControlDependency control_dependency,
                          bool require_atomic_access,
                          bool unaligned,
                          bool mismatched,
                          bool unsafe,
                          uint8_t barrier_data) {
  int adr_idx = C->get_alias_index(_gvn.type(adr)->isa_ptr());
  assert(adr_idx != Compile::AliasIdxTop, "use other make_load factory" );
  const TypePtr* adr_type = nullptr; // debug-mode-only argument
  debug_only(adr_type = C->get_adr_type(adr_idx));
  Node* mem = memory(adr_idx);
  Node* ld = LoadNode::make(_gvn, ctl, mem, adr, adr_type, t, bt, mo, control_dependency, require_atomic_access, unaligned, mismatched, unsafe, barrier_data);
  ld = _gvn.transform(ld);

  if (((bt == T_OBJECT) && C->do_escape_analysis()) || C->eliminate_boxing()) {
    // Improve graph before escape analysis and boxing elimination.
    record_for_igvn(ld);
    if (ld->is_DecodeN()) {
      // Also record the actual load (LoadN) in case ld is DecodeN. In some
      // rare corner cases, ld->in(1) can be something other than LoadN (e.g.,
      // a Phi). Recording such cases is still perfectly sound, but may be
      // unnecessary and result in some minor IGVN overhead.
      record_for_igvn(ld->in(1));
    }
  }
  return ld;
}

Node* GraphKit::store_to_memory(Node* ctl, Node* adr, Node *val, BasicType bt,
                                MemNode::MemOrd mo,
                                bool require_atomic_access,
                                bool unaligned,
                                bool mismatched,
                                bool unsafe,
                                int barrier_data) {
  int adr_idx = C->get_alias_index(_gvn.type(adr)->isa_ptr());
  assert(adr_idx != Compile::AliasIdxTop, "use other store_to_memory factory" );
  const TypePtr* adr_type = nullptr;
  debug_only(adr_type = C->get_adr_type(adr_idx));
  Node *mem = memory(adr_idx);
  Node* st = StoreNode::make(_gvn, ctl, mem, adr, adr_type, val, bt, mo, require_atomic_access);
  if (unaligned) {
    st->as_Store()->set_unaligned_access();
  }
  if (mismatched) {
    st->as_Store()->set_mismatched_access();
  }
  if (unsafe) {
    st->as_Store()->set_unsafe_access();
  }
  st->as_Store()->set_barrier_data(barrier_data);
  st = _gvn.transform(st);
  set_memory(st, adr_idx);
  // Back-to-back stores can only remove intermediate store with DU info
  // so push on worklist for optimizer.
  if (mem->req() > MemNode::Address && adr == mem->in(MemNode::Address))
    record_for_igvn(st);

  return st;
}

Node* GraphKit::access_store_at(Node* obj,
                                Node* adr,
                                const TypePtr* adr_type,
                                Node* val,
                                const Type* val_type,
                                BasicType bt,
                                DecoratorSet decorators,
                                bool safe_for_replace,
                                const InlineTypeNode* vt) {
  // Transformation of a value which could be null pointer (CastPP #null)
  // could be delayed during Parse (for example, in adjust_map_after_if()).
  // Execute transformation here to avoid barrier generation in such case.
  if (_gvn.type(val) == TypePtr::NULL_PTR) {
    val = _gvn.makecon(TypePtr::NULL_PTR);
  }

  if (stopped()) {
    return top(); // Dead path ?
  }

  assert(val != nullptr, "not dead path");
  if (val->is_InlineType()) {
    // Store to non-flat field. Buffer the inline type and make sure
    // the store is re-executed if the allocation triggers deoptimization.
    PreserveReexecuteState preexecs(this);
    jvms()->set_should_reexecute(true);
    val = val->as_InlineType()->buffer(this, safe_for_replace);
  }

  C2AccessValuePtr addr(adr, adr_type);
  C2AccessValue value(val, val_type);
  C2ParseAccess access(this, decorators | C2_WRITE_ACCESS, bt, obj, addr, nullptr, vt);
  if (access.is_raw()) {
    return _barrier_set->BarrierSetC2::store_at(access, value);
  } else {
    return _barrier_set->store_at(access, value);
  }
}

Node* GraphKit::access_load_at(Node* obj,   // containing obj
                               Node* adr,   // actual address to store val at
                               const TypePtr* adr_type,
                               const Type* val_type,
                               BasicType bt,
                               DecoratorSet decorators,
                               Node* ctl) {
  if (stopped()) {
    return top(); // Dead path ?
  }

  C2AccessValuePtr addr(adr, adr_type);
  C2ParseAccess access(this, decorators | C2_READ_ACCESS, bt, obj, addr, ctl);
  if (access.is_raw()) {
    return _barrier_set->BarrierSetC2::load_at(access, val_type);
  } else {
    return _barrier_set->load_at(access, val_type);
  }
}

Node* GraphKit::access_load(Node* adr,   // actual address to load val at
                            const Type* val_type,
                            BasicType bt,
                            DecoratorSet decorators) {
  if (stopped()) {
    return top(); // Dead path ?
  }

  C2AccessValuePtr addr(adr, adr->bottom_type()->is_ptr());
  C2ParseAccess access(this, decorators | C2_READ_ACCESS, bt, nullptr, addr);
  if (access.is_raw()) {
    return _barrier_set->BarrierSetC2::load_at(access, val_type);
  } else {
    return _barrier_set->load_at(access, val_type);
  }
}

Node* GraphKit::access_atomic_cmpxchg_val_at(Node* obj,
                                             Node* adr,
                                             const TypePtr* adr_type,
                                             int alias_idx,
                                             Node* expected_val,
                                             Node* new_val,
                                             const Type* value_type,
                                             BasicType bt,
                                             DecoratorSet decorators) {
  C2AccessValuePtr addr(adr, adr_type);
  C2AtomicParseAccess access(this, decorators | C2_READ_ACCESS | C2_WRITE_ACCESS,
                        bt, obj, addr, alias_idx);
  if (access.is_raw()) {
    return _barrier_set->BarrierSetC2::atomic_cmpxchg_val_at(access, expected_val, new_val, value_type);
  } else {
    return _barrier_set->atomic_cmpxchg_val_at(access, expected_val, new_val, value_type);
  }
}

Node* GraphKit::access_atomic_cmpxchg_bool_at(Node* obj,
                                              Node* adr,
                                              const TypePtr* adr_type,
                                              int alias_idx,
                                              Node* expected_val,
                                              Node* new_val,
                                              const Type* value_type,
                                              BasicType bt,
                                              DecoratorSet decorators) {
  C2AccessValuePtr addr(adr, adr_type);
  C2AtomicParseAccess access(this, decorators | C2_READ_ACCESS | C2_WRITE_ACCESS,
                        bt, obj, addr, alias_idx);
  if (access.is_raw()) {
    return _barrier_set->BarrierSetC2::atomic_cmpxchg_bool_at(access, expected_val, new_val, value_type);
  } else {
    return _barrier_set->atomic_cmpxchg_bool_at(access, expected_val, new_val, value_type);
  }
}

Node* GraphKit::access_atomic_xchg_at(Node* obj,
                                      Node* adr,
                                      const TypePtr* adr_type,
                                      int alias_idx,
                                      Node* new_val,
                                      const Type* value_type,
                                      BasicType bt,
                                      DecoratorSet decorators) {
  C2AccessValuePtr addr(adr, adr_type);
  C2AtomicParseAccess access(this, decorators | C2_READ_ACCESS | C2_WRITE_ACCESS,
                        bt, obj, addr, alias_idx);
  if (access.is_raw()) {
    return _barrier_set->BarrierSetC2::atomic_xchg_at(access, new_val, value_type);
  } else {
    return _barrier_set->atomic_xchg_at(access, new_val, value_type);
  }
}

Node* GraphKit::access_atomic_add_at(Node* obj,
                                     Node* adr,
                                     const TypePtr* adr_type,
                                     int alias_idx,
                                     Node* new_val,
                                     const Type* value_type,
                                     BasicType bt,
                                     DecoratorSet decorators) {
  C2AccessValuePtr addr(adr, adr_type);
  C2AtomicParseAccess access(this, decorators | C2_READ_ACCESS | C2_WRITE_ACCESS, bt, obj, addr, alias_idx);
  if (access.is_raw()) {
    return _barrier_set->BarrierSetC2::atomic_add_at(access, new_val, value_type);
  } else {
    return _barrier_set->atomic_add_at(access, new_val, value_type);
  }
}

void GraphKit::access_clone(Node* src, Node* dst, Node* size, bool is_array) {
  return _barrier_set->clone(this, src, dst, size, is_array);
}

//-------------------------array_element_address-------------------------
Node* GraphKit::array_element_address(Node* ary, Node* idx, BasicType elembt,
                                      const TypeInt* sizetype, Node* ctrl) {
  const TypeAryPtr* arytype = _gvn.type(ary)->is_aryptr();
  uint shift;
  if (arytype->is_flat() && arytype->klass_is_exact()) {
    // We can only determine the flat array layout statically if the klass is exact. Otherwise, we could have different
    // value classes at runtime with a potentially different layout. The caller needs to fall back to call
    // load/store_unknown_inline_Type() at runtime. We could return a sentinel node for the non-exact case but that
    // might mess with other GVN transformations in between. Thus, we just continue in the else branch normally, even
    // though we don't need the address node in this case and throw it away again.
    shift = arytype->flat_log_elem_size();
  } else {
    shift = exact_log2(type2aelembytes(elembt));
  }
  uint header = arrayOopDesc::base_offset_in_bytes(elembt);

  // short-circuit a common case (saves lots of confusing waste motion)
  jint idx_con = find_int_con(idx, -1);
  if (idx_con >= 0) {
    intptr_t offset = header + ((intptr_t)idx_con << shift);
    return basic_plus_adr(ary, offset);
  }

  // must be correct type for alignment purposes
  Node* base  = basic_plus_adr(ary, header);
  idx = Compile::conv_I2X_index(&_gvn, idx, sizetype, ctrl);
  Node* scale = _gvn.transform( new LShiftXNode(idx, intcon(shift)) );
  return basic_plus_adr(ary, base, scale);
}

Node* GraphKit::flat_array_element_address(Node*& array, Node* idx, ciInlineKlass* vk, bool is_null_free,
                                           bool is_not_null_free, bool is_atomic) {
  ciArrayKlass* array_klass = ciArrayKlass::make(vk, /* flat */ true, is_null_free, is_atomic);
  const TypeAryPtr* arytype = TypeOopPtr::make_from_klass(array_klass)->isa_aryptr();
  arytype = arytype->cast_to_exactness(true);
  arytype = arytype->cast_to_not_null_free(is_not_null_free);
  array = _gvn.transform(new CheckCastPPNode(control(), array, arytype));
  return array_element_address(array, idx, T_FLAT_ELEMENT, arytype->size(), control());
}

//-------------------------load_array_element-------------------------
Node* GraphKit::load_array_element(Node* ary, Node* idx, const TypeAryPtr* arytype, bool set_ctrl) {
  const Type* elemtype = arytype->elem();
  BasicType elembt = elemtype->array_element_basic_type();
  Node* adr = array_element_address(ary, idx, elembt, arytype->size());
  if (elembt == T_NARROWOOP) {
    elembt = T_OBJECT; // To satisfy switch in LoadNode::make()
  }
  Node* ld = access_load_at(ary, adr, arytype, elemtype, elembt,
                            IN_HEAP | IS_ARRAY | (set_ctrl ? C2_CONTROL_DEPENDENT_LOAD : 0));
  return ld;
}

//-------------------------set_arguments_for_java_call-------------------------
// Arguments (pre-popped from the stack) are taken from the JVMS.
void GraphKit::set_arguments_for_java_call(CallJavaNode* call, bool is_late_inline) {
  PreserveReexecuteState preexecs(this);
  if (EnableValhalla) {
    // Make sure the call is "re-executed", if buffering of inline type arguments triggers deoptimization.
    // At this point, the call hasn't been executed yet, so we will only ever execute the call once.
    jvms()->set_should_reexecute(true);
    int arg_size = method()->get_declared_signature_at_bci(bci())->arg_size_for_bc(java_bc());
    inc_sp(arg_size);
  }
  // Add the call arguments
  const TypeTuple* domain = call->tf()->domain_sig();
  uint nargs = domain->cnt();
  int arg_num = 0;
  for (uint i = TypeFunc::Parms, idx = TypeFunc::Parms; i < nargs; i++) {
    Node* arg = argument(i-TypeFunc::Parms);
    const Type* t = domain->field_at(i);
    // TODO 8284443 A static call to a mismatched method should still be scalarized
    if (t->is_inlinetypeptr() && !call->method()->get_Method()->mismatch() && call->method()->is_scalarized_arg(arg_num)) {
      // We don't pass inline type arguments by reference but instead pass each field of the inline type
      if (!arg->is_InlineType()) {
        assert(_gvn.type(arg)->is_zero_type() && !t->inline_klass()->is_null_free(), "Unexpected argument type");
        arg = InlineTypeNode::make_from_oop(this, arg, t->inline_klass());
      }
      InlineTypeNode* vt = arg->as_InlineType();
      vt->pass_fields(this, call, idx, true, !t->maybe_null());
      // If an inline type argument is passed as fields, attach the Method* to the call site
      // to be able to access the extended signature later via attached_method_before_pc().
      // For example, see CompiledMethod::preserve_callee_argument_oops().
      call->set_override_symbolic_info(true);
      // Register an evol dependency on the callee method to make sure that this method is deoptimized and
      // re-compiled with a non-scalarized calling convention if the callee method is later marked as mismatched.
      C->dependencies()->assert_evol_method(call->method());
      arg_num++;
      continue;
    } else if (arg->is_InlineType()) {
      // Pass inline type argument via oop to callee
      InlineTypeNode* inline_type = arg->as_InlineType();
      const ciMethod* method = call->method();
      ciInstanceKlass* holder = method->holder();
      const bool is_receiver = (i == TypeFunc::Parms);
      const bool is_abstract_or_object_klass_constructor = method->is_object_constructor() &&
                                                           (holder->is_abstract() || holder->is_java_lang_Object());
      const bool is_larval_receiver_on_super_constructor = is_receiver && is_abstract_or_object_klass_constructor;
      bool must_init_buffer = true;
      // We always need to buffer inline types when they are escaping. However, we can skip the actual initialization
      // of the buffer if the inline type is a larval because we are going to update the buffer anyway which requires
      // us to create a new one. But there is one special case where we are still required to initialize the buffer:
      // When we have a larval receiver invoked on an abstract (value class) constructor or the Object constructor (that
      // is not going to be inlined). After this call, the larval is completely initialized and thus not a larval anymore.
      // We therefore need to force an initialization of the buffer to not lose all the field writes so far in case the
      // buffer needs to be used (e.g. to read from when deoptimizing at runtime) or further updated in abstract super
      // value class constructors which could have more fields to be initialized. Note that we do not need to
      // initialize the buffer when invoking another constructor in the same class on a larval receiver because we
      // have not initialized any fields, yet (this is done completely by the other constructor call).
      if (inline_type->is_larval() && !is_larval_receiver_on_super_constructor) {
        must_init_buffer = false;
      }
      arg = inline_type->buffer(this, true, must_init_buffer);
    }
    if (t != Type::HALF) {
      arg_num++;
    }
    call->init_req(idx++, arg);
  }
}

//---------------------------set_edges_for_java_call---------------------------
// Connect a newly created call into the current JVMS.
// A return value node (if any) is returned from set_edges_for_java_call.
void GraphKit::set_edges_for_java_call(CallJavaNode* call, bool must_throw, bool separate_io_proj) {

  // Add the predefined inputs:
  call->init_req( TypeFunc::Control, control() );
  call->init_req( TypeFunc::I_O    , i_o() );
  call->init_req( TypeFunc::Memory , reset_memory() );
  call->init_req( TypeFunc::FramePtr, frameptr() );
  call->init_req( TypeFunc::ReturnAdr, top() );

  add_safepoint_edges(call, must_throw);

  Node* xcall = _gvn.transform(call);

  if (xcall == top()) {
    set_control(top());
    return;
  }
  assert(xcall == call, "call identity is stable");

  // Re-use the current map to produce the result.

  set_control(_gvn.transform(new ProjNode(call, TypeFunc::Control)));
  set_i_o(    _gvn.transform(new ProjNode(call, TypeFunc::I_O    , separate_io_proj)));
  set_all_memory_call(xcall, separate_io_proj);

  //return xcall;   // no need, caller already has it
}

Node* GraphKit::set_results_for_java_call(CallJavaNode* call, bool separate_io_proj, bool deoptimize) {
  if (stopped())  return top();  // maybe the call folded up?

  // Note:  Since any out-of-line call can produce an exception,
  // we always insert an I_O projection from the call into the result.

  make_slow_call_ex(call, env()->Throwable_klass(), separate_io_proj, deoptimize);

  if (separate_io_proj) {
    // The caller requested separate projections be used by the fall
    // through and exceptional paths, so replace the projections for
    // the fall through path.
    set_i_o(_gvn.transform( new ProjNode(call, TypeFunc::I_O) ));
    set_all_memory(_gvn.transform( new ProjNode(call, TypeFunc::Memory) ));
  }

  // Capture the return value, if any.
  Node* ret;
  if (call->method() == nullptr || call->method()->return_type()->basic_type() == T_VOID) {
    ret = top();
  } else if (call->tf()->returns_inline_type_as_fields()) {
    // Return of multiple values (inline type fields): we create a
    // InlineType node, each field is a projection from the call.
    ciInlineKlass* vk = call->method()->return_type()->as_inline_klass();
    uint base_input = TypeFunc::Parms;
    ret = InlineTypeNode::make_from_multi(this, call, vk, base_input, false, false);
  } else {
    ret = _gvn.transform(new ProjNode(call, TypeFunc::Parms));
    ciType* t = call->method()->return_type();
    if (t->is_klass()) {
      const Type* type = TypeOopPtr::make_from_klass(t->as_klass());
      if (type->is_inlinetypeptr()) {
        ret = InlineTypeNode::make_from_oop(this, ret, type->inline_klass());
      }
    }
  }

  // We just called the constructor on a value type receiver. Reload it from the buffer
  ciMethod* method = call->method();
  if (method->is_object_constructor() && !method->holder()->is_java_lang_Object()) {
    InlineTypeNode* inline_type_receiver = call->in(TypeFunc::Parms)->isa_InlineType();
    if (inline_type_receiver != nullptr) {
      assert(inline_type_receiver->is_larval(), "must be larval");
      assert(inline_type_receiver->is_allocated(&gvn()), "larval must be buffered");
      InlineTypeNode* reloaded = InlineTypeNode::make_from_oop(this, inline_type_receiver->get_oop(),
                                                               inline_type_receiver->bottom_type()->inline_klass());
      assert(!reloaded->is_larval(), "should not be larval anymore");
      replace_in_map(inline_type_receiver, reloaded);
    }
  }

  return ret;
}

//--------------------set_predefined_input_for_runtime_call--------------------
// Reading and setting the memory state is way conservative here.
// The real problem is that I am not doing real Type analysis on memory,
// so I cannot distinguish card mark stores from other stores.  Across a GC
// point the Store Barrier and the card mark memory has to agree.  I cannot
// have a card mark store and its barrier split across the GC point from
// either above or below.  Here I get that to happen by reading ALL of memory.
// A better answer would be to separate out card marks from other memory.
// For now, return the input memory state, so that it can be reused
// after the call, if this call has restricted memory effects.
Node* GraphKit::set_predefined_input_for_runtime_call(SafePointNode* call, Node* narrow_mem) {
  // Set fixed predefined input arguments
  Node* memory = reset_memory();
  Node* m = narrow_mem == nullptr ? memory : narrow_mem;
  call->init_req( TypeFunc::Control,   control()  );
  call->init_req( TypeFunc::I_O,       top()      ); // does no i/o
  call->init_req( TypeFunc::Memory,    m          ); // may gc ptrs
  call->init_req( TypeFunc::FramePtr,  frameptr() );
  call->init_req( TypeFunc::ReturnAdr, top()      );
  return memory;
}

//-------------------set_predefined_output_for_runtime_call--------------------
// Set control and memory (not i_o) from the call.
// If keep_mem is not null, use it for the output state,
// except for the RawPtr output of the call, if hook_mem is TypeRawPtr::BOTTOM.
// If hook_mem is null, this call produces no memory effects at all.
// If hook_mem is a Java-visible memory slice (such as arraycopy operands),
// then only that memory slice is taken from the call.
// In the last case, we must put an appropriate memory barrier before
// the call, so as to create the correct anti-dependencies on loads
// preceding the call.
void GraphKit::set_predefined_output_for_runtime_call(Node* call,
                                                      Node* keep_mem,
                                                      const TypePtr* hook_mem) {
  // no i/o
  set_control(_gvn.transform( new ProjNode(call,TypeFunc::Control) ));
  if (keep_mem) {
    // First clone the existing memory state
    set_all_memory(keep_mem);
    if (hook_mem != nullptr) {
      // Make memory for the call
      Node* mem = _gvn.transform( new ProjNode(call, TypeFunc::Memory) );
      // Set the RawPtr memory state only.  This covers all the heap top/GC stuff
      // We also use hook_mem to extract specific effects from arraycopy stubs.
      set_memory(mem, hook_mem);
    }
    // ...else the call has NO memory effects.

    // Make sure the call advertises its memory effects precisely.
    // This lets us build accurate anti-dependences in gcm.cpp.
    assert(C->alias_type(call->adr_type()) == C->alias_type(hook_mem),
           "call node must be constructed correctly");
  } else {
    assert(hook_mem == nullptr, "");
    // This is not a "slow path" call; all memory comes from the call.
    set_all_memory_call(call);
  }
}

// Keep track of MergeMems feeding into other MergeMems
static void add_mergemem_users_to_worklist(Unique_Node_List& wl, Node* mem) {
  if (!mem->is_MergeMem()) {
    return;
  }
  for (SimpleDUIterator i(mem); i.has_next(); i.next()) {
    Node* use = i.get();
    if (use->is_MergeMem()) {
      wl.push(use);
    }
  }
}

// Replace the call with the current state of the kit.
void GraphKit::replace_call(CallNode* call, Node* result, bool do_replaced_nodes, bool do_asserts) {
  JVMState* ejvms = nullptr;
  if (has_exceptions()) {
    ejvms = transfer_exceptions_into_jvms();
  }

  ReplacedNodes replaced_nodes = map()->replaced_nodes();
  ReplacedNodes replaced_nodes_exception;
  Node* ex_ctl = top();

  SafePointNode* final_state = stop();

  // Find all the needed outputs of this call
  CallProjections* callprojs = call->extract_projections(true, do_asserts);

  Unique_Node_List wl;
  Node* init_mem = call->in(TypeFunc::Memory);
  Node* final_mem = final_state->in(TypeFunc::Memory);
  Node* final_ctl = final_state->in(TypeFunc::Control);
  Node* final_io = final_state->in(TypeFunc::I_O);

  // Replace all the old call edges with the edges from the inlining result
  if (callprojs->fallthrough_catchproj != nullptr) {
    C->gvn_replace_by(callprojs->fallthrough_catchproj, final_ctl);
  }
  if (callprojs->fallthrough_memproj != nullptr) {
    if (final_mem->is_MergeMem()) {
      // Parser's exits MergeMem was not transformed but may be optimized
      final_mem = _gvn.transform(final_mem);
    }
    C->gvn_replace_by(callprojs->fallthrough_memproj,   final_mem);
    add_mergemem_users_to_worklist(wl, final_mem);
  }
  if (callprojs->fallthrough_ioproj != nullptr) {
    C->gvn_replace_by(callprojs->fallthrough_ioproj,    final_io);
  }

  // Replace the result with the new result if it exists and is used
  if (callprojs->resproj[0] != nullptr && result != nullptr) {
    // If the inlined code is dead, the result projections for an inline type returned as
    // fields have not been replaced. They will go away once the call is replaced by TOP below.
    assert(callprojs->nb_resproj == 1 || (call->tf()->returns_inline_type_as_fields() && stopped()),
           "unexpected number of results");
    C->gvn_replace_by(callprojs->resproj[0], result);
  }

  if (ejvms == nullptr) {
    // No exception edges to simply kill off those paths
    if (callprojs->catchall_catchproj != nullptr) {
      C->gvn_replace_by(callprojs->catchall_catchproj, C->top());
    }
    if (callprojs->catchall_memproj != nullptr) {
      C->gvn_replace_by(callprojs->catchall_memproj,   C->top());
    }
    if (callprojs->catchall_ioproj != nullptr) {
      C->gvn_replace_by(callprojs->catchall_ioproj,    C->top());
    }
    // Replace the old exception object with top
    if (callprojs->exobj != nullptr) {
      C->gvn_replace_by(callprojs->exobj, C->top());
    }
  } else {
    GraphKit ekit(ejvms);

    // Load my combined exception state into the kit, with all phis transformed:
    SafePointNode* ex_map = ekit.combine_and_pop_all_exception_states();
    replaced_nodes_exception = ex_map->replaced_nodes();

    Node* ex_oop = ekit.use_exception_state(ex_map);

    if (callprojs->catchall_catchproj != nullptr) {
      C->gvn_replace_by(callprojs->catchall_catchproj, ekit.control());
      ex_ctl = ekit.control();
    }
    if (callprojs->catchall_memproj != nullptr) {
      Node* ex_mem = ekit.reset_memory();
      C->gvn_replace_by(callprojs->catchall_memproj,   ex_mem);
      add_mergemem_users_to_worklist(wl, ex_mem);
    }
    if (callprojs->catchall_ioproj != nullptr) {
      C->gvn_replace_by(callprojs->catchall_ioproj,    ekit.i_o());
    }

    // Replace the old exception object with the newly created one
    if (callprojs->exobj != nullptr) {
      C->gvn_replace_by(callprojs->exobj, ex_oop);
    }
  }

  // Disconnect the call from the graph
  call->disconnect_inputs(C);
  C->gvn_replace_by(call, C->top());

  // Clean up any MergeMems that feed other MergeMems since the
  // optimizer doesn't like that.
  while (wl.size() > 0) {
    _gvn.transform(wl.pop());
  }

  if (callprojs->fallthrough_catchproj != nullptr && !final_ctl->is_top() && do_replaced_nodes) {
    replaced_nodes.apply(C, final_ctl);
  }
  if (!ex_ctl->is_top() && do_replaced_nodes) {
    replaced_nodes_exception.apply(C, ex_ctl);
  }
}


//------------------------------increment_counter------------------------------
// for statistics: increment a VM counter by 1

void GraphKit::increment_counter(address counter_addr) {
  Node* adr1 = makecon(TypeRawPtr::make(counter_addr));
  increment_counter(adr1);
}

void GraphKit::increment_counter(Node* counter_addr) {
  Node* ctrl = control();
  Node* cnt  = make_load(ctrl, counter_addr, TypeLong::LONG, T_LONG, MemNode::unordered);
  Node* incr = _gvn.transform(new AddLNode(cnt, _gvn.longcon(1)));
  store_to_memory(ctrl, counter_addr, incr, T_LONG, MemNode::unordered);
}


//------------------------------uncommon_trap----------------------------------
// Bail out to the interpreter in mid-method.  Implemented by calling the
// uncommon_trap blob.  This helper function inserts a runtime call with the
// right debug info.
Node* GraphKit::uncommon_trap(int trap_request,
                             ciKlass* klass, const char* comment,
                             bool must_throw,
                             bool keep_exact_action) {
  if (failing_internal()) {
    stop();
  }
  if (stopped())  return nullptr; // trap reachable?

  // Note:  If ProfileTraps is true, and if a deopt. actually
  // occurs here, the runtime will make sure an MDO exists.  There is
  // no need to call method()->ensure_method_data() at this point.

  // Set the stack pointer to the right value for reexecution:
  set_sp(reexecute_sp());

#ifdef ASSERT
  if (!must_throw) {
    // Make sure the stack has at least enough depth to execute
    // the current bytecode.
    int inputs, ignored_depth;
    if (compute_stack_effects(inputs, ignored_depth)) {
      assert(sp() >= inputs, "must have enough JVMS stack to execute %s: sp=%d, inputs=%d",
             Bytecodes::name(java_bc()), sp(), inputs);
    }
  }
#endif

  Deoptimization::DeoptReason reason = Deoptimization::trap_request_reason(trap_request);
  Deoptimization::DeoptAction action = Deoptimization::trap_request_action(trap_request);

  switch (action) {
  case Deoptimization::Action_maybe_recompile:
  case Deoptimization::Action_reinterpret:
    // Temporary fix for 6529811 to allow virtual calls to be sure they
    // get the chance to go from mono->bi->mega
    if (!keep_exact_action &&
        Deoptimization::trap_request_index(trap_request) < 0 &&
        too_many_recompiles(reason)) {
      // This BCI is causing too many recompilations.
      if (C->log() != nullptr) {
        C->log()->elem("observe that='trap_action_change' reason='%s' from='%s' to='none'",
                Deoptimization::trap_reason_name(reason),
                Deoptimization::trap_action_name(action));
      }
      action = Deoptimization::Action_none;
      trap_request = Deoptimization::make_trap_request(reason, action);
    } else {
      C->set_trap_can_recompile(true);
    }
    break;
  case Deoptimization::Action_make_not_entrant:
    C->set_trap_can_recompile(true);
    break;
  case Deoptimization::Action_none:
  case Deoptimization::Action_make_not_compilable:
    break;
  default:
#ifdef ASSERT
    fatal("unknown action %d: %s", action, Deoptimization::trap_action_name(action));
#endif
    break;
  }

  if (TraceOptoParse) {
    char buf[100];
    tty->print_cr("Uncommon trap %s at bci:%d",
                  Deoptimization::format_trap_request(buf, sizeof(buf),
                                                      trap_request), bci());
  }

  CompileLog* log = C->log();
  if (log != nullptr) {
    int kid = (klass == nullptr)? -1: log->identify(klass);
    log->begin_elem("uncommon_trap bci='%d'", bci());
    char buf[100];
    log->print(" %s", Deoptimization::format_trap_request(buf, sizeof(buf),
                                                          trap_request));
    if (kid >= 0)         log->print(" klass='%d'", kid);
    if (comment != nullptr)  log->print(" comment='%s'", comment);
    log->end_elem();
  }

  // Make sure any guarding test views this path as very unlikely
  Node *i0 = control()->in(0);
  if (i0 != nullptr && i0->is_If()) {        // Found a guarding if test?
    IfNode *iff = i0->as_If();
    float f = iff->_prob;   // Get prob
    if (control()->Opcode() == Op_IfTrue) {
      if (f > PROB_UNLIKELY_MAG(4))
        iff->_prob = PROB_MIN;
    } else {
      if (f < PROB_LIKELY_MAG(4))
        iff->_prob = PROB_MAX;
    }
  }

  // Clear out dead values from the debug info.
  kill_dead_locals();

  // Now insert the uncommon trap subroutine call
  address call_addr = OptoRuntime::uncommon_trap_blob()->entry_point();
  const TypePtr* no_memory_effects = nullptr;
  // Pass the index of the class to be loaded
  Node* call = make_runtime_call(RC_NO_LEAF | RC_UNCOMMON |
                                 (must_throw ? RC_MUST_THROW : 0),
                                 OptoRuntime::uncommon_trap_Type(),
                                 call_addr, "uncommon_trap", no_memory_effects,
                                 intcon(trap_request));
  assert(call->as_CallStaticJava()->uncommon_trap_request() == trap_request,
         "must extract request correctly from the graph");
  assert(trap_request != 0, "zero value reserved by uncommon_trap_request");

  call->set_req(TypeFunc::ReturnAdr, returnadr());
  // The debug info is the only real input to this call.

  // Halt-and-catch fire here.  The above call should never return!
  HaltNode* halt = new HaltNode(control(), frameptr(), "uncommon trap returned which should never happen"
                                                       PRODUCT_ONLY(COMMA /*reachable*/false));
  _gvn.set_type_bottom(halt);
  root()->add_req(halt);

  stop_and_kill_map();
  return call;
}


//--------------------------just_allocated_object------------------------------
// Report the object that was just allocated.
// It must be the case that there are no intervening safepoints.
// We use this to determine if an object is so "fresh" that
// it does not require card marks.
Node* GraphKit::just_allocated_object(Node* current_control) {
  Node* ctrl = current_control;
  // Object::<init> is invoked after allocation, most of invoke nodes
  // will be reduced, but a region node is kept in parse time, we check
  // the pattern and skip the region node if it degraded to a copy.
  if (ctrl != nullptr && ctrl->is_Region() && ctrl->req() == 2 &&
      ctrl->as_Region()->is_copy()) {
    ctrl = ctrl->as_Region()->is_copy();
  }
  if (C->recent_alloc_ctl() == ctrl) {
   return C->recent_alloc_obj();
  }
  return nullptr;
}


/**
 * Record profiling data exact_kls for Node n with the type system so
 * that it can propagate it (speculation)
 *
 * @param n          node that the type applies to
 * @param exact_kls  type from profiling
 * @param maybe_null did profiling see null?
 *
 * @return           node with improved type
 */
Node* GraphKit::record_profile_for_speculation(Node* n, ciKlass* exact_kls, ProfilePtrKind ptr_kind) {
  const Type* current_type = _gvn.type(n);
  assert(UseTypeSpeculation, "type speculation must be on");

  const TypePtr* speculative = current_type->speculative();

  // Should the klass from the profile be recorded in the speculative type?
  if (current_type->would_improve_type(exact_kls, jvms()->depth())) {
    const TypeKlassPtr* tklass = TypeKlassPtr::make(exact_kls, Type::trust_interfaces);
    const TypeOopPtr* xtype = tklass->as_instance_type();
    assert(xtype->klass_is_exact(), "Should be exact");
    // Any reason to believe n is not null (from this profiling or a previous one)?
    assert(ptr_kind != ProfileAlwaysNull, "impossible here");
    const TypePtr* ptr = (ptr_kind != ProfileNeverNull && current_type->speculative_maybe_null()) ? TypePtr::BOTTOM : TypePtr::NOTNULL;
    // record the new speculative type's depth
    speculative = xtype->cast_to_ptr_type(ptr->ptr())->is_ptr();
    speculative = speculative->with_inline_depth(jvms()->depth());
  } else if (current_type->would_improve_ptr(ptr_kind)) {
    // Profiling report that null was never seen so we can change the
    // speculative type to non null ptr.
    if (ptr_kind == ProfileAlwaysNull) {
      speculative = TypePtr::NULL_PTR;
    } else {
      assert(ptr_kind == ProfileNeverNull, "nothing else is an improvement");
      const TypePtr* ptr = TypePtr::NOTNULL;
      if (speculative != nullptr) {
        speculative = speculative->cast_to_ptr_type(ptr->ptr())->is_ptr();
      } else {
        speculative = ptr;
      }
    }
  }

  if (speculative != current_type->speculative()) {
    // Build a type with a speculative type (what we think we know
    // about the type but will need a guard when we use it)
    const TypeOopPtr* spec_type = TypeOopPtr::make(TypePtr::BotPTR, Type::Offset::bottom, TypeOopPtr::InstanceBot, speculative);
    // We're changing the type, we need a new CheckCast node to carry
    // the new type. The new type depends on the control: what
    // profiling tells us is only valid from here as far as we can
    // tell.
    Node* cast = new CheckCastPPNode(control(), n, current_type->remove_speculative()->join_speculative(spec_type));
    cast = _gvn.transform(cast);
    replace_in_map(n, cast);
    n = cast;
  }

  return n;
}

/**
 * Record profiling data from receiver profiling at an invoke with the
 * type system so that it can propagate it (speculation)
 *
 * @param n  receiver node
 *
 * @return   node with improved type
 */
Node* GraphKit::record_profiled_receiver_for_speculation(Node* n) {
  if (!UseTypeSpeculation) {
    return n;
  }
  ciKlass* exact_kls = profile_has_unique_klass();
  ProfilePtrKind ptr_kind = ProfileMaybeNull;
  if ((java_bc() == Bytecodes::_checkcast ||
       java_bc() == Bytecodes::_instanceof ||
       java_bc() == Bytecodes::_aastore) &&
      method()->method_data()->is_mature()) {
    ciProfileData* data = method()->method_data()->bci_to_data(bci());
    if (data != nullptr) {
      if (java_bc() == Bytecodes::_aastore) {
        ciKlass* array_type = nullptr;
        ciKlass* element_type = nullptr;
        ProfilePtrKind element_ptr = ProfileMaybeNull;
        bool flat_array = true;
        bool null_free_array = true;
        method()->array_access_profiled_type(bci(), array_type, element_type, element_ptr, flat_array, null_free_array);
        exact_kls = element_type;
        ptr_kind = element_ptr;
      } else {
        if (!data->as_BitData()->null_seen()) {
          ptr_kind = ProfileNeverNull;
        } else {
          assert(data->is_ReceiverTypeData(), "bad profile data type");
          ciReceiverTypeData* call = (ciReceiverTypeData*)data->as_ReceiverTypeData();
          uint i = 0;
          for (; i < call->row_limit(); i++) {
            ciKlass* receiver = call->receiver(i);
            if (receiver != nullptr) {
              break;
            }
          }
          ptr_kind = (i == call->row_limit()) ? ProfileAlwaysNull : ProfileMaybeNull;
        }
      }
    }
  }
  return record_profile_for_speculation(n, exact_kls, ptr_kind);
}

/**
 * Record profiling data from argument profiling at an invoke with the
 * type system so that it can propagate it (speculation)
 *
 * @param dest_method  target method for the call
 * @param bc           what invoke bytecode is this?
 */
void GraphKit::record_profiled_arguments_for_speculation(ciMethod* dest_method, Bytecodes::Code bc) {
  if (!UseTypeSpeculation) {
    return;
  }
  const TypeFunc* tf    = TypeFunc::make(dest_method);
  int             nargs = tf->domain_sig()->cnt() - TypeFunc::Parms;
  int skip = Bytecodes::has_receiver(bc) ? 1 : 0;
  for (int j = skip, i = 0; j < nargs && i < TypeProfileArgsLimit; j++) {
    const Type *targ = tf->domain_sig()->field_at(j + TypeFunc::Parms);
    if (is_reference_type(targ->basic_type())) {
      ProfilePtrKind ptr_kind = ProfileMaybeNull;
      ciKlass* better_type = nullptr;
      if (method()->argument_profiled_type(bci(), i, better_type, ptr_kind)) {
        record_profile_for_speculation(argument(j), better_type, ptr_kind);
      }
      i++;
    }
  }
}

/**
 * Record profiling data from parameter profiling at an invoke with
 * the type system so that it can propagate it (speculation)
 */
void GraphKit::record_profiled_parameters_for_speculation() {
  if (!UseTypeSpeculation) {
    return;
  }
  for (int i = 0, j = 0; i < method()->arg_size() ; i++) {
    if (_gvn.type(local(i))->isa_oopptr()) {
      ProfilePtrKind ptr_kind = ProfileMaybeNull;
      ciKlass* better_type = nullptr;
      if (method()->parameter_profiled_type(j, better_type, ptr_kind)) {
        record_profile_for_speculation(local(i), better_type, ptr_kind);
      }
      j++;
    }
  }
}

/**
 * Record profiling data from return value profiling at an invoke with
 * the type system so that it can propagate it (speculation)
 */
void GraphKit::record_profiled_return_for_speculation() {
  if (!UseTypeSpeculation) {
    return;
  }
  ProfilePtrKind ptr_kind = ProfileMaybeNull;
  ciKlass* better_type = nullptr;
  if (method()->return_profiled_type(bci(), better_type, ptr_kind)) {
    // If profiling reports a single type for the return value,
    // feed it to the type system so it can propagate it as a
    // speculative type
    record_profile_for_speculation(stack(sp()-1), better_type, ptr_kind);
  }
}

<<<<<<< HEAD
void GraphKit::round_double_arguments(ciMethod* dest_method) {
  if (Matcher::strict_fp_requires_explicit_rounding) {
    // (Note:  TypeFunc::make has a cache that makes this fast.)
    const TypeFunc* tf    = TypeFunc::make(dest_method);
    int             nargs = tf->domain_sig()->cnt() - TypeFunc::Parms;
    for (int j = 0; j < nargs; j++) {
      const Type *targ = tf->domain_sig()->field_at(j + TypeFunc::Parms);
      if (targ->basic_type() == T_DOUBLE) {
        // If any parameters are doubles, they must be rounded before
        // the call, dprecision_rounding does gvn.transform
        Node *arg = argument(j);
        arg = dprecision_rounding(arg);
        set_argument(j, arg);
      }
    }
  }
}

// rounding for strict float precision conformance
Node* GraphKit::precision_rounding(Node* n) {
  if (Matcher::strict_fp_requires_explicit_rounding) {
#ifdef IA32
    if (UseSSE == 0) {
      return _gvn.transform(new RoundFloatNode(nullptr, n));
    }
#else
    Unimplemented();
#endif // IA32
  }
  return n;
}

// rounding for strict double precision conformance
Node* GraphKit::dprecision_rounding(Node *n) {
  if (Matcher::strict_fp_requires_explicit_rounding) {
#ifdef IA32
    if (UseSSE < 2) {
      return _gvn.transform(new RoundDoubleNode(nullptr, n));
    }
#else
    Unimplemented();
#endif // IA32
  }
  return n;
}
=======
>>>>>>> bd749221

//=============================================================================
// Generate a fast path/slow path idiom.  Graph looks like:
// [foo] indicates that 'foo' is a parameter
//
//              [in]     null
//                 \    /
//                  CmpP
//                  Bool ne
//                   If
//                  /  \
//              True    False-<2>
//              / |
//             /  cast_not_null
//           Load  |    |   ^
//        [fast_test]   |   |
// gvn to   opt_test    |   |
//          /    \      |  <1>
//      True     False  |
//        |         \\  |
//   [slow_call]     \[fast_result]
//    Ctl   Val       \      \
//     |               \      \
//    Catch       <1>   \      \
//   /    \        ^     \      \
//  Ex    No_Ex    |      \      \
//  |       \   \  |       \ <2>  \
//  ...      \  [slow_res] |  |    \   [null_result]
//            \         \--+--+---  |  |
//             \           | /    \ | /
//              --------Region     Phi
//
//=============================================================================
// Code is structured as a series of driver functions all called 'do_XXX' that
// call a set of helper functions.  Helper functions first, then drivers.

//------------------------------null_check_oop---------------------------------
// Null check oop.  Set null-path control into Region in slot 3.
// Make a cast-not-nullness use the other not-null control.  Return cast.
Node* GraphKit::null_check_oop(Node* value, Node* *null_control,
                               bool never_see_null,
                               bool safe_for_replace,
                               bool speculative) {
  // Initial null check taken path
  (*null_control) = top();
  Node* cast = null_check_common(value, T_OBJECT, false, null_control, speculative);

  // Generate uncommon_trap:
  if (never_see_null && (*null_control) != top()) {
    // If we see an unexpected null at a check-cast we record it and force a
    // recompile; the offending check-cast will be compiled to handle nulls.
    // If we see more than one offending BCI, then all checkcasts in the
    // method will be compiled to handle nulls.
    PreserveJVMState pjvms(this);
    set_control(*null_control);
    replace_in_map(value, null());
    Deoptimization::DeoptReason reason = Deoptimization::reason_null_check(speculative);
    uncommon_trap(reason,
                  Deoptimization::Action_make_not_entrant);
    (*null_control) = top();    // null path is dead
  }
  if ((*null_control) == top() && safe_for_replace) {
    replace_in_map(value, cast);
  }

  // Cast away null-ness on the result
  return cast;
}

//------------------------------opt_iff----------------------------------------
// Optimize the fast-check IfNode.  Set the fast-path region slot 2.
// Return slow-path control.
Node* GraphKit::opt_iff(Node* region, Node* iff) {
  IfNode *opt_iff = _gvn.transform(iff)->as_If();

  // Fast path taken; set region slot 2
  Node *fast_taken = _gvn.transform( new IfFalseNode(opt_iff) );
  region->init_req(2,fast_taken); // Capture fast-control

  // Fast path not-taken, i.e. slow path
  Node *slow_taken = _gvn.transform( new IfTrueNode(opt_iff) );
  return slow_taken;
}

//-----------------------------make_runtime_call-------------------------------
Node* GraphKit::make_runtime_call(int flags,
                                  const TypeFunc* call_type, address call_addr,
                                  const char* call_name,
                                  const TypePtr* adr_type,
                                  // The following parms are all optional.
                                  // The first null ends the list.
                                  Node* parm0, Node* parm1,
                                  Node* parm2, Node* parm3,
                                  Node* parm4, Node* parm5,
                                  Node* parm6, Node* parm7) {
  assert(call_addr != nullptr, "must not call null targets");

  // Slow-path call
  bool is_leaf = !(flags & RC_NO_LEAF);
  bool has_io  = (!is_leaf && !(flags & RC_NO_IO));
  if (call_name == nullptr) {
    assert(!is_leaf, "must supply name for leaf");
    call_name = OptoRuntime::stub_name(call_addr);
  }
  CallNode* call;
  if (!is_leaf) {
    call = new CallStaticJavaNode(call_type, call_addr, call_name, adr_type);
  } else if (flags & RC_NO_FP) {
    call = new CallLeafNoFPNode(call_type, call_addr, call_name, adr_type);
  } else  if (flags & RC_VECTOR){
    uint num_bits = call_type->range_sig()->field_at(TypeFunc::Parms)->is_vect()->length_in_bytes() * BitsPerByte;
    call = new CallLeafVectorNode(call_type, call_addr, call_name, adr_type, num_bits);
  } else {
    call = new CallLeafNode(call_type, call_addr, call_name, adr_type);
  }

  // The following is similar to set_edges_for_java_call,
  // except that the memory effects of the call are restricted to AliasIdxRaw.

  // Slow path call has no side-effects, uses few values
  bool wide_in  = !(flags & RC_NARROW_MEM);
  bool wide_out = (C->get_alias_index(adr_type) == Compile::AliasIdxBot);

  Node* prev_mem = nullptr;
  if (wide_in) {
    prev_mem = set_predefined_input_for_runtime_call(call);
  } else {
    assert(!wide_out, "narrow in => narrow out");
    Node* narrow_mem = memory(adr_type);
    prev_mem = set_predefined_input_for_runtime_call(call, narrow_mem);
  }

  // Hook each parm in order.  Stop looking at the first null.
  if (parm0 != nullptr) { call->init_req(TypeFunc::Parms+0, parm0);
  if (parm1 != nullptr) { call->init_req(TypeFunc::Parms+1, parm1);
  if (parm2 != nullptr) { call->init_req(TypeFunc::Parms+2, parm2);
  if (parm3 != nullptr) { call->init_req(TypeFunc::Parms+3, parm3);
  if (parm4 != nullptr) { call->init_req(TypeFunc::Parms+4, parm4);
  if (parm5 != nullptr) { call->init_req(TypeFunc::Parms+5, parm5);
  if (parm6 != nullptr) { call->init_req(TypeFunc::Parms+6, parm6);
  if (parm7 != nullptr) { call->init_req(TypeFunc::Parms+7, parm7);
  /* close each nested if ===> */  } } } } } } } }
  assert(call->in(call->req()-1) != nullptr, "must initialize all parms");

  if (!is_leaf) {
    // Non-leaves can block and take safepoints:
    add_safepoint_edges(call, ((flags & RC_MUST_THROW) != 0));
  }
  // Non-leaves can throw exceptions:
  if (has_io) {
    call->set_req(TypeFunc::I_O, i_o());
  }

  if (flags & RC_UNCOMMON) {
    // Set the count to a tiny probability.  Cf. Estimate_Block_Frequency.
    // (An "if" probability corresponds roughly to an unconditional count.
    // Sort of.)
    call->set_cnt(PROB_UNLIKELY_MAG(4));
  }

  Node* c = _gvn.transform(call);
  assert(c == call, "cannot disappear");

  if (wide_out) {
    // Slow path call has full side-effects.
    set_predefined_output_for_runtime_call(call);
  } else {
    // Slow path call has few side-effects, and/or sets few values.
    set_predefined_output_for_runtime_call(call, prev_mem, adr_type);
  }

  if (has_io) {
    set_i_o(_gvn.transform(new ProjNode(call, TypeFunc::I_O)));
  }
  return call;

}

// i2b
Node* GraphKit::sign_extend_byte(Node* in) {
  Node* tmp = _gvn.transform(new LShiftINode(in, _gvn.intcon(24)));
  return _gvn.transform(new RShiftINode(tmp, _gvn.intcon(24)));
}

// i2s
Node* GraphKit::sign_extend_short(Node* in) {
  Node* tmp = _gvn.transform(new LShiftINode(in, _gvn.intcon(16)));
  return _gvn.transform(new RShiftINode(tmp, _gvn.intcon(16)));
}


//------------------------------merge_memory-----------------------------------
// Merge memory from one path into the current memory state.
void GraphKit::merge_memory(Node* new_mem, Node* region, int new_path) {
  for (MergeMemStream mms(merged_memory(), new_mem->as_MergeMem()); mms.next_non_empty2(); ) {
    Node* old_slice = mms.force_memory();
    Node* new_slice = mms.memory2();
    if (old_slice != new_slice) {
      PhiNode* phi;
      if (old_slice->is_Phi() && old_slice->as_Phi()->region() == region) {
        if (mms.is_empty()) {
          // clone base memory Phi's inputs for this memory slice
          assert(old_slice == mms.base_memory(), "sanity");
          phi = PhiNode::make(region, nullptr, Type::MEMORY, mms.adr_type(C));
          _gvn.set_type(phi, Type::MEMORY);
          for (uint i = 1; i < phi->req(); i++) {
            phi->init_req(i, old_slice->in(i));
          }
        } else {
          phi = old_slice->as_Phi(); // Phi was generated already
        }
      } else {
        phi = PhiNode::make(region, old_slice, Type::MEMORY, mms.adr_type(C));
        _gvn.set_type(phi, Type::MEMORY);
      }
      phi->set_req(new_path, new_slice);
      mms.set_memory(phi);
    }
  }
}

//------------------------------make_slow_call_ex------------------------------
// Make the exception handler hookups for the slow call
void GraphKit::make_slow_call_ex(Node* call, ciInstanceKlass* ex_klass, bool separate_io_proj, bool deoptimize) {
  if (stopped())  return;

  // Make a catch node with just two handlers:  fall-through and catch-all
  Node* i_o  = _gvn.transform( new ProjNode(call, TypeFunc::I_O, separate_io_proj) );
  Node* catc = _gvn.transform( new CatchNode(control(), i_o, 2) );
  Node* norm = new CatchProjNode(catc, CatchProjNode::fall_through_index, CatchProjNode::no_handler_bci);
  _gvn.set_type_bottom(norm);
  C->record_for_igvn(norm);
  Node* excp = _gvn.transform( new CatchProjNode(catc, CatchProjNode::catch_all_index,    CatchProjNode::no_handler_bci) );

  { PreserveJVMState pjvms(this);
    set_control(excp);
    set_i_o(i_o);

    if (excp != top()) {
      if (deoptimize) {
        // Deoptimize if an exception is caught. Don't construct exception state in this case.
        uncommon_trap(Deoptimization::Reason_unhandled,
                      Deoptimization::Action_none);
      } else {
        // Create an exception state also.
        // Use an exact type if the caller has a specific exception.
        const Type* ex_type = TypeOopPtr::make_from_klass_unique(ex_klass)->cast_to_ptr_type(TypePtr::NotNull);
        Node*       ex_oop  = new CreateExNode(ex_type, control(), i_o);
        add_exception_state(make_exception_state(_gvn.transform(ex_oop)));
      }
    }
  }

  // Get the no-exception control from the CatchNode.
  set_control(norm);
}

static IfNode* gen_subtype_check_compare(Node* ctrl, Node* in1, Node* in2, BoolTest::mask test, float p, PhaseGVN& gvn, BasicType bt) {
  Node* cmp = nullptr;
  switch(bt) {
  case T_INT: cmp = new CmpINode(in1, in2); break;
  case T_ADDRESS: cmp = new CmpPNode(in1, in2); break;
  default: fatal("unexpected comparison type %s", type2name(bt));
  }
  cmp = gvn.transform(cmp);
  Node* bol = gvn.transform(new BoolNode(cmp, test));
  IfNode* iff = new IfNode(ctrl, bol, p, COUNT_UNKNOWN);
  gvn.transform(iff);
  if (!bol->is_Con()) gvn.record_for_igvn(iff);
  return iff;
}

//-------------------------------gen_subtype_check-----------------------------
// Generate a subtyping check.  Takes as input the subtype and supertype.
// Returns 2 values: sets the default control() to the true path and returns
// the false path.  Only reads invariant memory; sets no (visible) memory.
// The PartialSubtypeCheckNode sets the hidden 1-word cache in the encoding
// but that's not exposed to the optimizer.  This call also doesn't take in an
// Object; if you wish to check an Object you need to load the Object's class
// prior to coming here.
Node* Phase::gen_subtype_check(Node* subklass, Node* superklass, Node** ctrl, Node* mem, PhaseGVN& gvn,
                               ciMethod* method, int bci) {
  Compile* C = gvn.C;
  if ((*ctrl)->is_top()) {
    return C->top();
  }

  // Fast check for identical types, perhaps identical constants.
  // The types can even be identical non-constants, in cases
  // involving Array.newInstance, Object.clone, etc.
  if (subklass == superklass)
    return C->top();             // false path is dead; no test needed.

  if (gvn.type(superklass)->singleton()) {
    const TypeKlassPtr* superk = gvn.type(superklass)->is_klassptr();
    const TypeKlassPtr* subk   = gvn.type(subklass)->is_klassptr();

    // In the common case of an exact superklass, try to fold up the
    // test before generating code.  You may ask, why not just generate
    // the code and then let it fold up?  The answer is that the generated
    // code will necessarily include null checks, which do not always
    // completely fold away.  If they are also needless, then they turn
    // into a performance loss.  Example:
    //    Foo[] fa = blah(); Foo x = fa[0]; fa[1] = x;
    // Here, the type of 'fa' is often exact, so the store check
    // of fa[1]=x will fold up, without testing the nullness of x.
    //
    // At macro expansion, we would have already folded the SubTypeCheckNode
    // being expanded here because we always perform the static sub type
    // check in SubTypeCheckNode::sub() regardless of whether
    // StressReflectiveCode is set or not. We can therefore skip this
    // static check when StressReflectiveCode is on.
    switch (C->static_subtype_check(superk, subk)) {
    case Compile::SSC_always_false:
      {
        Node* always_fail = *ctrl;
        *ctrl = gvn.C->top();
        return always_fail;
      }
    case Compile::SSC_always_true:
      return C->top();
    case Compile::SSC_easy_test:
      {
        // Just do a direct pointer compare and be done.
        IfNode* iff = gen_subtype_check_compare(*ctrl, subklass, superklass, BoolTest::eq, PROB_STATIC_FREQUENT, gvn, T_ADDRESS);
        *ctrl = gvn.transform(new IfTrueNode(iff));
        return gvn.transform(new IfFalseNode(iff));
      }
    case Compile::SSC_full_test:
      break;
    default:
      ShouldNotReachHere();
    }
  }

  // %%% Possible further optimization:  Even if the superklass is not exact,
  // if the subklass is the unique subtype of the superklass, the check
  // will always succeed.  We could leave a dependency behind to ensure this.

  // First load the super-klass's check-offset
  Node *p1 = gvn.transform(new AddPNode(superklass, superklass, gvn.MakeConX(in_bytes(Klass::super_check_offset_offset()))));
  Node* m = C->immutable_memory();
  Node *chk_off = gvn.transform(new LoadINode(nullptr, m, p1, gvn.type(p1)->is_ptr(), TypeInt::INT, MemNode::unordered));
  int cacheoff_con = in_bytes(Klass::secondary_super_cache_offset());
  const TypeInt* chk_off_t = chk_off->Value(&gvn)->isa_int();
  int chk_off_con = (chk_off_t != nullptr && chk_off_t->is_con()) ? chk_off_t->get_con() : cacheoff_con;
  bool might_be_cache = (chk_off_con == cacheoff_con);

  // Load from the sub-klass's super-class display list, or a 1-word cache of
  // the secondary superclass list, or a failing value with a sentinel offset
  // if the super-klass is an interface or exceptionally deep in the Java
  // hierarchy and we have to scan the secondary superclass list the hard way.
  // Worst-case type is a little odd: null is allowed as a result (usually
  // klass loads can never produce a null).
  Node *chk_off_X = chk_off;
#ifdef _LP64
  chk_off_X = gvn.transform(new ConvI2LNode(chk_off_X));
#endif
  Node *p2 = gvn.transform(new AddPNode(subklass,subklass,chk_off_X));
  // For some types like interfaces the following loadKlass is from a 1-word
  // cache which is mutable so can't use immutable memory.  Other
  // types load from the super-class display table which is immutable.
  Node *kmem = C->immutable_memory();
  // secondary_super_cache is not immutable but can be treated as such because:
  // - no ideal node writes to it in a way that could cause an
  //   incorrect/missed optimization of the following Load.
  // - it's a cache so, worse case, not reading the latest value
  //   wouldn't cause incorrect execution
  if (might_be_cache && mem != nullptr) {
    kmem = mem->is_MergeMem() ? mem->as_MergeMem()->memory_at(C->get_alias_index(gvn.type(p2)->is_ptr())) : mem;
  }
  Node* nkls = gvn.transform(LoadKlassNode::make(gvn, kmem, p2, gvn.type(p2)->is_ptr(), TypeInstKlassPtr::OBJECT_OR_NULL));

  // Compile speed common case: ARE a subtype and we canNOT fail
  if (superklass == nkls) {
    return C->top();             // false path is dead; no test needed.
  }

  // Gather the various success & failures here
  RegionNode* r_not_subtype = new RegionNode(3);
  gvn.record_for_igvn(r_not_subtype);
  RegionNode* r_ok_subtype = new RegionNode(4);
  gvn.record_for_igvn(r_ok_subtype);

  // If we might perform an expensive check, first try to take advantage of profile data that was attached to the
  // SubTypeCheck node
  if (might_be_cache && method != nullptr && VM_Version::profile_all_receivers_at_type_check()) {
    ciCallProfile profile = method->call_profile_at_bci(bci);
    float total_prob = 0;
    for (int i = 0; profile.has_receiver(i); ++i) {
      float prob = profile.receiver_prob(i);
      total_prob += prob;
    }
    if (total_prob * 100. >= TypeProfileSubTypeCheckCommonThreshold) {
      const TypeKlassPtr* superk = gvn.type(superklass)->is_klassptr();
      for (int i = 0; profile.has_receiver(i); ++i) {
        ciKlass* klass = profile.receiver(i);
        const TypeKlassPtr* klass_t = TypeKlassPtr::make(klass);
        Compile::SubTypeCheckResult result = C->static_subtype_check(superk, klass_t);
        if (result != Compile::SSC_always_true && result != Compile::SSC_always_false) {
          continue;
        }
        float prob = profile.receiver_prob(i);
        ConNode* klass_node = gvn.makecon(klass_t);
        IfNode* iff = gen_subtype_check_compare(*ctrl, subklass, klass_node, BoolTest::eq, prob, gvn, T_ADDRESS);
        Node* iftrue = gvn.transform(new IfTrueNode(iff));

        if (result == Compile::SSC_always_true) {
          r_ok_subtype->add_req(iftrue);
        } else {
          assert(result == Compile::SSC_always_false, "");
          r_not_subtype->add_req(iftrue);
        }
        *ctrl = gvn.transform(new IfFalseNode(iff));
      }
    }
  }

  // See if we get an immediate positive hit.  Happens roughly 83% of the
  // time.  Test to see if the value loaded just previously from the subklass
  // is exactly the superklass.
  IfNode *iff1 = gen_subtype_check_compare(*ctrl, superklass, nkls, BoolTest::eq, PROB_LIKELY(0.83f), gvn, T_ADDRESS);
  Node *iftrue1 = gvn.transform( new IfTrueNode (iff1));
  *ctrl = gvn.transform(new IfFalseNode(iff1));

  // Compile speed common case: Check for being deterministic right now.  If
  // chk_off is a constant and not equal to cacheoff then we are NOT a
  // subklass.  In this case we need exactly the 1 test above and we can
  // return those results immediately.
  if (!might_be_cache) {
    Node* not_subtype_ctrl = *ctrl;
    *ctrl = iftrue1; // We need exactly the 1 test above
    PhaseIterGVN* igvn = gvn.is_IterGVN();
    if (igvn != nullptr) {
      igvn->remove_globally_dead_node(r_ok_subtype);
      igvn->remove_globally_dead_node(r_not_subtype);
    }
    return not_subtype_ctrl;
  }

  r_ok_subtype->init_req(1, iftrue1);

  // Check for immediate negative hit.  Happens roughly 11% of the time (which
  // is roughly 63% of the remaining cases).  Test to see if the loaded
  // check-offset points into the subklass display list or the 1-element
  // cache.  If it points to the display (and NOT the cache) and the display
  // missed then it's not a subtype.
  Node *cacheoff = gvn.intcon(cacheoff_con);
  IfNode *iff2 = gen_subtype_check_compare(*ctrl, chk_off, cacheoff, BoolTest::ne, PROB_LIKELY(0.63f), gvn, T_INT);
  r_not_subtype->init_req(1, gvn.transform(new IfTrueNode (iff2)));
  *ctrl = gvn.transform(new IfFalseNode(iff2));

  // Check for self.  Very rare to get here, but it is taken 1/3 the time.
  // No performance impact (too rare) but allows sharing of secondary arrays
  // which has some footprint reduction.
  IfNode *iff3 = gen_subtype_check_compare(*ctrl, subklass, superklass, BoolTest::eq, PROB_LIKELY(0.36f), gvn, T_ADDRESS);
  r_ok_subtype->init_req(2, gvn.transform(new IfTrueNode(iff3)));
  *ctrl = gvn.transform(new IfFalseNode(iff3));

  // -- Roads not taken here: --
  // We could also have chosen to perform the self-check at the beginning
  // of this code sequence, as the assembler does.  This would not pay off
  // the same way, since the optimizer, unlike the assembler, can perform
  // static type analysis to fold away many successful self-checks.
  // Non-foldable self checks work better here in second position, because
  // the initial primary superclass check subsumes a self-check for most
  // types.  An exception would be a secondary type like array-of-interface,
  // which does not appear in its own primary supertype display.
  // Finally, we could have chosen to move the self-check into the
  // PartialSubtypeCheckNode, and from there out-of-line in a platform
  // dependent manner.  But it is worthwhile to have the check here,
  // where it can be perhaps be optimized.  The cost in code space is
  // small (register compare, branch).

  // Now do a linear scan of the secondary super-klass array.  Again, no real
  // performance impact (too rare) but it's gotta be done.
  // Since the code is rarely used, there is no penalty for moving it
  // out of line, and it can only improve I-cache density.
  // The decision to inline or out-of-line this final check is platform
  // dependent, and is found in the AD file definition of PartialSubtypeCheck.
  Node* psc = gvn.transform(
    new PartialSubtypeCheckNode(*ctrl, subklass, superklass));

  IfNode *iff4 = gen_subtype_check_compare(*ctrl, psc, gvn.zerocon(T_OBJECT), BoolTest::ne, PROB_FAIR, gvn, T_ADDRESS);
  r_not_subtype->init_req(2, gvn.transform(new IfTrueNode (iff4)));
  r_ok_subtype ->init_req(3, gvn.transform(new IfFalseNode(iff4)));

  // Return false path; set default control to true path.
  *ctrl = gvn.transform(r_ok_subtype);
  return gvn.transform(r_not_subtype);
}

Node* GraphKit::gen_subtype_check(Node* obj_or_subklass, Node* superklass) {
  const Type* sub_t = _gvn.type(obj_or_subklass);
  if (sub_t->make_oopptr() != nullptr && sub_t->make_oopptr()->is_inlinetypeptr()) {
    sub_t = TypeKlassPtr::make(sub_t->inline_klass());
    obj_or_subklass = makecon(sub_t);
  }
  bool expand_subtype_check = C->post_loop_opts_phase(); // macro node expansion is over
  if (expand_subtype_check) {
    MergeMemNode* mem = merged_memory();
    Node* ctrl = control();
    Node* subklass = obj_or_subklass;
    if (!sub_t->isa_klassptr()) {
      subklass = load_object_klass(obj_or_subklass);
    }

    Node* n = Phase::gen_subtype_check(subklass, superklass, &ctrl, mem, _gvn, method(), bci());
    set_control(ctrl);
    return n;
  }

  Node* check = _gvn.transform(new SubTypeCheckNode(C, obj_or_subklass, superklass, method(), bci()));
  Node* bol = _gvn.transform(new BoolNode(check, BoolTest::eq));
  IfNode* iff = create_and_xform_if(control(), bol, PROB_STATIC_FREQUENT, COUNT_UNKNOWN);
  set_control(_gvn.transform(new IfTrueNode(iff)));
  return _gvn.transform(new IfFalseNode(iff));
}

// Profile-driven exact type check:
Node* GraphKit::type_check_receiver(Node* receiver, ciKlass* klass,
                                    float prob, Node* *casted_receiver) {
  assert(!klass->is_interface(), "no exact type check on interfaces");
  Node* fail = top();
  const Type* rec_t = _gvn.type(receiver);
  if (rec_t->is_inlinetypeptr()) {
    if (klass->equals(rec_t->inline_klass())) {
      (*casted_receiver) = receiver; // Always passes
    } else {
      (*casted_receiver) = top();    // Always fails
      fail = control();
      set_control(top());
    }
    return fail;
  }
  const TypeKlassPtr* tklass = TypeKlassPtr::make(klass, Type::trust_interfaces);
  Node* recv_klass = load_object_klass(receiver);
  fail = type_check(recv_klass, tklass, prob);

  if (!stopped()) {
    const TypeOopPtr* receiver_type = _gvn.type(receiver)->isa_oopptr();
    const TypeOopPtr* recv_xtype = tklass->as_instance_type();
    assert(recv_xtype->klass_is_exact(), "");

    if (!receiver_type->higher_equal(recv_xtype)) { // ignore redundant casts
      // Subsume downstream occurrences of receiver with a cast to
      // recv_xtype, since now we know what the type will be.
      Node* cast = new CheckCastPPNode(control(), receiver, recv_xtype);
      Node* res = _gvn.transform(cast);
      if (recv_xtype->is_inlinetypeptr()) {
        assert(!gvn().type(res)->maybe_null(), "receiver should never be null");
        res = InlineTypeNode::make_from_oop(this, res, recv_xtype->inline_klass());
      }
      (*casted_receiver) = res;
      assert(!(*casted_receiver)->is_top(), "that path should be unreachable");
      // (User must make the replace_in_map call.)
    }
  }

  return fail;
}

Node* GraphKit::type_check(Node* recv_klass, const TypeKlassPtr* tklass,
                           float prob) {
  Node* want_klass = makecon(tklass);
  Node* cmp = _gvn.transform(new CmpPNode(recv_klass, want_klass));
  Node* bol = _gvn.transform(new BoolNode(cmp, BoolTest::eq));
  IfNode* iff = create_and_xform_if(control(), bol, prob, COUNT_UNKNOWN);
  set_control(_gvn.transform(new IfTrueNode (iff)));
  Node* fail = _gvn.transform(new IfFalseNode(iff));
  return fail;
}

//------------------------------subtype_check_receiver-------------------------
Node* GraphKit::subtype_check_receiver(Node* receiver, ciKlass* klass,
                                       Node** casted_receiver) {
  const TypeKlassPtr* tklass = TypeKlassPtr::make(klass, Type::trust_interfaces)->try_improve();
  Node* want_klass = makecon(tklass);

  Node* slow_ctl = gen_subtype_check(receiver, want_klass);

  // Ignore interface type information until interface types are properly tracked.
  if (!stopped() && !klass->is_interface()) {
    const TypeOopPtr* receiver_type = _gvn.type(receiver)->isa_oopptr();
    const TypeOopPtr* recv_type = tklass->cast_to_exactness(false)->is_klassptr()->as_instance_type();
    if (receiver_type != nullptr && !receiver_type->higher_equal(recv_type)) { // ignore redundant casts
      Node* cast = _gvn.transform(new CheckCastPPNode(control(), receiver, recv_type));
      if (recv_type->is_inlinetypeptr()) {
        cast = InlineTypeNode::make_from_oop(this, cast, recv_type->inline_klass());
      }
      (*casted_receiver) = cast;
    }
  }

  return slow_ctl;
}

//------------------------------seems_never_null-------------------------------
// Use null_seen information if it is available from the profile.
// If we see an unexpected null at a type check we record it and force a
// recompile; the offending check will be recompiled to handle nulls.
// If we see several offending BCIs, then all checks in the
// method will be recompiled.
bool GraphKit::seems_never_null(Node* obj, ciProfileData* data, bool& speculating) {
  speculating = !_gvn.type(obj)->speculative_maybe_null();
  Deoptimization::DeoptReason reason = Deoptimization::reason_null_check(speculating);
  if (UncommonNullCast               // Cutout for this technique
      && obj != null()               // And not the -Xcomp stupid case?
      && !too_many_traps(reason)
      ) {
    if (speculating) {
      return true;
    }
    if (data == nullptr)
      // Edge case:  no mature data.  Be optimistic here.
      return true;
    // If the profile has not seen a null, assume it won't happen.
    assert(java_bc() == Bytecodes::_checkcast ||
           java_bc() == Bytecodes::_instanceof ||
           java_bc() == Bytecodes::_aastore, "MDO must collect null_seen bit here");
    return !data->as_BitData()->null_seen();
  }
  speculating = false;
  return false;
}

void GraphKit::guard_klass_being_initialized(Node* klass) {
  int init_state_off = in_bytes(InstanceKlass::init_state_offset());
  Node* adr = basic_plus_adr(top(), klass, init_state_off);
  Node* init_state = LoadNode::make(_gvn, nullptr, immutable_memory(), adr,
                                    adr->bottom_type()->is_ptr(), TypeInt::BYTE,
                                    T_BYTE, MemNode::acquire);
  init_state = _gvn.transform(init_state);

  Node* being_initialized_state = makecon(TypeInt::make(InstanceKlass::being_initialized));

  Node* chk = _gvn.transform(new CmpINode(being_initialized_state, init_state));
  Node* tst = _gvn.transform(new BoolNode(chk, BoolTest::eq));

  { BuildCutout unless(this, tst, PROB_MAX);
    uncommon_trap(Deoptimization::Reason_initialized, Deoptimization::Action_reinterpret);
  }
}

void GraphKit::guard_init_thread(Node* klass) {
  int init_thread_off = in_bytes(InstanceKlass::init_thread_offset());
  Node* adr = basic_plus_adr(top(), klass, init_thread_off);

  Node* init_thread = LoadNode::make(_gvn, nullptr, immutable_memory(), adr,
                                     adr->bottom_type()->is_ptr(), TypePtr::NOTNULL,
                                     T_ADDRESS, MemNode::unordered);
  init_thread = _gvn.transform(init_thread);

  Node* cur_thread = _gvn.transform(new ThreadLocalNode());

  Node* chk = _gvn.transform(new CmpPNode(cur_thread, init_thread));
  Node* tst = _gvn.transform(new BoolNode(chk, BoolTest::eq));

  { BuildCutout unless(this, tst, PROB_MAX);
    uncommon_trap(Deoptimization::Reason_uninitialized, Deoptimization::Action_none);
  }
}

void GraphKit::clinit_barrier(ciInstanceKlass* ik, ciMethod* context) {
  if (ik->is_being_initialized()) {
    if (C->needs_clinit_barrier(ik, context)) {
      Node* klass = makecon(TypeKlassPtr::make(ik));
      guard_klass_being_initialized(klass);
      guard_init_thread(klass);
      insert_mem_bar(Op_MemBarCPUOrder);
    }
  } else if (ik->is_initialized()) {
    return; // no barrier needed
  } else {
    uncommon_trap(Deoptimization::Reason_uninitialized,
                  Deoptimization::Action_reinterpret,
                  nullptr);
  }
}

//------------------------maybe_cast_profiled_receiver-------------------------
// If the profile has seen exactly one type, narrow to exactly that type.
// Subsequent type checks will always fold up.
Node* GraphKit::maybe_cast_profiled_receiver(Node* not_null_obj,
                                             const TypeKlassPtr* require_klass,
                                             ciKlass* spec_klass,
                                             bool safe_for_replace) {
  if (!UseTypeProfile || !TypeProfileCasts) return nullptr;

  Deoptimization::DeoptReason reason = Deoptimization::reason_class_check(spec_klass != nullptr);

  // Make sure we haven't already deoptimized from this tactic.
  if (too_many_traps_or_recompiles(reason))
    return nullptr;

  // (No, this isn't a call, but it's enough like a virtual call
  // to use the same ciMethod accessor to get the profile info...)
  // If we have a speculative type use it instead of profiling (which
  // may not help us)
  ciKlass* exact_kls = spec_klass;
  if (exact_kls == nullptr) {
    if (java_bc() == Bytecodes::_aastore) {
      ciKlass* array_type = nullptr;
      ciKlass* element_type = nullptr;
      ProfilePtrKind element_ptr = ProfileMaybeNull;
      bool flat_array = true;
      bool null_free_array = true;
      method()->array_access_profiled_type(bci(), array_type, element_type, element_ptr, flat_array, null_free_array);
      exact_kls = element_type;
    } else {
      exact_kls = profile_has_unique_klass();
    }
  }
  if (exact_kls != nullptr) {// no cast failures here
    if (require_klass == nullptr ||
        C->static_subtype_check(require_klass, TypeKlassPtr::make(exact_kls, Type::trust_interfaces)) == Compile::SSC_always_true) {
      // If we narrow the type to match what the type profile sees or
      // the speculative type, we can then remove the rest of the
      // cast.
      // This is a win, even if the exact_kls is very specific,
      // because downstream operations, such as method calls,
      // will often benefit from the sharper type.
      Node* exact_obj = not_null_obj; // will get updated in place...
      Node* slow_ctl  = type_check_receiver(exact_obj, exact_kls, 1.0,
                                            &exact_obj);
      { PreserveJVMState pjvms(this);
        set_control(slow_ctl);
        uncommon_trap_exact(reason, Deoptimization::Action_maybe_recompile);
      }
      if (safe_for_replace) {
        replace_in_map(not_null_obj, exact_obj);
      }
      return exact_obj;
    }
    // assert(ssc == Compile::SSC_always_true)... except maybe the profile lied to us.
  }

  return nullptr;
}

/**
 * Cast obj to type and emit guard unless we had too many traps here
 * already
 *
 * @param obj       node being casted
 * @param type      type to cast the node to
 * @param not_null  true if we know node cannot be null
 */
Node* GraphKit::maybe_cast_profiled_obj(Node* obj,
                                        ciKlass* type,
                                        bool not_null) {
  if (stopped()) {
    return obj;
  }

  // type is null if profiling tells us this object is always null
  if (type != nullptr) {
    Deoptimization::DeoptReason class_reason = Deoptimization::Reason_speculate_class_check;
    Deoptimization::DeoptReason null_reason = Deoptimization::Reason_speculate_null_check;

    if (!too_many_traps_or_recompiles(null_reason) &&
        !too_many_traps_or_recompiles(class_reason)) {
      Node* not_null_obj = nullptr;
      // not_null is true if we know the object is not null and
      // there's no need for a null check
      if (!not_null) {
        Node* null_ctl = top();
        not_null_obj = null_check_oop(obj, &null_ctl, true, true, true);
        assert(null_ctl->is_top(), "no null control here");
      } else {
        not_null_obj = obj;
      }

      Node* exact_obj = not_null_obj;
      ciKlass* exact_kls = type;
      Node* slow_ctl  = type_check_receiver(exact_obj, exact_kls, 1.0,
                                            &exact_obj);
      {
        PreserveJVMState pjvms(this);
        set_control(slow_ctl);
        uncommon_trap_exact(class_reason, Deoptimization::Action_maybe_recompile);
      }
      replace_in_map(not_null_obj, exact_obj);
      obj = exact_obj;
    }
  } else {
    if (!too_many_traps_or_recompiles(Deoptimization::Reason_null_assert)) {
      Node* exact_obj = null_assert(obj);
      replace_in_map(obj, exact_obj);
      obj = exact_obj;
    }
  }
  return obj;
}

//-------------------------------gen_instanceof--------------------------------
// Generate an instance-of idiom.  Used by both the instance-of bytecode
// and the reflective instance-of call.
Node* GraphKit::gen_instanceof(Node* obj, Node* superklass, bool safe_for_replace) {
  kill_dead_locals();           // Benefit all the uncommon traps
  assert( !stopped(), "dead parse path should be checked in callers" );
  assert(!TypePtr::NULL_PTR->higher_equal(_gvn.type(superklass)->is_klassptr()),
         "must check for not-null not-dead klass in callers");

  // Make the merge point
  enum { _obj_path = 1, _fail_path, _null_path, PATH_LIMIT };
  RegionNode* region = new RegionNode(PATH_LIMIT);
  Node*       phi    = new PhiNode(region, TypeInt::BOOL);
  C->set_has_split_ifs(true); // Has chance for split-if optimization

  ciProfileData* data = nullptr;
  if (java_bc() == Bytecodes::_instanceof) {  // Only for the bytecode
    data = method()->method_data()->bci_to_data(bci());
  }
  bool speculative_not_null = false;
  bool never_see_null = (ProfileDynamicTypes  // aggressive use of profile
                         && seems_never_null(obj, data, speculative_not_null));

  // Null check; get casted pointer; set region slot 3
  Node* null_ctl = top();
  Node* not_null_obj = null_check_oop(obj, &null_ctl, never_see_null, safe_for_replace, speculative_not_null);

  // If not_null_obj is dead, only null-path is taken
  if (stopped()) {              // Doing instance-of on a null?
    set_control(null_ctl);
    return intcon(0);
  }
  region->init_req(_null_path, null_ctl);
  phi   ->init_req(_null_path, intcon(0)); // Set null path value
  if (null_ctl == top()) {
    // Do this eagerly, so that pattern matches like is_diamond_phi
    // will work even during parsing.
    assert(_null_path == PATH_LIMIT-1, "delete last");
    region->del_req(_null_path);
    phi   ->del_req(_null_path);
  }

  // Do we know the type check always succeed?
  bool known_statically = false;
  if (_gvn.type(superklass)->singleton()) {
    const TypeKlassPtr* superk = _gvn.type(superklass)->is_klassptr();
    const TypeKlassPtr* subk = _gvn.type(obj)->is_oopptr()->as_klass_type();
    if (subk != nullptr && subk->is_loaded()) {
      int static_res = C->static_subtype_check(superk, subk);
      known_statically = (static_res == Compile::SSC_always_true || static_res == Compile::SSC_always_false);
    }
  }

  if (!known_statically) {
    const TypeOopPtr* obj_type = _gvn.type(obj)->is_oopptr();
    // We may not have profiling here or it may not help us. If we
    // have a speculative type use it to perform an exact cast.
    ciKlass* spec_obj_type = obj_type->speculative_type();
    if (spec_obj_type != nullptr || (ProfileDynamicTypes && data != nullptr)) {
      Node* cast_obj = maybe_cast_profiled_receiver(not_null_obj, nullptr, spec_obj_type, safe_for_replace);
      if (stopped()) {            // Profile disagrees with this path.
        set_control(null_ctl);    // Null is the only remaining possibility.
        return intcon(0);
      }
      if (cast_obj != nullptr) {
        not_null_obj = cast_obj;
      }
    }
  }

  // Generate the subtype check
  Node* not_subtype_ctrl = gen_subtype_check(not_null_obj, superklass);

  // Plug in the success path to the general merge in slot 1.
  region->init_req(_obj_path, control());
  phi   ->init_req(_obj_path, intcon(1));

  // Plug in the failing path to the general merge in slot 2.
  region->init_req(_fail_path, not_subtype_ctrl);
  phi   ->init_req(_fail_path, intcon(0));

  // Return final merged results
  set_control( _gvn.transform(region) );
  record_for_igvn(region);

  // If we know the type check always succeeds then we don't use the
  // profiling data at this bytecode. Don't lose it, feed it to the
  // type system as a speculative type.
  if (safe_for_replace) {
    Node* casted_obj = record_profiled_receiver_for_speculation(obj);
    replace_in_map(obj, casted_obj);
  }

  return _gvn.transform(phi);
}

//-------------------------------gen_checkcast---------------------------------
// Generate a checkcast idiom.  Used by both the checkcast bytecode and the
// array store bytecode.  Stack must be as-if BEFORE doing the bytecode so the
// uncommon-trap paths work.  Adjust stack after this call.
// If failure_control is supplied and not null, it is filled in with
// the control edge for the cast failure.  Otherwise, an appropriate
// uncommon trap or exception is thrown.
Node* GraphKit::gen_checkcast(Node* obj, Node* superklass, Node* *failure_control, bool null_free) {
  kill_dead_locals();           // Benefit all the uncommon traps
  const TypeKlassPtr* klass_ptr_type = _gvn.type(superklass)->is_klassptr();
  const Type* obj_type = _gvn.type(obj);
  if (obj_type->is_inlinetypeptr() && !obj_type->maybe_null() && klass_ptr_type->klass_is_exact() && obj_type->inline_klass() == klass_ptr_type->exact_klass(true)) {
    // Special case: larval inline objects must not be scalarized. They are also generally not
    // allowed to participate in most operations except as the first operand of putfield, or as an
    // argument to a constructor invocation with it being a receiver, Unsafe::putXXX with it being
    // the first argument, or Unsafe::finishPrivateBuffer. This allows us to aggressively scalarize
    // value objects in all other places. This special case comes from the limitation of the Java
    // language, Unsafe::makePrivateBuffer returns an Object that is checkcast-ed to the concrete
    // value type. We must do this first because C->static_subtype_check may do nothing when
    // StressReflectiveCode is set.
    return obj;
  }

  const TypeKlassPtr* improved_klass_ptr_type = klass_ptr_type->try_improve();
  const TypeOopPtr* toop = improved_klass_ptr_type->cast_to_exactness(false)->as_instance_type();
  bool safe_for_replace = (failure_control == nullptr);
  assert(!null_free || toop->can_be_inline_type(), "must be an inline type pointer");

  // Fast cutout:  Check the case that the cast is vacuously true.
  // This detects the common cases where the test will short-circuit
  // away completely.  We do this before we perform the null check,
  // because if the test is going to turn into zero code, we don't
  // want a residual null check left around.  (Causes a slowdown,
  // for example, in some objArray manipulations, such as a[i]=a[j].)
  if (improved_klass_ptr_type->singleton()) {
    const TypeKlassPtr* kptr = nullptr;
    if (obj_type->isa_oop_ptr()) {
      kptr = obj_type->is_oopptr()->as_klass_type();
    } else if (obj->is_InlineType()) {
      ciInlineKlass* vk = obj_type->inline_klass();
      kptr = TypeInstKlassPtr::make(TypePtr::NotNull, vk, Type::Offset(0));
    }

    if (kptr != nullptr) {
      switch (C->static_subtype_check(improved_klass_ptr_type, kptr)) {
      case Compile::SSC_always_true:
        // If we know the type check always succeed then we don't use
        // the profiling data at this bytecode. Don't lose it, feed it
        // to the type system as a speculative type.
        obj = record_profiled_receiver_for_speculation(obj);
        if (null_free) {
          assert(safe_for_replace, "must be");
          obj = null_check(obj);
        }
        assert(stopped() || !toop->is_inlinetypeptr() || obj->is_InlineType(), "should have been scalarized");
        return obj;
      case Compile::SSC_always_false:
        if (null_free) {
          assert(safe_for_replace, "must be");
          obj = null_check(obj);
        }
        // It needs a null check because a null will *pass* the cast check.
        if (obj_type->isa_oopptr() != nullptr && !obj_type->is_oopptr()->maybe_null()) {
          bool is_aastore = (java_bc() == Bytecodes::_aastore);
          Deoptimization::DeoptReason reason = is_aastore ?
            Deoptimization::Reason_array_check : Deoptimization::Reason_class_check;
          builtin_throw(reason);
          return top();
        } else if (!too_many_traps_or_recompiles(Deoptimization::Reason_null_assert)) {
          return null_assert(obj);
        }
        break; // Fall through to full check
      default:
        break;
      }
    }
  }

  ciProfileData* data = nullptr;
  if (failure_control == nullptr) {        // use MDO in regular case only
    assert(java_bc() == Bytecodes::_aastore ||
           java_bc() == Bytecodes::_checkcast,
           "interpreter profiles type checks only for these BCs");
    if (method()->method_data()->is_mature()) {
      data = method()->method_data()->bci_to_data(bci());
    }
  }

  // Make the merge point
  enum { _obj_path = 1, _null_path, PATH_LIMIT };
  RegionNode* region = new RegionNode(PATH_LIMIT);
  Node*       phi    = new PhiNode(region, toop);
  _gvn.set_type(region, Type::CONTROL);
  _gvn.set_type(phi, toop);

  C->set_has_split_ifs(true); // Has chance for split-if optimization

  // Use null-cast information if it is available
  bool speculative_not_null = false;
  bool never_see_null = ((failure_control == nullptr)  // regular case only
                         && seems_never_null(obj, data, speculative_not_null));

  if (obj->is_InlineType()) {
    // Re-execute if buffering during triggers deoptimization
    PreserveReexecuteState preexecs(this);
    jvms()->set_should_reexecute(true);
    obj = obj->as_InlineType()->buffer(this, safe_for_replace);
  }

  // Null check; get casted pointer; set region slot 3
  Node* null_ctl = top();
  Node* not_null_obj = nullptr;
  if (null_free) {
    assert(safe_for_replace, "must be");
    not_null_obj = null_check(obj);
  } else {
    not_null_obj = null_check_oop(obj, &null_ctl, never_see_null, safe_for_replace, speculative_not_null);
  }

  // If not_null_obj is dead, only null-path is taken
  if (stopped()) {              // Doing instance-of on a null?
    set_control(null_ctl);
    if (toop->is_inlinetypeptr()) {
      return InlineTypeNode::make_null(_gvn, toop->inline_klass());
    }
    return null();
  }
  region->init_req(_null_path, null_ctl);
  phi   ->init_req(_null_path, null());  // Set null path value
  if (null_ctl == top()) {
    // Do this eagerly, so that pattern matches like is_diamond_phi
    // will work even during parsing.
    assert(_null_path == PATH_LIMIT-1, "delete last");
    region->del_req(_null_path);
    phi   ->del_req(_null_path);
  }

  Node* cast_obj = nullptr;
  if (improved_klass_ptr_type->klass_is_exact()) {
    // The following optimization tries to statically cast the speculative type of the object
    // (for example obtained during profiling) to the type of the superklass and then do a
    // dynamic check that the type of the object is what we expect. To work correctly
    // for checkcast and aastore the type of superklass should be exact.
    const TypeOopPtr* obj_type = _gvn.type(obj)->is_oopptr();
    // We may not have profiling here or it may not help us. If we have
    // a speculative type use it to perform an exact cast.
    ciKlass* spec_obj_type = obj_type->speculative_type();
    if (spec_obj_type != nullptr || data != nullptr) {
      cast_obj = maybe_cast_profiled_receiver(not_null_obj, improved_klass_ptr_type, spec_obj_type, safe_for_replace);
      if (cast_obj != nullptr) {
        if (failure_control != nullptr) // failure is now impossible
          (*failure_control) = top();
        // adjust the type of the phi to the exact klass:
        phi->raise_bottom_type(_gvn.type(cast_obj)->meet_speculative(TypePtr::NULL_PTR));
      }
    }
  }

  if (cast_obj == nullptr) {
    // Generate the subtype check
    Node* improved_superklass = superklass;
    if (improved_klass_ptr_type != klass_ptr_type && improved_klass_ptr_type->singleton()) {
      // Only improve the super class for constants which allows subsequent sub type checks to possibly be commoned up.
      // The other non-constant cases cannot be improved with a cast node here since they could be folded to top.
      // Additionally, the benefit would only be minor in non-constant cases.
      improved_superklass = makecon(improved_klass_ptr_type);
    }
    Node* not_subtype_ctrl = gen_subtype_check(not_null_obj, improved_superklass);
    // Plug in success path into the merge
    cast_obj = _gvn.transform(new CheckCastPPNode(control(), not_null_obj, toop));
    // Failure path ends in uncommon trap (or may be dead - failure impossible)
    if (failure_control == nullptr) {
      if (not_subtype_ctrl != top()) { // If failure is possible
        PreserveJVMState pjvms(this);
        set_control(not_subtype_ctrl);
        Node* obj_klass = nullptr;
        if (not_null_obj->is_InlineType()) {
          obj_klass = makecon(TypeKlassPtr::make(_gvn.type(not_null_obj)->inline_klass()));
        } else {
          obj_klass = load_object_klass(not_null_obj);
        }
        bool is_aastore = (java_bc() == Bytecodes::_aastore);
        Deoptimization::DeoptReason reason = is_aastore ?
          Deoptimization::Reason_array_check : Deoptimization::Reason_class_check;
        builtin_throw(reason);
      }
    } else {
      (*failure_control) = not_subtype_ctrl;
    }
  }

  region->init_req(_obj_path, control());
  phi   ->init_req(_obj_path, cast_obj);

  // A merge of null or Casted-NotNull obj
  Node* res = _gvn.transform(phi);

  // Note I do NOT always 'replace_in_map(obj,result)' here.
  //  if( tk->klass()->can_be_primary_super()  )
    // This means that if I successfully store an Object into an array-of-String
    // I 'forget' that the Object is really now known to be a String.  I have to
    // do this because we don't have true union types for interfaces - if I store
    // a Baz into an array-of-Interface and then tell the optimizer it's an
    // Interface, I forget that it's also a Baz and cannot do Baz-like field
    // references to it.  FIX THIS WHEN UNION TYPES APPEAR!
  //  replace_in_map( obj, res );

  // Return final merged results
  set_control( _gvn.transform(region) );
  record_for_igvn(region);

  bool not_inline = !toop->can_be_inline_type();
  bool not_flat_in_array = !UseArrayFlattening || not_inline || (toop->is_inlinetypeptr() && !toop->inline_klass()->flat_in_array());
  if (EnableValhalla && (not_inline || not_flat_in_array)) {
    // Check if obj has been loaded from an array
    obj = obj->isa_DecodeN() ? obj->in(1) : obj;
    Node* array = nullptr;
    if (obj->isa_Load()) {
      Node* address = obj->in(MemNode::Address);
      if (address->isa_AddP()) {
        array = address->as_AddP()->in(AddPNode::Base);
      }
    } else if (obj->is_Phi()) {
      Node* region = obj->in(0);
      // TODO make this more robust (see JDK-8231346)
      if (region->req() == 3 && region->in(2) != nullptr && region->in(2)->in(0) != nullptr) {
        IfNode* iff = region->in(2)->in(0)->isa_If();
        if (iff != nullptr) {
          iff->is_flat_array_check(&_gvn, &array);
        }
      }
    }
    if (array != nullptr) {
      const TypeAryPtr* ary_t = _gvn.type(array)->isa_aryptr();
      if (ary_t != nullptr) {
        if (!ary_t->is_not_null_free() && !ary_t->is_null_free() && not_inline) {
          // Casting array element to a non-inline-type, mark array as not null-free.
          Node* cast = _gvn.transform(new CheckCastPPNode(control(), array, ary_t->cast_to_not_null_free()));
          replace_in_map(array, cast);
          array = cast;
        }
        if (!ary_t->is_not_flat() && !ary_t->is_flat() && not_flat_in_array) {
          // Casting array element to a non-flat-in-array type, mark array as not flat.
          Node* cast = _gvn.transform(new CheckCastPPNode(control(), array, ary_t->cast_to_not_flat()));
          replace_in_map(array, cast);
          array = cast;
        }
      }
    }
  }

  if (!stopped() && !res->is_InlineType()) {
    res = record_profiled_receiver_for_speculation(res);
    if (toop->is_inlinetypeptr()) {
      Node* vt = InlineTypeNode::make_from_oop(this, res, toop->inline_klass());
      res = vt;
      if (safe_for_replace) {
        replace_in_map(obj, vt);
        replace_in_map(not_null_obj, vt);
        replace_in_map(res, vt);
      }
    }
  }
  return res;
}

Node* GraphKit::mark_word_test(Node* obj, uintptr_t mask_val, bool eq, bool check_lock) {
  // Load markword
  Node* mark_adr = basic_plus_adr(obj, oopDesc::mark_offset_in_bytes());
  Node* mark = make_load(nullptr, mark_adr, TypeX_X, TypeX_X->basic_type(), MemNode::unordered);
  if (check_lock) {
    // Check if obj is locked
    Node* locked_bit = MakeConX(markWord::unlocked_value);
    locked_bit = _gvn.transform(new AndXNode(locked_bit, mark));
    Node* cmp = _gvn.transform(new CmpXNode(locked_bit, MakeConX(0)));
    Node* is_unlocked = _gvn.transform(new BoolNode(cmp, BoolTest::ne));
    IfNode* iff = new IfNode(control(), is_unlocked, PROB_MAX, COUNT_UNKNOWN);
    _gvn.transform(iff);
    Node* locked_region = new RegionNode(3);
    Node* mark_phi = new PhiNode(locked_region, TypeX_X);

    // Unlocked: Use bits from mark word
    locked_region->init_req(1, _gvn.transform(new IfTrueNode(iff)));
    mark_phi->init_req(1, mark);

    // Locked: Load prototype header from klass
    set_control(_gvn.transform(new IfFalseNode(iff)));
    // Make loads control dependent to make sure they are only executed if array is locked
    Node* klass_adr = basic_plus_adr(obj, oopDesc::klass_offset_in_bytes());
    Node* klass = _gvn.transform(LoadKlassNode::make(_gvn, C->immutable_memory(), klass_adr, TypeInstPtr::KLASS, TypeInstKlassPtr::OBJECT));
    Node* proto_adr = basic_plus_adr(klass, in_bytes(Klass::prototype_header_offset()));
    Node* proto = _gvn.transform(LoadNode::make(_gvn, control(), C->immutable_memory(), proto_adr, proto_adr->bottom_type()->is_ptr(), TypeX_X, TypeX_X->basic_type(), MemNode::unordered));

    locked_region->init_req(2, control());
    mark_phi->init_req(2, proto);
    set_control(_gvn.transform(locked_region));
    record_for_igvn(locked_region);

    mark = mark_phi;
  }

  // Now check if mark word bits are set
  Node* mask = MakeConX(mask_val);
  Node* masked = _gvn.transform(new AndXNode(_gvn.transform(mark), mask));
  record_for_igvn(masked); // Give it a chance to be optimized out by IGVN
  Node* cmp = _gvn.transform(new CmpXNode(masked, mask));
  return _gvn.transform(new BoolNode(cmp, eq ? BoolTest::eq : BoolTest::ne));
}

Node* GraphKit::inline_type_test(Node* obj, bool is_inline) {
  return mark_word_test(obj, markWord::inline_type_pattern, is_inline, /* check_lock = */ false);
}

Node* GraphKit::flat_array_test(Node* array_or_klass, bool flat) {
  // We can't use immutable memory here because the mark word is mutable.
  // PhaseIdealLoop::move_flat_array_check_out_of_loop will make sure the
  // check is moved out of loops (mainly to enable loop unswitching).
  Node* cmp = _gvn.transform(new FlatArrayCheckNode(C, memory(Compile::AliasIdxRaw), array_or_klass));
  record_for_igvn(cmp); // Give it a chance to be optimized out by IGVN
  return _gvn.transform(new BoolNode(cmp, flat ? BoolTest::eq : BoolTest::ne));
}

Node* GraphKit::null_free_array_test(Node* array, bool null_free) {
  return mark_word_test(array, markWord::null_free_array_bit_in_place, null_free);
}

Node* GraphKit::null_free_atomic_array_test(Node* array, ciInlineKlass* vk) {
  assert(vk->has_atomic_layout() || vk->has_non_atomic_layout(), "Can't be null-free and flat");

  // TODO 8350865 Add a stress flag to always access atomic if layout exists?
  if (!vk->has_non_atomic_layout()) {
    return intcon(1); // Always atomic
  } else if (!vk->has_atomic_layout()) {
    return intcon(0); // Never atomic
  }

  Node* array_klass = load_object_klass(array);
  int layout_kind_offset = in_bytes(FlatArrayKlass::layout_kind_offset());
  Node* layout_kind_addr = basic_plus_adr(array_klass, array_klass, layout_kind_offset);
  Node* layout_kind = make_load(nullptr, layout_kind_addr, TypeInt::INT, T_INT, MemNode::unordered);
  Node* cmp = _gvn.transform(new CmpINode(layout_kind, intcon((int)LayoutKind::ATOMIC_FLAT)));
  return _gvn.transform(new BoolNode(cmp, BoolTest::eq));
}

// Deoptimize if 'ary' is a null-free inline type array and 'val' is null
Node* GraphKit::inline_array_null_guard(Node* ary, Node* val, int nargs, bool safe_for_replace) {
  RegionNode* region = new RegionNode(3);
  Node* null_ctl = top();
  null_check_oop(val, &null_ctl);
  if (null_ctl != top()) {
    PreserveJVMState pjvms(this);
    set_control(null_ctl);
    {
      // Deoptimize if null-free array
      BuildCutout unless(this, null_free_array_test(ary, /* null_free = */ false), PROB_MAX);
      inc_sp(nargs);
      uncommon_trap(Deoptimization::Reason_null_check,
                    Deoptimization::Action_none);
    }
    region->init_req(1, control());
  }
  region->init_req(2, control());
  set_control(_gvn.transform(region));
  record_for_igvn(region);
  if (_gvn.type(val) == TypePtr::NULL_PTR) {
    // Since we were just successfully storing null, the array can't be null free.
    const TypeAryPtr* ary_t = _gvn.type(ary)->is_aryptr();
    ary_t = ary_t->cast_to_not_null_free();
    Node* cast = _gvn.transform(new CheckCastPPNode(control(), ary, ary_t));
    if (safe_for_replace) {
      replace_in_map(ary, cast);
    }
    ary = cast;
  }
  return ary;
}

//------------------------------next_monitor-----------------------------------
// What number should be given to the next monitor?
int GraphKit::next_monitor() {
  int current = jvms()->monitor_depth()* C->sync_stack_slots();
  int next = current + C->sync_stack_slots();
  // Keep the toplevel high water mark current:
  if (C->fixed_slots() < next)  C->set_fixed_slots(next);
  return current;
}

//------------------------------insert_mem_bar---------------------------------
// Memory barrier to avoid floating things around
// The membar serves as a pinch point between both control and all memory slices.
Node* GraphKit::insert_mem_bar(int opcode, Node* precedent) {
  MemBarNode* mb = MemBarNode::make(C, opcode, Compile::AliasIdxBot, precedent);
  mb->init_req(TypeFunc::Control, control());
  mb->init_req(TypeFunc::Memory,  reset_memory());
  Node* membar = _gvn.transform(mb);
  set_control(_gvn.transform(new ProjNode(membar, TypeFunc::Control)));
  set_all_memory_call(membar);
  return membar;
}

//-------------------------insert_mem_bar_volatile----------------------------
// Memory barrier to avoid floating things around
// The membar serves as a pinch point between both control and memory(alias_idx).
// If you want to make a pinch point on all memory slices, do not use this
// function (even with AliasIdxBot); use insert_mem_bar() instead.
Node* GraphKit::insert_mem_bar_volatile(int opcode, int alias_idx, Node* precedent) {
  // When Parse::do_put_xxx updates a volatile field, it appends a series
  // of MemBarVolatile nodes, one for *each* volatile field alias category.
  // The first membar is on the same memory slice as the field store opcode.
  // This forces the membar to follow the store.  (Bug 6500685 broke this.)
  // All the other membars (for other volatile slices, including AliasIdxBot,
  // which stands for all unknown volatile slices) are control-dependent
  // on the first membar.  This prevents later volatile loads or stores
  // from sliding up past the just-emitted store.

  MemBarNode* mb = MemBarNode::make(C, opcode, alias_idx, precedent);
  mb->set_req(TypeFunc::Control,control());
  if (alias_idx == Compile::AliasIdxBot) {
    mb->set_req(TypeFunc::Memory, merged_memory()->base_memory());
  } else {
    assert(!(opcode == Op_Initialize && alias_idx != Compile::AliasIdxRaw), "fix caller");
    mb->set_req(TypeFunc::Memory, memory(alias_idx));
  }
  Node* membar = _gvn.transform(mb);
  set_control(_gvn.transform(new ProjNode(membar, TypeFunc::Control)));
  if (alias_idx == Compile::AliasIdxBot) {
    merged_memory()->set_base_memory(_gvn.transform(new ProjNode(membar, TypeFunc::Memory)));
  } else {
    set_memory(_gvn.transform(new ProjNode(membar, TypeFunc::Memory)),alias_idx);
  }
  return membar;
}

//------------------------------shared_lock------------------------------------
// Emit locking code.
FastLockNode* GraphKit::shared_lock(Node* obj) {
  // bci is either a monitorenter bc or InvocationEntryBci
  // %%% SynchronizationEntryBCI is redundant; use InvocationEntryBci in interfaces
  assert(SynchronizationEntryBCI == InvocationEntryBci, "");

  if( !GenerateSynchronizationCode )
    return nullptr;                // Not locking things?

  if (stopped())                // Dead monitor?
    return nullptr;

  assert(dead_locals_are_killed(), "should kill locals before sync. point");

  // Box the stack location
  Node* box = new BoxLockNode(next_monitor());
  // Check for bailout after new BoxLockNode
  if (failing()) { return nullptr; }
  box = _gvn.transform(box);
  Node* mem = reset_memory();

  FastLockNode * flock = _gvn.transform(new FastLockNode(nullptr, obj, box) )->as_FastLock();

  // Add monitor to debug info for the slow path.  If we block inside the
  // slow path and de-opt, we need the monitor hanging around
  map()->push_monitor( flock );

  const TypeFunc *tf = LockNode::lock_type();
  LockNode *lock = new LockNode(C, tf);

  lock->init_req( TypeFunc::Control, control() );
  lock->init_req( TypeFunc::Memory , mem );
  lock->init_req( TypeFunc::I_O    , top() )     ;   // does no i/o
  lock->init_req( TypeFunc::FramePtr, frameptr() );
  lock->init_req( TypeFunc::ReturnAdr, top() );

  lock->init_req(TypeFunc::Parms + 0, obj);
  lock->init_req(TypeFunc::Parms + 1, box);
  lock->init_req(TypeFunc::Parms + 2, flock);
  add_safepoint_edges(lock);

  lock = _gvn.transform( lock )->as_Lock();

  // lock has no side-effects, sets few values
  set_predefined_output_for_runtime_call(lock, mem, TypeRawPtr::BOTTOM);

  insert_mem_bar(Op_MemBarAcquireLock);

  // Add this to the worklist so that the lock can be eliminated
  record_for_igvn(lock);

#ifndef PRODUCT
  if (PrintLockStatistics) {
    // Update the counter for this lock.  Don't bother using an atomic
    // operation since we don't require absolute accuracy.
    lock->create_lock_counter(map()->jvms());
    increment_counter(lock->counter()->addr());
  }
#endif

  return flock;
}


//------------------------------shared_unlock----------------------------------
// Emit unlocking code.
void GraphKit::shared_unlock(Node* box, Node* obj) {
  // bci is either a monitorenter bc or InvocationEntryBci
  // %%% SynchronizationEntryBCI is redundant; use InvocationEntryBci in interfaces
  assert(SynchronizationEntryBCI == InvocationEntryBci, "");

  if( !GenerateSynchronizationCode )
    return;
  if (stopped()) {               // Dead monitor?
    map()->pop_monitor();        // Kill monitor from debug info
    return;
  }
  assert(!obj->is_InlineType(), "should not unlock on inline type");

  // Memory barrier to avoid floating things down past the locked region
  insert_mem_bar(Op_MemBarReleaseLock);

  const TypeFunc *tf = OptoRuntime::complete_monitor_exit_Type();
  UnlockNode *unlock = new UnlockNode(C, tf);
#ifdef ASSERT
  unlock->set_dbg_jvms(sync_jvms());
#endif
  uint raw_idx = Compile::AliasIdxRaw;
  unlock->init_req( TypeFunc::Control, control() );
  unlock->init_req( TypeFunc::Memory , memory(raw_idx) );
  unlock->init_req( TypeFunc::I_O    , top() )     ;   // does no i/o
  unlock->init_req( TypeFunc::FramePtr, frameptr() );
  unlock->init_req( TypeFunc::ReturnAdr, top() );

  unlock->init_req(TypeFunc::Parms + 0, obj);
  unlock->init_req(TypeFunc::Parms + 1, box);
  unlock = _gvn.transform(unlock)->as_Unlock();

  Node* mem = reset_memory();

  // unlock has no side-effects, sets few values
  set_predefined_output_for_runtime_call(unlock, mem, TypeRawPtr::BOTTOM);

  // Kill monitor from debug info
  map()->pop_monitor( );
}

//-------------------------------get_layout_helper-----------------------------
// If the given klass is a constant or known to be an array,
// fetch the constant layout helper value into constant_value
// and return null.  Otherwise, load the non-constant
// layout helper value, and return the node which represents it.
// This two-faced routine is useful because allocation sites
// almost always feature constant types.
Node* GraphKit::get_layout_helper(Node* klass_node, jint& constant_value) {
  const TypeKlassPtr* klass_t = _gvn.type(klass_node)->isa_klassptr();
  if (!StressReflectiveCode && klass_t != nullptr) {
    bool xklass = klass_t->klass_is_exact();
    bool can_be_flat = false;
    const TypeAryPtr* ary_type = klass_t->as_instance_type()->isa_aryptr();
    if (UseArrayFlattening && !xklass && ary_type != nullptr && !ary_type->is_null_free()) {
      // Don't constant fold if the runtime type might be a flat array but the static type is not.
      const TypeOopPtr* elem = ary_type->elem()->make_oopptr();
      can_be_flat = ary_type->can_be_inline_array() && (!elem->is_inlinetypeptr() || elem->inline_klass()->flat_in_array());
    }
    if (!can_be_flat && (xklass || (klass_t->isa_aryklassptr() && klass_t->is_aryklassptr()->elem() != Type::BOTTOM))) {
      jint lhelper;
      if (klass_t->is_flat()) {
        lhelper = ary_type->flat_layout_helper();
      } else if (klass_t->isa_aryklassptr()) {
        BasicType elem = ary_type->elem()->array_element_basic_type();
        if (is_reference_type(elem, true)) {
          elem = T_OBJECT;
        }
        lhelper = Klass::array_layout_helper(elem);
      } else {
        lhelper = klass_t->is_instklassptr()->exact_klass()->layout_helper();
      }
      if (lhelper != Klass::_lh_neutral_value) {
        constant_value = lhelper;
        return (Node*) nullptr;
      }
    }
  }
  constant_value = Klass::_lh_neutral_value;  // put in a known value
  Node* lhp = basic_plus_adr(klass_node, klass_node, in_bytes(Klass::layout_helper_offset()));
  return make_load(nullptr, lhp, TypeInt::INT, T_INT, MemNode::unordered);
}

// We just put in an allocate/initialize with a big raw-memory effect.
// Hook selected additional alias categories on the initialization.
static void hook_memory_on_init(GraphKit& kit, int alias_idx,
                                MergeMemNode* init_in_merge,
                                Node* init_out_raw) {
  DEBUG_ONLY(Node* init_in_raw = init_in_merge->base_memory());
  assert(init_in_merge->memory_at(alias_idx) == init_in_raw, "");

  Node* prevmem = kit.memory(alias_idx);
  init_in_merge->set_memory_at(alias_idx, prevmem);
  if (init_out_raw != nullptr) {
    kit.set_memory(init_out_raw, alias_idx);
  }
}

//---------------------------set_output_for_allocation-------------------------
Node* GraphKit::set_output_for_allocation(AllocateNode* alloc,
                                          const TypeOopPtr* oop_type,
                                          bool deoptimize_on_exception) {
  int rawidx = Compile::AliasIdxRaw;
  alloc->set_req( TypeFunc::FramePtr, frameptr() );
  add_safepoint_edges(alloc);
  Node* allocx = _gvn.transform(alloc);
  set_control( _gvn.transform(new ProjNode(allocx, TypeFunc::Control) ) );
  // create memory projection for i_o
  set_memory ( _gvn.transform( new ProjNode(allocx, TypeFunc::Memory, true) ), rawidx );
  make_slow_call_ex(allocx, env()->Throwable_klass(), true, deoptimize_on_exception);

  // create a memory projection as for the normal control path
  Node* malloc = _gvn.transform(new ProjNode(allocx, TypeFunc::Memory));
  set_memory(malloc, rawidx);

  // a normal slow-call doesn't change i_o, but an allocation does
  // we create a separate i_o projection for the normal control path
  set_i_o(_gvn.transform( new ProjNode(allocx, TypeFunc::I_O, false) ) );
  Node* rawoop = _gvn.transform( new ProjNode(allocx, TypeFunc::Parms) );

  // put in an initialization barrier
  InitializeNode* init = insert_mem_bar_volatile(Op_Initialize, rawidx,
                                                 rawoop)->as_Initialize();
  assert(alloc->initialization() == init,  "2-way macro link must work");
  assert(init ->allocation()     == alloc, "2-way macro link must work");
  {
    // Extract memory strands which may participate in the new object's
    // initialization, and source them from the new InitializeNode.
    // This will allow us to observe initializations when they occur,
    // and link them properly (as a group) to the InitializeNode.
    assert(init->in(InitializeNode::Memory) == malloc, "");
    MergeMemNode* minit_in = MergeMemNode::make(malloc);
    init->set_req(InitializeNode::Memory, minit_in);
    record_for_igvn(minit_in); // fold it up later, if possible
    _gvn.set_type(minit_in, Type::MEMORY);
    Node* minit_out = memory(rawidx);
    assert(minit_out->is_Proj() && minit_out->in(0) == init, "");
    // Add an edge in the MergeMem for the header fields so an access
    // to one of those has correct memory state
    set_memory(minit_out, C->get_alias_index(oop_type->add_offset(oopDesc::mark_offset_in_bytes())));
    set_memory(minit_out, C->get_alias_index(oop_type->add_offset(oopDesc::klass_offset_in_bytes())));
    if (oop_type->isa_aryptr()) {
      const TypeAryPtr* arytype = oop_type->is_aryptr();
      if (arytype->is_flat()) {
        // Initially all flat array accesses share a single slice
        // but that changes after parsing. Prepare the memory graph so
        // it can optimize flat array accesses properly once they
        // don't share a single slice.
        assert(C->flat_accesses_share_alias(), "should be set at parse time");
        C->set_flat_accesses_share_alias(false);
        ciInlineKlass* vk = arytype->elem()->inline_klass();
        for (int i = 0, len = vk->nof_nonstatic_fields(); i < len; i++) {
          ciField* field = vk->nonstatic_field_at(i);
          if (field->offset_in_bytes() >= TrackedInitializationLimit * HeapWordSize)
            continue;  // do not bother to track really large numbers of fields
          int off_in_vt = field->offset_in_bytes() - vk->payload_offset();
          const TypePtr* adr_type = arytype->with_field_offset(off_in_vt)->add_offset(Type::OffsetBot);
          int fieldidx = C->get_alias_index(adr_type, true);
          // Pass nullptr for init_out. Having per flat array element field memory edges as uses of the Initialize node
          // can result in per flat array field Phis to be created which confuses the logic of
          // Compile::adjust_flat_array_access_aliases().
          hook_memory_on_init(*this, fieldidx, minit_in, nullptr);
        }
        C->set_flat_accesses_share_alias(true);
        hook_memory_on_init(*this, C->get_alias_index(TypeAryPtr::INLINES), minit_in, minit_out);
      } else {
        const TypePtr* telemref = oop_type->add_offset(Type::OffsetBot);
        int            elemidx  = C->get_alias_index(telemref);
        hook_memory_on_init(*this, elemidx, minit_in, minit_out);
      }
    } else if (oop_type->isa_instptr()) {
      set_memory(minit_out, C->get_alias_index(oop_type)); // mark word
      ciInstanceKlass* ik = oop_type->is_instptr()->instance_klass();
      for (int i = 0, len = ik->nof_nonstatic_fields(); i < len; i++) {
        ciField* field = ik->nonstatic_field_at(i);
        if (field->offset_in_bytes() >= TrackedInitializationLimit * HeapWordSize)
          continue;  // do not bother to track really large numbers of fields
        // Find (or create) the alias category for this field:
        int fieldidx = C->alias_type(field)->index();
        hook_memory_on_init(*this, fieldidx, minit_in, minit_out);
      }
    }
  }

  // Cast raw oop to the real thing...
  Node* javaoop = new CheckCastPPNode(control(), rawoop, oop_type);
  javaoop = _gvn.transform(javaoop);
  C->set_recent_alloc(control(), javaoop);
  assert(just_allocated_object(control()) == javaoop, "just allocated");

#ifdef ASSERT
  { // Verify that the AllocateNode::Ideal_allocation recognizers work:
    assert(AllocateNode::Ideal_allocation(rawoop) == alloc,
           "Ideal_allocation works");
    assert(AllocateNode::Ideal_allocation(javaoop) == alloc,
           "Ideal_allocation works");
    if (alloc->is_AllocateArray()) {
      assert(AllocateArrayNode::Ideal_array_allocation(rawoop) == alloc->as_AllocateArray(),
             "Ideal_allocation works");
      assert(AllocateArrayNode::Ideal_array_allocation(javaoop) == alloc->as_AllocateArray(),
             "Ideal_allocation works");
    } else {
      assert(alloc->in(AllocateNode::ALength)->is_top(), "no length, please");
    }
  }
#endif //ASSERT

  return javaoop;
}

//---------------------------new_instance--------------------------------------
// This routine takes a klass_node which may be constant (for a static type)
// or may be non-constant (for reflective code).  It will work equally well
// for either, and the graph will fold nicely if the optimizer later reduces
// the type to a constant.
// The optional arguments are for specialized use by intrinsics:
//  - If 'extra_slow_test' if not null is an extra condition for the slow-path.
//  - If 'return_size_val', report the total object size to the caller.
//  - deoptimize_on_exception controls how Java exceptions are handled (rethrow vs deoptimize)
Node* GraphKit::new_instance(Node* klass_node,
                             Node* extra_slow_test,
                             Node* *return_size_val,
                             bool deoptimize_on_exception,
                             InlineTypeNode* inline_type_node) {
  // Compute size in doublewords
  // The size is always an integral number of doublewords, represented
  // as a positive bytewise size stored in the klass's layout_helper.
  // The layout_helper also encodes (in a low bit) the need for a slow path.
  jint  layout_con = Klass::_lh_neutral_value;
  Node* layout_val = get_layout_helper(klass_node, layout_con);
  bool  layout_is_con = (layout_val == nullptr);

  if (extra_slow_test == nullptr)  extra_slow_test = intcon(0);
  // Generate the initial go-slow test.  It's either ALWAYS (return a
  // Node for 1) or NEVER (return a null) or perhaps (in the reflective
  // case) a computed value derived from the layout_helper.
  Node* initial_slow_test = nullptr;
  if (layout_is_con) {
    assert(!StressReflectiveCode, "stress mode does not use these paths");
    bool must_go_slow = Klass::layout_helper_needs_slow_path(layout_con);
    initial_slow_test = must_go_slow ? intcon(1) : extra_slow_test;
  } else {   // reflective case
    // This reflective path is used by Unsafe.allocateInstance.
    // (It may be stress-tested by specifying StressReflectiveCode.)
    // Basically, we want to get into the VM is there's an illegal argument.
    Node* bit = intcon(Klass::_lh_instance_slow_path_bit);
    initial_slow_test = _gvn.transform( new AndINode(layout_val, bit) );
    if (extra_slow_test != intcon(0)) {
      initial_slow_test = _gvn.transform( new OrINode(initial_slow_test, extra_slow_test) );
    }
    // (Macro-expander will further convert this to a Bool, if necessary.)
  }

  // Find the size in bytes.  This is easy; it's the layout_helper.
  // The size value must be valid even if the slow path is taken.
  Node* size = nullptr;
  if (layout_is_con) {
    size = MakeConX(Klass::layout_helper_size_in_bytes(layout_con));
  } else {   // reflective case
    // This reflective path is used by clone and Unsafe.allocateInstance.
    size = ConvI2X(layout_val);

    // Clear the low bits to extract layout_helper_size_in_bytes:
    assert((int)Klass::_lh_instance_slow_path_bit < BytesPerLong, "clear bit");
    Node* mask = MakeConX(~ (intptr_t)right_n_bits(LogBytesPerLong));
    size = _gvn.transform( new AndXNode(size, mask) );
  }
  if (return_size_val != nullptr) {
    (*return_size_val) = size;
  }

  // This is a precise notnull oop of the klass.
  // (Actually, it need not be precise if this is a reflective allocation.)
  // It's what we cast the result to.
  const TypeKlassPtr* tklass = _gvn.type(klass_node)->isa_klassptr();
  if (!tklass)  tklass = TypeInstKlassPtr::OBJECT;
  const TypeOopPtr* oop_type = tklass->as_instance_type();

  // Now generate allocation code

  // The entire memory state is needed for slow path of the allocation
  // since GC and deoptimization can happen.
  Node *mem = reset_memory();
  set_all_memory(mem); // Create new memory state

  AllocateNode* alloc = new AllocateNode(C, AllocateNode::alloc_type(Type::TOP),
                                         control(), mem, i_o(),
                                         size, klass_node,
                                         initial_slow_test, inline_type_node);

  return set_output_for_allocation(alloc, oop_type, deoptimize_on_exception);
}

//-------------------------------new_array-------------------------------------
// helper for newarray and anewarray
// The 'length' parameter is (obviously) the length of the array.
// The optional arguments are for specialized use by intrinsics:
//  - If 'return_size_val', report the non-padded array size (sum of header size
//    and array body) to the caller.
//  - deoptimize_on_exception controls how Java exceptions are handled (rethrow vs deoptimize)
Node* GraphKit::new_array(Node* klass_node,     // array klass (maybe variable)
                          Node* length,         // number of array elements
                          int   nargs,          // number of arguments to push back for uncommon trap
                          Node* *return_size_val,
                          bool deoptimize_on_exception,
                          Node* init_val) {
  jint  layout_con = Klass::_lh_neutral_value;
  Node* layout_val = get_layout_helper(klass_node, layout_con);
  bool  layout_is_con = (layout_val == nullptr);

  if (!layout_is_con && !StressReflectiveCode &&
      !too_many_traps(Deoptimization::Reason_class_check)) {
    // This is a reflective array creation site.
    // Optimistically assume that it is a subtype of Object[],
    // so that we can fold up all the address arithmetic.
    layout_con = Klass::array_layout_helper(T_OBJECT);
    Node* cmp_lh = _gvn.transform( new CmpINode(layout_val, intcon(layout_con)) );
    Node* bol_lh = _gvn.transform( new BoolNode(cmp_lh, BoolTest::eq) );
    { BuildCutout unless(this, bol_lh, PROB_MAX);
      inc_sp(nargs);
      uncommon_trap(Deoptimization::Reason_class_check,
                    Deoptimization::Action_maybe_recompile);
    }
    layout_val = nullptr;
    layout_is_con = true;
  }

  // Generate the initial go-slow test.  Make sure we do not overflow
  // if length is huge (near 2Gig) or negative!  We do not need
  // exact double-words here, just a close approximation of needed
  // double-words.  We can't add any offset or rounding bits, lest we
  // take a size -1 of bytes and make it positive.  Use an unsigned
  // compare, so negative sizes look hugely positive.
  int fast_size_limit = FastAllocateSizeLimit;
  if (layout_is_con) {
    assert(!StressReflectiveCode, "stress mode does not use these paths");
    // Increase the size limit if we have exact knowledge of array type.
    int log2_esize = Klass::layout_helper_log2_element_size(layout_con);
    fast_size_limit <<= MAX2(LogBytesPerLong - log2_esize, 0);
  }

  Node* initial_slow_cmp  = _gvn.transform( new CmpUNode( length, intcon( fast_size_limit ) ) );
  Node* initial_slow_test = _gvn.transform( new BoolNode( initial_slow_cmp, BoolTest::gt ) );

  // --- Size Computation ---
  // array_size = round_to_heap(array_header + (length << elem_shift));
  // where round_to_heap(x) == align_to(x, MinObjAlignmentInBytes)
  // and align_to(x, y) == ((x + y-1) & ~(y-1))
  // The rounding mask is strength-reduced, if possible.
  int round_mask = MinObjAlignmentInBytes - 1;
  Node* header_size = nullptr;
  // (T_BYTE has the weakest alignment and size restrictions...)
  if (layout_is_con) {
    int       hsize  = Klass::layout_helper_header_size(layout_con);
    int       eshift = Klass::layout_helper_log2_element_size(layout_con);
    bool is_flat_array = Klass::layout_helper_is_flatArray(layout_con);
    if ((round_mask & ~right_n_bits(eshift)) == 0)
      round_mask = 0;  // strength-reduce it if it goes away completely
    assert(is_flat_array || (hsize & right_n_bits(eshift)) == 0, "hsize is pre-rounded");
    int header_size_min = arrayOopDesc::base_offset_in_bytes(T_BYTE);
    assert(header_size_min <= hsize, "generic minimum is smallest");
    header_size = intcon(hsize);
  } else {
    Node* hss   = intcon(Klass::_lh_header_size_shift);
    Node* hsm   = intcon(Klass::_lh_header_size_mask);
    header_size = _gvn.transform(new URShiftINode(layout_val, hss));
    header_size = _gvn.transform(new AndINode(header_size, hsm));
  }

  Node* elem_shift = nullptr;
  if (layout_is_con) {
    int eshift = Klass::layout_helper_log2_element_size(layout_con);
    if (eshift != 0)
      elem_shift = intcon(eshift);
  } else {
    // There is no need to mask or shift this value.
    // The semantics of LShiftINode include an implicit mask to 0x1F.
    assert(Klass::_lh_log2_element_size_shift == 0, "use shift in place");
    elem_shift = layout_val;
  }

  // Transition to native address size for all offset calculations:
  Node* lengthx = ConvI2X(length);
  Node* headerx = ConvI2X(header_size);
#ifdef _LP64
  { const TypeInt* tilen = _gvn.find_int_type(length);
    if (tilen != nullptr && tilen->_lo < 0) {
      // Add a manual constraint to a positive range.  Cf. array_element_address.
      jint size_max = fast_size_limit;
      if (size_max > tilen->_hi)  size_max = tilen->_hi;
      const TypeInt* tlcon = TypeInt::make(0, size_max, Type::WidenMin);

      // Only do a narrow I2L conversion if the range check passed.
      IfNode* iff = new IfNode(control(), initial_slow_test, PROB_MIN, COUNT_UNKNOWN);
      _gvn.transform(iff);
      RegionNode* region = new RegionNode(3);
      _gvn.set_type(region, Type::CONTROL);
      lengthx = new PhiNode(region, TypeLong::LONG);
      _gvn.set_type(lengthx, TypeLong::LONG);

      // Range check passed. Use ConvI2L node with narrow type.
      Node* passed = IfFalse(iff);
      region->init_req(1, passed);
      // Make I2L conversion control dependent to prevent it from
      // floating above the range check during loop optimizations.
      lengthx->init_req(1, C->constrained_convI2L(&_gvn, length, tlcon, passed));

      // Range check failed. Use ConvI2L with wide type because length may be invalid.
      region->init_req(2, IfTrue(iff));
      lengthx->init_req(2, ConvI2X(length));

      set_control(region);
      record_for_igvn(region);
      record_for_igvn(lengthx);
    }
  }
#endif

  // Combine header size and body size for the array copy part, then align (if
  // necessary) for the allocation part. This computation cannot overflow,
  // because it is used only in two places, one where the length is sharply
  // limited, and the other after a successful allocation.
  Node* abody = lengthx;
  if (elem_shift != nullptr) {
    abody = _gvn.transform(new LShiftXNode(lengthx, elem_shift));
  }
  Node* non_rounded_size = _gvn.transform(new AddXNode(headerx, abody));

  if (return_size_val != nullptr) {
    // This is the size
    (*return_size_val) = non_rounded_size;
  }

  Node* size = non_rounded_size;
  if (round_mask != 0) {
    Node* mask1 = MakeConX(round_mask);
    size = _gvn.transform(new AddXNode(size, mask1));
    Node* mask2 = MakeConX(~round_mask);
    size = _gvn.transform(new AndXNode(size, mask2));
  }
  // else if round_mask == 0, the size computation is self-rounding

  // Now generate allocation code

  // The entire memory state is needed for slow path of the allocation
  // since GC and deoptimization can happen.
  Node *mem = reset_memory();
  set_all_memory(mem); // Create new memory state

  if (initial_slow_test->is_Bool()) {
    // Hide it behind a CMoveI, or else PhaseIdealLoop::split_up will get sick.
    initial_slow_test = initial_slow_test->as_Bool()->as_int_value(&_gvn);
  }

  const TypeKlassPtr* ary_klass = _gvn.type(klass_node)->isa_klassptr();
  const TypeOopPtr* ary_type = ary_klass->as_instance_type();

  Node* raw_init_value = nullptr;
  if (init_val != nullptr) {
    // TODO 8350865 Fast non-zero init not implemented yet for flat, null-free arrays
    if (ary_type->is_flat()) {
      initial_slow_test = intcon(1);
    }

    if (UseCompressedOops) {
      // With compressed oops, the 64-bit init value is built from two 32-bit compressed oops
      init_val = _gvn.transform(new EncodePNode(init_val, init_val->bottom_type()->make_narrowoop()));
      Node* lower = _gvn.transform(new CastP2XNode(control(), init_val));
      Node* upper = _gvn.transform(new LShiftLNode(lower, intcon(32)));
      raw_init_value = _gvn.transform(new OrLNode(lower, upper));
    } else {
      raw_init_value = _gvn.transform(new CastP2XNode(control(), init_val));
    }
  }

  Node* valid_length_test = _gvn.intcon(1);
  if (ary_type->isa_aryptr()) {
    BasicType bt = ary_type->isa_aryptr()->elem()->array_element_basic_type();
    jint max = TypeAryPtr::max_array_length(bt);
    Node* valid_length_cmp  = _gvn.transform(new CmpUNode(length, intcon(max)));
    valid_length_test = _gvn.transform(new BoolNode(valid_length_cmp, BoolTest::le));
  }

  // Create the AllocateArrayNode and its result projections
  AllocateArrayNode* alloc
    = new AllocateArrayNode(C, AllocateArrayNode::alloc_type(TypeInt::INT),
                            control(), mem, i_o(),
                            size, klass_node,
                            initial_slow_test,
                            length, valid_length_test,
                            init_val, raw_init_value);
  // Cast to correct type.  Note that the klass_node may be constant or not,
  // and in the latter case the actual array type will be inexact also.
  // (This happens via a non-constant argument to inline_native_newArray.)
  // In any case, the value of klass_node provides the desired array type.
  const TypeInt* length_type = _gvn.find_int_type(length);
  if (ary_type->isa_aryptr() && length_type != nullptr) {
    // Try to get a better type than POS for the size
    ary_type = ary_type->is_aryptr()->cast_to_size(length_type);
  }

  Node* javaoop = set_output_for_allocation(alloc, ary_type, deoptimize_on_exception);

  array_ideal_length(alloc, ary_type, true);
  return javaoop;
}

// The following "Ideal_foo" functions are placed here because they recognize
// the graph shapes created by the functions immediately above.

//---------------------------Ideal_allocation----------------------------------
// Given an oop pointer or raw pointer, see if it feeds from an AllocateNode.
AllocateNode* AllocateNode::Ideal_allocation(Node* ptr) {
  if (ptr == nullptr) {     // reduce dumb test in callers
    return nullptr;
  }

  BarrierSetC2* bs = BarrierSet::barrier_set()->barrier_set_c2();
  ptr = bs->step_over_gc_barrier(ptr);

  if (ptr->is_CheckCastPP()) { // strip only one raw-to-oop cast
    ptr = ptr->in(1);
    if (ptr == nullptr) return nullptr;
  }
  // Return null for allocations with several casts:
  //   j.l.reflect.Array.newInstance(jobject, jint)
  //   Object.clone()
  // to keep more precise type from last cast.
  if (ptr->is_Proj()) {
    Node* allo = ptr->in(0);
    if (allo != nullptr && allo->is_Allocate()) {
      return allo->as_Allocate();
    }
  }
  // Report failure to match.
  return nullptr;
}

// Fancy version which also strips off an offset (and reports it to caller).
AllocateNode* AllocateNode::Ideal_allocation(Node* ptr, PhaseValues* phase,
                                             intptr_t& offset) {
  Node* base = AddPNode::Ideal_base_and_offset(ptr, phase, offset);
  if (base == nullptr)  return nullptr;
  return Ideal_allocation(base);
}

// Trace Initialize <- Proj[Parm] <- Allocate
AllocateNode* InitializeNode::allocation() {
  Node* rawoop = in(InitializeNode::RawAddress);
  if (rawoop->is_Proj()) {
    Node* alloc = rawoop->in(0);
    if (alloc->is_Allocate()) {
      return alloc->as_Allocate();
    }
  }
  return nullptr;
}

// Trace Allocate -> Proj[Parm] -> Initialize
InitializeNode* AllocateNode::initialization() {
  ProjNode* rawoop = proj_out_or_null(AllocateNode::RawAddress);
  if (rawoop == nullptr)  return nullptr;
  for (DUIterator_Fast imax, i = rawoop->fast_outs(imax); i < imax; i++) {
    Node* init = rawoop->fast_out(i);
    if (init->is_Initialize()) {
      assert(init->as_Initialize()->allocation() == this, "2-way link");
      return init->as_Initialize();
    }
  }
  return nullptr;
}

// Add a Parse Predicate with an uncommon trap on the failing/false path. Normal control will continue on the true path.
void GraphKit::add_parse_predicate(Deoptimization::DeoptReason reason, const int nargs) {
  // Too many traps seen?
  if (too_many_traps(reason)) {
#ifdef ASSERT
    if (TraceLoopPredicate) {
      int tc = C->trap_count(reason);
      tty->print("too many traps=%s tcount=%d in ",
                    Deoptimization::trap_reason_name(reason), tc);
      method()->print(); // which method has too many predicate traps
      tty->cr();
    }
#endif
    // We cannot afford to take more traps here,
    // do not generate Parse Predicate.
    return;
  }

  ParsePredicateNode* parse_predicate = new ParsePredicateNode(control(), reason, &_gvn);
  _gvn.set_type(parse_predicate, parse_predicate->Value(&_gvn));
  Node* if_false = _gvn.transform(new IfFalseNode(parse_predicate));
  {
    PreserveJVMState pjvms(this);
    set_control(if_false);
    inc_sp(nargs);
    uncommon_trap(reason, Deoptimization::Action_maybe_recompile);
  }
  Node* if_true = _gvn.transform(new IfTrueNode(parse_predicate));
  set_control(if_true);
}

// Add Parse Predicates which serve as placeholders to create new Runtime Predicates above them. All
// Runtime Predicates inside a Runtime Predicate block share the same uncommon trap as the Parse Predicate.
void GraphKit::add_parse_predicates(int nargs) {
  if (UseLoopPredicate) {
    add_parse_predicate(Deoptimization::Reason_predicate, nargs);
    if (UseProfiledLoopPredicate) {
      add_parse_predicate(Deoptimization::Reason_profile_predicate, nargs);
    }
  }
  add_parse_predicate(Deoptimization::Reason_auto_vectorization_check, nargs);
  // Loop Limit Check Predicate should be near the loop.
  add_parse_predicate(Deoptimization::Reason_loop_limit_check, nargs);
}

void GraphKit::sync_kit(IdealKit& ideal) {
  set_all_memory(ideal.merged_memory());
  set_i_o(ideal.i_o());
  set_control(ideal.ctrl());
}

void GraphKit::final_sync(IdealKit& ideal) {
  // Final sync IdealKit and graphKit.
  sync_kit(ideal);
}

Node* GraphKit::load_String_length(Node* str, bool set_ctrl) {
  Node* len = load_array_length(load_String_value(str, set_ctrl));
  Node* coder = load_String_coder(str, set_ctrl);
  // Divide length by 2 if coder is UTF16
  return _gvn.transform(new RShiftINode(len, coder));
}

Node* GraphKit::load_String_value(Node* str, bool set_ctrl) {
  int value_offset = java_lang_String::value_offset();
  const TypeInstPtr* string_type = TypeInstPtr::make(TypePtr::NotNull, C->env()->String_klass(),
                                                     false, nullptr, Type::Offset(0));
  const TypePtr* value_field_type = string_type->add_offset(value_offset);
  const TypeAryPtr* value_type = TypeAryPtr::make(TypePtr::NotNull,
                                                  TypeAry::make(TypeInt::BYTE, TypeInt::POS, false, false, true, true),
                                                  ciTypeArrayKlass::make(T_BYTE), true, Type::Offset(0));
  Node* p = basic_plus_adr(str, str, value_offset);
  Node* load = access_load_at(str, p, value_field_type, value_type, T_OBJECT,
                              IN_HEAP | (set_ctrl ? C2_CONTROL_DEPENDENT_LOAD : 0) | MO_UNORDERED);
  return load;
}

Node* GraphKit::load_String_coder(Node* str, bool set_ctrl) {
  if (!CompactStrings) {
    return intcon(java_lang_String::CODER_UTF16);
  }
  int coder_offset = java_lang_String::coder_offset();
  const TypeInstPtr* string_type = TypeInstPtr::make(TypePtr::NotNull, C->env()->String_klass(),
                                                     false, nullptr, Type::Offset(0));
  const TypePtr* coder_field_type = string_type->add_offset(coder_offset);

  Node* p = basic_plus_adr(str, str, coder_offset);
  Node* load = access_load_at(str, p, coder_field_type, TypeInt::BYTE, T_BYTE,
                              IN_HEAP | (set_ctrl ? C2_CONTROL_DEPENDENT_LOAD : 0) | MO_UNORDERED);
  return load;
}

void GraphKit::store_String_value(Node* str, Node* value) {
  int value_offset = java_lang_String::value_offset();
  const TypeInstPtr* string_type = TypeInstPtr::make(TypePtr::NotNull, C->env()->String_klass(),
                                                     false, nullptr, Type::Offset(0));
  const TypePtr* value_field_type = string_type->add_offset(value_offset);

  access_store_at(str,  basic_plus_adr(str, value_offset), value_field_type,
                  value, TypeAryPtr::BYTES, T_OBJECT, IN_HEAP | MO_UNORDERED);
}

void GraphKit::store_String_coder(Node* str, Node* value) {
  int coder_offset = java_lang_String::coder_offset();
  const TypeInstPtr* string_type = TypeInstPtr::make(TypePtr::NotNull, C->env()->String_klass(),
                                                     false, nullptr, Type::Offset(0));
  const TypePtr* coder_field_type = string_type->add_offset(coder_offset);

  access_store_at(str, basic_plus_adr(str, coder_offset), coder_field_type,
                  value, TypeInt::BYTE, T_BYTE, IN_HEAP | MO_UNORDERED);
}

// Capture src and dst memory state with a MergeMemNode
Node* GraphKit::capture_memory(const TypePtr* src_type, const TypePtr* dst_type) {
  if (src_type == dst_type) {
    // Types are equal, we don't need a MergeMemNode
    return memory(src_type);
  }
  MergeMemNode* merge = MergeMemNode::make(map()->memory());
  record_for_igvn(merge); // fold it up later, if possible
  int src_idx = C->get_alias_index(src_type);
  int dst_idx = C->get_alias_index(dst_type);
  merge->set_memory_at(src_idx, memory(src_idx));
  merge->set_memory_at(dst_idx, memory(dst_idx));
  return merge;
}

Node* GraphKit::compress_string(Node* src, const TypeAryPtr* src_type, Node* dst, Node* count) {
  assert(Matcher::match_rule_supported(Op_StrCompressedCopy), "Intrinsic not supported");
  assert(src_type == TypeAryPtr::BYTES || src_type == TypeAryPtr::CHARS, "invalid source type");
  // If input and output memory types differ, capture both states to preserve
  // the dependency between preceding and subsequent loads/stores.
  // For example, the following program:
  //  StoreB
  //  compress_string
  //  LoadB
  // has this memory graph (use->def):
  //  LoadB -> compress_string -> CharMem
  //             ... -> StoreB -> ByteMem
  // The intrinsic hides the dependency between LoadB and StoreB, causing
  // the load to read from memory not containing the result of the StoreB.
  // The correct memory graph should look like this:
  //  LoadB -> compress_string -> MergeMem(CharMem, StoreB(ByteMem))
  Node* mem = capture_memory(src_type, TypeAryPtr::BYTES);
  StrCompressedCopyNode* str = new StrCompressedCopyNode(control(), mem, src, dst, count);
  Node* res_mem = _gvn.transform(new SCMemProjNode(_gvn.transform(str)));
  set_memory(res_mem, TypeAryPtr::BYTES);
  return str;
}

void GraphKit::inflate_string(Node* src, Node* dst, const TypeAryPtr* dst_type, Node* count) {
  assert(Matcher::match_rule_supported(Op_StrInflatedCopy), "Intrinsic not supported");
  assert(dst_type == TypeAryPtr::BYTES || dst_type == TypeAryPtr::CHARS, "invalid dest type");
  // Capture src and dst memory (see comment in 'compress_string').
  Node* mem = capture_memory(TypeAryPtr::BYTES, dst_type);
  StrInflatedCopyNode* str = new StrInflatedCopyNode(control(), mem, src, dst, count);
  set_memory(_gvn.transform(str), dst_type);
}

void GraphKit::inflate_string_slow(Node* src, Node* dst, Node* start, Node* count) {
  /**
   * int i_char = start;
   * for (int i_byte = 0; i_byte < count; i_byte++) {
   *   dst[i_char++] = (char)(src[i_byte] & 0xff);
   * }
   */
  add_parse_predicates();
  C->set_has_loops(true);

  RegionNode* head = new RegionNode(3);
  head->init_req(1, control());
  gvn().set_type(head, Type::CONTROL);
  record_for_igvn(head);

  Node* i_byte = new PhiNode(head, TypeInt::INT);
  i_byte->init_req(1, intcon(0));
  gvn().set_type(i_byte, TypeInt::INT);
  record_for_igvn(i_byte);

  Node* i_char = new PhiNode(head, TypeInt::INT);
  i_char->init_req(1, start);
  gvn().set_type(i_char, TypeInt::INT);
  record_for_igvn(i_char);

  Node* mem = PhiNode::make(head, memory(TypeAryPtr::BYTES), Type::MEMORY, TypeAryPtr::BYTES);
  gvn().set_type(mem, Type::MEMORY);
  record_for_igvn(mem);
  set_control(head);
  set_memory(mem, TypeAryPtr::BYTES);
  Node* ch = load_array_element(src, i_byte, TypeAryPtr::BYTES, /* set_ctrl */ true);
  Node* st = store_to_memory(control(), array_element_address(dst, i_char, T_BYTE),
                             AndI(ch, intcon(0xff)), T_CHAR, MemNode::unordered, false,
                             false, true /* mismatched */);

  IfNode* iff = create_and_map_if(head, Bool(CmpI(i_byte, count), BoolTest::lt), PROB_FAIR, COUNT_UNKNOWN);
  head->init_req(2, IfTrue(iff));
  mem->init_req(2, st);
  i_byte->init_req(2, AddI(i_byte, intcon(1)));
  i_char->init_req(2, AddI(i_char, intcon(2)));

  set_control(IfFalse(iff));
  set_memory(st, TypeAryPtr::BYTES);
}

Node* GraphKit::make_constant_from_field(ciField* field, Node* obj) {
  if (!field->is_constant()) {
    return nullptr; // Field not marked as constant.
  }
  ciInstance* holder = nullptr;
  if (!field->is_static()) {
    ciObject* const_oop = obj->bottom_type()->is_oopptr()->const_oop();
    if (const_oop != nullptr && const_oop->is_instance()) {
      holder = const_oop->as_instance();
    }
  }
  const Type* con_type = Type::make_constant_from_field(field, holder, field->layout_type(),
                                                        /*is_unsigned_load=*/false);
  if (con_type != nullptr) {
    Node* con = makecon(con_type);
    if (field->type()->is_inlinetype()) {
      con = InlineTypeNode::make_from_oop(this, con, field->type()->as_inline_klass());
    } else if (con_type->is_inlinetypeptr()) {
      con = InlineTypeNode::make_from_oop(this, con, con_type->inline_klass());
    }
    return con;
  }
  return nullptr;
}

//---------------------------load_mirror_from_klass----------------------------
// Given a klass oop, load its java mirror (a java.lang.Class oop).
Node* GraphKit::load_mirror_from_klass(Node* klass) {
  Node* p = basic_plus_adr(klass, in_bytes(Klass::java_mirror_offset()));
  Node* load = make_load(nullptr, p, TypeRawPtr::NOTNULL, T_ADDRESS, MemNode::unordered);
  // mirror = ((OopHandle)mirror)->resolve();
  return access_load(load, TypeInstPtr::MIRROR, T_OBJECT, IN_NATIVE);
}

Node* GraphKit::maybe_narrow_object_type(Node* obj, ciKlass* type) {
  const Type* obj_type = obj->bottom_type();
  const TypeOopPtr* sig_type = TypeOopPtr::make_from_klass(type);
  if (obj_type->isa_oopptr() && sig_type->is_loaded() && !obj_type->higher_equal(sig_type)) {
    const Type* narrow_obj_type = obj_type->filter_speculative(sig_type); // keep speculative part
    Node* casted_obj = gvn().transform(new CheckCastPPNode(control(), obj, narrow_obj_type));
    obj = casted_obj;
  }
  if (sig_type->is_inlinetypeptr()) {
    obj = InlineTypeNode::make_from_oop(this, obj, sig_type->inline_klass());
  }
  return obj;
}<|MERGE_RESOLUTION|>--- conflicted
+++ resolved
@@ -2560,54 +2560,6 @@
   }
 }
 
-<<<<<<< HEAD
-void GraphKit::round_double_arguments(ciMethod* dest_method) {
-  if (Matcher::strict_fp_requires_explicit_rounding) {
-    // (Note:  TypeFunc::make has a cache that makes this fast.)
-    const TypeFunc* tf    = TypeFunc::make(dest_method);
-    int             nargs = tf->domain_sig()->cnt() - TypeFunc::Parms;
-    for (int j = 0; j < nargs; j++) {
-      const Type *targ = tf->domain_sig()->field_at(j + TypeFunc::Parms);
-      if (targ->basic_type() == T_DOUBLE) {
-        // If any parameters are doubles, they must be rounded before
-        // the call, dprecision_rounding does gvn.transform
-        Node *arg = argument(j);
-        arg = dprecision_rounding(arg);
-        set_argument(j, arg);
-      }
-    }
-  }
-}
-
-// rounding for strict float precision conformance
-Node* GraphKit::precision_rounding(Node* n) {
-  if (Matcher::strict_fp_requires_explicit_rounding) {
-#ifdef IA32
-    if (UseSSE == 0) {
-      return _gvn.transform(new RoundFloatNode(nullptr, n));
-    }
-#else
-    Unimplemented();
-#endif // IA32
-  }
-  return n;
-}
-
-// rounding for strict double precision conformance
-Node* GraphKit::dprecision_rounding(Node *n) {
-  if (Matcher::strict_fp_requires_explicit_rounding) {
-#ifdef IA32
-    if (UseSSE < 2) {
-      return _gvn.transform(new RoundDoubleNode(nullptr, n));
-    }
-#else
-    Unimplemented();
-#endif // IA32
-  }
-  return n;
-}
-=======
->>>>>>> bd749221
 
 //=============================================================================
 // Generate a fast path/slow path idiom.  Graph looks like:
