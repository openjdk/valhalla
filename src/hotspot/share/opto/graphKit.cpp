--- conflicted
+++ resolved
@@ -3607,13 +3607,8 @@
   record_for_igvn(region);
 
   bool not_inline = !toop->can_be_inline_type();
-<<<<<<< HEAD
-  bool not_flat = !UseFlatArray || not_inline || (toop->is_inlinetypeptr() && !toop->inline_klass()->flat_array());
-  if (EnableValhalla && not_flat) {
-=======
   bool not_flat_in_array = !UseFlatArray || not_inline || (toop->is_inlinetypeptr() && !toop->inline_klass()->flat_in_array());
   if (EnableValhalla && not_flat_in_array) {
->>>>>>> 16fa7709
     // Check if obj has been loaded from an array
     obj = obj->isa_DecodeN() ? obj->in(1) : obj;
     Node* array = nullptr;
@@ -3915,11 +3910,7 @@
     if (UseFlatArray && !xklass && ary_type != nullptr && !ary_type->is_null_free()) {
       // The runtime type of [LMyValue might be [QMyValue due to [QMyValue <: [LMyValue. Don't constant fold.
       const TypeOopPtr* elem = ary_type->elem()->make_oopptr();
-<<<<<<< HEAD
-      can_be_flat = ary_type->can_be_inline_array() && (!elem->is_inlinetypeptr() || elem->inline_klass()->flat_array());
-=======
       can_be_flat = ary_type->can_be_inline_array() && (!elem->is_inlinetypeptr() || elem->inline_klass()->flat_in_array());
->>>>>>> 16fa7709
     }
     if (!can_be_flat && (xklass || (klass_t->isa_aryklassptr() && klass_t->is_aryklassptr()->elem() != Type::BOTTOM))) {
       jint lhelper;
