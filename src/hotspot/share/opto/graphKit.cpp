--- conflicted
+++ resolved
@@ -3547,13 +3547,8 @@
   return res;
 }
 
-<<<<<<< HEAD
 // Check if 'obj' is an inline type by checking if it has the inline_type_pattern markWord pattern set.
-Node* GraphKit::is_inline_type(Node* obj) {
-=======
-// Check if 'obj' is an inline type by checking if it has the always_locked markWord pattern set.
 Node* GraphKit::inline_type_test(Node* obj) {
->>>>>>> 28fb33d2
   Node* mark_addr = basic_plus_adr(obj, oopDesc::mark_offset_in_bytes());
   Node* mark = make_load(NULL, mark_addr, TypeX_X, TypeX_X->basic_type(), MemNode::unordered);
   Node* mask = _gvn.MakeConX(markWord::inline_type_pattern);
