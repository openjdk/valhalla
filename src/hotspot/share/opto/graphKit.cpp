/*
 * Copyright (c) 2001, 2025, Oracle and/or its affiliates. All rights reserved.
 * DO NOT ALTER OR REMOVE COPYRIGHT NOTICES OR THIS FILE HEADER.
 *
 * This code is free software; you can redistribute it and/or modify it
 * under the terms of the GNU General Public License version 2 only, as
 * published by the Free Software Foundation.
 *
 * This code is distributed in the hope that it will be useful, but WITHOUT
 * ANY WARRANTY; without even the implied warranty of MERCHANTABILITY or
 * FITNESS FOR A PARTICULAR PURPOSE.  See the GNU General Public License
 * version 2 for more details (a copy is included in the LICENSE file that
 * accompanied this code).
 *
 * You should have received a copy of the GNU General Public License version
 * 2 along with this work; if not, write to the Free Software Foundation,
 * Inc., 51 Franklin St, Fifth Floor, Boston, MA 02110-1301 USA.
 *
 * Please contact Oracle, 500 Oracle Parkway, Redwood Shores, CA 94065 USA
 * or visit www.oracle.com if you need additional information or have any
 * questions.
 *
 */

#include "ci/ciFlatArrayKlass.hpp"
#include "ci/ciInlineKlass.hpp"
#include "ci/ciUtilities.hpp"
#include "classfile/javaClasses.hpp"
#include "ci/ciObjArray.hpp"
#include "asm/register.hpp"
#include "compiler/compileLog.hpp"
#include "gc/shared/barrierSet.hpp"
#include "gc/shared/c2/barrierSetC2.hpp"
#include "interpreter/interpreter.hpp"
#include "memory/resourceArea.hpp"
#include "oops/flatArrayKlass.hpp"
#include "opto/addnode.hpp"
#include "opto/castnode.hpp"
#include "opto/convertnode.hpp"
#include "opto/graphKit.hpp"
#include "opto/idealKit.hpp"
#include "opto/inlinetypenode.hpp"
#include "opto/intrinsicnode.hpp"
#include "opto/locknode.hpp"
#include "opto/machnode.hpp"
#include "opto/narrowptrnode.hpp"
#include "opto/opaquenode.hpp"
#include "opto/parse.hpp"
#include "opto/rootnode.hpp"
#include "opto/runtime.hpp"
#include "opto/subtypenode.hpp"
#include "runtime/deoptimization.hpp"
#include "runtime/sharedRuntime.hpp"
#include "utilities/bitMap.inline.hpp"
#include "utilities/powerOfTwo.hpp"
#include "utilities/growableArray.hpp"
#include "classfile/vmSymbols.hpp"

//----------------------------GraphKit-----------------------------------------
// Main utility constructor.
GraphKit::GraphKit(JVMState* jvms, PhaseGVN* gvn)
  : Phase(Phase::Parser),
    _env(C->env()),
    _gvn((gvn != nullptr) ? *gvn : *C->initial_gvn()),
    _barrier_set(BarrierSet::barrier_set()->barrier_set_c2())
{
  assert(gvn == nullptr || !gvn->is_IterGVN() || gvn->is_IterGVN()->delay_transform(), "delay transform should be enabled");
  _exceptions = jvms->map()->next_exception();
  if (_exceptions != nullptr)  jvms->map()->set_next_exception(nullptr);
  set_jvms(jvms);
#ifdef ASSERT
  if (_gvn.is_IterGVN() != nullptr) {
    assert(_gvn.is_IterGVN()->delay_transform(), "Transformation must be delayed if IterGVN is used");
    // Save the initial size of _for_igvn worklist for verification (see ~GraphKit)
    _worklist_size = _gvn.C->igvn_worklist()->size();
  }
#endif
}

// Private constructor for parser.
GraphKit::GraphKit()
  : Phase(Phase::Parser),
    _env(C->env()),
    _gvn(*C->initial_gvn()),
    _barrier_set(BarrierSet::barrier_set()->barrier_set_c2())
{
  _exceptions = nullptr;
  set_map(nullptr);
  debug_only(_sp = -99);
  debug_only(set_bci(-99));
}



//---------------------------clean_stack---------------------------------------
// Clear away rubbish from the stack area of the JVM state.
// This destroys any arguments that may be waiting on the stack.
void GraphKit::clean_stack(int from_sp) {
  SafePointNode* map      = this->map();
  JVMState*      jvms     = this->jvms();
  int            stk_size = jvms->stk_size();
  int            stkoff   = jvms->stkoff();
  Node*          top      = this->top();
  for (int i = from_sp; i < stk_size; i++) {
    if (map->in(stkoff + i) != top) {
      map->set_req(stkoff + i, top);
    }
  }
}


//--------------------------------sync_jvms-----------------------------------
// Make sure our current jvms agrees with our parse state.
JVMState* GraphKit::sync_jvms() const {
  JVMState* jvms = this->jvms();
  jvms->set_bci(bci());       // Record the new bci in the JVMState
  jvms->set_sp(sp());         // Record the new sp in the JVMState
  assert(jvms_in_sync(), "jvms is now in sync");
  return jvms;
}

//--------------------------------sync_jvms_for_reexecute---------------------
// Make sure our current jvms agrees with our parse state.  This version
// uses the reexecute_sp for reexecuting bytecodes.
JVMState* GraphKit::sync_jvms_for_reexecute() {
  JVMState* jvms = this->jvms();
  jvms->set_bci(bci());          // Record the new bci in the JVMState
  jvms->set_sp(reexecute_sp());  // Record the new sp in the JVMState
  return jvms;
}

#ifdef ASSERT
bool GraphKit::jvms_in_sync() const {
  Parse* parse = is_Parse();
  if (parse == nullptr) {
    if (bci() !=      jvms()->bci())          return false;
    if (sp()  != (int)jvms()->sp())           return false;
    return true;
  }
  if (jvms()->method() != parse->method())    return false;
  if (jvms()->bci()    != parse->bci())       return false;
  int jvms_sp = jvms()->sp();
  if (jvms_sp          != parse->sp())        return false;
  int jvms_depth = jvms()->depth();
  if (jvms_depth       != parse->depth())     return false;
  return true;
}

// Local helper checks for special internal merge points
// used to accumulate and merge exception states.
// They are marked by the region's in(0) edge being the map itself.
// Such merge points must never "escape" into the parser at large,
// until they have been handed to gvn.transform.
static bool is_hidden_merge(Node* reg) {
  if (reg == nullptr)  return false;
  if (reg->is_Phi()) {
    reg = reg->in(0);
    if (reg == nullptr)  return false;
  }
  return reg->is_Region() && reg->in(0) != nullptr && reg->in(0)->is_Root();
}

void GraphKit::verify_map() const {
  if (map() == nullptr)  return;  // null map is OK
  assert(map()->req() <= jvms()->endoff(), "no extra garbage on map");
  assert(!map()->has_exceptions(),    "call add_exception_states_from 1st");
  assert(!is_hidden_merge(control()), "call use_exception_state, not set_map");
}

void GraphKit::verify_exception_state(SafePointNode* ex_map) {
  assert(ex_map->next_exception() == nullptr, "not already part of a chain");
  assert(has_saved_ex_oop(ex_map), "every exception state has an ex_oop");
}
#endif

//---------------------------stop_and_kill_map---------------------------------
// Set _map to null, signalling a stop to further bytecode execution.
// First smash the current map's control to a constant, to mark it dead.
void GraphKit::stop_and_kill_map() {
  SafePointNode* dead_map = stop();
  if (dead_map != nullptr) {
    dead_map->disconnect_inputs(C); // Mark the map as killed.
    assert(dead_map->is_killed(), "must be so marked");
  }
}


//--------------------------------stopped--------------------------------------
// Tell if _map is null, or control is top.
bool GraphKit::stopped() {
  if (map() == nullptr)        return true;
  else if (control() == top()) return true;
  else                         return false;
}


//-----------------------------has_exception_handler----------------------------------
// Tell if this method or any caller method has exception handlers.
bool GraphKit::has_exception_handler() {
  for (JVMState* jvmsp = jvms(); jvmsp != nullptr; jvmsp = jvmsp->caller()) {
    if (jvmsp->has_method() && jvmsp->method()->has_exception_handlers()) {
      return true;
    }
  }
  return false;
}

//------------------------------save_ex_oop------------------------------------
// Save an exception without blowing stack contents or other JVM state.
void GraphKit::set_saved_ex_oop(SafePointNode* ex_map, Node* ex_oop) {
  assert(!has_saved_ex_oop(ex_map), "clear ex-oop before setting again");
  ex_map->add_req(ex_oop);
  debug_only(verify_exception_state(ex_map));
}

inline static Node* common_saved_ex_oop(SafePointNode* ex_map, bool clear_it) {
  assert(GraphKit::has_saved_ex_oop(ex_map), "ex_oop must be there");
  Node* ex_oop = ex_map->in(ex_map->req()-1);
  if (clear_it)  ex_map->del_req(ex_map->req()-1);
  return ex_oop;
}

//-----------------------------saved_ex_oop------------------------------------
// Recover a saved exception from its map.
Node* GraphKit::saved_ex_oop(SafePointNode* ex_map) {
  return common_saved_ex_oop(ex_map, false);
}

//--------------------------clear_saved_ex_oop---------------------------------
// Erase a previously saved exception from its map.
Node* GraphKit::clear_saved_ex_oop(SafePointNode* ex_map) {
  return common_saved_ex_oop(ex_map, true);
}

#ifdef ASSERT
//---------------------------has_saved_ex_oop----------------------------------
// Erase a previously saved exception from its map.
bool GraphKit::has_saved_ex_oop(SafePointNode* ex_map) {
  return ex_map->req() == ex_map->jvms()->endoff()+1;
}
#endif

//-------------------------make_exception_state--------------------------------
// Turn the current JVM state into an exception state, appending the ex_oop.
SafePointNode* GraphKit::make_exception_state(Node* ex_oop) {
  sync_jvms();
  SafePointNode* ex_map = stop();  // do not manipulate this map any more
  set_saved_ex_oop(ex_map, ex_oop);
  return ex_map;
}


//--------------------------add_exception_state--------------------------------
// Add an exception to my list of exceptions.
void GraphKit::add_exception_state(SafePointNode* ex_map) {
  if (ex_map == nullptr || ex_map->control() == top()) {
    return;
  }
#ifdef ASSERT
  verify_exception_state(ex_map);
  if (has_exceptions()) {
    assert(ex_map->jvms()->same_calls_as(_exceptions->jvms()), "all collected exceptions must come from the same place");
  }
#endif

  // If there is already an exception of exactly this type, merge with it.
  // In particular, null-checks and other low-level exceptions common up here.
  Node*       ex_oop  = saved_ex_oop(ex_map);
  const Type* ex_type = _gvn.type(ex_oop);
  if (ex_oop == top()) {
    // No action needed.
    return;
  }
  assert(ex_type->isa_instptr(), "exception must be an instance");
  for (SafePointNode* e2 = _exceptions; e2 != nullptr; e2 = e2->next_exception()) {
    const Type* ex_type2 = _gvn.type(saved_ex_oop(e2));
    // We check sp also because call bytecodes can generate exceptions
    // both before and after arguments are popped!
    if (ex_type2 == ex_type
        && e2->_jvms->sp() == ex_map->_jvms->sp()) {
      combine_exception_states(ex_map, e2);
      return;
    }
  }

  // No pre-existing exception of the same type.  Chain it on the list.
  push_exception_state(ex_map);
}

//-----------------------add_exception_states_from-----------------------------
void GraphKit::add_exception_states_from(JVMState* jvms) {
  SafePointNode* ex_map = jvms->map()->next_exception();
  if (ex_map != nullptr) {
    jvms->map()->set_next_exception(nullptr);
    for (SafePointNode* next_map; ex_map != nullptr; ex_map = next_map) {
      next_map = ex_map->next_exception();
      ex_map->set_next_exception(nullptr);
      add_exception_state(ex_map);
    }
  }
}

//-----------------------transfer_exceptions_into_jvms-------------------------
JVMState* GraphKit::transfer_exceptions_into_jvms() {
  if (map() == nullptr) {
    // We need a JVMS to carry the exceptions, but the map has gone away.
    // Create a scratch JVMS, cloned from any of the exception states...
    if (has_exceptions()) {
      _map = _exceptions;
      _map = clone_map();
      _map->set_next_exception(nullptr);
      clear_saved_ex_oop(_map);
      debug_only(verify_map());
    } else {
      // ...or created from scratch
      JVMState* jvms = new (C) JVMState(_method, nullptr);
      jvms->set_bci(_bci);
      jvms->set_sp(_sp);
      jvms->set_map(new SafePointNode(TypeFunc::Parms, jvms));
      set_jvms(jvms);
      for (uint i = 0; i < map()->req(); i++)  map()->init_req(i, top());
      set_all_memory(top());
      while (map()->req() < jvms->endoff())  map()->add_req(top());
    }
    // (This is a kludge, in case you didn't notice.)
    set_control(top());
  }
  JVMState* jvms = sync_jvms();
  assert(!jvms->map()->has_exceptions(), "no exceptions on this map yet");
  jvms->map()->set_next_exception(_exceptions);
  _exceptions = nullptr;   // done with this set of exceptions
  return jvms;
}

static inline void add_n_reqs(Node* dstphi, Node* srcphi) {
  assert(is_hidden_merge(dstphi), "must be a special merge node");
  assert(is_hidden_merge(srcphi), "must be a special merge node");
  uint limit = srcphi->req();
  for (uint i = PhiNode::Input; i < limit; i++) {
    dstphi->add_req(srcphi->in(i));
  }
}
static inline void add_one_req(Node* dstphi, Node* src) {
  assert(is_hidden_merge(dstphi), "must be a special merge node");
  assert(!is_hidden_merge(src), "must not be a special merge node");
  dstphi->add_req(src);
}

//-----------------------combine_exception_states------------------------------
// This helper function combines exception states by building phis on a
// specially marked state-merging region.  These regions and phis are
// untransformed, and can build up gradually.  The region is marked by
// having a control input of its exception map, rather than null.  Such
// regions do not appear except in this function, and in use_exception_state.
void GraphKit::combine_exception_states(SafePointNode* ex_map, SafePointNode* phi_map) {
  if (failing_internal()) {
    return;  // dying anyway...
  }
  JVMState* ex_jvms = ex_map->_jvms;
  assert(ex_jvms->same_calls_as(phi_map->_jvms), "consistent call chains");
  assert(ex_jvms->stkoff() == phi_map->_jvms->stkoff(), "matching locals");
  assert(ex_jvms->sp() == phi_map->_jvms->sp(), "matching stack sizes");
  assert(ex_jvms->monoff() == phi_map->_jvms->monoff(), "matching JVMS");
  assert(ex_jvms->scloff() == phi_map->_jvms->scloff(), "matching scalar replaced objects");
  assert(ex_map->req() == phi_map->req(), "matching maps");
  uint tos = ex_jvms->stkoff() + ex_jvms->sp();
  Node*         hidden_merge_mark = root();
  Node*         region  = phi_map->control();
  MergeMemNode* phi_mem = phi_map->merged_memory();
  MergeMemNode* ex_mem  = ex_map->merged_memory();
  if (region->in(0) != hidden_merge_mark) {
    // The control input is not (yet) a specially-marked region in phi_map.
    // Make it so, and build some phis.
    region = new RegionNode(2);
    _gvn.set_type(region, Type::CONTROL);
    region->set_req(0, hidden_merge_mark);  // marks an internal ex-state
    region->init_req(1, phi_map->control());
    phi_map->set_control(region);
    Node* io_phi = PhiNode::make(region, phi_map->i_o(), Type::ABIO);
    record_for_igvn(io_phi);
    _gvn.set_type(io_phi, Type::ABIO);
    phi_map->set_i_o(io_phi);
    for (MergeMemStream mms(phi_mem); mms.next_non_empty(); ) {
      Node* m = mms.memory();
      Node* m_phi = PhiNode::make(region, m, Type::MEMORY, mms.adr_type(C));
      record_for_igvn(m_phi);
      _gvn.set_type(m_phi, Type::MEMORY);
      mms.set_memory(m_phi);
    }
  }

  // Either or both of phi_map and ex_map might already be converted into phis.
  Node* ex_control = ex_map->control();
  // if there is special marking on ex_map also, we add multiple edges from src
  bool add_multiple = (ex_control->in(0) == hidden_merge_mark);
  // how wide was the destination phi_map, originally?
  uint orig_width = region->req();

  if (add_multiple) {
    add_n_reqs(region, ex_control);
    add_n_reqs(phi_map->i_o(), ex_map->i_o());
  } else {
    // ex_map has no merges, so we just add single edges everywhere
    add_one_req(region, ex_control);
    add_one_req(phi_map->i_o(), ex_map->i_o());
  }
  for (MergeMemStream mms(phi_mem, ex_mem); mms.next_non_empty2(); ) {
    if (mms.is_empty()) {
      // get a copy of the base memory, and patch some inputs into it
      const TypePtr* adr_type = mms.adr_type(C);
      Node* phi = mms.force_memory()->as_Phi()->slice_memory(adr_type);
      assert(phi->as_Phi()->region() == mms.base_memory()->in(0), "");
      mms.set_memory(phi);
      // Prepare to append interesting stuff onto the newly sliced phi:
      while (phi->req() > orig_width)  phi->del_req(phi->req()-1);
    }
    // Append stuff from ex_map:
    if (add_multiple) {
      add_n_reqs(mms.memory(), mms.memory2());
    } else {
      add_one_req(mms.memory(), mms.memory2());
    }
  }
  uint limit = ex_map->req();
  for (uint i = TypeFunc::Parms; i < limit; i++) {
    // Skip everything in the JVMS after tos.  (The ex_oop follows.)
    if (i == tos)  i = ex_jvms->monoff();
    Node* src = ex_map->in(i);
    Node* dst = phi_map->in(i);
    if (src != dst) {
      PhiNode* phi;
      if (dst->in(0) != region) {
        dst = phi = PhiNode::make(region, dst, _gvn.type(dst));
        record_for_igvn(phi);
        _gvn.set_type(phi, phi->type());
        phi_map->set_req(i, dst);
        // Prepare to append interesting stuff onto the new phi:
        while (dst->req() > orig_width)  dst->del_req(dst->req()-1);
      } else {
        assert(dst->is_Phi(), "nobody else uses a hidden region");
        phi = dst->as_Phi();
      }
      if (add_multiple && src->in(0) == ex_control) {
        // Both are phis.
        add_n_reqs(dst, src);
      } else {
        while (dst->req() < region->req())  add_one_req(dst, src);
      }
      const Type* srctype = _gvn.type(src);
      if (phi->type() != srctype) {
        const Type* dsttype = phi->type()->meet_speculative(srctype);
        if (phi->type() != dsttype) {
          phi->set_type(dsttype);
          _gvn.set_type(phi, dsttype);
        }
      }
    }
  }
  phi_map->merge_replaced_nodes_with(ex_map);
}

//--------------------------use_exception_state--------------------------------
Node* GraphKit::use_exception_state(SafePointNode* phi_map) {
  if (failing_internal()) { stop(); return top(); }
  Node* region = phi_map->control();
  Node* hidden_merge_mark = root();
  assert(phi_map->jvms()->map() == phi_map, "sanity: 1-1 relation");
  Node* ex_oop = clear_saved_ex_oop(phi_map);
  if (region->in(0) == hidden_merge_mark) {
    // Special marking for internal ex-states.  Process the phis now.
    region->set_req(0, region);  // now it's an ordinary region
    set_jvms(phi_map->jvms());   // ...so now we can use it as a map
    // Note: Setting the jvms also sets the bci and sp.
    set_control(_gvn.transform(region));
    uint tos = jvms()->stkoff() + sp();
    for (uint i = 1; i < tos; i++) {
      Node* x = phi_map->in(i);
      if (x->in(0) == region) {
        assert(x->is_Phi(), "expected a special phi");
        phi_map->set_req(i, _gvn.transform(x));
      }
    }
    for (MergeMemStream mms(merged_memory()); mms.next_non_empty(); ) {
      Node* x = mms.memory();
      if (x->in(0) == region) {
        assert(x->is_Phi(), "nobody else uses a hidden region");
        mms.set_memory(_gvn.transform(x));
      }
    }
    if (ex_oop->in(0) == region) {
      assert(ex_oop->is_Phi(), "expected a special phi");
      ex_oop = _gvn.transform(ex_oop);
    }
  } else {
    set_jvms(phi_map->jvms());
  }

  assert(!is_hidden_merge(phi_map->control()), "hidden ex. states cleared");
  assert(!is_hidden_merge(phi_map->i_o()), "hidden ex. states cleared");
  return ex_oop;
}

//---------------------------------java_bc-------------------------------------
Bytecodes::Code GraphKit::java_bc() const {
  ciMethod* method = this->method();
  int       bci    = this->bci();
  if (method != nullptr && bci != InvocationEntryBci)
    return method->java_code_at_bci(bci);
  else
    return Bytecodes::_illegal;
}

void GraphKit::uncommon_trap_if_should_post_on_exceptions(Deoptimization::DeoptReason reason,
                                                          bool must_throw) {
    // if the exception capability is set, then we will generate code
    // to check the JavaThread.should_post_on_exceptions flag to see
    // if we actually need to report exception events (for this
    // thread).  If we don't need to report exception events, we will
    // take the normal fast path provided by add_exception_events.  If
    // exception event reporting is enabled for this thread, we will
    // take the uncommon_trap in the BuildCutout below.

    // first must access the should_post_on_exceptions_flag in this thread's JavaThread
    Node* jthread = _gvn.transform(new ThreadLocalNode());
    Node* adr = basic_plus_adr(top(), jthread, in_bytes(JavaThread::should_post_on_exceptions_flag_offset()));
    Node* should_post_flag = make_load(control(), adr, TypeInt::INT, T_INT, MemNode::unordered);

    // Test the should_post_on_exceptions_flag vs. 0
    Node* chk = _gvn.transform( new CmpINode(should_post_flag, intcon(0)) );
    Node* tst = _gvn.transform( new BoolNode(chk, BoolTest::eq) );

    // Branch to slow_path if should_post_on_exceptions_flag was true
    { BuildCutout unless(this, tst, PROB_MAX);
      // Do not try anything fancy if we're notifying the VM on every throw.
      // Cf. case Bytecodes::_athrow in parse2.cpp.
      uncommon_trap(reason, Deoptimization::Action_none,
                    (ciKlass*)nullptr, (char*)nullptr, must_throw);
    }

}

//------------------------------builtin_throw----------------------------------
void GraphKit::builtin_throw(Deoptimization::DeoptReason reason) {
  bool must_throw = true;

  // If this particular condition has not yet happened at this
  // bytecode, then use the uncommon trap mechanism, and allow for
  // a future recompilation if several traps occur here.
  // If the throw is hot, try to use a more complicated inline mechanism
  // which keeps execution inside the compiled code.
  bool treat_throw_as_hot = false;
  ciMethodData* md = method()->method_data();

  if (ProfileTraps) {
    if (too_many_traps(reason)) {
      treat_throw_as_hot = true;
    }
    // (If there is no MDO at all, assume it is early in
    // execution, and that any deopts are part of the
    // startup transient, and don't need to be remembered.)

    // Also, if there is a local exception handler, treat all throws
    // as hot if there has been at least one in this method.
    if (C->trap_count(reason) != 0
        && method()->method_data()->trap_count(reason) != 0
        && has_exception_handler()) {
        treat_throw_as_hot = true;
    }
  }

  // If this throw happens frequently, an uncommon trap might cause
  // a performance pothole.  If there is a local exception handler,
  // and if this particular bytecode appears to be deoptimizing often,
  // let us handle the throw inline, with a preconstructed instance.
  // Note:   If the deopt count has blown up, the uncommon trap
  // runtime is going to flush this nmethod, not matter what.
  if (treat_throw_as_hot && method()->can_omit_stack_trace()) {
    // If the throw is local, we use a pre-existing instance and
    // punt on the backtrace.  This would lead to a missing backtrace
    // (a repeat of 4292742) if the backtrace object is ever asked
    // for its backtrace.
    // Fixing this remaining case of 4292742 requires some flavor of
    // escape analysis.  Leave that for the future.
    ciInstance* ex_obj = nullptr;
    switch (reason) {
    case Deoptimization::Reason_null_check:
      ex_obj = env()->NullPointerException_instance();
      break;
    case Deoptimization::Reason_div0_check:
      ex_obj = env()->ArithmeticException_instance();
      break;
    case Deoptimization::Reason_range_check:
      ex_obj = env()->ArrayIndexOutOfBoundsException_instance();
      break;
    case Deoptimization::Reason_class_check:
      ex_obj = env()->ClassCastException_instance();
      break;
    case Deoptimization::Reason_array_check:
      ex_obj = env()->ArrayStoreException_instance();
      break;
    default:
      break;
    }
    if (failing()) { stop(); return; }  // exception allocation might fail
    if (ex_obj != nullptr) {
      if (env()->jvmti_can_post_on_exceptions()) {
        // check if we must post exception events, take uncommon trap if so
        uncommon_trap_if_should_post_on_exceptions(reason, must_throw);
        // here if should_post_on_exceptions is false
        // continue on with the normal codegen
      }

      // Cheat with a preallocated exception object.
      if (C->log() != nullptr)
        C->log()->elem("hot_throw preallocated='1' reason='%s'",
                       Deoptimization::trap_reason_name(reason));
      const TypeInstPtr* ex_con  = TypeInstPtr::make(ex_obj);
      Node*              ex_node = _gvn.transform(ConNode::make(ex_con));

      // Clear the detail message of the preallocated exception object.
      // Weblogic sometimes mutates the detail message of exceptions
      // using reflection.
      int offset = java_lang_Throwable::get_detailMessage_offset();
      const TypePtr* adr_typ = ex_con->add_offset(offset);

      Node *adr = basic_plus_adr(ex_node, ex_node, offset);
      const TypeOopPtr* val_type = TypeOopPtr::make_from_klass(env()->String_klass());
      Node *store = access_store_at(ex_node, adr, adr_typ, null(), val_type, T_OBJECT, IN_HEAP);

      if (!method()->has_exception_handlers()) {
        // We don't need to preserve the stack if there's no handler as the entire frame is going to be popped anyway.
        // This prevents issues with exception handling and late inlining.
        set_sp(0);
        clean_stack(0);
      }

      add_exception_state(make_exception_state(ex_node));
      return;
    }
  }

  // %%% Maybe add entry to OptoRuntime which directly throws the exc.?
  // It won't be much cheaper than bailing to the interp., since we'll
  // have to pass up all the debug-info, and the runtime will have to
  // create the stack trace.

  // Usual case:  Bail to interpreter.
  // Reserve the right to recompile if we haven't seen anything yet.

  ciMethod* m = Deoptimization::reason_is_speculate(reason) ? C->method() : nullptr;
  Deoptimization::DeoptAction action = Deoptimization::Action_maybe_recompile;
  if (treat_throw_as_hot
      && (method()->method_data()->trap_recompiled_at(bci(), m)
          || C->too_many_traps(reason))) {
    // We cannot afford to take more traps here.  Suffer in the interpreter.
    if (C->log() != nullptr)
      C->log()->elem("hot_throw preallocated='0' reason='%s' mcount='%d'",
                     Deoptimization::trap_reason_name(reason),
                     C->trap_count(reason));
    action = Deoptimization::Action_none;
  }

  // "must_throw" prunes the JVM state to include only the stack, if there
  // are no local exception handlers.  This should cut down on register
  // allocation time and code size, by drastically reducing the number
  // of in-edges on the call to the uncommon trap.

  uncommon_trap(reason, action, (ciKlass*)nullptr, (char*)nullptr, must_throw);
}


//----------------------------PreserveJVMState---------------------------------
PreserveJVMState::PreserveJVMState(GraphKit* kit, bool clone_map) {
  debug_only(kit->verify_map());
  _kit    = kit;
  _map    = kit->map();   // preserve the map
  _sp     = kit->sp();
  kit->set_map(clone_map ? kit->clone_map() : nullptr);
#ifdef ASSERT
  _bci    = kit->bci();
  Parse* parser = kit->is_Parse();
  int block = (parser == nullptr || parser->block() == nullptr) ? -1 : parser->block()->rpo();
  _block  = block;
#endif
}
PreserveJVMState::~PreserveJVMState() {
  GraphKit* kit = _kit;
#ifdef ASSERT
  assert(kit->bci() == _bci, "bci must not shift");
  Parse* parser = kit->is_Parse();
  int block = (parser == nullptr || parser->block() == nullptr) ? -1 : parser->block()->rpo();
  assert(block == _block,    "block must not shift");
#endif
  kit->set_map(_map);
  kit->set_sp(_sp);
}


//-----------------------------BuildCutout-------------------------------------
BuildCutout::BuildCutout(GraphKit* kit, Node* p, float prob, float cnt)
  : PreserveJVMState(kit)
{
  assert(p->is_Con() || p->is_Bool(), "test must be a bool");
  SafePointNode* outer_map = _map;   // preserved map is caller's
  SafePointNode* inner_map = kit->map();
  IfNode* iff = kit->create_and_map_if(outer_map->control(), p, prob, cnt);
  outer_map->set_control(kit->gvn().transform( new IfTrueNode(iff) ));
  inner_map->set_control(kit->gvn().transform( new IfFalseNode(iff) ));
}
BuildCutout::~BuildCutout() {
  GraphKit* kit = _kit;
  assert(kit->stopped(), "cutout code must stop, throw, return, etc.");
}

//---------------------------PreserveReexecuteState----------------------------
PreserveReexecuteState::PreserveReexecuteState(GraphKit* kit) {
  assert(!kit->stopped(), "must call stopped() before");
  _kit    =    kit;
  _sp     =    kit->sp();
  _reexecute = kit->jvms()->_reexecute;
}
PreserveReexecuteState::~PreserveReexecuteState() {
  if (_kit->stopped()) return;
  _kit->jvms()->_reexecute = _reexecute;
  _kit->set_sp(_sp);
}

//------------------------------clone_map--------------------------------------
// Implementation of PreserveJVMState
//
// Only clone_map(...) here. If this function is only used in the
// PreserveJVMState class we may want to get rid of this extra
// function eventually and do it all there.

SafePointNode* GraphKit::clone_map() {
  if (map() == nullptr)  return nullptr;

  // Clone the memory edge first
  Node* mem = MergeMemNode::make(map()->memory());
  gvn().set_type_bottom(mem);

  SafePointNode *clonemap = (SafePointNode*)map()->clone();
  JVMState* jvms = this->jvms();
  JVMState* clonejvms = jvms->clone_shallow(C);
  clonemap->set_memory(mem);
  clonemap->set_jvms(clonejvms);
  clonejvms->set_map(clonemap);
  record_for_igvn(clonemap);
  gvn().set_type_bottom(clonemap);
  return clonemap;
}

//-----------------------------destruct_map_clone------------------------------
//
// Order of destruct is important to increase the likelyhood that memory can be re-used. We need
// to destruct/free/delete in the exact opposite order as clone_map().
void GraphKit::destruct_map_clone(SafePointNode* sfp) {
  if (sfp == nullptr) return;

  Node* mem = sfp->memory();
  JVMState* jvms = sfp->jvms();

  if (jvms != nullptr) {
    delete jvms;
  }

  remove_for_igvn(sfp);
  gvn().clear_type(sfp);
  sfp->destruct(&_gvn);

  if (mem != nullptr) {
    gvn().clear_type(mem);
    mem->destruct(&_gvn);
  }
}

//-----------------------------set_map_clone-----------------------------------
void GraphKit::set_map_clone(SafePointNode* m) {
  _map = m;
  _map = clone_map();
  _map->set_next_exception(nullptr);
  debug_only(verify_map());
}


//----------------------------kill_dead_locals---------------------------------
// Detect any locals which are known to be dead, and force them to top.
void GraphKit::kill_dead_locals() {
  // Consult the liveness information for the locals.  If any
  // of them are unused, then they can be replaced by top().  This
  // should help register allocation time and cut down on the size
  // of the deoptimization information.

  // This call is made from many of the bytecode handling
  // subroutines called from the Big Switch in do_one_bytecode.
  // Every bytecode which might include a slow path is responsible
  // for killing its dead locals.  The more consistent we
  // are about killing deads, the fewer useless phis will be
  // constructed for them at various merge points.

  // bci can be -1 (InvocationEntryBci).  We return the entry
  // liveness for the method.

  if (method() == nullptr || method()->code_size() == 0) {
    // We are building a graph for a call to a native method.
    // All locals are live.
    return;
  }

  ResourceMark rm;

  // Consult the liveness information for the locals.  If any
  // of them are unused, then they can be replaced by top().  This
  // should help register allocation time and cut down on the size
  // of the deoptimization information.
  MethodLivenessResult live_locals = method()->liveness_at_bci(bci());

  int len = (int)live_locals.size();
  assert(len <= jvms()->loc_size(), "too many live locals");
  for (int local = 0; local < len; local++) {
    if (!live_locals.at(local)) {
      set_local(local, top());
    }
  }
}

#ifdef ASSERT
//-------------------------dead_locals_are_killed------------------------------
// Return true if all dead locals are set to top in the map.
// Used to assert "clean" debug info at various points.
bool GraphKit::dead_locals_are_killed() {
  if (method() == nullptr || method()->code_size() == 0) {
    // No locals need to be dead, so all is as it should be.
    return true;
  }

  // Make sure somebody called kill_dead_locals upstream.
  ResourceMark rm;
  for (JVMState* jvms = this->jvms(); jvms != nullptr; jvms = jvms->caller()) {
    if (jvms->loc_size() == 0)  continue;  // no locals to consult
    SafePointNode* map = jvms->map();
    ciMethod* method = jvms->method();
    int       bci    = jvms->bci();
    if (jvms == this->jvms()) {
      bci = this->bci();  // it might not yet be synched
    }
    MethodLivenessResult live_locals = method->liveness_at_bci(bci);
    int len = (int)live_locals.size();
    if (!live_locals.is_valid() || len == 0)
      // This method is trivial, or is poisoned by a breakpoint.
      return true;
    assert(len == jvms->loc_size(), "live map consistent with locals map");
    for (int local = 0; local < len; local++) {
      if (!live_locals.at(local) && map->local(jvms, local) != top()) {
        if (PrintMiscellaneous && (Verbose || WizardMode)) {
          tty->print_cr("Zombie local %d: ", local);
          jvms->dump();
        }
        return false;
      }
    }
  }
  return true;
}

#endif //ASSERT

// Helper function for enforcing certain bytecodes to reexecute if deoptimization happens.
static bool should_reexecute_implied_by_bytecode(JVMState *jvms, bool is_anewarray) {
  ciMethod* cur_method = jvms->method();
  int       cur_bci   = jvms->bci();
  if (cur_method != nullptr && cur_bci != InvocationEntryBci) {
    Bytecodes::Code code = cur_method->java_code_at_bci(cur_bci);
    return Interpreter::bytecode_should_reexecute(code) ||
           (is_anewarray && (code == Bytecodes::_multianewarray));
    // Reexecute _multianewarray bytecode which was replaced with
    // sequence of [a]newarray. See Parse::do_multianewarray().
    //
    // Note: interpreter should not have it set since this optimization
    // is limited by dimensions and guarded by flag so in some cases
    // multianewarray() runtime calls will be generated and
    // the bytecode should not be reexecutes (stack will not be reset).
  } else {
    return false;
  }
}

// Helper function for adding JVMState and debug information to node
void GraphKit::add_safepoint_edges(SafePointNode* call, bool must_throw) {
  // Add the safepoint edges to the call (or other safepoint).

  // Make sure dead locals are set to top.  This
  // should help register allocation time and cut down on the size
  // of the deoptimization information.
  assert(dead_locals_are_killed(), "garbage in debug info before safepoint");

  // Walk the inline list to fill in the correct set of JVMState's
  // Also fill in the associated edges for each JVMState.

  // If the bytecode needs to be reexecuted we need to put
  // the arguments back on the stack.
  const bool should_reexecute = jvms()->should_reexecute();
  JVMState* youngest_jvms = should_reexecute ? sync_jvms_for_reexecute() : sync_jvms();

  // NOTE: set_bci (called from sync_jvms) might reset the reexecute bit to
  // undefined if the bci is different.  This is normal for Parse but it
  // should not happen for LibraryCallKit because only one bci is processed.
  assert(!is_LibraryCallKit() || (jvms()->should_reexecute() == should_reexecute),
         "in LibraryCallKit the reexecute bit should not change");

  // If we are guaranteed to throw, we can prune everything but the
  // input to the current bytecode.
  bool can_prune_locals = false;
  uint stack_slots_not_pruned = 0;
  int inputs = 0, depth = 0;
  if (must_throw) {
    assert(method() == youngest_jvms->method(), "sanity");
    if (compute_stack_effects(inputs, depth)) {
      can_prune_locals = true;
      stack_slots_not_pruned = inputs;
    }
  }

  if (env()->should_retain_local_variables()) {
    // At any safepoint, this method can get breakpointed, which would
    // then require an immediate deoptimization.
    can_prune_locals = false;  // do not prune locals
    stack_slots_not_pruned = 0;
  }

  // do not scribble on the input jvms
  JVMState* out_jvms = youngest_jvms->clone_deep(C);
  call->set_jvms(out_jvms); // Start jvms list for call node

  // For a known set of bytecodes, the interpreter should reexecute them if
  // deoptimization happens. We set the reexecute state for them here
  if (out_jvms->is_reexecute_undefined() && //don't change if already specified
      should_reexecute_implied_by_bytecode(out_jvms, call->is_AllocateArray())) {
#ifdef ASSERT
    int inputs = 0, not_used; // initialized by GraphKit::compute_stack_effects()
    assert(method() == youngest_jvms->method(), "sanity");
    assert(compute_stack_effects(inputs, not_used), "unknown bytecode: %s", Bytecodes::name(java_bc()));
    assert(out_jvms->sp() >= (uint)inputs, "not enough operands for reexecution");
#endif // ASSERT
    out_jvms->set_should_reexecute(true); //NOTE: youngest_jvms not changed
  }

  // Presize the call:
  DEBUG_ONLY(uint non_debug_edges = call->req());
  call->add_req_batch(top(), youngest_jvms->debug_depth());
  assert(call->req() == non_debug_edges + youngest_jvms->debug_depth(), "");

  // Set up edges so that the call looks like this:
  //  Call [state:] ctl io mem fptr retadr
  //       [parms:] parm0 ... parmN
  //       [root:]  loc0 ... locN stk0 ... stkSP mon0 obj0 ... monN objN
  //    [...mid:]   loc0 ... locN stk0 ... stkSP mon0 obj0 ... monN objN [...]
  //       [young:] loc0 ... locN stk0 ... stkSP mon0 obj0 ... monN objN
  // Note that caller debug info precedes callee debug info.

  // Fill pointer walks backwards from "young:" to "root:" in the diagram above:
  uint debug_ptr = call->req();

  // Loop over the map input edges associated with jvms, add them
  // to the call node, & reset all offsets to match call node array.

  JVMState* callee_jvms = nullptr;
  for (JVMState* in_jvms = youngest_jvms; in_jvms != nullptr; ) {
    uint debug_end   = debug_ptr;
    uint debug_start = debug_ptr - in_jvms->debug_size();
    debug_ptr = debug_start;  // back up the ptr

    uint p = debug_start;  // walks forward in [debug_start, debug_end)
    uint j, k, l;
    SafePointNode* in_map = in_jvms->map();
    out_jvms->set_map(call);

    if (can_prune_locals) {
      assert(in_jvms->method() == out_jvms->method(), "sanity");
      // If the current throw can reach an exception handler in this JVMS,
      // then we must keep everything live that can reach that handler.
      // As a quick and dirty approximation, we look for any handlers at all.
      if (in_jvms->method()->has_exception_handlers()) {
        can_prune_locals = false;
      }
    }

    // Add the Locals
    k = in_jvms->locoff();
    l = in_jvms->loc_size();
    out_jvms->set_locoff(p);
    if (!can_prune_locals) {
      for (j = 0; j < l; j++) {
        Node* val = in_map->in(k + j);
        // Check if there's a larval that has been written in the callee state (constructor) and update it in the caller state
        if (callee_jvms != nullptr && val->is_InlineType() && val->as_InlineType()->is_larval() &&
            callee_jvms->method()->is_object_constructor() && val == in_map->argument(in_jvms, 0) &&
            val->bottom_type()->is_inlinetypeptr()) {
          val = callee_jvms->map()->local(callee_jvms, 0); // Receiver
        }
        call->set_req(p++, val);
      }
    } else {
      p += l;  // already set to top above by add_req_batch
    }

    // Add the Expression Stack
    k = in_jvms->stkoff();
    l = in_jvms->sp();
    out_jvms->set_stkoff(p);
    if (!can_prune_locals) {
      for (j = 0; j < l; j++) {
        Node* val = in_map->in(k + j);
        // Check if there's a larval that has been written in the callee state (constructor) and update it in the caller state
        if (callee_jvms != nullptr && val->is_InlineType() && val->as_InlineType()->is_larval() &&
            callee_jvms->method()->is_object_constructor() && val == in_map->argument(in_jvms, 0) &&
            val->bottom_type()->is_inlinetypeptr()) {
          val = callee_jvms->map()->local(callee_jvms, 0); // Receiver
        }
        call->set_req(p++, val);
      }
    } else if (can_prune_locals && stack_slots_not_pruned != 0) {
      // Divide stack into {S0,...,S1}, where S0 is set to top.
      uint s1 = stack_slots_not_pruned;
      stack_slots_not_pruned = 0;  // for next iteration
      if (s1 > l)  s1 = l;
      uint s0 = l - s1;
      p += s0;  // skip the tops preinstalled by add_req_batch
      for (j = s0; j < l; j++)
        call->set_req(p++, in_map->in(k+j));
    } else {
      p += l;  // already set to top above by add_req_batch
    }

    // Add the Monitors
    k = in_jvms->monoff();
    l = in_jvms->mon_size();
    out_jvms->set_monoff(p);
    for (j = 0; j < l; j++)
      call->set_req(p++, in_map->in(k+j));

    // Copy any scalar object fields.
    k = in_jvms->scloff();
    l = in_jvms->scl_size();
    out_jvms->set_scloff(p);
    for (j = 0; j < l; j++)
      call->set_req(p++, in_map->in(k+j));

    // Finish the new jvms.
    out_jvms->set_endoff(p);

    assert(out_jvms->endoff()     == debug_end,             "fill ptr must match");
    assert(out_jvms->depth()      == in_jvms->depth(),      "depth must match");
    assert(out_jvms->loc_size()   == in_jvms->loc_size(),   "size must match");
    assert(out_jvms->mon_size()   == in_jvms->mon_size(),   "size must match");
    assert(out_jvms->scl_size()   == in_jvms->scl_size(),   "size must match");
    assert(out_jvms->debug_size() == in_jvms->debug_size(), "size must match");

    // Update the two tail pointers in parallel.
    callee_jvms = out_jvms;
    out_jvms = out_jvms->caller();
    in_jvms  = in_jvms->caller();
  }

  assert(debug_ptr == non_debug_edges, "debug info must fit exactly");

  // Test the correctness of JVMState::debug_xxx accessors:
  assert(call->jvms()->debug_start() == non_debug_edges, "");
  assert(call->jvms()->debug_end()   == call->req(), "");
  assert(call->jvms()->debug_depth() == call->req() - non_debug_edges, "");
}

bool GraphKit::compute_stack_effects(int& inputs, int& depth) {
  Bytecodes::Code code = java_bc();
  if (code == Bytecodes::_wide) {
    code = method()->java_code_at_bci(bci() + 1);
  }

  if (code != Bytecodes::_illegal) {
    depth = Bytecodes::depth(code); // checkcast=0, athrow=-1
  }

  auto rsize = [&]() {
    assert(code != Bytecodes::_illegal, "code is illegal!");
    BasicType rtype = Bytecodes::result_type(code); // checkcast=P, athrow=V
    return (rtype < T_CONFLICT) ? type2size[rtype] : 0;
  };

  switch (code) {
  case Bytecodes::_illegal:
    return false;

  case Bytecodes::_ldc:
  case Bytecodes::_ldc_w:
  case Bytecodes::_ldc2_w:
    inputs = 0;
    break;

  case Bytecodes::_dup:         inputs = 1;  break;
  case Bytecodes::_dup_x1:      inputs = 2;  break;
  case Bytecodes::_dup_x2:      inputs = 3;  break;
  case Bytecodes::_dup2:        inputs = 2;  break;
  case Bytecodes::_dup2_x1:     inputs = 3;  break;
  case Bytecodes::_dup2_x2:     inputs = 4;  break;
  case Bytecodes::_swap:        inputs = 2;  break;
  case Bytecodes::_arraylength: inputs = 1;  break;

  case Bytecodes::_getstatic:
  case Bytecodes::_putstatic:
  case Bytecodes::_getfield:
  case Bytecodes::_putfield:
    {
      bool ignored_will_link;
      ciField* field = method()->get_field_at_bci(bci(), ignored_will_link);
      int size = InlineTypeNode::stack_size_for_field(field);
      bool is_get = (depth >= 0), is_static = (depth & 1);
      inputs = (is_static ? 0 : 1);
      if (is_get) {
        depth = size - inputs;
      } else {
        inputs += size;        // putxxx pops the value from the stack
        depth = - inputs;
      }
    }
    break;

  case Bytecodes::_invokevirtual:
  case Bytecodes::_invokespecial:
  case Bytecodes::_invokestatic:
  case Bytecodes::_invokedynamic:
  case Bytecodes::_invokeinterface:
    {
      bool ignored_will_link;
      ciSignature* declared_signature = nullptr;
      ciMethod* ignored_callee = method()->get_method_at_bci(bci(), ignored_will_link, &declared_signature);
      assert(declared_signature != nullptr, "cannot be null");
      inputs   = declared_signature->arg_size_for_bc(code);
      int size = declared_signature->return_type()->size();
      depth = size - inputs;
    }
    break;

  case Bytecodes::_multianewarray:
    {
      ciBytecodeStream iter(method());
      iter.reset_to_bci(bci());
      iter.next();
      inputs = iter.get_dimensions();
      assert(rsize() == 1, "");
      depth = 1 - inputs;
    }
    break;

  case Bytecodes::_ireturn:
  case Bytecodes::_lreturn:
  case Bytecodes::_freturn:
  case Bytecodes::_dreturn:
  case Bytecodes::_areturn:
    assert(rsize() == -depth, "");
    inputs = -depth;
    break;

  case Bytecodes::_jsr:
  case Bytecodes::_jsr_w:
    inputs = 0;
    depth  = 1;                  // S.B. depth=1, not zero
    break;

  default:
    // bytecode produces a typed result
    inputs = rsize() - depth;
    assert(inputs >= 0, "");
    break;
  }

#ifdef ASSERT
  // spot check
  int outputs = depth + inputs;
  assert(outputs >= 0, "sanity");
  switch (code) {
  case Bytecodes::_checkcast: assert(inputs == 1 && outputs == 1, ""); break;
  case Bytecodes::_athrow:    assert(inputs == 1 && outputs == 0, ""); break;
  case Bytecodes::_aload_0:   assert(inputs == 0 && outputs == 1, ""); break;
  case Bytecodes::_return:    assert(inputs == 0 && outputs == 0, ""); break;
  case Bytecodes::_drem:      assert(inputs == 4 && outputs == 2, ""); break;
  default:                    break;
  }
#endif //ASSERT

  return true;
}



//------------------------------basic_plus_adr---------------------------------
Node* GraphKit::basic_plus_adr(Node* base, Node* ptr, Node* offset) {
  // short-circuit a common case
  if (offset == intcon(0))  return ptr;
  return _gvn.transform( new AddPNode(base, ptr, offset) );
}

Node* GraphKit::ConvI2L(Node* offset) {
  // short-circuit a common case
  jint offset_con = find_int_con(offset, Type::OffsetBot);
  if (offset_con != Type::OffsetBot) {
    return longcon((jlong) offset_con);
  }
  return _gvn.transform( new ConvI2LNode(offset));
}

Node* GraphKit::ConvI2UL(Node* offset) {
  juint offset_con = (juint) find_int_con(offset, Type::OffsetBot);
  if (offset_con != (juint) Type::OffsetBot) {
    return longcon((julong) offset_con);
  }
  Node* conv = _gvn.transform( new ConvI2LNode(offset));
  Node* mask = _gvn.transform(ConLNode::make((julong) max_juint));
  return _gvn.transform( new AndLNode(conv, mask) );
}

Node* GraphKit::ConvL2I(Node* offset) {
  // short-circuit a common case
  jlong offset_con = find_long_con(offset, (jlong)Type::OffsetBot);
  if (offset_con != (jlong)Type::OffsetBot) {
    return intcon((int) offset_con);
  }
  return _gvn.transform( new ConvL2INode(offset));
}

//-------------------------load_object_klass-----------------------------------
Node* GraphKit::load_object_klass(Node* obj) {
  // Special-case a fresh allocation to avoid building nodes:
  Node* akls = AllocateNode::Ideal_klass(obj, &_gvn);
  if (akls != nullptr)  return akls;
  Node* k_adr = basic_plus_adr(obj, oopDesc::klass_offset_in_bytes());
  return _gvn.transform(LoadKlassNode::make(_gvn, immutable_memory(), k_adr, TypeInstPtr::KLASS, TypeInstKlassPtr::OBJECT));
}

//-------------------------load_array_length-----------------------------------
Node* GraphKit::load_array_length(Node* array) {
  // Special-case a fresh allocation to avoid building nodes:
  AllocateArrayNode* alloc = AllocateArrayNode::Ideal_array_allocation(array);
  Node *alen;
  if (alloc == nullptr) {
    Node *r_adr = basic_plus_adr(array, arrayOopDesc::length_offset_in_bytes());
    alen = _gvn.transform( new LoadRangeNode(nullptr, immutable_memory(), r_adr, TypeInt::POS));
  } else {
    alen = array_ideal_length(alloc, _gvn.type(array)->is_oopptr(), false);
  }
  return alen;
}

Node* GraphKit::array_ideal_length(AllocateArrayNode* alloc,
                                   const TypeOopPtr* oop_type,
                                   bool replace_length_in_map) {
  Node* length = alloc->Ideal_length();
  if (replace_length_in_map == false || map()->find_edge(length) >= 0) {
    Node* ccast = alloc->make_ideal_length(oop_type, &_gvn);
    if (ccast != length) {
      // do not transform ccast here, it might convert to top node for
      // negative array length and break assumptions in parsing stage.
      _gvn.set_type_bottom(ccast);
      record_for_igvn(ccast);
      if (replace_length_in_map) {
        replace_in_map(length, ccast);
      }
      return ccast;
    }
  }
  return length;
}

//------------------------------do_null_check----------------------------------
// Helper function to do a null pointer check.  Returned value is
// the incoming address with null casted away.  You are allowed to use the
// not-null value only if you are control dependent on the test.
#ifndef PRODUCT
extern uint explicit_null_checks_inserted,
            explicit_null_checks_elided;
#endif
Node* GraphKit::null_check_common(Node* value, BasicType type,
                                  // optional arguments for variations:
                                  bool assert_null,
                                  Node* *null_control,
                                  bool speculative,
                                  bool is_init_check) {
  assert(!assert_null || null_control == nullptr, "not both at once");
  if (stopped())  return top();
  NOT_PRODUCT(explicit_null_checks_inserted++);

  if (value->is_InlineType()) {
    // Null checking a scalarized but nullable inline type. Check the IsInit
    // input instead of the oop input to avoid keeping buffer allocations alive.
    InlineTypeNode* vtptr = value->as_InlineType();
    while (vtptr->get_oop()->is_InlineType()) {
      vtptr = vtptr->get_oop()->as_InlineType();
    }
    null_check_common(vtptr->get_is_init(), T_INT, assert_null, null_control, speculative, true);
    if (stopped()) {
      return top();
    }
    if (assert_null) {
      // TODO 8284443 Scalarize here (this currently leads to compilation bailouts)
      // vtptr = InlineTypeNode::make_null(_gvn, vtptr->type()->inline_klass());
      // replace_in_map(value, vtptr);
      // return vtptr;
      replace_in_map(value, null());
      return null();
    }
    bool do_replace_in_map = (null_control == nullptr || (*null_control) == top());
    return cast_not_null(value, do_replace_in_map);
  }

  // Construct null check
  Node *chk = nullptr;
  switch(type) {
    case T_LONG   : chk = new CmpLNode(value, _gvn.zerocon(T_LONG)); break;
    case T_INT    : chk = new CmpINode(value, _gvn.intcon(0)); break;
    case T_ARRAY  : // fall through
      type = T_OBJECT;  // simplify further tests
    case T_OBJECT : {
      const Type *t = _gvn.type( value );

      const TypeOopPtr* tp = t->isa_oopptr();
      if (tp != nullptr && !tp->is_loaded()
          // Only for do_null_check, not any of its siblings:
          && !assert_null && null_control == nullptr) {
        // Usually, any field access or invocation on an unloaded oop type
        // will simply fail to link, since the statically linked class is
        // likely also to be unloaded.  However, in -Xcomp mode, sometimes
        // the static class is loaded but the sharper oop type is not.
        // Rather than checking for this obscure case in lots of places,
        // we simply observe that a null check on an unloaded class
        // will always be followed by a nonsense operation, so we
        // can just issue the uncommon trap here.
        // Our access to the unloaded class will only be correct
        // after it has been loaded and initialized, which requires
        // a trip through the interpreter.
        ciKlass* klass = tp->unloaded_klass();
#ifndef PRODUCT
        if (WizardMode) { tty->print("Null check of unloaded "); klass->print(); tty->cr(); }
#endif
        uncommon_trap(Deoptimization::Reason_unloaded,
                      Deoptimization::Action_reinterpret,
                      klass, "!loaded");
        return top();
      }

      if (assert_null) {
        // See if the type is contained in NULL_PTR.
        // If so, then the value is already null.
        if (t->higher_equal(TypePtr::NULL_PTR)) {
          NOT_PRODUCT(explicit_null_checks_elided++);
          return value;           // Elided null assert quickly!
        }
      } else {
        // See if mixing in the null pointer changes type.
        // If so, then the null pointer was not allowed in the original
        // type.  In other words, "value" was not-null.
        if (t->meet(TypePtr::NULL_PTR) != t->remove_speculative()) {
          // same as: if (!TypePtr::NULL_PTR->higher_equal(t)) ...
          NOT_PRODUCT(explicit_null_checks_elided++);
          return value;           // Elided null check quickly!
        }
      }
      chk = new CmpPNode( value, null() );
      break;
    }

    default:
      fatal("unexpected type: %s", type2name(type));
  }
  assert(chk != nullptr, "sanity check");
  chk = _gvn.transform(chk);

  BoolTest::mask btest = assert_null ? BoolTest::eq : BoolTest::ne;
  BoolNode *btst = new BoolNode( chk, btest);
  Node   *tst = _gvn.transform( btst );

  //-----------
  // if peephole optimizations occurred, a prior test existed.
  // If a prior test existed, maybe it dominates as we can avoid this test.
  if (tst != btst && type == T_OBJECT) {
    // At this point we want to scan up the CFG to see if we can
    // find an identical test (and so avoid this test altogether).
    Node *cfg = control();
    int depth = 0;
    while( depth < 16 ) {       // Limit search depth for speed
      if( cfg->Opcode() == Op_IfTrue &&
          cfg->in(0)->in(1) == tst ) {
        // Found prior test.  Use "cast_not_null" to construct an identical
        // CastPP (and hence hash to) as already exists for the prior test.
        // Return that casted value.
        if (assert_null) {
          replace_in_map(value, null());
          return null();  // do not issue the redundant test
        }
        Node *oldcontrol = control();
        set_control(cfg);
        Node *res = cast_not_null(value);
        set_control(oldcontrol);
        NOT_PRODUCT(explicit_null_checks_elided++);
        return res;
      }
      cfg = IfNode::up_one_dom(cfg, /*linear_only=*/ true);
      if (cfg == nullptr)  break;  // Quit at region nodes
      depth++;
    }
  }

  //-----------
  // Branch to failure if null
  float ok_prob = PROB_MAX;  // a priori estimate:  nulls never happen
  Deoptimization::DeoptReason reason;
  if (assert_null) {
    reason = Deoptimization::reason_null_assert(speculative);
  } else if (type == T_OBJECT || is_init_check) {
    reason = Deoptimization::reason_null_check(speculative);
  } else {
    reason = Deoptimization::Reason_div0_check;
  }
  // %%% Since Reason_unhandled is not recorded on a per-bytecode basis,
  // ciMethodData::has_trap_at will return a conservative -1 if any
  // must-be-null assertion has failed.  This could cause performance
  // problems for a method after its first do_null_assert failure.
  // Consider using 'Reason_class_check' instead?

  // To cause an implicit null check, we set the not-null probability
  // to the maximum (PROB_MAX).  For an explicit check the probability
  // is set to a smaller value.
  if (null_control != nullptr || too_many_traps(reason)) {
    // probability is less likely
    ok_prob =  PROB_LIKELY_MAG(3);
  } else if (!assert_null &&
             (ImplicitNullCheckThreshold > 0) &&
             method() != nullptr &&
             (method()->method_data()->trap_count(reason)
              >= (uint)ImplicitNullCheckThreshold)) {
    ok_prob =  PROB_LIKELY_MAG(3);
  }

  if (null_control != nullptr) {
    IfNode* iff = create_and_map_if(control(), tst, ok_prob, COUNT_UNKNOWN);
    Node* null_true = _gvn.transform( new IfFalseNode(iff));
    set_control(      _gvn.transform( new IfTrueNode(iff)));
#ifndef PRODUCT
    if (null_true == top()) {
      explicit_null_checks_elided++;
    }
#endif
    (*null_control) = null_true;
  } else {
    BuildCutout unless(this, tst, ok_prob);
    // Check for optimizer eliding test at parse time
    if (stopped()) {
      // Failure not possible; do not bother making uncommon trap.
      NOT_PRODUCT(explicit_null_checks_elided++);
    } else if (assert_null) {
      uncommon_trap(reason,
                    Deoptimization::Action_make_not_entrant,
                    nullptr, "assert_null");
    } else {
      replace_in_map(value, zerocon(type));
      builtin_throw(reason);
    }
  }

  // Must throw exception, fall-thru not possible?
  if (stopped()) {
    return top();               // No result
  }

  if (assert_null) {
    // Cast obj to null on this path.
    replace_in_map(value, zerocon(type));
    return zerocon(type);
  }

  // Cast obj to not-null on this path, if there is no null_control.
  // (If there is a null_control, a non-null value may come back to haunt us.)
  if (type == T_OBJECT) {
    Node* cast = cast_not_null(value, false);
    if (null_control == nullptr || (*null_control) == top())
      replace_in_map(value, cast);
    value = cast;
  }

  return value;
}

//------------------------------cast_not_null----------------------------------
// Cast obj to not-null on this path
Node* GraphKit::cast_not_null(Node* obj, bool do_replace_in_map) {
  if (obj->is_InlineType()) {
    Node* vt = obj->isa_InlineType()->clone_if_required(&gvn(), map(), do_replace_in_map);
    vt->as_InlineType()->set_is_init(_gvn);
    vt = _gvn.transform(vt);
    if (do_replace_in_map) {
      replace_in_map(obj, vt);
    }
    return vt;
  }
  const Type *t = _gvn.type(obj);
  const Type *t_not_null = t->join_speculative(TypePtr::NOTNULL);
  // Object is already not-null?
  if( t == t_not_null ) return obj;

  Node* cast = new CastPPNode(control(), obj,t_not_null);
  cast = _gvn.transform( cast );

  // Scan for instances of 'obj' in the current JVM mapping.
  // These instances are known to be not-null after the test.
  if (do_replace_in_map)
    replace_in_map(obj, cast);

  return cast;                  // Return casted value
}

// Sometimes in intrinsics, we implicitly know an object is not null
// (there's no actual null check) so we can cast it to not null. In
// the course of optimizations, the input to the cast can become null.
// In that case that data path will die and we need the control path
// to become dead as well to keep the graph consistent. So we have to
// add a check for null for which one branch can't be taken. It uses
// an OpaqueNotNull node that will cause the check to be removed after loop
// opts so the test goes away and the compiled code doesn't execute a
// useless check.
Node* GraphKit::must_be_not_null(Node* value, bool do_replace_in_map) {
  if (!TypePtr::NULL_PTR->higher_equal(_gvn.type(value))) {
    return value;
  }
  Node* chk = _gvn.transform(new CmpPNode(value, null()));
  Node* tst = _gvn.transform(new BoolNode(chk, BoolTest::ne));
  Node* opaq = _gvn.transform(new OpaqueNotNullNode(C, tst));
  IfNode* iff = new IfNode(control(), opaq, PROB_MAX, COUNT_UNKNOWN);
  _gvn.set_type(iff, iff->Value(&_gvn));
  if (!tst->is_Con()) {
    record_for_igvn(iff);
  }
  Node *if_f = _gvn.transform(new IfFalseNode(iff));
  Node *frame = _gvn.transform(new ParmNode(C->start(), TypeFunc::FramePtr));
  Node* halt = _gvn.transform(new HaltNode(if_f, frame, "unexpected null in intrinsic"));
  C->root()->add_req(halt);
  Node *if_t = _gvn.transform(new IfTrueNode(iff));
  set_control(if_t);
  return cast_not_null(value, do_replace_in_map);
}


//--------------------------replace_in_map-------------------------------------
void GraphKit::replace_in_map(Node* old, Node* neww) {
  if (old == neww) {
    return;
  }

  map()->replace_edge(old, neww);

  // Note: This operation potentially replaces any edge
  // on the map.  This includes locals, stack, and monitors
  // of the current (innermost) JVM state.

  // don't let inconsistent types from profiling escape this
  // method

  const Type* told = _gvn.type(old);
  const Type* tnew = _gvn.type(neww);

  if (!tnew->higher_equal(told)) {
    return;
  }

  map()->record_replaced_node(old, neww);
}


//=============================================================================
//--------------------------------memory---------------------------------------
Node* GraphKit::memory(uint alias_idx) {
  MergeMemNode* mem = merged_memory();
  Node* p = mem->memory_at(alias_idx);
  assert(p != mem->empty_memory(), "empty");
  _gvn.set_type(p, Type::MEMORY);  // must be mapped
  return p;
}

//-----------------------------reset_memory------------------------------------
Node* GraphKit::reset_memory() {
  Node* mem = map()->memory();
  // do not use this node for any more parsing!
  debug_only( map()->set_memory((Node*)nullptr) );
  return _gvn.transform( mem );
}

//------------------------------set_all_memory---------------------------------
void GraphKit::set_all_memory(Node* newmem) {
  Node* mergemem = MergeMemNode::make(newmem);
  gvn().set_type_bottom(mergemem);
  map()->set_memory(mergemem);
}

//------------------------------set_all_memory_call----------------------------
void GraphKit::set_all_memory_call(Node* call, bool separate_io_proj) {
  Node* newmem = _gvn.transform( new ProjNode(call, TypeFunc::Memory, separate_io_proj) );
  set_all_memory(newmem);
}

//=============================================================================
//
// parser factory methods for MemNodes
//
// These are layered on top of the factory methods in LoadNode and StoreNode,
// and integrate with the parser's memory state and _gvn engine.
//

// factory methods in "int adr_idx"
Node* GraphKit::make_load(Node* ctl, Node* adr, const Type* t, BasicType bt,
                          MemNode::MemOrd mo,
                          LoadNode::ControlDependency control_dependency,
                          bool require_atomic_access,
                          bool unaligned,
                          bool mismatched,
                          bool unsafe,
                          uint8_t barrier_data) {
  int adr_idx = C->get_alias_index(_gvn.type(adr)->isa_ptr());
  assert(adr_idx != Compile::AliasIdxTop, "use other make_load factory" );
  const TypePtr* adr_type = nullptr; // debug-mode-only argument
  debug_only(adr_type = C->get_adr_type(adr_idx));
  Node* mem = memory(adr_idx);
  Node* ld = LoadNode::make(_gvn, ctl, mem, adr, adr_type, t, bt, mo, control_dependency, require_atomic_access, unaligned, mismatched, unsafe, barrier_data);
  ld = _gvn.transform(ld);

  if (((bt == T_OBJECT) && C->do_escape_analysis()) || C->eliminate_boxing()) {
    // Improve graph before escape analysis and boxing elimination.
    record_for_igvn(ld);
    if (ld->is_DecodeN()) {
      // Also record the actual load (LoadN) in case ld is DecodeN. In some
      // rare corner cases, ld->in(1) can be something other than LoadN (e.g.,
      // a Phi). Recording such cases is still perfectly sound, but may be
      // unnecessary and result in some minor IGVN overhead.
      record_for_igvn(ld->in(1));
    }
  }
  return ld;
}

Node* GraphKit::store_to_memory(Node* ctl, Node* adr, Node *val, BasicType bt,
                                MemNode::MemOrd mo,
                                bool require_atomic_access,
                                bool unaligned,
                                bool mismatched,
                                bool unsafe,
                                int barrier_data) {
  int adr_idx = C->get_alias_index(_gvn.type(adr)->isa_ptr());
  assert(adr_idx != Compile::AliasIdxTop, "use other store_to_memory factory" );
  const TypePtr* adr_type = nullptr;
  debug_only(adr_type = C->get_adr_type(adr_idx));
  Node *mem = memory(adr_idx);
  Node* st = StoreNode::make(_gvn, ctl, mem, adr, adr_type, val, bt, mo, require_atomic_access);
  if (unaligned) {
    st->as_Store()->set_unaligned_access();
  }
  if (mismatched) {
    st->as_Store()->set_mismatched_access();
  }
  if (unsafe) {
    st->as_Store()->set_unsafe_access();
  }
  st->as_Store()->set_barrier_data(barrier_data);
  st = _gvn.transform(st);
  set_memory(st, adr_idx);
  // Back-to-back stores can only remove intermediate store with DU info
  // so push on worklist for optimizer.
  if (mem->req() > MemNode::Address && adr == mem->in(MemNode::Address))
    record_for_igvn(st);

  return st;
}

Node* GraphKit::access_store_at(Node* obj,
                                Node* adr,
                                const TypePtr* adr_type,
                                Node* val,
                                const Type* val_type,
                                BasicType bt,
                                DecoratorSet decorators,
                                bool safe_for_replace,
                                const InlineTypeNode* vt) {
  // Transformation of a value which could be null pointer (CastPP #null)
  // could be delayed during Parse (for example, in adjust_map_after_if()).
  // Execute transformation here to avoid barrier generation in such case.
  if (_gvn.type(val) == TypePtr::NULL_PTR) {
    val = _gvn.makecon(TypePtr::NULL_PTR);
  }

  if (stopped()) {
    return top(); // Dead path ?
  }

  assert(val != nullptr, "not dead path");
  if (val->is_InlineType()) {
    // Store to non-flat field. Buffer the inline type and make sure
    // the store is re-executed if the allocation triggers deoptimization.
    PreserveReexecuteState preexecs(this);
    jvms()->set_should_reexecute(true);
    val = val->as_InlineType()->buffer(this, safe_for_replace);
  }

  C2AccessValuePtr addr(adr, adr_type);
  C2AccessValue value(val, val_type);
  C2ParseAccess access(this, decorators | C2_WRITE_ACCESS, bt, obj, addr, nullptr, vt);
  if (access.is_raw()) {
    return _barrier_set->BarrierSetC2::store_at(access, value);
  } else {
    return _barrier_set->store_at(access, value);
  }
}

Node* GraphKit::access_load_at(Node* obj,   // containing obj
                               Node* adr,   // actual address to store val at
                               const TypePtr* adr_type,
                               const Type* val_type,
                               BasicType bt,
                               DecoratorSet decorators,
                               Node* ctl) {
  if (stopped()) {
    return top(); // Dead path ?
  }

  C2AccessValuePtr addr(adr, adr_type);
  C2ParseAccess access(this, decorators | C2_READ_ACCESS, bt, obj, addr, ctl);
  if (access.is_raw()) {
    return _barrier_set->BarrierSetC2::load_at(access, val_type);
  } else {
    return _barrier_set->load_at(access, val_type);
  }
}

Node* GraphKit::access_load(Node* adr,   // actual address to load val at
                            const Type* val_type,
                            BasicType bt,
                            DecoratorSet decorators) {
  if (stopped()) {
    return top(); // Dead path ?
  }

  C2AccessValuePtr addr(adr, adr->bottom_type()->is_ptr());
  C2ParseAccess access(this, decorators | C2_READ_ACCESS, bt, nullptr, addr);
  if (access.is_raw()) {
    return _barrier_set->BarrierSetC2::load_at(access, val_type);
  } else {
    return _barrier_set->load_at(access, val_type);
  }
}

Node* GraphKit::access_atomic_cmpxchg_val_at(Node* obj,
                                             Node* adr,
                                             const TypePtr* adr_type,
                                             int alias_idx,
                                             Node* expected_val,
                                             Node* new_val,
                                             const Type* value_type,
                                             BasicType bt,
                                             DecoratorSet decorators) {
  C2AccessValuePtr addr(adr, adr_type);
  C2AtomicParseAccess access(this, decorators | C2_READ_ACCESS | C2_WRITE_ACCESS,
                        bt, obj, addr, alias_idx);
  if (access.is_raw()) {
    return _barrier_set->BarrierSetC2::atomic_cmpxchg_val_at(access, expected_val, new_val, value_type);
  } else {
    return _barrier_set->atomic_cmpxchg_val_at(access, expected_val, new_val, value_type);
  }
}

Node* GraphKit::access_atomic_cmpxchg_bool_at(Node* obj,
                                              Node* adr,
                                              const TypePtr* adr_type,
                                              int alias_idx,
                                              Node* expected_val,
                                              Node* new_val,
                                              const Type* value_type,
                                              BasicType bt,
                                              DecoratorSet decorators) {
  C2AccessValuePtr addr(adr, adr_type);
  C2AtomicParseAccess access(this, decorators | C2_READ_ACCESS | C2_WRITE_ACCESS,
                        bt, obj, addr, alias_idx);
  if (access.is_raw()) {
    return _barrier_set->BarrierSetC2::atomic_cmpxchg_bool_at(access, expected_val, new_val, value_type);
  } else {
    return _barrier_set->atomic_cmpxchg_bool_at(access, expected_val, new_val, value_type);
  }
}

Node* GraphKit::access_atomic_xchg_at(Node* obj,
                                      Node* adr,
                                      const TypePtr* adr_type,
                                      int alias_idx,
                                      Node* new_val,
                                      const Type* value_type,
                                      BasicType bt,
                                      DecoratorSet decorators) {
  C2AccessValuePtr addr(adr, adr_type);
  C2AtomicParseAccess access(this, decorators | C2_READ_ACCESS | C2_WRITE_ACCESS,
                        bt, obj, addr, alias_idx);
  if (access.is_raw()) {
    return _barrier_set->BarrierSetC2::atomic_xchg_at(access, new_val, value_type);
  } else {
    return _barrier_set->atomic_xchg_at(access, new_val, value_type);
  }
}

Node* GraphKit::access_atomic_add_at(Node* obj,
                                     Node* adr,
                                     const TypePtr* adr_type,
                                     int alias_idx,
                                     Node* new_val,
                                     const Type* value_type,
                                     BasicType bt,
                                     DecoratorSet decorators) {
  C2AccessValuePtr addr(adr, adr_type);
  C2AtomicParseAccess access(this, decorators | C2_READ_ACCESS | C2_WRITE_ACCESS, bt, obj, addr, alias_idx);
  if (access.is_raw()) {
    return _barrier_set->BarrierSetC2::atomic_add_at(access, new_val, value_type);
  } else {
    return _barrier_set->atomic_add_at(access, new_val, value_type);
  }
}

void GraphKit::access_clone(Node* src, Node* dst, Node* size, bool is_array) {
  return _barrier_set->clone(this, src, dst, size, is_array);
}

//-------------------------array_element_address-------------------------
Node* GraphKit::array_element_address(Node* ary, Node* idx, BasicType elembt,
                                      const TypeInt* sizetype, Node* ctrl) {
  const TypeAryPtr* arytype = _gvn.type(ary)->is_aryptr();
  uint shift;
  if (arytype->is_flat() && arytype->klass_is_exact()) {
    // We can only determine the flat array layout statically if the klass is exact. Otherwise, we could have different
    // value classes at runtime with a potentially different layout. The caller needs to fall back to call
    // load/store_unknown_inline_Type() at runtime. We could return a sentinel node for the non-exact case but that
    // might mess with other GVN transformations in between. Thus, we just continue in the else branch normally, even
    // though we don't need the address node in this case and throw it away again.
    shift = arytype->flat_log_elem_size();
  } else {
    shift = exact_log2(type2aelembytes(elembt));
  }
  uint header = arrayOopDesc::base_offset_in_bytes(elembt);

  // short-circuit a common case (saves lots of confusing waste motion)
  jint idx_con = find_int_con(idx, -1);
  if (idx_con >= 0) {
    intptr_t offset = header + ((intptr_t)idx_con << shift);
    return basic_plus_adr(ary, offset);
  }

  // must be correct type for alignment purposes
  Node* base  = basic_plus_adr(ary, header);
  idx = Compile::conv_I2X_index(&_gvn, idx, sizetype, ctrl);
  Node* scale = _gvn.transform( new LShiftXNode(idx, intcon(shift)) );
  return basic_plus_adr(ary, base, scale);
}

Node* GraphKit::flat_array_element_address(Node*& array, Node* idx, ciInlineKlass* vk, bool is_null_free,
                                           bool is_not_null_free, bool is_atomic) {
  ciArrayKlass* array_klass = ciArrayKlass::make(vk, /* flat */ true, is_null_free, is_atomic);
  const TypeAryPtr* arytype = TypeOopPtr::make_from_klass(array_klass)->isa_aryptr();
  arytype = arytype->cast_to_exactness(true);
  arytype = arytype->cast_to_not_null_free(is_not_null_free);
  array = _gvn.transform(new CheckCastPPNode(control(), array, arytype));
  return array_element_address(array, idx, T_FLAT_ELEMENT, arytype->size(), control());
}

//-------------------------load_array_element-------------------------
Node* GraphKit::load_array_element(Node* ary, Node* idx, const TypeAryPtr* arytype, bool set_ctrl) {
  const Type* elemtype = arytype->elem();
  BasicType elembt = elemtype->array_element_basic_type();
  Node* adr = array_element_address(ary, idx, elembt, arytype->size());
  if (elembt == T_NARROWOOP) {
    elembt = T_OBJECT; // To satisfy switch in LoadNode::make()
  }
  Node* ld = access_load_at(ary, adr, arytype, elemtype, elembt,
                            IN_HEAP | IS_ARRAY | (set_ctrl ? C2_CONTROL_DEPENDENT_LOAD : 0));
  return ld;
}

//-------------------------set_arguments_for_java_call-------------------------
// Arguments (pre-popped from the stack) are taken from the JVMS.
void GraphKit::set_arguments_for_java_call(CallJavaNode* call, bool is_late_inline) {
  PreserveReexecuteState preexecs(this);
  if (EnableValhalla) {
    // Make sure the call is "re-executed", if buffering of inline type arguments triggers deoptimization.
    // At this point, the call hasn't been executed yet, so we will only ever execute the call once.
    jvms()->set_should_reexecute(true);
    int arg_size = method()->get_declared_signature_at_bci(bci())->arg_size_for_bc(java_bc());
    inc_sp(arg_size);
  }
  // Add the call arguments
  const TypeTuple* domain = call->tf()->domain_sig();
  uint nargs = domain->cnt();
  int arg_num = 0;
  for (uint i = TypeFunc::Parms, idx = TypeFunc::Parms; i < nargs; i++) {
    Node* arg = argument(i-TypeFunc::Parms);
    const Type* t = domain->field_at(i);
    // TODO 8284443 A static call to a mismatched method should still be scalarized
    if (t->is_inlinetypeptr() && !call->method()->get_Method()->mismatch() && call->method()->is_scalarized_arg(arg_num)) {
      // We don't pass inline type arguments by reference but instead pass each field of the inline type
      if (!arg->is_InlineType()) {
<<<<<<< HEAD
        arg = InlineTypeNode::make_from_oop(this, arg, t->inline_klass(), t->inline_klass()->is_null_free());
=======
        assert(_gvn.type(arg)->is_zero_type() && !t->inline_klass()->is_null_free(), "Unexpected argument type");
        arg = InlineTypeNode::make_from_oop(this, arg, t->inline_klass());
>>>>>>> 0e899b25
      }
      InlineTypeNode* vt = arg->as_InlineType();
      vt->pass_fields(this, call, idx, true, !t->maybe_null());
      // If an inline type argument is passed as fields, attach the Method* to the call site
      // to be able to access the extended signature later via attached_method_before_pc().
      // For example, see CompiledMethod::preserve_callee_argument_oops().
      call->set_override_symbolic_info(true);
      // Register an evol dependency on the callee method to make sure that this method is deoptimized and
      // re-compiled with a non-scalarized calling convention if the callee method is later marked as mismatched.
      C->dependencies()->assert_evol_method(call->method());
      arg_num++;
      continue;
    } else if (arg->is_InlineType()) {
      // Pass inline type argument via oop to callee
      InlineTypeNode* inline_type = arg->as_InlineType();
      const ciMethod* method = call->method();
      ciInstanceKlass* holder = method->holder();
      const bool is_receiver = (i == TypeFunc::Parms);
      const bool is_abstract_or_object_klass_constructor = method->is_object_constructor() &&
                                                           (holder->is_abstract() || holder->is_java_lang_Object());
      const bool is_larval_receiver_on_super_constructor = is_receiver && is_abstract_or_object_klass_constructor;
      bool must_init_buffer = true;
      // We always need to buffer inline types when they are escaping. However, we can skip the actual initialization
      // of the buffer if the inline type is a larval because we are going to update the buffer anyway which requires
      // us to create a new one. But there is one special case where we are still required to initialize the buffer:
      // When we have a larval receiver invoked on an abstract (value class) constructor or the Object constructor (that
      // is not going to be inlined). After this call, the larval is completely initialized and thus not a larval anymore.
      // We therefore need to force an initialization of the buffer to not lose all the field writes so far in case the
      // buffer needs to be used (e.g. to read from when deoptimizing at runtime) or further updated in abstract super
      // value class constructors which could have more fields to be initialized. Note that we do not need to
      // initialize the buffer when invoking another constructor in the same class on a larval receiver because we
      // have not initialized any fields, yet (this is done completely by the other constructor call).
      if (inline_type->is_larval() && !is_larval_receiver_on_super_constructor) {
        must_init_buffer = false;
      }
      arg = inline_type->buffer(this, true, must_init_buffer);
    }
    if (t != Type::HALF) {
      arg_num++;
    }
    call->init_req(idx++, arg);
  }
}

//---------------------------set_edges_for_java_call---------------------------
// Connect a newly created call into the current JVMS.
// A return value node (if any) is returned from set_edges_for_java_call.
void GraphKit::set_edges_for_java_call(CallJavaNode* call, bool must_throw, bool separate_io_proj) {

  // Add the predefined inputs:
  call->init_req( TypeFunc::Control, control() );
  call->init_req( TypeFunc::I_O    , i_o() );
  call->init_req( TypeFunc::Memory , reset_memory() );
  call->init_req( TypeFunc::FramePtr, frameptr() );
  call->init_req( TypeFunc::ReturnAdr, top() );

  add_safepoint_edges(call, must_throw);

  Node* xcall = _gvn.transform(call);

  if (xcall == top()) {
    set_control(top());
    return;
  }
  assert(xcall == call, "call identity is stable");

  // Re-use the current map to produce the result.

  set_control(_gvn.transform(new ProjNode(call, TypeFunc::Control)));
  set_i_o(    _gvn.transform(new ProjNode(call, TypeFunc::I_O    , separate_io_proj)));
  set_all_memory_call(xcall, separate_io_proj);

  //return xcall;   // no need, caller already has it
}

Node* GraphKit::set_results_for_java_call(CallJavaNode* call, bool separate_io_proj, bool deoptimize) {
  if (stopped())  return top();  // maybe the call folded up?

  // Note:  Since any out-of-line call can produce an exception,
  // we always insert an I_O projection from the call into the result.

  make_slow_call_ex(call, env()->Throwable_klass(), separate_io_proj, deoptimize);

  if (separate_io_proj) {
    // The caller requested separate projections be used by the fall
    // through and exceptional paths, so replace the projections for
    // the fall through path.
    set_i_o(_gvn.transform( new ProjNode(call, TypeFunc::I_O) ));
    set_all_memory(_gvn.transform( new ProjNode(call, TypeFunc::Memory) ));
  }

  // Capture the return value, if any.
  Node* ret;
  if (call->method() == nullptr || call->method()->return_type()->basic_type() == T_VOID) {
    ret = top();
  } else if (call->tf()->returns_inline_type_as_fields()) {
    // Return of multiple values (inline type fields): we create a
    // InlineType node, each field is a projection from the call.
    ciInlineKlass* vk = call->method()->return_type()->as_inline_klass();
    uint base_input = TypeFunc::Parms;
    ret = InlineTypeNode::make_from_multi(this, call, vk, base_input, false, false);
  } else {
    ret = _gvn.transform(new ProjNode(call, TypeFunc::Parms));
    ciType* t = call->method()->return_type();
    if (t->is_klass()) {
      const Type* type = TypeOopPtr::make_from_klass(t->as_klass());
      if (type->is_inlinetypeptr()) {
        ret = InlineTypeNode::make_from_oop(this, ret, type->inline_klass());
      }
    }
  }

  // We just called the constructor on a value type receiver. Reload it from the buffer
  ciMethod* method = call->method();
  if (method->is_object_constructor() && !method->holder()->is_java_lang_Object()) {
    InlineTypeNode* inline_type_receiver = call->in(TypeFunc::Parms)->isa_InlineType();
    if (inline_type_receiver != nullptr) {
      assert(inline_type_receiver->is_larval(), "must be larval");
      assert(inline_type_receiver->is_allocated(&gvn()), "larval must be buffered");
      InlineTypeNode* reloaded = InlineTypeNode::make_from_oop(this, inline_type_receiver->get_oop(),
                                                               inline_type_receiver->bottom_type()->inline_klass());
      assert(!reloaded->is_larval(), "should not be larval anymore");
      replace_in_map(inline_type_receiver, reloaded);
    }
  }

  return ret;
}

//--------------------set_predefined_input_for_runtime_call--------------------
// Reading and setting the memory state is way conservative here.
// The real problem is that I am not doing real Type analysis on memory,
// so I cannot distinguish card mark stores from other stores.  Across a GC
// point the Store Barrier and the card mark memory has to agree.  I cannot
// have a card mark store and its barrier split across the GC point from
// either above or below.  Here I get that to happen by reading ALL of memory.
// A better answer would be to separate out card marks from other memory.
// For now, return the input memory state, so that it can be reused
// after the call, if this call has restricted memory effects.
Node* GraphKit::set_predefined_input_for_runtime_call(SafePointNode* call, Node* narrow_mem) {
  // Set fixed predefined input arguments
  Node* memory = reset_memory();
  Node* m = narrow_mem == nullptr ? memory : narrow_mem;
  call->init_req( TypeFunc::Control,   control()  );
  call->init_req( TypeFunc::I_O,       top()      ); // does no i/o
  call->init_req( TypeFunc::Memory,    m          ); // may gc ptrs
  call->init_req( TypeFunc::FramePtr,  frameptr() );
  call->init_req( TypeFunc::ReturnAdr, top()      );
  return memory;
}

//-------------------set_predefined_output_for_runtime_call--------------------
// Set control and memory (not i_o) from the call.
// If keep_mem is not null, use it for the output state,
// except for the RawPtr output of the call, if hook_mem is TypeRawPtr::BOTTOM.
// If hook_mem is null, this call produces no memory effects at all.
// If hook_mem is a Java-visible memory slice (such as arraycopy operands),
// then only that memory slice is taken from the call.
// In the last case, we must put an appropriate memory barrier before
// the call, so as to create the correct anti-dependencies on loads
// preceding the call.
void GraphKit::set_predefined_output_for_runtime_call(Node* call,
                                                      Node* keep_mem,
                                                      const TypePtr* hook_mem) {
  // no i/o
  set_control(_gvn.transform( new ProjNode(call,TypeFunc::Control) ));
  if (keep_mem) {
    // First clone the existing memory state
    set_all_memory(keep_mem);
    if (hook_mem != nullptr) {
      // Make memory for the call
      Node* mem = _gvn.transform( new ProjNode(call, TypeFunc::Memory) );
      // Set the RawPtr memory state only.  This covers all the heap top/GC stuff
      // We also use hook_mem to extract specific effects from arraycopy stubs.
      set_memory(mem, hook_mem);
    }
    // ...else the call has NO memory effects.

    // Make sure the call advertises its memory effects precisely.
    // This lets us build accurate anti-dependences in gcm.cpp.
    assert(C->alias_type(call->adr_type()) == C->alias_type(hook_mem),
           "call node must be constructed correctly");
  } else {
    assert(hook_mem == nullptr, "");
    // This is not a "slow path" call; all memory comes from the call.
    set_all_memory_call(call);
  }
}

// Keep track of MergeMems feeding into other MergeMems
static void add_mergemem_users_to_worklist(Unique_Node_List& wl, Node* mem) {
  if (!mem->is_MergeMem()) {
    return;
  }
  for (SimpleDUIterator i(mem); i.has_next(); i.next()) {
    Node* use = i.get();
    if (use->is_MergeMem()) {
      wl.push(use);
    }
  }
}

// Replace the call with the current state of the kit.
void GraphKit::replace_call(CallNode* call, Node* result, bool do_replaced_nodes, bool do_asserts) {
  JVMState* ejvms = nullptr;
  if (has_exceptions()) {
    ejvms = transfer_exceptions_into_jvms();
  }

  ReplacedNodes replaced_nodes = map()->replaced_nodes();
  ReplacedNodes replaced_nodes_exception;
  Node* ex_ctl = top();

  SafePointNode* final_state = stop();

  // Find all the needed outputs of this call
  CallProjections* callprojs = call->extract_projections(true, do_asserts);

  Unique_Node_List wl;
  Node* init_mem = call->in(TypeFunc::Memory);
  Node* final_mem = final_state->in(TypeFunc::Memory);
  Node* final_ctl = final_state->in(TypeFunc::Control);
  Node* final_io = final_state->in(TypeFunc::I_O);

  // Replace all the old call edges with the edges from the inlining result
  if (callprojs->fallthrough_catchproj != nullptr) {
    C->gvn_replace_by(callprojs->fallthrough_catchproj, final_ctl);
  }
  if (callprojs->fallthrough_memproj != nullptr) {
    if (final_mem->is_MergeMem()) {
      // Parser's exits MergeMem was not transformed but may be optimized
      final_mem = _gvn.transform(final_mem);
    }
    C->gvn_replace_by(callprojs->fallthrough_memproj,   final_mem);
    add_mergemem_users_to_worklist(wl, final_mem);
  }
  if (callprojs->fallthrough_ioproj != nullptr) {
    C->gvn_replace_by(callprojs->fallthrough_ioproj,    final_io);
  }

  // Replace the result with the new result if it exists and is used
  if (callprojs->resproj[0] != nullptr && result != nullptr) {
    // If the inlined code is dead, the result projections for an inline type returned as
    // fields have not been replaced. They will go away once the call is replaced by TOP below.
    assert(callprojs->nb_resproj == 1 || (call->tf()->returns_inline_type_as_fields() && stopped()),
           "unexpected number of results");
    C->gvn_replace_by(callprojs->resproj[0], result);
  }

  if (ejvms == nullptr) {
    // No exception edges to simply kill off those paths
    if (callprojs->catchall_catchproj != nullptr) {
      C->gvn_replace_by(callprojs->catchall_catchproj, C->top());
    }
    if (callprojs->catchall_memproj != nullptr) {
      C->gvn_replace_by(callprojs->catchall_memproj,   C->top());
    }
    if (callprojs->catchall_ioproj != nullptr) {
      C->gvn_replace_by(callprojs->catchall_ioproj,    C->top());
    }
    // Replace the old exception object with top
    if (callprojs->exobj != nullptr) {
      C->gvn_replace_by(callprojs->exobj, C->top());
    }
  } else {
    GraphKit ekit(ejvms);

    // Load my combined exception state into the kit, with all phis transformed:
    SafePointNode* ex_map = ekit.combine_and_pop_all_exception_states();
    replaced_nodes_exception = ex_map->replaced_nodes();

    Node* ex_oop = ekit.use_exception_state(ex_map);

    if (callprojs->catchall_catchproj != nullptr) {
      C->gvn_replace_by(callprojs->catchall_catchproj, ekit.control());
      ex_ctl = ekit.control();
    }
    if (callprojs->catchall_memproj != nullptr) {
      Node* ex_mem = ekit.reset_memory();
      C->gvn_replace_by(callprojs->catchall_memproj,   ex_mem);
      add_mergemem_users_to_worklist(wl, ex_mem);
    }
    if (callprojs->catchall_ioproj != nullptr) {
      C->gvn_replace_by(callprojs->catchall_ioproj,    ekit.i_o());
    }

    // Replace the old exception object with the newly created one
    if (callprojs->exobj != nullptr) {
      C->gvn_replace_by(callprojs->exobj, ex_oop);
    }
  }

  // Disconnect the call from the graph
  call->disconnect_inputs(C);
  C->gvn_replace_by(call, C->top());

  // Clean up any MergeMems that feed other MergeMems since the
  // optimizer doesn't like that.
  while (wl.size() > 0) {
    _gvn.transform(wl.pop());
  }

  if (callprojs->fallthrough_catchproj != nullptr && !final_ctl->is_top() && do_replaced_nodes) {
    replaced_nodes.apply(C, final_ctl);
  }
  if (!ex_ctl->is_top() && do_replaced_nodes) {
    replaced_nodes_exception.apply(C, ex_ctl);
  }
}


//------------------------------increment_counter------------------------------
// for statistics: increment a VM counter by 1

void GraphKit::increment_counter(address counter_addr) {
  Node* adr1 = makecon(TypeRawPtr::make(counter_addr));
  increment_counter(adr1);
}

void GraphKit::increment_counter(Node* counter_addr) {
  Node* ctrl = control();
  Node* cnt  = make_load(ctrl, counter_addr, TypeLong::LONG, T_LONG, MemNode::unordered);
  Node* incr = _gvn.transform(new AddLNode(cnt, _gvn.longcon(1)));
  store_to_memory(ctrl, counter_addr, incr, T_LONG, MemNode::unordered);
}


//------------------------------uncommon_trap----------------------------------
// Bail out to the interpreter in mid-method.  Implemented by calling the
// uncommon_trap blob.  This helper function inserts a runtime call with the
// right debug info.
Node* GraphKit::uncommon_trap(int trap_request,
                             ciKlass* klass, const char* comment,
                             bool must_throw,
                             bool keep_exact_action) {
  if (failing_internal()) {
    stop();
  }
  if (stopped())  return nullptr; // trap reachable?

  // Note:  If ProfileTraps is true, and if a deopt. actually
  // occurs here, the runtime will make sure an MDO exists.  There is
  // no need to call method()->ensure_method_data() at this point.

  // Set the stack pointer to the right value for reexecution:
  set_sp(reexecute_sp());

#ifdef ASSERT
  if (!must_throw) {
    // Make sure the stack has at least enough depth to execute
    // the current bytecode.
    int inputs, ignored_depth;
    if (compute_stack_effects(inputs, ignored_depth)) {
      assert(sp() >= inputs, "must have enough JVMS stack to execute %s: sp=%d, inputs=%d",
             Bytecodes::name(java_bc()), sp(), inputs);
    }
  }
#endif

  Deoptimization::DeoptReason reason = Deoptimization::trap_request_reason(trap_request);
  Deoptimization::DeoptAction action = Deoptimization::trap_request_action(trap_request);

  switch (action) {
  case Deoptimization::Action_maybe_recompile:
  case Deoptimization::Action_reinterpret:
    // Temporary fix for 6529811 to allow virtual calls to be sure they
    // get the chance to go from mono->bi->mega
    if (!keep_exact_action &&
        Deoptimization::trap_request_index(trap_request) < 0 &&
        too_many_recompiles(reason)) {
      // This BCI is causing too many recompilations.
      if (C->log() != nullptr) {
        C->log()->elem("observe that='trap_action_change' reason='%s' from='%s' to='none'",
                Deoptimization::trap_reason_name(reason),
                Deoptimization::trap_action_name(action));
      }
      action = Deoptimization::Action_none;
      trap_request = Deoptimization::make_trap_request(reason, action);
    } else {
      C->set_trap_can_recompile(true);
    }
    break;
  case Deoptimization::Action_make_not_entrant:
    C->set_trap_can_recompile(true);
    break;
  case Deoptimization::Action_none:
  case Deoptimization::Action_make_not_compilable:
    break;
  default:
#ifdef ASSERT
    fatal("unknown action %d: %s", action, Deoptimization::trap_action_name(action));
#endif
    break;
  }

  if (TraceOptoParse) {
    char buf[100];
    tty->print_cr("Uncommon trap %s at bci:%d",
                  Deoptimization::format_trap_request(buf, sizeof(buf),
                                                      trap_request), bci());
  }

  CompileLog* log = C->log();
  if (log != nullptr) {
    int kid = (klass == nullptr)? -1: log->identify(klass);
    log->begin_elem("uncommon_trap bci='%d'", bci());
    char buf[100];
    log->print(" %s", Deoptimization::format_trap_request(buf, sizeof(buf),
                                                          trap_request));
    if (kid >= 0)         log->print(" klass='%d'", kid);
    if (comment != nullptr)  log->print(" comment='%s'", comment);
    log->end_elem();
  }

  // Make sure any guarding test views this path as very unlikely
  Node *i0 = control()->in(0);
  if (i0 != nullptr && i0->is_If()) {        // Found a guarding if test?
    IfNode *iff = i0->as_If();
    float f = iff->_prob;   // Get prob
    if (control()->Opcode() == Op_IfTrue) {
      if (f > PROB_UNLIKELY_MAG(4))
        iff->_prob = PROB_MIN;
    } else {
      if (f < PROB_LIKELY_MAG(4))
        iff->_prob = PROB_MAX;
    }
  }

  // Clear out dead values from the debug info.
  kill_dead_locals();

  // Now insert the uncommon trap subroutine call
  address call_addr = OptoRuntime::uncommon_trap_blob()->entry_point();
  const TypePtr* no_memory_effects = nullptr;
  // Pass the index of the class to be loaded
  Node* call = make_runtime_call(RC_NO_LEAF | RC_UNCOMMON |
                                 (must_throw ? RC_MUST_THROW : 0),
                                 OptoRuntime::uncommon_trap_Type(),
                                 call_addr, "uncommon_trap", no_memory_effects,
                                 intcon(trap_request));
  assert(call->as_CallStaticJava()->uncommon_trap_request() == trap_request,
         "must extract request correctly from the graph");
  assert(trap_request != 0, "zero value reserved by uncommon_trap_request");

  call->set_req(TypeFunc::ReturnAdr, returnadr());
  // The debug info is the only real input to this call.

  // Halt-and-catch fire here.  The above call should never return!
  HaltNode* halt = new HaltNode(control(), frameptr(), "uncommon trap returned which should never happen"
                                                       PRODUCT_ONLY(COMMA /*reachable*/false));
  _gvn.set_type_bottom(halt);
  root()->add_req(halt);

  stop_and_kill_map();
  return call;
}


//--------------------------just_allocated_object------------------------------
// Report the object that was just allocated.
// It must be the case that there are no intervening safepoints.
// We use this to determine if an object is so "fresh" that
// it does not require card marks.
Node* GraphKit::just_allocated_object(Node* current_control) {
  Node* ctrl = current_control;
  // Object::<init> is invoked after allocation, most of invoke nodes
  // will be reduced, but a region node is kept in parse time, we check
  // the pattern and skip the region node if it degraded to a copy.
  if (ctrl != nullptr && ctrl->is_Region() && ctrl->req() == 2 &&
      ctrl->as_Region()->is_copy()) {
    ctrl = ctrl->as_Region()->is_copy();
  }
  if (C->recent_alloc_ctl() == ctrl) {
   return C->recent_alloc_obj();
  }
  return nullptr;
}


/**
 * Record profiling data exact_kls for Node n with the type system so
 * that it can propagate it (speculation)
 *
 * @param n          node that the type applies to
 * @param exact_kls  type from profiling
 * @param maybe_null did profiling see null?
 *
 * @return           node with improved type
 */
Node* GraphKit::record_profile_for_speculation(Node* n, ciKlass* exact_kls, ProfilePtrKind ptr_kind) {
  const Type* current_type = _gvn.type(n);
  assert(UseTypeSpeculation, "type speculation must be on");

  const TypePtr* speculative = current_type->speculative();

  // Should the klass from the profile be recorded in the speculative type?
  if (current_type->would_improve_type(exact_kls, jvms()->depth())) {
    const TypeKlassPtr* tklass = TypeKlassPtr::make(exact_kls, Type::trust_interfaces);
    const TypeOopPtr* xtype = tklass->as_instance_type();
    assert(xtype->klass_is_exact(), "Should be exact");
    // Any reason to believe n is not null (from this profiling or a previous one)?
    assert(ptr_kind != ProfileAlwaysNull, "impossible here");
    const TypePtr* ptr = (ptr_kind != ProfileNeverNull && current_type->speculative_maybe_null()) ? TypePtr::BOTTOM : TypePtr::NOTNULL;
    // record the new speculative type's depth
    speculative = xtype->cast_to_ptr_type(ptr->ptr())->is_ptr();
    speculative = speculative->with_inline_depth(jvms()->depth());
  } else if (current_type->would_improve_ptr(ptr_kind)) {
    // Profiling report that null was never seen so we can change the
    // speculative type to non null ptr.
    if (ptr_kind == ProfileAlwaysNull) {
      speculative = TypePtr::NULL_PTR;
    } else {
      assert(ptr_kind == ProfileNeverNull, "nothing else is an improvement");
      const TypePtr* ptr = TypePtr::NOTNULL;
      if (speculative != nullptr) {
        speculative = speculative->cast_to_ptr_type(ptr->ptr())->is_ptr();
      } else {
        speculative = ptr;
      }
    }
  }

  if (speculative != current_type->speculative()) {
    // Build a type with a speculative type (what we think we know
    // about the type but will need a guard when we use it)
    const TypeOopPtr* spec_type = TypeOopPtr::make(TypePtr::BotPTR, Type::Offset::bottom, TypeOopPtr::InstanceBot, speculative);
    // We're changing the type, we need a new CheckCast node to carry
    // the new type. The new type depends on the control: what
    // profiling tells us is only valid from here as far as we can
    // tell.
    Node* cast = new CheckCastPPNode(control(), n, current_type->remove_speculative()->join_speculative(spec_type));
    cast = _gvn.transform(cast);
    replace_in_map(n, cast);
    n = cast;
  }

  return n;
}

/**
 * Record profiling data from receiver profiling at an invoke with the
 * type system so that it can propagate it (speculation)
 *
 * @param n  receiver node
 *
 * @return   node with improved type
 */
Node* GraphKit::record_profiled_receiver_for_speculation(Node* n) {
  if (!UseTypeSpeculation) {
    return n;
  }
  ciKlass* exact_kls = profile_has_unique_klass();
  ProfilePtrKind ptr_kind = ProfileMaybeNull;
  if ((java_bc() == Bytecodes::_checkcast ||
       java_bc() == Bytecodes::_instanceof ||
       java_bc() == Bytecodes::_aastore) &&
      method()->method_data()->is_mature()) {
    ciProfileData* data = method()->method_data()->bci_to_data(bci());
    if (data != nullptr) {
      if (java_bc() == Bytecodes::_aastore) {
        ciKlass* array_type = nullptr;
        ciKlass* element_type = nullptr;
        ProfilePtrKind element_ptr = ProfileMaybeNull;
        bool flat_array = true;
        bool null_free_array = true;
        method()->array_access_profiled_type(bci(), array_type, element_type, element_ptr, flat_array, null_free_array);
        exact_kls = element_type;
        ptr_kind = element_ptr;
      } else {
        if (!data->as_BitData()->null_seen()) {
          ptr_kind = ProfileNeverNull;
        } else {
          assert(data->is_ReceiverTypeData(), "bad profile data type");
          ciReceiverTypeData* call = (ciReceiverTypeData*)data->as_ReceiverTypeData();
          uint i = 0;
          for (; i < call->row_limit(); i++) {
            ciKlass* receiver = call->receiver(i);
            if (receiver != nullptr) {
              break;
            }
          }
          ptr_kind = (i == call->row_limit()) ? ProfileAlwaysNull : ProfileMaybeNull;
        }
      }
    }
  }
  return record_profile_for_speculation(n, exact_kls, ptr_kind);
}

/**
 * Record profiling data from argument profiling at an invoke with the
 * type system so that it can propagate it (speculation)
 *
 * @param dest_method  target method for the call
 * @param bc           what invoke bytecode is this?
 */
void GraphKit::record_profiled_arguments_for_speculation(ciMethod* dest_method, Bytecodes::Code bc) {
  if (!UseTypeSpeculation) {
    return;
  }
  const TypeFunc* tf    = TypeFunc::make(dest_method);
  int             nargs = tf->domain_sig()->cnt() - TypeFunc::Parms;
  int skip = Bytecodes::has_receiver(bc) ? 1 : 0;
  for (int j = skip, i = 0; j < nargs && i < TypeProfileArgsLimit; j++) {
    const Type *targ = tf->domain_sig()->field_at(j + TypeFunc::Parms);
    if (is_reference_type(targ->basic_type())) {
      ProfilePtrKind ptr_kind = ProfileMaybeNull;
      ciKlass* better_type = nullptr;
      if (method()->argument_profiled_type(bci(), i, better_type, ptr_kind)) {
        record_profile_for_speculation(argument(j), better_type, ptr_kind);
      }
      i++;
    }
  }
}

/**
 * Record profiling data from parameter profiling at an invoke with
 * the type system so that it can propagate it (speculation)
 */
void GraphKit::record_profiled_parameters_for_speculation() {
  if (!UseTypeSpeculation) {
    return;
  }
  for (int i = 0, j = 0; i < method()->arg_size() ; i++) {
    if (_gvn.type(local(i))->isa_oopptr()) {
      ProfilePtrKind ptr_kind = ProfileMaybeNull;
      ciKlass* better_type = nullptr;
      if (method()->parameter_profiled_type(j, better_type, ptr_kind)) {
        record_profile_for_speculation(local(i), better_type, ptr_kind);
      }
      j++;
    }
  }
}

/**
 * Record profiling data from return value profiling at an invoke with
 * the type system so that it can propagate it (speculation)
 */
void GraphKit::record_profiled_return_for_speculation() {
  if (!UseTypeSpeculation) {
    return;
  }
  ProfilePtrKind ptr_kind = ProfileMaybeNull;
  ciKlass* better_type = nullptr;
  if (method()->return_profiled_type(bci(), better_type, ptr_kind)) {
    // If profiling reports a single type for the return value,
    // feed it to the type system so it can propagate it as a
    // speculative type
    record_profile_for_speculation(stack(sp()-1), better_type, ptr_kind);
  }
}

void GraphKit::round_double_arguments(ciMethod* dest_method) {
  if (Matcher::strict_fp_requires_explicit_rounding) {
    // (Note:  TypeFunc::make has a cache that makes this fast.)
    const TypeFunc* tf    = TypeFunc::make(dest_method);
    int             nargs = tf->domain_sig()->cnt() - TypeFunc::Parms;
    for (int j = 0; j < nargs; j++) {
      const Type *targ = tf->domain_sig()->field_at(j + TypeFunc::Parms);
      if (targ->basic_type() == T_DOUBLE) {
        // If any parameters are doubles, they must be rounded before
        // the call, dprecision_rounding does gvn.transform
        Node *arg = argument(j);
        arg = dprecision_rounding(arg);
        set_argument(j, arg);
      }
    }
  }
}

// rounding for strict float precision conformance
Node* GraphKit::precision_rounding(Node* n) {
  if (Matcher::strict_fp_requires_explicit_rounding) {
#ifdef IA32
    if (UseSSE == 0) {
      return _gvn.transform(new RoundFloatNode(nullptr, n));
    }
#else
    Unimplemented();
#endif // IA32
  }
  return n;
}

// rounding for strict double precision conformance
Node* GraphKit::dprecision_rounding(Node *n) {
  if (Matcher::strict_fp_requires_explicit_rounding) {
#ifdef IA32
    if (UseSSE < 2) {
      return _gvn.transform(new RoundDoubleNode(nullptr, n));
    }
#else
    Unimplemented();
#endif // IA32
  }
  return n;
}

//=============================================================================
// Generate a fast path/slow path idiom.  Graph looks like:
// [foo] indicates that 'foo' is a parameter
//
//              [in]     null
//                 \    /
//                  CmpP
//                  Bool ne
//                   If
//                  /  \
//              True    False-<2>
//              / |
//             /  cast_not_null
//           Load  |    |   ^
//        [fast_test]   |   |
// gvn to   opt_test    |   |
//          /    \      |  <1>
//      True     False  |
//        |         \\  |
//   [slow_call]     \[fast_result]
//    Ctl   Val       \      \
//     |               \      \
//    Catch       <1>   \      \
//   /    \        ^     \      \
//  Ex    No_Ex    |      \      \
//  |       \   \  |       \ <2>  \
//  ...      \  [slow_res] |  |    \   [null_result]
//            \         \--+--+---  |  |
//             \           | /    \ | /
//              --------Region     Phi
//
//=============================================================================
// Code is structured as a series of driver functions all called 'do_XXX' that
// call a set of helper functions.  Helper functions first, then drivers.

//------------------------------null_check_oop---------------------------------
// Null check oop.  Set null-path control into Region in slot 3.
// Make a cast-not-nullness use the other not-null control.  Return cast.
Node* GraphKit::null_check_oop(Node* value, Node* *null_control,
                               bool never_see_null,
                               bool safe_for_replace,
                               bool speculative) {
  // Initial null check taken path
  (*null_control) = top();
  Node* cast = null_check_common(value, T_OBJECT, false, null_control, speculative);

  // Generate uncommon_trap:
  if (never_see_null && (*null_control) != top()) {
    // If we see an unexpected null at a check-cast we record it and force a
    // recompile; the offending check-cast will be compiled to handle nulls.
    // If we see more than one offending BCI, then all checkcasts in the
    // method will be compiled to handle nulls.
    PreserveJVMState pjvms(this);
    set_control(*null_control);
    replace_in_map(value, null());
    Deoptimization::DeoptReason reason = Deoptimization::reason_null_check(speculative);
    uncommon_trap(reason,
                  Deoptimization::Action_make_not_entrant);
    (*null_control) = top();    // null path is dead
  }
  if ((*null_control) == top() && safe_for_replace) {
    replace_in_map(value, cast);
  }

  // Cast away null-ness on the result
  return cast;
}

//------------------------------opt_iff----------------------------------------
// Optimize the fast-check IfNode.  Set the fast-path region slot 2.
// Return slow-path control.
Node* GraphKit::opt_iff(Node* region, Node* iff) {
  IfNode *opt_iff = _gvn.transform(iff)->as_If();

  // Fast path taken; set region slot 2
  Node *fast_taken = _gvn.transform( new IfFalseNode(opt_iff) );
  region->init_req(2,fast_taken); // Capture fast-control

  // Fast path not-taken, i.e. slow path
  Node *slow_taken = _gvn.transform( new IfTrueNode(opt_iff) );
  return slow_taken;
}

//-----------------------------make_runtime_call-------------------------------
Node* GraphKit::make_runtime_call(int flags,
                                  const TypeFunc* call_type, address call_addr,
                                  const char* call_name,
                                  const TypePtr* adr_type,
                                  // The following parms are all optional.
                                  // The first null ends the list.
                                  Node* parm0, Node* parm1,
                                  Node* parm2, Node* parm3,
                                  Node* parm4, Node* parm5,
                                  Node* parm6, Node* parm7) {
  assert(call_addr != nullptr, "must not call null targets");

  // Slow-path call
  bool is_leaf = !(flags & RC_NO_LEAF);
  bool has_io  = (!is_leaf && !(flags & RC_NO_IO));
  if (call_name == nullptr) {
    assert(!is_leaf, "must supply name for leaf");
    call_name = OptoRuntime::stub_name(call_addr);
  }
  CallNode* call;
  if (!is_leaf) {
    call = new CallStaticJavaNode(call_type, call_addr, call_name, adr_type);
  } else if (flags & RC_NO_FP) {
    call = new CallLeafNoFPNode(call_type, call_addr, call_name, adr_type);
  } else  if (flags & RC_VECTOR){
    uint num_bits = call_type->range_sig()->field_at(TypeFunc::Parms)->is_vect()->length_in_bytes() * BitsPerByte;
    call = new CallLeafVectorNode(call_type, call_addr, call_name, adr_type, num_bits);
  } else {
    call = new CallLeafNode(call_type, call_addr, call_name, adr_type);
  }

  // The following is similar to set_edges_for_java_call,
  // except that the memory effects of the call are restricted to AliasIdxRaw.

  // Slow path call has no side-effects, uses few values
  bool wide_in  = !(flags & RC_NARROW_MEM);
  bool wide_out = (C->get_alias_index(adr_type) == Compile::AliasIdxBot);

  Node* prev_mem = nullptr;
  if (wide_in) {
    prev_mem = set_predefined_input_for_runtime_call(call);
  } else {
    assert(!wide_out, "narrow in => narrow out");
    Node* narrow_mem = memory(adr_type);
    prev_mem = set_predefined_input_for_runtime_call(call, narrow_mem);
  }

  // Hook each parm in order.  Stop looking at the first null.
  if (parm0 != nullptr) { call->init_req(TypeFunc::Parms+0, parm0);
  if (parm1 != nullptr) { call->init_req(TypeFunc::Parms+1, parm1);
  if (parm2 != nullptr) { call->init_req(TypeFunc::Parms+2, parm2);
  if (parm3 != nullptr) { call->init_req(TypeFunc::Parms+3, parm3);
  if (parm4 != nullptr) { call->init_req(TypeFunc::Parms+4, parm4);
  if (parm5 != nullptr) { call->init_req(TypeFunc::Parms+5, parm5);
  if (parm6 != nullptr) { call->init_req(TypeFunc::Parms+6, parm6);
  if (parm7 != nullptr) { call->init_req(TypeFunc::Parms+7, parm7);
  /* close each nested if ===> */  } } } } } } } }
  assert(call->in(call->req()-1) != nullptr, "must initialize all parms");

  if (!is_leaf) {
    // Non-leaves can block and take safepoints:
    add_safepoint_edges(call, ((flags & RC_MUST_THROW) != 0));
  }
  // Non-leaves can throw exceptions:
  if (has_io) {
    call->set_req(TypeFunc::I_O, i_o());
  }

  if (flags & RC_UNCOMMON) {
    // Set the count to a tiny probability.  Cf. Estimate_Block_Frequency.
    // (An "if" probability corresponds roughly to an unconditional count.
    // Sort of.)
    call->set_cnt(PROB_UNLIKELY_MAG(4));
  }

  Node* c = _gvn.transform(call);
  assert(c == call, "cannot disappear");

  if (wide_out) {
    // Slow path call has full side-effects.
    set_predefined_output_for_runtime_call(call);
  } else {
    // Slow path call has few side-effects, and/or sets few values.
    set_predefined_output_for_runtime_call(call, prev_mem, adr_type);
  }

  if (has_io) {
    set_i_o(_gvn.transform(new ProjNode(call, TypeFunc::I_O)));
  }
  return call;

}

// i2b
Node* GraphKit::sign_extend_byte(Node* in) {
  Node* tmp = _gvn.transform(new LShiftINode(in, _gvn.intcon(24)));
  return _gvn.transform(new RShiftINode(tmp, _gvn.intcon(24)));
}

// i2s
Node* GraphKit::sign_extend_short(Node* in) {
  Node* tmp = _gvn.transform(new LShiftINode(in, _gvn.intcon(16)));
  return _gvn.transform(new RShiftINode(tmp, _gvn.intcon(16)));
}


//------------------------------merge_memory-----------------------------------
// Merge memory from one path into the current memory state.
void GraphKit::merge_memory(Node* new_mem, Node* region, int new_path) {
  for (MergeMemStream mms(merged_memory(), new_mem->as_MergeMem()); mms.next_non_empty2(); ) {
    Node* old_slice = mms.force_memory();
    Node* new_slice = mms.memory2();
    if (old_slice != new_slice) {
      PhiNode* phi;
      if (old_slice->is_Phi() && old_slice->as_Phi()->region() == region) {
        if (mms.is_empty()) {
          // clone base memory Phi's inputs for this memory slice
          assert(old_slice == mms.base_memory(), "sanity");
          phi = PhiNode::make(region, nullptr, Type::MEMORY, mms.adr_type(C));
          _gvn.set_type(phi, Type::MEMORY);
          for (uint i = 1; i < phi->req(); i++) {
            phi->init_req(i, old_slice->in(i));
          }
        } else {
          phi = old_slice->as_Phi(); // Phi was generated already
        }
      } else {
        phi = PhiNode::make(region, old_slice, Type::MEMORY, mms.adr_type(C));
        _gvn.set_type(phi, Type::MEMORY);
      }
      phi->set_req(new_path, new_slice);
      mms.set_memory(phi);
    }
  }
}

//------------------------------make_slow_call_ex------------------------------
// Make the exception handler hookups for the slow call
void GraphKit::make_slow_call_ex(Node* call, ciInstanceKlass* ex_klass, bool separate_io_proj, bool deoptimize) {
  if (stopped())  return;

  // Make a catch node with just two handlers:  fall-through and catch-all
  Node* i_o  = _gvn.transform( new ProjNode(call, TypeFunc::I_O, separate_io_proj) );
  Node* catc = _gvn.transform( new CatchNode(control(), i_o, 2) );
  Node* norm = new CatchProjNode(catc, CatchProjNode::fall_through_index, CatchProjNode::no_handler_bci);
  _gvn.set_type_bottom(norm);
  C->record_for_igvn(norm);
  Node* excp = _gvn.transform( new CatchProjNode(catc, CatchProjNode::catch_all_index,    CatchProjNode::no_handler_bci) );

  { PreserveJVMState pjvms(this);
    set_control(excp);
    set_i_o(i_o);

    if (excp != top()) {
      if (deoptimize) {
        // Deoptimize if an exception is caught. Don't construct exception state in this case.
        uncommon_trap(Deoptimization::Reason_unhandled,
                      Deoptimization::Action_none);
      } else {
        // Create an exception state also.
        // Use an exact type if the caller has a specific exception.
        const Type* ex_type = TypeOopPtr::make_from_klass_unique(ex_klass)->cast_to_ptr_type(TypePtr::NotNull);
        Node*       ex_oop  = new CreateExNode(ex_type, control(), i_o);
        add_exception_state(make_exception_state(_gvn.transform(ex_oop)));
      }
    }
  }

  // Get the no-exception control from the CatchNode.
  set_control(norm);
}

static IfNode* gen_subtype_check_compare(Node* ctrl, Node* in1, Node* in2, BoolTest::mask test, float p, PhaseGVN& gvn, BasicType bt) {
  Node* cmp = nullptr;
  switch(bt) {
  case T_INT: cmp = new CmpINode(in1, in2); break;
  case T_ADDRESS: cmp = new CmpPNode(in1, in2); break;
  default: fatal("unexpected comparison type %s", type2name(bt));
  }
  cmp = gvn.transform(cmp);
  Node* bol = gvn.transform(new BoolNode(cmp, test));
  IfNode* iff = new IfNode(ctrl, bol, p, COUNT_UNKNOWN);
  gvn.transform(iff);
  if (!bol->is_Con()) gvn.record_for_igvn(iff);
  return iff;
}

//-------------------------------gen_subtype_check-----------------------------
// Generate a subtyping check.  Takes as input the subtype and supertype.
// Returns 2 values: sets the default control() to the true path and returns
// the false path.  Only reads invariant memory; sets no (visible) memory.
// The PartialSubtypeCheckNode sets the hidden 1-word cache in the encoding
// but that's not exposed to the optimizer.  This call also doesn't take in an
// Object; if you wish to check an Object you need to load the Object's class
// prior to coming here.
Node* Phase::gen_subtype_check(Node* subklass, Node* superklass, Node** ctrl, Node* mem, PhaseGVN& gvn,
                               ciMethod* method, int bci) {
  Compile* C = gvn.C;
  if ((*ctrl)->is_top()) {
    return C->top();
  }

  // Fast check for identical types, perhaps identical constants.
  // The types can even be identical non-constants, in cases
  // involving Array.newInstance, Object.clone, etc.
  if (subklass == superklass)
    return C->top();             // false path is dead; no test needed.

  if (gvn.type(superklass)->singleton()) {
    const TypeKlassPtr* superk = gvn.type(superklass)->is_klassptr();
    const TypeKlassPtr* subk   = gvn.type(subklass)->is_klassptr();

    // In the common case of an exact superklass, try to fold up the
    // test before generating code.  You may ask, why not just generate
    // the code and then let it fold up?  The answer is that the generated
    // code will necessarily include null checks, which do not always
    // completely fold away.  If they are also needless, then they turn
    // into a performance loss.  Example:
    //    Foo[] fa = blah(); Foo x = fa[0]; fa[1] = x;
    // Here, the type of 'fa' is often exact, so the store check
    // of fa[1]=x will fold up, without testing the nullness of x.
    //
    // At macro expansion, we would have already folded the SubTypeCheckNode
    // being expanded here because we always perform the static sub type
    // check in SubTypeCheckNode::sub() regardless of whether
    // StressReflectiveCode is set or not. We can therefore skip this
    // static check when StressReflectiveCode is on.
    switch (C->static_subtype_check(superk, subk)) {
    case Compile::SSC_always_false:
      {
        Node* always_fail = *ctrl;
        *ctrl = gvn.C->top();
        return always_fail;
      }
    case Compile::SSC_always_true:
      return C->top();
    case Compile::SSC_easy_test:
      {
        // Just do a direct pointer compare and be done.
        IfNode* iff = gen_subtype_check_compare(*ctrl, subklass, superklass, BoolTest::eq, PROB_STATIC_FREQUENT, gvn, T_ADDRESS);
        *ctrl = gvn.transform(new IfTrueNode(iff));
        return gvn.transform(new IfFalseNode(iff));
      }
    case Compile::SSC_full_test:
      break;
    default:
      ShouldNotReachHere();
    }
  }

  // %%% Possible further optimization:  Even if the superklass is not exact,
  // if the subklass is the unique subtype of the superklass, the check
  // will always succeed.  We could leave a dependency behind to ensure this.

  // First load the super-klass's check-offset
  Node *p1 = gvn.transform(new AddPNode(superklass, superklass, gvn.MakeConX(in_bytes(Klass::super_check_offset_offset()))));
  Node* m = C->immutable_memory();
  Node *chk_off = gvn.transform(new LoadINode(nullptr, m, p1, gvn.type(p1)->is_ptr(), TypeInt::INT, MemNode::unordered));
  int cacheoff_con = in_bytes(Klass::secondary_super_cache_offset());
  const TypeInt* chk_off_t = chk_off->Value(&gvn)->isa_int();
  int chk_off_con = (chk_off_t != nullptr && chk_off_t->is_con()) ? chk_off_t->get_con() : cacheoff_con;
  bool might_be_cache = (chk_off_con == cacheoff_con);

  // Load from the sub-klass's super-class display list, or a 1-word cache of
  // the secondary superclass list, or a failing value with a sentinel offset
  // if the super-klass is an interface or exceptionally deep in the Java
  // hierarchy and we have to scan the secondary superclass list the hard way.
  // Worst-case type is a little odd: null is allowed as a result (usually
  // klass loads can never produce a null).
  Node *chk_off_X = chk_off;
#ifdef _LP64
  chk_off_X = gvn.transform(new ConvI2LNode(chk_off_X));
#endif
  Node *p2 = gvn.transform(new AddPNode(subklass,subklass,chk_off_X));
  // For some types like interfaces the following loadKlass is from a 1-word
  // cache which is mutable so can't use immutable memory.  Other
  // types load from the super-class display table which is immutable.
  Node *kmem = C->immutable_memory();
  // secondary_super_cache is not immutable but can be treated as such because:
  // - no ideal node writes to it in a way that could cause an
  //   incorrect/missed optimization of the following Load.
  // - it's a cache so, worse case, not reading the latest value
  //   wouldn't cause incorrect execution
  if (might_be_cache && mem != nullptr) {
    kmem = mem->is_MergeMem() ? mem->as_MergeMem()->memory_at(C->get_alias_index(gvn.type(p2)->is_ptr())) : mem;
  }
  Node* nkls = gvn.transform(LoadKlassNode::make(gvn, kmem, p2, gvn.type(p2)->is_ptr(), TypeInstKlassPtr::OBJECT_OR_NULL));

  // Compile speed common case: ARE a subtype and we canNOT fail
  if (superklass == nkls) {
    return C->top();             // false path is dead; no test needed.
  }

  // Gather the various success & failures here
  RegionNode* r_not_subtype = new RegionNode(3);
  gvn.record_for_igvn(r_not_subtype);
  RegionNode* r_ok_subtype = new RegionNode(4);
  gvn.record_for_igvn(r_ok_subtype);

  // If we might perform an expensive check, first try to take advantage of profile data that was attached to the
  // SubTypeCheck node
  if (might_be_cache && method != nullptr && VM_Version::profile_all_receivers_at_type_check()) {
    ciCallProfile profile = method->call_profile_at_bci(bci);
    float total_prob = 0;
    for (int i = 0; profile.has_receiver(i); ++i) {
      float prob = profile.receiver_prob(i);
      total_prob += prob;
    }
    if (total_prob * 100. >= TypeProfileSubTypeCheckCommonThreshold) {
      const TypeKlassPtr* superk = gvn.type(superklass)->is_klassptr();
      for (int i = 0; profile.has_receiver(i); ++i) {
        ciKlass* klass = profile.receiver(i);
        const TypeKlassPtr* klass_t = TypeKlassPtr::make(klass);
        Compile::SubTypeCheckResult result = C->static_subtype_check(superk, klass_t);
        if (result != Compile::SSC_always_true && result != Compile::SSC_always_false) {
          continue;
        }
        float prob = profile.receiver_prob(i);
        ConNode* klass_node = gvn.makecon(klass_t);
        IfNode* iff = gen_subtype_check_compare(*ctrl, subklass, klass_node, BoolTest::eq, prob, gvn, T_ADDRESS);
        Node* iftrue = gvn.transform(new IfTrueNode(iff));

        if (result == Compile::SSC_always_true) {
          r_ok_subtype->add_req(iftrue);
        } else {
          assert(result == Compile::SSC_always_false, "");
          r_not_subtype->add_req(iftrue);
        }
        *ctrl = gvn.transform(new IfFalseNode(iff));
      }
    }
  }

  // See if we get an immediate positive hit.  Happens roughly 83% of the
  // time.  Test to see if the value loaded just previously from the subklass
  // is exactly the superklass.
  IfNode *iff1 = gen_subtype_check_compare(*ctrl, superklass, nkls, BoolTest::eq, PROB_LIKELY(0.83f), gvn, T_ADDRESS);
  Node *iftrue1 = gvn.transform( new IfTrueNode (iff1));
  *ctrl = gvn.transform(new IfFalseNode(iff1));

  // Compile speed common case: Check for being deterministic right now.  If
  // chk_off is a constant and not equal to cacheoff then we are NOT a
  // subklass.  In this case we need exactly the 1 test above and we can
  // return those results immediately.
  if (!might_be_cache) {
    Node* not_subtype_ctrl = *ctrl;
    *ctrl = iftrue1; // We need exactly the 1 test above
    PhaseIterGVN* igvn = gvn.is_IterGVN();
    if (igvn != nullptr) {
      igvn->remove_globally_dead_node(r_ok_subtype);
      igvn->remove_globally_dead_node(r_not_subtype);
    }
    return not_subtype_ctrl;
  }

  r_ok_subtype->init_req(1, iftrue1);

  // Check for immediate negative hit.  Happens roughly 11% of the time (which
  // is roughly 63% of the remaining cases).  Test to see if the loaded
  // check-offset points into the subklass display list or the 1-element
  // cache.  If it points to the display (and NOT the cache) and the display
  // missed then it's not a subtype.
  Node *cacheoff = gvn.intcon(cacheoff_con);
  IfNode *iff2 = gen_subtype_check_compare(*ctrl, chk_off, cacheoff, BoolTest::ne, PROB_LIKELY(0.63f), gvn, T_INT);
  r_not_subtype->init_req(1, gvn.transform(new IfTrueNode (iff2)));
  *ctrl = gvn.transform(new IfFalseNode(iff2));

  // Check for self.  Very rare to get here, but it is taken 1/3 the time.
  // No performance impact (too rare) but allows sharing of secondary arrays
  // which has some footprint reduction.
  IfNode *iff3 = gen_subtype_check_compare(*ctrl, subklass, superklass, BoolTest::eq, PROB_LIKELY(0.36f), gvn, T_ADDRESS);
  r_ok_subtype->init_req(2, gvn.transform(new IfTrueNode(iff3)));
  *ctrl = gvn.transform(new IfFalseNode(iff3));

  // -- Roads not taken here: --
  // We could also have chosen to perform the self-check at the beginning
  // of this code sequence, as the assembler does.  This would not pay off
  // the same way, since the optimizer, unlike the assembler, can perform
  // static type analysis to fold away many successful self-checks.
  // Non-foldable self checks work better here in second position, because
  // the initial primary superclass check subsumes a self-check for most
  // types.  An exception would be a secondary type like array-of-interface,
  // which does not appear in its own primary supertype display.
  // Finally, we could have chosen to move the self-check into the
  // PartialSubtypeCheckNode, and from there out-of-line in a platform
  // dependent manner.  But it is worthwhile to have the check here,
  // where it can be perhaps be optimized.  The cost in code space is
  // small (register compare, branch).

  // Now do a linear scan of the secondary super-klass array.  Again, no real
  // performance impact (too rare) but it's gotta be done.
  // Since the code is rarely used, there is no penalty for moving it
  // out of line, and it can only improve I-cache density.
  // The decision to inline or out-of-line this final check is platform
  // dependent, and is found in the AD file definition of PartialSubtypeCheck.
  Node* psc = gvn.transform(
    new PartialSubtypeCheckNode(*ctrl, subklass, superklass));

  IfNode *iff4 = gen_subtype_check_compare(*ctrl, psc, gvn.zerocon(T_OBJECT), BoolTest::ne, PROB_FAIR, gvn, T_ADDRESS);
  r_not_subtype->init_req(2, gvn.transform(new IfTrueNode (iff4)));
  r_ok_subtype ->init_req(3, gvn.transform(new IfFalseNode(iff4)));

  // Return false path; set default control to true path.
  *ctrl = gvn.transform(r_ok_subtype);
  return gvn.transform(r_not_subtype);
}

Node* GraphKit::gen_subtype_check(Node* obj_or_subklass, Node* superklass) {
  const Type* sub_t = _gvn.type(obj_or_subklass);
  if (sub_t->make_oopptr() != nullptr && sub_t->make_oopptr()->is_inlinetypeptr()) {
    sub_t = TypeKlassPtr::make(sub_t->inline_klass());
    obj_or_subklass = makecon(sub_t);
  }
  bool expand_subtype_check = C->post_loop_opts_phase(); // macro node expansion is over
  if (expand_subtype_check) {
    MergeMemNode* mem = merged_memory();
    Node* ctrl = control();
    Node* subklass = obj_or_subklass;
    if (!sub_t->isa_klassptr()) {
      subklass = load_object_klass(obj_or_subklass);
    }

    Node* n = Phase::gen_subtype_check(subklass, superklass, &ctrl, mem, _gvn, method(), bci());
    set_control(ctrl);
    return n;
  }

  Node* check = _gvn.transform(new SubTypeCheckNode(C, obj_or_subklass, superklass, method(), bci()));
  Node* bol = _gvn.transform(new BoolNode(check, BoolTest::eq));
  IfNode* iff = create_and_xform_if(control(), bol, PROB_STATIC_FREQUENT, COUNT_UNKNOWN);
  set_control(_gvn.transform(new IfTrueNode(iff)));
  return _gvn.transform(new IfFalseNode(iff));
}

// Profile-driven exact type check:
Node* GraphKit::type_check_receiver(Node* receiver, ciKlass* klass,
                                    float prob, Node* *casted_receiver) {
  assert(!klass->is_interface(), "no exact type check on interfaces");
  Node* fail = top();
  const Type* rec_t = _gvn.type(receiver);
  if (rec_t->is_inlinetypeptr()) {
    if (klass->equals(rec_t->inline_klass())) {
      (*casted_receiver) = receiver; // Always passes
    } else {
      (*casted_receiver) = top();    // Always fails
      fail = control();
      set_control(top());
    }
    return fail;
  }
  const TypeKlassPtr* tklass = TypeKlassPtr::make(klass, Type::trust_interfaces);
  Node* recv_klass = load_object_klass(receiver);
  fail = type_check(recv_klass, tklass, prob);

  if (!stopped()) {
    const TypeOopPtr* receiver_type = _gvn.type(receiver)->isa_oopptr();
    const TypeOopPtr* recv_xtype = tklass->as_instance_type();
    assert(recv_xtype->klass_is_exact(), "");

    if (!receiver_type->higher_equal(recv_xtype)) { // ignore redundant casts
      // Subsume downstream occurrences of receiver with a cast to
      // recv_xtype, since now we know what the type will be.
      Node* cast = new CheckCastPPNode(control(), receiver, recv_xtype);
      Node* res = _gvn.transform(cast);
      if (recv_xtype->is_inlinetypeptr()) {
        assert(!gvn().type(res)->maybe_null(), "receiver should never be null");
        res = InlineTypeNode::make_from_oop(this, res, recv_xtype->inline_klass());
      }
      (*casted_receiver) = res;
      assert(!(*casted_receiver)->is_top(), "that path should be unreachable");
      // (User must make the replace_in_map call.)
    }
  }

  return fail;
}

Node* GraphKit::type_check(Node* recv_klass, const TypeKlassPtr* tklass,
                           float prob) {
  Node* want_klass = makecon(tklass);
  Node* cmp = _gvn.transform(new CmpPNode(recv_klass, want_klass));
  Node* bol = _gvn.transform(new BoolNode(cmp, BoolTest::eq));
  IfNode* iff = create_and_xform_if(control(), bol, prob, COUNT_UNKNOWN);
  set_control(_gvn.transform(new IfTrueNode (iff)));
  Node* fail = _gvn.transform(new IfFalseNode(iff));
  return fail;
}

//------------------------------subtype_check_receiver-------------------------
Node* GraphKit::subtype_check_receiver(Node* receiver, ciKlass* klass,
                                       Node** casted_receiver) {
  const TypeKlassPtr* tklass = TypeKlassPtr::make(klass, Type::trust_interfaces)->try_improve();
  Node* want_klass = makecon(tklass);

  Node* slow_ctl = gen_subtype_check(receiver, want_klass);

  // Ignore interface type information until interface types are properly tracked.
  if (!stopped() && !klass->is_interface()) {
    const TypeOopPtr* receiver_type = _gvn.type(receiver)->isa_oopptr();
    const TypeOopPtr* recv_type = tklass->cast_to_exactness(false)->is_klassptr()->as_instance_type();
    if (receiver_type != nullptr && !receiver_type->higher_equal(recv_type)) { // ignore redundant casts
      Node* cast = _gvn.transform(new CheckCastPPNode(control(), receiver, recv_type));
      if (recv_type->is_inlinetypeptr()) {
        cast = InlineTypeNode::make_from_oop(this, cast, recv_type->inline_klass());
      }
      (*casted_receiver) = cast;
    }
  }

  return slow_ctl;
}

//------------------------------seems_never_null-------------------------------
// Use null_seen information if it is available from the profile.
// If we see an unexpected null at a type check we record it and force a
// recompile; the offending check will be recompiled to handle nulls.
// If we see several offending BCIs, then all checks in the
// method will be recompiled.
bool GraphKit::seems_never_null(Node* obj, ciProfileData* data, bool& speculating) {
  speculating = !_gvn.type(obj)->speculative_maybe_null();
  Deoptimization::DeoptReason reason = Deoptimization::reason_null_check(speculating);
  if (UncommonNullCast               // Cutout for this technique
      && obj != null()               // And not the -Xcomp stupid case?
      && !too_many_traps(reason)
      ) {
    if (speculating) {
      return true;
    }
    if (data == nullptr)
      // Edge case:  no mature data.  Be optimistic here.
      return true;
    // If the profile has not seen a null, assume it won't happen.
    assert(java_bc() == Bytecodes::_checkcast ||
           java_bc() == Bytecodes::_instanceof ||
           java_bc() == Bytecodes::_aastore, "MDO must collect null_seen bit here");
    return !data->as_BitData()->null_seen();
  }
  speculating = false;
  return false;
}

void GraphKit::guard_klass_being_initialized(Node* klass) {
  int init_state_off = in_bytes(InstanceKlass::init_state_offset());
  Node* adr = basic_plus_adr(top(), klass, init_state_off);
  Node* init_state = LoadNode::make(_gvn, nullptr, immutable_memory(), adr,
                                    adr->bottom_type()->is_ptr(), TypeInt::BYTE,
                                    T_BYTE, MemNode::acquire);
  init_state = _gvn.transform(init_state);

  Node* being_initialized_state = makecon(TypeInt::make(InstanceKlass::being_initialized));

  Node* chk = _gvn.transform(new CmpINode(being_initialized_state, init_state));
  Node* tst = _gvn.transform(new BoolNode(chk, BoolTest::eq));

  { BuildCutout unless(this, tst, PROB_MAX);
    uncommon_trap(Deoptimization::Reason_initialized, Deoptimization::Action_reinterpret);
  }
}

void GraphKit::guard_init_thread(Node* klass) {
  int init_thread_off = in_bytes(InstanceKlass::init_thread_offset());
  Node* adr = basic_plus_adr(top(), klass, init_thread_off);

  Node* init_thread = LoadNode::make(_gvn, nullptr, immutable_memory(), adr,
                                     adr->bottom_type()->is_ptr(), TypePtr::NOTNULL,
                                     T_ADDRESS, MemNode::unordered);
  init_thread = _gvn.transform(init_thread);

  Node* cur_thread = _gvn.transform(new ThreadLocalNode());

  Node* chk = _gvn.transform(new CmpPNode(cur_thread, init_thread));
  Node* tst = _gvn.transform(new BoolNode(chk, BoolTest::eq));

  { BuildCutout unless(this, tst, PROB_MAX);
    uncommon_trap(Deoptimization::Reason_uninitialized, Deoptimization::Action_none);
  }
}

void GraphKit::clinit_barrier(ciInstanceKlass* ik, ciMethod* context) {
  if (ik->is_being_initialized()) {
    if (C->needs_clinit_barrier(ik, context)) {
      Node* klass = makecon(TypeKlassPtr::make(ik));
      guard_klass_being_initialized(klass);
      guard_init_thread(klass);
      insert_mem_bar(Op_MemBarCPUOrder);
    }
  } else if (ik->is_initialized()) {
    return; // no barrier needed
  } else {
    uncommon_trap(Deoptimization::Reason_uninitialized,
                  Deoptimization::Action_reinterpret,
                  nullptr);
  }
}

//------------------------maybe_cast_profiled_receiver-------------------------
// If the profile has seen exactly one type, narrow to exactly that type.
// Subsequent type checks will always fold up.
Node* GraphKit::maybe_cast_profiled_receiver(Node* not_null_obj,
                                             const TypeKlassPtr* require_klass,
                                             ciKlass* spec_klass,
                                             bool safe_for_replace) {
  if (!UseTypeProfile || !TypeProfileCasts) return nullptr;

  Deoptimization::DeoptReason reason = Deoptimization::reason_class_check(spec_klass != nullptr);

  // Make sure we haven't already deoptimized from this tactic.
  if (too_many_traps_or_recompiles(reason))
    return nullptr;

  // (No, this isn't a call, but it's enough like a virtual call
  // to use the same ciMethod accessor to get the profile info...)
  // If we have a speculative type use it instead of profiling (which
  // may not help us)
  ciKlass* exact_kls = spec_klass;
  if (exact_kls == nullptr) {
    if (java_bc() == Bytecodes::_aastore) {
      ciKlass* array_type = nullptr;
      ciKlass* element_type = nullptr;
      ProfilePtrKind element_ptr = ProfileMaybeNull;
      bool flat_array = true;
      bool null_free_array = true;
      method()->array_access_profiled_type(bci(), array_type, element_type, element_ptr, flat_array, null_free_array);
      exact_kls = element_type;
    } else {
      exact_kls = profile_has_unique_klass();
    }
  }
  if (exact_kls != nullptr) {// no cast failures here
    if (require_klass == nullptr ||
        C->static_subtype_check(require_klass, TypeKlassPtr::make(exact_kls, Type::trust_interfaces)) == Compile::SSC_always_true) {
      // If we narrow the type to match what the type profile sees or
      // the speculative type, we can then remove the rest of the
      // cast.
      // This is a win, even if the exact_kls is very specific,
      // because downstream operations, such as method calls,
      // will often benefit from the sharper type.
      Node* exact_obj = not_null_obj; // will get updated in place...
      Node* slow_ctl  = type_check_receiver(exact_obj, exact_kls, 1.0,
                                            &exact_obj);
      { PreserveJVMState pjvms(this);
        set_control(slow_ctl);
        uncommon_trap_exact(reason, Deoptimization::Action_maybe_recompile);
      }
      if (safe_for_replace) {
        replace_in_map(not_null_obj, exact_obj);
      }
      return exact_obj;
    }
    // assert(ssc == Compile::SSC_always_true)... except maybe the profile lied to us.
  }

  return nullptr;
}

/**
 * Cast obj to type and emit guard unless we had too many traps here
 * already
 *
 * @param obj       node being casted
 * @param type      type to cast the node to
 * @param not_null  true if we know node cannot be null
 */
Node* GraphKit::maybe_cast_profiled_obj(Node* obj,
                                        ciKlass* type,
                                        bool not_null) {
  if (stopped()) {
    return obj;
  }

  // type is null if profiling tells us this object is always null
  if (type != nullptr) {
    Deoptimization::DeoptReason class_reason = Deoptimization::Reason_speculate_class_check;
    Deoptimization::DeoptReason null_reason = Deoptimization::Reason_speculate_null_check;

    if (!too_many_traps_or_recompiles(null_reason) &&
        !too_many_traps_or_recompiles(class_reason)) {
      Node* not_null_obj = nullptr;
      // not_null is true if we know the object is not null and
      // there's no need for a null check
      if (!not_null) {
        Node* null_ctl = top();
        not_null_obj = null_check_oop(obj, &null_ctl, true, true, true);
        assert(null_ctl->is_top(), "no null control here");
      } else {
        not_null_obj = obj;
      }

      Node* exact_obj = not_null_obj;
      ciKlass* exact_kls = type;
      Node* slow_ctl  = type_check_receiver(exact_obj, exact_kls, 1.0,
                                            &exact_obj);
      {
        PreserveJVMState pjvms(this);
        set_control(slow_ctl);
        uncommon_trap_exact(class_reason, Deoptimization::Action_maybe_recompile);
      }
      replace_in_map(not_null_obj, exact_obj);
      obj = exact_obj;
    }
  } else {
    if (!too_many_traps_or_recompiles(Deoptimization::Reason_null_assert)) {
      Node* exact_obj = null_assert(obj);
      replace_in_map(obj, exact_obj);
      obj = exact_obj;
    }
  }
  return obj;
}

//-------------------------------gen_instanceof--------------------------------
// Generate an instance-of idiom.  Used by both the instance-of bytecode
// and the reflective instance-of call.
Node* GraphKit::gen_instanceof(Node* obj, Node* superklass, bool safe_for_replace) {
  kill_dead_locals();           // Benefit all the uncommon traps
  assert( !stopped(), "dead parse path should be checked in callers" );
  assert(!TypePtr::NULL_PTR->higher_equal(_gvn.type(superklass)->is_klassptr()),
         "must check for not-null not-dead klass in callers");

  // Make the merge point
  enum { _obj_path = 1, _fail_path, _null_path, PATH_LIMIT };
  RegionNode* region = new RegionNode(PATH_LIMIT);
  Node*       phi    = new PhiNode(region, TypeInt::BOOL);
  C->set_has_split_ifs(true); // Has chance for split-if optimization

  ciProfileData* data = nullptr;
  if (java_bc() == Bytecodes::_instanceof) {  // Only for the bytecode
    data = method()->method_data()->bci_to_data(bci());
  }
  bool speculative_not_null = false;
  bool never_see_null = (ProfileDynamicTypes  // aggressive use of profile
                         && seems_never_null(obj, data, speculative_not_null));

  // Null check; get casted pointer; set region slot 3
  Node* null_ctl = top();
  Node* not_null_obj = null_check_oop(obj, &null_ctl, never_see_null, safe_for_replace, speculative_not_null);

  // If not_null_obj is dead, only null-path is taken
  if (stopped()) {              // Doing instance-of on a null?
    set_control(null_ctl);
    return intcon(0);
  }
  region->init_req(_null_path, null_ctl);
  phi   ->init_req(_null_path, intcon(0)); // Set null path value
  if (null_ctl == top()) {
    // Do this eagerly, so that pattern matches like is_diamond_phi
    // will work even during parsing.
    assert(_null_path == PATH_LIMIT-1, "delete last");
    region->del_req(_null_path);
    phi   ->del_req(_null_path);
  }

  // Do we know the type check always succeed?
  bool known_statically = false;
  if (_gvn.type(superklass)->singleton()) {
    const TypeKlassPtr* superk = _gvn.type(superklass)->is_klassptr();
    const TypeKlassPtr* subk = _gvn.type(obj)->is_oopptr()->as_klass_type();
    if (subk != nullptr && subk->is_loaded()) {
      int static_res = C->static_subtype_check(superk, subk);
      known_statically = (static_res == Compile::SSC_always_true || static_res == Compile::SSC_always_false);
    }
  }

  if (!known_statically) {
    const TypeOopPtr* obj_type = _gvn.type(obj)->is_oopptr();
    // We may not have profiling here or it may not help us. If we
    // have a speculative type use it to perform an exact cast.
    ciKlass* spec_obj_type = obj_type->speculative_type();
    if (spec_obj_type != nullptr || (ProfileDynamicTypes && data != nullptr)) {
      Node* cast_obj = maybe_cast_profiled_receiver(not_null_obj, nullptr, spec_obj_type, safe_for_replace);
      if (stopped()) {            // Profile disagrees with this path.
        set_control(null_ctl);    // Null is the only remaining possibility.
        return intcon(0);
      }
      if (cast_obj != nullptr) {
        not_null_obj = cast_obj;
      }
    }
  }

  // Generate the subtype check
  Node* not_subtype_ctrl = gen_subtype_check(not_null_obj, superklass);

  // Plug in the success path to the general merge in slot 1.
  region->init_req(_obj_path, control());
  phi   ->init_req(_obj_path, intcon(1));

  // Plug in the failing path to the general merge in slot 2.
  region->init_req(_fail_path, not_subtype_ctrl);
  phi   ->init_req(_fail_path, intcon(0));

  // Return final merged results
  set_control( _gvn.transform(region) );
  record_for_igvn(region);

  // If we know the type check always succeeds then we don't use the
  // profiling data at this bytecode. Don't lose it, feed it to the
  // type system as a speculative type.
  if (safe_for_replace) {
    Node* casted_obj = record_profiled_receiver_for_speculation(obj);
    replace_in_map(obj, casted_obj);
  }

  return _gvn.transform(phi);
}

//-------------------------------gen_checkcast---------------------------------
// Generate a checkcast idiom.  Used by both the checkcast bytecode and the
// array store bytecode.  Stack must be as-if BEFORE doing the bytecode so the
// uncommon-trap paths work.  Adjust stack after this call.
// If failure_control is supplied and not null, it is filled in with
// the control edge for the cast failure.  Otherwise, an appropriate
// uncommon trap or exception is thrown.
Node* GraphKit::gen_checkcast(Node* obj, Node* superklass, Node* *failure_control, bool null_free) {
  kill_dead_locals();           // Benefit all the uncommon traps
  const TypeKlassPtr* klass_ptr_type = _gvn.type(superklass)->is_klassptr();
  const Type* obj_type = _gvn.type(obj);
  if (obj_type->is_inlinetypeptr() && !obj_type->maybe_null() && klass_ptr_type->klass_is_exact() && obj_type->inline_klass() == klass_ptr_type->exact_klass(true)) {
    // Special case: larval inline objects must not be scalarized. They are also generally not
    // allowed to participate in most operations except as the first operand of putfield, or as an
    // argument to a constructor invocation with it being a receiver, Unsafe::putXXX with it being
    // the first argument, or Unsafe::finishPrivateBuffer. This allows us to aggressively scalarize
    // value objects in all other places. This special case comes from the limitation of the Java
    // language, Unsafe::makePrivateBuffer returns an Object that is checkcast-ed to the concrete
    // value type. We must do this first because C->static_subtype_check may do nothing when
    // StressReflectiveCode is set.
    return obj;
  }

  const TypeKlassPtr* improved_klass_ptr_type = klass_ptr_type->try_improve();
  const TypeOopPtr* toop = improved_klass_ptr_type->cast_to_exactness(false)->as_instance_type();
  bool safe_for_replace = (failure_control == nullptr);
  assert(!null_free || toop->can_be_inline_type(), "must be an inline type pointer");

  // Fast cutout:  Check the case that the cast is vacuously true.
  // This detects the common cases where the test will short-circuit
  // away completely.  We do this before we perform the null check,
  // because if the test is going to turn into zero code, we don't
  // want a residual null check left around.  (Causes a slowdown,
  // for example, in some objArray manipulations, such as a[i]=a[j].)
  if (improved_klass_ptr_type->singleton()) {
    const TypeKlassPtr* kptr = nullptr;
    if (obj_type->isa_oop_ptr()) {
      kptr = obj_type->is_oopptr()->as_klass_type();
    } else if (obj->is_InlineType()) {
      ciInlineKlass* vk = obj_type->inline_klass();
      kptr = TypeInstKlassPtr::make(TypePtr::NotNull, vk, Type::Offset(0));
    }

    if (kptr != nullptr) {
      switch (C->static_subtype_check(improved_klass_ptr_type, kptr)) {
      case Compile::SSC_always_true:
        // If we know the type check always succeed then we don't use
        // the profiling data at this bytecode. Don't lose it, feed it
        // to the type system as a speculative type.
        obj = record_profiled_receiver_for_speculation(obj);
        if (null_free) {
          assert(safe_for_replace, "must be");
          obj = null_check(obj);
        }
        assert(stopped() || !toop->is_inlinetypeptr() || obj->is_InlineType() || obj->bottom_type()->is_inlinetypeptr(), "should have been scalarized");
        return obj;
      case Compile::SSC_always_false:
        if (null_free) {
          assert(safe_for_replace, "must be");
          obj = null_check(obj);
        }
        // It needs a null check because a null will *pass* the cast check.
        if (obj_type->isa_oopptr() != nullptr && !obj_type->is_oopptr()->maybe_null()) {
          bool is_aastore = (java_bc() == Bytecodes::_aastore);
          Deoptimization::DeoptReason reason = is_aastore ?
            Deoptimization::Reason_array_check : Deoptimization::Reason_class_check;
          builtin_throw(reason);
          return top();
        } else if (!too_many_traps_or_recompiles(Deoptimization::Reason_null_assert)) {
          return null_assert(obj);
        }
        break; // Fall through to full check
      default:
        break;
      }
    }
  }

  ciProfileData* data = nullptr;
  if (failure_control == nullptr) {        // use MDO in regular case only
    assert(java_bc() == Bytecodes::_aastore ||
           java_bc() == Bytecodes::_checkcast,
           "interpreter profiles type checks only for these BCs");
    if (method()->method_data()->is_mature()) {
      data = method()->method_data()->bci_to_data(bci());
    }
  }

  // Make the merge point
  enum { _obj_path = 1, _null_path, PATH_LIMIT };
  RegionNode* region = new RegionNode(PATH_LIMIT);
  Node*       phi    = new PhiNode(region, toop);
  _gvn.set_type(region, Type::CONTROL);
  _gvn.set_type(phi, toop);

  C->set_has_split_ifs(true); // Has chance for split-if optimization

  // Use null-cast information if it is available
  bool speculative_not_null = false;
  bool never_see_null = ((failure_control == nullptr)  // regular case only
                         && seems_never_null(obj, data, speculative_not_null));

  if (obj->is_InlineType()) {
    // Re-execute if buffering during triggers deoptimization
    PreserveReexecuteState preexecs(this);
    jvms()->set_should_reexecute(true);
    obj = obj->as_InlineType()->buffer(this, safe_for_replace);
  }

  // Null check; get casted pointer; set region slot 3
  Node* null_ctl = top();
  Node* not_null_obj = nullptr;
  if (null_free) {
    assert(safe_for_replace, "must be");
    not_null_obj = null_check(obj);
  } else {
    not_null_obj = null_check_oop(obj, &null_ctl, never_see_null, safe_for_replace, speculative_not_null);
  }

  // If not_null_obj is dead, only null-path is taken
  if (stopped()) {              // Doing instance-of on a null?
    set_control(null_ctl);
    if (toop->is_inlinetypeptr()) {
      return InlineTypeNode::make_null(_gvn, toop->inline_klass());
    }
    return null();
  }
  region->init_req(_null_path, null_ctl);
  phi   ->init_req(_null_path, null());  // Set null path value
  if (null_ctl == top()) {
    // Do this eagerly, so that pattern matches like is_diamond_phi
    // will work even during parsing.
    assert(_null_path == PATH_LIMIT-1, "delete last");
    region->del_req(_null_path);
    phi   ->del_req(_null_path);
  }

  Node* cast_obj = nullptr;
  if (improved_klass_ptr_type->klass_is_exact()) {
    // The following optimization tries to statically cast the speculative type of the object
    // (for example obtained during profiling) to the type of the superklass and then do a
    // dynamic check that the type of the object is what we expect. To work correctly
    // for checkcast and aastore the type of superklass should be exact.
    const TypeOopPtr* obj_type = _gvn.type(obj)->is_oopptr();
    // We may not have profiling here or it may not help us. If we have
    // a speculative type use it to perform an exact cast.
    ciKlass* spec_obj_type = obj_type->speculative_type();
    if (spec_obj_type != nullptr || data != nullptr) {
      cast_obj = maybe_cast_profiled_receiver(not_null_obj, improved_klass_ptr_type, spec_obj_type, safe_for_replace);
      if (cast_obj != nullptr) {
        if (failure_control != nullptr) // failure is now impossible
          (*failure_control) = top();
        // adjust the type of the phi to the exact klass:
        phi->raise_bottom_type(_gvn.type(cast_obj)->meet_speculative(TypePtr::NULL_PTR));
      }
    }
  }

  if (cast_obj == nullptr) {
    // Generate the subtype check
    Node* improved_superklass = superklass;
    if (improved_klass_ptr_type != klass_ptr_type && improved_klass_ptr_type->singleton()) {
      // Only improve the super class for constants which allows subsequent sub type checks to possibly be commoned up.
      // The other non-constant cases cannot be improved with a cast node here since they could be folded to top.
      // Additionally, the benefit would only be minor in non-constant cases.
      improved_superklass = makecon(improved_klass_ptr_type);
    }
    Node* not_subtype_ctrl = gen_subtype_check(not_null_obj, improved_superklass);
    // Plug in success path into the merge
    cast_obj = _gvn.transform(new CheckCastPPNode(control(), not_null_obj, toop));
    // Failure path ends in uncommon trap (or may be dead - failure impossible)
    if (failure_control == nullptr) {
      if (not_subtype_ctrl != top()) { // If failure is possible
        PreserveJVMState pjvms(this);
        set_control(not_subtype_ctrl);
        Node* obj_klass = nullptr;
        if (not_null_obj->is_InlineType()) {
          obj_klass = makecon(TypeKlassPtr::make(_gvn.type(not_null_obj)->inline_klass()));
        } else {
          obj_klass = load_object_klass(not_null_obj);
        }
        bool is_aastore = (java_bc() == Bytecodes::_aastore);
        Deoptimization::DeoptReason reason = is_aastore ?
          Deoptimization::Reason_array_check : Deoptimization::Reason_class_check;
        builtin_throw(reason);
      }
    } else {
      (*failure_control) = not_subtype_ctrl;
    }
  }

  region->init_req(_obj_path, control());
  phi   ->init_req(_obj_path, cast_obj);

  // A merge of null or Casted-NotNull obj
  Node* res = _gvn.transform(phi);

  // Note I do NOT always 'replace_in_map(obj,result)' here.
  //  if( tk->klass()->can_be_primary_super()  )
    // This means that if I successfully store an Object into an array-of-String
    // I 'forget' that the Object is really now known to be a String.  I have to
    // do this because we don't have true union types for interfaces - if I store
    // a Baz into an array-of-Interface and then tell the optimizer it's an
    // Interface, I forget that it's also a Baz and cannot do Baz-like field
    // references to it.  FIX THIS WHEN UNION TYPES APPEAR!
  //  replace_in_map( obj, res );

  // Return final merged results
  set_control( _gvn.transform(region) );
  record_for_igvn(region);

  bool not_inline = !toop->can_be_inline_type();
  bool not_flat_in_array = !UseArrayFlattening || not_inline || (toop->is_inlinetypeptr() && !toop->inline_klass()->flat_in_array());
  if (EnableValhalla && (not_inline || not_flat_in_array)) {
    // Check if obj has been loaded from an array
    obj = obj->isa_DecodeN() ? obj->in(1) : obj;
    Node* array = nullptr;
    if (obj->isa_Load()) {
      Node* address = obj->in(MemNode::Address);
      if (address->isa_AddP()) {
        array = address->as_AddP()->in(AddPNode::Base);
      }
    } else if (obj->is_Phi()) {
      Node* region = obj->in(0);
      // TODO make this more robust (see JDK-8231346)
      if (region->req() == 3 && region->in(2) != nullptr && region->in(2)->in(0) != nullptr) {
        IfNode* iff = region->in(2)->in(0)->isa_If();
        if (iff != nullptr) {
          iff->is_flat_array_check(&_gvn, &array);
        }
      }
    }
    if (array != nullptr) {
      const TypeAryPtr* ary_t = _gvn.type(array)->isa_aryptr();
      if (ary_t != nullptr) {
        if (!ary_t->is_not_null_free() && !ary_t->is_null_free() && not_inline) {
          // Casting array element to a non-inline-type, mark array as not null-free.
          Node* cast = _gvn.transform(new CheckCastPPNode(control(), array, ary_t->cast_to_not_null_free()));
          replace_in_map(array, cast);
          array = cast;
        }
        if (!ary_t->is_not_flat() && !ary_t->is_flat() && not_flat_in_array) {
          // Casting array element to a non-flat-in-array type, mark array as not flat.
          Node* cast = _gvn.transform(new CheckCastPPNode(control(), array, ary_t->cast_to_not_flat()));
          replace_in_map(array, cast);
          array = cast;
        }
      }
    }
  }

  if (!stopped() && !res->is_InlineType()) {
    res = record_profiled_receiver_for_speculation(res);
    if (toop->is_inlinetypeptr()) {
      Node* vt = InlineTypeNode::make_from_oop(this, res, toop->inline_klass());
      res = vt;
      if (safe_for_replace) {
        replace_in_map(obj, vt);
        replace_in_map(not_null_obj, vt);
        replace_in_map(res, vt);
      }
    }
  }
  return res;
}

Node* GraphKit::mark_word_test(Node* obj, uintptr_t mask_val, bool eq, bool check_lock) {
  // Load markword
  Node* mark_adr = basic_plus_adr(obj, oopDesc::mark_offset_in_bytes());
  Node* mark = make_load(nullptr, mark_adr, TypeX_X, TypeX_X->basic_type(), MemNode::unordered);
  if (check_lock) {
    // Check if obj is locked
    Node* locked_bit = MakeConX(markWord::unlocked_value);
    locked_bit = _gvn.transform(new AndXNode(locked_bit, mark));
    Node* cmp = _gvn.transform(new CmpXNode(locked_bit, MakeConX(0)));
    Node* is_unlocked = _gvn.transform(new BoolNode(cmp, BoolTest::ne));
    IfNode* iff = new IfNode(control(), is_unlocked, PROB_MAX, COUNT_UNKNOWN);
    _gvn.transform(iff);
    Node* locked_region = new RegionNode(3);
    Node* mark_phi = new PhiNode(locked_region, TypeX_X);

    // Unlocked: Use bits from mark word
    locked_region->init_req(1, _gvn.transform(new IfTrueNode(iff)));
    mark_phi->init_req(1, mark);

    // Locked: Load prototype header from klass
    set_control(_gvn.transform(new IfFalseNode(iff)));
    // Make loads control dependent to make sure they are only executed if array is locked
    Node* klass_adr = basic_plus_adr(obj, oopDesc::klass_offset_in_bytes());
    Node* klass = _gvn.transform(LoadKlassNode::make(_gvn, C->immutable_memory(), klass_adr, TypeInstPtr::KLASS, TypeInstKlassPtr::OBJECT));
    Node* proto_adr = basic_plus_adr(klass, in_bytes(Klass::prototype_header_offset()));
    Node* proto = _gvn.transform(LoadNode::make(_gvn, control(), C->immutable_memory(), proto_adr, proto_adr->bottom_type()->is_ptr(), TypeX_X, TypeX_X->basic_type(), MemNode::unordered));

    locked_region->init_req(2, control());
    mark_phi->init_req(2, proto);
    set_control(_gvn.transform(locked_region));
    record_for_igvn(locked_region);

    mark = mark_phi;
  }

  // Now check if mark word bits are set
  Node* mask = MakeConX(mask_val);
  Node* masked = _gvn.transform(new AndXNode(_gvn.transform(mark), mask));
  record_for_igvn(masked); // Give it a chance to be optimized out by IGVN
  Node* cmp = _gvn.transform(new CmpXNode(masked, mask));
  return _gvn.transform(new BoolNode(cmp, eq ? BoolTest::eq : BoolTest::ne));
}

Node* GraphKit::inline_type_test(Node* obj, bool is_inline) {
  return mark_word_test(obj, markWord::inline_type_pattern, is_inline, /* check_lock = */ false);
}

Node* GraphKit::flat_array_test(Node* array_or_klass, bool flat) {
  // We can't use immutable memory here because the mark word is mutable.
  // PhaseIdealLoop::move_flat_array_check_out_of_loop will make sure the
  // check is moved out of loops (mainly to enable loop unswitching).
  Node* cmp = _gvn.transform(new FlatArrayCheckNode(C, memory(Compile::AliasIdxRaw), array_or_klass));
  record_for_igvn(cmp); // Give it a chance to be optimized out by IGVN
  return _gvn.transform(new BoolNode(cmp, flat ? BoolTest::eq : BoolTest::ne));
}

Node* GraphKit::null_free_array_test(Node* array, bool null_free) {
  return mark_word_test(array, markWord::null_free_array_bit_in_place, null_free);
}

Node* GraphKit::null_free_atomic_array_test(Node* array, ciInlineKlass* vk) {
  assert(vk->has_atomic_layout() || vk->has_non_atomic_layout(), "Can't be null-free and flat");

  // TODO 8350865 Add a stress flag to always access atomic if layout exists?
  if (!vk->has_non_atomic_layout()) {
    return intcon(1); // Always atomic
  } else if (!vk->has_atomic_layout()) {
    return intcon(0); // Never atomic
  }

  Node* array_klass = load_object_klass(array);
  int layout_kind_offset = in_bytes(FlatArrayKlass::layout_kind_offset());
  Node* layout_kind_addr = basic_plus_adr(array_klass, array_klass, layout_kind_offset);
  Node* layout_kind = make_load(nullptr, layout_kind_addr, TypeInt::INT, T_INT, MemNode::unordered);
  Node* cmp = _gvn.transform(new CmpINode(layout_kind, intcon((int)LayoutKind::ATOMIC_FLAT)));
  return _gvn.transform(new BoolNode(cmp, BoolTest::eq));
}

// Deoptimize if 'ary' is a null-free inline type array and 'val' is null
Node* GraphKit::inline_array_null_guard(Node* ary, Node* val, int nargs, bool safe_for_replace) {
  RegionNode* region = new RegionNode(3);
  Node* null_ctl = top();
  null_check_oop(val, &null_ctl);
  if (null_ctl != top()) {
    PreserveJVMState pjvms(this);
    set_control(null_ctl);
    {
      // Deoptimize if null-free array
      BuildCutout unless(this, null_free_array_test(ary, /* null_free = */ false), PROB_MAX);
      inc_sp(nargs);
      uncommon_trap(Deoptimization::Reason_null_check,
                    Deoptimization::Action_none);
    }
    region->init_req(1, control());
  }
  region->init_req(2, control());
  set_control(_gvn.transform(region));
  record_for_igvn(region);
  if (_gvn.type(val) == TypePtr::NULL_PTR) {
    // Since we were just successfully storing null, the array can't be null free.
    const TypeAryPtr* ary_t = _gvn.type(ary)->is_aryptr();
    ary_t = ary_t->cast_to_not_null_free();
    Node* cast = _gvn.transform(new CheckCastPPNode(control(), ary, ary_t));
    if (safe_for_replace) {
      replace_in_map(ary, cast);
    }
    ary = cast;
  }
  return ary;
}

//------------------------------next_monitor-----------------------------------
// What number should be given to the next monitor?
int GraphKit::next_monitor() {
  int current = jvms()->monitor_depth()* C->sync_stack_slots();
  int next = current + C->sync_stack_slots();
  // Keep the toplevel high water mark current:
  if (C->fixed_slots() < next)  C->set_fixed_slots(next);
  return current;
}

//------------------------------insert_mem_bar---------------------------------
// Memory barrier to avoid floating things around
// The membar serves as a pinch point between both control and all memory slices.
Node* GraphKit::insert_mem_bar(int opcode, Node* precedent) {
  MemBarNode* mb = MemBarNode::make(C, opcode, Compile::AliasIdxBot, precedent);
  mb->init_req(TypeFunc::Control, control());
  mb->init_req(TypeFunc::Memory,  reset_memory());
  Node* membar = _gvn.transform(mb);
  set_control(_gvn.transform(new ProjNode(membar, TypeFunc::Control)));
  set_all_memory_call(membar);
  return membar;
}

//-------------------------insert_mem_bar_volatile----------------------------
// Memory barrier to avoid floating things around
// The membar serves as a pinch point between both control and memory(alias_idx).
// If you want to make a pinch point on all memory slices, do not use this
// function (even with AliasIdxBot); use insert_mem_bar() instead.
Node* GraphKit::insert_mem_bar_volatile(int opcode, int alias_idx, Node* precedent) {
  // When Parse::do_put_xxx updates a volatile field, it appends a series
  // of MemBarVolatile nodes, one for *each* volatile field alias category.
  // The first membar is on the same memory slice as the field store opcode.
  // This forces the membar to follow the store.  (Bug 6500685 broke this.)
  // All the other membars (for other volatile slices, including AliasIdxBot,
  // which stands for all unknown volatile slices) are control-dependent
  // on the first membar.  This prevents later volatile loads or stores
  // from sliding up past the just-emitted store.

  MemBarNode* mb = MemBarNode::make(C, opcode, alias_idx, precedent);
  mb->set_req(TypeFunc::Control,control());
  if (alias_idx == Compile::AliasIdxBot) {
    mb->set_req(TypeFunc::Memory, merged_memory()->base_memory());
  } else {
    assert(!(opcode == Op_Initialize && alias_idx != Compile::AliasIdxRaw), "fix caller");
    mb->set_req(TypeFunc::Memory, memory(alias_idx));
  }
  Node* membar = _gvn.transform(mb);
  set_control(_gvn.transform(new ProjNode(membar, TypeFunc::Control)));
  if (alias_idx == Compile::AliasIdxBot) {
    merged_memory()->set_base_memory(_gvn.transform(new ProjNode(membar, TypeFunc::Memory)));
  } else {
    set_memory(_gvn.transform(new ProjNode(membar, TypeFunc::Memory)),alias_idx);
  }
  return membar;
}

//------------------------------shared_lock------------------------------------
// Emit locking code.
FastLockNode* GraphKit::shared_lock(Node* obj) {
  // bci is either a monitorenter bc or InvocationEntryBci
  // %%% SynchronizationEntryBCI is redundant; use InvocationEntryBci in interfaces
  assert(SynchronizationEntryBCI == InvocationEntryBci, "");

  if( !GenerateSynchronizationCode )
    return nullptr;                // Not locking things?

  if (stopped())                // Dead monitor?
    return nullptr;

  assert(dead_locals_are_killed(), "should kill locals before sync. point");

  // Box the stack location
  Node* box = new BoxLockNode(next_monitor());
  // Check for bailout after new BoxLockNode
  if (failing()) { return nullptr; }
  box = _gvn.transform(box);
  Node* mem = reset_memory();

  FastLockNode * flock = _gvn.transform(new FastLockNode(nullptr, obj, box) )->as_FastLock();

  // Add monitor to debug info for the slow path.  If we block inside the
  // slow path and de-opt, we need the monitor hanging around
  map()->push_monitor( flock );

  const TypeFunc *tf = LockNode::lock_type();
  LockNode *lock = new LockNode(C, tf);

  lock->init_req( TypeFunc::Control, control() );
  lock->init_req( TypeFunc::Memory , mem );
  lock->init_req( TypeFunc::I_O    , top() )     ;   // does no i/o
  lock->init_req( TypeFunc::FramePtr, frameptr() );
  lock->init_req( TypeFunc::ReturnAdr, top() );

  lock->init_req(TypeFunc::Parms + 0, obj);
  lock->init_req(TypeFunc::Parms + 1, box);
  lock->init_req(TypeFunc::Parms + 2, flock);
  add_safepoint_edges(lock);

  lock = _gvn.transform( lock )->as_Lock();

  // lock has no side-effects, sets few values
  set_predefined_output_for_runtime_call(lock, mem, TypeRawPtr::BOTTOM);

  insert_mem_bar(Op_MemBarAcquireLock);

  // Add this to the worklist so that the lock can be eliminated
  record_for_igvn(lock);

#ifndef PRODUCT
  if (PrintLockStatistics) {
    // Update the counter for this lock.  Don't bother using an atomic
    // operation since we don't require absolute accuracy.
    lock->create_lock_counter(map()->jvms());
    increment_counter(lock->counter()->addr());
  }
#endif

  return flock;
}


//------------------------------shared_unlock----------------------------------
// Emit unlocking code.
void GraphKit::shared_unlock(Node* box, Node* obj) {
  // bci is either a monitorenter bc or InvocationEntryBci
  // %%% SynchronizationEntryBCI is redundant; use InvocationEntryBci in interfaces
  assert(SynchronizationEntryBCI == InvocationEntryBci, "");

  if( !GenerateSynchronizationCode )
    return;
  if (stopped()) {               // Dead monitor?
    map()->pop_monitor();        // Kill monitor from debug info
    return;
  }
  assert(!obj->is_InlineType(), "should not unlock on inline type");

  // Memory barrier to avoid floating things down past the locked region
  insert_mem_bar(Op_MemBarReleaseLock);

  const TypeFunc *tf = OptoRuntime::complete_monitor_exit_Type();
  UnlockNode *unlock = new UnlockNode(C, tf);
#ifdef ASSERT
  unlock->set_dbg_jvms(sync_jvms());
#endif
  uint raw_idx = Compile::AliasIdxRaw;
  unlock->init_req( TypeFunc::Control, control() );
  unlock->init_req( TypeFunc::Memory , memory(raw_idx) );
  unlock->init_req( TypeFunc::I_O    , top() )     ;   // does no i/o
  unlock->init_req( TypeFunc::FramePtr, frameptr() );
  unlock->init_req( TypeFunc::ReturnAdr, top() );

  unlock->init_req(TypeFunc::Parms + 0, obj);
  unlock->init_req(TypeFunc::Parms + 1, box);
  unlock = _gvn.transform(unlock)->as_Unlock();

  Node* mem = reset_memory();

  // unlock has no side-effects, sets few values
  set_predefined_output_for_runtime_call(unlock, mem, TypeRawPtr::BOTTOM);

  // Kill monitor from debug info
  map()->pop_monitor( );
}

//-------------------------------get_layout_helper-----------------------------
// If the given klass is a constant or known to be an array,
// fetch the constant layout helper value into constant_value
// and return null.  Otherwise, load the non-constant
// layout helper value, and return the node which represents it.
// This two-faced routine is useful because allocation sites
// almost always feature constant types.
Node* GraphKit::get_layout_helper(Node* klass_node, jint& constant_value) {
  const TypeKlassPtr* klass_t = _gvn.type(klass_node)->isa_klassptr();
  if (!StressReflectiveCode && klass_t != nullptr) {
    bool xklass = klass_t->klass_is_exact();
    bool can_be_flat = false;
    const TypeAryPtr* ary_type = klass_t->as_instance_type()->isa_aryptr();
    if (UseArrayFlattening && !xklass && ary_type != nullptr && !ary_type->is_null_free()) {
      // Don't constant fold if the runtime type might be a flat array but the static type is not.
      const TypeOopPtr* elem = ary_type->elem()->make_oopptr();
      can_be_flat = ary_type->can_be_inline_array() && (!elem->is_inlinetypeptr() || elem->inline_klass()->flat_in_array());
    }
    if (!can_be_flat && (xklass || (klass_t->isa_aryklassptr() && klass_t->is_aryklassptr()->elem() != Type::BOTTOM))) {
      jint lhelper;
      if (klass_t->is_flat()) {
        lhelper = ary_type->flat_layout_helper();
      } else if (klass_t->isa_aryklassptr()) {
        BasicType elem = ary_type->elem()->array_element_basic_type();
        if (is_reference_type(elem, true)) {
          elem = T_OBJECT;
        }
        lhelper = Klass::array_layout_helper(elem);
      } else {
        lhelper = klass_t->is_instklassptr()->exact_klass()->layout_helper();
      }
      if (lhelper != Klass::_lh_neutral_value) {
        constant_value = lhelper;
        return (Node*) nullptr;
      }
    }
  }
  constant_value = Klass::_lh_neutral_value;  // put in a known value
  Node* lhp = basic_plus_adr(klass_node, klass_node, in_bytes(Klass::layout_helper_offset()));
  return make_load(nullptr, lhp, TypeInt::INT, T_INT, MemNode::unordered);
}

// We just put in an allocate/initialize with a big raw-memory effect.
// Hook selected additional alias categories on the initialization.
static void hook_memory_on_init(GraphKit& kit, int alias_idx,
                                MergeMemNode* init_in_merge,
                                Node* init_out_raw) {
  DEBUG_ONLY(Node* init_in_raw = init_in_merge->base_memory());
  assert(init_in_merge->memory_at(alias_idx) == init_in_raw, "");

  Node* prevmem = kit.memory(alias_idx);
  init_in_merge->set_memory_at(alias_idx, prevmem);
  if (init_out_raw != nullptr) {
    kit.set_memory(init_out_raw, alias_idx);
  }
}

//---------------------------set_output_for_allocation-------------------------
Node* GraphKit::set_output_for_allocation(AllocateNode* alloc,
                                          const TypeOopPtr* oop_type,
                                          bool deoptimize_on_exception) {
  int rawidx = Compile::AliasIdxRaw;
  alloc->set_req( TypeFunc::FramePtr, frameptr() );
  add_safepoint_edges(alloc);
  Node* allocx = _gvn.transform(alloc);
  set_control( _gvn.transform(new ProjNode(allocx, TypeFunc::Control) ) );
  // create memory projection for i_o
  set_memory ( _gvn.transform( new ProjNode(allocx, TypeFunc::Memory, true) ), rawidx );
  make_slow_call_ex(allocx, env()->Throwable_klass(), true, deoptimize_on_exception);

  // create a memory projection as for the normal control path
  Node* malloc = _gvn.transform(new ProjNode(allocx, TypeFunc::Memory));
  set_memory(malloc, rawidx);

  // a normal slow-call doesn't change i_o, but an allocation does
  // we create a separate i_o projection for the normal control path
  set_i_o(_gvn.transform( new ProjNode(allocx, TypeFunc::I_O, false) ) );
  Node* rawoop = _gvn.transform( new ProjNode(allocx, TypeFunc::Parms) );

  // put in an initialization barrier
  InitializeNode* init = insert_mem_bar_volatile(Op_Initialize, rawidx,
                                                 rawoop)->as_Initialize();
  assert(alloc->initialization() == init,  "2-way macro link must work");
  assert(init ->allocation()     == alloc, "2-way macro link must work");
  {
    // Extract memory strands which may participate in the new object's
    // initialization, and source them from the new InitializeNode.
    // This will allow us to observe initializations when they occur,
    // and link them properly (as a group) to the InitializeNode.
    assert(init->in(InitializeNode::Memory) == malloc, "");
    MergeMemNode* minit_in = MergeMemNode::make(malloc);
    init->set_req(InitializeNode::Memory, minit_in);
    record_for_igvn(minit_in); // fold it up later, if possible
    _gvn.set_type(minit_in, Type::MEMORY);
    Node* minit_out = memory(rawidx);
    assert(minit_out->is_Proj() && minit_out->in(0) == init, "");
    // Add an edge in the MergeMem for the header fields so an access
    // to one of those has correct memory state
    set_memory(minit_out, C->get_alias_index(oop_type->add_offset(oopDesc::mark_offset_in_bytes())));
    set_memory(minit_out, C->get_alias_index(oop_type->add_offset(oopDesc::klass_offset_in_bytes())));
    if (oop_type->isa_aryptr()) {
      const TypeAryPtr* arytype = oop_type->is_aryptr();
      if (arytype->is_flat()) {
        // Initially all flat array accesses share a single slice
        // but that changes after parsing. Prepare the memory graph so
        // it can optimize flat array accesses properly once they
        // don't share a single slice.
        assert(C->flat_accesses_share_alias(), "should be set at parse time");
        C->set_flat_accesses_share_alias(false);
        ciInlineKlass* vk = arytype->elem()->inline_klass();
        for (int i = 0, len = vk->nof_nonstatic_fields(); i < len; i++) {
          ciField* field = vk->nonstatic_field_at(i);
          if (field->offset_in_bytes() >= TrackedInitializationLimit * HeapWordSize)
            continue;  // do not bother to track really large numbers of fields
          int off_in_vt = field->offset_in_bytes() - vk->payload_offset();
          const TypePtr* adr_type = arytype->with_field_offset(off_in_vt)->add_offset(Type::OffsetBot);
          int fieldidx = C->get_alias_index(adr_type, true);
          // Pass nullptr for init_out. Having per flat array element field memory edges as uses of the Initialize node
          // can result in per flat array field Phis to be created which confuses the logic of
          // Compile::adjust_flat_array_access_aliases().
          hook_memory_on_init(*this, fieldidx, minit_in, nullptr);
        }
        C->set_flat_accesses_share_alias(true);
        hook_memory_on_init(*this, C->get_alias_index(TypeAryPtr::INLINES), minit_in, minit_out);
      } else {
        const TypePtr* telemref = oop_type->add_offset(Type::OffsetBot);
        int            elemidx  = C->get_alias_index(telemref);
        hook_memory_on_init(*this, elemidx, minit_in, minit_out);
      }
    } else if (oop_type->isa_instptr()) {
      set_memory(minit_out, C->get_alias_index(oop_type)); // mark word
      ciInstanceKlass* ik = oop_type->is_instptr()->instance_klass();
      for (int i = 0, len = ik->nof_nonstatic_fields(); i < len; i++) {
        ciField* field = ik->nonstatic_field_at(i);
        if (field->offset_in_bytes() >= TrackedInitializationLimit * HeapWordSize)
          continue;  // do not bother to track really large numbers of fields
        // Find (or create) the alias category for this field:
        int fieldidx = C->alias_type(field)->index();
        hook_memory_on_init(*this, fieldidx, minit_in, minit_out);
      }
    }
  }

  // Cast raw oop to the real thing...
  Node* javaoop = new CheckCastPPNode(control(), rawoop, oop_type);
  javaoop = _gvn.transform(javaoop);
  C->set_recent_alloc(control(), javaoop);
  assert(just_allocated_object(control()) == javaoop, "just allocated");

#ifdef ASSERT
  { // Verify that the AllocateNode::Ideal_allocation recognizers work:
    assert(AllocateNode::Ideal_allocation(rawoop) == alloc,
           "Ideal_allocation works");
    assert(AllocateNode::Ideal_allocation(javaoop) == alloc,
           "Ideal_allocation works");
    if (alloc->is_AllocateArray()) {
      assert(AllocateArrayNode::Ideal_array_allocation(rawoop) == alloc->as_AllocateArray(),
             "Ideal_allocation works");
      assert(AllocateArrayNode::Ideal_array_allocation(javaoop) == alloc->as_AllocateArray(),
             "Ideal_allocation works");
    } else {
      assert(alloc->in(AllocateNode::ALength)->is_top(), "no length, please");
    }
  }
#endif //ASSERT

  return javaoop;
}

//---------------------------new_instance--------------------------------------
// This routine takes a klass_node which may be constant (for a static type)
// or may be non-constant (for reflective code).  It will work equally well
// for either, and the graph will fold nicely if the optimizer later reduces
// the type to a constant.
// The optional arguments are for specialized use by intrinsics:
//  - If 'extra_slow_test' if not null is an extra condition for the slow-path.
//  - If 'return_size_val', report the total object size to the caller.
//  - deoptimize_on_exception controls how Java exceptions are handled (rethrow vs deoptimize)
Node* GraphKit::new_instance(Node* klass_node,
                             Node* extra_slow_test,
                             Node* *return_size_val,
                             bool deoptimize_on_exception,
                             InlineTypeNode* inline_type_node) {
  // Compute size in doublewords
  // The size is always an integral number of doublewords, represented
  // as a positive bytewise size stored in the klass's layout_helper.
  // The layout_helper also encodes (in a low bit) the need for a slow path.
  jint  layout_con = Klass::_lh_neutral_value;
  Node* layout_val = get_layout_helper(klass_node, layout_con);
  bool  layout_is_con = (layout_val == nullptr);

  if (extra_slow_test == nullptr)  extra_slow_test = intcon(0);
  // Generate the initial go-slow test.  It's either ALWAYS (return a
  // Node for 1) or NEVER (return a null) or perhaps (in the reflective
  // case) a computed value derived from the layout_helper.
  Node* initial_slow_test = nullptr;
  if (layout_is_con) {
    assert(!StressReflectiveCode, "stress mode does not use these paths");
    bool must_go_slow = Klass::layout_helper_needs_slow_path(layout_con);
    initial_slow_test = must_go_slow ? intcon(1) : extra_slow_test;
  } else {   // reflective case
    // This reflective path is used by Unsafe.allocateInstance.
    // (It may be stress-tested by specifying StressReflectiveCode.)
    // Basically, we want to get into the VM is there's an illegal argument.
    Node* bit = intcon(Klass::_lh_instance_slow_path_bit);
    initial_slow_test = _gvn.transform( new AndINode(layout_val, bit) );
    if (extra_slow_test != intcon(0)) {
      initial_slow_test = _gvn.transform( new OrINode(initial_slow_test, extra_slow_test) );
    }
    // (Macro-expander will further convert this to a Bool, if necessary.)
  }

  // Find the size in bytes.  This is easy; it's the layout_helper.
  // The size value must be valid even if the slow path is taken.
  Node* size = nullptr;
  if (layout_is_con) {
    size = MakeConX(Klass::layout_helper_size_in_bytes(layout_con));
  } else {   // reflective case
    // This reflective path is used by clone and Unsafe.allocateInstance.
    size = ConvI2X(layout_val);

    // Clear the low bits to extract layout_helper_size_in_bytes:
    assert((int)Klass::_lh_instance_slow_path_bit < BytesPerLong, "clear bit");
    Node* mask = MakeConX(~ (intptr_t)right_n_bits(LogBytesPerLong));
    size = _gvn.transform( new AndXNode(size, mask) );
  }
  if (return_size_val != nullptr) {
    (*return_size_val) = size;
  }

  // This is a precise notnull oop of the klass.
  // (Actually, it need not be precise if this is a reflective allocation.)
  // It's what we cast the result to.
  const TypeKlassPtr* tklass = _gvn.type(klass_node)->isa_klassptr();
  if (!tklass)  tklass = TypeInstKlassPtr::OBJECT;
  const TypeOopPtr* oop_type = tklass->as_instance_type();

  // Now generate allocation code

  // The entire memory state is needed for slow path of the allocation
  // since GC and deoptimization can happen.
  Node *mem = reset_memory();
  set_all_memory(mem); // Create new memory state

  AllocateNode* alloc = new AllocateNode(C, AllocateNode::alloc_type(Type::TOP),
                                         control(), mem, i_o(),
                                         size, klass_node,
                                         initial_slow_test, inline_type_node);

  return set_output_for_allocation(alloc, oop_type, deoptimize_on_exception);
}

//-------------------------------new_array-------------------------------------
// helper for newarray and anewarray
// The 'length' parameter is (obviously) the length of the array.
// The optional arguments are for specialized use by intrinsics:
//  - If 'return_size_val', report the non-padded array size (sum of header size
//    and array body) to the caller.
//  - deoptimize_on_exception controls how Java exceptions are handled (rethrow vs deoptimize)
Node* GraphKit::new_array(Node* klass_node,     // array klass (maybe variable)
                          Node* length,         // number of array elements
                          int   nargs,          // number of arguments to push back for uncommon trap
                          Node* *return_size_val,
                          bool deoptimize_on_exception,
                          Node* init_val) {
  jint  layout_con = Klass::_lh_neutral_value;
  Node* layout_val = get_layout_helper(klass_node, layout_con);
  bool  layout_is_con = (layout_val == nullptr);

  if (!layout_is_con && !StressReflectiveCode &&
      !too_many_traps(Deoptimization::Reason_class_check)) {
    // This is a reflective array creation site.
    // Optimistically assume that it is a subtype of Object[],
    // so that we can fold up all the address arithmetic.
    layout_con = Klass::array_layout_helper(T_OBJECT);
    Node* cmp_lh = _gvn.transform( new CmpINode(layout_val, intcon(layout_con)) );
    Node* bol_lh = _gvn.transform( new BoolNode(cmp_lh, BoolTest::eq) );
    { BuildCutout unless(this, bol_lh, PROB_MAX);
      inc_sp(nargs);
      uncommon_trap(Deoptimization::Reason_class_check,
                    Deoptimization::Action_maybe_recompile);
    }
    layout_val = nullptr;
    layout_is_con = true;
  }

  // Generate the initial go-slow test.  Make sure we do not overflow
  // if length is huge (near 2Gig) or negative!  We do not need
  // exact double-words here, just a close approximation of needed
  // double-words.  We can't add any offset or rounding bits, lest we
  // take a size -1 of bytes and make it positive.  Use an unsigned
  // compare, so negative sizes look hugely positive.
  int fast_size_limit = FastAllocateSizeLimit;
  if (layout_is_con) {
    assert(!StressReflectiveCode, "stress mode does not use these paths");
    // Increase the size limit if we have exact knowledge of array type.
    int log2_esize = Klass::layout_helper_log2_element_size(layout_con);
    fast_size_limit <<= MAX2(LogBytesPerLong - log2_esize, 0);
  }

  Node* initial_slow_cmp  = _gvn.transform( new CmpUNode( length, intcon( fast_size_limit ) ) );
  Node* initial_slow_test = _gvn.transform( new BoolNode( initial_slow_cmp, BoolTest::gt ) );

  // --- Size Computation ---
  // array_size = round_to_heap(array_header + (length << elem_shift));
  // where round_to_heap(x) == align_to(x, MinObjAlignmentInBytes)
  // and align_to(x, y) == ((x + y-1) & ~(y-1))
  // The rounding mask is strength-reduced, if possible.
  int round_mask = MinObjAlignmentInBytes - 1;
  Node* header_size = nullptr;
  // (T_BYTE has the weakest alignment and size restrictions...)
  if (layout_is_con) {
    int       hsize  = Klass::layout_helper_header_size(layout_con);
    int       eshift = Klass::layout_helper_log2_element_size(layout_con);
    bool is_flat_array = Klass::layout_helper_is_flatArray(layout_con);
    if ((round_mask & ~right_n_bits(eshift)) == 0)
      round_mask = 0;  // strength-reduce it if it goes away completely
    assert(is_flat_array || (hsize & right_n_bits(eshift)) == 0, "hsize is pre-rounded");
    int header_size_min = arrayOopDesc::base_offset_in_bytes(T_BYTE);
    assert(header_size_min <= hsize, "generic minimum is smallest");
    header_size = intcon(hsize);
  } else {
    Node* hss   = intcon(Klass::_lh_header_size_shift);
    Node* hsm   = intcon(Klass::_lh_header_size_mask);
    header_size = _gvn.transform(new URShiftINode(layout_val, hss));
    header_size = _gvn.transform(new AndINode(header_size, hsm));
  }

  Node* elem_shift = nullptr;
  if (layout_is_con) {
    int eshift = Klass::layout_helper_log2_element_size(layout_con);
    if (eshift != 0)
      elem_shift = intcon(eshift);
  } else {
    // There is no need to mask or shift this value.
    // The semantics of LShiftINode include an implicit mask to 0x1F.
    assert(Klass::_lh_log2_element_size_shift == 0, "use shift in place");
    elem_shift = layout_val;
  }

  // Transition to native address size for all offset calculations:
  Node* lengthx = ConvI2X(length);
  Node* headerx = ConvI2X(header_size);
#ifdef _LP64
  { const TypeInt* tilen = _gvn.find_int_type(length);
    if (tilen != nullptr && tilen->_lo < 0) {
      // Add a manual constraint to a positive range.  Cf. array_element_address.
      jint size_max = fast_size_limit;
      if (size_max > tilen->_hi)  size_max = tilen->_hi;
      const TypeInt* tlcon = TypeInt::make(0, size_max, Type::WidenMin);

      // Only do a narrow I2L conversion if the range check passed.
      IfNode* iff = new IfNode(control(), initial_slow_test, PROB_MIN, COUNT_UNKNOWN);
      _gvn.transform(iff);
      RegionNode* region = new RegionNode(3);
      _gvn.set_type(region, Type::CONTROL);
      lengthx = new PhiNode(region, TypeLong::LONG);
      _gvn.set_type(lengthx, TypeLong::LONG);

      // Range check passed. Use ConvI2L node with narrow type.
      Node* passed = IfFalse(iff);
      region->init_req(1, passed);
      // Make I2L conversion control dependent to prevent it from
      // floating above the range check during loop optimizations.
      lengthx->init_req(1, C->constrained_convI2L(&_gvn, length, tlcon, passed));

      // Range check failed. Use ConvI2L with wide type because length may be invalid.
      region->init_req(2, IfTrue(iff));
      lengthx->init_req(2, ConvI2X(length));

      set_control(region);
      record_for_igvn(region);
      record_for_igvn(lengthx);
    }
  }
#endif

  // Combine header size and body size for the array copy part, then align (if
  // necessary) for the allocation part. This computation cannot overflow,
  // because it is used only in two places, one where the length is sharply
  // limited, and the other after a successful allocation.
  Node* abody = lengthx;
  if (elem_shift != nullptr) {
    abody = _gvn.transform(new LShiftXNode(lengthx, elem_shift));
  }
  Node* non_rounded_size = _gvn.transform(new AddXNode(headerx, abody));

  if (return_size_val != nullptr) {
    // This is the size
    (*return_size_val) = non_rounded_size;
  }

  Node* size = non_rounded_size;
  if (round_mask != 0) {
    Node* mask1 = MakeConX(round_mask);
    size = _gvn.transform(new AddXNode(size, mask1));
    Node* mask2 = MakeConX(~round_mask);
    size = _gvn.transform(new AndXNode(size, mask2));
  }
  // else if round_mask == 0, the size computation is self-rounding

  // Now generate allocation code

  // The entire memory state is needed for slow path of the allocation
  // since GC and deoptimization can happen.
  Node *mem = reset_memory();
  set_all_memory(mem); // Create new memory state

  if (initial_slow_test->is_Bool()) {
    // Hide it behind a CMoveI, or else PhaseIdealLoop::split_up will get sick.
    initial_slow_test = initial_slow_test->as_Bool()->as_int_value(&_gvn);
  }

  const TypeKlassPtr* ary_klass = _gvn.type(klass_node)->isa_klassptr();
  const TypeOopPtr* ary_type = ary_klass->as_instance_type();

  Node* raw_init_value = nullptr;
  if (init_val != nullptr) {
    // TODO 8350865 Fast non-zero init not implemented yet for flat, null-free arrays
    if (ary_type->is_flat()) {
      initial_slow_test = intcon(1);
    }

    if (UseCompressedOops) {
      // With compressed oops, the 64-bit init value is built from two 32-bit compressed oops
      init_val = _gvn.transform(new EncodePNode(init_val, init_val->bottom_type()->make_narrowoop()));
      Node* lower = _gvn.transform(new CastP2XNode(control(), init_val));
      Node* upper = _gvn.transform(new LShiftLNode(lower, intcon(32)));
      raw_init_value = _gvn.transform(new OrLNode(lower, upper));
    } else {
      raw_init_value = _gvn.transform(new CastP2XNode(control(), init_val));
    }
  }

  Node* valid_length_test = _gvn.intcon(1);
  if (ary_type->isa_aryptr()) {
    BasicType bt = ary_type->isa_aryptr()->elem()->array_element_basic_type();
    jint max = TypeAryPtr::max_array_length(bt);
    Node* valid_length_cmp  = _gvn.transform(new CmpUNode(length, intcon(max)));
    valid_length_test = _gvn.transform(new BoolNode(valid_length_cmp, BoolTest::le));
  }

  // Create the AllocateArrayNode and its result projections
  AllocateArrayNode* alloc
    = new AllocateArrayNode(C, AllocateArrayNode::alloc_type(TypeInt::INT),
                            control(), mem, i_o(),
                            size, klass_node,
                            initial_slow_test,
                            length, valid_length_test,
                            init_val, raw_init_value);
  // Cast to correct type.  Note that the klass_node may be constant or not,
  // and in the latter case the actual array type will be inexact also.
  // (This happens via a non-constant argument to inline_native_newArray.)
  // In any case, the value of klass_node provides the desired array type.
  const TypeInt* length_type = _gvn.find_int_type(length);
  if (ary_type->isa_aryptr() && length_type != nullptr) {
    // Try to get a better type than POS for the size
    ary_type = ary_type->is_aryptr()->cast_to_size(length_type);
  }

  Node* javaoop = set_output_for_allocation(alloc, ary_type, deoptimize_on_exception);

  array_ideal_length(alloc, ary_type, true);
  return javaoop;
}

// The following "Ideal_foo" functions are placed here because they recognize
// the graph shapes created by the functions immediately above.

//---------------------------Ideal_allocation----------------------------------
// Given an oop pointer or raw pointer, see if it feeds from an AllocateNode.
AllocateNode* AllocateNode::Ideal_allocation(Node* ptr) {
  if (ptr == nullptr) {     // reduce dumb test in callers
    return nullptr;
  }

  BarrierSetC2* bs = BarrierSet::barrier_set()->barrier_set_c2();
  ptr = bs->step_over_gc_barrier(ptr);

  if (ptr->is_CheckCastPP()) { // strip only one raw-to-oop cast
    ptr = ptr->in(1);
    if (ptr == nullptr) return nullptr;
  }
  // Return null for allocations with several casts:
  //   j.l.reflect.Array.newInstance(jobject, jint)
  //   Object.clone()
  // to keep more precise type from last cast.
  if (ptr->is_Proj()) {
    Node* allo = ptr->in(0);
    if (allo != nullptr && allo->is_Allocate()) {
      return allo->as_Allocate();
    }
  }
  // Report failure to match.
  return nullptr;
}

// Fancy version which also strips off an offset (and reports it to caller).
AllocateNode* AllocateNode::Ideal_allocation(Node* ptr, PhaseValues* phase,
                                             intptr_t& offset) {
  Node* base = AddPNode::Ideal_base_and_offset(ptr, phase, offset);
  if (base == nullptr)  return nullptr;
  return Ideal_allocation(base);
}

// Trace Initialize <- Proj[Parm] <- Allocate
AllocateNode* InitializeNode::allocation() {
  Node* rawoop = in(InitializeNode::RawAddress);
  if (rawoop->is_Proj()) {
    Node* alloc = rawoop->in(0);
    if (alloc->is_Allocate()) {
      return alloc->as_Allocate();
    }
  }
  return nullptr;
}

// Trace Allocate -> Proj[Parm] -> Initialize
InitializeNode* AllocateNode::initialization() {
  ProjNode* rawoop = proj_out_or_null(AllocateNode::RawAddress);
  if (rawoop == nullptr)  return nullptr;
  for (DUIterator_Fast imax, i = rawoop->fast_outs(imax); i < imax; i++) {
    Node* init = rawoop->fast_out(i);
    if (init->is_Initialize()) {
      assert(init->as_Initialize()->allocation() == this, "2-way link");
      return init->as_Initialize();
    }
  }
  return nullptr;
}

// Add a Parse Predicate with an uncommon trap on the failing/false path. Normal control will continue on the true path.
void GraphKit::add_parse_predicate(Deoptimization::DeoptReason reason, const int nargs) {
  // Too many traps seen?
  if (too_many_traps(reason)) {
#ifdef ASSERT
    if (TraceLoopPredicate) {
      int tc = C->trap_count(reason);
      tty->print("too many traps=%s tcount=%d in ",
                    Deoptimization::trap_reason_name(reason), tc);
      method()->print(); // which method has too many predicate traps
      tty->cr();
    }
#endif
    // We cannot afford to take more traps here,
    // do not generate Parse Predicate.
    return;
  }

  ParsePredicateNode* parse_predicate = new ParsePredicateNode(control(), reason, &_gvn);
  _gvn.set_type(parse_predicate, parse_predicate->Value(&_gvn));
  Node* if_false = _gvn.transform(new IfFalseNode(parse_predicate));
  {
    PreserveJVMState pjvms(this);
    set_control(if_false);
    inc_sp(nargs);
    uncommon_trap(reason, Deoptimization::Action_maybe_recompile);
  }
  Node* if_true = _gvn.transform(new IfTrueNode(parse_predicate));
  set_control(if_true);
}

// Add Parse Predicates which serve as placeholders to create new Runtime Predicates above them. All
// Runtime Predicates inside a Runtime Predicate block share the same uncommon trap as the Parse Predicate.
void GraphKit::add_parse_predicates(int nargs) {
  if (UseLoopPredicate) {
    add_parse_predicate(Deoptimization::Reason_predicate, nargs);
  }
  if (UseProfiledLoopPredicate) {
    add_parse_predicate(Deoptimization::Reason_profile_predicate, nargs);
  }
  add_parse_predicate(Deoptimization::Reason_auto_vectorization_check, nargs);
  // Loop Limit Check Predicate should be near the loop.
  add_parse_predicate(Deoptimization::Reason_loop_limit_check, nargs);
}

void GraphKit::sync_kit(IdealKit& ideal) {
  set_all_memory(ideal.merged_memory());
  set_i_o(ideal.i_o());
  set_control(ideal.ctrl());
}

void GraphKit::final_sync(IdealKit& ideal) {
  // Final sync IdealKit and graphKit.
  sync_kit(ideal);
}

Node* GraphKit::load_String_length(Node* str, bool set_ctrl) {
  Node* len = load_array_length(load_String_value(str, set_ctrl));
  Node* coder = load_String_coder(str, set_ctrl);
  // Divide length by 2 if coder is UTF16
  return _gvn.transform(new RShiftINode(len, coder));
}

Node* GraphKit::load_String_value(Node* str, bool set_ctrl) {
  int value_offset = java_lang_String::value_offset();
  const TypeInstPtr* string_type = TypeInstPtr::make(TypePtr::NotNull, C->env()->String_klass(),
                                                     false, nullptr, Type::Offset(0));
  const TypePtr* value_field_type = string_type->add_offset(value_offset);
  const TypeAryPtr* value_type = TypeAryPtr::make(TypePtr::NotNull,
                                                  TypeAry::make(TypeInt::BYTE, TypeInt::POS, false, false, true, true),
                                                  ciTypeArrayKlass::make(T_BYTE), true, Type::Offset(0));
  Node* p = basic_plus_adr(str, str, value_offset);
  Node* load = access_load_at(str, p, value_field_type, value_type, T_OBJECT,
                              IN_HEAP | (set_ctrl ? C2_CONTROL_DEPENDENT_LOAD : 0) | MO_UNORDERED);
  return load;
}

Node* GraphKit::load_String_coder(Node* str, bool set_ctrl) {
  if (!CompactStrings) {
    return intcon(java_lang_String::CODER_UTF16);
  }
  int coder_offset = java_lang_String::coder_offset();
  const TypeInstPtr* string_type = TypeInstPtr::make(TypePtr::NotNull, C->env()->String_klass(),
                                                     false, nullptr, Type::Offset(0));
  const TypePtr* coder_field_type = string_type->add_offset(coder_offset);

  Node* p = basic_plus_adr(str, str, coder_offset);
  Node* load = access_load_at(str, p, coder_field_type, TypeInt::BYTE, T_BYTE,
                              IN_HEAP | (set_ctrl ? C2_CONTROL_DEPENDENT_LOAD : 0) | MO_UNORDERED);
  return load;
}

void GraphKit::store_String_value(Node* str, Node* value) {
  int value_offset = java_lang_String::value_offset();
  const TypeInstPtr* string_type = TypeInstPtr::make(TypePtr::NotNull, C->env()->String_klass(),
                                                     false, nullptr, Type::Offset(0));
  const TypePtr* value_field_type = string_type->add_offset(value_offset);

  access_store_at(str,  basic_plus_adr(str, value_offset), value_field_type,
                  value, TypeAryPtr::BYTES, T_OBJECT, IN_HEAP | MO_UNORDERED);
}

void GraphKit::store_String_coder(Node* str, Node* value) {
  int coder_offset = java_lang_String::coder_offset();
  const TypeInstPtr* string_type = TypeInstPtr::make(TypePtr::NotNull, C->env()->String_klass(),
                                                     false, nullptr, Type::Offset(0));
  const TypePtr* coder_field_type = string_type->add_offset(coder_offset);

  access_store_at(str, basic_plus_adr(str, coder_offset), coder_field_type,
                  value, TypeInt::BYTE, T_BYTE, IN_HEAP | MO_UNORDERED);
}

// Capture src and dst memory state with a MergeMemNode
Node* GraphKit::capture_memory(const TypePtr* src_type, const TypePtr* dst_type) {
  if (src_type == dst_type) {
    // Types are equal, we don't need a MergeMemNode
    return memory(src_type);
  }
  MergeMemNode* merge = MergeMemNode::make(map()->memory());
  record_for_igvn(merge); // fold it up later, if possible
  int src_idx = C->get_alias_index(src_type);
  int dst_idx = C->get_alias_index(dst_type);
  merge->set_memory_at(src_idx, memory(src_idx));
  merge->set_memory_at(dst_idx, memory(dst_idx));
  return merge;
}

Node* GraphKit::compress_string(Node* src, const TypeAryPtr* src_type, Node* dst, Node* count) {
  assert(Matcher::match_rule_supported(Op_StrCompressedCopy), "Intrinsic not supported");
  assert(src_type == TypeAryPtr::BYTES || src_type == TypeAryPtr::CHARS, "invalid source type");
  // If input and output memory types differ, capture both states to preserve
  // the dependency between preceding and subsequent loads/stores.
  // For example, the following program:
  //  StoreB
  //  compress_string
  //  LoadB
  // has this memory graph (use->def):
  //  LoadB -> compress_string -> CharMem
  //             ... -> StoreB -> ByteMem
  // The intrinsic hides the dependency between LoadB and StoreB, causing
  // the load to read from memory not containing the result of the StoreB.
  // The correct memory graph should look like this:
  //  LoadB -> compress_string -> MergeMem(CharMem, StoreB(ByteMem))
  Node* mem = capture_memory(src_type, TypeAryPtr::BYTES);
  StrCompressedCopyNode* str = new StrCompressedCopyNode(control(), mem, src, dst, count);
  Node* res_mem = _gvn.transform(new SCMemProjNode(_gvn.transform(str)));
  set_memory(res_mem, TypeAryPtr::BYTES);
  return str;
}

void GraphKit::inflate_string(Node* src, Node* dst, const TypeAryPtr* dst_type, Node* count) {
  assert(Matcher::match_rule_supported(Op_StrInflatedCopy), "Intrinsic not supported");
  assert(dst_type == TypeAryPtr::BYTES || dst_type == TypeAryPtr::CHARS, "invalid dest type");
  // Capture src and dst memory (see comment in 'compress_string').
  Node* mem = capture_memory(TypeAryPtr::BYTES, dst_type);
  StrInflatedCopyNode* str = new StrInflatedCopyNode(control(), mem, src, dst, count);
  set_memory(_gvn.transform(str), dst_type);
}

void GraphKit::inflate_string_slow(Node* src, Node* dst, Node* start, Node* count) {
  /**
   * int i_char = start;
   * for (int i_byte = 0; i_byte < count; i_byte++) {
   *   dst[i_char++] = (char)(src[i_byte] & 0xff);
   * }
   */
  add_parse_predicates();
  C->set_has_loops(true);

  RegionNode* head = new RegionNode(3);
  head->init_req(1, control());
  gvn().set_type(head, Type::CONTROL);
  record_for_igvn(head);

  Node* i_byte = new PhiNode(head, TypeInt::INT);
  i_byte->init_req(1, intcon(0));
  gvn().set_type(i_byte, TypeInt::INT);
  record_for_igvn(i_byte);

  Node* i_char = new PhiNode(head, TypeInt::INT);
  i_char->init_req(1, start);
  gvn().set_type(i_char, TypeInt::INT);
  record_for_igvn(i_char);

  Node* mem = PhiNode::make(head, memory(TypeAryPtr::BYTES), Type::MEMORY, TypeAryPtr::BYTES);
  gvn().set_type(mem, Type::MEMORY);
  record_for_igvn(mem);
  set_control(head);
  set_memory(mem, TypeAryPtr::BYTES);
  Node* ch = load_array_element(src, i_byte, TypeAryPtr::BYTES, /* set_ctrl */ true);
  Node* st = store_to_memory(control(), array_element_address(dst, i_char, T_BYTE),
                             AndI(ch, intcon(0xff)), T_CHAR, MemNode::unordered, false,
                             false, true /* mismatched */);

  IfNode* iff = create_and_map_if(head, Bool(CmpI(i_byte, count), BoolTest::lt), PROB_FAIR, COUNT_UNKNOWN);
  head->init_req(2, IfTrue(iff));
  mem->init_req(2, st);
  i_byte->init_req(2, AddI(i_byte, intcon(1)));
  i_char->init_req(2, AddI(i_char, intcon(2)));

  set_control(IfFalse(iff));
  set_memory(st, TypeAryPtr::BYTES);
}

Node* GraphKit::make_constant_from_field(ciField* field, Node* obj) {
  if (!field->is_constant()) {
    return nullptr; // Field not marked as constant.
  }
  ciInstance* holder = nullptr;
  if (!field->is_static()) {
    ciObject* const_oop = obj->bottom_type()->is_oopptr()->const_oop();
    if (const_oop != nullptr && const_oop->is_instance()) {
      holder = const_oop->as_instance();
    }
  }
  const Type* con_type = Type::make_constant_from_field(field, holder, field->layout_type(),
                                                        /*is_unsigned_load=*/false);
  if (con_type != nullptr) {
    Node* con = makecon(con_type);
    if (field->type()->is_inlinetype()) {
      con = InlineTypeNode::make_from_oop(this, con, field->type()->as_inline_klass());
    } else if (con_type->is_inlinetypeptr()) {
      con = InlineTypeNode::make_from_oop(this, con, con_type->inline_klass());
    }
    return con;
  }
  return nullptr;
}

//---------------------------load_mirror_from_klass----------------------------
// Given a klass oop, load its java mirror (a java.lang.Class oop).
Node* GraphKit::load_mirror_from_klass(Node* klass) {
  Node* p = basic_plus_adr(klass, in_bytes(Klass::java_mirror_offset()));
  Node* load = make_load(nullptr, p, TypeRawPtr::NOTNULL, T_ADDRESS, MemNode::unordered);
  // mirror = ((OopHandle)mirror)->resolve();
  return access_load(load, TypeInstPtr::MIRROR, T_OBJECT, IN_NATIVE);
}

Node* GraphKit::maybe_narrow_object_type(Node* obj, ciKlass* type) {
  const Type* obj_type = obj->bottom_type();
  const TypeOopPtr* sig_type = TypeOopPtr::make_from_klass(type);
  if (obj_type->isa_oopptr() && sig_type->is_loaded() && !obj_type->higher_equal(sig_type)) {
    const Type* narrow_obj_type = obj_type->filter_speculative(sig_type); // keep speculative part
    Node* casted_obj = gvn().transform(new CheckCastPPNode(control(), obj, narrow_obj_type));
    obj = casted_obj;
  }
  if (sig_type->is_inlinetypeptr()) {
    obj = InlineTypeNode::make_from_oop(this, obj, sig_type->inline_klass());
  }
  return obj;
}<|MERGE_RESOLUTION|>--- conflicted
+++ resolved
@@ -1905,12 +1905,8 @@
     if (t->is_inlinetypeptr() && !call->method()->get_Method()->mismatch() && call->method()->is_scalarized_arg(arg_num)) {
       // We don't pass inline type arguments by reference but instead pass each field of the inline type
       if (!arg->is_InlineType()) {
-<<<<<<< HEAD
-        arg = InlineTypeNode::make_from_oop(this, arg, t->inline_klass(), t->inline_klass()->is_null_free());
-=======
         assert(_gvn.type(arg)->is_zero_type() && !t->inline_klass()->is_null_free(), "Unexpected argument type");
         arg = InlineTypeNode::make_from_oop(this, arg, t->inline_klass());
->>>>>>> 0e899b25
       }
       InlineTypeNode* vt = arg->as_InlineType();
       vt->pass_fields(this, call, idx, true, !t->maybe_null());
