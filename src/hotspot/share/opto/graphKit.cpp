--- conflicted
+++ resolved
@@ -1620,12 +1620,7 @@
                           bool mismatched,
                           bool unsafe,
                           uint8_t barrier_data) {
-<<<<<<< HEAD
-  // Fix 8344108 and renable the commented assert
-  //assert(adr_idx == C->get_alias_index(_gvn.type(adr)->isa_ptr()), "slice of address and input slice don't match");
-=======
   int adr_idx = C->get_alias_index(_gvn.type(adr)->isa_ptr());
->>>>>>> 95a00f8a
   assert(adr_idx != Compile::AliasIdxTop, "use other make_load factory" );
   const TypePtr* adr_type = nullptr; // debug-mode-only argument
   debug_only(adr_type = C->get_adr_type(adr_idx));
@@ -1656,11 +1651,6 @@
                                 int barrier_data) {
   int adr_idx = C->get_alias_index(_gvn.type(adr)->isa_ptr());
   assert(adr_idx != Compile::AliasIdxTop, "use other store_to_memory factory" );
-<<<<<<< HEAD
-  // Fix 8344108 and renable the commented assert
-  //assert(adr_idx == C->get_alias_index(_gvn.type(adr)->isa_ptr()), "slice of address and input slice don't match");
-=======
->>>>>>> 95a00f8a
   const TypePtr* adr_type = nullptr;
   debug_only(adr_type = C->get_adr_type(adr_idx));
   Node *mem = memory(adr_idx);
