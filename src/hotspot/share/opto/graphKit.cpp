--- conflicted
+++ resolved
@@ -4417,13 +4417,6 @@
     return con;
   }
   return NULL;
-<<<<<<< HEAD
-}
-
-Node* GraphKit::cast_array_to_stable(Node* ary, const TypeAryPtr* ary_type) {
-  // Reify the property as a CastPP node in Ideal graph to comply with monotonicity
-  // assumption of CCP analysis.
-  return _gvn.transform(new CastPPNode(ary, ary_type->cast_to_stable(true)));
 }
 
 //---------------------------load_mirror_from_klass----------------------------
@@ -4433,6 +4426,4 @@
   Node* load = make_load(NULL, p, TypeRawPtr::NOTNULL, T_ADDRESS, MemNode::unordered);
   // mirror = ((OopHandle)mirror)->resolve();
   return access_load(load, TypeInstPtr::MIRROR, T_OBJECT, IN_NATIVE);
-=======
->>>>>>> 55f23fea
 }