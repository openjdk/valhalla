/*
 * Copyright (c) 2001, 2023, Oracle and/or its affiliates. All rights reserved.
 * DO NOT ALTER OR REMOVE COPYRIGHT NOTICES OR THIS FILE HEADER.
 *
 * This code is free software; you can redistribute it and/or modify it
 * under the terms of the GNU General Public License version 2 only, as
 * published by the Free Software Foundation.
 *
 * This code is distributed in the hope that it will be useful, but WITHOUT
 * ANY WARRANTY; without even the implied warranty of MERCHANTABILITY or
 * FITNESS FOR A PARTICULAR PURPOSE.  See the GNU General Public License
 * version 2 for more details (a copy is included in the LICENSE file that
 * accompanied this code).
 *
 * You should have received a copy of the GNU General Public License version
 * 2 along with this work; if not, write to the Free Software Foundation,
 * Inc., 51 Franklin St, Fifth Floor, Boston, MA 02110-1301 USA.
 *
 * Please contact Oracle, 500 Oracle Parkway, Redwood Shores, CA 94065 USA
 * or visit www.oracle.com if you need additional information or have any
 * questions.
 *
 */

#include "precompiled.hpp"
#include "ci/ciFlatArrayKlass.hpp"
#include "ci/ciInlineKlass.hpp"
#include "ci/ciUtilities.hpp"
#include "classfile/javaClasses.hpp"
#include "ci/ciObjArray.hpp"
#include "asm/register.hpp"
#include "compiler/compileLog.hpp"
#include "gc/shared/barrierSet.hpp"
#include "gc/shared/c2/barrierSetC2.hpp"
#include "interpreter/interpreter.hpp"
#include "memory/resourceArea.hpp"
#include "opto/addnode.hpp"
#include "opto/castnode.hpp"
#include "opto/convertnode.hpp"
#include "opto/graphKit.hpp"
#include "opto/idealKit.hpp"
#include "opto/inlinetypenode.hpp"
#include "opto/intrinsicnode.hpp"
#include "opto/locknode.hpp"
#include "opto/machnode.hpp"
#include "opto/narrowptrnode.hpp"
#include "opto/opaquenode.hpp"
#include "opto/parse.hpp"
#include "opto/rootnode.hpp"
#include "opto/runtime.hpp"
#include "opto/subtypenode.hpp"
#include "runtime/deoptimization.hpp"
#include "runtime/sharedRuntime.hpp"
#include "utilities/bitMap.inline.hpp"
#include "utilities/powerOfTwo.hpp"
#include "utilities/growableArray.hpp"
#include "classfile/vmSymbols.hpp"

//----------------------------GraphKit-----------------------------------------
// Main utility constructor.
GraphKit::GraphKit(JVMState* jvms, PhaseGVN* gvn)
  : Phase(Phase::Parser),
    _env(C->env()),
    _gvn((gvn != nullptr) ? *gvn : *C->initial_gvn()),
    _barrier_set(BarrierSet::barrier_set()->barrier_set_c2())
{
  assert(gvn == nullptr || !gvn->is_IterGVN() || gvn->is_IterGVN()->delay_transform(), "delay transform should be enabled");
  _exceptions = jvms->map()->next_exception();
  if (_exceptions != nullptr)  jvms->map()->set_next_exception(nullptr);
  set_jvms(jvms);
#ifdef ASSERT
  if (_gvn.is_IterGVN() != nullptr) {
    assert(_gvn.is_IterGVN()->delay_transform(), "Transformation must be delayed if IterGVN is used");
    // Save the initial size of _for_igvn worklist for verification (see ~GraphKit)
    _worklist_size = _gvn.C->igvn_worklist()->size();
  }
#endif
}

// Private constructor for parser.
GraphKit::GraphKit()
  : Phase(Phase::Parser),
    _env(C->env()),
    _gvn(*C->initial_gvn()),
    _barrier_set(BarrierSet::barrier_set()->barrier_set_c2())
{
  _exceptions = nullptr;
  set_map(nullptr);
  debug_only(_sp = -99);
  debug_only(set_bci(-99));
}



//---------------------------clean_stack---------------------------------------
// Clear away rubbish from the stack area of the JVM state.
// This destroys any arguments that may be waiting on the stack.
void GraphKit::clean_stack(int from_sp) {
  SafePointNode* map      = this->map();
  JVMState*      jvms     = this->jvms();
  int            stk_size = jvms->stk_size();
  int            stkoff   = jvms->stkoff();
  Node*          top      = this->top();
  for (int i = from_sp; i < stk_size; i++) {
    if (map->in(stkoff + i) != top) {
      map->set_req(stkoff + i, top);
    }
  }
}


//--------------------------------sync_jvms-----------------------------------
// Make sure our current jvms agrees with our parse state.
JVMState* GraphKit::sync_jvms() const {
  JVMState* jvms = this->jvms();
  jvms->set_bci(bci());       // Record the new bci in the JVMState
  jvms->set_sp(sp());         // Record the new sp in the JVMState
  assert(jvms_in_sync(), "jvms is now in sync");
  return jvms;
}

//--------------------------------sync_jvms_for_reexecute---------------------
// Make sure our current jvms agrees with our parse state.  This version
// uses the reexecute_sp for reexecuting bytecodes.
JVMState* GraphKit::sync_jvms_for_reexecute() {
  JVMState* jvms = this->jvms();
  jvms->set_bci(bci());          // Record the new bci in the JVMState
  jvms->set_sp(reexecute_sp());  // Record the new sp in the JVMState
  return jvms;
}

#ifdef ASSERT
bool GraphKit::jvms_in_sync() const {
  Parse* parse = is_Parse();
  if (parse == nullptr) {
    if (bci() !=      jvms()->bci())          return false;
    if (sp()  != (int)jvms()->sp())           return false;
    return true;
  }
  if (jvms()->method() != parse->method())    return false;
  if (jvms()->bci()    != parse->bci())       return false;
  int jvms_sp = jvms()->sp();
  if (jvms_sp          != parse->sp())        return false;
  int jvms_depth = jvms()->depth();
  if (jvms_depth       != parse->depth())     return false;
  return true;
}

// Local helper checks for special internal merge points
// used to accumulate and merge exception states.
// They are marked by the region's in(0) edge being the map itself.
// Such merge points must never "escape" into the parser at large,
// until they have been handed to gvn.transform.
static bool is_hidden_merge(Node* reg) {
  if (reg == nullptr)  return false;
  if (reg->is_Phi()) {
    reg = reg->in(0);
    if (reg == nullptr)  return false;
  }
  return reg->is_Region() && reg->in(0) != nullptr && reg->in(0)->is_Root();
}

void GraphKit::verify_map() const {
  if (map() == nullptr)  return;  // null map is OK
  assert(map()->req() <= jvms()->endoff(), "no extra garbage on map");
  assert(!map()->has_exceptions(),    "call add_exception_states_from 1st");
  assert(!is_hidden_merge(control()), "call use_exception_state, not set_map");
}

void GraphKit::verify_exception_state(SafePointNode* ex_map) {
  assert(ex_map->next_exception() == nullptr, "not already part of a chain");
  assert(has_saved_ex_oop(ex_map), "every exception state has an ex_oop");
}
#endif

//---------------------------stop_and_kill_map---------------------------------
// Set _map to null, signalling a stop to further bytecode execution.
// First smash the current map's control to a constant, to mark it dead.
void GraphKit::stop_and_kill_map() {
  SafePointNode* dead_map = stop();
  if (dead_map != nullptr) {
    dead_map->disconnect_inputs(C); // Mark the map as killed.
    assert(dead_map->is_killed(), "must be so marked");
  }
}


//--------------------------------stopped--------------------------------------
// Tell if _map is null, or control is top.
bool GraphKit::stopped() {
  if (map() == nullptr)        return true;
  else if (control() == top()) return true;
  else                         return false;
}


//-----------------------------has_ex_handler----------------------------------
// Tell if this method or any caller method has exception handlers.
bool GraphKit::has_ex_handler() {
  for (JVMState* jvmsp = jvms(); jvmsp != nullptr; jvmsp = jvmsp->caller()) {
    if (jvmsp->has_method() && jvmsp->method()->has_exception_handlers()) {
      return true;
    }
  }
  return false;
}

//------------------------------save_ex_oop------------------------------------
// Save an exception without blowing stack contents or other JVM state.
void GraphKit::set_saved_ex_oop(SafePointNode* ex_map, Node* ex_oop) {
  assert(!has_saved_ex_oop(ex_map), "clear ex-oop before setting again");
  ex_map->add_req(ex_oop);
  debug_only(verify_exception_state(ex_map));
}

inline static Node* common_saved_ex_oop(SafePointNode* ex_map, bool clear_it) {
  assert(GraphKit::has_saved_ex_oop(ex_map), "ex_oop must be there");
  Node* ex_oop = ex_map->in(ex_map->req()-1);
  if (clear_it)  ex_map->del_req(ex_map->req()-1);
  return ex_oop;
}

//-----------------------------saved_ex_oop------------------------------------
// Recover a saved exception from its map.
Node* GraphKit::saved_ex_oop(SafePointNode* ex_map) {
  return common_saved_ex_oop(ex_map, false);
}

//--------------------------clear_saved_ex_oop---------------------------------
// Erase a previously saved exception from its map.
Node* GraphKit::clear_saved_ex_oop(SafePointNode* ex_map) {
  return common_saved_ex_oop(ex_map, true);
}

#ifdef ASSERT
//---------------------------has_saved_ex_oop----------------------------------
// Erase a previously saved exception from its map.
bool GraphKit::has_saved_ex_oop(SafePointNode* ex_map) {
  return ex_map->req() == ex_map->jvms()->endoff()+1;
}
#endif

//-------------------------make_exception_state--------------------------------
// Turn the current JVM state into an exception state, appending the ex_oop.
SafePointNode* GraphKit::make_exception_state(Node* ex_oop) {
  sync_jvms();
  SafePointNode* ex_map = stop();  // do not manipulate this map any more
  set_saved_ex_oop(ex_map, ex_oop);
  return ex_map;
}


//--------------------------add_exception_state--------------------------------
// Add an exception to my list of exceptions.
void GraphKit::add_exception_state(SafePointNode* ex_map) {
  if (ex_map == nullptr || ex_map->control() == top()) {
    return;
  }
#ifdef ASSERT
  verify_exception_state(ex_map);
  if (has_exceptions()) {
    assert(ex_map->jvms()->same_calls_as(_exceptions->jvms()), "all collected exceptions must come from the same place");
  }
#endif

  // If there is already an exception of exactly this type, merge with it.
  // In particular, null-checks and other low-level exceptions common up here.
  Node*       ex_oop  = saved_ex_oop(ex_map);
  const Type* ex_type = _gvn.type(ex_oop);
  if (ex_oop == top()) {
    // No action needed.
    return;
  }
  assert(ex_type->isa_instptr(), "exception must be an instance");
  for (SafePointNode* e2 = _exceptions; e2 != nullptr; e2 = e2->next_exception()) {
    const Type* ex_type2 = _gvn.type(saved_ex_oop(e2));
    // We check sp also because call bytecodes can generate exceptions
    // both before and after arguments are popped!
    if (ex_type2 == ex_type
        && e2->_jvms->sp() == ex_map->_jvms->sp()) {
      combine_exception_states(ex_map, e2);
      return;
    }
  }

  // No pre-existing exception of the same type.  Chain it on the list.
  push_exception_state(ex_map);
}

//-----------------------add_exception_states_from-----------------------------
void GraphKit::add_exception_states_from(JVMState* jvms) {
  SafePointNode* ex_map = jvms->map()->next_exception();
  if (ex_map != nullptr) {
    jvms->map()->set_next_exception(nullptr);
    for (SafePointNode* next_map; ex_map != nullptr; ex_map = next_map) {
      next_map = ex_map->next_exception();
      ex_map->set_next_exception(nullptr);
      add_exception_state(ex_map);
    }
  }
}

//-----------------------transfer_exceptions_into_jvms-------------------------
JVMState* GraphKit::transfer_exceptions_into_jvms() {
  if (map() == nullptr) {
    // We need a JVMS to carry the exceptions, but the map has gone away.
    // Create a scratch JVMS, cloned from any of the exception states...
    if (has_exceptions()) {
      _map = _exceptions;
      _map = clone_map();
      _map->set_next_exception(nullptr);
      clear_saved_ex_oop(_map);
      debug_only(verify_map());
    } else {
      // ...or created from scratch
      JVMState* jvms = new (C) JVMState(_method, nullptr);
      jvms->set_bci(_bci);
      jvms->set_sp(_sp);
      jvms->set_map(new SafePointNode(TypeFunc::Parms, jvms));
      set_jvms(jvms);
      for (uint i = 0; i < map()->req(); i++)  map()->init_req(i, top());
      set_all_memory(top());
      while (map()->req() < jvms->endoff())  map()->add_req(top());
    }
    // (This is a kludge, in case you didn't notice.)
    set_control(top());
  }
  JVMState* jvms = sync_jvms();
  assert(!jvms->map()->has_exceptions(), "no exceptions on this map yet");
  jvms->map()->set_next_exception(_exceptions);
  _exceptions = nullptr;   // done with this set of exceptions
  return jvms;
}

static inline void add_n_reqs(Node* dstphi, Node* srcphi) {
  assert(is_hidden_merge(dstphi), "must be a special merge node");
  assert(is_hidden_merge(srcphi), "must be a special merge node");
  uint limit = srcphi->req();
  for (uint i = PhiNode::Input; i < limit; i++) {
    dstphi->add_req(srcphi->in(i));
  }
}
static inline void add_one_req(Node* dstphi, Node* src) {
  assert(is_hidden_merge(dstphi), "must be a special merge node");
  assert(!is_hidden_merge(src), "must not be a special merge node");
  dstphi->add_req(src);
}

//-----------------------combine_exception_states------------------------------
// This helper function combines exception states by building phis on a
// specially marked state-merging region.  These regions and phis are
// untransformed, and can build up gradually.  The region is marked by
// having a control input of its exception map, rather than null.  Such
// regions do not appear except in this function, and in use_exception_state.
void GraphKit::combine_exception_states(SafePointNode* ex_map, SafePointNode* phi_map) {
  if (failing())  return;  // dying anyway...
  JVMState* ex_jvms = ex_map->_jvms;
  assert(ex_jvms->same_calls_as(phi_map->_jvms), "consistent call chains");
  assert(ex_jvms->stkoff() == phi_map->_jvms->stkoff(), "matching locals");
  assert(ex_jvms->sp() == phi_map->_jvms->sp(), "matching stack sizes");
  assert(ex_jvms->monoff() == phi_map->_jvms->monoff(), "matching JVMS");
  assert(ex_jvms->scloff() == phi_map->_jvms->scloff(), "matching scalar replaced objects");
  assert(ex_map->req() == phi_map->req(), "matching maps");
  uint tos = ex_jvms->stkoff() + ex_jvms->sp();
  Node*         hidden_merge_mark = root();
  Node*         region  = phi_map->control();
  MergeMemNode* phi_mem = phi_map->merged_memory();
  MergeMemNode* ex_mem  = ex_map->merged_memory();
  if (region->in(0) != hidden_merge_mark) {
    // The control input is not (yet) a specially-marked region in phi_map.
    // Make it so, and build some phis.
    region = new RegionNode(2);
    _gvn.set_type(region, Type::CONTROL);
    region->set_req(0, hidden_merge_mark);  // marks an internal ex-state
    region->init_req(1, phi_map->control());
    phi_map->set_control(region);
    Node* io_phi = PhiNode::make(region, phi_map->i_o(), Type::ABIO);
    record_for_igvn(io_phi);
    _gvn.set_type(io_phi, Type::ABIO);
    phi_map->set_i_o(io_phi);
    for (MergeMemStream mms(phi_mem); mms.next_non_empty(); ) {
      Node* m = mms.memory();
      Node* m_phi = PhiNode::make(region, m, Type::MEMORY, mms.adr_type(C));
      record_for_igvn(m_phi);
      _gvn.set_type(m_phi, Type::MEMORY);
      mms.set_memory(m_phi);
    }
  }

  // Either or both of phi_map and ex_map might already be converted into phis.
  Node* ex_control = ex_map->control();
  // if there is special marking on ex_map also, we add multiple edges from src
  bool add_multiple = (ex_control->in(0) == hidden_merge_mark);
  // how wide was the destination phi_map, originally?
  uint orig_width = region->req();

  if (add_multiple) {
    add_n_reqs(region, ex_control);
    add_n_reqs(phi_map->i_o(), ex_map->i_o());
  } else {
    // ex_map has no merges, so we just add single edges everywhere
    add_one_req(region, ex_control);
    add_one_req(phi_map->i_o(), ex_map->i_o());
  }
  for (MergeMemStream mms(phi_mem, ex_mem); mms.next_non_empty2(); ) {
    if (mms.is_empty()) {
      // get a copy of the base memory, and patch some inputs into it
      const TypePtr* adr_type = mms.adr_type(C);
      Node* phi = mms.force_memory()->as_Phi()->slice_memory(adr_type);
      assert(phi->as_Phi()->region() == mms.base_memory()->in(0), "");
      mms.set_memory(phi);
      // Prepare to append interesting stuff onto the newly sliced phi:
      while (phi->req() > orig_width)  phi->del_req(phi->req()-1);
    }
    // Append stuff from ex_map:
    if (add_multiple) {
      add_n_reqs(mms.memory(), mms.memory2());
    } else {
      add_one_req(mms.memory(), mms.memory2());
    }
  }
  uint limit = ex_map->req();
  for (uint i = TypeFunc::Parms; i < limit; i++) {
    // Skip everything in the JVMS after tos.  (The ex_oop follows.)
    if (i == tos)  i = ex_jvms->monoff();
    Node* src = ex_map->in(i);
    Node* dst = phi_map->in(i);
    if (src != dst) {
      PhiNode* phi;
      if (dst->in(0) != region) {
        dst = phi = PhiNode::make(region, dst, _gvn.type(dst));
        record_for_igvn(phi);
        _gvn.set_type(phi, phi->type());
        phi_map->set_req(i, dst);
        // Prepare to append interesting stuff onto the new phi:
        while (dst->req() > orig_width)  dst->del_req(dst->req()-1);
      } else {
        assert(dst->is_Phi(), "nobody else uses a hidden region");
        phi = dst->as_Phi();
      }
      if (add_multiple && src->in(0) == ex_control) {
        // Both are phis.
        add_n_reqs(dst, src);
      } else {
        while (dst->req() < region->req())  add_one_req(dst, src);
      }
      const Type* srctype = _gvn.type(src);
      if (phi->type() != srctype) {
        const Type* dsttype = phi->type()->meet_speculative(srctype);
        if (phi->type() != dsttype) {
          phi->set_type(dsttype);
          _gvn.set_type(phi, dsttype);
        }
      }
    }
  }
  phi_map->merge_replaced_nodes_with(ex_map);
}

//--------------------------use_exception_state--------------------------------
Node* GraphKit::use_exception_state(SafePointNode* phi_map) {
  if (failing()) { stop(); return top(); }
  Node* region = phi_map->control();
  Node* hidden_merge_mark = root();
  assert(phi_map->jvms()->map() == phi_map, "sanity: 1-1 relation");
  Node* ex_oop = clear_saved_ex_oop(phi_map);
  if (region->in(0) == hidden_merge_mark) {
    // Special marking for internal ex-states.  Process the phis now.
    region->set_req(0, region);  // now it's an ordinary region
    set_jvms(phi_map->jvms());   // ...so now we can use it as a map
    // Note: Setting the jvms also sets the bci and sp.
    set_control(_gvn.transform(region));
    uint tos = jvms()->stkoff() + sp();
    for (uint i = 1; i < tos; i++) {
      Node* x = phi_map->in(i);
      if (x->in(0) == region) {
        assert(x->is_Phi(), "expected a special phi");
        phi_map->set_req(i, _gvn.transform(x));
      }
    }
    for (MergeMemStream mms(merged_memory()); mms.next_non_empty(); ) {
      Node* x = mms.memory();
      if (x->in(0) == region) {
        assert(x->is_Phi(), "nobody else uses a hidden region");
        mms.set_memory(_gvn.transform(x));
      }
    }
    if (ex_oop->in(0) == region) {
      assert(ex_oop->is_Phi(), "expected a special phi");
      ex_oop = _gvn.transform(ex_oop);
    }
  } else {
    set_jvms(phi_map->jvms());
  }

  assert(!is_hidden_merge(phi_map->control()), "hidden ex. states cleared");
  assert(!is_hidden_merge(phi_map->i_o()), "hidden ex. states cleared");
  return ex_oop;
}

//---------------------------------java_bc-------------------------------------
Bytecodes::Code GraphKit::java_bc() const {
  ciMethod* method = this->method();
  int       bci    = this->bci();
  if (method != nullptr && bci != InvocationEntryBci)
    return method->java_code_at_bci(bci);
  else
    return Bytecodes::_illegal;
}

void GraphKit::uncommon_trap_if_should_post_on_exceptions(Deoptimization::DeoptReason reason,
                                                          bool must_throw) {
    // if the exception capability is set, then we will generate code
    // to check the JavaThread.should_post_on_exceptions flag to see
    // if we actually need to report exception events (for this
    // thread).  If we don't need to report exception events, we will
    // take the normal fast path provided by add_exception_events.  If
    // exception event reporting is enabled for this thread, we will
    // take the uncommon_trap in the BuildCutout below.

    // first must access the should_post_on_exceptions_flag in this thread's JavaThread
    Node* jthread = _gvn.transform(new ThreadLocalNode());
    Node* adr = basic_plus_adr(top(), jthread, in_bytes(JavaThread::should_post_on_exceptions_flag_offset()));
    Node* should_post_flag = make_load(control(), adr, TypeInt::INT, T_INT, Compile::AliasIdxRaw, MemNode::unordered);

    // Test the should_post_on_exceptions_flag vs. 0
    Node* chk = _gvn.transform( new CmpINode(should_post_flag, intcon(0)) );
    Node* tst = _gvn.transform( new BoolNode(chk, BoolTest::eq) );

    // Branch to slow_path if should_post_on_exceptions_flag was true
    { BuildCutout unless(this, tst, PROB_MAX);
      // Do not try anything fancy if we're notifying the VM on every throw.
      // Cf. case Bytecodes::_athrow in parse2.cpp.
      uncommon_trap(reason, Deoptimization::Action_none,
                    (ciKlass*)nullptr, (char*)nullptr, must_throw);
    }

}

//------------------------------builtin_throw----------------------------------
void GraphKit::builtin_throw(Deoptimization::DeoptReason reason) {
  bool must_throw = true;

  // If this particular condition has not yet happened at this
  // bytecode, then use the uncommon trap mechanism, and allow for
  // a future recompilation if several traps occur here.
  // If the throw is hot, try to use a more complicated inline mechanism
  // which keeps execution inside the compiled code.
  bool treat_throw_as_hot = false;
  ciMethodData* md = method()->method_data();

  if (ProfileTraps) {
    if (too_many_traps(reason)) {
      treat_throw_as_hot = true;
    }
    // (If there is no MDO at all, assume it is early in
    // execution, and that any deopts are part of the
    // startup transient, and don't need to be remembered.)

    // Also, if there is a local exception handler, treat all throws
    // as hot if there has been at least one in this method.
    if (C->trap_count(reason) != 0
        && method()->method_data()->trap_count(reason) != 0
        && has_ex_handler()) {
        treat_throw_as_hot = true;
    }
  }

  // If this throw happens frequently, an uncommon trap might cause
  // a performance pothole.  If there is a local exception handler,
  // and if this particular bytecode appears to be deoptimizing often,
  // let us handle the throw inline, with a preconstructed instance.
  // Note:   If the deopt count has blown up, the uncommon trap
  // runtime is going to flush this nmethod, not matter what.
  if (treat_throw_as_hot && method()->can_omit_stack_trace()) {
    // If the throw is local, we use a pre-existing instance and
    // punt on the backtrace.  This would lead to a missing backtrace
    // (a repeat of 4292742) if the backtrace object is ever asked
    // for its backtrace.
    // Fixing this remaining case of 4292742 requires some flavor of
    // escape analysis.  Leave that for the future.
    ciInstance* ex_obj = nullptr;
    switch (reason) {
    case Deoptimization::Reason_null_check:
      ex_obj = env()->NullPointerException_instance();
      break;
    case Deoptimization::Reason_div0_check:
      ex_obj = env()->ArithmeticException_instance();
      break;
    case Deoptimization::Reason_range_check:
      ex_obj = env()->ArrayIndexOutOfBoundsException_instance();
      break;
    case Deoptimization::Reason_class_check:
      ex_obj = env()->ClassCastException_instance();
      break;
    case Deoptimization::Reason_array_check:
      ex_obj = env()->ArrayStoreException_instance();
      break;
    default:
      break;
    }
    if (failing()) { stop(); return; }  // exception allocation might fail
    if (ex_obj != nullptr) {
      if (env()->jvmti_can_post_on_exceptions()) {
        // check if we must post exception events, take uncommon trap if so
        uncommon_trap_if_should_post_on_exceptions(reason, must_throw);
        // here if should_post_on_exceptions is false
        // continue on with the normal codegen
      }

      // Cheat with a preallocated exception object.
      if (C->log() != nullptr)
        C->log()->elem("hot_throw preallocated='1' reason='%s'",
                       Deoptimization::trap_reason_name(reason));
      const TypeInstPtr* ex_con  = TypeInstPtr::make(ex_obj);
      Node*              ex_node = _gvn.transform(ConNode::make(ex_con));

      // Clear the detail message of the preallocated exception object.
      // Weblogic sometimes mutates the detail message of exceptions
      // using reflection.
      int offset = java_lang_Throwable::get_detailMessage_offset();
      const TypePtr* adr_typ = ex_con->add_offset(offset);

      Node *adr = basic_plus_adr(ex_node, ex_node, offset);
      const TypeOopPtr* val_type = TypeOopPtr::make_from_klass(env()->String_klass());
      Node *store = access_store_at(ex_node, adr, adr_typ, null(), val_type, T_OBJECT, IN_HEAP);

      if (!method()->has_exception_handlers()) {
        // We don't need to preserve the stack if there's no handler as the entire frame is going to be popped anyway.
        // This prevents issues with exception handling and late inlining.
        set_sp(0);
        clean_stack(0);
      }

      add_exception_state(make_exception_state(ex_node));
      return;
    }
  }

  // %%% Maybe add entry to OptoRuntime which directly throws the exc.?
  // It won't be much cheaper than bailing to the interp., since we'll
  // have to pass up all the debug-info, and the runtime will have to
  // create the stack trace.

  // Usual case:  Bail to interpreter.
  // Reserve the right to recompile if we haven't seen anything yet.

  ciMethod* m = Deoptimization::reason_is_speculate(reason) ? C->method() : nullptr;
  Deoptimization::DeoptAction action = Deoptimization::Action_maybe_recompile;
  if (treat_throw_as_hot
      && (method()->method_data()->trap_recompiled_at(bci(), m)
          || C->too_many_traps(reason))) {
    // We cannot afford to take more traps here.  Suffer in the interpreter.
    if (C->log() != nullptr)
      C->log()->elem("hot_throw preallocated='0' reason='%s' mcount='%d'",
                     Deoptimization::trap_reason_name(reason),
                     C->trap_count(reason));
    action = Deoptimization::Action_none;
  }

  // "must_throw" prunes the JVM state to include only the stack, if there
  // are no local exception handlers.  This should cut down on register
  // allocation time and code size, by drastically reducing the number
  // of in-edges on the call to the uncommon trap.

  uncommon_trap(reason, action, (ciKlass*)nullptr, (char*)nullptr, must_throw);
}


//----------------------------PreserveJVMState---------------------------------
PreserveJVMState::PreserveJVMState(GraphKit* kit, bool clone_map) {
  debug_only(kit->verify_map());
  _kit    = kit;
  _map    = kit->map();   // preserve the map
  _sp     = kit->sp();
  kit->set_map(clone_map ? kit->clone_map() : nullptr);
#ifdef ASSERT
  _bci    = kit->bci();
  Parse* parser = kit->is_Parse();
  int block = (parser == nullptr || parser->block() == nullptr) ? -1 : parser->block()->rpo();
  _block  = block;
#endif
}
PreserveJVMState::~PreserveJVMState() {
  GraphKit* kit = _kit;
#ifdef ASSERT
  assert(kit->bci() == _bci, "bci must not shift");
  Parse* parser = kit->is_Parse();
  int block = (parser == nullptr || parser->block() == nullptr) ? -1 : parser->block()->rpo();
  assert(block == _block,    "block must not shift");
#endif
  kit->set_map(_map);
  kit->set_sp(_sp);
}


//-----------------------------BuildCutout-------------------------------------
BuildCutout::BuildCutout(GraphKit* kit, Node* p, float prob, float cnt)
  : PreserveJVMState(kit)
{
  assert(p->is_Con() || p->is_Bool(), "test must be a bool");
  SafePointNode* outer_map = _map;   // preserved map is caller's
  SafePointNode* inner_map = kit->map();
  IfNode* iff = kit->create_and_map_if(outer_map->control(), p, prob, cnt);
  outer_map->set_control(kit->gvn().transform( new IfTrueNode(iff) ));
  inner_map->set_control(kit->gvn().transform( new IfFalseNode(iff) ));
}
BuildCutout::~BuildCutout() {
  GraphKit* kit = _kit;
  assert(kit->stopped(), "cutout code must stop, throw, return, etc.");
}

//---------------------------PreserveReexecuteState----------------------------
PreserveReexecuteState::PreserveReexecuteState(GraphKit* kit) {
  assert(!kit->stopped(), "must call stopped() before");
  _kit    =    kit;
  _sp     =    kit->sp();
  _reexecute = kit->jvms()->_reexecute;
}
PreserveReexecuteState::~PreserveReexecuteState() {
  if (_kit->stopped()) return;
  _kit->jvms()->_reexecute = _reexecute;
  _kit->set_sp(_sp);
}

//------------------------------clone_map--------------------------------------
// Implementation of PreserveJVMState
//
// Only clone_map(...) here. If this function is only used in the
// PreserveJVMState class we may want to get rid of this extra
// function eventually and do it all there.

SafePointNode* GraphKit::clone_map() {
  if (map() == nullptr)  return nullptr;

  // Clone the memory edge first
  Node* mem = MergeMemNode::make(map()->memory());
  gvn().set_type_bottom(mem);

  SafePointNode *clonemap = (SafePointNode*)map()->clone();
  JVMState* jvms = this->jvms();
  JVMState* clonejvms = jvms->clone_shallow(C);
  clonemap->set_memory(mem);
  clonemap->set_jvms(clonejvms);
  clonejvms->set_map(clonemap);
  record_for_igvn(clonemap);
  gvn().set_type_bottom(clonemap);
  return clonemap;
}

//-----------------------------destruct_map_clone------------------------------
//
// Order of destruct is important to increase the likelyhood that memory can be re-used. We need
// to destruct/free/delete in the exact opposite order as clone_map().
void GraphKit::destruct_map_clone(SafePointNode* sfp) {
  if (sfp == nullptr) return;

  Node* mem = sfp->memory();
  JVMState* jvms = sfp->jvms();

  if (jvms != nullptr) {
    delete jvms;
  }

  remove_for_igvn(sfp);
  gvn().clear_type(sfp);
  sfp->destruct(&_gvn);

  if (mem != nullptr) {
    gvn().clear_type(mem);
    mem->destruct(&_gvn);
  }
}

//-----------------------------set_map_clone-----------------------------------
void GraphKit::set_map_clone(SafePointNode* m) {
  _map = m;
  _map = clone_map();
  _map->set_next_exception(nullptr);
  debug_only(verify_map());
}


//----------------------------kill_dead_locals---------------------------------
// Detect any locals which are known to be dead, and force them to top.
void GraphKit::kill_dead_locals() {
  // Consult the liveness information for the locals.  If any
  // of them are unused, then they can be replaced by top().  This
  // should help register allocation time and cut down on the size
  // of the deoptimization information.

  // This call is made from many of the bytecode handling
  // subroutines called from the Big Switch in do_one_bytecode.
  // Every bytecode which might include a slow path is responsible
  // for killing its dead locals.  The more consistent we
  // are about killing deads, the fewer useless phis will be
  // constructed for them at various merge points.

  // bci can be -1 (InvocationEntryBci).  We return the entry
  // liveness for the method.

  if (method() == nullptr || method()->code_size() == 0) {
    // We are building a graph for a call to a native method.
    // All locals are live.
    return;
  }

  ResourceMark rm;

  // Consult the liveness information for the locals.  If any
  // of them are unused, then they can be replaced by top().  This
  // should help register allocation time and cut down on the size
  // of the deoptimization information.
  MethodLivenessResult live_locals = method()->liveness_at_bci(bci());

  int len = (int)live_locals.size();
  assert(len <= jvms()->loc_size(), "too many live locals");
  for (int local = 0; local < len; local++) {
    if (!live_locals.at(local)) {
      set_local(local, top());
    }
  }
}

#ifdef ASSERT
//-------------------------dead_locals_are_killed------------------------------
// Return true if all dead locals are set to top in the map.
// Used to assert "clean" debug info at various points.
bool GraphKit::dead_locals_are_killed() {
  if (method() == nullptr || method()->code_size() == 0) {
    // No locals need to be dead, so all is as it should be.
    return true;
  }

  // Make sure somebody called kill_dead_locals upstream.
  ResourceMark rm;
  for (JVMState* jvms = this->jvms(); jvms != nullptr; jvms = jvms->caller()) {
    if (jvms->loc_size() == 0)  continue;  // no locals to consult
    SafePointNode* map = jvms->map();
    ciMethod* method = jvms->method();
    int       bci    = jvms->bci();
    if (jvms == this->jvms()) {
      bci = this->bci();  // it might not yet be synched
    }
    MethodLivenessResult live_locals = method->liveness_at_bci(bci);
    int len = (int)live_locals.size();
    if (!live_locals.is_valid() || len == 0)
      // This method is trivial, or is poisoned by a breakpoint.
      return true;
    assert(len == jvms->loc_size(), "live map consistent with locals map");
    for (int local = 0; local < len; local++) {
      if (!live_locals.at(local) && map->local(jvms, local) != top()) {
        if (PrintMiscellaneous && (Verbose || WizardMode)) {
          tty->print_cr("Zombie local %d: ", local);
          jvms->dump();
        }
        return false;
      }
    }
  }
  return true;
}

#endif //ASSERT

// Helper function for enforcing certain bytecodes to reexecute if deoptimization happens.
static bool should_reexecute_implied_by_bytecode(JVMState *jvms, bool is_anewarray) {
  ciMethod* cur_method = jvms->method();
  int       cur_bci   = jvms->bci();
  if (cur_method != nullptr && cur_bci != InvocationEntryBci) {
    Bytecodes::Code code = cur_method->java_code_at_bci(cur_bci);
    return Interpreter::bytecode_should_reexecute(code) ||
           (is_anewarray && (code == Bytecodes::_multianewarray));
    // Reexecute _multianewarray bytecode which was replaced with
    // sequence of [a]newarray. See Parse::do_multianewarray().
    //
    // Note: interpreter should not have it set since this optimization
    // is limited by dimensions and guarded by flag so in some cases
    // multianewarray() runtime calls will be generated and
    // the bytecode should not be reexecutes (stack will not be reset).
  } else {
    return false;
  }
}

// Helper function for adding JVMState and debug information to node
void GraphKit::add_safepoint_edges(SafePointNode* call, bool must_throw) {
  // Add the safepoint edges to the call (or other safepoint).

  // Make sure dead locals are set to top.  This
  // should help register allocation time and cut down on the size
  // of the deoptimization information.
  assert(dead_locals_are_killed(), "garbage in debug info before safepoint");

  // Walk the inline list to fill in the correct set of JVMState's
  // Also fill in the associated edges for each JVMState.

  // If the bytecode needs to be reexecuted we need to put
  // the arguments back on the stack.
  const bool should_reexecute = jvms()->should_reexecute();
  JVMState* youngest_jvms = should_reexecute ? sync_jvms_for_reexecute() : sync_jvms();

  // NOTE: set_bci (called from sync_jvms) might reset the reexecute bit to
  // undefined if the bci is different.  This is normal for Parse but it
  // should not happen for LibraryCallKit because only one bci is processed.
  assert(!is_LibraryCallKit() || (jvms()->should_reexecute() == should_reexecute),
         "in LibraryCallKit the reexecute bit should not change");

  // If we are guaranteed to throw, we can prune everything but the
  // input to the current bytecode.
  bool can_prune_locals = false;
  uint stack_slots_not_pruned = 0;
  int inputs = 0, depth = 0;
  if (must_throw) {
    assert(method() == youngest_jvms->method(), "sanity");
    if (compute_stack_effects(inputs, depth)) {
      can_prune_locals = true;
      stack_slots_not_pruned = inputs;
    }
  }

  if (env()->should_retain_local_variables()) {
    // At any safepoint, this method can get breakpointed, which would
    // then require an immediate deoptimization.
    can_prune_locals = false;  // do not prune locals
    stack_slots_not_pruned = 0;
  }

  // do not scribble on the input jvms
  JVMState* out_jvms = youngest_jvms->clone_deep(C);
  call->set_jvms(out_jvms); // Start jvms list for call node

  // For a known set of bytecodes, the interpreter should reexecute them if
  // deoptimization happens. We set the reexecute state for them here
  if (out_jvms->is_reexecute_undefined() && //don't change if already specified
      should_reexecute_implied_by_bytecode(out_jvms, call->is_AllocateArray())) {
#ifdef ASSERT
    int inputs = 0, not_used; // initialized by GraphKit::compute_stack_effects()
    assert(method() == youngest_jvms->method(), "sanity");
    assert(compute_stack_effects(inputs, not_used), "unknown bytecode: %s", Bytecodes::name(java_bc()));
    assert(out_jvms->sp() >= (uint)inputs, "not enough operands for reexecution");
#endif // ASSERT
    out_jvms->set_should_reexecute(true); //NOTE: youngest_jvms not changed
  }

  // Presize the call:
  DEBUG_ONLY(uint non_debug_edges = call->req());
  call->add_req_batch(top(), youngest_jvms->debug_depth());
  assert(call->req() == non_debug_edges + youngest_jvms->debug_depth(), "");

  // Set up edges so that the call looks like this:
  //  Call [state:] ctl io mem fptr retadr
  //       [parms:] parm0 ... parmN
  //       [root:]  loc0 ... locN stk0 ... stkSP mon0 obj0 ... monN objN
  //    [...mid:]   loc0 ... locN stk0 ... stkSP mon0 obj0 ... monN objN [...]
  //       [young:] loc0 ... locN stk0 ... stkSP mon0 obj0 ... monN objN
  // Note that caller debug info precedes callee debug info.

  // Fill pointer walks backwards from "young:" to "root:" in the diagram above:
  uint debug_ptr = call->req();

  // Loop over the map input edges associated with jvms, add them
  // to the call node, & reset all offsets to match call node array.
  for (JVMState* in_jvms = youngest_jvms; in_jvms != nullptr; ) {
    uint debug_end   = debug_ptr;
    uint debug_start = debug_ptr - in_jvms->debug_size();
    debug_ptr = debug_start;  // back up the ptr

    uint p = debug_start;  // walks forward in [debug_start, debug_end)
    uint j, k, l;
    SafePointNode* in_map = in_jvms->map();
    out_jvms->set_map(call);

    if (can_prune_locals) {
      assert(in_jvms->method() == out_jvms->method(), "sanity");
      // If the current throw can reach an exception handler in this JVMS,
      // then we must keep everything live that can reach that handler.
      // As a quick and dirty approximation, we look for any handlers at all.
      if (in_jvms->method()->has_exception_handlers()) {
        can_prune_locals = false;
      }
    }

    // Add the Locals
    k = in_jvms->locoff();
    l = in_jvms->loc_size();
    out_jvms->set_locoff(p);
    if (!can_prune_locals) {
      for (j = 0; j < l; j++) {
        call->set_req(p++, in_map->in(k+j));
        Node* local = in_map->in(k+j);
        // TODO 8325106
        /*
        if (false && local->is_InlineType() && local->isa_InlineType()->is_larval()) {
          tty->print_cr("LARVAL FOUND in LOCAL");
          in_map->dump(0);
          local->dump(0);
        }
        */
      }
    } else {
      p += l;  // already set to top above by add_req_batch
    }

    // Add the Expression Stack
    k = in_jvms->stkoff();
    l = in_jvms->sp();
    out_jvms->set_stkoff(p);
    if (!can_prune_locals) {
      for (j = 0; j < l; j++) {
        call->set_req(p++, in_map->in(k+j));
        Node* local = in_map->in(k+j);
        // TODO 8325106 check if there's a larval on stack in the caller state that has been written in the callee state and update it accordingly
        /*
        if (false && local->is_InlineType() && local->isa_InlineType()->is_larval()) {
          tty->print_cr("LARVAL FOUND on STACK");
          in_map->dump(0);
          local->dump(0);
          map()->replaced_nodes().dump(tty);
          map()->replaced_nodes().apply(call, 0);
          tty->print_cr("");
        }
        */
      }
    } else if (can_prune_locals && stack_slots_not_pruned != 0) {
      // Divide stack into {S0,...,S1}, where S0 is set to top.
      uint s1 = stack_slots_not_pruned;
      stack_slots_not_pruned = 0;  // for next iteration
      if (s1 > l)  s1 = l;
      uint s0 = l - s1;
      p += s0;  // skip the tops preinstalled by add_req_batch
      for (j = s0; j < l; j++)
        call->set_req(p++, in_map->in(k+j));
    } else {
      p += l;  // already set to top above by add_req_batch
    }

    // Add the Monitors
    k = in_jvms->monoff();
    l = in_jvms->mon_size();
    out_jvms->set_monoff(p);
    for (j = 0; j < l; j++)
      call->set_req(p++, in_map->in(k+j));

    // Copy any scalar object fields.
    k = in_jvms->scloff();
    l = in_jvms->scl_size();
    out_jvms->set_scloff(p);
    for (j = 0; j < l; j++)
      call->set_req(p++, in_map->in(k+j));

    // Finish the new jvms.
    out_jvms->set_endoff(p);

    assert(out_jvms->endoff()     == debug_end,             "fill ptr must match");
    assert(out_jvms->depth()      == in_jvms->depth(),      "depth must match");
    assert(out_jvms->loc_size()   == in_jvms->loc_size(),   "size must match");
    assert(out_jvms->mon_size()   == in_jvms->mon_size(),   "size must match");
    assert(out_jvms->scl_size()   == in_jvms->scl_size(),   "size must match");
    assert(out_jvms->debug_size() == in_jvms->debug_size(), "size must match");

    // Update the two tail pointers in parallel.
    out_jvms = out_jvms->caller();
    in_jvms  = in_jvms->caller();
  }

  assert(debug_ptr == non_debug_edges, "debug info must fit exactly");

  // Test the correctness of JVMState::debug_xxx accessors:
  assert(call->jvms()->debug_start() == non_debug_edges, "");
  assert(call->jvms()->debug_end()   == call->req(), "");
  assert(call->jvms()->debug_depth() == call->req() - non_debug_edges, "");
}

bool GraphKit::compute_stack_effects(int& inputs, int& depth) {
  Bytecodes::Code code = java_bc();
  if (code == Bytecodes::_wide) {
    code = method()->java_code_at_bci(bci() + 1);
  }

  if (code != Bytecodes::_illegal) {
    depth = Bytecodes::depth(code); // checkcast=0, athrow=-1
  }

  auto rsize = [&]() {
    assert(code != Bytecodes::_illegal, "code is illegal!");
    BasicType rtype = Bytecodes::result_type(code); // checkcast=P, athrow=V
    return (rtype < T_CONFLICT) ? type2size[rtype] : 0;
  };

  switch (code) {
  case Bytecodes::_illegal:
    return false;

  case Bytecodes::_ldc:
  case Bytecodes::_ldc_w:
  case Bytecodes::_ldc2_w:
    inputs = 0;
    break;

  case Bytecodes::_dup:         inputs = 1;  break;
  case Bytecodes::_dup_x1:      inputs = 2;  break;
  case Bytecodes::_dup_x2:      inputs = 3;  break;
  case Bytecodes::_dup2:        inputs = 2;  break;
  case Bytecodes::_dup2_x1:     inputs = 3;  break;
  case Bytecodes::_dup2_x2:     inputs = 4;  break;
  case Bytecodes::_swap:        inputs = 2;  break;
  case Bytecodes::_arraylength: inputs = 1;  break;

  case Bytecodes::_getstatic:
  case Bytecodes::_putstatic:
  case Bytecodes::_getfield:
  case Bytecodes::_putfield:
    {
      bool ignored_will_link;
      ciField* field = method()->get_field_at_bci(bci(), ignored_will_link);
      int size = InlineTypeNode::stack_size_for_field(field);
      bool is_get = (depth >= 0), is_static = (depth & 1);
      inputs = (is_static ? 0 : 1);
      if (is_get) {
        depth = size - inputs;
      } else {
        inputs += size;        // putxxx pops the value from the stack
        depth = - inputs;
      }
    }
    break;

  case Bytecodes::_invokevirtual:
  case Bytecodes::_invokespecial:
  case Bytecodes::_invokestatic:
  case Bytecodes::_invokedynamic:
  case Bytecodes::_invokeinterface:
    {
      bool ignored_will_link;
      ciSignature* declared_signature = nullptr;
      ciMethod* ignored_callee = method()->get_method_at_bci(bci(), ignored_will_link, &declared_signature);
      assert(declared_signature != nullptr, "cannot be null");
      inputs   = declared_signature->arg_size_for_bc(code);
      int size = declared_signature->return_type()->size();
      depth = size - inputs;
    }
    break;

  case Bytecodes::_multianewarray:
    {
      ciBytecodeStream iter(method());
      iter.reset_to_bci(bci());
      iter.next();
      inputs = iter.get_dimensions();
      assert(rsize() == 1, "");
      depth = 1 - inputs;
    }
    break;

<<<<<<< HEAD
  case Bytecodes::_withfield: {
    bool ignored_will_link;
    ciField* field = method()->get_field_at_bci(bci(), ignored_will_link);
    int size = InlineTypeNode::stack_size_for_field(field);
    inputs = size+1;
    depth = rsize() - inputs;
    break;
  }

=======
>>>>>>> e01ec832
  case Bytecodes::_ireturn:
  case Bytecodes::_lreturn:
  case Bytecodes::_freturn:
  case Bytecodes::_dreturn:
  case Bytecodes::_areturn:
    assert(rsize() == -depth, "");
    inputs = -depth;
    break;

  case Bytecodes::_jsr:
  case Bytecodes::_jsr_w:
    inputs = 0;
    depth  = 1;                  // S.B. depth=1, not zero
    break;

  default:
    // bytecode produces a typed result
    inputs = rsize() - depth;
    assert(inputs >= 0, "");
    break;
  }

#ifdef ASSERT
  // spot check
  int outputs = depth + inputs;
  assert(outputs >= 0, "sanity");
  switch (code) {
  case Bytecodes::_checkcast: assert(inputs == 1 && outputs == 1, ""); break;
  case Bytecodes::_athrow:    assert(inputs == 1 && outputs == 0, ""); break;
  case Bytecodes::_aload_0:   assert(inputs == 0 && outputs == 1, ""); break;
  case Bytecodes::_return:    assert(inputs == 0 && outputs == 0, ""); break;
  case Bytecodes::_drem:      assert(inputs == 4 && outputs == 2, ""); break;
  default:                    break;
  }
#endif //ASSERT

  return true;
}



//------------------------------basic_plus_adr---------------------------------
Node* GraphKit::basic_plus_adr(Node* base, Node* ptr, Node* offset) {
  // short-circuit a common case
  if (offset == intcon(0))  return ptr;
  return _gvn.transform( new AddPNode(base, ptr, offset) );
}

Node* GraphKit::ConvI2L(Node* offset) {
  // short-circuit a common case
  jint offset_con = find_int_con(offset, Type::OffsetBot);
  if (offset_con != Type::OffsetBot) {
    return longcon((jlong) offset_con);
  }
  return _gvn.transform( new ConvI2LNode(offset));
}

Node* GraphKit::ConvI2UL(Node* offset) {
  juint offset_con = (juint) find_int_con(offset, Type::OffsetBot);
  if (offset_con != (juint) Type::OffsetBot) {
    return longcon((julong) offset_con);
  }
  Node* conv = _gvn.transform( new ConvI2LNode(offset));
  Node* mask = _gvn.transform(ConLNode::make((julong) max_juint));
  return _gvn.transform( new AndLNode(conv, mask) );
}

Node* GraphKit::ConvL2I(Node* offset) {
  // short-circuit a common case
  jlong offset_con = find_long_con(offset, (jlong)Type::OffsetBot);
  if (offset_con != (jlong)Type::OffsetBot) {
    return intcon((int) offset_con);
  }
  return _gvn.transform( new ConvL2INode(offset));
}

//-------------------------load_object_klass-----------------------------------
Node* GraphKit::load_object_klass(Node* obj) {
  // Special-case a fresh allocation to avoid building nodes:
  Node* akls = AllocateNode::Ideal_klass(obj, &_gvn);
  if (akls != nullptr)  return akls;
  Node* k_adr = basic_plus_adr(obj, oopDesc::klass_offset_in_bytes());
  return _gvn.transform(LoadKlassNode::make(_gvn, nullptr, immutable_memory(), k_adr, TypeInstPtr::KLASS, TypeInstKlassPtr::OBJECT));
}

//-------------------------load_array_length-----------------------------------
Node* GraphKit::load_array_length(Node* array) {
  // Special-case a fresh allocation to avoid building nodes:
  AllocateArrayNode* alloc = AllocateArrayNode::Ideal_array_allocation(array);
  Node *alen;
  if (alloc == nullptr) {
    Node *r_adr = basic_plus_adr(array, arrayOopDesc::length_offset_in_bytes());
    alen = _gvn.transform( new LoadRangeNode(0, immutable_memory(), r_adr, TypeInt::POS));
  } else {
    alen = array_ideal_length(alloc, _gvn.type(array)->is_oopptr(), false);
  }
  return alen;
}

Node* GraphKit::array_ideal_length(AllocateArrayNode* alloc,
                                   const TypeOopPtr* oop_type,
                                   bool replace_length_in_map) {
  Node* length = alloc->Ideal_length();
  if (replace_length_in_map == false || map()->find_edge(length) >= 0) {
    Node* ccast = alloc->make_ideal_length(oop_type, &_gvn);
    if (ccast != length) {
      // do not transform ccast here, it might convert to top node for
      // negative array length and break assumptions in parsing stage.
      _gvn.set_type_bottom(ccast);
      record_for_igvn(ccast);
      if (replace_length_in_map) {
        replace_in_map(length, ccast);
      }
      return ccast;
    }
  }
  return length;
}

//------------------------------do_null_check----------------------------------
// Helper function to do a null pointer check.  Returned value is
// the incoming address with null casted away.  You are allowed to use the
// not-null value only if you are control dependent on the test.
#ifndef PRODUCT
extern uint explicit_null_checks_inserted,
            explicit_null_checks_elided;
#endif
Node* GraphKit::null_check_common(Node* value, BasicType type,
                                  // optional arguments for variations:
                                  bool assert_null,
                                  Node* *null_control,
                                  bool speculative,
                                  bool is_init_check) {
  assert(!assert_null || null_control == nullptr, "not both at once");
  if (stopped())  return top();
  NOT_PRODUCT(explicit_null_checks_inserted++);

  if (value->is_InlineType()) {
    // Null checking a scalarized but nullable inline type. Check the IsInit
    // input instead of the oop input to avoid keeping buffer allocations alive.
    InlineTypeNode* vtptr = value->as_InlineType();
    while (vtptr->get_oop()->is_InlineType()) {
      vtptr = vtptr->get_oop()->as_InlineType();
    }
    null_check_common(vtptr->get_is_init(), T_INT, assert_null, null_control, speculative, true);
    if (stopped()) {
      return top();
    }
    if (assert_null) {
      // TODO 8284443 Scalarize here (this currently leads to compilation bailouts)
      // vtptr = InlineTypeNode::make_null(_gvn, vtptr->type()->inline_klass());
      // replace_in_map(value, vtptr);
      // return vtptr;
      return null();
    }
    bool do_replace_in_map = (null_control == nullptr || (*null_control) == top());
    return cast_not_null(value, do_replace_in_map);
  }

  // Construct null check
  Node *chk = nullptr;
  switch(type) {
    case T_LONG   : chk = new CmpLNode(value, _gvn.zerocon(T_LONG)); break;
    case T_INT    : chk = new CmpINode(value, _gvn.intcon(0)); break;
    case T_ARRAY  : // fall through
      type = T_OBJECT;  // simplify further tests
    case T_OBJECT : {
      const Type *t = _gvn.type( value );

      const TypeOopPtr* tp = t->isa_oopptr();
      if (tp != nullptr && !tp->is_loaded()
          // Only for do_null_check, not any of its siblings:
          && !assert_null && null_control == nullptr) {
        // Usually, any field access or invocation on an unloaded oop type
        // will simply fail to link, since the statically linked class is
        // likely also to be unloaded.  However, in -Xcomp mode, sometimes
        // the static class is loaded but the sharper oop type is not.
        // Rather than checking for this obscure case in lots of places,
        // we simply observe that a null check on an unloaded class
        // will always be followed by a nonsense operation, so we
        // can just issue the uncommon trap here.
        // Our access to the unloaded class will only be correct
        // after it has been loaded and initialized, which requires
        // a trip through the interpreter.
        ciKlass* klass = tp->unloaded_klass();
#ifndef PRODUCT
        if (WizardMode) { tty->print("Null check of unloaded "); klass->print(); tty->cr(); }
#endif
        uncommon_trap(Deoptimization::Reason_unloaded,
                      Deoptimization::Action_reinterpret,
                      klass, "!loaded");
        return top();
      }

      if (assert_null) {
        // See if the type is contained in NULL_PTR.
        // If so, then the value is already null.
        if (t->higher_equal(TypePtr::NULL_PTR)) {
          NOT_PRODUCT(explicit_null_checks_elided++);
          return value;           // Elided null assert quickly!
        }
      } else {
        // See if mixing in the null pointer changes type.
        // If so, then the null pointer was not allowed in the original
        // type.  In other words, "value" was not-null.
        if (t->meet(TypePtr::NULL_PTR) != t->remove_speculative()) {
          // same as: if (!TypePtr::NULL_PTR->higher_equal(t)) ...
          NOT_PRODUCT(explicit_null_checks_elided++);
          return value;           // Elided null check quickly!
        }
      }
      chk = new CmpPNode( value, null() );
      break;
    }

    default:
      fatal("unexpected type: %s", type2name(type));
  }
  assert(chk != nullptr, "sanity check");
  chk = _gvn.transform(chk);

  BoolTest::mask btest = assert_null ? BoolTest::eq : BoolTest::ne;
  BoolNode *btst = new BoolNode( chk, btest);
  Node   *tst = _gvn.transform( btst );

  //-----------
  // if peephole optimizations occurred, a prior test existed.
  // If a prior test existed, maybe it dominates as we can avoid this test.
  if (tst != btst && type == T_OBJECT) {
    // At this point we want to scan up the CFG to see if we can
    // find an identical test (and so avoid this test altogether).
    Node *cfg = control();
    int depth = 0;
    while( depth < 16 ) {       // Limit search depth for speed
      if( cfg->Opcode() == Op_IfTrue &&
          cfg->in(0)->in(1) == tst ) {
        // Found prior test.  Use "cast_not_null" to construct an identical
        // CastPP (and hence hash to) as already exists for the prior test.
        // Return that casted value.
        if (assert_null) {
          replace_in_map(value, null());
          return null();  // do not issue the redundant test
        }
        Node *oldcontrol = control();
        set_control(cfg);
        Node *res = cast_not_null(value);
        set_control(oldcontrol);
        NOT_PRODUCT(explicit_null_checks_elided++);
        return res;
      }
      cfg = IfNode::up_one_dom(cfg, /*linear_only=*/ true);
      if (cfg == nullptr)  break;  // Quit at region nodes
      depth++;
    }
  }

  //-----------
  // Branch to failure if null
  float ok_prob = PROB_MAX;  // a priori estimate:  nulls never happen
  Deoptimization::DeoptReason reason;
  if (assert_null) {
    reason = Deoptimization::reason_null_assert(speculative);
  } else if (type == T_OBJECT || is_init_check) {
    reason = Deoptimization::reason_null_check(speculative);
  } else {
    reason = Deoptimization::Reason_div0_check;
  }
  // %%% Since Reason_unhandled is not recorded on a per-bytecode basis,
  // ciMethodData::has_trap_at will return a conservative -1 if any
  // must-be-null assertion has failed.  This could cause performance
  // problems for a method after its first do_null_assert failure.
  // Consider using 'Reason_class_check' instead?

  // To cause an implicit null check, we set the not-null probability
  // to the maximum (PROB_MAX).  For an explicit check the probability
  // is set to a smaller value.
  if (null_control != nullptr || too_many_traps(reason)) {
    // probability is less likely
    ok_prob =  PROB_LIKELY_MAG(3);
  } else if (!assert_null &&
             (ImplicitNullCheckThreshold > 0) &&
             method() != nullptr &&
             (method()->method_data()->trap_count(reason)
              >= (uint)ImplicitNullCheckThreshold)) {
    ok_prob =  PROB_LIKELY_MAG(3);
  }

  if (null_control != nullptr) {
    IfNode* iff = create_and_map_if(control(), tst, ok_prob, COUNT_UNKNOWN);
    Node* null_true = _gvn.transform( new IfFalseNode(iff));
    set_control(      _gvn.transform( new IfTrueNode(iff)));
#ifndef PRODUCT
    if (null_true == top()) {
      explicit_null_checks_elided++;
    }
#endif
    (*null_control) = null_true;
  } else {
    BuildCutout unless(this, tst, ok_prob);
    // Check for optimizer eliding test at parse time
    if (stopped()) {
      // Failure not possible; do not bother making uncommon trap.
      NOT_PRODUCT(explicit_null_checks_elided++);
    } else if (assert_null) {
      uncommon_trap(reason,
                    Deoptimization::Action_make_not_entrant,
                    nullptr, "assert_null");
    } else {
      replace_in_map(value, zerocon(type));
      builtin_throw(reason);
    }
  }

  // Must throw exception, fall-thru not possible?
  if (stopped()) {
    return top();               // No result
  }

  if (assert_null) {
    // Cast obj to null on this path.
    replace_in_map(value, zerocon(type));
    return zerocon(type);
  }

  // Cast obj to not-null on this path, if there is no null_control.
  // (If there is a null_control, a non-null value may come back to haunt us.)
  if (type == T_OBJECT) {
    Node* cast = cast_not_null(value, false);
    if (null_control == nullptr || (*null_control) == top())
      replace_in_map(value, cast);
    value = cast;
  }

  return value;
}

//------------------------------cast_not_null----------------------------------
// Cast obj to not-null on this path
Node* GraphKit::cast_not_null(Node* obj, bool do_replace_in_map) {
  if (obj->is_InlineType()) {
    // TODO 8325106 Can we avoid cloning?
    Node* vt = obj->clone();
    vt->as_InlineType()->set_is_init(_gvn);
    vt = _gvn.transform(vt);
    if (do_replace_in_map) {
      replace_in_map(obj, vt);
    }
    return vt;
  }
  const Type *t = _gvn.type(obj);
  const Type *t_not_null = t->join_speculative(TypePtr::NOTNULL);
  // Object is already not-null?
  if( t == t_not_null ) return obj;

  Node *cast = new CastPPNode(obj,t_not_null);
  cast->init_req(0, control());
  cast = _gvn.transform( cast );

  // Scan for instances of 'obj' in the current JVM mapping.
  // These instances are known to be not-null after the test.
  if (do_replace_in_map)
    replace_in_map(obj, cast);

  return cast;                  // Return casted value
}

// Sometimes in intrinsics, we implicitly know an object is not null
// (there's no actual null check) so we can cast it to not null. In
// the course of optimizations, the input to the cast can become null.
// In that case that data path will die and we need the control path
// to become dead as well to keep the graph consistent. So we have to
// add a check for null for which one branch can't be taken. It uses
// an Opaque4 node that will cause the check to be removed after loop
// opts so the test goes away and the compiled code doesn't execute a
// useless check.
Node* GraphKit::must_be_not_null(Node* value, bool do_replace_in_map) {
  if (!TypePtr::NULL_PTR->higher_equal(_gvn.type(value))) {
    return value;
  }
  Node* chk = _gvn.transform(new CmpPNode(value, null()));
  Node *tst = _gvn.transform(new BoolNode(chk, BoolTest::ne));
  Node* opaq = _gvn.transform(new Opaque4Node(C, tst, intcon(1)));
  IfNode *iff = new IfNode(control(), opaq, PROB_MAX, COUNT_UNKNOWN);
  _gvn.set_type(iff, iff->Value(&_gvn));
  Node *if_f = _gvn.transform(new IfFalseNode(iff));
  Node *frame = _gvn.transform(new ParmNode(C->start(), TypeFunc::FramePtr));
  Node* halt = _gvn.transform(new HaltNode(if_f, frame, "unexpected null in intrinsic"));
  C->root()->add_req(halt);
  Node *if_t = _gvn.transform(new IfTrueNode(iff));
  set_control(if_t);
  return cast_not_null(value, do_replace_in_map);
}


//--------------------------replace_in_map-------------------------------------
void GraphKit::replace_in_map(Node* old, Node* neww) {
  if (old == neww) {
    return;
  }

  map()->replace_edge(old, neww);

  // Note: This operation potentially replaces any edge
  // on the map.  This includes locals, stack, and monitors
  // of the current (innermost) JVM state.

  // don't let inconsistent types from profiling escape this
  // method

  const Type* told = _gvn.type(old);
  const Type* tnew = _gvn.type(neww);

  if (!tnew->higher_equal(told)) {
    return;
  }

  map()->record_replaced_node(old, neww);
}


//=============================================================================
//--------------------------------memory---------------------------------------
Node* GraphKit::memory(uint alias_idx) {
  MergeMemNode* mem = merged_memory();
  Node* p = mem->memory_at(alias_idx);
  assert(p != mem->empty_memory(), "empty");
  _gvn.set_type(p, Type::MEMORY);  // must be mapped
  return p;
}

//-----------------------------reset_memory------------------------------------
Node* GraphKit::reset_memory() {
  Node* mem = map()->memory();
  // do not use this node for any more parsing!
  debug_only( map()->set_memory((Node*)nullptr) );
  return _gvn.transform( mem );
}

//------------------------------set_all_memory---------------------------------
void GraphKit::set_all_memory(Node* newmem) {
  Node* mergemem = MergeMemNode::make(newmem);
  gvn().set_type_bottom(mergemem);
  map()->set_memory(mergemem);
}

//------------------------------set_all_memory_call----------------------------
void GraphKit::set_all_memory_call(Node* call, bool separate_io_proj) {
  Node* newmem = _gvn.transform( new ProjNode(call, TypeFunc::Memory, separate_io_proj) );
  set_all_memory(newmem);
}

//=============================================================================
//
// parser factory methods for MemNodes
//
// These are layered on top of the factory methods in LoadNode and StoreNode,
// and integrate with the parser's memory state and _gvn engine.
//

// factory methods in "int adr_idx"
Node* GraphKit::make_load(Node* ctl, Node* adr, const Type* t, BasicType bt,
                          int adr_idx,
                          MemNode::MemOrd mo,
                          LoadNode::ControlDependency control_dependency,
                          bool require_atomic_access,
                          bool unaligned,
                          bool mismatched,
                          bool unsafe,
                          uint8_t barrier_data) {
  assert(adr_idx != Compile::AliasIdxTop, "use other make_load factory" );
  const TypePtr* adr_type = nullptr; // debug-mode-only argument
  debug_only(adr_type = C->get_adr_type(adr_idx));
  Node* mem = memory(adr_idx);
  Node* ld = LoadNode::make(_gvn, ctl, mem, adr, adr_type, t, bt, mo, control_dependency, require_atomic_access, unaligned, mismatched, unsafe, barrier_data);
  ld = _gvn.transform(ld);

  if (((bt == T_OBJECT) && C->do_escape_analysis()) || C->eliminate_boxing()) {
    // Improve graph before escape analysis and boxing elimination.
    record_for_igvn(ld);
  }
  return ld;
}

Node* GraphKit::store_to_memory(Node* ctl, Node* adr, Node *val, BasicType bt,
                                int adr_idx,
                                MemNode::MemOrd mo,
                                bool require_atomic_access,
                                bool unaligned,
                                bool mismatched,
                                bool unsafe,
                                int barrier_data) {
  assert(adr_idx != Compile::AliasIdxTop, "use other store_to_memory factory" );
  const TypePtr* adr_type = nullptr;
  debug_only(adr_type = C->get_adr_type(adr_idx));
  Node *mem = memory(adr_idx);
  Node* st = StoreNode::make(_gvn, ctl, mem, adr, adr_type, val, bt, mo, require_atomic_access);
  if (unaligned) {
    st->as_Store()->set_unaligned_access();
  }
  if (mismatched) {
    st->as_Store()->set_mismatched_access();
  }
  if (unsafe) {
    st->as_Store()->set_unsafe_access();
  }
  st->as_Store()->set_barrier_data(barrier_data);
  st = _gvn.transform(st);
  set_memory(st, adr_idx);
  // Back-to-back stores can only remove intermediate store with DU info
  // so push on worklist for optimizer.
  if (mem->req() > MemNode::Address && adr == mem->in(MemNode::Address))
    record_for_igvn(st);

  return st;
}

Node* GraphKit::access_store_at(Node* obj,
                                Node* adr,
                                const TypePtr* adr_type,
                                Node* val,
                                const Type* val_type,
                                BasicType bt,
                                DecoratorSet decorators,
                                bool safe_for_replace) {
  // Transformation of a value which could be null pointer (CastPP #null)
  // could be delayed during Parse (for example, in adjust_map_after_if()).
  // Execute transformation here to avoid barrier generation in such case.
  if (_gvn.type(val) == TypePtr::NULL_PTR) {
    val = _gvn.makecon(TypePtr::NULL_PTR);
  }

  if (stopped()) {
    return top(); // Dead path ?
  }

  assert(val != nullptr, "not dead path");
  if (val->is_InlineType()) {
    // Store to non-flat field. Buffer the inline type and make sure
    // the store is re-executed if the allocation triggers deoptimization.
    PreserveReexecuteState preexecs(this);
    jvms()->set_should_reexecute(true);
    val = val->as_InlineType()->buffer(this, safe_for_replace);
  }

  C2AccessValuePtr addr(adr, adr_type);
  C2AccessValue value(val, val_type);
  C2ParseAccess access(this, decorators | C2_WRITE_ACCESS, bt, obj, addr);
  if (access.is_raw()) {
    return _barrier_set->BarrierSetC2::store_at(access, value);
  } else {
    return _barrier_set->store_at(access, value);
  }
}

Node* GraphKit::access_load_at(Node* obj,   // containing obj
                               Node* adr,   // actual address to store val at
                               const TypePtr* adr_type,
                               const Type* val_type,
                               BasicType bt,
                               DecoratorSet decorators,
                               Node* ctl) {
  if (stopped()) {
    return top(); // Dead path ?
  }

  C2AccessValuePtr addr(adr, adr_type);
  C2ParseAccess access(this, decorators | C2_READ_ACCESS, bt, obj, addr, ctl);
  if (access.is_raw()) {
    return _barrier_set->BarrierSetC2::load_at(access, val_type);
  } else {
    return _barrier_set->load_at(access, val_type);
  }
}

Node* GraphKit::access_load(Node* adr,   // actual address to load val at
                            const Type* val_type,
                            BasicType bt,
                            DecoratorSet decorators) {
  if (stopped()) {
    return top(); // Dead path ?
  }

  C2AccessValuePtr addr(adr, adr->bottom_type()->is_ptr());
  C2ParseAccess access(this, decorators | C2_READ_ACCESS, bt, nullptr, addr);
  if (access.is_raw()) {
    return _barrier_set->BarrierSetC2::load_at(access, val_type);
  } else {
    return _barrier_set->load_at(access, val_type);
  }
}

Node* GraphKit::access_atomic_cmpxchg_val_at(Node* obj,
                                             Node* adr,
                                             const TypePtr* adr_type,
                                             int alias_idx,
                                             Node* expected_val,
                                             Node* new_val,
                                             const Type* value_type,
                                             BasicType bt,
                                             DecoratorSet decorators) {
  C2AccessValuePtr addr(adr, adr_type);
  C2AtomicParseAccess access(this, decorators | C2_READ_ACCESS | C2_WRITE_ACCESS,
                        bt, obj, addr, alias_idx);
  if (access.is_raw()) {
    return _barrier_set->BarrierSetC2::atomic_cmpxchg_val_at(access, expected_val, new_val, value_type);
  } else {
    return _barrier_set->atomic_cmpxchg_val_at(access, expected_val, new_val, value_type);
  }
}

Node* GraphKit::access_atomic_cmpxchg_bool_at(Node* obj,
                                              Node* adr,
                                              const TypePtr* adr_type,
                                              int alias_idx,
                                              Node* expected_val,
                                              Node* new_val,
                                              const Type* value_type,
                                              BasicType bt,
                                              DecoratorSet decorators) {
  C2AccessValuePtr addr(adr, adr_type);
  C2AtomicParseAccess access(this, decorators | C2_READ_ACCESS | C2_WRITE_ACCESS,
                        bt, obj, addr, alias_idx);
  if (access.is_raw()) {
    return _barrier_set->BarrierSetC2::atomic_cmpxchg_bool_at(access, expected_val, new_val, value_type);
  } else {
    return _barrier_set->atomic_cmpxchg_bool_at(access, expected_val, new_val, value_type);
  }
}

Node* GraphKit::access_atomic_xchg_at(Node* obj,
                                      Node* adr,
                                      const TypePtr* adr_type,
                                      int alias_idx,
                                      Node* new_val,
                                      const Type* value_type,
                                      BasicType bt,
                                      DecoratorSet decorators) {
  C2AccessValuePtr addr(adr, adr_type);
  C2AtomicParseAccess access(this, decorators | C2_READ_ACCESS | C2_WRITE_ACCESS,
                        bt, obj, addr, alias_idx);
  if (access.is_raw()) {
    return _barrier_set->BarrierSetC2::atomic_xchg_at(access, new_val, value_type);
  } else {
    return _barrier_set->atomic_xchg_at(access, new_val, value_type);
  }
}

Node* GraphKit::access_atomic_add_at(Node* obj,
                                     Node* adr,
                                     const TypePtr* adr_type,
                                     int alias_idx,
                                     Node* new_val,
                                     const Type* value_type,
                                     BasicType bt,
                                     DecoratorSet decorators) {
  C2AccessValuePtr addr(adr, adr_type);
  C2AtomicParseAccess access(this, decorators | C2_READ_ACCESS | C2_WRITE_ACCESS, bt, obj, addr, alias_idx);
  if (access.is_raw()) {
    return _barrier_set->BarrierSetC2::atomic_add_at(access, new_val, value_type);
  } else {
    return _barrier_set->atomic_add_at(access, new_val, value_type);
  }
}

void GraphKit::access_clone(Node* src, Node* dst, Node* size, bool is_array) {
  return _barrier_set->clone(this, src, dst, size, is_array);
}

//-------------------------array_element_address-------------------------
Node* GraphKit::array_element_address(Node* ary, Node* idx, BasicType elembt,
                                      const TypeInt* sizetype, Node* ctrl) {
  const TypeAryPtr* arytype = _gvn.type(ary)->is_aryptr();
  uint shift = arytype->is_flat() ? arytype->flat_log_elem_size() : exact_log2(type2aelembytes(elembt));
  uint header = arrayOopDesc::base_offset_in_bytes(elembt);

  // short-circuit a common case (saves lots of confusing waste motion)
  jint idx_con = find_int_con(idx, -1);
  if (idx_con >= 0) {
    intptr_t offset = header + ((intptr_t)idx_con << shift);
    return basic_plus_adr(ary, offset);
  }

  // must be correct type for alignment purposes
  Node* base  = basic_plus_adr(ary, header);
  idx = Compile::conv_I2X_index(&_gvn, idx, sizetype, ctrl);
  Node* scale = _gvn.transform( new LShiftXNode(idx, intcon(shift)) );
  return basic_plus_adr(ary, base, scale);
}

//-------------------------load_array_element-------------------------
Node* GraphKit::load_array_element(Node* ary, Node* idx, const TypeAryPtr* arytype, bool set_ctrl) {
  const Type* elemtype = arytype->elem();
  BasicType elembt = elemtype->array_element_basic_type();
  Node* adr = array_element_address(ary, idx, elembt, arytype->size());
  if (elembt == T_NARROWOOP) {
    elembt = T_OBJECT; // To satisfy switch in LoadNode::make()
  }
  Node* ld = access_load_at(ary, adr, arytype, elemtype, elembt,
                            IN_HEAP | IS_ARRAY | (set_ctrl ? C2_CONTROL_DEPENDENT_LOAD : 0));
  return ld;
}

//-------------------------set_arguments_for_java_call-------------------------
// Arguments (pre-popped from the stack) are taken from the JVMS.
void GraphKit::set_arguments_for_java_call(CallJavaNode* call, bool is_late_inline) {
  PreserveReexecuteState preexecs(this);
  if (EnableValhalla) {
    // Make sure the call is "re-executed", if buffering of inline type arguments triggers deoptimization.
    // At this point, the call hasn't been executed yet, so we will only ever execute the call once.
    jvms()->set_should_reexecute(true);
    int arg_size = method()->get_declared_signature_at_bci(bci())->arg_size_for_bc(java_bc());
    inc_sp(arg_size);
  }
  // Add the call arguments
  const TypeTuple* domain = call->tf()->domain_sig();
  uint nargs = domain->cnt();
  int arg_num = 0;
  for (uint i = TypeFunc::Parms, idx = TypeFunc::Parms; i < nargs; i++) {
    Node* arg = argument(i-TypeFunc::Parms);
    const Type* t = domain->field_at(i);
    // TODO 8284443 A static call to a mismatched method should still be scalarized
    if (t->is_inlinetypeptr() && !call->method()->get_Method()->mismatch() && call->method()->is_scalarized_arg(arg_num)) {
      // We don't pass inline type arguments by reference but instead pass each field of the inline type
      if (!arg->is_InlineType()) {
        arg = InlineTypeNode::make_from_oop(this, arg, t->inline_klass(), t->inline_klass()->is_null_free());
      }
      InlineTypeNode* vt = arg->as_InlineType();
      vt->pass_fields(this, call, idx, true, !t->maybe_null());
      // If an inline type argument is passed as fields, attach the Method* to the call site
      // to be able to access the extended signature later via attached_method_before_pc().
      // For example, see CompiledMethod::preserve_callee_argument_oops().
      call->set_override_symbolic_info(true);
      // Register an evol dependency on the callee method to make sure that this method is deoptimized and
      // re-compiled with a non-scalarized calling convention if the callee method is later marked as mismatched.
      C->dependencies()->assert_evol_method(call->method());
      arg_num++;
      continue;
    } else if (arg->is_InlineType()) {
      // Pass inline type argument via oop to callee
      arg = arg->as_InlineType()->buffer(this);
    }
    if (t != Type::HALF) {
      arg_num++;
    }
    call->init_req(idx++, arg);
  }
}

//---------------------------set_edges_for_java_call---------------------------
// Connect a newly created call into the current JVMS.
// A return value node (if any) is returned from set_edges_for_java_call.
void GraphKit::set_edges_for_java_call(CallJavaNode* call, bool must_throw, bool separate_io_proj) {

  // Add the predefined inputs:
  call->init_req( TypeFunc::Control, control() );
  call->init_req( TypeFunc::I_O    , i_o() );
  call->init_req( TypeFunc::Memory , reset_memory() );
  call->init_req( TypeFunc::FramePtr, frameptr() );
  call->init_req( TypeFunc::ReturnAdr, top() );

  add_safepoint_edges(call, must_throw);

  Node* xcall = _gvn.transform(call);

  if (xcall == top()) {
    set_control(top());
    return;
  }
  assert(xcall == call, "call identity is stable");

  // Re-use the current map to produce the result.

  set_control(_gvn.transform(new ProjNode(call, TypeFunc::Control)));
  set_i_o(    _gvn.transform(new ProjNode(call, TypeFunc::I_O    , separate_io_proj)));
  set_all_memory_call(xcall, separate_io_proj);

  //return xcall;   // no need, caller already has it
}

Node* GraphKit::set_results_for_java_call(CallJavaNode* call, bool separate_io_proj, bool deoptimize) {
  if (stopped())  return top();  // maybe the call folded up?

  // Note:  Since any out-of-line call can produce an exception,
  // we always insert an I_O projection from the call into the result.

  make_slow_call_ex(call, env()->Throwable_klass(), separate_io_proj, deoptimize);

  if (separate_io_proj) {
    // The caller requested separate projections be used by the fall
    // through and exceptional paths, so replace the projections for
    // the fall through path.
    set_i_o(_gvn.transform( new ProjNode(call, TypeFunc::I_O) ));
    set_all_memory(_gvn.transform( new ProjNode(call, TypeFunc::Memory) ));
  }

  // Capture the return value, if any.
  Node* ret;
  if (call->method() == nullptr || call->method()->return_type()->basic_type() == T_VOID) {
    ret = top();
  } else if (call->tf()->returns_inline_type_as_fields()) {
    // Return of multiple values (inline type fields): we create a
    // InlineType node, each field is a projection from the call.
    ciInlineKlass* vk = call->method()->return_type()->as_inline_klass();
    uint base_input = TypeFunc::Parms;
    ret = InlineTypeNode::make_from_multi(this, call, vk, base_input, false, false);
  } else {
    ret = _gvn.transform(new ProjNode(call, TypeFunc::Parms));
    ciType* t = call->method()->return_type();
    if (t->is_klass()) {
      const Type* type = TypeOopPtr::make_from_klass(t->as_klass());
      if (type->is_inlinetypeptr()) {
        ret = InlineTypeNode::make_from_oop(this, ret, type->inline_klass(), type->inline_klass()->is_null_free());
      }
    }
  }

  // We just called the constructor on a value type receiver. Reload it from the buffer
  if (call->method()->is_object_constructor() && call->method()->holder()->is_inlinetype()) {
    InlineTypeNode* receiver = call->in(TypeFunc::Parms)->as_InlineType();
    assert(receiver->is_larval(), "must be larval");
    assert(receiver->is_allocated(&gvn()), "larval must be buffered");
    InlineTypeNode* reloaded = InlineTypeNode::make_from_oop(this, receiver->get_oop(), receiver->bottom_type()->inline_klass(), true);
    assert(!reloaded->is_larval(), "should not be larval anymore");
    replace_in_map(receiver, reloaded);
  }

  return ret;
}

//--------------------set_predefined_input_for_runtime_call--------------------
// Reading and setting the memory state is way conservative here.
// The real problem is that I am not doing real Type analysis on memory,
// so I cannot distinguish card mark stores from other stores.  Across a GC
// point the Store Barrier and the card mark memory has to agree.  I cannot
// have a card mark store and its barrier split across the GC point from
// either above or below.  Here I get that to happen by reading ALL of memory.
// A better answer would be to separate out card marks from other memory.
// For now, return the input memory state, so that it can be reused
// after the call, if this call has restricted memory effects.
Node* GraphKit::set_predefined_input_for_runtime_call(SafePointNode* call, Node* narrow_mem) {
  // Set fixed predefined input arguments
  Node* memory = reset_memory();
  Node* m = narrow_mem == nullptr ? memory : narrow_mem;
  call->init_req( TypeFunc::Control,   control()  );
  call->init_req( TypeFunc::I_O,       top()      ); // does no i/o
  call->init_req( TypeFunc::Memory,    m          ); // may gc ptrs
  call->init_req( TypeFunc::FramePtr,  frameptr() );
  call->init_req( TypeFunc::ReturnAdr, top()      );
  return memory;
}

//-------------------set_predefined_output_for_runtime_call--------------------
// Set control and memory (not i_o) from the call.
// If keep_mem is not null, use it for the output state,
// except for the RawPtr output of the call, if hook_mem is TypeRawPtr::BOTTOM.
// If hook_mem is null, this call produces no memory effects at all.
// If hook_mem is a Java-visible memory slice (such as arraycopy operands),
// then only that memory slice is taken from the call.
// In the last case, we must put an appropriate memory barrier before
// the call, so as to create the correct anti-dependencies on loads
// preceding the call.
void GraphKit::set_predefined_output_for_runtime_call(Node* call,
                                                      Node* keep_mem,
                                                      const TypePtr* hook_mem) {
  // no i/o
  set_control(_gvn.transform( new ProjNode(call,TypeFunc::Control) ));
  if (keep_mem) {
    // First clone the existing memory state
    set_all_memory(keep_mem);
    if (hook_mem != nullptr) {
      // Make memory for the call
      Node* mem = _gvn.transform( new ProjNode(call, TypeFunc::Memory) );
      // Set the RawPtr memory state only.  This covers all the heap top/GC stuff
      // We also use hook_mem to extract specific effects from arraycopy stubs.
      set_memory(mem, hook_mem);
    }
    // ...else the call has NO memory effects.

    // Make sure the call advertises its memory effects precisely.
    // This lets us build accurate anti-dependences in gcm.cpp.
    assert(C->alias_type(call->adr_type()) == C->alias_type(hook_mem),
           "call node must be constructed correctly");
  } else {
    assert(hook_mem == nullptr, "");
    // This is not a "slow path" call; all memory comes from the call.
    set_all_memory_call(call);
  }
}

// Keep track of MergeMems feeding into other MergeMems
static void add_mergemem_users_to_worklist(Unique_Node_List& wl, Node* mem) {
  if (!mem->is_MergeMem()) {
    return;
  }
  for (SimpleDUIterator i(mem); i.has_next(); i.next()) {
    Node* use = i.get();
    if (use->is_MergeMem()) {
      wl.push(use);
    }
  }
}

// Replace the call with the current state of the kit.
void GraphKit::replace_call(CallNode* call, Node* result, bool do_replaced_nodes) {
  JVMState* ejvms = nullptr;
  if (has_exceptions()) {
    ejvms = transfer_exceptions_into_jvms();
  }

  ReplacedNodes replaced_nodes = map()->replaced_nodes();
  ReplacedNodes replaced_nodes_exception;
  Node* ex_ctl = top();

  SafePointNode* final_state = stop();

  // Find all the needed outputs of this call
  CallProjections* callprojs = call->extract_projections(true);

  Unique_Node_List wl;
  Node* init_mem = call->in(TypeFunc::Memory);
  Node* final_mem = final_state->in(TypeFunc::Memory);
  Node* final_ctl = final_state->in(TypeFunc::Control);
  Node* final_io = final_state->in(TypeFunc::I_O);

  // Replace all the old call edges with the edges from the inlining result
  if (callprojs->fallthrough_catchproj != nullptr) {
    C->gvn_replace_by(callprojs->fallthrough_catchproj, final_ctl);
  }
  if (callprojs->fallthrough_memproj != nullptr) {
    if (final_mem->is_MergeMem()) {
      // Parser's exits MergeMem was not transformed but may be optimized
      final_mem = _gvn.transform(final_mem);
    }
    C->gvn_replace_by(callprojs->fallthrough_memproj,   final_mem);
    add_mergemem_users_to_worklist(wl, final_mem);
  }
  if (callprojs->fallthrough_ioproj != nullptr) {
    C->gvn_replace_by(callprojs->fallthrough_ioproj,    final_io);
  }

  // Replace the result with the new result if it exists and is used
  if (callprojs->resproj[0] != nullptr && result != nullptr) {
    // If the inlined code is dead, the result projections for an inline type returned as
    // fields have not been replaced. They will go away once the call is replaced by TOP below.
    assert(callprojs->nb_resproj == 1 || (call->tf()->returns_inline_type_as_fields() && stopped()),
           "unexpected number of results");
    C->gvn_replace_by(callprojs->resproj[0], result);
  }

  if (ejvms == nullptr) {
    // No exception edges to simply kill off those paths
    if (callprojs->catchall_catchproj != nullptr) {
      C->gvn_replace_by(callprojs->catchall_catchproj, C->top());
    }
    if (callprojs->catchall_memproj != nullptr) {
      C->gvn_replace_by(callprojs->catchall_memproj,   C->top());
    }
    if (callprojs->catchall_ioproj != nullptr) {
      C->gvn_replace_by(callprojs->catchall_ioproj,    C->top());
    }
    // Replace the old exception object with top
    if (callprojs->exobj != nullptr) {
      C->gvn_replace_by(callprojs->exobj, C->top());
    }
  } else {
    GraphKit ekit(ejvms);

    // Load my combined exception state into the kit, with all phis transformed:
    SafePointNode* ex_map = ekit.combine_and_pop_all_exception_states();
    replaced_nodes_exception = ex_map->replaced_nodes();

    Node* ex_oop = ekit.use_exception_state(ex_map);

    if (callprojs->catchall_catchproj != nullptr) {
      C->gvn_replace_by(callprojs->catchall_catchproj, ekit.control());
      ex_ctl = ekit.control();
    }
    if (callprojs->catchall_memproj != nullptr) {
      Node* ex_mem = ekit.reset_memory();
      C->gvn_replace_by(callprojs->catchall_memproj,   ex_mem);
      add_mergemem_users_to_worklist(wl, ex_mem);
    }
    if (callprojs->catchall_ioproj != nullptr) {
      C->gvn_replace_by(callprojs->catchall_ioproj,    ekit.i_o());
    }

    // Replace the old exception object with the newly created one
    if (callprojs->exobj != nullptr) {
      C->gvn_replace_by(callprojs->exobj, ex_oop);
    }
  }

  // Disconnect the call from the graph
  call->disconnect_inputs(C);
  C->gvn_replace_by(call, C->top());

  // Clean up any MergeMems that feed other MergeMems since the
  // optimizer doesn't like that.
  while (wl.size() > 0) {
    _gvn.transform(wl.pop());
  }

  if (callprojs->fallthrough_catchproj != nullptr && !final_ctl->is_top() && do_replaced_nodes) {
    replaced_nodes.apply(C, final_ctl);
  }
  if (!ex_ctl->is_top() && do_replaced_nodes) {
    replaced_nodes_exception.apply(C, ex_ctl);
  }
}


//------------------------------increment_counter------------------------------
// for statistics: increment a VM counter by 1

void GraphKit::increment_counter(address counter_addr) {
  Node* adr1 = makecon(TypeRawPtr::make(counter_addr));
  increment_counter(adr1);
}

void GraphKit::increment_counter(Node* counter_addr) {
  int adr_type = Compile::AliasIdxRaw;
  Node* ctrl = control();
  Node* cnt  = make_load(ctrl, counter_addr, TypeLong::LONG, T_LONG, adr_type, MemNode::unordered);
  Node* incr = _gvn.transform(new AddLNode(cnt, _gvn.longcon(1)));
  store_to_memory(ctrl, counter_addr, incr, T_LONG, adr_type, MemNode::unordered);
}


//------------------------------uncommon_trap----------------------------------
// Bail out to the interpreter in mid-method.  Implemented by calling the
// uncommon_trap blob.  This helper function inserts a runtime call with the
// right debug info.
Node* GraphKit::uncommon_trap(int trap_request,
                             ciKlass* klass, const char* comment,
                             bool must_throw,
                             bool keep_exact_action) {
  if (failing())  stop();
  if (stopped())  return nullptr; // trap reachable?

  // Note:  If ProfileTraps is true, and if a deopt. actually
  // occurs here, the runtime will make sure an MDO exists.  There is
  // no need to call method()->ensure_method_data() at this point.

  // Set the stack pointer to the right value for reexecution:
  set_sp(reexecute_sp());

#ifdef ASSERT
  if (!must_throw) {
    // Make sure the stack has at least enough depth to execute
    // the current bytecode.
    int inputs, ignored_depth;
    if (compute_stack_effects(inputs, ignored_depth)) {
      assert(sp() >= inputs, "must have enough JVMS stack to execute %s: sp=%d, inputs=%d",
             Bytecodes::name(java_bc()), sp(), inputs);
    }
  }
#endif

  Deoptimization::DeoptReason reason = Deoptimization::trap_request_reason(trap_request);
  Deoptimization::DeoptAction action = Deoptimization::trap_request_action(trap_request);

  switch (action) {
  case Deoptimization::Action_maybe_recompile:
  case Deoptimization::Action_reinterpret:
    // Temporary fix for 6529811 to allow virtual calls to be sure they
    // get the chance to go from mono->bi->mega
    if (!keep_exact_action &&
        Deoptimization::trap_request_index(trap_request) < 0 &&
        too_many_recompiles(reason)) {
      // This BCI is causing too many recompilations.
      if (C->log() != nullptr) {
        C->log()->elem("observe that='trap_action_change' reason='%s' from='%s' to='none'",
                Deoptimization::trap_reason_name(reason),
                Deoptimization::trap_action_name(action));
      }
      action = Deoptimization::Action_none;
      trap_request = Deoptimization::make_trap_request(reason, action);
    } else {
      C->set_trap_can_recompile(true);
    }
    break;
  case Deoptimization::Action_make_not_entrant:
    C->set_trap_can_recompile(true);
    break;
  case Deoptimization::Action_none:
  case Deoptimization::Action_make_not_compilable:
    break;
  default:
#ifdef ASSERT
    fatal("unknown action %d: %s", action, Deoptimization::trap_action_name(action));
#endif
    break;
  }

  if (TraceOptoParse) {
    char buf[100];
    tty->print_cr("Uncommon trap %s at bci:%d",
                  Deoptimization::format_trap_request(buf, sizeof(buf),
                                                      trap_request), bci());
  }

  CompileLog* log = C->log();
  if (log != nullptr) {
    int kid = (klass == nullptr)? -1: log->identify(klass);
    log->begin_elem("uncommon_trap bci='%d'", bci());
    char buf[100];
    log->print(" %s", Deoptimization::format_trap_request(buf, sizeof(buf),
                                                          trap_request));
    if (kid >= 0)         log->print(" klass='%d'", kid);
    if (comment != nullptr)  log->print(" comment='%s'", comment);
    log->end_elem();
  }

  // Make sure any guarding test views this path as very unlikely
  Node *i0 = control()->in(0);
  if (i0 != nullptr && i0->is_If()) {        // Found a guarding if test?
    IfNode *iff = i0->as_If();
    float f = iff->_prob;   // Get prob
    if (control()->Opcode() == Op_IfTrue) {
      if (f > PROB_UNLIKELY_MAG(4))
        iff->_prob = PROB_MIN;
    } else {
      if (f < PROB_LIKELY_MAG(4))
        iff->_prob = PROB_MAX;
    }
  }

  // Clear out dead values from the debug info.
  kill_dead_locals();

  // Now insert the uncommon trap subroutine call
  address call_addr = SharedRuntime::uncommon_trap_blob()->entry_point();
  const TypePtr* no_memory_effects = nullptr;
  // Pass the index of the class to be loaded
  Node* call = make_runtime_call(RC_NO_LEAF | RC_UNCOMMON |
                                 (must_throw ? RC_MUST_THROW : 0),
                                 OptoRuntime::uncommon_trap_Type(),
                                 call_addr, "uncommon_trap", no_memory_effects,
                                 intcon(trap_request));
  assert(call->as_CallStaticJava()->uncommon_trap_request() == trap_request,
         "must extract request correctly from the graph");
  assert(trap_request != 0, "zero value reserved by uncommon_trap_request");

  call->set_req(TypeFunc::ReturnAdr, returnadr());
  // The debug info is the only real input to this call.

  // Halt-and-catch fire here.  The above call should never return!
  HaltNode* halt = new HaltNode(control(), frameptr(), "uncommon trap returned which should never happen"
                                                       PRODUCT_ONLY(COMMA /*reachable*/false));
  _gvn.set_type_bottom(halt);
  root()->add_req(halt);

  stop_and_kill_map();
  return call;
}


//--------------------------just_allocated_object------------------------------
// Report the object that was just allocated.
// It must be the case that there are no intervening safepoints.
// We use this to determine if an object is so "fresh" that
// it does not require card marks.
Node* GraphKit::just_allocated_object(Node* current_control) {
  Node* ctrl = current_control;
  // Object::<init> is invoked after allocation, most of invoke nodes
  // will be reduced, but a region node is kept in parse time, we check
  // the pattern and skip the region node if it degraded to a copy.
  if (ctrl != nullptr && ctrl->is_Region() && ctrl->req() == 2 &&
      ctrl->as_Region()->is_copy()) {
    ctrl = ctrl->as_Region()->is_copy();
  }
  if (C->recent_alloc_ctl() == ctrl) {
   return C->recent_alloc_obj();
  }
  return nullptr;
}


/**
 * Record profiling data exact_kls for Node n with the type system so
 * that it can propagate it (speculation)
 *
 * @param n          node that the type applies to
 * @param exact_kls  type from profiling
 * @param maybe_null did profiling see null?
 *
 * @return           node with improved type
 */
Node* GraphKit::record_profile_for_speculation(Node* n, ciKlass* exact_kls, ProfilePtrKind ptr_kind) {
  const Type* current_type = _gvn.type(n);
  assert(UseTypeSpeculation, "type speculation must be on");

  const TypePtr* speculative = current_type->speculative();

  // Should the klass from the profile be recorded in the speculative type?
  if (current_type->would_improve_type(exact_kls, jvms()->depth())) {
    const TypeKlassPtr* tklass = TypeKlassPtr::make(exact_kls, Type::trust_interfaces);
    const TypeOopPtr* xtype = tklass->as_instance_type();
    assert(xtype->klass_is_exact(), "Should be exact");
    // Any reason to believe n is not null (from this profiling or a previous one)?
    assert(ptr_kind != ProfileAlwaysNull, "impossible here");
    const TypePtr* ptr = (ptr_kind != ProfileNeverNull && current_type->speculative_maybe_null()) ? TypePtr::BOTTOM : TypePtr::NOTNULL;
    // record the new speculative type's depth
    speculative = xtype->cast_to_ptr_type(ptr->ptr())->is_ptr();
    speculative = speculative->with_inline_depth(jvms()->depth());
  } else if (current_type->would_improve_ptr(ptr_kind)) {
    // Profiling report that null was never seen so we can change the
    // speculative type to non null ptr.
    if (ptr_kind == ProfileAlwaysNull) {
      speculative = TypePtr::NULL_PTR;
    } else {
      assert(ptr_kind == ProfileNeverNull, "nothing else is an improvement");
      const TypePtr* ptr = TypePtr::NOTNULL;
      if (speculative != nullptr) {
        speculative = speculative->cast_to_ptr_type(ptr->ptr())->is_ptr();
      } else {
        speculative = ptr;
      }
    }
  }

  if (speculative != current_type->speculative()) {
    // Build a type with a speculative type (what we think we know
    // about the type but will need a guard when we use it)
    const TypeOopPtr* spec_type = TypeOopPtr::make(TypePtr::BotPTR, Type::Offset::bottom, TypeOopPtr::InstanceBot, speculative);
    // We're changing the type, we need a new CheckCast node to carry
    // the new type. The new type depends on the control: what
    // profiling tells us is only valid from here as far as we can
    // tell.
    Node* cast = new CheckCastPPNode(control(), n, current_type->remove_speculative()->join_speculative(spec_type));
    cast = _gvn.transform(cast);
    replace_in_map(n, cast);
    n = cast;
  }

  return n;
}

/**
 * Record profiling data from receiver profiling at an invoke with the
 * type system so that it can propagate it (speculation)
 *
 * @param n  receiver node
 *
 * @return   node with improved type
 */
Node* GraphKit::record_profiled_receiver_for_speculation(Node* n) {
  if (!UseTypeSpeculation) {
    return n;
  }
  ciKlass* exact_kls = profile_has_unique_klass();
  ProfilePtrKind ptr_kind = ProfileMaybeNull;
  if ((java_bc() == Bytecodes::_checkcast ||
       java_bc() == Bytecodes::_instanceof ||
       java_bc() == Bytecodes::_aastore) &&
      method()->method_data()->is_mature()) {
    ciProfileData* data = method()->method_data()->bci_to_data(bci());
    if (data != nullptr) {
      if (java_bc() == Bytecodes::_aastore) {
        ciKlass* array_type = nullptr;
        ciKlass* element_type = nullptr;
        ProfilePtrKind element_ptr = ProfileMaybeNull;
        bool flat_array = true;
        bool null_free_array = true;
        method()->array_access_profiled_type(bci(), array_type, element_type, element_ptr, flat_array, null_free_array);
        exact_kls = element_type;
        ptr_kind = element_ptr;
      } else {
        if (!data->as_BitData()->null_seen()) {
          ptr_kind = ProfileNeverNull;
        } else {
          assert(data->is_ReceiverTypeData(), "bad profile data type");
          ciReceiverTypeData* call = (ciReceiverTypeData*)data->as_ReceiverTypeData();
          uint i = 0;
          for (; i < call->row_limit(); i++) {
            ciKlass* receiver = call->receiver(i);
            if (receiver != nullptr) {
              break;
            }
          }
          ptr_kind = (i == call->row_limit()) ? ProfileAlwaysNull : ProfileMaybeNull;
        }
      }
    }
  }
  return record_profile_for_speculation(n, exact_kls, ptr_kind);
}

/**
 * Record profiling data from argument profiling at an invoke with the
 * type system so that it can propagate it (speculation)
 *
 * @param dest_method  target method for the call
 * @param bc           what invoke bytecode is this?
 */
void GraphKit::record_profiled_arguments_for_speculation(ciMethod* dest_method, Bytecodes::Code bc) {
  if (!UseTypeSpeculation) {
    return;
  }
  const TypeFunc* tf    = TypeFunc::make(dest_method);
  int             nargs = tf->domain_sig()->cnt() - TypeFunc::Parms;
  int skip = Bytecodes::has_receiver(bc) ? 1 : 0;
  for (int j = skip, i = 0; j < nargs && i < TypeProfileArgsLimit; j++) {
    const Type *targ = tf->domain_sig()->field_at(j + TypeFunc::Parms);
    if (is_reference_type(targ->basic_type())) {
      ProfilePtrKind ptr_kind = ProfileMaybeNull;
      ciKlass* better_type = nullptr;
      if (method()->argument_profiled_type(bci(), i, better_type, ptr_kind)) {
        record_profile_for_speculation(argument(j), better_type, ptr_kind);
      }
      i++;
    }
  }
}

/**
 * Record profiling data from parameter profiling at an invoke with
 * the type system so that it can propagate it (speculation)
 */
void GraphKit::record_profiled_parameters_for_speculation() {
  if (!UseTypeSpeculation) {
    return;
  }
  for (int i = 0, j = 0; i < method()->arg_size() ; i++) {
    if (_gvn.type(local(i))->isa_oopptr()) {
      ProfilePtrKind ptr_kind = ProfileMaybeNull;
      ciKlass* better_type = nullptr;
      if (method()->parameter_profiled_type(j, better_type, ptr_kind)) {
        record_profile_for_speculation(local(i), better_type, ptr_kind);
      }
      j++;
    }
  }
}

/**
 * Record profiling data from return value profiling at an invoke with
 * the type system so that it can propagate it (speculation)
 */
void GraphKit::record_profiled_return_for_speculation() {
  if (!UseTypeSpeculation) {
    return;
  }
  ProfilePtrKind ptr_kind = ProfileMaybeNull;
  ciKlass* better_type = nullptr;
  if (method()->return_profiled_type(bci(), better_type, ptr_kind)) {
    // If profiling reports a single type for the return value,
    // feed it to the type system so it can propagate it as a
    // speculative type
    record_profile_for_speculation(stack(sp()-1), better_type, ptr_kind);
  }
}

void GraphKit::round_double_arguments(ciMethod* dest_method) {
  if (Matcher::strict_fp_requires_explicit_rounding) {
    // (Note:  TypeFunc::make has a cache that makes this fast.)
    const TypeFunc* tf    = TypeFunc::make(dest_method);
    int             nargs = tf->domain_sig()->cnt() - TypeFunc::Parms;
    for (int j = 0; j < nargs; j++) {
      const Type *targ = tf->domain_sig()->field_at(j + TypeFunc::Parms);
      if (targ->basic_type() == T_DOUBLE) {
        // If any parameters are doubles, they must be rounded before
        // the call, dprecision_rounding does gvn.transform
        Node *arg = argument(j);
        arg = dprecision_rounding(arg);
        set_argument(j, arg);
      }
    }
  }
}

// rounding for strict float precision conformance
Node* GraphKit::precision_rounding(Node* n) {
  if (Matcher::strict_fp_requires_explicit_rounding) {
#ifdef IA32
    if (UseSSE == 0) {
      return _gvn.transform(new RoundFloatNode(0, n));
    }
#else
    Unimplemented();
#endif // IA32
  }
  return n;
}

// rounding for strict double precision conformance
Node* GraphKit::dprecision_rounding(Node *n) {
  if (Matcher::strict_fp_requires_explicit_rounding) {
#ifdef IA32
    if (UseSSE < 2) {
      return _gvn.transform(new RoundDoubleNode(0, n));
    }
#else
    Unimplemented();
#endif // IA32
  }
  return n;
}

//=============================================================================
// Generate a fast path/slow path idiom.  Graph looks like:
// [foo] indicates that 'foo' is a parameter
//
//              [in]     null
//                 \    /
//                  CmpP
//                  Bool ne
//                   If
//                  /  \
//              True    False-<2>
//              / |
//             /  cast_not_null
//           Load  |    |   ^
//        [fast_test]   |   |
// gvn to   opt_test    |   |
//          /    \      |  <1>
//      True     False  |
//        |         \\  |
//   [slow_call]     \[fast_result]
//    Ctl   Val       \      \
//     |               \      \
//    Catch       <1>   \      \
//   /    \        ^     \      \
//  Ex    No_Ex    |      \      \
//  |       \   \  |       \ <2>  \
//  ...      \  [slow_res] |  |    \   [null_result]
//            \         \--+--+---  |  |
//             \           | /    \ | /
//              --------Region     Phi
//
//=============================================================================
// Code is structured as a series of driver functions all called 'do_XXX' that
// call a set of helper functions.  Helper functions first, then drivers.

//------------------------------null_check_oop---------------------------------
// Null check oop.  Set null-path control into Region in slot 3.
// Make a cast-not-nullness use the other not-null control.  Return cast.
Node* GraphKit::null_check_oop(Node* value, Node* *null_control,
                               bool never_see_null,
                               bool safe_for_replace,
                               bool speculative) {
  // Initial null check taken path
  (*null_control) = top();
  Node* cast = null_check_common(value, T_OBJECT, false, null_control, speculative);

  // Generate uncommon_trap:
  if (never_see_null && (*null_control) != top()) {
    // If we see an unexpected null at a check-cast we record it and force a
    // recompile; the offending check-cast will be compiled to handle nulls.
    // If we see more than one offending BCI, then all checkcasts in the
    // method will be compiled to handle nulls.
    PreserveJVMState pjvms(this);
    set_control(*null_control);
    replace_in_map(value, null());
    Deoptimization::DeoptReason reason = Deoptimization::reason_null_check(speculative);
    uncommon_trap(reason,
                  Deoptimization::Action_make_not_entrant);
    (*null_control) = top();    // null path is dead
  }
  if ((*null_control) == top() && safe_for_replace) {
    replace_in_map(value, cast);
  }

  // Cast away null-ness on the result
  return cast;
}

//------------------------------opt_iff----------------------------------------
// Optimize the fast-check IfNode.  Set the fast-path region slot 2.
// Return slow-path control.
Node* GraphKit::opt_iff(Node* region, Node* iff) {
  IfNode *opt_iff = _gvn.transform(iff)->as_If();

  // Fast path taken; set region slot 2
  Node *fast_taken = _gvn.transform( new IfFalseNode(opt_iff) );
  region->init_req(2,fast_taken); // Capture fast-control

  // Fast path not-taken, i.e. slow path
  Node *slow_taken = _gvn.transform( new IfTrueNode(opt_iff) );
  return slow_taken;
}

//-----------------------------make_runtime_call-------------------------------
Node* GraphKit::make_runtime_call(int flags,
                                  const TypeFunc* call_type, address call_addr,
                                  const char* call_name,
                                  const TypePtr* adr_type,
                                  // The following parms are all optional.
                                  // The first null ends the list.
                                  Node* parm0, Node* parm1,
                                  Node* parm2, Node* parm3,
                                  Node* parm4, Node* parm5,
                                  Node* parm6, Node* parm7) {
  assert(call_addr != nullptr, "must not call null targets");

  // Slow-path call
  bool is_leaf = !(flags & RC_NO_LEAF);
  bool has_io  = (!is_leaf && !(flags & RC_NO_IO));
  if (call_name == nullptr) {
    assert(!is_leaf, "must supply name for leaf");
    call_name = OptoRuntime::stub_name(call_addr);
  }
  CallNode* call;
  if (!is_leaf) {
    call = new CallStaticJavaNode(call_type, call_addr, call_name, adr_type);
  } else if (flags & RC_NO_FP) {
    call = new CallLeafNoFPNode(call_type, call_addr, call_name, adr_type);
  } else  if (flags & RC_VECTOR){
    uint num_bits = call_type->range_sig()->field_at(TypeFunc::Parms)->is_vect()->length_in_bytes() * BitsPerByte;
    call = new CallLeafVectorNode(call_type, call_addr, call_name, adr_type, num_bits);
  } else {
    call = new CallLeafNode(call_type, call_addr, call_name, adr_type);
  }

  // The following is similar to set_edges_for_java_call,
  // except that the memory effects of the call are restricted to AliasIdxRaw.

  // Slow path call has no side-effects, uses few values
  bool wide_in  = !(flags & RC_NARROW_MEM);
  bool wide_out = (C->get_alias_index(adr_type) == Compile::AliasIdxBot);

  Node* prev_mem = nullptr;
  if (wide_in) {
    prev_mem = set_predefined_input_for_runtime_call(call);
  } else {
    assert(!wide_out, "narrow in => narrow out");
    Node* narrow_mem = memory(adr_type);
    prev_mem = set_predefined_input_for_runtime_call(call, narrow_mem);
  }

  // Hook each parm in order.  Stop looking at the first null.
  if (parm0 != nullptr) { call->init_req(TypeFunc::Parms+0, parm0);
  if (parm1 != nullptr) { call->init_req(TypeFunc::Parms+1, parm1);
  if (parm2 != nullptr) { call->init_req(TypeFunc::Parms+2, parm2);
  if (parm3 != nullptr) { call->init_req(TypeFunc::Parms+3, parm3);
  if (parm4 != nullptr) { call->init_req(TypeFunc::Parms+4, parm4);
  if (parm5 != nullptr) { call->init_req(TypeFunc::Parms+5, parm5);
  if (parm6 != nullptr) { call->init_req(TypeFunc::Parms+6, parm6);
  if (parm7 != nullptr) { call->init_req(TypeFunc::Parms+7, parm7);
  /* close each nested if ===> */  } } } } } } } }
  assert(call->in(call->req()-1) != nullptr, "must initialize all parms");

  if (!is_leaf) {
    // Non-leaves can block and take safepoints:
    add_safepoint_edges(call, ((flags & RC_MUST_THROW) != 0));
  }
  // Non-leaves can throw exceptions:
  if (has_io) {
    call->set_req(TypeFunc::I_O, i_o());
  }

  if (flags & RC_UNCOMMON) {
    // Set the count to a tiny probability.  Cf. Estimate_Block_Frequency.
    // (An "if" probability corresponds roughly to an unconditional count.
    // Sort of.)
    call->set_cnt(PROB_UNLIKELY_MAG(4));
  }

  Node* c = _gvn.transform(call);
  assert(c == call, "cannot disappear");

  if (wide_out) {
    // Slow path call has full side-effects.
    set_predefined_output_for_runtime_call(call);
  } else {
    // Slow path call has few side-effects, and/or sets few values.
    set_predefined_output_for_runtime_call(call, prev_mem, adr_type);
  }

  if (has_io) {
    set_i_o(_gvn.transform(new ProjNode(call, TypeFunc::I_O)));
  }
  return call;

}

// i2b
Node* GraphKit::sign_extend_byte(Node* in) {
  Node* tmp = _gvn.transform(new LShiftINode(in, _gvn.intcon(24)));
  return _gvn.transform(new RShiftINode(tmp, _gvn.intcon(24)));
}

// i2s
Node* GraphKit::sign_extend_short(Node* in) {
  Node* tmp = _gvn.transform(new LShiftINode(in, _gvn.intcon(16)));
  return _gvn.transform(new RShiftINode(tmp, _gvn.intcon(16)));
}


//------------------------------merge_memory-----------------------------------
// Merge memory from one path into the current memory state.
void GraphKit::merge_memory(Node* new_mem, Node* region, int new_path) {
  for (MergeMemStream mms(merged_memory(), new_mem->as_MergeMem()); mms.next_non_empty2(); ) {
    Node* old_slice = mms.force_memory();
    Node* new_slice = mms.memory2();
    if (old_slice != new_slice) {
      PhiNode* phi;
      if (old_slice->is_Phi() && old_slice->as_Phi()->region() == region) {
        if (mms.is_empty()) {
          // clone base memory Phi's inputs for this memory slice
          assert(old_slice == mms.base_memory(), "sanity");
          phi = PhiNode::make(region, nullptr, Type::MEMORY, mms.adr_type(C));
          _gvn.set_type(phi, Type::MEMORY);
          for (uint i = 1; i < phi->req(); i++) {
            phi->init_req(i, old_slice->in(i));
          }
        } else {
          phi = old_slice->as_Phi(); // Phi was generated already
        }
      } else {
        phi = PhiNode::make(region, old_slice, Type::MEMORY, mms.adr_type(C));
        _gvn.set_type(phi, Type::MEMORY);
      }
      phi->set_req(new_path, new_slice);
      mms.set_memory(phi);
    }
  }
}

//------------------------------make_slow_call_ex------------------------------
// Make the exception handler hookups for the slow call
void GraphKit::make_slow_call_ex(Node* call, ciInstanceKlass* ex_klass, bool separate_io_proj, bool deoptimize) {
  if (stopped())  return;

  // Make a catch node with just two handlers:  fall-through and catch-all
  Node* i_o  = _gvn.transform( new ProjNode(call, TypeFunc::I_O, separate_io_proj) );
  Node* catc = _gvn.transform( new CatchNode(control(), i_o, 2) );
  Node* norm = new CatchProjNode(catc, CatchProjNode::fall_through_index, CatchProjNode::no_handler_bci);
  _gvn.set_type_bottom(norm);
  C->record_for_igvn(norm);
  Node* excp = _gvn.transform( new CatchProjNode(catc, CatchProjNode::catch_all_index,    CatchProjNode::no_handler_bci) );

  { PreserveJVMState pjvms(this);
    set_control(excp);
    set_i_o(i_o);

    if (excp != top()) {
      if (deoptimize) {
        // Deoptimize if an exception is caught. Don't construct exception state in this case.
        uncommon_trap(Deoptimization::Reason_unhandled,
                      Deoptimization::Action_none);
      } else {
        // Create an exception state also.
        // Use an exact type if the caller has a specific exception.
        const Type* ex_type = TypeOopPtr::make_from_klass_unique(ex_klass)->cast_to_ptr_type(TypePtr::NotNull);
        Node*       ex_oop  = new CreateExNode(ex_type, control(), i_o);
        add_exception_state(make_exception_state(_gvn.transform(ex_oop)));
      }
    }
  }

  // Get the no-exception control from the CatchNode.
  set_control(norm);
}

static IfNode* gen_subtype_check_compare(Node* ctrl, Node* in1, Node* in2, BoolTest::mask test, float p, PhaseGVN& gvn, BasicType bt) {
  Node* cmp = nullptr;
  switch(bt) {
  case T_INT: cmp = new CmpINode(in1, in2); break;
  case T_ADDRESS: cmp = new CmpPNode(in1, in2); break;
  default: fatal("unexpected comparison type %s", type2name(bt));
  }
  cmp = gvn.transform(cmp);
  Node* bol = gvn.transform(new BoolNode(cmp, test));
  IfNode* iff = new IfNode(ctrl, bol, p, COUNT_UNKNOWN);
  gvn.transform(iff);
  if (!bol->is_Con()) gvn.record_for_igvn(iff);
  return iff;
}

//-------------------------------gen_subtype_check-----------------------------
// Generate a subtyping check.  Takes as input the subtype and supertype.
// Returns 2 values: sets the default control() to the true path and returns
// the false path.  Only reads invariant memory; sets no (visible) memory.
// The PartialSubtypeCheckNode sets the hidden 1-word cache in the encoding
// but that's not exposed to the optimizer.  This call also doesn't take in an
// Object; if you wish to check an Object you need to load the Object's class
// prior to coming here.
Node* Phase::gen_subtype_check(Node* subklass, Node* superklass, Node** ctrl, Node* mem, PhaseGVN& gvn,
                               ciMethod* method, int bci) {
  Compile* C = gvn.C;
  if ((*ctrl)->is_top()) {
    return C->top();
  }

  // Fast check for identical types, perhaps identical constants.
  // The types can even be identical non-constants, in cases
  // involving Array.newInstance, Object.clone, etc.
  if (subklass == superklass)
    return C->top();             // false path is dead; no test needed.

  if (gvn.type(superklass)->singleton()) {
    const TypeKlassPtr* superk = gvn.type(superklass)->is_klassptr();
    const TypeKlassPtr* subk   = gvn.type(subklass)->is_klassptr();

    // In the common case of an exact superklass, try to fold up the
    // test before generating code.  You may ask, why not just generate
    // the code and then let it fold up?  The answer is that the generated
    // code will necessarily include null checks, which do not always
    // completely fold away.  If they are also needless, then they turn
    // into a performance loss.  Example:
    //    Foo[] fa = blah(); Foo x = fa[0]; fa[1] = x;
    // Here, the type of 'fa' is often exact, so the store check
    // of fa[1]=x will fold up, without testing the nullness of x.
    switch (C->static_subtype_check(superk, subk)) {
    case Compile::SSC_always_false:
      {
        Node* always_fail = *ctrl;
        *ctrl = gvn.C->top();
        return always_fail;
      }
    case Compile::SSC_always_true:
      return C->top();
    case Compile::SSC_easy_test:
      {
        // Just do a direct pointer compare and be done.
        IfNode* iff = gen_subtype_check_compare(*ctrl, subklass, superklass, BoolTest::eq, PROB_STATIC_FREQUENT, gvn, T_ADDRESS);
        *ctrl = gvn.transform(new IfTrueNode(iff));
        return gvn.transform(new IfFalseNode(iff));
      }
    case Compile::SSC_full_test:
      break;
    default:
      ShouldNotReachHere();
    }
  }

  // %%% Possible further optimization:  Even if the superklass is not exact,
  // if the subklass is the unique subtype of the superklass, the check
  // will always succeed.  We could leave a dependency behind to ensure this.

  // First load the super-klass's check-offset
  Node *p1 = gvn.transform(new AddPNode(superklass, superklass, gvn.MakeConX(in_bytes(Klass::super_check_offset_offset()))));
  Node* m = C->immutable_memory();
  Node *chk_off = gvn.transform(new LoadINode(nullptr, m, p1, gvn.type(p1)->is_ptr(), TypeInt::INT, MemNode::unordered));
  int cacheoff_con = in_bytes(Klass::secondary_super_cache_offset());
  const TypeInt* chk_off_t = chk_off->Value(&gvn)->isa_int();
  int chk_off_con = (chk_off_t != nullptr && chk_off_t->is_con()) ? chk_off_t->get_con() : cacheoff_con;
  bool might_be_cache = (chk_off_con == cacheoff_con);

  // Load from the sub-klass's super-class display list, or a 1-word cache of
  // the secondary superclass list, or a failing value with a sentinel offset
  // if the super-klass is an interface or exceptionally deep in the Java
  // hierarchy and we have to scan the secondary superclass list the hard way.
  // Worst-case type is a little odd: null is allowed as a result (usually
  // klass loads can never produce a null).
  Node *chk_off_X = chk_off;
#ifdef _LP64
  chk_off_X = gvn.transform(new ConvI2LNode(chk_off_X));
#endif
  Node *p2 = gvn.transform(new AddPNode(subklass,subklass,chk_off_X));
  // For some types like interfaces the following loadKlass is from a 1-word
  // cache which is mutable so can't use immutable memory.  Other
  // types load from the super-class display table which is immutable.
  Node *kmem = C->immutable_memory();
  // secondary_super_cache is not immutable but can be treated as such because:
  // - no ideal node writes to it in a way that could cause an
  //   incorrect/missed optimization of the following Load.
  // - it's a cache so, worse case, not reading the latest value
  //   wouldn't cause incorrect execution
  if (might_be_cache && mem != nullptr) {
    kmem = mem->is_MergeMem() ? mem->as_MergeMem()->memory_at(C->get_alias_index(gvn.type(p2)->is_ptr())) : mem;
  }
  Node *nkls = gvn.transform(LoadKlassNode::make(gvn, nullptr, kmem, p2, gvn.type(p2)->is_ptr(), TypeInstKlassPtr::OBJECT_OR_NULL));

  // Compile speed common case: ARE a subtype and we canNOT fail
  if (superklass == nkls) {
    return C->top();             // false path is dead; no test needed.
  }

  // Gather the various success & failures here
  RegionNode* r_not_subtype = new RegionNode(3);
  gvn.record_for_igvn(r_not_subtype);
  RegionNode* r_ok_subtype = new RegionNode(4);
  gvn.record_for_igvn(r_ok_subtype);

  // If we might perform an expensive check, first try to take advantage of profile data that was attached to the
  // SubTypeCheck node
  if (might_be_cache && method != nullptr && VM_Version::profile_all_receivers_at_type_check()) {
    ciCallProfile profile = method->call_profile_at_bci(bci);
    float total_prob = 0;
    for (int i = 0; profile.has_receiver(i); ++i) {
      float prob = profile.receiver_prob(i);
      total_prob += prob;
    }
    if (total_prob * 100. >= TypeProfileSubTypeCheckCommonThreshold) {
      const TypeKlassPtr* superk = gvn.type(superklass)->is_klassptr();
      for (int i = 0; profile.has_receiver(i); ++i) {
        ciKlass* klass = profile.receiver(i);
        const TypeKlassPtr* klass_t = TypeKlassPtr::make(klass);
        Compile::SubTypeCheckResult result = C->static_subtype_check(superk, klass_t);
        if (result != Compile::SSC_always_true && result != Compile::SSC_always_false) {
          continue;
        }
        float prob = profile.receiver_prob(i);
        ConNode* klass_node = gvn.makecon(klass_t);
        IfNode* iff = gen_subtype_check_compare(*ctrl, subklass, klass_node, BoolTest::eq, prob, gvn, T_ADDRESS);
        Node* iftrue = gvn.transform(new IfTrueNode(iff));

        if (result == Compile::SSC_always_true) {
          r_ok_subtype->add_req(iftrue);
        } else {
          assert(result == Compile::SSC_always_false, "");
          r_not_subtype->add_req(iftrue);
        }
        *ctrl = gvn.transform(new IfFalseNode(iff));
      }
    }
  }

  // See if we get an immediate positive hit.  Happens roughly 83% of the
  // time.  Test to see if the value loaded just previously from the subklass
  // is exactly the superklass.
  IfNode *iff1 = gen_subtype_check_compare(*ctrl, superklass, nkls, BoolTest::eq, PROB_LIKELY(0.83f), gvn, T_ADDRESS);
  Node *iftrue1 = gvn.transform( new IfTrueNode (iff1));
  *ctrl = gvn.transform(new IfFalseNode(iff1));

  // Compile speed common case: Check for being deterministic right now.  If
  // chk_off is a constant and not equal to cacheoff then we are NOT a
  // subklass.  In this case we need exactly the 1 test above and we can
  // return those results immediately.
  if (!might_be_cache) {
    Node* not_subtype_ctrl = *ctrl;
    *ctrl = iftrue1; // We need exactly the 1 test above
    PhaseIterGVN* igvn = gvn.is_IterGVN();
    if (igvn != nullptr) {
      igvn->remove_globally_dead_node(r_ok_subtype);
      igvn->remove_globally_dead_node(r_not_subtype);
    }
    return not_subtype_ctrl;
  }

  r_ok_subtype->init_req(1, iftrue1);

  // Check for immediate negative hit.  Happens roughly 11% of the time (which
  // is roughly 63% of the remaining cases).  Test to see if the loaded
  // check-offset points into the subklass display list or the 1-element
  // cache.  If it points to the display (and NOT the cache) and the display
  // missed then it's not a subtype.
  Node *cacheoff = gvn.intcon(cacheoff_con);
  IfNode *iff2 = gen_subtype_check_compare(*ctrl, chk_off, cacheoff, BoolTest::ne, PROB_LIKELY(0.63f), gvn, T_INT);
  r_not_subtype->init_req(1, gvn.transform(new IfTrueNode (iff2)));
  *ctrl = gvn.transform(new IfFalseNode(iff2));

  // Check for self.  Very rare to get here, but it is taken 1/3 the time.
  // No performance impact (too rare) but allows sharing of secondary arrays
  // which has some footprint reduction.
  IfNode *iff3 = gen_subtype_check_compare(*ctrl, subklass, superklass, BoolTest::eq, PROB_LIKELY(0.36f), gvn, T_ADDRESS);
  r_ok_subtype->init_req(2, gvn.transform(new IfTrueNode(iff3)));
  *ctrl = gvn.transform(new IfFalseNode(iff3));

  // -- Roads not taken here: --
  // We could also have chosen to perform the self-check at the beginning
  // of this code sequence, as the assembler does.  This would not pay off
  // the same way, since the optimizer, unlike the assembler, can perform
  // static type analysis to fold away many successful self-checks.
  // Non-foldable self checks work better here in second position, because
  // the initial primary superclass check subsumes a self-check for most
  // types.  An exception would be a secondary type like array-of-interface,
  // which does not appear in its own primary supertype display.
  // Finally, we could have chosen to move the self-check into the
  // PartialSubtypeCheckNode, and from there out-of-line in a platform
  // dependent manner.  But it is worthwhile to have the check here,
  // where it can be perhaps be optimized.  The cost in code space is
  // small (register compare, branch).

  // Now do a linear scan of the secondary super-klass array.  Again, no real
  // performance impact (too rare) but it's gotta be done.
  // Since the code is rarely used, there is no penalty for moving it
  // out of line, and it can only improve I-cache density.
  // The decision to inline or out-of-line this final check is platform
  // dependent, and is found in the AD file definition of PartialSubtypeCheck.
  Node* psc = gvn.transform(
    new PartialSubtypeCheckNode(*ctrl, subklass, superklass));

  IfNode *iff4 = gen_subtype_check_compare(*ctrl, psc, gvn.zerocon(T_OBJECT), BoolTest::ne, PROB_FAIR, gvn, T_ADDRESS);
  r_not_subtype->init_req(2, gvn.transform(new IfTrueNode (iff4)));
  r_ok_subtype ->init_req(3, gvn.transform(new IfFalseNode(iff4)));

  // Return false path; set default control to true path.
  *ctrl = gvn.transform(r_ok_subtype);
  return gvn.transform(r_not_subtype);
}

Node* GraphKit::gen_subtype_check(Node* obj_or_subklass, Node* superklass) {
  const Type* sub_t = _gvn.type(obj_or_subklass);
  if (sub_t->make_oopptr() != nullptr && sub_t->make_oopptr()->is_inlinetypeptr()) {
    sub_t = TypeKlassPtr::make(sub_t->inline_klass());
    obj_or_subklass = makecon(sub_t);
  }
  bool expand_subtype_check = C->post_loop_opts_phase() ||   // macro node expansion is over
                              ExpandSubTypeCheckAtParseTime; // forced expansion
  if (expand_subtype_check) {
    MergeMemNode* mem = merged_memory();
    Node* ctrl = control();
    Node* subklass = obj_or_subklass;
    if (!sub_t->isa_klassptr()) {
      subklass = load_object_klass(obj_or_subklass);
    }

    Node* n = Phase::gen_subtype_check(subklass, superklass, &ctrl, mem, _gvn, method(), bci());
    set_control(ctrl);
    return n;
  }

  Node* check = _gvn.transform(new SubTypeCheckNode(C, obj_or_subklass, superklass, method(), bci()));
  Node* bol = _gvn.transform(new BoolNode(check, BoolTest::eq));
  IfNode* iff = create_and_xform_if(control(), bol, PROB_STATIC_FREQUENT, COUNT_UNKNOWN);
  set_control(_gvn.transform(new IfTrueNode(iff)));
  return _gvn.transform(new IfFalseNode(iff));
}

// Profile-driven exact type check:
Node* GraphKit::type_check_receiver(Node* receiver, ciKlass* klass,
                                    float prob, Node* *casted_receiver) {
  assert(!klass->is_interface(), "no exact type check on interfaces");
  Node* fail = top();
  const Type* rec_t = _gvn.type(receiver);
  if (rec_t->is_inlinetypeptr()) {
    if (klass->equals(rec_t->inline_klass())) {
      (*casted_receiver) = receiver; // Always passes
    } else {
      (*casted_receiver) = top();    // Always fails
      fail = control();
      set_control(top());
    }
    return fail;
  }
  const TypeKlassPtr* tklass = TypeKlassPtr::make(klass, Type::trust_interfaces);
  Node* recv_klass = load_object_klass(receiver);
  fail = type_check(recv_klass, tklass, prob);

  if (!stopped()) {
    const TypeOopPtr* receiver_type = _gvn.type(receiver)->isa_oopptr();
    const TypeOopPtr* recv_xtype = tklass->as_instance_type();
    assert(recv_xtype->klass_is_exact(), "");

    if (!receiver_type->higher_equal(recv_xtype)) { // ignore redundant casts
      // Subsume downstream occurrences of receiver with a cast to
      // recv_xtype, since now we know what the type will be.
      Node* cast = new CheckCastPPNode(control(), receiver, recv_xtype);
      Node* res = _gvn.transform(cast);
      if (recv_xtype->is_inlinetypeptr()) {
        assert(!gvn().type(res)->maybe_null(), "receiver should never be null");
        res = InlineTypeNode::make_from_oop(this, res, recv_xtype->inline_klass());
      }
      (*casted_receiver) = res;
      assert(!(*casted_receiver)->is_top(), "that path should be unreachable");
      // (User must make the replace_in_map call.)
    }
  }

  return fail;
}

Node* GraphKit::type_check(Node* recv_klass, const TypeKlassPtr* tklass,
                           float prob) {
  Node* want_klass = makecon(tklass);
  Node* cmp = _gvn.transform(new CmpPNode(recv_klass, want_klass));
  Node* bol = _gvn.transform(new BoolNode(cmp, BoolTest::eq));
  IfNode* iff = create_and_xform_if(control(), bol, prob, COUNT_UNKNOWN);
  set_control(_gvn.transform(new IfTrueNode (iff)));
  Node* fail = _gvn.transform(new IfFalseNode(iff));
  return fail;
}

//------------------------------subtype_check_receiver-------------------------
Node* GraphKit::subtype_check_receiver(Node* receiver, ciKlass* klass,
                                       Node** casted_receiver) {
  const TypeKlassPtr* tklass = TypeKlassPtr::make(klass, Type::trust_interfaces)->try_improve();
  Node* want_klass = makecon(tklass);

  Node* slow_ctl = gen_subtype_check(receiver, want_klass);

  // Ignore interface type information until interface types are properly tracked.
  if (!stopped() && !klass->is_interface()) {
    const TypeOopPtr* receiver_type = _gvn.type(receiver)->isa_oopptr();
    const TypeOopPtr* recv_type = tklass->cast_to_exactness(false)->is_klassptr()->as_instance_type();
    if (receiver_type != nullptr && !receiver_type->higher_equal(recv_type)) { // ignore redundant casts
      Node* cast = _gvn.transform(new CheckCastPPNode(control(), receiver, recv_type));
      if (recv_type->is_inlinetypeptr()) {
        cast = InlineTypeNode::make_from_oop(this, cast, recv_type->inline_klass());
      }
      (*casted_receiver) = cast;
    }
  }

  return slow_ctl;
}

//------------------------------seems_never_null-------------------------------
// Use null_seen information if it is available from the profile.
// If we see an unexpected null at a type check we record it and force a
// recompile; the offending check will be recompiled to handle nulls.
// If we see several offending BCIs, then all checks in the
// method will be recompiled.
bool GraphKit::seems_never_null(Node* obj, ciProfileData* data, bool& speculating) {
  speculating = !_gvn.type(obj)->speculative_maybe_null();
  Deoptimization::DeoptReason reason = Deoptimization::reason_null_check(speculating);
  if (UncommonNullCast               // Cutout for this technique
      && obj != null()               // And not the -Xcomp stupid case?
      && !too_many_traps(reason)
      ) {
    if (speculating) {
      return true;
    }
    if (data == nullptr)
      // Edge case:  no mature data.  Be optimistic here.
      return true;
    // If the profile has not seen a null, assume it won't happen.
    assert(java_bc() == Bytecodes::_checkcast ||
           java_bc() == Bytecodes::_instanceof ||
           java_bc() == Bytecodes::_aastore, "MDO must collect null_seen bit here");
    return !data->as_BitData()->null_seen();
  }
  speculating = false;
  return false;
}

void GraphKit::guard_klass_being_initialized(Node* klass) {
  int init_state_off = in_bytes(InstanceKlass::init_state_offset());
  Node* adr = basic_plus_adr(top(), klass, init_state_off);
  Node* init_state = LoadNode::make(_gvn, nullptr, immutable_memory(), adr,
                                    adr->bottom_type()->is_ptr(), TypeInt::BYTE,
                                    T_BYTE, MemNode::unordered);
  init_state = _gvn.transform(init_state);

  Node* being_initialized_state = makecon(TypeInt::make(InstanceKlass::being_initialized));

  Node* chk = _gvn.transform(new CmpINode(being_initialized_state, init_state));
  Node* tst = _gvn.transform(new BoolNode(chk, BoolTest::eq));

  { BuildCutout unless(this, tst, PROB_MAX);
    uncommon_trap(Deoptimization::Reason_initialized, Deoptimization::Action_reinterpret);
  }
}

void GraphKit::guard_init_thread(Node* klass) {
  int init_thread_off = in_bytes(InstanceKlass::init_thread_offset());
  Node* adr = basic_plus_adr(top(), klass, init_thread_off);

  Node* init_thread = LoadNode::make(_gvn, nullptr, immutable_memory(), adr,
                                     adr->bottom_type()->is_ptr(), TypePtr::NOTNULL,
                                     T_ADDRESS, MemNode::unordered);
  init_thread = _gvn.transform(init_thread);

  Node* cur_thread = _gvn.transform(new ThreadLocalNode());

  Node* chk = _gvn.transform(new CmpPNode(cur_thread, init_thread));
  Node* tst = _gvn.transform(new BoolNode(chk, BoolTest::eq));

  { BuildCutout unless(this, tst, PROB_MAX);
    uncommon_trap(Deoptimization::Reason_uninitialized, Deoptimization::Action_none);
  }
}

void GraphKit::clinit_barrier(ciInstanceKlass* ik, ciMethod* context) {
  if (ik->is_being_initialized()) {
    if (C->needs_clinit_barrier(ik, context)) {
      Node* klass = makecon(TypeKlassPtr::make(ik));
      guard_klass_being_initialized(klass);
      guard_init_thread(klass);
      insert_mem_bar(Op_MemBarCPUOrder);
    }
  } else if (ik->is_initialized()) {
    return; // no barrier needed
  } else {
    uncommon_trap(Deoptimization::Reason_uninitialized,
                  Deoptimization::Action_reinterpret,
                  nullptr);
  }
}

//------------------------maybe_cast_profiled_receiver-------------------------
// If the profile has seen exactly one type, narrow to exactly that type.
// Subsequent type checks will always fold up.
Node* GraphKit::maybe_cast_profiled_receiver(Node* not_null_obj,
                                             const TypeKlassPtr* require_klass,
                                             ciKlass* spec_klass,
                                             bool safe_for_replace) {
  if (!UseTypeProfile || !TypeProfileCasts) return nullptr;

  Deoptimization::DeoptReason reason = Deoptimization::reason_class_check(spec_klass != nullptr);

  // Make sure we haven't already deoptimized from this tactic.
  if (too_many_traps_or_recompiles(reason))
    return nullptr;

  // (No, this isn't a call, but it's enough like a virtual call
  // to use the same ciMethod accessor to get the profile info...)
  // If we have a speculative type use it instead of profiling (which
  // may not help us)
  ciKlass* exact_kls = spec_klass;
  if (exact_kls == nullptr) {
    if (java_bc() == Bytecodes::_aastore) {
      ciKlass* array_type = nullptr;
      ciKlass* element_type = nullptr;
      ProfilePtrKind element_ptr = ProfileMaybeNull;
      bool flat_array = true;
      bool null_free_array = true;
      method()->array_access_profiled_type(bci(), array_type, element_type, element_ptr, flat_array, null_free_array);
      exact_kls = element_type;
    } else {
      exact_kls = profile_has_unique_klass();
    }
  }
  if (exact_kls != nullptr) {// no cast failures here
    if (require_klass == nullptr ||
        C->static_subtype_check(require_klass, TypeKlassPtr::make(exact_kls, Type::trust_interfaces)) == Compile::SSC_always_true) {
      // If we narrow the type to match what the type profile sees or
      // the speculative type, we can then remove the rest of the
      // cast.
      // This is a win, even if the exact_kls is very specific,
      // because downstream operations, such as method calls,
      // will often benefit from the sharper type.
      Node* exact_obj = not_null_obj; // will get updated in place...
      Node* slow_ctl  = type_check_receiver(exact_obj, exact_kls, 1.0,
                                            &exact_obj);
      { PreserveJVMState pjvms(this);
        set_control(slow_ctl);
        uncommon_trap_exact(reason, Deoptimization::Action_maybe_recompile);
      }
      if (safe_for_replace) {
        replace_in_map(not_null_obj, exact_obj);
      }
      return exact_obj;
    }
    // assert(ssc == Compile::SSC_always_true)... except maybe the profile lied to us.
  }

  return nullptr;
}

/**
 * Cast obj to type and emit guard unless we had too many traps here
 * already
 *
 * @param obj       node being casted
 * @param type      type to cast the node to
 * @param not_null  true if we know node cannot be null
 */
Node* GraphKit::maybe_cast_profiled_obj(Node* obj,
                                        ciKlass* type,
                                        bool not_null) {
  if (stopped()) {
    return obj;
  }

  // type is null if profiling tells us this object is always null
  if (type != nullptr) {
    Deoptimization::DeoptReason class_reason = Deoptimization::Reason_speculate_class_check;
    Deoptimization::DeoptReason null_reason = Deoptimization::Reason_speculate_null_check;

    if (!too_many_traps_or_recompiles(null_reason) &&
        !too_many_traps_or_recompiles(class_reason)) {
      Node* not_null_obj = nullptr;
      // not_null is true if we know the object is not null and
      // there's no need for a null check
      if (!not_null) {
        Node* null_ctl = top();
        not_null_obj = null_check_oop(obj, &null_ctl, true, true, true);
        assert(null_ctl->is_top(), "no null control here");
      } else {
        not_null_obj = obj;
      }

      Node* exact_obj = not_null_obj;
      ciKlass* exact_kls = type;
      Node* slow_ctl  = type_check_receiver(exact_obj, exact_kls, 1.0,
                                            &exact_obj);
      {
        PreserveJVMState pjvms(this);
        set_control(slow_ctl);
        uncommon_trap_exact(class_reason, Deoptimization::Action_maybe_recompile);
      }
      replace_in_map(not_null_obj, exact_obj);
      obj = exact_obj;
    }
  } else {
    if (!too_many_traps_or_recompiles(Deoptimization::Reason_null_assert)) {
      Node* exact_obj = null_assert(obj);
      replace_in_map(obj, exact_obj);
      obj = exact_obj;
    }
  }
  return obj;
}

//-------------------------------gen_instanceof--------------------------------
// Generate an instance-of idiom.  Used by both the instance-of bytecode
// and the reflective instance-of call.
Node* GraphKit::gen_instanceof(Node* obj, Node* superklass, bool safe_for_replace) {
  kill_dead_locals();           // Benefit all the uncommon traps
  assert( !stopped(), "dead parse path should be checked in callers" );
  assert(!TypePtr::NULL_PTR->higher_equal(_gvn.type(superklass)->is_klassptr()),
         "must check for not-null not-dead klass in callers");

  // Make the merge point
  enum { _obj_path = 1, _fail_path, _null_path, PATH_LIMIT };
  RegionNode* region = new RegionNode(PATH_LIMIT);
  Node*       phi    = new PhiNode(region, TypeInt::BOOL);
  C->set_has_split_ifs(true); // Has chance for split-if optimization

  ciProfileData* data = nullptr;
  if (java_bc() == Bytecodes::_instanceof) {  // Only for the bytecode
    data = method()->method_data()->bci_to_data(bci());
  }
  bool speculative_not_null = false;
  bool never_see_null = (ProfileDynamicTypes  // aggressive use of profile
                         && seems_never_null(obj, data, speculative_not_null));

  // Null check; get casted pointer; set region slot 3
  Node* null_ctl = top();
  Node* not_null_obj = null_check_oop(obj, &null_ctl, never_see_null, safe_for_replace, speculative_not_null);

  // If not_null_obj is dead, only null-path is taken
  if (stopped()) {              // Doing instance-of on a null?
    set_control(null_ctl);
    return intcon(0);
  }
  region->init_req(_null_path, null_ctl);
  phi   ->init_req(_null_path, intcon(0)); // Set null path value
  if (null_ctl == top()) {
    // Do this eagerly, so that pattern matches like is_diamond_phi
    // will work even during parsing.
    assert(_null_path == PATH_LIMIT-1, "delete last");
    region->del_req(_null_path);
    phi   ->del_req(_null_path);
  }

  // Do we know the type check always succeed?
  bool known_statically = false;
  if (_gvn.type(superklass)->singleton()) {
    const TypeKlassPtr* superk = _gvn.type(superklass)->is_klassptr();
    const TypeKlassPtr* subk = _gvn.type(obj)->is_oopptr()->as_klass_type();
    if (subk != nullptr && subk->is_loaded()) {
      int static_res = C->static_subtype_check(superk, subk);
      known_statically = (static_res == Compile::SSC_always_true || static_res == Compile::SSC_always_false);
    }
  }

  if (!known_statically) {
    const TypeOopPtr* obj_type = _gvn.type(obj)->is_oopptr();
    // We may not have profiling here or it may not help us. If we
    // have a speculative type use it to perform an exact cast.
    ciKlass* spec_obj_type = obj_type->speculative_type();
    if (spec_obj_type != nullptr || (ProfileDynamicTypes && data != nullptr)) {
      Node* cast_obj = maybe_cast_profiled_receiver(not_null_obj, nullptr, spec_obj_type, safe_for_replace);
      if (stopped()) {            // Profile disagrees with this path.
        set_control(null_ctl);    // Null is the only remaining possibility.
        return intcon(0);
      }
      if (cast_obj != nullptr) {
        not_null_obj = cast_obj;
      }
    }
  }

  // Generate the subtype check
  Node* not_subtype_ctrl = gen_subtype_check(not_null_obj, superklass);

  // Plug in the success path to the general merge in slot 1.
  region->init_req(_obj_path, control());
  phi   ->init_req(_obj_path, intcon(1));

  // Plug in the failing path to the general merge in slot 2.
  region->init_req(_fail_path, not_subtype_ctrl);
  phi   ->init_req(_fail_path, intcon(0));

  // Return final merged results
  set_control( _gvn.transform(region) );
  record_for_igvn(region);

  // If we know the type check always succeeds then we don't use the
  // profiling data at this bytecode. Don't lose it, feed it to the
  // type system as a speculative type.
  if (safe_for_replace) {
    Node* casted_obj = record_profiled_receiver_for_speculation(obj);
    replace_in_map(obj, casted_obj);
  }

  return _gvn.transform(phi);
}

//-------------------------------gen_checkcast---------------------------------
// Generate a checkcast idiom.  Used by both the checkcast bytecode and the
// array store bytecode.  Stack must be as-if BEFORE doing the bytecode so the
// uncommon-trap paths work.  Adjust stack after this call.
// If failure_control is supplied and not null, it is filled in with
// the control edge for the cast failure.  Otherwise, an appropriate
// uncommon trap or exception is thrown.
Node* GraphKit::gen_checkcast(Node *obj, Node* superklass, Node* *failure_control, bool null_free) {
  kill_dead_locals();           // Benefit all the uncommon traps
  const TypeKlassPtr *tk = _gvn.type(superklass)->is_klassptr()->try_improve();
  const TypeOopPtr *toop = tk->cast_to_exactness(false)->as_instance_type();
  bool safe_for_replace = (failure_control == nullptr);
  assert(!null_free || toop->is_inlinetypeptr(), "must be an inline type pointer");

  // Fast cutout:  Check the case that the cast is vacuously true.
  // This detects the common cases where the test will short-circuit
  // away completely.  We do this before we perform the null check,
  // because if the test is going to turn into zero code, we don't
  // want a residual null check left around.  (Causes a slowdown,
  // for example, in some objArray manipulations, such as a[i]=a[j].)
  if (tk->singleton()) {
    const TypeKlassPtr* kptr = nullptr;
    const Type* t = _gvn.type(obj);
    if (t->isa_oop_ptr()) {
      kptr = t->is_oopptr()->as_klass_type();
    } else if (obj->is_InlineType()) {
      ciInlineKlass* vk = t->inline_klass();
      kptr = TypeInstKlassPtr::make(TypePtr::NotNull, vk, Type::Offset(0));
    }
    if (kptr != nullptr) {
      switch (C->static_subtype_check(tk, kptr)) {
      case Compile::SSC_always_true:
        // If we know the type check always succeed then we don't use
        // the profiling data at this bytecode. Don't lose it, feed it
        // to the type system as a speculative type.
        obj = record_profiled_receiver_for_speculation(obj);
        if (null_free) {
          assert(safe_for_replace, "must be");
          obj = null_check(obj);
        }
        assert(stopped() || !toop->is_inlinetypeptr() || obj->is_InlineType() || obj->bottom_type()->is_inlinetypeptr(), "should have been scalarized");
        return obj;
      case Compile::SSC_always_false:
        if (null_free) {
          assert(safe_for_replace, "must be");
          obj = null_check(obj);
        }
        // It needs a null check because a null will *pass* the cast check.
        if (t->isa_oopptr() != nullptr && !t->is_oopptr()->maybe_null()) {
          bool is_aastore = (java_bc() == Bytecodes::_aastore);
          Deoptimization::DeoptReason reason = is_aastore ?
            Deoptimization::Reason_array_check : Deoptimization::Reason_class_check;
          builtin_throw(reason);
          return top();
        } else if (!too_many_traps_or_recompiles(Deoptimization::Reason_null_assert)) {
          return null_assert(obj);
        }
        break; // Fall through to full check
      default:
        break;
      }
    }
  }

  ciProfileData* data = nullptr;
  if (failure_control == nullptr) {        // use MDO in regular case only
    assert(java_bc() == Bytecodes::_aastore ||
           java_bc() == Bytecodes::_checkcast,
           "interpreter profiles type checks only for these BCs");
    if (method()->method_data()->is_mature()) {
      data = method()->method_data()->bci_to_data(bci());
    }
  }

  // Make the merge point
  enum { _obj_path = 1, _null_path, PATH_LIMIT };
  RegionNode* region = new RegionNode(PATH_LIMIT);
  Node*       phi    = new PhiNode(region, toop);
  _gvn.set_type(region, Type::CONTROL);
  _gvn.set_type(phi, toop);

  C->set_has_split_ifs(true); // Has chance for split-if optimization

  // Use null-cast information if it is available
  bool speculative_not_null = false;
  bool never_see_null = ((failure_control == nullptr)  // regular case only
                         && seems_never_null(obj, data, speculative_not_null));

  if (obj->is_InlineType()) {
    // Re-execute if buffering during triggers deoptimization
    PreserveReexecuteState preexecs(this);
    jvms()->set_should_reexecute(true);
    obj = obj->as_InlineType()->buffer(this, safe_for_replace);
  }

  // Null check; get casted pointer; set region slot 3
  Node* null_ctl = top();
  Node* not_null_obj = nullptr;
  if (null_free) {
    assert(safe_for_replace, "must be");
    not_null_obj = null_check(obj);
  } else {
    not_null_obj = null_check_oop(obj, &null_ctl, never_see_null, safe_for_replace, speculative_not_null);
  }

  // If not_null_obj is dead, only null-path is taken
  if (stopped()) {              // Doing instance-of on a null?
    set_control(null_ctl);
    if (toop->is_inlinetypeptr()) {
      return InlineTypeNode::make_null(_gvn, toop->inline_klass());
    }
    return null();
  }
  region->init_req(_null_path, null_ctl);
  phi   ->init_req(_null_path, null());  // Set null path value
  if (null_ctl == top()) {
    // Do this eagerly, so that pattern matches like is_diamond_phi
    // will work even during parsing.
    assert(_null_path == PATH_LIMIT-1, "delete last");
    region->del_req(_null_path);
    phi   ->del_req(_null_path);
  }

  Node* cast_obj = nullptr;
  if (tk->klass_is_exact()) {
    // The following optimization tries to statically cast the speculative type of the object
    // (for example obtained during profiling) to the type of the superklass and then do a
    // dynamic check that the type of the object is what we expect. To work correctly
    // for checkcast and aastore the type of superklass should be exact.
    const TypeOopPtr* obj_type = _gvn.type(obj)->is_oopptr();
    // We may not have profiling here or it may not help us. If we have
    // a speculative type use it to perform an exact cast.
    ciKlass* spec_obj_type = obj_type->speculative_type();
    if (spec_obj_type != nullptr || data != nullptr) {
      cast_obj = maybe_cast_profiled_receiver(not_null_obj, tk, spec_obj_type, safe_for_replace);
      if (cast_obj != nullptr) {
        if (failure_control != nullptr) // failure is now impossible
          (*failure_control) = top();
        // adjust the type of the phi to the exact klass:
        phi->raise_bottom_type(_gvn.type(cast_obj)->meet_speculative(TypePtr::NULL_PTR));
      }
    }
  }

  if (cast_obj == nullptr) {
    // Generate the subtype check
    Node* not_subtype_ctrl = gen_subtype_check(not_null_obj, superklass);

    // Plug in success path into the merge
    cast_obj = _gvn.transform(new CheckCastPPNode(control(), not_null_obj, toop));
    // Failure path ends in uncommon trap (or may be dead - failure impossible)
    if (failure_control == nullptr) {
      if (not_subtype_ctrl != top()) { // If failure is possible
        PreserveJVMState pjvms(this);
        set_control(not_subtype_ctrl);
        Node* obj_klass = nullptr;
        if (not_null_obj->is_InlineType()) {
          obj_klass = makecon(TypeKlassPtr::make(_gvn.type(not_null_obj)->inline_klass()));
        } else {
          obj_klass = load_object_klass(not_null_obj);
        }
        bool is_aastore = (java_bc() == Bytecodes::_aastore);
        Deoptimization::DeoptReason reason = is_aastore ?
          Deoptimization::Reason_array_check : Deoptimization::Reason_class_check;
        builtin_throw(reason);
      }
    } else {
      (*failure_control) = not_subtype_ctrl;
    }
  }

  region->init_req(_obj_path, control());
  phi   ->init_req(_obj_path, cast_obj);

  // A merge of null or Casted-NotNull obj
  Node* res = _gvn.transform(phi);

  // Note I do NOT always 'replace_in_map(obj,result)' here.
  //  if( tk->klass()->can_be_primary_super()  )
    // This means that if I successfully store an Object into an array-of-String
    // I 'forget' that the Object is really now known to be a String.  I have to
    // do this because we don't have true union types for interfaces - if I store
    // a Baz into an array-of-Interface and then tell the optimizer it's an
    // Interface, I forget that it's also a Baz and cannot do Baz-like field
    // references to it.  FIX THIS WHEN UNION TYPES APPEAR!
  //  replace_in_map( obj, res );

  // Return final merged results
  set_control( _gvn.transform(region) );
  record_for_igvn(region);

  bool not_inline = !toop->can_be_inline_type();
  bool not_flat_in_array = !UseFlatArray || not_inline || (toop->is_inlinetypeptr() && !toop->inline_klass()->flat_in_array());
  if (EnableValhalla && not_flat_in_array) {
    // Check if obj has been loaded from an array
    obj = obj->isa_DecodeN() ? obj->in(1) : obj;
    Node* array = nullptr;
    if (obj->isa_Load()) {
      Node* address = obj->in(MemNode::Address);
      if (address->isa_AddP()) {
        array = address->as_AddP()->in(AddPNode::Base);
      }
    } else if (obj->is_Phi()) {
      Node* region = obj->in(0);
      // TODO make this more robust (see JDK-8231346)
      if (region->req() == 3 && region->in(2) != nullptr && region->in(2)->in(0) != nullptr) {
        IfNode* iff = region->in(2)->in(0)->isa_If();
        if (iff != nullptr) {
          iff->is_flat_array_check(&_gvn, &array);
        }
      }
    }
    if (array != nullptr) {
      const TypeAryPtr* ary_t = _gvn.type(array)->isa_aryptr();
      if (ary_t != nullptr && !ary_t->is_flat()) {
        if (!ary_t->is_not_null_free() && not_inline) {
          // Casting array element to a non-inline-type, mark array as not null-free.
          Node* cast = _gvn.transform(new CheckCastPPNode(control(), array, ary_t->cast_to_not_null_free()));
          replace_in_map(array, cast);
        } else if (!ary_t->is_not_flat()) {
          // Casting array element to a non-flat type, mark array as not flat.
          Node* cast = _gvn.transform(new CheckCastPPNode(control(), array, ary_t->cast_to_not_flat()));
          replace_in_map(array, cast);
        }
      }
    }
  }

  if (!stopped() && !res->is_InlineType()) {
    res = record_profiled_receiver_for_speculation(res);
    if (toop->is_inlinetypeptr()) {
      Node* vt = InlineTypeNode::make_from_oop(this, res, toop->inline_klass(), !gvn().type(res)->maybe_null());
      res = vt;
      if (safe_for_replace) {
        replace_in_map(obj, vt);
        replace_in_map(not_null_obj, vt);
        replace_in_map(res, vt);
      }
    }
  }
  return res;
}

Node* GraphKit::inline_type_test(Node* obj, bool is_inline) {
  Node* mark_adr = basic_plus_adr(obj, oopDesc::mark_offset_in_bytes());
  Node* mark = make_load(nullptr, mark_adr, TypeX_X, TypeX_X->basic_type(), MemNode::unordered);
  Node* mask = MakeConX(markWord::inline_type_pattern);
  Node* masked = _gvn.transform(new AndXNode(mark, mask));
  Node* cmp = _gvn.transform(new CmpXNode(masked, mask));
  return _gvn.transform(new BoolNode(cmp, is_inline ? BoolTest::eq : BoolTest::ne));
}

Node* GraphKit::array_lh_test(Node* klass, jint mask, jint val, bool eq) {
  Node* lh_adr = basic_plus_adr(klass, in_bytes(Klass::layout_helper_offset()));
  // Make sure to use immutable memory here to enable hoisting the check out of loops
  Node* lh_val = _gvn.transform(LoadNode::make(_gvn, nullptr, immutable_memory(), lh_adr, lh_adr->bottom_type()->is_ptr(), TypeInt::INT, T_INT, MemNode::unordered));
  Node* masked = _gvn.transform(new AndINode(lh_val, intcon(mask)));
  Node* cmp = _gvn.transform(new CmpINode(masked, intcon(val)));
  return _gvn.transform(new BoolNode(cmp, eq ? BoolTest::eq : BoolTest::ne));
}

// TODO 8325106 With JEP 401, flatness is not a property of the Class anymore.
Node* GraphKit::flat_array_test(Node* array_or_klass, bool flat) {
  // We can't use immutable memory here because the mark word is mutable.
  // PhaseIdealLoop::move_flat_array_check_out_of_loop will make sure the
  // check is moved out of loops (mainly to enable loop unswitching).
  Node* mem = UseArrayMarkWordCheck ? memory(Compile::AliasIdxRaw) : immutable_memory();
  Node* cmp = _gvn.transform(new FlatArrayCheckNode(C, mem, array_or_klass));
  record_for_igvn(cmp); // Give it a chance to be optimized out by IGVN
  return _gvn.transform(new BoolNode(cmp, flat ? BoolTest::eq : BoolTest::ne));
}

Node* GraphKit::null_free_array_test(Node* klass, bool null_free) {
  return array_lh_test(klass, Klass::_lh_null_free_array_bit_inplace, 0, !null_free);
}

// Deoptimize if 'ary' is a null-free inline type array and 'val' is null
Node* GraphKit::inline_array_null_guard(Node* ary, Node* val, int nargs, bool safe_for_replace) {
  RegionNode* region = new RegionNode(3);
  Node* null_ctl = top();
  null_check_oop(val, &null_ctl);
  if (null_ctl != top()) {
    PreserveJVMState pjvms(this);
    set_control(null_ctl);
    {
      // Deoptimize if null-free array
      BuildCutout unless(this, null_free_array_test(load_object_klass(ary), /* null_free = */ false), PROB_MAX);
      inc_sp(nargs);
      uncommon_trap(Deoptimization::Reason_null_check,
                    Deoptimization::Action_none);
    }
    region->init_req(1, control());
  }
  region->init_req(2, control());
  set_control(_gvn.transform(region));
  record_for_igvn(region);
  if (_gvn.type(val) == TypePtr::NULL_PTR) {
    // Since we were just successfully storing null, the array can't be null free.
    const TypeAryPtr* ary_t = _gvn.type(ary)->is_aryptr();
    ary_t = ary_t->cast_to_not_null_free();
    Node* cast = _gvn.transform(new CheckCastPPNode(control(), ary, ary_t));
    if (safe_for_replace) {
      replace_in_map(ary, cast);
    }
    ary = cast;
  }
  return ary;
}

//------------------------------next_monitor-----------------------------------
// What number should be given to the next monitor?
int GraphKit::next_monitor() {
  int current = jvms()->monitor_depth()* C->sync_stack_slots();
  int next = current + C->sync_stack_slots();
  // Keep the toplevel high water mark current:
  if (C->fixed_slots() < next)  C->set_fixed_slots(next);
  return current;
}

//------------------------------insert_mem_bar---------------------------------
// Memory barrier to avoid floating things around
// The membar serves as a pinch point between both control and all memory slices.
Node* GraphKit::insert_mem_bar(int opcode, Node* precedent) {
  MemBarNode* mb = MemBarNode::make(C, opcode, Compile::AliasIdxBot, precedent);
  mb->init_req(TypeFunc::Control, control());
  mb->init_req(TypeFunc::Memory,  reset_memory());
  Node* membar = _gvn.transform(mb);
  set_control(_gvn.transform(new ProjNode(membar, TypeFunc::Control)));
  set_all_memory_call(membar);
  return membar;
}

//-------------------------insert_mem_bar_volatile----------------------------
// Memory barrier to avoid floating things around
// The membar serves as a pinch point between both control and memory(alias_idx).
// If you want to make a pinch point on all memory slices, do not use this
// function (even with AliasIdxBot); use insert_mem_bar() instead.
Node* GraphKit::insert_mem_bar_volatile(int opcode, int alias_idx, Node* precedent) {
  // When Parse::do_put_xxx updates a volatile field, it appends a series
  // of MemBarVolatile nodes, one for *each* volatile field alias category.
  // The first membar is on the same memory slice as the field store opcode.
  // This forces the membar to follow the store.  (Bug 6500685 broke this.)
  // All the other membars (for other volatile slices, including AliasIdxBot,
  // which stands for all unknown volatile slices) are control-dependent
  // on the first membar.  This prevents later volatile loads or stores
  // from sliding up past the just-emitted store.

  MemBarNode* mb = MemBarNode::make(C, opcode, alias_idx, precedent);
  mb->set_req(TypeFunc::Control,control());
  if (alias_idx == Compile::AliasIdxBot) {
    mb->set_req(TypeFunc::Memory, merged_memory()->base_memory());
  } else {
    assert(!(opcode == Op_Initialize && alias_idx != Compile::AliasIdxRaw), "fix caller");
    mb->set_req(TypeFunc::Memory, memory(alias_idx));
  }
  Node* membar = _gvn.transform(mb);
  set_control(_gvn.transform(new ProjNode(membar, TypeFunc::Control)));
  if (alias_idx == Compile::AliasIdxBot) {
    merged_memory()->set_base_memory(_gvn.transform(new ProjNode(membar, TypeFunc::Memory)));
  } else {
    set_memory(_gvn.transform(new ProjNode(membar, TypeFunc::Memory)),alias_idx);
  }
  return membar;
}

//------------------------------shared_lock------------------------------------
// Emit locking code.
FastLockNode* GraphKit::shared_lock(Node* obj) {
  // bci is either a monitorenter bc or InvocationEntryBci
  // %%% SynchronizationEntryBCI is redundant; use InvocationEntryBci in interfaces
  assert(SynchronizationEntryBCI == InvocationEntryBci, "");

  if( !GenerateSynchronizationCode )
    return nullptr;                // Not locking things?

  if (stopped())                // Dead monitor?
    return nullptr;

  assert(dead_locals_are_killed(), "should kill locals before sync. point");

  // Box the stack location
  Node* box = _gvn.transform(new BoxLockNode(next_monitor()));
  Node* mem = reset_memory();

  FastLockNode * flock = _gvn.transform(new FastLockNode(0, obj, box) )->as_FastLock();

  // Create the rtm counters for this fast lock if needed.
  flock->create_rtm_lock_counter(sync_jvms()); // sync_jvms used to get current bci

  // Add monitor to debug info for the slow path.  If we block inside the
  // slow path and de-opt, we need the monitor hanging around
  map()->push_monitor( flock );

  const TypeFunc *tf = LockNode::lock_type();
  LockNode *lock = new LockNode(C, tf);

  lock->init_req( TypeFunc::Control, control() );
  lock->init_req( TypeFunc::Memory , mem );
  lock->init_req( TypeFunc::I_O    , top() )     ;   // does no i/o
  lock->init_req( TypeFunc::FramePtr, frameptr() );
  lock->init_req( TypeFunc::ReturnAdr, top() );

  lock->init_req(TypeFunc::Parms + 0, obj);
  lock->init_req(TypeFunc::Parms + 1, box);
  lock->init_req(TypeFunc::Parms + 2, flock);
  add_safepoint_edges(lock);

  lock = _gvn.transform( lock )->as_Lock();

  // lock has no side-effects, sets few values
  set_predefined_output_for_runtime_call(lock, mem, TypeRawPtr::BOTTOM);

  insert_mem_bar(Op_MemBarAcquireLock);

  // Add this to the worklist so that the lock can be eliminated
  record_for_igvn(lock);

#ifndef PRODUCT
  if (PrintLockStatistics) {
    // Update the counter for this lock.  Don't bother using an atomic
    // operation since we don't require absolute accuracy.
    lock->create_lock_counter(map()->jvms());
    increment_counter(lock->counter()->addr());
  }
#endif

  return flock;
}


//------------------------------shared_unlock----------------------------------
// Emit unlocking code.
void GraphKit::shared_unlock(Node* box, Node* obj) {
  // bci is either a monitorenter bc or InvocationEntryBci
  // %%% SynchronizationEntryBCI is redundant; use InvocationEntryBci in interfaces
  assert(SynchronizationEntryBCI == InvocationEntryBci, "");

  if( !GenerateSynchronizationCode )
    return;
  if (stopped()) {               // Dead monitor?
    map()->pop_monitor();        // Kill monitor from debug info
    return;
  }
  assert(!obj->is_InlineType(), "should not unlock on inline type");

  // Memory barrier to avoid floating things down past the locked region
  insert_mem_bar(Op_MemBarReleaseLock);

  const TypeFunc *tf = OptoRuntime::complete_monitor_exit_Type();
  UnlockNode *unlock = new UnlockNode(C, tf);
#ifdef ASSERT
  unlock->set_dbg_jvms(sync_jvms());
#endif
  uint raw_idx = Compile::AliasIdxRaw;
  unlock->init_req( TypeFunc::Control, control() );
  unlock->init_req( TypeFunc::Memory , memory(raw_idx) );
  unlock->init_req( TypeFunc::I_O    , top() )     ;   // does no i/o
  unlock->init_req( TypeFunc::FramePtr, frameptr() );
  unlock->init_req( TypeFunc::ReturnAdr, top() );

  unlock->init_req(TypeFunc::Parms + 0, obj);
  unlock->init_req(TypeFunc::Parms + 1, box);
  unlock = _gvn.transform(unlock)->as_Unlock();

  Node* mem = reset_memory();

  // unlock has no side-effects, sets few values
  set_predefined_output_for_runtime_call(unlock, mem, TypeRawPtr::BOTTOM);

  // Kill monitor from debug info
  map()->pop_monitor( );
}

//-------------------------------get_layout_helper-----------------------------
// If the given klass is a constant or known to be an array,
// fetch the constant layout helper value into constant_value
// and return null.  Otherwise, load the non-constant
// layout helper value, and return the node which represents it.
// This two-faced routine is useful because allocation sites
// almost always feature constant types.
Node* GraphKit::get_layout_helper(Node* klass_node, jint& constant_value) {
  const TypeKlassPtr* klass_t = _gvn.type(klass_node)->isa_klassptr();
  if (!StressReflectiveCode && klass_t != nullptr) {
    bool xklass = klass_t->klass_is_exact();
    bool can_be_flat = false;
    const TypeAryPtr* ary_type = klass_t->as_instance_type()->isa_aryptr();
    if (UseFlatArray && !xklass && ary_type != nullptr && !ary_type->is_null_free()) {
      // TODO 8325106 Fix comment
      // The runtime type of [LMyValue might be [QMyValue due to [QMyValue <: [LMyValue. Don't constant fold.
      const TypeOopPtr* elem = ary_type->elem()->make_oopptr();
      can_be_flat = ary_type->can_be_inline_array() && (!elem->is_inlinetypeptr() || elem->inline_klass()->flat_in_array());
    }
    if (!can_be_flat && (xklass || (klass_t->isa_aryklassptr() && klass_t->is_aryklassptr()->elem() != Type::BOTTOM))) {
      jint lhelper;
      if (klass_t->is_flat()) {
        lhelper = ary_type->flat_layout_helper();
      } else if (klass_t->isa_aryklassptr()) {
        BasicType elem = ary_type->elem()->array_element_basic_type();
        if (is_reference_type(elem, true)) {
          elem = T_OBJECT;
        }
        lhelper = Klass::array_layout_helper(elem);
      } else {
        lhelper = klass_t->is_instklassptr()->exact_klass()->layout_helper();
      }
      if (lhelper != Klass::_lh_neutral_value) {
        constant_value = lhelper;
        return (Node*) nullptr;
      }
    }
  }
  constant_value = Klass::_lh_neutral_value;  // put in a known value
  Node* lhp = basic_plus_adr(klass_node, klass_node, in_bytes(Klass::layout_helper_offset()));
  return make_load(nullptr, lhp, TypeInt::INT, T_INT, MemNode::unordered);
}

// We just put in an allocate/initialize with a big raw-memory effect.
// Hook selected additional alias categories on the initialization.
static void hook_memory_on_init(GraphKit& kit, int alias_idx,
                                MergeMemNode* init_in_merge,
                                Node* init_out_raw) {
  DEBUG_ONLY(Node* init_in_raw = init_in_merge->base_memory());
  assert(init_in_merge->memory_at(alias_idx) == init_in_raw, "");

  Node* prevmem = kit.memory(alias_idx);
  init_in_merge->set_memory_at(alias_idx, prevmem);
  if (init_out_raw != nullptr) {
    kit.set_memory(init_out_raw, alias_idx);
  }
}

//---------------------------set_output_for_allocation-------------------------
Node* GraphKit::set_output_for_allocation(AllocateNode* alloc,
                                          const TypeOopPtr* oop_type,
                                          bool deoptimize_on_exception) {
  int rawidx = Compile::AliasIdxRaw;
  alloc->set_req( TypeFunc::FramePtr, frameptr() );
  add_safepoint_edges(alloc);
  Node* allocx = _gvn.transform(alloc);
  set_control( _gvn.transform(new ProjNode(allocx, TypeFunc::Control) ) );
  // create memory projection for i_o
  set_memory ( _gvn.transform( new ProjNode(allocx, TypeFunc::Memory, true) ), rawidx );
  make_slow_call_ex(allocx, env()->Throwable_klass(), true, deoptimize_on_exception);

  // create a memory projection as for the normal control path
  Node* malloc = _gvn.transform(new ProjNode(allocx, TypeFunc::Memory));
  set_memory(malloc, rawidx);

  // a normal slow-call doesn't change i_o, but an allocation does
  // we create a separate i_o projection for the normal control path
  set_i_o(_gvn.transform( new ProjNode(allocx, TypeFunc::I_O, false) ) );
  Node* rawoop = _gvn.transform( new ProjNode(allocx, TypeFunc::Parms) );

  // put in an initialization barrier
  InitializeNode* init = insert_mem_bar_volatile(Op_Initialize, rawidx,
                                                 rawoop)->as_Initialize();
  assert(alloc->initialization() == init,  "2-way macro link must work");
  assert(init ->allocation()     == alloc, "2-way macro link must work");
  {
    // Extract memory strands which may participate in the new object's
    // initialization, and source them from the new InitializeNode.
    // This will allow us to observe initializations when they occur,
    // and link them properly (as a group) to the InitializeNode.
    assert(init->in(InitializeNode::Memory) == malloc, "");
    MergeMemNode* minit_in = MergeMemNode::make(malloc);
    init->set_req(InitializeNode::Memory, minit_in);
    record_for_igvn(minit_in); // fold it up later, if possible
    _gvn.set_type(minit_in, Type::MEMORY);
    Node* minit_out = memory(rawidx);
    assert(minit_out->is_Proj() && minit_out->in(0) == init, "");
    // Add an edge in the MergeMem for the header fields so an access
    // to one of those has correct memory state
    set_memory(minit_out, C->get_alias_index(oop_type->add_offset(oopDesc::mark_offset_in_bytes())));
    set_memory(minit_out, C->get_alias_index(oop_type->add_offset(oopDesc::klass_offset_in_bytes())));
    if (oop_type->isa_aryptr()) {
      const TypeAryPtr* arytype = oop_type->is_aryptr();
      if (arytype->is_flat()) {
        // Initially all flat array accesses share a single slice
        // but that changes after parsing. Prepare the memory graph so
        // it can optimize flat array accesses properly once they
        // don't share a single slice.
        assert(C->flat_accesses_share_alias(), "should be set at parse time");
        C->set_flat_accesses_share_alias(false);
        ciInlineKlass* vk = arytype->elem()->inline_klass();
        for (int i = 0, len = vk->nof_nonstatic_fields(); i < len; i++) {
          ciField* field = vk->nonstatic_field_at(i);
          if (field->offset_in_bytes() >= TrackedInitializationLimit * HeapWordSize)
            continue;  // do not bother to track really large numbers of fields
          int off_in_vt = field->offset_in_bytes() - vk->first_field_offset();
          const TypePtr* adr_type = arytype->with_field_offset(off_in_vt)->add_offset(Type::OffsetBot);
          int fieldidx = C->get_alias_index(adr_type, true);
          // Pass nullptr for init_out. Having per flat array element field memory edges as uses of the Initialize node
          // can result in per flat array field Phis to be created which confuses the logic of
          // Compile::adjust_flat_array_access_aliases().
          hook_memory_on_init(*this, fieldidx, minit_in, nullptr);
        }
        C->set_flat_accesses_share_alias(true);
        hook_memory_on_init(*this, C->get_alias_index(TypeAryPtr::INLINES), minit_in, minit_out);
      } else {
        const TypePtr* telemref = oop_type->add_offset(Type::OffsetBot);
        int            elemidx  = C->get_alias_index(telemref);
        hook_memory_on_init(*this, elemidx, minit_in, minit_out);
      }
    } else if (oop_type->isa_instptr()) {
      set_memory(minit_out, C->get_alias_index(oop_type)); // mark word
      ciInstanceKlass* ik = oop_type->is_instptr()->instance_klass();
      for (int i = 0, len = ik->nof_nonstatic_fields(); i < len; i++) {
        ciField* field = ik->nonstatic_field_at(i);
        if (field->offset_in_bytes() >= TrackedInitializationLimit * HeapWordSize)
          continue;  // do not bother to track really large numbers of fields
        // Find (or create) the alias category for this field:
        int fieldidx = C->alias_type(field)->index();
        hook_memory_on_init(*this, fieldidx, minit_in, minit_out);
      }
    }
  }

  // Cast raw oop to the real thing...
  Node* javaoop = new CheckCastPPNode(control(), rawoop, oop_type);
  javaoop = _gvn.transform(javaoop);
  C->set_recent_alloc(control(), javaoop);
  assert(just_allocated_object(control()) == javaoop, "just allocated");

#ifdef ASSERT
  { // Verify that the AllocateNode::Ideal_allocation recognizers work:
    assert(AllocateNode::Ideal_allocation(rawoop) == alloc,
           "Ideal_allocation works");
    assert(AllocateNode::Ideal_allocation(javaoop) == alloc,
           "Ideal_allocation works");
    if (alloc->is_AllocateArray()) {
      assert(AllocateArrayNode::Ideal_array_allocation(rawoop) == alloc->as_AllocateArray(),
             "Ideal_allocation works");
      assert(AllocateArrayNode::Ideal_array_allocation(javaoop) == alloc->as_AllocateArray(),
             "Ideal_allocation works");
    } else {
      assert(alloc->in(AllocateNode::ALength)->is_top(), "no length, please");
    }
  }
#endif //ASSERT

  return javaoop;
}

//---------------------------new_instance--------------------------------------
// This routine takes a klass_node which may be constant (for a static type)
// or may be non-constant (for reflective code).  It will work equally well
// for either, and the graph will fold nicely if the optimizer later reduces
// the type to a constant.
// The optional arguments are for specialized use by intrinsics:
//  - If 'extra_slow_test' if not null is an extra condition for the slow-path.
//  - If 'return_size_val', report the total object size to the caller.
//  - deoptimize_on_exception controls how Java exceptions are handled (rethrow vs deoptimize)
Node* GraphKit::new_instance(Node* klass_node,
                             Node* extra_slow_test,
                             Node* *return_size_val,
                             bool deoptimize_on_exception,
                             InlineTypeNode* inline_type_node) {
  // Compute size in doublewords
  // The size is always an integral number of doublewords, represented
  // as a positive bytewise size stored in the klass's layout_helper.
  // The layout_helper also encodes (in a low bit) the need for a slow path.
  jint  layout_con = Klass::_lh_neutral_value;
  Node* layout_val = get_layout_helper(klass_node, layout_con);
  bool  layout_is_con = (layout_val == nullptr);

  if (extra_slow_test == nullptr)  extra_slow_test = intcon(0);
  // Generate the initial go-slow test.  It's either ALWAYS (return a
  // Node for 1) or NEVER (return a null) or perhaps (in the reflective
  // case) a computed value derived from the layout_helper.
  Node* initial_slow_test = nullptr;
  if (layout_is_con) {
    assert(!StressReflectiveCode, "stress mode does not use these paths");
    bool must_go_slow = Klass::layout_helper_needs_slow_path(layout_con);
    initial_slow_test = must_go_slow ? intcon(1) : extra_slow_test;
  } else {   // reflective case
    // This reflective path is used by Unsafe.allocateInstance.
    // (It may be stress-tested by specifying StressReflectiveCode.)
    // Basically, we want to get into the VM is there's an illegal argument.
    Node* bit = intcon(Klass::_lh_instance_slow_path_bit);
    initial_slow_test = _gvn.transform( new AndINode(layout_val, bit) );
    if (extra_slow_test != intcon(0)) {
      initial_slow_test = _gvn.transform( new OrINode(initial_slow_test, extra_slow_test) );
    }
    // (Macro-expander will further convert this to a Bool, if necessary.)
  }

  // Find the size in bytes.  This is easy; it's the layout_helper.
  // The size value must be valid even if the slow path is taken.
  Node* size = nullptr;
  if (layout_is_con) {
    size = MakeConX(Klass::layout_helper_size_in_bytes(layout_con));
  } else {   // reflective case
    // This reflective path is used by clone and Unsafe.allocateInstance.
    size = ConvI2X(layout_val);

    // Clear the low bits to extract layout_helper_size_in_bytes:
    assert((int)Klass::_lh_instance_slow_path_bit < BytesPerLong, "clear bit");
    Node* mask = MakeConX(~ (intptr_t)right_n_bits(LogBytesPerLong));
    size = _gvn.transform( new AndXNode(size, mask) );
  }
  if (return_size_val != nullptr) {
    (*return_size_val) = size;
  }

  // This is a precise notnull oop of the klass.
  // (Actually, it need not be precise if this is a reflective allocation.)
  // It's what we cast the result to.
  const TypeKlassPtr* tklass = _gvn.type(klass_node)->isa_klassptr();
  if (!tklass)  tklass = TypeInstKlassPtr::OBJECT;
  const TypeOopPtr* oop_type = tklass->as_instance_type();

  // Now generate allocation code

  // The entire memory state is needed for slow path of the allocation
  // since GC and deoptimization can happen.
  Node *mem = reset_memory();
  set_all_memory(mem); // Create new memory state

  AllocateNode* alloc = new AllocateNode(C, AllocateNode::alloc_type(Type::TOP),
                                         control(), mem, i_o(),
                                         size, klass_node,
                                         initial_slow_test, inline_type_node);

  return set_output_for_allocation(alloc, oop_type, deoptimize_on_exception);
}

//-------------------------------new_array-------------------------------------
// helper for newarray and anewarray
// The 'length' parameter is (obviously) the length of the array.
// The optional arguments are for specialized use by intrinsics:
//  - If 'return_size_val', report the non-padded array size (sum of header size
//    and array body) to the caller.
//  - deoptimize_on_exception controls how Java exceptions are handled (rethrow vs deoptimize)
Node* GraphKit::new_array(Node* klass_node,     // array klass (maybe variable)
                          Node* length,         // number of array elements
                          int   nargs,          // number of arguments to push back for uncommon trap
                          Node* *return_size_val,
                          bool deoptimize_on_exception) {
  jint  layout_con = Klass::_lh_neutral_value;
  Node* layout_val = get_layout_helper(klass_node, layout_con);
  bool  layout_is_con = (layout_val == nullptr);

  if (!layout_is_con && !StressReflectiveCode &&
      !too_many_traps(Deoptimization::Reason_class_check)) {
    // This is a reflective array creation site.
    // Optimistically assume that it is a subtype of Object[],
    // so that we can fold up all the address arithmetic.
    layout_con = Klass::array_layout_helper(T_OBJECT);
    Node* cmp_lh = _gvn.transform( new CmpINode(layout_val, intcon(layout_con)) );
    Node* bol_lh = _gvn.transform( new BoolNode(cmp_lh, BoolTest::eq) );
    { BuildCutout unless(this, bol_lh, PROB_MAX);
      inc_sp(nargs);
      uncommon_trap(Deoptimization::Reason_class_check,
                    Deoptimization::Action_maybe_recompile);
    }
    layout_val = nullptr;
    layout_is_con = true;
  }

  // Generate the initial go-slow test.  Make sure we do not overflow
  // if length is huge (near 2Gig) or negative!  We do not need
  // exact double-words here, just a close approximation of needed
  // double-words.  We can't add any offset or rounding bits, lest we
  // take a size -1 of bytes and make it positive.  Use an unsigned
  // compare, so negative sizes look hugely positive.
  int fast_size_limit = FastAllocateSizeLimit;
  if (layout_is_con) {
    assert(!StressReflectiveCode, "stress mode does not use these paths");
    // Increase the size limit if we have exact knowledge of array type.
    int log2_esize = Klass::layout_helper_log2_element_size(layout_con);
    fast_size_limit <<= MAX2(LogBytesPerLong - log2_esize, 0);
  }

  Node* initial_slow_cmp  = _gvn.transform( new CmpUNode( length, intcon( fast_size_limit ) ) );
  Node* initial_slow_test = _gvn.transform( new BoolNode( initial_slow_cmp, BoolTest::gt ) );

  // --- Size Computation ---
  // array_size = round_to_heap(array_header + (length << elem_shift));
  // where round_to_heap(x) == align_to(x, MinObjAlignmentInBytes)
  // and align_to(x, y) == ((x + y-1) & ~(y-1))
  // The rounding mask is strength-reduced, if possible.
  int round_mask = MinObjAlignmentInBytes - 1;
  Node* header_size = nullptr;
  // (T_BYTE has the weakest alignment and size restrictions...)
  if (layout_is_con) {
    int       hsize  = Klass::layout_helper_header_size(layout_con);
    int       eshift = Klass::layout_helper_log2_element_size(layout_con);
    bool is_flat_array = Klass::layout_helper_is_flatArray(layout_con);
    if ((round_mask & ~right_n_bits(eshift)) == 0)
      round_mask = 0;  // strength-reduce it if it goes away completely
    assert(is_flat_array || (hsize & right_n_bits(eshift)) == 0, "hsize is pre-rounded");
    int header_size_min = arrayOopDesc::base_offset_in_bytes(T_BYTE);
    assert(header_size_min <= hsize, "generic minimum is smallest");
    header_size = intcon(hsize);
  } else {
    Node* hss   = intcon(Klass::_lh_header_size_shift);
    Node* hsm   = intcon(Klass::_lh_header_size_mask);
    header_size = _gvn.transform(new URShiftINode(layout_val, hss));
    header_size = _gvn.transform(new AndINode(header_size, hsm));
  }

  Node* elem_shift = nullptr;
  if (layout_is_con) {
    int eshift = Klass::layout_helper_log2_element_size(layout_con);
    if (eshift != 0)
      elem_shift = intcon(eshift);
  } else {
    // There is no need to mask or shift this value.
    // The semantics of LShiftINode include an implicit mask to 0x1F.
    assert(Klass::_lh_log2_element_size_shift == 0, "use shift in place");
    elem_shift = layout_val;
  }

  // Transition to native address size for all offset calculations:
  Node* lengthx = ConvI2X(length);
  Node* headerx = ConvI2X(header_size);
#ifdef _LP64
  { const TypeInt* tilen = _gvn.find_int_type(length);
    if (tilen != nullptr && tilen->_lo < 0) {
      // Add a manual constraint to a positive range.  Cf. array_element_address.
      jint size_max = fast_size_limit;
      if (size_max > tilen->_hi)  size_max = tilen->_hi;
      const TypeInt* tlcon = TypeInt::make(0, size_max, Type::WidenMin);

      // Only do a narrow I2L conversion if the range check passed.
      IfNode* iff = new IfNode(control(), initial_slow_test, PROB_MIN, COUNT_UNKNOWN);
      _gvn.transform(iff);
      RegionNode* region = new RegionNode(3);
      _gvn.set_type(region, Type::CONTROL);
      lengthx = new PhiNode(region, TypeLong::LONG);
      _gvn.set_type(lengthx, TypeLong::LONG);

      // Range check passed. Use ConvI2L node with narrow type.
      Node* passed = IfFalse(iff);
      region->init_req(1, passed);
      // Make I2L conversion control dependent to prevent it from
      // floating above the range check during loop optimizations.
      lengthx->init_req(1, C->constrained_convI2L(&_gvn, length, tlcon, passed));

      // Range check failed. Use ConvI2L with wide type because length may be invalid.
      region->init_req(2, IfTrue(iff));
      lengthx->init_req(2, ConvI2X(length));

      set_control(region);
      record_for_igvn(region);
      record_for_igvn(lengthx);
    }
  }
#endif

  // Combine header size and body size for the array copy part, then align (if
  // necessary) for the allocation part. This computation cannot overflow,
  // because it is used only in two places, one where the length is sharply
  // limited, and the other after a successful allocation.
  Node* abody = lengthx;
  if (elem_shift != nullptr) {
    abody = _gvn.transform(new LShiftXNode(lengthx, elem_shift));
  }
  Node* non_rounded_size = _gvn.transform(new AddXNode(headerx, abody));

  if (return_size_val != nullptr) {
    // This is the size
    (*return_size_val) = non_rounded_size;
  }

  Node* size = non_rounded_size;
  if (round_mask != 0) {
    Node* mask1 = MakeConX(round_mask);
    size = _gvn.transform(new AddXNode(size, mask1));
    Node* mask2 = MakeConX(~round_mask);
    size = _gvn.transform(new AndXNode(size, mask2));
  }
  // else if round_mask == 0, the size computation is self-rounding

  // Now generate allocation code

  // The entire memory state is needed for slow path of the allocation
  // since GC and deoptimization can happen.
  Node *mem = reset_memory();
  set_all_memory(mem); // Create new memory state

  if (initial_slow_test->is_Bool()) {
    // Hide it behind a CMoveI, or else PhaseIdealLoop::split_up will get sick.
    initial_slow_test = initial_slow_test->as_Bool()->as_int_value(&_gvn);
  }

  const TypeKlassPtr* ary_klass = _gvn.type(klass_node)->isa_klassptr();
  const TypeOopPtr* ary_type = ary_klass->as_instance_type();
  const TypeAryPtr* ary_ptr = ary_type->isa_aryptr();

  // TODO 8325106 Fix comment
  // Inline type array variants:
  // - null-ok:              MyValue.ref[] (ciObjArrayKlass "[LMyValue")
  // - null-free:            MyValue.val[] (ciObjArrayKlass "[QMyValue")
  // - null-free, flat     : MyValue.val[] (ciFlatArrayKlass "[QMyValue")
  // Check if array is a null-free, non-flat inline type array
  // that needs to be initialized with the default inline type.
  Node* default_value = nullptr;
  Node* raw_default_value = nullptr;
  if (ary_ptr != nullptr && ary_ptr->klass_is_exact()) {
    // Array type is known
    if (ary_ptr->is_null_free() && !ary_ptr->is_flat()) {
      ciInlineKlass* vk = ary_ptr->elem()->inline_klass();
      default_value = InlineTypeNode::default_oop(gvn(), vk);
      if (UseCompressedOops) {
        // With compressed oops, the 64-bit init value is built from two 32-bit compressed oops
        default_value = _gvn.transform(new EncodePNode(default_value, default_value->bottom_type()->make_narrowoop()));
        Node* lower = _gvn.transform(new CastP2XNode(control(), default_value));
        Node* upper = _gvn.transform(new LShiftLNode(lower, intcon(32)));
        raw_default_value = _gvn.transform(new OrLNode(lower, upper));
      } else {
        raw_default_value = _gvn.transform(new CastP2XNode(control(), default_value));
      }
    }
  }

  Node* valid_length_test = _gvn.intcon(1);
  if (ary_type->isa_aryptr()) {
    BasicType bt = ary_type->isa_aryptr()->elem()->array_element_basic_type();
    jint max = TypeAryPtr::max_array_length(bt);
    Node* valid_length_cmp  = _gvn.transform(new CmpUNode(length, intcon(max)));
    valid_length_test = _gvn.transform(new BoolNode(valid_length_cmp, BoolTest::le));
  }

  // Create the AllocateArrayNode and its result projections
  AllocateArrayNode* alloc
    = new AllocateArrayNode(C, AllocateArrayNode::alloc_type(TypeInt::INT),
                            control(), mem, i_o(),
                            size, klass_node,
                            initial_slow_test,
                            length, valid_length_test,
                            default_value, raw_default_value);
  // Cast to correct type.  Note that the klass_node may be constant or not,
  // and in the latter case the actual array type will be inexact also.
  // (This happens via a non-constant argument to inline_native_newArray.)
  // In any case, the value of klass_node provides the desired array type.
  const TypeInt* length_type = _gvn.find_int_type(length);
  if (ary_type->isa_aryptr() && length_type != nullptr) {
    // Try to get a better type than POS for the size
    ary_type = ary_type->is_aryptr()->cast_to_size(length_type);
  }

  Node* javaoop = set_output_for_allocation(alloc, ary_type, deoptimize_on_exception);

  array_ideal_length(alloc, ary_type, true);
  return javaoop;
}

// The following "Ideal_foo" functions are placed here because they recognize
// the graph shapes created by the functions immediately above.

//---------------------------Ideal_allocation----------------------------------
// Given an oop pointer or raw pointer, see if it feeds from an AllocateNode.
AllocateNode* AllocateNode::Ideal_allocation(Node* ptr) {
  if (ptr == nullptr) {     // reduce dumb test in callers
    return nullptr;
  }

  BarrierSetC2* bs = BarrierSet::barrier_set()->barrier_set_c2();
  ptr = bs->step_over_gc_barrier(ptr);

  if (ptr->is_CheckCastPP()) { // strip only one raw-to-oop cast
    ptr = ptr->in(1);
    if (ptr == nullptr) return nullptr;
  }
  // Return null for allocations with several casts:
  //   j.l.reflect.Array.newInstance(jobject, jint)
  //   Object.clone()
  // to keep more precise type from last cast.
  if (ptr->is_Proj()) {
    Node* allo = ptr->in(0);
    if (allo != nullptr && allo->is_Allocate()) {
      return allo->as_Allocate();
    }
  }
  // Report failure to match.
  return nullptr;
}

// Fancy version which also strips off an offset (and reports it to caller).
AllocateNode* AllocateNode::Ideal_allocation(Node* ptr, PhaseValues* phase,
                                             intptr_t& offset) {
  Node* base = AddPNode::Ideal_base_and_offset(ptr, phase, offset);
  if (base == nullptr)  return nullptr;
  return Ideal_allocation(base);
}

// Trace Initialize <- Proj[Parm] <- Allocate
AllocateNode* InitializeNode::allocation() {
  Node* rawoop = in(InitializeNode::RawAddress);
  if (rawoop->is_Proj()) {
    Node* alloc = rawoop->in(0);
    if (alloc->is_Allocate()) {
      return alloc->as_Allocate();
    }
  }
  return nullptr;
}

// Trace Allocate -> Proj[Parm] -> Initialize
InitializeNode* AllocateNode::initialization() {
  ProjNode* rawoop = proj_out_or_null(AllocateNode::RawAddress);
  if (rawoop == nullptr)  return nullptr;
  for (DUIterator_Fast imax, i = rawoop->fast_outs(imax); i < imax; i++) {
    Node* init = rawoop->fast_out(i);
    if (init->is_Initialize()) {
      assert(init->as_Initialize()->allocation() == this, "2-way link");
      return init->as_Initialize();
    }
  }
  return nullptr;
}

// Add a Parse Predicate with an uncommon trap on the failing/false path. Normal control will continue on the true path.
void GraphKit::add_parse_predicate(Deoptimization::DeoptReason reason, const int nargs) {
  // Too many traps seen?
  if (too_many_traps(reason)) {
#ifdef ASSERT
    if (TraceLoopPredicate) {
      int tc = C->trap_count(reason);
      tty->print("too many traps=%s tcount=%d in ",
                    Deoptimization::trap_reason_name(reason), tc);
      method()->print(); // which method has too many predicate traps
      tty->cr();
    }
#endif
    // We cannot afford to take more traps here,
    // do not generate Parse Predicate.
    return;
  }

  ParsePredicateNode* parse_predicate = new ParsePredicateNode(control(), reason, &_gvn);
  _gvn.set_type(parse_predicate, parse_predicate->Value(&_gvn));
  Node* if_false = _gvn.transform(new IfFalseNode(parse_predicate));
  {
    PreserveJVMState pjvms(this);
    set_control(if_false);
    inc_sp(nargs);
    uncommon_trap(reason, Deoptimization::Action_maybe_recompile);
  }
  Node* if_true = _gvn.transform(new IfTrueNode(parse_predicate));
  set_control(if_true);
}

// Add Parse Predicates which serve as placeholders to create new Runtime Predicates above them. All
// Runtime Predicates inside a Runtime Predicate block share the same uncommon trap as the Parse Predicate.
void GraphKit::add_parse_predicates(int nargs) {
  if (UseLoopPredicate) {
    add_parse_predicate(Deoptimization::Reason_predicate, nargs);
  }
  if (UseProfiledLoopPredicate) {
    add_parse_predicate(Deoptimization::Reason_profile_predicate, nargs);
  }
  // Loop Limit Check Predicate should be near the loop.
  add_parse_predicate(Deoptimization::Reason_loop_limit_check, nargs);
}

void GraphKit::sync_kit(IdealKit& ideal) {
  set_all_memory(ideal.merged_memory());
  set_i_o(ideal.i_o());
  set_control(ideal.ctrl());
}

void GraphKit::final_sync(IdealKit& ideal) {
  // Final sync IdealKit and graphKit.
  sync_kit(ideal);
}

Node* GraphKit::load_String_length(Node* str, bool set_ctrl) {
  Node* len = load_array_length(load_String_value(str, set_ctrl));
  Node* coder = load_String_coder(str, set_ctrl);
  // Divide length by 2 if coder is UTF16
  return _gvn.transform(new RShiftINode(len, coder));
}

Node* GraphKit::load_String_value(Node* str, bool set_ctrl) {
  int value_offset = java_lang_String::value_offset();
  const TypeInstPtr* string_type = TypeInstPtr::make(TypePtr::NotNull, C->env()->String_klass(),
                                                     false, nullptr, Type::Offset(0));
  const TypePtr* value_field_type = string_type->add_offset(value_offset);
  const TypeAryPtr* value_type = TypeAryPtr::make(TypePtr::NotNull,
                                                  TypeAry::make(TypeInt::BYTE, TypeInt::POS, false, false, true, true),
                                                  ciTypeArrayKlass::make(T_BYTE), true, Type::Offset(0));
  Node* p = basic_plus_adr(str, str, value_offset);
  Node* load = access_load_at(str, p, value_field_type, value_type, T_OBJECT,
                              IN_HEAP | (set_ctrl ? C2_CONTROL_DEPENDENT_LOAD : 0) | MO_UNORDERED);
  return load;
}

Node* GraphKit::load_String_coder(Node* str, bool set_ctrl) {
  if (!CompactStrings) {
    return intcon(java_lang_String::CODER_UTF16);
  }
  int coder_offset = java_lang_String::coder_offset();
  const TypeInstPtr* string_type = TypeInstPtr::make(TypePtr::NotNull, C->env()->String_klass(),
                                                     false, nullptr, Type::Offset(0));
  const TypePtr* coder_field_type = string_type->add_offset(coder_offset);

  Node* p = basic_plus_adr(str, str, coder_offset);
  Node* load = access_load_at(str, p, coder_field_type, TypeInt::BYTE, T_BYTE,
                              IN_HEAP | (set_ctrl ? C2_CONTROL_DEPENDENT_LOAD : 0) | MO_UNORDERED);
  return load;
}

void GraphKit::store_String_value(Node* str, Node* value) {
  int value_offset = java_lang_String::value_offset();
  const TypeInstPtr* string_type = TypeInstPtr::make(TypePtr::NotNull, C->env()->String_klass(),
                                                     false, nullptr, Type::Offset(0));
  const TypePtr* value_field_type = string_type->add_offset(value_offset);

  access_store_at(str,  basic_plus_adr(str, value_offset), value_field_type,
                  value, TypeAryPtr::BYTES, T_OBJECT, IN_HEAP | MO_UNORDERED);
}

void GraphKit::store_String_coder(Node* str, Node* value) {
  int coder_offset = java_lang_String::coder_offset();
  const TypeInstPtr* string_type = TypeInstPtr::make(TypePtr::NotNull, C->env()->String_klass(),
                                                     false, nullptr, Type::Offset(0));
  const TypePtr* coder_field_type = string_type->add_offset(coder_offset);

  access_store_at(str, basic_plus_adr(str, coder_offset), coder_field_type,
                  value, TypeInt::BYTE, T_BYTE, IN_HEAP | MO_UNORDERED);
}

// Capture src and dst memory state with a MergeMemNode
Node* GraphKit::capture_memory(const TypePtr* src_type, const TypePtr* dst_type) {
  if (src_type == dst_type) {
    // Types are equal, we don't need a MergeMemNode
    return memory(src_type);
  }
  MergeMemNode* merge = MergeMemNode::make(map()->memory());
  record_for_igvn(merge); // fold it up later, if possible
  int src_idx = C->get_alias_index(src_type);
  int dst_idx = C->get_alias_index(dst_type);
  merge->set_memory_at(src_idx, memory(src_idx));
  merge->set_memory_at(dst_idx, memory(dst_idx));
  return merge;
}

Node* GraphKit::compress_string(Node* src, const TypeAryPtr* src_type, Node* dst, Node* count) {
  assert(Matcher::match_rule_supported(Op_StrCompressedCopy), "Intrinsic not supported");
  assert(src_type == TypeAryPtr::BYTES || src_type == TypeAryPtr::CHARS, "invalid source type");
  // If input and output memory types differ, capture both states to preserve
  // the dependency between preceding and subsequent loads/stores.
  // For example, the following program:
  //  StoreB
  //  compress_string
  //  LoadB
  // has this memory graph (use->def):
  //  LoadB -> compress_string -> CharMem
  //             ... -> StoreB -> ByteMem
  // The intrinsic hides the dependency between LoadB and StoreB, causing
  // the load to read from memory not containing the result of the StoreB.
  // The correct memory graph should look like this:
  //  LoadB -> compress_string -> MergeMem(CharMem, StoreB(ByteMem))
  Node* mem = capture_memory(src_type, TypeAryPtr::BYTES);
  StrCompressedCopyNode* str = new StrCompressedCopyNode(control(), mem, src, dst, count);
  Node* res_mem = _gvn.transform(new SCMemProjNode(_gvn.transform(str)));
  set_memory(res_mem, TypeAryPtr::BYTES);
  return str;
}

void GraphKit::inflate_string(Node* src, Node* dst, const TypeAryPtr* dst_type, Node* count) {
  assert(Matcher::match_rule_supported(Op_StrInflatedCopy), "Intrinsic not supported");
  assert(dst_type == TypeAryPtr::BYTES || dst_type == TypeAryPtr::CHARS, "invalid dest type");
  // Capture src and dst memory (see comment in 'compress_string').
  Node* mem = capture_memory(TypeAryPtr::BYTES, dst_type);
  StrInflatedCopyNode* str = new StrInflatedCopyNode(control(), mem, src, dst, count);
  set_memory(_gvn.transform(str), dst_type);
}

void GraphKit::inflate_string_slow(Node* src, Node* dst, Node* start, Node* count) {
  /**
   * int i_char = start;
   * for (int i_byte = 0; i_byte < count; i_byte++) {
   *   dst[i_char++] = (char)(src[i_byte] & 0xff);
   * }
   */
  add_parse_predicates();
  C->set_has_loops(true);

  RegionNode* head = new RegionNode(3);
  head->init_req(1, control());
  gvn().set_type(head, Type::CONTROL);
  record_for_igvn(head);

  Node* i_byte = new PhiNode(head, TypeInt::INT);
  i_byte->init_req(1, intcon(0));
  gvn().set_type(i_byte, TypeInt::INT);
  record_for_igvn(i_byte);

  Node* i_char = new PhiNode(head, TypeInt::INT);
  i_char->init_req(1, start);
  gvn().set_type(i_char, TypeInt::INT);
  record_for_igvn(i_char);

  Node* mem = PhiNode::make(head, memory(TypeAryPtr::BYTES), Type::MEMORY, TypeAryPtr::BYTES);
  gvn().set_type(mem, Type::MEMORY);
  record_for_igvn(mem);
  set_control(head);
  set_memory(mem, TypeAryPtr::BYTES);
  Node* ch = load_array_element(src, i_byte, TypeAryPtr::BYTES, /* set_ctrl */ true);
  Node* st = store_to_memory(control(), array_element_address(dst, i_char, T_BYTE),
                             AndI(ch, intcon(0xff)), T_CHAR, TypeAryPtr::BYTES, MemNode::unordered,
                             false, false, true /* mismatched */);

  IfNode* iff = create_and_map_if(head, Bool(CmpI(i_byte, count), BoolTest::lt), PROB_FAIR, COUNT_UNKNOWN);
  head->init_req(2, IfTrue(iff));
  mem->init_req(2, st);
  i_byte->init_req(2, AddI(i_byte, intcon(1)));
  i_char->init_req(2, AddI(i_char, intcon(2)));

  set_control(IfFalse(iff));
  set_memory(st, TypeAryPtr::BYTES);
}

Node* GraphKit::make_constant_from_field(ciField* field, Node* obj) {
  if (!field->is_constant()) {
    return nullptr; // Field not marked as constant.
  }
  ciInstance* holder = nullptr;
  if (!field->is_static()) {
    ciObject* const_oop = obj->bottom_type()->is_oopptr()->const_oop();
    if (const_oop != nullptr && const_oop->is_instance()) {
      holder = const_oop->as_instance();
    }
  }
  const Type* con_type = Type::make_constant_from_field(field, holder, field->layout_type(),
                                                        /*is_unsigned_load=*/false);
  if (con_type != nullptr) {
    Node* con = makecon(con_type);
    if (field->type()->is_inlinetype()) {
      con = InlineTypeNode::make_from_oop(this, con, field->type()->as_inline_klass(), field->is_null_free());
    } else if (con_type->is_inlinetypeptr()) {
      con = InlineTypeNode::make_from_oop(this, con, con_type->inline_klass(), field->is_null_free());
    }
    return con;
  }
  return nullptr;
}

//---------------------------load_mirror_from_klass----------------------------
// Given a klass oop, load its java mirror (a java.lang.Class oop).
Node* GraphKit::load_mirror_from_klass(Node* klass) {
  Node* p = basic_plus_adr(klass, in_bytes(Klass::java_mirror_offset()));
  Node* load = make_load(nullptr, p, TypeRawPtr::NOTNULL, T_ADDRESS, MemNode::unordered);
  // mirror = ((OopHandle)mirror)->resolve();
  return access_load(load, TypeInstPtr::MIRROR, T_OBJECT, IN_NATIVE);
}<|MERGE_RESOLUTION|>--- conflicted
+++ resolved
@@ -1153,18 +1153,6 @@
     }
     break;
 
-<<<<<<< HEAD
-  case Bytecodes::_withfield: {
-    bool ignored_will_link;
-    ciField* field = method()->get_field_at_bci(bci(), ignored_will_link);
-    int size = InlineTypeNode::stack_size_for_field(field);
-    inputs = size+1;
-    depth = rsize() - inputs;
-    break;
-  }
-
-=======
->>>>>>> e01ec832
   case Bytecodes::_ireturn:
   case Bytecodes::_lreturn:
   case Bytecodes::_freturn:
