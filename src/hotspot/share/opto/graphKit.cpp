/*
 * Copyright (c) 2001, 2025, Oracle and/or its affiliates. All rights reserved.
 * DO NOT ALTER OR REMOVE COPYRIGHT NOTICES OR THIS FILE HEADER.
 *
 * This code is free software; you can redistribute it and/or modify it
 * under the terms of the GNU General Public License version 2 only, as
 * published by the Free Software Foundation.
 *
 * This code is distributed in the hope that it will be useful, but WITHOUT
 * ANY WARRANTY; without even the implied warranty of MERCHANTABILITY or
 * FITNESS FOR A PARTICULAR PURPOSE.  See the GNU General Public License
 * version 2 for more details (a copy is included in the LICENSE file that
 * accompanied this code).
 *
 * You should have received a copy of the GNU General Public License version
 * 2 along with this work; if not, write to the Free Software Foundation,
 * Inc., 51 Franklin St, Fifth Floor, Boston, MA 02110-1301 USA.
 *
 * Please contact Oracle, 500 Oracle Parkway, Redwood Shores, CA 94065 USA
 * or visit www.oracle.com if you need additional information or have any
 * questions.
 *
 */

#include "asm/register.hpp"
#include "ci/ciFlatArrayKlass.hpp"
#include "ci/ciInlineKlass.hpp"
#include "ci/ciObjArray.hpp"
#include "ci/ciUtilities.hpp"
#include "classfile/javaClasses.hpp"
#include "compiler/compileLog.hpp"
#include "gc/shared/barrierSet.hpp"
#include "gc/shared/c2/barrierSetC2.hpp"
#include "interpreter/interpreter.hpp"
#include "memory/resourceArea.hpp"
#include "oops/flatArrayKlass.hpp"
#include "opto/addnode.hpp"
#include "opto/castnode.hpp"
#include "opto/convertnode.hpp"
#include "opto/graphKit.hpp"
#include "opto/idealKit.hpp"
#include "opto/inlinetypenode.hpp"
#include "opto/intrinsicnode.hpp"
#include "opto/locknode.hpp"
#include "opto/machnode.hpp"
#include "opto/narrowptrnode.hpp"
#include "opto/opaquenode.hpp"
#include "opto/parse.hpp"
#include "opto/rootnode.hpp"
#include "opto/runtime.hpp"
#include "opto/subtypenode.hpp"
#include "runtime/deoptimization.hpp"
#include "runtime/sharedRuntime.hpp"
#include "runtime/stubRoutines.hpp"
#include "utilities/bitMap.inline.hpp"
#include "utilities/growableArray.hpp"
#include "utilities/powerOfTwo.hpp"

//----------------------------GraphKit-----------------------------------------
// Main utility constructor.
GraphKit::GraphKit(JVMState* jvms, PhaseGVN* gvn)
  : Phase(Phase::Parser),
    _env(C->env()),
    _gvn((gvn != nullptr) ? *gvn : *C->initial_gvn()),
    _barrier_set(BarrierSet::barrier_set()->barrier_set_c2())
{
  assert(gvn == nullptr || !gvn->is_IterGVN() || gvn->is_IterGVN()->delay_transform(), "delay transform should be enabled");
  _exceptions = jvms->map()->next_exception();
  if (_exceptions != nullptr)  jvms->map()->set_next_exception(nullptr);
  set_jvms(jvms);
#ifdef ASSERT
  if (_gvn.is_IterGVN() != nullptr) {
    assert(_gvn.is_IterGVN()->delay_transform(), "Transformation must be delayed if IterGVN is used");
    // Save the initial size of _for_igvn worklist for verification (see ~GraphKit)
    _worklist_size = _gvn.C->igvn_worklist()->size();
  }
#endif
}

// Private constructor for parser.
GraphKit::GraphKit()
  : Phase(Phase::Parser),
    _env(C->env()),
    _gvn(*C->initial_gvn()),
    _barrier_set(BarrierSet::barrier_set()->barrier_set_c2())
{
  _exceptions = nullptr;
  set_map(nullptr);
  DEBUG_ONLY(_sp = -99);
  DEBUG_ONLY(set_bci(-99));
}



//---------------------------clean_stack---------------------------------------
// Clear away rubbish from the stack area of the JVM state.
// This destroys any arguments that may be waiting on the stack.
void GraphKit::clean_stack(int from_sp) {
  SafePointNode* map      = this->map();
  JVMState*      jvms     = this->jvms();
  int            stk_size = jvms->stk_size();
  int            stkoff   = jvms->stkoff();
  Node*          top      = this->top();
  for (int i = from_sp; i < stk_size; i++) {
    if (map->in(stkoff + i) != top) {
      map->set_req(stkoff + i, top);
    }
  }
}


//--------------------------------sync_jvms-----------------------------------
// Make sure our current jvms agrees with our parse state.
JVMState* GraphKit::sync_jvms() const {
  JVMState* jvms = this->jvms();
  jvms->set_bci(bci());       // Record the new bci in the JVMState
  jvms->set_sp(sp());         // Record the new sp in the JVMState
  assert(jvms_in_sync(), "jvms is now in sync");
  return jvms;
}

//--------------------------------sync_jvms_for_reexecute---------------------
// Make sure our current jvms agrees with our parse state.  This version
// uses the reexecute_sp for reexecuting bytecodes.
JVMState* GraphKit::sync_jvms_for_reexecute() {
  JVMState* jvms = this->jvms();
  jvms->set_bci(bci());          // Record the new bci in the JVMState
  jvms->set_sp(reexecute_sp());  // Record the new sp in the JVMState
  return jvms;
}

#ifdef ASSERT
bool GraphKit::jvms_in_sync() const {
  Parse* parse = is_Parse();
  if (parse == nullptr) {
    if (bci() !=      jvms()->bci())          return false;
    if (sp()  != (int)jvms()->sp())           return false;
    return true;
  }
  if (jvms()->method() != parse->method())    return false;
  if (jvms()->bci()    != parse->bci())       return false;
  int jvms_sp = jvms()->sp();
  if (jvms_sp          != parse->sp())        return false;
  int jvms_depth = jvms()->depth();
  if (jvms_depth       != parse->depth())     return false;
  return true;
}

// Local helper checks for special internal merge points
// used to accumulate and merge exception states.
// They are marked by the region's in(0) edge being the map itself.
// Such merge points must never "escape" into the parser at large,
// until they have been handed to gvn.transform.
static bool is_hidden_merge(Node* reg) {
  if (reg == nullptr)  return false;
  if (reg->is_Phi()) {
    reg = reg->in(0);
    if (reg == nullptr)  return false;
  }
  return reg->is_Region() && reg->in(0) != nullptr && reg->in(0)->is_Root();
}

void GraphKit::verify_map() const {
  if (map() == nullptr)  return;  // null map is OK
  assert(map()->req() <= jvms()->endoff(), "no extra garbage on map");
  assert(!map()->has_exceptions(),    "call add_exception_states_from 1st");
  assert(!is_hidden_merge(control()), "call use_exception_state, not set_map");
}

void GraphKit::verify_exception_state(SafePointNode* ex_map) {
  assert(ex_map->next_exception() == nullptr, "not already part of a chain");
  assert(has_saved_ex_oop(ex_map), "every exception state has an ex_oop");
}
#endif

//---------------------------stop_and_kill_map---------------------------------
// Set _map to null, signalling a stop to further bytecode execution.
// First smash the current map's control to a constant, to mark it dead.
void GraphKit::stop_and_kill_map() {
  SafePointNode* dead_map = stop();
  if (dead_map != nullptr) {
    dead_map->disconnect_inputs(C); // Mark the map as killed.
    assert(dead_map->is_killed(), "must be so marked");
  }
}


//--------------------------------stopped--------------------------------------
// Tell if _map is null, or control is top.
bool GraphKit::stopped() {
  if (map() == nullptr)        return true;
  else if (control() == top()) return true;
  else                         return false;
}


//-----------------------------has_exception_handler----------------------------------
// Tell if this method or any caller method has exception handlers.
bool GraphKit::has_exception_handler() {
  for (JVMState* jvmsp = jvms(); jvmsp != nullptr; jvmsp = jvmsp->caller()) {
    if (jvmsp->has_method() && jvmsp->method()->has_exception_handlers()) {
      return true;
    }
  }
  return false;
}

//------------------------------save_ex_oop------------------------------------
// Save an exception without blowing stack contents or other JVM state.
void GraphKit::set_saved_ex_oop(SafePointNode* ex_map, Node* ex_oop) {
  assert(!has_saved_ex_oop(ex_map), "clear ex-oop before setting again");
  ex_map->add_req(ex_oop);
  DEBUG_ONLY(verify_exception_state(ex_map));
}

inline static Node* common_saved_ex_oop(SafePointNode* ex_map, bool clear_it) {
  assert(GraphKit::has_saved_ex_oop(ex_map), "ex_oop must be there");
  Node* ex_oop = ex_map->in(ex_map->req()-1);
  if (clear_it)  ex_map->del_req(ex_map->req()-1);
  return ex_oop;
}

//-----------------------------saved_ex_oop------------------------------------
// Recover a saved exception from its map.
Node* GraphKit::saved_ex_oop(SafePointNode* ex_map) {
  return common_saved_ex_oop(ex_map, false);
}

//--------------------------clear_saved_ex_oop---------------------------------
// Erase a previously saved exception from its map.
Node* GraphKit::clear_saved_ex_oop(SafePointNode* ex_map) {
  return common_saved_ex_oop(ex_map, true);
}

#ifdef ASSERT
//---------------------------has_saved_ex_oop----------------------------------
// Erase a previously saved exception from its map.
bool GraphKit::has_saved_ex_oop(SafePointNode* ex_map) {
  return ex_map->req() == ex_map->jvms()->endoff()+1;
}
#endif

//-------------------------make_exception_state--------------------------------
// Turn the current JVM state into an exception state, appending the ex_oop.
SafePointNode* GraphKit::make_exception_state(Node* ex_oop) {
  sync_jvms();
  SafePointNode* ex_map = stop();  // do not manipulate this map any more
  set_saved_ex_oop(ex_map, ex_oop);
  return ex_map;
}


//--------------------------add_exception_state--------------------------------
// Add an exception to my list of exceptions.
void GraphKit::add_exception_state(SafePointNode* ex_map) {
  if (ex_map == nullptr || ex_map->control() == top()) {
    return;
  }
#ifdef ASSERT
  verify_exception_state(ex_map);
  if (has_exceptions()) {
    assert(ex_map->jvms()->same_calls_as(_exceptions->jvms()), "all collected exceptions must come from the same place");
  }
#endif

  // If there is already an exception of exactly this type, merge with it.
  // In particular, null-checks and other low-level exceptions common up here.
  Node*       ex_oop  = saved_ex_oop(ex_map);
  const Type* ex_type = _gvn.type(ex_oop);
  if (ex_oop == top()) {
    // No action needed.
    return;
  }
  assert(ex_type->isa_instptr(), "exception must be an instance");
  for (SafePointNode* e2 = _exceptions; e2 != nullptr; e2 = e2->next_exception()) {
    const Type* ex_type2 = _gvn.type(saved_ex_oop(e2));
    // We check sp also because call bytecodes can generate exceptions
    // both before and after arguments are popped!
    if (ex_type2 == ex_type
        && e2->_jvms->sp() == ex_map->_jvms->sp()) {
      combine_exception_states(ex_map, e2);
      return;
    }
  }

  // No pre-existing exception of the same type.  Chain it on the list.
  push_exception_state(ex_map);
}

//-----------------------add_exception_states_from-----------------------------
void GraphKit::add_exception_states_from(JVMState* jvms) {
  SafePointNode* ex_map = jvms->map()->next_exception();
  if (ex_map != nullptr) {
    jvms->map()->set_next_exception(nullptr);
    for (SafePointNode* next_map; ex_map != nullptr; ex_map = next_map) {
      next_map = ex_map->next_exception();
      ex_map->set_next_exception(nullptr);
      add_exception_state(ex_map);
    }
  }
}

//-----------------------transfer_exceptions_into_jvms-------------------------
JVMState* GraphKit::transfer_exceptions_into_jvms() {
  if (map() == nullptr) {
    // We need a JVMS to carry the exceptions, but the map has gone away.
    // Create a scratch JVMS, cloned from any of the exception states...
    if (has_exceptions()) {
      _map = _exceptions;
      _map = clone_map();
      _map->set_next_exception(nullptr);
      clear_saved_ex_oop(_map);
      DEBUG_ONLY(verify_map());
    } else {
      // ...or created from scratch
      JVMState* jvms = new (C) JVMState(_method, nullptr);
      jvms->set_bci(_bci);
      jvms->set_sp(_sp);
      jvms->set_map(new SafePointNode(TypeFunc::Parms, jvms));
      set_jvms(jvms);
      for (uint i = 0; i < map()->req(); i++)  map()->init_req(i, top());
      set_all_memory(top());
      while (map()->req() < jvms->endoff())  map()->add_req(top());
    }
    // (This is a kludge, in case you didn't notice.)
    set_control(top());
  }
  JVMState* jvms = sync_jvms();
  assert(!jvms->map()->has_exceptions(), "no exceptions on this map yet");
  jvms->map()->set_next_exception(_exceptions);
  _exceptions = nullptr;   // done with this set of exceptions
  return jvms;
}

static inline void add_n_reqs(Node* dstphi, Node* srcphi) {
  assert(is_hidden_merge(dstphi), "must be a special merge node");
  assert(is_hidden_merge(srcphi), "must be a special merge node");
  uint limit = srcphi->req();
  for (uint i = PhiNode::Input; i < limit; i++) {
    dstphi->add_req(srcphi->in(i));
  }
}
static inline void add_one_req(Node* dstphi, Node* src) {
  assert(is_hidden_merge(dstphi), "must be a special merge node");
  assert(!is_hidden_merge(src), "must not be a special merge node");
  dstphi->add_req(src);
}

//-----------------------combine_exception_states------------------------------
// This helper function combines exception states by building phis on a
// specially marked state-merging region.  These regions and phis are
// untransformed, and can build up gradually.  The region is marked by
// having a control input of its exception map, rather than null.  Such
// regions do not appear except in this function, and in use_exception_state.
void GraphKit::combine_exception_states(SafePointNode* ex_map, SafePointNode* phi_map) {
  if (failing_internal()) {
    return;  // dying anyway...
  }
  JVMState* ex_jvms = ex_map->_jvms;
  assert(ex_jvms->same_calls_as(phi_map->_jvms), "consistent call chains");
  assert(ex_jvms->stkoff() == phi_map->_jvms->stkoff(), "matching locals");
  // TODO 8325632 Re-enable
  // assert(ex_jvms->sp() == phi_map->_jvms->sp(), "matching stack sizes");
  assert(ex_jvms->monoff() == phi_map->_jvms->monoff(), "matching JVMS");
  assert(ex_jvms->scloff() == phi_map->_jvms->scloff(), "matching scalar replaced objects");
  assert(ex_map->req() == phi_map->req(), "matching maps");
  uint tos = ex_jvms->stkoff() + ex_jvms->sp();
  Node*         hidden_merge_mark = root();
  Node*         region  = phi_map->control();
  MergeMemNode* phi_mem = phi_map->merged_memory();
  MergeMemNode* ex_mem  = ex_map->merged_memory();
  if (region->in(0) != hidden_merge_mark) {
    // The control input is not (yet) a specially-marked region in phi_map.
    // Make it so, and build some phis.
    region = new RegionNode(2);
    _gvn.set_type(region, Type::CONTROL);
    region->set_req(0, hidden_merge_mark);  // marks an internal ex-state
    region->init_req(1, phi_map->control());
    phi_map->set_control(region);
    Node* io_phi = PhiNode::make(region, phi_map->i_o(), Type::ABIO);
    record_for_igvn(io_phi);
    _gvn.set_type(io_phi, Type::ABIO);
    phi_map->set_i_o(io_phi);
    for (MergeMemStream mms(phi_mem); mms.next_non_empty(); ) {
      Node* m = mms.memory();
      Node* m_phi = PhiNode::make(region, m, Type::MEMORY, mms.adr_type(C));
      record_for_igvn(m_phi);
      _gvn.set_type(m_phi, Type::MEMORY);
      mms.set_memory(m_phi);
    }
  }

  // Either or both of phi_map and ex_map might already be converted into phis.
  Node* ex_control = ex_map->control();
  // if there is special marking on ex_map also, we add multiple edges from src
  bool add_multiple = (ex_control->in(0) == hidden_merge_mark);
  // how wide was the destination phi_map, originally?
  uint orig_width = region->req();

  if (add_multiple) {
    add_n_reqs(region, ex_control);
    add_n_reqs(phi_map->i_o(), ex_map->i_o());
  } else {
    // ex_map has no merges, so we just add single edges everywhere
    add_one_req(region, ex_control);
    add_one_req(phi_map->i_o(), ex_map->i_o());
  }
  for (MergeMemStream mms(phi_mem, ex_mem); mms.next_non_empty2(); ) {
    if (mms.is_empty()) {
      // get a copy of the base memory, and patch some inputs into it
      const TypePtr* adr_type = mms.adr_type(C);
      Node* phi = mms.force_memory()->as_Phi()->slice_memory(adr_type);
      assert(phi->as_Phi()->region() == mms.base_memory()->in(0), "");
      mms.set_memory(phi);
      // Prepare to append interesting stuff onto the newly sliced phi:
      while (phi->req() > orig_width)  phi->del_req(phi->req()-1);
    }
    // Append stuff from ex_map:
    if (add_multiple) {
      add_n_reqs(mms.memory(), mms.memory2());
    } else {
      add_one_req(mms.memory(), mms.memory2());
    }
  }
  uint limit = ex_map->req();
  for (uint i = TypeFunc::Parms; i < limit; i++) {
    // Skip everything in the JVMS after tos.  (The ex_oop follows.)
    if (i == tos)  i = ex_jvms->monoff();
    Node* src = ex_map->in(i);
    Node* dst = phi_map->in(i);
    if (src != dst) {
      PhiNode* phi;
      if (dst->in(0) != region) {
        dst = phi = PhiNode::make(region, dst, _gvn.type(dst));
        record_for_igvn(phi);
        _gvn.set_type(phi, phi->type());
        phi_map->set_req(i, dst);
        // Prepare to append interesting stuff onto the new phi:
        while (dst->req() > orig_width)  dst->del_req(dst->req()-1);
      } else {
        assert(dst->is_Phi(), "nobody else uses a hidden region");
        phi = dst->as_Phi();
      }
      if (add_multiple && src->in(0) == ex_control) {
        // Both are phis.
        add_n_reqs(dst, src);
      } else {
        while (dst->req() < region->req())  add_one_req(dst, src);
      }
      const Type* srctype = _gvn.type(src);
      if (phi->type() != srctype) {
        const Type* dsttype = phi->type()->meet_speculative(srctype);
        if (phi->type() != dsttype) {
          phi->set_type(dsttype);
          _gvn.set_type(phi, dsttype);
        }
      }
    }
  }
  phi_map->merge_replaced_nodes_with(ex_map);
}

//--------------------------use_exception_state--------------------------------
Node* GraphKit::use_exception_state(SafePointNode* phi_map) {
  if (failing_internal()) { stop(); return top(); }
  Node* region = phi_map->control();
  Node* hidden_merge_mark = root();
  assert(phi_map->jvms()->map() == phi_map, "sanity: 1-1 relation");
  Node* ex_oop = clear_saved_ex_oop(phi_map);
  if (region->in(0) == hidden_merge_mark) {
    // Special marking for internal ex-states.  Process the phis now.
    region->set_req(0, region);  // now it's an ordinary region
    set_jvms(phi_map->jvms());   // ...so now we can use it as a map
    // Note: Setting the jvms also sets the bci and sp.
    set_control(_gvn.transform(region));
    uint tos = jvms()->stkoff() + sp();
    for (uint i = 1; i < tos; i++) {
      Node* x = phi_map->in(i);
      if (x->in(0) == region) {
        assert(x->is_Phi(), "expected a special phi");
        phi_map->set_req(i, _gvn.transform(x));
      }
    }
    for (MergeMemStream mms(merged_memory()); mms.next_non_empty(); ) {
      Node* x = mms.memory();
      if (x->in(0) == region) {
        assert(x->is_Phi(), "nobody else uses a hidden region");
        mms.set_memory(_gvn.transform(x));
      }
    }
    if (ex_oop->in(0) == region) {
      assert(ex_oop->is_Phi(), "expected a special phi");
      ex_oop = _gvn.transform(ex_oop);
    }
  } else {
    set_jvms(phi_map->jvms());
  }

  assert(!is_hidden_merge(phi_map->control()), "hidden ex. states cleared");
  assert(!is_hidden_merge(phi_map->i_o()), "hidden ex. states cleared");
  return ex_oop;
}

//---------------------------------java_bc-------------------------------------
Bytecodes::Code GraphKit::java_bc() const {
  ciMethod* method = this->method();
  int       bci    = this->bci();
  if (method != nullptr && bci != InvocationEntryBci)
    return method->java_code_at_bci(bci);
  else
    return Bytecodes::_illegal;
}

void GraphKit::uncommon_trap_if_should_post_on_exceptions(Deoptimization::DeoptReason reason,
                                                          bool must_throw) {
    // if the exception capability is set, then we will generate code
    // to check the JavaThread.should_post_on_exceptions flag to see
    // if we actually need to report exception events (for this
    // thread).  If we don't need to report exception events, we will
    // take the normal fast path provided by add_exception_events.  If
    // exception event reporting is enabled for this thread, we will
    // take the uncommon_trap in the BuildCutout below.

    // first must access the should_post_on_exceptions_flag in this thread's JavaThread
    Node* jthread = _gvn.transform(new ThreadLocalNode());
    Node* adr = basic_plus_adr(top(), jthread, in_bytes(JavaThread::should_post_on_exceptions_flag_offset()));
    Node* should_post_flag = make_load(control(), adr, TypeInt::INT, T_INT, MemNode::unordered);

    // Test the should_post_on_exceptions_flag vs. 0
    Node* chk = _gvn.transform( new CmpINode(should_post_flag, intcon(0)) );
    Node* tst = _gvn.transform( new BoolNode(chk, BoolTest::eq) );

    // Branch to slow_path if should_post_on_exceptions_flag was true
    { BuildCutout unless(this, tst, PROB_MAX);
      // Do not try anything fancy if we're notifying the VM on every throw.
      // Cf. case Bytecodes::_athrow in parse2.cpp.
      uncommon_trap(reason, Deoptimization::Action_none,
                    (ciKlass*)nullptr, (char*)nullptr, must_throw);
    }

}

//------------------------------builtin_throw----------------------------------
void GraphKit::builtin_throw(Deoptimization::DeoptReason reason) {
  builtin_throw(reason, builtin_throw_exception(reason), /*allow_too_many_traps*/ true);
}

void GraphKit::builtin_throw(Deoptimization::DeoptReason reason,
                             ciInstance* ex_obj,
                             bool allow_too_many_traps) {
  // If this throw happens frequently, an uncommon trap might cause
  // a performance pothole.  If there is a local exception handler,
  // and if this particular bytecode appears to be deoptimizing often,
  // let us handle the throw inline, with a preconstructed instance.
  // Note:   If the deopt count has blown up, the uncommon trap
  // runtime is going to flush this nmethod, not matter what.
  if (is_builtin_throw_hot(reason)) {
    if (method()->can_omit_stack_trace() && ex_obj != nullptr) {
      // If the throw is local, we use a pre-existing instance and
      // punt on the backtrace.  This would lead to a missing backtrace
      // (a repeat of 4292742) if the backtrace object is ever asked
      // for its backtrace.
      // Fixing this remaining case of 4292742 requires some flavor of
      // escape analysis.  Leave that for the future.
      if (env()->jvmti_can_post_on_exceptions()) {
        // check if we must post exception events, take uncommon trap if so
        uncommon_trap_if_should_post_on_exceptions(reason, true /*must_throw*/);
        // here if should_post_on_exceptions is false
        // continue on with the normal codegen
      }

      // Cheat with a preallocated exception object.
      if (C->log() != nullptr)
        C->log()->elem("hot_throw preallocated='1' reason='%s'",
                       Deoptimization::trap_reason_name(reason));
      const TypeInstPtr* ex_con  = TypeInstPtr::make(ex_obj);
      Node*              ex_node = _gvn.transform(ConNode::make(ex_con));

      // Clear the detail message of the preallocated exception object.
      // Weblogic sometimes mutates the detail message of exceptions
      // using reflection.
      int offset = java_lang_Throwable::get_detailMessage_offset();
      const TypePtr* adr_typ = ex_con->add_offset(offset);

      Node *adr = basic_plus_adr(ex_node, ex_node, offset);
      const TypeOopPtr* val_type = TypeOopPtr::make_from_klass(env()->String_klass());
      Node *store = access_store_at(ex_node, adr, adr_typ, null(), val_type, T_OBJECT, IN_HEAP);

      if (!method()->has_exception_handlers()) {
        // We don't need to preserve the stack if there's no handler as the entire frame is going to be popped anyway.
        // This prevents issues with exception handling and late inlining.
        set_sp(0);
        clean_stack(0);
      }

      add_exception_state(make_exception_state(ex_node));
      return;
    } else if (builtin_throw_too_many_traps(reason, ex_obj)) {
      // We cannot afford to take too many traps here. Suffer in the interpreter instead.
      assert(allow_too_many_traps, "not allowed");
      if (C->log() != nullptr) {
        C->log()->elem("hot_throw preallocated='0' reason='%s' mcount='%d'",
                       Deoptimization::trap_reason_name(reason),
                       C->trap_count(reason));
      }
      uncommon_trap(reason, Deoptimization::Action_none,
                    (ciKlass*) nullptr, (char*) nullptr,
                    true /*must_throw*/);
      return;
    }
  }

  // %%% Maybe add entry to OptoRuntime which directly throws the exc.?
  // It won't be much cheaper than bailing to the interp., since we'll
  // have to pass up all the debug-info, and the runtime will have to
  // create the stack trace.

  // Usual case:  Bail to interpreter.
  // Reserve the right to recompile if we haven't seen anything yet.

  // "must_throw" prunes the JVM state to include only the stack, if there
  // are no local exception handlers.  This should cut down on register
  // allocation time and code size, by drastically reducing the number
  // of in-edges on the call to the uncommon trap.
  uncommon_trap(reason, Deoptimization::Action_maybe_recompile,
                (ciKlass*) nullptr, (char*) nullptr,
                true /*must_throw*/);
}

bool GraphKit::is_builtin_throw_hot(Deoptimization::DeoptReason reason) {
  // If this particular condition has not yet happened at this
  // bytecode, then use the uncommon trap mechanism, and allow for
  // a future recompilation if several traps occur here.
  // If the throw is hot, try to use a more complicated inline mechanism
  // which keeps execution inside the compiled code.
  if (ProfileTraps) {
    if (too_many_traps(reason)) {
      return true;
    }
    // (If there is no MDO at all, assume it is early in
    // execution, and that any deopts are part of the
    // startup transient, and don't need to be remembered.)

    // Also, if there is a local exception handler, treat all throws
    // as hot if there has been at least one in this method.
    if (C->trap_count(reason) != 0 &&
        method()->method_data()->trap_count(reason) != 0 &&
        has_exception_handler()) {
      return true;
    }
  }
  return false;
}

bool GraphKit::builtin_throw_too_many_traps(Deoptimization::DeoptReason reason,
                                            ciInstance* ex_obj) {
  if (is_builtin_throw_hot(reason)) {
    if (method()->can_omit_stack_trace() && ex_obj != nullptr) {
      return false; // no traps; throws preallocated exception instead
    }
    ciMethod* m = Deoptimization::reason_is_speculate(reason) ? C->method() : nullptr;
    if (method()->method_data()->trap_recompiled_at(bci(), m) ||
        C->too_many_traps(reason)) {
      return true;
    }
  }
  return false;
}

ciInstance* GraphKit::builtin_throw_exception(Deoptimization::DeoptReason reason) const {
  // Preallocated exception objects to use when we don't need the backtrace.
  switch (reason) {
  case Deoptimization::Reason_null_check:
    return env()->NullPointerException_instance();
  case Deoptimization::Reason_div0_check:
    return env()->ArithmeticException_instance();
  case Deoptimization::Reason_range_check:
    return env()->ArrayIndexOutOfBoundsException_instance();
  case Deoptimization::Reason_class_check:
    return env()->ClassCastException_instance();
  case Deoptimization::Reason_array_check:
    return env()->ArrayStoreException_instance();
  default:
    return nullptr;
  }
}

//----------------------------PreserveJVMState---------------------------------
PreserveJVMState::PreserveJVMState(GraphKit* kit, bool clone_map) {
  DEBUG_ONLY(kit->verify_map());
  _kit    = kit;
  _map    = kit->map();   // preserve the map
  _sp     = kit->sp();
  kit->set_map(clone_map ? kit->clone_map() : nullptr);
#ifdef ASSERT
  _bci    = kit->bci();
  Parse* parser = kit->is_Parse();
  int block = (parser == nullptr || parser->block() == nullptr) ? -1 : parser->block()->rpo();
  _block  = block;
#endif
}
PreserveJVMState::~PreserveJVMState() {
  GraphKit* kit = _kit;
#ifdef ASSERT
  assert(kit->bci() == _bci, "bci must not shift");
  Parse* parser = kit->is_Parse();
  int block = (parser == nullptr || parser->block() == nullptr) ? -1 : parser->block()->rpo();
  assert(block == _block,    "block must not shift");
#endif
  kit->set_map(_map);
  kit->set_sp(_sp);
}


//-----------------------------BuildCutout-------------------------------------
BuildCutout::BuildCutout(GraphKit* kit, Node* p, float prob, float cnt)
  : PreserveJVMState(kit)
{
  assert(p->is_Con() || p->is_Bool(), "test must be a bool");
  SafePointNode* outer_map = _map;   // preserved map is caller's
  SafePointNode* inner_map = kit->map();
  IfNode* iff = kit->create_and_map_if(outer_map->control(), p, prob, cnt);
  outer_map->set_control(kit->gvn().transform( new IfTrueNode(iff) ));
  inner_map->set_control(kit->gvn().transform( new IfFalseNode(iff) ));
}
BuildCutout::~BuildCutout() {
  GraphKit* kit = _kit;
  assert(kit->stopped(), "cutout code must stop, throw, return, etc.");
}

//---------------------------PreserveReexecuteState----------------------------
PreserveReexecuteState::PreserveReexecuteState(GraphKit* kit) {
  assert(!kit->stopped(), "must call stopped() before");
  _kit    =    kit;
  _sp     =    kit->sp();
  _reexecute = kit->jvms()->_reexecute;
}
PreserveReexecuteState::~PreserveReexecuteState() {
  if (_kit->stopped()) return;
  _kit->jvms()->_reexecute = _reexecute;
  _kit->set_sp(_sp);
}

//------------------------------clone_map--------------------------------------
// Implementation of PreserveJVMState
//
// Only clone_map(...) here. If this function is only used in the
// PreserveJVMState class we may want to get rid of this extra
// function eventually and do it all there.

SafePointNode* GraphKit::clone_map() {
  if (map() == nullptr)  return nullptr;

  // Clone the memory edge first
  Node* mem = MergeMemNode::make(map()->memory());
  gvn().set_type_bottom(mem);

  SafePointNode *clonemap = (SafePointNode*)map()->clone();
  JVMState* jvms = this->jvms();
  JVMState* clonejvms = jvms->clone_shallow(C);
  clonemap->set_memory(mem);
  clonemap->set_jvms(clonejvms);
  clonejvms->set_map(clonemap);
  record_for_igvn(clonemap);
  gvn().set_type_bottom(clonemap);
  return clonemap;
}

//-----------------------------destruct_map_clone------------------------------
//
// Order of destruct is important to increase the likelyhood that memory can be re-used. We need
// to destruct/free/delete in the exact opposite order as clone_map().
void GraphKit::destruct_map_clone(SafePointNode* sfp) {
  if (sfp == nullptr) return;

  Node* mem = sfp->memory();
  JVMState* jvms = sfp->jvms();

  if (jvms != nullptr) {
    delete jvms;
  }

  remove_for_igvn(sfp);
  gvn().clear_type(sfp);
  sfp->destruct(&_gvn);

  if (mem != nullptr) {
    gvn().clear_type(mem);
    mem->destruct(&_gvn);
  }
}

//-----------------------------set_map_clone-----------------------------------
void GraphKit::set_map_clone(SafePointNode* m) {
  _map = m;
  _map = clone_map();
  _map->set_next_exception(nullptr);
  DEBUG_ONLY(verify_map());
}


//----------------------------kill_dead_locals---------------------------------
// Detect any locals which are known to be dead, and force them to top.
void GraphKit::kill_dead_locals() {
  // Consult the liveness information for the locals.  If any
  // of them are unused, then they can be replaced by top().  This
  // should help register allocation time and cut down on the size
  // of the deoptimization information.

  // This call is made from many of the bytecode handling
  // subroutines called from the Big Switch in do_one_bytecode.
  // Every bytecode which might include a slow path is responsible
  // for killing its dead locals.  The more consistent we
  // are about killing deads, the fewer useless phis will be
  // constructed for them at various merge points.

  // bci can be -1 (InvocationEntryBci).  We return the entry
  // liveness for the method.

  if (method() == nullptr || method()->code_size() == 0) {
    // We are building a graph for a call to a native method.
    // All locals are live.
    return;
  }

  ResourceMark rm;

  // Consult the liveness information for the locals.  If any
  // of them are unused, then they can be replaced by top().  This
  // should help register allocation time and cut down on the size
  // of the deoptimization information.
  MethodLivenessResult live_locals = method()->liveness_at_bci(bci());

  int len = (int)live_locals.size();
  assert(len <= jvms()->loc_size(), "too many live locals");
  for (int local = 0; local < len; local++) {
    if (!live_locals.at(local)) {
      set_local(local, top());
    }
  }
}

#ifdef ASSERT
//-------------------------dead_locals_are_killed------------------------------
// Return true if all dead locals are set to top in the map.
// Used to assert "clean" debug info at various points.
bool GraphKit::dead_locals_are_killed() {
  if (method() == nullptr || method()->code_size() == 0) {
    // No locals need to be dead, so all is as it should be.
    return true;
  }

  // Make sure somebody called kill_dead_locals upstream.
  ResourceMark rm;
  for (JVMState* jvms = this->jvms(); jvms != nullptr; jvms = jvms->caller()) {
    if (jvms->loc_size() == 0)  continue;  // no locals to consult
    SafePointNode* map = jvms->map();
    ciMethod* method = jvms->method();
    int       bci    = jvms->bci();
    if (jvms == this->jvms()) {
      bci = this->bci();  // it might not yet be synched
    }
    MethodLivenessResult live_locals = method->liveness_at_bci(bci);
    int len = (int)live_locals.size();
    if (!live_locals.is_valid() || len == 0)
      // This method is trivial, or is poisoned by a breakpoint.
      return true;
    assert(len == jvms->loc_size(), "live map consistent with locals map");
    for (int local = 0; local < len; local++) {
      if (!live_locals.at(local) && map->local(jvms, local) != top()) {
        if (PrintMiscellaneous && (Verbose || WizardMode)) {
          tty->print_cr("Zombie local %d: ", local);
          jvms->dump();
        }
        return false;
      }
    }
  }
  return true;
}

#endif //ASSERT

// Helper function for enforcing certain bytecodes to reexecute if deoptimization happens.
static bool should_reexecute_implied_by_bytecode(JVMState *jvms, bool is_anewarray) {
  ciMethod* cur_method = jvms->method();
  int       cur_bci   = jvms->bci();
  if (cur_method != nullptr && cur_bci != InvocationEntryBci) {
    Bytecodes::Code code = cur_method->java_code_at_bci(cur_bci);
    return Interpreter::bytecode_should_reexecute(code) ||
           (is_anewarray && (code == Bytecodes::_multianewarray));
    // Reexecute _multianewarray bytecode which was replaced with
    // sequence of [a]newarray. See Parse::do_multianewarray().
    //
    // Note: interpreter should not have it set since this optimization
    // is limited by dimensions and guarded by flag so in some cases
    // multianewarray() runtime calls will be generated and
    // the bytecode should not be reexecutes (stack will not be reset).
  } else {
    return false;
  }
}

// Helper function for adding JVMState and debug information to node
void GraphKit::add_safepoint_edges(SafePointNode* call, bool must_throw) {
  // Add the safepoint edges to the call (or other safepoint).

  // Make sure dead locals are set to top.  This
  // should help register allocation time and cut down on the size
  // of the deoptimization information.
  assert(dead_locals_are_killed(), "garbage in debug info before safepoint");

  // Walk the inline list to fill in the correct set of JVMState's
  // Also fill in the associated edges for each JVMState.

  // If the bytecode needs to be reexecuted we need to put
  // the arguments back on the stack.
  const bool should_reexecute = jvms()->should_reexecute();
  JVMState* youngest_jvms = should_reexecute ? sync_jvms_for_reexecute() : sync_jvms();

  // NOTE: set_bci (called from sync_jvms) might reset the reexecute bit to
  // undefined if the bci is different.  This is normal for Parse but it
  // should not happen for LibraryCallKit because only one bci is processed.
  assert(!is_LibraryCallKit() || (jvms()->should_reexecute() == should_reexecute),
         "in LibraryCallKit the reexecute bit should not change");

  // If we are guaranteed to throw, we can prune everything but the
  // input to the current bytecode.
  bool can_prune_locals = false;
  uint stack_slots_not_pruned = 0;
  int inputs = 0, depth = 0;
  if (must_throw) {
    assert(method() == youngest_jvms->method(), "sanity");
    if (compute_stack_effects(inputs, depth)) {
      can_prune_locals = true;
      stack_slots_not_pruned = inputs;
    }
  }

  if (env()->should_retain_local_variables()) {
    // At any safepoint, this method can get breakpointed, which would
    // then require an immediate deoptimization.
    can_prune_locals = false;  // do not prune locals
    stack_slots_not_pruned = 0;
  }

  // do not scribble on the input jvms
  JVMState* out_jvms = youngest_jvms->clone_deep(C);
  call->set_jvms(out_jvms); // Start jvms list for call node

  // For a known set of bytecodes, the interpreter should reexecute them if
  // deoptimization happens. We set the reexecute state for them here
  if (out_jvms->is_reexecute_undefined() && //don't change if already specified
      should_reexecute_implied_by_bytecode(out_jvms, call->is_AllocateArray())) {
#ifdef ASSERT
    int inputs = 0, not_used; // initialized by GraphKit::compute_stack_effects()
    assert(method() == youngest_jvms->method(), "sanity");
    assert(compute_stack_effects(inputs, not_used), "unknown bytecode: %s", Bytecodes::name(java_bc()));
    // TODO 8371125
    // assert(out_jvms->sp() >= (uint)inputs, "not enough operands for reexecution");
#endif // ASSERT
    out_jvms->set_should_reexecute(true); //NOTE: youngest_jvms not changed
  }

  // Presize the call:
  DEBUG_ONLY(uint non_debug_edges = call->req());
  call->add_req_batch(top(), youngest_jvms->debug_depth());
  assert(call->req() == non_debug_edges + youngest_jvms->debug_depth(), "");

  // Set up edges so that the call looks like this:
  //  Call [state:] ctl io mem fptr retadr
  //       [parms:] parm0 ... parmN
  //       [root:]  loc0 ... locN stk0 ... stkSP mon0 obj0 ... monN objN
  //    [...mid:]   loc0 ... locN stk0 ... stkSP mon0 obj0 ... monN objN [...]
  //       [young:] loc0 ... locN stk0 ... stkSP mon0 obj0 ... monN objN
  // Note that caller debug info precedes callee debug info.

  // Fill pointer walks backwards from "young:" to "root:" in the diagram above:
  uint debug_ptr = call->req();

  // Loop over the map input edges associated with jvms, add them
  // to the call node, & reset all offsets to match call node array.

  JVMState* callee_jvms = nullptr;
  for (JVMState* in_jvms = youngest_jvms; in_jvms != nullptr; ) {
    uint debug_end   = debug_ptr;
    uint debug_start = debug_ptr - in_jvms->debug_size();
    debug_ptr = debug_start;  // back up the ptr

    uint p = debug_start;  // walks forward in [debug_start, debug_end)
    uint j, k, l;
    SafePointNode* in_map = in_jvms->map();
    out_jvms->set_map(call);

    if (can_prune_locals) {
      assert(in_jvms->method() == out_jvms->method(), "sanity");
      // If the current throw can reach an exception handler in this JVMS,
      // then we must keep everything live that can reach that handler.
      // As a quick and dirty approximation, we look for any handlers at all.
      if (in_jvms->method()->has_exception_handlers()) {
        can_prune_locals = false;
      }
    }

    // Add the Locals
    k = in_jvms->locoff();
    l = in_jvms->loc_size();
    out_jvms->set_locoff(p);
    if (!can_prune_locals) {
      for (j = 0; j < l; j++) {
        call->set_req(p++, in_map->in(k + j));
      }
    } else {
      p += l;  // already set to top above by add_req_batch
    }

    // Add the Expression Stack
    k = in_jvms->stkoff();
    l = in_jvms->sp();
    out_jvms->set_stkoff(p);
    if (!can_prune_locals) {
      for (j = 0; j < l; j++) {
        call->set_req(p++, in_map->in(k + j));
      }
    } else if (can_prune_locals && stack_slots_not_pruned != 0) {
      // Divide stack into {S0,...,S1}, where S0 is set to top.
      uint s1 = stack_slots_not_pruned;
      stack_slots_not_pruned = 0;  // for next iteration
      if (s1 > l)  s1 = l;
      uint s0 = l - s1;
      p += s0;  // skip the tops preinstalled by add_req_batch
      for (j = s0; j < l; j++)
        call->set_req(p++, in_map->in(k+j));
    } else {
      p += l;  // already set to top above by add_req_batch
    }

    // Add the Monitors
    k = in_jvms->monoff();
    l = in_jvms->mon_size();
    out_jvms->set_monoff(p);
    for (j = 0; j < l; j++)
      call->set_req(p++, in_map->in(k+j));

    // Copy any scalar object fields.
    k = in_jvms->scloff();
    l = in_jvms->scl_size();
    out_jvms->set_scloff(p);
    for (j = 0; j < l; j++)
      call->set_req(p++, in_map->in(k+j));

    // Finish the new jvms.
    out_jvms->set_endoff(p);

    assert(out_jvms->endoff()     == debug_end,             "fill ptr must match");
    assert(out_jvms->depth()      == in_jvms->depth(),      "depth must match");
    assert(out_jvms->loc_size()   == in_jvms->loc_size(),   "size must match");
    assert(out_jvms->mon_size()   == in_jvms->mon_size(),   "size must match");
    assert(out_jvms->scl_size()   == in_jvms->scl_size(),   "size must match");
    assert(out_jvms->debug_size() == in_jvms->debug_size(), "size must match");

    // Update the two tail pointers in parallel.
    callee_jvms = out_jvms;
    out_jvms = out_jvms->caller();
    in_jvms  = in_jvms->caller();
  }

  assert(debug_ptr == non_debug_edges, "debug info must fit exactly");

  // Test the correctness of JVMState::debug_xxx accessors:
  assert(call->jvms()->debug_start() == non_debug_edges, "");
  assert(call->jvms()->debug_end()   == call->req(), "");
  assert(call->jvms()->debug_depth() == call->req() - non_debug_edges, "");
}

bool GraphKit::compute_stack_effects(int& inputs, int& depth) {
  Bytecodes::Code code = java_bc();
  if (code == Bytecodes::_wide) {
    code = method()->java_code_at_bci(bci() + 1);
  }

  if (code != Bytecodes::_illegal) {
    depth = Bytecodes::depth(code); // checkcast=0, athrow=-1
  }

  auto rsize = [&]() {
    assert(code != Bytecodes::_illegal, "code is illegal!");
    BasicType rtype = Bytecodes::result_type(code); // checkcast=P, athrow=V
    return (rtype < T_CONFLICT) ? type2size[rtype] : 0;
  };

  switch (code) {
  case Bytecodes::_illegal:
    return false;

  case Bytecodes::_ldc:
  case Bytecodes::_ldc_w:
  case Bytecodes::_ldc2_w:
    inputs = 0;
    break;

  case Bytecodes::_dup:         inputs = 1;  break;
  case Bytecodes::_dup_x1:      inputs = 2;  break;
  case Bytecodes::_dup_x2:      inputs = 3;  break;
  case Bytecodes::_dup2:        inputs = 2;  break;
  case Bytecodes::_dup2_x1:     inputs = 3;  break;
  case Bytecodes::_dup2_x2:     inputs = 4;  break;
  case Bytecodes::_swap:        inputs = 2;  break;
  case Bytecodes::_arraylength: inputs = 1;  break;

  case Bytecodes::_getstatic:
  case Bytecodes::_putstatic:
  case Bytecodes::_getfield:
  case Bytecodes::_putfield:
    {
      bool ignored_will_link;
      ciField* field = method()->get_field_at_bci(bci(), ignored_will_link);
      int      size  = field->type()->size();
      bool is_get = (depth >= 0), is_static = (depth & 1);
      inputs = (is_static ? 0 : 1);
      if (is_get) {
        depth = size - inputs;
      } else {
        inputs += size;        // putxxx pops the value from the stack
        depth = - inputs;
      }
    }
    break;

  case Bytecodes::_invokevirtual:
  case Bytecodes::_invokespecial:
  case Bytecodes::_invokestatic:
  case Bytecodes::_invokedynamic:
  case Bytecodes::_invokeinterface:
    {
      bool ignored_will_link;
      ciSignature* declared_signature = nullptr;
      ciMethod* ignored_callee = method()->get_method_at_bci(bci(), ignored_will_link, &declared_signature);
      assert(declared_signature != nullptr, "cannot be null");
      inputs   = declared_signature->arg_size_for_bc(code);
      int size = declared_signature->return_type()->size();
      depth = size - inputs;
    }
    break;

  case Bytecodes::_multianewarray:
    {
      ciBytecodeStream iter(method());
      iter.reset_to_bci(bci());
      iter.next();
      inputs = iter.get_dimensions();
      assert(rsize() == 1, "");
      depth = 1 - inputs;
    }
    break;

  case Bytecodes::_ireturn:
  case Bytecodes::_lreturn:
  case Bytecodes::_freturn:
  case Bytecodes::_dreturn:
  case Bytecodes::_areturn:
    assert(rsize() == -depth, "");
    inputs = -depth;
    break;

  case Bytecodes::_jsr:
  case Bytecodes::_jsr_w:
    inputs = 0;
    depth  = 1;                  // S.B. depth=1, not zero
    break;

  default:
    // bytecode produces a typed result
    inputs = rsize() - depth;
    assert(inputs >= 0, "");
    break;
  }

#ifdef ASSERT
  // spot check
  int outputs = depth + inputs;
  assert(outputs >= 0, "sanity");
  switch (code) {
  case Bytecodes::_checkcast: assert(inputs == 1 && outputs == 1, ""); break;
  case Bytecodes::_athrow:    assert(inputs == 1 && outputs == 0, ""); break;
  case Bytecodes::_aload_0:   assert(inputs == 0 && outputs == 1, ""); break;
  case Bytecodes::_return:    assert(inputs == 0 && outputs == 0, ""); break;
  case Bytecodes::_drem:      assert(inputs == 4 && outputs == 2, ""); break;
  default:                    break;
  }
#endif //ASSERT

  return true;
}



//------------------------------basic_plus_adr---------------------------------
Node* GraphKit::basic_plus_adr(Node* base, Node* ptr, Node* offset) {
  // short-circuit a common case
  if (offset == intcon(0))  return ptr;
  return _gvn.transform( new AddPNode(base, ptr, offset) );
}

Node* GraphKit::ConvI2L(Node* offset) {
  // short-circuit a common case
  jint offset_con = find_int_con(offset, Type::OffsetBot);
  if (offset_con != Type::OffsetBot) {
    return longcon((jlong) offset_con);
  }
  return _gvn.transform( new ConvI2LNode(offset));
}

Node* GraphKit::ConvI2UL(Node* offset) {
  juint offset_con = (juint) find_int_con(offset, Type::OffsetBot);
  if (offset_con != (juint) Type::OffsetBot) {
    return longcon((julong) offset_con);
  }
  Node* conv = _gvn.transform( new ConvI2LNode(offset));
  Node* mask = _gvn.transform(ConLNode::make((julong) max_juint));
  return _gvn.transform( new AndLNode(conv, mask) );
}

Node* GraphKit::ConvL2I(Node* offset) {
  // short-circuit a common case
  jlong offset_con = find_long_con(offset, (jlong)Type::OffsetBot);
  if (offset_con != (jlong)Type::OffsetBot) {
    return intcon((int) offset_con);
  }
  return _gvn.transform( new ConvL2INode(offset));
}

//-------------------------load_object_klass-----------------------------------
Node* GraphKit::load_object_klass(Node* obj) {
  // Special-case a fresh allocation to avoid building nodes:
  Node* akls = AllocateNode::Ideal_klass(obj, &_gvn);
  if (akls != nullptr)  return akls;
  Node* k_adr = basic_plus_adr(obj, oopDesc::klass_offset_in_bytes());
  return _gvn.transform(LoadKlassNode::make(_gvn, immutable_memory(), k_adr, TypeInstPtr::KLASS, TypeInstKlassPtr::OBJECT));
}

//-------------------------load_array_length-----------------------------------
Node* GraphKit::load_array_length(Node* array) {
  // Special-case a fresh allocation to avoid building nodes:
  AllocateArrayNode* alloc = AllocateArrayNode::Ideal_array_allocation(array);
  Node *alen;
  if (alloc == nullptr) {
    Node *r_adr = basic_plus_adr(array, arrayOopDesc::length_offset_in_bytes());
    alen = _gvn.transform( new LoadRangeNode(nullptr, immutable_memory(), r_adr, TypeInt::POS));
  } else {
    alen = array_ideal_length(alloc, _gvn.type(array)->is_oopptr(), false);
  }
  return alen;
}

Node* GraphKit::array_ideal_length(AllocateArrayNode* alloc,
                                   const TypeOopPtr* oop_type,
                                   bool replace_length_in_map) {
  Node* length = alloc->Ideal_length();
  if (replace_length_in_map == false || map()->find_edge(length) >= 0) {
    Node* ccast = alloc->make_ideal_length(oop_type, &_gvn);
    if (ccast != length) {
      // do not transform ccast here, it might convert to top node for
      // negative array length and break assumptions in parsing stage.
      _gvn.set_type_bottom(ccast);
      record_for_igvn(ccast);
      if (replace_length_in_map) {
        replace_in_map(length, ccast);
      }
      return ccast;
    }
  }
  return length;
}

//------------------------------do_null_check----------------------------------
// Helper function to do a null pointer check.  Returned value is
// the incoming address with null casted away.  You are allowed to use the
// not-null value only if you are control dependent on the test.
#ifndef PRODUCT
extern uint explicit_null_checks_inserted,
            explicit_null_checks_elided;
#endif
Node* GraphKit::null_check_common(Node* value, BasicType type,
                                  // optional arguments for variations:
                                  bool assert_null,
                                  Node* *null_control,
                                  bool speculative,
                                  bool null_marker_check) {
  assert(!assert_null || null_control == nullptr, "not both at once");
  if (stopped())  return top();
  NOT_PRODUCT(explicit_null_checks_inserted++);

  if (value->is_InlineType()) {
    // Null checking a scalarized but nullable inline type. Check the null marker
    // input instead of the oop input to avoid keeping buffer allocations alive.
    InlineTypeNode* vtptr = value->as_InlineType();
    while (vtptr->get_oop()->is_InlineType()) {
      vtptr = vtptr->get_oop()->as_InlineType();
    }
    null_check_common(vtptr->get_null_marker(), T_INT, assert_null, null_control, speculative, true);
    if (stopped()) {
      return top();
    }
    if (assert_null) {
      // TODO 8284443 Scalarize here (this currently leads to compilation bailouts)
      // vtptr = InlineTypeNode::make_null(_gvn, vtptr->type()->inline_klass());
      // replace_in_map(value, vtptr);
      // return vtptr;
      replace_in_map(value, null());
      return null();
    }
    bool do_replace_in_map = (null_control == nullptr || (*null_control) == top());
    return cast_not_null(value, do_replace_in_map);
  }

  // Construct null check
  Node *chk = nullptr;
  switch(type) {
    case T_LONG   : chk = new CmpLNode(value, _gvn.zerocon(T_LONG)); break;
    case T_INT    : chk = new CmpINode(value, _gvn.intcon(0)); break;
    case T_ARRAY  : // fall through
      type = T_OBJECT;  // simplify further tests
    case T_OBJECT : {
      const Type *t = _gvn.type( value );

      const TypeOopPtr* tp = t->isa_oopptr();
      if (tp != nullptr && !tp->is_loaded()
          // Only for do_null_check, not any of its siblings:
          && !assert_null && null_control == nullptr) {
        // Usually, any field access or invocation on an unloaded oop type
        // will simply fail to link, since the statically linked class is
        // likely also to be unloaded.  However, in -Xcomp mode, sometimes
        // the static class is loaded but the sharper oop type is not.
        // Rather than checking for this obscure case in lots of places,
        // we simply observe that a null check on an unloaded class
        // will always be followed by a nonsense operation, so we
        // can just issue the uncommon trap here.
        // Our access to the unloaded class will only be correct
        // after it has been loaded and initialized, which requires
        // a trip through the interpreter.
        ciKlass* klass = tp->unloaded_klass();
#ifndef PRODUCT
        if (WizardMode) { tty->print("Null check of unloaded "); klass->print(); tty->cr(); }
#endif
        uncommon_trap(Deoptimization::Reason_unloaded,
                      Deoptimization::Action_reinterpret,
                      klass, "!loaded");
        return top();
      }

      if (assert_null) {
        // See if the type is contained in NULL_PTR.
        // If so, then the value is already null.
        if (t->higher_equal(TypePtr::NULL_PTR)) {
          NOT_PRODUCT(explicit_null_checks_elided++);
          return value;           // Elided null assert quickly!
        }
      } else {
        // See if mixing in the null pointer changes type.
        // If so, then the null pointer was not allowed in the original
        // type.  In other words, "value" was not-null.
        if (t->meet(TypePtr::NULL_PTR) != t->remove_speculative()) {
          // same as: if (!TypePtr::NULL_PTR->higher_equal(t)) ...
          NOT_PRODUCT(explicit_null_checks_elided++);
          return value;           // Elided null check quickly!
        }
      }
      chk = new CmpPNode( value, null() );
      break;
    }

    default:
      fatal("unexpected type: %s", type2name(type));
  }
  assert(chk != nullptr, "sanity check");
  chk = _gvn.transform(chk);

  BoolTest::mask btest = assert_null ? BoolTest::eq : BoolTest::ne;
  BoolNode *btst = new BoolNode( chk, btest);
  Node   *tst = _gvn.transform( btst );

  //-----------
  // if peephole optimizations occurred, a prior test existed.
  // If a prior test existed, maybe it dominates as we can avoid this test.
  if (tst != btst && type == T_OBJECT) {
    // At this point we want to scan up the CFG to see if we can
    // find an identical test (and so avoid this test altogether).
    Node *cfg = control();
    int depth = 0;
    while( depth < 16 ) {       // Limit search depth for speed
      if( cfg->Opcode() == Op_IfTrue &&
          cfg->in(0)->in(1) == tst ) {
        // Found prior test.  Use "cast_not_null" to construct an identical
        // CastPP (and hence hash to) as already exists for the prior test.
        // Return that casted value.
        if (assert_null) {
          replace_in_map(value, null());
          return null();  // do not issue the redundant test
        }
        Node *oldcontrol = control();
        set_control(cfg);
        Node *res = cast_not_null(value);
        set_control(oldcontrol);
        NOT_PRODUCT(explicit_null_checks_elided++);
        return res;
      }
      cfg = IfNode::up_one_dom(cfg, /*linear_only=*/ true);
      if (cfg == nullptr)  break;  // Quit at region nodes
      depth++;
    }
  }

  //-----------
  // Branch to failure if null
  float ok_prob = PROB_MAX;  // a priori estimate:  nulls never happen
  Deoptimization::DeoptReason reason;
  if (assert_null) {
    reason = Deoptimization::reason_null_assert(speculative);
  } else if (type == T_OBJECT || null_marker_check) {
    reason = Deoptimization::reason_null_check(speculative);
  } else {
    reason = Deoptimization::Reason_div0_check;
  }
  // %%% Since Reason_unhandled is not recorded on a per-bytecode basis,
  // ciMethodData::has_trap_at will return a conservative -1 if any
  // must-be-null assertion has failed.  This could cause performance
  // problems for a method after its first do_null_assert failure.
  // Consider using 'Reason_class_check' instead?

  // To cause an implicit null check, we set the not-null probability
  // to the maximum (PROB_MAX).  For an explicit check the probability
  // is set to a smaller value.
  if (null_control != nullptr || too_many_traps(reason)) {
    // probability is less likely
    ok_prob =  PROB_LIKELY_MAG(3);
  } else if (!assert_null &&
             (ImplicitNullCheckThreshold > 0) &&
             method() != nullptr &&
             (method()->method_data()->trap_count(reason)
              >= (uint)ImplicitNullCheckThreshold)) {
    ok_prob =  PROB_LIKELY_MAG(3);
  }

  if (null_control != nullptr) {
    IfNode* iff = create_and_map_if(control(), tst, ok_prob, COUNT_UNKNOWN);
    Node* null_true = _gvn.transform( new IfFalseNode(iff));
    set_control(      _gvn.transform( new IfTrueNode(iff)));
#ifndef PRODUCT
    if (null_true == top()) {
      explicit_null_checks_elided++;
    }
#endif
    (*null_control) = null_true;
  } else {
    BuildCutout unless(this, tst, ok_prob);
    // Check for optimizer eliding test at parse time
    if (stopped()) {
      // Failure not possible; do not bother making uncommon trap.
      NOT_PRODUCT(explicit_null_checks_elided++);
    } else if (assert_null) {
      uncommon_trap(reason,
                    Deoptimization::Action_make_not_entrant,
                    nullptr, "assert_null");
    } else {
      replace_in_map(value, zerocon(type));
      builtin_throw(reason);
    }
  }

  // Must throw exception, fall-thru not possible?
  if (stopped()) {
    return top();               // No result
  }

  if (assert_null) {
    // Cast obj to null on this path.
    replace_in_map(value, zerocon(type));
    return zerocon(type);
  }

  // Cast obj to not-null on this path, if there is no null_control.
  // (If there is a null_control, a non-null value may come back to haunt us.)
  if (type == T_OBJECT) {
    Node* cast = cast_not_null(value, false);
    if (null_control == nullptr || (*null_control) == top())
      replace_in_map(value, cast);
    value = cast;
  }

  return value;
}

//------------------------------cast_not_null----------------------------------
// Cast obj to not-null on this path
Node* GraphKit::cast_not_null(Node* obj, bool do_replace_in_map) {
  if (obj->is_InlineType()) {
    Node* vt = obj->isa_InlineType()->clone_if_required(&gvn(), map(), do_replace_in_map);
    vt->as_InlineType()->set_null_marker(_gvn);
    vt = _gvn.transform(vt);
    if (do_replace_in_map) {
      replace_in_map(obj, vt);
    }
    return vt;
  }
  const Type *t = _gvn.type(obj);
  const Type *t_not_null = t->join_speculative(TypePtr::NOTNULL);
  // Object is already not-null?
  if( t == t_not_null ) return obj;

  Node* cast = new CastPPNode(control(), obj,t_not_null);
  cast = _gvn.transform( cast );

  // Scan for instances of 'obj' in the current JVM mapping.
  // These instances are known to be not-null after the test.
  if (do_replace_in_map)
    replace_in_map(obj, cast);

  return cast;                  // Return casted value
}

Node* GraphKit::cast_to_non_larval(Node* obj) {
  const Type* obj_type = gvn().type(obj);
  if (obj->is_InlineType() || !obj_type->is_inlinetypeptr()) {
    return obj;
  }

  Node* new_obj = InlineTypeNode::make_from_oop(this, obj, obj_type->inline_klass());
  replace_in_map(obj, new_obj);
  return new_obj;
}

// Sometimes in intrinsics, we implicitly know an object is not null
// (there's no actual null check) so we can cast it to not null. In
// the course of optimizations, the input to the cast can become null.
// In that case that data path will die and we need the control path
// to become dead as well to keep the graph consistent. So we have to
// add a check for null for which one branch can't be taken. It uses
// an OpaqueNotNull node that will cause the check to be removed after loop
// opts so the test goes away and the compiled code doesn't execute a
// useless check.
Node* GraphKit::must_be_not_null(Node* value, bool do_replace_in_map) {
  if (!TypePtr::NULL_PTR->higher_equal(_gvn.type(value))) {
    return value;
  }
  Node* chk = _gvn.transform(new CmpPNode(value, null()));
  Node* tst = _gvn.transform(new BoolNode(chk, BoolTest::ne));
  Node* opaq = _gvn.transform(new OpaqueNotNullNode(C, tst));
  IfNode* iff = new IfNode(control(), opaq, PROB_MAX, COUNT_UNKNOWN);
  _gvn.set_type(iff, iff->Value(&_gvn));
  if (!tst->is_Con()) {
    record_for_igvn(iff);
  }
  Node *if_f = _gvn.transform(new IfFalseNode(iff));
  Node *frame = _gvn.transform(new ParmNode(C->start(), TypeFunc::FramePtr));
  Node* halt = _gvn.transform(new HaltNode(if_f, frame, "unexpected null in intrinsic"));
  C->root()->add_req(halt);
  Node *if_t = _gvn.transform(new IfTrueNode(iff));
  set_control(if_t);
  return cast_not_null(value, do_replace_in_map);
}


//--------------------------replace_in_map-------------------------------------
void GraphKit::replace_in_map(Node* old, Node* neww) {
  if (old == neww) {
    return;
  }

  map()->replace_edge(old, neww);

  // Note: This operation potentially replaces any edge
  // on the map.  This includes locals, stack, and monitors
  // of the current (innermost) JVM state.

  // don't let inconsistent types from profiling escape this
  // method

  const Type* told = _gvn.type(old);
  const Type* tnew = _gvn.type(neww);

  if (!tnew->higher_equal(told)) {
    return;
  }

  map()->record_replaced_node(old, neww);
}


//=============================================================================
//--------------------------------memory---------------------------------------
Node* GraphKit::memory(uint alias_idx) {
  MergeMemNode* mem = merged_memory();
  Node* p = mem->memory_at(alias_idx);
  assert(p != mem->empty_memory(), "empty");
  _gvn.set_type(p, Type::MEMORY);  // must be mapped
  return p;
}

//-----------------------------reset_memory------------------------------------
Node* GraphKit::reset_memory() {
  Node* mem = map()->memory();
  // do not use this node for any more parsing!
  DEBUG_ONLY( map()->set_memory((Node*)nullptr) );
  return _gvn.transform( mem );
}

//------------------------------set_all_memory---------------------------------
void GraphKit::set_all_memory(Node* newmem) {
  Node* mergemem = MergeMemNode::make(newmem);
  gvn().set_type_bottom(mergemem);
  map()->set_memory(mergemem);
}

//------------------------------set_all_memory_call----------------------------
void GraphKit::set_all_memory_call(Node* call, bool separate_io_proj) {
  Node* newmem = _gvn.transform( new ProjNode(call, TypeFunc::Memory, separate_io_proj) );
  set_all_memory(newmem);
}

//=============================================================================
//
// parser factory methods for MemNodes
//
// These are layered on top of the factory methods in LoadNode and StoreNode,
// and integrate with the parser's memory state and _gvn engine.
//

// factory methods in "int adr_idx"
Node* GraphKit::make_load(Node* ctl, Node* adr, const Type* t, BasicType bt,
                          MemNode::MemOrd mo,
                          LoadNode::ControlDependency control_dependency,
                          bool require_atomic_access,
                          bool unaligned,
                          bool mismatched,
                          bool unsafe,
                          uint8_t barrier_data) {
  int adr_idx = C->get_alias_index(_gvn.type(adr)->isa_ptr());
  assert(adr_idx != Compile::AliasIdxTop, "use other make_load factory" );
  const TypePtr* adr_type = nullptr; // debug-mode-only argument
  DEBUG_ONLY(adr_type = C->get_adr_type(adr_idx));
  Node* mem = memory(adr_idx);
  Node* ld = LoadNode::make(_gvn, ctl, mem, adr, adr_type, t, bt, mo, control_dependency, require_atomic_access, unaligned, mismatched, unsafe, barrier_data);
  ld = _gvn.transform(ld);

  if (((bt == T_OBJECT) && C->do_escape_analysis()) || C->eliminate_boxing()) {
    // Improve graph before escape analysis and boxing elimination.
    record_for_igvn(ld);
    if (ld->is_DecodeN()) {
      // Also record the actual load (LoadN) in case ld is DecodeN. In some
      // rare corner cases, ld->in(1) can be something other than LoadN (e.g.,
      // a Phi). Recording such cases is still perfectly sound, but may be
      // unnecessary and result in some minor IGVN overhead.
      record_for_igvn(ld->in(1));
    }
  }
  return ld;
}

Node* GraphKit::store_to_memory(Node* ctl, Node* adr, Node *val, BasicType bt,
                                MemNode::MemOrd mo,
                                bool require_atomic_access,
                                bool unaligned,
                                bool mismatched,
                                bool unsafe,
                                int barrier_data) {
  int adr_idx = C->get_alias_index(_gvn.type(adr)->isa_ptr());
  assert(adr_idx != Compile::AliasIdxTop, "use other store_to_memory factory" );
  const TypePtr* adr_type = nullptr;
  DEBUG_ONLY(adr_type = C->get_adr_type(adr_idx));
  Node *mem = memory(adr_idx);
  Node* st = StoreNode::make(_gvn, ctl, mem, adr, adr_type, val, bt, mo, require_atomic_access);
  if (unaligned) {
    st->as_Store()->set_unaligned_access();
  }
  if (mismatched) {
    st->as_Store()->set_mismatched_access();
  }
  if (unsafe) {
    st->as_Store()->set_unsafe_access();
  }
  st->as_Store()->set_barrier_data(barrier_data);
  st = _gvn.transform(st);
  set_memory(st, adr_idx);
  // Back-to-back stores can only remove intermediate store with DU info
  // so push on worklist for optimizer.
  if (mem->req() > MemNode::Address && adr == mem->in(MemNode::Address))
    record_for_igvn(st);

  return st;
}

Node* GraphKit::access_store_at(Node* obj,
                                Node* adr,
                                const TypePtr* adr_type,
                                Node* val,
                                const Type* val_type,
                                BasicType bt,
                                DecoratorSet decorators,
                                bool safe_for_replace,
                                const InlineTypeNode* vt) {
  // Transformation of a value which could be null pointer (CastPP #null)
  // could be delayed during Parse (for example, in adjust_map_after_if()).
  // Execute transformation here to avoid barrier generation in such case.
  if (_gvn.type(val) == TypePtr::NULL_PTR) {
    val = _gvn.makecon(TypePtr::NULL_PTR);
  }

  if (stopped()) {
    return top(); // Dead path ?
  }

  assert(val != nullptr, "not dead path");
  if (val->is_InlineType()) {
    // Store to non-flat field. Buffer the inline type and make sure
    // the store is re-executed if the allocation triggers deoptimization.
    PreserveReexecuteState preexecs(this);
    jvms()->set_should_reexecute(true);
    val = val->as_InlineType()->buffer(this, safe_for_replace);
  }

  C2AccessValuePtr addr(adr, adr_type);
  C2AccessValue value(val, val_type);
  C2ParseAccess access(this, decorators | C2_WRITE_ACCESS, bt, obj, addr, nullptr, vt);
  if (access.is_raw()) {
    return _barrier_set->BarrierSetC2::store_at(access, value);
  } else {
    return _barrier_set->store_at(access, value);
  }
}

Node* GraphKit::access_load_at(Node* obj,   // containing obj
                               Node* adr,   // actual address to store val at
                               const TypePtr* adr_type,
                               const Type* val_type,
                               BasicType bt,
                               DecoratorSet decorators,
                               Node* ctl) {
  if (stopped()) {
    return top(); // Dead path ?
  }

  C2AccessValuePtr addr(adr, adr_type);
  C2ParseAccess access(this, decorators | C2_READ_ACCESS, bt, obj, addr, ctl);
  if (access.is_raw()) {
    return _barrier_set->BarrierSetC2::load_at(access, val_type);
  } else {
    return _barrier_set->load_at(access, val_type);
  }
}

Node* GraphKit::access_load(Node* adr,   // actual address to load val at
                            const Type* val_type,
                            BasicType bt,
                            DecoratorSet decorators) {
  if (stopped()) {
    return top(); // Dead path ?
  }

  C2AccessValuePtr addr(adr, adr->bottom_type()->is_ptr());
  C2ParseAccess access(this, decorators | C2_READ_ACCESS, bt, nullptr, addr);
  if (access.is_raw()) {
    return _barrier_set->BarrierSetC2::load_at(access, val_type);
  } else {
    return _barrier_set->load_at(access, val_type);
  }
}

Node* GraphKit::access_atomic_cmpxchg_val_at(Node* obj,
                                             Node* adr,
                                             const TypePtr* adr_type,
                                             int alias_idx,
                                             Node* expected_val,
                                             Node* new_val,
                                             const Type* value_type,
                                             BasicType bt,
                                             DecoratorSet decorators) {
  C2AccessValuePtr addr(adr, adr_type);
  C2AtomicParseAccess access(this, decorators | C2_READ_ACCESS | C2_WRITE_ACCESS,
                        bt, obj, addr, alias_idx);
  if (access.is_raw()) {
    return _barrier_set->BarrierSetC2::atomic_cmpxchg_val_at(access, expected_val, new_val, value_type);
  } else {
    return _barrier_set->atomic_cmpxchg_val_at(access, expected_val, new_val, value_type);
  }
}

Node* GraphKit::access_atomic_cmpxchg_bool_at(Node* obj,
                                              Node* adr,
                                              const TypePtr* adr_type,
                                              int alias_idx,
                                              Node* expected_val,
                                              Node* new_val,
                                              const Type* value_type,
                                              BasicType bt,
                                              DecoratorSet decorators) {
  C2AccessValuePtr addr(adr, adr_type);
  C2AtomicParseAccess access(this, decorators | C2_READ_ACCESS | C2_WRITE_ACCESS,
                        bt, obj, addr, alias_idx);
  if (access.is_raw()) {
    return _barrier_set->BarrierSetC2::atomic_cmpxchg_bool_at(access, expected_val, new_val, value_type);
  } else {
    return _barrier_set->atomic_cmpxchg_bool_at(access, expected_val, new_val, value_type);
  }
}

Node* GraphKit::access_atomic_xchg_at(Node* obj,
                                      Node* adr,
                                      const TypePtr* adr_type,
                                      int alias_idx,
                                      Node* new_val,
                                      const Type* value_type,
                                      BasicType bt,
                                      DecoratorSet decorators) {
  C2AccessValuePtr addr(adr, adr_type);
  C2AtomicParseAccess access(this, decorators | C2_READ_ACCESS | C2_WRITE_ACCESS,
                        bt, obj, addr, alias_idx);
  if (access.is_raw()) {
    return _barrier_set->BarrierSetC2::atomic_xchg_at(access, new_val, value_type);
  } else {
    return _barrier_set->atomic_xchg_at(access, new_val, value_type);
  }
}

Node* GraphKit::access_atomic_add_at(Node* obj,
                                     Node* adr,
                                     const TypePtr* adr_type,
                                     int alias_idx,
                                     Node* new_val,
                                     const Type* value_type,
                                     BasicType bt,
                                     DecoratorSet decorators) {
  C2AccessValuePtr addr(adr, adr_type);
  C2AtomicParseAccess access(this, decorators | C2_READ_ACCESS | C2_WRITE_ACCESS, bt, obj, addr, alias_idx);
  if (access.is_raw()) {
    return _barrier_set->BarrierSetC2::atomic_add_at(access, new_val, value_type);
  } else {
    return _barrier_set->atomic_add_at(access, new_val, value_type);
  }
}

void GraphKit::access_clone(Node* src, Node* dst, Node* size, bool is_array) {
  return _barrier_set->clone(this, src, dst, size, is_array);
}

//-------------------------array_element_address-------------------------
Node* GraphKit::array_element_address(Node* ary, Node* idx, BasicType elembt,
                                      const TypeInt* sizetype, Node* ctrl) {
  const TypeAryPtr* arytype = _gvn.type(ary)->is_aryptr();
  uint shift;
  uint header;
  if (arytype->is_flat() && arytype->klass_is_exact()) {
    // We can only determine the flat array layout statically if the klass is exact. Otherwise, we could have different
    // value classes at runtime with a potentially different layout. The caller needs to fall back to call
    // load/store_unknown_inline_Type() at runtime. We could return a sentinel node for the non-exact case but that
    // might mess with other GVN transformations in between. Thus, we just continue in the else branch normally, even
    // though we don't need the address node in this case and throw it away again.
    shift = arytype->flat_log_elem_size();
    header = arrayOopDesc::base_offset_in_bytes(T_FLAT_ELEMENT);
  } else {
    shift = exact_log2(type2aelembytes(elembt));
    header = arrayOopDesc::base_offset_in_bytes(elembt);
  }

  // short-circuit a common case (saves lots of confusing waste motion)
  jint idx_con = find_int_con(idx, -1);
  if (idx_con >= 0) {
    intptr_t offset = header + ((intptr_t)idx_con << shift);
    return basic_plus_adr(ary, offset);
  }

  // must be correct type for alignment purposes
  Node* base  = basic_plus_adr(ary, header);
  idx = Compile::conv_I2X_index(&_gvn, idx, sizetype, ctrl);
  Node* scale = _gvn.transform( new LShiftXNode(idx, intcon(shift)) );
  return basic_plus_adr(ary, base, scale);
}

Node* GraphKit::cast_to_flat_array(Node* array, ciInlineKlass* vk, bool is_null_free, bool is_not_null_free, bool is_atomic) {
  assert(vk->maybe_flat_in_array(), "element of type %s cannot be flat in array", vk->name()->as_utf8());
  if (!vk->has_nullable_atomic_layout()) {
    // Element does not have a nullable flat layout, cannot be nullable
    is_null_free = true;
  }
  if (!vk->has_atomic_layout() && !vk->has_non_atomic_layout()) {
    // Element does not have a null-free flat layout, cannot be null-free
    is_not_null_free = true;
  }
  if (is_null_free) {
    // TODO 8350865 Impossible type
    is_not_null_free = false;
  }

  bool is_exact = is_null_free || is_not_null_free;
  ciArrayKlass* array_klass = ciArrayKlass::make(vk, is_null_free, is_atomic, true);
  assert(array_klass->is_elem_null_free() == is_null_free, "inconsistency");
  assert(array_klass->is_elem_atomic() == is_atomic, "inconsistency");
  const TypeAryPtr* arytype = TypeOopPtr::make_from_klass(array_klass)->isa_aryptr();
  arytype = arytype->cast_to_exactness(is_exact);
  arytype = arytype->cast_to_not_null_free(is_not_null_free);
  assert(arytype->is_null_free() == is_null_free, "inconsistency");
  assert(arytype->is_not_null_free() == is_not_null_free, "inconsistency");
  assert(arytype->is_atomic() == is_atomic, "inconsistency");
  return _gvn.transform(new CastPPNode(control(), array, arytype, ConstraintCastNode::StrongDependency));
}

//-------------------------load_array_element-------------------------
Node* GraphKit::load_array_element(Node* ary, Node* idx, const TypeAryPtr* arytype, bool set_ctrl) {
  const Type* elemtype = arytype->elem();
  BasicType elembt = elemtype->array_element_basic_type();
  Node* adr = array_element_address(ary, idx, elembt, arytype->size());
  if (elembt == T_NARROWOOP) {
    elembt = T_OBJECT; // To satisfy switch in LoadNode::make()
  }
  Node* ld = access_load_at(ary, adr, arytype, elemtype, elembt,
                            IN_HEAP | IS_ARRAY | (set_ctrl ? C2_CONTROL_DEPENDENT_LOAD : 0));
  return ld;
}

//-------------------------set_arguments_for_java_call-------------------------
// Arguments (pre-popped from the stack) are taken from the JVMS.
void GraphKit::set_arguments_for_java_call(CallJavaNode* call, bool is_late_inline) {
  PreserveReexecuteState preexecs(this);
  if (EnableValhalla) {
    // Make sure the call is "re-executed", if buffering of inline type arguments triggers deoptimization.
    // At this point, the call hasn't been executed yet, so we will only ever execute the call once.
    jvms()->set_should_reexecute(true);
    int arg_size = method()->get_declared_signature_at_bci(bci())->arg_size_for_bc(java_bc());
    inc_sp(arg_size);
  }
  // Add the call arguments
  const TypeTuple* domain = call->tf()->domain_sig();
  uint nargs = domain->cnt();
  int arg_num = 0;
  for (uint i = TypeFunc::Parms, idx = TypeFunc::Parms; i < nargs; i++) {
    Node* arg = argument(i-TypeFunc::Parms);
    const Type* t = domain->field_at(i);
    // TODO 8284443 A static call to a mismatched method should still be scalarized
    if (t->is_inlinetypeptr() && !call->method()->get_Method()->mismatch() && call->method()->is_scalarized_arg(arg_num)) {
      // We don't pass inline type arguments by reference but instead pass each field of the inline type
      if (!arg->is_InlineType()) {
        assert(_gvn.type(arg)->is_zero_type() && !t->inline_klass()->is_null_free(), "Unexpected argument type");
        arg = InlineTypeNode::make_from_oop(this, arg, t->inline_klass());
      }
      InlineTypeNode* vt = arg->as_InlineType();
      vt->pass_fields(this, call, idx, true, !t->maybe_null());
      // If an inline type argument is passed as fields, attach the Method* to the call site
      // to be able to access the extended signature later via attached_method_before_pc().
      // For example, see CompiledMethod::preserve_callee_argument_oops().
      call->set_override_symbolic_info(true);
      // Register an calling convention dependency on the callee method to make sure that this method is deoptimized and
      // re-compiled with a non-scalarized calling convention if the callee method is later marked as mismatched.
      C->dependencies()->assert_mismatch_calling_convention(call->method());
      arg_num++;
      continue;
    } else if (arg->is_InlineType()) {
      // Pass inline type argument via oop to callee
      arg = arg->as_InlineType()->buffer(this, true);
    }
    if (t != Type::HALF) {
      arg_num++;
    }
    call->init_req(idx++, arg);
  }
}

//---------------------------set_edges_for_java_call---------------------------
// Connect a newly created call into the current JVMS.
// A return value node (if any) is returned from set_edges_for_java_call.
void GraphKit::set_edges_for_java_call(CallJavaNode* call, bool must_throw, bool separate_io_proj) {

  // Add the predefined inputs:
  call->init_req( TypeFunc::Control, control() );
  call->init_req( TypeFunc::I_O    , i_o() );
  call->init_req( TypeFunc::Memory , reset_memory() );
  call->init_req( TypeFunc::FramePtr, frameptr() );
  call->init_req( TypeFunc::ReturnAdr, top() );

  add_safepoint_edges(call, must_throw);

  Node* xcall = _gvn.transform(call);

  if (xcall == top()) {
    set_control(top());
    return;
  }
  assert(xcall == call, "call identity is stable");

  // Re-use the current map to produce the result.

  set_control(_gvn.transform(new ProjNode(call, TypeFunc::Control)));
  set_i_o(    _gvn.transform(new ProjNode(call, TypeFunc::I_O    , separate_io_proj)));
  set_all_memory_call(xcall, separate_io_proj);

  //return xcall;   // no need, caller already has it
}

Node* GraphKit::set_results_for_java_call(CallJavaNode* call, bool separate_io_proj, bool deoptimize) {
  if (stopped())  return top();  // maybe the call folded up?

  // Note:  Since any out-of-line call can produce an exception,
  // we always insert an I_O projection from the call into the result.

  make_slow_call_ex(call, env()->Throwable_klass(), separate_io_proj, deoptimize);

  if (separate_io_proj) {
    // The caller requested separate projections be used by the fall
    // through and exceptional paths, so replace the projections for
    // the fall through path.
    set_i_o(_gvn.transform( new ProjNode(call, TypeFunc::I_O) ));
    set_all_memory(_gvn.transform( new ProjNode(call, TypeFunc::Memory) ));
  }

  // Capture the return value, if any.
  Node* ret;
  if (call->method() == nullptr || call->method()->return_type()->basic_type() == T_VOID) {
    ret = top();
  } else if (call->tf()->returns_inline_type_as_fields()) {
    // Return of multiple values (inline type fields): we create a
    // InlineType node, each field is a projection from the call.
    ciInlineKlass* vk = call->method()->return_type()->as_inline_klass();
    uint base_input = TypeFunc::Parms;
    ret = InlineTypeNode::make_from_multi(this, call, vk, base_input, false, false);
  } else {
    ret = _gvn.transform(new ProjNode(call, TypeFunc::Parms));
    ciType* t = call->method()->return_type();
    if (!t->is_loaded() && InlineTypeReturnedAsFields) {
      // The return type is unloaded but the callee might later be C2 compiled and then return
      // in scalarized form when the return type is loaded. Handle this similar to what we do in
      // PhaseMacroExpand::expand_mh_intrinsic_return by calling into the runtime to buffer.
      // It's a bit unfortunate because we will deopt anyway but the interpreter needs an oop.
      IdealKit ideal(this);
      IdealVariable res(ideal);
      ideal.declarations_done();
      ideal.if_then(ret, BoolTest::eq, ideal.makecon(TypePtr::NULL_PTR)); {
        // Return value is null
        ideal.set(res, makecon(TypePtr::NULL_PTR));
      } ideal.else_(); {
        // Return value is non-null
        sync_kit(ideal);

        // Change return type of call to scalarized return
        const TypeFunc* tf = call->_tf;
        const TypeTuple* domain = OptoRuntime::store_inline_type_fields_Type()->domain_cc();
        const TypeFunc* new_tf = TypeFunc::make(tf->domain_sig(), tf->domain_cc(), tf->range_sig(), domain);
        call->_tf = new_tf;
        _gvn.set_type(call, call->Value(&_gvn));
        _gvn.set_type(ret, ret->Value(&_gvn));

        Node* store_to_buf_call = make_runtime_call(RC_NO_LEAF | RC_NO_IO,
                                                    OptoRuntime::store_inline_type_fields_Type(),
                                                    StubRoutines::store_inline_type_fields_to_buf(),
                                                    nullptr, TypePtr::BOTTOM, ret);

        // We don't know how many values are returned. This assumes the
        // worst case, that all available registers are used.
        for (uint i = TypeFunc::Parms+1; i < domain->cnt(); i++) {
          if (domain->field_at(i) == Type::HALF) {
            store_to_buf_call->init_req(i, top());
            continue;
          }
          Node* proj =_gvn.transform(new ProjNode(call, i));
          store_to_buf_call->init_req(i, proj);
        }
        make_slow_call_ex(store_to_buf_call, env()->Throwable_klass(), false);

        Node* buf = _gvn.transform(new ProjNode(store_to_buf_call, TypeFunc::Parms));
        const Type* buf_type = TypeOopPtr::make_from_klass(t->as_klass())->join_speculative(TypePtr::NOTNULL);
        buf = _gvn.transform(new CheckCastPPNode(control(), buf, buf_type));

        ideal.set(res, buf);
        ideal.sync_kit(this);
      } ideal.end_if();
      sync_kit(ideal);
      ret = _gvn.transform(ideal.value(res));
    }
    if (t->is_klass()) {
      const Type* type = TypeOopPtr::make_from_klass(t->as_klass());
      if (type->is_inlinetypeptr()) {
        ret = InlineTypeNode::make_from_oop(this, ret, type->inline_klass());
      }
    }
  }

  return ret;
}

//--------------------set_predefined_input_for_runtime_call--------------------
// Reading and setting the memory state is way conservative here.
// The real problem is that I am not doing real Type analysis on memory,
// so I cannot distinguish card mark stores from other stores.  Across a GC
// point the Store Barrier and the card mark memory has to agree.  I cannot
// have a card mark store and its barrier split across the GC point from
// either above or below.  Here I get that to happen by reading ALL of memory.
// A better answer would be to separate out card marks from other memory.
// For now, return the input memory state, so that it can be reused
// after the call, if this call has restricted memory effects.
Node* GraphKit::set_predefined_input_for_runtime_call(SafePointNode* call, Node* narrow_mem) {
  // Set fixed predefined input arguments
  call->init_req(TypeFunc::Control, control());
  call->init_req(TypeFunc::I_O, top()); // does no i/o
  call->init_req(TypeFunc::ReturnAdr, top());
  if (call->is_CallLeafPure()) {
    call->init_req(TypeFunc::Memory, top());
    call->init_req(TypeFunc::FramePtr, top());
    return nullptr;
  } else {
    Node* memory = reset_memory();
    Node* m = narrow_mem == nullptr ? memory : narrow_mem;
    call->init_req(TypeFunc::Memory, m); // may gc ptrs
    call->init_req(TypeFunc::FramePtr, frameptr());
    return memory;
  }
}

//-------------------set_predefined_output_for_runtime_call--------------------
// Set control and memory (not i_o) from the call.
// If keep_mem is not null, use it for the output state,
// except for the RawPtr output of the call, if hook_mem is TypeRawPtr::BOTTOM.
// If hook_mem is null, this call produces no memory effects at all.
// If hook_mem is a Java-visible memory slice (such as arraycopy operands),
// then only that memory slice is taken from the call.
// In the last case, we must put an appropriate memory barrier before
// the call, so as to create the correct anti-dependencies on loads
// preceding the call.
void GraphKit::set_predefined_output_for_runtime_call(Node* call,
                                                      Node* keep_mem,
                                                      const TypePtr* hook_mem) {
  // no i/o
  set_control(_gvn.transform( new ProjNode(call,TypeFunc::Control) ));
  if (call->is_CallLeafPure()) {
    // Pure function have only control (for now) and data output, in particular
    // they don't touch the memory, so we don't want a memory proj that is set after.
    return;
  }
  if (keep_mem) {
    // First clone the existing memory state
    set_all_memory(keep_mem);
    if (hook_mem != nullptr) {
      // Make memory for the call
      Node* mem = _gvn.transform( new ProjNode(call, TypeFunc::Memory) );
      // Set the RawPtr memory state only.  This covers all the heap top/GC stuff
      // We also use hook_mem to extract specific effects from arraycopy stubs.
      set_memory(mem, hook_mem);
    }
    // ...else the call has NO memory effects.

    // Make sure the call advertises its memory effects precisely.
    // This lets us build accurate anti-dependences in gcm.cpp.
    assert(C->alias_type(call->adr_type()) == C->alias_type(hook_mem),
           "call node must be constructed correctly");
  } else {
    assert(hook_mem == nullptr, "");
    // This is not a "slow path" call; all memory comes from the call.
    set_all_memory_call(call);
  }
}

// Keep track of MergeMems feeding into other MergeMems
static void add_mergemem_users_to_worklist(Unique_Node_List& wl, Node* mem) {
  if (!mem->is_MergeMem()) {
    return;
  }
  for (SimpleDUIterator i(mem); i.has_next(); i.next()) {
    Node* use = i.get();
    if (use->is_MergeMem()) {
      wl.push(use);
    }
  }
}

// Replace the call with the current state of the kit.
void GraphKit::replace_call(CallNode* call, Node* result, bool do_replaced_nodes, bool do_asserts) {
  JVMState* ejvms = nullptr;
  if (has_exceptions()) {
    ejvms = transfer_exceptions_into_jvms();
  }

  ReplacedNodes replaced_nodes = map()->replaced_nodes();
  ReplacedNodes replaced_nodes_exception;
  Node* ex_ctl = top();

  SafePointNode* final_state = stop();

  // Find all the needed outputs of this call
  CallProjections* callprojs = call->extract_projections(true, do_asserts);

  Unique_Node_List wl;
  Node* init_mem = call->in(TypeFunc::Memory);
  Node* final_mem = final_state->in(TypeFunc::Memory);
  Node* final_ctl = final_state->in(TypeFunc::Control);
  Node* final_io = final_state->in(TypeFunc::I_O);

  // Replace all the old call edges with the edges from the inlining result
  if (callprojs->fallthrough_catchproj != nullptr) {
    C->gvn_replace_by(callprojs->fallthrough_catchproj, final_ctl);
  }
  if (callprojs->fallthrough_memproj != nullptr) {
    if (final_mem->is_MergeMem()) {
      // Parser's exits MergeMem was not transformed but may be optimized
      final_mem = _gvn.transform(final_mem);
    }
    C->gvn_replace_by(callprojs->fallthrough_memproj,   final_mem);
    add_mergemem_users_to_worklist(wl, final_mem);
  }
  if (callprojs->fallthrough_ioproj != nullptr) {
    C->gvn_replace_by(callprojs->fallthrough_ioproj,    final_io);
  }

  // Replace the result with the new result if it exists and is used
  if (callprojs->resproj[0] != nullptr && result != nullptr) {
    // If the inlined code is dead, the result projections for an inline type returned as
    // fields have not been replaced. They will go away once the call is replaced by TOP below.
    assert(callprojs->nb_resproj == 1 || (call->tf()->returns_inline_type_as_fields() && stopped()),
           "unexpected number of results");
    C->gvn_replace_by(callprojs->resproj[0], result);
  }

  if (ejvms == nullptr) {
    // No exception edges to simply kill off those paths
    if (callprojs->catchall_catchproj != nullptr) {
      C->gvn_replace_by(callprojs->catchall_catchproj, C->top());
    }
    if (callprojs->catchall_memproj != nullptr) {
      C->gvn_replace_by(callprojs->catchall_memproj,   C->top());
    }
    if (callprojs->catchall_ioproj != nullptr) {
      C->gvn_replace_by(callprojs->catchall_ioproj,    C->top());
    }
    // Replace the old exception object with top
    if (callprojs->exobj != nullptr) {
      C->gvn_replace_by(callprojs->exobj, C->top());
    }
  } else {
    GraphKit ekit(ejvms);

    // Load my combined exception state into the kit, with all phis transformed:
    SafePointNode* ex_map = ekit.combine_and_pop_all_exception_states();
    replaced_nodes_exception = ex_map->replaced_nodes();

    Node* ex_oop = ekit.use_exception_state(ex_map);

    if (callprojs->catchall_catchproj != nullptr) {
      C->gvn_replace_by(callprojs->catchall_catchproj, ekit.control());
      ex_ctl = ekit.control();
    }
    if (callprojs->catchall_memproj != nullptr) {
      Node* ex_mem = ekit.reset_memory();
      C->gvn_replace_by(callprojs->catchall_memproj,   ex_mem);
      add_mergemem_users_to_worklist(wl, ex_mem);
    }
    if (callprojs->catchall_ioproj != nullptr) {
      C->gvn_replace_by(callprojs->catchall_ioproj,    ekit.i_o());
    }

    // Replace the old exception object with the newly created one
    if (callprojs->exobj != nullptr) {
      C->gvn_replace_by(callprojs->exobj, ex_oop);
    }
  }

  // Disconnect the call from the graph
  call->disconnect_inputs(C);
  C->gvn_replace_by(call, C->top());

  // Clean up any MergeMems that feed other MergeMems since the
  // optimizer doesn't like that.
  while (wl.size() > 0) {
    _gvn.transform(wl.pop());
  }

  if (callprojs->fallthrough_catchproj != nullptr && !final_ctl->is_top() && do_replaced_nodes) {
    replaced_nodes.apply(C, final_ctl);
  }
  if (!ex_ctl->is_top() && do_replaced_nodes) {
    replaced_nodes_exception.apply(C, ex_ctl);
  }
}


//------------------------------increment_counter------------------------------
// for statistics: increment a VM counter by 1

void GraphKit::increment_counter(address counter_addr) {
  Node* adr1 = makecon(TypeRawPtr::make(counter_addr));
  increment_counter(adr1);
}

void GraphKit::increment_counter(Node* counter_addr) {
  Node* ctrl = control();
  Node* cnt  = make_load(ctrl, counter_addr, TypeLong::LONG, T_LONG, MemNode::unordered);
  Node* incr = _gvn.transform(new AddLNode(cnt, _gvn.longcon(1)));
  store_to_memory(ctrl, counter_addr, incr, T_LONG, MemNode::unordered);
}


//------------------------------uncommon_trap----------------------------------
// Bail out to the interpreter in mid-method.  Implemented by calling the
// uncommon_trap blob.  This helper function inserts a runtime call with the
// right debug info.
Node* GraphKit::uncommon_trap(int trap_request,
                             ciKlass* klass, const char* comment,
                             bool must_throw,
                             bool keep_exact_action) {
  if (failing_internal()) {
    stop();
  }
  if (stopped())  return nullptr; // trap reachable?

  // Note:  If ProfileTraps is true, and if a deopt. actually
  // occurs here, the runtime will make sure an MDO exists.  There is
  // no need to call method()->ensure_method_data() at this point.

  // Set the stack pointer to the right value for reexecution:
  set_sp(reexecute_sp());

#ifdef ASSERT
  if (!must_throw) {
    // Make sure the stack has at least enough depth to execute
    // the current bytecode.
    int inputs, ignored_depth;
    if (compute_stack_effects(inputs, ignored_depth)) {
      assert(sp() >= inputs, "must have enough JVMS stack to execute %s: sp=%d, inputs=%d",
             Bytecodes::name(java_bc()), sp(), inputs);
    }
  }
#endif

  Deoptimization::DeoptReason reason = Deoptimization::trap_request_reason(trap_request);
  Deoptimization::DeoptAction action = Deoptimization::trap_request_action(trap_request);

  switch (action) {
  case Deoptimization::Action_maybe_recompile:
  case Deoptimization::Action_reinterpret:
    // Temporary fix for 6529811 to allow virtual calls to be sure they
    // get the chance to go from mono->bi->mega
    if (!keep_exact_action &&
        Deoptimization::trap_request_index(trap_request) < 0 &&
        too_many_recompiles(reason)) {
      // This BCI is causing too many recompilations.
      if (C->log() != nullptr) {
        C->log()->elem("observe that='trap_action_change' reason='%s' from='%s' to='none'",
                Deoptimization::trap_reason_name(reason),
                Deoptimization::trap_action_name(action));
      }
      action = Deoptimization::Action_none;
      trap_request = Deoptimization::make_trap_request(reason, action);
    } else {
      C->set_trap_can_recompile(true);
    }
    break;
  case Deoptimization::Action_make_not_entrant:
    C->set_trap_can_recompile(true);
    break;
  case Deoptimization::Action_none:
  case Deoptimization::Action_make_not_compilable:
    break;
  default:
#ifdef ASSERT
    fatal("unknown action %d: %s", action, Deoptimization::trap_action_name(action));
#endif
    break;
  }

  if (TraceOptoParse) {
    char buf[100];
    tty->print_cr("Uncommon trap %s at bci:%d",
                  Deoptimization::format_trap_request(buf, sizeof(buf),
                                                      trap_request), bci());
  }

  CompileLog* log = C->log();
  if (log != nullptr) {
    int kid = (klass == nullptr)? -1: log->identify(klass);
    log->begin_elem("uncommon_trap bci='%d'", bci());
    char buf[100];
    log->print(" %s", Deoptimization::format_trap_request(buf, sizeof(buf),
                                                          trap_request));
    if (kid >= 0)         log->print(" klass='%d'", kid);
    if (comment != nullptr)  log->print(" comment='%s'", comment);
    log->end_elem();
  }

  // Make sure any guarding test views this path as very unlikely
  Node *i0 = control()->in(0);
  if (i0 != nullptr && i0->is_If()) {        // Found a guarding if test?
    IfNode *iff = i0->as_If();
    float f = iff->_prob;   // Get prob
    if (control()->Opcode() == Op_IfTrue) {
      if (f > PROB_UNLIKELY_MAG(4))
        iff->_prob = PROB_MIN;
    } else {
      if (f < PROB_LIKELY_MAG(4))
        iff->_prob = PROB_MAX;
    }
  }

  // Clear out dead values from the debug info.
  kill_dead_locals();

  // Now insert the uncommon trap subroutine call
  address call_addr = OptoRuntime::uncommon_trap_blob()->entry_point();
  const TypePtr* no_memory_effects = nullptr;
  // Pass the index of the class to be loaded
  Node* call = make_runtime_call(RC_NO_LEAF | RC_UNCOMMON |
                                 (must_throw ? RC_MUST_THROW : 0),
                                 OptoRuntime::uncommon_trap_Type(),
                                 call_addr, "uncommon_trap", no_memory_effects,
                                 intcon(trap_request));
  assert(call->as_CallStaticJava()->uncommon_trap_request() == trap_request,
         "must extract request correctly from the graph");
  assert(trap_request != 0, "zero value reserved by uncommon_trap_request");

  call->set_req(TypeFunc::ReturnAdr, returnadr());
  // The debug info is the only real input to this call.

  // Halt-and-catch fire here.  The above call should never return!
  HaltNode* halt = new HaltNode(control(), frameptr(), "uncommon trap returned which should never happen"
                                                       PRODUCT_ONLY(COMMA /*reachable*/false));
  _gvn.set_type_bottom(halt);
  root()->add_req(halt);

  stop_and_kill_map();
  return call;
}


//--------------------------just_allocated_object------------------------------
// Report the object that was just allocated.
// It must be the case that there are no intervening safepoints.
// We use this to determine if an object is so "fresh" that
// it does not require card marks.
Node* GraphKit::just_allocated_object(Node* current_control) {
  Node* ctrl = current_control;
  // Object::<init> is invoked after allocation, most of invoke nodes
  // will be reduced, but a region node is kept in parse time, we check
  // the pattern and skip the region node if it degraded to a copy.
  if (ctrl != nullptr && ctrl->is_Region() && ctrl->req() == 2 &&
      ctrl->as_Region()->is_copy()) {
    ctrl = ctrl->as_Region()->is_copy();
  }
  if (C->recent_alloc_ctl() == ctrl) {
   return C->recent_alloc_obj();
  }
  return nullptr;
}


/**
 * Record profiling data exact_kls for Node n with the type system so
 * that it can propagate it (speculation)
 *
 * @param n          node that the type applies to
 * @param exact_kls  type from profiling
 * @param maybe_null did profiling see null?
 *
 * @return           node with improved type
 */
Node* GraphKit::record_profile_for_speculation(Node* n, ciKlass* exact_kls, ProfilePtrKind ptr_kind) {
  const Type* current_type = _gvn.type(n);
  assert(UseTypeSpeculation, "type speculation must be on");

  const TypePtr* speculative = current_type->speculative();

  // Should the klass from the profile be recorded in the speculative type?
  if (current_type->would_improve_type(exact_kls, jvms()->depth())) {
    const TypeKlassPtr* tklass = TypeKlassPtr::make(exact_kls, Type::trust_interfaces);
    const TypeOopPtr* xtype = tklass->as_instance_type();
    assert(xtype->klass_is_exact(), "Should be exact");
    // Any reason to believe n is not null (from this profiling or a previous one)?
    assert(ptr_kind != ProfileAlwaysNull, "impossible here");
    const TypePtr* ptr = (ptr_kind != ProfileNeverNull && current_type->speculative_maybe_null()) ? TypePtr::BOTTOM : TypePtr::NOTNULL;
    // record the new speculative type's depth
    speculative = xtype->cast_to_ptr_type(ptr->ptr())->is_ptr();
    speculative = speculative->with_inline_depth(jvms()->depth());
  } else if (current_type->would_improve_ptr(ptr_kind)) {
    // Profiling report that null was never seen so we can change the
    // speculative type to non null ptr.
    if (ptr_kind == ProfileAlwaysNull) {
      speculative = TypePtr::NULL_PTR;
    } else {
      assert(ptr_kind == ProfileNeverNull, "nothing else is an improvement");
      const TypePtr* ptr = TypePtr::NOTNULL;
      if (speculative != nullptr) {
        speculative = speculative->cast_to_ptr_type(ptr->ptr())->is_ptr();
      } else {
        speculative = ptr;
      }
    }
  }

  if (speculative != current_type->speculative()) {
    // Build a type with a speculative type (what we think we know
    // about the type but will need a guard when we use it)
    const TypeOopPtr* spec_type = TypeOopPtr::make(TypePtr::BotPTR, Type::Offset::bottom, TypeOopPtr::InstanceBot, speculative);
    // We're changing the type, we need a new CheckCast node to carry
    // the new type. The new type depends on the control: what
    // profiling tells us is only valid from here as far as we can
    // tell.
    Node* cast = new CheckCastPPNode(control(), n, current_type->remove_speculative()->join_speculative(spec_type));
    cast = _gvn.transform(cast);
    replace_in_map(n, cast);
    n = cast;
  }

  return n;
}

/**
 * Record profiling data from receiver profiling at an invoke with the
 * type system so that it can propagate it (speculation)
 *
 * @param n  receiver node
 *
 * @return   node with improved type
 */
Node* GraphKit::record_profiled_receiver_for_speculation(Node* n) {
  if (!UseTypeSpeculation) {
    return n;
  }
  ciKlass* exact_kls = profile_has_unique_klass();
  ProfilePtrKind ptr_kind = ProfileMaybeNull;
  if ((java_bc() == Bytecodes::_checkcast ||
       java_bc() == Bytecodes::_instanceof ||
       java_bc() == Bytecodes::_aastore) &&
      method()->method_data()->is_mature()) {
    ciProfileData* data = method()->method_data()->bci_to_data(bci());
    if (data != nullptr) {
      if (java_bc() == Bytecodes::_aastore) {
        ciKlass* array_type = nullptr;
        ciKlass* element_type = nullptr;
        ProfilePtrKind element_ptr = ProfileMaybeNull;
        bool flat_array = true;
        bool null_free_array = true;
        method()->array_access_profiled_type(bci(), array_type, element_type, element_ptr, flat_array, null_free_array);
        exact_kls = element_type;
        ptr_kind = element_ptr;
      } else {
        if (!data->as_BitData()->null_seen()) {
          ptr_kind = ProfileNeverNull;
        } else {
          if (TypeProfileCasts) {
            assert(data->is_ReceiverTypeData(), "bad profile data type");
            ciReceiverTypeData* call = (ciReceiverTypeData*)data->as_ReceiverTypeData();
            uint i = 0;
            for (; i < call->row_limit(); i++) {
              ciKlass* receiver = call->receiver(i);
              if (receiver != nullptr) {
                break;
              }
            }
            ptr_kind = (i == call->row_limit()) ? ProfileAlwaysNull : ProfileMaybeNull;
          }
        }
      }
    }
  }
  return record_profile_for_speculation(n, exact_kls, ptr_kind);
}

/**
 * Record profiling data from argument profiling at an invoke with the
 * type system so that it can propagate it (speculation)
 *
 * @param dest_method  target method for the call
 * @param bc           what invoke bytecode is this?
 */
void GraphKit::record_profiled_arguments_for_speculation(ciMethod* dest_method, Bytecodes::Code bc) {
  if (!UseTypeSpeculation) {
    return;
  }
  const TypeFunc* tf    = TypeFunc::make(dest_method);
  int             nargs = tf->domain_sig()->cnt() - TypeFunc::Parms;
  int skip = Bytecodes::has_receiver(bc) ? 1 : 0;
  for (int j = skip, i = 0; j < nargs && i < TypeProfileArgsLimit; j++) {
    const Type *targ = tf->domain_sig()->field_at(j + TypeFunc::Parms);
    if (is_reference_type(targ->basic_type())) {
      ProfilePtrKind ptr_kind = ProfileMaybeNull;
      ciKlass* better_type = nullptr;
      if (method()->argument_profiled_type(bci(), i, better_type, ptr_kind)) {
        record_profile_for_speculation(argument(j), better_type, ptr_kind);
      }
      i++;
    }
  }
}

/**
 * Record profiling data from parameter profiling at an invoke with
 * the type system so that it can propagate it (speculation)
 */
void GraphKit::record_profiled_parameters_for_speculation() {
  if (!UseTypeSpeculation) {
    return;
  }
  for (int i = 0, j = 0; i < method()->arg_size() ; i++) {
    if (_gvn.type(local(i))->isa_oopptr()) {
      ProfilePtrKind ptr_kind = ProfileMaybeNull;
      ciKlass* better_type = nullptr;
      if (method()->parameter_profiled_type(j, better_type, ptr_kind)) {
        record_profile_for_speculation(local(i), better_type, ptr_kind);
      }
      j++;
    }
  }
}

/**
 * Record profiling data from return value profiling at an invoke with
 * the type system so that it can propagate it (speculation)
 */
void GraphKit::record_profiled_return_for_speculation() {
  if (!UseTypeSpeculation) {
    return;
  }
  ProfilePtrKind ptr_kind = ProfileMaybeNull;
  ciKlass* better_type = nullptr;
  if (method()->return_profiled_type(bci(), better_type, ptr_kind)) {
    // If profiling reports a single type for the return value,
    // feed it to the type system so it can propagate it as a
    // speculative type
    record_profile_for_speculation(stack(sp()-1), better_type, ptr_kind);
  }
}


//=============================================================================
// Generate a fast path/slow path idiom.  Graph looks like:
// [foo] indicates that 'foo' is a parameter
//
//              [in]     null
//                 \    /
//                  CmpP
//                  Bool ne
//                   If
//                  /  \
//              True    False-<2>
//              / |
//             /  cast_not_null
//           Load  |    |   ^
//        [fast_test]   |   |
// gvn to   opt_test    |   |
//          /    \      |  <1>
//      True     False  |
//        |         \\  |
//   [slow_call]     \[fast_result]
//    Ctl   Val       \      \
//     |               \      \
//    Catch       <1>   \      \
//   /    \        ^     \      \
//  Ex    No_Ex    |      \      \
//  |       \   \  |       \ <2>  \
//  ...      \  [slow_res] |  |    \   [null_result]
//            \         \--+--+---  |  |
//             \           | /    \ | /
//              --------Region     Phi
//
//=============================================================================
// Code is structured as a series of driver functions all called 'do_XXX' that
// call a set of helper functions.  Helper functions first, then drivers.

//------------------------------null_check_oop---------------------------------
// Null check oop.  Set null-path control into Region in slot 3.
// Make a cast-not-nullness use the other not-null control.  Return cast.
Node* GraphKit::null_check_oop(Node* value, Node* *null_control,
                               bool never_see_null,
                               bool safe_for_replace,
                               bool speculative) {
  // Initial null check taken path
  (*null_control) = top();
  Node* cast = null_check_common(value, T_OBJECT, false, null_control, speculative);

  // Generate uncommon_trap:
  if (never_see_null && (*null_control) != top()) {
    // If we see an unexpected null at a check-cast we record it and force a
    // recompile; the offending check-cast will be compiled to handle nulls.
    // If we see more than one offending BCI, then all checkcasts in the
    // method will be compiled to handle nulls.
    PreserveJVMState pjvms(this);
    set_control(*null_control);
    replace_in_map(value, null());
    Deoptimization::DeoptReason reason = Deoptimization::reason_null_check(speculative);
    uncommon_trap(reason,
                  Deoptimization::Action_make_not_entrant);
    (*null_control) = top();    // null path is dead
  }
  if ((*null_control) == top() && safe_for_replace) {
    replace_in_map(value, cast);
  }

  // Cast away null-ness on the result
  return cast;
}

//------------------------------opt_iff----------------------------------------
// Optimize the fast-check IfNode.  Set the fast-path region slot 2.
// Return slow-path control.
Node* GraphKit::opt_iff(Node* region, Node* iff) {
  IfNode *opt_iff = _gvn.transform(iff)->as_If();

  // Fast path taken; set region slot 2
  Node *fast_taken = _gvn.transform( new IfFalseNode(opt_iff) );
  region->init_req(2,fast_taken); // Capture fast-control

  // Fast path not-taken, i.e. slow path
  Node *slow_taken = _gvn.transform( new IfTrueNode(opt_iff) );
  return slow_taken;
}

//-----------------------------make_runtime_call-------------------------------
Node* GraphKit::make_runtime_call(int flags,
                                  const TypeFunc* call_type, address call_addr,
                                  const char* call_name,
                                  const TypePtr* adr_type,
                                  // The following parms are all optional.
                                  // The first null ends the list.
                                  Node* parm0, Node* parm1,
                                  Node* parm2, Node* parm3,
                                  Node* parm4, Node* parm5,
                                  Node* parm6, Node* parm7) {
  assert(call_addr != nullptr, "must not call null targets");

  // Slow-path call
  bool is_leaf = !(flags & RC_NO_LEAF);
  bool has_io  = (!is_leaf && !(flags & RC_NO_IO));
  if (call_name == nullptr) {
    assert(!is_leaf, "must supply name for leaf");
    call_name = OptoRuntime::stub_name(call_addr);
  }
  CallNode* call;
  if (!is_leaf) {
    call = new CallStaticJavaNode(call_type, call_addr, call_name, adr_type);
  } else if (flags & RC_NO_FP) {
    call = new CallLeafNoFPNode(call_type, call_addr, call_name, adr_type);
  } else  if (flags & RC_VECTOR){
    uint num_bits = call_type->range_sig()->field_at(TypeFunc::Parms)->is_vect()->length_in_bytes() * BitsPerByte;
    call = new CallLeafVectorNode(call_type, call_addr, call_name, adr_type, num_bits);
  } else if (flags & RC_PURE) {
    call = new CallLeafPureNode(call_type, call_addr, call_name, adr_type);
  } else {
    call = new CallLeafNode(call_type, call_addr, call_name, adr_type);
  }

  // The following is similar to set_edges_for_java_call,
  // except that the memory effects of the call are restricted to AliasIdxRaw.

  // Slow path call has no side-effects, uses few values
  bool wide_in  = !(flags & RC_NARROW_MEM);
  bool wide_out = (C->get_alias_index(adr_type) == Compile::AliasIdxBot);

  Node* prev_mem = nullptr;
  if (wide_in) {
    prev_mem = set_predefined_input_for_runtime_call(call);
  } else {
    assert(!wide_out, "narrow in => narrow out");
    Node* narrow_mem = memory(adr_type);
    prev_mem = set_predefined_input_for_runtime_call(call, narrow_mem);
  }

  // Hook each parm in order.  Stop looking at the first null.
  if (parm0 != nullptr) { call->init_req(TypeFunc::Parms+0, parm0);
  if (parm1 != nullptr) { call->init_req(TypeFunc::Parms+1, parm1);
  if (parm2 != nullptr) { call->init_req(TypeFunc::Parms+2, parm2);
  if (parm3 != nullptr) { call->init_req(TypeFunc::Parms+3, parm3);
  if (parm4 != nullptr) { call->init_req(TypeFunc::Parms+4, parm4);
  if (parm5 != nullptr) { call->init_req(TypeFunc::Parms+5, parm5);
  if (parm6 != nullptr) { call->init_req(TypeFunc::Parms+6, parm6);
  if (parm7 != nullptr) { call->init_req(TypeFunc::Parms+7, parm7);
  /* close each nested if ===> */  } } } } } } } }
  assert(call->in(call->req()-1) != nullptr || (call->req()-1) > (TypeFunc::Parms+7), "must initialize all parms");

  if (!is_leaf) {
    // Non-leaves can block and take safepoints:
    add_safepoint_edges(call, ((flags & RC_MUST_THROW) != 0));
  }
  // Non-leaves can throw exceptions:
  if (has_io) {
    call->set_req(TypeFunc::I_O, i_o());
  }

  if (flags & RC_UNCOMMON) {
    // Set the count to a tiny probability.  Cf. Estimate_Block_Frequency.
    // (An "if" probability corresponds roughly to an unconditional count.
    // Sort of.)
    call->set_cnt(PROB_UNLIKELY_MAG(4));
  }

  Node* c = _gvn.transform(call);
  assert(c == call, "cannot disappear");

  if (wide_out) {
    // Slow path call has full side-effects.
    set_predefined_output_for_runtime_call(call);
  } else {
    // Slow path call has few side-effects, and/or sets few values.
    set_predefined_output_for_runtime_call(call, prev_mem, adr_type);
  }

  if (has_io) {
    set_i_o(_gvn.transform(new ProjNode(call, TypeFunc::I_O)));
  }
  return call;

}

// i2b
Node* GraphKit::sign_extend_byte(Node* in) {
  Node* tmp = _gvn.transform(new LShiftINode(in, _gvn.intcon(24)));
  return _gvn.transform(new RShiftINode(tmp, _gvn.intcon(24)));
}

// i2s
Node* GraphKit::sign_extend_short(Node* in) {
  Node* tmp = _gvn.transform(new LShiftINode(in, _gvn.intcon(16)));
  return _gvn.transform(new RShiftINode(tmp, _gvn.intcon(16)));
}


//------------------------------merge_memory-----------------------------------
// Merge memory from one path into the current memory state.
void GraphKit::merge_memory(Node* new_mem, Node* region, int new_path) {
  for (MergeMemStream mms(merged_memory(), new_mem->as_MergeMem()); mms.next_non_empty2(); ) {
    Node* old_slice = mms.force_memory();
    Node* new_slice = mms.memory2();
    if (old_slice != new_slice) {
      PhiNode* phi;
      if (old_slice->is_Phi() && old_slice->as_Phi()->region() == region) {
        if (mms.is_empty()) {
          // clone base memory Phi's inputs for this memory slice
          assert(old_slice == mms.base_memory(), "sanity");
          phi = PhiNode::make(region, nullptr, Type::MEMORY, mms.adr_type(C));
          _gvn.set_type(phi, Type::MEMORY);
          for (uint i = 1; i < phi->req(); i++) {
            phi->init_req(i, old_slice->in(i));
          }
        } else {
          phi = old_slice->as_Phi(); // Phi was generated already
        }
      } else {
        phi = PhiNode::make(region, old_slice, Type::MEMORY, mms.adr_type(C));
        _gvn.set_type(phi, Type::MEMORY);
      }
      phi->set_req(new_path, new_slice);
      mms.set_memory(phi);
    }
  }
}

//------------------------------make_slow_call_ex------------------------------
// Make the exception handler hookups for the slow call
void GraphKit::make_slow_call_ex(Node* call, ciInstanceKlass* ex_klass, bool separate_io_proj, bool deoptimize) {
  if (stopped())  return;

  // Make a catch node with just two handlers:  fall-through and catch-all
  Node* i_o  = _gvn.transform( new ProjNode(call, TypeFunc::I_O, separate_io_proj) );
  Node* catc = _gvn.transform( new CatchNode(control(), i_o, 2) );
  Node* norm = new CatchProjNode(catc, CatchProjNode::fall_through_index, CatchProjNode::no_handler_bci);
  _gvn.set_type_bottom(norm);
  C->record_for_igvn(norm);
  Node* excp = _gvn.transform( new CatchProjNode(catc, CatchProjNode::catch_all_index,    CatchProjNode::no_handler_bci) );

  { PreserveJVMState pjvms(this);
    set_control(excp);
    set_i_o(i_o);

    if (excp != top()) {
      if (deoptimize) {
        // Deoptimize if an exception is caught. Don't construct exception state in this case.
        uncommon_trap(Deoptimization::Reason_unhandled,
                      Deoptimization::Action_none);
      } else {
        // Create an exception state also.
        // Use an exact type if the caller has a specific exception.
        const Type* ex_type = TypeOopPtr::make_from_klass_unique(ex_klass)->cast_to_ptr_type(TypePtr::NotNull);
        Node*       ex_oop  = new CreateExNode(ex_type, control(), i_o);
        add_exception_state(make_exception_state(_gvn.transform(ex_oop)));
      }
    }
  }

  // Get the no-exception control from the CatchNode.
  set_control(norm);
}

static IfNode* gen_subtype_check_compare(Node* ctrl, Node* in1, Node* in2, BoolTest::mask test, float p, PhaseGVN& gvn, BasicType bt) {
  Node* cmp = nullptr;
  switch(bt) {
  case T_INT: cmp = new CmpINode(in1, in2); break;
  case T_ADDRESS: cmp = new CmpPNode(in1, in2); break;
  default: fatal("unexpected comparison type %s", type2name(bt));
  }
  cmp = gvn.transform(cmp);
  Node* bol = gvn.transform(new BoolNode(cmp, test));
  IfNode* iff = new IfNode(ctrl, bol, p, COUNT_UNKNOWN);
  gvn.transform(iff);
  if (!bol->is_Con()) gvn.record_for_igvn(iff);
  return iff;
}

//-------------------------------gen_subtype_check-----------------------------
// Generate a subtyping check.  Takes as input the subtype and supertype.
// Returns 2 values: sets the default control() to the true path and returns
// the false path.  Only reads invariant memory; sets no (visible) memory.
// The PartialSubtypeCheckNode sets the hidden 1-word cache in the encoding
// but that's not exposed to the optimizer.  This call also doesn't take in an
// Object; if you wish to check an Object you need to load the Object's class
// prior to coming here.
Node* Phase::gen_subtype_check(Node* subklass, Node* superklass, Node** ctrl, Node* mem, PhaseGVN& gvn,
                               ciMethod* method, int bci) {
  Compile* C = gvn.C;
  if ((*ctrl)->is_top()) {
    return C->top();
  }

  const TypeKlassPtr* klass_ptr_type = gvn.type(superklass)->is_klassptr();
  // For a direct pointer comparison, we need the refined array klass pointer
  Node* vm_superklass = superklass;
  if (klass_ptr_type->isa_aryklassptr() && klass_ptr_type->klass_is_exact()) {
    assert(!klass_ptr_type->is_aryklassptr()->is_refined_type(), "Unexpected refined array klass pointer");
    vm_superklass = gvn.makecon(klass_ptr_type->is_aryklassptr()->cast_to_refined_array_klass_ptr());
  }

  // Fast check for identical types, perhaps identical constants.
  // The types can even be identical non-constants, in cases
  // involving Array.newInstance, Object.clone, etc.
  if (subklass == superklass)
    return C->top();             // false path is dead; no test needed.

  if (gvn.type(superklass)->singleton()) {
    const TypeKlassPtr* superk = gvn.type(superklass)->is_klassptr();
    const TypeKlassPtr* subk   = gvn.type(subklass)->is_klassptr();

    // In the common case of an exact superklass, try to fold up the
    // test before generating code.  You may ask, why not just generate
    // the code and then let it fold up?  The answer is that the generated
    // code will necessarily include null checks, which do not always
    // completely fold away.  If they are also needless, then they turn
    // into a performance loss.  Example:
    //    Foo[] fa = blah(); Foo x = fa[0]; fa[1] = x;
    // Here, the type of 'fa' is often exact, so the store check
    // of fa[1]=x will fold up, without testing the nullness of x.
    //
    // At macro expansion, we would have already folded the SubTypeCheckNode
    // being expanded here because we always perform the static sub type
    // check in SubTypeCheckNode::sub() regardless of whether
    // StressReflectiveCode is set or not. We can therefore skip this
    // static check when StressReflectiveCode is on.
    switch (C->static_subtype_check(superk, subk)) {
    case Compile::SSC_always_false:
      {
        Node* always_fail = *ctrl;
        *ctrl = gvn.C->top();
        return always_fail;
      }
    case Compile::SSC_always_true:
      return C->top();
    case Compile::SSC_easy_test:
      {
        // Just do a direct pointer compare and be done.
        IfNode* iff = gen_subtype_check_compare(*ctrl, subklass, vm_superklass, BoolTest::eq, PROB_STATIC_FREQUENT, gvn, T_ADDRESS);
        *ctrl = gvn.transform(new IfTrueNode(iff));
        return gvn.transform(new IfFalseNode(iff));
      }
    case Compile::SSC_full_test:
      break;
    default:
      ShouldNotReachHere();
    }
  }

  // %%% Possible further optimization:  Even if the superklass is not exact,
  // if the subklass is the unique subtype of the superklass, the check
  // will always succeed.  We could leave a dependency behind to ensure this.

  // First load the super-klass's check-offset
  Node *p1 = gvn.transform(new AddPNode(superklass, superklass, gvn.MakeConX(in_bytes(Klass::super_check_offset_offset()))));
  Node* m = C->immutable_memory();
  Node *chk_off = gvn.transform(new LoadINode(nullptr, m, p1, gvn.type(p1)->is_ptr(), TypeInt::INT, MemNode::unordered));
  int cacheoff_con = in_bytes(Klass::secondary_super_cache_offset());
  const TypeInt* chk_off_t = chk_off->Value(&gvn)->isa_int();
  int chk_off_con = (chk_off_t != nullptr && chk_off_t->is_con()) ? chk_off_t->get_con() : cacheoff_con;
  bool might_be_cache = (chk_off_con == cacheoff_con);

  // Load from the sub-klass's super-class display list, or a 1-word cache of
  // the secondary superclass list, or a failing value with a sentinel offset
  // if the super-klass is an interface or exceptionally deep in the Java
  // hierarchy and we have to scan the secondary superclass list the hard way.
  // Worst-case type is a little odd: null is allowed as a result (usually
  // klass loads can never produce a null).
  Node *chk_off_X = chk_off;
#ifdef _LP64
  chk_off_X = gvn.transform(new ConvI2LNode(chk_off_X));
#endif
  Node *p2 = gvn.transform(new AddPNode(subklass,subklass,chk_off_X));
  // For some types like interfaces the following loadKlass is from a 1-word
  // cache which is mutable so can't use immutable memory.  Other
  // types load from the super-class display table which is immutable.
  Node *kmem = C->immutable_memory();
  // secondary_super_cache is not immutable but can be treated as such because:
  // - no ideal node writes to it in a way that could cause an
  //   incorrect/missed optimization of the following Load.
  // - it's a cache so, worse case, not reading the latest value
  //   wouldn't cause incorrect execution
  if (might_be_cache && mem != nullptr) {
    kmem = mem->is_MergeMem() ? mem->as_MergeMem()->memory_at(C->get_alias_index(gvn.type(p2)->is_ptr())) : mem;
  }
  Node* nkls = gvn.transform(LoadKlassNode::make(gvn, kmem, p2, gvn.type(p2)->is_ptr(), TypeInstKlassPtr::OBJECT_OR_NULL));

  // Compile speed common case: ARE a subtype and we canNOT fail
  if (superklass == nkls) {
    return C->top();             // false path is dead; no test needed.
  }

  // Gather the various success & failures here
  RegionNode* r_not_subtype = new RegionNode(3);
  gvn.record_for_igvn(r_not_subtype);
  RegionNode* r_ok_subtype = new RegionNode(4);
  gvn.record_for_igvn(r_ok_subtype);

  // If we might perform an expensive check, first try to take advantage of profile data that was attached to the
  // SubTypeCheck node
  if (might_be_cache && method != nullptr && VM_Version::profile_all_receivers_at_type_check()) {
    ciCallProfile profile = method->call_profile_at_bci(bci);
    float total_prob = 0;
    for (int i = 0; profile.has_receiver(i); ++i) {
      float prob = profile.receiver_prob(i);
      total_prob += prob;
    }
    if (total_prob * 100. >= TypeProfileSubTypeCheckCommonThreshold) {
      const TypeKlassPtr* superk = gvn.type(superklass)->is_klassptr();
      for (int i = 0; profile.has_receiver(i); ++i) {
        ciKlass* klass = profile.receiver(i);
        const TypeKlassPtr* klass_t = TypeKlassPtr::make(klass);
        Compile::SubTypeCheckResult result = C->static_subtype_check(superk, klass_t);
        if (result != Compile::SSC_always_true && result != Compile::SSC_always_false) {
          continue;
        }
        if (klass_t->isa_aryklassptr()) {
          // For a direct pointer comparison, we need the refined array klass pointer
          klass_t = klass_t->is_aryklassptr()->cast_to_refined_array_klass_ptr();
        }
        float prob = profile.receiver_prob(i);
        ConNode* klass_node = gvn.makecon(klass_t);
        IfNode* iff = gen_subtype_check_compare(*ctrl, subklass, klass_node, BoolTest::eq, prob, gvn, T_ADDRESS);
        Node* iftrue = gvn.transform(new IfTrueNode(iff));

        if (result == Compile::SSC_always_true) {
          r_ok_subtype->add_req(iftrue);
        } else {
          assert(result == Compile::SSC_always_false, "");
          r_not_subtype->add_req(iftrue);
        }
        *ctrl = gvn.transform(new IfFalseNode(iff));
      }
    }
  }

  // See if we get an immediate positive hit.  Happens roughly 83% of the
  // time.  Test to see if the value loaded just previously from the subklass
  // is exactly the superklass.
  IfNode *iff1 = gen_subtype_check_compare(*ctrl, superklass, nkls, BoolTest::eq, PROB_LIKELY(0.83f), gvn, T_ADDRESS);
  Node *iftrue1 = gvn.transform( new IfTrueNode (iff1));
  *ctrl = gvn.transform(new IfFalseNode(iff1));

  // Compile speed common case: Check for being deterministic right now.  If
  // chk_off is a constant and not equal to cacheoff then we are NOT a
  // subklass.  In this case we need exactly the 1 test above and we can
  // return those results immediately.
  if (!might_be_cache) {
    Node* not_subtype_ctrl = *ctrl;
    *ctrl = iftrue1; // We need exactly the 1 test above
    PhaseIterGVN* igvn = gvn.is_IterGVN();
    if (igvn != nullptr) {
      igvn->remove_globally_dead_node(r_ok_subtype);
      igvn->remove_globally_dead_node(r_not_subtype);
    }
    return not_subtype_ctrl;
  }

  r_ok_subtype->init_req(1, iftrue1);

  // Check for immediate negative hit.  Happens roughly 11% of the time (which
  // is roughly 63% of the remaining cases).  Test to see if the loaded
  // check-offset points into the subklass display list or the 1-element
  // cache.  If it points to the display (and NOT the cache) and the display
  // missed then it's not a subtype.
  Node *cacheoff = gvn.intcon(cacheoff_con);
  IfNode *iff2 = gen_subtype_check_compare(*ctrl, chk_off, cacheoff, BoolTest::ne, PROB_LIKELY(0.63f), gvn, T_INT);
  r_not_subtype->init_req(1, gvn.transform(new IfTrueNode (iff2)));
  *ctrl = gvn.transform(new IfFalseNode(iff2));

  // Check for self.  Very rare to get here, but it is taken 1/3 the time.
  // No performance impact (too rare) but allows sharing of secondary arrays
  // which has some footprint reduction.
  IfNode *iff3 = gen_subtype_check_compare(*ctrl, subklass, vm_superklass, BoolTest::eq, PROB_LIKELY(0.36f), gvn, T_ADDRESS);
  r_ok_subtype->init_req(2, gvn.transform(new IfTrueNode(iff3)));
  *ctrl = gvn.transform(new IfFalseNode(iff3));

  // -- Roads not taken here: --
  // We could also have chosen to perform the self-check at the beginning
  // of this code sequence, as the assembler does.  This would not pay off
  // the same way, since the optimizer, unlike the assembler, can perform
  // static type analysis to fold away many successful self-checks.
  // Non-foldable self checks work better here in second position, because
  // the initial primary superclass check subsumes a self-check for most
  // types.  An exception would be a secondary type like array-of-interface,
  // which does not appear in its own primary supertype display.
  // Finally, we could have chosen to move the self-check into the
  // PartialSubtypeCheckNode, and from there out-of-line in a platform
  // dependent manner.  But it is worthwhile to have the check here,
  // where it can be perhaps be optimized.  The cost in code space is
  // small (register compare, branch).

  // Now do a linear scan of the secondary super-klass array.  Again, no real
  // performance impact (too rare) but it's gotta be done.
  // Since the code is rarely used, there is no penalty for moving it
  // out of line, and it can only improve I-cache density.
  // The decision to inline or out-of-line this final check is platform
  // dependent, and is found in the AD file definition of PartialSubtypeCheck.
  Node* psc = gvn.transform(
    new PartialSubtypeCheckNode(*ctrl, subklass, superklass));

  IfNode *iff4 = gen_subtype_check_compare(*ctrl, psc, gvn.zerocon(T_OBJECT), BoolTest::ne, PROB_FAIR, gvn, T_ADDRESS);
  r_not_subtype->init_req(2, gvn.transform(new IfTrueNode (iff4)));
  r_ok_subtype ->init_req(3, gvn.transform(new IfFalseNode(iff4)));

  // Return false path; set default control to true path.
  *ctrl = gvn.transform(r_ok_subtype);
  return gvn.transform(r_not_subtype);
}

Node* GraphKit::gen_subtype_check(Node* obj_or_subklass, Node* superklass) {
  const Type* sub_t = _gvn.type(obj_or_subklass);
  if (sub_t->make_oopptr() != nullptr && sub_t->make_oopptr()->is_inlinetypeptr()) {
    sub_t = TypeKlassPtr::make(sub_t->inline_klass());
    obj_or_subklass = makecon(sub_t);
  }
  bool expand_subtype_check = C->post_loop_opts_phase(); // macro node expansion is over
  if (expand_subtype_check) {
    MergeMemNode* mem = merged_memory();
    Node* ctrl = control();
    Node* subklass = obj_or_subklass;
    if (!sub_t->isa_klassptr()) {
      subklass = load_object_klass(obj_or_subklass);
    }

    Node* n = Phase::gen_subtype_check(subklass, superklass, &ctrl, mem, _gvn, method(), bci());
    set_control(ctrl);
    return n;
  }

  Node* check = _gvn.transform(new SubTypeCheckNode(C, obj_or_subklass, superklass, method(), bci()));
  Node* bol = _gvn.transform(new BoolNode(check, BoolTest::eq));
  IfNode* iff = create_and_xform_if(control(), bol, PROB_STATIC_FREQUENT, COUNT_UNKNOWN);
  set_control(_gvn.transform(new IfTrueNode(iff)));
  return _gvn.transform(new IfFalseNode(iff));
}

// Profile-driven exact type check:
Node* GraphKit::type_check_receiver(Node* receiver, ciKlass* klass,
                                    float prob, Node* *casted_receiver) {
  assert(!klass->is_interface(), "no exact type check on interfaces");
  Node* fail = top();
  const Type* rec_t = _gvn.type(receiver);
  if (rec_t->is_inlinetypeptr()) {
    if (klass->equals(rec_t->inline_klass())) {
      (*casted_receiver) = receiver; // Always passes
    } else {
      (*casted_receiver) = top();    // Always fails
      fail = control();
      set_control(top());
    }
    return fail;
  }
  const TypeKlassPtr* tklass = TypeKlassPtr::make(klass, Type::trust_interfaces);
  if (tklass->isa_aryklassptr()) {
    // For a direct pointer comparison, we need the refined array klass pointer
    tklass = tklass->is_aryklassptr()->cast_to_refined_array_klass_ptr();
  }
  Node* recv_klass = load_object_klass(receiver);
  fail = type_check(recv_klass, tklass, prob);

  if (!stopped()) {
    const TypeOopPtr* receiver_type = _gvn.type(receiver)->isa_oopptr();
    const TypeOopPtr* recv_xtype = tklass->as_instance_type();
    assert(recv_xtype->klass_is_exact(), "");

    if (!receiver_type->higher_equal(recv_xtype)) { // ignore redundant casts
      // Subsume downstream occurrences of receiver with a cast to
      // recv_xtype, since now we know what the type will be.
      Node* cast = new CheckCastPPNode(control(), receiver, recv_xtype);
      Node* res = _gvn.transform(cast);
      if (recv_xtype->is_inlinetypeptr()) {
        assert(!gvn().type(res)->maybe_null(), "receiver should never be null");
        res = InlineTypeNode::make_from_oop(this, res, recv_xtype->inline_klass());
      }
      (*casted_receiver) = res;
      assert(!(*casted_receiver)->is_top(), "that path should be unreachable");
      // (User must make the replace_in_map call.)
    }
  }

  return fail;
}

Node* GraphKit::type_check(Node* recv_klass, const TypeKlassPtr* tklass,
                           float prob) {
  Node* want_klass = makecon(tklass);
  Node* cmp = _gvn.transform(new CmpPNode(recv_klass, want_klass));
  Node* bol = _gvn.transform(new BoolNode(cmp, BoolTest::eq));
  IfNode* iff = create_and_xform_if(control(), bol, prob, COUNT_UNKNOWN);
  set_control(_gvn.transform(new IfTrueNode (iff)));
  Node* fail = _gvn.transform(new IfFalseNode(iff));
  return fail;
}

//------------------------------subtype_check_receiver-------------------------
Node* GraphKit::subtype_check_receiver(Node* receiver, ciKlass* klass,
                                       Node** casted_receiver) {
  const TypeKlassPtr* tklass = TypeKlassPtr::make(klass, Type::trust_interfaces)->try_improve();
  Node* want_klass = makecon(tklass);

  Node* slow_ctl = gen_subtype_check(receiver, want_klass);

  // Ignore interface type information until interface types are properly tracked.
  if (!stopped() && !klass->is_interface()) {
    const TypeOopPtr* receiver_type = _gvn.type(receiver)->isa_oopptr();
    const TypeOopPtr* recv_type = tklass->cast_to_exactness(false)->is_klassptr()->as_instance_type();
    if (receiver_type != nullptr && !receiver_type->higher_equal(recv_type)) { // ignore redundant casts
      Node* cast = _gvn.transform(new CheckCastPPNode(control(), receiver, recv_type));
      if (recv_type->is_inlinetypeptr()) {
        cast = InlineTypeNode::make_from_oop(this, cast, recv_type->inline_klass());
      }
      (*casted_receiver) = cast;
    }
  }

  return slow_ctl;
}

//------------------------------seems_never_null-------------------------------
// Use null_seen information if it is available from the profile.
// If we see an unexpected null at a type check we record it and force a
// recompile; the offending check will be recompiled to handle nulls.
// If we see several offending BCIs, then all checks in the
// method will be recompiled.
bool GraphKit::seems_never_null(Node* obj, ciProfileData* data, bool& speculating) {
  speculating = !_gvn.type(obj)->speculative_maybe_null();
  Deoptimization::DeoptReason reason = Deoptimization::reason_null_check(speculating);
  if (UncommonNullCast               // Cutout for this technique
      && obj != null()               // And not the -Xcomp stupid case?
      && !too_many_traps(reason)
      ) {
    if (speculating) {
      return true;
    }
    if (data == nullptr)
      // Edge case:  no mature data.  Be optimistic here.
      return true;
    // If the profile has not seen a null, assume it won't happen.
    assert(java_bc() == Bytecodes::_checkcast ||
           java_bc() == Bytecodes::_instanceof ||
           java_bc() == Bytecodes::_aastore, "MDO must collect null_seen bit here");
    return !data->as_BitData()->null_seen();
  }
  speculating = false;
  return false;
}

void GraphKit::guard_klass_being_initialized(Node* klass) {
  int init_state_off = in_bytes(InstanceKlass::init_state_offset());
  Node* adr = basic_plus_adr(top(), klass, init_state_off);
  Node* init_state = LoadNode::make(_gvn, nullptr, immutable_memory(), adr,
                                    adr->bottom_type()->is_ptr(), TypeInt::BYTE,
                                    T_BYTE, MemNode::acquire);
  init_state = _gvn.transform(init_state);

  Node* being_initialized_state = makecon(TypeInt::make(InstanceKlass::being_initialized));

  Node* chk = _gvn.transform(new CmpINode(being_initialized_state, init_state));
  Node* tst = _gvn.transform(new BoolNode(chk, BoolTest::eq));

  { BuildCutout unless(this, tst, PROB_MAX);
    uncommon_trap(Deoptimization::Reason_initialized, Deoptimization::Action_reinterpret);
  }
}

void GraphKit::guard_init_thread(Node* klass) {
  int init_thread_off = in_bytes(InstanceKlass::init_thread_offset());
  Node* adr = basic_plus_adr(top(), klass, init_thread_off);

  Node* init_thread = LoadNode::make(_gvn, nullptr, immutable_memory(), adr,
                                     adr->bottom_type()->is_ptr(), TypePtr::NOTNULL,
                                     T_ADDRESS, MemNode::unordered);
  init_thread = _gvn.transform(init_thread);

  Node* cur_thread = _gvn.transform(new ThreadLocalNode());

  Node* chk = _gvn.transform(new CmpPNode(cur_thread, init_thread));
  Node* tst = _gvn.transform(new BoolNode(chk, BoolTest::eq));

  { BuildCutout unless(this, tst, PROB_MAX);
    uncommon_trap(Deoptimization::Reason_uninitialized, Deoptimization::Action_none);
  }
}

void GraphKit::clinit_barrier(ciInstanceKlass* ik, ciMethod* context) {
  if (ik->is_being_initialized()) {
    if (C->needs_clinit_barrier(ik, context)) {
      Node* klass = makecon(TypeKlassPtr::make(ik));
      guard_klass_being_initialized(klass);
      guard_init_thread(klass);
      insert_mem_bar(Op_MemBarCPUOrder);
    }
  } else if (ik->is_initialized()) {
    return; // no barrier needed
  } else {
    uncommon_trap(Deoptimization::Reason_uninitialized,
                  Deoptimization::Action_reinterpret,
                  nullptr);
  }
}

//------------------------maybe_cast_profiled_receiver-------------------------
// If the profile has seen exactly one type, narrow to exactly that type.
// Subsequent type checks will always fold up.
Node* GraphKit::maybe_cast_profiled_receiver(Node* not_null_obj,
                                             const TypeKlassPtr* require_klass,
                                             ciKlass* spec_klass,
                                             bool safe_for_replace) {
  if (!UseTypeProfile || !TypeProfileCasts) return nullptr;

  Deoptimization::DeoptReason reason = Deoptimization::reason_class_check(spec_klass != nullptr);

  // Make sure we haven't already deoptimized from this tactic.
  if (too_many_traps_or_recompiles(reason))
    return nullptr;

  // (No, this isn't a call, but it's enough like a virtual call
  // to use the same ciMethod accessor to get the profile info...)
  // If we have a speculative type use it instead of profiling (which
  // may not help us)
  ciKlass* exact_kls = spec_klass;
  if (exact_kls == nullptr) {
    if (java_bc() == Bytecodes::_aastore) {
      ciKlass* array_type = nullptr;
      ciKlass* element_type = nullptr;
      ProfilePtrKind element_ptr = ProfileMaybeNull;
      bool flat_array = true;
      bool null_free_array = true;
      method()->array_access_profiled_type(bci(), array_type, element_type, element_ptr, flat_array, null_free_array);
      exact_kls = element_type;
    } else {
      exact_kls = profile_has_unique_klass();
    }
  }
  if (exact_kls != nullptr) {// no cast failures here
    if (require_klass == nullptr ||
        C->static_subtype_check(require_klass, TypeKlassPtr::make(exact_kls, Type::trust_interfaces)) == Compile::SSC_always_true) {
      // If we narrow the type to match what the type profile sees or
      // the speculative type, we can then remove the rest of the
      // cast.
      // This is a win, even if the exact_kls is very specific,
      // because downstream operations, such as method calls,
      // will often benefit from the sharper type.
      Node* exact_obj = not_null_obj; // will get updated in place...
      Node* slow_ctl  = type_check_receiver(exact_obj, exact_kls, 1.0,
                                            &exact_obj);
      { PreserveJVMState pjvms(this);
        set_control(slow_ctl);
        uncommon_trap_exact(reason, Deoptimization::Action_maybe_recompile);
      }
      if (safe_for_replace) {
        replace_in_map(not_null_obj, exact_obj);
      }
      return exact_obj;
    }
    // assert(ssc == Compile::SSC_always_true)... except maybe the profile lied to us.
  }

  return nullptr;
}

/**
 * Cast obj to type and emit guard unless we had too many traps here
 * already
 *
 * @param obj       node being casted
 * @param type      type to cast the node to
 * @param not_null  true if we know node cannot be null
 */
Node* GraphKit::maybe_cast_profiled_obj(Node* obj,
                                        ciKlass* type,
                                        bool not_null) {
  if (stopped()) {
    return obj;
  }

  // type is null if profiling tells us this object is always null
  if (type != nullptr) {
    Deoptimization::DeoptReason class_reason = Deoptimization::Reason_speculate_class_check;
    Deoptimization::DeoptReason null_reason = Deoptimization::Reason_speculate_null_check;

    if (!too_many_traps_or_recompiles(null_reason) &&
        !too_many_traps_or_recompiles(class_reason)) {
      Node* not_null_obj = nullptr;
      // not_null is true if we know the object is not null and
      // there's no need for a null check
      if (!not_null) {
        Node* null_ctl = top();
        not_null_obj = null_check_oop(obj, &null_ctl, true, true, true);
        assert(null_ctl->is_top(), "no null control here");
      } else {
        not_null_obj = obj;
      }

      Node* exact_obj = not_null_obj;
      ciKlass* exact_kls = type;
      Node* slow_ctl  = type_check_receiver(exact_obj, exact_kls, 1.0,
                                            &exact_obj);
      {
        PreserveJVMState pjvms(this);
        set_control(slow_ctl);
        uncommon_trap_exact(class_reason, Deoptimization::Action_maybe_recompile);
      }
      replace_in_map(not_null_obj, exact_obj);
      obj = exact_obj;
    }
  } else {
    if (!too_many_traps_or_recompiles(Deoptimization::Reason_null_assert)) {
      Node* exact_obj = null_assert(obj);
      replace_in_map(obj, exact_obj);
      obj = exact_obj;
    }
  }
  return obj;
}

//-------------------------------gen_instanceof--------------------------------
// Generate an instance-of idiom.  Used by both the instance-of bytecode
// and the reflective instance-of call.
Node* GraphKit::gen_instanceof(Node* obj, Node* superklass, bool safe_for_replace) {
  kill_dead_locals();           // Benefit all the uncommon traps
  assert( !stopped(), "dead parse path should be checked in callers" );
  assert(!TypePtr::NULL_PTR->higher_equal(_gvn.type(superklass)->is_klassptr()),
         "must check for not-null not-dead klass in callers");

  // Make the merge point
  enum { _obj_path = 1, _fail_path, _null_path, PATH_LIMIT };
  RegionNode* region = new RegionNode(PATH_LIMIT);
  Node*       phi    = new PhiNode(region, TypeInt::BOOL);
  C->set_has_split_ifs(true); // Has chance for split-if optimization

  ciProfileData* data = nullptr;
  if (java_bc() == Bytecodes::_instanceof) {  // Only for the bytecode
    data = method()->method_data()->bci_to_data(bci());
  }
  bool speculative_not_null = false;
  bool never_see_null = (ProfileDynamicTypes  // aggressive use of profile
                         && seems_never_null(obj, data, speculative_not_null));

  // Null check; get casted pointer; set region slot 3
  Node* null_ctl = top();
  Node* not_null_obj = null_check_oop(obj, &null_ctl, never_see_null, safe_for_replace, speculative_not_null);

  // If not_null_obj is dead, only null-path is taken
  if (stopped()) {              // Doing instance-of on a null?
    set_control(null_ctl);
    return intcon(0);
  }
  region->init_req(_null_path, null_ctl);
  phi   ->init_req(_null_path, intcon(0)); // Set null path value
  if (null_ctl == top()) {
    // Do this eagerly, so that pattern matches like is_diamond_phi
    // will work even during parsing.
    assert(_null_path == PATH_LIMIT-1, "delete last");
    region->del_req(_null_path);
    phi   ->del_req(_null_path);
  }

  // Do we know the type check always succeed?
  bool known_statically = false;
  if (_gvn.type(superklass)->singleton()) {
    const TypeKlassPtr* superk = _gvn.type(superklass)->is_klassptr();
    const TypeKlassPtr* subk = _gvn.type(obj)->is_oopptr()->as_klass_type();
    if (subk != nullptr && subk->is_loaded()) {
      int static_res = C->static_subtype_check(superk, subk);
      known_statically = (static_res == Compile::SSC_always_true || static_res == Compile::SSC_always_false);
    }
  }

  if (!known_statically) {
    const TypeOopPtr* obj_type = _gvn.type(obj)->is_oopptr();
    // We may not have profiling here or it may not help us. If we
    // have a speculative type use it to perform an exact cast.
    ciKlass* spec_obj_type = obj_type->speculative_type();
    if (spec_obj_type != nullptr || (ProfileDynamicTypes && data != nullptr)) {
      Node* cast_obj = maybe_cast_profiled_receiver(not_null_obj, nullptr, spec_obj_type, safe_for_replace);
      if (stopped()) {            // Profile disagrees with this path.
        set_control(null_ctl);    // Null is the only remaining possibility.
        return intcon(0);
      }
      if (cast_obj != nullptr) {
        not_null_obj = cast_obj;
      }
    }
  }

  // Generate the subtype check
  Node* not_subtype_ctrl = gen_subtype_check(not_null_obj, superklass);

  // Plug in the success path to the general merge in slot 1.
  region->init_req(_obj_path, control());
  phi   ->init_req(_obj_path, intcon(1));

  // Plug in the failing path to the general merge in slot 2.
  region->init_req(_fail_path, not_subtype_ctrl);
  phi   ->init_req(_fail_path, intcon(0));

  // Return final merged results
  set_control( _gvn.transform(region) );
  record_for_igvn(region);

  // If we know the type check always succeeds then we don't use the
  // profiling data at this bytecode. Don't lose it, feed it to the
  // type system as a speculative type.
  if (safe_for_replace) {
    Node* casted_obj = record_profiled_receiver_for_speculation(obj);
    replace_in_map(obj, casted_obj);
  }

  return _gvn.transform(phi);
}

//-------------------------------gen_checkcast---------------------------------
// Generate a checkcast idiom.  Used by both the checkcast bytecode and the
// array store bytecode.  Stack must be as-if BEFORE doing the bytecode so the
// uncommon-trap paths work.  Adjust stack after this call.
// If failure_control is supplied and not null, it is filled in with
// the control edge for the cast failure.  Otherwise, an appropriate
// uncommon trap or exception is thrown.
Node* GraphKit::gen_checkcast(Node* obj, Node* superklass, Node* *failure_control, bool null_free, bool maybe_larval) {
  kill_dead_locals();           // Benefit all the uncommon traps
  const TypeKlassPtr* klass_ptr_type = _gvn.type(superklass)->is_klassptr();
  const Type* obj_type = _gvn.type(obj);
  if (obj_type->is_inlinetypeptr() && !obj_type->maybe_null() && klass_ptr_type->klass_is_exact() && obj_type->inline_klass() == klass_ptr_type->exact_klass(true)) {
    // Special case: larval inline objects must not be scalarized. They are also generally not
    // allowed to participate in most operations except as the first operand of putfield, or as an
    // argument to a constructor invocation with it being a receiver, Unsafe::putXXX with it being
    // the first argument, or Unsafe::finishPrivateBuffer. This allows us to aggressively scalarize
    // value objects in all other places. This special case comes from the limitation of the Java
    // language, Unsafe::makePrivateBuffer returns an Object that is checkcast-ed to the concrete
    // value type. We must do this first because C->static_subtype_check may do nothing when
    // StressReflectiveCode is set.
    return obj;
  }

  // Else it must be a non-larval object
  obj = cast_to_non_larval(obj);

  const TypeKlassPtr* improved_klass_ptr_type = klass_ptr_type->try_improve();
  const TypeOopPtr* toop = improved_klass_ptr_type->cast_to_exactness(false)->as_instance_type();
  bool safe_for_replace = (failure_control == nullptr);
  assert(!null_free || toop->can_be_inline_type(), "must be an inline type pointer");

  // Fast cutout:  Check the case that the cast is vacuously true.
  // This detects the common cases where the test will short-circuit
  // away completely.  We do this before we perform the null check,
  // because if the test is going to turn into zero code, we don't
  // want a residual null check left around.  (Causes a slowdown,
  // for example, in some objArray manipulations, such as a[i]=a[j].)
  if (improved_klass_ptr_type->singleton()) {
    const TypeKlassPtr* kptr = nullptr;
    if (obj_type->isa_oop_ptr()) {
      kptr = obj_type->is_oopptr()->as_klass_type();
    } else if (obj->is_InlineType()) {
      ciInlineKlass* vk = obj_type->inline_klass();
      kptr = TypeInstKlassPtr::make(TypePtr::NotNull, vk, Type::Offset(0));
    }

    if (kptr != nullptr) {
      switch (C->static_subtype_check(improved_klass_ptr_type, kptr)) {
      case Compile::SSC_always_true:
        // If we know the type check always succeed then we don't use
        // the profiling data at this bytecode. Don't lose it, feed it
        // to the type system as a speculative type.
        obj = record_profiled_receiver_for_speculation(obj);
        if (null_free) {
          assert(safe_for_replace, "must be");
          obj = null_check(obj);
        }
        assert(stopped() || !toop->is_inlinetypeptr() || obj->is_InlineType(), "should have been scalarized");
        return obj;
      case Compile::SSC_always_false:
        if (null_free) {
          assert(safe_for_replace, "must be");
          obj = null_check(obj);
        }
        // It needs a null check because a null will *pass* the cast check.
        if (obj_type->isa_oopptr() != nullptr && !obj_type->is_oopptr()->maybe_null()) {
          bool is_aastore = (java_bc() == Bytecodes::_aastore);
          Deoptimization::DeoptReason reason = is_aastore ?
            Deoptimization::Reason_array_check : Deoptimization::Reason_class_check;
          builtin_throw(reason);
          return top();
        } else if (!too_many_traps_or_recompiles(Deoptimization::Reason_null_assert)) {
          return null_assert(obj);
        }
        break; // Fall through to full check
      default:
        break;
      }
    }
  }

  ciProfileData* data = nullptr;
  if (failure_control == nullptr) {        // use MDO in regular case only
    assert(java_bc() == Bytecodes::_aastore ||
           java_bc() == Bytecodes::_checkcast,
           "interpreter profiles type checks only for these BCs");
    if (method()->method_data()->is_mature()) {
      data = method()->method_data()->bci_to_data(bci());
    }
  }

  // Make the merge point
  enum { _obj_path = 1, _null_path, PATH_LIMIT };
  RegionNode* region = new RegionNode(PATH_LIMIT);
  Node*       phi    = new PhiNode(region, toop);
  _gvn.set_type(region, Type::CONTROL);
  _gvn.set_type(phi, toop);

  C->set_has_split_ifs(true); // Has chance for split-if optimization

  // Use null-cast information if it is available
  bool speculative_not_null = false;
  bool never_see_null = ((failure_control == nullptr)  // regular case only
                         && seems_never_null(obj, data, speculative_not_null));

  if (obj->is_InlineType()) {
    // Re-execute if buffering during triggers deoptimization
    PreserveReexecuteState preexecs(this);
    jvms()->set_should_reexecute(true);
    obj = obj->as_InlineType()->buffer(this, safe_for_replace);
  }

  // Null check; get casted pointer; set region slot 3
  Node* null_ctl = top();
  Node* not_null_obj = nullptr;
  if (null_free) {
    assert(safe_for_replace, "must be");
    not_null_obj = null_check(obj);
  } else {
    not_null_obj = null_check_oop(obj, &null_ctl, never_see_null, safe_for_replace, speculative_not_null);
  }

  // If not_null_obj is dead, only null-path is taken
  if (stopped()) {              // Doing instance-of on a null?
    set_control(null_ctl);
    if (toop->is_inlinetypeptr()) {
      return InlineTypeNode::make_null(_gvn, toop->inline_klass());
    }
    return null();
  }
  region->init_req(_null_path, null_ctl);
  phi   ->init_req(_null_path, null());  // Set null path value
  if (null_ctl == top()) {
    // Do this eagerly, so that pattern matches like is_diamond_phi
    // will work even during parsing.
    assert(_null_path == PATH_LIMIT-1, "delete last");
    region->del_req(_null_path);
    phi   ->del_req(_null_path);
  }

  Node* cast_obj = nullptr;
  if (improved_klass_ptr_type->klass_is_exact()) {
    // The following optimization tries to statically cast the speculative type of the object
    // (for example obtained during profiling) to the type of the superklass and then do a
    // dynamic check that the type of the object is what we expect. To work correctly
    // for checkcast and aastore the type of superklass should be exact.
    const TypeOopPtr* obj_type = _gvn.type(obj)->is_oopptr();
    // We may not have profiling here or it may not help us. If we have
    // a speculative type use it to perform an exact cast.
    ciKlass* spec_obj_type = obj_type->speculative_type();
    if (spec_obj_type != nullptr || data != nullptr) {
      cast_obj = maybe_cast_profiled_receiver(not_null_obj, improved_klass_ptr_type, spec_obj_type, safe_for_replace);
      if (cast_obj != nullptr) {
        if (failure_control != nullptr) // failure is now impossible
          (*failure_control) = top();
        // adjust the type of the phi to the exact klass:
        phi->raise_bottom_type(_gvn.type(cast_obj)->meet_speculative(TypePtr::NULL_PTR));
      }
    }
  }

  if (cast_obj == nullptr) {
    // Generate the subtype check
    Node* improved_superklass = superklass;
    if (improved_klass_ptr_type != klass_ptr_type && improved_klass_ptr_type->singleton()) {
      // Only improve the super class for constants which allows subsequent sub type checks to possibly be commoned up.
      // The other non-constant cases cannot be improved with a cast node here since they could be folded to top.
      // Additionally, the benefit would only be minor in non-constant cases.
      improved_superklass = makecon(improved_klass_ptr_type);
    }
    Node* not_subtype_ctrl = gen_subtype_check(not_null_obj, improved_superklass);
    // Plug in success path into the merge
    cast_obj = _gvn.transform(new CheckCastPPNode(control(), not_null_obj, toop));
    // Failure path ends in uncommon trap (or may be dead - failure impossible)
    if (failure_control == nullptr) {
      if (not_subtype_ctrl != top()) { // If failure is possible
        PreserveJVMState pjvms(this);
        set_control(not_subtype_ctrl);
        bool is_aastore = (java_bc() == Bytecodes::_aastore);
        Deoptimization::DeoptReason reason = is_aastore ?
          Deoptimization::Reason_array_check : Deoptimization::Reason_class_check;
        builtin_throw(reason);
      }
    } else {
      (*failure_control) = not_subtype_ctrl;
    }
  }

  region->init_req(_obj_path, control());
  phi   ->init_req(_obj_path, cast_obj);

  // A merge of null or Casted-NotNull obj
  Node* res = _gvn.transform(phi);

  // Note I do NOT always 'replace_in_map(obj,result)' here.
  //  if( tk->klass()->can_be_primary_super()  )
    // This means that if I successfully store an Object into an array-of-String
    // I 'forget' that the Object is really now known to be a String.  I have to
    // do this because we don't have true union types for interfaces - if I store
    // a Baz into an array-of-Interface and then tell the optimizer it's an
    // Interface, I forget that it's also a Baz and cannot do Baz-like field
    // references to it.  FIX THIS WHEN UNION TYPES APPEAR!
  //  replace_in_map( obj, res );

  // Return final merged results
  set_control( _gvn.transform(region) );
  record_for_igvn(region);

  bool not_inline = !toop->can_be_inline_type();
  bool not_flat_in_array = !UseArrayFlattening || not_inline || (toop->is_inlinetypeptr() && !toop->inline_klass()->maybe_flat_in_array());
  if (EnableValhalla && (not_inline || not_flat_in_array)) {
    // Check if obj has been loaded from an array
    obj = obj->isa_DecodeN() ? obj->in(1) : obj;
    Node* array = nullptr;
    if (obj->isa_Load()) {
      Node* address = obj->in(MemNode::Address);
      if (address->isa_AddP()) {
        array = address->as_AddP()->in(AddPNode::Base);
      }
    } else if (obj->is_Phi()) {
      Node* region = obj->in(0);
      // TODO make this more robust (see JDK-8231346)
      if (region->req() == 3 && region->in(2) != nullptr && region->in(2)->in(0) != nullptr) {
        IfNode* iff = region->in(2)->in(0)->isa_If();
        if (iff != nullptr) {
          iff->is_flat_array_check(&_gvn, &array);
        }
      }
    }
    if (array != nullptr) {
      const TypeAryPtr* ary_t = _gvn.type(array)->isa_aryptr();
      if (ary_t != nullptr) {
        if (!ary_t->is_not_null_free() && !ary_t->is_null_free() && not_inline) {
          // Casting array element to a non-inline-type, mark array as not null-free.
          Node* cast = _gvn.transform(new CheckCastPPNode(control(), array, ary_t->cast_to_not_null_free()));
          replace_in_map(array, cast);
          array = cast;
        }
        if (!ary_t->is_not_flat() && !ary_t->is_flat() && not_flat_in_array) {
          // Casting array element to a non-flat-in-array type, mark array as not flat.
          Node* cast = _gvn.transform(new CheckCastPPNode(control(), array, ary_t->cast_to_not_flat()));
          replace_in_map(array, cast);
          array = cast;
        }
      }
    }
  }

  if (!stopped() && !res->is_InlineType()) {
    res = record_profiled_receiver_for_speculation(res);
    if (toop->is_inlinetypeptr() && !maybe_larval) {
      Node* vt = InlineTypeNode::make_from_oop(this, res, toop->inline_klass());
      res = vt;
      if (safe_for_replace) {
        replace_in_map(obj, vt);
        replace_in_map(not_null_obj, vt);
        replace_in_map(res, vt);
      }
    }
  }
  return res;
}

Node* GraphKit::mark_word_test(Node* obj, uintptr_t mask_val, bool eq, bool check_lock) {
  // Load markword
  Node* mark_adr = basic_plus_adr(obj, oopDesc::mark_offset_in_bytes());
  Node* mark = make_load(nullptr, mark_adr, TypeX_X, TypeX_X->basic_type(), MemNode::unordered);
  if (check_lock && !UseCompactObjectHeaders) {
    // COH: Locking does not override the markword with a tagged pointer. We can directly read from the markword.
    // Check if obj is locked
    Node* locked_bit = MakeConX(markWord::unlocked_value);
    locked_bit = _gvn.transform(new AndXNode(locked_bit, mark));
    Node* cmp = _gvn.transform(new CmpXNode(locked_bit, MakeConX(0)));
    Node* is_unlocked = _gvn.transform(new BoolNode(cmp, BoolTest::ne));
    IfNode* iff = new IfNode(control(), is_unlocked, PROB_MAX, COUNT_UNKNOWN);
    _gvn.transform(iff);
    Node* locked_region = new RegionNode(3);
    Node* mark_phi = new PhiNode(locked_region, TypeX_X);

    // Unlocked: Use bits from mark word
    locked_region->init_req(1, _gvn.transform(new IfTrueNode(iff)));
    mark_phi->init_req(1, mark);

    // Locked: Load prototype header from klass
    set_control(_gvn.transform(new IfFalseNode(iff)));
    // Make loads control dependent to make sure they are only executed if array is locked
    Node* klass_adr = basic_plus_adr(obj, oopDesc::klass_offset_in_bytes());
    Node* klass = _gvn.transform(LoadKlassNode::make(_gvn, C->immutable_memory(), klass_adr, TypeInstPtr::KLASS, TypeInstKlassPtr::OBJECT));
    Node* proto_adr = basic_plus_adr(klass, in_bytes(Klass::prototype_header_offset()));
    Node* proto = _gvn.transform(LoadNode::make(_gvn, control(), C->immutable_memory(), proto_adr, proto_adr->bottom_type()->is_ptr(), TypeX_X, TypeX_X->basic_type(), MemNode::unordered));

    locked_region->init_req(2, control());
    mark_phi->init_req(2, proto);
    set_control(_gvn.transform(locked_region));
    record_for_igvn(locked_region);

    mark = mark_phi;
  }

  // Now check if mark word bits are set
  Node* mask = MakeConX(mask_val);
  Node* masked = _gvn.transform(new AndXNode(_gvn.transform(mark), mask));
  record_for_igvn(masked); // Give it a chance to be optimized out by IGVN
  Node* cmp = _gvn.transform(new CmpXNode(masked, mask));
  return _gvn.transform(new BoolNode(cmp, eq ? BoolTest::eq : BoolTest::ne));
}

Node* GraphKit::inline_type_test(Node* obj, bool is_inline) {
  return mark_word_test(obj, markWord::inline_type_pattern, is_inline, /* check_lock = */ false);
}

Node* GraphKit::flat_array_test(Node* array_or_klass, bool flat) {
  // We can't use immutable memory here because the mark word is mutable.
  // PhaseIdealLoop::move_flat_array_check_out_of_loop will make sure the
  // check is moved out of loops (mainly to enable loop unswitching).
  Node* cmp = _gvn.transform(new FlatArrayCheckNode(C, memory(Compile::AliasIdxRaw), array_or_klass));
  record_for_igvn(cmp); // Give it a chance to be optimized out by IGVN
  return _gvn.transform(new BoolNode(cmp, flat ? BoolTest::eq : BoolTest::ne));
}

Node* GraphKit::null_free_array_test(Node* array, bool null_free) {
  return mark_word_test(array, markWord::null_free_array_bit_in_place, null_free);
}

Node* GraphKit::null_free_atomic_array_test(Node* array, ciInlineKlass* vk) {
  assert(vk->has_atomic_layout() || vk->has_non_atomic_layout(), "Can't be null-free and flat");

  // TODO 8350865 Add a stress flag to always access atomic if layout exists?
  if (!vk->has_non_atomic_layout()) {
    return intcon(1); // Always atomic
  } else if (!vk->has_atomic_layout()) {
    return intcon(0); // Never atomic
  }

  Node* array_klass = load_object_klass(array);
  int layout_kind_offset = in_bytes(FlatArrayKlass::layout_kind_offset());
  Node* layout_kind_addr = basic_plus_adr(array_klass, array_klass, layout_kind_offset);
  Node* layout_kind = make_load(nullptr, layout_kind_addr, TypeInt::INT, T_INT, MemNode::unordered);
  Node* cmp = _gvn.transform(new CmpINode(layout_kind, intcon((int)LayoutKind::ATOMIC_FLAT)));
  return _gvn.transform(new BoolNode(cmp, BoolTest::eq));
}

// Deoptimize if 'ary' is a null-free inline type array and 'val' is null
Node* GraphKit::inline_array_null_guard(Node* ary, Node* val, int nargs, bool safe_for_replace) {
  RegionNode* region = new RegionNode(3);
  Node* null_ctl = top();
  null_check_oop(val, &null_ctl);
  if (null_ctl != top()) {
    PreserveJVMState pjvms(this);
    set_control(null_ctl);
    {
      // Deoptimize if null-free array
      BuildCutout unless(this, null_free_array_test(ary, /* null_free = */ false), PROB_MAX);
      inc_sp(nargs);
      uncommon_trap(Deoptimization::Reason_null_check,
                    Deoptimization::Action_none);
    }
    region->init_req(1, control());
  }
  region->init_req(2, control());
  set_control(_gvn.transform(region));
  record_for_igvn(region);
  if (_gvn.type(val) == TypePtr::NULL_PTR) {
    // Since we were just successfully storing null, the array can't be null free.
    const TypeAryPtr* ary_t = _gvn.type(ary)->is_aryptr();
    ary_t = ary_t->cast_to_not_null_free();
    Node* cast = _gvn.transform(new CheckCastPPNode(control(), ary, ary_t));
    if (safe_for_replace) {
      replace_in_map(ary, cast);
    }
    ary = cast;
  }
  return ary;
}

//------------------------------next_monitor-----------------------------------
// What number should be given to the next monitor?
int GraphKit::next_monitor() {
  int current = jvms()->monitor_depth()* C->sync_stack_slots();
  int next = current + C->sync_stack_slots();
  // Keep the toplevel high water mark current:
  if (C->fixed_slots() < next)  C->set_fixed_slots(next);
  return current;
}

//------------------------------insert_mem_bar---------------------------------
// Memory barrier to avoid floating things around
// The membar serves as a pinch point between both control and all memory slices.
Node* GraphKit::insert_mem_bar(int opcode, Node* precedent) {
  MemBarNode* mb = MemBarNode::make(C, opcode, Compile::AliasIdxBot, precedent);
  mb->init_req(TypeFunc::Control, control());
  mb->init_req(TypeFunc::Memory,  reset_memory());
  Node* membar = _gvn.transform(mb);
  set_control(_gvn.transform(new ProjNode(membar, TypeFunc::Control)));
  set_all_memory_call(membar);
  return membar;
}

//-------------------------insert_mem_bar_volatile----------------------------
// Memory barrier to avoid floating things around
// The membar serves as a pinch point between both control and memory(alias_idx).
// If you want to make a pinch point on all memory slices, do not use this
// function (even with AliasIdxBot); use insert_mem_bar() instead.
Node* GraphKit::insert_mem_bar_volatile(int opcode, int alias_idx, Node* precedent) {
  // When Parse::do_put_xxx updates a volatile field, it appends a series
  // of MemBarVolatile nodes, one for *each* volatile field alias category.
  // The first membar is on the same memory slice as the field store opcode.
  // This forces the membar to follow the store.  (Bug 6500685 broke this.)
  // All the other membars (for other volatile slices, including AliasIdxBot,
  // which stands for all unknown volatile slices) are control-dependent
  // on the first membar.  This prevents later volatile loads or stores
  // from sliding up past the just-emitted store.

  MemBarNode* mb = MemBarNode::make(C, opcode, alias_idx, precedent);
  mb->set_req(TypeFunc::Control,control());
  if (alias_idx == Compile::AliasIdxBot) {
    mb->set_req(TypeFunc::Memory, merged_memory()->base_memory());
  } else {
    assert(!(opcode == Op_Initialize && alias_idx != Compile::AliasIdxRaw), "fix caller");
    mb->set_req(TypeFunc::Memory, memory(alias_idx));
  }
  Node* membar = _gvn.transform(mb);
  set_control(_gvn.transform(new ProjNode(membar, TypeFunc::Control)));
  if (alias_idx == Compile::AliasIdxBot) {
    merged_memory()->set_base_memory(_gvn.transform(new ProjNode(membar, TypeFunc::Memory)));
  } else {
    set_memory(_gvn.transform(new ProjNode(membar, TypeFunc::Memory)),alias_idx);
  }
  return membar;
}

//------------------------------shared_lock------------------------------------
// Emit locking code.
FastLockNode* GraphKit::shared_lock(Node* obj) {
  // bci is either a monitorenter bc or InvocationEntryBci
  // %%% SynchronizationEntryBCI is redundant; use InvocationEntryBci in interfaces
  assert(SynchronizationEntryBCI == InvocationEntryBci, "");

  if (stopped())                // Dead monitor?
    return nullptr;

  assert(dead_locals_are_killed(), "should kill locals before sync. point");

  // Box the stack location
  Node* box = new BoxLockNode(next_monitor());
  // Check for bailout after new BoxLockNode
  if (failing()) { return nullptr; }
  box = _gvn.transform(box);
  Node* mem = reset_memory();

  FastLockNode * flock = _gvn.transform(new FastLockNode(nullptr, obj, box) )->as_FastLock();

  // Add monitor to debug info for the slow path.  If we block inside the
  // slow path and de-opt, we need the monitor hanging around
  map()->push_monitor( flock );

  const TypeFunc *tf = LockNode::lock_type();
  LockNode *lock = new LockNode(C, tf);

  lock->init_req( TypeFunc::Control, control() );
  lock->init_req( TypeFunc::Memory , mem );
  lock->init_req( TypeFunc::I_O    , top() )     ;   // does no i/o
  lock->init_req( TypeFunc::FramePtr, frameptr() );
  lock->init_req( TypeFunc::ReturnAdr, top() );

  lock->init_req(TypeFunc::Parms + 0, obj);
  lock->init_req(TypeFunc::Parms + 1, box);
  lock->init_req(TypeFunc::Parms + 2, flock);
  add_safepoint_edges(lock);

  lock = _gvn.transform( lock )->as_Lock();

  // lock has no side-effects, sets few values
  set_predefined_output_for_runtime_call(lock, mem, TypeRawPtr::BOTTOM);

  insert_mem_bar(Op_MemBarAcquireLock);

  // Add this to the worklist so that the lock can be eliminated
  record_for_igvn(lock);

#ifndef PRODUCT
  if (PrintLockStatistics) {
    // Update the counter for this lock.  Don't bother using an atomic
    // operation since we don't require absolute accuracy.
    lock->create_lock_counter(map()->jvms());
    increment_counter(lock->counter()->addr());
  }
#endif

  return flock;
}


//------------------------------shared_unlock----------------------------------
// Emit unlocking code.
void GraphKit::shared_unlock(Node* box, Node* obj) {
  // bci is either a monitorenter bc or InvocationEntryBci
  // %%% SynchronizationEntryBCI is redundant; use InvocationEntryBci in interfaces
  assert(SynchronizationEntryBCI == InvocationEntryBci, "");

  if (stopped()) {               // Dead monitor?
    map()->pop_monitor();        // Kill monitor from debug info
    return;
  }
  assert(!obj->is_InlineType(), "should not unlock on inline type");

  // Memory barrier to avoid floating things down past the locked region
  insert_mem_bar(Op_MemBarReleaseLock);

  const TypeFunc *tf = OptoRuntime::complete_monitor_exit_Type();
  UnlockNode *unlock = new UnlockNode(C, tf);
#ifdef ASSERT
  unlock->set_dbg_jvms(sync_jvms());
#endif
  uint raw_idx = Compile::AliasIdxRaw;
  unlock->init_req( TypeFunc::Control, control() );
  unlock->init_req( TypeFunc::Memory , memory(raw_idx) );
  unlock->init_req( TypeFunc::I_O    , top() )     ;   // does no i/o
  unlock->init_req( TypeFunc::FramePtr, frameptr() );
  unlock->init_req( TypeFunc::ReturnAdr, top() );

  unlock->init_req(TypeFunc::Parms + 0, obj);
  unlock->init_req(TypeFunc::Parms + 1, box);
  unlock = _gvn.transform(unlock)->as_Unlock();

  Node* mem = reset_memory();

  // unlock has no side-effects, sets few values
  set_predefined_output_for_runtime_call(unlock, mem, TypeRawPtr::BOTTOM);

  // Kill monitor from debug info
  map()->pop_monitor( );
}

//-------------------------------get_layout_helper-----------------------------
// If the given klass is a constant or known to be an array,
// fetch the constant layout helper value into constant_value
// and return null.  Otherwise, load the non-constant
// layout helper value, and return the node which represents it.
// This two-faced routine is useful because allocation sites
// almost always feature constant types.
Node* GraphKit::get_layout_helper(Node* klass_node, jint& constant_value) {
  const TypeKlassPtr* klass_t = _gvn.type(klass_node)->isa_klassptr();
  if (!StressReflectiveCode && klass_t != nullptr) {
    bool xklass = klass_t->klass_is_exact();
    bool can_be_flat = false;
    const TypeAryPtr* ary_type = klass_t->as_instance_type()->isa_aryptr();
    if (UseArrayFlattening && !xklass && ary_type != nullptr && !ary_type->is_null_free()) {
      // Don't constant fold if the runtime type might be a flat array but the static type is not.
      const TypeOopPtr* elem = ary_type->elem()->make_oopptr();
      can_be_flat = ary_type->can_be_inline_array() && (!elem->is_inlinetypeptr() || elem->inline_klass()->maybe_flat_in_array());
    }
    if (!can_be_flat && (xklass || (klass_t->isa_aryklassptr() && klass_t->is_aryklassptr()->elem() != Type::BOTTOM))) {
      jint lhelper;
      if (klass_t->is_flat()) {
        lhelper = ary_type->flat_layout_helper();
      } else if (klass_t->isa_aryklassptr()) {
        BasicType elem = ary_type->elem()->array_element_basic_type();
        if (is_reference_type(elem, true)) {
          elem = T_OBJECT;
        }
        lhelper = Klass::array_layout_helper(elem);
      } else {
        lhelper = klass_t->is_instklassptr()->exact_klass()->layout_helper();
      }
      if (lhelper != Klass::_lh_neutral_value) {
        constant_value = lhelper;
        return (Node*) nullptr;
      }
    }
  }
  constant_value = Klass::_lh_neutral_value;  // put in a known value
  Node* lhp = basic_plus_adr(klass_node, klass_node, in_bytes(Klass::layout_helper_offset()));
  return make_load(nullptr, lhp, TypeInt::INT, T_INT, MemNode::unordered);
}

// We just put in an allocate/initialize with a big raw-memory effect.
// Hook selected additional alias categories on the initialization.
static void hook_memory_on_init(GraphKit& kit, int alias_idx,
                                MergeMemNode* init_in_merge,
                                Node* init_out_raw) {
  DEBUG_ONLY(Node* init_in_raw = init_in_merge->base_memory());
  assert(init_in_merge->memory_at(alias_idx) == init_in_raw, "");

  Node* prevmem = kit.memory(alias_idx);
  init_in_merge->set_memory_at(alias_idx, prevmem);
  if (init_out_raw != nullptr) {
    kit.set_memory(init_out_raw, alias_idx);
  }
}

//---------------------------set_output_for_allocation-------------------------
Node* GraphKit::set_output_for_allocation(AllocateNode* alloc,
                                          const TypeOopPtr* oop_type,
                                          bool deoptimize_on_exception) {
  int rawidx = Compile::AliasIdxRaw;
  alloc->set_req( TypeFunc::FramePtr, frameptr() );
  add_safepoint_edges(alloc);
  Node* allocx = _gvn.transform(alloc);
  set_control( _gvn.transform(new ProjNode(allocx, TypeFunc::Control) ) );
  // create memory projection for i_o
  set_memory ( _gvn.transform( new ProjNode(allocx, TypeFunc::Memory, true) ), rawidx );
  make_slow_call_ex(allocx, env()->Throwable_klass(), true, deoptimize_on_exception);

  // create a memory projection as for the normal control path
  Node* malloc = _gvn.transform(new ProjNode(allocx, TypeFunc::Memory));
  set_memory(malloc, rawidx);

  // a normal slow-call doesn't change i_o, but an allocation does
  // we create a separate i_o projection for the normal control path
  set_i_o(_gvn.transform( new ProjNode(allocx, TypeFunc::I_O, false) ) );
  Node* rawoop = _gvn.transform( new ProjNode(allocx, TypeFunc::Parms) );

  // put in an initialization barrier
  InitializeNode* init = insert_mem_bar_volatile(Op_Initialize, rawidx,
                                                 rawoop)->as_Initialize();
  assert(alloc->initialization() == init,  "2-way macro link must work");
  assert(init ->allocation()     == alloc, "2-way macro link must work");
  {
    // Extract memory strands which may participate in the new object's
    // initialization, and source them from the new InitializeNode.
    // This will allow us to observe initializations when they occur,
    // and link them properly (as a group) to the InitializeNode.
    assert(init->in(InitializeNode::Memory) == malloc, "");
    MergeMemNode* minit_in = MergeMemNode::make(malloc);
    init->set_req(InitializeNode::Memory, minit_in);
    record_for_igvn(minit_in); // fold it up later, if possible
    _gvn.set_type(minit_in, Type::MEMORY);
    Node* minit_out = memory(rawidx);
    assert(minit_out->is_Proj() && minit_out->in(0) == init, "");
    int mark_idx = C->get_alias_index(oop_type->add_offset(oopDesc::mark_offset_in_bytes()));
    // Add an edge in the MergeMem for the header fields so an access to one of those has correct memory state.
    // Use one NarrowMemProjNode per slice to properly record the adr type of each slice. The Initialize node will have
    // multiple projections as a result.
    set_memory(_gvn.transform(new NarrowMemProjNode(init, C->get_adr_type(mark_idx))), mark_idx);
    int klass_idx = C->get_alias_index(oop_type->add_offset(oopDesc::klass_offset_in_bytes()));
    set_memory(_gvn.transform(new NarrowMemProjNode(init, C->get_adr_type(klass_idx))), klass_idx);
    if (oop_type->isa_aryptr()) {
<<<<<<< HEAD
      const TypeAryPtr* arytype = oop_type->is_aryptr();
      if (arytype->is_flat()) {
        // Initially all flat array accesses share a single slice
        // but that changes after parsing. Prepare the memory graph so
        // it can optimize flat array accesses properly once they
        // don't share a single slice.
        assert(C->flat_accesses_share_alias(), "should be set at parse time");
        C->set_flat_accesses_share_alias(false);
        ciInlineKlass* vk = arytype->elem()->inline_klass();
        for (int i = 0, len = vk->nof_nonstatic_fields(); i < len; i++) {
          ciField* field = vk->nonstatic_field_at(i);
          if (field->offset_in_bytes() >= TrackedInitializationLimit * HeapWordSize)
            continue;  // do not bother to track really large numbers of fields
          int off_in_vt = field->offset_in_bytes() - vk->payload_offset();
          const TypePtr* adr_type = arytype->with_field_offset(off_in_vt)->add_offset(Type::OffsetBot);
          int fieldidx = C->get_alias_index(adr_type, true);
          // Pass nullptr for init_out. Having per flat array element field memory edges as uses of the Initialize node
          // can result in per flat array field Phis to be created which confuses the logic of
          // Compile::adjust_flat_array_access_aliases().
          hook_memory_on_init(*this, fieldidx, minit_in, nullptr);
        }
        C->set_flat_accesses_share_alias(true);
        hook_memory_on_init(*this, C->get_alias_index(TypeAryPtr::INLINES), minit_in, minit_out);
      } else {
        const TypePtr* telemref = oop_type->add_offset(Type::OffsetBot);
        int            elemidx  = C->get_alias_index(telemref);
        hook_memory_on_init(*this, elemidx, minit_in, minit_out);
      }
=======
      const TypePtr* telemref = oop_type->add_offset(Type::OffsetBot);
      int            elemidx  = C->get_alias_index(telemref);
      hook_memory_on_init(*this, elemidx, minit_in, _gvn.transform(new NarrowMemProjNode(init, C->get_adr_type(elemidx))));
>>>>>>> c754e3e0
    } else if (oop_type->isa_instptr()) {
      set_memory(minit_out, C->get_alias_index(oop_type)); // mark word
      ciInstanceKlass* ik = oop_type->is_instptr()->instance_klass();
      for (int i = 0, len = ik->nof_nonstatic_fields(); i < len; i++) {
        ciField* field = ik->nonstatic_field_at(i);
        if (field->offset_in_bytes() >= TrackedInitializationLimit * HeapWordSize)
          continue;  // do not bother to track really large numbers of fields
        // Find (or create) the alias category for this field:
        int fieldidx = C->alias_type(field)->index();
        hook_memory_on_init(*this, fieldidx, minit_in, _gvn.transform(new NarrowMemProjNode(init, C->get_adr_type(fieldidx))));
      }
    }
  }

  // Cast raw oop to the real thing...
  Node* javaoop = new CheckCastPPNode(control(), rawoop, oop_type);
  javaoop = _gvn.transform(javaoop);
  C->set_recent_alloc(control(), javaoop);
  assert(just_allocated_object(control()) == javaoop, "just allocated");

#ifdef ASSERT
  { // Verify that the AllocateNode::Ideal_allocation recognizers work:
    assert(AllocateNode::Ideal_allocation(rawoop) == alloc,
           "Ideal_allocation works");
    assert(AllocateNode::Ideal_allocation(javaoop) == alloc,
           "Ideal_allocation works");
    if (alloc->is_AllocateArray()) {
      assert(AllocateArrayNode::Ideal_array_allocation(rawoop) == alloc->as_AllocateArray(),
             "Ideal_allocation works");
      assert(AllocateArrayNode::Ideal_array_allocation(javaoop) == alloc->as_AllocateArray(),
             "Ideal_allocation works");
    } else {
      assert(alloc->in(AllocateNode::ALength)->is_top(), "no length, please");
    }
  }
#endif //ASSERT

  return javaoop;
}

//---------------------------new_instance--------------------------------------
// This routine takes a klass_node which may be constant (for a static type)
// or may be non-constant (for reflective code).  It will work equally well
// for either, and the graph will fold nicely if the optimizer later reduces
// the type to a constant.
// The optional arguments are for specialized use by intrinsics:
//  - If 'extra_slow_test' if not null is an extra condition for the slow-path.
//  - If 'return_size_val', report the total object size to the caller.
//  - deoptimize_on_exception controls how Java exceptions are handled (rethrow vs deoptimize)
Node* GraphKit::new_instance(Node* klass_node,
                             Node* extra_slow_test,
                             Node* *return_size_val,
                             bool deoptimize_on_exception,
                             InlineTypeNode* inline_type_node) {
  // Compute size in doublewords
  // The size is always an integral number of doublewords, represented
  // as a positive bytewise size stored in the klass's layout_helper.
  // The layout_helper also encodes (in a low bit) the need for a slow path.
  jint  layout_con = Klass::_lh_neutral_value;
  Node* layout_val = get_layout_helper(klass_node, layout_con);
  bool  layout_is_con = (layout_val == nullptr);

  if (extra_slow_test == nullptr)  extra_slow_test = intcon(0);
  // Generate the initial go-slow test.  It's either ALWAYS (return a
  // Node for 1) or NEVER (return a null) or perhaps (in the reflective
  // case) a computed value derived from the layout_helper.
  Node* initial_slow_test = nullptr;
  if (layout_is_con) {
    assert(!StressReflectiveCode, "stress mode does not use these paths");
    bool must_go_slow = Klass::layout_helper_needs_slow_path(layout_con);
    initial_slow_test = must_go_slow ? intcon(1) : extra_slow_test;
  } else {   // reflective case
    // This reflective path is used by Unsafe.allocateInstance.
    // (It may be stress-tested by specifying StressReflectiveCode.)
    // Basically, we want to get into the VM is there's an illegal argument.
    Node* bit = intcon(Klass::_lh_instance_slow_path_bit);
    initial_slow_test = _gvn.transform( new AndINode(layout_val, bit) );
    if (extra_slow_test != intcon(0)) {
      initial_slow_test = _gvn.transform( new OrINode(initial_slow_test, extra_slow_test) );
    }
    // (Macro-expander will further convert this to a Bool, if necessary.)
  }

  // Find the size in bytes.  This is easy; it's the layout_helper.
  // The size value must be valid even if the slow path is taken.
  Node* size = nullptr;
  if (layout_is_con) {
    size = MakeConX(Klass::layout_helper_size_in_bytes(layout_con));
  } else {   // reflective case
    // This reflective path is used by clone and Unsafe.allocateInstance.
    size = ConvI2X(layout_val);

    // Clear the low bits to extract layout_helper_size_in_bytes:
    assert((int)Klass::_lh_instance_slow_path_bit < BytesPerLong, "clear bit");
    Node* mask = MakeConX(~ (intptr_t)right_n_bits(LogBytesPerLong));
    size = _gvn.transform( new AndXNode(size, mask) );
  }
  if (return_size_val != nullptr) {
    (*return_size_val) = size;
  }

  // This is a precise notnull oop of the klass.
  // (Actually, it need not be precise if this is a reflective allocation.)
  // It's what we cast the result to.
  const TypeKlassPtr* tklass = _gvn.type(klass_node)->isa_klassptr();
  if (!tklass)  tklass = TypeInstKlassPtr::OBJECT;
  const TypeOopPtr* oop_type = tklass->as_instance_type();

  // Now generate allocation code

  // The entire memory state is needed for slow path of the allocation
  // since GC and deoptimization can happen.
  Node *mem = reset_memory();
  set_all_memory(mem); // Create new memory state

  AllocateNode* alloc = new AllocateNode(C, AllocateNode::alloc_type(Type::TOP),
                                         control(), mem, i_o(),
                                         size, klass_node,
                                         initial_slow_test, inline_type_node);

  return set_output_for_allocation(alloc, oop_type, deoptimize_on_exception);
}

//-------------------------------new_array-------------------------------------
// helper for newarray and anewarray
// The 'length' parameter is (obviously) the length of the array.
// The optional arguments are for specialized use by intrinsics:
//  - If 'return_size_val', report the non-padded array size (sum of header size
//    and array body) to the caller.
//  - deoptimize_on_exception controls how Java exceptions are handled (rethrow vs deoptimize)
Node* GraphKit::new_array(Node* klass_node,     // array klass (maybe variable)
                          Node* length,         // number of array elements
                          int   nargs,          // number of arguments to push back for uncommon trap
                          Node* *return_size_val,
                          bool deoptimize_on_exception,
                          Node* init_val) {
  jint  layout_con = Klass::_lh_neutral_value;
  Node* layout_val = get_layout_helper(klass_node, layout_con);
  bool  layout_is_con = (layout_val == nullptr);

  if (!layout_is_con && !StressReflectiveCode &&
      !too_many_traps(Deoptimization::Reason_class_check)) {
    // This is a reflective array creation site.
    // Optimistically assume that it is a subtype of Object[],
    // so that we can fold up all the address arithmetic.
    layout_con = Klass::array_layout_helper(T_OBJECT);
    Node* cmp_lh = _gvn.transform( new CmpINode(layout_val, intcon(layout_con)) );
    Node* bol_lh = _gvn.transform( new BoolNode(cmp_lh, BoolTest::eq) );
    { BuildCutout unless(this, bol_lh, PROB_MAX);
      inc_sp(nargs);
      uncommon_trap(Deoptimization::Reason_class_check,
                    Deoptimization::Action_maybe_recompile);
    }
    layout_val = nullptr;
    layout_is_con = true;
  }

  // Generate the initial go-slow test.  Make sure we do not overflow
  // if length is huge (near 2Gig) or negative!  We do not need
  // exact double-words here, just a close approximation of needed
  // double-words.  We can't add any offset or rounding bits, lest we
  // take a size -1 of bytes and make it positive.  Use an unsigned
  // compare, so negative sizes look hugely positive.
  int fast_size_limit = FastAllocateSizeLimit;
  if (layout_is_con) {
    assert(!StressReflectiveCode, "stress mode does not use these paths");
    // Increase the size limit if we have exact knowledge of array type.
    int log2_esize = Klass::layout_helper_log2_element_size(layout_con);
    fast_size_limit <<= MAX2(LogBytesPerLong - log2_esize, 0);
  }

  Node* initial_slow_cmp  = _gvn.transform( new CmpUNode( length, intcon( fast_size_limit ) ) );
  Node* initial_slow_test = _gvn.transform( new BoolNode( initial_slow_cmp, BoolTest::gt ) );

  // --- Size Computation ---
  // array_size = round_to_heap(array_header + (length << elem_shift));
  // where round_to_heap(x) == align_to(x, MinObjAlignmentInBytes)
  // and align_to(x, y) == ((x + y-1) & ~(y-1))
  // The rounding mask is strength-reduced, if possible.
  int round_mask = MinObjAlignmentInBytes - 1;
  Node* header_size = nullptr;
  // (T_BYTE has the weakest alignment and size restrictions...)
  if (layout_is_con) {
    int       hsize  = Klass::layout_helper_header_size(layout_con);
    int       eshift = Klass::layout_helper_log2_element_size(layout_con);
    bool is_flat_array = Klass::layout_helper_is_flatArray(layout_con);
    if ((round_mask & ~right_n_bits(eshift)) == 0)
      round_mask = 0;  // strength-reduce it if it goes away completely
    assert(is_flat_array || (hsize & right_n_bits(eshift)) == 0, "hsize is pre-rounded");
    int header_size_min = arrayOopDesc::base_offset_in_bytes(T_BYTE);
    assert(header_size_min <= hsize, "generic minimum is smallest");
    header_size = intcon(hsize);
  } else {
    Node* hss   = intcon(Klass::_lh_header_size_shift);
    Node* hsm   = intcon(Klass::_lh_header_size_mask);
    header_size = _gvn.transform(new URShiftINode(layout_val, hss));
    header_size = _gvn.transform(new AndINode(header_size, hsm));
  }

  Node* elem_shift = nullptr;
  if (layout_is_con) {
    int eshift = Klass::layout_helper_log2_element_size(layout_con);
    if (eshift != 0)
      elem_shift = intcon(eshift);
  } else {
    // There is no need to mask or shift this value.
    // The semantics of LShiftINode include an implicit mask to 0x1F.
    assert(Klass::_lh_log2_element_size_shift == 0, "use shift in place");
    elem_shift = layout_val;
  }

  // Transition to native address size for all offset calculations:
  Node* lengthx = ConvI2X(length);
  Node* headerx = ConvI2X(header_size);
#ifdef _LP64
  { const TypeInt* tilen = _gvn.find_int_type(length);
    if (tilen != nullptr && tilen->_lo < 0) {
      // Add a manual constraint to a positive range.  Cf. array_element_address.
      jint size_max = fast_size_limit;
      if (size_max > tilen->_hi && tilen->_hi >= 0) {
        size_max = tilen->_hi;
      }
      const TypeInt* tlcon = TypeInt::make(0, size_max, Type::WidenMin);

      // Only do a narrow I2L conversion if the range check passed.
      IfNode* iff = new IfNode(control(), initial_slow_test, PROB_MIN, COUNT_UNKNOWN);
      _gvn.transform(iff);
      RegionNode* region = new RegionNode(3);
      _gvn.set_type(region, Type::CONTROL);
      lengthx = new PhiNode(region, TypeLong::LONG);
      _gvn.set_type(lengthx, TypeLong::LONG);

      // Range check passed. Use ConvI2L node with narrow type.
      Node* passed = IfFalse(iff);
      region->init_req(1, passed);
      // Make I2L conversion control dependent to prevent it from
      // floating above the range check during loop optimizations.
      lengthx->init_req(1, C->constrained_convI2L(&_gvn, length, tlcon, passed));

      // Range check failed. Use ConvI2L with wide type because length may be invalid.
      region->init_req(2, IfTrue(iff));
      lengthx->init_req(2, ConvI2X(length));

      set_control(region);
      record_for_igvn(region);
      record_for_igvn(lengthx);
    }
  }
#endif

  // Combine header size and body size for the array copy part, then align (if
  // necessary) for the allocation part. This computation cannot overflow,
  // because it is used only in two places, one where the length is sharply
  // limited, and the other after a successful allocation.
  Node* abody = lengthx;
  if (elem_shift != nullptr) {
    abody = _gvn.transform(new LShiftXNode(lengthx, elem_shift));
  }
  Node* non_rounded_size = _gvn.transform(new AddXNode(headerx, abody));

  if (return_size_val != nullptr) {
    // This is the size
    (*return_size_val) = non_rounded_size;
  }

  Node* size = non_rounded_size;
  if (round_mask != 0) {
    Node* mask1 = MakeConX(round_mask);
    size = _gvn.transform(new AddXNode(size, mask1));
    Node* mask2 = MakeConX(~round_mask);
    size = _gvn.transform(new AndXNode(size, mask2));
  }
  // else if round_mask == 0, the size computation is self-rounding

  // Now generate allocation code

  // The entire memory state is needed for slow path of the allocation
  // since GC and deoptimization can happen.
  Node *mem = reset_memory();
  set_all_memory(mem); // Create new memory state

  if (initial_slow_test->is_Bool()) {
    // Hide it behind a CMoveI, or else PhaseIdealLoop::split_up will get sick.
    initial_slow_test = initial_slow_test->as_Bool()->as_int_value(&_gvn);
  }

  const TypeKlassPtr* ary_klass = _gvn.type(klass_node)->isa_klassptr();
  const TypeOopPtr* ary_type = ary_klass->as_instance_type();

  Node* raw_init_value = nullptr;
  if (init_val != nullptr) {
    // TODO 8350865 Fast non-zero init not implemented yet for flat, null-free arrays
    if (ary_type->is_flat()) {
      initial_slow_test = intcon(1);
    }

    if (UseCompressedOops) {
      // With compressed oops, the 64-bit init value is built from two 32-bit compressed oops
      init_val = _gvn.transform(new EncodePNode(init_val, init_val->bottom_type()->make_narrowoop()));
      Node* lower = _gvn.transform(new CastP2XNode(control(), init_val));
      Node* upper = _gvn.transform(new LShiftLNode(lower, intcon(32)));
      raw_init_value = _gvn.transform(new OrLNode(lower, upper));
    } else {
      raw_init_value = _gvn.transform(new CastP2XNode(control(), init_val));
    }
  }

  Node* valid_length_test = _gvn.intcon(1);
  if (ary_type->isa_aryptr()) {
    BasicType bt = ary_type->isa_aryptr()->elem()->array_element_basic_type();
    jint max = TypeAryPtr::max_array_length(bt);
    Node* valid_length_cmp  = _gvn.transform(new CmpUNode(length, intcon(max)));
    valid_length_test = _gvn.transform(new BoolNode(valid_length_cmp, BoolTest::le));
  }

  // Create the AllocateArrayNode and its result projections
  AllocateArrayNode* alloc
    = new AllocateArrayNode(C, AllocateArrayNode::alloc_type(TypeInt::INT),
                            control(), mem, i_o(),
                            size, klass_node,
                            initial_slow_test,
                            length, valid_length_test,
                            init_val, raw_init_value);
  // Cast to correct type.  Note that the klass_node may be constant or not,
  // and in the latter case the actual array type will be inexact also.
  // (This happens via a non-constant argument to inline_native_newArray.)
  // In any case, the value of klass_node provides the desired array type.
  const TypeInt* length_type = _gvn.find_int_type(length);
  if (ary_type->isa_aryptr() && length_type != nullptr) {
    // Try to get a better type than POS for the size
    ary_type = ary_type->is_aryptr()->cast_to_size(length_type);
  }

  Node* javaoop = set_output_for_allocation(alloc, ary_type, deoptimize_on_exception);

  array_ideal_length(alloc, ary_type, true);
  return javaoop;
}

// The following "Ideal_foo" functions are placed here because they recognize
// the graph shapes created by the functions immediately above.

//---------------------------Ideal_allocation----------------------------------
// Given an oop pointer or raw pointer, see if it feeds from an AllocateNode.
AllocateNode* AllocateNode::Ideal_allocation(Node* ptr) {
  if (ptr == nullptr) {     // reduce dumb test in callers
    return nullptr;
  }

  BarrierSetC2* bs = BarrierSet::barrier_set()->barrier_set_c2();
  ptr = bs->step_over_gc_barrier(ptr);

  if (ptr->is_CheckCastPP()) { // strip only one raw-to-oop cast
    ptr = ptr->in(1);
    if (ptr == nullptr) return nullptr;
  }
  // Return null for allocations with several casts:
  //   j.l.reflect.Array.newInstance(jobject, jint)
  //   Object.clone()
  // to keep more precise type from last cast.
  if (ptr->is_Proj()) {
    Node* allo = ptr->in(0);
    if (allo != nullptr && allo->is_Allocate()) {
      return allo->as_Allocate();
    }
  }
  // Report failure to match.
  return nullptr;
}

// Fancy version which also strips off an offset (and reports it to caller).
AllocateNode* AllocateNode::Ideal_allocation(Node* ptr, PhaseValues* phase,
                                             intptr_t& offset) {
  Node* base = AddPNode::Ideal_base_and_offset(ptr, phase, offset);
  if (base == nullptr)  return nullptr;
  return Ideal_allocation(base);
}

// Trace Initialize <- Proj[Parm] <- Allocate
AllocateNode* InitializeNode::allocation() {
  Node* rawoop = in(InitializeNode::RawAddress);
  if (rawoop->is_Proj()) {
    Node* alloc = rawoop->in(0);
    if (alloc->is_Allocate()) {
      return alloc->as_Allocate();
    }
  }
  return nullptr;
}

// Trace Allocate -> Proj[Parm] -> Initialize
InitializeNode* AllocateNode::initialization() {
  ProjNode* rawoop = proj_out_or_null(AllocateNode::RawAddress);
  if (rawoop == nullptr)  return nullptr;
  for (DUIterator_Fast imax, i = rawoop->fast_outs(imax); i < imax; i++) {
    Node* init = rawoop->fast_out(i);
    if (init->is_Initialize()) {
      assert(init->as_Initialize()->allocation() == this, "2-way link");
      return init->as_Initialize();
    }
  }
  return nullptr;
}

// Add a Parse Predicate with an uncommon trap on the failing/false path. Normal control will continue on the true path.
void GraphKit::add_parse_predicate(Deoptimization::DeoptReason reason, const int nargs) {
  // Too many traps seen?
  if (too_many_traps(reason)) {
#ifdef ASSERT
    if (TraceLoopPredicate) {
      int tc = C->trap_count(reason);
      tty->print("too many traps=%s tcount=%d in ",
                    Deoptimization::trap_reason_name(reason), tc);
      method()->print(); // which method has too many predicate traps
      tty->cr();
    }
#endif
    // We cannot afford to take more traps here,
    // do not generate Parse Predicate.
    return;
  }

  ParsePredicateNode* parse_predicate = new ParsePredicateNode(control(), reason, &_gvn);
  _gvn.set_type(parse_predicate, parse_predicate->Value(&_gvn));
  Node* if_false = _gvn.transform(new IfFalseNode(parse_predicate));
  {
    PreserveJVMState pjvms(this);
    set_control(if_false);
    inc_sp(nargs);
    uncommon_trap(reason, Deoptimization::Action_maybe_recompile);
  }
  Node* if_true = _gvn.transform(new IfTrueNode(parse_predicate));
  set_control(if_true);
}

// Add Parse Predicates which serve as placeholders to create new Runtime Predicates above them. All
// Runtime Predicates inside a Runtime Predicate block share the same uncommon trap as the Parse Predicate.
void GraphKit::add_parse_predicates(int nargs) {
  if (ShortRunningLongLoop) {
    // Will narrow the limit down with a cast node. Predicates added later may depend on the cast so should be last when
    // walking up from the loop.
    add_parse_predicate(Deoptimization::Reason_short_running_long_loop, nargs);
  }
  if (UseLoopPredicate) {
    add_parse_predicate(Deoptimization::Reason_predicate, nargs);
    if (UseProfiledLoopPredicate) {
      add_parse_predicate(Deoptimization::Reason_profile_predicate, nargs);
    }
  }
  if (UseAutoVectorizationPredicate) {
    add_parse_predicate(Deoptimization::Reason_auto_vectorization_check, nargs);
  }
  // Loop Limit Check Predicate should be near the loop.
  add_parse_predicate(Deoptimization::Reason_loop_limit_check, nargs);
}

void GraphKit::sync_kit(IdealKit& ideal) {
  reset_memory();
  set_all_memory(ideal.merged_memory());
  set_i_o(ideal.i_o());
  set_control(ideal.ctrl());
}

void GraphKit::final_sync(IdealKit& ideal) {
  // Final sync IdealKit and graphKit.
  sync_kit(ideal);
}

Node* GraphKit::load_String_length(Node* str, bool set_ctrl) {
  Node* len = load_array_length(load_String_value(str, set_ctrl));
  Node* coder = load_String_coder(str, set_ctrl);
  // Divide length by 2 if coder is UTF16
  return _gvn.transform(new RShiftINode(len, coder));
}

Node* GraphKit::load_String_value(Node* str, bool set_ctrl) {
  int value_offset = java_lang_String::value_offset();
  const TypeInstPtr* string_type = TypeInstPtr::make(TypePtr::NotNull, C->env()->String_klass(),
                                                     false, nullptr, Type::Offset(0));
  const TypePtr* value_field_type = string_type->add_offset(value_offset);
  const TypeAryPtr* value_type = TypeAryPtr::make(TypePtr::NotNull,
                                                  TypeAry::make(TypeInt::BYTE, TypeInt::POS, false, false, true, true),
                                                  ciTypeArrayKlass::make(T_BYTE), true, Type::Offset(0));
  Node* p = basic_plus_adr(str, str, value_offset);
  Node* load = access_load_at(str, p, value_field_type, value_type, T_OBJECT,
                              IN_HEAP | (set_ctrl ? C2_CONTROL_DEPENDENT_LOAD : 0) | MO_UNORDERED);
  return load;
}

Node* GraphKit::load_String_coder(Node* str, bool set_ctrl) {
  if (!CompactStrings) {
    return intcon(java_lang_String::CODER_UTF16);
  }
  int coder_offset = java_lang_String::coder_offset();
  const TypeInstPtr* string_type = TypeInstPtr::make(TypePtr::NotNull, C->env()->String_klass(),
                                                     false, nullptr, Type::Offset(0));
  const TypePtr* coder_field_type = string_type->add_offset(coder_offset);

  Node* p = basic_plus_adr(str, str, coder_offset);
  Node* load = access_load_at(str, p, coder_field_type, TypeInt::BYTE, T_BYTE,
                              IN_HEAP | (set_ctrl ? C2_CONTROL_DEPENDENT_LOAD : 0) | MO_UNORDERED);
  return load;
}

void GraphKit::store_String_value(Node* str, Node* value) {
  int value_offset = java_lang_String::value_offset();
  const TypeInstPtr* string_type = TypeInstPtr::make(TypePtr::NotNull, C->env()->String_klass(),
                                                     false, nullptr, Type::Offset(0));
  const TypePtr* value_field_type = string_type->add_offset(value_offset);

  access_store_at(str,  basic_plus_adr(str, value_offset), value_field_type,
                  value, TypeAryPtr::BYTES, T_OBJECT, IN_HEAP | MO_UNORDERED);
}

void GraphKit::store_String_coder(Node* str, Node* value) {
  int coder_offset = java_lang_String::coder_offset();
  const TypeInstPtr* string_type = TypeInstPtr::make(TypePtr::NotNull, C->env()->String_klass(),
                                                     false, nullptr, Type::Offset(0));
  const TypePtr* coder_field_type = string_type->add_offset(coder_offset);

  access_store_at(str, basic_plus_adr(str, coder_offset), coder_field_type,
                  value, TypeInt::BYTE, T_BYTE, IN_HEAP | MO_UNORDERED);
}

// Capture src and dst memory state with a MergeMemNode
Node* GraphKit::capture_memory(const TypePtr* src_type, const TypePtr* dst_type) {
  if (src_type == dst_type) {
    // Types are equal, we don't need a MergeMemNode
    return memory(src_type);
  }
  MergeMemNode* merge = MergeMemNode::make(map()->memory());
  record_for_igvn(merge); // fold it up later, if possible
  int src_idx = C->get_alias_index(src_type);
  int dst_idx = C->get_alias_index(dst_type);
  merge->set_memory_at(src_idx, memory(src_idx));
  merge->set_memory_at(dst_idx, memory(dst_idx));
  return merge;
}

Node* GraphKit::compress_string(Node* src, const TypeAryPtr* src_type, Node* dst, Node* count) {
  assert(Matcher::match_rule_supported(Op_StrCompressedCopy), "Intrinsic not supported");
  assert(src_type == TypeAryPtr::BYTES || src_type == TypeAryPtr::CHARS, "invalid source type");
  // If input and output memory types differ, capture both states to preserve
  // the dependency between preceding and subsequent loads/stores.
  // For example, the following program:
  //  StoreB
  //  compress_string
  //  LoadB
  // has this memory graph (use->def):
  //  LoadB -> compress_string -> CharMem
  //             ... -> StoreB -> ByteMem
  // The intrinsic hides the dependency between LoadB and StoreB, causing
  // the load to read from memory not containing the result of the StoreB.
  // The correct memory graph should look like this:
  //  LoadB -> compress_string -> MergeMem(CharMem, StoreB(ByteMem))
  Node* mem = capture_memory(src_type, TypeAryPtr::BYTES);
  StrCompressedCopyNode* str = new StrCompressedCopyNode(control(), mem, src, dst, count);
  Node* res_mem = _gvn.transform(new SCMemProjNode(_gvn.transform(str)));
  set_memory(res_mem, TypeAryPtr::BYTES);
  return str;
}

void GraphKit::inflate_string(Node* src, Node* dst, const TypeAryPtr* dst_type, Node* count) {
  assert(Matcher::match_rule_supported(Op_StrInflatedCopy), "Intrinsic not supported");
  assert(dst_type == TypeAryPtr::BYTES || dst_type == TypeAryPtr::CHARS, "invalid dest type");
  // Capture src and dst memory (see comment in 'compress_string').
  Node* mem = capture_memory(TypeAryPtr::BYTES, dst_type);
  StrInflatedCopyNode* str = new StrInflatedCopyNode(control(), mem, src, dst, count);
  set_memory(_gvn.transform(str), dst_type);
}

void GraphKit::inflate_string_slow(Node* src, Node* dst, Node* start, Node* count) {
  /**
   * int i_char = start;
   * for (int i_byte = 0; i_byte < count; i_byte++) {
   *   dst[i_char++] = (char)(src[i_byte] & 0xff);
   * }
   */
  add_parse_predicates();
  C->set_has_loops(true);

  RegionNode* head = new RegionNode(3);
  head->init_req(1, control());
  gvn().set_type(head, Type::CONTROL);
  record_for_igvn(head);

  Node* i_byte = new PhiNode(head, TypeInt::INT);
  i_byte->init_req(1, intcon(0));
  gvn().set_type(i_byte, TypeInt::INT);
  record_for_igvn(i_byte);

  Node* i_char = new PhiNode(head, TypeInt::INT);
  i_char->init_req(1, start);
  gvn().set_type(i_char, TypeInt::INT);
  record_for_igvn(i_char);

  Node* mem = PhiNode::make(head, memory(TypeAryPtr::BYTES), Type::MEMORY, TypeAryPtr::BYTES);
  gvn().set_type(mem, Type::MEMORY);
  record_for_igvn(mem);
  set_control(head);
  set_memory(mem, TypeAryPtr::BYTES);
  Node* ch = load_array_element(src, i_byte, TypeAryPtr::BYTES, /* set_ctrl */ true);
  Node* st = store_to_memory(control(), array_element_address(dst, i_char, T_BYTE),
                             AndI(ch, intcon(0xff)), T_CHAR, MemNode::unordered, false,
                             false, true /* mismatched */);

  IfNode* iff = create_and_map_if(head, Bool(CmpI(i_byte, count), BoolTest::lt), PROB_FAIR, COUNT_UNKNOWN);
  head->init_req(2, IfTrue(iff));
  mem->init_req(2, st);
  i_byte->init_req(2, AddI(i_byte, intcon(1)));
  i_char->init_req(2, AddI(i_char, intcon(2)));

  set_control(IfFalse(iff));
  set_memory(st, TypeAryPtr::BYTES);
}

Node* GraphKit::make_constant_from_field(ciField* field, Node* obj) {
  if (!field->is_constant()) {
    return nullptr; // Field not marked as constant.
  }
  ciInstance* holder = nullptr;
  if (!field->is_static()) {
    ciObject* const_oop = obj->bottom_type()->is_oopptr()->const_oop();
    if (const_oop != nullptr && const_oop->is_instance()) {
      holder = const_oop->as_instance();
    }
  }
  const Type* con_type = Type::make_constant_from_field(field, holder, field->layout_type(),
                                                        /*is_unsigned_load=*/false);
  if (con_type != nullptr) {
    Node* con = makecon(con_type);
    if (field->type()->is_inlinetype()) {
      con = InlineTypeNode::make_from_oop(this, con, field->type()->as_inline_klass());
    } else if (con_type->is_inlinetypeptr()) {
      con = InlineTypeNode::make_from_oop(this, con, con_type->inline_klass());
    }
    return con;
  }
  return nullptr;
}

//---------------------------load_mirror_from_klass----------------------------
// Given a klass oop, load its java mirror (a java.lang.Class oop).
Node* GraphKit::load_mirror_from_klass(Node* klass) {
  Node* p = basic_plus_adr(klass, in_bytes(Klass::java_mirror_offset()));
  Node* load = make_load(nullptr, p, TypeRawPtr::NOTNULL, T_ADDRESS, MemNode::unordered);
  // mirror = ((OopHandle)mirror)->resolve();
  return access_load(load, TypeInstPtr::MIRROR, T_OBJECT, IN_NATIVE);
}

Node* GraphKit::maybe_narrow_object_type(Node* obj, ciKlass* type) {
  const Type* obj_type = obj->bottom_type();
  const TypeOopPtr* sig_type = TypeOopPtr::make_from_klass(type);
  if (obj_type->isa_oopptr() && sig_type->is_loaded() && !obj_type->higher_equal(sig_type)) {
    const Type* narrow_obj_type = obj_type->filter_speculative(sig_type); // keep speculative part
    Node* casted_obj = gvn().transform(new CheckCastPPNode(control(), obj, narrow_obj_type));
    obj = casted_obj;
  }
  if (sig_type->is_inlinetypeptr()) {
    obj = InlineTypeNode::make_from_oop(this, obj, sig_type->inline_klass());
  }
  return obj;
}<|MERGE_RESOLUTION|>--- conflicted
+++ resolved
@@ -4170,7 +4170,6 @@
     int klass_idx = C->get_alias_index(oop_type->add_offset(oopDesc::klass_offset_in_bytes()));
     set_memory(_gvn.transform(new NarrowMemProjNode(init, C->get_adr_type(klass_idx))), klass_idx);
     if (oop_type->isa_aryptr()) {
-<<<<<<< HEAD
       const TypeAryPtr* arytype = oop_type->is_aryptr();
       if (arytype->is_flat()) {
         // Initially all flat array accesses share a single slice
@@ -4197,13 +4196,7 @@
       } else {
         const TypePtr* telemref = oop_type->add_offset(Type::OffsetBot);
         int            elemidx  = C->get_alias_index(telemref);
-        hook_memory_on_init(*this, elemidx, minit_in, minit_out);
-      }
-=======
-      const TypePtr* telemref = oop_type->add_offset(Type::OffsetBot);
-      int            elemidx  = C->get_alias_index(telemref);
-      hook_memory_on_init(*this, elemidx, minit_in, _gvn.transform(new NarrowMemProjNode(init, C->get_adr_type(elemidx))));
->>>>>>> c754e3e0
+        hook_memory_on_init(*this, elemidx, minit_in, _gvn.transform(new NarrowMemProjNode(init, C->get_adr_type(elemidx))));
     } else if (oop_type->isa_instptr()) {
       set_memory(minit_out, C->get_alias_index(oop_type)); // mark word
       ciInstanceKlass* ik = oop_type->is_instptr()->instance_klass();
