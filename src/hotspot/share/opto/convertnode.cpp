/*
<<<<<<< HEAD
 * Copyright (c) 2014, 2021, Oracle and/or its affiliates. All rights reserved.
=======
 * Copyright (c) 2014, 2023, Oracle and/or its affiliates. All rights reserved.
>>>>>>> 2b81faeb
 * DO NOT ALTER OR REMOVE COPYRIGHT NOTICES OR THIS FILE HEADER.
 *
 * This code is free software; you can redistribute it and/or modify it
 * under the terms of the GNU General Public License version 2 only, as
 * published by the Free Software Foundation.
 *
 * This code is distributed in the hope that it will be useful, but WITHOUT
 * ANY WARRANTY; without even the implied warranty of MERCHANTABILITY or
 * FITNESS FOR A PARTICULAR PURPOSE.  See the GNU General Public License
 * version 2 for more details (a copy is included in the LICENSE file that
 * accompanied this code).
 *
 * You should have received a copy of the GNU General Public License version
 * 2 along with this work; if not, write to the Free Software Foundation,
 * Inc., 51 Franklin St, Fifth Floor, Boston, MA 02110-1301 USA.
 *
 * Please contact Oracle, 500 Oracle Parkway, Redwood Shores, CA 94065 USA
 * or visit www.oracle.com if you need additional information or have any
 * questions.
 *
 */

#include "precompiled.hpp"
#include "opto/addnode.hpp"
#include "opto/castnode.hpp"
#include "opto/convertnode.hpp"
#include "opto/inlinetypenode.hpp"
#include "opto/matcher.hpp"
#include "opto/phaseX.hpp"
#include "opto/subnode.hpp"
#include "runtime/stubRoutines.hpp"

//=============================================================================
//------------------------------Identity---------------------------------------
Node* Conv2BNode::Identity(PhaseGVN* phase) {
  const Type *t = phase->type( in(1) );
  if( t == Type::TOP ) return in(1);
  if( t == TypeInt::ZERO ) return in(1);
  if( t == TypeInt::ONE ) return in(1);
  if( t == TypeInt::BOOL ) return in(1);
  return this;
}

//------------------------------Value------------------------------------------
const Type* Conv2BNode::Value(PhaseGVN* phase) const {
  const Type *t = phase->type( in(1) );
  if( t == Type::TOP ) return Type::TOP;
  if( t == TypeInt::ZERO ) return TypeInt::ZERO;
  if( t == TypePtr::NULL_PTR ) return TypeInt::ZERO;
  const TypePtr *tp = t->isa_ptr();
  if(tp != nullptr) {
    if( tp->ptr() == TypePtr::AnyNull ) return Type::TOP;
    if( tp->ptr() == TypePtr::Constant) return TypeInt::ONE;
    if (tp->ptr() == TypePtr::NotNull)  return TypeInt::ONE;
    return TypeInt::BOOL;
  }
  if (t->base() != Type::Int) return TypeInt::BOOL;
  const TypeInt *ti = t->is_int();
  if( ti->_hi < 0 || ti->_lo > 0 ) return TypeInt::ONE;
  return TypeInt::BOOL;
}

//------------------------------Ideal------------------------------------------
Node* Conv2BNode::Ideal(PhaseGVN* phase, bool can_reshape) {
  if (in(1)->is_InlineType()) {
    // Null checking a scalarized but nullable inline type. Check the IsInit
    // input instead of the oop input to avoid keeping buffer allocations alive.
    set_req_X(1, in(1)->as_InlineType()->get_is_init(), phase);
    return this;
  }
  return NULL;
}

// The conversions operations are all Alpha sorted.  Please keep it that way!
//=============================================================================
//------------------------------Value------------------------------------------
const Type* ConvD2FNode::Value(PhaseGVN* phase) const {
  const Type *t = phase->type( in(1) );
  if( t == Type::TOP ) return Type::TOP;
  if( t == Type::DOUBLE ) return Type::FLOAT;
  const TypeD *td = t->is_double_constant();
  return TypeF::make( (float)td->getd() );
}

//------------------------------Ideal------------------------------------------
// If we see pattern ConvF2D SomeDoubleOp ConvD2F, do operation as float.
Node *ConvD2FNode::Ideal(PhaseGVN *phase, bool can_reshape) {
  if ( in(1)->Opcode() == Op_SqrtD ) {
    Node* sqrtd = in(1);
    if ( sqrtd->in(1)->Opcode() == Op_ConvF2D ) {
      if ( Matcher::match_rule_supported(Op_SqrtF) ) {
        Node* convf2d = sqrtd->in(1);
        return new SqrtFNode(phase->C, sqrtd->in(0), convf2d->in(1));
      }
    }
  }
  return nullptr;
}

//------------------------------Identity---------------------------------------
// Float's can be converted to doubles with no loss of bits.  Hence
// converting a float to a double and back to a float is a NOP.
Node* ConvD2FNode::Identity(PhaseGVN* phase) {
  return (in(1)->Opcode() == Op_ConvF2D) ? in(1)->in(1) : this;
}

//=============================================================================
//------------------------------Value------------------------------------------
const Type* ConvD2INode::Value(PhaseGVN* phase) const {
  const Type *t = phase->type( in(1) );
  if( t == Type::TOP ) return Type::TOP;
  if( t == Type::DOUBLE ) return TypeInt::INT;
  const TypeD *td = t->is_double_constant();
  return TypeInt::make( SharedRuntime::d2i( td->getd() ) );
}

//------------------------------Ideal------------------------------------------
// If converting to an int type, skip any rounding nodes
Node *ConvD2INode::Ideal(PhaseGVN *phase, bool can_reshape) {
  if (in(1)->Opcode() == Op_RoundDouble) {
    set_req(1, in(1)->in(1));
    return this;
  }
  return nullptr;
}

//------------------------------Identity---------------------------------------
// Int's can be converted to doubles with no loss of bits.  Hence
// converting an integer to a double and back to an integer is a NOP.
Node* ConvD2INode::Identity(PhaseGVN* phase) {
  return (in(1)->Opcode() == Op_ConvI2D) ? in(1)->in(1) : this;
}

//=============================================================================
//------------------------------Value------------------------------------------
const Type* ConvD2LNode::Value(PhaseGVN* phase) const {
  const Type *t = phase->type( in(1) );
  if( t == Type::TOP ) return Type::TOP;
  if( t == Type::DOUBLE ) return TypeLong::LONG;
  const TypeD *td = t->is_double_constant();
  return TypeLong::make( SharedRuntime::d2l( td->getd() ) );
}

//------------------------------Identity---------------------------------------
Node* ConvD2LNode::Identity(PhaseGVN* phase) {
  // Remove ConvD2L->ConvL2D->ConvD2L sequences.
  if( in(1)       ->Opcode() == Op_ConvL2D &&
     in(1)->in(1)->Opcode() == Op_ConvD2L )
  return in(1)->in(1);
  return this;
}

//------------------------------Ideal------------------------------------------
// If converting to an int type, skip any rounding nodes
Node *ConvD2LNode::Ideal(PhaseGVN *phase, bool can_reshape) {
  if (in(1)->Opcode() == Op_RoundDouble) {
    set_req(1, in(1)->in(1));
    return this;
  }
  return nullptr;
}

//=============================================================================
//------------------------------Value------------------------------------------
const Type* ConvF2DNode::Value(PhaseGVN* phase) const {
  const Type *t = phase->type( in(1) );
  if( t == Type::TOP ) return Type::TOP;
  if( t == Type::FLOAT ) return Type::DOUBLE;
  const TypeF *tf = t->is_float_constant();
  return TypeD::make( (double)tf->getf() );
}

//=============================================================================
//------------------------------Value------------------------------------------
const Type* ConvF2HFNode::Value(PhaseGVN* phase) const {
  const Type *t = phase->type( in(1) );
  if (t == Type::TOP) return Type::TOP;
  if (t == Type::FLOAT) return TypeInt::SHORT;
  if (StubRoutines::f2hf_adr() == nullptr) return bottom_type();

  const TypeF *tf = t->is_float_constant();
  return TypeInt::make( StubRoutines::f2hf(tf->getf()) );
}

//=============================================================================
//------------------------------Value------------------------------------------
const Type* ConvF2INode::Value(PhaseGVN* phase) const {
  const Type *t = phase->type( in(1) );
  if( t == Type::TOP )       return Type::TOP;
  if( t == Type::FLOAT ) return TypeInt::INT;
  const TypeF *tf = t->is_float_constant();
  return TypeInt::make( SharedRuntime::f2i( tf->getf() ) );
}

//------------------------------Identity---------------------------------------
Node* ConvF2INode::Identity(PhaseGVN* phase) {
  // Remove ConvF2I->ConvI2F->ConvF2I sequences.
  if( in(1)       ->Opcode() == Op_ConvI2F &&
     in(1)->in(1)->Opcode() == Op_ConvF2I )
  return in(1)->in(1);
  return this;
}

//------------------------------Ideal------------------------------------------
// If converting to an int type, skip any rounding nodes
Node *ConvF2INode::Ideal(PhaseGVN *phase, bool can_reshape) {
  if (in(1)->Opcode() == Op_RoundFloat) {
    set_req(1, in(1)->in(1));
    return this;
  }
  return nullptr;
}

//=============================================================================
//------------------------------Value------------------------------------------
const Type* ConvF2LNode::Value(PhaseGVN* phase) const {
  const Type *t = phase->type( in(1) );
  if( t == Type::TOP )       return Type::TOP;
  if( t == Type::FLOAT ) return TypeLong::LONG;
  const TypeF *tf = t->is_float_constant();
  return TypeLong::make( SharedRuntime::f2l( tf->getf() ) );
}

//------------------------------Identity---------------------------------------
Node* ConvF2LNode::Identity(PhaseGVN* phase) {
  // Remove ConvF2L->ConvL2F->ConvF2L sequences.
  if( in(1)       ->Opcode() == Op_ConvL2F &&
     in(1)->in(1)->Opcode() == Op_ConvF2L )
  return in(1)->in(1);
  return this;
}

//------------------------------Ideal------------------------------------------
// If converting to an int type, skip any rounding nodes
Node *ConvF2LNode::Ideal(PhaseGVN *phase, bool can_reshape) {
  if (in(1)->Opcode() == Op_RoundFloat) {
    set_req(1, in(1)->in(1));
    return this;
  }
  return nullptr;
}

//=============================================================================
//------------------------------Value------------------------------------------
const Type* ConvHF2FNode::Value(PhaseGVN* phase) const {
  const Type *t = phase->type( in(1) );
  if (t == Type::TOP) return Type::TOP;
  if (t == TypeInt::SHORT) return Type::FLOAT;
  if (StubRoutines::hf2f_adr() == nullptr) return bottom_type();

  const TypeInt *ti = t->is_int();
  if (ti->is_con()) {
    return TypeF::make( StubRoutines::hf2f(ti->get_con()) );
  }
  return bottom_type();
}

//=============================================================================
//------------------------------Value------------------------------------------
const Type* ConvI2DNode::Value(PhaseGVN* phase) const {
  const Type *t = phase->type( in(1) );
  if( t == Type::TOP ) return Type::TOP;
  const TypeInt *ti = t->is_int();
  if( ti->is_con() ) return TypeD::make( (double)ti->get_con() );
  return bottom_type();
}

//=============================================================================
//------------------------------Value------------------------------------------
const Type* ConvI2FNode::Value(PhaseGVN* phase) const {
  const Type *t = phase->type( in(1) );
  if( t == Type::TOP ) return Type::TOP;
  const TypeInt *ti = t->is_int();
  if( ti->is_con() ) return TypeF::make( (float)ti->get_con() );
  return bottom_type();
}

//------------------------------Identity---------------------------------------
Node* ConvI2FNode::Identity(PhaseGVN* phase) {
  // Remove ConvI2F->ConvF2I->ConvI2F sequences.
  if( in(1)       ->Opcode() == Op_ConvF2I &&
     in(1)->in(1)->Opcode() == Op_ConvI2F )
  return in(1)->in(1);
  return this;
}

//=============================================================================
//------------------------------Value------------------------------------------
const Type* ConvI2LNode::Value(PhaseGVN* phase) const {
  const Type *t = phase->type( in(1) );
  if (t == Type::TOP) {
    return Type::TOP;
  }
  const TypeInt *ti = t->is_int();
  const Type* tl = TypeLong::make(ti->_lo, ti->_hi, ti->_widen);
  // Join my declared type against my incoming type.
  tl = tl->filter(_type);
  if (!tl->isa_long()) {
    return tl;
  }
  const TypeLong* this_type = tl->is_long();
  // Do NOT remove this node's type assertion until no more loop ops can happen.
  if (phase->C->post_loop_opts_phase()) {
    const TypeInt* in_type = phase->type(in(1))->isa_int();
    if (in_type != nullptr &&
        (in_type->_lo != this_type->_lo ||
         in_type->_hi != this_type->_hi)) {
      // Although this WORSENS the type, it increases GVN opportunities,
      // because I2L nodes with the same input will common up, regardless
      // of slightly differing type assertions.  Such slight differences
      // arise routinely as a result of loop unrolling, so this is a
      // post-unrolling graph cleanup.  Choose a type which depends only
      // on my input.  (Exception:  Keep a range assertion of >=0 or <0.)
      jlong lo1 = this_type->_lo;
      jlong hi1 = this_type->_hi;
      int   w1  = this_type->_widen;
      if (lo1 >= 0) {
        // Keep a range assertion of >=0.
        lo1 = 0;        hi1 = max_jint;
      } else if (hi1 < 0) {
        // Keep a range assertion of <0.
        lo1 = min_jint; hi1 = -1;
      } else {
        lo1 = min_jint; hi1 = max_jint;
      }
      return TypeLong::make(MAX2((jlong)in_type->_lo, lo1),
                            MIN2((jlong)in_type->_hi, hi1),
                            MAX2((int)in_type->_widen, w1));
    }
  }
  return this_type;
}

#ifdef ASSERT
static inline bool long_ranges_overlap(jlong lo1, jlong hi1,
                                       jlong lo2, jlong hi2) {
  // Two ranges overlap iff one range's low point falls in the other range.
  return (lo2 <= lo1 && lo1 <= hi2) || (lo1 <= lo2 && lo2 <= hi1);
}
#endif

template<class T> static bool subtract_overflows(T x, T y) {
  T s = java_subtract(x, y);
  return (x >= 0) && (y < 0) && (s < 0);
}

template<class T> static bool subtract_underflows(T x, T y) {
  T s = java_subtract(x, y);
  return (x < 0) && (y > 0) && (s > 0);
}

template<class T> static bool add_overflows(T x, T y) {
  T s = java_add(x, y);
  return (x > 0) && (y > 0) && (s < 0);
}

template<class T> static bool add_underflows(T x, T y) {
  T s = java_add(x, y);
  return (x < 0) && (y < 0) && (s >= 0);
}

template<class T> static bool ranges_overlap(T xlo, T ylo, T xhi, T yhi, T zlo, T zhi,
                                             const Node* n, bool pos) {
  assert(xlo <= xhi && ylo <= yhi && zlo <= zhi, "should not be empty types");
  T x_y_lo;
  T x_y_hi;
  bool x_y_lo_overflow;
  bool x_y_hi_overflow;

  if (n->is_Sub()) {
    x_y_lo = java_subtract(xlo, yhi);
    x_y_hi = java_subtract(xhi, ylo);
    x_y_lo_overflow = pos ? subtract_overflows(xlo, yhi) : subtract_underflows(xlo, yhi);
    x_y_hi_overflow = pos ? subtract_overflows(xhi, ylo) : subtract_underflows(xhi, ylo);
  } else {
    assert(n->is_Add(), "Add or Sub only");
    x_y_lo = java_add(xlo, ylo);
    x_y_hi = java_add(xhi, yhi);
    x_y_lo_overflow = pos ? add_overflows(xlo, ylo) : add_underflows(xlo, ylo);
    x_y_hi_overflow = pos ? add_overflows(xhi, yhi) : add_underflows(xhi, yhi);
  }
  assert(!pos || !x_y_lo_overflow || x_y_hi_overflow, "x_y_lo_overflow => x_y_hi_overflow");
  assert(pos || !x_y_hi_overflow || x_y_lo_overflow, "x_y_hi_overflow => x_y_lo_overflow");

  // Two ranges overlap iff one range's low point falls in the other range.
  // nbits = 32 or 64
  if (pos) {
    // (zlo + 2**nbits  <= x_y_lo && x_y_lo <= zhi ** nbits)
    if (x_y_lo_overflow) {
      if (zlo <= x_y_lo && x_y_lo <= zhi) {
        return true;
      }
    }

    // (x_y_lo <= zlo + 2**nbits && zlo + 2**nbits <= x_y_hi)
    if (x_y_hi_overflow) {
      if ((!x_y_lo_overflow || x_y_lo <= zlo) && zlo <= x_y_hi) {
        return true;
      }
    }
  } else {
    // (zlo - 2**nbits <= x_y_hi && x_y_hi <= zhi - 2**nbits)
    if (x_y_hi_overflow) {
      if (zlo <= x_y_hi && x_y_hi <= zhi) {
        return true;
      }
    }

    // (x_y_lo <= zhi - 2**nbits && zhi - 2**nbits <= x_y_hi)
    if (x_y_lo_overflow) {
      if (x_y_lo <= zhi && (!x_y_hi_overflow || zhi <= x_y_hi)) {
        return true;
      }
    }
  }

  return false;
}

static bool ranges_overlap(const TypeInteger* tx, const TypeInteger* ty, const TypeInteger* tz,
                           const Node* n, bool pos, BasicType bt) {
  jlong xlo = tx->lo_as_long();
  jlong xhi = tx->hi_as_long();
  jlong ylo = ty->lo_as_long();
  jlong yhi = ty->hi_as_long();
  jlong zlo = tz->lo_as_long();
  jlong zhi = tz->hi_as_long();

  if (bt == T_INT) {
    // See if x+y can cause positive overflow into z+2**32
    // See if x+y can cause negative overflow into z-2**32
    bool res =  ranges_overlap(checked_cast<jint>(xlo), checked_cast<jint>(ylo),
                               checked_cast<jint>(xhi), checked_cast<jint>(yhi),
                               checked_cast<jint>(zlo), checked_cast<jint>(zhi), n, pos);
#ifdef ASSERT
    jlong vbit = CONST64(1) << BitsPerInt;
    if (n->Opcode() == Op_SubI) {
      jlong ylo0 = ylo;
      ylo = -yhi;
      yhi = -ylo0;
    }
    assert(res == long_ranges_overlap(xlo+ylo, xhi+yhi, pos ? zlo+vbit : zlo-vbit, pos ? zhi+vbit : zhi-vbit), "inconsistent result");
#endif
    return res;
  }
  assert(bt == T_LONG, "only int or long");
  // See if x+y can cause positive overflow into z+2**64
  // See if x+y can cause negative overflow into z-2**64
  return ranges_overlap(xlo, ylo, xhi, yhi, zlo, zhi, n, pos);
}

#ifdef ASSERT
static bool compute_updates_ranges_verif(const TypeInteger* tx, const TypeInteger* ty, const TypeInteger* tz,
                                         jlong& rxlo, jlong& rxhi, jlong& rylo, jlong& ryhi,
                                         const Node* n) {
  jlong xlo = tx->lo_as_long();
  jlong xhi = tx->hi_as_long();
  jlong ylo = ty->lo_as_long();
  jlong yhi = ty->hi_as_long();
  jlong zlo = tz->lo_as_long();
  jlong zhi = tz->hi_as_long();
  if (n->is_Sub()) {
    swap(ylo, yhi);
    ylo = -ylo;
    yhi = -yhi;
  }

  rxlo = MAX2(xlo, zlo - yhi);
  rxhi = MIN2(xhi, zhi - ylo);
  rylo = MAX2(ylo, zlo - xhi);
  ryhi = MIN2(yhi, zhi - xlo);
  if (rxlo > rxhi || rylo > ryhi) {
    return false;
  }
  if (n->is_Sub()) {
    swap(rylo, ryhi);
    rylo = -rylo;
    ryhi = -ryhi;
  }
  assert(rxlo == (int) rxlo && rxhi == (int) rxhi, "x should not overflow");
  assert(rylo == (int) rylo && ryhi == (int) ryhi, "y should not overflow");
  return true;
}
#endif

template<class T> static bool compute_updates_ranges(T xlo, T ylo, T xhi, T yhi, T zlo, T zhi,
                                                     jlong& rxlo, jlong& rxhi, jlong& rylo, jlong& ryhi,
                                                     const Node* n) {
  assert(xlo <= xhi && ylo <= yhi && zlo <= zhi, "should not be empty types");

  // Now it's always safe to assume x+y does not overflow.
  // This is true even if some pairs x,y might cause overflow, as long
  // as that overflow value cannot fall into [zlo,zhi].

  // Confident that the arithmetic is "as if infinite precision",
  // we can now use n's range to put constraints on those of x and y.
  // The "natural" range of x [xlo,xhi] can perhaps be narrowed to a
  // more "restricted" range by intersecting [xlo,xhi] with the
  // range obtained by subtracting y's range from the asserted range
  // of the I2L conversion.  Here's the interval arithmetic algebra:
  //    x == n-y == [zlo,zhi]-[ylo,yhi] == [zlo,zhi]+[-yhi,-ylo]
  //    => x in [zlo-yhi, zhi-ylo]
  //    => x in [zlo-yhi, zhi-ylo] INTERSECT [xlo,xhi]
  //    => x in [xlo MAX zlo-yhi, xhi MIN zhi-ylo]
  // And similarly, x changing place with y.
  if (n->is_Sub()) {
    if (add_overflows(zlo, ylo) || add_underflows(zhi, yhi) || subtract_underflows(xhi, zlo) ||
        subtract_overflows(xlo, zhi)) {
      return false;
    }
    rxlo = add_underflows(zlo, ylo) ? xlo : MAX2(xlo, java_add(zlo, ylo));
    rxhi = add_overflows(zhi, yhi) ? xhi : MIN2(xhi, java_add(zhi, yhi));
    ryhi = subtract_overflows(xhi, zlo) ? yhi : MIN2(yhi, java_subtract(xhi, zlo));
    rylo = subtract_underflows(xlo, zhi) ? ylo : MAX2(ylo, java_subtract(xlo, zhi));
  } else {
    assert(n->is_Add(), "Add or Sub only");
    if (subtract_overflows(zlo, yhi) || subtract_underflows(zhi, ylo) ||
        subtract_overflows(zlo, xhi) || subtract_underflows(zhi, xlo)) {
      return false;
    }
    rxlo = subtract_underflows(zlo, yhi) ? xlo : MAX2(xlo, java_subtract(zlo, yhi));
    rxhi = subtract_overflows(zhi, ylo) ? xhi : MIN2(xhi, java_subtract(zhi, ylo));
    rylo = subtract_underflows(zlo, xhi) ? ylo : MAX2(ylo, java_subtract(zlo, xhi));
    ryhi = subtract_overflows(zhi, xlo) ? yhi : MIN2(yhi, java_subtract(zhi, xlo));
  }

  if (rxlo > rxhi || rylo > ryhi) {
    return false; // x or y is dying; don't mess w/ it
  }

  return true;
}

static bool compute_updates_ranges(const TypeInteger* tx, const TypeInteger* ty, const TypeInteger* tz,
                                   const TypeInteger*& rx, const TypeInteger*& ry,
                                   const Node* n, const BasicType in_bt, BasicType out_bt) {

  jlong xlo = tx->lo_as_long();
  jlong xhi = tx->hi_as_long();
  jlong ylo = ty->lo_as_long();
  jlong yhi = ty->hi_as_long();
  jlong zlo = tz->lo_as_long();
  jlong zhi = tz->hi_as_long();
  jlong rxlo, rxhi, rylo, ryhi;

  if (in_bt == T_INT) {
#ifdef ASSERT
    jlong expected_rxlo, expected_rxhi, expected_rylo, expected_ryhi;
    bool expected = compute_updates_ranges_verif(tx, ty, tz,
                                                 expected_rxlo, expected_rxhi,
                                                 expected_rylo, expected_ryhi, n);
#endif
    if (!compute_updates_ranges(checked_cast<jint>(xlo), checked_cast<jint>(ylo),
                                checked_cast<jint>(xhi), checked_cast<jint>(yhi),
                                checked_cast<jint>(zlo), checked_cast<jint>(zhi),
                                rxlo, rxhi, rylo, ryhi, n)) {
      assert(!expected, "inconsistent");
      return false;
    }
    assert(expected && rxlo == expected_rxlo && rxhi == expected_rxhi && rylo == expected_rylo && ryhi == expected_ryhi, "inconsistent");
  } else {
    if (!compute_updates_ranges(xlo, ylo, xhi, yhi, zlo, zhi,
                            rxlo, rxhi, rylo, ryhi, n)) {
      return false;
    }
  }

  int widen =  MAX2(tx->widen_limit(), ty->widen_limit());
  rx = TypeInteger::make(rxlo, rxhi, widen, out_bt);
  ry = TypeInteger::make(rylo, ryhi, widen, out_bt);
  return true;
}

#ifdef _LP64
// If there is an existing ConvI2L node with the given parent and type, return
// it. Otherwise, create and return a new one. Both reusing existing ConvI2L
// nodes and postponing the idealization of new ones are needed to avoid an
// explosion of recursive Ideal() calls when compiling long AddI chains.
static Node* find_or_make_convI2L(PhaseIterGVN* igvn, Node* parent,
                                  const TypeLong* type) {
  Node* n = new ConvI2LNode(parent, type);
  Node* existing = igvn->hash_find_insert(n);
  if (existing != nullptr) {
    n->destruct(igvn);
    return existing;
  }
  return igvn->register_new_node_with_optimizer(n);
}
#endif

bool Compile::push_thru_add(PhaseGVN* phase, Node* z, const TypeInteger* tz, const TypeInteger*& rx, const TypeInteger*& ry,
                            BasicType in_bt, BasicType out_bt) {
  int op = z->Opcode();
  if (op == Op_Add(in_bt) || op == Op_Sub(in_bt)) {
    Node* x = z->in(1);
    Node* y = z->in(2);
    assert (x != z && y != z, "dead loop in ConvI2LNode::Ideal");
    if (phase->type(x) == Type::TOP) {
      return false;
    }
    if (phase->type(y) == Type::TOP) {
      return false;
    }
    const TypeInteger* tx = phase->type(x)->is_integer(in_bt);
    const TypeInteger* ty = phase->type(y)->is_integer(in_bt);

    if (ranges_overlap(tx, ty, tz, z, true, in_bt) ||
        ranges_overlap(tx, ty, tz, z, false, in_bt)) {
      return false;
    }
    return compute_updates_ranges(tx, ty, tz, rx, ry, z, in_bt, out_bt);
  }
  return false;
}


//------------------------------Ideal------------------------------------------
Node *ConvI2LNode::Ideal(PhaseGVN *phase, bool can_reshape) {
  const TypeLong* this_type = this->type()->is_long();
  if (can_reshape && !phase->C->post_loop_opts_phase()) {
    // makes sure we run ::Value to potentially remove type assertion after loop opts
    phase->C->record_for_post_loop_opts_igvn(this);
  }
#ifdef _LP64
  // Convert ConvI2L(AddI(x, y)) to AddL(ConvI2L(x), ConvI2L(y))
  // but only if x and y have subranges that cannot cause 32-bit overflow,
  // under the assumption that x+y is in my own subrange this->type().

  // This assumption is based on a constraint (i.e., type assertion)
  // established in Parse::array_addressing or perhaps elsewhere.
  // This constraint has been adjoined to the "natural" type of
  // the incoming argument in(0).  We know (because of runtime
  // checks) - that the result value I2L(x+y) is in the joined range.
  // Hence we can restrict the incoming terms (x, y) to values such
  // that their sum also lands in that range.

  // This optimization is useful only on 64-bit systems, where we hope
  // the addition will end up subsumed in an addressing mode.
  // It is necessary to do this when optimizing an unrolled array
  // copy loop such as x[i++] = y[i++].

  // On 32-bit systems, it's better to perform as much 32-bit math as
  // possible before the I2L conversion, because 32-bit math is cheaper.
  // There's no common reason to "leak" a constant offset through the I2L.
  // Addressing arithmetic will not absorb it as part of a 64-bit AddL.
  PhaseIterGVN* igvn = phase->is_IterGVN();
  Node* z = in(1);
  const TypeInteger* rx = nullptr;
  const TypeInteger* ry = nullptr;
  if (Compile::push_thru_add(phase, z, this_type, rx, ry, T_INT, T_LONG)) {
    if (igvn == nullptr) {
      // Postpone this optimization to iterative GVN, where we can handle deep
      // AddI chains without an exponential number of recursive Ideal() calls.
      phase->record_for_igvn(this);
      return nullptr;
    }
    int op = z->Opcode();
    Node* x = z->in(1);
    Node* y = z->in(2);

    Node* cx = find_or_make_convI2L(igvn, x, rx->is_long());
    Node* cy = find_or_make_convI2L(igvn, y, ry->is_long());
    switch (op) {
      case Op_AddI:  return new AddLNode(cx, cy);
      case Op_SubI:  return new SubLNode(cx, cy);
      default:       ShouldNotReachHere();
    }
  }
#endif //_LP64

  return nullptr;
}

//=============================================================================
//------------------------------Value------------------------------------------
const Type* ConvL2DNode::Value(PhaseGVN* phase) const {
  const Type *t = phase->type( in(1) );
  if( t == Type::TOP ) return Type::TOP;
  const TypeLong *tl = t->is_long();
  if( tl->is_con() ) return TypeD::make( (double)tl->get_con() );
  return bottom_type();
}

//=============================================================================
//------------------------------Value------------------------------------------
const Type* ConvL2FNode::Value(PhaseGVN* phase) const {
  const Type *t = phase->type( in(1) );
  if( t == Type::TOP ) return Type::TOP;
  const TypeLong *tl = t->is_long();
  if( tl->is_con() ) return TypeF::make( (float)tl->get_con() );
  return bottom_type();
}

//=============================================================================
//----------------------------Identity-----------------------------------------
Node* ConvL2INode::Identity(PhaseGVN* phase) {
  // Convert L2I(I2L(x)) => x
  if (in(1)->Opcode() == Op_ConvI2L)  return in(1)->in(1);
  return this;
}

//------------------------------Value------------------------------------------
const Type* ConvL2INode::Value(PhaseGVN* phase) const {
  const Type *t = phase->type( in(1) );
  if( t == Type::TOP ) return Type::TOP;
  const TypeLong *tl = t->is_long();
  const TypeInt* ti = TypeInt::INT;
  if (tl->is_con()) {
    // Easy case.
    ti = TypeInt::make((jint)tl->get_con());
  } else if (tl->_lo >= min_jint && tl->_hi <= max_jint) {
    ti = TypeInt::make((jint)tl->_lo, (jint)tl->_hi, tl->_widen);
  }
  return ti->filter(_type);
}

//------------------------------Ideal------------------------------------------
// Return a node which is more "ideal" than the current node.
// Blow off prior masking to int
Node *ConvL2INode::Ideal(PhaseGVN *phase, bool can_reshape) {
  Node *andl = in(1);
  uint andl_op = andl->Opcode();
  if( andl_op == Op_AndL ) {
    // Blow off prior masking to int
    if( phase->type(andl->in(2)) == TypeLong::make( 0xFFFFFFFF ) ) {
      set_req_X(1,andl->in(1), phase);
      return this;
    }
  }

  // Swap with a prior add: convL2I(addL(x,y)) ==> addI(convL2I(x),convL2I(y))
  // This replaces an 'AddL' with an 'AddI'.
  if( andl_op == Op_AddL ) {
    // Don't do this for nodes which have more than one user since
    // we'll end up computing the long add anyway.
    if (andl->outcnt() > 1) return nullptr;

    Node* x = andl->in(1);
    Node* y = andl->in(2);
    assert( x != andl && y != andl, "dead loop in ConvL2INode::Ideal" );
    if (phase->type(x) == Type::TOP)  return nullptr;
    if (phase->type(y) == Type::TOP)  return nullptr;
    Node *add1 = phase->transform(new ConvL2INode(x));
    Node *add2 = phase->transform(new ConvL2INode(y));
    return new AddINode(add1,add2);
  }

  // Disable optimization: LoadL->ConvL2I ==> LoadI.
  // It causes problems (sizes of Load and Store nodes do not match)
  // in objects initialization code and Escape Analysis.
  return nullptr;
}



//=============================================================================
//------------------------------Identity---------------------------------------
// Remove redundant roundings
Node* RoundFloatNode::Identity(PhaseGVN* phase) {
  assert(Matcher::strict_fp_requires_explicit_rounding, "should only generate for Intel");
  // Do not round constants
  if (phase->type(in(1))->base() == Type::FloatCon)  return in(1);
  int op = in(1)->Opcode();
  // Redundant rounding
  if( op == Op_RoundFloat ) return in(1);
  // Already rounded
  if( op == Op_Parm ) return in(1);
  if( op == Op_LoadF ) return in(1);
  return this;
}

//------------------------------Value------------------------------------------
const Type* RoundFloatNode::Value(PhaseGVN* phase) const {
  return phase->type( in(1) );
}

//=============================================================================
//------------------------------Identity---------------------------------------
// Remove redundant roundings.  Incoming arguments are already rounded.
Node* RoundDoubleNode::Identity(PhaseGVN* phase) {
  assert(Matcher::strict_fp_requires_explicit_rounding, "should only generate for Intel");
  // Do not round constants
  if (phase->type(in(1))->base() == Type::DoubleCon)  return in(1);
  int op = in(1)->Opcode();
  // Redundant rounding
  if( op == Op_RoundDouble ) return in(1);
  // Already rounded
  if( op == Op_Parm ) return in(1);
  if( op == Op_LoadD ) return in(1);
  if( op == Op_ConvF2D ) return in(1);
  if( op == Op_ConvI2D ) return in(1);
  return this;
}

//------------------------------Value------------------------------------------
const Type* RoundDoubleNode::Value(PhaseGVN* phase) const {
  return phase->type( in(1) );
}

//=============================================================================
RoundDoubleModeNode* RoundDoubleModeNode::make(PhaseGVN& gvn, Node* arg, RoundDoubleModeNode::RoundingMode rmode) {
  ConINode* rm = gvn.intcon(rmode);
  return new RoundDoubleModeNode(arg, (Node *)rm);
}

//------------------------------Identity---------------------------------------
// Remove redundant roundings.
Node* RoundDoubleModeNode::Identity(PhaseGVN* phase) {
  int op = in(1)->Opcode();
  // Redundant rounding e.g. floor(ceil(n)) -> ceil(n)
  if(op == Op_RoundDoubleMode) return in(1);
  return this;
}
const Type* RoundDoubleModeNode::Value(PhaseGVN* phase) const {
  return Type::DOUBLE;
}
//=============================================================================<|MERGE_RESOLUTION|>--- conflicted
+++ resolved
@@ -1,9 +1,5 @@
 /*
-<<<<<<< HEAD
- * Copyright (c) 2014, 2021, Oracle and/or its affiliates. All rights reserved.
-=======
  * Copyright (c) 2014, 2023, Oracle and/or its affiliates. All rights reserved.
->>>>>>> 2b81faeb
  * DO NOT ALTER OR REMOVE COPYRIGHT NOTICES OR THIS FILE HEADER.
  *
  * This code is free software; you can redistribute it and/or modify it
@@ -74,7 +70,7 @@
     set_req_X(1, in(1)->as_InlineType()->get_is_init(), phase);
     return this;
   }
-  return NULL;
+  return nullptr;
 }
 
 // The conversions operations are all Alpha sorted.  Please keep it that way!
