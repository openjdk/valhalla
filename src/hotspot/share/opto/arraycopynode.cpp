--- conflicted
+++ resolved
@@ -427,12 +427,6 @@
       ciType* ft = field->type();
       BasicType bt = type2field[ft->basic_type()];
       assert(!field->is_flat(), "flat field encountered");
-<<<<<<< HEAD
-      if (bt == T_PRIMITIVE_OBJECT) {
-        bt = T_OBJECT;
-      }
-=======
->>>>>>> 16fa7709
       const Type* rt = Type::get_const_type(ft);
       const TypePtr* adr_type = atp_src->with_field_offset(off_in_vt)->add_offset(Type::OffsetBot);
       assert(!bs->array_copy_requires_gc_barriers(is_alloc_tightly_coupled(), bt, false, false, BarrierSetC2::Optimization), "GC barriers required");
