/*
 * Copyright (c) 2000, 2025, Oracle and/or its affiliates. All rights reserved.
 * DO NOT ALTER OR REMOVE COPYRIGHT NOTICES OR THIS FILE HEADER.
 *
 * This code is free software; you can redistribute it and/or modify it
 * under the terms of the GNU General Public License version 2 only, as
 * published by the Free Software Foundation.
 *
 * This code is distributed in the hope that it will be useful, but WITHOUT
 * ANY WARRANTY; without even the implied warranty of MERCHANTABILITY or
 * FITNESS FOR A PARTICULAR PURPOSE.  See the GNU General Public License
 * version 2 for more details (a copy is included in the LICENSE file that
 * accompanied this code).
 *
 * You should have received a copy of the GNU General Public License version
 * 2 along with this work; if not, write to the Free Software Foundation,
 * Inc., 51 Franklin St, Fifth Floor, Boston, MA 02110-1301 USA.
 *
 * Please contact Oracle, 500 Oracle Parkway, Redwood Shores, CA 94065 USA
 * or visit www.oracle.com if you need additional information or have any
 * questions.
 *
 */

#include "ci/bcEscapeAnalyzer.hpp"
#include "ci/ciCallSite.hpp"
#include "ci/ciObjArray.hpp"
#include "ci/ciMemberName.hpp"
#include "ci/ciMethodHandle.hpp"
#include "classfile/javaClasses.hpp"
#include "compiler/compileLog.hpp"
#include "opto/addnode.hpp"
#include "opto/callGenerator.hpp"
#include "opto/callnode.hpp"
#include "opto/castnode.hpp"
#include "opto/cfgnode.hpp"
#include "opto/inlinetypenode.hpp"
#include "opto/parse.hpp"
#include "opto/rootnode.hpp"
#include "opto/runtime.hpp"
#include "opto/subnode.hpp"
#include "runtime/os.inline.hpp"
#include "runtime/sharedRuntime.hpp"
#include "utilities/debug.hpp"

// Utility function.
const TypeFunc* CallGenerator::tf() const {
  return TypeFunc::make(method());
}

bool CallGenerator::is_inlined_method_handle_intrinsic(JVMState* jvms, ciMethod* m) {
  return is_inlined_method_handle_intrinsic(jvms->method(), jvms->bci(), m);
}

bool CallGenerator::is_inlined_method_handle_intrinsic(ciMethod* caller, int bci, ciMethod* m) {
  ciMethod* symbolic_info = caller->get_method_at_bci(bci);
  return is_inlined_method_handle_intrinsic(symbolic_info, m);
}

bool CallGenerator::is_inlined_method_handle_intrinsic(ciMethod* symbolic_info, ciMethod* m) {
  return symbolic_info->is_method_handle_intrinsic() && !m->is_method_handle_intrinsic();
}

//-----------------------------ParseGenerator---------------------------------
// Internal class which handles all direct bytecode traversal.
class ParseGenerator : public InlineCallGenerator {
private:
  bool  _is_osr;
  float _expected_uses;

public:
  ParseGenerator(ciMethod* method, float expected_uses, bool is_osr = false)
    : InlineCallGenerator(method)
  {
    _is_osr        = is_osr;
    _expected_uses = expected_uses;
    assert(InlineTree::check_can_parse(method) == nullptr, "parse must be possible");
  }

  virtual bool      is_parse() const           { return true; }
  virtual JVMState* generate(JVMState* jvms);
  int is_osr() { return _is_osr; }

};

JVMState* ParseGenerator::generate(JVMState* jvms) {
  Compile* C = Compile::current();

  if (is_osr()) {
    // The JVMS for a OSR has a single argument (see its TypeFunc).
    assert(jvms->depth() == 1, "no inline OSR");
  }

  if (C->failing()) {
    return nullptr;  // bailing out of the compile; do not try to parse
  }

  Parse parser(jvms, method(), _expected_uses);
  if (C->failing()) return nullptr;

  // Grab signature for matching/allocation
  GraphKit& exits = parser.exits();

  if (C->failing()) {
    while (exits.pop_exception_state() != nullptr) ;
    return nullptr;
  }

  assert(exits.jvms()->same_calls_as(jvms), "sanity");

  // Simply return the exit state of the parser,
  // augmented by any exceptional states.
  return exits.transfer_exceptions_into_jvms();
}

//---------------------------DirectCallGenerator------------------------------
// Internal class which handles all out-of-line calls w/o receiver type checks.
class DirectCallGenerator : public CallGenerator {
 private:
  CallStaticJavaNode* _call_node;
  // Force separate memory and I/O projections for the exceptional
  // paths to facilitate late inlining.
  bool                _separate_io_proj;

protected:
  void set_call_node(CallStaticJavaNode* call) { _call_node = call; }

 public:
  DirectCallGenerator(ciMethod* method, bool separate_io_proj)
    : CallGenerator(method),
      _call_node(nullptr),
      _separate_io_proj(separate_io_proj)
  {
    if (InlineTypeReturnedAsFields && method->is_method_handle_intrinsic()) {
      // If that call has not been optimized by the time optimizations are over,
      // we'll need to add a call to create an inline type instance from the klass
      // returned by the call (see PhaseMacroExpand::expand_mh_intrinsic_return).
      // Separating memory and I/O projections for exceptions is required to
      // perform that graph transformation.
      _separate_io_proj = true;
    }
  }
  virtual JVMState* generate(JVMState* jvms);

  virtual CallNode* call_node() const { return _call_node; }
  virtual CallGenerator* with_call_node(CallNode* call) {
    DirectCallGenerator* dcg = new DirectCallGenerator(method(), _separate_io_proj);
    dcg->set_call_node(call->as_CallStaticJava());
    return dcg;
  }
};

JVMState* DirectCallGenerator::generate(JVMState* jvms) {
  GraphKit kit(jvms);
<<<<<<< HEAD
  kit.C->print_inlining_update(this);
  PhaseGVN& gvn = kit.gvn();
=======
>>>>>>> d985b31c
  bool is_static = method()->is_static();
  address target = is_static ? SharedRuntime::get_resolve_static_call_stub()
                             : SharedRuntime::get_resolve_opt_virtual_call_stub();

  if (kit.C->log() != nullptr) {
    kit.C->log()->elem("direct_call bci='%d'", jvms->bci());
  }

  CallStaticJavaNode* call = new CallStaticJavaNode(kit.C, tf(), target, method());
  if (is_inlined_method_handle_intrinsic(jvms, method())) {
    // To be able to issue a direct call and skip a call to MH.linkTo*/invokeBasic adapter,
    // additional information about the method being invoked should be attached
    // to the call site to make resolution logic work
    // (see SharedRuntime::resolve_static_call_C).
    call->set_override_symbolic_info(true);
  }
  _call_node = call;  // Save the call node in case we need it later
  if (!is_static) {
    // Make an explicit receiver null_check as part of this call.
    // Since we share a map with the caller, his JVMS gets adjusted.
    kit.null_check_receiver_before_call(method());
    if (kit.stopped()) {
      // And dump it back to the caller, decorated with any exceptions:
      return kit.transfer_exceptions_into_jvms();
    }
    // Mark the call node as virtual, sort of:
    call->set_optimized_virtual(true);
    if (method()->is_method_handle_intrinsic() ||
        method()->is_compiled_lambda_form()) {
      call->set_method_handle_invoke(true);
    }
  }
  kit.set_arguments_for_java_call(call, is_late_inline());
  if (kit.stopped()) {
    return kit.transfer_exceptions_into_jvms();
  }
  kit.set_edges_for_java_call(call, false, _separate_io_proj);
  Node* ret = kit.set_results_for_java_call(call, _separate_io_proj);
  kit.push_node(method()->return_type()->basic_type(), ret);
  return kit.transfer_exceptions_into_jvms();
}

//--------------------------VirtualCallGenerator------------------------------
// Internal class which handles all out-of-line calls checking receiver type.
class VirtualCallGenerator : public CallGenerator {
private:
  int _vtable_index;
  bool _separate_io_proj;
  CallDynamicJavaNode* _call_node;

protected:
  void set_call_node(CallDynamicJavaNode* call) { _call_node = call; }

public:
  VirtualCallGenerator(ciMethod* method, int vtable_index, bool separate_io_proj)
    : CallGenerator(method), _vtable_index(vtable_index), _separate_io_proj(separate_io_proj), _call_node(nullptr)
  {
    assert(vtable_index == Method::invalid_vtable_index ||
           vtable_index >= 0, "either invalid or usable");
  }
  virtual bool      is_virtual() const          { return true; }
  virtual JVMState* generate(JVMState* jvms);

  virtual CallNode* call_node() const { return _call_node; }
  int vtable_index() const { return _vtable_index; }

  virtual CallGenerator* with_call_node(CallNode* call) {
    VirtualCallGenerator* cg = new VirtualCallGenerator(method(), _vtable_index, _separate_io_proj);
    cg->set_call_node(call->as_CallDynamicJava());
    return cg;
  }
};

JVMState* VirtualCallGenerator::generate(JVMState* jvms) {
  GraphKit kit(jvms);
  Node* receiver = kit.argument(0);
<<<<<<< HEAD
  kit.C->print_inlining_update(this);
=======
>>>>>>> d985b31c

  if (kit.C->log() != nullptr) {
    kit.C->log()->elem("virtual_call bci='%d'", jvms->bci());
  }

  // If the receiver is a constant null, do not torture the system
  // by attempting to call through it.  The compile will proceed
  // correctly, but may bail out in final_graph_reshaping, because
  // the call instruction will have a seemingly deficient out-count.
  // (The bailout says something misleading about an "infinite loop".)
  if (kit.gvn().type(receiver)->higher_equal(TypePtr::NULL_PTR)) {
    assert(Bytecodes::is_invoke(kit.java_bc()), "%d: %s", kit.java_bc(), Bytecodes::name(kit.java_bc()));
    ciMethod* declared_method = kit.method()->get_method_at_bci(kit.bci());
    int arg_size = declared_method->signature()->arg_size_for_bc(kit.java_bc());
    kit.inc_sp(arg_size);  // restore arguments
    kit.uncommon_trap(Deoptimization::Reason_null_check,
                      Deoptimization::Action_none,
                      nullptr, "null receiver");
    return kit.transfer_exceptions_into_jvms();
  }

  // Ideally we would unconditionally do a null check here and let it
  // be converted to an implicit check based on profile information.
  // However currently the conversion to implicit null checks in
  // Block::implicit_null_check() only looks for loads and stores, not calls.
  ciMethod *caller = kit.method();
  ciMethodData *caller_md = (caller == nullptr) ? nullptr : caller->method_data();
  if (!UseInlineCaches || !ImplicitNullChecks || !os::zero_page_read_protected() ||
       ((ImplicitNullCheckThreshold > 0) && caller_md &&
       (caller_md->trap_count(Deoptimization::Reason_null_check)
       >= (uint)ImplicitNullCheckThreshold))) {
    // Make an explicit receiver null_check as part of this call.
    // Since we share a map with the caller, his JVMS gets adjusted.
    receiver = kit.null_check_receiver_before_call(method());
    if (kit.stopped()) {
      // And dump it back to the caller, decorated with any exceptions:
      return kit.transfer_exceptions_into_jvms();
    }
  }

  assert(!method()->is_static(), "virtual call must not be to static");
  assert(!method()->is_final(), "virtual call should not be to final");
  assert(!method()->is_private(), "virtual call should not be to private");
  assert(_vtable_index == Method::invalid_vtable_index || !UseInlineCaches,
         "no vtable calls if +UseInlineCaches ");
  address target = SharedRuntime::get_resolve_virtual_call_stub();
  // Normal inline cache used for call
  CallDynamicJavaNode* call = new CallDynamicJavaNode(tf(), target, method(), _vtable_index);
  if (is_inlined_method_handle_intrinsic(jvms, method())) {
    // To be able to issue a direct call (optimized virtual or virtual)
    // and skip a call to MH.linkTo*/invokeBasic adapter, additional information
    // about the method being invoked should be attached to the call site to
    // make resolution logic work (see SharedRuntime::resolve_{virtual,opt_virtual}_call_C).
    call->set_override_symbolic_info(true);
  }
  _call_node = call;  // Save the call node in case we need it later

  kit.set_arguments_for_java_call(call);
  if (kit.stopped()) {
    return kit.transfer_exceptions_into_jvms();
  }
  kit.set_edges_for_java_call(call, false /*must_throw*/, _separate_io_proj);
  Node* ret = kit.set_results_for_java_call(call, _separate_io_proj);
  kit.push_node(method()->return_type()->basic_type(), ret);

  // Represent the effect of an implicit receiver null_check
  // as part of this call.  Since we share a map with the caller,
  // his JVMS gets adjusted.
  kit.cast_not_null(receiver);
  return kit.transfer_exceptions_into_jvms();
}

CallGenerator* CallGenerator::for_inline(ciMethod* m, float expected_uses) {
  if (InlineTree::check_can_parse(m) != nullptr)  return nullptr;
  return new ParseGenerator(m, expected_uses);
}

// As a special case, the JVMS passed to this CallGenerator is
// for the method execution already in progress, not just the JVMS
// of the caller.  Thus, this CallGenerator cannot be mixed with others!
CallGenerator* CallGenerator::for_osr(ciMethod* m, int osr_bci) {
  if (InlineTree::check_can_parse(m) != nullptr)  return nullptr;
  float past_uses = m->interpreter_invocation_count();
  float expected_uses = past_uses;
  return new ParseGenerator(m, expected_uses, true);
}

CallGenerator* CallGenerator::for_direct_call(ciMethod* m, bool separate_io_proj) {
  assert(!m->is_abstract(), "for_direct_call mismatch");
  return new DirectCallGenerator(m, separate_io_proj);
}

CallGenerator* CallGenerator::for_virtual_call(ciMethod* m, int vtable_index) {
  assert(!m->is_static(), "for_virtual_call mismatch");
  assert(!m->is_method_handle_intrinsic(), "should be a direct call");
  return new VirtualCallGenerator(m, vtable_index, false /*separate_io_projs*/);
}

// Allow inlining decisions to be delayed
class LateInlineCallGenerator : public DirectCallGenerator {
 private:
  jlong _unique_id;   // unique id for log compilation
  bool _is_pure_call; // a hint that the call doesn't have important side effects to care about

 protected:
  CallGenerator* _inline_cg;
  virtual bool do_late_inline_check(Compile* C, JVMState* jvms) { return true; }
  virtual CallGenerator* inline_cg() const { return _inline_cg; }
  virtual bool is_pure_call() const { return _is_pure_call; }

 public:
  LateInlineCallGenerator(ciMethod* method, CallGenerator* inline_cg, bool is_pure_call = false) :
    DirectCallGenerator(method, true), _unique_id(0), _is_pure_call(is_pure_call), _inline_cg(inline_cg) {}

  virtual bool is_late_inline() const { return true; }

  // Convert the CallStaticJava into an inline
  virtual void do_late_inline();

  virtual JVMState* generate(JVMState* jvms) {
    Compile *C = Compile::current();

    C->log_inline_id(this);

    // Record that this call site should be revisited once the main
    // parse is finished.
    if (!is_mh_late_inline()) {
      C->add_late_inline(this);
    }

    // Emit the CallStaticJava and request separate projections so
    // that the late inlining logic can distinguish between fall
    // through and exceptional uses of the memory and io projections
    // as is done for allocations and macro expansion.
    return DirectCallGenerator::generate(jvms);
  }

  virtual void set_unique_id(jlong id) {
    _unique_id = id;
  }

  virtual jlong unique_id() const {
    return _unique_id;
  }

  virtual CallGenerator* inline_cg() {
    return _inline_cg;
  }

  virtual CallGenerator* with_call_node(CallNode* call) {
    LateInlineCallGenerator* cg = new LateInlineCallGenerator(method(), _inline_cg, _is_pure_call);
    cg->set_call_node(call->as_CallStaticJava());
    return cg;
  }
};

CallGenerator* CallGenerator::for_late_inline(ciMethod* method, CallGenerator* inline_cg) {
  return new LateInlineCallGenerator(method, inline_cg);
}

class LateInlineMHCallGenerator : public LateInlineCallGenerator {
  ciMethod* _caller;
  bool _input_not_const;

  virtual bool do_late_inline_check(Compile* C, JVMState* jvms);

 public:
  LateInlineMHCallGenerator(ciMethod* caller, ciMethod* callee, bool input_not_const) :
    LateInlineCallGenerator(callee, nullptr), _caller(caller), _input_not_const(input_not_const) {}

  virtual bool is_mh_late_inline() const { return true; }

  // Convert the CallStaticJava into an inline
  virtual void do_late_inline();

  virtual JVMState* generate(JVMState* jvms) {
    JVMState* new_jvms = LateInlineCallGenerator::generate(jvms);

    Compile* C = Compile::current();
    if (_input_not_const) {
      // inlining won't be possible so no need to enqueue right now.
      call_node()->set_generator(this);
    } else {
      C->add_late_inline(this);
    }
    return new_jvms;
  }

  virtual CallGenerator* with_call_node(CallNode* call) {
    LateInlineMHCallGenerator* cg = new LateInlineMHCallGenerator(_caller, method(), _input_not_const);
    cg->set_call_node(call->as_CallStaticJava());
    return cg;
  }
};

bool LateInlineMHCallGenerator::do_late_inline_check(Compile* C, JVMState* jvms) {
  // When inlining a virtual call, the null check at the call and the call itself can throw. These 2 paths have different
  // expression stacks which causes late inlining to break. The MH invoker is not expected to be called from a method with
  // exception handlers. When there is no exception handler, GraphKit::builtin_throw() pops the stack which solves the issue
  // of late inlining with exceptions.
  assert(!jvms->method()->has_exception_handlers() ||
         (method()->intrinsic_id() != vmIntrinsics::_linkToVirtual &&
          method()->intrinsic_id() != vmIntrinsics::_linkToInterface), "no exception handler expected");
  // Even if inlining is not allowed, a virtual call can be strength-reduced to a direct call.
  bool allow_inline = C->inlining_incrementally();
  bool input_not_const = true;
  CallGenerator* cg = for_method_handle_inline(jvms, _caller, method(), allow_inline, input_not_const);
  assert(!input_not_const, "sanity"); // shouldn't have been scheduled for inlining in the first place

  if (cg != nullptr) {
<<<<<<< HEAD
    // AlwaysIncrementalInline causes for_method_handle_inline() to
    // return a LateInlineCallGenerator. Extract the
    // InlineCallGenerator from it.
    if (AlwaysIncrementalInline && cg->is_late_inline() && !cg->is_virtual_late_inline()) {
      cg = cg->inline_cg();
      assert(cg != nullptr, "inline call generator expected");
    }

    if (!allow_inline && (C->print_inlining() || C->print_intrinsics())) {
      C->print_inlining(cg->method(), jvms->depth()-1, call_node()->jvms()->bci(), InliningResult::FAILURE,
                        "late method handle call resolution");
=======
    if (!allow_inline) {
      C->inline_printer()->record(cg->method(), call_node()->jvms(), InliningResult::FAILURE,
                                  "late method handle call resolution");
>>>>>>> d985b31c
    }
    assert(!cg->is_late_inline() || cg->is_mh_late_inline() || AlwaysIncrementalInline || StressIncrementalInlining, "we're doing late inlining");
    _inline_cg = cg;
    C->dec_number_of_mh_late_inlines();
    return true;
  } else {
    // Method handle call which has a constant appendix argument should be either inlined or replaced with a direct call
    // unless there's a signature mismatch between caller and callee. If the failure occurs, there's not much to be improved later,
    // so don't reinstall the generator to avoid pushing the generator between IGVN and incremental inlining indefinitely.
    return false;
  }
}

CallGenerator* CallGenerator::for_mh_late_inline(ciMethod* caller, ciMethod* callee, bool input_not_const) {
  assert(IncrementalInlineMH, "required");
  Compile::current()->inc_number_of_mh_late_inlines();
  CallGenerator* cg = new LateInlineMHCallGenerator(caller, callee, input_not_const);
  return cg;
}

// Allow inlining decisions to be delayed
class LateInlineVirtualCallGenerator : public VirtualCallGenerator {
 private:
  jlong          _unique_id;   // unique id for log compilation
  CallGenerator* _inline_cg;
  ciMethod*      _callee;
  bool           _is_pure_call;
  float          _prof_factor;

 protected:
  virtual bool do_late_inline_check(Compile* C, JVMState* jvms);
  virtual CallGenerator* inline_cg() const { return _inline_cg; }
  virtual bool is_pure_call() const { return _is_pure_call; }

 public:
  LateInlineVirtualCallGenerator(ciMethod* method, int vtable_index, float prof_factor)
  : VirtualCallGenerator(method, vtable_index, true /*separate_io_projs*/),
    _unique_id(0), _inline_cg(nullptr), _callee(nullptr), _is_pure_call(false), _prof_factor(prof_factor) {
    assert(IncrementalInlineVirtual, "required");
  }

  virtual bool is_late_inline() const { return true; }

  virtual bool is_virtual_late_inline() const { return true; }

  // Convert the CallDynamicJava into an inline
  virtual void do_late_inline();

  virtual void set_callee_method(ciMethod* m) {
    assert(_callee == nullptr, "repeated inlining attempt");
    _callee = m;
  }

  virtual JVMState* generate(JVMState* jvms) {
    // Emit the CallDynamicJava and request separate projections so
    // that the late inlining logic can distinguish between fall
    // through and exceptional uses of the memory and io projections
    // as is done for allocations and macro expansion.
    JVMState* new_jvms = VirtualCallGenerator::generate(jvms);
    if (call_node() != nullptr) {
      call_node()->set_generator(this);
    }
    return new_jvms;
  }

  virtual void set_unique_id(jlong id) {
    _unique_id = id;
  }

  virtual jlong unique_id() const {
    return _unique_id;
  }

  virtual CallGenerator* with_call_node(CallNode* call) {
    LateInlineVirtualCallGenerator* cg = new LateInlineVirtualCallGenerator(method(), vtable_index(), _prof_factor);
    cg->set_call_node(call->as_CallDynamicJava());
    return cg;
  }
};

bool LateInlineVirtualCallGenerator::do_late_inline_check(Compile* C, JVMState* jvms) {
  // Method handle linker case is handled in CallDynamicJavaNode::Ideal().
  // Unless inlining is performed, _override_symbolic_info bit will be set in DirectCallGenerator::generate().

  // Implicit receiver null checks introduce problems when exception states are combined.
  Node* receiver = jvms->map()->argument(jvms, 0);
  const Type* recv_type = C->initial_gvn()->type(receiver);
  if (recv_type->maybe_null()) {
    C->inline_printer()->record(method(), call_node()->jvms(), InliningResult::FAILURE,
                                "late call devirtualization failed (receiver may be null)");
    return false;
  }
  // Even if inlining is not allowed, a virtual call can be strength-reduced to a direct call.
  bool allow_inline = C->inlining_incrementally();
  if (!allow_inline && _callee->holder()->is_interface()) {
    // Don't convert the interface call to a direct call guarded by an interface subtype check.
    C->inline_printer()->record(method(), call_node()->jvms(), InliningResult::FAILURE,
                                "late call devirtualization failed (interface call)");
    return false;
  }
  CallGenerator* cg = C->call_generator(_callee,
                                        vtable_index(),
                                        false /*call_does_dispatch*/,
                                        jvms,
                                        allow_inline,
                                        _prof_factor,
                                        nullptr /*speculative_receiver_type*/,
                                        true /*allow_intrinsics*/);

  if (cg != nullptr) {
    if (!allow_inline) {
      C->inline_printer()->record(cg->method(), call_node()->jvms(), InliningResult::FAILURE, "late call devirtualization");
    }
    assert(!cg->is_late_inline() || cg->is_mh_late_inline() || AlwaysIncrementalInline || StressIncrementalInlining, "we're doing late inlining");
    _inline_cg = cg;
    return true;
  } else {
    // Virtual call which provably doesn't dispatch should be either inlined or replaced with a direct call.
    assert(false, "no progress");
    return false;
  }
}

CallGenerator* CallGenerator::for_late_inline_virtual(ciMethod* m, int vtable_index, float prof_factor) {
  assert(IncrementalInlineVirtual, "required");
  assert(!m->is_static(), "for_virtual_call mismatch");
  assert(!m->is_method_handle_intrinsic(), "should be a direct call");
  return new LateInlineVirtualCallGenerator(m, vtable_index, prof_factor);
}

void LateInlineCallGenerator::do_late_inline() {
  CallGenerator::do_late_inline_helper();
}

void LateInlineMHCallGenerator::do_late_inline() {
  CallGenerator::do_late_inline_helper();
}

void LateInlineVirtualCallGenerator::do_late_inline() {
  assert(_callee != nullptr, "required"); // set up in CallDynamicJavaNode::Ideal
  CallGenerator::do_late_inline_helper();
}

void CallGenerator::do_late_inline_helper() {
  assert(is_late_inline(), "only late inline allowed");

  // Can't inline it
  CallNode* call = call_node();
  if (call == nullptr || call->outcnt() == 0 ||
      call->in(0) == nullptr || call->in(0)->is_top()) {
    return;
  }

  const TypeTuple* r = call->tf()->domain_cc();
  for (uint i1 = TypeFunc::Parms; i1 < r->cnt(); i1++) {
    if (call->in(i1)->is_top() && r->field_at(i1) != Type::HALF) {
      assert(Compile::current()->inlining_incrementally(), "shouldn't happen during parsing");
      return;
    }
  }

  if (call->in(TypeFunc::Memory)->is_top()) {
    assert(Compile::current()->inlining_incrementally(), "shouldn't happen during parsing");
    return;
  }
  if (call->in(TypeFunc::Memory)->is_MergeMem()) {
    MergeMemNode* merge_mem = call->in(TypeFunc::Memory)->as_MergeMem();
    if (merge_mem->base_memory() == merge_mem->empty_memory()) {
      return; // dead path
    }
  }

  // check for unreachable loop
  // Similar to incremental inlining, don't assert that all call
  // projections are still there for post-parse call devirtualization.
  bool do_asserts = !is_mh_late_inline() && !is_virtual_late_inline();
  CallProjections* callprojs = call->extract_projections(true, do_asserts);
  if ((callprojs->fallthrough_catchproj == call->in(0)) ||
      (callprojs->catchall_catchproj    == call->in(0)) ||
      (callprojs->fallthrough_memproj   == call->in(TypeFunc::Memory)) ||
      (callprojs->catchall_memproj      == call->in(TypeFunc::Memory)) ||
      (callprojs->fallthrough_ioproj    == call->in(TypeFunc::I_O)) ||
      (callprojs->catchall_ioproj       == call->in(TypeFunc::I_O)) ||
      (callprojs->exobj != nullptr && call->find_edge(callprojs->exobj) != -1)) {
    return;
  }

  Compile* C = Compile::current();
  // Remove inlined methods from Compiler's lists.
  if (call->is_macro()) {
    C->remove_macro_node(call);
  }


  bool result_not_used = true;
  for (uint i = 0; i < callprojs->nb_resproj; i++) {
    if (callprojs->resproj[i] != nullptr) {
      if (callprojs->resproj[i]->outcnt() != 0) {
        result_not_used = false;
      }
      if (call->find_edge(callprojs->resproj[i]) != -1) {
        return;
      }
    }
  }

  if (is_pure_call() && result_not_used) {
    // The call is marked as pure (no important side effects), but result isn't used.
    // It's safe to remove the call.
    GraphKit kit(call->jvms());
    kit.replace_call(call, C->top(), true, do_asserts);
  } else {
    // Make a clone of the JVMState that appropriate to use for driving a parse
    JVMState* old_jvms = call->jvms();
    JVMState* jvms = old_jvms->clone_shallow(C);
    uint size = call->req();
    SafePointNode* map = new SafePointNode(size, jvms);
    for (uint i1 = 0; i1 < size; i1++) {
      map->init_req(i1, call->in(i1));
    }

    PhaseGVN& gvn = *C->initial_gvn();
    // Make sure the state is a MergeMem for parsing.
    if (!map->in(TypeFunc::Memory)->is_MergeMem()) {
      Node* mem = MergeMemNode::make(map->in(TypeFunc::Memory));
      gvn.set_type_bottom(mem);
      map->set_req(TypeFunc::Memory, mem);
    }

    // blow away old call arguments
    for (uint i1 = TypeFunc::Parms; i1 < r->cnt(); i1++) {
      map->set_req(i1, C->top());
    }
    jvms->set_map(map);

    // Make enough space in the expression stack to transfer
    // the incoming arguments and return value.
    map->ensure_stack(jvms, jvms->method()->max_stack());
    const TypeTuple* domain_sig = call->_tf->domain_sig();
    uint nargs = method()->arg_size();
    assert(domain_sig->cnt() - TypeFunc::Parms == nargs, "inconsistent signature");

    uint j = TypeFunc::Parms;
    int arg_num = 0;
    for (uint i1 = 0; i1 < nargs; i1++) {
      const Type* t = domain_sig->field_at(TypeFunc::Parms + i1);
      if (t->is_inlinetypeptr() && !method()->get_Method()->mismatch() && method()->is_scalarized_arg(arg_num)) {
        // Inline type arguments are not passed by reference: we get an argument per
        // field of the inline type. Build InlineTypeNodes from the inline type arguments.
        GraphKit arg_kit(jvms, &gvn);
        Node* vt = InlineTypeNode::make_from_multi(&arg_kit, call, t->inline_klass(), j, /* in= */ true, /* null_free= */ !t->maybe_null());
        map->set_control(arg_kit.control());
        map->set_argument(jvms, i1, vt);
      } else {
        map->set_argument(jvms, i1, call->in(j++));
      }
      if (t != Type::HALF) {
        arg_num++;
      }
    }

    C->log_late_inline(this);

    // JVMState is ready, so time to perform some checks and prepare for inlining attempt.
    if (!do_late_inline_check(C, jvms)) {
      map->disconnect_inputs(C);
      return;
    }

    // Check if we are late inlining a method handle call that returns an inline type as fields.
    Node* buffer_oop = nullptr;
    ciMethod* inline_method = inline_cg()->method();
    ciType* return_type = inline_method->return_type();
    if (!call->tf()->returns_inline_type_as_fields() && is_mh_late_inline() &&
        return_type->is_inlinetype() && return_type->as_inline_klass()->can_be_returned_as_fields()) {
      // Allocate a buffer for the inline type returned as fields because the caller expects an oop return.
      // Do this before the method handle call in case the buffer allocation triggers deoptimization and
      // we need to "re-execute" the call in the interpreter (to make sure the call is only executed once).
      GraphKit arg_kit(jvms, &gvn);
      {
        PreserveReexecuteState preexecs(&arg_kit);
        arg_kit.jvms()->set_should_reexecute(true);
        arg_kit.inc_sp(nargs);
        Node* klass_node = arg_kit.makecon(TypeKlassPtr::make(return_type->as_inline_klass()));
        buffer_oop = arg_kit.new_instance(klass_node, nullptr, nullptr, /* deoptimize_on_exception */ true);
      }
      jvms = arg_kit.transfer_exceptions_into_jvms();
    }

    // Setup default node notes to be picked up by the inlining
    Node_Notes* old_nn = C->node_notes_at(call->_idx);
    if (old_nn != nullptr) {
      Node_Notes* entry_nn = old_nn->clone(C);
      entry_nn->set_jvms(jvms);
      C->set_default_node_notes(entry_nn);
    }

    // Now perform the inlining using the synthesized JVMState
    JVMState* new_jvms = inline_cg()->generate(jvms);
    if (new_jvms == nullptr)  return;  // no change
    if (C->failing())      return;

    if (is_mh_late_inline()) {
      C->inline_printer()->record(method(), jvms, InliningResult::SUCCESS, "late inline succeeded (method handle)");
    } else if (is_string_late_inline()) {
      C->inline_printer()->record(method(), jvms, InliningResult::SUCCESS, "late inline succeeded (string method)");
    } else if (is_boxing_late_inline()) {
      C->inline_printer()->record(method(), jvms, InliningResult::SUCCESS, "late inline succeeded (boxing method)");
    } else if (is_vector_reboxing_late_inline()) {
      C->inline_printer()->record(method(), jvms, InliningResult::SUCCESS, "late inline succeeded (vector reboxing method)");
    } else {
      C->inline_printer()->record(method(), jvms, InliningResult::SUCCESS, "late inline succeeded");
    }

    // Capture any exceptional control flow
    GraphKit kit(new_jvms);

    // Find the result object
    Node* result = C->top();
    int   result_size = method()->return_type()->size();
    if (result_size != 0 && !kit.stopped()) {
      result = (result_size == 1) ? kit.pop() : kit.pop_pair();
    }

    if (call->is_CallStaticJava() && call->as_CallStaticJava()->is_boxing_method()) {
      result = kit.must_be_not_null(result, false);
    }

    if (inline_cg()->is_inline()) {
      C->set_has_loops(C->has_loops() || inline_method->has_loops());
      C->env()->notice_inlined_method(inline_method);
    }
    C->set_inlining_progress(true);
    C->set_do_cleanup(kit.stopped()); // path is dead; needs cleanup

    // Handle inline type returns
    InlineTypeNode* vt = result->isa_InlineType();
    if (vt != nullptr) {
      if (call->tf()->returns_inline_type_as_fields()) {
        vt->replace_call_results(&kit, call, C);
      } else if (vt->is_InlineType()) {
        // Result might still be allocated (for example, if it has been stored to a non-flat field)
        if (!vt->is_allocated(&kit.gvn())) {
          assert(buffer_oop != nullptr, "should have allocated a buffer");
          RegionNode* region = new RegionNode(3);

          // Check if result is null
          Node* null_ctl = kit.top();
          kit.null_check_common(vt->get_is_init(), T_INT, false, &null_ctl);
          region->init_req(1, null_ctl);
          PhiNode* oop = PhiNode::make(region, kit.gvn().zerocon(T_OBJECT), TypeInstPtr::make(TypePtr::BotPTR, vt->type()->inline_klass()));
          Node* init_mem = kit.reset_memory();
          PhiNode* mem = PhiNode::make(region, init_mem, Type::MEMORY, TypePtr::BOTTOM);

          // Not null, initialize the buffer
          kit.set_all_memory(init_mem);
          vt->store(&kit, buffer_oop, buffer_oop, vt->type()->inline_klass());
          // Do not let stores that initialize this buffer be reordered with a subsequent
          // store that would make this buffer accessible by other threads.
          AllocateNode* alloc = AllocateNode::Ideal_allocation(buffer_oop);
          assert(alloc != nullptr, "must have an allocation node");
          kit.insert_mem_bar(Op_MemBarStoreStore, alloc->proj_out_or_null(AllocateNode::RawAddress));
          region->init_req(2, kit.control());
          oop->init_req(2, buffer_oop);
          mem->init_req(2, kit.merged_memory());

          // Update oop input to buffer
          kit.gvn().hash_delete(vt);
          vt->set_oop(kit.gvn(), kit.gvn().transform(oop));
          vt->set_is_buffered(kit.gvn());
          vt = kit.gvn().transform(vt)->as_InlineType();

          kit.set_control(kit.gvn().transform(region));
          kit.set_all_memory(kit.gvn().transform(mem));
          kit.record_for_igvn(region);
          kit.record_for_igvn(oop);
          kit.record_for_igvn(mem);
        }
        result = vt;
      }
      DEBUG_ONLY(buffer_oop = nullptr);
    } else {
      assert(result->is_top() || !call->tf()->returns_inline_type_as_fields(), "Unexpected return value");
    }
    assert(buffer_oop == nullptr, "unused buffer allocation");

    kit.replace_call(call, result, true, do_asserts);
  }
}

class LateInlineStringCallGenerator : public LateInlineCallGenerator {

 public:
  LateInlineStringCallGenerator(ciMethod* method, CallGenerator* inline_cg) :
    LateInlineCallGenerator(method, inline_cg) {}

  virtual JVMState* generate(JVMState* jvms) {
    Compile *C = Compile::current();

    C->log_inline_id(this);

    C->add_string_late_inline(this);

    JVMState* new_jvms = DirectCallGenerator::generate(jvms);
    return new_jvms;
  }

  virtual bool is_string_late_inline() const { return true; }

  virtual CallGenerator* with_call_node(CallNode* call) {
    LateInlineStringCallGenerator* cg = new LateInlineStringCallGenerator(method(), _inline_cg);
    cg->set_call_node(call->as_CallStaticJava());
    return cg;
  }
};

CallGenerator* CallGenerator::for_string_late_inline(ciMethod* method, CallGenerator* inline_cg) {
  return new LateInlineStringCallGenerator(method, inline_cg);
}

class LateInlineBoxingCallGenerator : public LateInlineCallGenerator {

 public:
  LateInlineBoxingCallGenerator(ciMethod* method, CallGenerator* inline_cg) :
    LateInlineCallGenerator(method, inline_cg, /*is_pure=*/true) {}

  virtual JVMState* generate(JVMState* jvms) {
    Compile *C = Compile::current();

    C->log_inline_id(this);

    C->add_boxing_late_inline(this);

    JVMState* new_jvms = DirectCallGenerator::generate(jvms);
    return new_jvms;
  }

  virtual bool is_boxing_late_inline() const { return true; }

  virtual CallGenerator* with_call_node(CallNode* call) {
    LateInlineBoxingCallGenerator* cg = new LateInlineBoxingCallGenerator(method(), _inline_cg);
    cg->set_call_node(call->as_CallStaticJava());
    return cg;
  }
};

CallGenerator* CallGenerator::for_boxing_late_inline(ciMethod* method, CallGenerator* inline_cg) {
  return new LateInlineBoxingCallGenerator(method, inline_cg);
}

class LateInlineVectorReboxingCallGenerator : public LateInlineCallGenerator {

 public:
  LateInlineVectorReboxingCallGenerator(ciMethod* method, CallGenerator* inline_cg) :
    LateInlineCallGenerator(method, inline_cg, /*is_pure=*/true) {}

  virtual JVMState* generate(JVMState* jvms) {
    Compile *C = Compile::current();

    C->log_inline_id(this);

    C->add_vector_reboxing_late_inline(this);

    JVMState* new_jvms = DirectCallGenerator::generate(jvms);
    return new_jvms;
  }

  virtual bool is_vector_reboxing_late_inline() const { return true; }

  virtual CallGenerator* with_call_node(CallNode* call) {
    LateInlineVectorReboxingCallGenerator* cg = new LateInlineVectorReboxingCallGenerator(method(), _inline_cg);
    cg->set_call_node(call->as_CallStaticJava());
    return cg;
  }
};

//   static CallGenerator* for_vector_reboxing_late_inline(ciMethod* m, CallGenerator* inline_cg);
CallGenerator* CallGenerator::for_vector_reboxing_late_inline(ciMethod* method, CallGenerator* inline_cg) {
  return new LateInlineVectorReboxingCallGenerator(method, inline_cg);
}

//------------------------PredictedCallGenerator------------------------------
// Internal class which handles all out-of-line calls checking receiver type.
class PredictedCallGenerator : public CallGenerator {
  ciKlass*       _predicted_receiver;
  CallGenerator* _if_missed;
  CallGenerator* _if_hit;
  float          _hit_prob;
  bool           _exact_check;

public:
  PredictedCallGenerator(ciKlass* predicted_receiver,
                         CallGenerator* if_missed,
                         CallGenerator* if_hit, bool exact_check,
                         float hit_prob)
    : CallGenerator(if_missed->method())
  {
    // The call profile data may predict the hit_prob as extreme as 0 or 1.
    // Remove the extremes values from the range.
    if (hit_prob > PROB_MAX)   hit_prob = PROB_MAX;
    if (hit_prob < PROB_MIN)   hit_prob = PROB_MIN;

    _predicted_receiver = predicted_receiver;
    _if_missed          = if_missed;
    _if_hit             = if_hit;
    _hit_prob           = hit_prob;
    _exact_check        = exact_check;
  }

  virtual bool      is_virtual()   const    { return true; }
  virtual bool      is_inline()    const    { return _if_hit->is_inline(); }
  virtual bool      is_deferred()  const    { return _if_hit->is_deferred(); }

  virtual JVMState* generate(JVMState* jvms);
};


CallGenerator* CallGenerator::for_predicted_call(ciKlass* predicted_receiver,
                                                 CallGenerator* if_missed,
                                                 CallGenerator* if_hit,
                                                 float hit_prob) {
  return new PredictedCallGenerator(predicted_receiver, if_missed, if_hit,
                                    /*exact_check=*/true, hit_prob);
}

CallGenerator* CallGenerator::for_guarded_call(ciKlass* guarded_receiver,
                                               CallGenerator* if_missed,
                                               CallGenerator* if_hit) {
  return new PredictedCallGenerator(guarded_receiver, if_missed, if_hit,
                                    /*exact_check=*/false, PROB_ALWAYS);
}

JVMState* PredictedCallGenerator::generate(JVMState* jvms) {
  GraphKit kit(jvms);
  PhaseGVN& gvn = kit.gvn();
  // We need an explicit receiver null_check before checking its type.
  // We share a map with the caller, so his JVMS gets adjusted.
  Node* receiver = kit.argument(0);
  CompileLog* log = kit.C->log();
  if (log != nullptr) {
    log->elem("predicted_call bci='%d' exact='%d' klass='%d'",
              jvms->bci(), (_exact_check ? 1 : 0), log->identify(_predicted_receiver));
  }

  receiver = kit.null_check_receiver_before_call(method());
  if (kit.stopped()) {
    return kit.transfer_exceptions_into_jvms();
  }

  // Make a copy of the replaced nodes in case we need to restore them
  ReplacedNodes replaced_nodes = kit.map()->replaced_nodes();
  replaced_nodes.clone();

  Node* casted_receiver = receiver;  // will get updated in place...
  Node* slow_ctl = nullptr;
  if (_exact_check) {
    slow_ctl = kit.type_check_receiver(receiver, _predicted_receiver, _hit_prob,
                                       &casted_receiver);
  } else {
    slow_ctl = kit.subtype_check_receiver(receiver, _predicted_receiver,
                                          &casted_receiver);
  }

  SafePointNode* slow_map = nullptr;
  JVMState* slow_jvms = nullptr;
  { PreserveJVMState pjvms(&kit);
    kit.set_control(slow_ctl);
    if (!kit.stopped()) {
      slow_jvms = _if_missed->generate(kit.sync_jvms());
      if (kit.failing())
        return nullptr;  // might happen because of NodeCountInliningCutoff
      assert(slow_jvms != nullptr, "must be");
      kit.add_exception_states_from(slow_jvms);
      kit.set_map(slow_jvms->map());
      if (!kit.stopped())
        slow_map = kit.stop();
    }
  }

  if (kit.stopped()) {
    // Instance does not match the predicted type.
    kit.set_jvms(slow_jvms);
    return kit.transfer_exceptions_into_jvms();
  }

  // Fall through if the instance matches the desired type.
  kit.replace_in_map(receiver, casted_receiver);

  // Make the hot call:
  JVMState* new_jvms = _if_hit->generate(kit.sync_jvms());
  if (kit.failing()) {
    return nullptr;
  }
  if (new_jvms == nullptr) {
    // Inline failed, so make a direct call.
    assert(_if_hit->is_inline(), "must have been a failed inline");
    CallGenerator* cg = CallGenerator::for_direct_call(_if_hit->method());
    new_jvms = cg->generate(kit.sync_jvms());
  }
  kit.add_exception_states_from(new_jvms);
  kit.set_jvms(new_jvms);

  // Need to merge slow and fast?
  if (slow_map == nullptr) {
    // The fast path is the only path remaining.
    return kit.transfer_exceptions_into_jvms();
  }

  if (kit.stopped()) {
    // Inlined method threw an exception, so it's just the slow path after all.
    kit.set_jvms(slow_jvms);
    return kit.transfer_exceptions_into_jvms();
  }

  // Allocate inline types if they are merged with objects (similar to Parse::merge_common())
  uint tos = kit.jvms()->stkoff() + kit.sp();
  uint limit = slow_map->req();
  for (uint i = TypeFunc::Parms; i < limit; i++) {
    Node* m = kit.map()->in(i);
    Node* n = slow_map->in(i);
    const Type* t = gvn.type(m)->meet_speculative(gvn.type(n));
    // TODO 8284443 still needed?
    if (m->is_InlineType() && !t->is_inlinetypeptr()) {
      // Allocate inline type in fast path
      m = m->as_InlineType()->buffer(&kit);
      kit.map()->set_req(i, m);
    }
    if (n->is_InlineType() && !t->is_inlinetypeptr()) {
      // Allocate inline type in slow path
      PreserveJVMState pjvms(&kit);
      kit.set_map(slow_map);
      n = n->as_InlineType()->buffer(&kit);
      kit.map()->set_req(i, n);
      slow_map = kit.stop();
    }
  }

  // There are 2 branches and the replaced nodes are only valid on
  // one: restore the replaced nodes to what they were before the
  // branch.
  kit.map()->set_replaced_nodes(replaced_nodes);

  // Finish the diamond.
  kit.C->set_has_split_ifs(true); // Has chance for split-if optimization
  RegionNode* region = new RegionNode(3);
  region->init_req(1, kit.control());
  region->init_req(2, slow_map->control());
  kit.set_control(gvn.transform(region));
  Node* iophi = PhiNode::make(region, kit.i_o(), Type::ABIO);
  iophi->set_req(2, slow_map->i_o());
  kit.set_i_o(gvn.transform(iophi));
  // Merge memory
  kit.merge_memory(slow_map->merged_memory(), region, 2);
  // Transform new memory Phis.
  for (MergeMemStream mms(kit.merged_memory()); mms.next_non_empty();) {
    Node* phi = mms.memory();
    if (phi->is_Phi() && phi->in(0) == region) {
      mms.set_memory(gvn.transform(phi));
    }
  }
  for (uint i = TypeFunc::Parms; i < limit; i++) {
    // Skip unused stack slots; fast forward to monoff();
    if (i == tos) {
      i = kit.jvms()->monoff();
      if( i >= limit ) break;
    }
    Node* m = kit.map()->in(i);
    Node* n = slow_map->in(i);
    if (m != n) {
      const Type* t = gvn.type(m)->meet_speculative(gvn.type(n));
      Node* phi = PhiNode::make(region, m, t);
      phi->set_req(2, n);
      kit.map()->set_req(i, gvn.transform(phi));
    }
  }
  return kit.transfer_exceptions_into_jvms();
}


CallGenerator* CallGenerator::for_method_handle_call(JVMState* jvms, ciMethod* caller, ciMethod* callee, bool allow_inline) {
  assert(callee->is_method_handle_intrinsic(), "for_method_handle_call mismatch");
  bool input_not_const;
  CallGenerator* cg = CallGenerator::for_method_handle_inline(jvms, caller, callee, allow_inline, input_not_const);
  Compile* C = Compile::current();
  bool should_delay = C->should_delay_inlining();
  if (cg != nullptr) {
    if (should_delay) {
      return CallGenerator::for_late_inline(callee, cg);
    } else {
      return cg;
    }
  }
  int bci = jvms->bci();
  ciCallProfile profile = caller->call_profile_at_bci(bci);
  int call_site_count = caller->scale_count(profile.count());

  if (IncrementalInlineMH && (AlwaysIncrementalInline ||
                            (call_site_count > 0 && (should_delay || input_not_const || !C->inlining_incrementally() || C->over_inlining_cutoff())))) {
    return CallGenerator::for_mh_late_inline(caller, callee, input_not_const);
  } else {
    // Out-of-line call.
    return CallGenerator::for_direct_call(callee);
  }
}


CallGenerator* CallGenerator::for_method_handle_inline(JVMState* jvms, ciMethod* caller, ciMethod* callee, bool allow_inline, bool& input_not_const) {
  GraphKit kit(jvms);
  PhaseGVN& gvn = kit.gvn();
  Compile* C = kit.C;
  vmIntrinsics::ID iid = callee->intrinsic_id();
  input_not_const = true;
  if (StressMethodHandleLinkerInlining) {
    allow_inline = false;
  }
  switch (iid) {
  case vmIntrinsics::_invokeBasic:
    {
      // Get MethodHandle receiver:
      Node* receiver = kit.argument(0);
      if (receiver->Opcode() == Op_ConP) {
        input_not_const = false;
        const TypeOopPtr* recv_toop = receiver->bottom_type()->isa_oopptr();
        if (recv_toop != nullptr) {
          ciMethod* target = recv_toop->const_oop()->as_method_handle()->get_vmtarget();
          const int vtable_index = Method::invalid_vtable_index;

          if (!ciMethod::is_consistent_info(callee, target)) {
            print_inlining_failure(C, callee, jvms, "signatures mismatch");
            return nullptr;
          }

          CallGenerator *cg = C->call_generator(target, vtable_index,
                                                false /* call_does_dispatch */,
                                                jvms,
                                                allow_inline,
                                                PROB_ALWAYS);
          return cg;
        } else {
          assert(receiver->bottom_type() == TypePtr::NULL_PTR, "not a null: %s",
                 Type::str(receiver->bottom_type()));
          print_inlining_failure(C, callee, jvms, "receiver is always null");
        }
      } else {
        print_inlining_failure(C, callee, jvms, "receiver not constant");
      }
  } break;

  case vmIntrinsics::_linkToVirtual:
  case vmIntrinsics::_linkToStatic:
  case vmIntrinsics::_linkToSpecial:
  case vmIntrinsics::_linkToInterface:
    {
      int nargs = callee->arg_size();
      // Get MemberName argument:
      Node* member_name = kit.argument(nargs - 1);
      if (member_name->Opcode() == Op_ConP) {
        input_not_const = false;
        const TypeOopPtr* oop_ptr = member_name->bottom_type()->is_oopptr();
        ciMethod* target = oop_ptr->const_oop()->as_member_name()->get_vmtarget();

        if (!ciMethod::is_consistent_info(callee, target)) {
          print_inlining_failure(C, callee, jvms, "signatures mismatch");
          return nullptr;
        }

        // In lambda forms we erase signature types to avoid resolving issues
        // involving class loaders.  When we optimize a method handle invoke
        // to a direct call we must cast the receiver and arguments to its
        // actual types.
        ciSignature* signature = target->signature();
        const int receiver_skip = target->is_static() ? 0 : 1;
        // Cast receiver to its type.
        if (!target->is_static()) {
          Node* recv = kit.argument(0);
          Node* casted_recv = kit.maybe_narrow_object_type(recv, signature->accessing_klass());
          if (casted_recv->is_top()) {
            print_inlining_failure(C, callee, jvms, "argument types mismatch");
            return nullptr; // FIXME: effectively dead; issue a halt node instead
          } else if (casted_recv != recv) {
            kit.set_argument(0, casted_recv);
          }
        }
        // Cast reference arguments to its type.
        for (int i = 0, j = 0; i < signature->count(); i++) {
          ciType* t = signature->type_at(i);
          if (t->is_klass()) {
            Node* arg = kit.argument(receiver_skip + j);
            Node* casted_arg = kit.maybe_narrow_object_type(arg, t->as_klass());
            if (casted_arg->is_top()) {
              print_inlining_failure(C, callee, jvms, "argument types mismatch");
              return nullptr; // FIXME: effectively dead; issue a halt node instead
            } else if (casted_arg != arg) {
              kit.set_argument(receiver_skip + j, casted_arg);
            }
          }
          j += t->size();  // long and double take two slots
        }

        // Try to get the most accurate receiver type
        const bool is_virtual              = (iid == vmIntrinsics::_linkToVirtual);
        const bool is_virtual_or_interface = (is_virtual || iid == vmIntrinsics::_linkToInterface);
        int  vtable_index       = Method::invalid_vtable_index;
        bool call_does_dispatch = false;

        ciKlass* speculative_receiver_type = nullptr;
        if (is_virtual_or_interface) {
          ciInstanceKlass* klass = target->holder();
          Node*             receiver_node = kit.argument(0);
          const TypeOopPtr* receiver_type = gvn.type(receiver_node)->isa_oopptr();
          // call_does_dispatch and vtable_index are out-parameters.  They might be changed.
          // optimize_virtual_call() takes 2 different holder
          // arguments for a corner case that doesn't apply here (see
          // Parse::do_call())
          target = C->optimize_virtual_call(caller, klass, klass,
                                            target, receiver_type, is_virtual,
                                            call_does_dispatch, vtable_index, // out-parameters
                                            false /* check_access */);
          // We lack profiling at this call but type speculation may
          // provide us with a type
          speculative_receiver_type = (receiver_type != nullptr) ? receiver_type->speculative_type() : nullptr;
        }
        CallGenerator* cg = C->call_generator(target, vtable_index, call_does_dispatch, jvms,
                                              allow_inline,
                                              PROB_ALWAYS,
                                              speculative_receiver_type,
                                              true);
        return cg;
      } else {
        print_inlining_failure(C, callee, jvms, "member_name not constant");
      }
  } break;

  case vmIntrinsics::_linkToNative:
    print_inlining_failure(C, callee, jvms, "native call");
    break;

  default:
    fatal("unexpected intrinsic %d: %s", vmIntrinsics::as_int(iid), vmIntrinsics::name_at(iid));
    break;
  }
  return nullptr;
}

//------------------------PredicatedIntrinsicGenerator------------------------------
// Internal class which handles all predicated Intrinsic calls.
class PredicatedIntrinsicGenerator : public CallGenerator {
  CallGenerator* _intrinsic;
  CallGenerator* _cg;

public:
  PredicatedIntrinsicGenerator(CallGenerator* intrinsic,
                               CallGenerator* cg)
    : CallGenerator(cg->method())
  {
    _intrinsic = intrinsic;
    _cg        = cg;
  }

  virtual bool      is_virtual()   const    { return true; }
  virtual bool      is_inline()    const    { return true; }
  virtual bool      is_intrinsic() const    { return true; }

  virtual JVMState* generate(JVMState* jvms);
};


CallGenerator* CallGenerator::for_predicated_intrinsic(CallGenerator* intrinsic,
                                                       CallGenerator* cg) {
  return new PredicatedIntrinsicGenerator(intrinsic, cg);
}


JVMState* PredicatedIntrinsicGenerator::generate(JVMState* jvms) {
  // The code we want to generate here is:
  //    if (receiver == nullptr)
  //        uncommon_Trap
  //    if (predicate(0))
  //        do_intrinsic(0)
  //    else
  //    if (predicate(1))
  //        do_intrinsic(1)
  //    ...
  //    else
  //        do_java_comp

  GraphKit kit(jvms);
  PhaseGVN& gvn = kit.gvn();

  CompileLog* log = kit.C->log();
  if (log != nullptr) {
    log->elem("predicated_intrinsic bci='%d' method='%d'",
              jvms->bci(), log->identify(method()));
  }

  if (!method()->is_static()) {
    // We need an explicit receiver null_check before checking its type in predicate.
    // We share a map with the caller, so his JVMS gets adjusted.
    kit.null_check_receiver_before_call(method());
    if (kit.stopped()) {
      return kit.transfer_exceptions_into_jvms();
    }
  }

  int n_predicates = _intrinsic->predicates_count();
  assert(n_predicates > 0, "sanity");

  JVMState** result_jvms = NEW_RESOURCE_ARRAY(JVMState*, (n_predicates+1));

  // Region for normal compilation code if intrinsic failed.
  Node* slow_region = new RegionNode(1);

  int results = 0;
  for (int predicate = 0; (predicate < n_predicates) && !kit.stopped(); predicate++) {
#ifdef ASSERT
    JVMState* old_jvms = kit.jvms();
    SafePointNode* old_map = kit.map();
    Node* old_io  = old_map->i_o();
    Node* old_mem = old_map->memory();
    Node* old_exc = old_map->next_exception();
#endif
    Node* else_ctrl = _intrinsic->generate_predicate(kit.sync_jvms(), predicate);
#ifdef ASSERT
    // Assert(no_new_memory && no_new_io && no_new_exceptions) after generate_predicate.
    assert(old_jvms == kit.jvms(), "generate_predicate should not change jvm state");
    SafePointNode* new_map = kit.map();
    assert(old_io  == new_map->i_o(), "generate_predicate should not change i_o");
    assert(old_mem == new_map->memory(), "generate_predicate should not change memory");
    assert(old_exc == new_map->next_exception(), "generate_predicate should not add exceptions");
#endif
    if (!kit.stopped()) {
      PreserveJVMState pjvms(&kit);
      // Generate intrinsic code:
      JVMState* new_jvms = _intrinsic->generate(kit.sync_jvms());
      if (kit.failing()) {
        return nullptr;
      }
      if (new_jvms == nullptr) {
        // Intrinsic failed, use normal compilation path for this predicate.
        slow_region->add_req(kit.control());
      } else {
        kit.add_exception_states_from(new_jvms);
        kit.set_jvms(new_jvms);
        if (!kit.stopped()) {
          result_jvms[results++] = kit.jvms();
        }
      }
    }
    if (else_ctrl == nullptr) {
      else_ctrl = kit.C->top();
    }
    kit.set_control(else_ctrl);
  }
  if (!kit.stopped()) {
    // Final 'else' after predicates.
    slow_region->add_req(kit.control());
  }
  if (slow_region->req() > 1) {
    PreserveJVMState pjvms(&kit);
    // Generate normal compilation code:
    kit.set_control(gvn.transform(slow_region));
    JVMState* new_jvms = _cg->generate(kit.sync_jvms());
    if (kit.failing())
      return nullptr;  // might happen because of NodeCountInliningCutoff
    assert(new_jvms != nullptr, "must be");
    kit.add_exception_states_from(new_jvms);
    kit.set_jvms(new_jvms);
    if (!kit.stopped()) {
      result_jvms[results++] = kit.jvms();
    }
  }

  if (results == 0) {
    // All paths ended in uncommon traps.
    (void) kit.stop();
    return kit.transfer_exceptions_into_jvms();
  }

  if (results == 1) { // Only one path
    kit.set_jvms(result_jvms[0]);
    return kit.transfer_exceptions_into_jvms();
  }

  // Merge all paths.
  kit.C->set_has_split_ifs(true); // Has chance for split-if optimization
  RegionNode* region = new RegionNode(results + 1);
  Node* iophi = PhiNode::make(region, kit.i_o(), Type::ABIO);
  for (int i = 0; i < results; i++) {
    JVMState* jvms = result_jvms[i];
    int path = i + 1;
    SafePointNode* map = jvms->map();
    region->init_req(path, map->control());
    iophi->set_req(path, map->i_o());
    if (i == 0) {
      kit.set_jvms(jvms);
    } else {
      kit.merge_memory(map->merged_memory(), region, path);
    }
  }
  kit.set_control(gvn.transform(region));
  kit.set_i_o(gvn.transform(iophi));
  // Transform new memory Phis.
  for (MergeMemStream mms(kit.merged_memory()); mms.next_non_empty();) {
    Node* phi = mms.memory();
    if (phi->is_Phi() && phi->in(0) == region) {
      mms.set_memory(gvn.transform(phi));
    }
  }

  // Merge debug info.
  Node** ins = NEW_RESOURCE_ARRAY(Node*, results);
  uint tos = kit.jvms()->stkoff() + kit.sp();
  Node* map = kit.map();
  uint limit = map->req();
  for (uint i = TypeFunc::Parms; i < limit; i++) {
    // Skip unused stack slots; fast forward to monoff();
    if (i == tos) {
      i = kit.jvms()->monoff();
      if( i >= limit ) break;
    }
    Node* n = map->in(i);
    ins[0] = n;
    const Type* t = gvn.type(n);
    bool needs_phi = false;
    for (int j = 1; j < results; j++) {
      JVMState* jvms = result_jvms[j];
      Node* jmap = jvms->map();
      Node* m = nullptr;
      if (jmap->req() > i) {
        m = jmap->in(i);
        if (m != n) {
          needs_phi = true;
          t = t->meet_speculative(gvn.type(m));
        }
      }
      ins[j] = m;
    }
    if (needs_phi) {
      Node* phi = PhiNode::make(region, n, t);
      for (int j = 1; j < results; j++) {
        phi->set_req(j + 1, ins[j]);
      }
      map->set_req(i, gvn.transform(phi));
    }
  }

  return kit.transfer_exceptions_into_jvms();
}

//-------------------------UncommonTrapCallGenerator-----------------------------
// Internal class which handles all out-of-line calls checking receiver type.
class UncommonTrapCallGenerator : public CallGenerator {
  Deoptimization::DeoptReason _reason;
  Deoptimization::DeoptAction _action;

public:
  UncommonTrapCallGenerator(ciMethod* m,
                            Deoptimization::DeoptReason reason,
                            Deoptimization::DeoptAction action)
    : CallGenerator(m)
  {
    _reason = reason;
    _action = action;
  }

  virtual bool      is_virtual() const          { ShouldNotReachHere(); return false; }
  virtual bool      is_trap() const             { return true; }

  virtual JVMState* generate(JVMState* jvms);
};


CallGenerator*
CallGenerator::for_uncommon_trap(ciMethod* m,
                                 Deoptimization::DeoptReason reason,
                                 Deoptimization::DeoptAction action) {
  return new UncommonTrapCallGenerator(m, reason, action);
}


JVMState* UncommonTrapCallGenerator::generate(JVMState* jvms) {
  GraphKit kit(jvms);
  // Take the trap with arguments pushed on the stack.  (Cf. null_check_receiver).
  // Callsite signature can be different from actual method being called (i.e _linkTo* sites).
  // Use callsite signature always.
  ciMethod* declared_method = kit.method()->get_method_at_bci(kit.bci());
  int nargs = declared_method->arg_size();
  kit.inc_sp(nargs);
  assert(nargs <= kit.sp() && kit.sp() <= jvms->stk_size(), "sane sp w/ args pushed");
  if (_reason == Deoptimization::Reason_class_check &&
      _action == Deoptimization::Action_maybe_recompile) {
    // Temp fix for 6529811
    // Don't allow uncommon_trap to override our decision to recompile in the event
    // of a class cast failure for a monomorphic call as it will never let us convert
    // the call to either bi-morphic or megamorphic and can lead to unc-trap loops
    bool keep_exact_action = true;
    kit.uncommon_trap(_reason, _action, nullptr, "monomorphic vcall checkcast", false, keep_exact_action);
  } else {
    kit.uncommon_trap(_reason, _action);
  }
  return kit.transfer_exceptions_into_jvms();
}

// (Note:  Moved hook_up_call to GraphKit::set_edges_for_java_call.)

// (Node:  Merged hook_up_exits into ParseGenerator::generate.)<|MERGE_RESOLUTION|>--- conflicted
+++ resolved
@@ -152,11 +152,7 @@
 
 JVMState* DirectCallGenerator::generate(JVMState* jvms) {
   GraphKit kit(jvms);
-<<<<<<< HEAD
-  kit.C->print_inlining_update(this);
   PhaseGVN& gvn = kit.gvn();
-=======
->>>>>>> d985b31c
   bool is_static = method()->is_static();
   address target = is_static ? SharedRuntime::get_resolve_static_call_stub()
                              : SharedRuntime::get_resolve_opt_virtual_call_stub();
@@ -233,11 +229,6 @@
 JVMState* VirtualCallGenerator::generate(JVMState* jvms) {
   GraphKit kit(jvms);
   Node* receiver = kit.argument(0);
-<<<<<<< HEAD
-  kit.C->print_inlining_update(this);
-=======
->>>>>>> d985b31c
-
   if (kit.C->log() != nullptr) {
     kit.C->log()->elem("virtual_call bci='%d'", jvms->bci());
   }
@@ -447,7 +438,6 @@
   assert(!input_not_const, "sanity"); // shouldn't have been scheduled for inlining in the first place
 
   if (cg != nullptr) {
-<<<<<<< HEAD
     // AlwaysIncrementalInline causes for_method_handle_inline() to
     // return a LateInlineCallGenerator. Extract the
     // InlineCallGenerator from it.
@@ -456,14 +446,9 @@
       assert(cg != nullptr, "inline call generator expected");
     }
 
-    if (!allow_inline && (C->print_inlining() || C->print_intrinsics())) {
-      C->print_inlining(cg->method(), jvms->depth()-1, call_node()->jvms()->bci(), InliningResult::FAILURE,
-                        "late method handle call resolution");
-=======
     if (!allow_inline) {
       C->inline_printer()->record(cg->method(), call_node()->jvms(), InliningResult::FAILURE,
                                   "late method handle call resolution");
->>>>>>> d985b31c
     }
     assert(!cg->is_late_inline() || cg->is_mh_late_inline() || AlwaysIncrementalInline || StressIncrementalInlining, "we're doing late inlining");
     _inline_cg = cg;
