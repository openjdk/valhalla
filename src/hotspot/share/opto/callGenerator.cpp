--- conflicted
+++ resolved
@@ -925,7 +925,8 @@
   const Type* arg_type = arg->bottom_type();
   const Type* sig_type = TypeOopPtr::make_from_klass(t->as_klass());
   if (arg_type->isa_oopptr() && !arg_type->higher_equal(sig_type)) {
-    arg = gvn.transform(new CheckCastPPNode(kit.control(), arg, sig_type));
+    const Type* narrowed_arg_type = arg_type->join_speculative(sig_type); // keep speculative part
+    arg = gvn.transform(new CheckCastPPNode(kit.control(), arg, narrowed_arg_type));
     kit.set_argument(arg_nb, arg);
   }
   if (sig_type->is_valuetypeptr() && !arg->is_ValueType() &&
@@ -1001,35 +1002,13 @@
         const int receiver_skip = target->is_static() ? 0 : 1;
         // Cast receiver to its type.
         if (!target->is_static()) {
-<<<<<<< HEAD
           cast_argument(nargs, 0, signature->accessing_klass(), kit);
-=======
-          Node* arg = kit.argument(0);
-          const TypeOopPtr* arg_type = arg->bottom_type()->isa_oopptr();
-          const Type*       sig_type = TypeOopPtr::make_from_klass(signature->accessing_klass());
-          if (arg_type != NULL && !arg_type->higher_equal(sig_type)) {
-            const Type* recv_type = arg_type->join_speculative(sig_type); // keep speculative part
-            Node* cast_obj = gvn.transform(new CheckCastPPNode(kit.control(), arg, recv_type));
-            kit.set_argument(0, cast_obj);
-          }
->>>>>>> 142d1463
         }
         // Cast reference arguments to its type.
         for (int i = 0, j = 0; i < signature->count(); i++) {
           ciType* t = signature->type_at(i);
           if (t->is_klass()) {
-<<<<<<< HEAD
             cast_argument(nargs, receiver_skip + j, t, kit);
-=======
-            Node* arg = kit.argument(receiver_skip + j);
-            const TypeOopPtr* arg_type = arg->bottom_type()->isa_oopptr();
-            const Type*       sig_type = TypeOopPtr::make_from_klass(t->as_klass());
-            if (arg_type != NULL && !arg_type->higher_equal(sig_type)) {
-              const Type* narrowed_arg_type = arg_type->join_speculative(sig_type); // keep speculative part
-              Node* cast_obj = gvn.transform(new CheckCastPPNode(kit.control(), arg, narrowed_arg_type));
-              kit.set_argument(receiver_skip + j, cast_obj);
-            }
->>>>>>> 142d1463
           }
           j += t->size();  // long and double take two slots
         }
