/*
 * Copyright (c) 2000, 2023, Oracle and/or its affiliates. All rights reserved.
 * DO NOT ALTER OR REMOVE COPYRIGHT NOTICES OR THIS FILE HEADER.
 *
 * This code is free software; you can redistribute it and/or modify it
 * under the terms of the GNU General Public License version 2 only, as
 * published by the Free Software Foundation.
 *
 * This code is distributed in the hope that it will be useful, but WITHOUT
 * ANY WARRANTY; without even the implied warranty of MERCHANTABILITY or
 * FITNESS FOR A PARTICULAR PURPOSE.  See the GNU General Public License
 * version 2 for more details (a copy is included in the LICENSE file that
 * accompanied this code).
 *
 * You should have received a copy of the GNU General Public License version
 * 2 along with this work; if not, write to the Free Software Foundation,
 * Inc., 51 Franklin St, Fifth Floor, Boston, MA 02110-1301 USA.
 *
 * Please contact Oracle, 500 Oracle Parkway, Redwood Shores, CA 94065 USA
 * or visit www.oracle.com if you need additional information or have any
 * questions.
 *
 */

#include "precompiled.hpp"
#include "ci/bcEscapeAnalyzer.hpp"
#include "ci/ciCallSite.hpp"
#include "ci/ciObjArray.hpp"
#include "ci/ciMemberName.hpp"
#include "ci/ciMethodHandle.hpp"
#include "classfile/javaClasses.hpp"
#include "compiler/compileLog.hpp"
#include "opto/addnode.hpp"
#include "opto/callGenerator.hpp"
#include "opto/callnode.hpp"
#include "opto/castnode.hpp"
#include "opto/cfgnode.hpp"
#include "opto/inlinetypenode.hpp"
#include "opto/parse.hpp"
#include "opto/rootnode.hpp"
#include "opto/runtime.hpp"
#include "opto/subnode.hpp"
#include "runtime/os.inline.hpp"
#include "runtime/sharedRuntime.hpp"
#include "utilities/debug.hpp"

// Utility function.
const TypeFunc* CallGenerator::tf() const {
  return TypeFunc::make(method());
}

bool CallGenerator::is_inlined_method_handle_intrinsic(JVMState* jvms, ciMethod* m) {
  return is_inlined_method_handle_intrinsic(jvms->method(), jvms->bci(), m);
}

bool CallGenerator::is_inlined_method_handle_intrinsic(ciMethod* caller, int bci, ciMethod* m) {
  ciMethod* symbolic_info = caller->get_method_at_bci(bci);
  return is_inlined_method_handle_intrinsic(symbolic_info, m);
}

bool CallGenerator::is_inlined_method_handle_intrinsic(ciMethod* symbolic_info, ciMethod* m) {
  return symbolic_info->is_method_handle_intrinsic() && !m->is_method_handle_intrinsic();
}

//-----------------------------ParseGenerator---------------------------------
// Internal class which handles all direct bytecode traversal.
class ParseGenerator : public InlineCallGenerator {
private:
  bool  _is_osr;
  float _expected_uses;

public:
  ParseGenerator(ciMethod* method, float expected_uses, bool is_osr = false)
    : InlineCallGenerator(method)
  {
    _is_osr        = is_osr;
    _expected_uses = expected_uses;
    assert(InlineTree::check_can_parse(method) == nullptr, "parse must be possible");
  }

  virtual bool      is_parse() const           { return true; }
  virtual JVMState* generate(JVMState* jvms);
  int is_osr() { return _is_osr; }

};

JVMState* ParseGenerator::generate(JVMState* jvms) {
  Compile* C = Compile::current();
  C->print_inlining_update(this);

  if (is_osr()) {
    // The JVMS for a OSR has a single argument (see its TypeFunc).
    assert(jvms->depth() == 1, "no inline OSR");
  }

  if (C->failing()) {
    return nullptr;  // bailing out of the compile; do not try to parse
  }

  Parse parser(jvms, method(), _expected_uses);
  // Grab signature for matching/allocation
  GraphKit& exits = parser.exits();

  if (C->failing()) {
    while (exits.pop_exception_state() != nullptr) ;
    return nullptr;
  }

  assert(exits.jvms()->same_calls_as(jvms), "sanity");

  // Simply return the exit state of the parser,
  // augmented by any exceptional states.
  return exits.transfer_exceptions_into_jvms();
}

//---------------------------DirectCallGenerator------------------------------
// Internal class which handles all out-of-line calls w/o receiver type checks.
class DirectCallGenerator : public CallGenerator {
 private:
  CallStaticJavaNode* _call_node;
  // Force separate memory and I/O projections for the exceptional
  // paths to facilitate late inlining.
  bool                _separate_io_proj;

protected:
  void set_call_node(CallStaticJavaNode* call) { _call_node = call; }

 public:
  DirectCallGenerator(ciMethod* method, bool separate_io_proj)
    : CallGenerator(method),
      _call_node(NULL),
      _separate_io_proj(separate_io_proj)
  {
    if (InlineTypeReturnedAsFields && method->is_method_handle_intrinsic()) {
      // If that call has not been optimized by the time optimizations are over,
      // we'll need to add a call to create an inline type instance from the klass
      // returned by the call (see PhaseMacroExpand::expand_mh_intrinsic_return).
      // Separating memory and I/O projections for exceptions is required to
      // perform that graph transformation.
      _separate_io_proj = true;
    }
  }
  virtual JVMState* generate(JVMState* jvms);

  virtual CallNode* call_node() const { return _call_node; }
  virtual CallGenerator* with_call_node(CallNode* call) {
    DirectCallGenerator* dcg = new DirectCallGenerator(method(), _separate_io_proj);
    dcg->set_call_node(call->as_CallStaticJava());
    return dcg;
  }
};

JVMState* DirectCallGenerator::generate(JVMState* jvms) {
  GraphKit kit(jvms);
  kit.C->print_inlining_update(this);
  PhaseGVN& gvn = kit.gvn();
  bool is_static = method()->is_static();
  address target = is_static ? SharedRuntime::get_resolve_static_call_stub()
                             : SharedRuntime::get_resolve_opt_virtual_call_stub();

  if (kit.C->log() != nullptr) {
    kit.C->log()->elem("direct_call bci='%d'", jvms->bci());
  }

  CallStaticJavaNode* call = new CallStaticJavaNode(kit.C, tf(), target, method());
  if (is_inlined_method_handle_intrinsic(jvms, method())) {
    // To be able to issue a direct call and skip a call to MH.linkTo*/invokeBasic adapter,
    // additional information about the method being invoked should be attached
    // to the call site to make resolution logic work
    // (see SharedRuntime::resolve_static_call_C).
    call->set_override_symbolic_info(true);
  }
  _call_node = call;  // Save the call node in case we need it later
  if (!is_static) {
    // Make an explicit receiver null_check as part of this call.
    // Since we share a map with the caller, his JVMS gets adjusted.
    kit.null_check_receiver_before_call(method());
    if (kit.stopped()) {
      // And dump it back to the caller, decorated with any exceptions:
      return kit.transfer_exceptions_into_jvms();
    }
    // Mark the call node as virtual, sort of:
    call->set_optimized_virtual(true);
    if (method()->is_method_handle_intrinsic() ||
        method()->is_compiled_lambda_form()) {
      call->set_method_handle_invoke(true);
    }
  }
  kit.set_arguments_for_java_call(call, is_late_inline());
  if (kit.stopped()) {
    return kit.transfer_exceptions_into_jvms();
  }
  kit.set_edges_for_java_call(call, false, _separate_io_proj);
  Node* ret = kit.set_results_for_java_call(call, _separate_io_proj);
  kit.push_node(method()->return_type()->basic_type(), ret);
  return kit.transfer_exceptions_into_jvms();
}

//--------------------------VirtualCallGenerator------------------------------
// Internal class which handles all out-of-line calls checking receiver type.
class VirtualCallGenerator : public CallGenerator {
private:
  int _vtable_index;
  bool _separate_io_proj;
  CallDynamicJavaNode* _call_node;

protected:
  void set_call_node(CallDynamicJavaNode* call) { _call_node = call; }

public:
  VirtualCallGenerator(ciMethod* method, int vtable_index, bool separate_io_proj)
    : CallGenerator(method), _vtable_index(vtable_index), _separate_io_proj(separate_io_proj), _call_node(nullptr)
  {
    assert(vtable_index == Method::invalid_vtable_index ||
           vtable_index >= 0, "either invalid or usable");
  }
  virtual bool      is_virtual() const          { return true; }
  virtual JVMState* generate(JVMState* jvms);

  virtual CallNode* call_node() const { return _call_node; }
  int vtable_index() const { return _vtable_index; }

  virtual CallGenerator* with_call_node(CallNode* call) {
    VirtualCallGenerator* cg = new VirtualCallGenerator(method(), _vtable_index, _separate_io_proj);
    cg->set_call_node(call->as_CallDynamicJava());
    return cg;
  }
};

JVMState* VirtualCallGenerator::generate(JVMState* jvms) {
  GraphKit kit(jvms);
  Node* receiver = kit.argument(0);
  kit.C->print_inlining_update(this);

  if (kit.C->log() != nullptr) {
    kit.C->log()->elem("virtual_call bci='%d'", jvms->bci());
  }

  // If the receiver is a constant null, do not torture the system
  // by attempting to call through it.  The compile will proceed
  // correctly, but may bail out in final_graph_reshaping, because
  // the call instruction will have a seemingly deficient out-count.
  // (The bailout says something misleading about an "infinite loop".)
  if (kit.gvn().type(receiver)->higher_equal(TypePtr::NULL_PTR)) {
    assert(Bytecodes::is_invoke(kit.java_bc()), "%d: %s", kit.java_bc(), Bytecodes::name(kit.java_bc()));
    ciMethod* declared_method = kit.method()->get_method_at_bci(kit.bci());
    int arg_size = declared_method->signature()->arg_size_for_bc(kit.java_bc());
    kit.inc_sp(arg_size);  // restore arguments
    kit.uncommon_trap(Deoptimization::Reason_null_check,
                      Deoptimization::Action_none,
                      nullptr, "null receiver");
    return kit.transfer_exceptions_into_jvms();
  }

  // Ideally we would unconditionally do a null check here and let it
  // be converted to an implicit check based on profile information.
  // However currently the conversion to implicit null checks in
  // Block::implicit_null_check() only looks for loads and stores, not calls.
  ciMethod *caller = kit.method();
  ciMethodData *caller_md = (caller == nullptr) ? nullptr : caller->method_data();
  if (!UseInlineCaches || !ImplicitNullChecks || !os::zero_page_read_protected() ||
       ((ImplicitNullCheckThreshold > 0) && caller_md &&
       (caller_md->trap_count(Deoptimization::Reason_null_check)
       >= (uint)ImplicitNullCheckThreshold))) {
    // Make an explicit receiver null_check as part of this call.
    // Since we share a map with the caller, his JVMS gets adjusted.
    receiver = kit.null_check_receiver_before_call(method());
    if (kit.stopped()) {
      // And dump it back to the caller, decorated with any exceptions:
      return kit.transfer_exceptions_into_jvms();
    }
  }

  assert(!method()->is_static(), "virtual call must not be to static");
  assert(!method()->is_final(), "virtual call should not be to final");
  assert(!method()->is_private(), "virtual call should not be to private");
  assert(_vtable_index == Method::invalid_vtable_index || !UseInlineCaches,
         "no vtable calls if +UseInlineCaches ");
  address target = SharedRuntime::get_resolve_virtual_call_stub();
  // Normal inline cache used for call
  CallDynamicJavaNode* call = new CallDynamicJavaNode(tf(), target, method(), _vtable_index);
  if (is_inlined_method_handle_intrinsic(jvms, method())) {
    // To be able to issue a direct call (optimized virtual or virtual)
    // and skip a call to MH.linkTo*/invokeBasic adapter, additional information
    // about the method being invoked should be attached to the call site to
    // make resolution logic work (see SharedRuntime::resolve_{virtual,opt_virtual}_call_C).
    call->set_override_symbolic_info(true);
  }
  _call_node = call;  // Save the call node in case we need it later

  kit.set_arguments_for_java_call(call);
  if (kit.stopped()) {
    return kit.transfer_exceptions_into_jvms();
  }
  kit.set_edges_for_java_call(call, false /*must_throw*/, _separate_io_proj);
  Node* ret = kit.set_results_for_java_call(call, _separate_io_proj);
  kit.push_node(method()->return_type()->basic_type(), ret);

  // Represent the effect of an implicit receiver null_check
  // as part of this call.  Since we share a map with the caller,
  // his JVMS gets adjusted.
  kit.cast_not_null(receiver);
  return kit.transfer_exceptions_into_jvms();
}

CallGenerator* CallGenerator::for_inline(ciMethod* m, float expected_uses) {
  if (InlineTree::check_can_parse(m) != nullptr)  return nullptr;
  return new ParseGenerator(m, expected_uses);
}

// As a special case, the JVMS passed to this CallGenerator is
// for the method execution already in progress, not just the JVMS
// of the caller.  Thus, this CallGenerator cannot be mixed with others!
CallGenerator* CallGenerator::for_osr(ciMethod* m, int osr_bci) {
  if (InlineTree::check_can_parse(m) != nullptr)  return nullptr;
  float past_uses = m->interpreter_invocation_count();
  float expected_uses = past_uses;
  return new ParseGenerator(m, expected_uses, true);
}

CallGenerator* CallGenerator::for_direct_call(ciMethod* m, bool separate_io_proj) {
  assert(!m->is_abstract(), "for_direct_call mismatch");
  return new DirectCallGenerator(m, separate_io_proj);
}

CallGenerator* CallGenerator::for_virtual_call(ciMethod* m, int vtable_index) {
  assert(!m->is_static(), "for_virtual_call mismatch");
  assert(!m->is_method_handle_intrinsic(), "should be a direct call");
  return new VirtualCallGenerator(m, vtable_index, false /*separate_io_projs*/);
}

// Allow inlining decisions to be delayed
class LateInlineCallGenerator : public DirectCallGenerator {
 private:
  jlong _unique_id;   // unique id for log compilation
  bool _is_pure_call; // a hint that the call doesn't have important side effects to care about

 protected:
  CallGenerator* _inline_cg;
  virtual bool do_late_inline_check(Compile* C, JVMState* jvms) { return true; }
  virtual CallGenerator* inline_cg() const { return _inline_cg; }
  virtual bool is_pure_call() const { return _is_pure_call; }

 public:
  LateInlineCallGenerator(ciMethod* method, CallGenerator* inline_cg, bool is_pure_call = false) :
    DirectCallGenerator(method, true), _unique_id(0), _is_pure_call(is_pure_call), _inline_cg(inline_cg) {}

  virtual bool is_late_inline() const { return true; }

  // Convert the CallStaticJava into an inline
  virtual void do_late_inline();

  virtual JVMState* generate(JVMState* jvms) {
    Compile *C = Compile::current();

    C->log_inline_id(this);

    // Record that this call site should be revisited once the main
    // parse is finished.
    if (!is_mh_late_inline()) {
      C->add_late_inline(this);
    }

    // Emit the CallStaticJava and request separate projections so
    // that the late inlining logic can distinguish between fall
    // through and exceptional uses of the memory and io projections
    // as is done for allocations and macro expansion.
    return DirectCallGenerator::generate(jvms);
  }

  virtual void print_inlining_late(const char* msg) {
    CallNode* call = call_node();
    Compile* C = Compile::current();
    C->print_inlining_assert_ready();
    C->print_inlining(method(), call->jvms()->depth()-1, call->jvms()->bci(), msg);
    C->print_inlining_move_to(this);
    C->print_inlining_update_delayed(this);
  }

  virtual void set_unique_id(jlong id) {
    _unique_id = id;
  }

  virtual jlong unique_id() const {
    return _unique_id;
  }

  virtual CallGenerator* inline_cg() {
    return _inline_cg;
  }

  virtual CallGenerator* with_call_node(CallNode* call) {
    LateInlineCallGenerator* cg = new LateInlineCallGenerator(method(), _inline_cg, _is_pure_call);
    cg->set_call_node(call->as_CallStaticJava());
    return cg;
  }
};

CallGenerator* CallGenerator::for_late_inline(ciMethod* method, CallGenerator* inline_cg) {
  return new LateInlineCallGenerator(method, inline_cg);
}

class LateInlineMHCallGenerator : public LateInlineCallGenerator {
  ciMethod* _caller;
  bool _input_not_const;

  virtual bool do_late_inline_check(Compile* C, JVMState* jvms);

 public:
  LateInlineMHCallGenerator(ciMethod* caller, ciMethod* callee, bool input_not_const) :
    LateInlineCallGenerator(callee, nullptr), _caller(caller), _input_not_const(input_not_const) {}

  virtual bool is_mh_late_inline() const { return true; }

  // Convert the CallStaticJava into an inline
  virtual void do_late_inline();

  virtual JVMState* generate(JVMState* jvms) {
    JVMState* new_jvms = LateInlineCallGenerator::generate(jvms);

    Compile* C = Compile::current();
    if (_input_not_const) {
      // inlining won't be possible so no need to enqueue right now.
      call_node()->set_generator(this);
    } else {
      C->add_late_inline(this);
    }
    return new_jvms;
  }

  virtual CallGenerator* with_call_node(CallNode* call) {
    LateInlineMHCallGenerator* cg = new LateInlineMHCallGenerator(_caller, method(), _input_not_const);
    cg->set_call_node(call->as_CallStaticJava());
    return cg;
  }
};

bool LateInlineMHCallGenerator::do_late_inline_check(Compile* C, JVMState* jvms) {
  // When inlining a virtual call, the null check at the call and the call itself can throw. These 2 paths have different
  // expression stacks which causes late inlining to break. The MH invoker is not expected to be called from a method with
  // exception handlers. When there is no exception handler, GraphKit::builtin_throw() pops the stack which solves the issue
  // of late inlining with exceptions.
  assert(!jvms->method()->has_exception_handlers() ||
         (method()->intrinsic_id() != vmIntrinsics::_linkToVirtual &&
          method()->intrinsic_id() != vmIntrinsics::_linkToInterface), "no exception handler expected");
  // Even if inlining is not allowed, a virtual call can be strength-reduced to a direct call.
  bool allow_inline = C->inlining_incrementally();
  bool input_not_const = true;
  CallGenerator* cg = for_method_handle_inline(jvms, _caller, method(), allow_inline, input_not_const);
  assert(!input_not_const, "sanity"); // shouldn't have been scheduled for inlining in the first place

<<<<<<< HEAD
  if (cg != NULL) {
    // AlwaysIncrementalInline causes for_method_handle_inline() to
    // return a LateInlineCallGenerator. Extract the
    // InlineCallGenerator from it.
    if (AlwaysIncrementalInline && cg->is_late_inline() && !cg->is_virtual_late_inline()) {
      cg = cg->inline_cg();
      assert(cg != NULL, "inline call generator expected");
    }

=======
  if (cg != nullptr) {
>>>>>>> 2b81faeb
    assert(!cg->is_late_inline() || cg->is_mh_late_inline() || AlwaysIncrementalInline, "we're doing late inlining");
    _inline_cg = cg;
    C->dec_number_of_mh_late_inlines();
    return true;
  } else {
    // Method handle call which has a constant appendix argument should be either inlined or replaced with a direct call
    // unless there's a signature mismatch between caller and callee. If the failure occurs, there's not much to be improved later,
    // so don't reinstall the generator to avoid pushing the generator between IGVN and incremental inlining indefinitely.
    return false;
  }
}

CallGenerator* CallGenerator::for_mh_late_inline(ciMethod* caller, ciMethod* callee, bool input_not_const) {
  assert(IncrementalInlineMH, "required");
  Compile::current()->inc_number_of_mh_late_inlines();
  CallGenerator* cg = new LateInlineMHCallGenerator(caller, callee, input_not_const);
  return cg;
}

// Allow inlining decisions to be delayed
class LateInlineVirtualCallGenerator : public VirtualCallGenerator {
 private:
  jlong          _unique_id;   // unique id for log compilation
  CallGenerator* _inline_cg;
  ciMethod*      _callee;
  bool           _is_pure_call;
  float          _prof_factor;

 protected:
  virtual bool do_late_inline_check(Compile* C, JVMState* jvms);
  virtual CallGenerator* inline_cg() const { return _inline_cg; }
  virtual bool is_pure_call() const { return _is_pure_call; }

 public:
  LateInlineVirtualCallGenerator(ciMethod* method, int vtable_index, float prof_factor)
  : VirtualCallGenerator(method, vtable_index, true /*separate_io_projs*/),
    _unique_id(0), _inline_cg(nullptr), _callee(nullptr), _is_pure_call(false), _prof_factor(prof_factor) {
    assert(IncrementalInlineVirtual, "required");
  }

  virtual bool is_late_inline() const { return true; }

  virtual bool is_virtual_late_inline() const { return true; }

  // Convert the CallDynamicJava into an inline
  virtual void do_late_inline();

  virtual void set_callee_method(ciMethod* m) {
    assert(_callee == nullptr, "repeated inlining attempt");
    _callee = m;
  }

  virtual JVMState* generate(JVMState* jvms) {
    // Emit the CallDynamicJava and request separate projections so
    // that the late inlining logic can distinguish between fall
    // through and exceptional uses of the memory and io projections
    // as is done for allocations and macro expansion.
    JVMState* new_jvms = VirtualCallGenerator::generate(jvms);
    if (call_node() != nullptr) {
      call_node()->set_generator(this);
    }
    return new_jvms;
  }

  virtual void print_inlining_late(const char* msg) {
    CallNode* call = call_node();
    Compile* C = Compile::current();
    C->print_inlining_assert_ready();
    C->print_inlining(method(), call->jvms()->depth()-1, call->jvms()->bci(), msg);
    C->print_inlining_move_to(this);
    C->print_inlining_update_delayed(this);
  }

  virtual void set_unique_id(jlong id) {
    _unique_id = id;
  }

  virtual jlong unique_id() const {
    return _unique_id;
  }

  virtual CallGenerator* with_call_node(CallNode* call) {
    LateInlineVirtualCallGenerator* cg = new LateInlineVirtualCallGenerator(method(), vtable_index(), _prof_factor);
    cg->set_call_node(call->as_CallDynamicJava());
    return cg;
  }
};

bool LateInlineVirtualCallGenerator::do_late_inline_check(Compile* C, JVMState* jvms) {
  // Method handle linker case is handled in CallDynamicJavaNode::Ideal().
  // Unless inlining is performed, _override_symbolic_info bit will be set in DirectCallGenerator::generate().

  // Implicit receiver null checks introduce problems when exception states are combined.
  Node* receiver = jvms->map()->argument(jvms, 0);
  const Type* recv_type = C->initial_gvn()->type(receiver);
  if (recv_type->maybe_null()) {
    if (C->print_inlining() || C->print_intrinsics()) {
      C->print_inlining(method(), jvms->depth()-1, call_node()->jvms()->bci(),
                        "late call devirtualization failed (receiver may be null)");
    }
    return false;
  }
  // Even if inlining is not allowed, a virtual call can be strength-reduced to a direct call.
  bool allow_inline = C->inlining_incrementally();
  if (!allow_inline && _callee->holder()->is_interface()) {
    // Don't convert the interface call to a direct call guarded by an interface subtype check.
    if (C->print_inlining() || C->print_intrinsics()) {
      C->print_inlining(method(), jvms->depth()-1, call_node()->jvms()->bci(),
                        "late call devirtualization failed (interface call)");
    }
    return false;
  }
  CallGenerator* cg = C->call_generator(_callee,
                                        vtable_index(),
                                        false /*call_does_dispatch*/,
                                        jvms,
                                        allow_inline,
                                        _prof_factor,
                                        nullptr /*speculative_receiver_type*/,
                                        true /*allow_intrinsics*/);

  if (cg != nullptr) {
    assert(!cg->is_late_inline() || cg->is_mh_late_inline() || AlwaysIncrementalInline, "we're doing late inlining");
    _inline_cg = cg;
    return true;
  } else {
    // Virtual call which provably doesn't dispatch should be either inlined or replaced with a direct call.
    assert(false, "no progress");
    return false;
  }
}

CallGenerator* CallGenerator::for_late_inline_virtual(ciMethod* m, int vtable_index, float prof_factor) {
  assert(IncrementalInlineVirtual, "required");
  assert(!m->is_static(), "for_virtual_call mismatch");
  assert(!m->is_method_handle_intrinsic(), "should be a direct call");
  return new LateInlineVirtualCallGenerator(m, vtable_index, prof_factor);
}

void LateInlineCallGenerator::do_late_inline() {
  CallGenerator::do_late_inline_helper();
}

void LateInlineMHCallGenerator::do_late_inline() {
  CallGenerator::do_late_inline_helper();
}

void LateInlineVirtualCallGenerator::do_late_inline() {
  assert(_callee != nullptr, "required"); // set up in CallDynamicJavaNode::Ideal
  CallGenerator::do_late_inline_helper();
}

void CallGenerator::do_late_inline_helper() {
  assert(is_late_inline(), "only late inline allowed");

  // Can't inline it
  CallNode* call = call_node();
  if (call == nullptr || call->outcnt() == 0 ||
      call->in(0) == nullptr || call->in(0)->is_top()) {
    return;
  }

  const TypeTuple* r = call->tf()->domain_cc();
  for (uint i1 = TypeFunc::Parms; i1 < r->cnt(); i1++) {
    if (call->in(i1)->is_top() && r->field_at(i1) != Type::HALF) {
      assert(Compile::current()->inlining_incrementally(), "shouldn't happen during parsing");
      return;
    }
  }

  if (call->in(TypeFunc::Memory)->is_top()) {
    assert(Compile::current()->inlining_incrementally(), "shouldn't happen during parsing");
    return;
  }
  if (call->in(TypeFunc::Memory)->is_MergeMem()) {
    MergeMemNode* merge_mem = call->in(TypeFunc::Memory)->as_MergeMem();
    if (merge_mem->base_memory() == merge_mem->empty_memory()) {
      return; // dead path
    }
  }

  // check for unreachable loop
<<<<<<< HEAD
  CallProjections* callprojs = call->extract_projections(true);
  if ((callprojs->fallthrough_catchproj == call->in(0)) ||
      (callprojs->catchall_catchproj    == call->in(0)) ||
      (callprojs->fallthrough_memproj   == call->in(TypeFunc::Memory)) ||
      (callprojs->catchall_memproj      == call->in(TypeFunc::Memory)) ||
      (callprojs->fallthrough_ioproj    == call->in(TypeFunc::I_O)) ||
      (callprojs->catchall_ioproj       == call->in(TypeFunc::I_O)) ||
      (callprojs->exobj != NULL && call->find_edge(callprojs->exobj) != -1)) {
=======
  CallProjections callprojs;
  call->extract_projections(&callprojs, true);
  if ((callprojs.fallthrough_catchproj == call->in(0)) ||
      (callprojs.catchall_catchproj    == call->in(0)) ||
      (callprojs.fallthrough_memproj   == call->in(TypeFunc::Memory)) ||
      (callprojs.catchall_memproj      == call->in(TypeFunc::Memory)) ||
      (callprojs.fallthrough_ioproj    == call->in(TypeFunc::I_O)) ||
      (callprojs.catchall_ioproj       == call->in(TypeFunc::I_O)) ||
      (callprojs.resproj != nullptr && call->find_edge(callprojs.resproj) != -1) ||
      (callprojs.exobj   != nullptr && call->find_edge(callprojs.exobj) != -1)) {
>>>>>>> 2b81faeb
    return;
  }

  Compile* C = Compile::current();
  // Remove inlined methods from Compiler's lists.
  if (call->is_macro()) {
    C->remove_macro_node(call);
  }

<<<<<<< HEAD

  bool result_not_used = true;
  for (uint i = 0; i < callprojs->nb_resproj; i++) {
    if (callprojs->resproj[i] != NULL) {
      if (callprojs->resproj[i]->outcnt() != 0) {
        result_not_used = false;
      }
      if (call->find_edge(callprojs->resproj[i]) != -1) {
        return;
      }
    }
  }
=======
  // The call is marked as pure (no important side effects), but result isn't used.
  // It's safe to remove the call.
  bool result_not_used = (callprojs.resproj == nullptr || callprojs.resproj->outcnt() == 0);
>>>>>>> 2b81faeb

  if (is_pure_call() && result_not_used) {
    // The call is marked as pure (no important side effects), but result isn't used.
    // It's safe to remove the call.
    GraphKit kit(call->jvms());
    kit.replace_call(call, C->top(), true);
  } else {
    // Make a clone of the JVMState that appropriate to use for driving a parse
    JVMState* old_jvms = call->jvms();
    JVMState* jvms = old_jvms->clone_shallow(C);
    uint size = call->req();
    SafePointNode* map = new SafePointNode(size, jvms);
    for (uint i1 = 0; i1 < size; i1++) {
      map->init_req(i1, call->in(i1));
    }

    PhaseGVN& gvn = *C->initial_gvn();
    // Make sure the state is a MergeMem for parsing.
    if (!map->in(TypeFunc::Memory)->is_MergeMem()) {
      Node* mem = MergeMemNode::make(map->in(TypeFunc::Memory));
      gvn.set_type_bottom(mem);
      map->set_req(TypeFunc::Memory, mem);
    }

    // blow away old call arguments
    for (uint i1 = TypeFunc::Parms; i1 < r->cnt(); i1++) {
      map->set_req(i1, C->top());
    }
    jvms->set_map(map);

    // Make enough space in the expression stack to transfer
    // the incoming arguments and return value.
    map->ensure_stack(jvms, jvms->method()->max_stack());
    const TypeTuple* domain_sig = call->_tf->domain_sig();
    uint nargs = method()->arg_size();
    assert(domain_sig->cnt() - TypeFunc::Parms == nargs, "inconsistent signature");

    uint j = TypeFunc::Parms;
    int arg_num = 0;
    for (uint i1 = 0; i1 < nargs; i1++) {
      const Type* t = domain_sig->field_at(TypeFunc::Parms + i1);
      if (t->is_inlinetypeptr() && !method()->get_Method()->mismatch() && method()->is_scalarized_arg(arg_num)) {
        // Inline type arguments are not passed by reference: we get an argument per
        // field of the inline type. Build InlineTypeNodes from the inline type arguments.
        GraphKit arg_kit(jvms, &gvn);
        Node* vt = InlineTypeNode::make_from_multi(&arg_kit, call, t->inline_klass(), j, /* in= */ true, /* null_free= */ !t->maybe_null());
        map->set_control(arg_kit.control());
        map->set_argument(jvms, i1, vt);
      } else {
        map->set_argument(jvms, i1, call->in(j++));
      }
      if (t != Type::HALF) {
        arg_num++;
      }
    }

    C->print_inlining_assert_ready();

    C->print_inlining_move_to(this);

    C->log_late_inline(this);

    // JVMState is ready, so time to perform some checks and prepare for inlining attempt.
    if (!do_late_inline_check(C, jvms)) {
      map->disconnect_inputs(C);
      C->print_inlining_update_delayed(this);
      return;
    }

    // Check if we are late inlining a method handle call that returns an inline type as fields.
    Node* buffer_oop = NULL;
    ciMethod* inline_method = inline_cg()->method();
    ciType* return_type = inline_method->return_type();
    if (!call->tf()->returns_inline_type_as_fields() && is_mh_late_inline() &&
        return_type->is_inlinetype() && return_type->as_inline_klass()->can_be_returned_as_fields()) {
      // Allocate a buffer for the inline type returned as fields because the caller expects an oop return.
      // Do this before the method handle call in case the buffer allocation triggers deoptimization and
      // we need to "re-execute" the call in the interpreter (to make sure the call is only executed once).
      GraphKit arg_kit(jvms, &gvn);
      {
        PreserveReexecuteState preexecs(&arg_kit);
        arg_kit.jvms()->set_should_reexecute(true);
        arg_kit.inc_sp(nargs);
        Node* klass_node = arg_kit.makecon(TypeKlassPtr::make(return_type->as_inline_klass()));
        buffer_oop = arg_kit.new_instance(klass_node, NULL, NULL, /* deoptimize_on_exception */ true);
      }
      jvms = arg_kit.transfer_exceptions_into_jvms();
    }

    // Setup default node notes to be picked up by the inlining
    Node_Notes* old_nn = C->node_notes_at(call->_idx);
    if (old_nn != nullptr) {
      Node_Notes* entry_nn = old_nn->clone(C);
      entry_nn->set_jvms(jvms);
      C->set_default_node_notes(entry_nn);
    }

    // Now perform the inlining using the synthesized JVMState
    JVMState* new_jvms = inline_cg()->generate(jvms);
    if (new_jvms == nullptr)  return;  // no change
    if (C->failing())      return;

    // Capture any exceptional control flow
    GraphKit kit(new_jvms);

    // Find the result object
    Node* result = C->top();
    int   result_size = method()->return_type()->size();
    if (result_size != 0 && !kit.stopped()) {
      result = (result_size == 1) ? kit.pop() : kit.pop_pair();
    }

    if (inline_cg()->is_inline()) {
      C->set_has_loops(C->has_loops() || inline_method->has_loops());
      C->env()->notice_inlined_method(inline_method);
    }
    C->set_inlining_progress(true);
    C->set_do_cleanup(kit.stopped()); // path is dead; needs cleanup

    // Handle inline type returns
    InlineTypeNode* vt = result->isa_InlineType();
    if (vt != NULL) {
      if (call->tf()->returns_inline_type_as_fields()) {
        vt->replace_call_results(&kit, call, C, inline_method->signature()->returns_null_free_inline_type());
      } else if (vt->is_InlineType()) {
        // Result might still be allocated (for example, if it has been stored to a non-flattened field)
        if (!vt->is_allocated(&kit.gvn())) {
          assert(buffer_oop != NULL, "should have allocated a buffer");
          RegionNode* region = new RegionNode(3);

          // Check if result is null
          Node* null_ctl = kit.top();
          if (!inline_method->signature()->returns_null_free_inline_type()) {
            kit.null_check_common(vt->get_is_init(), T_INT, false, &null_ctl);
          }
          region->init_req(1, null_ctl);
          PhiNode* oop = PhiNode::make(region, kit.gvn().zerocon(T_OBJECT), TypeInstPtr::make(TypePtr::BotPTR, vt->type()->inline_klass()));
          Node* init_mem = kit.reset_memory();
          PhiNode* mem = PhiNode::make(region, init_mem, Type::MEMORY, TypePtr::BOTTOM);

          // Not null, initialize the buffer
          kit.set_all_memory(init_mem);
          vt->store(&kit, buffer_oop, buffer_oop, vt->type()->inline_klass());
          // Do not let stores that initialize this buffer be reordered with a subsequent
          // store that would make this buffer accessible by other threads.
          AllocateNode* alloc = AllocateNode::Ideal_allocation(buffer_oop, &kit.gvn());
          assert(alloc != NULL, "must have an allocation node");
          kit.insert_mem_bar(Op_MemBarStoreStore, alloc->proj_out_or_null(AllocateNode::RawAddress));
          region->init_req(2, kit.control());
          oop->init_req(2, buffer_oop);
          mem->init_req(2, kit.merged_memory());

          // Update oop input to buffer
          kit.gvn().hash_delete(vt);
          vt->set_oop(kit.gvn().transform(oop));
          vt->set_is_buffered(kit.gvn());
          vt = kit.gvn().transform(vt)->as_InlineType();

          kit.set_control(kit.gvn().transform(region));
          kit.set_all_memory(kit.gvn().transform(mem));
          kit.record_for_igvn(region);
          kit.record_for_igvn(oop);
          kit.record_for_igvn(mem);
        }
        result = vt;
      }
      DEBUG_ONLY(buffer_oop = NULL);
    } else {
      assert(result->is_top() || !call->tf()->returns_inline_type_as_fields(), "Unexpected return value");
    }
    assert(buffer_oop == NULL, "unused buffer allocation");

    kit.replace_call(call, result, true);
  }
}

class LateInlineStringCallGenerator : public LateInlineCallGenerator {

 public:
  LateInlineStringCallGenerator(ciMethod* method, CallGenerator* inline_cg) :
    LateInlineCallGenerator(method, inline_cg) {}

  virtual JVMState* generate(JVMState* jvms) {
    Compile *C = Compile::current();

    C->log_inline_id(this);

    C->add_string_late_inline(this);

    JVMState* new_jvms = DirectCallGenerator::generate(jvms);
    return new_jvms;
  }

  virtual bool is_string_late_inline() const { return true; }

  virtual CallGenerator* with_call_node(CallNode* call) {
    LateInlineStringCallGenerator* cg = new LateInlineStringCallGenerator(method(), _inline_cg);
    cg->set_call_node(call->as_CallStaticJava());
    return cg;
  }
};

CallGenerator* CallGenerator::for_string_late_inline(ciMethod* method, CallGenerator* inline_cg) {
  return new LateInlineStringCallGenerator(method, inline_cg);
}

class LateInlineBoxingCallGenerator : public LateInlineCallGenerator {

 public:
  LateInlineBoxingCallGenerator(ciMethod* method, CallGenerator* inline_cg) :
    LateInlineCallGenerator(method, inline_cg, /*is_pure=*/true) {}

  virtual JVMState* generate(JVMState* jvms) {
    Compile *C = Compile::current();

    C->log_inline_id(this);

    C->add_boxing_late_inline(this);

    JVMState* new_jvms = DirectCallGenerator::generate(jvms);
    return new_jvms;
  }

  virtual CallGenerator* with_call_node(CallNode* call) {
    LateInlineBoxingCallGenerator* cg = new LateInlineBoxingCallGenerator(method(), _inline_cg);
    cg->set_call_node(call->as_CallStaticJava());
    return cg;
  }
};

CallGenerator* CallGenerator::for_boxing_late_inline(ciMethod* method, CallGenerator* inline_cg) {
  return new LateInlineBoxingCallGenerator(method, inline_cg);
}

class LateInlineVectorReboxingCallGenerator : public LateInlineCallGenerator {

 public:
  LateInlineVectorReboxingCallGenerator(ciMethod* method, CallGenerator* inline_cg) :
    LateInlineCallGenerator(method, inline_cg, /*is_pure=*/true) {}

  virtual JVMState* generate(JVMState* jvms) {
    Compile *C = Compile::current();

    C->log_inline_id(this);

    C->add_vector_reboxing_late_inline(this);

    JVMState* new_jvms = DirectCallGenerator::generate(jvms);
    return new_jvms;
  }

  virtual CallGenerator* with_call_node(CallNode* call) {
    LateInlineVectorReboxingCallGenerator* cg = new LateInlineVectorReboxingCallGenerator(method(), _inline_cg);
    cg->set_call_node(call->as_CallStaticJava());
    return cg;
  }
};

//   static CallGenerator* for_vector_reboxing_late_inline(ciMethod* m, CallGenerator* inline_cg);
CallGenerator* CallGenerator::for_vector_reboxing_late_inline(ciMethod* method, CallGenerator* inline_cg) {
  return new LateInlineVectorReboxingCallGenerator(method, inline_cg);
}

//------------------------PredictedCallGenerator------------------------------
// Internal class which handles all out-of-line calls checking receiver type.
class PredictedCallGenerator : public CallGenerator {
  ciKlass*       _predicted_receiver;
  CallGenerator* _if_missed;
  CallGenerator* _if_hit;
  float          _hit_prob;
  bool           _exact_check;

public:
  PredictedCallGenerator(ciKlass* predicted_receiver,
                         CallGenerator* if_missed,
                         CallGenerator* if_hit, bool exact_check,
                         float hit_prob)
    : CallGenerator(if_missed->method())
  {
    // The call profile data may predict the hit_prob as extreme as 0 or 1.
    // Remove the extremes values from the range.
    if (hit_prob > PROB_MAX)   hit_prob = PROB_MAX;
    if (hit_prob < PROB_MIN)   hit_prob = PROB_MIN;

    _predicted_receiver = predicted_receiver;
    _if_missed          = if_missed;
    _if_hit             = if_hit;
    _hit_prob           = hit_prob;
    _exact_check        = exact_check;
  }

  virtual bool      is_virtual()   const    { return true; }
  virtual bool      is_inline()    const    { return _if_hit->is_inline(); }
  virtual bool      is_deferred()  const    { return _if_hit->is_deferred(); }

  virtual JVMState* generate(JVMState* jvms);
};


CallGenerator* CallGenerator::for_predicted_call(ciKlass* predicted_receiver,
                                                 CallGenerator* if_missed,
                                                 CallGenerator* if_hit,
                                                 float hit_prob) {
  return new PredictedCallGenerator(predicted_receiver, if_missed, if_hit,
                                    /*exact_check=*/true, hit_prob);
}

CallGenerator* CallGenerator::for_guarded_call(ciKlass* guarded_receiver,
                                               CallGenerator* if_missed,
                                               CallGenerator* if_hit) {
  return new PredictedCallGenerator(guarded_receiver, if_missed, if_hit,
                                    /*exact_check=*/false, PROB_ALWAYS);
}

JVMState* PredictedCallGenerator::generate(JVMState* jvms) {
  GraphKit kit(jvms);
  kit.C->print_inlining_update(this);
  PhaseGVN& gvn = kit.gvn();
  // We need an explicit receiver null_check before checking its type.
  // We share a map with the caller, so his JVMS gets adjusted.
  Node* receiver = kit.argument(0);
  CompileLog* log = kit.C->log();
  if (log != nullptr) {
    log->elem("predicted_call bci='%d' exact='%d' klass='%d'",
              jvms->bci(), (_exact_check ? 1 : 0), log->identify(_predicted_receiver));
  }

  receiver = kit.null_check_receiver_before_call(method());
  if (kit.stopped()) {
    return kit.transfer_exceptions_into_jvms();
  }

  // Make a copy of the replaced nodes in case we need to restore them
  ReplacedNodes replaced_nodes = kit.map()->replaced_nodes();
  replaced_nodes.clone();

  Node* casted_receiver = receiver;  // will get updated in place...
  Node* slow_ctl = nullptr;
  if (_exact_check) {
    slow_ctl = kit.type_check_receiver(receiver, _predicted_receiver, _hit_prob,
                                       &casted_receiver);
  } else {
    slow_ctl = kit.subtype_check_receiver(receiver, _predicted_receiver,
                                          &casted_receiver);
  }

  SafePointNode* slow_map = nullptr;
  JVMState* slow_jvms = nullptr;
  { PreserveJVMState pjvms(&kit);
    kit.set_control(slow_ctl);
    if (!kit.stopped()) {
      slow_jvms = _if_missed->generate(kit.sync_jvms());
      if (kit.failing())
        return nullptr;  // might happen because of NodeCountInliningCutoff
      assert(slow_jvms != nullptr, "must be");
      kit.add_exception_states_from(slow_jvms);
      kit.set_map(slow_jvms->map());
      if (!kit.stopped())
        slow_map = kit.stop();
    }
  }

  if (kit.stopped()) {
    // Instance does not match the predicted type.
    kit.set_jvms(slow_jvms);
    return kit.transfer_exceptions_into_jvms();
  }

  // Fall through if the instance matches the desired type.
  kit.replace_in_map(receiver, casted_receiver);

  // Make the hot call:
  JVMState* new_jvms = _if_hit->generate(kit.sync_jvms());
  if (new_jvms == nullptr) {
    // Inline failed, so make a direct call.
    assert(_if_hit->is_inline(), "must have been a failed inline");
    CallGenerator* cg = CallGenerator::for_direct_call(_if_hit->method());
    new_jvms = cg->generate(kit.sync_jvms());
  }
  kit.add_exception_states_from(new_jvms);
  kit.set_jvms(new_jvms);

  // Need to merge slow and fast?
  if (slow_map == nullptr) {
    // The fast path is the only path remaining.
    return kit.transfer_exceptions_into_jvms();
  }

  if (kit.stopped()) {
    // Inlined method threw an exception, so it's just the slow path after all.
    kit.set_jvms(slow_jvms);
    return kit.transfer_exceptions_into_jvms();
  }

  // Allocate inline types if they are merged with objects (similar to Parse::merge_common())
  uint tos = kit.jvms()->stkoff() + kit.sp();
  uint limit = slow_map->req();
  for (uint i = TypeFunc::Parms; i < limit; i++) {
    Node* m = kit.map()->in(i);
    Node* n = slow_map->in(i);
    const Type* t = gvn.type(m)->meet_speculative(gvn.type(n));
    // TODO 8284443 still needed?
    if (m->is_InlineType() && !t->is_inlinetypeptr()) {
      // Allocate inline type in fast path
      m = m->as_InlineType()->buffer(&kit);
      kit.map()->set_req(i, m);
    }
    if (n->is_InlineType() && !t->is_inlinetypeptr()) {
      // Allocate inline type in slow path
      PreserveJVMState pjvms(&kit);
      kit.set_map(slow_map);
      n = n->as_InlineType()->buffer(&kit);
      kit.map()->set_req(i, n);
      slow_map = kit.stop();
    }
  }

  // There are 2 branches and the replaced nodes are only valid on
  // one: restore the replaced nodes to what they were before the
  // branch.
  kit.map()->set_replaced_nodes(replaced_nodes);

  // Finish the diamond.
  kit.C->set_has_split_ifs(true); // Has chance for split-if optimization
  RegionNode* region = new RegionNode(3);
  region->init_req(1, kit.control());
  region->init_req(2, slow_map->control());
  kit.set_control(gvn.transform(region));
  Node* iophi = PhiNode::make(region, kit.i_o(), Type::ABIO);
  iophi->set_req(2, slow_map->i_o());
  kit.set_i_o(gvn.transform(iophi));
  // Merge memory
  kit.merge_memory(slow_map->merged_memory(), region, 2);
  // Transform new memory Phis.
  for (MergeMemStream mms(kit.merged_memory()); mms.next_non_empty();) {
    Node* phi = mms.memory();
    if (phi->is_Phi() && phi->in(0) == region) {
      mms.set_memory(gvn.transform(phi));
    }
  }
  for (uint i = TypeFunc::Parms; i < limit; i++) {
    // Skip unused stack slots; fast forward to monoff();
    if (i == tos) {
      i = kit.jvms()->monoff();
      if( i >= limit ) break;
    }
    Node* m = kit.map()->in(i);
    Node* n = slow_map->in(i);
    if (m != n) {
      const Type* t = gvn.type(m)->meet_speculative(gvn.type(n));
      Node* phi = PhiNode::make(region, m, t);
      phi->set_req(2, n);
      kit.map()->set_req(i, gvn.transform(phi));
    }
  }
  return kit.transfer_exceptions_into_jvms();
}


CallGenerator* CallGenerator::for_method_handle_call(JVMState* jvms, ciMethod* caller, ciMethod* callee, bool allow_inline) {
  assert(callee->is_method_handle_intrinsic(), "for_method_handle_call mismatch");
  bool input_not_const;
  CallGenerator* cg = CallGenerator::for_method_handle_inline(jvms, caller, callee, allow_inline, input_not_const);
  Compile* C = Compile::current();
  if (cg != nullptr) {
    if (AlwaysIncrementalInline) {
      return CallGenerator::for_late_inline(callee, cg);
    } else {
      return cg;
    }
  }
  int bci = jvms->bci();
  ciCallProfile profile = caller->call_profile_at_bci(bci);
  int call_site_count = caller->scale_count(profile.count());

  if (IncrementalInlineMH && (AlwaysIncrementalInline ||
                            (call_site_count > 0 && (input_not_const || !C->inlining_incrementally() || C->over_inlining_cutoff())))) {
    return CallGenerator::for_mh_late_inline(caller, callee, input_not_const);
  } else {
    // Out-of-line call.
    return CallGenerator::for_direct_call(callee);
  }
}

static void cast_argument(int nargs, int arg_nb, ciType* t, GraphKit& kit, bool null_free) {
  PhaseGVN& gvn = kit.gvn();
  Node* arg = kit.argument(arg_nb);
  const Type* arg_type = arg->bottom_type();
  const Type* sig_type = TypeOopPtr::make_from_klass(t->as_klass());
  if (t->as_klass()->is_inlinetype() && null_free) {
    sig_type = sig_type->filter_speculative(TypePtr::NOTNULL);
  }
  if (arg_type->isa_oopptr() && !arg_type->higher_equal(sig_type)) {
    const Type* narrowed_arg_type = arg_type->filter_speculative(sig_type); // keep speculative part
    arg = gvn.transform(new CheckCastPPNode(kit.control(), arg, narrowed_arg_type));
    kit.set_argument(arg_nb, arg);
  }
  if (sig_type->is_inlinetypeptr()) {
    arg = InlineTypeNode::make_from_oop(&kit, arg, t->as_inline_klass(), !kit.gvn().type(arg)->maybe_null());
    kit.set_argument(arg_nb, arg);
  }
}

CallGenerator* CallGenerator::for_method_handle_inline(JVMState* jvms, ciMethod* caller, ciMethod* callee, bool allow_inline, bool& input_not_const) {
  GraphKit kit(jvms);
  PhaseGVN& gvn = kit.gvn();
  Compile* C = kit.C;
  vmIntrinsics::ID iid = callee->intrinsic_id();
  input_not_const = true;
  if (StressMethodHandleLinkerInlining) {
    allow_inline = false;
  }
  switch (iid) {
  case vmIntrinsics::_invokeBasic:
    {
      // Get MethodHandle receiver:
      Node* receiver = kit.argument(0);
      if (receiver->Opcode() == Op_ConP) {
        input_not_const = false;
        const TypeOopPtr* recv_toop = receiver->bottom_type()->isa_oopptr();
        if (recv_toop != nullptr) {
          ciMethod* target = recv_toop->const_oop()->as_method_handle()->get_vmtarget();
          const int vtable_index = Method::invalid_vtable_index;

          if (!ciMethod::is_consistent_info(callee, target)) {
            print_inlining_failure(C, callee, jvms->depth() - 1, jvms->bci(),
                                   "signatures mismatch");
            return nullptr;
          }

          CallGenerator *cg = C->call_generator(target, vtable_index,
                                                false /* call_does_dispatch */,
                                                jvms,
                                                allow_inline,
                                                PROB_ALWAYS);
          return cg;
        } else {
          assert(receiver->bottom_type() == TypePtr::NULL_PTR, "not a null: %s",
                 Type::str(receiver->bottom_type()));
          print_inlining_failure(C, callee, jvms->depth() - 1, jvms->bci(),
                                 "receiver is always null");
        }
      } else {
        print_inlining_failure(C, callee, jvms->depth() - 1, jvms->bci(),
                               "receiver not constant");
      }
    }
    break;

  case vmIntrinsics::_linkToVirtual:
  case vmIntrinsics::_linkToStatic:
  case vmIntrinsics::_linkToSpecial:
  case vmIntrinsics::_linkToInterface:
    {
      int nargs = callee->arg_size();
      // Get MemberName argument:
      Node* member_name = kit.argument(nargs - 1);
      if (member_name->Opcode() == Op_ConP) {
        input_not_const = false;
        const TypeOopPtr* oop_ptr = member_name->bottom_type()->is_oopptr();
        ciMethod* target = oop_ptr->const_oop()->as_member_name()->get_vmtarget();

        if (!ciMethod::is_consistent_info(callee, target)) {
          print_inlining_failure(C, callee, jvms->depth() - 1, jvms->bci(),
                                 "signatures mismatch");
          return nullptr;
        }

        // In lambda forms we erase signature types to avoid resolving issues
        // involving class loaders.  When we optimize a method handle invoke
        // to a direct call we must cast the receiver and arguments to its
        // actual types.
        ciSignature* signature = target->signature();
        const int receiver_skip = target->is_static() ? 0 : 1;
        // Cast receiver to its type.
        if (!target->is_static()) {
<<<<<<< HEAD
          cast_argument(nargs, 0, signature->accessing_klass(), kit, false);
=======
          Node* arg = kit.argument(0);
          const TypeOopPtr* arg_type = arg->bottom_type()->isa_oopptr();
          const Type*       sig_type = TypeOopPtr::make_from_klass(signature->accessing_klass());
          if (arg_type != nullptr && !arg_type->higher_equal(sig_type)) {
            const Type* recv_type = arg_type->filter_speculative(sig_type); // keep speculative part
            Node* cast_obj = gvn.transform(new CheckCastPPNode(kit.control(), arg, recv_type));
            kit.set_argument(0, cast_obj);
          }
>>>>>>> 2b81faeb
        }
        // Cast reference arguments to its type.
        for (int i = 0, j = 0; i < signature->count(); i++) {
          ciType* t = signature->type_at(i);
          if (t->is_klass()) {
<<<<<<< HEAD
            bool null_free = signature->is_null_free_at(i);
            cast_argument(nargs, receiver_skip + j, t, kit, null_free);
=======
            Node* arg = kit.argument(receiver_skip + j);
            const TypeOopPtr* arg_type = arg->bottom_type()->isa_oopptr();
            const Type*       sig_type = TypeOopPtr::make_from_klass(t->as_klass());
            if (arg_type != nullptr && !arg_type->higher_equal(sig_type)) {
              const Type* narrowed_arg_type = arg_type->filter_speculative(sig_type); // keep speculative part
              Node* cast_obj = gvn.transform(new CheckCastPPNode(kit.control(), arg, narrowed_arg_type));
              kit.set_argument(receiver_skip + j, cast_obj);
            }
>>>>>>> 2b81faeb
          }
          j += t->size();  // long and double take two slots
        }

        // Try to get the most accurate receiver type
        const bool is_virtual              = (iid == vmIntrinsics::_linkToVirtual);
        const bool is_virtual_or_interface = (is_virtual || iid == vmIntrinsics::_linkToInterface);
        int  vtable_index       = Method::invalid_vtable_index;
        bool call_does_dispatch = false;

        ciKlass* speculative_receiver_type = nullptr;
        if (is_virtual_or_interface) {
          ciInstanceKlass* klass = target->holder();
          Node*             receiver_node = kit.argument(0);
          const TypeOopPtr* receiver_type = gvn.type(receiver_node)->isa_oopptr();
          // call_does_dispatch and vtable_index are out-parameters.  They might be changed.
          // optimize_virtual_call() takes 2 different holder
          // arguments for a corner case that doesn't apply here (see
          // Parse::do_call())
          target = C->optimize_virtual_call(caller, klass, klass,
                                            target, receiver_type, is_virtual,
                                            call_does_dispatch, vtable_index, // out-parameters
                                            false /* check_access */);
          // We lack profiling at this call but type speculation may
          // provide us with a type
          speculative_receiver_type = (receiver_type != nullptr) ? receiver_type->speculative_type() : nullptr;
        }
        CallGenerator* cg = C->call_generator(target, vtable_index, call_does_dispatch, jvms,
                                              allow_inline,
                                              PROB_ALWAYS,
                                              speculative_receiver_type,
                                              true);
        return cg;
      } else {
        print_inlining_failure(C, callee, jvms->depth() - 1, jvms->bci(),
                               "member_name not constant");
      }
    }
    break;

    case vmIntrinsics::_linkToNative:
    print_inlining_failure(C, callee, jvms->depth() - 1, jvms->bci(),
                           "native call");
    break;

  default:
    fatal("unexpected intrinsic %d: %s", vmIntrinsics::as_int(iid), vmIntrinsics::name_at(iid));
    break;
  }
  return nullptr;
}

//------------------------PredicatedIntrinsicGenerator------------------------------
// Internal class which handles all predicated Intrinsic calls.
class PredicatedIntrinsicGenerator : public CallGenerator {
  CallGenerator* _intrinsic;
  CallGenerator* _cg;

public:
  PredicatedIntrinsicGenerator(CallGenerator* intrinsic,
                               CallGenerator* cg)
    : CallGenerator(cg->method())
  {
    _intrinsic = intrinsic;
    _cg        = cg;
  }

  virtual bool      is_virtual()   const    { return true; }
  virtual bool      is_inline()    const    { return true; }
  virtual bool      is_intrinsic() const    { return true; }

  virtual JVMState* generate(JVMState* jvms);
};


CallGenerator* CallGenerator::for_predicated_intrinsic(CallGenerator* intrinsic,
                                                       CallGenerator* cg) {
  return new PredicatedIntrinsicGenerator(intrinsic, cg);
}


JVMState* PredicatedIntrinsicGenerator::generate(JVMState* jvms) {
  // The code we want to generate here is:
  //    if (receiver == nullptr)
  //        uncommon_Trap
  //    if (predicate(0))
  //        do_intrinsic(0)
  //    else
  //    if (predicate(1))
  //        do_intrinsic(1)
  //    ...
  //    else
  //        do_java_comp

  GraphKit kit(jvms);
  PhaseGVN& gvn = kit.gvn();

  CompileLog* log = kit.C->log();
  if (log != nullptr) {
    log->elem("predicated_intrinsic bci='%d' method='%d'",
              jvms->bci(), log->identify(method()));
  }

  if (!method()->is_static()) {
    // We need an explicit receiver null_check before checking its type in predicate.
    // We share a map with the caller, so his JVMS gets adjusted.
    kit.null_check_receiver_before_call(method());
    if (kit.stopped()) {
      return kit.transfer_exceptions_into_jvms();
    }
  }

  int n_predicates = _intrinsic->predicates_count();
  assert(n_predicates > 0, "sanity");

  JVMState** result_jvms = NEW_RESOURCE_ARRAY(JVMState*, (n_predicates+1));

  // Region for normal compilation code if intrinsic failed.
  Node* slow_region = new RegionNode(1);

  int results = 0;
  for (int predicate = 0; (predicate < n_predicates) && !kit.stopped(); predicate++) {
#ifdef ASSERT
    JVMState* old_jvms = kit.jvms();
    SafePointNode* old_map = kit.map();
    Node* old_io  = old_map->i_o();
    Node* old_mem = old_map->memory();
    Node* old_exc = old_map->next_exception();
#endif
    Node* else_ctrl = _intrinsic->generate_predicate(kit.sync_jvms(), predicate);
#ifdef ASSERT
    // Assert(no_new_memory && no_new_io && no_new_exceptions) after generate_predicate.
    assert(old_jvms == kit.jvms(), "generate_predicate should not change jvm state");
    SafePointNode* new_map = kit.map();
    assert(old_io  == new_map->i_o(), "generate_predicate should not change i_o");
    assert(old_mem == new_map->memory(), "generate_predicate should not change memory");
    assert(old_exc == new_map->next_exception(), "generate_predicate should not add exceptions");
#endif
    if (!kit.stopped()) {
      PreserveJVMState pjvms(&kit);
      // Generate intrinsic code:
      JVMState* new_jvms = _intrinsic->generate(kit.sync_jvms());
      if (new_jvms == nullptr) {
        // Intrinsic failed, use normal compilation path for this predicate.
        slow_region->add_req(kit.control());
      } else {
        kit.add_exception_states_from(new_jvms);
        kit.set_jvms(new_jvms);
        if (!kit.stopped()) {
          result_jvms[results++] = kit.jvms();
        }
      }
    }
    if (else_ctrl == nullptr) {
      else_ctrl = kit.C->top();
    }
    kit.set_control(else_ctrl);
  }
  if (!kit.stopped()) {
    // Final 'else' after predicates.
    slow_region->add_req(kit.control());
  }
  if (slow_region->req() > 1) {
    PreserveJVMState pjvms(&kit);
    // Generate normal compilation code:
    kit.set_control(gvn.transform(slow_region));
    JVMState* new_jvms = _cg->generate(kit.sync_jvms());
    if (kit.failing())
      return nullptr;  // might happen because of NodeCountInliningCutoff
    assert(new_jvms != nullptr, "must be");
    kit.add_exception_states_from(new_jvms);
    kit.set_jvms(new_jvms);
    if (!kit.stopped()) {
      result_jvms[results++] = kit.jvms();
    }
  }

  if (results == 0) {
    // All paths ended in uncommon traps.
    (void) kit.stop();
    return kit.transfer_exceptions_into_jvms();
  }

  if (results == 1) { // Only one path
    kit.set_jvms(result_jvms[0]);
    return kit.transfer_exceptions_into_jvms();
  }

  // Merge all paths.
  kit.C->set_has_split_ifs(true); // Has chance for split-if optimization
  RegionNode* region = new RegionNode(results + 1);
  Node* iophi = PhiNode::make(region, kit.i_o(), Type::ABIO);
  for (int i = 0; i < results; i++) {
    JVMState* jvms = result_jvms[i];
    int path = i + 1;
    SafePointNode* map = jvms->map();
    region->init_req(path, map->control());
    iophi->set_req(path, map->i_o());
    if (i == 0) {
      kit.set_jvms(jvms);
    } else {
      kit.merge_memory(map->merged_memory(), region, path);
    }
  }
  kit.set_control(gvn.transform(region));
  kit.set_i_o(gvn.transform(iophi));
  // Transform new memory Phis.
  for (MergeMemStream mms(kit.merged_memory()); mms.next_non_empty();) {
    Node* phi = mms.memory();
    if (phi->is_Phi() && phi->in(0) == region) {
      mms.set_memory(gvn.transform(phi));
    }
  }

  // Merge debug info.
  Node** ins = NEW_RESOURCE_ARRAY(Node*, results);
  uint tos = kit.jvms()->stkoff() + kit.sp();
  Node* map = kit.map();
  uint limit = map->req();
  for (uint i = TypeFunc::Parms; i < limit; i++) {
    // Skip unused stack slots; fast forward to monoff();
    if (i == tos) {
      i = kit.jvms()->monoff();
      if( i >= limit ) break;
    }
    Node* n = map->in(i);
    ins[0] = n;
    const Type* t = gvn.type(n);
    bool needs_phi = false;
    for (int j = 1; j < results; j++) {
      JVMState* jvms = result_jvms[j];
      Node* jmap = jvms->map();
      Node* m = nullptr;
      if (jmap->req() > i) {
        m = jmap->in(i);
        if (m != n) {
          needs_phi = true;
          t = t->meet_speculative(gvn.type(m));
        }
      }
      ins[j] = m;
    }
    if (needs_phi) {
      Node* phi = PhiNode::make(region, n, t);
      for (int j = 1; j < results; j++) {
        phi->set_req(j + 1, ins[j]);
      }
      map->set_req(i, gvn.transform(phi));
    }
  }

  return kit.transfer_exceptions_into_jvms();
}

//-------------------------UncommonTrapCallGenerator-----------------------------
// Internal class which handles all out-of-line calls checking receiver type.
class UncommonTrapCallGenerator : public CallGenerator {
  Deoptimization::DeoptReason _reason;
  Deoptimization::DeoptAction _action;

public:
  UncommonTrapCallGenerator(ciMethod* m,
                            Deoptimization::DeoptReason reason,
                            Deoptimization::DeoptAction action)
    : CallGenerator(m)
  {
    _reason = reason;
    _action = action;
  }

  virtual bool      is_virtual() const          { ShouldNotReachHere(); return false; }
  virtual bool      is_trap() const             { return true; }

  virtual JVMState* generate(JVMState* jvms);
};


CallGenerator*
CallGenerator::for_uncommon_trap(ciMethod* m,
                                 Deoptimization::DeoptReason reason,
                                 Deoptimization::DeoptAction action) {
  return new UncommonTrapCallGenerator(m, reason, action);
}


JVMState* UncommonTrapCallGenerator::generate(JVMState* jvms) {
  GraphKit kit(jvms);
  kit.C->print_inlining_update(this);
  // Take the trap with arguments pushed on the stack.  (Cf. null_check_receiver).
  // Callsite signature can be different from actual method being called (i.e _linkTo* sites).
  // Use callsite signature always.
  ciMethod* declared_method = kit.method()->get_method_at_bci(kit.bci());
  int nargs = declared_method->arg_size();
  kit.inc_sp(nargs);
  assert(nargs <= kit.sp() && kit.sp() <= jvms->stk_size(), "sane sp w/ args pushed");
  if (_reason == Deoptimization::Reason_class_check &&
      _action == Deoptimization::Action_maybe_recompile) {
    // Temp fix for 6529811
    // Don't allow uncommon_trap to override our decision to recompile in the event
    // of a class cast failure for a monomorphic call as it will never let us convert
    // the call to either bi-morphic or megamorphic and can lead to unc-trap loops
    bool keep_exact_action = true;
    kit.uncommon_trap(_reason, _action, nullptr, "monomorphic vcall checkcast", false, keep_exact_action);
  } else {
    kit.uncommon_trap(_reason, _action);
  }
  return kit.transfer_exceptions_into_jvms();
}

// (Note:  Moved hook_up_call to GraphKit::set_edges_for_java_call.)

// (Node:  Merged hook_up_exits into ParseGenerator::generate.)<|MERGE_RESOLUTION|>--- conflicted
+++ resolved
@@ -128,7 +128,7 @@
  public:
   DirectCallGenerator(ciMethod* method, bool separate_io_proj)
     : CallGenerator(method),
-      _call_node(NULL),
+      _call_node(nullptr),
       _separate_io_proj(separate_io_proj)
   {
     if (InlineTypeReturnedAsFields && method->is_method_handle_intrinsic()) {
@@ -449,19 +449,15 @@
   CallGenerator* cg = for_method_handle_inline(jvms, _caller, method(), allow_inline, input_not_const);
   assert(!input_not_const, "sanity"); // shouldn't have been scheduled for inlining in the first place
 
-<<<<<<< HEAD
-  if (cg != NULL) {
+  if (cg != nullptr) {
     // AlwaysIncrementalInline causes for_method_handle_inline() to
     // return a LateInlineCallGenerator. Extract the
     // InlineCallGenerator from it.
     if (AlwaysIncrementalInline && cg->is_late_inline() && !cg->is_virtual_late_inline()) {
       cg = cg->inline_cg();
-      assert(cg != NULL, "inline call generator expected");
-    }
-
-=======
-  if (cg != nullptr) {
->>>>>>> 2b81faeb
+      assert(cg != nullptr, "inline call generator expected");
+    }
+
     assert(!cg->is_late_inline() || cg->is_mh_late_inline() || AlwaysIncrementalInline, "we're doing late inlining");
     _inline_cg = cg;
     C->dec_number_of_mh_late_inlines();
@@ -644,7 +640,6 @@
   }
 
   // check for unreachable loop
-<<<<<<< HEAD
   CallProjections* callprojs = call->extract_projections(true);
   if ((callprojs->fallthrough_catchproj == call->in(0)) ||
       (callprojs->catchall_catchproj    == call->in(0)) ||
@@ -652,19 +647,7 @@
       (callprojs->catchall_memproj      == call->in(TypeFunc::Memory)) ||
       (callprojs->fallthrough_ioproj    == call->in(TypeFunc::I_O)) ||
       (callprojs->catchall_ioproj       == call->in(TypeFunc::I_O)) ||
-      (callprojs->exobj != NULL && call->find_edge(callprojs->exobj) != -1)) {
-=======
-  CallProjections callprojs;
-  call->extract_projections(&callprojs, true);
-  if ((callprojs.fallthrough_catchproj == call->in(0)) ||
-      (callprojs.catchall_catchproj    == call->in(0)) ||
-      (callprojs.fallthrough_memproj   == call->in(TypeFunc::Memory)) ||
-      (callprojs.catchall_memproj      == call->in(TypeFunc::Memory)) ||
-      (callprojs.fallthrough_ioproj    == call->in(TypeFunc::I_O)) ||
-      (callprojs.catchall_ioproj       == call->in(TypeFunc::I_O)) ||
-      (callprojs.resproj != nullptr && call->find_edge(callprojs.resproj) != -1) ||
-      (callprojs.exobj   != nullptr && call->find_edge(callprojs.exobj) != -1)) {
->>>>>>> 2b81faeb
+      (callprojs->exobj != nullptr && call->find_edge(callprojs->exobj) != -1)) {
     return;
   }
 
@@ -674,11 +657,10 @@
     C->remove_macro_node(call);
   }
 
-<<<<<<< HEAD
 
   bool result_not_used = true;
   for (uint i = 0; i < callprojs->nb_resproj; i++) {
-    if (callprojs->resproj[i] != NULL) {
+    if (callprojs->resproj[i] != nullptr) {
       if (callprojs->resproj[i]->outcnt() != 0) {
         result_not_used = false;
       }
@@ -687,11 +669,6 @@
       }
     }
   }
-=======
-  // The call is marked as pure (no important side effects), but result isn't used.
-  // It's safe to remove the call.
-  bool result_not_used = (callprojs.resproj == nullptr || callprojs.resproj->outcnt() == 0);
->>>>>>> 2b81faeb
 
   if (is_pure_call() && result_not_used) {
     // The call is marked as pure (no important side effects), but result isn't used.
@@ -762,7 +739,7 @@
     }
 
     // Check if we are late inlining a method handle call that returns an inline type as fields.
-    Node* buffer_oop = NULL;
+    Node* buffer_oop = nullptr;
     ciMethod* inline_method = inline_cg()->method();
     ciType* return_type = inline_method->return_type();
     if (!call->tf()->returns_inline_type_as_fields() && is_mh_late_inline() &&
@@ -776,7 +753,7 @@
         arg_kit.jvms()->set_should_reexecute(true);
         arg_kit.inc_sp(nargs);
         Node* klass_node = arg_kit.makecon(TypeKlassPtr::make(return_type->as_inline_klass()));
-        buffer_oop = arg_kit.new_instance(klass_node, NULL, NULL, /* deoptimize_on_exception */ true);
+        buffer_oop = arg_kit.new_instance(klass_node, nullptr, nullptr, /* deoptimize_on_exception */ true);
       }
       jvms = arg_kit.transfer_exceptions_into_jvms();
     }
@@ -813,13 +790,13 @@
 
     // Handle inline type returns
     InlineTypeNode* vt = result->isa_InlineType();
-    if (vt != NULL) {
+    if (vt != nullptr) {
       if (call->tf()->returns_inline_type_as_fields()) {
         vt->replace_call_results(&kit, call, C, inline_method->signature()->returns_null_free_inline_type());
       } else if (vt->is_InlineType()) {
         // Result might still be allocated (for example, if it has been stored to a non-flattened field)
         if (!vt->is_allocated(&kit.gvn())) {
-          assert(buffer_oop != NULL, "should have allocated a buffer");
+          assert(buffer_oop != nullptr, "should have allocated a buffer");
           RegionNode* region = new RegionNode(3);
 
           // Check if result is null
@@ -838,7 +815,7 @@
           // Do not let stores that initialize this buffer be reordered with a subsequent
           // store that would make this buffer accessible by other threads.
           AllocateNode* alloc = AllocateNode::Ideal_allocation(buffer_oop, &kit.gvn());
-          assert(alloc != NULL, "must have an allocation node");
+          assert(alloc != nullptr, "must have an allocation node");
           kit.insert_mem_bar(Op_MemBarStoreStore, alloc->proj_out_or_null(AllocateNode::RawAddress));
           region->init_req(2, kit.control());
           oop->init_req(2, buffer_oop);
@@ -858,11 +835,11 @@
         }
         result = vt;
       }
-      DEBUG_ONLY(buffer_oop = NULL);
+      DEBUG_ONLY(buffer_oop = nullptr);
     } else {
       assert(result->is_top() || !call->tf()->returns_inline_type_as_fields(), "Unexpected return value");
     }
-    assert(buffer_oop == NULL, "unused buffer allocation");
+    assert(buffer_oop == nullptr, "unused buffer allocation");
 
     kit.replace_call(call, result, true);
   }
@@ -1268,36 +1245,14 @@
         const int receiver_skip = target->is_static() ? 0 : 1;
         // Cast receiver to its type.
         if (!target->is_static()) {
-<<<<<<< HEAD
           cast_argument(nargs, 0, signature->accessing_klass(), kit, false);
-=======
-          Node* arg = kit.argument(0);
-          const TypeOopPtr* arg_type = arg->bottom_type()->isa_oopptr();
-          const Type*       sig_type = TypeOopPtr::make_from_klass(signature->accessing_klass());
-          if (arg_type != nullptr && !arg_type->higher_equal(sig_type)) {
-            const Type* recv_type = arg_type->filter_speculative(sig_type); // keep speculative part
-            Node* cast_obj = gvn.transform(new CheckCastPPNode(kit.control(), arg, recv_type));
-            kit.set_argument(0, cast_obj);
-          }
->>>>>>> 2b81faeb
         }
         // Cast reference arguments to its type.
         for (int i = 0, j = 0; i < signature->count(); i++) {
           ciType* t = signature->type_at(i);
           if (t->is_klass()) {
-<<<<<<< HEAD
             bool null_free = signature->is_null_free_at(i);
             cast_argument(nargs, receiver_skip + j, t, kit, null_free);
-=======
-            Node* arg = kit.argument(receiver_skip + j);
-            const TypeOopPtr* arg_type = arg->bottom_type()->isa_oopptr();
-            const Type*       sig_type = TypeOopPtr::make_from_klass(t->as_klass());
-            if (arg_type != nullptr && !arg_type->higher_equal(sig_type)) {
-              const Type* narrowed_arg_type = arg_type->filter_speculative(sig_type); // keep speculative part
-              Node* cast_obj = gvn.transform(new CheckCastPPNode(kit.control(), arg, narrowed_arg_type));
-              kit.set_argument(receiver_skip + j, cast_obj);
-            }
->>>>>>> 2b81faeb
           }
           j += t->size();  // long and double take two slots
         }
