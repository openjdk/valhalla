/*
 * Copyright (c) 1998, 2025, Oracle and/or its affiliates. All rights reserved.
 * DO NOT ALTER OR REMOVE COPYRIGHT NOTICES OR THIS FILE HEADER.
 *
 * This code is free software; you can redistribute it and/or modify it
 * under the terms of the GNU General Public License version 2 only, as
 * published by the Free Software Foundation.
 *
 * This code is distributed in the hope that it will be useful, but WITHOUT
 * ANY WARRANTY; without even the implied warranty of MERCHANTABILITY or
 * FITNESS FOR A PARTICULAR PURPOSE.  See the GNU General Public License
 * version 2 for more details (a copy is included in the LICENSE file that
 * accompanied this code).
 *
 * You should have received a copy of the GNU General Public License version
 * 2 along with this work; if not, write to the Free Software Foundation,
 * Inc., 51 Franklin St, Fifth Floor, Boston, MA 02110-1301 USA.
 *
 * Please contact Oracle, 500 Oracle Parkway, Redwood Shores, CA 94065 USA
 * or visit www.oracle.com if you need additional information or have any
 * questions.
 *
 */

#include "asm/macroAssembler.inline.hpp"
#include "gc/shared/gc_globals.hpp"
#include "memory/allocation.inline.hpp"
#include "oops/compressedOops.hpp"
#include "opto/ad.hpp"
#include "opto/block.hpp"
#include "opto/c2compiler.hpp"
#include "opto/callnode.hpp"
#include "opto/cfgnode.hpp"
#include "opto/machnode.hpp"
#include "opto/runtime.hpp"
#include "opto/chaitin.hpp"
#include "runtime/os.inline.hpp"
#include "runtime/sharedRuntime.hpp"

// Optimization - Graph Style

// Check whether val is not-null-decoded compressed oop,
// i.e. will grab into the base of the heap if it represents null.
static bool accesses_heap_base_zone(Node *val) {
  if (CompressedOops::base() != nullptr) { // Implies UseCompressedOops.
    if (val && val->is_Mach()) {
      if (val->as_Mach()->ideal_Opcode() == Op_DecodeN) {
        // This assumes all Decodes with TypePtr::NotNull are matched to nodes that
        // decode null to point to the heap base (Decode_NN).
        if (val->bottom_type()->is_oopptr()->ptr() == TypePtr::NotNull) {
          return true;
        }
      }
      // Must recognize load operation with Decode matched in memory operand.
      // We should not reach here except for PPC/AIX, as os::zero_page_read_protected()
      // returns true everywhere else. On PPC, no such memory operands
      // exist, therefore we did not yet implement a check for such operands.
      NOT_AIX(Unimplemented());
    }
  }
  return false;
}

static bool needs_explicit_null_check_for_read(Node *val) {
  // On some OSes (AIX) the page at address 0 is only write protected.
  // If so, only Store operations will trap.
  if (os::zero_page_read_protected()) {
    return false;  // Implicit null check will work.
  }
  // Also a read accessing the base of a heap-based compressed heap will trap.
  if (accesses_heap_base_zone(val) &&         // Hits the base zone page.
      CompressedOops::use_implicit_null_checks()) { // Base zone page is protected.
    return false;
  }

  return true;
}

void PhaseCFG::move_node_and_its_projections_to_block(Node* n, Block* b) {
  assert(!is_CFG(n), "cannot move CFG node");
  Block* old = get_block_for_node(n);
  old->find_remove(n);
  b->add_inst(n);
  map_node_to_block(n, b);
  // Check for Mach projections that also need to be moved.
  for (DUIterator_Fast imax, i = n->fast_outs(imax); i < imax; i++) {
    Node* out = n->fast_out(i);
    if (!out->is_MachProj()) {
      continue;
    }
    assert(!n->is_MachProj(), "nested projections are not allowed");
    move_node_and_its_projections_to_block(out, b);
  }
}

void PhaseCFG::ensure_node_is_at_block_or_above(Node* n, Block* b) {
  assert(!is_CFG(n), "cannot move CFG node");
  Block* current = get_block_for_node(n);
  if (current->dominates(b)) {
    return; // n is already placed above b, do nothing.
  }
  // We only expect nodes without further inputs, like MachTemp or load Base.
  assert(n->req() == 0 || (n->req() == 1 && n->in(0) == (Node*)C->root()),
         "need for recursive hoisting not expected");
  assert(b->dominates(current), "precondition: can only move n to b if b dominates n");
  move_node_and_its_projections_to_block(n, b);
}

//------------------------------implicit_null_check----------------------------
// Detect implicit-null-check opportunities.  Basically, find null checks
// with suitable memory ops nearby.  Use the memory op to do the null check.
// I can generate a memory op if there is not one nearby.
// The proj is the control projection for the not-null case.
// The val is the pointer being checked for nullness or
// decodeHeapOop_not_null node if it did not fold into address.
void PhaseCFG::implicit_null_check(Block* block, Node *proj, Node *val, int allowed_reasons) {
  // Assume if null check need for 0 offset then always needed
  // Intel solaris doesn't support any null checks yet and no
  // mechanism exists (yet) to set the switches at an os_cpu level
  if( !ImplicitNullChecks || MacroAssembler::needs_explicit_null_check(0)) return;

  // Make sure the ptr-is-null path appears to be uncommon!
  float f = block->end()->as_MachIf()->_prob;
  if( proj->Opcode() == Op_IfTrue ) f = 1.0f - f;
  if( f > PROB_UNLIKELY_MAG(4) ) return;

  uint bidx = 0;                // Capture index of value into memop
  bool was_store;               // Memory op is a store op

  // Get the successor block for if the test ptr is non-null
  Block* not_null_block;  // this one goes with the proj
  Block* null_block;
  if (block->get_node(block->number_of_nodes()-1) == proj) {
    null_block     = block->_succs[0];
    not_null_block = block->_succs[1];
  } else {
    assert(block->get_node(block->number_of_nodes()-2) == proj, "proj is one or the other");
    not_null_block = block->_succs[0];
    null_block     = block->_succs[1];
  }
  while (null_block->is_Empty() == Block::empty_with_goto) {
    null_block     = null_block->_succs[0];
  }

  // Search the exception block for an uncommon trap.
  // (See Parse::do_if and Parse::do_ifnull for the reason
  // we need an uncommon trap.  Briefly, we need a way to
  // detect failure of this optimization, as in 6366351.)
  {
    bool found_trap = false;
    for (uint i1 = 0; i1 < null_block->number_of_nodes(); i1++) {
      Node* nn = null_block->get_node(i1);
      if (nn->is_MachCall() &&
          nn->as_MachCall()->entry_point() == OptoRuntime::uncommon_trap_blob()->entry_point()) {
        const Type* trtype = nn->in(TypeFunc::Parms)->bottom_type();
        if (trtype->isa_int() && trtype->is_int()->is_con()) {
          jint tr_con = trtype->is_int()->get_con();
          Deoptimization::DeoptReason reason = Deoptimization::trap_request_reason(tr_con);
          Deoptimization::DeoptAction action = Deoptimization::trap_request_action(tr_con);
          assert((int)reason < (int)BitsPerInt, "recode bit map");
          if (is_set_nth_bit(allowed_reasons, (int) reason)
              && action != Deoptimization::Action_none) {
            // This uncommon trap is sure to recompile, eventually.
            // When that happens, C->too_many_traps will prevent
            // this transformation from happening again.
            found_trap = true;
          }
        }
        break;
      }
    }
    if (!found_trap) {
      // We did not find an uncommon trap.
      return;
    }
  }

  // Check for decodeHeapOop_not_null node which did not fold into address
  bool is_decoden = ((intptr_t)val) & 1;
  val = (Node*)(((intptr_t)val) & ~1);

  assert(!is_decoden ||
         ((val->in(0) == nullptr) && val->is_Mach() &&
          (val->as_Mach()->ideal_Opcode() == Op_DecodeN)), "sanity");

  // Search the successor block for a load or store who's base value is also
  // the tested value.  There may be several.
  MachNode *best = nullptr;        // Best found so far
  for (DUIterator i = val->outs(); val->has_out(i); i++) {
    Node *m = val->out(i);
    if( !m->is_Mach() ) continue;
    MachNode *mach = m->as_Mach();
    if (mach->barrier_data() != 0 &&
        !mach->is_late_expanded_null_check_candidate()) {
      // Using memory accesses with barriers to perform implicit null checks is
      // only supported if these are explicit marked as emitting a candidate
      // memory access instruction at their initial address. If not marked as
      // such, barrier-tagged operations might expand into one or several memory
      // access instructions located at arbitrary offsets from the initial
      // address, which would invalidate the implicit null exception table.
      continue;
    }
    was_store = false;
    int iop = mach->ideal_Opcode();
    switch( iop ) {
    case Op_LoadB:
    case Op_LoadUB:
    case Op_LoadUS:
    case Op_LoadD:
    case Op_LoadF:
    case Op_LoadI:
    case Op_LoadL:
    case Op_LoadP:
    case Op_LoadN:
    case Op_LoadS:
    case Op_LoadKlass:
    case Op_LoadNKlass:
    case Op_LoadRange:
    case Op_LoadD_unaligned:
    case Op_LoadL_unaligned:
      assert(mach->in(2) == val, "should be address");
      break;
    case Op_StoreB:
    case Op_StoreC:
    case Op_StoreD:
    case Op_StoreF:
    case Op_StoreI:
    case Op_StoreL:
    case Op_StoreLSpecial:
    case Op_StoreP:
    case Op_StoreN:
    case Op_StoreNKlass:
      was_store = true;         // Memory op is a store op
      // Stores will have their address in slot 2 (memory in slot 1).
      // If the value being nul-checked is in another slot, it means we
      // are storing the checked value, which does NOT check the value!
      if( mach->in(2) != val ) continue;
      break;                    // Found a memory op?
    case Op_StrComp:
    case Op_StrEquals:
    case Op_StrIndexOf:
    case Op_StrIndexOfChar:
    case Op_AryEq:
    case Op_VectorizedHashCode:
    case Op_StrInflatedCopy:
    case Op_StrCompressedCopy:
    case Op_EncodeISOArray:
    case Op_CountPositives:
      // Not a legit memory op for implicit null check regardless of
      // embedded loads
      continue;
    default:                    // Also check for embedded loads
      if( !mach->needs_anti_dependence_check() )
        continue;               // Not an memory op; skip it
      if( must_clone[iop] ) {
        // Do not move nodes which produce flags because
        // RA will try to clone it to place near branch and
        // it will cause recompilation, see clone_node().
        continue;
      }
      {
        // Check that value is used in memory address in
        // instructions with embedded load (CmpP val1,(val2+off)).
        Node* base;
        Node* index;
        const MachOper* oper = mach->memory_inputs(base, index);
        if (oper == nullptr || oper == (MachOper*)-1) {
          continue;             // Not an memory op; skip it
        }
        if (val == base ||
            (val == index && val->bottom_type()->isa_narrowoop())) {
          break;                // Found it
        } else {
          continue;             // Skip it
        }
      }
      break;
    }

    // On some OSes (AIX) the page at address 0 is only write protected.
    // If so, only Store operations will trap.
    // But a read accessing the base of a heap-based compressed heap will trap.
    if (!was_store && needs_explicit_null_check_for_read(val)) {
      continue;
    }

    // Check that node's control edge is not-null block's head or dominates it,
    // otherwise we can't hoist it because there are other control dependencies.
    Node* ctrl = mach->in(0);
    if (ctrl != nullptr && !(ctrl == not_null_block->head() ||
        get_block_for_node(ctrl)->dominates(not_null_block))) {
      continue;
    }

    // check if the offset is not too high for implicit exception
    {
      intptr_t offset = 0;
      const TypePtr *adr_type = nullptr;  // Do not need this return value here
      const Node* base = mach->get_base_and_disp(offset, adr_type);
      if (base == nullptr || base == NodeSentinel) {
        // Narrow oop address doesn't have base, only index.
        // Give up if offset is beyond page size or if heap base is not protected.
        if (val->bottom_type()->isa_narrowoop() &&
            (MacroAssembler::needs_explicit_null_check(offset) ||
             !CompressedOops::use_implicit_null_checks()))
          continue;
        // cannot reason about it; is probably not implicit null exception
      } else {
        const TypePtr* tptr;
        if ((UseCompressedOops && CompressedOops::shift() == 0) ||
            (UseCompressedClassPointers && CompressedKlassPointers::shift() == 0)) {
          // 32-bits narrow oop can be the base of address expressions
          tptr = base->get_ptr_type();
        } else {
          // only regular oops are expected here
          tptr = base->bottom_type()->is_ptr();
        }
        // Give up if offset is not a compile-time constant.
        if (offset == Type::OffsetBot || tptr->offset() == Type::OffsetBot)
          continue;
        offset += tptr->offset(); // correct if base is offsetted
        // Give up if reference is beyond page size.
        if (MacroAssembler::needs_explicit_null_check(offset))
          continue;
        // Give up if base is a decode node and the heap base is not protected.
        if (base->is_Mach() && base->as_Mach()->ideal_Opcode() == Op_DecodeN &&
            !CompressedOops::use_implicit_null_checks())
          continue;
      }
    }

    // Check ctrl input to see if the null-check dominates the memory op
    Block *cb = get_block_for_node(mach);
    cb = cb->_idom;             // Always hoist at least 1 block
    if( !was_store ) {          // Stores can be hoisted only one block
      while( cb->_dom_depth > (block->_dom_depth + 1))
        cb = cb->_idom;         // Hoist loads as far as we want
      // The non-null-block should dominate the memory op, too. Live
      // range spilling will insert a spill in the non-null-block if it is
      // needs to spill the memory op for an implicit null check.
      if (cb->_dom_depth == (block->_dom_depth + 1)) {
        if (cb != not_null_block) continue;
        cb = cb->_idom;
      }
    }
    if( cb != block ) continue;

    // Found a memory user; see if it can be hoisted to check-block
    uint vidx = 0;              // Capture index of value into memop
    uint j;
    for( j = mach->req()-1; j > 0; j-- ) {
      if( mach->in(j) == val ) {
        vidx = j;
        // Ignore DecodeN val which could be hoisted to where needed.
        if( is_decoden ) continue;
      }
      if (mach->in(j)->is_MachTemp()) {
        assert(mach->in(j)->outcnt() == 1, "MachTemp nodes should not be shared");
        // Ignore MachTemp inputs, they can be safely hoisted with the candidate.
        // MachTemp nodes have no inputs themselves and are only used to reserve
        // a scratch register for the implementation of the node (e.g. in
        // late-expanded GC barriers).
        continue;
      }
      // Block of memory-op input
      Block* inb = get_block_for_node(mach->in(j));
      if (mach->in(j)->is_Con() && mach->in(j)->req() == 1 && inb == get_block_for_node(mach)) {
        // Ignore constant loads scheduled in the same block (we can simply hoist them as well)
        continue;
      }
      Block *b = block;          // Start from nul check
      while( b != inb && b->_dom_depth > inb->_dom_depth )
        b = b->_idom;           // search upwards for input
      // See if input dominates null check
      if( b != inb )
        break;
    }
    if( j > 0 )
      continue;
    Block *mb = get_block_for_node(mach);
    // Hoisting stores requires more checks for the anti-dependence case.
    // Give up hoisting if we have to move the store past any load.
    if (was_store) {
       // Make sure control does not do a merge (would have to check allpaths)
       if (mb->num_preds() != 2) {
         continue;
       }
       // mach is a store, hence block is the immediate dominator of mb.
       // Due to the null-check shape of block (where its successors cannot re-join),
       // block must be the direct predecessor of mb.
       assert(get_block_for_node(mb->pred(1)) == block, "Unexpected predecessor block");
       uint k;
       uint num_nodes = mb->number_of_nodes();
       for (k = 1; k < num_nodes; k++) {
         Node *n = mb->get_node(k);
         if (n->needs_anti_dependence_check() &&
             n->in(LoadNode::Memory) == mach->in(StoreNode::Memory)) {
           break;              // Found anti-dependent load
         }
       }
       if (k < num_nodes) {
         continue;             // Found anti-dependent load
       }
    }

    // Make sure this memory op is not already being used for a NullCheck
    Node *e = mb->end();
    if( e->is_MachNullCheck() && e->in(1) == mach )
      continue;                 // Already being used as a null check

    // Found a candidate!  Pick one with least dom depth - the highest
    // in the dom tree should be closest to the null check.
    if (best == nullptr || get_block_for_node(mach)->_dom_depth < get_block_for_node(best)->_dom_depth) {
      best = mach;
      bidx = vidx;
    }
  }
  // No candidate!
  if (best == nullptr) {
    return;
  }

  // ---- Found an implicit null check
#ifndef PRODUCT
  extern uint implicit_null_checks;
  implicit_null_checks++;
#endif

  if( is_decoden ) {
    // Check if we need to hoist decodeHeapOop_not_null first.
    Block *valb = get_block_for_node(val);
    if( block != valb && block->_dom_depth < valb->_dom_depth ) {
      // Hoist it up to the end of the test block together with its inputs if they exist.
      for (uint i = 2; i < val->req(); i++) {
        // DecodeN has 2 regular inputs + optional MachTemp or load Base inputs.
        // Inputs of val may already be early enough, but if not move them together with val.
        ensure_node_is_at_block_or_above(val->in(i), block);
      }
      move_node_and_its_projections_to_block(val, block);
    }
  }

  // Move any MachTemp inputs to the end of the test block.
  for (uint i = 0; i < best->req(); i++) {
    Node* n = best->in(i);
    if (n == nullptr || !n->is_MachTemp()) {
      continue;
    }
    ensure_node_is_at_block_or_above(n, block);
  }

<<<<<<< HEAD
  // Hoist constant load inputs as well.
  for (uint i = 1; i < best->req(); ++i) {
    Node* n = best->in(i);
    if (n->is_Con() && get_block_for_node(n) == get_block_for_node(best)) {
      get_block_for_node(n)->find_remove(n);
      block->add_inst(n);
      map_node_to_block(n, block);
      // Constant loads may kill flags (for example, when XORing a register).
      // Check for flag-killing projections that also need to be hoisted.
      for (DUIterator_Fast jmax, j = n->fast_outs(jmax); j < jmax; j++) {
        Node* proj = n->fast_out(j);
        if (proj->is_MachProj()) {
          get_block_for_node(proj)->find_remove(proj);
          block->add_inst(proj);
          map_node_to_block(proj, block);
        }
      }
    }
  }

=======
>>>>>>> d7aa3498
  // Hoist the memory candidate up to the end of the test block.
  move_node_and_its_projections_to_block(best, block);

  // Move the control dependence if it is pinned to not-null block.
  // Don't change it in other cases: null or dominating control.
  Node* ctrl = best->in(0);
  if (ctrl != nullptr && get_block_for_node(ctrl) == not_null_block) {
    // Set it to control edge of null check.
    best->set_req(0, proj->in(0)->in(0));
  }

  // proj==Op_True --> ne test; proj==Op_False --> eq test.
  // One of two graph shapes got matched:
  //   (IfTrue  (If (Bool NE (CmpP ptr null))))
  //   (IfFalse (If (Bool EQ (CmpP ptr null))))
  // null checks are always branch-if-eq.  If we see a IfTrue projection
  // then we are replacing a 'ne' test with a 'eq' null check test.
  // We need to flip the projections to keep the same semantics.
  if( proj->Opcode() == Op_IfTrue ) {
    // Swap order of projections in basic block to swap branch targets
    Node *tmp1 = block->get_node(block->end_idx()+1);
    Node *tmp2 = block->get_node(block->end_idx()+2);
    block->map_node(tmp2, block->end_idx()+1);
    block->map_node(tmp1, block->end_idx()+2);
    Node *tmp = new Node(C->top()); // Use not null input
    tmp1->replace_by(tmp);
    tmp2->replace_by(tmp1);
    tmp->replace_by(tmp2);
    tmp->destruct(nullptr);
  }

  // Remove the existing null check; use a new implicit null check instead.
  // Since schedule-local needs precise def-use info, we need to correct
  // it as well.
  Node *old_tst = proj->in(0);
  MachNode *nul_chk = new MachNullCheckNode(old_tst->in(0),best,bidx);
  block->map_node(nul_chk, block->end_idx());
  map_node_to_block(nul_chk, block);
  // Redirect users of old_test to nul_chk
  for (DUIterator_Last i2min, i2 = old_tst->last_outs(i2min); i2 >= i2min; --i2)
    old_tst->last_out(i2)->set_req(0, nul_chk);
  // Clean-up any dead code
  for (uint i3 = 0; i3 < old_tst->req(); i3++) {
    Node* in = old_tst->in(i3);
    old_tst->set_req(i3, nullptr);
    if (in->outcnt() == 0) {
      // Remove dead input node
      in->disconnect_inputs(C);
      block->find_remove(in);
    }
  }

  latency_from_uses(nul_chk);
  latency_from_uses(best);

  // insert anti-dependences to defs in this block
  if (! best->needs_anti_dependence_check()) {
    for (uint k = 1; k < block->number_of_nodes(); k++) {
      Node *n = block->get_node(k);
      if (n->needs_anti_dependence_check() &&
          n->in(LoadNode::Memory) == best->in(StoreNode::Memory)) {
        // Found anti-dependent load
        raise_above_anti_dependences(block, n);
        if (C->failing()) {
          return;
        }
      }
    }
  }
}


//------------------------------select-----------------------------------------
// Select a nice fellow from the worklist to schedule next. If there is only one
// choice, then use it. CreateEx nodes that are initially ready must start their
// blocks and are given the highest priority, by being placed at the beginning
// of the worklist. Next after initially-ready CreateEx nodes are projections,
// which must follow their parents, and CreateEx nodes with local input
// dependencies. Next are constants and CheckCastPP nodes. There are a number of
// other special cases, for instructions that consume condition codes, et al.
// These are chosen immediately. Some instructions are required to immediately
// precede the last instruction in the block, and these are taken last. Of the
// remaining cases (most), choose the instruction with the greatest latency
// (that is, the most number of pseudo-cycles required to the end of the
// routine). If there is a tie, choose the instruction with the most inputs.
Node* PhaseCFG::select(
  Block* block,
  Node_List &worklist,
  GrowableArray<int> &ready_cnt,
  VectorSet &next_call,
  uint sched_slot,
  intptr_t* recalc_pressure_nodes) {

  // If only a single entry on the stack, use it
  uint cnt = worklist.size();
  if (cnt == 1) {
    Node *n = worklist[0];
    worklist.map(0,worklist.pop());
    return n;
  }

  uint choice  = 0; // Bigger is most important
  uint latency = 0; // Bigger is scheduled first
  uint score   = 0; // Bigger is better
  int idx = -1;     // Index in worklist
  int cand_cnt = 0; // Candidate count
  bool block_size_threshold_ok = (recalc_pressure_nodes != nullptr) && (block->number_of_nodes() > 10);

  for( uint i=0; i<cnt; i++ ) { // Inspect entire worklist
    // Order in worklist is used to break ties.
    // See caller for how this is used to delay scheduling
    // of induction variable increments to after the other
    // uses of the phi are scheduled.
    Node *n = worklist[i];      // Get Node on worklist

    int iop = n->is_Mach() ? n->as_Mach()->ideal_Opcode() : 0;
    if (iop == Op_CreateEx || n->is_Proj()) {
      // CreateEx nodes that are initially ready must start the block (after Phi
      // and Parm nodes which are pre-scheduled) and get top priority. This is
      // currently enforced by placing them at the beginning of the initial
      // worklist and selecting them eagerly here. After these, projections and
      // other CreateEx nodes are selected with equal priority.
      worklist.map(i,worklist.pop());
      return n;
    }

    if (n->Opcode() == Op_Con || iop == Op_CheckCastPP) {
      // Constants and CheckCastPP nodes have higher priority than the rest of
      // the nodes tested below. Record as current winner, but keep looking for
      // higher-priority nodes in the worklist.
      choice  = 4;
      // Latency and score are only used to break ties among low-priority nodes.
      latency = 0;
      score   = 0;
      idx     = i;
      continue;
    }

    // Final call in a block must be adjacent to 'catch'
    Node *e = block->end();
    if( e->is_Catch() && e->in(0)->in(0) == n )
      continue;

    // Memory op for an implicit null check has to be at the end of the block
    if( e->is_MachNullCheck() && e->in(1) == n )
      continue;

    // Schedule IV increment last.
    if (e->is_Mach() && e->as_Mach()->ideal_Opcode() == Op_CountedLoopEnd) {
      // Cmp might be matched into CountedLoopEnd node.
      Node *cmp = (e->in(1)->ideal_reg() == Op_RegFlags) ? e->in(1) : e;
      if (cmp->req() > 1 && cmp->in(1) == n && n->is_iteratively_computed()) {
        continue;
      }
    }

    uint n_choice = 2;

    // See if this instruction is consumed by a branch. If so, then (as the
    // branch is the last instruction in the basic block) force it to the
    // end of the basic block
    if ( must_clone[iop] ) {
      // See if any use is a branch
      bool found_machif = false;

      for (DUIterator_Fast jmax, j = n->fast_outs(jmax); j < jmax; j++) {
        Node* use = n->fast_out(j);

        // The use is a conditional branch, make them adjacent
        if (use->is_MachIf() && get_block_for_node(use) == block) {
          found_machif = true;
          break;
        }

        // More than this instruction pending for successor to be ready,
        // don't choose this if other opportunities are ready
        if (ready_cnt.at(use->_idx) > 1)
          n_choice = 1;
      }

      // loop terminated, prefer not to use this instruction
      if (found_machif)
        continue;
    }

    // See if this has a predecessor that is "must_clone", i.e. sets the
    // condition code. If so, choose this first
    for (uint j = 0; j < n->req() ; j++) {
      Node *inn = n->in(j);
      if (inn) {
        if (inn->is_Mach() && must_clone[inn->as_Mach()->ideal_Opcode()] ) {
          n_choice = 3;
          break;
        }
      }
    }

    // MachTemps should be scheduled last so they are near their uses
    if (n->is_MachTemp()) {
      n_choice = 1;
    }

    uint n_latency = get_latency_for_node(n);
    uint n_score = n->req();   // Many inputs get high score to break ties

    if (OptoRegScheduling && block_size_threshold_ok) {
      if (recalc_pressure_nodes[n->_idx] == 0x7fff7fff) {
        _regalloc->_scratch_int_pressure.init(_regalloc->_sched_int_pressure.high_pressure_limit());
        _regalloc->_scratch_float_pressure.init(_regalloc->_sched_float_pressure.high_pressure_limit());
        // simulate the notion that we just picked this node to schedule
        n->add_flag(Node::Flag_is_scheduled);
        // now calculate its effect upon the graph if we did
        adjust_register_pressure(n, block, recalc_pressure_nodes, false);
        // return its state for finalize in case somebody else wins
        n->remove_flag(Node::Flag_is_scheduled);
        // now save the two final pressure components of register pressure, limiting pressure calcs to short size
        short int_pressure = (short)_regalloc->_scratch_int_pressure.current_pressure();
        short float_pressure = (short)_regalloc->_scratch_float_pressure.current_pressure();
        recalc_pressure_nodes[n->_idx] = int_pressure;
        recalc_pressure_nodes[n->_idx] |= (float_pressure << 16);
      }

      if (_scheduling_for_pressure) {
        latency = n_latency;
        if (n_choice != 3) {
          // Now evaluate each register pressure component based on threshold in the score.
          // In general the defining register type will dominate the score, ergo we will not see register pressure grow on both banks
          // on a single instruction, but we might see it shrink on both banks.
          // For each use of register that has a register class that is over the high pressure limit, we build n_score up for
          // live ranges that terminate on this instruction.
          if (_regalloc->_sched_int_pressure.current_pressure() > _regalloc->_sched_int_pressure.high_pressure_limit()) {
            short int_pressure = (short)recalc_pressure_nodes[n->_idx];
            n_score = (int_pressure < 0) ? ((score + n_score) - int_pressure) : (int_pressure > 0) ? 1 : n_score;
          }
          if (_regalloc->_sched_float_pressure.current_pressure() > _regalloc->_sched_float_pressure.high_pressure_limit()) {
            short float_pressure = (short)(recalc_pressure_nodes[n->_idx] >> 16);
            n_score = (float_pressure < 0) ? ((score + n_score) - float_pressure) : (float_pressure > 0) ? 1 : n_score;
          }
        } else {
          // make sure we choose these candidates
          score = 0;
        }
      }
    }

    // Keep best latency found
    cand_cnt++;
    if (choice < n_choice ||
        (choice == n_choice &&
         ((StressLCM && C->randomized_select(cand_cnt)) ||
          (!StressLCM &&
           (latency < n_latency ||
            (latency == n_latency &&
             (score < n_score))))))) {
      choice  = n_choice;
      latency = n_latency;
      score   = n_score;
      idx     = i;               // Also keep index in worklist
    }
  } // End of for all ready nodes in worklist

  guarantee(idx >= 0, "index should be set");
  Node *n = worklist[(uint)idx];      // Get the winner

  worklist.map((uint)idx, worklist.pop());     // Compress worklist
  return n;
}

//-------------------------adjust_register_pressure----------------------------
void PhaseCFG::adjust_register_pressure(Node* n, Block* block, intptr_t* recalc_pressure_nodes, bool finalize_mode) {
  PhaseLive* liveinfo = _regalloc->get_live();
  IndexSet* liveout = liveinfo->live(block);
  // first adjust the register pressure for the sources
  for (uint i = 1; i < n->req(); i++) {
    bool lrg_ends = false;
    Node *src_n = n->in(i);
    if (src_n == nullptr) continue;
    if (!src_n->is_Mach()) continue;
    uint src = _regalloc->_lrg_map.find(src_n);
    if (src == 0) continue;
    LRG& lrg_src = _regalloc->lrgs(src);
    // detect if the live range ends or not
    if (liveout->member(src) == false) {
      lrg_ends = true;
      for (DUIterator_Fast jmax, j = src_n->fast_outs(jmax); j < jmax; j++) {
        Node* m = src_n->fast_out(j); // Get user
        if (m == n) continue;
        if (!m->is_Mach()) continue;
        MachNode *mach = m->as_Mach();
        bool src_matches = false;
        int iop = mach->ideal_Opcode();

        switch (iop) {
        case Op_StoreB:
        case Op_StoreC:
        case Op_StoreD:
        case Op_StoreF:
        case Op_StoreI:
        case Op_StoreL:
        case Op_StoreLSpecial:
        case Op_StoreP:
        case Op_StoreN:
        case Op_StoreVector:
        case Op_StoreVectorMasked:
        case Op_StoreVectorScatter:
        case Op_StoreVectorScatterMasked:
        case Op_StoreNKlass:
          for (uint k = 1; k < m->req(); k++) {
            Node *in = m->in(k);
            if (in == src_n) {
              src_matches = true;
              break;
            }
          }
          break;

        default:
          src_matches = true;
          break;
        }

        // If we have a store as our use, ignore the non source operands
        if (src_matches == false) continue;

        // Mark every unscheduled use which is not n with a recalculation
        if ((get_block_for_node(m) == block) && (!m->is_scheduled())) {
          if (finalize_mode && !m->is_Phi()) {
            recalc_pressure_nodes[m->_idx] = 0x7fff7fff;
          }
          lrg_ends = false;
        }
      }
    }
    // if none, this live range ends and we can adjust register pressure
    if (lrg_ends) {
      if (finalize_mode) {
        _regalloc->lower_pressure(block, 0, lrg_src, nullptr, _regalloc->_sched_int_pressure, _regalloc->_sched_float_pressure);
      } else {
        _regalloc->lower_pressure(block, 0, lrg_src, nullptr, _regalloc->_scratch_int_pressure, _regalloc->_scratch_float_pressure);
      }
    }
  }

  // now add the register pressure from the dest and evaluate which heuristic we should use:
  // 1.) The default, latency scheduling
  // 2.) Register pressure scheduling based on the high pressure limit threshold for int or float register stacks
  uint dst = _regalloc->_lrg_map.find(n);
  if (dst != 0) {
    LRG& lrg_dst = _regalloc->lrgs(dst);
    if (finalize_mode) {
      _regalloc->raise_pressure(block, lrg_dst, _regalloc->_sched_int_pressure, _regalloc->_sched_float_pressure);
      // check to see if we fall over the register pressure cliff here
      if (_regalloc->_sched_int_pressure.current_pressure() > _regalloc->_sched_int_pressure.high_pressure_limit()) {
        _scheduling_for_pressure = true;
      } else if (_regalloc->_sched_float_pressure.current_pressure() > _regalloc->_sched_float_pressure.high_pressure_limit()) {
        _scheduling_for_pressure = true;
      } else {
        // restore latency scheduling mode
        _scheduling_for_pressure = false;
      }
    } else {
      _regalloc->raise_pressure(block, lrg_dst, _regalloc->_scratch_int_pressure, _regalloc->_scratch_float_pressure);
    }
  }
}

//------------------------------set_next_call----------------------------------
void PhaseCFG::set_next_call(const Block* block, Node* init, VectorSet& next_call) const {
  Node_List worklist;
  worklist.push(init);

  while (worklist.size() > 0) {
    Node* n = worklist.pop();
    if (next_call.test_set(n->_idx)) continue;
    for (uint i = 0; i < n->len(); i++) {
      Node* m = n->in(i);
      if (m == nullptr) continue;  // must see all nodes in block that precede call
      if (get_block_for_node(m) == block) {
        worklist.push(m);
      }
    }
  }
}

//------------------------------needed_for_next_call---------------------------
// Set the flag 'next_call' for each Node that is needed for the next call to
// be scheduled.  This flag lets me bias scheduling so Nodes needed for the
// next subroutine call get priority - basically it moves things NOT needed
// for the next call till after the call.  This prevents me from trying to
// carry lots of stuff live across a call.
void PhaseCFG::needed_for_next_call(Block* block, Node* this_call, VectorSet& next_call) {
  // Find the next control-defining Node in this block
  Node* call = nullptr;
  for (DUIterator_Fast imax, i = this_call->fast_outs(imax); i < imax; i++) {
    Node* m = this_call->fast_out(i);
    if (get_block_for_node(m) == block && // Local-block user
        m != this_call &&       // Not self-start node
        m->is_MachCall()) {
      call = m;
      break;
    }
  }
  if (call == nullptr)  return;    // No next call (e.g., block end is near)
  // Set next-call for all inputs to this call
  set_next_call(block, call, next_call);
}

//------------------------------add_call_kills-------------------------------------
// helper function that adds caller save registers to MachProjNode
static void add_call_kills(MachProjNode *proj, RegMask& regs, const char* save_policy, bool exclude_soe) {
  // Fill in the kill mask for the call
  for( OptoReg::Name r = OptoReg::Name(0); r < _last_Mach_Reg; r=OptoReg::add(r,1) ) {
    if( !regs.Member(r) ) {     // Not already defined by the call
      // Save-on-call register?
      if ((save_policy[r] == 'C') ||
          (save_policy[r] == 'A') ||
          ((save_policy[r] == 'E') && exclude_soe)) {
        proj->_rout.Insert(r);
      }
    }
  }
}


//------------------------------sched_call-------------------------------------
uint PhaseCFG::sched_call(Block* block, uint node_cnt, Node_List& worklist, GrowableArray<int>& ready_cnt, MachCallNode* mcall, VectorSet& next_call) {
  RegMask regs;

  // Schedule all the users of the call right now.  All the users are
  // projection Nodes, so they must be scheduled next to the call.
  // Collect all the defined registers.
  for (DUIterator_Fast imax, i = mcall->fast_outs(imax); i < imax; i++) {
    Node* n = mcall->fast_out(i);
    assert( n->is_MachProj(), "" );
    int n_cnt = ready_cnt.at(n->_idx)-1;
    ready_cnt.at_put(n->_idx, n_cnt);
    assert( n_cnt == 0, "" );
    // Schedule next to call
    block->map_node(n, node_cnt++);
    // Collect defined registers
    regs.OR(n->out_RegMask());
    // Check for scheduling the next control-definer
    if( n->bottom_type() == Type::CONTROL )
      // Warm up next pile of heuristic bits
      needed_for_next_call(block, n, next_call);

    // Children of projections are now all ready
    for (DUIterator_Fast jmax, j = n->fast_outs(jmax); j < jmax; j++) {
      Node* m = n->fast_out(j); // Get user
      if(get_block_for_node(m) != block) {
        continue;
      }
      if( m->is_Phi() ) continue;
      int m_cnt = ready_cnt.at(m->_idx) - 1;
      ready_cnt.at_put(m->_idx, m_cnt);
      if( m_cnt == 0 )
        worklist.push(m);
    }

  }

  // Act as if the call defines the Frame Pointer.
  // Certainly the FP is alive and well after the call.
  regs.Insert(_matcher.c_frame_pointer());

  // Set all registers killed and not already defined by the call.
  uint r_cnt = mcall->tf()->range_cc()->cnt();
  int op = mcall->ideal_Opcode();
  MachProjNode *proj = new MachProjNode( mcall, r_cnt+1, RegMask::Empty, MachProjNode::fat_proj );
  map_node_to_block(proj, block);
  block->insert_node(proj, node_cnt++);

  // Select the right register save policy.
  const char *save_policy = nullptr;
  switch (op) {
    case Op_CallRuntime:
    case Op_CallLeaf:
    case Op_CallLeafNoFP:
    case Op_CallLeafVector:
      // Calling C code so use C calling convention
      save_policy = _matcher._c_reg_save_policy;
      break;

    case Op_CallStaticJava:
    case Op_CallDynamicJava:
      // Calling Java code so use Java calling convention
      save_policy = _matcher._register_save_policy;
      break;

    default:
      ShouldNotReachHere();
  }

  // When using CallRuntime mark SOE registers as killed by the call
  // so values that could show up in the RegisterMap aren't live in a
  // callee saved register since the register wouldn't know where to
  // find them.  CallLeaf and CallLeafNoFP are ok because they can't
  // have debug info on them.  Strictly speaking this only needs to be
  // done for oops since idealreg2debugmask takes care of debug info
  // references but there no way to handle oops differently than other
  // pointers as far as the kill mask goes.
  bool exclude_soe = op == Op_CallRuntime;

  // If the call is a MethodHandle invoke, we need to exclude the
  // register which is used to save the SP value over MH invokes from
  // the mask.  Otherwise this register could be used for
  // deoptimization information.
  if (op == Op_CallStaticJava) {
    MachCallStaticJavaNode* mcallstaticjava = (MachCallStaticJavaNode*) mcall;
    if (mcallstaticjava->_method_handle_invoke)
      proj->_rout.OR(Matcher::method_handle_invoke_SP_save_mask());
  }

  add_call_kills(proj, regs, save_policy, exclude_soe);

  return node_cnt;
}


//------------------------------schedule_local---------------------------------
// Topological sort within a block.  Someday become a real scheduler.
bool PhaseCFG::schedule_local(Block* block, GrowableArray<int>& ready_cnt, VectorSet& next_call, intptr_t *recalc_pressure_nodes) {
  // Already "sorted" are the block start Node (as the first entry), and
  // the block-ending Node and any trailing control projections.  We leave
  // these alone.  PhiNodes and ParmNodes are made to follow the block start
  // Node.  Everything else gets topo-sorted.

#ifndef PRODUCT
    if (trace_opto_pipelining()) {
      tty->print_cr("# --- schedule_local B%d, before: ---", block->_pre_order);
      for (uint i = 0;i < block->number_of_nodes(); i++) {
        tty->print("# ");
        block->get_node(i)->dump();
      }
      tty->print_cr("#");
    }
#endif

  // RootNode is already sorted
  if (block->number_of_nodes() == 1) {
    return true;
  }

  bool block_size_threshold_ok = (recalc_pressure_nodes != nullptr) && (block->number_of_nodes() > 10);

  // We track the uses of local definitions as input dependences so that
  // we know when a given instruction is available to be scheduled.
  uint i;
  if (OptoRegScheduling && block_size_threshold_ok) {
    for (i = 1; i < block->number_of_nodes(); i++) { // setup nodes for pressure calc
      Node *n = block->get_node(i);
      n->remove_flag(Node::Flag_is_scheduled);
      if (!n->is_Phi()) {
        recalc_pressure_nodes[n->_idx] = 0x7fff7fff;
      }
    }
  }

  // Move PhiNodes and ParmNodes from 1 to cnt up to the start
  uint node_cnt = block->end_idx();
  uint phi_cnt = 1;
  for( i = 1; i<node_cnt; i++ ) { // Scan for Phi
    Node *n = block->get_node(i);
    if( n->is_Phi() ||          // Found a PhiNode or ParmNode
        (n->is_Proj()  && n->in(0) == block->head()) ) {
      // Move guy at 'phi_cnt' to the end; makes a hole at phi_cnt
      block->map_node(block->get_node(phi_cnt), i);
      block->map_node(n, phi_cnt++);  // swap Phi/Parm up front
      if (OptoRegScheduling && block_size_threshold_ok) {
        // mark n as scheduled
        n->add_flag(Node::Flag_is_scheduled);
      }
    } else {                    // All others
      // Count block-local inputs to 'n'
      uint cnt = n->len();      // Input count
      uint local = 0;
      for( uint j=0; j<cnt; j++ ) {
        Node *m = n->in(j);
        if( m && get_block_for_node(m) == block && !m->is_top() )
          local++;              // One more block-local input
      }
      ready_cnt.at_put(n->_idx, local); // Count em up
      // A few node types require changing a required edge to a precedence edge
      // before allocation.
      if( n->is_Mach() && n->req() > TypeFunc::Parms &&
          (n->as_Mach()->ideal_Opcode() == Op_MemBarAcquire ||
           n->as_Mach()->ideal_Opcode() == Op_MemBarVolatile) ) {
        // MemBarAcquire could be created without Precedent edge.
        // del_req() replaces the specified edge with the last input edge
        // and then removes the last edge. If the specified edge > number of
        // edges the last edge will be moved outside of the input edges array
        // and the edge will be lost. This is why this code should be
        // executed only when Precedent (== TypeFunc::Parms) edge is present.
        Node *x = n->in(TypeFunc::Parms);
        if (x != nullptr && get_block_for_node(x) == block && n->find_prec_edge(x) != -1) {
          // Old edge to node within same block will get removed, but no precedence
          // edge will get added because it already exists. Update ready count.
          int cnt = ready_cnt.at(n->_idx);
          assert(cnt > 1, "MemBar node %d must not get ready here", n->_idx);
          ready_cnt.at_put(n->_idx, cnt-1);
        }
        n->del_req(TypeFunc::Parms);
        n->add_prec(x);
      }
    }
  }
  for(uint i2=i; i2< block->number_of_nodes(); i2++ ) // Trailing guys get zapped count
    ready_cnt.at_put(block->get_node(i2)->_idx, 0);

  // All the prescheduled guys do not hold back internal nodes
  uint i3;
  for (i3 = 0; i3 < phi_cnt; i3++) {  // For all pre-scheduled
    Node *n = block->get_node(i3);       // Get pre-scheduled
    for (DUIterator_Fast jmax, j = n->fast_outs(jmax); j < jmax; j++) {
      Node* m = n->fast_out(j);
      if (get_block_for_node(m) == block) { // Local-block user
        int m_cnt = ready_cnt.at(m->_idx)-1;
        if (OptoRegScheduling && block_size_threshold_ok) {
          // mark m as scheduled
          if (m_cnt < 0) {
            m->add_flag(Node::Flag_is_scheduled);
          }
        }
        ready_cnt.at_put(m->_idx, m_cnt);   // Fix ready count
      }
    }
  }

  Node_List delay;
  // Make a worklist
  Node_List worklist;
  for(uint i4=i3; i4<node_cnt; i4++ ) {    // Put ready guys on worklist
    Node *m = block->get_node(i4);
    if( !ready_cnt.at(m->_idx) ) {   // Zero ready count?
      if (m->is_iteratively_computed()) {
        // Push induction variable increments last to allow other uses
        // of the phi to be scheduled first. The select() method breaks
        // ties in scheduling by worklist order.
        delay.push(m);
      } else if (m->is_Mach() && m->as_Mach()->ideal_Opcode() == Op_CreateEx) {
        // Place CreateEx nodes that are initially ready at the beginning of the
        // worklist so they are selected first and scheduled at the block start.
        worklist.insert(0, m);
      } else {
        worklist.push(m);         // Then on to worklist!
      }
    }
  }
  while (delay.size()) {
    Node* d = delay.pop();
    worklist.push(d);
  }

  if (OptoRegScheduling && block_size_threshold_ok) {
    // To stage register pressure calculations we need to examine the live set variables
    // breaking them up by register class to compartmentalize the calculations.
    _regalloc->_sched_int_pressure.init(Matcher::int_pressure_limit());
    _regalloc->_sched_float_pressure.init(Matcher::float_pressure_limit());
    _regalloc->_scratch_int_pressure.init(Matcher::int_pressure_limit());
    _regalloc->_scratch_float_pressure.init(Matcher::float_pressure_limit());

    _regalloc->compute_entry_block_pressure(block);
  }

  // Warm up the 'next_call' heuristic bits
  needed_for_next_call(block, block->head(), next_call);

#ifndef PRODUCT
    if (trace_opto_pipelining()) {
      for (uint j=0; j< block->number_of_nodes(); j++) {
        Node     *n = block->get_node(j);
        int     idx = n->_idx;
        tty->print("#   ready cnt:%3d  ", ready_cnt.at(idx));
        tty->print("latency:%3d  ", get_latency_for_node(n));
        tty->print("%4d: %s\n", idx, n->Name());
      }
    }
#endif

  uint max_idx = (uint)ready_cnt.length();
  // Pull from worklist and schedule
  while( worklist.size() ) {    // Worklist is not ready

#ifndef PRODUCT
    if (trace_opto_pipelining()) {
      tty->print("#   ready list:");
      for( uint i=0; i<worklist.size(); i++ ) { // Inspect entire worklist
        Node *n = worklist[i];      // Get Node on worklist
        tty->print(" %d", n->_idx);
      }
      tty->cr();
    }
#endif

    // Select and pop a ready guy from worklist
    Node* n = select(block, worklist, ready_cnt, next_call, phi_cnt, recalc_pressure_nodes);
    block->map_node(n, phi_cnt++);    // Schedule him next

    if (OptoRegScheduling && block_size_threshold_ok) {
      n->add_flag(Node::Flag_is_scheduled);

      // Now adjust the resister pressure with the node we selected
      if (!n->is_Phi()) {
        adjust_register_pressure(n, block, recalc_pressure_nodes, true);
      }
    }

#ifndef PRODUCT
    if (trace_opto_pipelining()) {
      tty->print("#    select %d: %s", n->_idx, n->Name());
      tty->print(", latency:%d", get_latency_for_node(n));
      n->dump();
      if (Verbose) {
        tty->print("#   ready list:");
        for( uint i=0; i<worklist.size(); i++ ) { // Inspect entire worklist
          Node *n = worklist[i];      // Get Node on worklist
          tty->print(" %d", n->_idx);
        }
        tty->cr();
      }
    }

#endif
    if( n->is_MachCall() ) {
      MachCallNode *mcall = n->as_MachCall();
      phi_cnt = sched_call(block, phi_cnt, worklist, ready_cnt, mcall, next_call);
      continue;
    }

    if (n->is_Mach() && n->as_Mach()->has_call()) {
      RegMask regs;
      regs.Insert(_matcher.c_frame_pointer());
      regs.OR(n->out_RegMask());

      MachProjNode *proj = new MachProjNode( n, 1, RegMask::Empty, MachProjNode::fat_proj );
      map_node_to_block(proj, block);
      block->insert_node(proj, phi_cnt++);

      add_call_kills(proj, regs, _matcher._c_reg_save_policy, false);
    }

    // Children are now all ready
    for (DUIterator_Fast i5max, i5 = n->fast_outs(i5max); i5 < i5max; i5++) {
      Node* m = n->fast_out(i5); // Get user
      if (get_block_for_node(m) != block) {
        continue;
      }
      if( m->is_Phi() ) continue;
      if (m->_idx >= max_idx) { // new node, skip it
        assert(m->is_MachProj() && n->is_Mach() && n->as_Mach()->has_call(), "unexpected node types");
        continue;
      }
      int m_cnt = ready_cnt.at(m->_idx) - 1;
      ready_cnt.at_put(m->_idx, m_cnt);
      if( m_cnt == 0 )
        worklist.push(m);
    }
  }

  if( phi_cnt != block->end_idx() ) {
    // did not schedule all.  Retry, Bailout, or Die
    if (C->subsume_loads() == true && !C->failing()) {
      // Retry with subsume_loads == false
      // If this is the first failure, the sentinel string will "stick"
      // to the Compile object, and the C2Compiler will see it and retry.
      C->record_failure(C2Compiler::retry_no_subsuming_loads());
    } else {
      assert(C->failure_is_artificial(), "graph should be schedulable");
    }
    // assert( phi_cnt == end_idx(), "did not schedule all" );
    return false;
  }

  if (OptoRegScheduling && block_size_threshold_ok) {
    _regalloc->compute_exit_block_pressure(block);
    block->_reg_pressure = _regalloc->_sched_int_pressure.final_pressure();
    block->_freg_pressure = _regalloc->_sched_float_pressure.final_pressure();
  }

#ifndef PRODUCT
  if (trace_opto_pipelining()) {
    tty->print_cr("#");
    tty->print_cr("# after schedule_local");
    for (uint i = 0;i < block->number_of_nodes();i++) {
      tty->print("# ");
      block->get_node(i)->dump();
    }
    tty->print_cr("# ");

    if (OptoRegScheduling && block_size_threshold_ok) {
      tty->print_cr("# pressure info : %d", block->_pre_order);
      _regalloc->print_pressure_info(_regalloc->_sched_int_pressure, "int register info");
      _regalloc->print_pressure_info(_regalloc->_sched_float_pressure, "float register info");
    }
    tty->cr();
  }
#endif

  return true;
}

//--------------------------catch_cleanup_fix_all_inputs-----------------------
static void catch_cleanup_fix_all_inputs(Node *use, Node *old_def, Node *new_def) {
  for (uint l = 0; l < use->len(); l++) {
    if (use->in(l) == old_def) {
      if (l < use->req()) {
        use->set_req(l, new_def);
      } else {
        use->rm_prec(l);
        use->add_prec(new_def);
        l--;
      }
    }
  }
}

//------------------------------catch_cleanup_find_cloned_def------------------
Node* PhaseCFG::catch_cleanup_find_cloned_def(Block *use_blk, Node *def, Block *def_blk, int n_clone_idx) {
  assert( use_blk != def_blk, "Inter-block cleanup only");

  // The use is some block below the Catch.  Find and return the clone of the def
  // that dominates the use. If there is no clone in a dominating block, then
  // create a phi for the def in a dominating block.

  // Find which successor block dominates this use.  The successor
  // blocks must all be single-entry (from the Catch only; I will have
  // split blocks to make this so), hence they all dominate.
  while( use_blk->_dom_depth > def_blk->_dom_depth+1 )
    use_blk = use_blk->_idom;

  // Find the successor
  Node *fixup = nullptr;

  uint j;
  for( j = 0; j < def_blk->_num_succs; j++ )
    if( use_blk == def_blk->_succs[j] )
      break;

  if( j == def_blk->_num_succs ) {
    // Block at same level in dom-tree is not a successor.  It needs a
    // PhiNode, the PhiNode uses from the def and IT's uses need fixup.
    Node_Array inputs;
    for(uint k = 1; k < use_blk->num_preds(); k++) {
      Block* block = get_block_for_node(use_blk->pred(k));
      inputs.map(k, catch_cleanup_find_cloned_def(block, def, def_blk, n_clone_idx));
    }

    // Check to see if the use_blk already has an identical phi inserted.
    // If it exists, it will be at the first position since all uses of a
    // def are processed together.
    Node *phi = use_blk->get_node(1);
    if( phi->is_Phi() ) {
      fixup = phi;
      for (uint k = 1; k < use_blk->num_preds(); k++) {
        if (phi->in(k) != inputs[k]) {
          // Not a match
          fixup = nullptr;
          break;
        }
      }
    }

    // If an existing PhiNode was not found, make a new one.
    if (fixup == nullptr) {
      Node *new_phi = PhiNode::make(use_blk->head(), def);
      use_blk->insert_node(new_phi, 1);
      map_node_to_block(new_phi, use_blk);
      for (uint k = 1; k < use_blk->num_preds(); k++) {
        new_phi->set_req(k, inputs[k]);
      }
      fixup = new_phi;
    }

  } else {
    // Found the use just below the Catch.  Make it use the clone.
    fixup = use_blk->get_node(n_clone_idx);
  }

  return fixup;
}

//--------------------------catch_cleanup_intra_block--------------------------
// Fix all input edges in use that reference "def".  The use is in the same
// block as the def and both have been cloned in each successor block.
static void catch_cleanup_intra_block(Node *use, Node *def, Block *blk, int beg, int n_clone_idx) {

  // Both the use and def have been cloned. For each successor block,
  // get the clone of the use, and make its input the clone of the def
  // found in that block.

  uint use_idx = blk->find_node(use);
  uint offset_idx = use_idx - beg;
  for( uint k = 0; k < blk->_num_succs; k++ ) {
    // Get clone in each successor block
    Block *sb = blk->_succs[k];
    Node *clone = sb->get_node(offset_idx+1);
    assert( clone->Opcode() == use->Opcode(), "" );

    // Make use-clone reference the def-clone
    catch_cleanup_fix_all_inputs(clone, def, sb->get_node(n_clone_idx));
  }
}

//------------------------------catch_cleanup_inter_block---------------------
// Fix all input edges in use that reference "def".  The use is in a different
// block than the def.
void PhaseCFG::catch_cleanup_inter_block(Node *use, Block *use_blk, Node *def, Block *def_blk, int n_clone_idx) {
  if( !use_blk ) return;        // Can happen if the use is a precedence edge

  Node *new_def = catch_cleanup_find_cloned_def(use_blk, def, def_blk, n_clone_idx);
  catch_cleanup_fix_all_inputs(use, def, new_def);
}

//------------------------------call_catch_cleanup-----------------------------
// If we inserted any instructions between a Call and his CatchNode,
// clone the instructions on all paths below the Catch.
void PhaseCFG::call_catch_cleanup(Block* block) {

  // End of region to clone
  uint end = block->end_idx();
  if( !block->get_node(end)->is_Catch() ) return;
  // Start of region to clone
  uint beg = end;
  while(!block->get_node(beg-1)->is_MachProj() ||
        !block->get_node(beg-1)->in(0)->is_MachCall() ) {
    beg--;
    assert(beg > 0,"Catch cleanup walking beyond block boundary");
  }
  // Range of inserted instructions is [beg, end)
  if( beg == end ) return;

  // Clone along all Catch output paths.  Clone area between the 'beg' and
  // 'end' indices.
  for( uint i = 0; i < block->_num_succs; i++ ) {
    Block *sb = block->_succs[i];
    // Clone the entire area; ignoring the edge fixup for now.
    for( uint j = end; j > beg; j-- ) {
      Node *clone = block->get_node(j-1)->clone();
      sb->insert_node(clone, 1);
      map_node_to_block(clone, sb);
      if (clone->needs_anti_dependence_check()) {
        raise_above_anti_dependences(sb, clone);
        if (C->failing()) {
          return;
        }
      }
    }
  }


  // Fixup edges.  Check the def-use info per cloned Node
  for(uint i2 = beg; i2 < end; i2++ ) {
    uint n_clone_idx = i2-beg+1; // Index of clone of n in each successor block
    Node *n = block->get_node(i2);        // Node that got cloned
    // Need DU safe iterator because of edge manipulation in calls.
    Unique_Node_List* out = new Unique_Node_List();
    for (DUIterator_Fast j1max, j1 = n->fast_outs(j1max); j1 < j1max; j1++) {
      out->push(n->fast_out(j1));
    }
    uint max = out->size();
    for (uint j = 0; j < max; j++) {// For all users
      Node *use = out->pop();
      Block *buse = get_block_for_node(use);
      if( use->is_Phi() ) {
        for( uint k = 1; k < use->req(); k++ )
          if( use->in(k) == n ) {
            Block* b = get_block_for_node(buse->pred(k));
            Node *fixup = catch_cleanup_find_cloned_def(b, n, block, n_clone_idx);
            use->set_req(k, fixup);
          }
      } else {
        if (block == buse) {
          catch_cleanup_intra_block(use, n, block, beg, n_clone_idx);
        } else {
          catch_cleanup_inter_block(use, buse, n, block, n_clone_idx);
        }
      }
    } // End for all users

  } // End of for all Nodes in cloned area

  // Remove the now-dead cloned ops
  for(uint i3 = beg; i3 < end; i3++ ) {
    block->get_node(beg)->disconnect_inputs(C);
    block->remove_node(beg);
  }

  // If the successor blocks have a CreateEx node, move it back to the top
  for (uint i4 = 0; i4 < block->_num_succs; i4++) {
    Block *sb = block->_succs[i4];
    uint new_cnt = end - beg;
    // Remove any newly created, but dead, nodes by traversing their schedule
    // backwards. Here, a dead node is a node whose only outputs (if any) are
    // unused projections.
    for (uint j = new_cnt; j > 0; j--) {
      Node *n = sb->get_node(j);
      // Individual projections are examined together with all siblings when
      // their parent is visited.
      if (n->is_Proj()) {
        continue;
      }
      bool dead = true;
      for (DUIterator_Fast imax, i = n->fast_outs(imax); i < imax; i++) {
        Node* out = n->fast_out(i);
        // n is live if it has a non-projection output or a used projection.
        if (!out->is_Proj() || out->outcnt() > 0) {
          dead = false;
          break;
        }
      }
      if (dead) {
        // n's only outputs (if any) are unused projections scheduled next to n
        // (see PhaseCFG::select()). Remove these projections backwards.
        for (uint k = j + n->outcnt(); k > j; k--) {
          Node* proj = sb->get_node(k);
          assert(proj->is_Proj() && proj->in(0) == n,
                 "projection should correspond to dead node");
          proj->disconnect_inputs(C);
          sb->remove_node(k);
          new_cnt--;
        }
        // Now remove the node itself.
        n->disconnect_inputs(C);
        sb->remove_node(j);
        new_cnt--;
      }
    }
    // If any newly created nodes remain, move the CreateEx node to the top
    if (new_cnt > 0) {
      Node *cex = sb->get_node(1+new_cnt);
      if( cex->is_Mach() && cex->as_Mach()->ideal_Opcode() == Op_CreateEx ) {
        sb->remove_node(1+new_cnt);
        sb->insert_node(cex, 1);
      }
    }
  }
}<|MERGE_RESOLUTION|>--- conflicted
+++ resolved
@@ -440,16 +440,6 @@
     }
   }
 
-  // Move any MachTemp inputs to the end of the test block.
-  for (uint i = 0; i < best->req(); i++) {
-    Node* n = best->in(i);
-    if (n == nullptr || !n->is_MachTemp()) {
-      continue;
-    }
-    ensure_node_is_at_block_or_above(n, block);
-  }
-
-<<<<<<< HEAD
   // Hoist constant load inputs as well.
   for (uint i = 1; i < best->req(); ++i) {
     Node* n = best->in(i);
@@ -470,8 +460,16 @@
     }
   }
 
-=======
->>>>>>> d7aa3498
+
+  // Move any MachTemp inputs to the end of the test block.
+  for (uint i = 0; i < best->req(); i++) {
+    Node* n = best->in(i);
+    if (n == nullptr || !n->is_MachTemp()) {
+      continue;
+    }
+    ensure_node_is_at_block_or_above(n, block);
+  }
+
   // Hoist the memory candidate up to the end of the test block.
   move_node_and_its_projections_to_block(best, block);
 
