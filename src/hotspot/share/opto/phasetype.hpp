--- conflicted
+++ resolved
@@ -66,58 +66,12 @@
   flags(BARRIER_EXPANSION,            "Barrier expand") \
   flags(END,                          "End") \
   flags(FAILURE,                      "Failure") \
+  flags(SPLIT_INLINES_ARRAY,          "Split inlines array") \
+  flags(SPLIT_INLINES_ARRAY_IGVN,     "IGVN after split inlines array") \
   flags(DEBUG,                        "Debug")
 
 #define table_entry(name, description) PHASE_##name,
 enum CompilerPhaseType {
-<<<<<<< HEAD
-  PHASE_BEFORE_STRINGOPTS,
-  PHASE_AFTER_STRINGOPTS,
-  PHASE_BEFORE_REMOVEUSELESS,
-  PHASE_AFTER_PARSING,
-  PHASE_ITER_GVN1,
-  PHASE_EXPAND_VUNBOX,
-  PHASE_SCALARIZE_VBOX,
-  PHASE_INLINE_VECTOR_REBOX,
-  PHASE_EXPAND_VBOX,
-  PHASE_ELIMINATE_VBOX_ALLOC,
-  PHASE_PHASEIDEAL_BEFORE_EA,
-  PHASE_ITER_GVN_AFTER_VECTOR,
-  PHASE_ITER_GVN_BEFORE_EA,
-  PHASE_ITER_GVN_AFTER_EA,
-  PHASE_ITER_GVN_AFTER_ELIMINATION,
-  PHASE_PHASEIDEALLOOP1,
-  PHASE_PHASEIDEALLOOP2,
-  PHASE_PHASEIDEALLOOP3,
-  PHASE_CCP1,
-  PHASE_ITER_GVN2,
-  PHASE_PHASEIDEALLOOP_ITERATIONS,
-  PHASE_OPTIMIZE_FINISHED,
-  PHASE_GLOBAL_CODE_MOTION,
-  PHASE_FINAL_CODE,
-  PHASE_AFTER_EA,
-  PHASE_BEFORE_CLOOPS,
-  PHASE_AFTER_CLOOPS,
-  PHASE_BEFORE_BEAUTIFY_LOOPS,
-  PHASE_AFTER_BEAUTIFY_LOOPS,
-  PHASE_BEFORE_MATCHING,
-  PHASE_MATCHING,
-  PHASE_INCREMENTAL_INLINE,
-  PHASE_INCREMENTAL_INLINE_STEP,
-  PHASE_INCREMENTAL_INLINE_CLEANUP,
-  PHASE_INCREMENTAL_BOXING_INLINE,
-  PHASE_CALL_CATCH_CLEANUP,
-  PHASE_INSERT_BARRIER,
-  PHASE_MACRO_EXPANSION,
-  PHASE_BARRIER_EXPANSION,
-  PHASE_ADD_UNSAFE_BARRIER,
-  PHASE_END,
-  PHASE_FAILURE,
-  PHASE_SPLIT_INLINES_ARRAY,
-  PHASE_SPLIT_INLINES_ARRAY_IGVN,
-  PHASE_DEBUG,
-  PHASE_NUM_TYPES
-=======
   COMPILER_PHASES(table_entry)
   PHASE_NUM_TYPES,
   PHASE_NONE
@@ -134,63 +88,10 @@
 #define array_of_labels(name, description) #name,
        COMPILER_PHASES(array_of_labels)
 #undef array_of_labels
->>>>>>> 78ef2fde
 };
 
 class CompilerPhaseTypeHelper {
   public:
-<<<<<<< HEAD
-  static const char* to_string(CompilerPhaseType cpt) {
-    switch (cpt) {
-      case PHASE_BEFORE_STRINGOPTS:          return "Before StringOpts";
-      case PHASE_AFTER_STRINGOPTS:           return "After StringOpts";
-      case PHASE_BEFORE_REMOVEUSELESS:       return "Before RemoveUseless";
-      case PHASE_AFTER_PARSING:              return "After Parsing";
-      case PHASE_ITER_GVN1:                  return "Iter GVN 1";
-      case PHASE_EXPAND_VUNBOX:              return "Expand VectorUnbox";
-      case PHASE_SCALARIZE_VBOX:             return "Scalarize VectorBox";
-      case PHASE_INLINE_VECTOR_REBOX:        return "Inline Vector Rebox Calls";
-      case PHASE_EXPAND_VBOX:                return "Expand VectorBox";
-      case PHASE_ELIMINATE_VBOX_ALLOC:       return "Eliminate VectorBoxAllocate";
-      case PHASE_PHASEIDEAL_BEFORE_EA:       return "PhaseIdealLoop before EA";
-      case PHASE_ITER_GVN_AFTER_VECTOR:      return "Iter GVN after vector box elimination";
-      case PHASE_ITER_GVN_BEFORE_EA:         return "Iter GVN before EA";
-      case PHASE_ITER_GVN_AFTER_EA:          return "Iter GVN after EA";
-      case PHASE_ITER_GVN_AFTER_ELIMINATION: return "Iter GVN after eliminating allocations and locks";
-      case PHASE_PHASEIDEALLOOP1:            return "PhaseIdealLoop 1";
-      case PHASE_PHASEIDEALLOOP2:            return "PhaseIdealLoop 2";
-      case PHASE_PHASEIDEALLOOP3:            return "PhaseIdealLoop 3";
-      case PHASE_CCP1:                       return "PhaseCCP 1";
-      case PHASE_ITER_GVN2:                  return "Iter GVN 2";
-      case PHASE_PHASEIDEALLOOP_ITERATIONS:  return "PhaseIdealLoop iterations";
-      case PHASE_OPTIMIZE_FINISHED:          return "Optimize finished";
-      case PHASE_GLOBAL_CODE_MOTION:         return "Global code motion";
-      case PHASE_FINAL_CODE:                 return "Final Code";
-      case PHASE_AFTER_EA:                   return "After Escape Analysis";
-      case PHASE_BEFORE_CLOOPS:              return "Before CountedLoop";
-      case PHASE_AFTER_CLOOPS:               return "After CountedLoop";
-      case PHASE_BEFORE_BEAUTIFY_LOOPS:      return "Before beautify loops";
-      case PHASE_AFTER_BEAUTIFY_LOOPS:       return "After beautify loops";
-      case PHASE_BEFORE_MATCHING:            return "Before matching";
-      case PHASE_MATCHING:                   return "After matching";
-      case PHASE_INCREMENTAL_INLINE:         return "Incremental Inline";
-      case PHASE_INCREMENTAL_INLINE_STEP:    return "Incremental Inline Step";
-      case PHASE_INCREMENTAL_INLINE_CLEANUP: return "Incremental Inline Cleanup";
-      case PHASE_INCREMENTAL_BOXING_INLINE:  return "Incremental Boxing Inline";
-      case PHASE_CALL_CATCH_CLEANUP:         return "Call catch cleanup";
-      case PHASE_INSERT_BARRIER:             return "Insert barrier";
-      case PHASE_MACRO_EXPANSION:            return "Macro expand";
-      case PHASE_BARRIER_EXPANSION:          return "Barrier expand";
-      case PHASE_ADD_UNSAFE_BARRIER:         return "Add barrier to unsafe op";
-      case PHASE_END:                        return "End";
-      case PHASE_FAILURE:                    return "Failure";
-      case PHASE_SPLIT_INLINES_ARRAY:        return "Split inlines array";
-      case PHASE_SPLIT_INLINES_ARRAY_IGVN:   return "IGVN after split inlines array";
-      case PHASE_DEBUG:                      return "Debug";
-      default:
-        ShouldNotReachHere();
-        return NULL;
-=======
   static const char* to_name(CompilerPhaseType cpt) {
     return phase_names[cpt];
   }
@@ -246,7 +147,6 @@
         canonicalized_list[i] = current;
       }
       i++;
->>>>>>> 78ef2fde
     }
     canonicalized_list[i] = '\0';
     return canonicalized_list;
