/*
 * Copyright (c) 1998, 2025, Oracle and/or its affiliates. All rights reserved.
 * DO NOT ALTER OR REMOVE COPYRIGHT NOTICES OR THIS FILE HEADER.
 *
 * This code is free software; you can redistribute it and/or modify it
 * under the terms of the GNU General Public License version 2 only, as
 * published by the Free Software Foundation.
 *
 * This code is distributed in the hope that it will be useful, but WITHOUT
 * ANY WARRANTY; without even the implied warranty of MERCHANTABILITY or
 * FITNESS FOR A PARTICULAR PURPOSE.  See the GNU General Public License
 * version 2 for more details (a copy is included in the LICENSE file that
 * accompanied this code).
 *
 * You should have received a copy of the GNU General Public License version
 * 2 along with this work; if not, write to the Free Software Foundation,
 * Inc., 51 Franklin St, Fifth Floor, Boston, MA 02110-1301 USA.
 *
 * Please contact Oracle, 500 Oracle Parkway, Redwood Shores, CA 94065 USA
 * or visit www.oracle.com if you need additional information or have any
 * questions.
 *
 */

#include "classfile/vmClasses.hpp"
#include "classfile/vmSymbols.hpp"
#include "code/codeCache.hpp"
#include "code/compiledIC.hpp"
#include "code/nmethod.hpp"
#include "code/pcDesc.hpp"
#include "code/scopeDesc.hpp"
#include "code/vtableStubs.hpp"
#include "compiler/compilationMemoryStatistic.hpp"
#include "compiler/compileBroker.hpp"
#include "compiler/oopMap.hpp"
#include "gc/g1/g1HeapRegion.hpp"
#include "gc/shared/barrierSet.hpp"
#include "gc/shared/collectedHeap.hpp"
#include "gc/shared/gcLocker.hpp"
#include "interpreter/bytecode.hpp"
#include "interpreter/interpreter.hpp"
#include "interpreter/linkResolver.hpp"
#include "logging/log.hpp"
#include "logging/logStream.hpp"
#include "memory/oopFactory.hpp"
#include "memory/resourceArea.hpp"
#include "oops/flatArrayKlass.hpp"
#include "oops/flatArrayOop.inline.hpp"
#include "oops/objArrayKlass.hpp"
#include "oops/klass.inline.hpp"
#include "oops/oop.inline.hpp"
#include "oops/typeArrayOop.inline.hpp"
#include "opto/ad.hpp"
#include "opto/addnode.hpp"
#include "opto/callnode.hpp"
#include "opto/cfgnode.hpp"
#include "opto/graphKit.hpp"
#include "opto/machnode.hpp"
#include "opto/matcher.hpp"
#include "opto/memnode.hpp"
#include "opto/mulnode.hpp"
#include "opto/output.hpp"
#include "opto/runtime.hpp"
#include "opto/subnode.hpp"
#include "prims/jvmtiExport.hpp"
#include "runtime/atomic.hpp"
#include "runtime/frame.inline.hpp"
#include "runtime/handles.inline.hpp"
#include "runtime/interfaceSupport.inline.hpp"
#include "runtime/javaCalls.hpp"
#include "runtime/sharedRuntime.hpp"
#include "runtime/signature.hpp"
#include "runtime/stackWatermarkSet.hpp"
#include "runtime/synchronizer.hpp"
#include "runtime/threadCritical.hpp"
#include "runtime/threadWXSetters.inline.hpp"
#include "runtime/vframe.hpp"
#include "runtime/vframeArray.hpp"
#include "runtime/vframe_hp.hpp"
#include "utilities/copy.hpp"
#include "utilities/preserveException.hpp"


// For debugging purposes:
//  To force FullGCALot inside a runtime function, add the following two lines
//
//  Universe::release_fullgc_alot_dummy();
//  Universe::heap()->collect();
//
// At command line specify the parameters: -XX:+FullGCALot -XX:FullGCALotStart=100000000


#define C2_BLOB_FIELD_DEFINE(name, type) \
  type OptoRuntime:: BLOB_FIELD_NAME(name)  = nullptr;
#define C2_STUB_FIELD_NAME(name) _ ## name ## _Java
#define C2_STUB_FIELD_DEFINE(name, f, t, r) \
  address OptoRuntime:: C2_STUB_FIELD_NAME(name) = nullptr;
#define C2_JVMTI_STUB_FIELD_DEFINE(name) \
  address OptoRuntime:: STUB_FIELD_NAME(name) = nullptr;
C2_STUBS_DO(C2_BLOB_FIELD_DEFINE, C2_STUB_FIELD_DEFINE, C2_JVMTI_STUB_FIELD_DEFINE)
#undef C2_BLOB_FIELD_DEFINE
#undef C2_STUB_FIELD_DEFINE
#undef C2_JVMTI_STUB_FIELD_DEFINE

#define C2_BLOB_NAME_DEFINE(name, type)  "C2 Runtime " # name "_blob",
#define C2_STUB_NAME_DEFINE(name, f, t, r)  "C2 Runtime " # name,
#define C2_JVMTI_STUB_NAME_DEFINE(name)  "C2 Runtime " # name,
const char* OptoRuntime::_stub_names[] = {
  C2_STUBS_DO(C2_BLOB_NAME_DEFINE, C2_STUB_NAME_DEFINE, C2_JVMTI_STUB_NAME_DEFINE)
};
#undef C2_BLOB_NAME_DEFINE
#undef C2_STUB_NAME_DEFINE
#undef C2_JVMTI_STUB_NAME_DEFINE

// This should be called in an assertion at the start of OptoRuntime routines
// which are entered from compiled code (all of them)
#ifdef ASSERT
static bool check_compiled_frame(JavaThread* thread) {
  assert(thread->last_frame().is_runtime_frame(), "cannot call runtime directly from compiled code");
  RegisterMap map(thread,
                  RegisterMap::UpdateMap::skip,
                  RegisterMap::ProcessFrames::include,
                  RegisterMap::WalkContinuation::skip);
  frame caller = thread->last_frame().sender(&map);
  assert(caller.is_compiled_frame(), "not being called from compiled like code");
  return true;
}
#endif // ASSERT

/*
#define gen(env, var, type_func_gen, c_func, fancy_jump, pass_tls, return_pc) \
  var = generate_stub(env, type_func_gen, CAST_FROM_FN_PTR(address, c_func), #var, fancy_jump, pass_tls, return_pc); \
  if (var == nullptr) { return false; }
*/

#define GEN_C2_BLOB(name, type)                    \
  BLOB_FIELD_NAME(name) =                       \
    generate_ ## name ## _blob();                  \
  if (BLOB_FIELD_NAME(name) == nullptr) { return false; }

// a few helper macros to conjure up generate_stub call arguments
#define C2_STUB_FIELD_NAME(name) _ ## name ## _Java
#define C2_STUB_TYPEFUNC(name) name ## _Type
#define C2_STUB_C_FUNC(name) CAST_FROM_FN_PTR(address, name ## _C)
#define C2_STUB_NAME(name) stub_name(OptoStubId::name ## _id)

// Almost all the C functions targeted from the generated stubs are
// implemented locally to OptoRuntime with names that can be generated
// from the stub name by appending suffix '_C'. However, in two cases
// a common target method also needs to be called from shared runtime
// stubs. In these two cases the opto stubs rely on method
// imlementations defined in class SharedRuntime. The following
// defines temporarily rebind the generated names to reference the
// relevant implementations.

#define GEN_C2_STUB(name, fancy_jump, pass_tls, pass_retpc  )         \
  C2_STUB_FIELD_NAME(name) =                                          \
    generate_stub(env,                                                  \
                  C2_STUB_TYPEFUNC(name),                             \
                  C2_STUB_C_FUNC(name),                               \
                  C2_STUB_NAME(name),                                 \
                  fancy_jump,                                           \
                  pass_tls,                                             \
                  pass_retpc);                                          \
  if (C2_STUB_FIELD_NAME(name) == nullptr) { return false; }          \

#define C2_JVMTI_STUB_C_FUNC(name) CAST_FROM_FN_PTR(address, SharedRuntime::name)

#define GEN_C2_JVMTI_STUB(name)                                       \
  STUB_FIELD_NAME(name) =                                               \
    generate_stub(env,                                                  \
                  notify_jvmti_vthread_Type,                            \
                  C2_JVMTI_STUB_C_FUNC(name),                         \
                  C2_STUB_NAME(name),                                 \
                  0,                                                    \
                  true,                                                 \
                  false);                                               \
  if (STUB_FIELD_NAME(name) == nullptr) { return false; }               \

bool OptoRuntime::generate(ciEnv* env) {

  C2_STUBS_DO(GEN_C2_BLOB, GEN_C2_STUB, GEN_C2_JVMTI_STUB)

  return true;
}

#undef GEN_C2_BLOB

#undef C2_STUB_FIELD_NAME
#undef C2_STUB_TYPEFUNC
#undef C2_STUB_C_FUNC
#undef C2_STUB_NAME
#undef GEN_C2_STUB

#undef C2_JVMTI_STUB_C_FUNC
#undef GEN_C2_JVMTI_STUB
// #undef gen

const TypeFunc* OptoRuntime::_new_instance_Type                   = nullptr;
const TypeFunc* OptoRuntime::_new_array_Type                      = nullptr;
const TypeFunc* OptoRuntime::_new_array_nozero_Type               = nullptr;
const TypeFunc* OptoRuntime::_multianewarray2_Type                = nullptr;
const TypeFunc* OptoRuntime::_multianewarray3_Type                = nullptr;
const TypeFunc* OptoRuntime::_multianewarray4_Type                = nullptr;
const TypeFunc* OptoRuntime::_multianewarray5_Type                = nullptr;
const TypeFunc* OptoRuntime::_multianewarrayN_Type                = nullptr;
const TypeFunc* OptoRuntime::_complete_monitor_enter_Type         = nullptr;
const TypeFunc* OptoRuntime::_complete_monitor_exit_Type          = nullptr;
const TypeFunc* OptoRuntime::_monitor_notify_Type                 = nullptr;
const TypeFunc* OptoRuntime::_uncommon_trap_Type                  = nullptr;
const TypeFunc* OptoRuntime::_athrow_Type                         = nullptr;
const TypeFunc* OptoRuntime::_rethrow_Type                        = nullptr;
const TypeFunc* OptoRuntime::_Math_D_D_Type                       = nullptr;
const TypeFunc* OptoRuntime::_Math_DD_D_Type                      = nullptr;
const TypeFunc* OptoRuntime::_modf_Type                           = nullptr;
const TypeFunc* OptoRuntime::_l2f_Type                            = nullptr;
const TypeFunc* OptoRuntime::_void_long_Type                      = nullptr;
const TypeFunc* OptoRuntime::_void_void_Type                      = nullptr;
const TypeFunc* OptoRuntime::_jfr_write_checkpoint_Type           = nullptr;
const TypeFunc* OptoRuntime::_flush_windows_Type                  = nullptr;
const TypeFunc* OptoRuntime::_fast_arraycopy_Type                 = nullptr;
const TypeFunc* OptoRuntime::_checkcast_arraycopy_Type            = nullptr;
const TypeFunc* OptoRuntime::_generic_arraycopy_Type              = nullptr;
const TypeFunc* OptoRuntime::_slow_arraycopy_Type                 = nullptr;
const TypeFunc* OptoRuntime::_unsafe_setmemory_Type               = nullptr;
const TypeFunc* OptoRuntime::_array_fill_Type                     = nullptr;
const TypeFunc* OptoRuntime::_array_sort_Type                     = nullptr;
const TypeFunc* OptoRuntime::_array_partition_Type                = nullptr;
const TypeFunc* OptoRuntime::_aescrypt_block_Type                 = nullptr;
const TypeFunc* OptoRuntime::_cipherBlockChaining_aescrypt_Type   = nullptr;
const TypeFunc* OptoRuntime::_electronicCodeBook_aescrypt_Type    = nullptr;
const TypeFunc* OptoRuntime::_counterMode_aescrypt_Type           = nullptr;
const TypeFunc* OptoRuntime::_galoisCounterMode_aescrypt_Type     = nullptr;
const TypeFunc* OptoRuntime::_digestBase_implCompress_with_sha3_Type      = nullptr;
const TypeFunc* OptoRuntime::_digestBase_implCompress_without_sha3_Type   = nullptr;
const TypeFunc* OptoRuntime::_digestBase_implCompressMB_with_sha3_Type    = nullptr;
const TypeFunc* OptoRuntime::_digestBase_implCompressMB_without_sha3_Type = nullptr;
const TypeFunc* OptoRuntime::_double_keccak_Type                  = nullptr;
const TypeFunc* OptoRuntime::_multiplyToLen_Type                  = nullptr;
const TypeFunc* OptoRuntime::_montgomeryMultiply_Type             = nullptr;
const TypeFunc* OptoRuntime::_montgomerySquare_Type               = nullptr;
const TypeFunc* OptoRuntime::_squareToLen_Type                    = nullptr;
const TypeFunc* OptoRuntime::_mulAdd_Type                         = nullptr;
const TypeFunc* OptoRuntime::_bigIntegerShift_Type                = nullptr;
const TypeFunc* OptoRuntime::_vectorizedMismatch_Type             = nullptr;
const TypeFunc* OptoRuntime::_ghash_processBlocks_Type            = nullptr;
const TypeFunc* OptoRuntime::_chacha20Block_Type                  = nullptr;
const TypeFunc* OptoRuntime::_kyberNtt_Type                       = nullptr;
const TypeFunc* OptoRuntime::_kyberInverseNtt_Type                = nullptr;
const TypeFunc* OptoRuntime::_kyberNttMult_Type                   = nullptr;
const TypeFunc* OptoRuntime::_kyberAddPoly_2_Type                 = nullptr;
const TypeFunc* OptoRuntime::_kyberAddPoly_3_Type                 = nullptr;
const TypeFunc* OptoRuntime::_kyber12To16_Type                    = nullptr;
const TypeFunc* OptoRuntime::_kyberBarrettReduce_Type             = nullptr;
const TypeFunc* OptoRuntime::_dilithiumAlmostNtt_Type             = nullptr;
const TypeFunc* OptoRuntime::_dilithiumAlmostInverseNtt_Type      = nullptr;
const TypeFunc* OptoRuntime::_dilithiumNttMult_Type               = nullptr;
const TypeFunc* OptoRuntime::_dilithiumMontMulByConstant_Type     = nullptr;
const TypeFunc* OptoRuntime::_dilithiumDecomposePoly_Type         = nullptr;
const TypeFunc* OptoRuntime::_base64_encodeBlock_Type             = nullptr;
const TypeFunc* OptoRuntime::_base64_decodeBlock_Type             = nullptr;
const TypeFunc* OptoRuntime::_string_IndexOf_Type                 = nullptr;
const TypeFunc* OptoRuntime::_poly1305_processBlocks_Type         = nullptr;
const TypeFunc* OptoRuntime::_intpoly_montgomeryMult_P256_Type    = nullptr;
const TypeFunc* OptoRuntime::_intpoly_assign_Type                 = nullptr;
const TypeFunc* OptoRuntime::_updateBytesCRC32_Type               = nullptr;
const TypeFunc* OptoRuntime::_updateBytesCRC32C_Type              = nullptr;
const TypeFunc* OptoRuntime::_updateBytesAdler32_Type             = nullptr;
const TypeFunc* OptoRuntime::_osr_end_Type                        = nullptr;
const TypeFunc* OptoRuntime::_register_finalizer_Type             = nullptr;
#if INCLUDE_JFR
const TypeFunc* OptoRuntime::_class_id_load_barrier_Type          = nullptr;
#endif // INCLUDE_JFR
#if INCLUDE_JVMTI
const TypeFunc* OptoRuntime::_notify_jvmti_vthread_Type           = nullptr;
#endif // INCLUDE_JVMTI
const TypeFunc* OptoRuntime::_dtrace_method_entry_exit_Type       = nullptr;
const TypeFunc* OptoRuntime::_dtrace_object_alloc_Type            = nullptr;

// Helper method to do generation of RunTimeStub's
address OptoRuntime::generate_stub(ciEnv* env,
                                   TypeFunc_generator gen, address C_function,
                                   const char *name, int is_fancy_jump,
                                   bool pass_tls,
                                   bool return_pc) {

  // Matching the default directive, we currently have no method to match.
  DirectiveSet* directive = DirectivesStack::getDefaultDirective(CompileBroker::compiler(CompLevel_full_optimization));
  CompilationMemoryStatisticMark cmsm(directive);
  ResourceMark rm;
  Compile C(env, gen, C_function, name, is_fancy_jump, pass_tls, return_pc, directive);
  DirectivesStack::release(directive);
  return  C.stub_entry_point();
}

const char* OptoRuntime::stub_name(address entry) {
#ifndef PRODUCT
  CodeBlob* cb = CodeCache::find_blob(entry);
  RuntimeStub* rs =(RuntimeStub *)cb;
  assert(rs != nullptr && rs->is_runtime_stub(), "not a runtime stub");
  return rs->name();
#else
  // Fast implementation for product mode (maybe it should be inlined too)
  return "runtime stub";
#endif
}

// local methods passed as arguments to stub generator that forward
// control to corresponding JRT methods of SharedRuntime

void OptoRuntime::slow_arraycopy_C(oopDesc* src,  jint src_pos,
                                   oopDesc* dest, jint dest_pos,
                                   jint length, JavaThread* thread) {
  SharedRuntime::slow_arraycopy_C(src,  src_pos, dest, dest_pos, length, thread);
}

void OptoRuntime::complete_monitor_locking_C(oopDesc* obj, BasicLock* lock, JavaThread* current) {
  SharedRuntime::complete_monitor_locking_C(obj, lock, current);
}


//=============================================================================
// Opto compiler runtime routines
//=============================================================================


//=============================allocation======================================
// We failed the fast-path allocation.  Now we need to do a scavenge or GC
// and try allocation again.

// object allocation
JRT_BLOCK_ENTRY(void, OptoRuntime::new_instance_C(Klass* klass, bool is_larval, JavaThread* current))
  JRT_BLOCK;
#ifndef PRODUCT
  SharedRuntime::_new_instance_ctr++;         // new instance requires GC
#endif
  assert(check_compiled_frame(current), "incorrect caller");

  // These checks are cheap to make and support reflective allocation.
  int lh = klass->layout_helper();
  if (Klass::layout_helper_needs_slow_path(lh) || !InstanceKlass::cast(klass)->is_initialized()) {
    Handle holder(current, klass->klass_holder()); // keep the klass alive
    klass->check_valid_for_instantiation(false, THREAD);
    if (!HAS_PENDING_EXCEPTION) {
      InstanceKlass::cast(klass)->initialize(THREAD);
    }
  }

  if (!HAS_PENDING_EXCEPTION) {
    // Scavenge and allocate an instance.
    Handle holder(current, klass->klass_holder()); // keep the klass alive
<<<<<<< HEAD
    instanceOop result = InstanceKlass::cast(klass)->allocate_instance(THREAD);
    if (is_larval) {
      // Check if this is a larval buffer allocation
      result->set_mark(result->mark().enter_larval_state());
    }
    current->set_vm_result(result);
=======
    oop result = InstanceKlass::cast(klass)->allocate_instance(THREAD);
    current->set_vm_result_oop(result);
>>>>>>> 953eef4f

    // Pass oops back through thread local storage.  Our apparent type to Java
    // is that we return an oop, but we can block on exit from this routine and
    // a GC can trash the oop in C's return register.  The generated stub will
    // fetch the oop from TLS after any possible GC.
  }

  deoptimize_caller_frame(current, HAS_PENDING_EXCEPTION);
  JRT_BLOCK_END;

  // inform GC that we won't do card marks for initializing writes.
  SharedRuntime::on_slowpath_allocation_exit(current);
JRT_END


// array allocation
JRT_BLOCK_ENTRY(void, OptoRuntime::new_array_C(Klass* array_type, int len, oopDesc* init_val, JavaThread* current))
  JRT_BLOCK;
#ifndef PRODUCT
  SharedRuntime::_new_array_ctr++;            // new array requires GC
#endif
  assert(check_compiled_frame(current), "incorrect caller");

  // Scavenge and allocate an instance.
  oop result;
  Handle h_init_val(current, init_val); // keep the init_val object alive

  if (array_type->is_flatArray_klass()) {
    Handle holder(current, array_type->klass_holder()); // keep the array klass alive
    FlatArrayKlass* fak = FlatArrayKlass::cast(array_type);
    InlineKlass* vk = fak->element_klass();
    result = oopFactory::new_flatArray(vk, len, fak->layout_kind(), THREAD);
    if (array_type->is_null_free_array_klass() && !h_init_val.is_null()) {
      // Null-free arrays need to be initialized
      for (int i = 0; i < len; i++) {
        vk->write_value_to_addr(h_init_val(), ((flatArrayOop)result)->value_at_addr(i, fak->layout_helper()), fak->layout_kind(), true, CHECK);
      }
    }
  } else if (array_type->is_typeArray_klass()) {
    // The oopFactory likes to work with the element type.
    // (We could bypass the oopFactory, since it doesn't add much value.)
    BasicType elem_type = TypeArrayKlass::cast(array_type)->element_type();
    result = oopFactory::new_typeArray(elem_type, len, THREAD);
  } else {
    Handle holder(current, array_type->klass_holder()); // keep the array klass alive
    ObjArrayKlass* array_klass = ObjArrayKlass::cast(array_type);
    result = array_klass->allocate(len, THREAD);
    if (array_type->is_null_free_array_klass() && !h_init_val.is_null()) {
      // Null-free arrays need to be initialized
      for (int i = 0; i < len; i++) {
        ((objArrayOop)result)->obj_at_put(i, h_init_val());
      }
    }
  }

  // Pass oops back through thread local storage.  Our apparent type to Java
  // is that we return an oop, but we can block on exit from this routine and
  // a GC can trash the oop in C's return register.  The generated stub will
  // fetch the oop from TLS after any possible GC.
  deoptimize_caller_frame(current, HAS_PENDING_EXCEPTION);
  current->set_vm_result_oop(result);
  JRT_BLOCK_END;

  // inform GC that we won't do card marks for initializing writes.
  SharedRuntime::on_slowpath_allocation_exit(current);
JRT_END

// array allocation without zeroing
JRT_BLOCK_ENTRY(void, OptoRuntime::new_array_nozero_C(Klass* array_type, int len, JavaThread* current))
  JRT_BLOCK;
#ifndef PRODUCT
  SharedRuntime::_new_array_ctr++;            // new array requires GC
#endif
  assert(check_compiled_frame(current), "incorrect caller");

  // Scavenge and allocate an instance.
  oop result;

  assert(array_type->is_typeArray_klass(), "should be called only for type array");
  // The oopFactory likes to work with the element type.
  BasicType elem_type = TypeArrayKlass::cast(array_type)->element_type();
  result = oopFactory::new_typeArray_nozero(elem_type, len, THREAD);

  // Pass oops back through thread local storage.  Our apparent type to Java
  // is that we return an oop, but we can block on exit from this routine and
  // a GC can trash the oop in C's return register.  The generated stub will
  // fetch the oop from TLS after any possible GC.
  deoptimize_caller_frame(current, HAS_PENDING_EXCEPTION);
  current->set_vm_result_oop(result);
  JRT_BLOCK_END;


  // inform GC that we won't do card marks for initializing writes.
  SharedRuntime::on_slowpath_allocation_exit(current);

  oop result = current->vm_result_oop();
  if ((len > 0) && (result != nullptr) &&
      is_deoptimized_caller_frame(current)) {
    // Zero array here if the caller is deoptimized.
    const size_t size = TypeArrayKlass::cast(array_type)->oop_size(result);
    BasicType elem_type = TypeArrayKlass::cast(array_type)->element_type();
    size_t hs_bytes = arrayOopDesc::base_offset_in_bytes(elem_type);
    assert(is_aligned(hs_bytes, BytesPerInt), "must be 4 byte aligned");
    HeapWord* obj = cast_from_oop<HeapWord*>(result);
    if (!is_aligned(hs_bytes, BytesPerLong)) {
      *reinterpret_cast<jint*>(reinterpret_cast<char*>(obj) + hs_bytes) = 0;
      hs_bytes += BytesPerInt;
    }

    // Optimized zeroing.
    assert(is_aligned(hs_bytes, BytesPerLong), "must be 8-byte aligned");
    const size_t aligned_hs = hs_bytes / BytesPerLong;
    Copy::fill_to_aligned_words(obj+aligned_hs, size-aligned_hs);
  }

JRT_END

// Note: multianewarray for one dimension is handled inline by GraphKit::new_array.

// multianewarray for 2 dimensions
JRT_ENTRY(void, OptoRuntime::multianewarray2_C(Klass* elem_type, int len1, int len2, JavaThread* current))
#ifndef PRODUCT
  SharedRuntime::_multi2_ctr++;                // multianewarray for 1 dimension
#endif
  assert(check_compiled_frame(current), "incorrect caller");
  assert(elem_type->is_klass(), "not a class");
  jint dims[2];
  dims[0] = len1;
  dims[1] = len2;
  Handle holder(current, elem_type->klass_holder()); // keep the klass alive
  oop obj = ArrayKlass::cast(elem_type)->multi_allocate(2, dims, THREAD);
  deoptimize_caller_frame(current, HAS_PENDING_EXCEPTION);
  current->set_vm_result_oop(obj);
JRT_END

// multianewarray for 3 dimensions
JRT_ENTRY(void, OptoRuntime::multianewarray3_C(Klass* elem_type, int len1, int len2, int len3, JavaThread* current))
#ifndef PRODUCT
  SharedRuntime::_multi3_ctr++;                // multianewarray for 1 dimension
#endif
  assert(check_compiled_frame(current), "incorrect caller");
  assert(elem_type->is_klass(), "not a class");
  jint dims[3];
  dims[0] = len1;
  dims[1] = len2;
  dims[2] = len3;
  Handle holder(current, elem_type->klass_holder()); // keep the klass alive
  oop obj = ArrayKlass::cast(elem_type)->multi_allocate(3, dims, THREAD);
  deoptimize_caller_frame(current, HAS_PENDING_EXCEPTION);
  current->set_vm_result_oop(obj);
JRT_END

// multianewarray for 4 dimensions
JRT_ENTRY(void, OptoRuntime::multianewarray4_C(Klass* elem_type, int len1, int len2, int len3, int len4, JavaThread* current))
#ifndef PRODUCT
  SharedRuntime::_multi4_ctr++;                // multianewarray for 1 dimension
#endif
  assert(check_compiled_frame(current), "incorrect caller");
  assert(elem_type->is_klass(), "not a class");
  jint dims[4];
  dims[0] = len1;
  dims[1] = len2;
  dims[2] = len3;
  dims[3] = len4;
  Handle holder(current, elem_type->klass_holder()); // keep the klass alive
  oop obj = ArrayKlass::cast(elem_type)->multi_allocate(4, dims, THREAD);
  deoptimize_caller_frame(current, HAS_PENDING_EXCEPTION);
  current->set_vm_result_oop(obj);
JRT_END

// multianewarray for 5 dimensions
JRT_ENTRY(void, OptoRuntime::multianewarray5_C(Klass* elem_type, int len1, int len2, int len3, int len4, int len5, JavaThread* current))
#ifndef PRODUCT
  SharedRuntime::_multi5_ctr++;                // multianewarray for 1 dimension
#endif
  assert(check_compiled_frame(current), "incorrect caller");
  assert(elem_type->is_klass(), "not a class");
  jint dims[5];
  dims[0] = len1;
  dims[1] = len2;
  dims[2] = len3;
  dims[3] = len4;
  dims[4] = len5;
  Handle holder(current, elem_type->klass_holder()); // keep the klass alive
  oop obj = ArrayKlass::cast(elem_type)->multi_allocate(5, dims, THREAD);
  deoptimize_caller_frame(current, HAS_PENDING_EXCEPTION);
  current->set_vm_result_oop(obj);
JRT_END

JRT_ENTRY(void, OptoRuntime::multianewarrayN_C(Klass* elem_type, arrayOopDesc* dims, JavaThread* current))
  assert(check_compiled_frame(current), "incorrect caller");
  assert(elem_type->is_klass(), "not a class");
  assert(oop(dims)->is_typeArray(), "not an array");

  ResourceMark rm;
  jint len = dims->length();
  assert(len > 0, "Dimensions array should contain data");
  jint *c_dims = NEW_RESOURCE_ARRAY(jint, len);
  ArrayAccess<>::arraycopy_to_native<>(dims, typeArrayOopDesc::element_offset<jint>(0),
                                       c_dims, len);

  Handle holder(current, elem_type->klass_holder()); // keep the klass alive
  oop obj = ArrayKlass::cast(elem_type)->multi_allocate(len, c_dims, THREAD);
  deoptimize_caller_frame(current, HAS_PENDING_EXCEPTION);
  current->set_vm_result_oop(obj);
JRT_END

JRT_BLOCK_ENTRY(void, OptoRuntime::monitor_notify_C(oopDesc* obj, JavaThread* current))

  // Very few notify/notifyAll operations find any threads on the waitset, so
  // the dominant fast-path is to simply return.
  // Relatedly, it's critical that notify/notifyAll be fast in order to
  // reduce lock hold times.
  if (!SafepointSynchronize::is_synchronizing()) {
    if (ObjectSynchronizer::quick_notify(obj, current, false)) {
      return;
    }
  }

  // This is the case the fast-path above isn't provisioned to handle.
  // The fast-path is designed to handle frequently arising cases in an efficient manner.
  // (The fast-path is just a degenerate variant of the slow-path).
  // Perform the dreaded state transition and pass control into the slow-path.
  JRT_BLOCK;
  Handle h_obj(current, obj);
  ObjectSynchronizer::notify(h_obj, CHECK);
  JRT_BLOCK_END;
JRT_END

JRT_BLOCK_ENTRY(void, OptoRuntime::monitor_notifyAll_C(oopDesc* obj, JavaThread* current))

  if (!SafepointSynchronize::is_synchronizing() ) {
    if (ObjectSynchronizer::quick_notify(obj, current, true)) {
      return;
    }
  }

  // This is the case the fast-path above isn't provisioned to handle.
  // The fast-path is designed to handle frequently arising cases in an efficient manner.
  // (The fast-path is just a degenerate variant of the slow-path).
  // Perform the dreaded state transition and pass control into the slow-path.
  JRT_BLOCK;
  Handle h_obj(current, obj);
  ObjectSynchronizer::notifyall(h_obj, CHECK);
  JRT_BLOCK_END;
JRT_END

static const TypeFunc* make_new_instance_Type() {
  // create input type (domain)
  const Type **fields = TypeTuple::fields(2);
  fields[TypeFunc::Parms+0] = TypeInstPtr::NOTNULL; // Klass to be allocated
  fields[TypeFunc::Parms+1] = TypeInt::BOOL;        // is_larval
  const TypeTuple *domain = TypeTuple::make(TypeFunc::Parms+2, fields);

  // create result type (range)
  fields = TypeTuple::fields(1);
  fields[TypeFunc::Parms+0] = TypeRawPtr::NOTNULL; // Returned oop

  const TypeTuple *range = TypeTuple::make(TypeFunc::Parms+1, fields);

  return TypeFunc::make(domain, range);
}

#if INCLUDE_JVMTI
static const TypeFunc* make_notify_jvmti_vthread_Type() {
  // create input type (domain)
  const Type **fields = TypeTuple::fields(2);
  fields[TypeFunc::Parms+0] = TypeInstPtr::NOTNULL; // VirtualThread oop
  fields[TypeFunc::Parms+1] = TypeInt::BOOL;        // jboolean
  const TypeTuple *domain = TypeTuple::make(TypeFunc::Parms+2,fields);

  // no result type needed
  fields = TypeTuple::fields(1);
  fields[TypeFunc::Parms+0] = nullptr; // void
  const TypeTuple* range = TypeTuple::make(TypeFunc::Parms, fields);

  return TypeFunc::make(domain,range);
}
#endif

static const TypeFunc* make_athrow_Type() {
  // create input type (domain)
  const Type **fields = TypeTuple::fields(1);
  fields[TypeFunc::Parms+0] = TypeInstPtr::NOTNULL; // Klass to be allocated
  const TypeTuple *domain = TypeTuple::make(TypeFunc::Parms+1, fields);

  // create result type (range)
  fields = TypeTuple::fields(0);

  const TypeTuple *range = TypeTuple::make(TypeFunc::Parms+0, fields);

  return TypeFunc::make(domain, range);
}

static const TypeFunc* make_new_array_Type() {
  // create input type (domain)
  const Type **fields = TypeTuple::fields(3);
  fields[TypeFunc::Parms+0] = TypeInstPtr::NOTNULL;   // element klass
  fields[TypeFunc::Parms+1] = TypeInt::INT;       // array size
  fields[TypeFunc::Parms+2] = TypeInstPtr::NOTNULL;       // init value
  const TypeTuple *domain = TypeTuple::make(TypeFunc::Parms+3, fields);

  // create result type (range)
  fields = TypeTuple::fields(1);
  fields[TypeFunc::Parms+0] = TypeRawPtr::NOTNULL; // Returned oop

  const TypeTuple *range = TypeTuple::make(TypeFunc::Parms+1, fields);

  return TypeFunc::make(domain, range);
}

static const TypeFunc* make_new_array_nozero_Type() {
  // create input type (domain)
  const Type **fields = TypeTuple::fields(2);
  fields[TypeFunc::Parms+0] = TypeInstPtr::NOTNULL;   // element klass
  fields[TypeFunc::Parms+1] = TypeInt::INT;       // array size
  const TypeTuple *domain = TypeTuple::make(TypeFunc::Parms+2, fields);

  // create result type (range)
  fields = TypeTuple::fields(1);
  fields[TypeFunc::Parms+0] = TypeRawPtr::NOTNULL; // Returned oop

  const TypeTuple *range = TypeTuple::make(TypeFunc::Parms+1, fields);

  return TypeFunc::make(domain, range);
}

const TypeFunc* OptoRuntime::multianewarray_Type(int ndim) {
  // create input type (domain)
  const int nargs = ndim + 1;
  const Type **fields = TypeTuple::fields(nargs);
  fields[TypeFunc::Parms+0] = TypeInstPtr::NOTNULL;   // element klass
  for( int i = 1; i < nargs; i++ )
    fields[TypeFunc::Parms + i] = TypeInt::INT;       // array size
  const TypeTuple *domain = TypeTuple::make(TypeFunc::Parms+nargs, fields);

  // create result type (range)
  fields = TypeTuple::fields(1);
  fields[TypeFunc::Parms+0] = TypeRawPtr::NOTNULL; // Returned oop
  const TypeTuple *range = TypeTuple::make(TypeFunc::Parms+1, fields);

  return TypeFunc::make(domain, range);
}

static const TypeFunc* make_multianewarrayN_Type() {
  // create input type (domain)
  const Type **fields = TypeTuple::fields(2);
  fields[TypeFunc::Parms+0] = TypeInstPtr::NOTNULL;   // element klass
  fields[TypeFunc::Parms+1] = TypeInstPtr::NOTNULL;   // array of dim sizes
  const TypeTuple *domain = TypeTuple::make(TypeFunc::Parms+2, fields);

  // create result type (range)
  fields = TypeTuple::fields(1);
  fields[TypeFunc::Parms+0] = TypeRawPtr::NOTNULL; // Returned oop
  const TypeTuple *range = TypeTuple::make(TypeFunc::Parms+1, fields);

  return TypeFunc::make(domain, range);
}

static const TypeFunc* make_uncommon_trap_Type() {
  // create input type (domain)
  const Type **fields = TypeTuple::fields(1);
  fields[TypeFunc::Parms+0] = TypeInt::INT; // trap_reason (deopt reason and action)
  const TypeTuple *domain = TypeTuple::make(TypeFunc::Parms+1, fields);

  // create result type (range)
  fields = TypeTuple::fields(0);
  const TypeTuple *range = TypeTuple::make(TypeFunc::Parms+0, fields);

  return TypeFunc::make(domain, range);
}

//-----------------------------------------------------------------------------
// Monitor Handling

static const TypeFunc* make_complete_monitor_enter_Type() {
  // create input type (domain)
  const Type **fields = TypeTuple::fields(2);
  fields[TypeFunc::Parms+0] = TypeInstPtr::NOTNULL;  // Object to be Locked
  fields[TypeFunc::Parms+1] = TypeRawPtr::BOTTOM;   // Address of stack location for lock
  const TypeTuple *domain = TypeTuple::make(TypeFunc::Parms+2,fields);

  // create result type (range)
  fields = TypeTuple::fields(0);

  const TypeTuple *range = TypeTuple::make(TypeFunc::Parms+0,fields);

  return TypeFunc::make(domain, range);
}

//-----------------------------------------------------------------------------

static const TypeFunc* make_complete_monitor_exit_Type() {
  // create input type (domain)
  const Type **fields = TypeTuple::fields(3);
  fields[TypeFunc::Parms+0] = TypeInstPtr::NOTNULL;  // Object to be Locked
  fields[TypeFunc::Parms+1] = TypeRawPtr::BOTTOM;    // Address of stack location for lock - BasicLock
  fields[TypeFunc::Parms+2] = TypeRawPtr::BOTTOM;    // Thread pointer (Self)
  const TypeTuple *domain = TypeTuple::make(TypeFunc::Parms+3, fields);

  // create result type (range)
  fields = TypeTuple::fields(0);

  const TypeTuple *range = TypeTuple::make(TypeFunc::Parms+0, fields);

  return TypeFunc::make(domain, range);
}

static const TypeFunc* make_monitor_notify_Type() {
  // create input type (domain)
  const Type **fields = TypeTuple::fields(1);
  fields[TypeFunc::Parms+0] = TypeInstPtr::NOTNULL;  // Object to be Locked
  const TypeTuple *domain = TypeTuple::make(TypeFunc::Parms+1, fields);

  // create result type (range)
  fields = TypeTuple::fields(0);
  const TypeTuple *range = TypeTuple::make(TypeFunc::Parms+0, fields);
  return TypeFunc::make(domain, range);
}

static const TypeFunc* make_flush_windows_Type() {
  // create input type (domain)
  const Type** fields = TypeTuple::fields(1);
  fields[TypeFunc::Parms+0] = nullptr; // void
  const TypeTuple *domain = TypeTuple::make(TypeFunc::Parms, fields);

  // create result type
  fields = TypeTuple::fields(1);
  fields[TypeFunc::Parms+0] = nullptr; // void
  const TypeTuple *range = TypeTuple::make(TypeFunc::Parms, fields);

  return TypeFunc::make(domain, range);
}

static const TypeFunc* make_l2f_Type() {
  // create input type (domain)
  const Type **fields = TypeTuple::fields(2);
  fields[TypeFunc::Parms+0] = TypeLong::LONG;
  fields[TypeFunc::Parms+1] = Type::HALF;
  const TypeTuple *domain = TypeTuple::make(TypeFunc::Parms+2, fields);

  // create result type (range)
  fields = TypeTuple::fields(1);
  fields[TypeFunc::Parms+0] = Type::FLOAT;
  const TypeTuple *range = TypeTuple::make(TypeFunc::Parms+1, fields);

  return TypeFunc::make(domain, range);
}

static const TypeFunc* make_modf_Type() {
  const Type **fields = TypeTuple::fields(2);
  fields[TypeFunc::Parms+0] = Type::FLOAT;
  fields[TypeFunc::Parms+1] = Type::FLOAT;
  const TypeTuple *domain = TypeTuple::make(TypeFunc::Parms+2, fields);

  // create result type (range)
  fields = TypeTuple::fields(1);
  fields[TypeFunc::Parms+0] = Type::FLOAT;

  const TypeTuple *range = TypeTuple::make(TypeFunc::Parms+1, fields);

  return TypeFunc::make(domain, range);
}

static const TypeFunc* make_Math_D_D_Type() {
  // create input type (domain)
  const Type **fields = TypeTuple::fields(2);
  // Symbol* name of class to be loaded
  fields[TypeFunc::Parms+0] = Type::DOUBLE;
  fields[TypeFunc::Parms+1] = Type::HALF;
  const TypeTuple *domain = TypeTuple::make(TypeFunc::Parms+2, fields);

  // create result type (range)
  fields = TypeTuple::fields(2);
  fields[TypeFunc::Parms+0] = Type::DOUBLE;
  fields[TypeFunc::Parms+1] = Type::HALF;
  const TypeTuple *range = TypeTuple::make(TypeFunc::Parms+2, fields);

  return TypeFunc::make(domain, range);
}

const TypeFunc* OptoRuntime::Math_Vector_Vector_Type(uint num_arg, const TypeVect* in_type, const TypeVect* out_type) {
  // create input type (domain)
  const Type **fields = TypeTuple::fields(num_arg);
  // Symbol* name of class to be loaded
  assert(num_arg > 0, "must have at least 1 input");
  for (uint i = 0; i < num_arg; i++) {
    fields[TypeFunc::Parms+i] = in_type;
  }
  const TypeTuple *domain = TypeTuple::make(TypeFunc::Parms+num_arg, fields);

  // create result type (range)
  const uint num_ret = 1;
  fields = TypeTuple::fields(num_ret);
  fields[TypeFunc::Parms+0] = out_type;
  const TypeTuple *range = TypeTuple::make(TypeFunc::Parms+num_ret, fields);

  return TypeFunc::make(domain, range);
}

static const TypeFunc* make_Math_DD_D_Type() {
  const Type **fields = TypeTuple::fields(4);
  fields[TypeFunc::Parms+0] = Type::DOUBLE;
  fields[TypeFunc::Parms+1] = Type::HALF;
  fields[TypeFunc::Parms+2] = Type::DOUBLE;
  fields[TypeFunc::Parms+3] = Type::HALF;
  const TypeTuple *domain = TypeTuple::make(TypeFunc::Parms+4, fields);

  // create result type (range)
  fields = TypeTuple::fields(2);
  fields[TypeFunc::Parms+0] = Type::DOUBLE;
  fields[TypeFunc::Parms+1] = Type::HALF;
  const TypeTuple *range = TypeTuple::make(TypeFunc::Parms+2, fields);

  return TypeFunc::make(domain, range);
}

//-------------- currentTimeMillis, currentTimeNanos, etc

static const TypeFunc* make_void_long_Type() {
  // create input type (domain)
  const Type **fields = TypeTuple::fields(0);
  const TypeTuple *domain = TypeTuple::make(TypeFunc::Parms+0, fields);

  // create result type (range)
  fields = TypeTuple::fields(2);
  fields[TypeFunc::Parms+0] = TypeLong::LONG;
  fields[TypeFunc::Parms+1] = Type::HALF;
  const TypeTuple *range = TypeTuple::make(TypeFunc::Parms+2, fields);

  return TypeFunc::make(domain, range);
}

static const TypeFunc* make_void_void_Type() {
  // create input type (domain)
  const Type **fields = TypeTuple::fields(0);
  const TypeTuple *domain = TypeTuple::make(TypeFunc::Parms+0, fields);

  // create result type (range)
  fields = TypeTuple::fields(0);
  const TypeTuple *range = TypeTuple::make(TypeFunc::Parms+0, fields);
  return TypeFunc::make(domain, range);
}

static const TypeFunc* make_jfr_write_checkpoint_Type() {
  // create input type (domain)
  const Type **fields = TypeTuple::fields(0);
  const TypeTuple *domain = TypeTuple::make(TypeFunc::Parms, fields);

  // create result type (range)
  fields = TypeTuple::fields(0);
  const TypeTuple *range = TypeTuple::make(TypeFunc::Parms, fields);
  return TypeFunc::make(domain, range);
}


// Takes as parameters:
// void *dest
// long size
// uchar byte

static const TypeFunc* make_setmemory_Type() {
  // create input type (domain)
  int argcnt = NOT_LP64(3) LP64_ONLY(4);
  const Type** fields = TypeTuple::fields(argcnt);
  int argp = TypeFunc::Parms;
  fields[argp++] = TypePtr::NOTNULL;        // dest
  fields[argp++] = TypeX_X;                 // size
  LP64_ONLY(fields[argp++] = Type::HALF);   // size
  fields[argp++] = TypeInt::UBYTE;          // bytevalue
  assert(argp == TypeFunc::Parms+argcnt, "correct decoding");
  const TypeTuple* domain = TypeTuple::make(TypeFunc::Parms+argcnt, fields);

  // no result type needed
  fields = TypeTuple::fields(1);
  fields[TypeFunc::Parms+0] = nullptr; // void
  const TypeTuple* range = TypeTuple::make(TypeFunc::Parms, fields);
  return TypeFunc::make(domain, range);
}

// arraycopy stub variations:
enum ArrayCopyType {
  ac_fast,                      // void(ptr, ptr, size_t)
  ac_checkcast,                 //  int(ptr, ptr, size_t, size_t, ptr)
  ac_slow,                      // void(ptr, int, ptr, int, int)
  ac_generic                    //  int(ptr, int, ptr, int, int)
};

static const TypeFunc* make_arraycopy_Type(ArrayCopyType act) {
  // create input type (domain)
  int num_args      = (act == ac_fast ? 3 : 5);
  int num_size_args = (act == ac_fast ? 1 : act == ac_checkcast ? 2 : 0);
  int argcnt = num_args;
  LP64_ONLY(argcnt += num_size_args); // halfwords for lengths
  const Type** fields = TypeTuple::fields(argcnt);
  int argp = TypeFunc::Parms;
  fields[argp++] = TypePtr::NOTNULL;    // src
  if (num_size_args == 0) {
    fields[argp++] = TypeInt::INT;      // src_pos
  }
  fields[argp++] = TypePtr::NOTNULL;    // dest
  if (num_size_args == 0) {
    fields[argp++] = TypeInt::INT;      // dest_pos
    fields[argp++] = TypeInt::INT;      // length
  }
  while (num_size_args-- > 0) {
    fields[argp++] = TypeX_X;               // size in whatevers (size_t)
    LP64_ONLY(fields[argp++] = Type::HALF); // other half of long length
  }
  if (act == ac_checkcast) {
    fields[argp++] = TypePtr::NOTNULL;  // super_klass
  }
  assert(argp == TypeFunc::Parms+argcnt, "correct decoding of act");
  const TypeTuple* domain = TypeTuple::make(TypeFunc::Parms+argcnt, fields);

  // create result type if needed
  int retcnt = (act == ac_checkcast || act == ac_generic ? 1 : 0);
  fields = TypeTuple::fields(1);
  if (retcnt == 0)
    fields[TypeFunc::Parms+0] = nullptr; // void
  else
    fields[TypeFunc::Parms+0] = TypeInt::INT; // status result, if needed
  const TypeTuple* range = TypeTuple::make(TypeFunc::Parms+retcnt, fields);
  return TypeFunc::make(domain, range);
}

static const TypeFunc* make_array_fill_Type() {
  const Type** fields;
  int argp = TypeFunc::Parms;
  // create input type (domain): pointer, int, size_t
  fields = TypeTuple::fields(3 LP64_ONLY( + 1));
  fields[argp++] = TypePtr::NOTNULL;
  fields[argp++] = TypeInt::INT;
  fields[argp++] = TypeX_X;               // size in whatevers (size_t)
  LP64_ONLY(fields[argp++] = Type::HALF); // other half of long length
  const TypeTuple *domain = TypeTuple::make(argp, fields);

  // create result type
  fields = TypeTuple::fields(1);
  fields[TypeFunc::Parms+0] = nullptr; // void
  const TypeTuple *range = TypeTuple::make(TypeFunc::Parms, fields);

  return TypeFunc::make(domain, range);
}

static const TypeFunc* make_array_partition_Type() {
  // create input type (domain)
  int num_args = 7;
  int argcnt = num_args;
  const Type** fields = TypeTuple::fields(argcnt);
  int argp = TypeFunc::Parms;
  fields[argp++] = TypePtr::NOTNULL;  // array
  fields[argp++] = TypeInt::INT;      // element type
  fields[argp++] = TypeInt::INT;      // low
  fields[argp++] = TypeInt::INT;      // end
  fields[argp++] = TypePtr::NOTNULL;  // pivot_indices (int array)
  fields[argp++] = TypeInt::INT;      // indexPivot1
  fields[argp++] = TypeInt::INT;      // indexPivot2
  assert(argp == TypeFunc::Parms+argcnt, "correct decoding");
  const TypeTuple* domain = TypeTuple::make(TypeFunc::Parms+argcnt, fields);

  // no result type needed
  fields = TypeTuple::fields(1);
  fields[TypeFunc::Parms+0] = nullptr; // void
  const TypeTuple* range = TypeTuple::make(TypeFunc::Parms, fields);
  return TypeFunc::make(domain, range);
}

static const TypeFunc* make_array_sort_Type() {
  // create input type (domain)
  int num_args      = 4;
  int argcnt = num_args;
  const Type** fields = TypeTuple::fields(argcnt);
  int argp = TypeFunc::Parms;
  fields[argp++] = TypePtr::NOTNULL;    // array
  fields[argp++] = TypeInt::INT;    // element type
  fields[argp++] = TypeInt::INT;    // fromIndex
  fields[argp++] = TypeInt::INT;    // toIndex
  assert(argp == TypeFunc::Parms+argcnt, "correct decoding");
  const TypeTuple* domain = TypeTuple::make(TypeFunc::Parms+argcnt, fields);

  // no result type needed
  fields = TypeTuple::fields(1);
  fields[TypeFunc::Parms+0] = nullptr; // void
  const TypeTuple* range = TypeTuple::make(TypeFunc::Parms, fields);
  return TypeFunc::make(domain, range);
}

static const TypeFunc* make_aescrypt_block_Type() {
  // create input type (domain)
  int num_args      = 3;
  int argcnt = num_args;
  const Type** fields = TypeTuple::fields(argcnt);
  int argp = TypeFunc::Parms;
  fields[argp++] = TypePtr::NOTNULL;    // src
  fields[argp++] = TypePtr::NOTNULL;    // dest
  fields[argp++] = TypePtr::NOTNULL;    // k array
  assert(argp == TypeFunc::Parms+argcnt, "correct decoding");
  const TypeTuple* domain = TypeTuple::make(TypeFunc::Parms+argcnt, fields);

  // no result type needed
  fields = TypeTuple::fields(1);
  fields[TypeFunc::Parms+0] = nullptr; // void
  const TypeTuple* range = TypeTuple::make(TypeFunc::Parms, fields);
  return TypeFunc::make(domain, range);
}

static const TypeFunc* make_updateBytesCRC32_Type() {
  // create input type (domain)
  int num_args      = 3;
  int argcnt = num_args;
  const Type** fields = TypeTuple::fields(argcnt);
  int argp = TypeFunc::Parms;
  fields[argp++] = TypeInt::INT;        // crc
  fields[argp++] = TypePtr::NOTNULL;    // src
  fields[argp++] = TypeInt::INT;        // len
  assert(argp == TypeFunc::Parms+argcnt, "correct decoding");
  const TypeTuple* domain = TypeTuple::make(TypeFunc::Parms+argcnt, fields);

  // result type needed
  fields = TypeTuple::fields(1);
  fields[TypeFunc::Parms+0] = TypeInt::INT; // crc result
  const TypeTuple* range = TypeTuple::make(TypeFunc::Parms+1, fields);
  return TypeFunc::make(domain, range);
}

static const TypeFunc* make_updateBytesCRC32C_Type() {
  // create input type (domain)
  int num_args      = 4;
  int argcnt = num_args;
  const Type** fields = TypeTuple::fields(argcnt);
  int argp = TypeFunc::Parms;
  fields[argp++] = TypeInt::INT;        // crc
  fields[argp++] = TypePtr::NOTNULL;    // buf
  fields[argp++] = TypeInt::INT;        // len
  fields[argp++] = TypePtr::NOTNULL;    // table
  assert(argp == TypeFunc::Parms+argcnt, "correct decoding");
  const TypeTuple* domain = TypeTuple::make(TypeFunc::Parms+argcnt, fields);

  // result type needed
  fields = TypeTuple::fields(1);
  fields[TypeFunc::Parms+0] = TypeInt::INT; // crc result
  const TypeTuple* range = TypeTuple::make(TypeFunc::Parms+1, fields);
  return TypeFunc::make(domain, range);
}

static const TypeFunc* make_updateBytesAdler32_Type() {
  // create input type (domain)
  int num_args      = 3;
  int argcnt = num_args;
  const Type** fields = TypeTuple::fields(argcnt);
  int argp = TypeFunc::Parms;
  fields[argp++] = TypeInt::INT;        // crc
  fields[argp++] = TypePtr::NOTNULL;    // src + offset
  fields[argp++] = TypeInt::INT;        // len
  assert(argp == TypeFunc::Parms+argcnt, "correct decoding");
  const TypeTuple* domain = TypeTuple::make(TypeFunc::Parms+argcnt, fields);

  // result type needed
  fields = TypeTuple::fields(1);
  fields[TypeFunc::Parms+0] = TypeInt::INT; // crc result
  const TypeTuple* range = TypeTuple::make(TypeFunc::Parms+1, fields);
  return TypeFunc::make(domain, range);
}

static const TypeFunc* make_cipherBlockChaining_aescrypt_Type() {
  // create input type (domain)
  int num_args      = 5;
  int argcnt = num_args;
  const Type** fields = TypeTuple::fields(argcnt);
  int argp = TypeFunc::Parms;
  fields[argp++] = TypePtr::NOTNULL;    // src
  fields[argp++] = TypePtr::NOTNULL;    // dest
  fields[argp++] = TypePtr::NOTNULL;    // k array
  fields[argp++] = TypePtr::NOTNULL;    // r array
  fields[argp++] = TypeInt::INT;        // src len
  assert(argp == TypeFunc::Parms+argcnt, "correct decoding");
  const TypeTuple* domain = TypeTuple::make(TypeFunc::Parms+argcnt, fields);

  // returning cipher len (int)
  fields = TypeTuple::fields(1);
  fields[TypeFunc::Parms+0] = TypeInt::INT;
  const TypeTuple* range = TypeTuple::make(TypeFunc::Parms+1, fields);
  return TypeFunc::make(domain, range);
}

static const TypeFunc* make_electronicCodeBook_aescrypt_Type() {
  // create input type (domain)
  int num_args = 4;
  int argcnt = num_args;
  const Type** fields = TypeTuple::fields(argcnt);
  int argp = TypeFunc::Parms;
  fields[argp++] = TypePtr::NOTNULL;    // src
  fields[argp++] = TypePtr::NOTNULL;    // dest
  fields[argp++] = TypePtr::NOTNULL;    // k array
  fields[argp++] = TypeInt::INT;        // src len
  assert(argp == TypeFunc::Parms + argcnt, "correct decoding");
  const TypeTuple* domain = TypeTuple::make(TypeFunc::Parms + argcnt, fields);

  // returning cipher len (int)
  fields = TypeTuple::fields(1);
  fields[TypeFunc::Parms + 0] = TypeInt::INT;
  const TypeTuple* range = TypeTuple::make(TypeFunc::Parms + 1, fields);
  return TypeFunc::make(domain, range);
}

static const TypeFunc* make_counterMode_aescrypt_Type() {
  // create input type (domain)
  int num_args = 7;
  int argcnt = num_args;
  const Type** fields = TypeTuple::fields(argcnt);
  int argp = TypeFunc::Parms;
  fields[argp++] = TypePtr::NOTNULL; // src
  fields[argp++] = TypePtr::NOTNULL; // dest
  fields[argp++] = TypePtr::NOTNULL; // k array
  fields[argp++] = TypePtr::NOTNULL; // counter array
  fields[argp++] = TypeInt::INT; // src len
  fields[argp++] = TypePtr::NOTNULL; // saved_encCounter
  fields[argp++] = TypePtr::NOTNULL; // saved used addr
  assert(argp == TypeFunc::Parms + argcnt, "correct decoding");
  const TypeTuple* domain = TypeTuple::make(TypeFunc::Parms + argcnt, fields);
  // returning cipher len (int)
  fields = TypeTuple::fields(1);
  fields[TypeFunc::Parms + 0] = TypeInt::INT;
  const TypeTuple* range = TypeTuple::make(TypeFunc::Parms + 1, fields);
  return TypeFunc::make(domain, range);
}

static const TypeFunc* make_galoisCounterMode_aescrypt_Type() {
  // create input type (domain)
  int num_args = 8;
  int argcnt = num_args;
  const Type** fields = TypeTuple::fields(argcnt);
  int argp = TypeFunc::Parms;
  fields[argp++] = TypePtr::NOTNULL; // byte[] in + inOfs
  fields[argp++] = TypeInt::INT;     // int len
  fields[argp++] = TypePtr::NOTNULL; // byte[] ct + ctOfs
  fields[argp++] = TypePtr::NOTNULL; // byte[] out + outOfs
  fields[argp++] = TypePtr::NOTNULL; // byte[] key from AESCrypt obj
  fields[argp++] = TypePtr::NOTNULL; // long[] state from GHASH obj
  fields[argp++] = TypePtr::NOTNULL; // long[] subkeyHtbl from GHASH obj
  fields[argp++] = TypePtr::NOTNULL; // byte[] counter from GCTR obj

  assert(argp == TypeFunc::Parms + argcnt, "correct decoding");
  const TypeTuple* domain = TypeTuple::make(TypeFunc::Parms + argcnt, fields);
  // returning cipher len (int)
  fields = TypeTuple::fields(1);
  fields[TypeFunc::Parms + 0] = TypeInt::INT;
  const TypeTuple* range = TypeTuple::make(TypeFunc::Parms + 1, fields);
  return TypeFunc::make(domain, range);
}

static const TypeFunc* make_digestBase_implCompress_Type(bool is_sha3) {
  // create input type (domain)
  int num_args = is_sha3 ? 3 : 2;
  int argcnt = num_args;
  const Type** fields = TypeTuple::fields(argcnt);
  int argp = TypeFunc::Parms;
  fields[argp++] = TypePtr::NOTNULL; // buf
  fields[argp++] = TypePtr::NOTNULL; // state
  if (is_sha3) fields[argp++] = TypeInt::INT; // block_size
  assert(argp == TypeFunc::Parms+argcnt, "correct decoding");
  const TypeTuple* domain = TypeTuple::make(TypeFunc::Parms+argcnt, fields);

  // no result type needed
  fields = TypeTuple::fields(1);
  fields[TypeFunc::Parms+0] = nullptr; // void
  const TypeTuple* range = TypeTuple::make(TypeFunc::Parms, fields);
  return TypeFunc::make(domain, range);
}

/*
 * int implCompressMultiBlock(byte[] b, int ofs, int limit)
 */
static const TypeFunc* make_digestBase_implCompressMB_Type(bool is_sha3) {
  // create input type (domain)
  int num_args = is_sha3 ? 5 : 4;
  int argcnt = num_args;
  const Type** fields = TypeTuple::fields(argcnt);
  int argp = TypeFunc::Parms;
  fields[argp++] = TypePtr::NOTNULL; // buf
  fields[argp++] = TypePtr::NOTNULL; // state
  if (is_sha3) fields[argp++] = TypeInt::INT; // block_size
  fields[argp++] = TypeInt::INT;     // ofs
  fields[argp++] = TypeInt::INT;     // limit
  assert(argp == TypeFunc::Parms+argcnt, "correct decoding");
  const TypeTuple* domain = TypeTuple::make(TypeFunc::Parms+argcnt, fields);

  // returning ofs (int)
  fields = TypeTuple::fields(1);
  fields[TypeFunc::Parms+0] = TypeInt::INT; // ofs
  const TypeTuple* range = TypeTuple::make(TypeFunc::Parms+1, fields);
  return TypeFunc::make(domain, range);
}

// SHAKE128Parallel doubleKeccak function
static const TypeFunc* make_double_keccak_Type() {
    int argcnt = 2;

    const Type** fields = TypeTuple::fields(argcnt);
    int argp = TypeFunc::Parms;
    fields[argp++] = TypePtr::NOTNULL;      // status0
    fields[argp++] = TypePtr::NOTNULL;      // status1

    assert(argp == TypeFunc::Parms + argcnt, "correct decoding");
    const TypeTuple* domain = TypeTuple::make(TypeFunc::Parms + argcnt, fields);

    // result type needed
    fields = TypeTuple::fields(1);
    fields[TypeFunc::Parms + 0] = TypeInt::INT;
    const TypeTuple* range = TypeTuple::make(TypeFunc::Parms + 1, fields);
    return TypeFunc::make(domain, range);
}

static const TypeFunc* make_multiplyToLen_Type() {
  // create input type (domain)
  int num_args      = 5;
  int argcnt = num_args;
  const Type** fields = TypeTuple::fields(argcnt);
  int argp = TypeFunc::Parms;
  fields[argp++] = TypePtr::NOTNULL;    // x
  fields[argp++] = TypeInt::INT;        // xlen
  fields[argp++] = TypePtr::NOTNULL;    // y
  fields[argp++] = TypeInt::INT;        // ylen
  fields[argp++] = TypePtr::NOTNULL;    // z
  assert(argp == TypeFunc::Parms+argcnt, "correct decoding");
  const TypeTuple* domain = TypeTuple::make(TypeFunc::Parms+argcnt, fields);

  // no result type needed
  fields = TypeTuple::fields(1);
  fields[TypeFunc::Parms+0] = nullptr;
  const TypeTuple* range = TypeTuple::make(TypeFunc::Parms, fields);
  return TypeFunc::make(domain, range);
}

static const TypeFunc* make_squareToLen_Type() {
  // create input type (domain)
  int num_args      = 4;
  int argcnt = num_args;
  const Type** fields = TypeTuple::fields(argcnt);
  int argp = TypeFunc::Parms;
  fields[argp++] = TypePtr::NOTNULL;    // x
  fields[argp++] = TypeInt::INT;        // len
  fields[argp++] = TypePtr::NOTNULL;    // z
  fields[argp++] = TypeInt::INT;        // zlen
  assert(argp == TypeFunc::Parms+argcnt, "correct decoding");
  const TypeTuple* domain = TypeTuple::make(TypeFunc::Parms+argcnt, fields);

  // no result type needed
  fields = TypeTuple::fields(1);
  fields[TypeFunc::Parms+0] = nullptr;
  const TypeTuple* range = TypeTuple::make(TypeFunc::Parms, fields);
  return TypeFunc::make(domain, range);
}

static const TypeFunc* make_mulAdd_Type() {
  // create input type (domain)
  int num_args      = 5;
  int argcnt = num_args;
  const Type** fields = TypeTuple::fields(argcnt);
  int argp = TypeFunc::Parms;
  fields[argp++] = TypePtr::NOTNULL;    // out
  fields[argp++] = TypePtr::NOTNULL;    // in
  fields[argp++] = TypeInt::INT;        // offset
  fields[argp++] = TypeInt::INT;        // len
  fields[argp++] = TypeInt::INT;        // k
  assert(argp == TypeFunc::Parms+argcnt, "correct decoding");
  const TypeTuple* domain = TypeTuple::make(TypeFunc::Parms+argcnt, fields);

  // returning carry (int)
  fields = TypeTuple::fields(1);
  fields[TypeFunc::Parms+0] = TypeInt::INT;
  const TypeTuple* range = TypeTuple::make(TypeFunc::Parms+1, fields);
  return TypeFunc::make(domain, range);
}

static const TypeFunc* make_montgomeryMultiply_Type() {
  // create input type (domain)
  int num_args      = 7;
  int argcnt = num_args;
  const Type** fields = TypeTuple::fields(argcnt);
  int argp = TypeFunc::Parms;
  fields[argp++] = TypePtr::NOTNULL;    // a
  fields[argp++] = TypePtr::NOTNULL;    // b
  fields[argp++] = TypePtr::NOTNULL;    // n
  fields[argp++] = TypeInt::INT;        // len
  fields[argp++] = TypeLong::LONG;      // inv
  fields[argp++] = Type::HALF;
  fields[argp++] = TypePtr::NOTNULL;    // result
  assert(argp == TypeFunc::Parms+argcnt, "correct decoding");
  const TypeTuple* domain = TypeTuple::make(TypeFunc::Parms+argcnt, fields);

  // result type needed
  fields = TypeTuple::fields(1);
  fields[TypeFunc::Parms+0] = TypePtr::NOTNULL;

  const TypeTuple* range = TypeTuple::make(TypeFunc::Parms, fields);
  return TypeFunc::make(domain, range);
}

static const TypeFunc* make_montgomerySquare_Type() {
  // create input type (domain)
  int num_args      = 6;
  int argcnt = num_args;
  const Type** fields = TypeTuple::fields(argcnt);
  int argp = TypeFunc::Parms;
  fields[argp++] = TypePtr::NOTNULL;    // a
  fields[argp++] = TypePtr::NOTNULL;    // n
  fields[argp++] = TypeInt::INT;        // len
  fields[argp++] = TypeLong::LONG;      // inv
  fields[argp++] = Type::HALF;
  fields[argp++] = TypePtr::NOTNULL;    // result
  assert(argp == TypeFunc::Parms+argcnt, "correct decoding");
  const TypeTuple* domain = TypeTuple::make(TypeFunc::Parms+argcnt, fields);

  // result type needed
  fields = TypeTuple::fields(1);
  fields[TypeFunc::Parms+0] = TypePtr::NOTNULL;

  const TypeTuple* range = TypeTuple::make(TypeFunc::Parms, fields);
  return TypeFunc::make(domain, range);
}

static const TypeFunc* make_bigIntegerShift_Type() {
  int argcnt = 5;
  const Type** fields = TypeTuple::fields(argcnt);
  int argp = TypeFunc::Parms;
  fields[argp++] = TypePtr::NOTNULL;    // newArr
  fields[argp++] = TypePtr::NOTNULL;    // oldArr
  fields[argp++] = TypeInt::INT;        // newIdx
  fields[argp++] = TypeInt::INT;        // shiftCount
  fields[argp++] = TypeInt::INT;        // numIter
  assert(argp == TypeFunc::Parms + argcnt, "correct decoding");
  const TypeTuple* domain = TypeTuple::make(TypeFunc::Parms + argcnt, fields);

  // no result type needed
  fields = TypeTuple::fields(1);
  fields[TypeFunc::Parms + 0] = nullptr;
  const TypeTuple* range = TypeTuple::make(TypeFunc::Parms, fields);
  return TypeFunc::make(domain, range);
}

static const TypeFunc* make_vectorizedMismatch_Type() {
  // create input type (domain)
  int num_args = 4;
  int argcnt = num_args;
  const Type** fields = TypeTuple::fields(argcnt);
  int argp = TypeFunc::Parms;
  fields[argp++] = TypePtr::NOTNULL;    // obja
  fields[argp++] = TypePtr::NOTNULL;    // objb
  fields[argp++] = TypeInt::INT;        // length, number of elements
  fields[argp++] = TypeInt::INT;        // log2scale, element size
  assert(argp == TypeFunc::Parms + argcnt, "correct decoding");
  const TypeTuple* domain = TypeTuple::make(TypeFunc::Parms + argcnt, fields);

  //return mismatch index (int)
  fields = TypeTuple::fields(1);
  fields[TypeFunc::Parms + 0] = TypeInt::INT;
  const TypeTuple* range = TypeTuple::make(TypeFunc::Parms + 1, fields);
  return TypeFunc::make(domain, range);
}

static const TypeFunc* make_ghash_processBlocks_Type() {
  int argcnt = 4;

  const Type** fields = TypeTuple::fields(argcnt);
  int argp = TypeFunc::Parms;
  fields[argp++] = TypePtr::NOTNULL;    // state
  fields[argp++] = TypePtr::NOTNULL;    // subkeyH
  fields[argp++] = TypePtr::NOTNULL;    // data
  fields[argp++] = TypeInt::INT;        // blocks
  assert(argp == TypeFunc::Parms+argcnt, "correct decoding");
  const TypeTuple* domain = TypeTuple::make(TypeFunc::Parms+argcnt, fields);

  // result type needed
  fields = TypeTuple::fields(1);
  fields[TypeFunc::Parms+0] = nullptr; // void
  const TypeTuple* range = TypeTuple::make(TypeFunc::Parms, fields);
  return TypeFunc::make(domain, range);
}

static const TypeFunc* make_chacha20Block_Type() {
  int argcnt = 2;

  const Type** fields = TypeTuple::fields(argcnt);
  int argp = TypeFunc::Parms;
  fields[argp++] = TypePtr::NOTNULL;      // state
  fields[argp++] = TypePtr::NOTNULL;      // result

  assert(argp == TypeFunc::Parms + argcnt, "correct decoding");
  const TypeTuple* domain = TypeTuple::make(TypeFunc::Parms + argcnt, fields);

  // result type needed
  fields = TypeTuple::fields(1);
  fields[TypeFunc::Parms + 0] = TypeInt::INT;     // key stream outlen as int
  const TypeTuple* range = TypeTuple::make(TypeFunc::Parms + 1, fields);
  return TypeFunc::make(domain, range);
}

// Kyber NTT function
static const TypeFunc* make_kyberNtt_Type() {
    int argcnt = 2;

    const Type** fields = TypeTuple::fields(argcnt);
    int argp = TypeFunc::Parms;
    fields[argp++] = TypePtr::NOTNULL;      // coeffs
    fields[argp++] = TypePtr::NOTNULL;      // NTT zetas

    assert(argp == TypeFunc::Parms + argcnt, "correct decoding");
    const TypeTuple* domain = TypeTuple::make(TypeFunc::Parms + argcnt, fields);

    // result type needed
    fields = TypeTuple::fields(1);
    fields[TypeFunc::Parms + 0] = TypeInt::INT;
    const TypeTuple* range = TypeTuple::make(TypeFunc::Parms + 1, fields);
    return TypeFunc::make(domain, range);
}

// Kyber inverse NTT function
static const TypeFunc* make_kyberInverseNtt_Type() {
    int argcnt = 2;

    const Type** fields = TypeTuple::fields(argcnt);
    int argp = TypeFunc::Parms;
    fields[argp++] = TypePtr::NOTNULL;      // coeffs
    fields[argp++] = TypePtr::NOTNULL;      // inverse NTT zetas

    assert(argp == TypeFunc::Parms + argcnt, "correct decoding");
    const TypeTuple* domain = TypeTuple::make(TypeFunc::Parms + argcnt, fields);

    // result type needed
    fields = TypeTuple::fields(1);
    fields[TypeFunc::Parms + 0] = TypeInt::INT;
    const TypeTuple* range = TypeTuple::make(TypeFunc::Parms + 1, fields);
    return TypeFunc::make(domain, range);
}

// Kyber NTT multiply function
static const TypeFunc* make_kyberNttMult_Type() {
    int argcnt = 4;

    const Type** fields = TypeTuple::fields(argcnt);
    int argp = TypeFunc::Parms;
    fields[argp++] = TypePtr::NOTNULL;      // result
    fields[argp++] = TypePtr::NOTNULL;      // ntta
    fields[argp++] = TypePtr::NOTNULL;      // nttb
    fields[argp++] = TypePtr::NOTNULL;      // NTT multiply zetas

    assert(argp == TypeFunc::Parms + argcnt, "correct decoding");
    const TypeTuple* domain = TypeTuple::make(TypeFunc::Parms + argcnt, fields);

    // result type needed
    fields = TypeTuple::fields(1);
    fields[TypeFunc::Parms + 0] = TypeInt::INT;
    const TypeTuple* range = TypeTuple::make(TypeFunc::Parms + 1, fields);
    return TypeFunc::make(domain, range);
}
// Kyber add 2 polynomials function
static const TypeFunc* make_kyberAddPoly_2_Type() {
    int argcnt = 3;

    const Type** fields = TypeTuple::fields(argcnt);
    int argp = TypeFunc::Parms;
    fields[argp++] = TypePtr::NOTNULL;      // result
    fields[argp++] = TypePtr::NOTNULL;      // a
    fields[argp++] = TypePtr::NOTNULL;      // b

    assert(argp == TypeFunc::Parms + argcnt, "correct decoding");
    const TypeTuple* domain = TypeTuple::make(TypeFunc::Parms + argcnt, fields);

    // result type needed
    fields = TypeTuple::fields(1);
    fields[TypeFunc::Parms + 0] = TypeInt::INT;
    const TypeTuple* range = TypeTuple::make(TypeFunc::Parms + 1, fields);
    return TypeFunc::make(domain, range);
}


// Kyber add 3 polynomials function
static const TypeFunc* make_kyberAddPoly_3_Type() {
    int argcnt = 4;

    const Type** fields = TypeTuple::fields(argcnt);
    int argp = TypeFunc::Parms;
    fields[argp++] = TypePtr::NOTNULL;      // result
    fields[argp++] = TypePtr::NOTNULL;      // a
    fields[argp++] = TypePtr::NOTNULL;      // b
    fields[argp++] = TypePtr::NOTNULL;      // c

    assert(argp == TypeFunc::Parms + argcnt, "correct decoding");
    const TypeTuple* domain = TypeTuple::make(TypeFunc::Parms + argcnt, fields);

    // result type needed
    fields = TypeTuple::fields(1);
    fields[TypeFunc::Parms + 0] = TypeInt::INT;
    const TypeTuple* range = TypeTuple::make(TypeFunc::Parms + 1, fields);
    return TypeFunc::make(domain, range);
}


// Kyber XOF output parsing into polynomial coefficients candidates
// or decompress(12,...) function
static const TypeFunc* make_kyber12To16_Type() {
    int argcnt = 4;

    const Type** fields = TypeTuple::fields(argcnt);
    int argp = TypeFunc::Parms;
    fields[argp++] = TypePtr::NOTNULL;      // condensed
    fields[argp++] = TypeInt::INT;          // condensedOffs
    fields[argp++] = TypePtr::NOTNULL;      // parsed
    fields[argp++] = TypeInt::INT;          // parsedLength

    assert(argp == TypeFunc::Parms + argcnt, "correct decoding");
    const TypeTuple* domain = TypeTuple::make(TypeFunc::Parms + argcnt, fields);

    // result type needed
    fields = TypeTuple::fields(1);
    fields[TypeFunc::Parms + 0] = TypeInt::INT;
    const TypeTuple* range = TypeTuple::make(TypeFunc::Parms + 1, fields);
    return TypeFunc::make(domain, range);
}

// Kyber Barrett reduce function
static const TypeFunc* make_kyberBarrettReduce_Type() {
    int argcnt = 1;

    const Type** fields = TypeTuple::fields(argcnt);
    int argp = TypeFunc::Parms;
    fields[argp++] = TypePtr::NOTNULL;      // coeffs
    assert(argp == TypeFunc::Parms + argcnt, "correct decoding");
    const TypeTuple* domain = TypeTuple::make(TypeFunc::Parms + argcnt, fields);

    // result type needed
    fields = TypeTuple::fields(1);
    fields[TypeFunc::Parms + 0] = TypeInt::INT;
    const TypeTuple* range = TypeTuple::make(TypeFunc::Parms + 1, fields);
    return TypeFunc::make(domain, range);
}

// Dilithium NTT function except for the final "normalization" to |coeff| < Q
static const TypeFunc* make_dilithiumAlmostNtt_Type() {
    int argcnt = 2;

    const Type** fields = TypeTuple::fields(argcnt);
    int argp = TypeFunc::Parms;
    fields[argp++] = TypePtr::NOTNULL;      // coeffs
    fields[argp++] = TypePtr::NOTNULL;      // NTT zetas

    assert(argp == TypeFunc::Parms + argcnt, "correct decoding");
    const TypeTuple* domain = TypeTuple::make(TypeFunc::Parms + argcnt, fields);

    // result type needed
    fields = TypeTuple::fields(1);
    fields[TypeFunc::Parms + 0] = TypeInt::INT;
    const TypeTuple* range = TypeTuple::make(TypeFunc::Parms + 1, fields);
    return TypeFunc::make(domain, range);
}

// Dilithium inverse NTT function except the final mod Q division by 2^256
static const TypeFunc* make_dilithiumAlmostInverseNtt_Type() {
    int argcnt = 2;

    const Type** fields = TypeTuple::fields(argcnt);
    int argp = TypeFunc::Parms;
    fields[argp++] = TypePtr::NOTNULL;      // coeffs
    fields[argp++] = TypePtr::NOTNULL;      // inverse NTT zetas

    assert(argp == TypeFunc::Parms + argcnt, "correct decoding");
    const TypeTuple* domain = TypeTuple::make(TypeFunc::Parms + argcnt, fields);

    // result type needed
    fields = TypeTuple::fields(1);
    fields[TypeFunc::Parms + 0] = TypeInt::INT;
    const TypeTuple* range = TypeTuple::make(TypeFunc::Parms + 1, fields);
    return TypeFunc::make(domain, range);
}

// Dilithium NTT multiply function
static const TypeFunc* make_dilithiumNttMult_Type() {
    int argcnt = 3;

    const Type** fields = TypeTuple::fields(argcnt);
    int argp = TypeFunc::Parms;
    fields[argp++] = TypePtr::NOTNULL;      // result
    fields[argp++] = TypePtr::NOTNULL;      // ntta
    fields[argp++] = TypePtr::NOTNULL;      // nttb

    assert(argp == TypeFunc::Parms + argcnt, "correct decoding");
    const TypeTuple* domain = TypeTuple::make(TypeFunc::Parms + argcnt, fields);

    // result type needed
    fields = TypeTuple::fields(1);
    fields[TypeFunc::Parms + 0] = TypeInt::INT;
    const TypeTuple* range = TypeTuple::make(TypeFunc::Parms + 1, fields);
    return TypeFunc::make(domain, range);
}

// Dilithium Montgomery multiply a polynome coefficient array by a constant
static const TypeFunc* make_dilithiumMontMulByConstant_Type() {
    int argcnt = 2;

    const Type** fields = TypeTuple::fields(argcnt);
    int argp = TypeFunc::Parms;
    fields[argp++] = TypePtr::NOTNULL;      // coeffs
    fields[argp++] = TypeInt::INT;          // constant multiplier

    assert(argp == TypeFunc::Parms + argcnt, "correct decoding");
    const TypeTuple* domain = TypeTuple::make(TypeFunc::Parms + argcnt, fields);

    // result type needed
    fields = TypeTuple::fields(1);
    fields[TypeFunc::Parms + 0] = TypeInt::INT;
    const TypeTuple* range = TypeTuple::make(TypeFunc::Parms + 1, fields);
    return TypeFunc::make(domain, range);
}

// Dilithium decompose polynomial
static const TypeFunc* make_dilithiumDecomposePoly_Type() {
    int argcnt = 5;

    const Type** fields = TypeTuple::fields(argcnt);
    int argp = TypeFunc::Parms;
    fields[argp++] = TypePtr::NOTNULL;      // input
    fields[argp++] = TypePtr::NOTNULL;      // lowPart
    fields[argp++] = TypePtr::NOTNULL;      // highPart
    fields[argp++] = TypeInt::INT;          // 2 * gamma2
    fields[argp++] = TypeInt::INT;          // multiplier

    assert(argp == TypeFunc::Parms + argcnt, "correct decoding");
    const TypeTuple* domain = TypeTuple::make(TypeFunc::Parms + argcnt, fields);

    // result type needed
    fields = TypeTuple::fields(1);
    fields[TypeFunc::Parms + 0] = TypeInt::INT;
    const TypeTuple* range = TypeTuple::make(TypeFunc::Parms + 1, fields);
    return TypeFunc::make(domain, range);
}

static const TypeFunc* make_base64_encodeBlock_Type() {
  int argcnt = 6;

  const Type** fields = TypeTuple::fields(argcnt);
  int argp = TypeFunc::Parms;
  fields[argp++] = TypePtr::NOTNULL;    // src array
  fields[argp++] = TypeInt::INT;        // offset
  fields[argp++] = TypeInt::INT;        // length
  fields[argp++] = TypePtr::NOTNULL;    // dest array
  fields[argp++] = TypeInt::INT;       // dp
  fields[argp++] = TypeInt::BOOL;       // isURL
  assert(argp == TypeFunc::Parms + argcnt, "correct decoding");
  const TypeTuple* domain = TypeTuple::make(TypeFunc::Parms+argcnt, fields);

  // result type needed
  fields = TypeTuple::fields(1);
  fields[TypeFunc::Parms + 0] = nullptr; // void
  const TypeTuple* range = TypeTuple::make(TypeFunc::Parms, fields);
  return TypeFunc::make(domain, range);
}

static const TypeFunc* make_string_IndexOf_Type() {
  int argcnt = 4;

  const Type** fields = TypeTuple::fields(argcnt);
  int argp = TypeFunc::Parms;
  fields[argp++] = TypePtr::NOTNULL;    // haystack array
  fields[argp++] = TypeInt::INT;        // haystack length
  fields[argp++] = TypePtr::NOTNULL;    // needle array
  fields[argp++] = TypeInt::INT;        // needle length
  assert(argp == TypeFunc::Parms + argcnt, "correct decoding");
  const TypeTuple* domain = TypeTuple::make(TypeFunc::Parms+argcnt, fields);

  // result type needed
  fields = TypeTuple::fields(1);
  fields[TypeFunc::Parms + 0] = TypeInt::INT; // Index of needle in haystack
  const TypeTuple* range = TypeTuple::make(TypeFunc::Parms + 1, fields);
  return TypeFunc::make(domain, range);
}

static const TypeFunc* make_base64_decodeBlock_Type() {
  int argcnt = 7;

  const Type** fields = TypeTuple::fields(argcnt);
  int argp = TypeFunc::Parms;
  fields[argp++] = TypePtr::NOTNULL;    // src array
  fields[argp++] = TypeInt::INT;        // src offset
  fields[argp++] = TypeInt::INT;        // src length
  fields[argp++] = TypePtr::NOTNULL;    // dest array
  fields[argp++] = TypeInt::INT;        // dest offset
  fields[argp++] = TypeInt::BOOL;       // isURL
  fields[argp++] = TypeInt::BOOL;       // isMIME
  assert(argp == TypeFunc::Parms + argcnt, "correct decoding");
  const TypeTuple* domain = TypeTuple::make(TypeFunc::Parms+argcnt, fields);

  // result type needed
  fields = TypeTuple::fields(1);
  fields[TypeFunc::Parms + 0] = TypeInt::INT; // count of bytes written to dst
  const TypeTuple* range = TypeTuple::make(TypeFunc::Parms + 1, fields);
  return TypeFunc::make(domain, range);
}

static const TypeFunc* make_poly1305_processBlocks_Type() {
  int argcnt = 4;

  const Type** fields = TypeTuple::fields(argcnt);
  int argp = TypeFunc::Parms;
  fields[argp++] = TypePtr::NOTNULL;    // input array
  fields[argp++] = TypeInt::INT;        // input length
  fields[argp++] = TypePtr::NOTNULL;    // accumulator array
  fields[argp++] = TypePtr::NOTNULL;    // r array
  assert(argp == TypeFunc::Parms + argcnt, "correct decoding");
  const TypeTuple* domain = TypeTuple::make(TypeFunc::Parms+argcnt, fields);

  // result type needed
  fields = TypeTuple::fields(1);
  fields[TypeFunc::Parms + 0] = nullptr; // void
  const TypeTuple* range = TypeTuple::make(TypeFunc::Parms, fields);
  return TypeFunc::make(domain, range);
}

static const TypeFunc* make_intpoly_montgomeryMult_P256_Type() {
  int argcnt = 3;

  const Type** fields = TypeTuple::fields(argcnt);
  int argp = TypeFunc::Parms;
  fields[argp++] = TypePtr::NOTNULL;    // a array
  fields[argp++] = TypePtr::NOTNULL;    // b array
  fields[argp++] = TypePtr::NOTNULL;    // r(esult) array
  assert(argp == TypeFunc::Parms + argcnt, "correct decoding");
  const TypeTuple* domain = TypeTuple::make(TypeFunc::Parms+argcnt, fields);

  // result type needed
  fields = TypeTuple::fields(1);
  fields[TypeFunc::Parms + 0] = nullptr; // void
  const TypeTuple* range = TypeTuple::make(TypeFunc::Parms, fields);
  return TypeFunc::make(domain, range);
}

static const TypeFunc* make_intpoly_assign_Type() {
  int argcnt = 4;

  const Type** fields = TypeTuple::fields(argcnt);
  int argp = TypeFunc::Parms;
  fields[argp++] = TypeInt::INT;        // set flag
  fields[argp++] = TypePtr::NOTNULL;    // a array (result)
  fields[argp++] = TypePtr::NOTNULL;    // b array (if set is set)
  fields[argp++] = TypeInt::INT;        // array length
  assert(argp == TypeFunc::Parms + argcnt, "correct decoding");
  const TypeTuple* domain = TypeTuple::make(TypeFunc::Parms+argcnt, fields);

  // result type needed
  fields = TypeTuple::fields(1);
  fields[TypeFunc::Parms + 0] = nullptr; // void
  const TypeTuple* range = TypeTuple::make(TypeFunc::Parms, fields);
  return TypeFunc::make(domain, range);
}

//------------- Interpreter state for on stack replacement
static const TypeFunc* make_osr_end_Type() {
  // create input type (domain)
  const Type **fields = TypeTuple::fields(1);
  fields[TypeFunc::Parms+0] = TypeRawPtr::BOTTOM; // OSR temp buf
  const TypeTuple *domain = TypeTuple::make(TypeFunc::Parms+1, fields);

  // create result type
  fields = TypeTuple::fields(1);
  // fields[TypeFunc::Parms+0] = TypeInstPtr::NOTNULL; // locked oop
  fields[TypeFunc::Parms+0] = nullptr; // void
  const TypeTuple *range = TypeTuple::make(TypeFunc::Parms, fields);
  return TypeFunc::make(domain, range);
}

//-------------------------------------------------------------------------------------
// register policy

bool OptoRuntime::is_callee_saved_register(MachRegisterNumbers reg) {
  assert(reg >= 0 && reg < _last_Mach_Reg, "must be a machine register");
  switch (register_save_policy[reg]) {
    case 'C': return false; //SOC
    case 'E': return true ; //SOE
    case 'N': return false; //NS
    case 'A': return false; //AS
  }
  ShouldNotReachHere();
  return false;
}

//-----------------------------------------------------------------------
// Exceptions
//

static void trace_exception(outputStream* st, oop exception_oop, address exception_pc, const char* msg);

// The method is an entry that is always called by a C++ method not
// directly from compiled code. Compiled code will call the C++ method following.
// We can't allow async exception to be installed during  exception processing.
JRT_ENTRY_NO_ASYNC(address, OptoRuntime::handle_exception_C_helper(JavaThread* current, nmethod* &nm))
  // The frame we rethrow the exception to might not have been processed by the GC yet.
  // The stack watermark barrier takes care of detecting that and ensuring the frame
  // has updated oops.
  StackWatermarkSet::after_unwind(current);

  // Do not confuse exception_oop with pending_exception. The exception_oop
  // is only used to pass arguments into the method. Not for general
  // exception handling.  DO NOT CHANGE IT to use pending_exception, since
  // the runtime stubs checks this on exit.
  assert(current->exception_oop() != nullptr, "exception oop is found");
  address handler_address = nullptr;

  Handle exception(current, current->exception_oop());
  address pc = current->exception_pc();

  // Clear out the exception oop and pc since looking up an
  // exception handler can cause class loading, which might throw an
  // exception and those fields are expected to be clear during
  // normal bytecode execution.
  current->clear_exception_oop_and_pc();

  LogTarget(Info, exceptions) lt;
  if (lt.is_enabled()) {
    LogStream ls(lt);
    trace_exception(&ls, exception(), pc, "");
  }

  // for AbortVMOnException flag
  Exceptions::debug_check_abort(exception);

#ifdef ASSERT
  if (!(exception->is_a(vmClasses::Throwable_klass()))) {
    // should throw an exception here
    ShouldNotReachHere();
  }
#endif

  // new exception handling: this method is entered only from adapters
  // exceptions from compiled java methods are handled in compiled code
  // using rethrow node

  nm = CodeCache::find_nmethod(pc);
  assert(nm != nullptr, "No NMethod found");
  if (nm->is_native_method()) {
    fatal("Native method should not have path to exception handling");
  } else {
    // we are switching to old paradigm: search for exception handler in caller_frame
    // instead in exception handler of caller_frame.sender()

    if (JvmtiExport::can_post_on_exceptions()) {
      // "Full-speed catching" is not necessary here,
      // since we're notifying the VM on every catch.
      // Force deoptimization and the rest of the lookup
      // will be fine.
      deoptimize_caller_frame(current);
    }

    // Check the stack guard pages.  If enabled, look for handler in this frame;
    // otherwise, forcibly unwind the frame.
    //
    // 4826555: use default current sp for reguard_stack instead of &nm: it's more accurate.
    bool force_unwind = !current->stack_overflow_state()->reguard_stack();
    bool deopting = false;
    if (nm->is_deopt_pc(pc)) {
      deopting = true;
      RegisterMap map(current,
                      RegisterMap::UpdateMap::skip,
                      RegisterMap::ProcessFrames::include,
                      RegisterMap::WalkContinuation::skip);
      frame deoptee = current->last_frame().sender(&map);
      assert(deoptee.is_deoptimized_frame(), "must be deopted");
      // Adjust the pc back to the original throwing pc
      pc = deoptee.pc();
    }

    // If we are forcing an unwind because of stack overflow then deopt is
    // irrelevant since we are throwing the frame away anyway.

    if (deopting && !force_unwind) {
      handler_address = SharedRuntime::deopt_blob()->unpack_with_exception();
    } else {

      handler_address =
        force_unwind ? nullptr : nm->handler_for_exception_and_pc(exception, pc);

      if (handler_address == nullptr) {
        bool recursive_exception = false;
        handler_address = SharedRuntime::compute_compiled_exc_handler(nm, pc, exception, force_unwind, true, recursive_exception);
        assert (handler_address != nullptr, "must have compiled handler");
        // Update the exception cache only when the unwind was not forced
        // and there didn't happen another exception during the computation of the
        // compiled exception handler. Checking for exception oop equality is not
        // sufficient because some exceptions are pre-allocated and reused.
        if (!force_unwind && !recursive_exception) {
          nm->add_handler_for_exception_and_pc(exception,pc,handler_address);
        }
      } else {
#ifdef ASSERT
        bool recursive_exception = false;
        address computed_address = SharedRuntime::compute_compiled_exc_handler(nm, pc, exception, force_unwind, true, recursive_exception);
        vmassert(recursive_exception || (handler_address == computed_address), "Handler address inconsistency: " PTR_FORMAT " != " PTR_FORMAT,
                 p2i(handler_address), p2i(computed_address));
#endif
      }
    }

    current->set_exception_pc(pc);
    current->set_exception_handler_pc(handler_address);

    // Check if the exception PC is a MethodHandle call site.
    current->set_is_method_handle_return(nm->is_method_handle_return(pc));
  }

  // Restore correct return pc.  Was saved above.
  current->set_exception_oop(exception());
  return handler_address;

JRT_END

// We are entering here from exception_blob
// If there is a compiled exception handler in this method, we will continue there;
// otherwise we will unwind the stack and continue at the caller of top frame method
// Note we enter without the usual JRT wrapper. We will call a helper routine that
// will do the normal VM entry. We do it this way so that we can see if the nmethod
// we looked up the handler for has been deoptimized in the meantime. If it has been
// we must not use the handler and instead return the deopt blob.
address OptoRuntime::handle_exception_C(JavaThread* current) {
//
// We are in Java not VM and in debug mode we have a NoHandleMark
//
#ifndef PRODUCT
  SharedRuntime::_find_handler_ctr++;          // find exception handler
#endif
  debug_only(NoHandleMark __hm;)
  nmethod* nm = nullptr;
  address handler_address = nullptr;
  {
    // Enter the VM

    ResetNoHandleMark rnhm;
    handler_address = handle_exception_C_helper(current, nm);
  }

  // Back in java: Use no oops, DON'T safepoint

  // Now check to see if the handler we are returning is in a now
  // deoptimized frame

  if (nm != nullptr) {
    RegisterMap map(current,
                    RegisterMap::UpdateMap::skip,
                    RegisterMap::ProcessFrames::skip,
                    RegisterMap::WalkContinuation::skip);
    frame caller = current->last_frame().sender(&map);
#ifdef ASSERT
    assert(caller.is_compiled_frame(), "must be");
#endif // ASSERT
    if (caller.is_deoptimized_frame()) {
      handler_address = SharedRuntime::deopt_blob()->unpack_with_exception();
    }
  }
  return handler_address;
}

//------------------------------rethrow----------------------------------------
// We get here after compiled code has executed a 'RethrowNode'.  The callee
// is either throwing or rethrowing an exception.  The callee-save registers
// have been restored, synchronized objects have been unlocked and the callee
// stack frame has been removed.  The return address was passed in.
// Exception oop is passed as the 1st argument.  This routine is then called
// from the stub.  On exit, we know where to jump in the caller's code.
// After this C code exits, the stub will pop his frame and end in a jump
// (instead of a return).  We enter the caller's default handler.
//
// This must be JRT_LEAF:
//     - caller will not change its state as we cannot block on exit,
//       therefore raw_exception_handler_for_return_address is all it takes
//       to handle deoptimized blobs
//
// However, there needs to be a safepoint check in the middle!  So compiled
// safepoints are completely watertight.
//
// Thus, it cannot be a leaf since it contains the NoSafepointVerifier.
//
// *THIS IS NOT RECOMMENDED PROGRAMMING STYLE*
//
address OptoRuntime::rethrow_C(oopDesc* exception, JavaThread* thread, address ret_pc) {
  // ret_pc will have been loaded from the stack, so for AArch64 will be signed.
  AARCH64_PORT_ONLY(ret_pc = pauth_strip_verifiable(ret_pc));

#ifndef PRODUCT
  SharedRuntime::_rethrow_ctr++;               // count rethrows
#endif
  assert (exception != nullptr, "should have thrown a NullPointerException");
#ifdef ASSERT
  if (!(exception->is_a(vmClasses::Throwable_klass()))) {
    // should throw an exception here
    ShouldNotReachHere();
  }
#endif

  thread->set_vm_result_oop(exception);
  // Frame not compiled (handles deoptimization blob)
  return SharedRuntime::raw_exception_handler_for_return_address(thread, ret_pc);
}

static const TypeFunc* make_rethrow_Type() {
  // create input type (domain)
  const Type **fields = TypeTuple::fields(1);
  fields[TypeFunc::Parms+0] = TypeInstPtr::NOTNULL; // Exception oop
  const TypeTuple *domain = TypeTuple::make(TypeFunc::Parms+1,fields);

  // create result type (range)
  fields = TypeTuple::fields(1);
  fields[TypeFunc::Parms+0] = TypeInstPtr::NOTNULL; // Exception oop
  const TypeTuple *range = TypeTuple::make(TypeFunc::Parms+1, fields);

  return TypeFunc::make(domain, range);
}


void OptoRuntime::deoptimize_caller_frame(JavaThread *thread, bool doit) {
  // Deoptimize the caller before continuing, as the compiled
  // exception handler table may not be valid.
  if (!StressCompiledExceptionHandlers && doit) {
    deoptimize_caller_frame(thread);
  }
}

void OptoRuntime::deoptimize_caller_frame(JavaThread *thread) {
  // Called from within the owner thread, so no need for safepoint
  RegisterMap reg_map(thread,
                      RegisterMap::UpdateMap::include,
                      RegisterMap::ProcessFrames::include,
                      RegisterMap::WalkContinuation::skip);
  frame stub_frame = thread->last_frame();
  assert(stub_frame.is_runtime_frame() || exception_blob()->contains(stub_frame.pc()), "sanity check");
  frame caller_frame = stub_frame.sender(&reg_map);

  // Deoptimize the caller frame.
  Deoptimization::deoptimize_frame(thread, caller_frame.id());
}


bool OptoRuntime::is_deoptimized_caller_frame(JavaThread *thread) {
  // Called from within the owner thread, so no need for safepoint
  RegisterMap reg_map(thread,
                      RegisterMap::UpdateMap::include,
                      RegisterMap::ProcessFrames::include,
                      RegisterMap::WalkContinuation::skip);
  frame stub_frame = thread->last_frame();
  assert(stub_frame.is_runtime_frame() || exception_blob()->contains(stub_frame.pc()), "sanity check");
  frame caller_frame = stub_frame.sender(&reg_map);
  return caller_frame.is_deoptimized_frame();
}

static const TypeFunc* make_register_finalizer_Type() {
  // create input type (domain)
  const Type **fields = TypeTuple::fields(1);
  fields[TypeFunc::Parms+0] = TypeInstPtr::NOTNULL;  // oop;          Receiver
  // // The JavaThread* is passed to each routine as the last argument
  // fields[TypeFunc::Parms+1] = TypeRawPtr::NOTNULL;  // JavaThread *; Executing thread
  const TypeTuple *domain = TypeTuple::make(TypeFunc::Parms+1,fields);

  // create result type (range)
  fields = TypeTuple::fields(0);

  const TypeTuple *range = TypeTuple::make(TypeFunc::Parms+0,fields);

  return TypeFunc::make(domain, range);
}

#if INCLUDE_JFR
static const TypeFunc* make_class_id_load_barrier_Type() {
  // create input type (domain)
  const Type **fields = TypeTuple::fields(1);
  fields[TypeFunc::Parms+0] = TypeInstPtr::KLASS;
  const TypeTuple *domain = TypeTuple::make(TypeFunc::Parms + 1, fields);

  // create result type (range)
  fields = TypeTuple::fields(0);

  const TypeTuple *range = TypeTuple::make(TypeFunc::Parms + 0, fields);

  return TypeFunc::make(domain,range);
}
#endif // INCLUDE_JFR

//-----------------------------------------------------------------------------
static const TypeFunc* make_dtrace_method_entry_exit_Type() {
  // create input type (domain)
  const Type **fields = TypeTuple::fields(2);
  fields[TypeFunc::Parms+0] = TypeRawPtr::BOTTOM; // Thread-local storage
  fields[TypeFunc::Parms+1] = TypeMetadataPtr::BOTTOM;  // Method*;    Method we are entering
  const TypeTuple *domain = TypeTuple::make(TypeFunc::Parms+2,fields);

  // create result type (range)
  fields = TypeTuple::fields(0);

  const TypeTuple *range = TypeTuple::make(TypeFunc::Parms+0,fields);

  return TypeFunc::make(domain, range);
}

static const TypeFunc* make_dtrace_object_alloc_Type() {
  // create input type (domain)
  const Type **fields = TypeTuple::fields(2);
  fields[TypeFunc::Parms+0] = TypeRawPtr::BOTTOM; // Thread-local storage
  fields[TypeFunc::Parms+1] = TypeInstPtr::NOTNULL;  // oop;    newly allocated object

  const TypeTuple *domain = TypeTuple::make(TypeFunc::Parms+2,fields);

  // create result type (range)
  fields = TypeTuple::fields(0);

  const TypeTuple *range = TypeTuple::make(TypeFunc::Parms+0,fields);

  return TypeFunc::make(domain, range);
}

JRT_ENTRY_NO_ASYNC(void, OptoRuntime::register_finalizer_C(oopDesc* obj, JavaThread* current))
  assert(oopDesc::is_oop(obj), "must be a valid oop");
  assert(obj->klass()->has_finalizer(), "shouldn't be here otherwise");
  InstanceKlass::register_finalizer(instanceOop(obj), CHECK);
JRT_END

//-----------------------------------------------------------------------------

NamedCounter * volatile OptoRuntime::_named_counters = nullptr;

//
// dump the collected NamedCounters.
//
void OptoRuntime::print_named_counters() {
  int total_lock_count = 0;
  int eliminated_lock_count = 0;

  NamedCounter* c = _named_counters;
  while (c) {
    if (c->tag() == NamedCounter::LockCounter || c->tag() == NamedCounter::EliminatedLockCounter) {
      int count = c->count();
      if (count > 0) {
        bool eliminated = c->tag() == NamedCounter::EliminatedLockCounter;
        if (Verbose) {
          tty->print_cr("%d %s%s", count, c->name(), eliminated ? " (eliminated)" : "");
        }
        total_lock_count += count;
        if (eliminated) {
          eliminated_lock_count += count;
        }
      }
    }
    c = c->next();
  }
  if (total_lock_count > 0) {
    tty->print_cr("dynamic locks: %d", total_lock_count);
    if (eliminated_lock_count) {
      tty->print_cr("eliminated locks: %d (%d%%)", eliminated_lock_count,
                    (int)(eliminated_lock_count * 100.0 / total_lock_count));
    }
  }
}

//
//  Allocate a new NamedCounter.  The JVMState is used to generate the
//  name which consists of method@line for the inlining tree.
//

NamedCounter* OptoRuntime::new_named_counter(JVMState* youngest_jvms, NamedCounter::CounterTag tag) {
  int max_depth = youngest_jvms->depth();

  // Visit scopes from youngest to oldest.
  bool first = true;
  stringStream st;
  for (int depth = max_depth; depth >= 1; depth--) {
    JVMState* jvms = youngest_jvms->of_depth(depth);
    ciMethod* m = jvms->has_method() ? jvms->method() : nullptr;
    if (!first) {
      st.print(" ");
    } else {
      first = false;
    }
    int bci = jvms->bci();
    if (bci < 0) bci = 0;
    if (m != nullptr) {
      st.print("%s.%s", m->holder()->name()->as_utf8(), m->name()->as_utf8());
    } else {
      st.print("no method");
    }
    st.print("@%d", bci);
    // To print linenumbers instead of bci use: m->line_number_from_bci(bci)
  }
  NamedCounter* c = new NamedCounter(st.freeze(), tag);

  // atomically add the new counter to the head of the list.  We only
  // add counters so this is safe.
  NamedCounter* head;
  do {
    c->set_next(nullptr);
    head = _named_counters;
    c->set_next(head);
  } while (Atomic::cmpxchg(&_named_counters, head, c) != head);
  return c;
}

void OptoRuntime::initialize_types() {
  _new_instance_Type                  = make_new_instance_Type();
  _new_array_Type                     = make_new_array_Type();
  _new_array_nozero_Type              = make_new_array_nozero_Type();
  _multianewarray2_Type               = multianewarray_Type(2);
  _multianewarray3_Type               = multianewarray_Type(3);
  _multianewarray4_Type               = multianewarray_Type(4);
  _multianewarray5_Type               = multianewarray_Type(5);
  _multianewarrayN_Type               = make_multianewarrayN_Type();
  _complete_monitor_enter_Type        = make_complete_monitor_enter_Type();
  _complete_monitor_exit_Type         = make_complete_monitor_exit_Type();
  _monitor_notify_Type                = make_monitor_notify_Type();
  _uncommon_trap_Type                 = make_uncommon_trap_Type();
  _athrow_Type                        = make_athrow_Type();
  _rethrow_Type                       = make_rethrow_Type();
  _Math_D_D_Type                      = make_Math_D_D_Type();
  _Math_DD_D_Type                     = make_Math_DD_D_Type();
  _modf_Type                          = make_modf_Type();
  _l2f_Type                           = make_l2f_Type();
  _void_long_Type                     = make_void_long_Type();
  _void_void_Type                     = make_void_void_Type();
  _jfr_write_checkpoint_Type          = make_jfr_write_checkpoint_Type();
  _flush_windows_Type                 = make_flush_windows_Type();
  _fast_arraycopy_Type                = make_arraycopy_Type(ac_fast);
  _checkcast_arraycopy_Type           = make_arraycopy_Type(ac_checkcast);
  _generic_arraycopy_Type             = make_arraycopy_Type(ac_generic);
  _slow_arraycopy_Type                = make_arraycopy_Type(ac_slow);
  _unsafe_setmemory_Type              = make_setmemory_Type();
  _array_fill_Type                    = make_array_fill_Type();
  _array_sort_Type                    = make_array_sort_Type();
  _array_partition_Type               = make_array_partition_Type();
  _aescrypt_block_Type                = make_aescrypt_block_Type();
  _cipherBlockChaining_aescrypt_Type  = make_cipherBlockChaining_aescrypt_Type();
  _electronicCodeBook_aescrypt_Type   = make_electronicCodeBook_aescrypt_Type();
  _counterMode_aescrypt_Type          = make_counterMode_aescrypt_Type();
  _galoisCounterMode_aescrypt_Type    = make_galoisCounterMode_aescrypt_Type();
  _digestBase_implCompress_with_sha3_Type      = make_digestBase_implCompress_Type(  /* is_sha3= */ true);
  _digestBase_implCompress_without_sha3_Type   = make_digestBase_implCompress_Type(  /* is_sha3= */ false);;
  _digestBase_implCompressMB_with_sha3_Type    = make_digestBase_implCompressMB_Type(/* is_sha3= */ true);
  _digestBase_implCompressMB_without_sha3_Type = make_digestBase_implCompressMB_Type(/* is_sha3= */ false);
  _double_keccak_Type                 = make_double_keccak_Type();
  _multiplyToLen_Type                 = make_multiplyToLen_Type();
  _montgomeryMultiply_Type            = make_montgomeryMultiply_Type();
  _montgomerySquare_Type              = make_montgomerySquare_Type();
  _squareToLen_Type                   = make_squareToLen_Type();
  _mulAdd_Type                        = make_mulAdd_Type();
  _bigIntegerShift_Type               = make_bigIntegerShift_Type();
  _vectorizedMismatch_Type            = make_vectorizedMismatch_Type();
  _ghash_processBlocks_Type           = make_ghash_processBlocks_Type();
  _chacha20Block_Type                 = make_chacha20Block_Type();
  _kyberNtt_Type                      = make_kyberNtt_Type();
  _kyberInverseNtt_Type               = make_kyberInverseNtt_Type();
  _kyberNttMult_Type                  = make_kyberNttMult_Type();
  _kyberAddPoly_2_Type                = make_kyberAddPoly_2_Type();
  _kyberAddPoly_3_Type                = make_kyberAddPoly_3_Type();
  _kyber12To16_Type                   = make_kyber12To16_Type();
  _kyberBarrettReduce_Type            = make_kyberBarrettReduce_Type();
  _dilithiumAlmostNtt_Type            = make_dilithiumAlmostNtt_Type();
  _dilithiumAlmostInverseNtt_Type     = make_dilithiumAlmostInverseNtt_Type();
  _dilithiumNttMult_Type              = make_dilithiumNttMult_Type();
  _dilithiumMontMulByConstant_Type    = make_dilithiumMontMulByConstant_Type();
  _dilithiumDecomposePoly_Type        = make_dilithiumDecomposePoly_Type();
  _base64_encodeBlock_Type            = make_base64_encodeBlock_Type();
  _base64_decodeBlock_Type            = make_base64_decodeBlock_Type();
  _string_IndexOf_Type                = make_string_IndexOf_Type();
  _poly1305_processBlocks_Type        = make_poly1305_processBlocks_Type();
  _intpoly_montgomeryMult_P256_Type   = make_intpoly_montgomeryMult_P256_Type();
  _intpoly_assign_Type                = make_intpoly_assign_Type();
  _updateBytesCRC32_Type              = make_updateBytesCRC32_Type();
  _updateBytesCRC32C_Type             = make_updateBytesCRC32C_Type();
  _updateBytesAdler32_Type            = make_updateBytesAdler32_Type();
  _osr_end_Type                       = make_osr_end_Type();
  _register_finalizer_Type            = make_register_finalizer_Type();
  JFR_ONLY(
    _class_id_load_barrier_Type       = make_class_id_load_barrier_Type();
  )
#if INCLUDE_JVMTI
  _notify_jvmti_vthread_Type          = make_notify_jvmti_vthread_Type();
#endif // INCLUDE_JVMTI
  _dtrace_method_entry_exit_Type      = make_dtrace_method_entry_exit_Type();
  _dtrace_object_alloc_Type           = make_dtrace_object_alloc_Type();
}

int trace_exception_counter = 0;
static void trace_exception(outputStream* st, oop exception_oop, address exception_pc, const char* msg) {
  trace_exception_counter++;
  stringStream tempst;

  tempst.print("%d [Exception (%s): ", trace_exception_counter, msg);
  exception_oop->print_value_on(&tempst);
  tempst.print(" in ");
  CodeBlob* blob = CodeCache::find_blob(exception_pc);
  if (blob->is_nmethod()) {
    blob->as_nmethod()->method()->print_value_on(&tempst);
  } else if (blob->is_runtime_stub()) {
    tempst.print("<runtime-stub>");
  } else {
    tempst.print("<unknown>");
  }
  tempst.print(" at " INTPTR_FORMAT,  p2i(exception_pc));
  tempst.print("]");

  st->print_raw_cr(tempst.freeze());
}

const TypeFunc *OptoRuntime::store_inline_type_fields_Type() {
  // create input type (domain)
  uint total = SharedRuntime::java_return_convention_max_int + SharedRuntime::java_return_convention_max_float*2;
  const Type **fields = TypeTuple::fields(total);
  // We don't know the number of returned values and their
  // types. Assume all registers available to the return convention
  // are used.
  fields[TypeFunc::Parms] = TypePtr::BOTTOM;
  uint i = 1;
  for (; i < SharedRuntime::java_return_convention_max_int; i++) {
    fields[TypeFunc::Parms+i] = TypeInt::INT;
  }
  for (; i < total; i+=2) {
    fields[TypeFunc::Parms+i] = Type::DOUBLE;
    fields[TypeFunc::Parms+i+1] = Type::HALF;
  }
  const TypeTuple* domain = TypeTuple::make(TypeFunc::Parms + total, fields);

  // create result type (range)
  fields = TypeTuple::fields(1);
  fields[TypeFunc::Parms+0] = TypeInstPtr::NOTNULL;

  const TypeTuple *range = TypeTuple::make(TypeFunc::Parms+1,fields);

  return TypeFunc::make(domain, range);
}

const TypeFunc *OptoRuntime::pack_inline_type_Type() {
  // create input type (domain)
  uint total = 1 + SharedRuntime::java_return_convention_max_int + SharedRuntime::java_return_convention_max_float*2;
  const Type **fields = TypeTuple::fields(total);
  // We don't know the number of returned values and their
  // types. Assume all registers available to the return convention
  // are used.
  fields[TypeFunc::Parms] = TypeRawPtr::BOTTOM;
  fields[TypeFunc::Parms+1] = TypeRawPtr::BOTTOM;
  uint i = 2;
  for (; i < SharedRuntime::java_return_convention_max_int+1; i++) {
    fields[TypeFunc::Parms+i] = TypeInt::INT;
  }
  for (; i < total; i+=2) {
    fields[TypeFunc::Parms+i] = Type::DOUBLE;
    fields[TypeFunc::Parms+i+1] = Type::HALF;
  }
  const TypeTuple* domain = TypeTuple::make(TypeFunc::Parms + total, fields);

  // create result type (range)
  fields = TypeTuple::fields(1);
  fields[TypeFunc::Parms+0] = TypeInstPtr::NOTNULL;

  const TypeTuple *range = TypeTuple::make(TypeFunc::Parms+1,fields);

  return TypeFunc::make(domain, range);
}

JRT_BLOCK_ENTRY(void, OptoRuntime::load_unknown_inline_C(flatArrayOopDesc* array, int index, JavaThread* current))
  JRT_BLOCK;
  oop buffer = array->read_value_from_flat_array(index, THREAD);
  deoptimize_caller_frame(current, HAS_PENDING_EXCEPTION);
  current->set_vm_result(buffer);
  JRT_BLOCK_END;
JRT_END

const TypeFunc* OptoRuntime::load_unknown_inline_Type() {
  // create input type (domain)
  const Type** fields = TypeTuple::fields(2);
  fields[TypeFunc::Parms] = TypeOopPtr::NOTNULL;
  fields[TypeFunc::Parms+1] = TypeInt::POS;

  const TypeTuple* domain = TypeTuple::make(TypeFunc::Parms+2, fields);

  // create result type (range)
  fields = TypeTuple::fields(1);
  fields[TypeFunc::Parms] = TypeInstPtr::BOTTOM;

  const TypeTuple* range = TypeTuple::make(TypeFunc::Parms+1, fields);

  return TypeFunc::make(domain, range);
}

JRT_BLOCK_ENTRY(void, OptoRuntime::store_unknown_inline_C(instanceOopDesc* buffer, flatArrayOopDesc* array, int index, JavaThread* current))
  JRT_BLOCK;
  array->write_value_to_flat_array(buffer, index, THREAD);
  if (HAS_PENDING_EXCEPTION) {
      fatal("This entry must be changed to be a non-leaf entry because writing to a flat array can now throw an exception");
  }
  JRT_BLOCK_END;
JRT_END

const TypeFunc* OptoRuntime::store_unknown_inline_Type() {
  // create input type (domain)
  const Type** fields = TypeTuple::fields(3);
  fields[TypeFunc::Parms] = TypeInstPtr::NOTNULL;
  fields[TypeFunc::Parms+1] = TypeOopPtr::NOTNULL;
  fields[TypeFunc::Parms+2] = TypeInt::POS;

  const TypeTuple* domain = TypeTuple::make(TypeFunc::Parms+3, fields);

  // create result type (range)
  fields = TypeTuple::fields(0);
  const TypeTuple* range = TypeTuple::make(TypeFunc::Parms, fields);

  return TypeFunc::make(domain, range);
}<|MERGE_RESOLUTION|>--- conflicted
+++ resolved
@@ -349,17 +349,12 @@
   if (!HAS_PENDING_EXCEPTION) {
     // Scavenge and allocate an instance.
     Handle holder(current, klass->klass_holder()); // keep the klass alive
-<<<<<<< HEAD
     instanceOop result = InstanceKlass::cast(klass)->allocate_instance(THREAD);
     if (is_larval) {
       // Check if this is a larval buffer allocation
       result->set_mark(result->mark().enter_larval_state());
     }
-    current->set_vm_result(result);
-=======
-    oop result = InstanceKlass::cast(klass)->allocate_instance(THREAD);
     current->set_vm_result_oop(result);
->>>>>>> 953eef4f
 
     // Pass oops back through thread local storage.  Our apparent type to Java
     // is that we return an oop, but we can block on exit from this routine and
@@ -2425,7 +2420,7 @@
   JRT_BLOCK;
   oop buffer = array->read_value_from_flat_array(index, THREAD);
   deoptimize_caller_frame(current, HAS_PENDING_EXCEPTION);
-  current->set_vm_result(buffer);
+  current->set_vm_result_oop(buffer);
   JRT_BLOCK_END;
 JRT_END
 
