/*
 * Copyright (c) 1998, 2023, Oracle and/or its affiliates. All rights reserved.
 * DO NOT ALTER OR REMOVE COPYRIGHT NOTICES OR THIS FILE HEADER.
 *
 * This code is free software; you can redistribute it and/or modify it
 * under the terms of the GNU General Public License version 2 only, as
 * published by the Free Software Foundation.
 *
 * This code is distributed in the hope that it will be useful, but WITHOUT
 * ANY WARRANTY; without even the implied warranty of MERCHANTABILITY or
 * FITNESS FOR A PARTICULAR PURPOSE.  See the GNU General Public License
 * version 2 for more details (a copy is included in the LICENSE file that
 * accompanied this code).
 *
 * You should have received a copy of the GNU General Public License version
 * 2 along with this work; if not, write to the Free Software Foundation,
 * Inc., 51 Franklin St, Fifth Floor, Boston, MA 02110-1301 USA.
 *
 * Please contact Oracle, 500 Oracle Parkway, Redwood Shores, CA 94065 USA
 * or visit www.oracle.com if you need additional information or have any
 * questions.
 *
 */

#include "precompiled.hpp"
#include "classfile/vmClasses.hpp"
#include "classfile/vmSymbols.hpp"
#include "code/codeCache.hpp"
#include "code/compiledMethod.inline.hpp"
#include "code/compiledIC.hpp"
#include "code/icBuffer.hpp"
#include "code/nmethod.hpp"
#include "code/pcDesc.hpp"
#include "code/scopeDesc.hpp"
#include "code/vtableStubs.hpp"
#include "compiler/compileBroker.hpp"
#include "compiler/oopMap.hpp"
#include "gc/g1/heapRegion.hpp"
#include "gc/shared/barrierSet.hpp"
#include "gc/shared/collectedHeap.hpp"
#include "gc/shared/gcLocker.hpp"
#include "interpreter/bytecode.hpp"
#include "interpreter/interpreter.hpp"
#include "interpreter/linkResolver.hpp"
#include "logging/log.hpp"
#include "logging/logStream.hpp"
#include "memory/oopFactory.hpp"
#include "memory/resourceArea.hpp"
#include "oops/flatArrayKlass.hpp"
#include "oops/flatArrayOop.inline.hpp"
#include "oops/objArrayKlass.hpp"
#include "oops/klass.inline.hpp"
#include "oops/oop.inline.hpp"
#include "oops/typeArrayOop.inline.hpp"
#include "opto/ad.hpp"
#include "opto/addnode.hpp"
#include "opto/callnode.hpp"
#include "opto/cfgnode.hpp"
#include "opto/graphKit.hpp"
#include "opto/machnode.hpp"
#include "opto/matcher.hpp"
#include "opto/memnode.hpp"
#include "opto/mulnode.hpp"
#include "opto/output.hpp"
#include "opto/runtime.hpp"
#include "opto/subnode.hpp"
#include "prims/jvmtiExport.hpp"
#include "runtime/atomic.hpp"
#include "runtime/frame.inline.hpp"
#include "runtime/handles.inline.hpp"
#include "runtime/interfaceSupport.inline.hpp"
#include "runtime/javaCalls.hpp"
#include "runtime/sharedRuntime.hpp"
#include "runtime/signature.hpp"
#include "runtime/stackWatermarkSet.hpp"
#include "runtime/synchronizer.hpp"
#include "runtime/threadCritical.hpp"
#include "runtime/threadWXSetters.inline.hpp"
#include "runtime/vframe.hpp"
#include "runtime/vframeArray.hpp"
#include "runtime/vframe_hp.hpp"
#include "utilities/copy.hpp"
#include "utilities/preserveException.hpp"


// For debugging purposes:
//  To force FullGCALot inside a runtime function, add the following two lines
//
//  Universe::release_fullgc_alot_dummy();
//  MarkSweep::invoke(0, "Debugging");
//
// At command line specify the parameters: -XX:+FullGCALot -XX:FullGCALotStart=100000000




// Compiled code entry points
address OptoRuntime::_new_instance_Java                           = nullptr;
address OptoRuntime::_new_array_Java                              = nullptr;
address OptoRuntime::_new_array_nozero_Java                       = nullptr;
address OptoRuntime::_multianewarray2_Java                        = nullptr;
address OptoRuntime::_multianewarray3_Java                        = nullptr;
address OptoRuntime::_multianewarray4_Java                        = nullptr;
address OptoRuntime::_multianewarray5_Java                        = nullptr;
address OptoRuntime::_multianewarrayN_Java                        = nullptr;
address OptoRuntime::_vtable_must_compile_Java                    = nullptr;
address OptoRuntime::_complete_monitor_locking_Java               = nullptr;
address OptoRuntime::_monitor_notify_Java                         = nullptr;
address OptoRuntime::_monitor_notifyAll_Java                      = nullptr;
address OptoRuntime::_rethrow_Java                                = nullptr;

address OptoRuntime::_slow_arraycopy_Java                         = nullptr;
address OptoRuntime::_register_finalizer_Java                     = nullptr;
<<<<<<< HEAD
address OptoRuntime::_load_unknown_inline                         = nullptr;
=======
#if INCLUDE_JVMTI
address OptoRuntime::_notify_jvmti_mount                          = nullptr;
address OptoRuntime::_notify_jvmti_unmount                        = nullptr;
#endif
>>>>>>> 75168eac

ExceptionBlob* OptoRuntime::_exception_blob;

// This should be called in an assertion at the start of OptoRuntime routines
// which are entered from compiled code (all of them)
#ifdef ASSERT
static bool check_compiled_frame(JavaThread* thread) {
  assert(thread->last_frame().is_runtime_frame(), "cannot call runtime directly from compiled code");
  RegisterMap map(thread,
                  RegisterMap::UpdateMap::skip,
                  RegisterMap::ProcessFrames::include,
                  RegisterMap::WalkContinuation::skip);
  frame caller = thread->last_frame().sender(&map);
  assert(caller.is_compiled_frame(), "not being called from compiled like code");
  return true;
}
#endif // ASSERT


#define gen(env, var, type_func_gen, c_func, fancy_jump, pass_tls, return_pc) \
  var = generate_stub(env, type_func_gen, CAST_FROM_FN_PTR(address, c_func), #var, fancy_jump, pass_tls, return_pc); \
  if (var == nullptr) { return false; }

bool OptoRuntime::generate(ciEnv* env) {

  generate_exception_blob();

  // Note: tls: Means fetching the return oop out of the thread-local storage
  //
  //   variable/name                       type-function-gen              , runtime method                  ,fncy_jp, tls,retpc
  // -------------------------------------------------------------------------------------------------------------------------------
  gen(env, _new_instance_Java              , new_instance_Type            , new_instance_C                  ,    0 , true, false);
  gen(env, _new_array_Java                 , new_array_Type               , new_array_C                     ,    0 , true, false);
  gen(env, _new_array_nozero_Java          , new_array_Type               , new_array_nozero_C              ,    0 , true, false);
  gen(env, _multianewarray2_Java           , multianewarray2_Type         , multianewarray2_C               ,    0 , true, false);
  gen(env, _multianewarray3_Java           , multianewarray3_Type         , multianewarray3_C               ,    0 , true, false);
  gen(env, _multianewarray4_Java           , multianewarray4_Type         , multianewarray4_C               ,    0 , true, false);
  gen(env, _multianewarray5_Java           , multianewarray5_Type         , multianewarray5_C               ,    0 , true, false);
  gen(env, _multianewarrayN_Java           , multianewarrayN_Type         , multianewarrayN_C               ,    0 , true, false);
#if INCLUDE_JVMTI
  gen(env, _notify_jvmti_mount             , notify_jvmti_Type            , SharedRuntime::notify_jvmti_mount,   0 , true, false);
  gen(env, _notify_jvmti_unmount           , notify_jvmti_Type            , SharedRuntime::notify_jvmti_unmount, 0 , true, false);
#endif
  gen(env, _complete_monitor_locking_Java  , complete_monitor_enter_Type  , SharedRuntime::complete_monitor_locking_C, 0, false, false);
  gen(env, _monitor_notify_Java            , monitor_notify_Type          , monitor_notify_C                ,    0 , false, false);
  gen(env, _monitor_notifyAll_Java         , monitor_notify_Type          , monitor_notifyAll_C             ,    0 , false, false);
  gen(env, _rethrow_Java                   , rethrow_Type                 , rethrow_C                       ,    2 , true , true );
  gen(env, _slow_arraycopy_Java            , slow_arraycopy_Type          , SharedRuntime::slow_arraycopy_C ,    0 , false, false);
  gen(env, _register_finalizer_Java        , register_finalizer_Type      , register_finalizer              ,    0 , false, false);
  gen(env, _load_unknown_inline            , load_unknown_inline_type     , load_unknown_inline             ,    0 , true,  false);

  return true;
}

#undef gen


// Helper method to do generation of RunTimeStub's
address OptoRuntime::generate_stub(ciEnv* env,
                                   TypeFunc_generator gen, address C_function,
                                   const char *name, int is_fancy_jump,
                                   bool pass_tls,
                                   bool return_pc) {

  // Matching the default directive, we currently have no method to match.
  DirectiveSet* directive = DirectivesStack::getDefaultDirective(CompileBroker::compiler(CompLevel_full_optimization));
  ResourceMark rm;
  Compile C(env, gen, C_function, name, is_fancy_jump, pass_tls, return_pc, directive);
  DirectivesStack::release(directive);
  return  C.stub_entry_point();
}

const char* OptoRuntime::stub_name(address entry) {
#ifndef PRODUCT
  CodeBlob* cb = CodeCache::find_blob(entry);
  RuntimeStub* rs =(RuntimeStub *)cb;
  assert(rs != nullptr && rs->is_runtime_stub(), "not a runtime stub");
  return rs->name();
#else
  // Fast implementation for product mode (maybe it should be inlined too)
  return "runtime stub";
#endif
}


//=============================================================================
// Opto compiler runtime routines
//=============================================================================


//=============================allocation======================================
// We failed the fast-path allocation.  Now we need to do a scavenge or GC
// and try allocation again.

// object allocation
JRT_BLOCK_ENTRY(void, OptoRuntime::new_instance_C(Klass* klass, bool is_larval, JavaThread* current))
  JRT_BLOCK;
#ifndef PRODUCT
  SharedRuntime::_new_instance_ctr++;         // new instance requires GC
#endif
  assert(check_compiled_frame(current), "incorrect caller");

  // These checks are cheap to make and support reflective allocation.
  int lh = klass->layout_helper();
  if (Klass::layout_helper_needs_slow_path(lh) || !InstanceKlass::cast(klass)->is_initialized()) {
    Handle holder(current, klass->klass_holder()); // keep the klass alive
    klass->check_valid_for_instantiation(false, THREAD);
    if (!HAS_PENDING_EXCEPTION) {
      InstanceKlass::cast(klass)->initialize(THREAD);
    }
  }

  if (!HAS_PENDING_EXCEPTION) {
    // Scavenge and allocate an instance.
    Handle holder(current, klass->klass_holder()); // keep the klass alive
    instanceOop result = InstanceKlass::cast(klass)->allocate_instance(THREAD);
    if (is_larval) {
      // Check if this is a larval buffer allocation
      result->set_mark(result->mark().enter_larval_state());
    }
    current->set_vm_result(result);

    // Pass oops back through thread local storage.  Our apparent type to Java
    // is that we return an oop, but we can block on exit from this routine and
    // a GC can trash the oop in C's return register.  The generated stub will
    // fetch the oop from TLS after any possible GC.
  }

  deoptimize_caller_frame(current, HAS_PENDING_EXCEPTION);
  JRT_BLOCK_END;

  // inform GC that we won't do card marks for initializing writes.
  SharedRuntime::on_slowpath_allocation_exit(current);
JRT_END


// array allocation
JRT_BLOCK_ENTRY(void, OptoRuntime::new_array_C(Klass* array_type, int len, JavaThread* current))
  JRT_BLOCK;
#ifndef PRODUCT
  SharedRuntime::_new_array_ctr++;            // new array requires GC
#endif
  assert(check_compiled_frame(current), "incorrect caller");

  // Scavenge and allocate an instance.
  oop result;

  if (array_type->is_flatArray_klass()) {
    Klass* elem_type = FlatArrayKlass::cast(array_type)->element_klass();
    result = oopFactory::new_valueArray(elem_type, len, THREAD);
  } else if (array_type->is_typeArray_klass()) {
    // The oopFactory likes to work with the element type.
    // (We could bypass the oopFactory, since it doesn't add much value.)
    BasicType elem_type = TypeArrayKlass::cast(array_type)->element_type();
    result = oopFactory::new_typeArray(elem_type, len, THREAD);
  } else {
    Handle holder(current, array_type->klass_holder()); // keep the array klass alive
    result = ObjArrayKlass::cast(array_type)->allocate(len, THREAD);
  }

  // Pass oops back through thread local storage.  Our apparent type to Java
  // is that we return an oop, but we can block on exit from this routine and
  // a GC can trash the oop in C's return register.  The generated stub will
  // fetch the oop from TLS after any possible GC.
  deoptimize_caller_frame(current, HAS_PENDING_EXCEPTION);
  current->set_vm_result(result);
  JRT_BLOCK_END;

  // inform GC that we won't do card marks for initializing writes.
  SharedRuntime::on_slowpath_allocation_exit(current);
JRT_END

// array allocation without zeroing
JRT_BLOCK_ENTRY(void, OptoRuntime::new_array_nozero_C(Klass* array_type, int len, JavaThread* current))
  JRT_BLOCK;
#ifndef PRODUCT
  SharedRuntime::_new_array_ctr++;            // new array requires GC
#endif
  assert(check_compiled_frame(current), "incorrect caller");

  // Scavenge and allocate an instance.
  oop result;

  assert(array_type->is_typeArray_klass(), "should be called only for type array");
  // The oopFactory likes to work with the element type.
  BasicType elem_type = TypeArrayKlass::cast(array_type)->element_type();
  result = oopFactory::new_typeArray_nozero(elem_type, len, THREAD);

  // Pass oops back through thread local storage.  Our apparent type to Java
  // is that we return an oop, but we can block on exit from this routine and
  // a GC can trash the oop in C's return register.  The generated stub will
  // fetch the oop from TLS after any possible GC.
  deoptimize_caller_frame(current, HAS_PENDING_EXCEPTION);
  current->set_vm_result(result);
  JRT_BLOCK_END;


  // inform GC that we won't do card marks for initializing writes.
  SharedRuntime::on_slowpath_allocation_exit(current);

  oop result = current->vm_result();
  if ((len > 0) && (result != nullptr) &&
      is_deoptimized_caller_frame(current)) {
    // Zero array here if the caller is deoptimized.
    const size_t size = TypeArrayKlass::cast(array_type)->oop_size(result);
    BasicType elem_type = TypeArrayKlass::cast(array_type)->element_type();
    const size_t hs = arrayOopDesc::header_size(elem_type);
    // Align to next 8 bytes to avoid trashing arrays's length.
    const size_t aligned_hs = align_object_offset(hs);
    HeapWord* obj = cast_from_oop<HeapWord*>(result);
    if (aligned_hs > hs) {
      Copy::zero_to_words(obj+hs, aligned_hs-hs);
    }
    // Optimized zeroing.
    Copy::fill_to_aligned_words(obj+aligned_hs, size-aligned_hs);
  }

JRT_END

// Note: multianewarray for one dimension is handled inline by GraphKit::new_array.

// multianewarray for 2 dimensions
JRT_ENTRY(void, OptoRuntime::multianewarray2_C(Klass* elem_type, int len1, int len2, JavaThread* current))
#ifndef PRODUCT
  SharedRuntime::_multi2_ctr++;                // multianewarray for 1 dimension
#endif
  assert(check_compiled_frame(current), "incorrect caller");
  assert(elem_type->is_klass(), "not a class");
  jint dims[2];
  dims[0] = len1;
  dims[1] = len2;
  Handle holder(current, elem_type->klass_holder()); // keep the klass alive
  oop obj = ArrayKlass::cast(elem_type)->multi_allocate(2, dims, THREAD);
  deoptimize_caller_frame(current, HAS_PENDING_EXCEPTION);
  current->set_vm_result(obj);
JRT_END

// multianewarray for 3 dimensions
JRT_ENTRY(void, OptoRuntime::multianewarray3_C(Klass* elem_type, int len1, int len2, int len3, JavaThread* current))
#ifndef PRODUCT
  SharedRuntime::_multi3_ctr++;                // multianewarray for 1 dimension
#endif
  assert(check_compiled_frame(current), "incorrect caller");
  assert(elem_type->is_klass(), "not a class");
  jint dims[3];
  dims[0] = len1;
  dims[1] = len2;
  dims[2] = len3;
  Handle holder(current, elem_type->klass_holder()); // keep the klass alive
  oop obj = ArrayKlass::cast(elem_type)->multi_allocate(3, dims, THREAD);
  deoptimize_caller_frame(current, HAS_PENDING_EXCEPTION);
  current->set_vm_result(obj);
JRT_END

// multianewarray for 4 dimensions
JRT_ENTRY(void, OptoRuntime::multianewarray4_C(Klass* elem_type, int len1, int len2, int len3, int len4, JavaThread* current))
#ifndef PRODUCT
  SharedRuntime::_multi4_ctr++;                // multianewarray for 1 dimension
#endif
  assert(check_compiled_frame(current), "incorrect caller");
  assert(elem_type->is_klass(), "not a class");
  jint dims[4];
  dims[0] = len1;
  dims[1] = len2;
  dims[2] = len3;
  dims[3] = len4;
  Handle holder(current, elem_type->klass_holder()); // keep the klass alive
  oop obj = ArrayKlass::cast(elem_type)->multi_allocate(4, dims, THREAD);
  deoptimize_caller_frame(current, HAS_PENDING_EXCEPTION);
  current->set_vm_result(obj);
JRT_END

// multianewarray for 5 dimensions
JRT_ENTRY(void, OptoRuntime::multianewarray5_C(Klass* elem_type, int len1, int len2, int len3, int len4, int len5, JavaThread* current))
#ifndef PRODUCT
  SharedRuntime::_multi5_ctr++;                // multianewarray for 1 dimension
#endif
  assert(check_compiled_frame(current), "incorrect caller");
  assert(elem_type->is_klass(), "not a class");
  jint dims[5];
  dims[0] = len1;
  dims[1] = len2;
  dims[2] = len3;
  dims[3] = len4;
  dims[4] = len5;
  Handle holder(current, elem_type->klass_holder()); // keep the klass alive
  oop obj = ArrayKlass::cast(elem_type)->multi_allocate(5, dims, THREAD);
  deoptimize_caller_frame(current, HAS_PENDING_EXCEPTION);
  current->set_vm_result(obj);
JRT_END

JRT_ENTRY(void, OptoRuntime::multianewarrayN_C(Klass* elem_type, arrayOopDesc* dims, JavaThread* current))
  assert(check_compiled_frame(current), "incorrect caller");
  assert(elem_type->is_klass(), "not a class");
  assert(oop(dims)->is_typeArray(), "not an array");

  ResourceMark rm;
  jint len = dims->length();
  assert(len > 0, "Dimensions array should contain data");
  jint *c_dims = NEW_RESOURCE_ARRAY(jint, len);
  ArrayAccess<>::arraycopy_to_native<>(dims, typeArrayOopDesc::element_offset<jint>(0),
                                       c_dims, len);

  Handle holder(current, elem_type->klass_holder()); // keep the klass alive
  oop obj = ArrayKlass::cast(elem_type)->multi_allocate(len, c_dims, THREAD);
  deoptimize_caller_frame(current, HAS_PENDING_EXCEPTION);
  current->set_vm_result(obj);
JRT_END

JRT_BLOCK_ENTRY(void, OptoRuntime::monitor_notify_C(oopDesc* obj, JavaThread* current))

  // Very few notify/notifyAll operations find any threads on the waitset, so
  // the dominant fast-path is to simply return.
  // Relatedly, it's critical that notify/notifyAll be fast in order to
  // reduce lock hold times.
  if (!SafepointSynchronize::is_synchronizing()) {
    if (ObjectSynchronizer::quick_notify(obj, current, false)) {
      return;
    }
  }

  // This is the case the fast-path above isn't provisioned to handle.
  // The fast-path is designed to handle frequently arising cases in an efficient manner.
  // (The fast-path is just a degenerate variant of the slow-path).
  // Perform the dreaded state transition and pass control into the slow-path.
  JRT_BLOCK;
  Handle h_obj(current, obj);
  ObjectSynchronizer::notify(h_obj, CHECK);
  JRT_BLOCK_END;
JRT_END

JRT_BLOCK_ENTRY(void, OptoRuntime::monitor_notifyAll_C(oopDesc* obj, JavaThread* current))

  if (!SafepointSynchronize::is_synchronizing() ) {
    if (ObjectSynchronizer::quick_notify(obj, current, true)) {
      return;
    }
  }

  // This is the case the fast-path above isn't provisioned to handle.
  // The fast-path is designed to handle frequently arising cases in an efficient manner.
  // (The fast-path is just a degenerate variant of the slow-path).
  // Perform the dreaded state transition and pass control into the slow-path.
  JRT_BLOCK;
  Handle h_obj(current, obj);
  ObjectSynchronizer::notifyall(h_obj, CHECK);
  JRT_BLOCK_END;
JRT_END

const TypeFunc *OptoRuntime::new_instance_Type() {
  // create input type (domain)
  const Type **fields = TypeTuple::fields(2);
  fields[TypeFunc::Parms+0] = TypeInstPtr::NOTNULL; // Klass to be allocated
  fields[TypeFunc::Parms+1] = TypeInt::BOOL;        // is_larval
  const TypeTuple *domain = TypeTuple::make(TypeFunc::Parms+2, fields);

  // create result type (range)
  fields = TypeTuple::fields(1);
  fields[TypeFunc::Parms+0] = TypeRawPtr::NOTNULL; // Returned oop

  const TypeTuple *range = TypeTuple::make(TypeFunc::Parms+1, fields);

  return TypeFunc::make(domain, range);
}


const TypeFunc *OptoRuntime::athrow_Type() {
  // create input type (domain)
  const Type **fields = TypeTuple::fields(1);
  fields[TypeFunc::Parms+0] = TypeInstPtr::NOTNULL; // Klass to be allocated
  const TypeTuple *domain = TypeTuple::make(TypeFunc::Parms+1, fields);

  // create result type (range)
  fields = TypeTuple::fields(0);

  const TypeTuple *range = TypeTuple::make(TypeFunc::Parms+0, fields);

  return TypeFunc::make(domain, range);
}


const TypeFunc *OptoRuntime::new_array_Type() {
  // create input type (domain)
  const Type **fields = TypeTuple::fields(2);
  fields[TypeFunc::Parms+0] = TypeInstPtr::NOTNULL;   // element klass
  fields[TypeFunc::Parms+1] = TypeInt::INT;       // array size
  const TypeTuple *domain = TypeTuple::make(TypeFunc::Parms+2, fields);

  // create result type (range)
  fields = TypeTuple::fields(1);
  fields[TypeFunc::Parms+0] = TypeRawPtr::NOTNULL; // Returned oop

  const TypeTuple *range = TypeTuple::make(TypeFunc::Parms+1, fields);

  return TypeFunc::make(domain, range);
}

const TypeFunc *OptoRuntime::multianewarray_Type(int ndim) {
  // create input type (domain)
  const int nargs = ndim + 1;
  const Type **fields = TypeTuple::fields(nargs);
  fields[TypeFunc::Parms+0] = TypeInstPtr::NOTNULL;   // element klass
  for( int i = 1; i < nargs; i++ )
    fields[TypeFunc::Parms + i] = TypeInt::INT;       // array size
  const TypeTuple *domain = TypeTuple::make(TypeFunc::Parms+nargs, fields);

  // create result type (range)
  fields = TypeTuple::fields(1);
  fields[TypeFunc::Parms+0] = TypeRawPtr::NOTNULL; // Returned oop
  const TypeTuple *range = TypeTuple::make(TypeFunc::Parms+1, fields);

  return TypeFunc::make(domain, range);
}

const TypeFunc *OptoRuntime::multianewarray2_Type() {
  return multianewarray_Type(2);
}

const TypeFunc *OptoRuntime::multianewarray3_Type() {
  return multianewarray_Type(3);
}

const TypeFunc *OptoRuntime::multianewarray4_Type() {
  return multianewarray_Type(4);
}

const TypeFunc *OptoRuntime::multianewarray5_Type() {
  return multianewarray_Type(5);
}

const TypeFunc *OptoRuntime::multianewarrayN_Type() {
  // create input type (domain)
  const Type **fields = TypeTuple::fields(2);
  fields[TypeFunc::Parms+0] = TypeInstPtr::NOTNULL;   // element klass
  fields[TypeFunc::Parms+1] = TypeInstPtr::NOTNULL;   // array of dim sizes
  const TypeTuple *domain = TypeTuple::make(TypeFunc::Parms+2, fields);

  // create result type (range)
  fields = TypeTuple::fields(1);
  fields[TypeFunc::Parms+0] = TypeRawPtr::NOTNULL; // Returned oop
  const TypeTuple *range = TypeTuple::make(TypeFunc::Parms+1, fields);

  return TypeFunc::make(domain, range);
}

const TypeFunc *OptoRuntime::uncommon_trap_Type() {
  // create input type (domain)
  const Type **fields = TypeTuple::fields(1);
  fields[TypeFunc::Parms+0] = TypeInt::INT; // trap_reason (deopt reason and action)
  const TypeTuple *domain = TypeTuple::make(TypeFunc::Parms+1, fields);

  // create result type (range)
  fields = TypeTuple::fields(0);
  const TypeTuple *range = TypeTuple::make(TypeFunc::Parms+0, fields);

  return TypeFunc::make(domain, range);
}

//-----------------------------------------------------------------------------
// Monitor Handling
const TypeFunc *OptoRuntime::complete_monitor_enter_Type() {
  // create input type (domain)
  const Type **fields = TypeTuple::fields(2);
  fields[TypeFunc::Parms+0] = TypeInstPtr::NOTNULL;  // Object to be Locked
  fields[TypeFunc::Parms+1] = TypeRawPtr::BOTTOM;   // Address of stack location for lock
  const TypeTuple *domain = TypeTuple::make(TypeFunc::Parms+2,fields);

  // create result type (range)
  fields = TypeTuple::fields(0);

  const TypeTuple *range = TypeTuple::make(TypeFunc::Parms+0,fields);

  return TypeFunc::make(domain, range);
}


//-----------------------------------------------------------------------------
const TypeFunc *OptoRuntime::complete_monitor_exit_Type() {
  // create input type (domain)
  const Type **fields = TypeTuple::fields(3);
  fields[TypeFunc::Parms+0] = TypeInstPtr::NOTNULL;  // Object to be Locked
  fields[TypeFunc::Parms+1] = TypeRawPtr::BOTTOM;    // Address of stack location for lock - BasicLock
  fields[TypeFunc::Parms+2] = TypeRawPtr::BOTTOM;    // Thread pointer (Self)
  const TypeTuple *domain = TypeTuple::make(TypeFunc::Parms+3, fields);

  // create result type (range)
  fields = TypeTuple::fields(0);

  const TypeTuple *range = TypeTuple::make(TypeFunc::Parms+0, fields);

  return TypeFunc::make(domain, range);
}

const TypeFunc *OptoRuntime::monitor_notify_Type() {
  // create input type (domain)
  const Type **fields = TypeTuple::fields(1);
  fields[TypeFunc::Parms+0] = TypeInstPtr::NOTNULL;  // Object to be Locked
  const TypeTuple *domain = TypeTuple::make(TypeFunc::Parms+1, fields);

  // create result type (range)
  fields = TypeTuple::fields(0);
  const TypeTuple *range = TypeTuple::make(TypeFunc::Parms+0, fields);
  return TypeFunc::make(domain, range);
}

const TypeFunc* OptoRuntime::flush_windows_Type() {
  // create input type (domain)
  const Type** fields = TypeTuple::fields(1);
  fields[TypeFunc::Parms+0] = nullptr; // void
  const TypeTuple *domain = TypeTuple::make(TypeFunc::Parms, fields);

  // create result type
  fields = TypeTuple::fields(1);
  fields[TypeFunc::Parms+0] = nullptr; // void
  const TypeTuple *range = TypeTuple::make(TypeFunc::Parms, fields);

  return TypeFunc::make(domain, range);
}

const TypeFunc* OptoRuntime::l2f_Type() {
  // create input type (domain)
  const Type **fields = TypeTuple::fields(2);
  fields[TypeFunc::Parms+0] = TypeLong::LONG;
  fields[TypeFunc::Parms+1] = Type::HALF;
  const TypeTuple *domain = TypeTuple::make(TypeFunc::Parms+2, fields);

  // create result type (range)
  fields = TypeTuple::fields(1);
  fields[TypeFunc::Parms+0] = Type::FLOAT;
  const TypeTuple *range = TypeTuple::make(TypeFunc::Parms+1, fields);

  return TypeFunc::make(domain, range);
}

const TypeFunc* OptoRuntime::modf_Type() {
  const Type **fields = TypeTuple::fields(2);
  fields[TypeFunc::Parms+0] = Type::FLOAT;
  fields[TypeFunc::Parms+1] = Type::FLOAT;
  const TypeTuple *domain = TypeTuple::make(TypeFunc::Parms+2, fields);

  // create result type (range)
  fields = TypeTuple::fields(1);
  fields[TypeFunc::Parms+0] = Type::FLOAT;

  const TypeTuple *range = TypeTuple::make(TypeFunc::Parms+1, fields);

  return TypeFunc::make(domain, range);
}

const TypeFunc *OptoRuntime::Math_D_D_Type() {
  // create input type (domain)
  const Type **fields = TypeTuple::fields(2);
  // Symbol* name of class to be loaded
  fields[TypeFunc::Parms+0] = Type::DOUBLE;
  fields[TypeFunc::Parms+1] = Type::HALF;
  const TypeTuple *domain = TypeTuple::make(TypeFunc::Parms+2, fields);

  // create result type (range)
  fields = TypeTuple::fields(2);
  fields[TypeFunc::Parms+0] = Type::DOUBLE;
  fields[TypeFunc::Parms+1] = Type::HALF;
  const TypeTuple *range = TypeTuple::make(TypeFunc::Parms+2, fields);

  return TypeFunc::make(domain, range);
}

const TypeFunc *OptoRuntime::Math_Vector_Vector_Type(uint num_arg, const TypeVect* in_type, const TypeVect* out_type) {
  // create input type (domain)
  const Type **fields = TypeTuple::fields(num_arg);
  // Symbol* name of class to be loaded
  assert(num_arg > 0, "must have at least 1 input");
  for (uint i = 0; i < num_arg; i++) {
    fields[TypeFunc::Parms+i] = in_type;
  }
  const TypeTuple *domain = TypeTuple::make(TypeFunc::Parms+num_arg, fields);

  // create result type (range)
  const uint num_ret = 1;
  fields = TypeTuple::fields(num_ret);
  fields[TypeFunc::Parms+0] = out_type;
  const TypeTuple *range = TypeTuple::make(TypeFunc::Parms+num_ret, fields);

  return TypeFunc::make(domain, range);
}

const TypeFunc* OptoRuntime::Math_DD_D_Type() {
  const Type **fields = TypeTuple::fields(4);
  fields[TypeFunc::Parms+0] = Type::DOUBLE;
  fields[TypeFunc::Parms+1] = Type::HALF;
  fields[TypeFunc::Parms+2] = Type::DOUBLE;
  fields[TypeFunc::Parms+3] = Type::HALF;
  const TypeTuple *domain = TypeTuple::make(TypeFunc::Parms+4, fields);

  // create result type (range)
  fields = TypeTuple::fields(2);
  fields[TypeFunc::Parms+0] = Type::DOUBLE;
  fields[TypeFunc::Parms+1] = Type::HALF;
  const TypeTuple *range = TypeTuple::make(TypeFunc::Parms+2, fields);

  return TypeFunc::make(domain, range);
}

//-------------- currentTimeMillis, currentTimeNanos, etc

const TypeFunc* OptoRuntime::void_long_Type() {
  // create input type (domain)
  const Type **fields = TypeTuple::fields(0);
  const TypeTuple *domain = TypeTuple::make(TypeFunc::Parms+0, fields);

  // create result type (range)
  fields = TypeTuple::fields(2);
  fields[TypeFunc::Parms+0] = TypeLong::LONG;
  fields[TypeFunc::Parms+1] = Type::HALF;
  const TypeTuple *range = TypeTuple::make(TypeFunc::Parms+2, fields);

  return TypeFunc::make(domain, range);
}

const TypeFunc* OptoRuntime::void_void_Type() {
   // create input type (domain)
   const Type **fields = TypeTuple::fields(0);
   const TypeTuple *domain = TypeTuple::make(TypeFunc::Parms+0, fields);

   // create result type (range)
   fields = TypeTuple::fields(0);
   const TypeTuple *range = TypeTuple::make(TypeFunc::Parms+0, fields);
   return TypeFunc::make(domain, range);
 }

 const TypeFunc* OptoRuntime::jfr_write_checkpoint_Type() {
   // create input type (domain)
   const Type **fields = TypeTuple::fields(0);
   const TypeTuple *domain = TypeTuple::make(TypeFunc::Parms, fields);

   // create result type (range)
   fields = TypeTuple::fields(0);
   const TypeTuple *range = TypeTuple::make(TypeFunc::Parms, fields);
   return TypeFunc::make(domain, range);
 }


// arraycopy stub variations:
enum ArrayCopyType {
  ac_fast,                      // void(ptr, ptr, size_t)
  ac_checkcast,                 //  int(ptr, ptr, size_t, size_t, ptr)
  ac_slow,                      // void(ptr, int, ptr, int, int)
  ac_generic                    //  int(ptr, int, ptr, int, int)
};

static const TypeFunc* make_arraycopy_Type(ArrayCopyType act) {
  // create input type (domain)
  int num_args      = (act == ac_fast ? 3 : 5);
  int num_size_args = (act == ac_fast ? 1 : act == ac_checkcast ? 2 : 0);
  int argcnt = num_args;
  LP64_ONLY(argcnt += num_size_args); // halfwords for lengths
  const Type** fields = TypeTuple::fields(argcnt);
  int argp = TypeFunc::Parms;
  fields[argp++] = TypePtr::NOTNULL;    // src
  if (num_size_args == 0) {
    fields[argp++] = TypeInt::INT;      // src_pos
  }
  fields[argp++] = TypePtr::NOTNULL;    // dest
  if (num_size_args == 0) {
    fields[argp++] = TypeInt::INT;      // dest_pos
    fields[argp++] = TypeInt::INT;      // length
  }
  while (num_size_args-- > 0) {
    fields[argp++] = TypeX_X;               // size in whatevers (size_t)
    LP64_ONLY(fields[argp++] = Type::HALF); // other half of long length
  }
  if (act == ac_checkcast) {
    fields[argp++] = TypePtr::NOTNULL;  // super_klass
  }
  assert(argp == TypeFunc::Parms+argcnt, "correct decoding of act");
  const TypeTuple* domain = TypeTuple::make(TypeFunc::Parms+argcnt, fields);

  // create result type if needed
  int retcnt = (act == ac_checkcast || act == ac_generic ? 1 : 0);
  fields = TypeTuple::fields(1);
  if (retcnt == 0)
    fields[TypeFunc::Parms+0] = nullptr; // void
  else
    fields[TypeFunc::Parms+0] = TypeInt::INT; // status result, if needed
  const TypeTuple* range = TypeTuple::make(TypeFunc::Parms+retcnt, fields);
  return TypeFunc::make(domain, range);
}

const TypeFunc* OptoRuntime::fast_arraycopy_Type() {
  // This signature is simple:  Two base pointers and a size_t.
  return make_arraycopy_Type(ac_fast);
}

const TypeFunc* OptoRuntime::checkcast_arraycopy_Type() {
  // An extension of fast_arraycopy_Type which adds type checking.
  return make_arraycopy_Type(ac_checkcast);
}

const TypeFunc* OptoRuntime::slow_arraycopy_Type() {
  // This signature is exactly the same as System.arraycopy.
  // There are no intptr_t (int/long) arguments.
  return make_arraycopy_Type(ac_slow);
}

const TypeFunc* OptoRuntime::generic_arraycopy_Type() {
  // This signature is like System.arraycopy, except that it returns status.
  return make_arraycopy_Type(ac_generic);
}


const TypeFunc* OptoRuntime::array_fill_Type() {
  const Type** fields;
  int argp = TypeFunc::Parms;
  // create input type (domain): pointer, int, size_t
  fields = TypeTuple::fields(3 LP64_ONLY( + 1));
  fields[argp++] = TypePtr::NOTNULL;
  fields[argp++] = TypeInt::INT;
  fields[argp++] = TypeX_X;               // size in whatevers (size_t)
  LP64_ONLY(fields[argp++] = Type::HALF); // other half of long length
  const TypeTuple *domain = TypeTuple::make(argp, fields);

  // create result type
  fields = TypeTuple::fields(1);
  fields[TypeFunc::Parms+0] = nullptr; // void
  const TypeTuple *range = TypeTuple::make(TypeFunc::Parms, fields);

  return TypeFunc::make(domain, range);
}

// for aescrypt encrypt/decrypt operations, just three pointers returning void (length is constant)
const TypeFunc* OptoRuntime::aescrypt_block_Type() {
  // create input type (domain)
  int num_args      = 3;
  int argcnt = num_args;
  const Type** fields = TypeTuple::fields(argcnt);
  int argp = TypeFunc::Parms;
  fields[argp++] = TypePtr::NOTNULL;    // src
  fields[argp++] = TypePtr::NOTNULL;    // dest
  fields[argp++] = TypePtr::NOTNULL;    // k array
  assert(argp == TypeFunc::Parms+argcnt, "correct decoding");
  const TypeTuple* domain = TypeTuple::make(TypeFunc::Parms+argcnt, fields);

  // no result type needed
  fields = TypeTuple::fields(1);
  fields[TypeFunc::Parms+0] = nullptr; // void
  const TypeTuple* range = TypeTuple::make(TypeFunc::Parms, fields);
  return TypeFunc::make(domain, range);
}

/**
 * int updateBytesCRC32(int crc, byte* b, int len)
 */
const TypeFunc* OptoRuntime::updateBytesCRC32_Type() {
  // create input type (domain)
  int num_args      = 3;
  int argcnt = num_args;
  const Type** fields = TypeTuple::fields(argcnt);
  int argp = TypeFunc::Parms;
  fields[argp++] = TypeInt::INT;        // crc
  fields[argp++] = TypePtr::NOTNULL;    // src
  fields[argp++] = TypeInt::INT;        // len
  assert(argp == TypeFunc::Parms+argcnt, "correct decoding");
  const TypeTuple* domain = TypeTuple::make(TypeFunc::Parms+argcnt, fields);

  // result type needed
  fields = TypeTuple::fields(1);
  fields[TypeFunc::Parms+0] = TypeInt::INT; // crc result
  const TypeTuple* range = TypeTuple::make(TypeFunc::Parms+1, fields);
  return TypeFunc::make(domain, range);
}

/**
 * int updateBytesCRC32C(int crc, byte* buf, int len, int* table)
 */
const TypeFunc* OptoRuntime::updateBytesCRC32C_Type() {
  // create input type (domain)
  int num_args      = 4;
  int argcnt = num_args;
  const Type** fields = TypeTuple::fields(argcnt);
  int argp = TypeFunc::Parms;
  fields[argp++] = TypeInt::INT;        // crc
  fields[argp++] = TypePtr::NOTNULL;    // buf
  fields[argp++] = TypeInt::INT;        // len
  fields[argp++] = TypePtr::NOTNULL;    // table
  assert(argp == TypeFunc::Parms+argcnt, "correct decoding");
  const TypeTuple* domain = TypeTuple::make(TypeFunc::Parms+argcnt, fields);

  // result type needed
  fields = TypeTuple::fields(1);
  fields[TypeFunc::Parms+0] = TypeInt::INT; // crc result
  const TypeTuple* range = TypeTuple::make(TypeFunc::Parms+1, fields);
  return TypeFunc::make(domain, range);
}

/**
*  int updateBytesAdler32(int adler, bytes* b, int off, int len)
*/
const TypeFunc* OptoRuntime::updateBytesAdler32_Type() {
  // create input type (domain)
  int num_args      = 3;
  int argcnt = num_args;
  const Type** fields = TypeTuple::fields(argcnt);
  int argp = TypeFunc::Parms;
  fields[argp++] = TypeInt::INT;        // crc
  fields[argp++] = TypePtr::NOTNULL;    // src + offset
  fields[argp++] = TypeInt::INT;        // len
  assert(argp == TypeFunc::Parms+argcnt, "correct decoding");
  const TypeTuple* domain = TypeTuple::make(TypeFunc::Parms+argcnt, fields);

  // result type needed
  fields = TypeTuple::fields(1);
  fields[TypeFunc::Parms+0] = TypeInt::INT; // crc result
  const TypeTuple* range = TypeTuple::make(TypeFunc::Parms+1, fields);
  return TypeFunc::make(domain, range);
}

// for cipherBlockChaining calls of aescrypt encrypt/decrypt, four pointers and a length, returning int
const TypeFunc* OptoRuntime::cipherBlockChaining_aescrypt_Type() {
  // create input type (domain)
  int num_args      = 5;
  int argcnt = num_args;
  const Type** fields = TypeTuple::fields(argcnt);
  int argp = TypeFunc::Parms;
  fields[argp++] = TypePtr::NOTNULL;    // src
  fields[argp++] = TypePtr::NOTNULL;    // dest
  fields[argp++] = TypePtr::NOTNULL;    // k array
  fields[argp++] = TypePtr::NOTNULL;    // r array
  fields[argp++] = TypeInt::INT;        // src len
  assert(argp == TypeFunc::Parms+argcnt, "correct decoding");
  const TypeTuple* domain = TypeTuple::make(TypeFunc::Parms+argcnt, fields);

  // returning cipher len (int)
  fields = TypeTuple::fields(1);
  fields[TypeFunc::Parms+0] = TypeInt::INT;
  const TypeTuple* range = TypeTuple::make(TypeFunc::Parms+1, fields);
  return TypeFunc::make(domain, range);
}

// for electronicCodeBook calls of aescrypt encrypt/decrypt, three pointers and a length, returning int
const TypeFunc* OptoRuntime::electronicCodeBook_aescrypt_Type() {
  // create input type (domain)
  int num_args = 4;
  int argcnt = num_args;
  const Type** fields = TypeTuple::fields(argcnt);
  int argp = TypeFunc::Parms;
  fields[argp++] = TypePtr::NOTNULL;    // src
  fields[argp++] = TypePtr::NOTNULL;    // dest
  fields[argp++] = TypePtr::NOTNULL;    // k array
  fields[argp++] = TypeInt::INT;        // src len
  assert(argp == TypeFunc::Parms + argcnt, "correct decoding");
  const TypeTuple* domain = TypeTuple::make(TypeFunc::Parms + argcnt, fields);

  // returning cipher len (int)
  fields = TypeTuple::fields(1);
  fields[TypeFunc::Parms + 0] = TypeInt::INT;
  const TypeTuple* range = TypeTuple::make(TypeFunc::Parms + 1, fields);
  return TypeFunc::make(domain, range);
}

//for counterMode calls of aescrypt encrypt/decrypt, four pointers and a length, returning int
const TypeFunc* OptoRuntime::counterMode_aescrypt_Type() {
  // create input type (domain)
  int num_args = 7;
  int argcnt = num_args;
  const Type** fields = TypeTuple::fields(argcnt);
  int argp = TypeFunc::Parms;
  fields[argp++] = TypePtr::NOTNULL; // src
  fields[argp++] = TypePtr::NOTNULL; // dest
  fields[argp++] = TypePtr::NOTNULL; // k array
  fields[argp++] = TypePtr::NOTNULL; // counter array
  fields[argp++] = TypeInt::INT; // src len
  fields[argp++] = TypePtr::NOTNULL; // saved_encCounter
  fields[argp++] = TypePtr::NOTNULL; // saved used addr
  assert(argp == TypeFunc::Parms + argcnt, "correct decoding");
  const TypeTuple* domain = TypeTuple::make(TypeFunc::Parms + argcnt, fields);
  // returning cipher len (int)
  fields = TypeTuple::fields(1);
  fields[TypeFunc::Parms + 0] = TypeInt::INT;
  const TypeTuple* range = TypeTuple::make(TypeFunc::Parms + 1, fields);
  return TypeFunc::make(domain, range);
}

//for counterMode calls of aescrypt encrypt/decrypt, four pointers and a length, returning int
const TypeFunc* OptoRuntime::galoisCounterMode_aescrypt_Type() {
  // create input type (domain)
  int num_args = 8;
  int argcnt = num_args;
  const Type** fields = TypeTuple::fields(argcnt);
  int argp = TypeFunc::Parms;
  fields[argp++] = TypePtr::NOTNULL; // byte[] in + inOfs
  fields[argp++] = TypeInt::INT;     // int len
  fields[argp++] = TypePtr::NOTNULL; // byte[] ct + ctOfs
  fields[argp++] = TypePtr::NOTNULL; // byte[] out + outOfs
  fields[argp++] = TypePtr::NOTNULL; // byte[] key from AESCrypt obj
  fields[argp++] = TypePtr::NOTNULL; // long[] state from GHASH obj
  fields[argp++] = TypePtr::NOTNULL; // long[] subkeyHtbl from GHASH obj
  fields[argp++] = TypePtr::NOTNULL; // byte[] counter from GCTR obj

  assert(argp == TypeFunc::Parms + argcnt, "correct decoding");
  const TypeTuple* domain = TypeTuple::make(TypeFunc::Parms + argcnt, fields);
  // returning cipher len (int)
  fields = TypeTuple::fields(1);
  fields[TypeFunc::Parms + 0] = TypeInt::INT;
  const TypeTuple* range = TypeTuple::make(TypeFunc::Parms + 1, fields);
  return TypeFunc::make(domain, range);
}

/*
 * void implCompress(byte[] buf, int ofs)
 */
const TypeFunc* OptoRuntime::digestBase_implCompress_Type(bool is_sha3) {
  // create input type (domain)
  int num_args = is_sha3 ? 3 : 2;
  int argcnt = num_args;
  const Type** fields = TypeTuple::fields(argcnt);
  int argp = TypeFunc::Parms;
  fields[argp++] = TypePtr::NOTNULL; // buf
  fields[argp++] = TypePtr::NOTNULL; // state
  if (is_sha3) fields[argp++] = TypeInt::INT; // block_size
  assert(argp == TypeFunc::Parms+argcnt, "correct decoding");
  const TypeTuple* domain = TypeTuple::make(TypeFunc::Parms+argcnt, fields);

  // no result type needed
  fields = TypeTuple::fields(1);
  fields[TypeFunc::Parms+0] = nullptr; // void
  const TypeTuple* range = TypeTuple::make(TypeFunc::Parms, fields);
  return TypeFunc::make(domain, range);
}

/*
 * int implCompressMultiBlock(byte[] b, int ofs, int limit)
 */
const TypeFunc* OptoRuntime::digestBase_implCompressMB_Type(bool is_sha3) {
  // create input type (domain)
  int num_args = is_sha3 ? 5 : 4;
  int argcnt = num_args;
  const Type** fields = TypeTuple::fields(argcnt);
  int argp = TypeFunc::Parms;
  fields[argp++] = TypePtr::NOTNULL; // buf
  fields[argp++] = TypePtr::NOTNULL; // state
  if (is_sha3) fields[argp++] = TypeInt::INT; // block_size
  fields[argp++] = TypeInt::INT;     // ofs
  fields[argp++] = TypeInt::INT;     // limit
  assert(argp == TypeFunc::Parms+argcnt, "correct decoding");
  const TypeTuple* domain = TypeTuple::make(TypeFunc::Parms+argcnt, fields);

  // returning ofs (int)
  fields = TypeTuple::fields(1);
  fields[TypeFunc::Parms+0] = TypeInt::INT; // ofs
  const TypeTuple* range = TypeTuple::make(TypeFunc::Parms+1, fields);
  return TypeFunc::make(domain, range);
}

const TypeFunc* OptoRuntime::multiplyToLen_Type() {
  // create input type (domain)
  int num_args      = 6;
  int argcnt = num_args;
  const Type** fields = TypeTuple::fields(argcnt);
  int argp = TypeFunc::Parms;
  fields[argp++] = TypePtr::NOTNULL;    // x
  fields[argp++] = TypeInt::INT;        // xlen
  fields[argp++] = TypePtr::NOTNULL;    // y
  fields[argp++] = TypeInt::INT;        // ylen
  fields[argp++] = TypePtr::NOTNULL;    // z
  fields[argp++] = TypeInt::INT;        // zlen
  assert(argp == TypeFunc::Parms+argcnt, "correct decoding");
  const TypeTuple* domain = TypeTuple::make(TypeFunc::Parms+argcnt, fields);

  // no result type needed
  fields = TypeTuple::fields(1);
  fields[TypeFunc::Parms+0] = nullptr;
  const TypeTuple* range = TypeTuple::make(TypeFunc::Parms, fields);
  return TypeFunc::make(domain, range);
}

const TypeFunc* OptoRuntime::squareToLen_Type() {
  // create input type (domain)
  int num_args      = 4;
  int argcnt = num_args;
  const Type** fields = TypeTuple::fields(argcnt);
  int argp = TypeFunc::Parms;
  fields[argp++] = TypePtr::NOTNULL;    // x
  fields[argp++] = TypeInt::INT;        // len
  fields[argp++] = TypePtr::NOTNULL;    // z
  fields[argp++] = TypeInt::INT;        // zlen
  assert(argp == TypeFunc::Parms+argcnt, "correct decoding");
  const TypeTuple* domain = TypeTuple::make(TypeFunc::Parms+argcnt, fields);

  // no result type needed
  fields = TypeTuple::fields(1);
  fields[TypeFunc::Parms+0] = nullptr;
  const TypeTuple* range = TypeTuple::make(TypeFunc::Parms, fields);
  return TypeFunc::make(domain, range);
}

// for mulAdd calls, 2 pointers and 3 ints, returning int
const TypeFunc* OptoRuntime::mulAdd_Type() {
  // create input type (domain)
  int num_args      = 5;
  int argcnt = num_args;
  const Type** fields = TypeTuple::fields(argcnt);
  int argp = TypeFunc::Parms;
  fields[argp++] = TypePtr::NOTNULL;    // out
  fields[argp++] = TypePtr::NOTNULL;    // in
  fields[argp++] = TypeInt::INT;        // offset
  fields[argp++] = TypeInt::INT;        // len
  fields[argp++] = TypeInt::INT;        // k
  assert(argp == TypeFunc::Parms+argcnt, "correct decoding");
  const TypeTuple* domain = TypeTuple::make(TypeFunc::Parms+argcnt, fields);

  // returning carry (int)
  fields = TypeTuple::fields(1);
  fields[TypeFunc::Parms+0] = TypeInt::INT;
  const TypeTuple* range = TypeTuple::make(TypeFunc::Parms+1, fields);
  return TypeFunc::make(domain, range);
}

const TypeFunc* OptoRuntime::montgomeryMultiply_Type() {
  // create input type (domain)
  int num_args      = 7;
  int argcnt = num_args;
  const Type** fields = TypeTuple::fields(argcnt);
  int argp = TypeFunc::Parms;
  fields[argp++] = TypePtr::NOTNULL;    // a
  fields[argp++] = TypePtr::NOTNULL;    // b
  fields[argp++] = TypePtr::NOTNULL;    // n
  fields[argp++] = TypeInt::INT;        // len
  fields[argp++] = TypeLong::LONG;      // inv
  fields[argp++] = Type::HALF;
  fields[argp++] = TypePtr::NOTNULL;    // result
  assert(argp == TypeFunc::Parms+argcnt, "correct decoding");
  const TypeTuple* domain = TypeTuple::make(TypeFunc::Parms+argcnt, fields);

  // result type needed
  fields = TypeTuple::fields(1);
  fields[TypeFunc::Parms+0] = TypePtr::NOTNULL;

  const TypeTuple* range = TypeTuple::make(TypeFunc::Parms, fields);
  return TypeFunc::make(domain, range);
}

const TypeFunc* OptoRuntime::montgomerySquare_Type() {
  // create input type (domain)
  int num_args      = 6;
  int argcnt = num_args;
  const Type** fields = TypeTuple::fields(argcnt);
  int argp = TypeFunc::Parms;
  fields[argp++] = TypePtr::NOTNULL;    // a
  fields[argp++] = TypePtr::NOTNULL;    // n
  fields[argp++] = TypeInt::INT;        // len
  fields[argp++] = TypeLong::LONG;      // inv
  fields[argp++] = Type::HALF;
  fields[argp++] = TypePtr::NOTNULL;    // result
  assert(argp == TypeFunc::Parms+argcnt, "correct decoding");
  const TypeTuple* domain = TypeTuple::make(TypeFunc::Parms+argcnt, fields);

  // result type needed
  fields = TypeTuple::fields(1);
  fields[TypeFunc::Parms+0] = TypePtr::NOTNULL;

  const TypeTuple* range = TypeTuple::make(TypeFunc::Parms, fields);
  return TypeFunc::make(domain, range);
}

const TypeFunc * OptoRuntime::bigIntegerShift_Type() {
  int argcnt = 5;
  const Type** fields = TypeTuple::fields(argcnt);
  int argp = TypeFunc::Parms;
  fields[argp++] = TypePtr::NOTNULL;    // newArr
  fields[argp++] = TypePtr::NOTNULL;    // oldArr
  fields[argp++] = TypeInt::INT;        // newIdx
  fields[argp++] = TypeInt::INT;        // shiftCount
  fields[argp++] = TypeInt::INT;        // numIter
  assert(argp == TypeFunc::Parms + argcnt, "correct decoding");
  const TypeTuple* domain = TypeTuple::make(TypeFunc::Parms + argcnt, fields);

  // no result type needed
  fields = TypeTuple::fields(1);
  fields[TypeFunc::Parms + 0] = nullptr;
  const TypeTuple* range = TypeTuple::make(TypeFunc::Parms, fields);
  return TypeFunc::make(domain, range);
}

const TypeFunc* OptoRuntime::vectorizedMismatch_Type() {
  // create input type (domain)
  int num_args = 4;
  int argcnt = num_args;
  const Type** fields = TypeTuple::fields(argcnt);
  int argp = TypeFunc::Parms;
  fields[argp++] = TypePtr::NOTNULL;    // obja
  fields[argp++] = TypePtr::NOTNULL;    // objb
  fields[argp++] = TypeInt::INT;        // length, number of elements
  fields[argp++] = TypeInt::INT;        // log2scale, element size
  assert(argp == TypeFunc::Parms + argcnt, "correct decoding");
  const TypeTuple* domain = TypeTuple::make(TypeFunc::Parms + argcnt, fields);

  //return mismatch index (int)
  fields = TypeTuple::fields(1);
  fields[TypeFunc::Parms + 0] = TypeInt::INT;
  const TypeTuple* range = TypeTuple::make(TypeFunc::Parms + 1, fields);
  return TypeFunc::make(domain, range);
}

// GHASH block processing
const TypeFunc* OptoRuntime::ghash_processBlocks_Type() {
    int argcnt = 4;

    const Type** fields = TypeTuple::fields(argcnt);
    int argp = TypeFunc::Parms;
    fields[argp++] = TypePtr::NOTNULL;    // state
    fields[argp++] = TypePtr::NOTNULL;    // subkeyH
    fields[argp++] = TypePtr::NOTNULL;    // data
    fields[argp++] = TypeInt::INT;        // blocks
    assert(argp == TypeFunc::Parms+argcnt, "correct decoding");
    const TypeTuple* domain = TypeTuple::make(TypeFunc::Parms+argcnt, fields);

    // result type needed
    fields = TypeTuple::fields(1);
    fields[TypeFunc::Parms+0] = nullptr; // void
    const TypeTuple* range = TypeTuple::make(TypeFunc::Parms, fields);
    return TypeFunc::make(domain, range);
}

// ChaCha20 Block function
const TypeFunc* OptoRuntime::chacha20Block_Type() {
    int argcnt = 2;

    const Type** fields = TypeTuple::fields(argcnt);
    int argp = TypeFunc::Parms;
    fields[argp++] = TypePtr::NOTNULL;      // state
    fields[argp++] = TypePtr::NOTNULL;      // result

    assert(argp == TypeFunc::Parms + argcnt, "correct decoding");
    const TypeTuple* domain = TypeTuple::make(TypeFunc::Parms + argcnt, fields);

    // result type needed
    fields = TypeTuple::fields(1);
    fields[TypeFunc::Parms + 0] = TypeInt::INT;     // key stream outlen as int
    const TypeTuple* range = TypeTuple::make(TypeFunc::Parms + 1, fields);
    return TypeFunc::make(domain, range);
}

// Base64 encode function
const TypeFunc* OptoRuntime::base64_encodeBlock_Type() {
  int argcnt = 6;

  const Type** fields = TypeTuple::fields(argcnt);
  int argp = TypeFunc::Parms;
  fields[argp++] = TypePtr::NOTNULL;    // src array
  fields[argp++] = TypeInt::INT;        // offset
  fields[argp++] = TypeInt::INT;        // length
  fields[argp++] = TypePtr::NOTNULL;    // dest array
  fields[argp++] = TypeInt::INT;       // dp
  fields[argp++] = TypeInt::BOOL;       // isURL
  assert(argp == TypeFunc::Parms + argcnt, "correct decoding");
  const TypeTuple* domain = TypeTuple::make(TypeFunc::Parms+argcnt, fields);

  // result type needed
  fields = TypeTuple::fields(1);
  fields[TypeFunc::Parms + 0] = nullptr; // void
  const TypeTuple* range = TypeTuple::make(TypeFunc::Parms, fields);
  return TypeFunc::make(domain, range);
}
// Base64 decode function
const TypeFunc* OptoRuntime::base64_decodeBlock_Type() {
  int argcnt = 7;

  const Type** fields = TypeTuple::fields(argcnt);
  int argp = TypeFunc::Parms;
  fields[argp++] = TypePtr::NOTNULL;    // src array
  fields[argp++] = TypeInt::INT;        // src offset
  fields[argp++] = TypeInt::INT;        // src length
  fields[argp++] = TypePtr::NOTNULL;    // dest array
  fields[argp++] = TypeInt::INT;        // dest offset
  fields[argp++] = TypeInt::BOOL;       // isURL
  fields[argp++] = TypeInt::BOOL;       // isMIME
  assert(argp == TypeFunc::Parms + argcnt, "correct decoding");
  const TypeTuple* domain = TypeTuple::make(TypeFunc::Parms+argcnt, fields);

  // result type needed
  fields = TypeTuple::fields(1);
  fields[TypeFunc::Parms + 0] = TypeInt::INT; // count of bytes written to dst
  const TypeTuple* range = TypeTuple::make(TypeFunc::Parms + 1, fields);
  return TypeFunc::make(domain, range);
}

// Poly1305 processMultipleBlocks function
const TypeFunc* OptoRuntime::poly1305_processBlocks_Type() {
  int argcnt = 4;

  const Type** fields = TypeTuple::fields(argcnt);
  int argp = TypeFunc::Parms;
  fields[argp++] = TypePtr::NOTNULL;    // input array
  fields[argp++] = TypeInt::INT;        // input length
  fields[argp++] = TypePtr::NOTNULL;    // accumulator array
  fields[argp++] = TypePtr::NOTNULL;    // r array
  assert(argp == TypeFunc::Parms + argcnt, "correct decoding");
  const TypeTuple* domain = TypeTuple::make(TypeFunc::Parms+argcnt, fields);

  // result type needed
  fields = TypeTuple::fields(1);
  fields[TypeFunc::Parms + 0] = nullptr; // void
  const TypeTuple* range = TypeTuple::make(TypeFunc::Parms, fields);
  return TypeFunc::make(domain, range);
}

//------------- Interpreter state access for on stack replacement
const TypeFunc* OptoRuntime::osr_end_Type() {
  // create input type (domain)
  const Type **fields = TypeTuple::fields(1);
  fields[TypeFunc::Parms+0] = TypeRawPtr::BOTTOM; // OSR temp buf
  const TypeTuple *domain = TypeTuple::make(TypeFunc::Parms+1, fields);

  // create result type
  fields = TypeTuple::fields(1);
  // fields[TypeFunc::Parms+0] = TypeInstPtr::NOTNULL; // locked oop
  fields[TypeFunc::Parms+0] = nullptr; // void
  const TypeTuple *range = TypeTuple::make(TypeFunc::Parms, fields);
  return TypeFunc::make(domain, range);
}

//-------------------------------------------------------------------------------------
// register policy

bool OptoRuntime::is_callee_saved_register(MachRegisterNumbers reg) {
  assert(reg >= 0 && reg < _last_Mach_Reg, "must be a machine register");
  switch (register_save_policy[reg]) {
    case 'C': return false; //SOC
    case 'E': return true ; //SOE
    case 'N': return false; //NS
    case 'A': return false; //AS
  }
  ShouldNotReachHere();
  return false;
}

//-----------------------------------------------------------------------
// Exceptions
//

static void trace_exception(outputStream* st, oop exception_oop, address exception_pc, const char* msg);

// The method is an entry that is always called by a C++ method not
// directly from compiled code. Compiled code will call the C++ method following.
// We can't allow async exception to be installed during  exception processing.
JRT_ENTRY_NO_ASYNC(address, OptoRuntime::handle_exception_C_helper(JavaThread* current, nmethod* &nm))
  // The frame we rethrow the exception to might not have been processed by the GC yet.
  // The stack watermark barrier takes care of detecting that and ensuring the frame
  // has updated oops.
  StackWatermarkSet::after_unwind(current);

  // Do not confuse exception_oop with pending_exception. The exception_oop
  // is only used to pass arguments into the method. Not for general
  // exception handling.  DO NOT CHANGE IT to use pending_exception, since
  // the runtime stubs checks this on exit.
  assert(current->exception_oop() != nullptr, "exception oop is found");
  address handler_address = nullptr;

  Handle exception(current, current->exception_oop());
  address pc = current->exception_pc();

  // Clear out the exception oop and pc since looking up an
  // exception handler can cause class loading, which might throw an
  // exception and those fields are expected to be clear during
  // normal bytecode execution.
  current->clear_exception_oop_and_pc();

  LogTarget(Info, exceptions) lt;
  if (lt.is_enabled()) {
    ResourceMark rm;
    LogStream ls(lt);
    trace_exception(&ls, exception(), pc, "");
  }

  // for AbortVMOnException flag
  Exceptions::debug_check_abort(exception);

#ifdef ASSERT
  if (!(exception->is_a(vmClasses::Throwable_klass()))) {
    // should throw an exception here
    ShouldNotReachHere();
  }
#endif

  // new exception handling: this method is entered only from adapters
  // exceptions from compiled java methods are handled in compiled code
  // using rethrow node

  nm = CodeCache::find_nmethod(pc);
  assert(nm != nullptr, "No NMethod found");
  if (nm->is_native_method()) {
    fatal("Native method should not have path to exception handling");
  } else {
    // we are switching to old paradigm: search for exception handler in caller_frame
    // instead in exception handler of caller_frame.sender()

    if (JvmtiExport::can_post_on_exceptions()) {
      // "Full-speed catching" is not necessary here,
      // since we're notifying the VM on every catch.
      // Force deoptimization and the rest of the lookup
      // will be fine.
      deoptimize_caller_frame(current);
    }

    // Check the stack guard pages.  If enabled, look for handler in this frame;
    // otherwise, forcibly unwind the frame.
    //
    // 4826555: use default current sp for reguard_stack instead of &nm: it's more accurate.
    bool force_unwind = !current->stack_overflow_state()->reguard_stack();
    bool deopting = false;
    if (nm->is_deopt_pc(pc)) {
      deopting = true;
      RegisterMap map(current,
                      RegisterMap::UpdateMap::skip,
                      RegisterMap::ProcessFrames::include,
                      RegisterMap::WalkContinuation::skip);
      frame deoptee = current->last_frame().sender(&map);
      assert(deoptee.is_deoptimized_frame(), "must be deopted");
      // Adjust the pc back to the original throwing pc
      pc = deoptee.pc();
    }

    // If we are forcing an unwind because of stack overflow then deopt is
    // irrelevant since we are throwing the frame away anyway.

    if (deopting && !force_unwind) {
      handler_address = SharedRuntime::deopt_blob()->unpack_with_exception();
    } else {

      handler_address =
        force_unwind ? nullptr : nm->handler_for_exception_and_pc(exception, pc);

      if (handler_address == nullptr) {
        bool recursive_exception = false;
        handler_address = SharedRuntime::compute_compiled_exc_handler(nm, pc, exception, force_unwind, true, recursive_exception);
        assert (handler_address != nullptr, "must have compiled handler");
        // Update the exception cache only when the unwind was not forced
        // and there didn't happen another exception during the computation of the
        // compiled exception handler. Checking for exception oop equality is not
        // sufficient because some exceptions are pre-allocated and reused.
        if (!force_unwind && !recursive_exception) {
          nm->add_handler_for_exception_and_pc(exception,pc,handler_address);
        }
      } else {
#ifdef ASSERT
        bool recursive_exception = false;
        address computed_address = SharedRuntime::compute_compiled_exc_handler(nm, pc, exception, force_unwind, true, recursive_exception);
        vmassert(recursive_exception || (handler_address == computed_address), "Handler address inconsistency: " PTR_FORMAT " != " PTR_FORMAT,
                 p2i(handler_address), p2i(computed_address));
#endif
      }
    }

    current->set_exception_pc(pc);
    current->set_exception_handler_pc(handler_address);

    // Check if the exception PC is a MethodHandle call site.
    current->set_is_method_handle_return(nm->is_method_handle_return(pc));
  }

  // Restore correct return pc.  Was saved above.
  current->set_exception_oop(exception());
  return handler_address;

JRT_END

// We are entering here from exception_blob
// If there is a compiled exception handler in this method, we will continue there;
// otherwise we will unwind the stack and continue at the caller of top frame method
// Note we enter without the usual JRT wrapper. We will call a helper routine that
// will do the normal VM entry. We do it this way so that we can see if the nmethod
// we looked up the handler for has been deoptimized in the meantime. If it has been
// we must not use the handler and instead return the deopt blob.
address OptoRuntime::handle_exception_C(JavaThread* current) {
//
// We are in Java not VM and in debug mode we have a NoHandleMark
//
#ifndef PRODUCT
  SharedRuntime::_find_handler_ctr++;          // find exception handler
#endif
  debug_only(NoHandleMark __hm;)
  nmethod* nm = nullptr;
  address handler_address = nullptr;
  {
    // Enter the VM

    ResetNoHandleMark rnhm;
    handler_address = handle_exception_C_helper(current, nm);
  }

  // Back in java: Use no oops, DON'T safepoint

  // Now check to see if the handler we are returning is in a now
  // deoptimized frame

  if (nm != nullptr) {
    RegisterMap map(current,
                    RegisterMap::UpdateMap::skip,
                    RegisterMap::ProcessFrames::skip,
                    RegisterMap::WalkContinuation::skip);
    frame caller = current->last_frame().sender(&map);
#ifdef ASSERT
    assert(caller.is_compiled_frame(), "must be");
#endif // ASSERT
    if (caller.is_deoptimized_frame()) {
      handler_address = SharedRuntime::deopt_blob()->unpack_with_exception();
    }
  }
  return handler_address;
}

//------------------------------rethrow----------------------------------------
// We get here after compiled code has executed a 'RethrowNode'.  The callee
// is either throwing or rethrowing an exception.  The callee-save registers
// have been restored, synchronized objects have been unlocked and the callee
// stack frame has been removed.  The return address was passed in.
// Exception oop is passed as the 1st argument.  This routine is then called
// from the stub.  On exit, we know where to jump in the caller's code.
// After this C code exits, the stub will pop his frame and end in a jump
// (instead of a return).  We enter the caller's default handler.
//
// This must be JRT_LEAF:
//     - caller will not change its state as we cannot block on exit,
//       therefore raw_exception_handler_for_return_address is all it takes
//       to handle deoptimized blobs
//
// However, there needs to be a safepoint check in the middle!  So compiled
// safepoints are completely watertight.
//
// Thus, it cannot be a leaf since it contains the NoSafepointVerifier.
//
// *THIS IS NOT RECOMMENDED PROGRAMMING STYLE*
//
address OptoRuntime::rethrow_C(oopDesc* exception, JavaThread* thread, address ret_pc) {

  // Enable WXWrite: the function called directly by compiled code.
  MACOS_AARCH64_ONLY(ThreadWXEnable wx(WXWrite, thread));

  // ret_pc will have been loaded from the stack, so for AArch64 will be signed.
  // This needs authenticating, but to do that here requires the fp of the previous frame.
  // A better way of doing it would be authenticate in the caller by adding a
  // AuthPAuthNode and using it in GraphKit::gen_stub. For now, just strip it.
  AARCH64_PORT_ONLY(ret_pc = pauth_strip_pointer(ret_pc));

#ifndef PRODUCT
  SharedRuntime::_rethrow_ctr++;               // count rethrows
#endif
  assert (exception != nullptr, "should have thrown a NullPointerException");
#ifdef ASSERT
  if (!(exception->is_a(vmClasses::Throwable_klass()))) {
    // should throw an exception here
    ShouldNotReachHere();
  }
#endif

  thread->set_vm_result(exception);
  // Frame not compiled (handles deoptimization blob)
  return SharedRuntime::raw_exception_handler_for_return_address(thread, ret_pc);
}


const TypeFunc *OptoRuntime::rethrow_Type() {
  // create input type (domain)
  const Type **fields = TypeTuple::fields(1);
  fields[TypeFunc::Parms+0] = TypeInstPtr::NOTNULL; // Exception oop
  const TypeTuple *domain = TypeTuple::make(TypeFunc::Parms+1,fields);

  // create result type (range)
  fields = TypeTuple::fields(1);
  fields[TypeFunc::Parms+0] = TypeInstPtr::NOTNULL; // Exception oop
  const TypeTuple *range = TypeTuple::make(TypeFunc::Parms+1, fields);

  return TypeFunc::make(domain, range);
}


void OptoRuntime::deoptimize_caller_frame(JavaThread *thread, bool doit) {
  // Deoptimize the caller before continuing, as the compiled
  // exception handler table may not be valid.
  if (!StressCompiledExceptionHandlers && doit) {
    deoptimize_caller_frame(thread);
  }
}

void OptoRuntime::deoptimize_caller_frame(JavaThread *thread) {
  // Called from within the owner thread, so no need for safepoint
  RegisterMap reg_map(thread,
                      RegisterMap::UpdateMap::include,
                      RegisterMap::ProcessFrames::include,
                      RegisterMap::WalkContinuation::skip);
  frame stub_frame = thread->last_frame();
  assert(stub_frame.is_runtime_frame() || exception_blob()->contains(stub_frame.pc()), "sanity check");
  frame caller_frame = stub_frame.sender(&reg_map);

  // Deoptimize the caller frame.
  Deoptimization::deoptimize_frame(thread, caller_frame.id());
}


bool OptoRuntime::is_deoptimized_caller_frame(JavaThread *thread) {
  // Called from within the owner thread, so no need for safepoint
  RegisterMap reg_map(thread,
                      RegisterMap::UpdateMap::include,
                      RegisterMap::ProcessFrames::include,
                      RegisterMap::WalkContinuation::skip);
  frame stub_frame = thread->last_frame();
  assert(stub_frame.is_runtime_frame() || exception_blob()->contains(stub_frame.pc()), "sanity check");
  frame caller_frame = stub_frame.sender(&reg_map);
  return caller_frame.is_deoptimized_frame();
}


const TypeFunc *OptoRuntime::register_finalizer_Type() {
  // create input type (domain)
  const Type **fields = TypeTuple::fields(1);
  fields[TypeFunc::Parms+0] = TypeInstPtr::NOTNULL;  // oop;          Receiver
  // // The JavaThread* is passed to each routine as the last argument
  // fields[TypeFunc::Parms+1] = TypeRawPtr::NOTNULL;  // JavaThread *; Executing thread
  const TypeTuple *domain = TypeTuple::make(TypeFunc::Parms+1,fields);

  // create result type (range)
  fields = TypeTuple::fields(0);

  const TypeTuple *range = TypeTuple::make(TypeFunc::Parms+0,fields);

  return TypeFunc::make(domain, range);
}

#if INCLUDE_JFR
const TypeFunc *OptoRuntime::class_id_load_barrier_Type() {
  // create input type (domain)
  const Type **fields = TypeTuple::fields(1);
  fields[TypeFunc::Parms+0] = TypeInstPtr::KLASS;
  const TypeTuple *domain = TypeTuple::make(TypeFunc::Parms + 1, fields);

  // create result type (range)
  fields = TypeTuple::fields(0);

  const TypeTuple *range = TypeTuple::make(TypeFunc::Parms + 0, fields);

  return TypeFunc::make(domain,range);
}
#endif

#if INCLUDE_JVMTI
const TypeFunc *OptoRuntime::notify_jvmti_Type() {
  // create input type (domain)
  const Type **fields = TypeTuple::fields(3);
  fields[TypeFunc::Parms+0] = TypeInstPtr::NOTNULL; // VirtualThread oop
  fields[TypeFunc::Parms+1] = TypeInt::BOOL;        // jboolean
  fields[TypeFunc::Parms+2] = TypeInt::BOOL;        // jboolean
  const TypeTuple *domain = TypeTuple::make(TypeFunc::Parms+3,fields);

  // no result type needed
  fields = TypeTuple::fields(1);
  fields[TypeFunc::Parms+0] = NULL; // void
  const TypeTuple* range = TypeTuple::make(TypeFunc::Parms, fields);

  return TypeFunc::make(domain,range);
}
#endif

//-----------------------------------------------------------------------------
// Dtrace support.  entry and exit probes have the same signature
const TypeFunc *OptoRuntime::dtrace_method_entry_exit_Type() {
  // create input type (domain)
  const Type **fields = TypeTuple::fields(2);
  fields[TypeFunc::Parms+0] = TypeRawPtr::BOTTOM; // Thread-local storage
  fields[TypeFunc::Parms+1] = TypeMetadataPtr::BOTTOM;  // Method*;    Method we are entering
  const TypeTuple *domain = TypeTuple::make(TypeFunc::Parms+2,fields);

  // create result type (range)
  fields = TypeTuple::fields(0);

  const TypeTuple *range = TypeTuple::make(TypeFunc::Parms+0,fields);

  return TypeFunc::make(domain, range);
}

const TypeFunc *OptoRuntime::dtrace_object_alloc_Type() {
  // create input type (domain)
  const Type **fields = TypeTuple::fields(2);
  fields[TypeFunc::Parms+0] = TypeRawPtr::BOTTOM; // Thread-local storage
  fields[TypeFunc::Parms+1] = TypeInstPtr::NOTNULL;  // oop;    newly allocated object

  const TypeTuple *domain = TypeTuple::make(TypeFunc::Parms+2,fields);

  // create result type (range)
  fields = TypeTuple::fields(0);

  const TypeTuple *range = TypeTuple::make(TypeFunc::Parms+0,fields);

  return TypeFunc::make(domain, range);
}


JRT_ENTRY_NO_ASYNC(void, OptoRuntime::register_finalizer(oopDesc* obj, JavaThread* current))
  assert(oopDesc::is_oop(obj), "must be a valid oop");
  assert(obj->klass()->has_finalizer(), "shouldn't be here otherwise");
  InstanceKlass::register_finalizer(instanceOop(obj), CHECK);
JRT_END

//-----------------------------------------------------------------------------

NamedCounter * volatile OptoRuntime::_named_counters = nullptr;

//
// dump the collected NamedCounters.
//
void OptoRuntime::print_named_counters() {
  int total_lock_count = 0;
  int eliminated_lock_count = 0;

  NamedCounter* c = _named_counters;
  while (c) {
    if (c->tag() == NamedCounter::LockCounter || c->tag() == NamedCounter::EliminatedLockCounter) {
      int count = c->count();
      if (count > 0) {
        bool eliminated = c->tag() == NamedCounter::EliminatedLockCounter;
        if (Verbose) {
          tty->print_cr("%d %s%s", count, c->name(), eliminated ? " (eliminated)" : "");
        }
        total_lock_count += count;
        if (eliminated) {
          eliminated_lock_count += count;
        }
      }
#if INCLUDE_RTM_OPT
    } else if (c->tag() == NamedCounter::RTMLockingCounter) {
      RTMLockingCounters* rlc = ((RTMLockingNamedCounter*)c)->counters();
      if (rlc->nonzero()) {
        tty->print_cr("%s", c->name());
        rlc->print_on(tty);
      }
#endif
    }
    c = c->next();
  }
  if (total_lock_count > 0) {
    tty->print_cr("dynamic locks: %d", total_lock_count);
    if (eliminated_lock_count) {
      tty->print_cr("eliminated locks: %d (%d%%)", eliminated_lock_count,
                    (int)(eliminated_lock_count * 100.0 / total_lock_count));
    }
  }
}

//
//  Allocate a new NamedCounter.  The JVMState is used to generate the
//  name which consists of method@line for the inlining tree.
//

NamedCounter* OptoRuntime::new_named_counter(JVMState* youngest_jvms, NamedCounter::CounterTag tag) {
  int max_depth = youngest_jvms->depth();

  // Visit scopes from youngest to oldest.
  bool first = true;
  stringStream st;
  for (int depth = max_depth; depth >= 1; depth--) {
    JVMState* jvms = youngest_jvms->of_depth(depth);
    ciMethod* m = jvms->has_method() ? jvms->method() : nullptr;
    if (!first) {
      st.print(" ");
    } else {
      first = false;
    }
    int bci = jvms->bci();
    if (bci < 0) bci = 0;
    if (m != nullptr) {
      st.print("%s.%s", m->holder()->name()->as_utf8(), m->name()->as_utf8());
    } else {
      st.print("no method");
    }
    st.print("@%d", bci);
    // To print linenumbers instead of bci use: m->line_number_from_bci(bci)
  }
  NamedCounter* c;
  if (tag == NamedCounter::RTMLockingCounter) {
    c = new RTMLockingNamedCounter(st.freeze());
  } else {
    c = new NamedCounter(st.freeze(), tag);
  }

  // atomically add the new counter to the head of the list.  We only
  // add counters so this is safe.
  NamedCounter* head;
  do {
    c->set_next(nullptr);
    head = _named_counters;
    c->set_next(head);
  } while (Atomic::cmpxchg(&_named_counters, head, c) != head);
  return c;
}

int trace_exception_counter = 0;
static void trace_exception(outputStream* st, oop exception_oop, address exception_pc, const char* msg) {
  trace_exception_counter++;
  stringStream tempst;

  tempst.print("%d [Exception (%s): ", trace_exception_counter, msg);
  exception_oop->print_value_on(&tempst);
  tempst.print(" in ");
  CodeBlob* blob = CodeCache::find_blob(exception_pc);
  if (blob->is_compiled()) {
    CompiledMethod* cm = blob->as_compiled_method_or_null();
    cm->method()->print_value_on(&tempst);
  } else if (blob->is_runtime_stub()) {
    tempst.print("<runtime-stub>");
  } else {
    tempst.print("<unknown>");
  }
  tempst.print(" at " INTPTR_FORMAT,  p2i(exception_pc));
  tempst.print("]");

  st->print_raw_cr(tempst.freeze());
}

const TypeFunc *OptoRuntime::store_inline_type_fields_Type() {
  // create input type (domain)
  uint total = SharedRuntime::java_return_convention_max_int + SharedRuntime::java_return_convention_max_float*2;
  const Type **fields = TypeTuple::fields(total);
  // We don't know the number of returned values and their
  // types. Assume all registers available to the return convention
  // are used.
  fields[TypeFunc::Parms] = TypePtr::BOTTOM;
  uint i = 1;
  for (; i < SharedRuntime::java_return_convention_max_int; i++) {
    fields[TypeFunc::Parms+i] = TypeInt::INT;
  }
  for (; i < total; i+=2) {
    fields[TypeFunc::Parms+i] = Type::DOUBLE;
    fields[TypeFunc::Parms+i+1] = Type::HALF;
  }
  const TypeTuple* domain = TypeTuple::make(TypeFunc::Parms + total, fields);

  // create result type (range)
  fields = TypeTuple::fields(1);
  fields[TypeFunc::Parms+0] = TypeInstPtr::NOTNULL;

  const TypeTuple *range = TypeTuple::make(TypeFunc::Parms+1,fields);

  return TypeFunc::make(domain, range);
}

const TypeFunc *OptoRuntime::pack_inline_type_Type() {
  // create input type (domain)
  uint total = 1 + SharedRuntime::java_return_convention_max_int + SharedRuntime::java_return_convention_max_float*2;
  const Type **fields = TypeTuple::fields(total);
  // We don't know the number of returned values and their
  // types. Assume all registers available to the return convention
  // are used.
  fields[TypeFunc::Parms] = TypeRawPtr::BOTTOM;
  fields[TypeFunc::Parms+1] = TypeRawPtr::BOTTOM;
  uint i = 2;
  for (; i < SharedRuntime::java_return_convention_max_int+1; i++) {
    fields[TypeFunc::Parms+i] = TypeInt::INT;
  }
  for (; i < total; i+=2) {
    fields[TypeFunc::Parms+i] = Type::DOUBLE;
    fields[TypeFunc::Parms+i+1] = Type::HALF;
  }
  const TypeTuple* domain = TypeTuple::make(TypeFunc::Parms + total, fields);

  // create result type (range)
  fields = TypeTuple::fields(1);
  fields[TypeFunc::Parms+0] = TypeInstPtr::NOTNULL;

  const TypeTuple *range = TypeTuple::make(TypeFunc::Parms+1,fields);

  return TypeFunc::make(domain, range);
}

JRT_BLOCK_ENTRY(void, OptoRuntime::load_unknown_inline(flatArrayOopDesc* array, int index, JavaThread* current))
  JRT_BLOCK;
  flatArrayHandle vah(current, array);
  oop buffer = flatArrayOopDesc::value_alloc_copy_from_index(vah, index, THREAD);
  deoptimize_caller_frame(current, HAS_PENDING_EXCEPTION);
  current->set_vm_result(buffer);
  JRT_BLOCK_END;
JRT_END

const TypeFunc* OptoRuntime::load_unknown_inline_type() {
  // create input type (domain)
  const Type** fields = TypeTuple::fields(2);
  fields[TypeFunc::Parms] = TypeOopPtr::NOTNULL;
  fields[TypeFunc::Parms+1] = TypeInt::POS;

  const TypeTuple* domain = TypeTuple::make(TypeFunc::Parms+2, fields);

  // create result type (range)
  fields = TypeTuple::fields(1);
  fields[TypeFunc::Parms] = TypeInstPtr::NOTNULL;

  const TypeTuple* range = TypeTuple::make(TypeFunc::Parms+1, fields);

  return TypeFunc::make(domain, range);
}

JRT_LEAF(void, OptoRuntime::store_unknown_inline(instanceOopDesc* buffer, flatArrayOopDesc* array, int index))
{
  assert(buffer != nullptr, "can't store null into flat array");
  array->value_copy_to_index(buffer, index);
}
JRT_END

const TypeFunc* OptoRuntime::store_unknown_inline_type() {
  // create input type (domain)
  const Type** fields = TypeTuple::fields(3);
  fields[TypeFunc::Parms] = TypeInstPtr::NOTNULL;
  fields[TypeFunc::Parms+1] = TypeOopPtr::NOTNULL;
  fields[TypeFunc::Parms+2] = TypeInt::POS;

  const TypeTuple* domain = TypeTuple::make(TypeFunc::Parms+3, fields);

  // create result type (range)
  fields = TypeTuple::fields(0);
  const TypeTuple* range = TypeTuple::make(TypeFunc::Parms, fields);

  return TypeFunc::make(domain, range);
}<|MERGE_RESOLUTION|>--- conflicted
+++ resolved
@@ -111,14 +111,11 @@
 
 address OptoRuntime::_slow_arraycopy_Java                         = nullptr;
 address OptoRuntime::_register_finalizer_Java                     = nullptr;
-<<<<<<< HEAD
 address OptoRuntime::_load_unknown_inline                         = nullptr;
-=======
 #if INCLUDE_JVMTI
 address OptoRuntime::_notify_jvmti_mount                          = nullptr;
 address OptoRuntime::_notify_jvmti_unmount                        = nullptr;
 #endif
->>>>>>> 75168eac
 
 ExceptionBlob* OptoRuntime::_exception_blob;
 
