--- conflicted
+++ resolved
@@ -1216,63 +1216,6 @@
   return TypeFunc::make(domain, range);
 }
 
-<<<<<<< HEAD
-//-------------- methodData update helpers
-
-const TypeFunc* OptoRuntime::profile_receiver_type_Type() {
-  // create input type (domain)
-  const Type **fields = TypeTuple::fields(2);
-  fields[TypeFunc::Parms+0] = TypeAryPtr::NOTNULL;    // methodData pointer
-  fields[TypeFunc::Parms+1] = TypeInstPtr::BOTTOM;    // receiver oop
-  const TypeTuple *domain = TypeTuple::make(TypeFunc::Parms+2, fields);
-
-  // create result type
-  fields = TypeTuple::fields(1);
-  fields[TypeFunc::Parms+0] = NULL; // void
-  const TypeTuple *range = TypeTuple::make(TypeFunc::Parms, fields);
-  return TypeFunc::make(domain, range);
-}
-
-JRT_LEAF(void, OptoRuntime::profile_receiver_type_C(DataLayout* data, oopDesc* receiver))
-  if (receiver == NULL) return;
-  Klass* receiver_klass = receiver->klass();
-
-  intptr_t* mdp = ((intptr_t*)(data)) + DataLayout::header_size_in_cells();
-  int empty_row = -1;           // free row, if any is encountered
-
-  // ReceiverTypeData* vc = new ReceiverTypeData(mdp);
-  for (uint row = 0; row < ReceiverTypeData::row_limit(); row++) {
-    // if (vc->receiver(row) == receiver_klass)
-    int receiver_off = ReceiverTypeData::receiver_cell_index(row);
-    intptr_t row_recv = *(mdp + receiver_off);
-    if (row_recv == (intptr_t) receiver_klass) {
-      // vc->set_receiver_count(row, vc->receiver_count(row) + DataLayout::counter_increment);
-      int count_off = ReceiverTypeData::receiver_count_cell_index(row);
-      *(mdp + count_off) += DataLayout::counter_increment;
-      return;
-    } else if (row_recv == 0) {
-      // else if (vc->receiver(row) == NULL)
-      empty_row = (int) row;
-    }
-  }
-
-  if (empty_row != -1) {
-    int receiver_off = ReceiverTypeData::receiver_cell_index(empty_row);
-    // vc->set_receiver(empty_row, receiver_klass);
-    *(mdp + receiver_off) = (intptr_t) receiver_klass;
-    // vc->set_receiver_count(empty_row, DataLayout::counter_increment);
-    int count_off = ReceiverTypeData::receiver_count_cell_index(empty_row);
-    *(mdp + count_off) = DataLayout::counter_increment;
-  } else {
-    // Receiver did not match any saved receiver and there is no empty row for it.
-    // Increment total counter to indicate polymorphic case.
-    intptr_t* count_p = (intptr_t*)(((uint8_t*)(data)) + in_bytes(CounterData::count_offset()));
-    *count_p += DataLayout::counter_increment;
-  }
-JRT_END
-
-=======
->>>>>>> 3f20612e
 //-------------------------------------------------------------------------------------
 // register policy
 
