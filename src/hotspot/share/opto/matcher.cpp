--- conflicted
+++ resolved
@@ -191,19 +191,19 @@
     if (C->needs_stack_repair()) {
       slot -= 2; // Account for stack increment value
     }
-    mask[--cnt].Clear();
-    mask[cnt].Insert(OptoReg::stack2reg(slot));
+    mask[--cnt].clear();
+    mask[cnt].insert(OptoReg::stack2reg(slot));
   }
   for (uint i = 0; i < cnt; i++) {
-    mask[i].Clear();
+    mask[i].clear();
 
     OptoReg::Name reg1 = OptoReg::as_OptoReg(vm_parm_regs[i].first());
     if (OptoReg::is_valid(reg1)) {
-      mask[i].Insert(reg1);
+      mask[i].insert(reg1);
     }
     OptoReg::Name reg2 = OptoReg::as_OptoReg(vm_parm_regs[i].second());
     if (OptoReg::is_valid(reg2)) {
-      mask[i].Insert(reg2);
+      mask[i].insert(reg2);
     }
   }
 
@@ -229,27 +229,9 @@
   _return_addr_mask.insert(OptoReg::add(return_addr(), 1));
 #endif
 
-<<<<<<< HEAD
   // Map Java-signature return types into return register-value
   // machine registers.
   _return_values_mask = return_values_mask(C->tf());
-=======
-  // Map a Java-signature return type into return register-value
-  // machine registers for 0, 1 and 2 returned values.
-  const TypeTuple *range = C->tf()->range();
-  if( range->cnt() > TypeFunc::Parms ) { // If not a void function
-    // Get ideal-register return type
-    uint ireg = range->field_at(TypeFunc::Parms)->ideal_reg();
-    // Get machine return register
-    uint sop = C->start()->Opcode();
-    OptoRegPair regs = return_value(ireg);
-
-    // And mask for same
-    _return_value_mask.assignFrom(RegMask(regs.first()));
-    if( OptoReg::is_valid(regs.second()) )
-      _return_value_mask.insert(regs.second());
-  }
->>>>>>> 3e20a939
 
   // ---------------
   // Frame Layout
@@ -752,15 +734,8 @@
   // there is only 1 returned value
   uint ret_edge_cnt = C->tf()->range_cc()->cnt();
   RegMask *ret_rms  = init_input_masks( ret_edge_cnt + soe_cnt, _return_addr_mask, c_frame_ptr_mask );
-<<<<<<< HEAD
   for (i = TypeFunc::Parms; i < ret_edge_cnt; i++) {
-    ret_rms[i] = _return_values_mask[i-TypeFunc::Parms];
-=======
-  // Returns have 0 or 1 returned values depending on call signature.
-  // Return register is specified by return_value in the AD file.
-  if (ret_edge_cnt > TypeFunc::Parms) {
-    ret_rms[TypeFunc::Parms + 0].assignFrom(_return_value_mask);
->>>>>>> 3e20a939
+    ret_rms[i].assignFrom(_return_values_mask[i-TypeFunc::Parms]);
   }
 
   // Input RegMask array shared by all ForwardExceptions
@@ -1385,23 +1360,14 @@
       }
       // Grab first register, adjust stack slots and insert in mask.
       OptoReg::Name reg1 = warp_outgoing_stk_arg(first, begin_out_arg_area, out_arg_limit_per_call );
-<<<<<<< HEAD
       if (OptoReg::is_valid(reg1)) {
-        rm->Insert( reg1 );
+        rm->insert( reg1 );
       }
       // Grab second register (if any), adjust stack slots and insert in mask.
       OptoReg::Name reg2 = warp_outgoing_stk_arg(second, begin_out_arg_area, out_arg_limit_per_call );
       if (OptoReg::is_valid(reg2)) {
-        rm->Insert( reg2 );
-      }
-=======
-      if (OptoReg::is_valid(reg1))
-        rm->insert(reg1);
-      // Grab second register (if any), adjust stack slots and insert in mask.
-      OptoReg::Name reg2 = warp_outgoing_stk_arg(second, begin_out_arg_area, out_arg_limit_per_call );
-      if (OptoReg::is_valid(reg2))
-        rm->insert(reg2);
->>>>>>> 3e20a939
+        rm->insert( reg2 );
+      }
     } // End of for all arguments
   }
 
@@ -1417,13 +1383,8 @@
     // Since the max-per-method covers the max-per-call-site and debug info
     // is excluded on the max-per-method basis, debug info cannot land in
     // this killed area.
-<<<<<<< HEAD
     uint r_cnt = mcall->tf()->range_sig()->cnt();
-    MachProjNode *proj = new MachProjNode( mcall, r_cnt+10000, RegMask::Empty, MachProjNode::fat_proj );
-=======
-    uint r_cnt = mcall->tf()->range()->cnt();
-    MachProjNode* proj = new MachProjNode(mcall, r_cnt + 10000, RegMask::EMPTY, MachProjNode::fat_proj);
->>>>>>> 3e20a939
+    MachProjNode *proj = new MachProjNode( mcall, r_cnt+10000, RegMask::EMPTY, MachProjNode::fat_proj );
     for (int i = begin_out_arg_area; i < out_arg_limit_per_call; i++) {
       proj->_rout.insert(OptoReg::Name(i));
     }
