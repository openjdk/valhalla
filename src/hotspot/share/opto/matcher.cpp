/*
 * Copyright (c) 1997, 2024, Oracle and/or its affiliates. All rights reserved.
 * DO NOT ALTER OR REMOVE COPYRIGHT NOTICES OR THIS FILE HEADER.
 *
 * This code is free software; you can redistribute it and/or modify it
 * under the terms of the GNU General Public License version 2 only, as
 * published by the Free Software Foundation.
 *
 * This code is distributed in the hope that it will be useful, but WITHOUT
 * ANY WARRANTY; without even the implied warranty of MERCHANTABILITY or
 * FITNESS FOR A PARTICULAR PURPOSE.  See the GNU General Public License
 * version 2 for more details (a copy is included in the LICENSE file that
 * accompanied this code).
 *
 * You should have received a copy of the GNU General Public License version
 * 2 along with this work; if not, write to the Free Software Foundation,
 * Inc., 51 Franklin St, Fifth Floor, Boston, MA 02110-1301 USA.
 *
 * Please contact Oracle, 500 Oracle Parkway, Redwood Shores, CA 94065 USA
 * or visit www.oracle.com if you need additional information or have any
 * questions.
 *
 */

#include "precompiled.hpp"
#include "gc/shared/barrierSet.hpp"
#include "gc/shared/c2/barrierSetC2.hpp"
#include "memory/allocation.inline.hpp"
#include "memory/resourceArea.hpp"
#include "oops/compressedOops.hpp"
#include "opto/ad.hpp"
#include "opto/addnode.hpp"
#include "opto/callnode.hpp"
#include "opto/idealGraphPrinter.hpp"
#include "opto/matcher.hpp"
#include "opto/memnode.hpp"
#include "opto/movenode.hpp"
#include "opto/opcodes.hpp"
#include "opto/regmask.hpp"
#include "opto/rootnode.hpp"
#include "opto/runtime.hpp"
#include "opto/type.hpp"
#include "opto/vectornode.hpp"
#include "runtime/os.inline.hpp"
#include "runtime/sharedRuntime.hpp"
#include "utilities/align.hpp"

OptoReg::Name OptoReg::c_frame_pointer;

const RegMask *Matcher::idealreg2regmask[_last_machine_leaf];
RegMask Matcher::mreg2regmask[_last_Mach_Reg];
RegMask Matcher::caller_save_regmask;
RegMask Matcher::caller_save_regmask_exclude_soe;
RegMask Matcher::mh_caller_save_regmask;
RegMask Matcher::mh_caller_save_regmask_exclude_soe;
RegMask Matcher::STACK_ONLY_mask;
RegMask Matcher::c_frame_ptr_mask;
const uint Matcher::_begin_rematerialize = _BEGIN_REMATERIALIZE;
const uint Matcher::_end_rematerialize   = _END_REMATERIALIZE;

//---------------------------Matcher-------------------------------------------
Matcher::Matcher()
: PhaseTransform( Phase::Ins_Select ),
  _states_arena(Chunk::medium_size, mtCompiler),
  _new_nodes(C->comp_arena()),
  _visited(&_states_arena),
  _shared(&_states_arena),
  _dontcare(&_states_arena),
  _reduceOp(reduceOp), _leftOp(leftOp), _rightOp(rightOp),
  _swallowed(swallowed),
  _begin_inst_chain_rule(_BEGIN_INST_CHAIN_RULE),
  _end_inst_chain_rule(_END_INST_CHAIN_RULE),
  _must_clone(must_clone),
  _shared_nodes(C->comp_arena()),
#ifndef PRODUCT
  _old2new_map(C->comp_arena()),
  _new2old_map(C->comp_arena()),
  _reused(C->comp_arena()),
#endif // !PRODUCT
  _allocation_started(false),
  _ruleName(ruleName),
  _register_save_policy(register_save_policy),
  _c_reg_save_policy(c_reg_save_policy),
  _register_save_type(register_save_type) {
  C->set_matcher(this);

  idealreg2spillmask  [Op_RegI] = nullptr;
  idealreg2spillmask  [Op_RegN] = nullptr;
  idealreg2spillmask  [Op_RegL] = nullptr;
  idealreg2spillmask  [Op_RegF] = nullptr;
  idealreg2spillmask  [Op_RegD] = nullptr;
  idealreg2spillmask  [Op_RegP] = nullptr;
  idealreg2spillmask  [Op_VecA] = nullptr;
  idealreg2spillmask  [Op_VecS] = nullptr;
  idealreg2spillmask  [Op_VecD] = nullptr;
  idealreg2spillmask  [Op_VecX] = nullptr;
  idealreg2spillmask  [Op_VecY] = nullptr;
  idealreg2spillmask  [Op_VecZ] = nullptr;
  idealreg2spillmask  [Op_RegFlags] = nullptr;
  idealreg2spillmask  [Op_RegVectMask] = nullptr;

  idealreg2debugmask  [Op_RegI] = nullptr;
  idealreg2debugmask  [Op_RegN] = nullptr;
  idealreg2debugmask  [Op_RegL] = nullptr;
  idealreg2debugmask  [Op_RegF] = nullptr;
  idealreg2debugmask  [Op_RegD] = nullptr;
  idealreg2debugmask  [Op_RegP] = nullptr;
  idealreg2debugmask  [Op_VecA] = nullptr;
  idealreg2debugmask  [Op_VecS] = nullptr;
  idealreg2debugmask  [Op_VecD] = nullptr;
  idealreg2debugmask  [Op_VecX] = nullptr;
  idealreg2debugmask  [Op_VecY] = nullptr;
  idealreg2debugmask  [Op_VecZ] = nullptr;
  idealreg2debugmask  [Op_RegFlags] = nullptr;
  idealreg2debugmask  [Op_RegVectMask] = nullptr;

  idealreg2mhdebugmask[Op_RegI] = nullptr;
  idealreg2mhdebugmask[Op_RegN] = nullptr;
  idealreg2mhdebugmask[Op_RegL] = nullptr;
  idealreg2mhdebugmask[Op_RegF] = nullptr;
  idealreg2mhdebugmask[Op_RegD] = nullptr;
  idealreg2mhdebugmask[Op_RegP] = nullptr;
  idealreg2mhdebugmask[Op_VecA] = nullptr;
  idealreg2mhdebugmask[Op_VecS] = nullptr;
  idealreg2mhdebugmask[Op_VecD] = nullptr;
  idealreg2mhdebugmask[Op_VecX] = nullptr;
  idealreg2mhdebugmask[Op_VecY] = nullptr;
  idealreg2mhdebugmask[Op_VecZ] = nullptr;
  idealreg2mhdebugmask[Op_RegFlags] = nullptr;
  idealreg2mhdebugmask[Op_RegVectMask] = nullptr;

  debug_only(_mem_node = nullptr;)   // Ideal memory node consumed by mach node
}

//------------------------------warp_incoming_stk_arg------------------------
// This warps a VMReg into an OptoReg::Name
OptoReg::Name Matcher::warp_incoming_stk_arg( VMReg reg ) {
  OptoReg::Name warped;
  if( reg->is_stack() ) {  // Stack slot argument?
    warped = OptoReg::add(_old_SP, reg->reg2stack() );
    warped = OptoReg::add(warped, C->out_preserve_stack_slots());
    if( warped >= _in_arg_limit )
      _in_arg_limit = OptoReg::add(warped, 1); // Bump max stack slot seen
    if (!RegMask::can_represent_arg(warped)) {
      // the compiler cannot represent this method's calling sequence
      // Bailout. We do not have space to represent all arguments.
      C->record_method_not_compilable("unsupported incoming calling sequence");
      return OptoReg::Bad;
    }
    return warped;
  }
  return OptoReg::as_OptoReg(reg);
}

//---------------------------compute_old_SP------------------------------------
OptoReg::Name Compile::compute_old_SP() {
  int fixed    = fixed_slots();
  int preserve = in_preserve_stack_slots();
  return OptoReg::stack2reg(align_up(fixed + preserve, (int)Matcher::stack_alignment_in_slots()));
}



#ifdef ASSERT
void Matcher::verify_new_nodes_only(Node* xroot) {
  // Make sure that the new graph only references new nodes
  ResourceMark rm;
  Unique_Node_List worklist;
  VectorSet visited;
  worklist.push(xroot);
  while (worklist.size() > 0) {
    Node* n = worklist.pop();
    visited.set(n->_idx);
    assert(C->node_arena()->contains(n), "dead node");
    for (uint j = 0; j < n->req(); j++) {
      Node* in = n->in(j);
      if (in != nullptr) {
        assert(C->node_arena()->contains(in), "dead node");
        if (!visited.test(in->_idx)) {
          worklist.push(in);
        }
      }
    }
  }
}
#endif

// Array of RegMask, one per returned values (inline type instances can
// be returned as multiple return values, one per field)
RegMask* Matcher::return_values_mask(const TypeFunc* tf) {
  const TypeTuple* range = tf->range_cc();
  uint cnt = range->cnt() - TypeFunc::Parms;
  if (cnt == 0) {
    return nullptr;
  }
  RegMask* mask = NEW_RESOURCE_ARRAY(RegMask, cnt);
  BasicType* sig_bt = NEW_RESOURCE_ARRAY(BasicType, cnt);
  VMRegPair* vm_parm_regs = NEW_RESOURCE_ARRAY(VMRegPair, cnt);
  for (uint i = 0; i < cnt; i++) {
    sig_bt[i] = range->field_at(i+TypeFunc::Parms)->basic_type();
  }

  int regs = SharedRuntime::java_return_convention(sig_bt, vm_parm_regs, cnt);
  if (regs <= 0) {
    // We ran out of registers to store the IsInit information for a nullable inline type return.
    // Since it is only set in the 'call_epilog', we can simply put it on the stack.
    assert(tf->returns_inline_type_as_fields(), "should have been tested during graph construction");
    // TODO 8284443 Can we teach the register allocator to reserve a stack slot instead?
    // mask[--cnt] = STACK_ONLY_mask does not work (test with -XX:+StressGCM)
    int slot = C->fixed_slots() - 2;
    if (C->needs_stack_repair()) {
      slot -= 2; // Account for stack increment value
    }
    mask[--cnt].Clear();
    mask[cnt].Insert(OptoReg::stack2reg(slot));
  }
  for (uint i = 0; i < cnt; i++) {
    mask[i].Clear();

    OptoReg::Name reg1 = OptoReg::as_OptoReg(vm_parm_regs[i].first());
    if (OptoReg::is_valid(reg1)) {
      mask[i].Insert(reg1);
    }
    OptoReg::Name reg2 = OptoReg::as_OptoReg(vm_parm_regs[i].second());
    if (OptoReg::is_valid(reg2)) {
      mask[i].Insert(reg2);
    }
  }

  return mask;
}

//---------------------------match---------------------------------------------
void Matcher::match( ) {
  if( MaxLabelRootDepth < 100 ) { // Too small?
    assert(false, "invalid MaxLabelRootDepth, increase it to 100 minimum");
    MaxLabelRootDepth = 100;
  }
  // One-time initialization of some register masks.
  init_spill_mask( C->root()->in(1) );
  if (C->failing()) {
    return;
  }
  _return_addr_mask = return_addr();
#ifdef _LP64
  // Pointers take 2 slots in 64-bit land
  _return_addr_mask.Insert(OptoReg::add(return_addr(),1));
#endif

  // Map Java-signature return types into return register-value
  // machine registers.
  _return_values_mask = return_values_mask(C->tf());

  // ---------------
  // Frame Layout

  // Need the method signature to determine the incoming argument types,
  // because the types determine which registers the incoming arguments are
  // in, and this affects the matched code.
  const TypeTuple *domain = C->tf()->domain_cc();
  uint             argcnt = domain->cnt() - TypeFunc::Parms;
  BasicType *sig_bt        = NEW_RESOURCE_ARRAY( BasicType, argcnt );
  VMRegPair *vm_parm_regs  = NEW_RESOURCE_ARRAY( VMRegPair, argcnt );
  _parm_regs               = NEW_RESOURCE_ARRAY( OptoRegPair, argcnt );
  _calling_convention_mask = NEW_RESOURCE_ARRAY( RegMask, argcnt );
  uint i;
  for( i = 0; i<argcnt; i++ ) {
    sig_bt[i] = domain->field_at(i+TypeFunc::Parms)->basic_type();
  }

  // Pass array of ideal registers and length to USER code (from the AD file)
  // that will convert this to an array of register numbers.
  const StartNode *start = C->start();
  start->calling_convention( sig_bt, vm_parm_regs, argcnt );
#ifdef ASSERT
  // Sanity check users' calling convention.  Real handy while trying to
  // get the initial port correct.
  { for (uint i = 0; i<argcnt; i++) {
      if( !vm_parm_regs[i].first()->is_valid() && !vm_parm_regs[i].second()->is_valid() ) {
        assert(domain->field_at(i+TypeFunc::Parms)==Type::HALF, "only allowed on halve" );
        _parm_regs[i].set_bad();
        continue;
      }
      VMReg parm_reg = vm_parm_regs[i].first();
      assert(parm_reg->is_valid(), "invalid arg?");
      if (parm_reg->is_reg()) {
        OptoReg::Name opto_parm_reg = OptoReg::as_OptoReg(parm_reg);
        assert(can_be_java_arg(opto_parm_reg) ||
               C->stub_function() == CAST_FROM_FN_PTR(address, OptoRuntime::rethrow_C) ||
               opto_parm_reg == inline_cache_reg(),
               "parameters in register must be preserved by runtime stubs");
      }
      for (uint j = 0; j < i; j++) {
        assert(parm_reg != vm_parm_regs[j].first(),
               "calling conv. must produce distinct regs");
      }
    }
  }
#endif

  // Do some initial frame layout.

  // Compute the old incoming SP (may be called FP) as
  //   OptoReg::stack0() + locks + in_preserve_stack_slots + pad2.
  _old_SP = C->compute_old_SP();
  assert( is_even(_old_SP), "must be even" );

  // Compute highest incoming stack argument as
  //   _old_SP + out_preserve_stack_slots + incoming argument size.
  _in_arg_limit = OptoReg::add(_old_SP, C->out_preserve_stack_slots());
  assert( is_even(_in_arg_limit), "out_preserve must be even" );
  for( i = 0; i < argcnt; i++ ) {
    // Permit args to have no register
    _calling_convention_mask[i].Clear();
    if( !vm_parm_regs[i].first()->is_valid() && !vm_parm_regs[i].second()->is_valid() ) {
      _parm_regs[i].set_bad();
      continue;
    }
    // calling_convention returns stack arguments as a count of
    // slots beyond OptoReg::stack0()/VMRegImpl::stack0.  We need to convert this to
    // the allocators point of view, taking into account all the
    // preserve area, locks & pad2.

    OptoReg::Name reg1 = warp_incoming_stk_arg(vm_parm_regs[i].first());
    if (C->failing()) {
      return;
    }
    if( OptoReg::is_valid(reg1))
      _calling_convention_mask[i].Insert(reg1);

    OptoReg::Name reg2 = warp_incoming_stk_arg(vm_parm_regs[i].second());
    if (C->failing()) {
      return;
    }
    if( OptoReg::is_valid(reg2))
      _calling_convention_mask[i].Insert(reg2);

    // Saved biased stack-slot register number
    _parm_regs[i].set_pair(reg2, reg1);
  }

  // Finally, make sure the incoming arguments take up an even number of
  // words, in case the arguments or locals need to contain doubleword stack
  // slots.  The rest of the system assumes that stack slot pairs (in
  // particular, in the spill area) which look aligned will in fact be
  // aligned relative to the stack pointer in the target machine.  Double
  // stack slots will always be allocated aligned.
  _new_SP = OptoReg::Name(align_up(_in_arg_limit, (int)RegMask::SlotsPerLong));

  // Compute highest outgoing stack argument as
  //   _new_SP + out_preserve_stack_slots + max(outgoing argument size).
  _out_arg_limit = OptoReg::add(_new_SP, C->out_preserve_stack_slots());
  assert( is_even(_out_arg_limit), "out_preserve must be even" );

  if (!RegMask::can_represent_arg(OptoReg::add(_out_arg_limit,-1))) {
    // the compiler cannot represent this method's calling sequence
    // Bailout. We do not have space to represent all arguments.
    C->record_method_not_compilable("must be able to represent all call arguments in reg mask");
  }

  if (C->failing())  return;  // bailed out on incoming arg failure

  // ---------------
  // Collect roots of matcher trees.  Every node for which
  // _shared[_idx] is cleared is guaranteed to not be shared, and thus
  // can be a valid interior of some tree.
  find_shared( C->root() );
  find_shared( C->top() );

  C->print_method(PHASE_BEFORE_MATCHING, 1);

  // Create new ideal node ConP #null even if it does exist in old space
  // to avoid false sharing if the corresponding mach node is not used.
  // The corresponding mach node is only used in rare cases for derived
  // pointers.
  Node* new_ideal_null = ConNode::make(TypePtr::NULL_PTR);

  // Swap out to old-space; emptying new-space
  Arena* old = C->swap_old_and_new();

  // Save debug and profile information for nodes in old space:
  _old_node_note_array = C->node_note_array();
  if (_old_node_note_array != nullptr) {
    C->set_node_note_array(new(C->comp_arena()) GrowableArray<Node_Notes*>
                           (C->comp_arena(), _old_node_note_array->length(),
                            0, nullptr));
  }

  // Pre-size the new_node table to avoid the need for range checks.
  grow_new_node_array(C->unique());

  // Reset node counter so MachNodes start with _idx at 0
  int live_nodes = C->live_nodes();
  C->set_unique(0);
  C->reset_dead_node_list();

  // Recursively match trees from old space into new space.
  // Correct leaves of new-space Nodes; they point to old-space.
  _visited.clear();
  Node* const n = xform(C->top(), live_nodes);
  if (C->failing()) return;
  C->set_cached_top_node(n);
  if (!C->failing()) {
    Node* xroot =        xform( C->root(), 1 );
    if (C->failing()) return;
    if (xroot == nullptr) {
      Matcher::soft_match_failure();  // recursive matching process failed
      assert(false, "instruction match failed");
      C->record_method_not_compilable("instruction match failed");
    } else {
      // During matching shared constants were attached to C->root()
      // because xroot wasn't available yet, so transfer the uses to
      // the xroot.
      for( DUIterator_Fast jmax, j = C->root()->fast_outs(jmax); j < jmax; j++ ) {
        Node* n = C->root()->fast_out(j);
        if (C->node_arena()->contains(n)) {
          assert(n->in(0) == C->root(), "should be control user");
          n->set_req(0, xroot);
          --j;
          --jmax;
        }
      }

      // Generate new mach node for ConP #null
      assert(new_ideal_null != nullptr, "sanity");
      _mach_null = match_tree(new_ideal_null);
      // Don't set control, it will confuse GCM since there are no uses.
      // The control will be set when this node is used first time
      // in find_base_for_derived().
      assert(_mach_null != nullptr || C->failure_is_artificial(), ""); // bailouts are handled below.

      C->set_root(xroot->is_Root() ? xroot->as_Root() : nullptr);

#ifdef ASSERT
      verify_new_nodes_only(xroot);
#endif
    }
  }
  if (C->top() == nullptr || C->root() == nullptr) {
    // New graph lost. This is due to a compilation failure we encountered earlier.
    stringStream ss;
    if (C->failure_reason() != nullptr) {
      ss.print("graph lost: %s", C->failure_reason());
    } else {
      assert(C->failure_reason() != nullptr, "graph lost: reason unknown");
      ss.print("graph lost: reason unknown");
    }
    C->record_method_not_compilable(ss.as_string() DEBUG_ONLY(COMMA true));
  }
  if (C->failing()) {
    // delete old;
    old->destruct_contents();
    return;
  }
  assert( C->top(), "" );
  assert( C->root(), "" );
  validate_null_checks();

  // Now smoke old-space
  NOT_DEBUG( old->destruct_contents() );

  // ------------------------
  // Set up save-on-entry registers.
  Fixup_Save_On_Entry( );

  { // Cleanup mach IR after selection phase is over.
    Compile::TracePhase tp("postselect_cleanup", &timers[_t_postselect_cleanup]);
    do_postselect_cleanup();
    if (C->failing())  return;
    assert(verify_after_postselect_cleanup(), "");
  }
}

//------------------------------Fixup_Save_On_Entry----------------------------
// The stated purpose of this routine is to take care of save-on-entry
// registers.  However, the overall goal of the Match phase is to convert into
// machine-specific instructions which have RegMasks to guide allocation.
// So what this procedure really does is put a valid RegMask on each input
// to the machine-specific variations of all Return, TailCall and Halt
// instructions.  It also adds edgs to define the save-on-entry values (and of
// course gives them a mask).

static RegMask *init_input_masks( uint size, RegMask &ret_adr, RegMask &fp ) {
  RegMask *rms = NEW_RESOURCE_ARRAY( RegMask, size );
  // Do all the pre-defined register masks
  rms[TypeFunc::Control  ] = RegMask::Empty;
  rms[TypeFunc::I_O      ] = RegMask::Empty;
  rms[TypeFunc::Memory   ] = RegMask::Empty;
  rms[TypeFunc::ReturnAdr] = ret_adr;
  rms[TypeFunc::FramePtr ] = fp;
  return rms;
}

int Matcher::scalable_predicate_reg_slots() {
  assert(Matcher::has_predicated_vectors() && Matcher::supports_scalable_vector(),
        "scalable predicate vector should be supported");
  int vector_reg_bit_size = Matcher::scalable_vector_reg_size(T_BYTE) << LogBitsPerByte;
  // We assume each predicate register is one-eighth of the size of
  // scalable vector register, one mask bit per vector byte.
  int predicate_reg_bit_size = vector_reg_bit_size >> 3;
  // Compute number of slots which is required when scalable predicate
  // register is spilled. E.g. if scalable vector register is 640 bits,
  // predicate register is 80 bits, which is 2.5 * slots.
  // We will round up the slot number to power of 2, which is required
  // by find_first_set().
  int slots = predicate_reg_bit_size & (BitsPerInt - 1)
              ? (predicate_reg_bit_size >> LogBitsPerInt) + 1
              : predicate_reg_bit_size >> LogBitsPerInt;
  return round_up_power_of_2(slots);
}

#define NOF_STACK_MASKS (3*13)

// Create the initial stack mask used by values spilling to the stack.
// Disallow any debug info in outgoing argument areas by setting the
// initial mask accordingly.
void Matcher::init_first_stack_mask() {

  // Allocate storage for spill masks as masks for the appropriate load type.
  RegMask *rms = (RegMask*)C->comp_arena()->AmallocWords(sizeof(RegMask) * NOF_STACK_MASKS);

  // Initialize empty placeholder masks into the newly allocated arena
  for (int i = 0; i < NOF_STACK_MASKS; i++) {
    new (rms + i) RegMask();
  }

  idealreg2spillmask  [Op_RegN] = &rms[0];
  idealreg2spillmask  [Op_RegI] = &rms[1];
  idealreg2spillmask  [Op_RegL] = &rms[2];
  idealreg2spillmask  [Op_RegF] = &rms[3];
  idealreg2spillmask  [Op_RegD] = &rms[4];
  idealreg2spillmask  [Op_RegP] = &rms[5];

  idealreg2debugmask  [Op_RegN] = &rms[6];
  idealreg2debugmask  [Op_RegI] = &rms[7];
  idealreg2debugmask  [Op_RegL] = &rms[8];
  idealreg2debugmask  [Op_RegF] = &rms[9];
  idealreg2debugmask  [Op_RegD] = &rms[10];
  idealreg2debugmask  [Op_RegP] = &rms[11];

  idealreg2mhdebugmask[Op_RegN] = &rms[12];
  idealreg2mhdebugmask[Op_RegI] = &rms[13];
  idealreg2mhdebugmask[Op_RegL] = &rms[14];
  idealreg2mhdebugmask[Op_RegF] = &rms[15];
  idealreg2mhdebugmask[Op_RegD] = &rms[16];
  idealreg2mhdebugmask[Op_RegP] = &rms[17];

  idealreg2spillmask  [Op_VecA] = &rms[18];
  idealreg2spillmask  [Op_VecS] = &rms[19];
  idealreg2spillmask  [Op_VecD] = &rms[20];
  idealreg2spillmask  [Op_VecX] = &rms[21];
  idealreg2spillmask  [Op_VecY] = &rms[22];
  idealreg2spillmask  [Op_VecZ] = &rms[23];

  idealreg2debugmask  [Op_VecA] = &rms[24];
  idealreg2debugmask  [Op_VecS] = &rms[25];
  idealreg2debugmask  [Op_VecD] = &rms[26];
  idealreg2debugmask  [Op_VecX] = &rms[27];
  idealreg2debugmask  [Op_VecY] = &rms[28];
  idealreg2debugmask  [Op_VecZ] = &rms[29];

  idealreg2mhdebugmask[Op_VecA] = &rms[30];
  idealreg2mhdebugmask[Op_VecS] = &rms[31];
  idealreg2mhdebugmask[Op_VecD] = &rms[32];
  idealreg2mhdebugmask[Op_VecX] = &rms[33];
  idealreg2mhdebugmask[Op_VecY] = &rms[34];
  idealreg2mhdebugmask[Op_VecZ] = &rms[35];

  idealreg2spillmask  [Op_RegVectMask] = &rms[36];
  idealreg2debugmask  [Op_RegVectMask] = &rms[37];
  idealreg2mhdebugmask[Op_RegVectMask] = &rms[38];

  OptoReg::Name i;

  // At first, start with the empty mask
  C->FIRST_STACK_mask().Clear();

  // Add in the incoming argument area
  OptoReg::Name init_in = OptoReg::add(_old_SP, C->out_preserve_stack_slots());
  for (i = init_in; i < _in_arg_limit; i = OptoReg::add(i,1)) {
    C->FIRST_STACK_mask().Insert(i);
  }

  // Add in all bits past the outgoing argument area
  guarantee(RegMask::can_represent_arg(OptoReg::add(_out_arg_limit,-1)),
            "must be able to represent all call arguments in reg mask");
  OptoReg::Name init = _out_arg_limit;
  for (i = init; RegMask::can_represent(i); i = OptoReg::add(i,1)) {
    C->FIRST_STACK_mask().Insert(i);
  }
  // Finally, set the "infinite stack" bit.
  C->FIRST_STACK_mask().set_AllStack();

  // Make spill masks.  Registers for their class, plus FIRST_STACK_mask.
  RegMask aligned_stack_mask = C->FIRST_STACK_mask();
  // Keep spill masks aligned.
  aligned_stack_mask.clear_to_pairs();
  assert(aligned_stack_mask.is_AllStack(), "should be infinite stack");
  RegMask scalable_stack_mask = aligned_stack_mask;

  *idealreg2spillmask[Op_RegP] = *idealreg2regmask[Op_RegP];
#ifdef _LP64
  *idealreg2spillmask[Op_RegN] = *idealreg2regmask[Op_RegN];
   idealreg2spillmask[Op_RegN]->OR(C->FIRST_STACK_mask());
   idealreg2spillmask[Op_RegP]->OR(aligned_stack_mask);
#else
   idealreg2spillmask[Op_RegP]->OR(C->FIRST_STACK_mask());
#endif
  *idealreg2spillmask[Op_RegI] = *idealreg2regmask[Op_RegI];
   idealreg2spillmask[Op_RegI]->OR(C->FIRST_STACK_mask());
  *idealreg2spillmask[Op_RegL] = *idealreg2regmask[Op_RegL];
   idealreg2spillmask[Op_RegL]->OR(aligned_stack_mask);
  *idealreg2spillmask[Op_RegF] = *idealreg2regmask[Op_RegF];
   idealreg2spillmask[Op_RegF]->OR(C->FIRST_STACK_mask());
  *idealreg2spillmask[Op_RegD] = *idealreg2regmask[Op_RegD];
   idealreg2spillmask[Op_RegD]->OR(aligned_stack_mask);

  if (Matcher::has_predicated_vectors()) {
    *idealreg2spillmask[Op_RegVectMask] = *idealreg2regmask[Op_RegVectMask];
     idealreg2spillmask[Op_RegVectMask]->OR(aligned_stack_mask);
  } else {
    *idealreg2spillmask[Op_RegVectMask] = RegMask::Empty;
  }

  if (Matcher::vector_size_supported(T_BYTE,4)) {
    *idealreg2spillmask[Op_VecS] = *idealreg2regmask[Op_VecS];
     idealreg2spillmask[Op_VecS]->OR(C->FIRST_STACK_mask());
  } else {
    *idealreg2spillmask[Op_VecS] = RegMask::Empty;
  }

  if (Matcher::vector_size_supported(T_FLOAT,2)) {
    // For VecD we need dual alignment and 8 bytes (2 slots) for spills.
    // RA guarantees such alignment since it is needed for Double and Long values.
    *idealreg2spillmask[Op_VecD] = *idealreg2regmask[Op_VecD];
     idealreg2spillmask[Op_VecD]->OR(aligned_stack_mask);
  } else {
    *idealreg2spillmask[Op_VecD] = RegMask::Empty;
  }

  if (Matcher::vector_size_supported(T_FLOAT,4)) {
    // For VecX we need quadro alignment and 16 bytes (4 slots) for spills.
    //
    // RA can use input arguments stack slots for spills but until RA
    // we don't know frame size and offset of input arg stack slots.
    //
    // Exclude last input arg stack slots to avoid spilling vectors there
    // otherwise vector spills could stomp over stack slots in caller frame.
    OptoReg::Name in = OptoReg::add(_in_arg_limit, -1);
    for (int k = 1; (in >= init_in) && (k < RegMask::SlotsPerVecX); k++) {
      aligned_stack_mask.Remove(in);
      in = OptoReg::add(in, -1);
    }
     aligned_stack_mask.clear_to_sets(RegMask::SlotsPerVecX);
     assert(aligned_stack_mask.is_AllStack(), "should be infinite stack");
    *idealreg2spillmask[Op_VecX] = *idealreg2regmask[Op_VecX];
     idealreg2spillmask[Op_VecX]->OR(aligned_stack_mask);
  } else {
    *idealreg2spillmask[Op_VecX] = RegMask::Empty;
  }

  if (Matcher::vector_size_supported(T_FLOAT,8)) {
    // For VecY we need octo alignment and 32 bytes (8 slots) for spills.
    OptoReg::Name in = OptoReg::add(_in_arg_limit, -1);
    for (int k = 1; (in >= init_in) && (k < RegMask::SlotsPerVecY); k++) {
      aligned_stack_mask.Remove(in);
      in = OptoReg::add(in, -1);
    }
     aligned_stack_mask.clear_to_sets(RegMask::SlotsPerVecY);
     assert(aligned_stack_mask.is_AllStack(), "should be infinite stack");
    *idealreg2spillmask[Op_VecY] = *idealreg2regmask[Op_VecY];
     idealreg2spillmask[Op_VecY]->OR(aligned_stack_mask);
  } else {
    *idealreg2spillmask[Op_VecY] = RegMask::Empty;
  }

  if (Matcher::vector_size_supported(T_FLOAT,16)) {
    // For VecZ we need enough alignment and 64 bytes (16 slots) for spills.
    OptoReg::Name in = OptoReg::add(_in_arg_limit, -1);
    for (int k = 1; (in >= init_in) && (k < RegMask::SlotsPerVecZ); k++) {
      aligned_stack_mask.Remove(in);
      in = OptoReg::add(in, -1);
    }
     aligned_stack_mask.clear_to_sets(RegMask::SlotsPerVecZ);
     assert(aligned_stack_mask.is_AllStack(), "should be infinite stack");
    *idealreg2spillmask[Op_VecZ] = *idealreg2regmask[Op_VecZ];
     idealreg2spillmask[Op_VecZ]->OR(aligned_stack_mask);
  } else {
    *idealreg2spillmask[Op_VecZ] = RegMask::Empty;
  }

  if (Matcher::supports_scalable_vector()) {
    int k = 1;
    OptoReg::Name in = OptoReg::add(_in_arg_limit, -1);
    if (Matcher::has_predicated_vectors()) {
      // Exclude last input arg stack slots to avoid spilling vector register there,
      // otherwise RegVectMask spills could stomp over stack slots in caller frame.
      for (; (in >= init_in) && (k < scalable_predicate_reg_slots()); k++) {
        scalable_stack_mask.Remove(in);
        in = OptoReg::add(in, -1);
      }

      // For RegVectMask
      scalable_stack_mask.clear_to_sets(scalable_predicate_reg_slots());
      assert(scalable_stack_mask.is_AllStack(), "should be infinite stack");
      *idealreg2spillmask[Op_RegVectMask] = *idealreg2regmask[Op_RegVectMask];
      idealreg2spillmask[Op_RegVectMask]->OR(scalable_stack_mask);
    }

    // Exclude last input arg stack slots to avoid spilling vector register there,
    // otherwise vector spills could stomp over stack slots in caller frame.
    for (; (in >= init_in) && (k < scalable_vector_reg_size(T_FLOAT)); k++) {
      scalable_stack_mask.Remove(in);
      in = OptoReg::add(in, -1);
    }

    // For VecA
     scalable_stack_mask.clear_to_sets(RegMask::SlotsPerVecA);
     assert(scalable_stack_mask.is_AllStack(), "should be infinite stack");
    *idealreg2spillmask[Op_VecA] = *idealreg2regmask[Op_VecA];
     idealreg2spillmask[Op_VecA]->OR(scalable_stack_mask);
  } else {
    *idealreg2spillmask[Op_VecA] = RegMask::Empty;
  }

  if (UseFPUForSpilling) {
    // This mask logic assumes that the spill operations are
    // symmetric and that the registers involved are the same size.
    // On sparc for instance we may have to use 64 bit moves will
    // kill 2 registers when used with F0-F31.
    idealreg2spillmask[Op_RegI]->OR(*idealreg2regmask[Op_RegF]);
    idealreg2spillmask[Op_RegF]->OR(*idealreg2regmask[Op_RegI]);
#ifdef _LP64
    idealreg2spillmask[Op_RegN]->OR(*idealreg2regmask[Op_RegF]);
    idealreg2spillmask[Op_RegL]->OR(*idealreg2regmask[Op_RegD]);
    idealreg2spillmask[Op_RegD]->OR(*idealreg2regmask[Op_RegL]);
    idealreg2spillmask[Op_RegP]->OR(*idealreg2regmask[Op_RegD]);
#else
    idealreg2spillmask[Op_RegP]->OR(*idealreg2regmask[Op_RegF]);
#ifdef ARM
    // ARM has support for moving 64bit values between a pair of
    // integer registers and a double register
    idealreg2spillmask[Op_RegL]->OR(*idealreg2regmask[Op_RegD]);
    idealreg2spillmask[Op_RegD]->OR(*idealreg2regmask[Op_RegL]);
#endif
#endif
  }

  // Make up debug masks.  Any spill slot plus callee-save (SOE) registers.
  // Caller-save (SOC, AS) registers are assumed to be trashable by the various
  // inline-cache fixup routines.
  *idealreg2debugmask  [Op_RegN] = *idealreg2spillmask[Op_RegN];
  *idealreg2debugmask  [Op_RegI] = *idealreg2spillmask[Op_RegI];
  *idealreg2debugmask  [Op_RegL] = *idealreg2spillmask[Op_RegL];
  *idealreg2debugmask  [Op_RegF] = *idealreg2spillmask[Op_RegF];
  *idealreg2debugmask  [Op_RegD] = *idealreg2spillmask[Op_RegD];
  *idealreg2debugmask  [Op_RegP] = *idealreg2spillmask[Op_RegP];
  *idealreg2debugmask  [Op_RegVectMask] = *idealreg2spillmask[Op_RegVectMask];

  *idealreg2debugmask  [Op_VecA] = *idealreg2spillmask[Op_VecA];
  *idealreg2debugmask  [Op_VecS] = *idealreg2spillmask[Op_VecS];
  *idealreg2debugmask  [Op_VecD] = *idealreg2spillmask[Op_VecD];
  *idealreg2debugmask  [Op_VecX] = *idealreg2spillmask[Op_VecX];
  *idealreg2debugmask  [Op_VecY] = *idealreg2spillmask[Op_VecY];
  *idealreg2debugmask  [Op_VecZ] = *idealreg2spillmask[Op_VecZ];

  *idealreg2mhdebugmask[Op_RegN] = *idealreg2spillmask[Op_RegN];
  *idealreg2mhdebugmask[Op_RegI] = *idealreg2spillmask[Op_RegI];
  *idealreg2mhdebugmask[Op_RegL] = *idealreg2spillmask[Op_RegL];
  *idealreg2mhdebugmask[Op_RegF] = *idealreg2spillmask[Op_RegF];
  *idealreg2mhdebugmask[Op_RegD] = *idealreg2spillmask[Op_RegD];
  *idealreg2mhdebugmask[Op_RegP] = *idealreg2spillmask[Op_RegP];
  *idealreg2mhdebugmask[Op_RegVectMask] = *idealreg2spillmask[Op_RegVectMask];

  *idealreg2mhdebugmask[Op_VecA] = *idealreg2spillmask[Op_VecA];
  *idealreg2mhdebugmask[Op_VecS] = *idealreg2spillmask[Op_VecS];
  *idealreg2mhdebugmask[Op_VecD] = *idealreg2spillmask[Op_VecD];
  *idealreg2mhdebugmask[Op_VecX] = *idealreg2spillmask[Op_VecX];
  *idealreg2mhdebugmask[Op_VecY] = *idealreg2spillmask[Op_VecY];
  *idealreg2mhdebugmask[Op_VecZ] = *idealreg2spillmask[Op_VecZ];

  // Prevent stub compilations from attempting to reference
  // callee-saved (SOE) registers from debug info
  bool exclude_soe = !Compile::current()->is_method_compilation();
  RegMask* caller_save_mask = exclude_soe ? &caller_save_regmask_exclude_soe : &caller_save_regmask;
  RegMask* mh_caller_save_mask = exclude_soe ? &mh_caller_save_regmask_exclude_soe : &mh_caller_save_regmask;

  idealreg2debugmask[Op_RegN]->SUBTRACT(*caller_save_mask);
  idealreg2debugmask[Op_RegI]->SUBTRACT(*caller_save_mask);
  idealreg2debugmask[Op_RegL]->SUBTRACT(*caller_save_mask);
  idealreg2debugmask[Op_RegF]->SUBTRACT(*caller_save_mask);
  idealreg2debugmask[Op_RegD]->SUBTRACT(*caller_save_mask);
  idealreg2debugmask[Op_RegP]->SUBTRACT(*caller_save_mask);
  idealreg2debugmask[Op_RegVectMask]->SUBTRACT(*caller_save_mask);

  idealreg2debugmask[Op_VecA]->SUBTRACT(*caller_save_mask);
  idealreg2debugmask[Op_VecS]->SUBTRACT(*caller_save_mask);
  idealreg2debugmask[Op_VecD]->SUBTRACT(*caller_save_mask);
  idealreg2debugmask[Op_VecX]->SUBTRACT(*caller_save_mask);
  idealreg2debugmask[Op_VecY]->SUBTRACT(*caller_save_mask);
  idealreg2debugmask[Op_VecZ]->SUBTRACT(*caller_save_mask);

  idealreg2mhdebugmask[Op_RegN]->SUBTRACT(*mh_caller_save_mask);
  idealreg2mhdebugmask[Op_RegI]->SUBTRACT(*mh_caller_save_mask);
  idealreg2mhdebugmask[Op_RegL]->SUBTRACT(*mh_caller_save_mask);
  idealreg2mhdebugmask[Op_RegF]->SUBTRACT(*mh_caller_save_mask);
  idealreg2mhdebugmask[Op_RegD]->SUBTRACT(*mh_caller_save_mask);
  idealreg2mhdebugmask[Op_RegP]->SUBTRACT(*mh_caller_save_mask);
  idealreg2mhdebugmask[Op_RegVectMask]->SUBTRACT(*mh_caller_save_mask);

  idealreg2mhdebugmask[Op_VecA]->SUBTRACT(*mh_caller_save_mask);
  idealreg2mhdebugmask[Op_VecS]->SUBTRACT(*mh_caller_save_mask);
  idealreg2mhdebugmask[Op_VecD]->SUBTRACT(*mh_caller_save_mask);
  idealreg2mhdebugmask[Op_VecX]->SUBTRACT(*mh_caller_save_mask);
  idealreg2mhdebugmask[Op_VecY]->SUBTRACT(*mh_caller_save_mask);
  idealreg2mhdebugmask[Op_VecZ]->SUBTRACT(*mh_caller_save_mask);
}

//---------------------------is_save_on_entry----------------------------------
bool Matcher::is_save_on_entry(int reg) {
  return
    _register_save_policy[reg] == 'E' ||
    _register_save_policy[reg] == 'A'; // Save-on-entry register?
}

//---------------------------Fixup_Save_On_Entry-------------------------------
void Matcher::Fixup_Save_On_Entry( ) {
  init_first_stack_mask();

  Node *root = C->root();       // Short name for root
  // Count number of save-on-entry registers.
  uint soe_cnt = number_of_saved_registers();
  uint i;

  // Find the procedure Start Node
  StartNode *start = C->start();
  assert( start, "Expect a start node" );

  // Input RegMask array shared by all Returns.
  // The type for doubles and longs has a count of 2, but
  // there is only 1 returned value
  uint ret_edge_cnt = C->tf()->range_cc()->cnt();
  RegMask *ret_rms  = init_input_masks( ret_edge_cnt + soe_cnt, _return_addr_mask, c_frame_ptr_mask );
  for (i = TypeFunc::Parms; i < ret_edge_cnt; i++) {
    ret_rms[i] = _return_values_mask[i-TypeFunc::Parms];
  }

  // Input RegMask array shared by all ForwardExceptions
  uint forw_exc_edge_cnt = TypeFunc::Parms;
  RegMask* forw_exc_rms  = init_input_masks( forw_exc_edge_cnt + soe_cnt, _return_addr_mask, c_frame_ptr_mask );

  // Input RegMask array shared by all Rethrows.
  uint reth_edge_cnt = TypeFunc::Parms+1;
  RegMask *reth_rms  = init_input_masks( reth_edge_cnt + soe_cnt, _return_addr_mask, c_frame_ptr_mask );
  // Rethrow takes exception oop only, but in the argument 0 slot.
  OptoReg::Name reg = find_receiver();
  if (reg >= 0) {
    reth_rms[TypeFunc::Parms] = mreg2regmask[reg];
#ifdef _LP64
    // Need two slots for ptrs in 64-bit land
    reth_rms[TypeFunc::Parms].Insert(OptoReg::add(OptoReg::Name(reg), 1));
#endif
  }

  // Input RegMask array shared by all TailCalls
  uint tail_call_edge_cnt = TypeFunc::Parms+2;
  RegMask *tail_call_rms = init_input_masks( tail_call_edge_cnt + soe_cnt, _return_addr_mask, c_frame_ptr_mask );

  // Input RegMask array shared by all TailJumps
  uint tail_jump_edge_cnt = TypeFunc::Parms+2;
  RegMask *tail_jump_rms = init_input_masks( tail_jump_edge_cnt + soe_cnt, _return_addr_mask, c_frame_ptr_mask );

  // TailCalls have 2 returned values (target & moop), whose masks come
  // from the usual MachNode/MachOper mechanism.  Find a sample
  // TailCall to extract these masks and put the correct masks into
  // the tail_call_rms array.
  for( i=1; i < root->req(); i++ ) {
    MachReturnNode *m = root->in(i)->as_MachReturn();
    if( m->ideal_Opcode() == Op_TailCall ) {
      tail_call_rms[TypeFunc::Parms+0] = m->MachNode::in_RegMask(TypeFunc::Parms+0);
      tail_call_rms[TypeFunc::Parms+1] = m->MachNode::in_RegMask(TypeFunc::Parms+1);
      break;
    }
  }

  // TailJumps have 2 returned values (target & ex_oop), whose masks come
  // from the usual MachNode/MachOper mechanism.  Find a sample
  // TailJump to extract these masks and put the correct masks into
  // the tail_jump_rms array.
  for( i=1; i < root->req(); i++ ) {
    MachReturnNode *m = root->in(i)->as_MachReturn();
    if( m->ideal_Opcode() == Op_TailJump ) {
      tail_jump_rms[TypeFunc::Parms+0] = m->MachNode::in_RegMask(TypeFunc::Parms+0);
      tail_jump_rms[TypeFunc::Parms+1] = m->MachNode::in_RegMask(TypeFunc::Parms+1);
      break;
    }
  }

  // Input RegMask array shared by all Halts
  uint halt_edge_cnt = TypeFunc::Parms;
  RegMask *halt_rms = init_input_masks( halt_edge_cnt + soe_cnt, _return_addr_mask, c_frame_ptr_mask );

  // Capture the return input masks into each exit flavor
  for( i=1; i < root->req(); i++ ) {
    MachReturnNode *exit = root->in(i)->as_MachReturn();
    switch( exit->ideal_Opcode() ) {
      case Op_Return   : exit->_in_rms = ret_rms;  break;
      case Op_Rethrow  : exit->_in_rms = reth_rms; break;
      case Op_TailCall : exit->_in_rms = tail_call_rms; break;
      case Op_TailJump : exit->_in_rms = tail_jump_rms; break;
      case Op_ForwardException: exit->_in_rms = forw_exc_rms; break;
      case Op_Halt     : exit->_in_rms = halt_rms; break;
      default          : ShouldNotReachHere();
    }
  }

  // Next unused projection number from Start.
  int proj_cnt = C->tf()->domain_cc()->cnt();

  // Do all the save-on-entry registers.  Make projections from Start for
  // them, and give them a use at the exit points.  To the allocator, they
  // look like incoming register arguments.
  for( i = 0; i < _last_Mach_Reg; i++ ) {
    if( is_save_on_entry(i) ) {

      // Add the save-on-entry to the mask array
      ret_rms      [      ret_edge_cnt] = mreg2regmask[i];
      reth_rms     [     reth_edge_cnt] = mreg2regmask[i];
      tail_call_rms[tail_call_edge_cnt] = mreg2regmask[i];
      tail_jump_rms[tail_jump_edge_cnt] = mreg2regmask[i];
      forw_exc_rms [ forw_exc_edge_cnt] = mreg2regmask[i];
      // Halts need the SOE registers, but only in the stack as debug info.
      // A just-prior uncommon-trap or deoptimization will use the SOE regs.
      halt_rms     [     halt_edge_cnt] = *idealreg2spillmask[_register_save_type[i]];

      Node *mproj;

      // Is this a RegF low half of a RegD?  Double up 2 adjacent RegF's
      // into a single RegD.
      if( (i&1) == 0 &&
          _register_save_type[i  ] == Op_RegF &&
          _register_save_type[i+1] == Op_RegF &&
          is_save_on_entry(i+1) ) {
        // Add other bit for double
        ret_rms      [      ret_edge_cnt].Insert(OptoReg::Name(i+1));
        reth_rms     [     reth_edge_cnt].Insert(OptoReg::Name(i+1));
        tail_call_rms[tail_call_edge_cnt].Insert(OptoReg::Name(i+1));
        tail_jump_rms[tail_jump_edge_cnt].Insert(OptoReg::Name(i+1));
        forw_exc_rms [ forw_exc_edge_cnt].Insert(OptoReg::Name(i+1));
        halt_rms     [     halt_edge_cnt].Insert(OptoReg::Name(i+1));
        mproj = new MachProjNode( start, proj_cnt, ret_rms[ret_edge_cnt], Op_RegD );
        proj_cnt += 2;          // Skip 2 for doubles
      }
      else if( (i&1) == 1 &&    // Else check for high half of double
               _register_save_type[i-1] == Op_RegF &&
               _register_save_type[i  ] == Op_RegF &&
               is_save_on_entry(i-1) ) {
        ret_rms      [      ret_edge_cnt] = RegMask::Empty;
        reth_rms     [     reth_edge_cnt] = RegMask::Empty;
        tail_call_rms[tail_call_edge_cnt] = RegMask::Empty;
        tail_jump_rms[tail_jump_edge_cnt] = RegMask::Empty;
        forw_exc_rms [ forw_exc_edge_cnt] = RegMask::Empty;
        halt_rms     [     halt_edge_cnt] = RegMask::Empty;
        mproj = C->top();
      }
      // Is this a RegI low half of a RegL?  Double up 2 adjacent RegI's
      // into a single RegL.
      else if( (i&1) == 0 &&
          _register_save_type[i  ] == Op_RegI &&
          _register_save_type[i+1] == Op_RegI &&
        is_save_on_entry(i+1) ) {
        // Add other bit for long
        ret_rms      [      ret_edge_cnt].Insert(OptoReg::Name(i+1));
        reth_rms     [     reth_edge_cnt].Insert(OptoReg::Name(i+1));
        tail_call_rms[tail_call_edge_cnt].Insert(OptoReg::Name(i+1));
        tail_jump_rms[tail_jump_edge_cnt].Insert(OptoReg::Name(i+1));
        forw_exc_rms [ forw_exc_edge_cnt].Insert(OptoReg::Name(i+1));
        halt_rms     [     halt_edge_cnt].Insert(OptoReg::Name(i+1));
        mproj = new MachProjNode( start, proj_cnt, ret_rms[ret_edge_cnt], Op_RegL );
        proj_cnt += 2;          // Skip 2 for longs
      }
      else if( (i&1) == 1 &&    // Else check for high half of long
               _register_save_type[i-1] == Op_RegI &&
               _register_save_type[i  ] == Op_RegI &&
               is_save_on_entry(i-1) ) {
        ret_rms      [      ret_edge_cnt] = RegMask::Empty;
        reth_rms     [     reth_edge_cnt] = RegMask::Empty;
        tail_call_rms[tail_call_edge_cnt] = RegMask::Empty;
        tail_jump_rms[tail_jump_edge_cnt] = RegMask::Empty;
        forw_exc_rms [ forw_exc_edge_cnt] = RegMask::Empty;
        halt_rms     [     halt_edge_cnt] = RegMask::Empty;
        mproj = C->top();
      } else {
        // Make a projection for it off the Start
        mproj = new MachProjNode( start, proj_cnt++, ret_rms[ret_edge_cnt], _register_save_type[i] );
      }

      ret_edge_cnt ++;
      reth_edge_cnt ++;
      tail_call_edge_cnt ++;
      tail_jump_edge_cnt ++;
      forw_exc_edge_cnt++;
      halt_edge_cnt ++;

      // Add a use of the SOE register to all exit paths
      for (uint j=1; j < root->req(); j++) {
        root->in(j)->add_req(mproj);
      }
    } // End of if a save-on-entry register
  } // End of for all machine registers
}

//------------------------------init_spill_mask--------------------------------
void Matcher::init_spill_mask( Node *ret ) {
  if( idealreg2regmask[Op_RegI] ) return; // One time only init

  OptoReg::c_frame_pointer = c_frame_pointer();
  c_frame_ptr_mask = c_frame_pointer();
#ifdef _LP64
  // pointers are twice as big
  c_frame_ptr_mask.Insert(OptoReg::add(c_frame_pointer(),1));
#endif

  // Start at OptoReg::stack0()
  STACK_ONLY_mask.Clear();
  OptoReg::Name init = OptoReg::stack2reg(0);
  // STACK_ONLY_mask is all stack bits
  OptoReg::Name i;
  for (i = init; RegMask::can_represent(i); i = OptoReg::add(i,1))
    STACK_ONLY_mask.Insert(i);
  // Also set the "infinite stack" bit.
  STACK_ONLY_mask.set_AllStack();

  for (i = OptoReg::Name(0); i < OptoReg::Name(_last_Mach_Reg); i = OptoReg::add(i, 1)) {
    // Copy the register names over into the shared world.
    // SharedInfo::regName[i] = regName[i];
    // Handy RegMasks per machine register
    mreg2regmask[i].Insert(i);

    // Set up regmasks used to exclude save-on-call (and always-save) registers from debug masks.
    if (_register_save_policy[i] == 'C' ||
        _register_save_policy[i] == 'A') {
      caller_save_regmask.Insert(i);
      mh_caller_save_regmask.Insert(i);
    }
    // Exclude save-on-entry registers from debug masks for stub compilations.
    if (_register_save_policy[i] == 'C' ||
        _register_save_policy[i] == 'A' ||
        _register_save_policy[i] == 'E') {
      caller_save_regmask_exclude_soe.Insert(i);
      mh_caller_save_regmask_exclude_soe.Insert(i);
    }
  }

  // Also exclude the register we use to save the SP for MethodHandle
  // invokes to from the corresponding MH debug masks
  const RegMask sp_save_mask = method_handle_invoke_SP_save_mask();
  mh_caller_save_regmask.OR(sp_save_mask);
  mh_caller_save_regmask_exclude_soe.OR(sp_save_mask);

  // Grab the Frame Pointer
  Node *fp  = ret->in(TypeFunc::FramePtr);
  // Share frame pointer while making spill ops
  set_shared(fp);

// Get the ADLC notion of the right regmask, for each basic type.
#ifdef _LP64
  idealreg2regmask[Op_RegN] = regmask_for_ideal_register(Op_RegN, ret);
#endif
  idealreg2regmask[Op_RegI] = regmask_for_ideal_register(Op_RegI, ret);
  idealreg2regmask[Op_RegP] = regmask_for_ideal_register(Op_RegP, ret);
  idealreg2regmask[Op_RegF] = regmask_for_ideal_register(Op_RegF, ret);
  idealreg2regmask[Op_RegD] = regmask_for_ideal_register(Op_RegD, ret);
  idealreg2regmask[Op_RegL] = regmask_for_ideal_register(Op_RegL, ret);
  idealreg2regmask[Op_VecA] = regmask_for_ideal_register(Op_VecA, ret);
  idealreg2regmask[Op_VecS] = regmask_for_ideal_register(Op_VecS, ret);
  idealreg2regmask[Op_VecD] = regmask_for_ideal_register(Op_VecD, ret);
  idealreg2regmask[Op_VecX] = regmask_for_ideal_register(Op_VecX, ret);
  idealreg2regmask[Op_VecY] = regmask_for_ideal_register(Op_VecY, ret);
  idealreg2regmask[Op_VecZ] = regmask_for_ideal_register(Op_VecZ, ret);
  idealreg2regmask[Op_RegVectMask] = regmask_for_ideal_register(Op_RegVectMask, ret);
}

#ifdef ASSERT
static void match_alias_type(Compile* C, Node* n, Node* m) {
  if (!VerifyAliases)  return;  // do not go looking for trouble by default
  const TypePtr* nat = n->adr_type();
  const TypePtr* mat = m->adr_type();
  int nidx = C->get_alias_index(nat);
  int midx = C->get_alias_index(mat);
  // Detune the assert for cases like (AndI 0xFF (LoadB p)).
  if (nidx == Compile::AliasIdxTop && midx >= Compile::AliasIdxRaw) {
    for (uint i = 1; i < n->req(); i++) {
      Node* n1 = n->in(i);
      const TypePtr* n1at = n1->adr_type();
      if (n1at != nullptr) {
        nat = n1at;
        nidx = C->get_alias_index(n1at);
      }
    }
  }
  // %%% Kludgery.  Instead, fix ideal adr_type methods for all these cases:
  if (nidx == Compile::AliasIdxTop && midx == Compile::AliasIdxRaw) {
    switch (n->Opcode()) {
    case Op_PrefetchAllocation:
      nidx = Compile::AliasIdxRaw;
      nat = TypeRawPtr::BOTTOM;
      break;
    }
  }
  if (nidx == Compile::AliasIdxRaw && midx == Compile::AliasIdxTop) {
    switch (n->Opcode()) {
    case Op_ClearArray:
      midx = Compile::AliasIdxRaw;
      mat = TypeRawPtr::BOTTOM;
      break;
    }
  }
  if (nidx == Compile::AliasIdxTop && midx == Compile::AliasIdxBot) {
    switch (n->Opcode()) {
    case Op_Return:
    case Op_Rethrow:
    case Op_Halt:
    case Op_TailCall:
    case Op_TailJump:
    case Op_ForwardException:
      nidx = Compile::AliasIdxBot;
      nat = TypePtr::BOTTOM;
      break;
    }
  }
  if (nidx == Compile::AliasIdxBot && midx == Compile::AliasIdxTop) {
    switch (n->Opcode()) {
    case Op_StrComp:
    case Op_StrEquals:
    case Op_StrIndexOf:
    case Op_StrIndexOfChar:
    case Op_AryEq:
    case Op_VectorizedHashCode:
    case Op_CountPositives:
    case Op_MemBarVolatile:
    case Op_MemBarCPUOrder: // %%% these ideals should have narrower adr_type?
    case Op_StrInflatedCopy:
    case Op_StrCompressedCopy:
    case Op_OnSpinWait:
    case Op_EncodeISOArray:
      nidx = Compile::AliasIdxTop;
      nat = nullptr;
      break;
    }
  }
  if (nidx != midx) {
    if (PrintOpto || (PrintMiscellaneous && (WizardMode || Verbose))) {
      tty->print_cr("==== Matcher alias shift %d => %d", nidx, midx);
      n->dump();
      m->dump();
    }
    assert(C->subsume_loads() && C->must_alias(nat, midx),
           "must not lose alias info when matching");
  }
}
#endif

//------------------------------xform------------------------------------------
// Given a Node in old-space, Match him (Label/Reduce) to produce a machine
// Node in new-space.  Given a new-space Node, recursively walk his children.
Node *Matcher::transform( Node *n ) { ShouldNotCallThis(); return n; }
Node *Matcher::xform( Node *n, int max_stack ) {
  // Use one stack to keep both: child's node/state and parent's node/index
  MStack mstack(max_stack * 2 * 2); // usually: C->live_nodes() * 2 * 2
  mstack.push(n, Visit, nullptr, -1);  // set null as parent to indicate root
  while (mstack.is_nonempty()) {
    C->check_node_count(NodeLimitFudgeFactor, "too many nodes matching instructions");
    if (C->failing()) return nullptr;
    n = mstack.node();          // Leave node on stack
    Node_State nstate = mstack.state();
    if (nstate == Visit) {
      mstack.set_state(Post_Visit);
      Node *oldn = n;
      // Old-space or new-space check
      if (!C->node_arena()->contains(n)) {
        // Old space!
        Node* m;
        if (has_new_node(n)) {  // Not yet Label/Reduced
          m = new_node(n);
        } else {
          if (!is_dontcare(n)) { // Matcher can match this guy
            // Calls match special.  They match alone with no children.
            // Their children, the incoming arguments, match normally.
            m = n->is_SafePoint() ? match_sfpt(n->as_SafePoint()):match_tree(n);
            if (C->failing())  return nullptr;
            if (m == nullptr) { Matcher::soft_match_failure(); return nullptr; }
            if (n->is_MemBar()) {
              m->as_MachMemBar()->set_adr_type(n->adr_type());
            }
          } else {                  // Nothing the matcher cares about
            if (n->is_Proj() && n->in(0) != nullptr && n->in(0)->is_Multi()) {       // Projections?
              // Convert to machine-dependent projection
              RegMask* mask = nullptr;
              if (n->in(0)->is_Call() && n->in(0)->as_Call()->tf()->returns_inline_type_as_fields()) {
                mask = return_values_mask(n->in(0)->as_Call()->tf());
              }
              m = n->in(0)->as_Multi()->match(n->as_Proj(), this, mask);
              NOT_PRODUCT(record_new2old(m, n);)
              if (m->in(0) != nullptr) // m might be top
                collect_null_checks(m, n);
            } else {                // Else just a regular 'ol guy
              m = n->clone();       // So just clone into new-space
              NOT_PRODUCT(record_new2old(m, n);)
              // Def-Use edges will be added incrementally as Uses
              // of this node are matched.
              assert(m->outcnt() == 0, "no Uses of this clone yet");
            }
          }

          set_new_node(n, m);       // Map old to new
          if (_old_node_note_array != nullptr) {
            Node_Notes* nn = C->locate_node_notes(_old_node_note_array,
                                                  n->_idx);
            C->set_node_notes_at(m->_idx, nn);
          }
          debug_only(match_alias_type(C, n, m));
        }
        n = m;    // n is now a new-space node
        mstack.set_node(n);
      }

      // New space!
      if (_visited.test_set(n->_idx)) continue; // while(mstack.is_nonempty())

      int i;
      // Put precedence edges on stack first (match them last).
      for (i = oldn->req(); (uint)i < oldn->len(); i++) {
        Node *m = oldn->in(i);
        if (m == nullptr) break;
        // set -1 to call add_prec() instead of set_req() during Step1
        mstack.push(m, Visit, n, -1);
      }

      // Handle precedence edges for interior nodes
      for (i = n->len()-1; (uint)i >= n->req(); i--) {
        Node *m = n->in(i);
        if (m == nullptr || C->node_arena()->contains(m)) continue;
        n->rm_prec(i);
        // set -1 to call add_prec() instead of set_req() during Step1
        mstack.push(m, Visit, n, -1);
      }

      // For constant debug info, I'd rather have unmatched constants.
      int cnt = n->req();
      JVMState* jvms = n->jvms();
      int debug_cnt = jvms ? jvms->debug_start() : cnt;

      // Now do only debug info.  Clone constants rather than matching.
      // Constants are represented directly in the debug info without
      // the need for executable machine instructions.
      // Monitor boxes are also represented directly.
      for (i = cnt - 1; i >= debug_cnt; --i) { // For all debug inputs do
        Node *m = n->in(i);          // Get input
        int op = m->Opcode();
        assert((op == Op_BoxLock) == jvms->is_monitor_use(i), "boxes only at monitor sites");
        if( op == Op_ConI || op == Op_ConP || op == Op_ConN || op == Op_ConNKlass ||
            op == Op_ConF || op == Op_ConD || op == Op_ConL
            // || op == Op_BoxLock  // %%%% enable this and remove (+++) in chaitin.cpp
            ) {
          m = m->clone();
          NOT_PRODUCT(record_new2old(m, n));
          mstack.push(m, Post_Visit, n, i); // Don't need to visit
          mstack.push(m->in(0), Visit, m, 0);
        } else {
          mstack.push(m, Visit, n, i);
        }
      }

      // And now walk his children, and convert his inputs to new-space.
      for( ; i >= 0; --i ) { // For all normal inputs do
        Node *m = n->in(i);  // Get input
        if(m != nullptr)
          mstack.push(m, Visit, n, i);
      }

    }
    else if (nstate == Post_Visit) {
      // Set xformed input
      Node *p = mstack.parent();
      if (p != nullptr) { // root doesn't have parent
        int i = (int)mstack.index();
        if (i >= 0)
          p->set_req(i, n); // required input
        else if (i == -1)
          p->add_prec(n);   // precedence input
        else
          ShouldNotReachHere();
      }
      mstack.pop(); // remove processed node from stack
    }
    else {
      ShouldNotReachHere();
    }
  } // while (mstack.is_nonempty())
  return n; // Return new-space Node
}

//------------------------------warp_outgoing_stk_arg------------------------
OptoReg::Name Matcher::warp_outgoing_stk_arg( VMReg reg, OptoReg::Name begin_out_arg_area, OptoReg::Name &out_arg_limit_per_call ) {
  // Convert outgoing argument location to a pre-biased stack offset
  if (reg->is_stack()) {
    OptoReg::Name warped = reg->reg2stack();
    // Adjust the stack slot offset to be the register number used
    // by the allocator.
    warped = OptoReg::add(begin_out_arg_area, warped);
    // Keep track of the largest numbered stack slot used for an arg.
    // Largest used slot per call-site indicates the amount of stack
    // that is killed by the call.
    if( warped >= out_arg_limit_per_call )
      out_arg_limit_per_call = OptoReg::add(warped,1);
    if (!RegMask::can_represent_arg(warped)) {
      // Bailout. For example not enough space on stack for all arguments. Happens for methods with too many arguments.
      C->record_method_not_compilable("unsupported calling sequence");
      return OptoReg::Bad;
    }
    return warped;
  }
  return OptoReg::as_OptoReg(reg);
}


//------------------------------match_sfpt-------------------------------------
// Helper function to match call instructions.  Calls match special.
// They match alone with no children.  Their children, the incoming
// arguments, match normally.
MachNode *Matcher::match_sfpt( SafePointNode *sfpt ) {
  MachSafePointNode *msfpt = nullptr;
  MachCallNode      *mcall = nullptr;
  uint               cnt;
  // Split out case for SafePoint vs Call
  CallNode *call;
  const TypeTuple *domain;
  ciMethod*        method = nullptr;
  bool             is_method_handle_invoke = false;  // for special kill effects
  if( sfpt->is_Call() ) {
    call = sfpt->as_Call();
    domain = call->tf()->domain_cc();
    cnt = domain->cnt();

    // Match just the call, nothing else
    MachNode *m = match_tree(call);
    if (C->failing())  return nullptr;
    if( m == nullptr ) { Matcher::soft_match_failure(); return nullptr; }

    // Copy data from the Ideal SafePoint to the machine version
    mcall = m->as_MachCall();

    mcall->set_tf(                  call->tf());
    mcall->set_entry_point(         call->entry_point());
    mcall->set_cnt(                 call->cnt());
    mcall->set_guaranteed_safepoint(call->guaranteed_safepoint());

    if( mcall->is_MachCallJava() ) {
      MachCallJavaNode *mcall_java  = mcall->as_MachCallJava();
      const CallJavaNode *call_java =  call->as_CallJava();
      assert(call_java->validate_symbolic_info(), "inconsistent info");
      method = call_java->method();
      mcall_java->_method = method;
      mcall_java->_optimized_virtual = call_java->is_optimized_virtual();
      is_method_handle_invoke = call_java->is_method_handle_invoke();
      mcall_java->_method_handle_invoke = is_method_handle_invoke;
      mcall_java->_override_symbolic_info = call_java->override_symbolic_info();
      mcall_java->_arg_escape = call_java->arg_escape();
      if (is_method_handle_invoke) {
        C->set_has_method_handle_invokes(true);
      }
      if( mcall_java->is_MachCallStaticJava() )
        mcall_java->as_MachCallStaticJava()->_name =
         call_java->as_CallStaticJava()->_name;
      if( mcall_java->is_MachCallDynamicJava() )
        mcall_java->as_MachCallDynamicJava()->_vtable_index =
         call_java->as_CallDynamicJava()->_vtable_index;
    }
    else if( mcall->is_MachCallRuntime() ) {
      MachCallRuntimeNode* mach_call_rt = mcall->as_MachCallRuntime();
      mach_call_rt->_name = call->as_CallRuntime()->_name;
      mach_call_rt->_leaf_no_fp = call->is_CallLeafNoFP();
    }
    msfpt = mcall;
  }
  // This is a non-call safepoint
  else {
    call = nullptr;
    domain = nullptr;
    MachNode *mn = match_tree(sfpt);
    if (C->failing())  return nullptr;
    msfpt = mn->as_MachSafePoint();
    cnt = TypeFunc::Parms;
  }
  msfpt->_has_ea_local_in_scope = sfpt->has_ea_local_in_scope();

  // Advertise the correct memory effects (for anti-dependence computation).
  msfpt->set_adr_type(sfpt->adr_type());

  // Allocate a private array of RegMasks.  These RegMasks are not shared.
  msfpt->_in_rms = NEW_RESOURCE_ARRAY( RegMask, cnt );
  // Empty them all.
  for (uint i = 0; i < cnt; i++) ::new (&(msfpt->_in_rms[i])) RegMask();

  // Do all the pre-defined non-Empty register masks
  msfpt->_in_rms[TypeFunc::ReturnAdr] = _return_addr_mask;
  msfpt->_in_rms[TypeFunc::FramePtr ] = c_frame_ptr_mask;

  // Place first outgoing argument can possibly be put.
  OptoReg::Name begin_out_arg_area = OptoReg::add(_new_SP, C->out_preserve_stack_slots());
  assert( is_even(begin_out_arg_area), "" );
  // Compute max outgoing register number per call site.
  OptoReg::Name out_arg_limit_per_call = begin_out_arg_area;
  // Calls to C may hammer extra stack slots above and beyond any arguments.
  // These are usually backing store for register arguments for varargs.
  if( call != nullptr && call->is_CallRuntime() )
    out_arg_limit_per_call = OptoReg::add(out_arg_limit_per_call,C->varargs_C_out_slots_killed());


  // Do the normal argument list (parameters) register masks
  // Null entry point is a special cast where the target of the call
  // is in a register.
  int adj = (call != nullptr && call->entry_point() == nullptr) ? 1 : 0;
  int argcnt = cnt - TypeFunc::Parms - adj;
  if( argcnt > 0 ) {          // Skip it all if we have no args
    BasicType *sig_bt  = NEW_RESOURCE_ARRAY( BasicType, argcnt );
    VMRegPair *parm_regs = NEW_RESOURCE_ARRAY( VMRegPair, argcnt );
    int i;
    for( i = 0; i < argcnt; i++ ) {
      sig_bt[i] = domain->field_at(i+TypeFunc::Parms+adj)->basic_type();
    }
    // V-call to pick proper calling convention
    call->calling_convention( sig_bt, parm_regs, argcnt );

#ifdef ASSERT
    // Sanity check users' calling convention.  Really handy during
    // the initial porting effort.  Fairly expensive otherwise.
    { for (int i = 0; i<argcnt; i++) {
      if( !parm_regs[i].first()->is_valid() &&
          !parm_regs[i].second()->is_valid() ) continue;
      VMReg reg1 = parm_regs[i].first();
      VMReg reg2 = parm_regs[i].second();
      for (int j = 0; j < i; j++) {
        if( !parm_regs[j].first()->is_valid() &&
            !parm_regs[j].second()->is_valid() ) continue;
        VMReg reg3 = parm_regs[j].first();
        VMReg reg4 = parm_regs[j].second();
        if( !reg1->is_valid() ) {
          assert( !reg2->is_valid(), "valid halvsies" );
        } else if( !reg3->is_valid() ) {
          assert( !reg4->is_valid(), "valid halvsies" );
        } else {
          assert( reg1 != reg2, "calling conv. must produce distinct regs");
          assert( reg1 != reg3, "calling conv. must produce distinct regs");
          assert( reg1 != reg4, "calling conv. must produce distinct regs");
          assert( reg2 != reg3, "calling conv. must produce distinct regs");
          assert( reg2 != reg4 || !reg2->is_valid(), "calling conv. must produce distinct regs");
          assert( reg3 != reg4, "calling conv. must produce distinct regs");
        }
      }
    }
    }
#endif

    // Visit each argument.  Compute its outgoing register mask.
    // Return results now can have 2 bits returned.
    // Compute max over all outgoing arguments both per call-site
    // and over the entire method.
    for( i = 0; i < argcnt; i++ ) {
      // Address of incoming argument mask to fill in
      RegMask *rm = &mcall->_in_rms[i+TypeFunc::Parms+adj];
      VMReg first = parm_regs[i].first();
      VMReg second = parm_regs[i].second();
      if(!first->is_valid() &&
         !second->is_valid()) {
        continue;               // Avoid Halves
      }
      // Handle case where arguments are in vector registers.
      if(call->in(TypeFunc::Parms + i)->bottom_type()->isa_vect()) {
        OptoReg::Name reg_fst = OptoReg::as_OptoReg(first);
        OptoReg::Name reg_snd = OptoReg::as_OptoReg(second);
        assert (reg_fst <= reg_snd, "fst=%d snd=%d", reg_fst, reg_snd);
        for (OptoReg::Name r = reg_fst; r <= reg_snd; r++) {
          rm->Insert(r);
        }
      }
      // Grab first register, adjust stack slots and insert in mask.
      OptoReg::Name reg1 = warp_outgoing_stk_arg(first, begin_out_arg_area, out_arg_limit_per_call );
<<<<<<< HEAD
      if (OptoReg::is_valid(reg1)) {
=======
      if (C->failing()) {
        return nullptr;
      }
      if (OptoReg::is_valid(reg1))
>>>>>>> e7c5bf45
        rm->Insert( reg1 );
      }
      // Grab second register (if any), adjust stack slots and insert in mask.
      OptoReg::Name reg2 = warp_outgoing_stk_arg(second, begin_out_arg_area, out_arg_limit_per_call );
<<<<<<< HEAD
      if (OptoReg::is_valid(reg2)) {
=======
      if (C->failing()) {
        return nullptr;
      }
      if (OptoReg::is_valid(reg2))
>>>>>>> e7c5bf45
        rm->Insert( reg2 );
      }
    } // End of for all arguments
  }

  // Compute the max stack slot killed by any call.  These will not be
  // available for debug info, and will be used to adjust FIRST_STACK_mask
  // after all call sites have been visited.
  if( _out_arg_limit < out_arg_limit_per_call)
    _out_arg_limit = out_arg_limit_per_call;

  if (mcall) {
    // Kill the outgoing argument area, including any non-argument holes and
    // any legacy C-killed slots.  Use Fat-Projections to do the killing.
    // Since the max-per-method covers the max-per-call-site and debug info
    // is excluded on the max-per-method basis, debug info cannot land in
    // this killed area.
    uint r_cnt = mcall->tf()->range_sig()->cnt();
    MachProjNode *proj = new MachProjNode( mcall, r_cnt+10000, RegMask::Empty, MachProjNode::fat_proj );
    if (!RegMask::can_represent_arg(OptoReg::Name(out_arg_limit_per_call-1))) {
      // Bailout. We do not have space to represent all arguments.
      C->record_method_not_compilable("unsupported outgoing calling sequence");
    } else {
      for (int i = begin_out_arg_area; i < out_arg_limit_per_call; i++)
        proj->_rout.Insert(OptoReg::Name(i));
    }
    if (proj->_rout.is_NotEmpty()) {
      push_projection(proj);
    }
  }
  // Transfer the safepoint information from the call to the mcall
  // Move the JVMState list
  msfpt->set_jvms(sfpt->jvms());
  for (JVMState* jvms = msfpt->jvms(); jvms; jvms = jvms->caller()) {
    jvms->set_map(sfpt);
  }

  // Debug inputs begin just after the last incoming parameter
  assert((mcall == nullptr) || (mcall->jvms() == nullptr) ||
         (mcall->jvms()->debug_start() + mcall->_jvmadj == mcall->tf()->domain_cc()->cnt()), "");

  // Add additional edges.
  if (msfpt->mach_constant_base_node_input() != (uint)-1 && !msfpt->is_MachCallLeaf()) {
    // For these calls we can not add MachConstantBase in expand(), as the
    // ins are not complete then.
    msfpt->ins_req(msfpt->mach_constant_base_node_input(), C->mach_constant_base_node());
    if (msfpt->jvms() &&
        msfpt->mach_constant_base_node_input() <= msfpt->jvms()->debug_start() + msfpt->_jvmadj) {
      // We added an edge before jvms, so we must adapt the position of the ins.
      msfpt->jvms()->adapt_position(+1);
    }
  }

  // Registers killed by the call are set in the local scheduling pass
  // of Global Code Motion.
  return msfpt;
}

//---------------------------match_tree----------------------------------------
// Match a Ideal Node DAG - turn it into a tree; Label & Reduce.  Used as part
// of the whole-sale conversion from Ideal to Mach Nodes.  Also used for
// making GotoNodes while building the CFG and in init_spill_mask() to identify
// a Load's result RegMask for memoization in idealreg2regmask[]
MachNode *Matcher::match_tree( const Node *n ) {
  assert( n->Opcode() != Op_Phi, "cannot match" );
  assert( !n->is_block_start(), "cannot match" );
  // Set the mark for all locally allocated State objects.
  // When this call returns, the _states_arena arena will be reset
  // freeing all State objects.
  ResourceMark rm( &_states_arena );

  LabelRootDepth = 0;

  // StoreNodes require their Memory input to match any LoadNodes
  Node *mem = n->is_Store() ? n->in(MemNode::Memory) : (Node*)1 ;
#ifdef ASSERT
  Node* save_mem_node = _mem_node;
  _mem_node = n->is_Store() ? (Node*)n : nullptr;
#endif
  // State object for root node of match tree
  // Allocate it on _states_arena - stack allocation can cause stack overflow.
  State *s = new (&_states_arena) State;
  s->_kids[0] = nullptr;
  s->_kids[1] = nullptr;
  s->_leaf = (Node*)n;
  // Label the input tree, allocating labels from top-level arena
  Node* root_mem = mem;
  Label_Root(n, s, n->in(0), root_mem);
  if (C->failing())  return nullptr;

  // The minimum cost match for the whole tree is found at the root State
  uint mincost = max_juint;
  uint cost = max_juint;
  uint i;
  for (i = 0; i < NUM_OPERANDS; i++) {
    if (s->valid(i) &&               // valid entry and
        s->cost(i) < cost &&         // low cost and
        s->rule(i) >= NUM_OPERANDS) {// not an operand
      mincost = i;
      cost = s->cost(i);
    }
  }
  if (mincost == max_juint) {
#ifndef PRODUCT
    tty->print("No matching rule for:");
    s->dump();
#endif
    Matcher::soft_match_failure();
    return nullptr;
  }
  // Reduce input tree based upon the state labels to machine Nodes
  MachNode *m = ReduceInst(s, s->rule(mincost), mem);
  // New-to-old mapping is done in ReduceInst, to cover complex instructions.
  NOT_PRODUCT(_old2new_map.map(n->_idx, m);)

  // Add any Matcher-ignored edges
  uint cnt = n->req();
  uint start = 1;
  if( mem != (Node*)1 ) start = MemNode::Memory+1;
  if( n->is_AddP() ) {
    assert( mem == (Node*)1, "" );
    start = AddPNode::Base+1;
  }
  for( i = start; i < cnt; i++ ) {
    if( !n->match_edge(i) ) {
      if( i < m->req() )
        m->ins_req( i, n->in(i) );
      else
        m->add_req( n->in(i) );
    }
  }

  debug_only( _mem_node = save_mem_node; )
  return m;
}


//------------------------------match_into_reg---------------------------------
// Choose to either match this Node in a register or part of the current
// match tree.  Return true for requiring a register and false for matching
// as part of the current match tree.
static bool match_into_reg( const Node *n, Node *m, Node *control, int i, bool shared ) {

  const Type *t = m->bottom_type();

  if (t->singleton()) {
    // Never force constants into registers.  Allow them to match as
    // constants or registers.  Copies of the same value will share
    // the same register.  See find_shared_node.
    return false;
  } else {                      // Not a constant
    if (!shared && Matcher::is_encode_and_store_pattern(n, m)) {
      // Make it possible to match "encode and store" patterns with non-shared
      // encode operations that are pinned to a control node (e.g. by CastPP
      // node removal in final graph reshaping). The matched instruction cannot
      // float above the encode's control node because it is pinned to the
      // store's control node.
      return false;
    }
    // Stop recursion if they have different Controls.
    Node* m_control = m->in(0);
    // Control of load's memory can post-dominates load's control.
    // So use it since load can't float above its memory.
    Node* mem_control = (m->is_Load()) ? m->in(MemNode::Memory)->in(0) : nullptr;
    if (control && m_control && control != m_control && control != mem_control) {

      // Actually, we can live with the most conservative control we
      // find, if it post-dominates the others.  This allows us to
      // pick up load/op/store trees where the load can float a little
      // above the store.
      Node *x = control;
      const uint max_scan = 6;  // Arbitrary scan cutoff
      uint j;
      for (j=0; j<max_scan; j++) {
        if (x->is_Region())     // Bail out at merge points
          return true;
        x = x->in(0);
        if (x == m_control)     // Does 'control' post-dominate
          break;                // m->in(0)?  If so, we can use it
        if (x == mem_control)   // Does 'control' post-dominate
          break;                // mem_control?  If so, we can use it
      }
      if (j == max_scan)        // No post-domination before scan end?
        return true;            // Then break the match tree up
    }
    if ((m->is_DecodeN() && Matcher::narrow_oop_use_complex_address()) ||
        (m->is_DecodeNKlass() && Matcher::narrow_klass_use_complex_address())) {
      // These are commonly used in address expressions and can
      // efficiently fold into them on X64 in some cases.
      return false;
    }
  }

  // Not forceable cloning.  If shared, put it into a register.
  return shared;
}


//------------------------------Instruction Selection--------------------------
// Label method walks a "tree" of nodes, using the ADLC generated DFA to match
// ideal nodes to machine instructions.  Trees are delimited by shared Nodes,
// things the Matcher does not match (e.g., Memory), and things with different
// Controls (hence forced into different blocks).  We pass in the Control
// selected for this entire State tree.

// The Matcher works on Trees, but an Intel add-to-memory requires a DAG: the
// Store and the Load must have identical Memories (as well as identical
// pointers).  Since the Matcher does not have anything for Memory (and
// does not handle DAGs), I have to match the Memory input myself.  If the
// Tree root is a Store or if there are multiple Loads in the tree, I require
// all Loads to have the identical memory.
Node* Matcher::Label_Root(const Node* n, State* svec, Node* control, Node*& mem) {
  // Since Label_Root is a recursive function, its possible that we might run
  // out of stack space.  See bugs 6272980 & 6227033 for more info.
  LabelRootDepth++;
  if (LabelRootDepth > MaxLabelRootDepth) {
    // Bailout. Can for example be hit with a deep chain of operations.
    C->record_method_not_compilable("Out of stack space, increase MaxLabelRootDepth");
    return nullptr;
  }
  uint care = 0;                // Edges matcher cares about
  uint cnt = n->req();
  uint i = 0;

  // Examine children for memory state
  // Can only subsume a child into your match-tree if that child's memory state
  // is not modified along the path to another input.
  // It is unsafe even if the other inputs are separate roots.
  Node *input_mem = nullptr;
  for( i = 1; i < cnt; i++ ) {
    if( !n->match_edge(i) ) continue;
    Node *m = n->in(i);         // Get ith input
    assert( m, "expect non-null children" );
    if( m->is_Load() ) {
      if( input_mem == nullptr ) {
        input_mem = m->in(MemNode::Memory);
        if (mem == (Node*)1) {
          // Save this memory to bail out if there's another memory access
          // to a different memory location in the same tree.
          mem = input_mem;
        }
      } else if( input_mem != m->in(MemNode::Memory) ) {
        input_mem = NodeSentinel;
      }
    }
  }

  for( i = 1; i < cnt; i++ ){// For my children
    if( !n->match_edge(i) ) continue;
    Node *m = n->in(i);         // Get ith input
    // Allocate states out of a private arena
    State *s = new (&_states_arena) State;
    svec->_kids[care++] = s;
    assert( care <= 2, "binary only for now" );

    // Recursively label the State tree.
    s->_kids[0] = nullptr;
    s->_kids[1] = nullptr;
    s->_leaf = m;

    // Check for leaves of the State Tree; things that cannot be a part of
    // the current tree.  If it finds any, that value is matched as a
    // register operand.  If not, then the normal matching is used.
    if( match_into_reg(n, m, control, i, is_shared(m)) ||
        // Stop recursion if this is a LoadNode and there is another memory access
        // to a different memory location in the same tree (for example, a StoreNode
        // at the root of this tree or another LoadNode in one of the children).
        ((mem!=(Node*)1) && m->is_Load() && m->in(MemNode::Memory) != mem) ||
        // Can NOT include the match of a subtree when its memory state
        // is used by any of the other subtrees
        (input_mem == NodeSentinel) ) {
      // Print when we exclude matching due to different memory states at input-loads
      if (PrintOpto && (Verbose && WizardMode) && (input_mem == NodeSentinel)
          && !((mem!=(Node*)1) && m->is_Load() && m->in(MemNode::Memory) != mem)) {
        tty->print_cr("invalid input_mem");
      }
      // Switch to a register-only opcode; this value must be in a register
      // and cannot be subsumed as part of a larger instruction.
      s->DFA( m->ideal_reg(), m );

    } else {
      // If match tree has no control and we do, adopt it for entire tree
      if( control == nullptr && m->in(0) != nullptr && m->req() > 1 )
        control = m->in(0);         // Pick up control
      // Else match as a normal part of the match tree.
      control = Label_Root(m, s, control, mem);
      if (C->failing()) return nullptr;
    }
  }

  // Call DFA to match this node, and return
  svec->DFA( n->Opcode(), n );

#ifdef ASSERT
  uint x;
  for( x = 0; x < _LAST_MACH_OPER; x++ )
    if( svec->valid(x) )
      break;

  if (x >= _LAST_MACH_OPER) {
    n->dump();
    svec->dump();
    assert( false, "bad AD file" );
  }
#endif
  return control;
}


// Con nodes reduced using the same rule can share their MachNode
// which reduces the number of copies of a constant in the final
// program.  The register allocator is free to split uses later to
// split live ranges.
MachNode* Matcher::find_shared_node(Node* leaf, uint rule) {
  if (!leaf->is_Con() && !leaf->is_DecodeNarrowPtr()) return nullptr;

  // See if this Con has already been reduced using this rule.
  if (_shared_nodes.max() <= leaf->_idx) return nullptr;
  MachNode* last = (MachNode*)_shared_nodes.at(leaf->_idx);
  if (last != nullptr && rule == last->rule()) {
    // Don't expect control change for DecodeN
    if (leaf->is_DecodeNarrowPtr())
      return last;
    // Get the new space root.
    Node* xroot = new_node(C->root());
    if (xroot == nullptr) {
      // This shouldn't happen give the order of matching.
      return nullptr;
    }

    // Shared constants need to have their control be root so they
    // can be scheduled properly.
    Node* control = last->in(0);
    if (control != xroot) {
      if (control == nullptr || control == C->root()) {
        last->set_req(0, xroot);
      } else {
        assert(false, "unexpected control");
        return nullptr;
      }
    }
    return last;
  }
  return nullptr;
}


//------------------------------ReduceInst-------------------------------------
// Reduce a State tree (with given Control) into a tree of MachNodes.
// This routine (and it's cohort ReduceOper) convert Ideal Nodes into
// complicated machine Nodes.  Each MachNode covers some tree of Ideal Nodes.
// Each MachNode has a number of complicated MachOper operands; each
// MachOper also covers a further tree of Ideal Nodes.

// The root of the Ideal match tree is always an instruction, so we enter
// the recursion here.  After building the MachNode, we need to recurse
// the tree checking for these cases:
// (1) Child is an instruction -
//     Build the instruction (recursively), add it as an edge.
//     Build a simple operand (register) to hold the result of the instruction.
// (2) Child is an interior part of an instruction -
//     Skip over it (do nothing)
// (3) Child is the start of a operand -
//     Build the operand, place it inside the instruction
//     Call ReduceOper.
MachNode *Matcher::ReduceInst( State *s, int rule, Node *&mem ) {
  assert( rule >= NUM_OPERANDS, "called with operand rule" );

  MachNode* shared_node = find_shared_node(s->_leaf, rule);
  if (shared_node != nullptr) {
    return shared_node;
  }

  // Build the object to represent this state & prepare for recursive calls
  MachNode *mach = s->MachNodeGenerator(rule);
  guarantee(mach != nullptr, "Missing MachNode");
  mach->_opnds[0] = s->MachOperGenerator(_reduceOp[rule]);
  assert( mach->_opnds[0] != nullptr, "Missing result operand" );
  Node *leaf = s->_leaf;
  NOT_PRODUCT(record_new2old(mach, leaf);)
  // Check for instruction or instruction chain rule
  if( rule >= _END_INST_CHAIN_RULE || rule < _BEGIN_INST_CHAIN_RULE ) {
    assert(C->node_arena()->contains(s->_leaf) || !has_new_node(s->_leaf),
           "duplicating node that's already been matched");
    // Instruction
    mach->add_req( leaf->in(0) ); // Set initial control
    // Reduce interior of complex instruction
    ReduceInst_Interior( s, rule, mem, mach, 1 );
  } else {
    // Instruction chain rules are data-dependent on their inputs
    mach->add_req(nullptr);     // Set initial control to none
    ReduceInst_Chain_Rule( s, rule, mem, mach );
  }

  // If a Memory was used, insert a Memory edge
  if( mem != (Node*)1 ) {
    mach->ins_req(MemNode::Memory,mem);
#ifdef ASSERT
    // Verify adr type after matching memory operation
    const MachOper* oper = mach->memory_operand();
    if (oper != nullptr && oper != (MachOper*)-1) {
      // It has a unique memory operand.  Find corresponding ideal mem node.
      Node* m = nullptr;
      if (leaf->is_Mem()) {
        m = leaf;
      } else {
        m = _mem_node;
        assert(m != nullptr && m->is_Mem(), "expecting memory node");
      }
      const Type* mach_at = mach->adr_type();
      // DecodeN node consumed by an address may have different type
      // than its input. Don't compare types for such case.
      if (m->adr_type() != mach_at &&
          (m->in(MemNode::Address)->is_DecodeNarrowPtr() ||
           (m->in(MemNode::Address)->is_AddP() &&
            m->in(MemNode::Address)->in(AddPNode::Address)->is_DecodeNarrowPtr()) ||
           (m->in(MemNode::Address)->is_AddP() &&
            m->in(MemNode::Address)->in(AddPNode::Address)->is_AddP() &&
            m->in(MemNode::Address)->in(AddPNode::Address)->in(AddPNode::Address)->is_DecodeNarrowPtr()))) {
        mach_at = m->adr_type();
      }
      if (m->adr_type() != mach_at) {
        m->dump();
        tty->print_cr("mach:");
        mach->dump(1);
      }
      assert(m->adr_type() == mach_at, "matcher should not change adr type");
    }
#endif
  }

  // If the _leaf is an AddP, insert the base edge
  if (leaf->is_AddP()) {
    mach->ins_req(AddPNode::Base,leaf->in(AddPNode::Base));
  }

  uint number_of_projections_prior = number_of_projections();

  // Perform any 1-to-many expansions required
  MachNode *ex = mach->Expand(s, _projection_list, mem);
  if (ex != mach) {
    assert(ex->ideal_reg() == mach->ideal_reg(), "ideal types should match");
    if( ex->in(1)->is_Con() )
      ex->in(1)->set_req(0, C->root());
    // Remove old node from the graph
    for( uint i=0; i<mach->req(); i++ ) {
      mach->set_req(i,nullptr);
    }
    NOT_PRODUCT(record_new2old(ex, s->_leaf);)
  }

  // PhaseChaitin::fixup_spills will sometimes generate spill code
  // via the matcher.  By the time, nodes have been wired into the CFG,
  // and any further nodes generated by expand rules will be left hanging
  // in space, and will not get emitted as output code.  Catch this.
  // Also, catch any new register allocation constraints ("projections")
  // generated belatedly during spill code generation.
  if (_allocation_started) {
    guarantee(ex == mach, "no expand rules during spill generation");
    guarantee(number_of_projections_prior == number_of_projections(), "no allocation during spill generation");
  }

  if (leaf->is_Con() || leaf->is_DecodeNarrowPtr()) {
    // Record the con for sharing
    _shared_nodes.map(leaf->_idx, ex);
  }

  // Have mach nodes inherit GC barrier data
  mach->set_barrier_data(MemNode::barrier_data(leaf));

  return ex;
}

void Matcher::handle_precedence_edges(Node* n, MachNode *mach) {
  for (uint i = n->req(); i < n->len(); i++) {
    if (n->in(i) != nullptr) {
      mach->add_prec(n->in(i));
    }
  }
}

void Matcher::ReduceInst_Chain_Rule(State* s, int rule, Node* &mem, MachNode* mach) {
  // 'op' is what I am expecting to receive
  int op = _leftOp[rule];
  // Operand type to catch childs result
  // This is what my child will give me.
  unsigned int opnd_class_instance = s->rule(op);
  // Choose between operand class or not.
  // This is what I will receive.
  int catch_op = (FIRST_OPERAND_CLASS <= op && op < NUM_OPERANDS) ? opnd_class_instance : op;
  // New rule for child.  Chase operand classes to get the actual rule.
  unsigned int newrule = s->rule(catch_op);

  if (newrule < NUM_OPERANDS) {
    // Chain from operand or operand class, may be output of shared node
    assert(opnd_class_instance < NUM_OPERANDS, "Bad AD file: Instruction chain rule must chain from operand");
    // Insert operand into array of operands for this instruction
    mach->_opnds[1] = s->MachOperGenerator(opnd_class_instance);

    ReduceOper(s, newrule, mem, mach);
  } else {
    // Chain from the result of an instruction
    assert(newrule >= _LAST_MACH_OPER, "Do NOT chain from internal operand");
    mach->_opnds[1] = s->MachOperGenerator(_reduceOp[catch_op]);
    Node *mem1 = (Node*)1;
    debug_only(Node *save_mem_node = _mem_node;)
    mach->add_req( ReduceInst(s, newrule, mem1) );
    debug_only(_mem_node = save_mem_node;)
  }
  return;
}


uint Matcher::ReduceInst_Interior( State *s, int rule, Node *&mem, MachNode *mach, uint num_opnds ) {
  handle_precedence_edges(s->_leaf, mach);

  if( s->_leaf->is_Load() ) {
    Node *mem2 = s->_leaf->in(MemNode::Memory);
    assert( mem == (Node*)1 || mem == mem2, "multiple Memories being matched at once?" );
    debug_only( if( mem == (Node*)1 ) _mem_node = s->_leaf;)
    mem = mem2;
  }
  if( s->_leaf->in(0) != nullptr && s->_leaf->req() > 1) {
    if( mach->in(0) == nullptr )
      mach->set_req(0, s->_leaf->in(0));
  }

  // Now recursively walk the state tree & add operand list.
  for( uint i=0; i<2; i++ ) {   // binary tree
    State *newstate = s->_kids[i];
    if( newstate == nullptr ) break;      // Might only have 1 child
    // 'op' is what I am expecting to receive
    int op;
    if( i == 0 ) {
      op = _leftOp[rule];
    } else {
      op = _rightOp[rule];
    }
    // Operand type to catch childs result
    // This is what my child will give me.
    int opnd_class_instance = newstate->rule(op);
    // Choose between operand class or not.
    // This is what I will receive.
    int catch_op = (op >= FIRST_OPERAND_CLASS && op < NUM_OPERANDS) ? opnd_class_instance : op;
    // New rule for child.  Chase operand classes to get the actual rule.
    int newrule = newstate->rule(catch_op);

    if (newrule < NUM_OPERANDS) { // Operand/operandClass or internalOp/instruction?
      // Operand/operandClass
      // Insert operand into array of operands for this instruction
      mach->_opnds[num_opnds++] = newstate->MachOperGenerator(opnd_class_instance);
      ReduceOper(newstate, newrule, mem, mach);

    } else {                    // Child is internal operand or new instruction
      if (newrule < _LAST_MACH_OPER) { // internal operand or instruction?
        // internal operand --> call ReduceInst_Interior
        // Interior of complex instruction.  Do nothing but recurse.
        num_opnds = ReduceInst_Interior(newstate, newrule, mem, mach, num_opnds);
      } else {
        // instruction --> call build operand(  ) to catch result
        //             --> ReduceInst( newrule )
        mach->_opnds[num_opnds++] = s->MachOperGenerator(_reduceOp[catch_op]);
        Node *mem1 = (Node*)1;
        debug_only(Node *save_mem_node = _mem_node;)
        mach->add_req( ReduceInst( newstate, newrule, mem1 ) );
        debug_only(_mem_node = save_mem_node;)
      }
    }
    assert( mach->_opnds[num_opnds-1], "" );
  }
  return num_opnds;
}

// This routine walks the interior of possible complex operands.
// At each point we check our children in the match tree:
// (1) No children -
//     We are a leaf; add _leaf field as an input to the MachNode
// (2) Child is an internal operand -
//     Skip over it ( do nothing )
// (3) Child is an instruction -
//     Call ReduceInst recursively and
//     and instruction as an input to the MachNode
void Matcher::ReduceOper( State *s, int rule, Node *&mem, MachNode *mach ) {
  assert( rule < _LAST_MACH_OPER, "called with operand rule" );
  State *kid = s->_kids[0];
  assert( kid == nullptr || s->_leaf->in(0) == nullptr, "internal operands have no control" );

  // Leaf?  And not subsumed?
  if( kid == nullptr && !_swallowed[rule] ) {
    mach->add_req( s->_leaf );  // Add leaf pointer
    return;                     // Bail out
  }

  if( s->_leaf->is_Load() ) {
    assert( mem == (Node*)1, "multiple Memories being matched at once?" );
    mem = s->_leaf->in(MemNode::Memory);
    debug_only(_mem_node = s->_leaf;)
  }

  handle_precedence_edges(s->_leaf, mach);

  if( s->_leaf->in(0) && s->_leaf->req() > 1) {
    if( !mach->in(0) )
      mach->set_req(0,s->_leaf->in(0));
    else {
      assert( s->_leaf->in(0) == mach->in(0), "same instruction, differing controls?" );
    }
  }

  for (uint i = 0; kid != nullptr && i < 2; kid = s->_kids[1], i++) {   // binary tree
    int newrule;
    if( i == 0) {
      newrule = kid->rule(_leftOp[rule]);
    } else {
      newrule = kid->rule(_rightOp[rule]);
    }

    if (newrule < _LAST_MACH_OPER) { // Operand or instruction?
      // Internal operand; recurse but do nothing else
      ReduceOper(kid, newrule, mem, mach);

    } else {                    // Child is a new instruction
      // Reduce the instruction, and add a direct pointer from this
      // machine instruction to the newly reduced one.
      Node *mem1 = (Node*)1;
      debug_only(Node *save_mem_node = _mem_node;)
      mach->add_req( ReduceInst( kid, newrule, mem1 ) );
      debug_only(_mem_node = save_mem_node;)
    }
  }
}


// -------------------------------------------------------------------------
// Java-Java calling convention
// (what you use when Java calls Java)

//------------------------------find_receiver----------------------------------
// For a given signature, return the OptoReg for parameter 0.
OptoReg::Name Matcher::find_receiver() {
  VMRegPair regs;
  BasicType sig_bt = T_OBJECT;
  SharedRuntime::java_calling_convention(&sig_bt, &regs, 1);
  // Return argument 0 register.  In the LP64 build pointers
  // take 2 registers, but the VM wants only the 'main' name.
  return OptoReg::as_OptoReg(regs.first());
}

bool Matcher::is_vshift_con_pattern(Node* n, Node* m) {
  if (n != nullptr && m != nullptr) {
    return VectorNode::is_vector_shift(n) &&
           VectorNode::is_vector_shift_count(m) && m->in(1)->is_Con();
  }
  return false;
}

bool Matcher::clone_node(Node* n, Node* m, Matcher::MStack& mstack) {
  // Must clone all producers of flags, or we will not match correctly.
  // Suppose a compare setting int-flags is shared (e.g., a switch-tree)
  // then it will match into an ideal Op_RegFlags.  Alas, the fp-flags
  // are also there, so we may match a float-branch to int-flags and
  // expect the allocator to haul the flags from the int-side to the
  // fp-side.  No can do.
  if (_must_clone[m->Opcode()]) {
    mstack.push(m, Visit);
    return true;
  }
  return pd_clone_node(n, m, mstack);
}

bool Matcher::clone_base_plus_offset_address(AddPNode* m, Matcher::MStack& mstack, VectorSet& address_visited) {
  Node *off = m->in(AddPNode::Offset);
  if (off->is_Con()) {
    address_visited.test_set(m->_idx); // Flag as address_visited
    mstack.push(m->in(AddPNode::Address), Pre_Visit);
    // Clone X+offset as it also folds into most addressing expressions
    mstack.push(off, Visit);
    mstack.push(m->in(AddPNode::Base), Pre_Visit);
    return true;
  }
  return false;
}

// A method-klass-holder may be passed in the inline_cache_reg
// and then expanded into the inline_cache_reg and a method_ptr register
//   defined in ad_<arch>.cpp

//------------------------------find_shared------------------------------------
// Set bits if Node is shared or otherwise a root
void Matcher::find_shared(Node* n) {
  // Allocate stack of size C->live_nodes() * 2 to avoid frequent realloc
  MStack mstack(C->live_nodes() * 2);
  // Mark nodes as address_visited if they are inputs to an address expression
  VectorSet address_visited;
  mstack.push(n, Visit);     // Don't need to pre-visit root node
  while (mstack.is_nonempty()) {
    n = mstack.node();       // Leave node on stack
    Node_State nstate = mstack.state();
    uint nop = n->Opcode();
    if (nstate == Pre_Visit) {
      if (address_visited.test(n->_idx)) { // Visited in address already?
        // Flag as visited and shared now.
        set_visited(n);
      }
      if (is_visited(n)) {   // Visited already?
        // Node is shared and has no reason to clone.  Flag it as shared.
        // This causes it to match into a register for the sharing.
        set_shared(n);       // Flag as shared and
        if (n->is_DecodeNarrowPtr()) {
          // Oop field/array element loads must be shared but since
          // they are shared through a DecodeN they may appear to have
          // a single use so force sharing here.
          set_shared(n->in(1));
        }
        mstack.pop();        // remove node from stack
        continue;
      }
      nstate = Visit; // Not already visited; so visit now
    }
    if (nstate == Visit) {
      mstack.set_state(Post_Visit);
      set_visited(n);   // Flag as visited now
      bool mem_op = false;
      int mem_addr_idx = MemNode::Address;
      if (find_shared_visit(mstack, n, nop, mem_op, mem_addr_idx)) {
        continue;
      }
      for (int i = n->len() - 1; i >= 0; --i) { // For my children
        Node* m = n->in(i); // Get ith input
        if (m == nullptr) {
          continue;  // Ignore nulls
        }
        if (clone_node(n, m, mstack)) {
          continue;
        }

        // Clone addressing expressions as they are "free" in memory access instructions
        if (mem_op && i == mem_addr_idx && m->is_AddP() &&
            // When there are other uses besides address expressions
            // put it on stack and mark as shared.
            !is_visited(m)) {
          // Some inputs for address expression are not put on stack
          // to avoid marking them as shared and forcing them into register
          // if they are used only in address expressions.
          // But they should be marked as shared if there are other uses
          // besides address expressions.

          if (pd_clone_address_expressions(m->as_AddP(), mstack, address_visited)) {
            continue;
          }
        }   // if( mem_op &&
        mstack.push(m, Pre_Visit);
      }     // for(int i = ...)
    }
    else if (nstate == Alt_Post_Visit) {
      mstack.pop(); // Remove node from stack
      // We cannot remove the Cmp input from the Bool here, as the Bool may be
      // shared and all users of the Bool need to move the Cmp in parallel.
      // This leaves both the Bool and the If pointing at the Cmp.  To
      // prevent the Matcher from trying to Match the Cmp along both paths
      // BoolNode::match_edge always returns a zero.

      // We reorder the Op_If in a pre-order manner, so we can visit without
      // accidentally sharing the Cmp (the Bool and the If make 2 users).
      n->add_req( n->in(1)->in(1) ); // Add the Cmp next to the Bool
    }
    else if (nstate == Post_Visit) {
      mstack.pop(); // Remove node from stack

      // Now hack a few special opcodes
      uint opcode = n->Opcode();
      bool gc_handled = BarrierSet::barrier_set()->barrier_set_c2()->matcher_find_shared_post_visit(this, n, opcode);
      if (!gc_handled) {
        find_shared_post_visit(n, opcode);
      }
    }
    else {
      ShouldNotReachHere();
    }
  } // end of while (mstack.is_nonempty())
}

bool Matcher::find_shared_visit(MStack& mstack, Node* n, uint opcode, bool& mem_op, int& mem_addr_idx) {
  switch(opcode) {  // Handle some opcodes special
    case Op_Phi:             // Treat Phis as shared roots
    case Op_Parm:
    case Op_Proj:            // All handled specially during matching
    case Op_SafePointScalarObject:
      set_shared(n);
      set_dontcare(n);
      break;
    case Op_If:
    case Op_CountedLoopEnd:
      mstack.set_state(Alt_Post_Visit); // Alternative way
      // Convert (If (Bool (CmpX A B))) into (If (Bool) (CmpX A B)).  Helps
      // with matching cmp/branch in 1 instruction.  The Matcher needs the
      // Bool and CmpX side-by-side, because it can only get at constants
      // that are at the leaves of Match trees, and the Bool's condition acts
      // as a constant here.
      mstack.push(n->in(1), Visit);         // Clone the Bool
      mstack.push(n->in(0), Pre_Visit);     // Visit control input
      return true; // while (mstack.is_nonempty())
    case Op_ConvI2D:         // These forms efficiently match with a prior
    case Op_ConvI2F:         //   Load but not a following Store
      if( n->in(1)->is_Load() &&        // Prior load
          n->outcnt() == 1 &&           // Not already shared
          n->unique_out()->is_Store() ) // Following store
        set_shared(n);       // Force it to be a root
      break;
    case Op_ReverseBytesI:
    case Op_ReverseBytesL:
      if( n->in(1)->is_Load() &&        // Prior load
          n->outcnt() == 1 )            // Not already shared
        set_shared(n);                  // Force it to be a root
      break;
    case Op_BoxLock:         // Can't match until we get stack-regs in ADLC
    case Op_IfFalse:
    case Op_IfTrue:
    case Op_MachProj:
    case Op_MergeMem:
    case Op_Catch:
    case Op_CatchProj:
    case Op_CProj:
    case Op_JumpProj:
    case Op_JProj:
    case Op_NeverBranch:
      set_dontcare(n);
      break;
    case Op_Jump:
      mstack.push(n->in(1), Pre_Visit);     // Switch Value (could be shared)
      mstack.push(n->in(0), Pre_Visit);     // Visit Control input
      return true;                             // while (mstack.is_nonempty())
    case Op_StrComp:
    case Op_StrEquals:
    case Op_StrIndexOf:
    case Op_StrIndexOfChar:
    case Op_AryEq:
    case Op_VectorizedHashCode:
    case Op_CountPositives:
    case Op_StrInflatedCopy:
    case Op_StrCompressedCopy:
    case Op_EncodeISOArray:
    case Op_FmaD:
    case Op_FmaF:
    case Op_FmaVD:
    case Op_FmaVF:
    case Op_MacroLogicV:
    case Op_VectorCmpMasked:
    case Op_CompressV:
    case Op_CompressM:
    case Op_ExpandV:
    case Op_VectorLoadMask:
      set_shared(n); // Force result into register (it will be anyways)
      break;
    case Op_ConP: {  // Convert pointers above the centerline to NUL
      TypeNode *tn = n->as_Type(); // Constants derive from type nodes
      const TypePtr* tp = tn->type()->is_ptr();
      if (tp->_ptr == TypePtr::AnyNull) {
        tn->set_type(TypePtr::NULL_PTR);
      }
      break;
    }
    case Op_ConN: {  // Convert narrow pointers above the centerline to NUL
      TypeNode *tn = n->as_Type(); // Constants derive from type nodes
      const TypePtr* tp = tn->type()->make_ptr();
      if (tp && tp->_ptr == TypePtr::AnyNull) {
        tn->set_type(TypeNarrowOop::NULL_PTR);
      }
      break;
    }
    case Op_Binary:         // These are introduced in the Post_Visit state.
      ShouldNotReachHere();
      break;
    case Op_ClearArray:
    case Op_SafePoint:
      mem_op = true;
      break;
    default:
      if( n->is_Store() ) {
        // Do match stores, despite no ideal reg
        mem_op = true;
        break;
      }
      if( n->is_Mem() ) { // Loads and LoadStores
        mem_op = true;
        // Loads must be root of match tree due to prior load conflict
        if( C->subsume_loads() == false )
          set_shared(n);
      }
      // Fall into default case
      if( !n->ideal_reg() )
        set_dontcare(n);  // Unmatchable Nodes
  } // end_switch
  return false;
}

void Matcher::find_shared_post_visit(Node* n, uint opcode) {
  if (n->is_predicated_vector()) {
    // Restructure into binary trees for Matching.
    if (n->req() == 4) {
      n->set_req(1, new BinaryNode(n->in(1), n->in(2)));
      n->set_req(2, n->in(3));
      n->del_req(3);
    } else if (n->req() == 5) {
      n->set_req(1, new BinaryNode(n->in(1), n->in(2)));
      n->set_req(2, new BinaryNode(n->in(3), n->in(4)));
      n->del_req(4);
      n->del_req(3);
    } else if (n->req() == 6) {
      Node* b3 = new BinaryNode(n->in(4), n->in(5));
      Node* b2 = new BinaryNode(n->in(3), b3);
      Node* b1 = new BinaryNode(n->in(2), b2);
      n->set_req(2, b1);
      n->del_req(5);
      n->del_req(4);
      n->del_req(3);
    }
    return;
  }

  switch(opcode) {       // Handle some opcodes special
    case Op_CompareAndExchangeB:
    case Op_CompareAndExchangeS:
    case Op_CompareAndExchangeI:
    case Op_CompareAndExchangeL:
    case Op_CompareAndExchangeP:
    case Op_CompareAndExchangeN:
    case Op_WeakCompareAndSwapB:
    case Op_WeakCompareAndSwapS:
    case Op_WeakCompareAndSwapI:
    case Op_WeakCompareAndSwapL:
    case Op_WeakCompareAndSwapP:
    case Op_WeakCompareAndSwapN:
    case Op_CompareAndSwapB:
    case Op_CompareAndSwapS:
    case Op_CompareAndSwapI:
    case Op_CompareAndSwapL:
    case Op_CompareAndSwapP:
    case Op_CompareAndSwapN: {   // Convert trinary to binary-tree
      Node* newval = n->in(MemNode::ValueIn);
      Node* oldval = n->in(LoadStoreConditionalNode::ExpectedIn);
      Node* pair = new BinaryNode(oldval, newval);
      n->set_req(MemNode::ValueIn, pair);
      n->del_req(LoadStoreConditionalNode::ExpectedIn);
      break;
    }
    case Op_CMoveD:              // Convert trinary to binary-tree
    case Op_CMoveF:
    case Op_CMoveI:
    case Op_CMoveL:
    case Op_CMoveN:
    case Op_CMoveP: {
      // Restructure into a binary tree for Matching.  It's possible that
      // we could move this code up next to the graph reshaping for IfNodes
      // or vice-versa, but I do not want to debug this for Ladybird.
      // 10/2/2000 CNC.
      Node* pair1 = new BinaryNode(n->in(1), n->in(1)->in(1));
      n->set_req(1, pair1);
      Node* pair2 = new BinaryNode(n->in(2), n->in(3));
      n->set_req(2, pair2);
      n->del_req(3);
      break;
    }
    case Op_MacroLogicV: {
      Node* pair1 = new BinaryNode(n->in(1), n->in(2));
      Node* pair2 = new BinaryNode(n->in(3), n->in(4));
      n->set_req(1, pair1);
      n->set_req(2, pair2);
      n->del_req(4);
      n->del_req(3);
      break;
    }
    case Op_StoreVectorMasked: {
      Node* pair = new BinaryNode(n->in(3), n->in(4));
      n->set_req(3, pair);
      n->del_req(4);
      break;
    }
    case Op_LoopLimit: {
      Node* pair1 = new BinaryNode(n->in(1), n->in(2));
      n->set_req(1, pair1);
      n->set_req(2, n->in(3));
      n->del_req(3);
      break;
    }
    case Op_StrEquals:
    case Op_StrIndexOfChar: {
      Node* pair1 = new BinaryNode(n->in(2), n->in(3));
      n->set_req(2, pair1);
      n->set_req(3, n->in(4));
      n->del_req(4);
      break;
    }
    case Op_StrComp:
    case Op_StrIndexOf:
    case Op_VectorizedHashCode: {
      Node* pair1 = new BinaryNode(n->in(2), n->in(3));
      n->set_req(2, pair1);
      Node* pair2 = new BinaryNode(n->in(4),n->in(5));
      n->set_req(3, pair2);
      n->del_req(5);
      n->del_req(4);
      break;
    }
    case Op_EncodeISOArray:
    case Op_StrCompressedCopy:
    case Op_StrInflatedCopy: {
      // Restructure into a binary tree for Matching.
      Node* pair = new BinaryNode(n->in(3), n->in(4));
      n->set_req(3, pair);
      n->del_req(4);
      break;
    }
    case Op_FmaD:
    case Op_FmaF:
    case Op_FmaVD:
    case Op_FmaVF: {
      // Restructure into a binary tree for Matching.
      Node* pair = new BinaryNode(n->in(1), n->in(2));
      n->set_req(2, pair);
      n->set_req(1, n->in(3));
      n->del_req(3);
      break;
    }
    case Op_MulAddS2I: {
      Node* pair1 = new BinaryNode(n->in(1), n->in(2));
      Node* pair2 = new BinaryNode(n->in(3), n->in(4));
      n->set_req(1, pair1);
      n->set_req(2, pair2);
      n->del_req(4);
      n->del_req(3);
      break;
    }
    case Op_ClearArray: {
      Node* pair = new BinaryNode(n->in(2), n->in(3));
      n->set_req(2, pair);
      n->set_req(3, n->in(4));
      n->del_req(4);
      break;
    }
    case Op_VectorCmpMasked:
    case Op_CopySignD:
    case Op_SignumVF:
    case Op_SignumVD:
    case Op_SignumF:
    case Op_SignumD: {
      Node* pair = new BinaryNode(n->in(2), n->in(3));
      n->set_req(2, pair);
      n->del_req(3);
      break;
    }
    case Op_VectorBlend:
    case Op_VectorInsert: {
      Node* pair = new BinaryNode(n->in(1), n->in(2));
      n->set_req(1, pair);
      n->set_req(2, n->in(3));
      n->del_req(3);
      break;
    }
    case Op_LoadVectorGather:
      if (is_subword_type(n->bottom_type()->is_vect()->element_basic_type())) {
        Node* pair = new BinaryNode(n->in(MemNode::ValueIn), n->in(MemNode::ValueIn+1));
        n->set_req(MemNode::ValueIn, pair);
        n->del_req(MemNode::ValueIn+1);
      }
      break;
    case Op_LoadVectorGatherMasked:
      if (is_subword_type(n->bottom_type()->is_vect()->element_basic_type())) {
        Node* pair2 = new BinaryNode(n->in(MemNode::ValueIn + 1), n->in(MemNode::ValueIn + 2));
        Node* pair1 = new BinaryNode(n->in(MemNode::ValueIn), pair2);
        n->set_req(MemNode::ValueIn, pair1);
        n->del_req(MemNode::ValueIn+2);
        n->del_req(MemNode::ValueIn+1);
        break;
      } // fall-through
    case Op_StoreVectorScatter: {
      Node* pair = new BinaryNode(n->in(MemNode::ValueIn), n->in(MemNode::ValueIn+1));
      n->set_req(MemNode::ValueIn, pair);
      n->del_req(MemNode::ValueIn+1);
      break;
    }
    case Op_StoreVectorScatterMasked: {
      Node* pair = new BinaryNode(n->in(MemNode::ValueIn+1), n->in(MemNode::ValueIn+2));
      n->set_req(MemNode::ValueIn+1, pair);
      n->del_req(MemNode::ValueIn+2);
      pair = new BinaryNode(n->in(MemNode::ValueIn), n->in(MemNode::ValueIn+1));
      n->set_req(MemNode::ValueIn, pair);
      n->del_req(MemNode::ValueIn+1);
      break;
    }
    case Op_VectorMaskCmp: {
      n->set_req(1, new BinaryNode(n->in(1), n->in(2)));
      n->set_req(2, n->in(3));
      n->del_req(3);
      break;
    }
    case Op_PartialSubtypeCheck: {
      if (UseSecondarySupersTable && n->in(2)->is_Con()) {
        // PartialSubtypeCheck uses both constant and register operands for superclass input.
        n->set_req(2, new BinaryNode(n->in(2), n->in(2)));
        break;
      }
      break;
    }
    default:
      break;
  }
}

#ifndef PRODUCT
void Matcher::record_new2old(Node* newn, Node* old) {
  _new2old_map.map(newn->_idx, old);
  if (!_reused.test_set(old->_igv_idx)) {
    // Reuse the Ideal-level IGV identifier so that the node can be tracked
    // across matching. If there are multiple machine nodes expanded from the
    // same Ideal node, only one will reuse its IGV identifier.
    newn->_igv_idx = old->_igv_idx;
  }
}

// machine-independent root to machine-dependent root
void Matcher::dump_old2new_map() {
  _old2new_map.dump();
}
#endif // !PRODUCT

//---------------------------collect_null_checks-------------------------------
// Find null checks in the ideal graph; write a machine-specific node for
// it.  Used by later implicit-null-check handling.  Actually collects
// either an IfTrue or IfFalse for the common NOT-null path, AND the ideal
// value being tested.
void Matcher::collect_null_checks( Node *proj, Node *orig_proj ) {
  Node *iff = proj->in(0);
  if( iff->Opcode() == Op_If ) {
    // During matching If's have Bool & Cmp side-by-side
    BoolNode *b = iff->in(1)->as_Bool();
    Node *cmp = iff->in(2);
    int opc = cmp->Opcode();
    if (opc != Op_CmpP && opc != Op_CmpN) return;

    const Type* ct = cmp->in(2)->bottom_type();
    if (ct == TypePtr::NULL_PTR ||
        (opc == Op_CmpN && ct == TypeNarrowOop::NULL_PTR)) {

      bool push_it = false;
      if( proj->Opcode() == Op_IfTrue ) {
#ifndef PRODUCT
        extern uint all_null_checks_found;
        all_null_checks_found++;
#endif
        if( b->_test._test == BoolTest::ne ) {
          push_it = true;
        }
      } else {
        assert( proj->Opcode() == Op_IfFalse, "" );
        if( b->_test._test == BoolTest::eq ) {
          push_it = true;
        }
      }
      if( push_it ) {
        _null_check_tests.push(proj);
        Node* val = cmp->in(1);
#ifdef _LP64
        if (val->bottom_type()->isa_narrowoop() &&
            !Matcher::narrow_oop_use_complex_address()) {
          //
          // Look for DecodeN node which should be pinned to orig_proj.
          // On platforms (Sparc) which can not handle 2 adds
          // in addressing mode we have to keep a DecodeN node and
          // use it to do implicit null check in address.
          //
          // DecodeN node was pinned to non-null path (orig_proj) during
          // CastPP transformation in final_graph_reshaping_impl().
          //
          uint cnt = orig_proj->outcnt();
          for (uint i = 0; i < orig_proj->outcnt(); i++) {
            Node* d = orig_proj->raw_out(i);
            if (d->is_DecodeN() && d->in(1) == val) {
              val = d;
              val->set_req(0, nullptr); // Unpin now.
              // Mark this as special case to distinguish from
              // a regular case: CmpP(DecodeN, null).
              val = (Node*)(((intptr_t)val) | 1);
              break;
            }
          }
        }
#endif
        _null_check_tests.push(val);
      }
    }
  }
}

//---------------------------validate_null_checks------------------------------
// Its possible that the value being null checked is not the root of a match
// tree.  If so, I cannot use the value in an implicit null check.
void Matcher::validate_null_checks( ) {
  uint cnt = _null_check_tests.size();
  for( uint i=0; i < cnt; i+=2 ) {
    Node *test = _null_check_tests[i];
    Node *val = _null_check_tests[i+1];
    bool is_decoden = ((intptr_t)val) & 1;
    val = (Node*)(((intptr_t)val) & ~1);
    if (has_new_node(val)) {
      Node* new_val = new_node(val);
      if (is_decoden) {
        assert(val->is_DecodeNarrowPtr() && val->in(0) == nullptr, "sanity");
        // Note: new_val may have a control edge if
        // the original ideal node DecodeN was matched before
        // it was unpinned in Matcher::collect_null_checks().
        // Unpin the mach node and mark it.
        new_val->set_req(0, nullptr);
        new_val = (Node*)(((intptr_t)new_val) | 1);
      }
      // Is a match-tree root, so replace with the matched value
      _null_check_tests.map(i+1, new_val);
    } else {
      // Yank from candidate list
      _null_check_tests.map(i+1,_null_check_tests[--cnt]);
      _null_check_tests.map(i,_null_check_tests[--cnt]);
      _null_check_tests.pop();
      _null_check_tests.pop();
      i-=2;
    }
  }
}

bool Matcher::gen_narrow_oop_implicit_null_checks() {
  // Advice matcher to perform null checks on the narrow oop side.
  // Implicit checks are not possible on the uncompressed oop side anyway
  // (at least not for read accesses).
  // Performs significantly better (especially on Power 6).
  if (!os::zero_page_read_protected()) {
    return true;
  }
  return CompressedOops::use_implicit_null_checks() &&
         (narrow_oop_use_complex_address() ||
          CompressedOops::base() != nullptr);
}

// Compute RegMask for an ideal register.
const RegMask* Matcher::regmask_for_ideal_register(uint ideal_reg, Node* ret) {
  assert(!C->failing_internal() || C->failure_is_artificial(), "already failing.");
  if (C->failing()) {
    return nullptr;
  }
  const Type* t = Type::mreg2type[ideal_reg];
  if (t == nullptr) {
    assert(ideal_reg >= Op_VecA && ideal_reg <= Op_VecZ, "not a vector: %d", ideal_reg);
    return nullptr; // not supported
  }
  Node* fp  = ret->in(TypeFunc::FramePtr);
  Node* mem = ret->in(TypeFunc::Memory);
  const TypePtr* atp = TypePtr::BOTTOM;
  MemNode::MemOrd mo = MemNode::unordered;

  Node* spill;
  switch (ideal_reg) {
    case Op_RegN: spill = new LoadNNode(nullptr, mem, fp, atp, t->is_narrowoop(), mo); break;
    case Op_RegI: spill = new LoadINode(nullptr, mem, fp, atp, t->is_int(),       mo); break;
    case Op_RegP: spill = new LoadPNode(nullptr, mem, fp, atp, t->is_ptr(),       mo); break;
    case Op_RegF: spill = new LoadFNode(nullptr, mem, fp, atp, t,                 mo); break;
    case Op_RegD: spill = new LoadDNode(nullptr, mem, fp, atp, t,                 mo); break;
    case Op_RegL: spill = new LoadLNode(nullptr, mem, fp, atp, t->is_long(),      mo); break;

    case Op_VecA: // fall-through
    case Op_VecS: // fall-through
    case Op_VecD: // fall-through
    case Op_VecX: // fall-through
    case Op_VecY: // fall-through
    case Op_VecZ: spill = new LoadVectorNode(nullptr, mem, fp, atp, t->is_vect()); break;
    case Op_RegVectMask: return Matcher::predicate_reg_mask();

    default: ShouldNotReachHere();
  }
  MachNode* mspill = match_tree(spill);
  assert(mspill != nullptr || C->failure_is_artificial(), "matching failed: %d", ideal_reg);
  if (C->failing()) {
    return nullptr;
  }
  // Handle generic vector operand case
  if (Matcher::supports_generic_vector_operands && t->isa_vect()) {
    specialize_mach_node(mspill);
  }
  return &mspill->out_RegMask();
}

// Process Mach IR right after selection phase is over.
void Matcher::do_postselect_cleanup() {
  if (supports_generic_vector_operands) {
    specialize_generic_vector_operands();
    if (C->failing())  return;
  }
}

//----------------------------------------------------------------------
// Generic machine operands elision.
//----------------------------------------------------------------------

// Compute concrete vector operand for a generic TEMP vector mach node based on its user info.
void Matcher::specialize_temp_node(MachTempNode* tmp, MachNode* use, uint idx) {
  assert(use->in(idx) == tmp, "not a user");
  assert(!Matcher::is_generic_vector(use->_opnds[0]), "use not processed yet");

  if ((uint)idx == use->two_adr()) { // DEF_TEMP case
    tmp->_opnds[0] = use->_opnds[0]->clone();
  } else {
    uint ideal_vreg = vector_ideal_reg(C->max_vector_size());
    tmp->_opnds[0] = Matcher::pd_specialize_generic_vector_operand(tmp->_opnds[0], ideal_vreg, true /*is_temp*/);
  }
}

// Compute concrete vector operand for a generic DEF/USE vector operand (of mach node m at index idx).
MachOper* Matcher::specialize_vector_operand(MachNode* m, uint opnd_idx) {
  assert(Matcher::is_generic_vector(m->_opnds[opnd_idx]), "repeated updates");
  Node* def = nullptr;
  if (opnd_idx == 0) { // DEF
    def = m; // use mach node itself to compute vector operand type
  } else {
    int base_idx = m->operand_index(opnd_idx);
    def = m->in(base_idx);
    if (def->is_Mach()) {
      if (def->is_MachTemp() && Matcher::is_generic_vector(def->as_Mach()->_opnds[0])) {
        specialize_temp_node(def->as_MachTemp(), m, base_idx); // MachTemp node use site
      } else if (is_reg2reg_move(def->as_Mach())) {
        def = def->in(1); // skip over generic reg-to-reg moves
      }
    }
  }
  assert(def->bottom_type()->isa_vect(), "not a vector");
  uint ideal_vreg = def->bottom_type()->ideal_reg();
  return Matcher::pd_specialize_generic_vector_operand(m->_opnds[opnd_idx], ideal_vreg, false /*is_temp*/);
}

void Matcher::specialize_mach_node(MachNode* m) {
  assert(!m->is_MachTemp(), "processed along with its user");
  // For generic use operands pull specific register class operands from
  // its def instruction's output operand (def operand).
  for (uint i = 0; i < m->num_opnds(); i++) {
    if (Matcher::is_generic_vector(m->_opnds[i])) {
      m->_opnds[i] = specialize_vector_operand(m, i);
    }
  }
}

// Replace generic vector operands with concrete vector operands and eliminate generic reg-to-reg moves from the graph.
void Matcher::specialize_generic_vector_operands() {
  assert(supports_generic_vector_operands, "sanity");
  ResourceMark rm;

  // Replace generic vector operands (vec/legVec) with concrete ones (vec[SDXYZ]/legVec[SDXYZ])
  // and remove reg-to-reg vector moves (MoveVec2Leg and MoveLeg2Vec).
  Unique_Node_List live_nodes;
  C->identify_useful_nodes(live_nodes);

  while (live_nodes.size() > 0) {
    MachNode* m = live_nodes.pop()->isa_Mach();
    if (m != nullptr) {
      if (Matcher::is_reg2reg_move(m)) {
        // Register allocator properly handles vec <=> leg moves using register masks.
        int opnd_idx = m->operand_index(1);
        Node* def = m->in(opnd_idx);
        m->subsume_by(def, C);
      } else if (m->is_MachTemp()) {
        // process MachTemp nodes at use site (see Matcher::specialize_vector_operand)
      } else {
        specialize_mach_node(m);
      }
    }
  }
}

uint Matcher::vector_length(const Node* n) {
  const TypeVect* vt = n->bottom_type()->is_vect();
  return vt->length();
}

uint Matcher::vector_length(const MachNode* use, const MachOper* opnd) {
  int def_idx = use->operand_index(opnd);
  Node* def = use->in(def_idx);
  return def->bottom_type()->is_vect()->length();
}

uint Matcher::vector_length_in_bytes(const Node* n) {
  const TypeVect* vt = n->bottom_type()->is_vect();
  return vt->length_in_bytes();
}

uint Matcher::vector_length_in_bytes(const MachNode* use, const MachOper* opnd) {
  uint def_idx = use->operand_index(opnd);
  Node* def = use->in(def_idx);
  return def->bottom_type()->is_vect()->length_in_bytes();
}

BasicType Matcher::vector_element_basic_type(const Node* n) {
  const TypeVect* vt = n->bottom_type()->is_vect();
  return vt->element_basic_type();
}

BasicType Matcher::vector_element_basic_type(const MachNode* use, const MachOper* opnd) {
  int def_idx = use->operand_index(opnd);
  Node* def = use->in(def_idx);
  return def->bottom_type()->is_vect()->element_basic_type();
}

bool Matcher::is_non_long_integral_vector(const Node* n) {
  BasicType bt = vector_element_basic_type(n);
  assert(bt != T_CHAR, "char is not allowed in vector");
  return is_subword_type(bt) || bt == T_INT;
}

bool Matcher::is_encode_and_store_pattern(const Node* n, const Node* m) {
  if (n == nullptr ||
      m == nullptr ||
      n->Opcode() != Op_StoreN ||
      !m->is_EncodeP() ||
      n->as_Store()->barrier_data() == 0) {
    return false;
  }
  assert(m == n->in(MemNode::ValueIn), "m should be input to n");
  return true;
}

#ifdef ASSERT
bool Matcher::verify_after_postselect_cleanup() {
  assert(!C->failing_internal() || C->failure_is_artificial(), "sanity");
  if (supports_generic_vector_operands) {
    Unique_Node_List useful;
    C->identify_useful_nodes(useful);
    for (uint i = 0; i < useful.size(); i++) {
      MachNode* m = useful.at(i)->isa_Mach();
      if (m != nullptr) {
        assert(!Matcher::is_reg2reg_move(m), "no MoveVec nodes allowed");
        for (uint j = 0; j < m->num_opnds(); j++) {
          assert(!Matcher::is_generic_vector(m->_opnds[j]), "no generic vector operands allowed");
        }
      }
    }
  }
  return true;
}
#endif // ASSERT

// Used by the DFA in dfa_xxx.cpp.  Check for a following barrier or
// atomic instruction acting as a store_load barrier without any
// intervening volatile load, and thus we don't need a barrier here.
// We retain the Node to act as a compiler ordering barrier.
bool Matcher::post_store_load_barrier(const Node* vmb) {
  Compile* C = Compile::current();
  assert(vmb->is_MemBar(), "");
  assert(vmb->Opcode() != Op_MemBarAcquire && vmb->Opcode() != Op_LoadFence, "");
  const MemBarNode* membar = vmb->as_MemBar();

  // Get the Ideal Proj node, ctrl, that can be used to iterate forward
  Node* ctrl = nullptr;
  for (DUIterator_Fast imax, i = membar->fast_outs(imax); i < imax; i++) {
    Node* p = membar->fast_out(i);
    assert(p->is_Proj(), "only projections here");
    if ((p->as_Proj()->_con == TypeFunc::Control) &&
        !C->node_arena()->contains(p)) { // Unmatched old-space only
      ctrl = p;
      break;
    }
  }
  assert((ctrl != nullptr), "missing control projection");

  for (DUIterator_Fast jmax, j = ctrl->fast_outs(jmax); j < jmax; j++) {
    Node *x = ctrl->fast_out(j);
    int xop = x->Opcode();

    // We don't need current barrier if we see another or a lock
    // before seeing volatile load.
    //
    // Op_Fastunlock previously appeared in the Op_* list below.
    // With the advent of 1-0 lock operations we're no longer guaranteed
    // that a monitor exit operation contains a serializing instruction.

    if (xop == Op_MemBarVolatile ||
        xop == Op_CompareAndExchangeB ||
        xop == Op_CompareAndExchangeS ||
        xop == Op_CompareAndExchangeI ||
        xop == Op_CompareAndExchangeL ||
        xop == Op_CompareAndExchangeP ||
        xop == Op_CompareAndExchangeN ||
        xop == Op_WeakCompareAndSwapB ||
        xop == Op_WeakCompareAndSwapS ||
        xop == Op_WeakCompareAndSwapL ||
        xop == Op_WeakCompareAndSwapP ||
        xop == Op_WeakCompareAndSwapN ||
        xop == Op_WeakCompareAndSwapI ||
        xop == Op_CompareAndSwapB ||
        xop == Op_CompareAndSwapS ||
        xop == Op_CompareAndSwapL ||
        xop == Op_CompareAndSwapP ||
        xop == Op_CompareAndSwapN ||
        xop == Op_CompareAndSwapI ||
        BarrierSet::barrier_set()->barrier_set_c2()->matcher_is_store_load_barrier(x, xop)) {
      return true;
    }

    // Op_FastLock previously appeared in the Op_* list above.
    if (xop == Op_FastLock) {
      return true;
    }

    if (x->is_MemBar()) {
      // We must retain this membar if there is an upcoming volatile
      // load, which will be followed by acquire membar.
      if (xop == Op_MemBarAcquire || xop == Op_LoadFence) {
        return false;
      } else {
        // For other kinds of barriers, check by pretending we
        // are them, and seeing if we can be removed.
        return post_store_load_barrier(x->as_MemBar());
      }
    }

    // probably not necessary to check for these
    if (x->is_Call() || x->is_SafePoint() || x->is_block_proj()) {
      return false;
    }
  }
  return false;
}

// Check whether node n is a branch to an uncommon trap that we could
// optimize as test with very high branch costs in case of going to
// the uncommon trap. The code must be able to be recompiled to use
// a cheaper test.
bool Matcher::branches_to_uncommon_trap(const Node *n) {
  // Don't do it for natives, adapters, or runtime stubs
  Compile *C = Compile::current();
  if (!C->is_method_compilation()) return false;

  assert(n->is_If(), "You should only call this on if nodes.");
  IfNode *ifn = n->as_If();

  Node *ifFalse = nullptr;
  for (DUIterator_Fast imax, i = ifn->fast_outs(imax); i < imax; i++) {
    if (ifn->fast_out(i)->is_IfFalse()) {
      ifFalse = ifn->fast_out(i);
      break;
    }
  }
  assert(ifFalse, "An If should have an ifFalse. Graph is broken.");

  Node *reg = ifFalse;
  int cnt = 4; // We must protect against cycles.  Limit to 4 iterations.
               // Alternatively use visited set?  Seems too expensive.
  while (reg != nullptr && cnt > 0) {
    CallNode *call = nullptr;
    RegionNode *nxt_reg = nullptr;
    for (DUIterator_Fast imax, i = reg->fast_outs(imax); i < imax; i++) {
      Node *o = reg->fast_out(i);
      if (o->is_Call()) {
        call = o->as_Call();
      }
      if (o->is_Region()) {
        nxt_reg = o->as_Region();
      }
    }

    if (call &&
        call->entry_point() == OptoRuntime::uncommon_trap_blob()->entry_point()) {
      const Type* trtype = call->in(TypeFunc::Parms)->bottom_type();
      if (trtype->isa_int() && trtype->is_int()->is_con()) {
        jint tr_con = trtype->is_int()->get_con();
        Deoptimization::DeoptReason reason = Deoptimization::trap_request_reason(tr_con);
        Deoptimization::DeoptAction action = Deoptimization::trap_request_action(tr_con);
        assert((int)reason < (int)BitsPerInt, "recode bit map");

        if (is_set_nth_bit(C->allowed_deopt_reasons(), (int)reason)
            && action != Deoptimization::Action_none) {
          // This uncommon trap is sure to recompile, eventually.
          // When that happens, C->too_many_traps will prevent
          // this transformation from happening again.
          return true;
        }
      }
    }

    reg = nxt_reg;
    cnt--;
  }

  return false;
}

//=============================================================================
//---------------------------State---------------------------------------------
State::State(void) : _rule() {
#ifdef ASSERT
  _id = 0;
  _kids[0] = _kids[1] = (State*)(intptr_t) CONST64(0xcafebabecafebabe);
  _leaf = (Node*)(intptr_t) CONST64(0xbaadf00dbaadf00d);
#endif
}

#ifdef ASSERT
State::~State() {
  _id = 99;
  _kids[0] = _kids[1] = (State*)(intptr_t) CONST64(0xcafebabecafebabe);
  _leaf = (Node*)(intptr_t) CONST64(0xbaadf00dbaadf00d);
  memset(_cost, -3, sizeof(_cost));
  memset(_rule, -3, sizeof(_rule));
}
#endif

#ifndef PRODUCT
//---------------------------dump----------------------------------------------
void State::dump() {
  tty->print("\n");
  dump(0);
}

void State::dump(int depth) {
  for (int j = 0; j < depth; j++) {
    tty->print("   ");
  }
  tty->print("--N: ");
  _leaf->dump();
  uint i;
  for (i = 0; i < _LAST_MACH_OPER; i++) {
    // Check for valid entry
    if (valid(i)) {
      for (int j = 0; j < depth; j++) {
        tty->print("   ");
      }
      assert(cost(i) != max_juint, "cost must be a valid value");
      assert(rule(i) < _last_Mach_Node, "rule[i] must be valid rule");
      tty->print_cr("%s  %d  %s",
                    ruleName[i], cost(i), ruleName[rule(i)] );
    }
  }
  tty->cr();

  for (i = 0; i < 2; i++) {
    if (_kids[i]) {
      _kids[i]->dump(depth + 1);
    }
  }
}
#endif<|MERGE_RESOLUTION|>--- conflicted
+++ resolved
@@ -1487,26 +1487,18 @@
       }
       // Grab first register, adjust stack slots and insert in mask.
       OptoReg::Name reg1 = warp_outgoing_stk_arg(first, begin_out_arg_area, out_arg_limit_per_call );
-<<<<<<< HEAD
-      if (OptoReg::is_valid(reg1)) {
-=======
       if (C->failing()) {
         return nullptr;
       }
-      if (OptoReg::is_valid(reg1))
->>>>>>> e7c5bf45
+      if (OptoReg::is_valid(reg1)) {
         rm->Insert( reg1 );
       }
       // Grab second register (if any), adjust stack slots and insert in mask.
       OptoReg::Name reg2 = warp_outgoing_stk_arg(second, begin_out_arg_area, out_arg_limit_per_call );
-<<<<<<< HEAD
-      if (OptoReg::is_valid(reg2)) {
-=======
       if (C->failing()) {
         return nullptr;
       }
-      if (OptoReg::is_valid(reg2))
->>>>>>> e7c5bf45
+      if (OptoReg::is_valid(reg2)) {
         rm->Insert( reg2 );
       }
     } // End of for all arguments
