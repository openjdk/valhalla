--- conflicted
+++ resolved
@@ -70,13 +70,7 @@
   // Initialize the inline type fields with the inputs or outputs of a MultiNode
   void initialize_fields(GraphKit* kit, MultiNode* multi, uint& base_input, bool in, bool null_free, Node* null_check_region, GrowableArray<ciType*>& visited);
 
-<<<<<<< HEAD
-public:
-  // Get the klass defining the field layout of the inline type
-  ciInlineKlass* inline_klass() const { return type()->inline_klass(); }
-=======
   InlineTypeNode* adjust_scalarization_depth_impl(GraphKit* kit, GrowableArray<ciType*>& visited);
->>>>>>> 131a3cee
 
   static InlineTypeNode* make_default_impl(PhaseGVN& gvn, ciInlineKlass* vk, GrowableArray<ciType*>& visited);
   static InlineTypeNode* make_from_oop_impl(GraphKit* kit, Node* oop, ciInlineKlass* vk, bool null_free, GrowableArray<ciType*>& visited);
@@ -84,6 +78,9 @@
   static InlineTypeNode* make_from_flattened_impl(GraphKit* kit, ciInlineKlass* vk, Node* obj, Node* ptr, ciInstanceKlass* holder, int holder_offset, DecoratorSet decorators, GrowableArray<ciType*>& visited);
 
 public:
+  // Get the klass defining the field layout of the inline type
+  ciInlineKlass* inline_klass() const { return type()->inline_klass(); }
+
   // Create with default field values
   static InlineTypeNode* make_default(PhaseGVN& gvn, ciInlineKlass* vk);
   // Create uninitialized
@@ -96,6 +93,8 @@
   static InlineTypeNode* make_from_multi(GraphKit* kit, MultiNode* multi, ciInlineKlass* vk, uint& base_input, bool in, bool null_free = true);
   // Create with null field values
   static InlineTypeNode* make_null(PhaseGVN& gvn, ciInlineKlass* vk);
+
+  static int stack_size_for_field(ciField* field); 
 
   static bool is_multifield_scalarized(ciField* field);
 
@@ -114,15 +113,13 @@
   Node* get_oop() const    { return in(Oop); }
   void  set_oop(Node* oop) { set_req(Oop, oop); }
   Node* get_is_init() const { return in(IsInit); }
-<<<<<<< HEAD
-  void  set_is_init(PhaseGVN& gvn) { set_req(IsInit, gvn.intcon(1)); }
-  void  set_is_buffered() { _is_buffered = true; }
-  bool  is_buffered() { return _is_buffered; }
-=======
   void  set_is_init(PhaseGVN& gvn, bool init = true) { set_req(IsInit, gvn.intcon(init ? 1 : 0)); }
   Node* get_is_buffered() const { return in(IsBuffered); }
   void  set_is_buffered(PhaseGVN& gvn, bool buffered = true) { set_req(IsBuffered, gvn.intcon(buffered ? 1 : 0)); }
->>>>>>> 131a3cee
+  
+  // Get indices for inputs.
+  static int   get_Oop_idx()    { return InlineTypeNode::Oop; }
+  static int   get_Values_idx() { return InlineTypeNode::Values; }
 
   // Inline type fields
   virtual uint  field_count() const { return req() - Values; }
