/*
 * Copyright (c) 2016, 2023, Oracle and/or its affiliates. All rights reserved.
 * DO NOT ALTER OR REMOVE COPYRIGHT NOTICES OR THIS FILE HEADER.
 *
 * This code is free software; you can redistribute it and/or modify it
 * under the terms of the GNU General Public License version 2 only, as
 * published by the Free Software Foundation.
 *
 * This code is distributed in the hope that it will be useful, but WITHOUT
 * ANY WARRANTY; without even the implied warranty of MERCHANTABILITY or
 * FITNESS FOR A PARTICULAR PURPOSE.  See the GNU General Public License
 * version 2 for more details (a copy is included in the LICENSE file that
 * accompanied this code).
 *
 * You should have received a copy of the GNU General Public License version
 * 2 along with this work; if not, write to the Free Software Foundation,
 * Inc., 51 Franklin St, Fifth Floor, Boston, MA 02110-1301 USA.
 *
 * Please contact Oracle, 500 Oracle Parkway, Redwood Shores, CA 94065 USA
 * or visit www.oracle.com if you need additional information or have any
 * questions.
 *
 */

#ifndef SHARE_VM_OPTO_INLINETYPENODE_HPP
#define SHARE_VM_OPTO_INLINETYPENODE_HPP

#include "opto/connode.hpp"
#include "opto/loopnode.hpp"
#include "opto/node.hpp"

class GraphKit;

//------------------------------InlineTypeNode-------------------------------------
// Node representing an inline type in C2 IR
class InlineTypeNode : public TypeNode {
protected:
  InlineTypeNode(ciInlineKlass* vk, Node* oop, bool null_free)
      : TypeNode(TypeInstPtr::make(null_free ? TypePtr::NotNull : TypePtr::BotPTR, vk), Values + vk->nof_declared_nonstatic_fields()) {
    init_class_id(Class_InlineType);
    init_req(Oop, oop);
    Compile::current()->add_inline_type(this);
  }

  enum { Control,    // Control input.
         Oop,        // Oop to heap allocated buffer.
<<<<<<< HEAD
         IsBuffered, // True if inline type is heap allocated (or NULL), false otherwise.
         IsInit,     // Needs to be checked for 0 before using the field values.
=======
         IsBuffered, // True if inline type is heap allocated (or nullptr), false otherwise.
         IsInit,     // Needs to be checked for nullptr before using the field values.
>>>>>>> 9ceb30ba
         Values      // Nodes corresponding to values of the inline type's fields.
                     // Nodes are connected in increasing order of the index of the field they correspond to.
  };

  // Get the klass defining the field layout of the inline type
  ciInlineKlass* inline_klass() const { return type()->inline_klass(); }

  void make_scalar_in_safepoint(PhaseIterGVN* igvn, Unique_Node_List& worklist, SafePointNode* sfpt);

  const TypePtr* field_adr_type(Node* base, int offset, ciInstanceKlass* holder, DecoratorSet decorators, PhaseGVN& gvn) const;

  // Checks if the inline type fields are all set to default values
  bool is_default(PhaseGVN* gvn) const;

  // Checks if the inline type oop is an allocated buffer with larval state
  bool is_larval(PhaseGVN* gvn) const;

  // Checks if the inline type is loaded from memory and if so returns the oop
  Node* is_loaded(PhaseGVN* phase, ciInlineKlass* vk = nullptr, Node* base = nullptr, int holder_offset = 0);

  // Initialize the inline type fields with the inputs or outputs of a MultiNode
  void initialize_fields(GraphKit* kit, MultiNode* multi, uint& base_input, bool in, bool null_free, Node* null_check_region, GrowableArray<ciType*>& visited);

  InlineTypeNode* adjust_scalarization_depth_impl(GraphKit* kit, GrowableArray<ciType*>& visited);

  static InlineTypeNode* make_default_impl(PhaseGVN& gvn, ciInlineKlass* vk, GrowableArray<ciType*>& visited);
  static InlineTypeNode* make_from_oop_impl(GraphKit* kit, Node* oop, ciInlineKlass* vk, bool null_free, GrowableArray<ciType*>& visited);
  static InlineTypeNode* make_null_impl(PhaseGVN& gvn, ciInlineKlass* vk, GrowableArray<ciType*>& visited);
  static InlineTypeNode* make_from_flattened_impl(GraphKit* kit, ciInlineKlass* vk, Node* obj, Node* ptr, ciInstanceKlass* holder, int holder_offset, DecoratorSet decorators, GrowableArray<ciType*>& visited);

public:
  // Create with default field values
  static InlineTypeNode* make_default(PhaseGVN& gvn, ciInlineKlass* vk);
  // Create uninitialized
  static InlineTypeNode* make_uninitialized(PhaseGVN& gvn, ciInlineKlass* vk, bool null_free = true);
  // Create and initialize by loading the field values from an oop
  static InlineTypeNode* make_from_oop(GraphKit* kit, Node* oop, ciInlineKlass* vk, bool null_free = true);
  // Create and initialize by loading the field values from a flattened field or array
  static InlineTypeNode* make_from_flattened(GraphKit* kit, ciInlineKlass* vk, Node* obj, Node* ptr, ciInstanceKlass* holder = nullptr, int holder_offset = 0, DecoratorSet decorators = IN_HEAP | MO_UNORDERED);
  // Create and initialize with the inputs or outputs of a MultiNode (method entry or call)
  static InlineTypeNode* make_from_multi(GraphKit* kit, MultiNode* multi, ciInlineKlass* vk, uint& base_input, bool in, bool null_free = true);
  // Create with null field values
  static InlineTypeNode* make_null(PhaseGVN& gvn, ciInlineKlass* vk);

  // Returns the constant oop of the default inline type allocation
  static Node* default_oop(PhaseGVN& gvn, ciInlineKlass* vk);

  // Support for control flow merges
  bool has_phi_inputs(Node* region);
  InlineTypeNode* clone_with_phis(PhaseGVN* gvn, Node* region, bool is_init = false);
  InlineTypeNode* merge_with(PhaseGVN* gvn, const InlineTypeNode* other, int pnum, bool transform);
  void add_new_path(Node* region);

  // Get oop for heap allocated inline type (may be TypePtr::NULL_PTR)
  Node* get_oop() const    { return in(Oop); }
  void  set_oop(Node* oop) { set_req(Oop, oop); }
  Node* get_is_init() const { return in(IsInit); }
  void  set_is_init(PhaseGVN& gvn, bool init = true) { set_req(IsInit, gvn.intcon(init ? 1 : 0)); }
  Node* get_is_buffered() const { return in(IsBuffered); }
  void  set_is_buffered(PhaseGVN& gvn, bool buffered = true) { set_req(IsBuffered, gvn.intcon(buffered ? 1 : 0)); }

  // Inline type fields
  uint          field_count() const { return req() - Values; }
  Node*         field_value(uint index) const;
  Node*         field_value_by_offset(int offset, bool recursive = false) const;
  void      set_field_value(uint index, Node* value);
  void      set_field_value_by_offset(int offset, Node* value);
  int           field_offset(uint index) const;
  uint          field_index(int offset) const;
  ciType*       field_type(uint index) const;
  bool          field_is_flattened(uint index) const;
  bool          field_is_null_free(uint index) const;

  // Replace InlineTypeNodes in debug info at safepoints with SafePointScalarObjectNodes
  void make_scalar_in_safepoints(PhaseIterGVN* igvn, bool allow_oop = true);

  // Store the inline type as a flattened (headerless) representation
  void store_flattened(GraphKit* kit, Node* base, Node* ptr, ciInstanceKlass* holder = nullptr, int holder_offset = 0, DecoratorSet decorators = IN_HEAP | MO_UNORDERED) const;
  // Store the field values to memory
  void store(GraphKit* kit, Node* base, Node* ptr, ciInstanceKlass* holder, int holder_offset = 0, DecoratorSet decorators = IN_HEAP | MO_UNORDERED) const;
  // Initialize the inline type by loading its field values from memory
  void load(GraphKit* kit, Node* base, Node* ptr, ciInstanceKlass* holder, GrowableArray<ciType*>& visited, int holder_offset = 0, DecoratorSet decorators = IN_HEAP | MO_UNORDERED);
  // Make sure that inline type is fully scalarized
  InlineTypeNode* adjust_scalarization_depth(GraphKit* kit);

  // Allocates the inline type (if not yet allocated)
  InlineTypeNode* buffer(GraphKit* kit, bool safe_for_replace = true);
  bool is_allocated(PhaseGVN* phase) const;

  void replace_call_results(GraphKit* kit, CallNode* call, Compile* C, bool null_free = true);

  // Allocate all non-flattened inline type fields
  Node* allocate_fields(GraphKit* kit);

  Node* tagged_klass(PhaseGVN& gvn) {
    return tagged_klass(inline_klass(), gvn);
  }
  static Node* tagged_klass(ciInlineKlass* vk, PhaseGVN& gvn);
  // Pass inline type as fields at a call or return
  void pass_fields(GraphKit* kit, Node* n, uint& base_input, bool in, bool null_free = true);

  InlineTypeNode* make_larval(GraphKit* kit, bool allocate) const;
  InlineTypeNode* finish_larval(GraphKit* kit) const;

  // Allocation optimizations
  void remove_redundant_allocations(PhaseIdealLoop* phase);

  virtual Node* Identity(PhaseGVN* phase);

  virtual const Type* Value(PhaseGVN* phase) const;

  virtual Node* Ideal(PhaseGVN* phase, bool can_reshape);

  virtual int Opcode() const;
};

#endif // SHARE_VM_OPTO_INLINETYPENODE_HPP<|MERGE_RESOLUTION|>--- conflicted
+++ resolved
@@ -44,13 +44,8 @@
 
   enum { Control,    // Control input.
          Oop,        // Oop to heap allocated buffer.
-<<<<<<< HEAD
-         IsBuffered, // True if inline type is heap allocated (or NULL), false otherwise.
+         IsBuffered, // True if inline type is heap allocated (or nullptr), false otherwise.
          IsInit,     // Needs to be checked for 0 before using the field values.
-=======
-         IsBuffered, // True if inline type is heap allocated (or nullptr), false otherwise.
-         IsInit,     // Needs to be checked for nullptr before using the field values.
->>>>>>> 9ceb30ba
          Values      // Nodes corresponding to values of the inline type's fields.
                      // Nodes are connected in increasing order of the index of the field they correspond to.
   };
