--- conflicted
+++ resolved
@@ -70,13 +70,10 @@
   // Initialize the inline type fields with the inputs or outputs of a MultiNode
   void initialize_fields(GraphKit* kit, MultiNode* multi, uint& base_input, bool in, bool null_free, Node* null_check_region, GrowableArray<ciType*>& visited);
 
-<<<<<<< HEAD
 public:
   // Get the klass defining the field layout of the inline type
   ciInlineKlass* inline_klass() const { return type()->inline_klass(); }
-=======
   InlineTypeNode* adjust_scalarization_depth_impl(GraphKit* kit, GrowableArray<ciType*>& visited);
->>>>>>> 94636f4c
 
   static InlineTypeNode* make_default_impl(PhaseGVN& gvn, ciInlineKlass* vk, GrowableArray<ciType*>& visited);
   static InlineTypeNode* make_from_oop_impl(GraphKit* kit, Node* oop, ciInlineKlass* vk, bool null_free, GrowableArray<ciType*>& visited);
@@ -99,6 +96,8 @@
 
   static bool is_multifield_scalarized(ciField* field);
 
+  static int stack_size_for_field(ciField* field);
+
   // Returns the constant oop of the default inline type allocation
   static Node* default_oop(PhaseGVN& gvn, ciInlineKlass* vk);
 
@@ -114,15 +113,13 @@
   Node* get_oop() const    { return in(Oop); }
   void  set_oop(Node* oop) { set_req(Oop, oop); }
   Node* get_is_init() const { return in(IsInit); }
-<<<<<<< HEAD
-  void  set_is_init(PhaseGVN& gvn) { set_req(IsInit, gvn.intcon(1)); }
-  void  set_is_buffered() { _is_buffered = true; }
-  bool  is_buffered() { return _is_buffered; }
-=======
   void  set_is_init(PhaseGVN& gvn, bool init = true) { set_req(IsInit, gvn.intcon(init ? 1 : 0)); }
   Node* get_is_buffered() const { return in(IsBuffered); }
   void  set_is_buffered(PhaseGVN& gvn, bool buffered = true) { set_req(IsBuffered, gvn.intcon(buffered ? 1 : 0)); }
->>>>>>> 94636f4c
+
+  // Get indices for inputs.
+  static int   get_Oop_idx()    { return InlineTypeNode::Oop; }
+  static int   get_Values_idx() { return InlineTypeNode::Values; }
 
   // Inline type fields
   virtual uint  field_count() const { return req() - Values; }
