/*
 * Copyright (c) 2016, 2025, Oracle and/or its affiliates. All rights reserved.
 * DO NOT ALTER OR REMOVE COPYRIGHT NOTICES OR THIS FILE HEADER.
 *
 * This code is free software; you can redistribute it and/or modify it
 * under the terms of the GNU General Public License version 2 only, as
 * published by the Free Software Foundation.
 *
 * This code is distributed in the hope that it will be useful, but WITHOUT
 * ANY WARRANTY; without even the implied warranty of MERCHANTABILITY or
 * FITNESS FOR A PARTICULAR PURPOSE.  See the GNU General Public License
 * version 2 for more details (a copy is included in the LICENSE file that
 * accompanied this code).
 *
 * You should have received a copy of the GNU General Public License version
 * 2 along with this work; if not, write to the Free Software Foundation,
 * Inc., 51 Franklin St, Fifth Floor, Boston, MA 02110-1301 USA.
 *
 * Please contact Oracle, 500 Oracle Parkway, Redwood Shores, CA 94065 USA
 * or visit www.oracle.com if you need additional information or have any
 * questions.
 *
 */

#ifndef SHARE_VM_OPTO_INLINETYPENODE_HPP
#define SHARE_VM_OPTO_INLINETYPENODE_HPP

#include "ci/ciInlineKlass.hpp"
#include "gc/shared/c2/barrierSetC2.hpp"
#include "oops/accessDecorators.hpp"
#include "opto/callnode.hpp"
#include "opto/compile.hpp"
#include "opto/loopnode.hpp"
<<<<<<< HEAD
#include "opto/matcher.hpp"
=======
#include "opto/multnode.hpp"
>>>>>>> a07dfe93
#include "opto/node.hpp"

class GraphKit;

//------------------------------InlineTypeNode-------------------------------------
// Node representing an inline type in C2 IR
class InlineTypeNode : public TypeNode {
private:
  InlineTypeNode(ciInlineKlass* vk, Node* oop, bool null_free)
      : TypeNode(TypeInstPtr::make(null_free ? TypePtr::NotNull : TypePtr::BotPTR, vk), Values + vk->nof_declared_nonstatic_fields()) {
    init_class_id(Class_InlineType);
    init_req(Oop, oop);
    Compile::current()->add_inline_type(this);
  }

<<<<<<< HEAD
  bool _is_larval;

  virtual uint hash() const { return TypeNode::hash() + _is_larval; }
  // Don't GVN larvals because the inputs might be updated
  virtual bool cmp(const Node &n) const { return TypeNode::cmp(n) && !(n.isa_InlineType()->_is_larval || _is_larval); }
  virtual uint size_of() const { return sizeof(*this); }
=======
  enum { Control,    // Control input.
         Oop,        // Oop to heap allocated buffer.
         IsBuffered, // True if inline type is heap allocated (or nullptr), false otherwise.
         NullMarker, // Needs to be checked before using the field values.
                     // 0 => InlineType is null
                     // 1 => InlineType is non-null
                     // Can be dynamic value, not necessarily statically known
         Values      // Nodes corresponding to values of the inline type's fields.
                     // Nodes are connected in increasing order of the index of the field they correspond to.
  };

  // Get the klass defining the field layout of the inline type
  ciInlineKlass* inline_klass() const { return type()->inline_klass(); }
>>>>>>> a07dfe93

  void make_scalar_in_safepoint(PhaseIterGVN* igvn, Unique_Node_List& worklist, SafePointNode* sfpt);
  uint add_fields_to_safepoint(Unique_Node_List& worklist, SafePointNode* sfpt);

  // Checks if the inline type is loaded from memory and if so returns the oop
  Node* is_loaded(PhaseGVN* phase, ciInlineKlass* vk = nullptr, Node* base = nullptr, int holder_offset = 0);

  // Initialize the inline type fields with the inputs or outputs of a MultiNode
  void initialize_fields(GraphKit* kit, MultiNode* multi, uint& base_input, bool in, bool null_free, Node* null_check_region, GrowableArray<ciType*>& visited);
  // Initialize the inline type by loading its field values from memory
  void load(GraphKit* kit, Node* base, Node* ptr, bool immutable_memory, bool trust_null_free_oop, DecoratorSet decorators, GrowableArray<ciType*>& visited);
  // Store the field values to memory
  void store(GraphKit* kit, Node* base, Node* ptr, bool immutable_memory, DecoratorSet decorators) const;

public:
  enum { Control,    // Control input.
         Oop,        // Oop to heap allocated buffer.
         IsBuffered, // True if inline type is heap allocated (or nullptr), false otherwise.
         IsInit,     // Needs to be checked for nullptr before using the field values.
         Values      // Nodes corresponding to values of the inline type's fields.
                     // Nodes are connected in increasing order of the index of the field they correspond to.
  };

  // Get the klass defining the field layout of the inline type
  ciInlineKlass* inline_klass() const { return type()->inline_klass(); }
  InlineTypeNode* adjust_scalarization_depth_impl(GraphKit* kit, GrowableArray<ciType*>& visited);

  static InlineTypeNode* make_all_zero_impl(PhaseGVN& gvn, ciInlineKlass* vk, GrowableArray<ciType*>& visited);
  static InlineTypeNode* make_from_oop_impl(GraphKit* kit, Node* oop, ciInlineKlass* vk, GrowableArray<ciType*>& visited);
  static InlineTypeNode* make_null_impl(PhaseGVN& gvn, ciInlineKlass* vk, GrowableArray<ciType*>& visited, bool transform = true);
  static InlineTypeNode* make_from_flat_impl(GraphKit* kit, ciInlineKlass* vk, Node* base, Node* ptr, bool atomic, bool immutable_memory,
                                             bool null_free, bool trust_null_free_oop, DecoratorSet decorators, GrowableArray<ciType*>& visited);

public:
  // Create with all-zero field values
  static InlineTypeNode* make_all_zero(PhaseGVN& gvn, ciInlineKlass* vk);
  // Create uninitialized
  static InlineTypeNode* make_uninitialized(PhaseGVN& gvn, ciInlineKlass* vk, bool null_free = true);
  // Create and initialize by loading the field values from an oop
  static InlineTypeNode* make_from_oop(GraphKit* kit, Node* oop, ciInlineKlass* vk);
  // Create and initialize by loading the field values from a flat field or array
  static InlineTypeNode* make_from_flat(GraphKit* kit, ciInlineKlass* vk, Node* base, Node* ptr,
                                        bool atomic, bool immutable_memory, bool null_free, DecoratorSet decorators);
  static InlineTypeNode* make_from_flat_array(GraphKit* kit, ciInlineKlass* vk, Node* base, Node* idx);
  // Create and initialize with the inputs or outputs of a MultiNode (method entry or call)
  static InlineTypeNode* make_from_multi(GraphKit* kit, MultiNode* multi, ciInlineKlass* vk, uint& base_input, bool in, bool null_free = true);
  // Create with null field values
  static InlineTypeNode* make_null(PhaseGVN& gvn, ciInlineKlass* vk, bool transform = true);

  static bool is_multifield_scalarized(ciField* field);
  static bool is_multifield_scalarized(BasicType bt, int vec_len);

  static int stack_size_for_field(ciField* field);

  static Node* default_value(PhaseGVN& gvn, ciType* field_type, ciInlineKlass* klass, int index);

  // Support for control flow merges
  bool has_phi_inputs(Node* region);
  InlineTypeNode* clone_with_phis(PhaseGVN* gvn, Node* region, SafePointNode* map = nullptr, bool is_non_null = false, bool init_with_top = false);
  InlineTypeNode* merge_with(PhaseGVN* gvn, const InlineTypeNode* other, int phi_index, bool transform);
  void add_new_path(Node* region);

  // Get oop for heap allocated inline type (may be TypePtr::NULL_PTR)
  Node* get_oop() const    { return in(Oop); }
  void  set_oop(PhaseGVN& gvn, Node* oop) { set_req_X(Oop, oop, &gvn); }
  Node* get_null_marker() const { return in(NullMarker); }
  void  set_null_marker(PhaseGVN& gvn, Node* init) { set_req_X(NullMarker, init, &gvn); }
  void  set_null_marker(PhaseGVN& gvn) { set_null_marker(gvn, gvn.intcon(1)); }
  Node* get_is_buffered() const { return in(IsBuffered); }
  void  set_is_buffered(PhaseGVN& gvn, bool buffered = true) { set_req_X(IsBuffered, gvn.intcon(buffered ? 1 : 0), &gvn); }

  // Checks if the inline type fields are all set to zero
  bool is_all_zero(PhaseGVN* gvn, bool flat = false) const;

  // Get indices for inputs.
  static int   get_Oop_idx()    { return InlineTypeNode::Oop; }
  static int   get_Values_idx() { return InlineTypeNode::Values; }

  // Inline type fields
  uint          field_count() const { return req() - Values; }
  Node*         field_value(uint index) const;
  Node*         field_value_by_offset(int offset, bool recursive) const;
  void      set_field_value(uint index, Node* value);
  void      set_field_value_by_offset(int offset, Node* value);
  int           field_offset(uint index) const;
  uint          field_index(int offset) const;
  bool          is_multifield(uint index) const;
  bool          is_multifield_base(uint index) const;
  int           secondary_fields_count(uint index) const;
  ciType*       field_type(uint index) const;
  bool          field_is_flat(uint index) const;
  bool          field_is_null_free(uint index) const;
  bool          field_is_volatile(uint index) const;
  int           field_null_marker_offset(uint index) const;

  // Replace InlineTypeNodes in debug info at safepoints with SafePointScalarObjectNodes
  void make_scalar_in_safepoints(PhaseIterGVN* igvn, bool allow_oop = true);

  // Store the inline type as a flat (headerless) representation
  void store_flat(GraphKit* kit, Node* base, Node* ptr, bool atomic, bool immutable_memory, bool null_free, DecoratorSet decorators);
  // Store the inline type as a flat (headerless) representation into an array
  void store_flat_array(GraphKit* kit, Node* base, Node* idx);
  // Make sure that inline type is fully scalarized
  InlineTypeNode* adjust_scalarization_depth(GraphKit* kit);

  // Allocates the inline type (if not yet allocated)
  InlineTypeNode* buffer(GraphKit* kit, bool safe_for_replace = true);
  bool is_allocated(PhaseGVN* phase) const;

  void replace_call_results(GraphKit* kit, CallNode* call, Compile* C);
  void replace_field_projs(Compile* C, CallNode* call, uint& proj_idx);

  // Allocate all non-flat inline type fields
  InlineTypeNode* allocate_fields(GraphKit* kit);

  Node* tagged_klass(PhaseGVN& gvn) {
    return tagged_klass(inline_klass(), gvn);
  }
  static Node* tagged_klass(ciInlineKlass* vk, PhaseGVN& gvn);
  // Pass inline type as fields at a call or return
  void pass_fields(GraphKit* kit, Node* n, uint& base_input, bool in, bool null_free = true);

  // Allocation optimizations
  void remove_redundant_allocations(PhaseIdealLoop* phase);

  InlineTypeNode* clone_if_required(PhaseGVN* gvn, SafePointNode* map, bool safe_for_replace = true);

  virtual const Type* Value(PhaseGVN* phase) const;

  virtual Node* Ideal(PhaseGVN* phase, bool can_reshape);

  virtual Node* Identity(PhaseGVN* phase);

  virtual int Opcode() const;
};

// Load from a flat element, the node produces 1 Proj output for each flattened field of the flat
// element. The order of the Proj node is the same as that of _vk->_nonstatic_fields, and the null
// marker if existing will be the last Proj output. This node acts as if the load happens
// atomically and will be expanded to loading the whole payload and extracting the flattened fields
// from the loaded payload. In special cases, such as when the object from which this load reads
// does not escape, this node can be expanded to multiple loads from each flattened field.
// This node allows us to replace its results with the value from a matching store because the
// payload value cannot be directly propagated if it contains oops. This effect, in turn, allows
// objects with atomic flat fields to be scalar replaced.
class LoadFlatNode final : public SafePointNode {
private:
  ciInlineKlass* _vk;
  const TypeTuple* _type;
  bool _null_free;
  DecoratorSet _decorators;

public:
  static InlineTypeNode* load(GraphKit* kit, ciInlineKlass* vk, Node* base, Node* ptr, bool null_free, bool trust_null_free_oop, DecoratorSet decorators);
  Node* base() const { return in(TypeFunc::Parms); }
  Node* ptr() const { return in(TypeFunc::Parms + 1); }
  bool expand_non_atomic(PhaseIterGVN& igvn);
  void expand_atomic(PhaseIterGVN& igvn);

private:
  LoadFlatNode(ciInlineKlass* vk, const TypeTuple* type, bool null_free, DecoratorSet decorators)
    : SafePointNode(TypeFunc::Parms + 2, nullptr, TypePtr::BOTTOM), _vk(vk), _type(type), _null_free(null_free), _decorators(decorators) {
    init_class_id(Class_LoadFlat);
    Compile::current()->add_flat_access(this);
  }

  virtual int Opcode() const override;
  virtual const Type* bottom_type() const override { return _type; }
  virtual uint size_of() const override { return sizeof(LoadFlatNode); }
  virtual Node* Ideal(PhaseGVN* phase, bool can_reshape) override { return nullptr; }
  virtual Node* Identity(PhaseGVN* phase) override { return this; }
  virtual const Type* Value(PhaseGVN* phase) const override;

  static void collect_field_types(ciInlineKlass* vk, const Type** field_types, int idx, int limit, bool null_free, bool trust_null_free_oop);
  InlineTypeNode* collect_projs(GraphKit* kit, ciInlineKlass* vk, int proj_con, bool null_free);
  void expand_projs_atomic(PhaseIterGVN& gvn, Node* ctrl, Node* payload);
  static Node* get_payload_value(PhaseIterGVN& igvn, Node* ctrl, BasicType payload_bt, Node* payload, const Type* value_type, BasicType value_bt, int offset);
};

// Store an InlineTypeNode to a flat element, the store acts as if it is atomic. Similar to
// LoadFlatNode, this node is expanded to storing a payload created from the field values of the
// InlineTypeNode, and under special circumstances, when there is no racing access to the field,
// this node can be expanded to multiple stores to each flattened field.
// The purposes of this node complement those of LoadFlatNode.
class StoreFlatNode final : public SafePointNode {
private:
  bool _null_free;
  DecoratorSet _decorators;

public:
  static void store(GraphKit* kit, Node* base, Node* ptr, InlineTypeNode* value, bool null_free, DecoratorSet decorators);
  Node* base() const { return in(TypeFunc::Parms); }
  Node* ptr() const { return in(TypeFunc::Parms + 1); }
  InlineTypeNode* value() const { return in(TypeFunc::Parms + 2)->as_InlineType(); }
  bool expand_non_atomic(PhaseIterGVN& igvn);
  void expand_atomic(PhaseIterGVN& igvn);

private:
  StoreFlatNode(bool null_free, DecoratorSet decorators)
    : SafePointNode(TypeFunc::Parms + 3, nullptr, TypePtr::BOTTOM), _null_free(null_free), _decorators(decorators) {
    init_class_id(Class_StoreFlat);
    Compile::current()->add_flat_access(this);
  }

  virtual int Opcode() const override;
  virtual const Type* bottom_type() const override { return TypeTuple::MEMBAR; }
  virtual uint size_of() const override { return sizeof(StoreFlatNode); }
  virtual Node* Ideal(PhaseGVN* phase, bool can_reshape) override { return nullptr; }
  virtual Node* Identity(PhaseGVN* phase) override { return this; }
  virtual const Type* Value(PhaseGVN* phase) const override;

  static Node* convert_to_payload(PhaseIterGVN& igvn, Node* ctrl, InlineTypeNode* value, bool null_free, int& oop_off_1, int& oop_off_2);
  static Node* set_payload_value(PhaseIterGVN& igvn, BasicType payload_bt, Node* payload, BasicType val_bt, Node* value, int offset);
};

#endif // SHARE_VM_OPTO_INLINETYPENODE_HPP<|MERGE_RESOLUTION|>--- conflicted
+++ resolved
@@ -31,11 +31,8 @@
 #include "opto/callnode.hpp"
 #include "opto/compile.hpp"
 #include "opto/loopnode.hpp"
-<<<<<<< HEAD
 #include "opto/matcher.hpp"
-=======
 #include "opto/multnode.hpp"
->>>>>>> a07dfe93
 #include "opto/node.hpp"
 
 class GraphKit;
@@ -43,7 +40,7 @@
 //------------------------------InlineTypeNode-------------------------------------
 // Node representing an inline type in C2 IR
 class InlineTypeNode : public TypeNode {
-private:
+protected:
   InlineTypeNode(ciInlineKlass* vk, Node* oop, bool null_free)
       : TypeNode(TypeInstPtr::make(null_free ? TypePtr::NotNull : TypePtr::BotPTR, vk), Values + vk->nof_declared_nonstatic_fields()) {
     init_class_id(Class_InlineType);
@@ -51,14 +48,18 @@
     Compile::current()->add_inline_type(this);
   }
 
-<<<<<<< HEAD
-  bool _is_larval;
-
-  virtual uint hash() const { return TypeNode::hash() + _is_larval; }
-  // Don't GVN larvals because the inputs might be updated
-  virtual bool cmp(const Node &n) const { return TypeNode::cmp(n) && !(n.isa_InlineType()->_is_larval || _is_larval); }
-  virtual uint size_of() const { return sizeof(*this); }
-=======
+private:
+  void make_scalar_in_safepoint(PhaseIterGVN* igvn, Unique_Node_List& worklist, SafePointNode* sfpt);
+  uint add_fields_to_safepoint(Unique_Node_List& worklist, SafePointNode* sfpt);
+
+  // Checks if the inline type is loaded from memory and if so returns the oop
+  Node* is_loaded(PhaseGVN* phase, ciInlineKlass* vk = nullptr, Node* base = nullptr, int holder_offset = 0);
+
+  // Initialize the inline type fields with the inputs or outputs of a MultiNode
+  void initialize_fields(GraphKit* kit, MultiNode* multi, uint& base_input, bool in, bool null_free, Node* null_check_region, GrowableArray<ciType*>& visited);
+  // Initialize the inline type by loading its field values from memory
+  void load(GraphKit* kit, Node* base, Node* ptr, bool immutable_memory, bool trust_null_free_oop, DecoratorSet decorators, GrowableArray<ciType*>& visited);
+public:
   enum { Control,    // Control input.
          Oop,        // Oop to heap allocated buffer.
          IsBuffered, // True if inline type is heap allocated (or nullptr), false otherwise.
@@ -69,32 +70,8 @@
          Values      // Nodes corresponding to values of the inline type's fields.
                      // Nodes are connected in increasing order of the index of the field they correspond to.
   };
-
-  // Get the klass defining the field layout of the inline type
-  ciInlineKlass* inline_klass() const { return type()->inline_klass(); }
->>>>>>> a07dfe93
-
-  void make_scalar_in_safepoint(PhaseIterGVN* igvn, Unique_Node_List& worklist, SafePointNode* sfpt);
-  uint add_fields_to_safepoint(Unique_Node_List& worklist, SafePointNode* sfpt);
-
-  // Checks if the inline type is loaded from memory and if so returns the oop
-  Node* is_loaded(PhaseGVN* phase, ciInlineKlass* vk = nullptr, Node* base = nullptr, int holder_offset = 0);
-
-  // Initialize the inline type fields with the inputs or outputs of a MultiNode
-  void initialize_fields(GraphKit* kit, MultiNode* multi, uint& base_input, bool in, bool null_free, Node* null_check_region, GrowableArray<ciType*>& visited);
-  // Initialize the inline type by loading its field values from memory
-  void load(GraphKit* kit, Node* base, Node* ptr, bool immutable_memory, bool trust_null_free_oop, DecoratorSet decorators, GrowableArray<ciType*>& visited);
   // Store the field values to memory
   void store(GraphKit* kit, Node* base, Node* ptr, bool immutable_memory, DecoratorSet decorators) const;
-
-public:
-  enum { Control,    // Control input.
-         Oop,        // Oop to heap allocated buffer.
-         IsBuffered, // True if inline type is heap allocated (or nullptr), false otherwise.
-         IsInit,     // Needs to be checked for nullptr before using the field values.
-         Values      // Nodes corresponding to values of the inline type's fields.
-                     // Nodes are connected in increasing order of the index of the field they correspond to.
-  };
 
   // Get the klass defining the field layout of the inline type
   ciInlineKlass* inline_klass() const { return type()->inline_klass(); }
