--- conflicted
+++ resolved
@@ -74,23 +74,6 @@
   static GrowableArray<int>* cpu_to_node()    { return _cpu_to_node; }
   static GrowableArray<int>* nindex_to_node()  { return _nindex_to_node; }
 
-<<<<<<< HEAD
-  static bool setup_large_page_type(size_t page_size);
-  static bool hugetlbfs_sanity_check(bool warn, size_t page_size);
-  static bool shm_hugetlbfs_sanity_check(bool warn, size_t page_size);
-
-  static int hugetlbfs_page_size_flag(size_t page_size);
-
-  static char* reserve_memory_special_shm(size_t bytes, size_t alignment, char* req_addr, bool exec);
-  static char* reserve_memory_special_huge_tlbfs(size_t bytes, size_t alignment, size_t page_size, char* req_addr, bool exec);
-  static bool commit_memory_special(size_t bytes, size_t page_size, char* req_addr, bool exec);
-
-  static bool release_memory_special_impl(char* base, size_t bytes);
-  static bool release_memory_special_shm(char* base, size_t bytes);
-  static bool release_memory_special_huge_tlbfs(char* base, size_t bytes);
-
-=======
->>>>>>> 16fa7709
   static void print_process_memory_info(outputStream* st);
   static void print_system_memory_info(outputStream* st);
   static bool print_container_info(outputStream* st);
