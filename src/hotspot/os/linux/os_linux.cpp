/*
 * Copyright (c) 1999, 2023, Oracle and/or its affiliates. All rights reserved.
 * Copyright (c) 2015, 2022 SAP SE. All rights reserved.
 * DO NOT ALTER OR REMOVE COPYRIGHT NOTICES OR THIS FILE HEADER.
 *
 * This code is free software; you can redistribute it and/or modify it
 * under the terms of the GNU General Public License version 2 only, as
 * published by the Free Software Foundation.
 *
 * This code is distributed in the hope that it will be useful, but WITHOUT
 * ANY WARRANTY; without even the implied warranty of MERCHANTABILITY or
 * FITNESS FOR A PARTICULAR PURPOSE.  See the GNU General Public License
 * version 2 for more details (a copy is included in the LICENSE file that
 * accompanied this code).
 *
 * You should have received a copy of the GNU General Public License version
 * 2 along with this work; if not, write to the Free Software Foundation,
 * Inc., 51 Franklin St, Fifth Floor, Boston, MA 02110-1301 USA.
 *
 * Please contact Oracle, 500 Oracle Parkway, Redwood Shores, CA 94065 USA
 * or visit www.oracle.com if you need additional information or have any
 * questions.
 *
 */

// no precompiled headers
#include "classfile/vmSymbols.hpp"
#include "code/icBuffer.hpp"
#include "code/vtableStubs.hpp"
#include "compiler/compileBroker.hpp"
#include "compiler/disassembler.hpp"
#include "hugepages.hpp"
#include "interpreter/interpreter.hpp"
#include "jvm.h"
#include "jvmtifiles/jvmti.h"
#include "logging/log.hpp"
#include "logging/logStream.hpp"
#include "memory/allocation.inline.hpp"
#include "oops/oop.inline.hpp"
#include "os_linux.inline.hpp"
#include "os_posix.inline.hpp"
#include "osContainer_linux.hpp"
#include "prims/jniFastGetField.hpp"
#include "prims/jvm_misc.hpp"
#include "runtime/arguments.hpp"
#include "runtime/atomic.hpp"
#include "runtime/globals.hpp"
#include "runtime/globals_extension.hpp"
#include "runtime/init.hpp"
#include "runtime/interfaceSupport.inline.hpp"
#include "runtime/java.hpp"
#include "runtime/javaCalls.hpp"
#include "runtime/javaThread.hpp"
#include "runtime/mutexLocker.hpp"
#include "runtime/objectMonitor.hpp"
#include "runtime/osInfo.hpp"
#include "runtime/osThread.hpp"
#include "runtime/perfMemory.hpp"
#include "runtime/sharedRuntime.hpp"
#include "runtime/statSampler.hpp"
#include "runtime/stubRoutines.hpp"
#include "runtime/threadCritical.hpp"
#include "runtime/threads.hpp"
#include "runtime/threadSMR.hpp"
#include "runtime/timer.hpp"
#include "runtime/vm_version.hpp"
#include "signals_posix.hpp"
#include "semaphore_posix.hpp"
#include "services/memTracker.hpp"
#include "services/runtimeService.hpp"
#include "utilities/align.hpp"
#include "utilities/checkedCast.hpp"
#include "utilities/debug.hpp"
#include "utilities/decoder.hpp"
#include "utilities/defaultStream.hpp"
#include "utilities/events.hpp"
#include "utilities/elfFile.hpp"
#include "utilities/growableArray.hpp"
#include "utilities/globalDefinitions.hpp"
#include "utilities/macros.hpp"
#include "utilities/powerOfTwo.hpp"
#include "utilities/vmError.hpp"
#if INCLUDE_JFR
#include "jfr/jfrEvents.hpp"
#endif

// put OS-includes here
# include <sys/types.h>
# include <sys/mman.h>
# include <sys/stat.h>
# include <sys/select.h>
# include <sys/sendfile.h>
# include <pthread.h>
# include <signal.h>
# include <endian.h>
# include <errno.h>
# include <dlfcn.h>
# include <stdio.h>
# include <unistd.h>
# include <sys/resource.h>
# include <pthread.h>
# include <sys/stat.h>
# include <sys/time.h>
# include <sys/times.h>
# include <sys/utsname.h>
# include <sys/socket.h>
# include <pwd.h>
# include <poll.h>
# include <fcntl.h>
# include <string.h>
# include <syscall.h>
# include <sys/sysinfo.h>
# include <sys/ipc.h>
# include <link.h>
# include <stdint.h>
# include <inttypes.h>
# include <sys/ioctl.h>
# include <linux/elf-em.h>
# include <sys/prctl.h>
#ifdef __GLIBC__
# include <malloc.h>
#endif

#ifndef _GNU_SOURCE
  #define _GNU_SOURCE
  #include <sched.h>
  #undef _GNU_SOURCE
#else
  #include <sched.h>
#endif

// if RUSAGE_THREAD for getrusage() has not been defined, do it here. The code calling
// getrusage() is prepared to handle the associated failure.
#ifndef RUSAGE_THREAD
  #define RUSAGE_THREAD   (1)               /* only the calling thread */
#endif

#define MAX_PATH    (2 * K)

#define MAX_SECS 100000000

// for timer info max values which include all bits
#define ALL_64_BITS CONST64(0xFFFFFFFFFFFFFFFF)

#ifdef MUSL_LIBC
// dlvsym is not a part of POSIX
// and musl libc doesn't implement it.
static void *dlvsym(void *handle,
                    const char *symbol,
                    const char *version) {
   // load the latest version of symbol
   return dlsym(handle, symbol);
}
#endif

enum CoredumpFilterBit {
  FILE_BACKED_PVT_BIT = 1 << 2,
  FILE_BACKED_SHARED_BIT = 1 << 3,
  LARGEPAGES_BIT = 1 << 6,
  DAX_SHARED_BIT = 1 << 8
};

////////////////////////////////////////////////////////////////////////////////
// global variables
julong os::Linux::_physical_memory = 0;

address   os::Linux::_initial_thread_stack_bottom = nullptr;
uintptr_t os::Linux::_initial_thread_stack_size   = 0;

int (*os::Linux::_pthread_getcpuclockid)(pthread_t, clockid_t *) = nullptr;
int (*os::Linux::_pthread_setname_np)(pthread_t, const char*) = nullptr;
pthread_t os::Linux::_main_thread;
bool os::Linux::_supports_fast_thread_cpu_time = false;
const char * os::Linux::_libc_version = nullptr;
const char * os::Linux::_libpthread_version = nullptr;

#ifdef __GLIBC__
// We want to be buildable and runnable on older and newer glibcs, so resolve both
// mallinfo and mallinfo2 dynamically.
struct old_mallinfo {
  int arena;
  int ordblks;
  int smblks;
  int hblks;
  int hblkhd;
  int usmblks;
  int fsmblks;
  int uordblks;
  int fordblks;
  int keepcost;
};
typedef struct old_mallinfo (*mallinfo_func_t)(void);
static mallinfo_func_t g_mallinfo = nullptr;

struct new_mallinfo {
  size_t arena;
  size_t ordblks;
  size_t smblks;
  size_t hblks;
  size_t hblkhd;
  size_t usmblks;
  size_t fsmblks;
  size_t uordblks;
  size_t fordblks;
  size_t keepcost;
};
typedef struct new_mallinfo (*mallinfo2_func_t)(void);
static mallinfo2_func_t g_mallinfo2 = nullptr;

typedef int (*malloc_info_func_t)(int options, FILE *stream);
static malloc_info_func_t g_malloc_info = nullptr;
#endif // __GLIBC__

static int clock_tics_per_sec = 100;

// If the VM might have been created on the primordial thread, we need to resolve the
// primordial thread stack bounds and check if the current thread might be the
// primordial thread in places. If we know that the primordial thread is never used,
// such as when the VM was created by one of the standard java launchers, we can
// avoid this
static bool suppress_primordial_thread_resolution = false;

// utility functions

julong os::Linux::available_memory_in_container() {
  julong avail_mem = static_cast<julong>(-1L);
  if (OSContainer::is_containerized()) {
    jlong mem_limit = OSContainer::memory_limit_in_bytes();
    jlong mem_usage;
    if (mem_limit > 0 && (mem_usage = OSContainer::memory_usage_in_bytes()) < 1) {
      log_debug(os, container)("container memory usage failed: " JLONG_FORMAT ", using host value", mem_usage);
    }
    if (mem_limit > 0 && mem_usage > 0) {
      avail_mem = mem_limit > mem_usage ? (julong)mem_limit - (julong)mem_usage : 0;
    }
  }
  return avail_mem;
}

julong os::available_memory() {
  return Linux::available_memory();
}

julong os::Linux::available_memory() {
  julong avail_mem = available_memory_in_container();
  if (avail_mem != static_cast<julong>(-1L)) {
    log_trace(os)("available container memory: " JULONG_FORMAT, avail_mem);
    return avail_mem;
  }

  FILE *fp = os::fopen("/proc/meminfo", "r");
  if (fp != nullptr) {
    char buf[80];
    do {
      if (fscanf(fp, "MemAvailable: " JULONG_FORMAT " kB", &avail_mem) == 1) {
        avail_mem *= K;
        break;
      }
    } while (fgets(buf, sizeof(buf), fp) != nullptr);
    fclose(fp);
  }
  if (avail_mem == static_cast<julong>(-1L)) {
    avail_mem = free_memory();
  }
  log_trace(os)("available memory: " JULONG_FORMAT, avail_mem);
  return avail_mem;
}

julong os::free_memory() {
  return Linux::free_memory();
}

julong os::Linux::free_memory() {
  // values in struct sysinfo are "unsigned long"
  struct sysinfo si;
  julong free_mem = available_memory_in_container();
  if (free_mem != static_cast<julong>(-1L)) {
    log_trace(os)("free container memory: " JULONG_FORMAT, free_mem);
    return free_mem;
  }

  sysinfo(&si);
  free_mem = (julong)si.freeram * si.mem_unit;
  log_trace(os)("free memory: " JULONG_FORMAT, free_mem);
  return free_mem;
}

julong os::physical_memory() {
  jlong phys_mem = 0;
  if (OSContainer::is_containerized()) {
    jlong mem_limit;
    if ((mem_limit = OSContainer::memory_limit_in_bytes()) > 0) {
      log_trace(os)("total container memory: " JLONG_FORMAT, mem_limit);
      return mem_limit;
    }
  }

  phys_mem = Linux::physical_memory();
  log_trace(os)("total system memory: " JLONG_FORMAT, phys_mem);
  return phys_mem;
}

static uint64_t initial_total_ticks = 0;
static uint64_t initial_steal_ticks = 0;
static bool     has_initial_tick_info = false;

static void next_line(FILE *f) {
  int c;
  do {
    c = fgetc(f);
  } while (c != '\n' && c != EOF);
}

bool os::Linux::get_tick_information(CPUPerfTicks* pticks, int which_logical_cpu) {
  FILE*         fh;
  uint64_t      userTicks, niceTicks, systemTicks, idleTicks;
  // since at least kernel 2.6 : iowait: time waiting for I/O to complete
  // irq: time  servicing interrupts; softirq: time servicing softirqs
  uint64_t      iowTicks = 0, irqTicks = 0, sirqTicks= 0;
  // steal (since kernel 2.6.11): time spent in other OS when running in a virtualized environment
  uint64_t      stealTicks = 0;
  // guest (since kernel 2.6.24): time spent running a virtual CPU for guest OS under the
  // control of the Linux kernel
  uint64_t      guestNiceTicks = 0;
  int           logical_cpu = -1;
  const int     required_tickinfo_count = (which_logical_cpu == -1) ? 4 : 5;
  int           n;

  memset(pticks, 0, sizeof(CPUPerfTicks));

  if ((fh = os::fopen("/proc/stat", "r")) == nullptr) {
    return false;
  }

  if (which_logical_cpu == -1) {
    n = fscanf(fh, "cpu " UINT64_FORMAT " " UINT64_FORMAT " " UINT64_FORMAT " "
            UINT64_FORMAT " " UINT64_FORMAT " " UINT64_FORMAT " " UINT64_FORMAT " "
            UINT64_FORMAT " " UINT64_FORMAT " ",
            &userTicks, &niceTicks, &systemTicks, &idleTicks,
            &iowTicks, &irqTicks, &sirqTicks,
            &stealTicks, &guestNiceTicks);
  } else {
    // Move to next line
    next_line(fh);

    // find the line for requested cpu faster to just iterate linefeeds?
    for (int i = 0; i < which_logical_cpu; i++) {
      next_line(fh);
    }

    n = fscanf(fh, "cpu%u " UINT64_FORMAT " " UINT64_FORMAT " " UINT64_FORMAT " "
               UINT64_FORMAT " " UINT64_FORMAT " " UINT64_FORMAT " " UINT64_FORMAT " "
               UINT64_FORMAT " " UINT64_FORMAT " ",
               &logical_cpu, &userTicks, &niceTicks,
               &systemTicks, &idleTicks, &iowTicks, &irqTicks, &sirqTicks,
               &stealTicks, &guestNiceTicks);
  }

  fclose(fh);
  if (n < required_tickinfo_count || logical_cpu != which_logical_cpu) {
    return false;
  }
  pticks->used       = userTicks + niceTicks;
  pticks->usedKernel = systemTicks + irqTicks + sirqTicks;
  pticks->total      = userTicks + niceTicks + systemTicks + idleTicks +
                       iowTicks + irqTicks + sirqTicks + stealTicks + guestNiceTicks;

  if (n > required_tickinfo_count + 3) {
    pticks->steal = stealTicks;
    pticks->has_steal_ticks = true;
  } else {
    pticks->steal = 0;
    pticks->has_steal_ticks = false;
  }

  return true;
}

#ifndef SYS_gettid
// i386: 224, ia64: 1105, amd64: 186, sparc: 143
  #ifdef __ia64__
    #define SYS_gettid 1105
  #else
    #ifdef __i386__
      #define SYS_gettid 224
    #else
      #ifdef __amd64__
        #define SYS_gettid 186
      #else
        #ifdef __sparc__
          #define SYS_gettid 143
        #else
          #error define gettid for the arch
        #endif
      #endif
    #endif
  #endif
#endif


// pid_t gettid()
//
// Returns the kernel thread id of the currently running thread. Kernel
// thread id is used to access /proc.
pid_t os::Linux::gettid() {
  long rslt = syscall(SYS_gettid);
  assert(rslt != -1, "must be."); // old linuxthreads implementation?
  return (pid_t)rslt;
}

// Returns the amount of swap currently configured, in bytes.
// This can change at any time.
julong os::Linux::host_swap() {
  struct sysinfo si;
  sysinfo(&si);
  return (julong)si.totalswap;
}

// Most versions of linux have a bug where the number of processors are
// determined by looking at the /proc file system.  In a chroot environment,
// the system call returns 1.
static bool unsafe_chroot_detected = false;
static const char *unstable_chroot_error = "/proc file system not found.\n"
                     "Java may be unstable running multithreaded in a chroot "
                     "environment on Linux when /proc filesystem is not mounted.";

void os::Linux::initialize_system_info() {
  set_processor_count((int)sysconf(_SC_NPROCESSORS_CONF));
  if (processor_count() == 1) {
    pid_t pid = os::Linux::gettid();
    char fname[32];
    jio_snprintf(fname, sizeof(fname), "/proc/%d", pid);
    FILE *fp = os::fopen(fname, "r");
    if (fp == nullptr) {
      unsafe_chroot_detected = true;
    } else {
      fclose(fp);
    }
  }
  _physical_memory = (julong)sysconf(_SC_PHYS_PAGES) * (julong)sysconf(_SC_PAGESIZE);
  assert(processor_count() > 0, "linux error");
}

void os::init_system_properties_values() {
  // The next steps are taken in the product version:
  //
  // Obtain the JAVA_HOME value from the location of libjvm.so.
  // This library should be located at:
  // <JAVA_HOME>/lib/{client|server}/libjvm.so.
  //
  // If "/jre/lib/" appears at the right place in the path, then we
  // assume libjvm.so is installed in a JDK and we use this path.
  //
  // Otherwise exit with message: "Could not create the Java virtual machine."
  //
  // The following extra steps are taken in the debugging version:
  //
  // If "/jre/lib/" does NOT appear at the right place in the path
  // instead of exit check for $JAVA_HOME environment variable.
  //
  // If it is defined and we are able to locate $JAVA_HOME/jre/lib/<arch>,
  // then we append a fake suffix "hotspot/libjvm.so" to this path so
  // it looks like libjvm.so is installed there
  // <JAVA_HOME>/jre/lib/<arch>/hotspot/libjvm.so.
  //
  // Otherwise exit.
  //
  // Important note: if the location of libjvm.so changes this
  // code needs to be changed accordingly.

  // See ld(1):
  //      The linker uses the following search paths to locate required
  //      shared libraries:
  //        1: ...
  //        ...
  //        7: The default directories, normally /lib and /usr/lib.
#ifndef OVERRIDE_LIBPATH
  #if defined(_LP64)
    #define DEFAULT_LIBPATH "/usr/lib64:/lib64:/lib:/usr/lib"
  #else
    #define DEFAULT_LIBPATH "/lib:/usr/lib"
  #endif
#else
  #define DEFAULT_LIBPATH OVERRIDE_LIBPATH
#endif

// Base path of extensions installed on the system.
#define SYS_EXT_DIR     "/usr/java/packages"
#define EXTENSIONS_DIR  "/lib/ext"

  // Buffer that fits several snprintfs.
  // Note that the space for the colon and the trailing null are provided
  // by the nulls included by the sizeof operator.
  const size_t bufsize =
    MAX2((size_t)MAXPATHLEN,  // For dll_dir & friends.
         (size_t)MAXPATHLEN + sizeof(EXTENSIONS_DIR) + sizeof(SYS_EXT_DIR) + sizeof(EXTENSIONS_DIR)); // extensions dir
  char *buf = NEW_C_HEAP_ARRAY(char, bufsize, mtInternal);

  // sysclasspath, java_home, dll_dir
  {
    char *pslash;
    os::jvm_path(buf, bufsize);

    // Found the full path to libjvm.so.
    // Now cut the path to <java_home>/jre if we can.
    pslash = strrchr(buf, '/');
    if (pslash != nullptr) {
      *pslash = '\0';            // Get rid of /libjvm.so.
    }
    pslash = strrchr(buf, '/');
    if (pslash != nullptr) {
      *pslash = '\0';            // Get rid of /{client|server|hotspot}.
    }
    Arguments::set_dll_dir(buf);

    if (pslash != nullptr) {
      pslash = strrchr(buf, '/');
      if (pslash != nullptr) {
        *pslash = '\0';        // Get rid of /lib.
      }
    }
    Arguments::set_java_home(buf);
    if (!set_boot_path('/', ':')) {
      vm_exit_during_initialization("Failed setting boot class path.", nullptr);
    }
  }

  // Where to look for native libraries.
  //
  // Note: Due to a legacy implementation, most of the library path
  // is set in the launcher. This was to accommodate linking restrictions
  // on legacy Linux implementations (which are no longer supported).
  // Eventually, all the library path setting will be done here.
  //
  // However, to prevent the proliferation of improperly built native
  // libraries, the new path component /usr/java/packages is added here.
  // Eventually, all the library path setting will be done here.
  {
    // Get the user setting of LD_LIBRARY_PATH, and prepended it. It
    // should always exist (until the legacy problem cited above is
    // addressed).
    const char *v = ::getenv("LD_LIBRARY_PATH");
    const char *v_colon = ":";
    if (v == nullptr) { v = ""; v_colon = ""; }
    // That's +1 for the colon and +1 for the trailing '\0'.
    size_t pathsize = strlen(v) + 1 + sizeof(SYS_EXT_DIR) + sizeof("/lib/") + sizeof(DEFAULT_LIBPATH) + 1;
    char *ld_library_path = NEW_C_HEAP_ARRAY(char, pathsize, mtInternal);
    os::snprintf_checked(ld_library_path, pathsize, "%s%s" SYS_EXT_DIR "/lib:" DEFAULT_LIBPATH, v, v_colon);
    Arguments::set_library_path(ld_library_path);
    FREE_C_HEAP_ARRAY(char, ld_library_path);
  }

  // Extensions directories.
  os::snprintf_checked(buf, bufsize, "%s" EXTENSIONS_DIR ":" SYS_EXT_DIR EXTENSIONS_DIR, Arguments::get_java_home());
  Arguments::set_ext_dirs(buf);

  FREE_C_HEAP_ARRAY(char, buf);

#undef DEFAULT_LIBPATH
#undef SYS_EXT_DIR
#undef EXTENSIONS_DIR
}

////////////////////////////////////////////////////////////////////////////////
// breakpoint support

void os::breakpoint() {
  BREAKPOINT;
}

extern "C" void breakpoint() {
  // use debugger to set breakpoint here
}

//////////////////////////////////////////////////////////////////////////////
// detecting pthread library

void os::Linux::libpthread_init() {
  // Save glibc and pthread version strings.
#if !defined(_CS_GNU_LIBC_VERSION) || \
    !defined(_CS_GNU_LIBPTHREAD_VERSION)
  #error "glibc too old (< 2.3.2)"
#endif

#ifdef MUSL_LIBC
  // confstr() from musl libc returns EINVAL for
  // _CS_GNU_LIBC_VERSION and _CS_GNU_LIBPTHREAD_VERSION
  os::Linux::set_libc_version("musl - unknown");
  os::Linux::set_libpthread_version("musl - unknown");
#else
  size_t n = confstr(_CS_GNU_LIBC_VERSION, nullptr, 0);
  assert(n > 0, "cannot retrieve glibc version");
  char *str = (char *)malloc(n, mtInternal);
  confstr(_CS_GNU_LIBC_VERSION, str, n);
  os::Linux::set_libc_version(str);

  n = confstr(_CS_GNU_LIBPTHREAD_VERSION, nullptr, 0);
  assert(n > 0, "cannot retrieve pthread version");
  str = (char *)malloc(n, mtInternal);
  confstr(_CS_GNU_LIBPTHREAD_VERSION, str, n);
  os::Linux::set_libpthread_version(str);
#endif
}

/////////////////////////////////////////////////////////////////////////////
// thread stack expansion

// os::Linux::manually_expand_stack() takes care of expanding the thread
// stack. Note that this is normally not needed: pthread stacks allocate
// thread stack using mmap() without MAP_NORESERVE, so the stack is already
// committed. Therefore it is not necessary to expand the stack manually.
//
// Manually expanding the stack was historically needed on LinuxThreads
// thread stacks, which were allocated with mmap(MAP_GROWSDOWN). Nowadays
// it is kept to deal with very rare corner cases:
//
// For one, user may run the VM on an own implementation of threads
// whose stacks are - like the old LinuxThreads - implemented using
// mmap(MAP_GROWSDOWN).
//
// Also, this coding may be needed if the VM is running on the primordial
// thread. Normally we avoid running on the primordial thread; however,
// user may still invoke the VM on the primordial thread.
//
// The following historical comment describes the details about running
// on a thread stack allocated with mmap(MAP_GROWSDOWN):


// Force Linux kernel to expand current thread stack. If "bottom" is close
// to the stack guard, caller should block all signals.
//
// MAP_GROWSDOWN:
//   A special mmap() flag that is used to implement thread stacks. It tells
//   kernel that the memory region should extend downwards when needed. This
//   allows early versions of LinuxThreads to only mmap the first few pages
//   when creating a new thread. Linux kernel will automatically expand thread
//   stack as needed (on page faults).
//
//   However, because the memory region of a MAP_GROWSDOWN stack can grow on
//   demand, if a page fault happens outside an already mapped MAP_GROWSDOWN
//   region, it's hard to tell if the fault is due to a legitimate stack
//   access or because of reading/writing non-exist memory (e.g. buffer
//   overrun). As a rule, if the fault happens below current stack pointer,
//   Linux kernel does not expand stack, instead a SIGSEGV is sent to the
//   application (see Linux kernel fault.c).
//
//   This Linux feature can cause SIGSEGV when VM bangs thread stack for
//   stack overflow detection.
//
//   Newer version of LinuxThreads (since glibc-2.2, or, RH-7.x) and NPTL do
//   not use MAP_GROWSDOWN.
//
// To get around the problem and allow stack banging on Linux, we need to
// manually expand thread stack after receiving the SIGSEGV.
//
// There are two ways to expand thread stack to address "bottom", we used
// both of them in JVM before 1.5:
//   1. adjust stack pointer first so that it is below "bottom", and then
//      touch "bottom"
//   2. mmap() the page in question
//
// Now alternate signal stack is gone, it's harder to use 2. For instance,
// if current sp is already near the lower end of page 101, and we need to
// call mmap() to map page 100, it is possible that part of the mmap() frame
// will be placed in page 100. When page 100 is mapped, it is zero-filled.
// That will destroy the mmap() frame and cause VM to crash.
//
// The following code works by adjusting sp first, then accessing the "bottom"
// page to force a page fault. Linux kernel will then automatically expand the
// stack mapping.
//
// _expand_stack_to() assumes its frame size is less than page size, which
// should always be true if the function is not inlined.

static void NOINLINE _expand_stack_to(address bottom) {
  address sp;
  size_t size;
  volatile char *p;

  // Adjust bottom to point to the largest address within the same page, it
  // gives us a one-page buffer if alloca() allocates slightly more memory.
  bottom = (address)align_down((uintptr_t)bottom, os::vm_page_size());
  bottom += os::vm_page_size() - 1;

  // sp might be slightly above current stack pointer; if that's the case, we
  // will alloca() a little more space than necessary, which is OK. Don't use
  // os::current_stack_pointer(), as its result can be slightly below current
  // stack pointer, causing us to not alloca enough to reach "bottom".
  sp = (address)&sp;

  if (sp > bottom) {
    size = sp - bottom;
    p = (volatile char *)alloca(size);
    assert(p != nullptr && p <= (volatile char *)bottom, "alloca problem?");
    p[0] = '\0';
  }
}

void os::Linux::expand_stack_to(address bottom) {
  _expand_stack_to(bottom);
}

bool os::Linux::manually_expand_stack(JavaThread * t, address addr) {
  assert(t!=nullptr, "just checking");
  assert(t->osthread()->expanding_stack(), "expand should be set");

  if (t->is_in_usable_stack(addr)) {
    sigset_t mask_all, old_sigset;
    sigfillset(&mask_all);
    pthread_sigmask(SIG_SETMASK, &mask_all, &old_sigset);
    _expand_stack_to(addr);
    pthread_sigmask(SIG_SETMASK, &old_sigset, nullptr);
    return true;
  }
  return false;
}

//////////////////////////////////////////////////////////////////////////////
// create new thread

// Thread start routine for all newly created threads
static void *thread_native_entry(Thread *thread) {

  thread->record_stack_base_and_size();

#ifndef __GLIBC__
  // Try to randomize the cache line index of hot stack frames.
  // This helps when threads of the same stack traces evict each other's
  // cache lines. The threads can be either from the same JVM instance, or
  // from different JVM instances. The benefit is especially true for
  // processors with hyperthreading technology.
  // This code is not needed anymore in glibc because it has MULTI_PAGE_ALIASING
  // and we did not see any degradation in performance without `alloca()`.
  static int counter = 0;
  int pid = os::current_process_id();
  int random = ((pid ^ counter++) & 7) * 128;
  void *stackmem = alloca(random != 0 ? random : 1); // ensure we allocate > 0
  // Ensure the alloca result is used in a way that prevents the compiler from eliding it.
  *(char *)stackmem = 1;
#endif

  thread->initialize_thread_current();

  OSThread* osthread = thread->osthread();
  Monitor* sync = osthread->startThread_lock();

  osthread->set_thread_id(checked_cast<OSThread::thread_id_t>(os::current_thread_id()));

  if (UseNUMA) {
    int lgrp_id = os::numa_get_group_id();
    if (lgrp_id != -1) {
      thread->set_lgrp_id(lgrp_id);
    }
  }
  // initialize signal mask for this thread
  PosixSignals::hotspot_sigmask(thread);

  // initialize floating point control register
  os::Linux::init_thread_fpu_state();

  // handshaking with parent thread
  {
    MutexLocker ml(sync, Mutex::_no_safepoint_check_flag);

    // notify parent thread
    osthread->set_state(INITIALIZED);
    sync->notify_all();

    // wait until os::start_thread()
    while (osthread->get_state() == INITIALIZED) {
      sync->wait_without_safepoint_check();
    }
  }

  log_info(os, thread)("Thread is alive (tid: " UINTX_FORMAT ", pthread id: " UINTX_FORMAT ").",
    os::current_thread_id(), (uintx) pthread_self());

  assert(osthread->pthread_id() != 0, "pthread_id was not set as expected");

  if (DelayThreadStartALot) {
    os::naked_short_sleep(100);
  }

  // call one more level start routine
  thread->call_run();

  // Note: at this point the thread object may already have deleted itself.
  // Prevent dereferencing it from here on out.
  thread = nullptr;

  log_info(os, thread)("Thread finished (tid: " UINTX_FORMAT ", pthread id: " UINTX_FORMAT ").",
    os::current_thread_id(), (uintx) pthread_self());

  return 0;
}

// On Linux, glibc places static TLS blocks (for __thread variables) on
// the thread stack. This decreases the stack size actually available
// to threads.
//
// For large static TLS sizes, this may cause threads to malfunction due
// to insufficient stack space. This is a well-known issue in glibc:
// http://sourceware.org/bugzilla/show_bug.cgi?id=11787.
//
// As a workaround, we call a private but assumed-stable glibc function,
// __pthread_get_minstack() to obtain the minstack size and derive the
// static TLS size from it. We then increase the user requested stack
// size by this TLS size. The same function is used to determine whether
// adjustStackSizeForGuardPages() needs to be true.
//
// Due to compatibility concerns, this size adjustment is opt-in and
// controlled via AdjustStackSizeForTLS.
typedef size_t (*GetMinStack)(const pthread_attr_t *attr);

GetMinStack _get_minstack_func = nullptr;  // Initialized via os::init_2()

// Returns the size of the static TLS area glibc puts on thread stacks.
// The value is cached on first use, which occurs when the first thread
// is created during VM initialization.
static size_t get_static_tls_area_size(const pthread_attr_t *attr) {
  size_t tls_size = 0;
  if (_get_minstack_func != nullptr) {
    // Obtain the pthread minstack size by calling __pthread_get_minstack.
    size_t minstack_size = _get_minstack_func(attr);

    // Remove non-TLS area size included in minstack size returned
    // by __pthread_get_minstack() to get the static TLS size.
    // If adjustStackSizeForGuardPages() is true, minstack size includes
    // guard_size. Otherwise guard_size is automatically added
    // to the stack size by pthread_create and is no longer included
    // in minstack size. In both cases, the guard_size is taken into
    // account, so there is no need to adjust the result for that.
    //
    // Although __pthread_get_minstack() is a private glibc function,
    // it is expected to have a stable behavior across future glibc
    // versions while glibc still allocates the static TLS blocks off
    // the stack. Following is glibc 2.28 __pthread_get_minstack():
    //
    // size_t
    // __pthread_get_minstack (const pthread_attr_t *attr)
    // {
    //   return GLRO(dl_pagesize) + __static_tls_size + PTHREAD_STACK_MIN;
    // }
    //
    //
    // The following 'minstack_size > os::vm_page_size() + PTHREAD_STACK_MIN'
    // if check is done for precaution.
    if (minstack_size > os::vm_page_size() + PTHREAD_STACK_MIN) {
      tls_size = minstack_size - os::vm_page_size() - PTHREAD_STACK_MIN;
    }
  }

  log_info(os, thread)("Stack size adjustment for TLS is " SIZE_FORMAT,
                       tls_size);
  return tls_size;
}

// In glibc versions prior to 2.27 the guard size mechanism
// was not implemented properly. The POSIX standard requires adding
// the size of the guard pages to the stack size, instead glibc
// took the space out of 'stacksize'. Thus we need to adapt the requested
// stack_size by the size of the guard pages to mimic proper behaviour.
// The fix in glibc 2.27 has now been backported to numerous earlier
// glibc versions so we need to do a dynamic runtime check.
static bool _adjustStackSizeForGuardPages = true;
bool os::Linux::adjustStackSizeForGuardPages() {
  return _adjustStackSizeForGuardPages;
}

#ifdef __GLIBC__
static void init_adjust_stacksize_for_guard_pages() {
  assert(_get_minstack_func == nullptr, "initialization error");
  _get_minstack_func =(GetMinStack)dlsym(RTLD_DEFAULT, "__pthread_get_minstack");
  log_info(os, thread)("Lookup of __pthread_get_minstack %s",
                       _get_minstack_func == nullptr ? "failed" : "succeeded");

  if (_get_minstack_func != nullptr) {
    pthread_attr_t attr;
    pthread_attr_init(&attr);
    size_t min_stack = _get_minstack_func(&attr);
    size_t guard = 16 * K; // Actual value doesn't matter as it is not examined
    pthread_attr_setguardsize(&attr, guard);
    size_t min_stack2 = _get_minstack_func(&attr);
    pthread_attr_destroy(&attr);
    // If the minimum stack size changed when we added the guard page space
    // then we need to perform the adjustment.
    _adjustStackSizeForGuardPages = (min_stack2 != min_stack);
    log_info(os)("Glibc stack size guard page adjustment is %sneeded",
                 _adjustStackSizeForGuardPages ? "" : "not ");
  }
}
#endif // GLIBC

bool os::create_thread(Thread* thread, ThreadType thr_type,
                       size_t req_stack_size) {
  assert(thread->osthread() == nullptr, "caller responsible");

  // Allocate the OSThread object
  OSThread* osthread = new (std::nothrow) OSThread();
  if (osthread == nullptr) {
    return false;
  }

  // set the correct thread state
  osthread->set_thread_type(thr_type);

  // Initial state is ALLOCATED but not INITIALIZED
  osthread->set_state(ALLOCATED);

  thread->set_osthread(osthread);

  // init thread attributes
  pthread_attr_t attr;
  int rslt = pthread_attr_init(&attr);
  if (rslt != 0) {
    thread->set_osthread(nullptr);
    delete osthread;
    return false;
  }
  pthread_attr_setdetachstate(&attr, PTHREAD_CREATE_DETACHED);

  // Calculate stack size if it's not specified by caller.
  size_t stack_size = os::Posix::get_initial_stack_size(thr_type, req_stack_size);
  size_t guard_size = os::Linux::default_guard_size(thr_type);

  // Configure glibc guard page. Must happen before calling
  // get_static_tls_area_size(), which uses the guard_size.
  pthread_attr_setguardsize(&attr, guard_size);

  // Apply stack size adjustments if needed. However, be careful not to end up
  // with a size of zero due to overflow. Don't add the adjustment in that case.
  size_t stack_adjust_size = 0;
  if (AdjustStackSizeForTLS) {
    // Adjust the stack_size for on-stack TLS - see get_static_tls_area_size().
    stack_adjust_size += get_static_tls_area_size(&attr);
  } else if (os::Linux::adjustStackSizeForGuardPages()) {
    stack_adjust_size += guard_size;
  }

  stack_adjust_size = align_up(stack_adjust_size, os::vm_page_size());
  if (stack_size <= SIZE_MAX - stack_adjust_size) {
    stack_size += stack_adjust_size;
  }
  assert(is_aligned(stack_size, os::vm_page_size()), "stack_size not aligned");

  if (THPStackMitigation) {
    // In addition to the glibc guard page that prevents inter-thread-stack hugepage
    // coalescing (see comment in os::Linux::default_guard_size()), we also make
    // sure the stack size itself is not huge-page-size aligned; that makes it much
    // more likely for thread stack boundaries to be unaligned as well and hence
    // protects thread stacks from being targeted by khugepaged.
    if (HugePages::thp_pagesize() > 0 &&
        is_aligned(stack_size, HugePages::thp_pagesize())) {
      stack_size += os::vm_page_size();
    }
  }

  int status = pthread_attr_setstacksize(&attr, stack_size);
  if (status != 0) {
    // pthread_attr_setstacksize() function can fail
    // if the stack size exceeds a system-imposed limit.
    assert_status(status == EINVAL, status, "pthread_attr_setstacksize");
    log_warning(os, thread)("The %sthread stack size specified is invalid: " SIZE_FORMAT "k",
                            (thr_type == compiler_thread) ? "compiler " : ((thr_type == java_thread) ? "" : "VM "),
                            stack_size / K);
    thread->set_osthread(nullptr);
    delete osthread;
    pthread_attr_destroy(&attr);
    return false;
  }

  ThreadState state;

  {
    ResourceMark rm;
    pthread_t tid;
    int ret = 0;
    int limit = 3;
    do {
      ret = pthread_create(&tid, &attr, (void* (*)(void*)) thread_native_entry, thread);
    } while (ret == EAGAIN && limit-- > 0);

    char buf[64];
    if (ret == 0) {
      log_info(os, thread)("Thread \"%s\" started (pthread id: " UINTX_FORMAT ", attributes: %s). ",
                           thread->name(), (uintx) tid, os::Posix::describe_pthread_attr(buf, sizeof(buf), &attr));

      // Print current timer slack if override is enabled and timer slack value is available.
      // Avoid calling prctl otherwise for extra safety.
      if (TimerSlack >= 0) {
        int slack = prctl(PR_GET_TIMERSLACK);
        if (slack >= 0) {
          log_info(os, thread)("Thread \"%s\" (pthread id: " UINTX_FORMAT ") timer slack: %dns",
                               thread->name(), (uintx) tid, slack);
        }
      }
    } else {
      log_warning(os, thread)("Failed to start thread \"%s\" - pthread_create failed (%s) for attributes: %s.",
                              thread->name(), os::errno_name(ret), os::Posix::describe_pthread_attr(buf, sizeof(buf), &attr));
      // Log some OS information which might explain why creating the thread failed.
      log_info(os, thread)("Number of threads approx. running in the VM: %d", Threads::number_of_threads());
      LogStream st(Log(os, thread)::info());
      os::Posix::print_rlimit_info(&st);
      os::print_memory_info(&st);
      os::Linux::print_proc_sys_info(&st);
      os::Linux::print_container_info(&st);
    }

    pthread_attr_destroy(&attr);

    if (ret != 0) {
      // Need to clean up stuff we've allocated so far
      thread->set_osthread(nullptr);
      delete osthread;
      return false;
    }

    // Store pthread info into the OSThread
    osthread->set_pthread_id(tid);

    // Wait until child thread is either initialized or aborted
    {
      Monitor* sync_with_child = osthread->startThread_lock();
      MutexLocker ml(sync_with_child, Mutex::_no_safepoint_check_flag);
      while ((state = osthread->get_state()) == ALLOCATED) {
        sync_with_child->wait_without_safepoint_check();
      }
    }
  }

  // The thread is returned suspended (in state INITIALIZED),
  // and is started higher up in the call chain
  assert(state == INITIALIZED, "race condition");
  return true;
}

/////////////////////////////////////////////////////////////////////////////
// attach existing thread

// bootstrap the main thread
bool os::create_main_thread(JavaThread* thread) {
  assert(os::Linux::_main_thread == pthread_self(), "should be called inside main thread");
  return create_attached_thread(thread);
}

bool os::create_attached_thread(JavaThread* thread) {
#ifdef ASSERT
  thread->verify_not_published();
#endif

  // Allocate the OSThread object
  OSThread* osthread = new (std::nothrow) OSThread();

  if (osthread == nullptr) {
    return false;
  }

  // Store pthread info into the OSThread
  osthread->set_thread_id(os::Linux::gettid());
  osthread->set_pthread_id(::pthread_self());

  // initialize floating point control register
  os::Linux::init_thread_fpu_state();

  // Initial thread state is RUNNABLE
  osthread->set_state(RUNNABLE);

  thread->set_osthread(osthread);

  if (UseNUMA) {
    int lgrp_id = os::numa_get_group_id();
    if (lgrp_id != -1) {
      thread->set_lgrp_id(lgrp_id);
    }
  }

  if (os::is_primordial_thread()) {
    // If current thread is primordial thread, its stack is mapped on demand,
    // see notes about MAP_GROWSDOWN. Here we try to force kernel to map
    // the entire stack region to avoid SEGV in stack banging.
    // It is also useful to get around the heap-stack-gap problem on SuSE
    // kernel (see 4821821 for details). We first expand stack to the top
    // of yellow zone, then enable stack yellow zone (order is significant,
    // enabling yellow zone first will crash JVM on SuSE Linux), so there
    // is no gap between the last two virtual memory regions.

    StackOverflow* overflow_state = thread->stack_overflow_state();
    address addr = overflow_state->stack_reserved_zone_base();
    assert(addr != nullptr, "initialization problem?");
    assert(overflow_state->stack_available(addr) > 0, "stack guard should not be enabled");

    osthread->set_expanding_stack();
    os::Linux::manually_expand_stack(thread, addr);
    osthread->clear_expanding_stack();
  }

  // initialize signal mask for this thread
  // and save the caller's signal mask
  PosixSignals::hotspot_sigmask(thread);

  log_info(os, thread)("Thread attached (tid: " UINTX_FORMAT ", pthread id: " UINTX_FORMAT
                       ", stack: " PTR_FORMAT " - " PTR_FORMAT " (" SIZE_FORMAT "K) ).",
                       os::current_thread_id(), (uintx) pthread_self(),
                       p2i(thread->stack_base()), p2i(thread->stack_end()), thread->stack_size() / K);

  return true;
}

void os::pd_start_thread(Thread* thread) {
  OSThread * osthread = thread->osthread();
  assert(osthread->get_state() != INITIALIZED, "just checking");
  Monitor* sync_with_child = osthread->startThread_lock();
  MutexLocker ml(sync_with_child, Mutex::_no_safepoint_check_flag);
  sync_with_child->notify();
}

// Free Linux resources related to the OSThread
void os::free_thread(OSThread* osthread) {
  assert(osthread != nullptr, "osthread not set");

  // We are told to free resources of the argument thread,
  // but we can only really operate on the current thread.
  assert(Thread::current()->osthread() == osthread,
         "os::free_thread but not current thread");

#ifdef ASSERT
  sigset_t current;
  sigemptyset(&current);
  pthread_sigmask(SIG_SETMASK, nullptr, &current);
  assert(!sigismember(&current, PosixSignals::SR_signum), "SR signal should not be blocked!");
#endif

  // Restore caller's signal mask
  sigset_t sigmask = osthread->caller_sigmask();
  pthread_sigmask(SIG_SETMASK, &sigmask, nullptr);

  delete osthread;
}

//////////////////////////////////////////////////////////////////////////////
// primordial thread

// Check if current thread is the primordial thread, similar to Solaris thr_main.
bool os::is_primordial_thread(void) {
  if (suppress_primordial_thread_resolution) {
    return false;
  }
  char dummy;
  // If called before init complete, thread stack bottom will be null.
  // Can be called if fatal error occurs before initialization.
  if (os::Linux::initial_thread_stack_bottom() == nullptr) return false;
  assert(os::Linux::initial_thread_stack_bottom() != nullptr &&
         os::Linux::initial_thread_stack_size()   != 0,
         "os::init did not locate primordial thread's stack region");
  if ((address)&dummy >= os::Linux::initial_thread_stack_bottom() &&
      (address)&dummy < os::Linux::initial_thread_stack_bottom() +
                        os::Linux::initial_thread_stack_size()) {
    return true;
  } else {
    return false;
  }
}

// Find the virtual memory area that contains addr
static bool find_vma(address addr, address* vma_low, address* vma_high) {
  FILE *fp = os::fopen("/proc/self/maps", "r");
  if (fp) {
    address low, high;
    while (!feof(fp)) {
      if (fscanf(fp, "%p-%p", &low, &high) == 2) {
        if (low <= addr && addr < high) {
          if (vma_low)  *vma_low  = low;
          if (vma_high) *vma_high = high;
          fclose(fp);
          return true;
        }
      }
      for (;;) {
        int ch = fgetc(fp);
        if (ch == EOF || ch == (int)'\n') break;
      }
    }
    fclose(fp);
  }
  return false;
}

// Locate primordial thread stack. This special handling of primordial thread stack
// is needed because pthread_getattr_np() on most (all?) Linux distros returns
// bogus value for the primordial process thread. While the launcher has created
// the VM in a new thread since JDK 6, we still have to allow for the use of the
// JNI invocation API from a primordial thread.
void os::Linux::capture_initial_stack(size_t max_size) {

  // max_size is either 0 (which means accept OS default for thread stacks) or
  // a user-specified value known to be at least the minimum needed. If we
  // are actually on the primordial thread we can make it appear that we have a
  // smaller max_size stack by inserting the guard pages at that location. But we
  // cannot do anything to emulate a larger stack than what has been provided by
  // the OS or threading library. In fact if we try to use a stack greater than
  // what is set by rlimit then we will crash the hosting process.

  // Maximum stack size is the easy part, get it from RLIMIT_STACK.
  // If this is "unlimited" then it will be a huge value.
  struct rlimit rlim;
  getrlimit(RLIMIT_STACK, &rlim);
  size_t stack_size = rlim.rlim_cur;

  // 6308388: a bug in ld.so will relocate its own .data section to the
  //   lower end of primordial stack; reduce ulimit -s value a little bit
  //   so we won't install guard page on ld.so's data section.
  //   But ensure we don't underflow the stack size - allow 1 page spare
  if (stack_size >= 3 * os::vm_page_size()) {
    stack_size -= 2 * os::vm_page_size();
  }

  // Try to figure out where the stack base (top) is. This is harder.
  //
  // When an application is started, glibc saves the initial stack pointer in
  // a global variable "__libc_stack_end", which is then used by system
  // libraries. __libc_stack_end should be pretty close to stack top. The
  // variable is available since the very early days. However, because it is
  // a private interface, it could disappear in the future.
  //
  // Linux kernel saves start_stack information in /proc/<pid>/stat. Similar
  // to __libc_stack_end, it is very close to stack top, but isn't the real
  // stack top. Note that /proc may not exist if VM is running as a chroot
  // program, so reading /proc/<pid>/stat could fail. Also the contents of
  // /proc/<pid>/stat could change in the future (though unlikely).
  //
  // We try __libc_stack_end first. If that doesn't work, look for
  // /proc/<pid>/stat. If neither of them works, we use current stack pointer
  // as a hint, which should work well in most cases.

  uintptr_t stack_start;

  // try __libc_stack_end first
  uintptr_t *p = (uintptr_t *)dlsym(RTLD_DEFAULT, "__libc_stack_end");
  if (p && *p) {
    stack_start = *p;
  } else {
    // see if we can get the start_stack field from /proc/self/stat
    FILE *fp;
    int pid;
    char state;
    int ppid;
    int pgrp;
    int session;
    int nr;
    int tpgrp;
    unsigned long flags;
    unsigned long minflt;
    unsigned long cminflt;
    unsigned long majflt;
    unsigned long cmajflt;
    unsigned long utime;
    unsigned long stime;
    long cutime;
    long cstime;
    long prio;
    long nice;
    long junk;
    long it_real;
    uintptr_t start;
    uintptr_t vsize;
    intptr_t rss;
    uintptr_t rsslim;
    uintptr_t scodes;
    uintptr_t ecode;
    int i;

    // Figure what the primordial thread stack base is. Code is inspired
    // by email from Hans Boehm. /proc/self/stat begins with current pid,
    // followed by command name surrounded by parentheses, state, etc.
    char stat[2048];
    size_t statlen;

    fp = os::fopen("/proc/self/stat", "r");
    if (fp) {
      statlen = fread(stat, 1, 2047, fp);
      stat[statlen] = '\0';
      fclose(fp);

      // Skip pid and the command string. Note that we could be dealing with
      // weird command names, e.g. user could decide to rename java launcher
      // to "java 1.4.2 :)", then the stat file would look like
      //                1234 (java 1.4.2 :)) R ... ...
      // We don't really need to know the command string, just find the last
      // occurrence of ")" and then start parsing from there. See bug 4726580.
      char * s = strrchr(stat, ')');

      i = 0;
      if (s) {
        // Skip blank chars
        do { s++; } while (s && isspace(*s));

#define _UFM UINTX_FORMAT
#define _DFM INTX_FORMAT

        //                                     1   1   1   1   1   1   1   1   1   1   2   2    2    2    2    2    2    2    2
        //              3  4  5  6  7  8   9   0   1   2   3   4   5   6   7   8   9   0   1    2    3    4    5    6    7    8
        i = sscanf(s, "%c %d %d %d %d %d %lu %lu %lu %lu %lu %lu %lu %ld %ld %ld %ld %ld %ld " _UFM _UFM _DFM _UFM _UFM _UFM _UFM,
                   &state,          // 3  %c
                   &ppid,           // 4  %d
                   &pgrp,           // 5  %d
                   &session,        // 6  %d
                   &nr,             // 7  %d
                   &tpgrp,          // 8  %d
                   &flags,          // 9  %lu
                   &minflt,         // 10 %lu
                   &cminflt,        // 11 %lu
                   &majflt,         // 12 %lu
                   &cmajflt,        // 13 %lu
                   &utime,          // 14 %lu
                   &stime,          // 15 %lu
                   &cutime,         // 16 %ld
                   &cstime,         // 17 %ld
                   &prio,           // 18 %ld
                   &nice,           // 19 %ld
                   &junk,           // 20 %ld
                   &it_real,        // 21 %ld
                   &start,          // 22 UINTX_FORMAT
                   &vsize,          // 23 UINTX_FORMAT
                   &rss,            // 24 INTX_FORMAT
                   &rsslim,         // 25 UINTX_FORMAT
                   &scodes,         // 26 UINTX_FORMAT
                   &ecode,          // 27 UINTX_FORMAT
                   &stack_start);   // 28 UINTX_FORMAT
      }

#undef _UFM
#undef _DFM

      if (i != 28 - 2) {
        assert(false, "Bad conversion from /proc/self/stat");
        // product mode - assume we are the primordial thread, good luck in the
        // embedded case.
        warning("Can't detect primordial thread stack location - bad conversion");
        stack_start = (uintptr_t) &rlim;
      }
    } else {
      // For some reason we can't open /proc/self/stat (for example, running on
      // FreeBSD with a Linux emulator, or inside chroot), this should work for
      // most cases, so don't abort:
      warning("Can't detect primordial thread stack location - no /proc/self/stat");
      stack_start = (uintptr_t) &rlim;
    }
  }

  // Now we have a pointer (stack_start) very close to the stack top, the
  // next thing to do is to figure out the exact location of stack top. We
  // can find out the virtual memory area that contains stack_start by
  // reading /proc/self/maps, it should be the last vma in /proc/self/maps,
  // and its upper limit is the real stack top. (again, this would fail if
  // running inside chroot, because /proc may not exist.)

  uintptr_t stack_top;
  address low, high;
  if (find_vma((address)stack_start, &low, &high)) {
    // success, "high" is the true stack top. (ignore "low", because initial
    // thread stack grows on demand, its real bottom is high - RLIMIT_STACK.)
    stack_top = (uintptr_t)high;
  } else {
    // failed, likely because /proc/self/maps does not exist
    warning("Can't detect primordial thread stack location - find_vma failed");
    // best effort: stack_start is normally within a few pages below the real
    // stack top, use it as stack top, and reduce stack size so we won't put
    // guard page outside stack.
    stack_top = stack_start;
    stack_size -= 16 * os::vm_page_size();
  }

  // stack_top could be partially down the page so align it
  stack_top = align_up(stack_top, os::vm_page_size());

  // Allowed stack value is minimum of max_size and what we derived from rlimit
  if (max_size > 0) {
    _initial_thread_stack_size = MIN2(max_size, stack_size);
  } else {
    // Accept the rlimit max, but if stack is unlimited then it will be huge, so
    // clamp it at 8MB as we do on Solaris
    _initial_thread_stack_size = MIN2(stack_size, 8*M);
  }
  _initial_thread_stack_size = align_down(_initial_thread_stack_size, os::vm_page_size());
  _initial_thread_stack_bottom = (address)stack_top - _initial_thread_stack_size;

  assert(_initial_thread_stack_bottom < (address)stack_top, "overflow!");

  if (log_is_enabled(Info, os, thread)) {
    // See if we seem to be on primordial process thread
    bool primordial = uintptr_t(&rlim) > uintptr_t(_initial_thread_stack_bottom) &&
                      uintptr_t(&rlim) < stack_top;

    log_info(os, thread)("Capturing initial stack in %s thread: req. size: " SIZE_FORMAT "K, actual size: "
                         SIZE_FORMAT "K, top=" INTPTR_FORMAT ", bottom=" INTPTR_FORMAT,
                         primordial ? "primordial" : "user", max_size / K,  _initial_thread_stack_size / K,
                         stack_top, intptr_t(_initial_thread_stack_bottom));
  }
}

////////////////////////////////////////////////////////////////////////////////
// time support
double os::elapsedVTime() {
  struct rusage usage;
  int retval = getrusage(RUSAGE_THREAD, &usage);
  if (retval == 0) {
    return (double) (usage.ru_utime.tv_sec + usage.ru_stime.tv_sec) + (double) (usage.ru_utime.tv_usec + usage.ru_stime.tv_usec) / (1000 * 1000);
  } else {
    // better than nothing, but not much
    return elapsedTime();
  }
}

void os::Linux::fast_thread_clock_init() {
  if (!UseLinuxPosixThreadCPUClocks) {
    return;
  }
  clockid_t clockid;
  struct timespec tp;
  int (*pthread_getcpuclockid_func)(pthread_t, clockid_t *) =
      (int(*)(pthread_t, clockid_t *)) dlsym(RTLD_DEFAULT, "pthread_getcpuclockid");

  // Switch to using fast clocks for thread cpu time if
  // the clock_getres() returns 0 error code.
  // Note, that some kernels may support the current thread
  // clock (CLOCK_THREAD_CPUTIME_ID) but not the clocks
  // returned by the pthread_getcpuclockid().
  // If the fast POSIX clocks are supported then the clock_getres()
  // must return at least tp.tv_sec == 0 which means a resolution
  // better than 1 sec. This is extra check for reliability.

  if (pthread_getcpuclockid_func &&
      pthread_getcpuclockid_func(_main_thread, &clockid) == 0 &&
      clock_getres(clockid, &tp) == 0 && tp.tv_sec == 0) {
    _supports_fast_thread_cpu_time = true;
    _pthread_getcpuclockid = pthread_getcpuclockid_func;
  }
}

// thread_id is kernel thread id (similar to Solaris LWP id)
intx os::current_thread_id() { return os::Linux::gettid(); }
int os::current_process_id() {
  return ::getpid();
}

// DLL functions

// This must be hard coded because it's the system's temporary
// directory not the java application's temp directory, ala java.io.tmpdir.
const char* os::get_temp_directory() { return "/tmp"; }

// check if addr is inside libjvm.so
bool os::address_is_in_vm(address addr) {
  static address libjvm_base_addr;
  Dl_info dlinfo;

  if (libjvm_base_addr == nullptr) {
    if (dladdr(CAST_FROM_FN_PTR(void *, os::address_is_in_vm), &dlinfo) != 0) {
      libjvm_base_addr = (address)dlinfo.dli_fbase;
    }
    assert(libjvm_base_addr !=nullptr, "Cannot obtain base address for libjvm");
  }

  if (dladdr((void *)addr, &dlinfo) != 0) {
    if (libjvm_base_addr == (address)dlinfo.dli_fbase) return true;
  }

  return false;
}

bool os::dll_address_to_function_name(address addr, char *buf,
                                      int buflen, int *offset,
                                      bool demangle) {
  // buf is not optional, but offset is optional
  assert(buf != nullptr, "sanity check");

  Dl_info dlinfo;

  if (dladdr((void*)addr, &dlinfo) != 0) {
    // see if we have a matching symbol
    if (dlinfo.dli_saddr != nullptr && dlinfo.dli_sname != nullptr) {
      if (!(demangle && Decoder::demangle(dlinfo.dli_sname, buf, buflen))) {
        jio_snprintf(buf, buflen, "%s", dlinfo.dli_sname);
      }
      if (offset != nullptr) *offset = pointer_delta_as_int(addr, (address)dlinfo.dli_saddr);
      return true;
    }
    // no matching symbol so try for just file info
    if (dlinfo.dli_fname != nullptr && dlinfo.dli_fbase != nullptr) {
      if (Decoder::decode((address)(addr - (address)dlinfo.dli_fbase),
                          buf, buflen, offset, dlinfo.dli_fname, demangle)) {
        return true;
      }
    }
  }

  buf[0] = '\0';
  if (offset != nullptr) *offset = -1;
  return false;
}

bool os::dll_address_to_library_name(address addr, char* buf,
                                     int buflen, int* offset) {
  // buf is not optional, but offset is optional
  assert(buf != nullptr, "sanity check");

  Dl_info dlinfo;
  if (dladdr((void*)addr, &dlinfo) != 0) {
    if (dlinfo.dli_fname != nullptr) {
      jio_snprintf(buf, buflen, "%s", dlinfo.dli_fname);
    }
    if (dlinfo.dli_fbase != nullptr && offset != nullptr) {
      *offset = pointer_delta_as_int(addr, (address)dlinfo.dli_fbase);
    }
    return true;
  }
  buf[0] = '\0';
  if (offset) *offset = -1;
  return false;
}

// Remember the stack's state. The Linux dynamic linker will change
// the stack to 'executable' at most once, so we must safepoint only once.
bool os::Linux::_stack_is_executable = false;

// VM operation that loads a library.  This is necessary if stack protection
// of the Java stacks can be lost during loading the library.  If we
// do not stop the Java threads, they can stack overflow before the stacks
// are protected again.
class VM_LinuxDllLoad: public VM_Operation {
 private:
  const char *_filename;
  char *_ebuf;
  int _ebuflen;
  void *_lib;
 public:
  VM_LinuxDllLoad(const char *fn, char *ebuf, int ebuflen) :
    _filename(fn), _ebuf(ebuf), _ebuflen(ebuflen), _lib(nullptr) {}
  VMOp_Type type() const { return VMOp_LinuxDllLoad; }
  void doit() {
    _lib = os::Linux::dll_load_in_vmthread(_filename, _ebuf, _ebuflen);
    os::Linux::_stack_is_executable = true;
  }
  void* loaded_library() { return _lib; }
};

void * os::dll_load(const char *filename, char *ebuf, int ebuflen) {
  void * result = nullptr;
  bool load_attempted = false;

  log_info(os)("attempting shared library load of %s", filename);

  // Check whether the library to load might change execution rights
  // of the stack. If they are changed, the protection of the stack
  // guard pages will be lost. We need a safepoint to fix this.
  //
  // See Linux man page execstack(8) for more info.
  if (os::uses_stack_guard_pages() && !os::Linux::_stack_is_executable) {
    if (!ElfFile::specifies_noexecstack(filename)) {
      if (!is_init_completed()) {
        os::Linux::_stack_is_executable = true;
        // This is OK - No Java threads have been created yet, and hence no
        // stack guard pages to fix.
        //
        // Dynamic loader will make all stacks executable after
        // this function returns, and will not do that again.
        assert(Threads::number_of_threads() == 0, "no Java threads should exist yet.");
      } else {
        warning("You have loaded library %s which might have disabled stack guard. "
                "The VM will try to fix the stack guard now.\n"
                "It's highly recommended that you fix the library with "
                "'execstack -c <libfile>', or link it with '-z noexecstack'.",
                filename);

        JavaThread *jt = JavaThread::current();
        if (jt->thread_state() != _thread_in_native) {
          // This happens when a compiler thread tries to load a hsdis-<arch>.so file
          // that requires ExecStack. Cannot enter safe point. Let's give up.
          warning("Unable to fix stack guard. Giving up.");
        } else {
          if (!LoadExecStackDllInVMThread) {
            // This is for the case where the DLL has an static
            // constructor function that executes JNI code. We cannot
            // load such DLLs in the VMThread.
            result = os::Linux::dlopen_helper(filename, ebuf, ebuflen);
          }

          ThreadInVMfromNative tiv(jt);
          debug_only(VMNativeEntryWrapper vew;)

          VM_LinuxDllLoad op(filename, ebuf, ebuflen);
          VMThread::execute(&op);
          if (LoadExecStackDllInVMThread) {
            result = op.loaded_library();
          }
          load_attempted = true;
        }
      }
    }
  }

  if (!load_attempted) {
    result = os::Linux::dlopen_helper(filename, ebuf, ebuflen);
  }

  if (result != nullptr) {
    // Successful loading
    return result;
  }

  Elf32_Ehdr elf_head;
  size_t prefix_len = strlen(ebuf);
  ssize_t diag_msg_max_length = ebuflen - prefix_len;
  if (diag_msg_max_length <= 0) {
    // No more space in ebuf for additional diagnostics message
    return nullptr;
  }

  char* diag_msg_buf = ebuf + prefix_len;

  int file_descriptor= ::open(filename, O_RDONLY | O_NONBLOCK);

  if (file_descriptor < 0) {
    // Can't open library, report dlerror() message
    return nullptr;
  }

  bool failed_to_read_elf_head=
    (sizeof(elf_head)!=
     (::read(file_descriptor, &elf_head,sizeof(elf_head))));

  ::close(file_descriptor);
  if (failed_to_read_elf_head) {
    // file i/o error - report dlerror() msg
    return nullptr;
  }

  if (elf_head.e_ident[EI_DATA] != LITTLE_ENDIAN_ONLY(ELFDATA2LSB) BIG_ENDIAN_ONLY(ELFDATA2MSB)) {
    // handle invalid/out of range endianness values
    if (elf_head.e_ident[EI_DATA] == 0 || elf_head.e_ident[EI_DATA] > 2) {
      return nullptr;
    }

#if defined(VM_LITTLE_ENDIAN)
    // VM is LE, shared object BE
    elf_head.e_machine = be16toh(elf_head.e_machine);
#else
    // VM is BE, shared object LE
    elf_head.e_machine = le16toh(elf_head.e_machine);
#endif
  }

  typedef struct {
    Elf32_Half    code;         // Actual value as defined in elf.h
    Elf32_Half    compat_class; // Compatibility of archs at VM's sense
    unsigned char elf_class;    // 32 or 64 bit
    unsigned char endianness;   // MSB or LSB
    char*         name;         // String representation
  } arch_t;

#ifndef EM_AARCH64
  #define EM_AARCH64    183               /* ARM AARCH64 */
#endif
#ifndef EM_RISCV
  #define EM_RISCV      243               /* RISC-V */
#endif
#ifndef EM_LOONGARCH
  #define EM_LOONGARCH  258               /* LoongArch */
#endif

  static const arch_t arch_array[]={
    {EM_386,         EM_386,     ELFCLASS32, ELFDATA2LSB, (char*)"IA 32"},
    {EM_486,         EM_386,     ELFCLASS32, ELFDATA2LSB, (char*)"IA 32"},
    {EM_IA_64,       EM_IA_64,   ELFCLASS64, ELFDATA2LSB, (char*)"IA 64"},
    {EM_X86_64,      EM_X86_64,  ELFCLASS64, ELFDATA2LSB, (char*)"AMD 64"},
    {EM_SPARC,       EM_SPARC,   ELFCLASS32, ELFDATA2MSB, (char*)"Sparc 32"},
    {EM_SPARC32PLUS, EM_SPARC,   ELFCLASS32, ELFDATA2MSB, (char*)"Sparc 32"},
    {EM_SPARCV9,     EM_SPARCV9, ELFCLASS64, ELFDATA2MSB, (char*)"Sparc v9 64"},
    {EM_PPC,         EM_PPC,     ELFCLASS32, ELFDATA2MSB, (char*)"Power PC 32"},
#if defined(VM_LITTLE_ENDIAN)
    {EM_PPC64,       EM_PPC64,   ELFCLASS64, ELFDATA2LSB, (char*)"Power PC 64 LE"},
    {EM_SH,          EM_SH,      ELFCLASS32, ELFDATA2LSB, (char*)"SuperH"},
#else
    {EM_PPC64,       EM_PPC64,   ELFCLASS64, ELFDATA2MSB, (char*)"Power PC 64"},
    {EM_SH,          EM_SH,      ELFCLASS32, ELFDATA2MSB, (char*)"SuperH BE"},
#endif
    {EM_ARM,         EM_ARM,     ELFCLASS32, ELFDATA2LSB, (char*)"ARM"},
    // we only support 64 bit z architecture
    {EM_S390,        EM_S390,    ELFCLASS64, ELFDATA2MSB, (char*)"IBM System/390"},
    {EM_ALPHA,       EM_ALPHA,   ELFCLASS64, ELFDATA2LSB, (char*)"Alpha"},
    {EM_MIPS_RS3_LE, EM_MIPS_RS3_LE, ELFCLASS32, ELFDATA2LSB, (char*)"MIPSel"},
    {EM_MIPS,        EM_MIPS,    ELFCLASS32, ELFDATA2MSB, (char*)"MIPS"},
    {EM_PARISC,      EM_PARISC,  ELFCLASS32, ELFDATA2MSB, (char*)"PARISC"},
    {EM_68K,         EM_68K,     ELFCLASS32, ELFDATA2MSB, (char*)"M68k"},
    {EM_AARCH64,     EM_AARCH64, ELFCLASS64, ELFDATA2LSB, (char*)"AARCH64"},
#ifdef _LP64
    {EM_RISCV,       EM_RISCV,   ELFCLASS64, ELFDATA2LSB, (char*)"RISCV64"},
#else
    {EM_RISCV,       EM_RISCV,   ELFCLASS32, ELFDATA2LSB, (char*)"RISCV32"},
#endif
    {EM_LOONGARCH,   EM_LOONGARCH, ELFCLASS64, ELFDATA2LSB, (char*)"LoongArch"},
  };

#if  (defined IA32)
  static  Elf32_Half running_arch_code=EM_386;
#elif   (defined AMD64) || (defined X32)
  static  Elf32_Half running_arch_code=EM_X86_64;
#elif  (defined IA64)
  static  Elf32_Half running_arch_code=EM_IA_64;
#elif  (defined __sparc) && (defined _LP64)
  static  Elf32_Half running_arch_code=EM_SPARCV9;
#elif  (defined __sparc) && (!defined _LP64)
  static  Elf32_Half running_arch_code=EM_SPARC;
#elif  (defined __powerpc64__)
  static  Elf32_Half running_arch_code=EM_PPC64;
#elif  (defined __powerpc__)
  static  Elf32_Half running_arch_code=EM_PPC;
#elif  (defined AARCH64)
  static  Elf32_Half running_arch_code=EM_AARCH64;
#elif  (defined ARM)
  static  Elf32_Half running_arch_code=EM_ARM;
#elif  (defined S390)
  static  Elf32_Half running_arch_code=EM_S390;
#elif  (defined ALPHA)
  static  Elf32_Half running_arch_code=EM_ALPHA;
#elif  (defined MIPSEL)
  static  Elf32_Half running_arch_code=EM_MIPS_RS3_LE;
#elif  (defined PARISC)
  static  Elf32_Half running_arch_code=EM_PARISC;
#elif  (defined MIPS)
  static  Elf32_Half running_arch_code=EM_MIPS;
#elif  (defined M68K)
  static  Elf32_Half running_arch_code=EM_68K;
#elif  (defined SH)
  static  Elf32_Half running_arch_code=EM_SH;
#elif  (defined RISCV)
  static  Elf32_Half running_arch_code=EM_RISCV;
#elif  (defined LOONGARCH64)
  static  Elf32_Half running_arch_code=EM_LOONGARCH;
#else
    #error Method os::dll_load requires that one of following is defined:\
        AARCH64, ALPHA, ARM, AMD64, IA32, IA64, LOONGARCH64, M68K, MIPS, MIPSEL, PARISC, __powerpc__, __powerpc64__, RISCV, S390, SH, __sparc
#endif

  // Identify compatibility class for VM's architecture and library's architecture
  // Obtain string descriptions for architectures

  arch_t lib_arch={elf_head.e_machine,0,elf_head.e_ident[EI_CLASS], elf_head.e_ident[EI_DATA], nullptr};
  int running_arch_index=-1;

  for (unsigned int i=0; i < ARRAY_SIZE(arch_array); i++) {
    if (running_arch_code == arch_array[i].code) {
      running_arch_index    = i;
    }
    if (lib_arch.code == arch_array[i].code) {
      lib_arch.compat_class = arch_array[i].compat_class;
      lib_arch.name         = arch_array[i].name;
    }
  }

  assert(running_arch_index != -1,
         "Didn't find running architecture code (running_arch_code) in arch_array");
  if (running_arch_index == -1) {
    // Even though running architecture detection failed
    // we may still continue with reporting dlerror() message
    return nullptr;
  }

  if (lib_arch.compat_class != arch_array[running_arch_index].compat_class) {
    if (lib_arch.name != nullptr) {
      ::snprintf(diag_msg_buf, diag_msg_max_length-1,
                 " (Possible cause: can't load %s .so on a %s platform)",
                 lib_arch.name, arch_array[running_arch_index].name);
    } else {
      ::snprintf(diag_msg_buf, diag_msg_max_length-1,
                 " (Possible cause: can't load this .so (machine code=0x%x) on a %s platform)",
                 lib_arch.code, arch_array[running_arch_index].name);
    }
    return nullptr;
  }

  if (lib_arch.endianness != arch_array[running_arch_index].endianness) {
    ::snprintf(diag_msg_buf, diag_msg_max_length-1, " (Possible cause: endianness mismatch)");
    return nullptr;
  }

  // ELF file class/capacity : 0 - invalid, 1 - 32bit, 2 - 64bit
  if (lib_arch.elf_class > 2 || lib_arch.elf_class < 1) {
    ::snprintf(diag_msg_buf, diag_msg_max_length-1, " (Possible cause: invalid ELF file class)");
    return nullptr;
  }

  if (lib_arch.elf_class != arch_array[running_arch_index].elf_class) {
    ::snprintf(diag_msg_buf, diag_msg_max_length-1,
               " (Possible cause: architecture word width mismatch, can't load %d-bit .so on a %d-bit platform)",
               (int) lib_arch.elf_class * 32, arch_array[running_arch_index].elf_class * 32);
    return nullptr;
  }

  return nullptr;
}

void * os::Linux::dlopen_helper(const char *filename, char *ebuf,
                                int ebuflen) {
  void * result = ::dlopen(filename, RTLD_LAZY);

#if INCLUDE_JFR
  EventNativeLibraryLoad event;
  event.set_name(filename);
#endif

  if (result == nullptr) {
    const char* error_report = ::dlerror();
    if (error_report == nullptr) {
      error_report = "dlerror returned no error description";
    }
    if (ebuf != nullptr && ebuflen > 0) {
      ::strncpy(ebuf, error_report, ebuflen-1);
      ebuf[ebuflen-1]='\0';
    }
    Events::log_dll_message(nullptr, "Loading shared library %s failed, %s", filename, error_report);
    log_info(os)("shared library load of %s failed, %s", filename, error_report);
#if INCLUDE_JFR
    event.set_success(false);
    event.set_errorMessage(error_report);
    event.commit();
#endif
  } else {
    Events::log_dll_message(nullptr, "Loaded shared library %s", filename);
    log_info(os)("shared library load of %s was successful", filename);
#if INCLUDE_JFR
    event.set_success(true);
    event.set_errorMessage(nullptr);
    event.commit();
#endif
  }
  return result;
}

void * os::Linux::dll_load_in_vmthread(const char *filename, char *ebuf,
                                       int ebuflen) {
  void * result = nullptr;
  if (LoadExecStackDllInVMThread) {
    result = dlopen_helper(filename, ebuf, ebuflen);
  }

  // Since 7019808, libjvm.so is linked with -noexecstack. If the VM loads a
  // library that requires an executable stack, or which does not have this
  // stack attribute set, dlopen changes the stack attribute to executable. The
  // read protection of the guard pages gets lost.
  //
  // Need to check _stack_is_executable again as multiple VM_LinuxDllLoad
  // may have been queued at the same time.

  if (!_stack_is_executable) {
    for (JavaThreadIteratorWithHandle jtiwh; JavaThread *jt = jtiwh.next(); ) {
      StackOverflow* overflow_state = jt->stack_overflow_state();
      if (!overflow_state->stack_guard_zone_unused() &&     // Stack not yet fully initialized
          overflow_state->stack_guards_enabled()) {         // No pending stack overflow exceptions
        if (!os::guard_memory((char *)jt->stack_end(), StackOverflow::stack_guard_zone_size())) {
          warning("Attempt to reguard stack yellow zone failed.");
        }
      }
    }
  }

  return result;
}

const char* os::Linux::dll_path(void* lib) {
  struct link_map *lmap;
  const char* l_path = nullptr;
  assert(lib != nullptr, "dll_path parameter must not be null");

  int res_dli = ::dlinfo(lib, RTLD_DI_LINKMAP, &lmap);
  if (res_dli == 0) {
    l_path = lmap->l_name;
  }
  return l_path;
}

static unsigned count_newlines(const char* s) {
  unsigned n = 0;
  for (const char* s2 = strchr(s, '\n');
       s2 != nullptr; s2 = strchr(s2 + 1, '\n')) {
    n++;
  }
  return n;
}

static bool _print_ascii_file(const char* filename, outputStream* st, unsigned* num_lines = nullptr, const char* hdr = nullptr) {
  int fd = ::open(filename, O_RDONLY);
  if (fd == -1) {
    return false;
  }

  if (hdr != nullptr) {
    st->print_cr("%s", hdr);
  }

  char buf[33];
  ssize_t bytes;
  buf[32] = '\0';
  unsigned lines = 0;
  while ((bytes = ::read(fd, buf, sizeof(buf)-1)) > 0) {
    st->print_raw(buf, bytes);
    // count newlines
    if (num_lines != nullptr) {
      lines += count_newlines(buf);
    }
  }

  if (num_lines != nullptr) {
    (*num_lines) = lines;
  }

  ::close(fd);

  return true;
}

static void _print_ascii_file_h(const char* header, const char* filename, outputStream* st, bool same_line = true) {
  st->print("%s:%c", header, same_line ? ' ' : '\n');
  if (!_print_ascii_file(filename, st)) {
    st->print_cr("<Not Available>");
  }
}

void os::print_dll_info(outputStream *st) {
  st->print_cr("Dynamic libraries:");

  char fname[32];
  pid_t pid = os::Linux::gettid();

  jio_snprintf(fname, sizeof(fname), "/proc/%d/maps", pid);
  unsigned num = 0;
  if (!_print_ascii_file(fname, st, &num)) {
    st->print_cr("Can not get library information for pid = %d", pid);
  } else {
    st->print_cr("Total number of mappings: %u", num);
  }
}

struct loaded_modules_info_param {
  os::LoadedModulesCallbackFunc callback;
  void *param;
};

static int dl_iterate_callback(struct dl_phdr_info *info, size_t size, void *data) {
  if ((info->dlpi_name == nullptr) || (*info->dlpi_name == '\0')) {
    return 0;
  }

  struct loaded_modules_info_param *callback_param = reinterpret_cast<struct loaded_modules_info_param *>(data);
  address base = nullptr;
  address top = nullptr;
  for (int idx = 0; idx < info->dlpi_phnum; idx++) {
    const ElfW(Phdr) *phdr = info->dlpi_phdr + idx;
    if (phdr->p_type == PT_LOAD) {
      address raw_phdr_base = reinterpret_cast<address>(info->dlpi_addr + phdr->p_vaddr);

      address phdr_base = align_down(raw_phdr_base, phdr->p_align);
      if ((base == nullptr) || (base > phdr_base)) {
        base = phdr_base;
      }

      address phdr_top = align_up(raw_phdr_base + phdr->p_memsz, phdr->p_align);
      if ((top == nullptr) || (top < phdr_top)) {
        top = phdr_top;
      }
    }
  }

  return callback_param->callback(info->dlpi_name, base, top, callback_param->param);
}

int os::get_loaded_modules_info(os::LoadedModulesCallbackFunc callback, void *param) {
  struct loaded_modules_info_param callback_param = {callback, param};
  return dl_iterate_phdr(&dl_iterate_callback, &callback_param);
}

void os::print_os_info_brief(outputStream* st) {
  os::Linux::print_distro_info(st);

  os::Posix::print_uname_info(st);

  os::Linux::print_libversion_info(st);

}

void os::print_os_info(outputStream* st) {
  st->print_cr("OS:");

  os::Linux::print_distro_info(st);

  os::Posix::print_uname_info(st);

  os::Linux::print_uptime_info(st);

  // Print warning if unsafe chroot environment detected
  if (unsafe_chroot_detected) {
    st->print_cr("WARNING!! %s", unstable_chroot_error);
  }

  os::Linux::print_libversion_info(st);

  os::Posix::print_rlimit_info(st);

  os::Posix::print_load_average(st);
  st->cr();

  os::Linux::print_system_memory_info(st);
  st->cr();

  os::Linux::print_process_memory_info(st);
  st->cr();

  os::Linux::print_proc_sys_info(st);
  st->cr();

  if (os::Linux::print_ld_preload_file(st)) {
    st->cr();
  }

  if (os::Linux::print_container_info(st)) {
    st->cr();
  }

  VM_Version::print_platform_virtualization_info(st);

  os::Linux::print_steal_info(st);
}

// Try to identify popular distros.
// Most Linux distributions have a /etc/XXX-release file, which contains
// the OS version string. Newer Linux distributions have a /etc/lsb-release
// file that also contains the OS version string. Some have more than one
// /etc/XXX-release file (e.g. Mandrake has both /etc/mandrake-release and
// /etc/redhat-release.), so the order is important.
// Any Linux that is based on Redhat (i.e. Oracle, Mandrake, Sun JDS...) have
// their own specific XXX-release file as well as a redhat-release file.
// Because of this the XXX-release file needs to be searched for before the
// redhat-release file.
// Since Red Hat and SuSE have an lsb-release file that is not very descriptive the
// search for redhat-release / SuSE-release needs to be before lsb-release.
// Since the lsb-release file is the new standard it needs to be searched
// before the older style release files.
// Searching system-release (Red Hat) and os-release (other Linuxes) are a
// next to last resort.  The os-release file is a new standard that contains
// distribution information and the system-release file seems to be an old
// standard that has been replaced by the lsb-release and os-release files.
// Searching for the debian_version file is the last resort.  It contains
// an informative string like "6.0.6" or "wheezy/sid". Because of this
// "Debian " is printed before the contents of the debian_version file.

const char* distro_files[] = {
  "/etc/oracle-release",
  "/etc/mandriva-release",
  "/etc/mandrake-release",
  "/etc/sun-release",
  "/etc/redhat-release",
  "/etc/SuSE-release",
  "/etc/lsb-release",
  "/etc/turbolinux-release",
  "/etc/gentoo-release",
  "/etc/ltib-release",
  "/etc/angstrom-version",
  "/etc/system-release",
  "/etc/os-release",
  nullptr };

void os::Linux::print_distro_info(outputStream* st) {
  for (int i = 0;; i++) {
    const char* file = distro_files[i];
    if (file == nullptr) {
      break;  // done
    }
    // If file prints, we found it.
    if (_print_ascii_file(file, st)) {
      return;
    }
  }

  if (file_exists("/etc/debian_version")) {
    st->print("Debian ");
    _print_ascii_file("/etc/debian_version", st);
  } else {
    st->print_cr("Linux");
  }
}

static void parse_os_info_helper(FILE* fp, char* distro, size_t length, bool get_first_line) {
  char buf[256];
  while (fgets(buf, sizeof(buf), fp)) {
    // Edit out extra stuff in expected format
    if (strstr(buf, "DISTRIB_DESCRIPTION=") != nullptr || strstr(buf, "PRETTY_NAME=") != nullptr) {
      char* ptr = strstr(buf, "\"");  // the name is in quotes
      if (ptr != nullptr) {
        ptr++; // go beyond first quote
        char* nl = strchr(ptr, '\"');
        if (nl != nullptr) *nl = '\0';
        strncpy(distro, ptr, length);
      } else {
        ptr = strstr(buf, "=");
        ptr++; // go beyond equals then
        char* nl = strchr(ptr, '\n');
        if (nl != nullptr) *nl = '\0';
        strncpy(distro, ptr, length);
      }
      return;
    } else if (get_first_line) {
      char* nl = strchr(buf, '\n');
      if (nl != nullptr) *nl = '\0';
      strncpy(distro, buf, length);
      return;
    }
  }
  // print last line and close
  char* nl = strchr(buf, '\n');
  if (nl != nullptr) *nl = '\0';
  strncpy(distro, buf, length);
}

static void parse_os_info(char* distro, size_t length, const char* file) {
  FILE* fp = os::fopen(file, "r");
  if (fp != nullptr) {
    // if suse format, print out first line
    bool get_first_line = (strcmp(file, "/etc/SuSE-release") == 0);
    parse_os_info_helper(fp, distro, length, get_first_line);
    fclose(fp);
  }
}

void os::get_summary_os_info(char* buf, size_t buflen) {
  for (int i = 0;; i++) {
    const char* file = distro_files[i];
    if (file == nullptr) {
      break; // ran out of distro_files
    }
    if (file_exists(file)) {
      parse_os_info(buf, buflen, file);
      return;
    }
  }
  // special case for debian
  if (file_exists("/etc/debian_version")) {
    strncpy(buf, "Debian ", buflen);
    if (buflen > 7) {
      parse_os_info(&buf[7], buflen-7, "/etc/debian_version");
    }
  } else {
    strncpy(buf, "Linux", buflen);
  }
}

void os::Linux::print_libversion_info(outputStream* st) {
  // libc, pthread
  st->print("libc: ");
  st->print("%s ", os::Linux::libc_version());
  st->print("%s ", os::Linux::libpthread_version());
  st->cr();
}

void os::Linux::print_proc_sys_info(outputStream* st) {
  _print_ascii_file_h("/proc/sys/kernel/threads-max (system-wide limit on the number of threads)",
                      "/proc/sys/kernel/threads-max", st);
  _print_ascii_file_h("/proc/sys/vm/max_map_count (maximum number of memory map areas a process may have)",
                      "/proc/sys/vm/max_map_count", st);
  _print_ascii_file_h("/proc/sys/kernel/pid_max (system-wide limit on number of process identifiers)",
                      "/proc/sys/kernel/pid_max", st);
}

void os::Linux::print_system_memory_info(outputStream* st) {
  _print_ascii_file_h("/proc/meminfo", "/proc/meminfo", st, false);
  st->cr();

  // some information regarding THPs; for details see
  // https://www.kernel.org/doc/Documentation/vm/transhuge.txt
  _print_ascii_file_h("/sys/kernel/mm/transparent_hugepage/enabled",
                      "/sys/kernel/mm/transparent_hugepage/enabled", st);
  _print_ascii_file_h("/sys/kernel/mm/transparent_hugepage/defrag (defrag/compaction efforts parameter)",
                      "/sys/kernel/mm/transparent_hugepage/defrag", st);
}

bool os::Linux::query_process_memory_info(os::Linux::meminfo_t* info) {
  FILE* f = os::fopen("/proc/self/status", "r");
  const int num_values = sizeof(os::Linux::meminfo_t) / sizeof(size_t);
  int num_found = 0;
  char buf[256];
  info->vmsize = info->vmpeak = info->vmrss = info->vmhwm = info->vmswap =
      info->rssanon = info->rssfile = info->rssshmem = -1;
  if (f != nullptr) {
    while (::fgets(buf, sizeof(buf), f) != nullptr && num_found < num_values) {
      if ( (info->vmsize == -1    && sscanf(buf, "VmSize: " SSIZE_FORMAT " kB", &info->vmsize) == 1) ||
           (info->vmpeak == -1    && sscanf(buf, "VmPeak: " SSIZE_FORMAT " kB", &info->vmpeak) == 1) ||
           (info->vmswap == -1    && sscanf(buf, "VmSwap: " SSIZE_FORMAT " kB", &info->vmswap) == 1) ||
           (info->vmhwm == -1     && sscanf(buf, "VmHWM: " SSIZE_FORMAT " kB", &info->vmhwm) == 1) ||
           (info->vmrss == -1     && sscanf(buf, "VmRSS: " SSIZE_FORMAT " kB", &info->vmrss) == 1) ||
           (info->rssanon == -1   && sscanf(buf, "RssAnon: " SSIZE_FORMAT " kB", &info->rssanon) == 1) || // Needs Linux 4.5
           (info->rssfile == -1   && sscanf(buf, "RssFile: " SSIZE_FORMAT " kB", &info->rssfile) == 1) || // Needs Linux 4.5
           (info->rssshmem == -1  && sscanf(buf, "RssShmem: " SSIZE_FORMAT " kB", &info->rssshmem) == 1)  // Needs Linux 4.5
           )
      {
        num_found ++;
      }
    }
    fclose(f);
    return true;
  }
  return false;
}

#ifdef __GLIBC__
// For Glibc, print a one-liner with the malloc tunables.
// Most important and popular is MALLOC_ARENA_MAX, but we are
// thorough and print them all.
static void print_glibc_malloc_tunables(outputStream* st) {
  static const char* var[] = {
      // the new variant
      "GLIBC_TUNABLES",
      // legacy variants
      "MALLOC_CHECK_", "MALLOC_TOP_PAD_", "MALLOC_PERTURB_",
      "MALLOC_MMAP_THRESHOLD_", "MALLOC_TRIM_THRESHOLD_",
      "MALLOC_MMAP_MAX_", "MALLOC_ARENA_TEST", "MALLOC_ARENA_MAX",
      nullptr};
  st->print("glibc malloc tunables: ");
  bool printed = false;
  for (int i = 0; var[i] != nullptr; i ++) {
    const char* const val = ::getenv(var[i]);
    if (val != nullptr) {
      st->print("%s%s=%s", (printed ? ", " : ""), var[i], val);
      printed = true;
    }
  }
  if (!printed) {
    st->print("(default)");
  }
}
#endif // __GLIBC__

void os::Linux::print_process_memory_info(outputStream* st) {

  st->print_cr("Process Memory:");

  // Print virtual and resident set size; peak values; swap; and for
  //  rss its components if the kernel is recent enough.
  meminfo_t info;
  if (query_process_memory_info(&info)) {
    st->print_cr("Virtual Size: " SSIZE_FORMAT "K (peak: " SSIZE_FORMAT "K)", info.vmsize, info.vmpeak);
    st->print("Resident Set Size: " SSIZE_FORMAT "K (peak: " SSIZE_FORMAT "K)", info.vmrss, info.vmhwm);
    if (info.rssanon != -1) { // requires kernel >= 4.5
      st->print(" (anon: " SSIZE_FORMAT "K, file: " SSIZE_FORMAT "K, shmem: " SSIZE_FORMAT "K)",
                info.rssanon, info.rssfile, info.rssshmem);
    }
    st->cr();
    if (info.vmswap != -1) { // requires kernel >= 2.6.34
      st->print_cr("Swapped out: " SSIZE_FORMAT "K", info.vmswap);
    }
  } else {
    st->print_cr("Could not open /proc/self/status to get process memory related information");
  }

  // glibc only:
  // - Print outstanding allocations using mallinfo
  // - Print glibc tunables
#ifdef __GLIBC__
  size_t total_allocated = 0;
  size_t free_retained = 0;
  bool might_have_wrapped = false;
  glibc_mallinfo mi;
  os::Linux::get_mallinfo(&mi, &might_have_wrapped);
  total_allocated = mi.uordblks + mi.hblkhd;
  free_retained = mi.fordblks;
#ifdef _LP64
  // If legacy mallinfo(), we can still print the values if we are sure they cannot have wrapped.
  might_have_wrapped = might_have_wrapped && (info.vmsize * K) > UINT_MAX;
#endif
  st->print_cr("C-Heap outstanding allocations: " SIZE_FORMAT "K, retained: " SIZE_FORMAT "K%s",
               total_allocated / K, free_retained / K,
               might_have_wrapped ? " (may have wrapped)" : "");
  // Tunables
  print_glibc_malloc_tunables(st);
  st->cr();
#endif
}

bool os::Linux::print_ld_preload_file(outputStream* st) {
  return _print_ascii_file("/etc/ld.so.preload", st, nullptr, "/etc/ld.so.preload:");
}

void os::Linux::print_uptime_info(outputStream* st) {
  struct sysinfo sinfo;
  int ret = sysinfo(&sinfo);
  if (ret == 0) {
    os::print_dhm(st, "OS uptime:", (long) sinfo.uptime);
  }
}

bool os::Linux::print_container_info(outputStream* st) {
  if (!OSContainer::is_containerized()) {
    st->print_cr("container information not found.");
    return false;
  }

  st->print_cr("container (cgroup) information:");

  const char *p_ct = OSContainer::container_type();
  st->print_cr("container_type: %s", p_ct != nullptr ? p_ct : "not supported");

  char *p = OSContainer::cpu_cpuset_cpus();
  st->print_cr("cpu_cpuset_cpus: %s", p != nullptr ? p : "not supported");
  free(p);

  p = OSContainer::cpu_cpuset_memory_nodes();
  st->print_cr("cpu_memory_nodes: %s", p != nullptr ? p : "not supported");
  free(p);

  int i = OSContainer::active_processor_count();
  st->print("active_processor_count: ");
  if (i > 0) {
    if (ActiveProcessorCount > 0) {
      st->print_cr("%d, but overridden by -XX:ActiveProcessorCount %d", i, ActiveProcessorCount);
    } else {
      st->print_cr("%d", i);
    }
  } else {
    st->print_cr("not supported");
  }

  i = OSContainer::cpu_quota();
  st->print("cpu_quota: ");
  if (i > 0) {
    st->print_cr("%d", i);
  } else {
    st->print_cr("%s", i == OSCONTAINER_ERROR ? "not supported" : "no quota");
  }

  i = OSContainer::cpu_period();
  st->print("cpu_period: ");
  if (i > 0) {
    st->print_cr("%d", i);
  } else {
    st->print_cr("%s", i == OSCONTAINER_ERROR ? "not supported" : "no period");
  }

  i = OSContainer::cpu_shares();
  st->print("cpu_shares: ");
  if (i > 0) {
    st->print_cr("%d", i);
  } else {
    st->print_cr("%s", i == OSCONTAINER_ERROR ? "not supported" : "no shares");
  }

  OSContainer::print_container_helper(st, OSContainer::memory_limit_in_bytes(), "memory_limit_in_bytes");
  OSContainer::print_container_helper(st, OSContainer::memory_and_swap_limit_in_bytes(), "memory_and_swap_limit_in_bytes");
  OSContainer::print_container_helper(st, OSContainer::memory_soft_limit_in_bytes(), "memory_soft_limit_in_bytes");
  OSContainer::print_container_helper(st, OSContainer::memory_usage_in_bytes(), "memory_usage_in_bytes");
  OSContainer::print_container_helper(st, OSContainer::memory_max_usage_in_bytes(), "memory_max_usage_in_bytes");

  OSContainer::print_version_specific_info(st);

  jlong j = OSContainer::pids_max();
  st->print("maximum number of tasks: ");
  if (j > 0) {
    st->print_cr(JLONG_FORMAT, j);
  } else {
    st->print_cr("%s", j == OSCONTAINER_ERROR ? "not supported" : "unlimited");
  }

  j = OSContainer::pids_current();
  st->print("current number of tasks: ");
  if (j > 0) {
    st->print_cr(JLONG_FORMAT, j);
  } else {
    if (j == OSCONTAINER_ERROR) {
      st->print_cr("not supported");
    }
  }

  return true;
}

void os::Linux::print_steal_info(outputStream* st) {
  if (has_initial_tick_info) {
    CPUPerfTicks pticks;
    bool res = os::Linux::get_tick_information(&pticks, -1);

    if (res && pticks.has_steal_ticks) {
      uint64_t steal_ticks_difference = pticks.steal - initial_steal_ticks;
      uint64_t total_ticks_difference = pticks.total - initial_total_ticks;
      double steal_ticks_perc = 0.0;
      if (total_ticks_difference != 0) {
        steal_ticks_perc = (double) steal_ticks_difference / (double)total_ticks_difference;
      }
      st->print_cr("Steal ticks since vm start: " UINT64_FORMAT, steal_ticks_difference);
      st->print_cr("Steal ticks percentage since vm start:%7.3f", steal_ticks_perc);
    }
  }
}

void os::print_memory_info(outputStream* st) {

  st->print("Memory:");
  st->print(" " SIZE_FORMAT "k page", os::vm_page_size()>>10);

  // values in struct sysinfo are "unsigned long"
  struct sysinfo si;
  sysinfo(&si);

  st->print(", physical " UINT64_FORMAT "k",
            os::physical_memory() >> 10);
  st->print("(" UINT64_FORMAT "k free)",
            os::available_memory() >> 10);
  st->print(", swap " UINT64_FORMAT "k",
            ((jlong)si.totalswap * si.mem_unit) >> 10);
  st->print("(" UINT64_FORMAT "k free)",
            ((jlong)si.freeswap * si.mem_unit) >> 10);
  st->cr();
  st->print("Page Sizes: ");
  _page_sizes.print_on(st);
  st->cr();
}

// Print the first "model name" line and the first "flags" line
// that we find and nothing more. We assume "model name" comes
// before "flags" so if we find a second "model name", then the
// "flags" field is considered missing.
static bool print_model_name_and_flags(outputStream* st, char* buf, size_t buflen) {
#if defined(IA32) || defined(AMD64)
  // Other platforms have less repetitive cpuinfo files
  FILE *fp = os::fopen("/proc/cpuinfo", "r");
  if (fp) {
    bool model_name_printed = false;
    while (!feof(fp)) {
      if (fgets(buf, (int)buflen, fp)) {
        // Assume model name comes before flags
        if (strstr(buf, "model name") != nullptr) {
          if (!model_name_printed) {
            st->print_raw("CPU Model and flags from /proc/cpuinfo:\n");
            st->print_raw(buf);
            model_name_printed = true;
          } else {
            // model name printed but not flags?  Odd, just return
            fclose(fp);
            return true;
          }
        }
        // print the flags line too
        if (strstr(buf, "flags") != nullptr) {
          st->print_raw(buf);
          fclose(fp);
          return true;
        }
      }
    }
    fclose(fp);
  }
#endif // x86 platforms
  return false;
}

// additional information about CPU e.g. available frequency ranges
static void print_sys_devices_cpu_info(outputStream* st) {
  _print_ascii_file_h("Online cpus", "/sys/devices/system/cpu/online", st);
  _print_ascii_file_h("Offline cpus", "/sys/devices/system/cpu/offline", st);

  if (ExtensiveErrorReports) {
    // cache related info (cpu 0, should be similar for other CPUs)
    for (unsigned int i=0; i < 10; i++) { // handle max. 10 cache entries
      char hbuf_level[60];
      char hbuf_type[60];
      char hbuf_size[60];
      char hbuf_coherency_line_size[80];
      snprintf(hbuf_level, 60, "/sys/devices/system/cpu/cpu0/cache/index%u/level", i);
      snprintf(hbuf_type, 60, "/sys/devices/system/cpu/cpu0/cache/index%u/type", i);
      snprintf(hbuf_size, 60, "/sys/devices/system/cpu/cpu0/cache/index%u/size", i);
      snprintf(hbuf_coherency_line_size, 80, "/sys/devices/system/cpu/cpu0/cache/index%u/coherency_line_size", i);
      if (os::file_exists(hbuf_level)) {
        _print_ascii_file_h("cache level", hbuf_level, st);
        _print_ascii_file_h("cache type", hbuf_type, st);
        _print_ascii_file_h("cache size", hbuf_size, st);
        _print_ascii_file_h("cache coherency line size", hbuf_coherency_line_size, st);
      }
    }
  }

  // we miss the cpufreq entries on Power and s390x
#if defined(IA32) || defined(AMD64)
  _print_ascii_file_h("BIOS frequency limitation", "/sys/devices/system/cpu/cpu0/cpufreq/bios_limit", st);
  _print_ascii_file_h("Frequency switch latency (ns)", "/sys/devices/system/cpu/cpu0/cpufreq/cpuinfo_transition_latency", st);
  _print_ascii_file_h("Available cpu frequencies", "/sys/devices/system/cpu/cpu0/cpufreq/scaling_available_frequencies", st);
  // min and max should be in the Available range but still print them (not all info might be available for all kernels)
  if (ExtensiveErrorReports) {
    _print_ascii_file_h("Maximum cpu frequency", "/sys/devices/system/cpu/cpu0/cpufreq/cpuinfo_max_freq", st);
    _print_ascii_file_h("Minimum cpu frequency", "/sys/devices/system/cpu/cpu0/cpufreq/cpuinfo_min_freq", st);
    _print_ascii_file_h("Current cpu frequency", "/sys/devices/system/cpu/cpu0/cpufreq/scaling_cur_freq", st);
  }
  // governors are power schemes, see https://wiki.archlinux.org/index.php/CPU_frequency_scaling
  if (ExtensiveErrorReports) {
    _print_ascii_file_h("Available governors", "/sys/devices/system/cpu/cpu0/cpufreq/scaling_available_governors", st);
  }
  _print_ascii_file_h("Current governor", "/sys/devices/system/cpu/cpu0/cpufreq/scaling_governor", st);
  // Core performance boost, see https://www.kernel.org/doc/Documentation/cpu-freq/boost.txt
  // Raise operating frequency of some cores in a multi-core package if certain conditions apply, e.g.
  // whole chip is not fully utilized
  _print_ascii_file_h("Core performance/turbo boost", "/sys/devices/system/cpu/cpufreq/boost", st);
#endif
}

void os::pd_print_cpu_info(outputStream* st, char* buf, size_t buflen) {
  // Only print the model name if the platform provides this as a summary
  if (!print_model_name_and_flags(st, buf, buflen)) {
    _print_ascii_file_h("/proc/cpuinfo", "/proc/cpuinfo", st, false);
  }
  st->cr();
  print_sys_devices_cpu_info(st);
}

#if INCLUDE_JFR

void os::jfr_report_memory_info() {
  os::Linux::meminfo_t info;
  if (os::Linux::query_process_memory_info(&info)) {
    // Send the RSS JFR event
    EventResidentSetSize event;
    event.set_size(info.vmrss * K);
    event.set_peak(info.vmhwm * K);
    event.commit();
  } else {
    // Log a warning
    static bool first_warning = true;
    if (first_warning) {
      log_warning(jfr)("Error fetching RSS values: query_process_memory_info failed");
      first_warning = false;
    }
  }
}

#endif // INCLUDE_JFR

#if defined(AMD64) || defined(IA32) || defined(X32)
const char* search_string = "model name";
#elif defined(M68K)
const char* search_string = "CPU";
#elif defined(PPC64)
const char* search_string = "cpu";
#elif defined(S390)
const char* search_string = "machine =";
#elif defined(SPARC)
const char* search_string = "cpu";
#else
const char* search_string = "Processor";
#endif

// Parses the cpuinfo file for string representing the model name.
void os::get_summary_cpu_info(char* cpuinfo, size_t length) {
  FILE* fp = os::fopen("/proc/cpuinfo", "r");
  if (fp != nullptr) {
    while (!feof(fp)) {
      char buf[256];
      if (fgets(buf, sizeof(buf), fp)) {
        char* start = strstr(buf, search_string);
        if (start != nullptr) {
          char *ptr = start + strlen(search_string);
          char *end = buf + strlen(buf);
          while (ptr != end) {
             // skip whitespace and colon for the rest of the name.
             if (*ptr != ' ' && *ptr != '\t' && *ptr != ':') {
               break;
             }
             ptr++;
          }
          if (ptr != end) {
            // reasonable string, get rid of newline and keep the rest
            char* nl = strchr(buf, '\n');
            if (nl != nullptr) *nl = '\0';
            strncpy(cpuinfo, ptr, length);
            fclose(fp);
            return;
          }
        }
      }
    }
    fclose(fp);
  }
  // cpuinfo not found or parsing failed, just print generic string.  The entire
  // /proc/cpuinfo file will be printed later in the file (or enough of it for x86)
#if   defined(AARCH64)
  strncpy(cpuinfo, "AArch64", length);
#elif defined(AMD64)
  strncpy(cpuinfo, "x86_64", length);
#elif defined(ARM)  // Order wrt. AARCH64 is relevant!
  strncpy(cpuinfo, "ARM", length);
#elif defined(IA32)
  strncpy(cpuinfo, "x86_32", length);
#elif defined(IA64)
  strncpy(cpuinfo, "IA64", length);
#elif defined(PPC)
  strncpy(cpuinfo, "PPC64", length);
#elif defined(RISCV)
  strncpy(cpuinfo, LP64_ONLY("RISCV64") NOT_LP64("RISCV32"), length);
#elif defined(S390)
  strncpy(cpuinfo, "S390", length);
#elif defined(SPARC)
  strncpy(cpuinfo, "sparcv9", length);
#elif defined(ZERO_LIBARCH)
  strncpy(cpuinfo, ZERO_LIBARCH, length);
#else
  strncpy(cpuinfo, "unknown", length);
#endif
}

static char saved_jvm_path[MAXPATHLEN] = {0};

// Find the full path to the current module, libjvm.so
void os::jvm_path(char *buf, jint buflen) {
  // Error checking.
  if (buflen < MAXPATHLEN) {
    assert(false, "must use a large-enough buffer");
    buf[0] = '\0';
    return;
  }
  // Lazy resolve the path to current module.
  if (saved_jvm_path[0] != 0) {
    strcpy(buf, saved_jvm_path);
    return;
  }

  char dli_fname[MAXPATHLEN];
  dli_fname[0] = '\0';
  bool ret = dll_address_to_library_name(
                                         CAST_FROM_FN_PTR(address, os::jvm_path),
                                         dli_fname, sizeof(dli_fname), nullptr);
  assert(ret, "cannot locate libjvm");
  char *rp = nullptr;
  if (ret && dli_fname[0] != '\0') {
    rp = os::Posix::realpath(dli_fname, buf, buflen);
  }
  if (rp == nullptr) {
    return;
  }

  if (Arguments::sun_java_launcher_is_altjvm()) {
    // Support for the java launcher's '-XXaltjvm=<path>' option. Typical
    // value for buf is "<JAVA_HOME>/jre/lib/<vmtype>/libjvm.so".
    // If "/jre/lib/" appears at the right place in the string, then
    // assume we are installed in a JDK and we're done. Otherwise, check
    // for a JAVA_HOME environment variable and fix up the path so it
    // looks like libjvm.so is installed there (append a fake suffix
    // hotspot/libjvm.so).
    const char *p = buf + strlen(buf) - 1;
    for (int count = 0; p > buf && count < 5; ++count) {
      for (--p; p > buf && *p != '/'; --p)
        /* empty */ ;
    }

    if (strncmp(p, "/jre/lib/", 9) != 0) {
      // Look for JAVA_HOME in the environment.
      char* java_home_var = ::getenv("JAVA_HOME");
      if (java_home_var != nullptr && java_home_var[0] != 0) {
        char* jrelib_p;
        int len;

        // Check the current module name "libjvm.so".
        p = strrchr(buf, '/');
        if (p == nullptr) {
          return;
        }
        assert(strstr(p, "/libjvm") == p, "invalid library name");

        rp = os::Posix::realpath(java_home_var, buf, buflen);
        if (rp == nullptr) {
          return;
        }

        // determine if this is a legacy image or modules image
        // modules image doesn't have "jre" subdirectory
        len = checked_cast<int>(strlen(buf));
        assert(len < buflen, "Ran out of buffer room");
        jrelib_p = buf + len;
        snprintf(jrelib_p, buflen-len, "/jre/lib");
        if (0 != access(buf, F_OK)) {
          snprintf(jrelib_p, buflen-len, "/lib");
        }

        if (0 == access(buf, F_OK)) {
          // Use current module name "libjvm.so"
          len = (int)strlen(buf);
          snprintf(buf + len, buflen-len, "/hotspot/libjvm.so");
        } else {
          // Go back to path of .so
          rp = os::Posix::realpath(dli_fname, buf, buflen);
          if (rp == nullptr) {
            return;
          }
        }
      }
    }
  }

  strncpy(saved_jvm_path, buf, MAXPATHLEN);
  saved_jvm_path[MAXPATHLEN - 1] = '\0';
}

////////////////////////////////////////////////////////////////////////////////
// Virtual Memory

// Rationale behind this function:
//  current (Mon Apr 25 20:12:18 MSD 2005) oprofile drops samples without executable
//  mapping for address (see lookup_dcookie() in the kernel module), thus we cannot get
//  samples for JITted code. Here we create private executable mapping over the code cache
//  and then we can use standard (well, almost, as mapping can change) way to provide
//  info for the reporting script by storing timestamp and location of symbol
void linux_wrap_code(char* base, size_t size) {
  static volatile jint cnt = 0;

  if (!UseOprofile) {
    return;
  }

  char buf[PATH_MAX+1];
  int num = Atomic::add(&cnt, 1);

  snprintf(buf, sizeof(buf), "%s/hs-vm-%d-%d",
           os::get_temp_directory(), os::current_process_id(), num);
  unlink(buf);

  int fd = ::open(buf, O_CREAT | O_RDWR, S_IRWXU);

  if (fd != -1) {
    off_t rv = ::lseek(fd, size-2, SEEK_SET);
    if (rv != (off_t)-1) {
      if (::write(fd, "", 1) == 1) {
        mmap(base, size,
             PROT_READ|PROT_WRITE|PROT_EXEC,
             MAP_PRIVATE|MAP_FIXED|MAP_NORESERVE, fd, 0);
      }
    }
    ::close(fd);
    unlink(buf);
  }
}

static bool recoverable_mmap_error(int err) {
  // See if the error is one we can let the caller handle. This
  // list of errno values comes from JBS-6843484. I can't find a
  // Linux man page that documents this specific set of errno
  // values so while this list currently matches Solaris, it may
  // change as we gain experience with this failure mode.
  switch (err) {
  case EBADF:
  case EINVAL:
  case ENOTSUP:
    // let the caller deal with these errors
    return true;

  default:
    // Any remaining errors on this OS can cause our reserved mapping
    // to be lost. That can cause confusion where different data
    // structures think they have the same memory mapped. The worst
    // scenario is if both the VM and a library think they have the
    // same memory mapped.
    return false;
  }
}

static void warn_fail_commit_memory(char* addr, size_t size, bool exec,
                                    int err) {
  warning("INFO: os::commit_memory(" PTR_FORMAT ", " SIZE_FORMAT
          ", %d) failed; error='%s' (errno=%d)", p2i(addr), size, exec,
          os::strerror(err), err);
}

static void warn_fail_commit_memory(char* addr, size_t size,
                                    size_t alignment_hint, bool exec,
                                    int err) {
  warning("INFO: os::commit_memory(" PTR_FORMAT ", " SIZE_FORMAT
          ", " SIZE_FORMAT ", %d) failed; error='%s' (errno=%d)", p2i(addr), size,
          alignment_hint, exec, os::strerror(err), err);
}

// NOTE: Linux kernel does not really reserve the pages for us.
//       All it does is to check if there are enough free pages
//       left at the time of mmap(). This could be a potential
//       problem.
int os::Linux::commit_memory_impl(char* addr, size_t size, bool exec) {
  int prot = exec ? PROT_READ|PROT_WRITE|PROT_EXEC : PROT_READ|PROT_WRITE;
  uintptr_t res = (uintptr_t) ::mmap(addr, size, prot,
                                     MAP_PRIVATE|MAP_FIXED|MAP_ANONYMOUS, -1, 0);
  if (res != (uintptr_t) MAP_FAILED) {
    if (UseNUMAInterleaving) {
      numa_make_global(addr, size);
    }
    return 0;
  }

  int err = errno;  // save errno from mmap() call above

  if (!recoverable_mmap_error(err)) {
    warn_fail_commit_memory(addr, size, exec, err);
    vm_exit_out_of_memory(size, OOM_MMAP_ERROR, "committing reserved memory.");
  }

  return err;
}

bool os::pd_commit_memory(char* addr, size_t size, bool exec) {
  return os::Linux::commit_memory_impl(addr, size, exec) == 0;
}

void os::pd_commit_memory_or_exit(char* addr, size_t size, bool exec,
                                  const char* mesg) {
  assert(mesg != nullptr, "mesg must be specified");
  int err = os::Linux::commit_memory_impl(addr, size, exec);
  if (err != 0) {
    // the caller wants all commit errors to exit with the specified mesg:
    warn_fail_commit_memory(addr, size, exec, err);
    vm_exit_out_of_memory(size, OOM_MMAP_ERROR, "%s", mesg);
  }
}

// Define MAP_HUGETLB here so we can build HotSpot on old systems.
#ifndef MAP_HUGETLB
  #define MAP_HUGETLB 0x40000
#endif

// If mmap flags are set with MAP_HUGETLB and the system supports multiple
// huge page sizes, flag bits [26:31] can be used to encode the log2 of the
// desired huge page size. Otherwise, the system's default huge page size will be used.
// See mmap(2) man page for more info (since Linux 3.8).
// https://lwn.net/Articles/533499/
#ifndef MAP_HUGE_SHIFT
  #define MAP_HUGE_SHIFT 26
#endif

// Define MADV_HUGEPAGE here so we can build HotSpot on old systems.
#ifndef MADV_HUGEPAGE
  #define MADV_HUGEPAGE 14
#endif

// Note that the value for MAP_FIXED_NOREPLACE differs between architectures, but all architectures
// supported by OpenJDK share the same flag value.
#define MAP_FIXED_NOREPLACE_value 0x100000
#ifndef MAP_FIXED_NOREPLACE
  #define MAP_FIXED_NOREPLACE MAP_FIXED_NOREPLACE_value
#else
  // Sanity-check our assumed default value if we build with a new enough libc.
  static_assert(MAP_FIXED_NOREPLACE == MAP_FIXED_NOREPLACE_value, "MAP_FIXED_NOREPLACE != MAP_FIXED_NOREPLACE_value");
#endif

int os::Linux::commit_memory_impl(char* addr, size_t size,
                                  size_t alignment_hint, bool exec) {
  int err = os::Linux::commit_memory_impl(addr, size, exec);
  if (err == 0) {
    realign_memory(addr, size, alignment_hint);
  }
  return err;
}

bool os::pd_commit_memory(char* addr, size_t size, size_t alignment_hint,
                          bool exec) {
  return os::Linux::commit_memory_impl(addr, size, alignment_hint, exec) == 0;
}

void os::pd_commit_memory_or_exit(char* addr, size_t size,
                                  size_t alignment_hint, bool exec,
                                  const char* mesg) {
  assert(mesg != nullptr, "mesg must be specified");
  int err = os::Linux::commit_memory_impl(addr, size, alignment_hint, exec);
  if (err != 0) {
    // the caller wants all commit errors to exit with the specified mesg:
    warn_fail_commit_memory(addr, size, alignment_hint, exec, err);
    vm_exit_out_of_memory(size, OOM_MMAP_ERROR, "%s", mesg);
  }
}

void os::pd_realign_memory(char *addr, size_t bytes, size_t alignment_hint) {
  if (UseTransparentHugePages && alignment_hint > vm_page_size()) {
    // We don't check the return value: madvise(MADV_HUGEPAGE) may not
    // be supported or the memory may already be backed by huge pages.
    ::madvise(addr, bytes, MADV_HUGEPAGE);
  }
}

void os::pd_free_memory(char *addr, size_t bytes, size_t alignment_hint) {
  // This method works by doing an mmap over an existing mmaping and effectively discarding
  // the existing pages. However it won't work for SHM-based large pages that cannot be
  // uncommitted at all. We don't do anything in this case to avoid creating a segment with
  // small pages on top of the SHM segment. This method always works for small pages, so we
  // allow that in any case.
  if (alignment_hint <= os::vm_page_size() || can_commit_large_page_memory()) {
    commit_memory(addr, bytes, alignment_hint, !ExecMem);
  }
}

void os::numa_make_global(char *addr, size_t bytes) {
  Linux::numa_interleave_memory(addr, bytes);
}

// Define for numa_set_bind_policy(int). Setting the argument to 0 will set the
// bind policy to MPOL_PREFERRED for the current thread.
#define USE_MPOL_PREFERRED 0

void os::numa_make_local(char *addr, size_t bytes, int lgrp_hint) {
  // To make NUMA and large pages more robust when both enabled, we need to ease
  // the requirements on where the memory should be allocated. MPOL_BIND is the
  // default policy and it will force memory to be allocated on the specified
  // node. Changing this to MPOL_PREFERRED will prefer to allocate the memory on
  // the specified node, but will not force it. Using this policy will prevent
  // getting SIGBUS when trying to allocate large pages on NUMA nodes with no
  // free large pages.
  Linux::numa_set_bind_policy(USE_MPOL_PREFERRED);
  Linux::numa_tonode_memory(addr, bytes, lgrp_hint);
}

bool os::numa_topology_changed() { return false; }

size_t os::numa_get_groups_num() {
  // Return just the number of nodes in which it's possible to allocate memory
  // (in numa terminology, configured nodes).
  return Linux::numa_num_configured_nodes();
}

int os::numa_get_group_id() {
  int cpu_id = Linux::sched_getcpu();
  if (cpu_id != -1) {
    int lgrp_id = Linux::get_node_by_cpu(cpu_id);
    if (lgrp_id != -1) {
      return lgrp_id;
    }
  }
  return 0;
}

int os::numa_get_group_id_for_address(const void* address) {
  void** pages = const_cast<void**>(&address);
  int id = -1;

  if (os::Linux::numa_move_pages(0, 1, pages, nullptr, &id, 0) == -1) {
    return -1;
  }
  if (id < 0) {
    return -1;
  }
  return id;
}

bool os::numa_get_group_ids_for_range(const void** addresses, int* lgrp_ids, size_t count) {
  void** pages = const_cast<void**>(addresses);
  return os::Linux::numa_move_pages(0, count, pages, nullptr, lgrp_ids, 0) == 0;
}

int os::Linux::get_existing_num_nodes() {
  int node;
  int highest_node_number = Linux::numa_max_node();
  int num_nodes = 0;

  // Get the total number of nodes in the system including nodes without memory.
  for (node = 0; node <= highest_node_number; node++) {
    if (is_node_in_existing_nodes(node)) {
      num_nodes++;
    }
  }
  return num_nodes;
}

size_t os::numa_get_leaf_groups(uint *ids, size_t size) {
  int highest_node_number = Linux::numa_max_node();
  size_t i = 0;

  // Map all node ids in which it is possible to allocate memory. Also nodes are
  // not always consecutively available, i.e. available from 0 to the highest
  // node number. If the nodes have been bound explicitly using numactl membind,
  // then allocate memory from those nodes only.
  for (int node = 0; node <= highest_node_number; node++) {
    if (Linux::is_node_in_bound_nodes(node)) {
      ids[i++] = checked_cast<uint>(node);
    }
  }
  return i;
}

char *os::scan_pages(char *start, char* end, page_info* page_expected,
                     page_info* page_found) {
  return end;
}


int os::Linux::sched_getcpu_syscall(void) {
  unsigned int cpu = 0;
  long retval = -1;

#if defined(IA32)
  #ifndef SYS_getcpu
    #define SYS_getcpu 318
  #endif
  retval = syscall(SYS_getcpu, &cpu, nullptr, nullptr);
#elif defined(AMD64)
// Unfortunately we have to bring all these macros here from vsyscall.h
// to be able to compile on old linuxes.
  #define __NR_vgetcpu 2
  #define VSYSCALL_START (-10UL << 20)
  #define VSYSCALL_SIZE 1024
  #define VSYSCALL_ADDR(vsyscall_nr) (VSYSCALL_START+VSYSCALL_SIZE*(vsyscall_nr))
  typedef long (*vgetcpu_t)(unsigned int *cpu, unsigned int *node, unsigned long *tcache);
  vgetcpu_t vgetcpu = (vgetcpu_t)VSYSCALL_ADDR(__NR_vgetcpu);
  retval = vgetcpu(&cpu, nullptr, nullptr);
#endif

  return (retval == -1) ? -1 : cpu;
}

void os::Linux::sched_getcpu_init() {
  // sched_getcpu() should be in libc.
  set_sched_getcpu(CAST_TO_FN_PTR(sched_getcpu_func_t,
                                  dlsym(RTLD_DEFAULT, "sched_getcpu")));

  // If it's not, try a direct syscall.
  if (sched_getcpu() == -1) {
    set_sched_getcpu(CAST_TO_FN_PTR(sched_getcpu_func_t,
                                    (void*)&sched_getcpu_syscall));
  }

  if (sched_getcpu() == -1) {
    vm_exit_during_initialization("getcpu(2) system call not supported by kernel");
  }
}

// Something to do with the numa-aware allocator needs these symbols
extern "C" JNIEXPORT void numa_warn(int number, char *where, ...) { }
extern "C" JNIEXPORT void numa_error(char *where) { }

// Handle request to load libnuma symbol version 1.1 (API v1). If it fails
// load symbol from base version instead.
void* os::Linux::libnuma_dlsym(void* handle, const char *name) {
  void *f = dlvsym(handle, name, "libnuma_1.1");
  if (f == nullptr) {
    f = dlsym(handle, name);
  }
  return f;
}

// Handle request to load libnuma symbol version 1.2 (API v2) only.
// Return null if the symbol is not defined in this particular version.
void* os::Linux::libnuma_v2_dlsym(void* handle, const char* name) {
  return dlvsym(handle, name, "libnuma_1.2");
}

// Check numa dependent syscalls
static bool numa_syscall_check() {
  // NUMA APIs depend on several syscalls. E.g., get_mempolicy is required for numa_get_membind and
  // numa_get_interleave_mask. But these dependent syscalls can be unsupported for various reasons.
  // Especially in dockers, get_mempolicy is not allowed with the default configuration. So it's necessary
  // to check whether the syscalls are available. Currently, only get_mempolicy is checked since checking
  // others like mbind would cause unexpected side effects.
#ifdef SYS_get_mempolicy
  int dummy = 0;
  if (syscall(SYS_get_mempolicy, &dummy, nullptr, 0, (void*)&dummy, 3) == -1) {
    return false;
  }
#endif

  return true;
}

bool os::Linux::libnuma_init() {
  // Requires sched_getcpu() and numa dependent syscalls support
  if ((sched_getcpu() != -1) && numa_syscall_check()) {
    void *handle = dlopen("libnuma.so.1", RTLD_LAZY);
    if (handle != nullptr) {
      set_numa_node_to_cpus(CAST_TO_FN_PTR(numa_node_to_cpus_func_t,
                                           libnuma_dlsym(handle, "numa_node_to_cpus")));
      set_numa_node_to_cpus_v2(CAST_TO_FN_PTR(numa_node_to_cpus_v2_func_t,
                                              libnuma_v2_dlsym(handle, "numa_node_to_cpus")));
      set_numa_max_node(CAST_TO_FN_PTR(numa_max_node_func_t,
                                       libnuma_dlsym(handle, "numa_max_node")));
      set_numa_num_configured_nodes(CAST_TO_FN_PTR(numa_num_configured_nodes_func_t,
                                                   libnuma_dlsym(handle, "numa_num_configured_nodes")));
      set_numa_available(CAST_TO_FN_PTR(numa_available_func_t,
                                        libnuma_dlsym(handle, "numa_available")));
      set_numa_tonode_memory(CAST_TO_FN_PTR(numa_tonode_memory_func_t,
                                            libnuma_dlsym(handle, "numa_tonode_memory")));
      set_numa_interleave_memory(CAST_TO_FN_PTR(numa_interleave_memory_func_t,
                                                libnuma_dlsym(handle, "numa_interleave_memory")));
      set_numa_interleave_memory_v2(CAST_TO_FN_PTR(numa_interleave_memory_v2_func_t,
                                                libnuma_v2_dlsym(handle, "numa_interleave_memory")));
      set_numa_set_bind_policy(CAST_TO_FN_PTR(numa_set_bind_policy_func_t,
                                              libnuma_dlsym(handle, "numa_set_bind_policy")));
      set_numa_bitmask_isbitset(CAST_TO_FN_PTR(numa_bitmask_isbitset_func_t,
                                               libnuma_dlsym(handle, "numa_bitmask_isbitset")));
      set_numa_distance(CAST_TO_FN_PTR(numa_distance_func_t,
                                       libnuma_dlsym(handle, "numa_distance")));
      set_numa_get_membind(CAST_TO_FN_PTR(numa_get_membind_func_t,
                                          libnuma_v2_dlsym(handle, "numa_get_membind")));
      set_numa_get_interleave_mask(CAST_TO_FN_PTR(numa_get_interleave_mask_func_t,
                                                  libnuma_v2_dlsym(handle, "numa_get_interleave_mask")));
      set_numa_move_pages(CAST_TO_FN_PTR(numa_move_pages_func_t,
                                         libnuma_dlsym(handle, "numa_move_pages")));
      set_numa_set_preferred(CAST_TO_FN_PTR(numa_set_preferred_func_t,
                                            libnuma_dlsym(handle, "numa_set_preferred")));

      if (numa_available() != -1) {
        set_numa_all_nodes((unsigned long*)libnuma_dlsym(handle, "numa_all_nodes"));
        set_numa_all_nodes_ptr((struct bitmask **)libnuma_dlsym(handle, "numa_all_nodes_ptr"));
        set_numa_nodes_ptr((struct bitmask **)libnuma_dlsym(handle, "numa_nodes_ptr"));
        set_numa_interleave_bitmask(_numa_get_interleave_mask());
        set_numa_membind_bitmask(_numa_get_membind());
        // Create an index -> node mapping, since nodes are not always consecutive
        _nindex_to_node = new (mtInternal) GrowableArray<int>(0, mtInternal);
        rebuild_nindex_to_node_map();
        // Create a cpu -> node mapping
        _cpu_to_node = new (mtInternal) GrowableArray<int>(0, mtInternal);
        rebuild_cpu_to_node_map();
        return true;
      }
    }
  }
  return false;
}

size_t os::Linux::default_guard_size(os::ThreadType thr_type) {

  if (THPStackMitigation) {
    // If THPs are unconditionally enabled, the following scenario can lead to huge RSS
    // - parent thread spawns, in quick succession, multiple child threads
    // - child threads are slow to start
    // - thread stacks of future child threads are adjacent and get merged into one large VMA
    //   by the kernel, and subsequently transformed into huge pages by khugepaged
    // - child threads come up, place JVM guard pages, thus splinter the large VMA, splinter
    //   the huge pages into many (still paged-in) small pages.
    // The result of that sequence are thread stacks that are fully paged-in even though the
    // threads did not even start yet.
    // We prevent that by letting the glibc allocate a guard page, which causes a VMA with different
    // permission bits to separate two ajacent thread stacks and therefore prevent merging stacks
    // into one VMA.
    //
    // Yes, this means we have two guard sections - the glibc and the JVM one - per thread. But the
    // cost for that one extra protected page is dwarfed from a large win in performance and memory
    // that avoiding interference by khugepaged buys us.
    return os::vm_page_size();
  }

  // Creating guard page is very expensive. Java thread has HotSpot
  // guard pages, only enable glibc guard page for non-Java threads.
  // (Remember: compiler thread is a Java thread, too!)
  return ((thr_type == java_thread || thr_type == compiler_thread) ? 0 : os::vm_page_size());
}

void os::Linux::rebuild_nindex_to_node_map() {
  int highest_node_number = Linux::numa_max_node();

  nindex_to_node()->clear();
  for (int node = 0; node <= highest_node_number; node++) {
    if (Linux::is_node_in_existing_nodes(node)) {
      nindex_to_node()->append(node);
    }
  }
}

// rebuild_cpu_to_node_map() constructs a table mapping cpud id to node id.
// The table is later used in get_node_by_cpu().
void os::Linux::rebuild_cpu_to_node_map() {
  const int NCPUS = 32768; // Since the buffer size computation is very obscure
                           // in libnuma (possible values are starting from 16,
                           // and continuing up with every other power of 2, but less
                           // than the maximum number of CPUs supported by kernel), and
                           // is a subject to change (in libnuma version 2 the requirements
                           // are more reasonable) we'll just hardcode the number they use
                           // in the library.
  constexpr int BitsPerCLong = (int)sizeof(long) * CHAR_BIT;

  int cpu_num = processor_count();
  int cpu_map_size = NCPUS / BitsPerCLong;
  int cpu_map_valid_size =
    MIN2((cpu_num + BitsPerCLong - 1) / BitsPerCLong, cpu_map_size);

  cpu_to_node()->clear();
  cpu_to_node()->at_grow(cpu_num - 1);

  int node_num = get_existing_num_nodes();

  int distance = 0;
  int closest_distance = INT_MAX;
  int closest_node = 0;
  unsigned long *cpu_map = NEW_C_HEAP_ARRAY(unsigned long, cpu_map_size, mtInternal);
  for (int i = 0; i < node_num; i++) {
    // Check if node is configured (not a memory-less node). If it is not, find
    // the closest configured node. Check also if node is bound, i.e. it's allowed
    // to allocate memory from the node. If it's not allowed, map cpus in that node
    // to the closest node from which memory allocation is allowed.
    if (!is_node_in_configured_nodes(nindex_to_node()->at(i)) ||
        !is_node_in_bound_nodes(nindex_to_node()->at(i))) {
      closest_distance = INT_MAX;
      // Check distance from all remaining nodes in the system. Ignore distance
      // from itself, from another non-configured node, and from another non-bound
      // node.
      for (int m = 0; m < node_num; m++) {
        if (m != i &&
            is_node_in_configured_nodes(nindex_to_node()->at(m)) &&
            is_node_in_bound_nodes(nindex_to_node()->at(m))) {
          distance = numa_distance(nindex_to_node()->at(i), nindex_to_node()->at(m));
          // If a closest node is found, update. There is always at least one
          // configured and bound node in the system so there is always at least
          // one node close.
          if (distance != 0 && distance < closest_distance) {
            closest_distance = distance;
            closest_node = nindex_to_node()->at(m);
          }
        }
      }
     } else {
       // Current node is already a configured node.
       closest_node = nindex_to_node()->at(i);
     }

    // Get cpus from the original node and map them to the closest node. If node
    // is a configured node (not a memory-less node), then original node and
    // closest node are the same.
    if (numa_node_to_cpus(nindex_to_node()->at(i), cpu_map, cpu_map_size * (int)sizeof(unsigned long)) != -1) {
      for (int j = 0; j < cpu_map_valid_size; j++) {
        if (cpu_map[j] != 0) {
          for (int k = 0; k < BitsPerCLong; k++) {
            if (cpu_map[j] & (1UL << k)) {
              int cpu_index = j * BitsPerCLong + k;

#ifndef PRODUCT
              if (UseDebuggerErgo1 && cpu_index >= (int)cpu_num) {
                // Some debuggers limit the processor count without
                // intercepting the NUMA APIs. Just fake the values.
                cpu_index = 0;
              }
#endif

              cpu_to_node()->at_put(cpu_index, closest_node);
            }
          }
        }
      }
    }
  }
  FREE_C_HEAP_ARRAY(unsigned long, cpu_map);
}

int os::Linux::numa_node_to_cpus(int node, unsigned long *buffer, int bufferlen) {
  // use the latest version of numa_node_to_cpus if available
  if (_numa_node_to_cpus_v2 != nullptr) {

    // libnuma bitmask struct
    struct bitmask {
      unsigned long size; /* number of bits in the map */
      unsigned long *maskp;
    };

    struct bitmask mask;
    mask.maskp = (unsigned long *)buffer;
    mask.size = bufferlen * 8;
    return _numa_node_to_cpus_v2(node, &mask);
  } else if (_numa_node_to_cpus != nullptr) {
    return _numa_node_to_cpus(node, buffer, bufferlen);
  }
  return -1;
}

int os::Linux::get_node_by_cpu(int cpu_id) {
  if (cpu_to_node() != nullptr && cpu_id >= 0 && cpu_id < cpu_to_node()->length()) {
    return cpu_to_node()->at(cpu_id);
  }
  return -1;
}

GrowableArray<int>* os::Linux::_cpu_to_node;
GrowableArray<int>* os::Linux::_nindex_to_node;
os::Linux::sched_getcpu_func_t os::Linux::_sched_getcpu;
os::Linux::numa_node_to_cpus_func_t os::Linux::_numa_node_to_cpus;
os::Linux::numa_node_to_cpus_v2_func_t os::Linux::_numa_node_to_cpus_v2;
os::Linux::numa_max_node_func_t os::Linux::_numa_max_node;
os::Linux::numa_num_configured_nodes_func_t os::Linux::_numa_num_configured_nodes;
os::Linux::numa_available_func_t os::Linux::_numa_available;
os::Linux::numa_tonode_memory_func_t os::Linux::_numa_tonode_memory;
os::Linux::numa_interleave_memory_func_t os::Linux::_numa_interleave_memory;
os::Linux::numa_interleave_memory_v2_func_t os::Linux::_numa_interleave_memory_v2;
os::Linux::numa_set_bind_policy_func_t os::Linux::_numa_set_bind_policy;
os::Linux::numa_bitmask_isbitset_func_t os::Linux::_numa_bitmask_isbitset;
os::Linux::numa_distance_func_t os::Linux::_numa_distance;
os::Linux::numa_get_membind_func_t os::Linux::_numa_get_membind;
os::Linux::numa_get_interleave_mask_func_t os::Linux::_numa_get_interleave_mask;
os::Linux::numa_move_pages_func_t os::Linux::_numa_move_pages;
os::Linux::numa_set_preferred_func_t os::Linux::_numa_set_preferred;
os::Linux::NumaAllocationPolicy os::Linux::_current_numa_policy;
unsigned long* os::Linux::_numa_all_nodes;
struct bitmask* os::Linux::_numa_all_nodes_ptr;
struct bitmask* os::Linux::_numa_nodes_ptr;
struct bitmask* os::Linux::_numa_interleave_bitmask;
struct bitmask* os::Linux::_numa_membind_bitmask;

bool os::pd_uncommit_memory(char* addr, size_t size, bool exec) {
  uintptr_t res = (uintptr_t) ::mmap(addr, size, PROT_NONE,
                                     MAP_PRIVATE|MAP_FIXED|MAP_NORESERVE|MAP_ANONYMOUS, -1, 0);
  return res  != (uintptr_t) MAP_FAILED;
}

static address get_stack_commited_bottom(address bottom, size_t size) {
  address nbot = bottom;
  address ntop = bottom + size;

  size_t page_sz = os::vm_page_size();
  unsigned pages = checked_cast<unsigned>(size / page_sz);

  unsigned char vec[1];
  unsigned imin = 1, imax = pages + 1, imid;
  int mincore_return_value = 0;

  assert(imin <= imax, "Unexpected page size");

  while (imin < imax) {
    imid = (imax + imin) / 2;
    nbot = ntop - (imid * page_sz);

    // Use a trick with mincore to check whether the page is mapped or not.
    // mincore sets vec to 1 if page resides in memory and to 0 if page
    // is swapped output but if page we are asking for is unmapped
    // it returns -1,ENOMEM
    mincore_return_value = mincore(nbot, page_sz, vec);

    if (mincore_return_value == -1) {
      // Page is not mapped go up
      // to find first mapped page
      if (errno != EAGAIN) {
        assert(errno == ENOMEM, "Unexpected mincore errno");
        imax = imid;
      }
    } else {
      // Page is mapped go down
      // to find first not mapped page
      imin = imid + 1;
    }
  }

  nbot = nbot + page_sz;

  // Adjust stack bottom one page up if last checked page is not mapped
  if (mincore_return_value == -1) {
    nbot = nbot + page_sz;
  }

  return nbot;
}

bool os::committed_in_range(address start, size_t size, address& committed_start, size_t& committed_size) {
  int mincore_return_value;
  const size_t stripe = 1024;  // query this many pages each time
  unsigned char vec[stripe + 1];
  // set a guard
  vec[stripe] = 'X';

  const size_t page_sz = os::vm_page_size();
  uintx pages = size / page_sz;

  assert(is_aligned(start, page_sz), "Start address must be page aligned");
  assert(is_aligned(size, page_sz), "Size must be page aligned");

  committed_start = nullptr;

  int loops = checked_cast<int>((pages + stripe - 1) / stripe);
  int committed_pages = 0;
  address loop_base = start;
  bool found_range = false;

  for (int index = 0; index < loops && !found_range; index ++) {
    assert(pages > 0, "Nothing to do");
    uintx pages_to_query = (pages >= stripe) ? stripe : pages;
    pages -= pages_to_query;

    // Get stable read
    while ((mincore_return_value = mincore(loop_base, pages_to_query * page_sz, vec)) == -1 && errno == EAGAIN);

    // During shutdown, some memory goes away without properly notifying NMT,
    // E.g. ConcurrentGCThread/WatcherThread can exit without deleting thread object.
    // Bailout and return as not committed for now.
    if (mincore_return_value == -1 && errno == ENOMEM) {
      return false;
    }

    assert(vec[stripe] == 'X', "overflow guard");
    assert(mincore_return_value == 0, "Range must be valid");
    // Process this stripe
    for (uintx vecIdx = 0; vecIdx < pages_to_query; vecIdx ++) {
      if ((vec[vecIdx] & 0x01) == 0) { // not committed
        // End of current contiguous region
        if (committed_start != nullptr) {
          found_range = true;
          break;
        }
      } else { // committed
        // Start of region
        if (committed_start == nullptr) {
          committed_start = loop_base + page_sz * vecIdx;
        }
        committed_pages ++;
      }
    }

    loop_base += pages_to_query * page_sz;
  }

  if (committed_start != nullptr) {
    assert(committed_pages > 0, "Must have committed region");
    assert(committed_pages <= int(size / page_sz), "Can not commit more than it has");
    assert(committed_start >= start && committed_start < start + size, "Out of range");
    committed_size = page_sz * committed_pages;
    return true;
  } else {
    assert(committed_pages == 0, "Should not have committed region");
    return false;
  }
}


// Linux uses a growable mapping for the stack, and if the mapping for
// the stack guard pages is not removed when we detach a thread the
// stack cannot grow beyond the pages where the stack guard was
// mapped.  If at some point later in the process the stack expands to
// that point, the Linux kernel cannot expand the stack any further
// because the guard pages are in the way, and a segfault occurs.
//
// However, it's essential not to split the stack region by unmapping
// a region (leaving a hole) that's already part of the stack mapping,
// so if the stack mapping has already grown beyond the guard pages at
// the time we create them, we have to truncate the stack mapping.
// So, we need to know the extent of the stack mapping when
// create_stack_guard_pages() is called.

// We only need this for stacks that are growable: at the time of
// writing thread stacks don't use growable mappings (i.e. those
// creeated with MAP_GROWSDOWN), and aren't marked "[stack]", so this
// only applies to the main thread.

// If the (growable) stack mapping already extends beyond the point
// where we're going to put our guard pages, truncate the mapping at
// that point by munmap()ping it.  This ensures that when we later
// munmap() the guard pages we don't leave a hole in the stack
// mapping. This only affects the main/primordial thread

bool os::pd_create_stack_guard_pages(char* addr, size_t size) {
  if (os::is_primordial_thread()) {
    // As we manually grow stack up to bottom inside create_attached_thread(),
    // it's likely that os::Linux::initial_thread_stack_bottom is mapped and
    // we don't need to do anything special.
    // Check it first, before calling heavy function.
    uintptr_t stack_extent = (uintptr_t) os::Linux::initial_thread_stack_bottom();
    unsigned char vec[1];

    if (mincore((address)stack_extent, os::vm_page_size(), vec) == -1) {
      // Fallback to slow path on all errors, including EAGAIN
      assert((uintptr_t)addr >= stack_extent,
             "Sanity: addr should be larger than extent, " PTR_FORMAT " >= " PTR_FORMAT,
             p2i(addr), stack_extent);
      stack_extent = (uintptr_t) get_stack_commited_bottom(
                                                           os::Linux::initial_thread_stack_bottom(),
                                                           (size_t)addr - stack_extent);
    }

    if (stack_extent < (uintptr_t)addr) {
      ::munmap((void*)stack_extent, (uintptr_t)(addr - stack_extent));
    }
  }

  return os::commit_memory(addr, size, !ExecMem);
}

// If this is a growable mapping, remove the guard pages entirely by
// munmap()ping them.  If not, just call uncommit_memory(). This only
// affects the main/primordial thread, but guard against future OS changes.
// It's safe to always unmap guard pages for primordial thread because we
// always place it right after end of the mapped region.

bool os::remove_stack_guard_pages(char* addr, size_t size) {
  uintptr_t stack_extent, stack_base;

  if (os::is_primordial_thread()) {
    return ::munmap(addr, size) == 0;
  }

  return os::uncommit_memory(addr, size);
}

// 'requested_addr' is only treated as a hint, the return value may or
// may not start from the requested address. Unlike Linux mmap(), this
// function returns null to indicate failure.
static char* anon_mmap(char* requested_addr, size_t bytes) {
  // If a requested address was given:
  //
  // The POSIX-conforming way is to *omit* MAP_FIXED. This will leave existing mappings intact.
  // If the requested mapping area is blocked by a pre-existing mapping, the kernel will map
  // somewhere else. On Linux, that alternative address appears to have no relation to the
  // requested address.
  // Unfortunately, this is not what we need - if we requested a specific address, we'd want
  // to map there and nowhere else. Therefore we will unmap the block again, which means we
  // just executed a needless mmap->munmap cycle.
  // Since Linux 4.17, the kernel offers MAP_FIXED_NOREPLACE. With this flag, if a pre-
  // existing mapping exists, the kernel will not map at an alternative point but instead
  // return an error. We can therefore save that unnecessary mmap-munmap cycle.
  //
  // Backward compatibility: Older kernels will ignore the unknown flag; so mmap will behave
  // as in mode (a).
  const int flags = MAP_PRIVATE | MAP_NORESERVE | MAP_ANONYMOUS |
                    ((requested_addr != nullptr) ? MAP_FIXED_NOREPLACE : 0);

  // Map reserved/uncommitted pages PROT_NONE so we fail early if we
  // touch an uncommitted page. Otherwise, the read/write might
  // succeed if we have enough swap space to back the physical page.
  char* addr = (char*)::mmap(requested_addr, bytes, PROT_NONE, flags, -1, 0);

  return addr == MAP_FAILED ? nullptr : addr;
}

// Allocate (using mmap, NO_RESERVE, with small pages) at either a given request address
//   (req_addr != nullptr) or with a given alignment.
//  - bytes shall be a multiple of alignment.
//  - req_addr can be null. If not null, it must be a multiple of alignment.
//  - alignment sets the alignment at which memory shall be allocated.
//     It must be a multiple of allocation granularity.
// Returns address of memory or null. If req_addr was not null, will only return
//  req_addr or null.
static char* anon_mmap_aligned(char* req_addr, size_t bytes, size_t alignment) {
  size_t extra_size = bytes;
  if (req_addr == nullptr && alignment > 0) {
    extra_size += alignment;
  }

  char* start = anon_mmap(req_addr, extra_size);
  if (start != nullptr) {
    if (req_addr != nullptr) {
      if (start != req_addr) {
        ::munmap(start, extra_size);
        start = nullptr;
      }
    } else {
      char* const start_aligned = align_up(start, alignment);
      char* const end_aligned = start_aligned + bytes;
      char* const end = start + extra_size;
      if (start_aligned > start) {
        ::munmap(start, start_aligned - start);
      }
      if (end_aligned < end) {
        ::munmap(end_aligned, end - end_aligned);
      }
      start = start_aligned;
    }
  }
  return start;
}

static int anon_munmap(char * addr, size_t size) {
  return ::munmap(addr, size) == 0;
}

char* os::pd_reserve_memory(size_t bytes, bool exec) {
  return anon_mmap(nullptr, bytes);
}

bool os::pd_release_memory(char* addr, size_t size) {
  return anon_munmap(addr, size);
}

#ifdef CAN_SHOW_REGISTERS_ON_ASSERT
extern char* g_assert_poison; // assertion poison page address
#endif

static bool linux_mprotect(char* addr, size_t size, int prot) {
  // Linux wants the mprotect address argument to be page aligned.
  char* bottom = (char*)align_down((intptr_t)addr, os::vm_page_size());

  // According to SUSv3, mprotect() should only be used with mappings
  // established by mmap(), and mmap() always maps whole pages. Unaligned
  // 'addr' likely indicates problem in the VM (e.g. trying to change
  // protection of malloc'ed or statically allocated memory). Check the
  // caller if you hit this assert.
  assert(addr == bottom, "sanity check");

  size = align_up(pointer_delta(addr, bottom, 1) + size, os::vm_page_size());
  // Don't log anything if we're executing in the poison page signal handling
  // context. It can lead to reentrant use of other parts of the VM code.
#ifdef CAN_SHOW_REGISTERS_ON_ASSERT
  if (addr != g_assert_poison)
#endif
  Events::log(nullptr, "Protecting memory [" INTPTR_FORMAT "," INTPTR_FORMAT "] with protection modes %x", p2i(bottom), p2i(bottom+size), prot);
  return ::mprotect(bottom, size, prot) == 0;
}

// Set protections specified
bool os::protect_memory(char* addr, size_t bytes, ProtType prot,
                        bool is_committed) {
  unsigned int p = 0;
  switch (prot) {
  case MEM_PROT_NONE: p = PROT_NONE; break;
  case MEM_PROT_READ: p = PROT_READ; break;
  case MEM_PROT_RW:   p = PROT_READ|PROT_WRITE; break;
  case MEM_PROT_RWX:  p = PROT_READ|PROT_WRITE|PROT_EXEC; break;
  default:
    ShouldNotReachHere();
  }
  // is_committed is unused.
  return linux_mprotect(addr, bytes, p);
}

bool os::guard_memory(char* addr, size_t size) {
  return linux_mprotect(addr, size, PROT_NONE);
}

bool os::unguard_memory(char* addr, size_t size) {
  return linux_mprotect(addr, size, PROT_READ|PROT_WRITE);
}

<<<<<<< HEAD
int os::Linux::hugetlbfs_page_size_flag(size_t page_size) {
=======
static int hugetlbfs_page_size_flag(size_t page_size) {
>>>>>>> 16fa7709
  if (page_size != HugePages::default_static_hugepage_size()) {
    return (exact_log2(page_size) << MAP_HUGE_SHIFT);
  }
  return 0;
}

static bool hugetlbfs_sanity_check(size_t page_size) {
  const os::PageSizes page_sizes = HugePages::static_info().pagesizes();
  assert(page_sizes.contains(page_size), "Invalid page sizes passed");

  // Include the page size flag to ensure we sanity check the correct page size.
  int flags = MAP_ANONYMOUS | MAP_PRIVATE | MAP_HUGETLB | hugetlbfs_page_size_flag(page_size);
  void *p = mmap(nullptr, page_size, PROT_READ|PROT_WRITE, flags, -1, 0);

  if (p != MAP_FAILED) {
    // Mapping succeeded, sanity check passed.
    munmap(p, page_size);
    return true;
  } else {
      log_info(pagesize)("Large page size (" SIZE_FORMAT "%s) failed sanity check, "
                         "checking if smaller large page sizes are usable",
                         byte_size_in_exact_unit(page_size),
                         exact_unit_for_byte_size(page_size));
      for (size_t page_size_ = page_sizes.next_smaller(page_size);
          page_size_ > os::vm_page_size();
          page_size_ = page_sizes.next_smaller(page_size_)) {
        flags = MAP_ANONYMOUS | MAP_PRIVATE | MAP_HUGETLB | hugetlbfs_page_size_flag(page_size_);
        p = mmap(nullptr, page_size_, PROT_READ|PROT_WRITE, flags, -1, 0);
        if (p != MAP_FAILED) {
          // Mapping succeeded, sanity check passed.
          munmap(p, page_size_);
          log_info(pagesize)("Large page size (" SIZE_FORMAT "%s) passed sanity check",
                             byte_size_in_exact_unit(page_size_),
                             exact_unit_for_byte_size(page_size_));
          return true;
        }
      }
  }

  return false;
}

// From the coredump_filter documentation:
//
// - (bit 0) anonymous private memory
// - (bit 1) anonymous shared memory
// - (bit 2) file-backed private memory
// - (bit 3) file-backed shared memory
// - (bit 4) ELF header pages in file-backed private memory areas (it is
//           effective only if the bit 2 is cleared)
// - (bit 5) hugetlb private memory
// - (bit 6) hugetlb shared memory
// - (bit 7) dax private memory
// - (bit 8) dax shared memory
//
static void set_coredump_filter(CoredumpFilterBit bit) {
  FILE *f;
  long cdm;

  if ((f = os::fopen("/proc/self/coredump_filter", "r+")) == nullptr) {
    return;
  }

  if (fscanf(f, "%lx", &cdm) != 1) {
    fclose(f);
    return;
  }

  long saved_cdm = cdm;
  rewind(f);
  cdm |= bit;

  if (cdm != saved_cdm) {
    fprintf(f, "%#lx", cdm);
  }

  fclose(f);
}

// Large page support

static size_t _large_page_size = 0;

void warn_no_large_pages_configured() {
  if (!FLAG_IS_DEFAULT(UseLargePages)) {
    log_warning(pagesize)("UseLargePages disabled, no large pages configured and available on the system.");
  }
}

<<<<<<< HEAD
bool os::Linux::setup_large_page_type(size_t page_size) {
  if (FLAG_IS_DEFAULT(UseHugeTLBFS) &&
      FLAG_IS_DEFAULT(UseSHM) &&
      FLAG_IS_DEFAULT(UseTransparentHugePages)) {

    // The type of large pages has not been specified by the user.

    // Try UseHugeTLBFS and then UseSHM.
    UseHugeTLBFS = UseSHM = true;

    // Don't try UseTransparentHugePages since there are known
    // performance issues with it turned on. This might change in the future.
    UseTransparentHugePages = false;
  }

  if (UseTransparentHugePages) {
    UseHugeTLBFS = false;
    UseSHM = false;
    return true;
  }

  if (UseHugeTLBFS) {
    bool warn_on_failure = !FLAG_IS_DEFAULT(UseHugeTLBFS);
    if (hugetlbfs_sanity_check(warn_on_failure, page_size)) {
      UseSHM = false;
      return true;
=======
struct LargePageInitializationLoggerMark {
  ~LargePageInitializationLoggerMark() {
    LogTarget(Info, pagesize) lt;
    if (lt.is_enabled()) {
      LogStream ls(lt);
      if (UseLargePages) {
        ls.print_cr("UseLargePages=1, UseTransparentHugePages=%d", UseTransparentHugePages);
        ls.print("Large page support enabled. Usable page sizes: ");
        os::page_sizes().print_on(&ls);
        ls.print_cr(". Default large page size: " EXACTFMT ".", EXACTFMTARGS(os::large_page_size()));
      } else {
        ls.print("Large page support disabled.");
      }
>>>>>>> 16fa7709
    }
  }
};

void os::large_page_init() {
  LargePageInitializationLoggerMark logger;

  // Query OS information first.
  HugePages::initialize();

  // If THPs are unconditionally enabled (THP mode "always"), khugepaged may attempt to
  // coalesce small pages in thread stacks to huge pages. That costs a lot of memory and
  // is usually unwanted for thread stacks. Therefore we attempt to prevent THP formation in
  // thread stacks unless the user explicitly allowed THP formation by manually disabling
  // -XX:-THPStackMitigation.
  if (HugePages::thp_mode() == THPMode::always) {
    if (THPStackMitigation) {
      log_info(pagesize)("JVM will attempt to prevent THPs in thread stacks.");
    } else {
      log_info(pagesize)("JVM will *not* prevent THPs in thread stacks. This may cause high RSS.");
    }
  } else {
    FLAG_SET_ERGO(THPStackMitigation, false); // Mitigation not needed
  }

<<<<<<< HEAD
  warn_no_large_pages_configured();
  return false;
}

struct LargePageInitializationLoggerMark {
  ~LargePageInitializationLoggerMark() {
    LogTarget(Info, pagesize) lt;
    if (lt.is_enabled()) {
      LogStream ls(lt);
      if (UseLargePages) {
        ls.print_cr("UseLargePages=1, UseTransparentHugePages=%d, UseHugeTLBFS=%d, UseSHM=%d",
                    UseTransparentHugePages, UseHugeTLBFS, UseSHM);
        ls.print("Large page support enabled. Usable page sizes: ");
        os::page_sizes().print_on(&ls);
        ls.print_cr(". Default large page size: " EXACTFMT ".", EXACTFMTARGS(os::large_page_size()));
      } else {
        ls.print("Large page support disabled.");
      }
    }
  }
};

void os::large_page_init() {
  LargePageInitializationLoggerMark logger;

  // Query OS information first.
  HugePages::initialize();

  // If THPs are unconditionally enabled (THP mode "always"), khugepaged may attempt to
  // coalesce small pages in thread stacks to huge pages. That costs a lot of memory and
  // is usually unwanted for thread stacks. Therefore we attempt to prevent THP formation in
  // thread stacks unless the user explicitly allowed THP formation by manually disabling
  // -XX:-THPStackMitigation.
  if (HugePages::thp_mode() == THPMode::always) {
    if (THPStackMitigation) {
      log_info(pagesize)("JVM will attempt to prevent THPs in thread stacks.");
    } else {
      log_info(pagesize)("JVM will *not* prevent THPs in thread stacks. This may cause high RSS.");
    }
  } else {
    FLAG_SET_ERGO(THPStackMitigation, false); // Mitigation not needed
  }

=======
>>>>>>> 16fa7709
  // 1) Handle the case where we do not want to use huge pages
  if (!UseLargePages &&
      !UseTransparentHugePages) {
    // Not using large pages.
    return;
  }

  if (!FLAG_IS_DEFAULT(UseLargePages) && !UseLargePages) {
    // The user explicitly turned off large pages.
    UseTransparentHugePages = false;
    return;
  }

  // 2) check if the OS supports THPs resp. static hugepages.
  if (UseTransparentHugePages && !HugePages::supports_thp()) {
    if (!FLAG_IS_DEFAULT(UseTransparentHugePages)) {
      log_warning(pagesize)("UseTransparentHugePages disabled, transparent huge pages are not supported by the operating system.");
<<<<<<< HEAD
    }
    UseLargePages = UseTransparentHugePages = UseHugeTLBFS = UseSHM = false;
    return;
  }
  if (!UseTransparentHugePages && !HugePages::supports_static_hugepages()) {
    warn_no_large_pages_configured();
    UseLargePages = UseTransparentHugePages = UseHugeTLBFS = UseSHM = false;
    return;
  }

  if (UseTransparentHugePages) {
    // In THP mode:
    // - os::large_page_size() is the *THP page size*
    // - os::pagesizes() has two members, the THP page size and the system page size
    assert(HugePages::supports_thp() && HugePages::thp_pagesize() > 0, "Missing OS info");
    _large_page_size = HugePages::thp_pagesize();
    _page_sizes.add(_large_page_size);
    _page_sizes.add(os::vm_page_size());

  } else {

    // In static hugepage mode:
    // - os::large_page_size() is the default static hugepage size (/proc/meminfo "Hugepagesize")
    // - os::pagesizes() contains all hugepage sizes the kernel supports, regardless whether there
    //   are pages configured in the pool or not (from /sys/kernel/hugepages/hugepage-xxxx ...)
    os::PageSizes all_large_pages = HugePages::static_info().pagesizes();
    const size_t default_large_page_size = HugePages::default_static_hugepage_size();

    // 3) Consistency check and post-processing

    // Check LargePageSizeInBytes matches an available page size and if so set _large_page_size
    // using LargePageSizeInBytes as the maximum allowed large page size. If LargePageSizeInBytes
    // doesn't match an available page size set _large_page_size to default_large_page_size
    // and use it as the maximum.
   if (FLAG_IS_DEFAULT(LargePageSizeInBytes) ||
        LargePageSizeInBytes == 0 ||
        LargePageSizeInBytes == default_large_page_size) {
      _large_page_size = default_large_page_size;
      log_info(pagesize)("Using the default large page size: " SIZE_FORMAT "%s",
                         byte_size_in_exact_unit(_large_page_size),
                         exact_unit_for_byte_size(_large_page_size));
    } else {
      if (all_large_pages.contains(LargePageSizeInBytes)) {
        _large_page_size = LargePageSizeInBytes;
        log_info(pagesize)("Overriding default large page size (" SIZE_FORMAT "%s) "
                           "using LargePageSizeInBytes: " SIZE_FORMAT "%s",
                           byte_size_in_exact_unit(default_large_page_size),
                           exact_unit_for_byte_size(default_large_page_size),
                           byte_size_in_exact_unit(_large_page_size),
                           exact_unit_for_byte_size(_large_page_size));
      } else {
        _large_page_size = default_large_page_size;
        log_info(pagesize)("LargePageSizeInBytes is not a valid large page size (" SIZE_FORMAT "%s) "
                           "using the default large page size: " SIZE_FORMAT "%s",
                           byte_size_in_exact_unit(LargePageSizeInBytes),
                           exact_unit_for_byte_size(LargePageSizeInBytes),
                           byte_size_in_exact_unit(_large_page_size),
                           exact_unit_for_byte_size(_large_page_size));
      }
    }

    // Populate _page_sizes with large page sizes less than or equal to
    // _large_page_size.
    for (size_t page_size = _large_page_size; page_size != 0;
           page_size = all_large_pages.next_smaller(page_size)) {
      _page_sizes.add(page_size);
    }
  }

  // Now determine the type of large pages to use:
  UseLargePages = os::Linux::setup_large_page_type(_large_page_size);

  set_coredump_filter(LARGEPAGES_BIT);
}

#ifndef SHM_HUGETLB
  #define SHM_HUGETLB 04000
#endif

#define shm_warning_format(format, ...)              \
  do {                                               \
    if (UseLargePages &&                             \
        (!FLAG_IS_DEFAULT(UseLargePages) ||          \
         !FLAG_IS_DEFAULT(UseSHM) ||                 \
         !FLAG_IS_DEFAULT(LargePageSizeInBytes))) {  \
      warning(format, __VA_ARGS__);                  \
    }                                                \
  } while (0)

#define shm_warning(str) shm_warning_format("%s", str)

#define shm_warning_with_errno(str)                \
  do {                                             \
    int err = errno;                               \
    shm_warning_format(str " (error = %d)", err);  \
  } while (0)

static char* shmat_with_alignment(int shmid, size_t bytes, size_t alignment) {
  assert(is_aligned(bytes, alignment), "Must be divisible by the alignment");

  if (!is_aligned(alignment, SHMLBA)) {
    assert(false, "Code below assumes that alignment is at least SHMLBA aligned");
    return nullptr;
  }

  // To ensure that we get 'alignment' aligned memory from shmat,
  // we pre-reserve aligned virtual memory and then attach to that.

  char* pre_reserved_addr = anon_mmap_aligned(nullptr /* req_addr */, bytes, alignment);
  if (pre_reserved_addr == nullptr) {
    // Couldn't pre-reserve aligned memory.
    shm_warning("Failed to pre-reserve aligned memory for shmat.");
    return nullptr;
  }

  // SHM_REMAP is needed to allow shmat to map over an existing mapping.
  char* addr = (char*)shmat(shmid, pre_reserved_addr, SHM_REMAP);

  if ((intptr_t)addr == -1) {
    int err = errno;
    shm_warning_with_errno("Failed to attach shared memory.");

    assert(err != EACCES, "Unexpected error");
    assert(err != EIDRM,  "Unexpected error");
    assert(err != EINVAL, "Unexpected error");

    // Since we don't know if the kernel unmapped the pre-reserved memory area
    // we can't unmap it, since that would potentially unmap memory that was
    // mapped from other threads.
    return nullptr;
=======
    }
    UseLargePages = UseTransparentHugePages = false;
    return;
  }
  if (!UseTransparentHugePages && !HugePages::supports_static_hugepages()) {
    warn_no_large_pages_configured();
    UseLargePages = UseTransparentHugePages = false;
    return;
>>>>>>> 16fa7709
  }

  if (UseTransparentHugePages) {
    // In THP mode:
    // - os::large_page_size() is the *THP page size*
    // - os::pagesizes() has two members, the THP page size and the system page size
    assert(HugePages::supports_thp() && HugePages::thp_pagesize() > 0, "Missing OS info");
    _large_page_size = HugePages::thp_pagesize();
    _page_sizes.add(_large_page_size);
    _page_sizes.add(os::vm_page_size());

  } else {

    // In static hugepage mode:
    // - os::large_page_size() is the default static hugepage size (/proc/meminfo "Hugepagesize")
    // - os::pagesizes() contains all hugepage sizes the kernel supports, regardless whether there
    //   are pages configured in the pool or not (from /sys/kernel/hugepages/hugepage-xxxx ...)
    os::PageSizes all_large_pages = HugePages::static_info().pagesizes();
    const size_t default_large_page_size = HugePages::default_static_hugepage_size();

    // 3) Consistency check and post-processing

    size_t large_page_size = 0;

    // Check LargePageSizeInBytes matches an available page size and if so set _large_page_size
    // using LargePageSizeInBytes as the maximum allowed large page size. If LargePageSizeInBytes
    // doesn't match an available page size set _large_page_size to default_large_page_size
    // and use it as the maximum.
   if (FLAG_IS_DEFAULT(LargePageSizeInBytes) ||
        LargePageSizeInBytes == 0 ||
        LargePageSizeInBytes == default_large_page_size) {
      large_page_size = default_large_page_size;
      log_info(pagesize)("Using the default large page size: " SIZE_FORMAT "%s",
                         byte_size_in_exact_unit(large_page_size),
                         exact_unit_for_byte_size(large_page_size));
    } else {
      if (all_large_pages.contains(LargePageSizeInBytes)) {
        large_page_size = LargePageSizeInBytes;
        log_info(pagesize)("Overriding default large page size (" SIZE_FORMAT "%s) "
                           "using LargePageSizeInBytes: " SIZE_FORMAT "%s",
                           byte_size_in_exact_unit(default_large_page_size),
                           exact_unit_for_byte_size(default_large_page_size),
                           byte_size_in_exact_unit(large_page_size),
                           exact_unit_for_byte_size(large_page_size));
      } else {
        large_page_size = default_large_page_size;
        log_info(pagesize)("LargePageSizeInBytes is not a valid large page size (" SIZE_FORMAT "%s) "
                           "using the default large page size: " SIZE_FORMAT "%s",
                           byte_size_in_exact_unit(LargePageSizeInBytes),
                           exact_unit_for_byte_size(LargePageSizeInBytes),
                           byte_size_in_exact_unit(large_page_size),
                           exact_unit_for_byte_size(large_page_size));
      }
    }

    // Do an additional sanity check to see if we can use the desired large page size
    if (!hugetlbfs_sanity_check(large_page_size)) {
      warn_no_large_pages_configured();
      UseLargePages = false;
      UseTransparentHugePages = false;
      return;
    }

    _large_page_size = large_page_size;

    // Populate _page_sizes with large page sizes less than or equal to
    // _large_page_size.
    for (size_t page_size = _large_page_size; page_size != 0;
           page_size = all_large_pages.next_smaller(page_size)) {
      _page_sizes.add(page_size);
    }
  }

  set_coredump_filter(LARGEPAGES_BIT);
}

static void log_on_commit_special_failure(char* req_addr, size_t bytes,
                                           size_t page_size, int error) {
  assert(error == ENOMEM, "Only expect to fail if no memory is available");

  log_info(pagesize)("Failed to reserve and commit memory with given page size. req_addr: " PTR_FORMAT
                     " size: " SIZE_FORMAT "%s, page size: " SIZE_FORMAT "%s, (errno = %d)",
                     p2i(req_addr), byte_size_in_exact_unit(bytes), exact_unit_for_byte_size(bytes),
                     byte_size_in_exact_unit(page_size), exact_unit_for_byte_size(page_size), error);
}

static bool commit_memory_special(size_t bytes,
                                      size_t page_size,
                                      char* req_addr,
                                      bool exec) {
  assert(UseLargePages && !UseTransparentHugePages, "Should only get here for static hugepage mode (+UseLargePages)");
  assert(is_aligned(bytes, page_size), "Unaligned size");
  assert(is_aligned(req_addr, page_size), "Unaligned address");
  assert(req_addr != nullptr, "Must have a requested address for special mappings");

  int prot = exec ? PROT_READ|PROT_WRITE|PROT_EXEC : PROT_READ|PROT_WRITE;
  int flags = MAP_PRIVATE|MAP_ANONYMOUS|MAP_FIXED;

  // For large pages additional flags are required.
  if (page_size > os::vm_page_size()) {
    flags |= MAP_HUGETLB | hugetlbfs_page_size_flag(page_size);
  }
  char* addr = (char*)::mmap(req_addr, bytes, prot, flags, -1, 0);

  if (addr == MAP_FAILED) {
    log_on_commit_special_failure(req_addr, bytes, page_size, errno);
    return false;
  }

  log_debug(pagesize)("Commit special mapping: " PTR_FORMAT ", size=" SIZE_FORMAT "%s, page size="
                      SIZE_FORMAT "%s",
                      p2i(addr), byte_size_in_exact_unit(bytes),
                      exact_unit_for_byte_size(bytes),
                      byte_size_in_exact_unit(page_size),
                      exact_unit_for_byte_size(page_size));
  assert(is_aligned(addr, page_size), "Must be");
  return true;
}

static char* reserve_memory_special_huge_tlbfs(size_t bytes,
                                               size_t alignment,
                                               size_t page_size,
                                               char* req_addr,
                                               bool exec) {
  const os::PageSizes page_sizes = HugePages::static_info().pagesizes();
  assert(UseLargePages, "only for Huge TLBFS large pages");
  assert(is_aligned(req_addr, alignment), "Must be");
  assert(is_aligned(req_addr, page_size), "Must be");
  assert(is_aligned(alignment, os::vm_allocation_granularity()), "Must be");
  assert(page_sizes.contains(page_size), "Must be a valid page size");
  assert(page_size > os::vm_page_size(), "Must be a large page size");
  assert(bytes >= page_size, "Shouldn't allocate large pages for small sizes");

  // We only end up here when at least 1 large page can be used.
  // If the size is not a multiple of the large page size, we
  // will mix the type of pages used, but in a descending order.
  // Start off by reserving a range of the given size that is
  // properly aligned. At this point no pages are committed. If
  // a requested address is given it will be used and it must be
  // aligned to both the large page size and the given alignment.
  // The larger of the two will be used.
  size_t required_alignment = MAX(page_size, alignment);
  char* const aligned_start = anon_mmap_aligned(req_addr, bytes, required_alignment);
  if (aligned_start == nullptr) {
    return nullptr;
  }

  // First commit using large pages.
  size_t large_bytes = align_down(bytes, page_size);
  bool large_committed = commit_memory_special(large_bytes, page_size, aligned_start, exec);

  if (large_committed && bytes == large_bytes) {
    // The size was large page aligned so no additional work is
    // needed even if the commit failed.
    return aligned_start;
  }

  // The requested size requires some small pages as well.
  char* small_start = aligned_start + large_bytes;
  size_t small_size = bytes - large_bytes;
  if (!large_committed) {
    // Failed to commit large pages, so we need to unmap the
    // reminder of the orinal reservation.
    ::munmap(small_start, small_size);
    return nullptr;
  }

  // Commit the remaining bytes using small pages.
  bool small_committed = commit_memory_special(small_size, os::vm_page_size(), small_start, exec);
  if (!small_committed) {
    // Failed to commit the remaining size, need to unmap
    // the large pages part of the reservation.
    ::munmap(aligned_start, large_bytes);
    return nullptr;
  }
  return aligned_start;
}

char* os::pd_reserve_memory_special(size_t bytes, size_t alignment, size_t page_size,
                                    char* req_addr, bool exec) {
  assert(UseLargePages, "only for large pages");

  char* const addr = reserve_memory_special_huge_tlbfs(bytes, alignment, page_size, req_addr, exec);

  if (addr != nullptr) {
    if (UseNUMAInterleaving) {
      numa_make_global(addr, bytes);
    }
  }

  return addr;
}

bool os::pd_release_memory_special(char* base, size_t bytes) {
  assert(UseLargePages, "only for large pages");
  // Plain munmap is sufficient
  return pd_release_memory(base, bytes);
}

size_t os::large_page_size() {
  return _large_page_size;
}

// static hugepages (hugetlbfs) allow application to commit large page memory
// on demand.
// However, when committing memory with hugepages fails, the region
// that was supposed to be committed will lose the old reservation
// and allow other threads to steal that memory region. Because of this
// behavior we can't commit hugetlbfs memory. Instead, we commit that
// memory at reservation.
bool os::can_commit_large_page_memory() {
  return UseTransparentHugePages;
}

bool os::can_execute_large_page_memory() {
  return UseTransparentHugePages;
}

char* os::pd_attempt_map_memory_to_file_at(char* requested_addr, size_t bytes, int file_desc) {
  assert(file_desc >= 0, "file_desc is not valid");
  char* result = pd_attempt_reserve_memory_at(requested_addr, bytes, !ExecMem);
  if (result != nullptr) {
    if (replace_existing_mapping_with_file_mapping(result, bytes, file_desc) == nullptr) {
      vm_exit_during_initialization(err_msg("Error in mapping Java heap at the given filesystem directory"));
    }
  }
  return result;
}

// Reserve memory at an arbitrary address, only if that area is
// available (and not reserved for something else).

char* os::pd_attempt_reserve_memory_at(char* requested_addr, size_t bytes, bool exec) {
  // Assert only that the size is a multiple of the page size, since
  // that's all that mmap requires, and since that's all we really know
  // about at this low abstraction level.  If we need higher alignment,
  // we can either pass an alignment to this method or verify alignment
  // in one of the methods further up the call chain.  See bug 5044738.
  assert(bytes % os::vm_page_size() == 0, "reserving unexpected size block");

  // Linux mmap allows caller to pass an address as hint; give it a try first,
  // if kernel honors the hint then we can return immediately.
  char * addr = anon_mmap(requested_addr, bytes);
  if (addr == requested_addr) {
    return requested_addr;
  }

  if (addr != nullptr) {
    // mmap() is successful but it fails to reserve at the requested address
    log_trace(os, map)("Kernel rejected " PTR_FORMAT ", offered " PTR_FORMAT ".", p2i(requested_addr), p2i(addr));
    anon_munmap(addr, bytes);
  }

  return nullptr;
}

size_t os::vm_min_address() {
  // Determined by sysctl vm.mmap_min_addr. It exists as a safety zone to prevent
  // NULL pointer dereferences.
  // Most distros set this value to 64 KB. It *can* be zero, but rarely is. Here,
  // we impose a minimum value if vm.mmap_min_addr is too low, for increased protection.
  static size_t value = 0;
  if (value == 0) {
    assert(is_aligned(_vm_min_address_default, os::vm_allocation_granularity()), "Sanity");
    FILE* f = os::fopen("/proc/sys/vm/mmap_min_addr", "r");
    if (f != nullptr) {
      if (fscanf(f, "%zu", &value) != 1) {
        value = _vm_min_address_default;
      }
      fclose(f);
    }
    value = MAX2(_vm_min_address_default, value);
  }
  return value;
}

// Used to convert frequent JVM_Yield() to nops
bool os::dont_yield() {
  return DontYieldALot;
}

// Linux CFS scheduler (since 2.6.23) does not guarantee sched_yield(2) will
// actually give up the CPU. Since skip buddy (v2.6.28):
//
// * Sets the yielding task as skip buddy for current CPU's run queue.
// * Picks next from run queue, if empty, picks a skip buddy (can be the yielding task).
// * Clears skip buddies for this run queue (yielding task no longer a skip buddy).
//
// An alternative is calling os::naked_short_nanosleep with a small number to avoid
// getting re-scheduled immediately.
//
void os::naked_yield() {
  sched_yield();
}

////////////////////////////////////////////////////////////////////////////////
// thread priority support

// Note: Normal Linux applications are run with SCHED_OTHER policy. SCHED_OTHER
// only supports dynamic priority, static priority must be zero. For real-time
// applications, Linux supports SCHED_RR which allows static priority (1-99).
// However, for large multi-threaded applications, SCHED_RR is not only slower
// than SCHED_OTHER, but also very unstable (my volano tests hang hard 4 out
// of 5 runs - Sep 2005).
//
// The following code actually changes the niceness of kernel-thread/LWP. It
// has an assumption that setpriority() only modifies one kernel-thread/LWP,
// not the entire user process, and user level threads are 1:1 mapped to kernel
// threads. It has always been the case, but could change in the future. For
// this reason, the code should not be used as default (ThreadPriorityPolicy=0).
// It is only used when ThreadPriorityPolicy=1 and may require system level permission
// (e.g., root privilege or CAP_SYS_NICE capability).

int os::java_to_os_priority[CriticalPriority + 1] = {
  19,              // 0 Entry should never be used

   4,              // 1 MinPriority
   3,              // 2
   2,              // 3

   1,              // 4
   0,              // 5 NormPriority
  -1,              // 6

  -2,              // 7
  -3,              // 8
  -4,              // 9 NearMaxPriority

  -5,              // 10 MaxPriority

  -5               // 11 CriticalPriority
};

static int prio_init() {
  if (ThreadPriorityPolicy == 1) {
    if (geteuid() != 0) {
      if (!FLAG_IS_DEFAULT(ThreadPriorityPolicy) && !FLAG_IS_JIMAGE_RESOURCE(ThreadPriorityPolicy)) {
        warning("-XX:ThreadPriorityPolicy=1 may require system level permission, " \
                "e.g., being the root user. If the necessary permission is not " \
                "possessed, changes to priority will be silently ignored.");
      }
    }
  }
  if (UseCriticalJavaThreadPriority) {
    os::java_to_os_priority[MaxPriority] = os::java_to_os_priority[CriticalPriority];
  }
  return 0;
}

OSReturn os::set_native_priority(Thread* thread, int newpri) {
  if (!UseThreadPriorities || ThreadPriorityPolicy == 0) return OS_OK;

  int ret = setpriority(PRIO_PROCESS, thread->osthread()->thread_id(), newpri);
  return (ret == 0) ? OS_OK : OS_ERR;
}

OSReturn os::get_native_priority(const Thread* const thread,
                                 int *priority_ptr) {
  if (!UseThreadPriorities || ThreadPriorityPolicy == 0) {
    *priority_ptr = java_to_os_priority[NormPriority];
    return OS_OK;
  }

  errno = 0;
  *priority_ptr = getpriority(PRIO_PROCESS, thread->osthread()->thread_id());
  return (*priority_ptr != -1 || errno == 0 ? OS_OK : OS_ERR);
}

// This is the fastest way to get thread cpu time on Linux.
// Returns cpu time (user+sys) for any thread, not only for current.
// POSIX compliant clocks are implemented in the kernels 2.6.16+.
// It might work on 2.6.10+ with a special kernel/glibc patch.
// For reference, please, see IEEE Std 1003.1-2004:
//   http://www.unix.org/single_unix_specification

jlong os::Linux::fast_thread_cpu_time(clockid_t clockid) {
  struct timespec tp;
  int status = clock_gettime(clockid, &tp);
  assert(status == 0, "clock_gettime error: %s", os::strerror(errno));
  return (tp.tv_sec * NANOSECS_PER_SEC) + tp.tv_nsec;
}

// copy data between two file descriptor within the kernel
// the number of bytes written to out_fd is returned if transfer was successful
// otherwise, returns -1 that implies an error
jlong os::Linux::sendfile(int out_fd, int in_fd, jlong* offset, jlong count) {
  return ::sendfile64(out_fd, in_fd, (off64_t*)offset, (size_t)count);
}

// Determine if the vmid is the parent pid for a child in a PID namespace.
// Return the namespace pid if so, otherwise -1.
int os::Linux::get_namespace_pid(int vmid) {
  char fname[24];
  int retpid = -1;

  snprintf(fname, sizeof(fname), "/proc/%d/status", vmid);
  FILE *fp = os::fopen(fname, "r");

  if (fp) {
    int pid, nspid;
    int ret;
    while (!feof(fp) && !ferror(fp)) {
      ret = fscanf(fp, "NSpid: %d %d", &pid, &nspid);
      if (ret == 1) {
        break;
      }
      if (ret == 2) {
        retpid = nspid;
        break;
      }
      for (;;) {
        int ch = fgetc(fp);
        if (ch == EOF || ch == (int)'\n') break;
      }
    }
    fclose(fp);
  }
  return retpid;
}

extern void report_error(char* file_name, int line_no, char* title,
                         char* format, ...);

// Some linux distributions (notably: Alpine Linux) include the
// grsecurity in the kernel. Of particular interest from a JVM perspective
// is PaX (https://pax.grsecurity.net/), which adds some security features
// related to page attributes. Specifically, the MPROTECT PaX functionality
// (https://pax.grsecurity.net/docs/mprotect.txt) prevents dynamic
// code generation by disallowing a (previously) writable page to be
// marked as executable. This is, of course, exactly what HotSpot does
// for both JIT compiled method, as well as for stubs, adapters, etc.
//
// Instead of crashing "lazily" when trying to make a page executable,
// this code probes for the presence of PaX and reports the failure
// eagerly.
static void check_pax(void) {
  // Zero doesn't generate code dynamically, so no need to perform the PaX check
#ifndef ZERO
  size_t size = os::vm_page_size();

  void* p = ::mmap(nullptr, size, PROT_READ|PROT_WRITE, MAP_PRIVATE|MAP_ANONYMOUS, -1, 0);
  if (p == MAP_FAILED) {
    log_debug(os)("os_linux.cpp: check_pax: mmap failed (%s)" , os::strerror(errno));
    vm_exit_out_of_memory(size, OOM_MMAP_ERROR, "failed to allocate memory for PaX check.");
  }

  int res = ::mprotect(p, size, PROT_READ|PROT_WRITE|PROT_EXEC);
  if (res == -1) {
    log_debug(os)("os_linux.cpp: check_pax: mprotect failed (%s)" , os::strerror(errno));
    vm_exit_during_initialization(
      "Failed to mark memory page as executable - check if grsecurity/PaX is enabled");
  }

  ::munmap(p, size);
#endif
}

// this is called _before_ most of the global arguments have been parsed
void os::init(void) {
  char dummy;   // used to get a guess on initial stack address

  clock_tics_per_sec = checked_cast<int>(sysconf(_SC_CLK_TCK));
  int sys_pg_size = checked_cast<int>(sysconf(_SC_PAGESIZE));
  if (sys_pg_size < 0) {
    fatal("os_linux.cpp: os::init: sysconf failed (%s)",
          os::strerror(errno));
  }
  size_t page_size = sys_pg_size;
  OSInfo::set_vm_page_size(page_size);
  OSInfo::set_vm_allocation_granularity(page_size);
  if (os::vm_page_size() == 0) {
    fatal("os_linux.cpp: os::init: OSInfo::set_vm_page_size failed");
  }
  _page_sizes.add(os::vm_page_size());

  Linux::initialize_system_info();

#ifdef __GLIBC__
  g_mallinfo = CAST_TO_FN_PTR(mallinfo_func_t, dlsym(RTLD_DEFAULT, "mallinfo"));
  g_mallinfo2 = CAST_TO_FN_PTR(mallinfo2_func_t, dlsym(RTLD_DEFAULT, "mallinfo2"));
  g_malloc_info = CAST_TO_FN_PTR(malloc_info_func_t, dlsym(RTLD_DEFAULT, "malloc_info"));
#endif // __GLIBC__

  os::Linux::CPUPerfTicks pticks;
  bool res = os::Linux::get_tick_information(&pticks, -1);

  if (res && pticks.has_steal_ticks) {
    has_initial_tick_info = true;
    initial_total_ticks = pticks.total;
    initial_steal_ticks = pticks.steal;
  }

  // _main_thread points to the thread that created/loaded the JVM.
  Linux::_main_thread = pthread_self();

  // retrieve entry point for pthread_setname_np
  Linux::_pthread_setname_np =
    (int(*)(pthread_t, const char*))dlsym(RTLD_DEFAULT, "pthread_setname_np");

  check_pax();

  os::Posix::init();
}

// To install functions for atexit system call
extern "C" {
  static void perfMemory_exit_helper() {
    perfMemory_exit();
  }
}

void os::pd_init_container_support() {
  OSContainer::init();
}

void os::Linux::numa_init() {

  // Java can be invoked as
  // 1. Without numactl and heap will be allocated/configured on all nodes as
  //    per the system policy.
  // 2. With numactl --interleave:
  //      Use numa_get_interleave_mask(v2) API to get nodes bitmask. The same
  //      API for membind case bitmask is reset.
  //      Interleave is only hint and Kernel can fallback to other nodes if
  //      no memory is available on the target nodes.
  // 3. With numactl --membind:
  //      Use numa_get_membind(v2) API to get nodes bitmask. The same API for
  //      interleave case returns bitmask of all nodes.
  // numa_all_nodes_ptr holds bitmask of all nodes.
  // numa_get_interleave_mask(v2) and numa_get_membind(v2) APIs returns correct
  // bitmask when externally configured to run on all or fewer nodes.

  if (!Linux::libnuma_init()) {
    FLAG_SET_ERGO(UseNUMA, false);
    FLAG_SET_ERGO(UseNUMAInterleaving, false); // Also depends on libnuma.
  } else {
    if ((Linux::numa_max_node() < 1) || Linux::is_bound_to_single_node()) {
      // If there's only one node (they start from 0) or if the process
      // is bound explicitly to a single node using membind, disable NUMA
      UseNUMA = false;
    } else {
      LogTarget(Info,os) log;
      LogStream ls(log);

      Linux::set_configured_numa_policy(Linux::identify_numa_policy());

      struct bitmask* bmp = Linux::_numa_membind_bitmask;
      const char* numa_mode = "membind";

      if (Linux::is_running_in_interleave_mode()) {
        bmp = Linux::_numa_interleave_bitmask;
        numa_mode = "interleave";
      }

      ls.print("UseNUMA is enabled and invoked in '%s' mode."
               " Heap will be configured using NUMA memory nodes:", numa_mode);

      for (int node = 0; node <= Linux::numa_max_node(); node++) {
        if (Linux::_numa_bitmask_isbitset(bmp, node)) {
          ls.print(" %d", node);
        }
      }
    }
  }

  // When NUMA requested, not-NUMA-aware allocations default to interleaving.
  if (UseNUMA && !UseNUMAInterleaving) {
    FLAG_SET_ERGO_IF_DEFAULT(UseNUMAInterleaving, true);
  }

  if (UseParallelGC && UseNUMA && UseLargePages && !can_commit_large_page_memory()) {
    // With static large pages we cannot uncommit a page, so there's no way
    // we can make the adaptive lgrp chunk resizing work. If the user specified both
    // UseNUMA and UseLargePages on the command line - warn and disable adaptive resizing.
    if (UseAdaptiveSizePolicy || UseAdaptiveNUMAChunkSizing) {
      warning("UseNUMA is not fully compatible with +UseLargePages, "
              "disabling adaptive resizing (-XX:-UseAdaptiveSizePolicy -XX:-UseAdaptiveNUMAChunkSizing)");
      UseAdaptiveSizePolicy = false;
      UseAdaptiveNUMAChunkSizing = false;
    }
  }
}

#if defined(IA32) && !defined(ZERO)
/*
 * Work-around (execute code at a high address) for broken NX emulation using CS limit,
 * Red Hat patch "Exec-Shield" (IA32 only).
 *
 * Map and execute at a high VA to prevent CS lazy updates race with SMP MM
 * invalidation.Further code generation by the JVM will no longer cause CS limit
 * updates.
 *
 * Affects IA32: RHEL 5 & 6, Ubuntu 10.04 (LTS), 10.10, 11.04, 11.10, 12.04.
 * @see JDK-8023956
 */
static void workaround_expand_exec_shield_cs_limit() {
  assert(os::Linux::initial_thread_stack_bottom() != nullptr, "sanity");
  size_t page_size = os::vm_page_size();

  /*
   * JDK-8197429
   *
   * Expand the stack mapping to the end of the initial stack before
   * attempting to install the codebuf.  This is needed because newer
   * Linux kernels impose a distance of a megabyte between stack
   * memory and other memory regions.  If we try to install the
   * codebuf before expanding the stack the installation will appear
   * to succeed but we'll get a segfault later if we expand the stack
   * in Java code.
   *
   */
  if (os::is_primordial_thread()) {
    address limit = os::Linux::initial_thread_stack_bottom();
    if (! DisablePrimordialThreadGuardPages) {
      limit += StackOverflow::stack_red_zone_size() +
               StackOverflow::stack_yellow_zone_size();
    }
    os::Linux::expand_stack_to(limit);
  }

  /*
   * Take the highest VA the OS will give us and exec
   *
   * Although using -(pagesz) as mmap hint works on newer kernel as you would
   * think, older variants affected by this work-around don't (search forward only).
   *
   * On the affected distributions, we understand the memory layout to be:
   *
   *   TASK_LIMIT= 3G, main stack base close to TASK_LIMT.
   *
   * A few pages south main stack will do it.
   *
   * If we are embedded in an app other than launcher (initial != main stack),
   * we don't have much control or understanding of the address space, just let it slide.
   */
  char* hint = (char*)(os::Linux::initial_thread_stack_bottom() -
                       (StackOverflow::stack_guard_zone_size() + page_size));
  char* codebuf = os::attempt_reserve_memory_at(hint, page_size);

  if (codebuf == nullptr) {
    // JDK-8197429: There may be a stack gap of one megabyte between
    // the limit of the stack and the nearest memory region: this is a
    // Linux kernel workaround for CVE-2017-1000364.  If we failed to
    // map our codebuf, try again at an address one megabyte lower.
    hint -= 1 * M;
    codebuf = os::attempt_reserve_memory_at(hint, page_size);
  }

  if ((codebuf == nullptr) || (!os::commit_memory(codebuf, page_size, true))) {
    return; // No matter, we tried, best effort.
  }

  MemTracker::record_virtual_memory_type((address)codebuf, mtInternal);

  log_info(os)("[CS limit NX emulation work-around, exec code at: %p]", codebuf);

  // Some code to exec: the 'ret' instruction
  codebuf[0] = 0xC3;

  // Call the code in the codebuf
  __asm__ volatile("call *%0" : : "r"(codebuf));

  // keep the page mapped so CS limit isn't reduced.
}
#endif // defined(IA32) && !defined(ZERO)

// this is called _after_ the global arguments have been parsed
jint os::init_2(void) {

  // This could be set after os::Posix::init() but all platforms
  // have to set it the same so we have to mirror Solaris.
  DEBUG_ONLY(os::set_mutex_init_done();)

  os::Posix::init_2();

  Linux::fast_thread_clock_init();

  if (PosixSignals::init() == JNI_ERR) {
    return JNI_ERR;
  }

  // Check and sets minimum stack sizes against command line options
  if (set_minimum_stack_sizes() == JNI_ERR) {
    return JNI_ERR;
  }

#if defined(IA32) && !defined(ZERO)
  // Need to ensure we've determined the process's initial stack to
  // perform the workaround
  Linux::capture_initial_stack(JavaThread::stack_size_at_create());
  workaround_expand_exec_shield_cs_limit();
#else
  suppress_primordial_thread_resolution = Arguments::created_by_java_launcher();
  if (!suppress_primordial_thread_resolution) {
    Linux::capture_initial_stack(JavaThread::stack_size_at_create());
  }
#endif

  Linux::libpthread_init();
  Linux::sched_getcpu_init();
  log_info(os)("HotSpot is running with %s, %s",
               Linux::libc_version(), Linux::libpthread_version());

#ifdef __GLIBC__
  // Check if we need to adjust the stack size for glibc guard pages.
  init_adjust_stacksize_for_guard_pages();
#endif

  if (UseNUMA || UseNUMAInterleaving) {
    Linux::numa_init();
  }

  if (MaxFDLimit) {
    // set the number of file descriptors to max. print out error
    // if getrlimit/setrlimit fails but continue regardless.
    struct rlimit nbr_files;
    int status = getrlimit(RLIMIT_NOFILE, &nbr_files);
    if (status != 0) {
      log_info(os)("os::init_2 getrlimit failed: %s", os::strerror(errno));
    } else {
      nbr_files.rlim_cur = nbr_files.rlim_max;
      status = setrlimit(RLIMIT_NOFILE, &nbr_files);
      if (status != 0) {
        log_info(os)("os::init_2 setrlimit failed: %s", os::strerror(errno));
      }
    }
  }

  // at-exit methods are called in the reverse order of their registration.
  // atexit functions are called on return from main or as a result of a
  // call to exit(3C). There can be only 32 of these functions registered
  // and atexit() does not set errno.

  if (PerfAllowAtExitRegistration) {
    // only register atexit functions if PerfAllowAtExitRegistration is set.
    // atexit functions can be delayed until process exit time, which
    // can be problematic for embedded VM situations. Embedded VMs should
    // call DestroyJavaVM() to assure that VM resources are released.

    // note: perfMemory_exit_helper atexit function may be removed in
    // the future if the appropriate cleanup code can be added to the
    // VM_Exit VMOperation's doit method.
    if (atexit(perfMemory_exit_helper) != 0) {
      warning("os::init_2 atexit(perfMemory_exit_helper) failed");
    }
  }

  // initialize thread priority policy
  prio_init();

  if (!FLAG_IS_DEFAULT(AllocateHeapAt)) {
    set_coredump_filter(DAX_SHARED_BIT);
  }

  if (DumpPrivateMappingsInCore) {
    set_coredump_filter(FILE_BACKED_PVT_BIT);
  }

  if (DumpSharedMappingsInCore) {
    set_coredump_filter(FILE_BACKED_SHARED_BIT);
  }

  if (DumpPerfMapAtExit && FLAG_IS_DEFAULT(UseCodeCacheFlushing)) {
    // Disable code cache flushing to ensure the map file written at
    // exit contains all nmethods generated during execution.
    FLAG_SET_DEFAULT(UseCodeCacheFlushing, false);
  }

  // Override the timer slack value if needed. The adjustment for the main
  // thread will establish the setting for child threads, which would be
  // most threads in JDK/JVM.
  if (TimerSlack >= 0) {
    if (prctl(PR_SET_TIMERSLACK, TimerSlack) < 0) {
      vm_exit_during_initialization("Setting timer slack failed: %s", os::strerror(errno));
    }
  }

  return JNI_OK;
}

// older glibc versions don't have this macro (which expands to
// an optimized bit-counting function) so we have to roll our own
#ifndef CPU_COUNT

static int _cpu_count(const cpu_set_t* cpus) {
  int count = 0;
  // only look up to the number of configured processors
  for (int i = 0; i < os::processor_count(); i++) {
    if (CPU_ISSET(i, cpus)) {
      count++;
    }
  }
  return count;
}

#define CPU_COUNT(cpus) _cpu_count(cpus)

#endif // CPU_COUNT

// Get the current number of available processors for this process.
// This value can change at any time during a process's lifetime.
// sched_getaffinity gives an accurate answer as it accounts for cpusets.
// If it appears there may be more than 1024 processors then we do a
// dynamic check - see 6515172 for details.
// If anything goes wrong we fallback to returning the number of online
// processors - which can be greater than the number available to the process.
static int get_active_processor_count() {
  // Note: keep this function, with its CPU_xx macros, *outside* the os namespace (see JDK-8289477).
  cpu_set_t cpus;  // can represent at most 1024 (CPU_SETSIZE) processors
  cpu_set_t* cpus_p = &cpus;
  size_t cpus_size = sizeof(cpu_set_t);

  int configured_cpus = os::processor_count();  // upper bound on available cpus
  int cpu_count = 0;

// old build platforms may not support dynamic cpu sets
#ifdef CPU_ALLOC

  // To enable easy testing of the dynamic path on different platforms we
  // introduce a diagnostic flag: UseCpuAllocPath
  if (configured_cpus >= CPU_SETSIZE || UseCpuAllocPath) {
    // kernel may use a mask bigger than cpu_set_t
    log_trace(os)("active_processor_count: using dynamic path %s"
                  "- configured processors: %d",
                  UseCpuAllocPath ? "(forced) " : "",
                  configured_cpus);
    cpus_p = CPU_ALLOC(configured_cpus);
    if (cpus_p != nullptr) {
      cpus_size = CPU_ALLOC_SIZE(configured_cpus);
      // zero it just to be safe
      CPU_ZERO_S(cpus_size, cpus_p);
    }
    else {
       // failed to allocate so fallback to online cpus
       int online_cpus = checked_cast<int>(::sysconf(_SC_NPROCESSORS_ONLN));
       log_trace(os)("active_processor_count: "
                     "CPU_ALLOC failed (%s) - using "
                     "online processor count: %d",
                     os::strerror(errno), online_cpus);
       return online_cpus;
    }
  }
  else {
    log_trace(os)("active_processor_count: using static path - configured processors: %d",
                  configured_cpus);
  }
#else // CPU_ALLOC
// these stubs won't be executed
#define CPU_COUNT_S(size, cpus) -1
#define CPU_FREE(cpus)

  log_trace(os)("active_processor_count: only static path available - configured processors: %d",
                configured_cpus);
#endif // CPU_ALLOC

  // pid 0 means the current thread - which we have to assume represents the process
  if (sched_getaffinity(0, cpus_size, cpus_p) == 0) {
    if (cpus_p != &cpus) { // can only be true when CPU_ALLOC used
      cpu_count = CPU_COUNT_S(cpus_size, cpus_p);
    }
    else {
      cpu_count = CPU_COUNT(cpus_p);
    }
    log_trace(os)("active_processor_count: sched_getaffinity processor count: %d", cpu_count);
  }
  else {
    cpu_count = checked_cast<int>(::sysconf(_SC_NPROCESSORS_ONLN));
    warning("sched_getaffinity failed (%s)- using online processor count (%d) "
            "which may exceed available processors", os::strerror(errno), cpu_count);
  }

  if (cpus_p != &cpus) { // can only be true when CPU_ALLOC used
    CPU_FREE(cpus_p);
  }

  assert(cpu_count > 0 && cpu_count <= os::processor_count(), "sanity check");
  return cpu_count;
}

int os::Linux::active_processor_count() {
  return get_active_processor_count();
}

// Determine the active processor count from one of
// three different sources:
//
// 1. User option -XX:ActiveProcessorCount
// 2. kernel os calls (sched_getaffinity or sysconf(_SC_NPROCESSORS_ONLN)
// 3. extracted from cgroup cpu subsystem (shares and quotas)
//
// Option 1, if specified, will always override.
// If the cgroup subsystem is active and configured, we
// will return the min of the cgroup and option 2 results.
// This is required since tools, such as numactl, that
// alter cpu affinity do not update cgroup subsystem
// cpuset configuration files.
int os::active_processor_count() {
  // User has overridden the number of active processors
  if (ActiveProcessorCount > 0) {
    log_trace(os)("active_processor_count: "
                  "active processor count set by user : %d",
                  ActiveProcessorCount);
    return ActiveProcessorCount;
  }

  int active_cpus;
  if (OSContainer::is_containerized()) {
    active_cpus = OSContainer::active_processor_count();
    log_trace(os)("active_processor_count: determined by OSContainer: %d",
                   active_cpus);
  } else {
    active_cpus = os::Linux::active_processor_count();
  }

  return active_cpus;
}

static bool should_warn_invalid_processor_id() {
  if (os::processor_count() == 1) {
    // Don't warn if we only have one processor
    return false;
  }

  static volatile int warn_once = 1;

  if (Atomic::load(&warn_once) == 0 ||
      Atomic::xchg(&warn_once, 0) == 0) {
    // Don't warn more than once
    return false;
  }

  return true;
}

uint os::processor_id() {
  const int id = Linux::sched_getcpu();

  if (id < processor_count()) {
    return (uint)id;
  }

  // Some environments (e.g. openvz containers and the rr debugger) incorrectly
  // report a processor id that is higher than the number of processors available.
  // This is problematic, for example, when implementing CPU-local data structures,
  // where the processor id is used to index into an array of length processor_count().
  // If this happens we return 0 here. This is is safe since we always have at least
  // one processor, but it's not optimal for performance if we're actually executing
  // in an environment with more than one processor.
  if (should_warn_invalid_processor_id()) {
    log_warning(os)("Invalid processor id reported by the operating system "
                    "(got processor id %d, valid processor id range is 0-%d)",
                    id, processor_count() - 1);
    log_warning(os)("Falling back to assuming processor id is 0. "
                    "This could have a negative impact on performance.");
  }

  return 0;
}

void os::set_native_thread_name(const char *name) {
  if (Linux::_pthread_setname_np) {
    char buf [16]; // according to glibc manpage, 16 chars incl. '/0'
    snprintf(buf, sizeof(buf), "%s", name);
    buf[sizeof(buf) - 1] = '\0';
    const int rc = Linux::_pthread_setname_np(pthread_self(), buf);
    // ERANGE should not happen; all other errors should just be ignored.
    assert(rc != ERANGE, "pthread_setname_np failed");
  }
}

////////////////////////////////////////////////////////////////////////////////
// debug support

bool os::find(address addr, outputStream* st) {
  Dl_info dlinfo;
  memset(&dlinfo, 0, sizeof(dlinfo));
  if (dladdr(addr, &dlinfo) != 0) {
    st->print(PTR_FORMAT ": ", p2i(addr));
    if (dlinfo.dli_sname != nullptr && dlinfo.dli_saddr != nullptr) {
      st->print("%s+" PTR_FORMAT, dlinfo.dli_sname,
                p2i(addr) - p2i(dlinfo.dli_saddr));
    } else if (dlinfo.dli_fbase != nullptr) {
      st->print("<offset " PTR_FORMAT ">", p2i(addr) - p2i(dlinfo.dli_fbase));
    } else {
      st->print("<absolute address>");
    }
    if (dlinfo.dli_fname != nullptr) {
      st->print(" in %s", dlinfo.dli_fname);
    }
    if (dlinfo.dli_fbase != nullptr) {
      st->print(" at " PTR_FORMAT, p2i(dlinfo.dli_fbase));
    }
    st->cr();

    if (Verbose) {
      // decode some bytes around the PC
      address begin = clamp_address_in_page(addr-40, addr, os::vm_page_size());
      address end   = clamp_address_in_page(addr+40, addr, os::vm_page_size());
      address       lowest = (address) dlinfo.dli_sname;
      if (!lowest)  lowest = (address) dlinfo.dli_fbase;
      if (begin < lowest)  begin = lowest;
      Dl_info dlinfo2;
      if (dladdr(end, &dlinfo2) != 0 && dlinfo2.dli_saddr != dlinfo.dli_saddr
          && end > dlinfo2.dli_saddr && dlinfo2.dli_saddr > begin) {
        end = (address) dlinfo2.dli_saddr;
      }
      Disassembler::decode(begin, end, st);
    }
    return true;
  }
  return false;
}

////////////////////////////////////////////////////////////////////////////////
// misc

// This does not do anything on Linux. This is basically a hook for being
// able to use structured exception handling (thread-local exception filters)
// on, e.g., Win32.
void
os::os_exception_wrapper(java_call_t f, JavaValue* value, const methodHandle& method,
                         JavaCallArguments* args, JavaThread* thread) {
  f(value, method, args, thread);
}

// This code originates from JDK's sysOpen and open64_w
// from src/solaris/hpi/src/system_md.c

int os::open(const char *path, int oflag, int mode) {
  if (strlen(path) > MAX_PATH - 1) {
    errno = ENAMETOOLONG;
    return -1;
  }

  // All file descriptors that are opened in the Java process and not
  // specifically destined for a subprocess should have the close-on-exec
  // flag set.  If we don't set it, then careless 3rd party native code
  // might fork and exec without closing all appropriate file descriptors
  // (e.g. as we do in closeDescriptors in UNIXProcess.c), and this in
  // turn might:
  //
  // - cause end-of-file to fail to be detected on some file
  //   descriptors, resulting in mysterious hangs, or
  //
  // - might cause an fopen in the subprocess to fail on a system
  //   suffering from bug 1085341.
  //
  // (Yes, the default setting of the close-on-exec flag is a Unix
  // design flaw)
  //
  // See:
  // 1085341: 32-bit stdio routines should support file descriptors >255
  // 4843136: (process) pipe file descriptor from Runtime.exec not being closed
  // 6339493: (process) Runtime.exec does not close all file descriptors on Solaris 9
  //
  // Modern Linux kernels (after 2.6.23 2007) support O_CLOEXEC with open().
  // O_CLOEXEC is preferable to using FD_CLOEXEC on an open file descriptor
  // because it saves a system call and removes a small window where the flag
  // is unset.  On ancient Linux kernels the O_CLOEXEC flag will be ignored
  // and we fall back to using FD_CLOEXEC (see below).
#ifdef O_CLOEXEC
  oflag |= O_CLOEXEC;
#endif

  int fd = ::open64(path, oflag, mode);
  if (fd == -1) return -1;

  //If the open succeeded, the file might still be a directory
  {
    struct stat64 buf64;
    int ret = ::fstat64(fd, &buf64);
    int st_mode = buf64.st_mode;

    if (ret != -1) {
      if ((st_mode & S_IFMT) == S_IFDIR) {
        errno = EISDIR;
        ::close(fd);
        return -1;
      }
    } else {
      ::close(fd);
      return -1;
    }
  }

#ifdef FD_CLOEXEC
  // Validate that the use of the O_CLOEXEC flag on open above worked.
  // With recent kernels, we will perform this check exactly once.
  static sig_atomic_t O_CLOEXEC_is_known_to_work = 0;
  if (!O_CLOEXEC_is_known_to_work) {
    int flags = ::fcntl(fd, F_GETFD);
    if (flags != -1) {
      if ((flags & FD_CLOEXEC) != 0)
        O_CLOEXEC_is_known_to_work = 1;
      else
        ::fcntl(fd, F_SETFD, flags | FD_CLOEXEC);
    }
  }
#endif

  return fd;
}


// create binary file, rewriting existing file if required
int os::create_binary_file(const char* path, bool rewrite_existing) {
  int oflags = O_WRONLY | O_CREAT;
  oflags |= rewrite_existing ? O_TRUNC : O_EXCL;
  return ::open64(path, oflags, S_IREAD | S_IWRITE);
}

// return current position of file pointer
jlong os::current_file_offset(int fd) {
  return (jlong)::lseek64(fd, (off64_t)0, SEEK_CUR);
}

// move file pointer to the specified offset
jlong os::seek_to_file_offset(int fd, jlong offset) {
  return (jlong)::lseek64(fd, (off64_t)offset, SEEK_SET);
}

// Map a block of memory.
char* os::pd_map_memory(int fd, const char* file_name, size_t file_offset,
                        char *addr, size_t bytes, bool read_only,
                        bool allow_exec) {
  int prot;
  int flags = MAP_PRIVATE;

  if (read_only) {
    prot = PROT_READ;
  } else {
    prot = PROT_READ | PROT_WRITE;
  }

  if (allow_exec) {
    prot |= PROT_EXEC;
  }

  if (addr != nullptr) {
    flags |= MAP_FIXED;
  }

  char* mapped_address = (char*)mmap(addr, (size_t)bytes, prot, flags,
                                     fd, file_offset);
  if (mapped_address == MAP_FAILED) {
    return nullptr;
  }
  return mapped_address;
}


// Remap a block of memory.
char* os::pd_remap_memory(int fd, const char* file_name, size_t file_offset,
                          char *addr, size_t bytes, bool read_only,
                          bool allow_exec) {
  // same as map_memory() on this OS
  return os::map_memory(fd, file_name, file_offset, addr, bytes, read_only,
                        allow_exec);
}


// Unmap a block of memory.
bool os::pd_unmap_memory(char* addr, size_t bytes) {
  return munmap(addr, bytes) == 0;
}

static jlong slow_thread_cpu_time(Thread *thread, bool user_sys_cpu_time);

static jlong fast_cpu_time(Thread *thread) {
    clockid_t clockid;
    int rc = os::Linux::pthread_getcpuclockid(thread->osthread()->pthread_id(),
                                              &clockid);
    if (rc == 0) {
      return os::Linux::fast_thread_cpu_time(clockid);
    } else {
      // It's possible to encounter a terminated native thread that failed
      // to detach itself from the VM - which should result in ESRCH.
      assert_status(rc == ESRCH, rc, "pthread_getcpuclockid failed");
      return -1;
    }
}

// current_thread_cpu_time(bool) and thread_cpu_time(Thread*, bool)
// are used by JVM M&M and JVMTI to get user+sys or user CPU time
// of a thread.
//
// current_thread_cpu_time() and thread_cpu_time(Thread*) returns
// the fast estimate available on the platform.

jlong os::current_thread_cpu_time() {
  if (os::Linux::supports_fast_thread_cpu_time()) {
    return os::Linux::fast_thread_cpu_time(CLOCK_THREAD_CPUTIME_ID);
  } else {
    // return user + sys since the cost is the same
    return slow_thread_cpu_time(Thread::current(), true /* user + sys */);
  }
}

jlong os::thread_cpu_time(Thread* thread) {
  // consistent with what current_thread_cpu_time() returns
  if (os::Linux::supports_fast_thread_cpu_time()) {
    return fast_cpu_time(thread);
  } else {
    return slow_thread_cpu_time(thread, true /* user + sys */);
  }
}

jlong os::current_thread_cpu_time(bool user_sys_cpu_time) {
  if (user_sys_cpu_time && os::Linux::supports_fast_thread_cpu_time()) {
    return os::Linux::fast_thread_cpu_time(CLOCK_THREAD_CPUTIME_ID);
  } else {
    return slow_thread_cpu_time(Thread::current(), user_sys_cpu_time);
  }
}

jlong os::thread_cpu_time(Thread *thread, bool user_sys_cpu_time) {
  if (user_sys_cpu_time && os::Linux::supports_fast_thread_cpu_time()) {
    return fast_cpu_time(thread);
  } else {
    return slow_thread_cpu_time(thread, user_sys_cpu_time);
  }
}

//  -1 on error.
static jlong slow_thread_cpu_time(Thread *thread, bool user_sys_cpu_time) {
  pid_t  tid = thread->osthread()->thread_id();
  char *s;
  char stat[2048];
  size_t statlen;
  char proc_name[64];
  int count;
  long sys_time, user_time;
  char cdummy;
  int idummy;
  long ldummy;
  FILE *fp;

  snprintf(proc_name, 64, "/proc/self/task/%d/stat", tid);
  fp = os::fopen(proc_name, "r");
  if (fp == nullptr) return -1;
  statlen = fread(stat, 1, 2047, fp);
  stat[statlen] = '\0';
  fclose(fp);

  // Skip pid and the command string. Note that we could be dealing with
  // weird command names, e.g. user could decide to rename java launcher
  // to "java 1.4.2 :)", then the stat file would look like
  //                1234 (java 1.4.2 :)) R ... ...
  // We don't really need to know the command string, just find the last
  // occurrence of ")" and then start parsing from there. See bug 4726580.
  s = strrchr(stat, ')');
  if (s == nullptr) return -1;

  // Skip blank chars
  do { s++; } while (s && isspace(*s));

  count = sscanf(s,"%c %d %d %d %d %d %lu %lu %lu %lu %lu %lu %lu",
                 &cdummy, &idummy, &idummy, &idummy, &idummy, &idummy,
                 &ldummy, &ldummy, &ldummy, &ldummy, &ldummy,
                 &user_time, &sys_time);
  if (count != 13) return -1;
  if (user_sys_cpu_time) {
    return ((jlong)sys_time + (jlong)user_time) * (1000000000 / clock_tics_per_sec);
  } else {
    return (jlong)user_time * (1000000000 / clock_tics_per_sec);
  }
}

void os::current_thread_cpu_time_info(jvmtiTimerInfo *info_ptr) {
  info_ptr->max_value = ALL_64_BITS;       // will not wrap in less than 64 bits
  info_ptr->may_skip_backward = false;     // elapsed time not wall time
  info_ptr->may_skip_forward = false;      // elapsed time not wall time
  info_ptr->kind = JVMTI_TIMER_TOTAL_CPU;  // user+system time is returned
}

void os::thread_cpu_time_info(jvmtiTimerInfo *info_ptr) {
  info_ptr->max_value = ALL_64_BITS;       // will not wrap in less than 64 bits
  info_ptr->may_skip_backward = false;     // elapsed time not wall time
  info_ptr->may_skip_forward = false;      // elapsed time not wall time
  info_ptr->kind = JVMTI_TIMER_TOTAL_CPU;  // user+system time is returned
}

bool os::is_thread_cpu_time_supported() {
  return true;
}

// System loadavg support.  Returns -1 if load average cannot be obtained.
// Linux doesn't yet have a (official) notion of processor sets,
// so just return the system wide load average.
int os::loadavg(double loadavg[], int nelem) {
  return ::getloadavg(loadavg, nelem);
}

// Get the default path to the core file
// Returns the length of the string
int os::get_core_path(char* buffer, size_t bufferSize) {
  /*
   * Max length of /proc/sys/kernel/core_pattern is 128 characters.
   * See https://www.kernel.org/doc/Documentation/sysctl/kernel.txt
   */
  const int core_pattern_len = 129;
  char core_pattern[core_pattern_len] = {0};

  int core_pattern_file = ::open("/proc/sys/kernel/core_pattern", O_RDONLY);
  if (core_pattern_file == -1) {
    return -1;
  }

  ssize_t ret = ::read(core_pattern_file, core_pattern, core_pattern_len);
  ::close(core_pattern_file);
  if (ret <= 0 || ret >= core_pattern_len || core_pattern[0] == '\n') {
    return -1;
  }
  if (core_pattern[ret-1] == '\n') {
    core_pattern[ret-1] = '\0';
  } else {
    core_pattern[ret] = '\0';
  }

  // Replace the %p in the core pattern with the process id. NOTE: we do this
  // only if the pattern doesn't start with "|", and we support only one %p in
  // the pattern.
  char *pid_pos = strstr(core_pattern, "%p");
  const char* tail = (pid_pos != nullptr) ? (pid_pos + 2) : "";  // skip over the "%p"
  int written;

  if (core_pattern[0] == '/') {
    if (pid_pos != nullptr) {
      *pid_pos = '\0';
      written = jio_snprintf(buffer, bufferSize, "%s%d%s", core_pattern,
                             current_process_id(), tail);
    } else {
      written = jio_snprintf(buffer, bufferSize, "%s", core_pattern);
    }
  } else {
    char cwd[PATH_MAX];

    const char* p = get_current_directory(cwd, PATH_MAX);
    if (p == nullptr) {
      return -1;
    }

    if (core_pattern[0] == '|') {
      written = jio_snprintf(buffer, bufferSize,
                             "\"%s\" (or dumping to %s/core.%d)",
                             &core_pattern[1], p, current_process_id());
    } else if (pid_pos != nullptr) {
      *pid_pos = '\0';
      written = jio_snprintf(buffer, bufferSize, "%s/%s%d%s", p, core_pattern,
                             current_process_id(), tail);
    } else {
      written = jio_snprintf(buffer, bufferSize, "%s/%s", p, core_pattern);
    }
  }

  if (written < 0) {
    return -1;
  }

  if (((size_t)written < bufferSize) && (pid_pos == nullptr) && (core_pattern[0] != '|')) {
    int core_uses_pid_file = ::open("/proc/sys/kernel/core_uses_pid", O_RDONLY);

    if (core_uses_pid_file != -1) {
      char core_uses_pid = 0;
      ssize_t ret = ::read(core_uses_pid_file, &core_uses_pid, 1);
      ::close(core_uses_pid_file);

      if (core_uses_pid == '1') {
        jio_snprintf(buffer + written, bufferSize - written,
                                          ".%d", current_process_id());
      }
    }
  }

  return checked_cast<int>(strlen(buffer));
}

bool os::start_debugging(char *buf, int buflen) {
  int len = (int)strlen(buf);
  char *p = &buf[len];

  jio_snprintf(p, buflen-len,
               "\n\n"
               "Do you want to debug the problem?\n\n"
               "To debug, run 'gdb /proc/%d/exe %d'; then switch to thread " UINTX_FORMAT " (" INTPTR_FORMAT ")\n"
               "Enter 'yes' to launch gdb automatically (PATH must include gdb)\n"
               "Otherwise, press RETURN to abort...",
               os::current_process_id(), os::current_process_id(),
               os::current_thread_id(), os::current_thread_id());

  bool yes = os::message_box("Unexpected Error", buf);

  if (yes) {
    // yes, user asked VM to launch debugger
    jio_snprintf(buf, sizeof(char)*buflen, "gdb /proc/%d/exe %d",
                 os::current_process_id(), os::current_process_id());

    os::fork_and_exec(buf);
    yes = false;
  }
  return yes;
}


// Java/Compiler thread:
//
//   Low memory addresses
// P0 +------------------------+
//    |                        |\  Java thread created by VM does not have glibc
//    |    glibc guard page    | - guard page, attached Java thread usually has
//    |                        |/  1 glibc guard page.
// P1 +------------------------+ Thread::stack_base() - Thread::stack_size()
//    |                        |\
//    |  HotSpot Guard Pages   | - red, yellow and reserved pages
//    |                        |/
//    +------------------------+ StackOverflow::stack_reserved_zone_base()
//    |                        |\
//    |      Normal Stack      | -
//    |                        |/
// P2 +------------------------+ Thread::stack_base()
//
// Non-Java thread:
//
//   Low memory addresses
// P0 +------------------------+
//    |                        |\
//    |  glibc guard page      | - usually 1 page
//    |                        |/
// P1 +------------------------+ Thread::stack_base() - Thread::stack_size()
//    |                        |\
//    |      Normal Stack      | -
//    |                        |/
// P2 +------------------------+ Thread::stack_base()
//
// ** P1 (aka bottom) and size are the address and stack size
//    returned from pthread_attr_getstack().
// ** P2 (aka stack top or base) = P1 + size
// ** If adjustStackSizeForGuardPages() is true the guard pages have been taken
//    out of the stack size given in pthread_attr. We work around this for
//    threads created by the VM. We adjust bottom to be P1 and size accordingly.
//
#ifndef ZERO
void os::current_stack_base_and_size(address* base, size_t* size) {
  address bottom;
  if (os::is_primordial_thread()) {
    // primordial thread needs special handling because pthread_getattr_np()
    // may return bogus value.
    bottom = os::Linux::initial_thread_stack_bottom();
    *size = os::Linux::initial_thread_stack_size();
    *base = bottom + *size;
  } else {
    pthread_attr_t attr;

    int rslt = pthread_getattr_np(pthread_self(), &attr);

    // JVM needs to know exact stack location, abort if it fails
    if (rslt != 0) {
      if (rslt == ENOMEM) {
        vm_exit_out_of_memory(0, OOM_MMAP_ERROR, "pthread_getattr_np");
      } else {
        fatal("pthread_getattr_np failed with error = %d", rslt);
      }
    }

    if (pthread_attr_getstack(&attr, (void **)&bottom, size) != 0) {
      fatal("Cannot locate current stack attributes!");
    }

    *base = bottom + *size;

    if (os::Linux::adjustStackSizeForGuardPages()) {
      size_t guard_size = 0;
      rslt = pthread_attr_getguardsize(&attr, &guard_size);
      if (rslt != 0) {
        fatal("pthread_attr_getguardsize failed with error = %d", rslt);
      }
      bottom += guard_size;
      *size  -= guard_size;
    }

    pthread_attr_destroy(&attr);
  }
  assert(os::current_stack_pointer() >= bottom &&
         os::current_stack_pointer() < *base, "just checking");
}

#endif

static inline struct timespec get_mtime(const char* filename) {
  struct stat st;
  int ret = os::stat(filename, &st);
  assert(ret == 0, "failed to stat() file '%s': %s", filename, os::strerror(errno));
  return st.st_mtim;
}

int os::compare_file_modified_times(const char* file1, const char* file2) {
  struct timespec filetime1 = get_mtime(file1);
  struct timespec filetime2 = get_mtime(file2);
  int diff = primitive_compare(filetime1.tv_sec, filetime2.tv_sec);
  if (diff == 0) {
    diff = primitive_compare(filetime1.tv_nsec, filetime2.tv_nsec);
  }
  return diff;
}

bool os::supports_map_sync() {
  return true;
}

void os::print_memory_mappings(char* addr, size_t bytes, outputStream* st) {
  // Note: all ranges are "[..)"
  unsigned long long start = (unsigned long long)addr;
  unsigned long long end = start + bytes;
  FILE* f = os::fopen("/proc/self/maps", "r");
  int num_found = 0;
  if (f != nullptr) {
    st->print_cr("Range [%llx-%llx) contains: ", start, end);
    char line[512];
    while(fgets(line, sizeof(line), f) == line) {
      unsigned long long segment_start = 0;
      unsigned long long segment_end = 0;
      if (::sscanf(line, "%llx-%llx", &segment_start, &segment_end) == 2) {
        // Lets print out every range which touches ours.
        if (segment_start < end && segment_end > start) {
          num_found ++;
          st->print("%s", line); // line includes \n
        }
      }
    }
    ::fclose(f);
    if (num_found == 0) {
      st->print_cr("nothing.");
    }
    st->cr();
  }
}

#ifdef __GLIBC__
void os::Linux::get_mallinfo(glibc_mallinfo* out, bool* might_have_wrapped) {
  if (g_mallinfo2) {
    new_mallinfo mi = g_mallinfo2();
    out->arena = mi.arena;
    out->ordblks = mi.ordblks;
    out->smblks = mi.smblks;
    out->hblks = mi.hblks;
    out->hblkhd = mi.hblkhd;
    out->usmblks = mi.usmblks;
    out->fsmblks = mi.fsmblks;
    out->uordblks = mi.uordblks;
    out->fordblks = mi.fordblks;
    out->keepcost =  mi.keepcost;
    *might_have_wrapped = false;
  } else if (g_mallinfo) {
    old_mallinfo mi = g_mallinfo();
    // glibc reports unsigned 32-bit sizes in int form. First make unsigned, then extend.
    out->arena = (size_t)(unsigned)mi.arena;
    out->ordblks = (size_t)(unsigned)mi.ordblks;
    out->smblks = (size_t)(unsigned)mi.smblks;
    out->hblks = (size_t)(unsigned)mi.hblks;
    out->hblkhd = (size_t)(unsigned)mi.hblkhd;
    out->usmblks = (size_t)(unsigned)mi.usmblks;
    out->fsmblks = (size_t)(unsigned)mi.fsmblks;
    out->uordblks = (size_t)(unsigned)mi.uordblks;
    out->fordblks = (size_t)(unsigned)mi.fordblks;
    out->keepcost = (size_t)(unsigned)mi.keepcost;
    *might_have_wrapped = NOT_LP64(false) LP64_ONLY(true);
  } else {
    // We should have either mallinfo or mallinfo2
    ShouldNotReachHere();
  }
}

int os::Linux::malloc_info(FILE* stream) {
  if (g_malloc_info == nullptr) {
    return -2;
  }
  return g_malloc_info(0, stream);
}
#endif // __GLIBC__

bool os::trim_native_heap(os::size_change_t* rss_change) {
#ifdef __GLIBC__
  os::Linux::meminfo_t info1;
  os::Linux::meminfo_t info2;

  bool have_info1 = rss_change != nullptr &&
                    os::Linux::query_process_memory_info(&info1);
  ::malloc_trim(0);
  bool have_info2 = rss_change != nullptr && have_info1 &&
                    os::Linux::query_process_memory_info(&info2);
  ssize_t delta = (ssize_t) -1;
  if (rss_change != nullptr) {
    if (have_info1 && have_info2 &&
        info1.vmrss != -1 && info2.vmrss != -1 &&
        info1.vmswap != -1 && info2.vmswap != -1) {
      // Note: query_process_memory_info returns values in K
      rss_change->before = (info1.vmrss + info1.vmswap) * K;
      rss_change->after = (info2.vmrss + info2.vmswap) * K;
    } else {
      rss_change->after = rss_change->before = SIZE_MAX;
    }
  }

  return true;
#else
  return false; // musl
#endif
}<|MERGE_RESOLUTION|>--- conflicted
+++ resolved
@@ -3612,11 +3612,7 @@
   return linux_mprotect(addr, size, PROT_READ|PROT_WRITE);
 }
 
-<<<<<<< HEAD
-int os::Linux::hugetlbfs_page_size_flag(size_t page_size) {
-=======
 static int hugetlbfs_page_size_flag(size_t page_size) {
->>>>>>> 16fa7709
   if (page_size != HugePages::default_static_hugepage_size()) {
     return (exact_log2(page_size) << MAP_HUGE_SHIFT);
   }
@@ -3706,34 +3702,6 @@
   }
 }
 
-<<<<<<< HEAD
-bool os::Linux::setup_large_page_type(size_t page_size) {
-  if (FLAG_IS_DEFAULT(UseHugeTLBFS) &&
-      FLAG_IS_DEFAULT(UseSHM) &&
-      FLAG_IS_DEFAULT(UseTransparentHugePages)) {
-
-    // The type of large pages has not been specified by the user.
-
-    // Try UseHugeTLBFS and then UseSHM.
-    UseHugeTLBFS = UseSHM = true;
-
-    // Don't try UseTransparentHugePages since there are known
-    // performance issues with it turned on. This might change in the future.
-    UseTransparentHugePages = false;
-  }
-
-  if (UseTransparentHugePages) {
-    UseHugeTLBFS = false;
-    UseSHM = false;
-    return true;
-  }
-
-  if (UseHugeTLBFS) {
-    bool warn_on_failure = !FLAG_IS_DEFAULT(UseHugeTLBFS);
-    if (hugetlbfs_sanity_check(warn_on_failure, page_size)) {
-      UseSHM = false;
-      return true;
-=======
 struct LargePageInitializationLoggerMark {
   ~LargePageInitializationLoggerMark() {
     LogTarget(Info, pagesize) lt;
@@ -3747,7 +3715,6 @@
       } else {
         ls.print("Large page support disabled.");
       }
->>>>>>> 16fa7709
     }
   }
 };
@@ -3773,52 +3740,6 @@
     FLAG_SET_ERGO(THPStackMitigation, false); // Mitigation not needed
   }
 
-<<<<<<< HEAD
-  warn_no_large_pages_configured();
-  return false;
-}
-
-struct LargePageInitializationLoggerMark {
-  ~LargePageInitializationLoggerMark() {
-    LogTarget(Info, pagesize) lt;
-    if (lt.is_enabled()) {
-      LogStream ls(lt);
-      if (UseLargePages) {
-        ls.print_cr("UseLargePages=1, UseTransparentHugePages=%d, UseHugeTLBFS=%d, UseSHM=%d",
-                    UseTransparentHugePages, UseHugeTLBFS, UseSHM);
-        ls.print("Large page support enabled. Usable page sizes: ");
-        os::page_sizes().print_on(&ls);
-        ls.print_cr(". Default large page size: " EXACTFMT ".", EXACTFMTARGS(os::large_page_size()));
-      } else {
-        ls.print("Large page support disabled.");
-      }
-    }
-  }
-};
-
-void os::large_page_init() {
-  LargePageInitializationLoggerMark logger;
-
-  // Query OS information first.
-  HugePages::initialize();
-
-  // If THPs are unconditionally enabled (THP mode "always"), khugepaged may attempt to
-  // coalesce small pages in thread stacks to huge pages. That costs a lot of memory and
-  // is usually unwanted for thread stacks. Therefore we attempt to prevent THP formation in
-  // thread stacks unless the user explicitly allowed THP formation by manually disabling
-  // -XX:-THPStackMitigation.
-  if (HugePages::thp_mode() == THPMode::always) {
-    if (THPStackMitigation) {
-      log_info(pagesize)("JVM will attempt to prevent THPs in thread stacks.");
-    } else {
-      log_info(pagesize)("JVM will *not* prevent THPs in thread stacks. This may cause high RSS.");
-    }
-  } else {
-    FLAG_SET_ERGO(THPStackMitigation, false); // Mitigation not needed
-  }
-
-=======
->>>>>>> 16fa7709
   // 1) Handle the case where we do not want to use huge pages
   if (!UseLargePages &&
       !UseTransparentHugePages) {
@@ -3836,138 +3757,6 @@
   if (UseTransparentHugePages && !HugePages::supports_thp()) {
     if (!FLAG_IS_DEFAULT(UseTransparentHugePages)) {
       log_warning(pagesize)("UseTransparentHugePages disabled, transparent huge pages are not supported by the operating system.");
-<<<<<<< HEAD
-    }
-    UseLargePages = UseTransparentHugePages = UseHugeTLBFS = UseSHM = false;
-    return;
-  }
-  if (!UseTransparentHugePages && !HugePages::supports_static_hugepages()) {
-    warn_no_large_pages_configured();
-    UseLargePages = UseTransparentHugePages = UseHugeTLBFS = UseSHM = false;
-    return;
-  }
-
-  if (UseTransparentHugePages) {
-    // In THP mode:
-    // - os::large_page_size() is the *THP page size*
-    // - os::pagesizes() has two members, the THP page size and the system page size
-    assert(HugePages::supports_thp() && HugePages::thp_pagesize() > 0, "Missing OS info");
-    _large_page_size = HugePages::thp_pagesize();
-    _page_sizes.add(_large_page_size);
-    _page_sizes.add(os::vm_page_size());
-
-  } else {
-
-    // In static hugepage mode:
-    // - os::large_page_size() is the default static hugepage size (/proc/meminfo "Hugepagesize")
-    // - os::pagesizes() contains all hugepage sizes the kernel supports, regardless whether there
-    //   are pages configured in the pool or not (from /sys/kernel/hugepages/hugepage-xxxx ...)
-    os::PageSizes all_large_pages = HugePages::static_info().pagesizes();
-    const size_t default_large_page_size = HugePages::default_static_hugepage_size();
-
-    // 3) Consistency check and post-processing
-
-    // Check LargePageSizeInBytes matches an available page size and if so set _large_page_size
-    // using LargePageSizeInBytes as the maximum allowed large page size. If LargePageSizeInBytes
-    // doesn't match an available page size set _large_page_size to default_large_page_size
-    // and use it as the maximum.
-   if (FLAG_IS_DEFAULT(LargePageSizeInBytes) ||
-        LargePageSizeInBytes == 0 ||
-        LargePageSizeInBytes == default_large_page_size) {
-      _large_page_size = default_large_page_size;
-      log_info(pagesize)("Using the default large page size: " SIZE_FORMAT "%s",
-                         byte_size_in_exact_unit(_large_page_size),
-                         exact_unit_for_byte_size(_large_page_size));
-    } else {
-      if (all_large_pages.contains(LargePageSizeInBytes)) {
-        _large_page_size = LargePageSizeInBytes;
-        log_info(pagesize)("Overriding default large page size (" SIZE_FORMAT "%s) "
-                           "using LargePageSizeInBytes: " SIZE_FORMAT "%s",
-                           byte_size_in_exact_unit(default_large_page_size),
-                           exact_unit_for_byte_size(default_large_page_size),
-                           byte_size_in_exact_unit(_large_page_size),
-                           exact_unit_for_byte_size(_large_page_size));
-      } else {
-        _large_page_size = default_large_page_size;
-        log_info(pagesize)("LargePageSizeInBytes is not a valid large page size (" SIZE_FORMAT "%s) "
-                           "using the default large page size: " SIZE_FORMAT "%s",
-                           byte_size_in_exact_unit(LargePageSizeInBytes),
-                           exact_unit_for_byte_size(LargePageSizeInBytes),
-                           byte_size_in_exact_unit(_large_page_size),
-                           exact_unit_for_byte_size(_large_page_size));
-      }
-    }
-
-    // Populate _page_sizes with large page sizes less than or equal to
-    // _large_page_size.
-    for (size_t page_size = _large_page_size; page_size != 0;
-           page_size = all_large_pages.next_smaller(page_size)) {
-      _page_sizes.add(page_size);
-    }
-  }
-
-  // Now determine the type of large pages to use:
-  UseLargePages = os::Linux::setup_large_page_type(_large_page_size);
-
-  set_coredump_filter(LARGEPAGES_BIT);
-}
-
-#ifndef SHM_HUGETLB
-  #define SHM_HUGETLB 04000
-#endif
-
-#define shm_warning_format(format, ...)              \
-  do {                                               \
-    if (UseLargePages &&                             \
-        (!FLAG_IS_DEFAULT(UseLargePages) ||          \
-         !FLAG_IS_DEFAULT(UseSHM) ||                 \
-         !FLAG_IS_DEFAULT(LargePageSizeInBytes))) {  \
-      warning(format, __VA_ARGS__);                  \
-    }                                                \
-  } while (0)
-
-#define shm_warning(str) shm_warning_format("%s", str)
-
-#define shm_warning_with_errno(str)                \
-  do {                                             \
-    int err = errno;                               \
-    shm_warning_format(str " (error = %d)", err);  \
-  } while (0)
-
-static char* shmat_with_alignment(int shmid, size_t bytes, size_t alignment) {
-  assert(is_aligned(bytes, alignment), "Must be divisible by the alignment");
-
-  if (!is_aligned(alignment, SHMLBA)) {
-    assert(false, "Code below assumes that alignment is at least SHMLBA aligned");
-    return nullptr;
-  }
-
-  // To ensure that we get 'alignment' aligned memory from shmat,
-  // we pre-reserve aligned virtual memory and then attach to that.
-
-  char* pre_reserved_addr = anon_mmap_aligned(nullptr /* req_addr */, bytes, alignment);
-  if (pre_reserved_addr == nullptr) {
-    // Couldn't pre-reserve aligned memory.
-    shm_warning("Failed to pre-reserve aligned memory for shmat.");
-    return nullptr;
-  }
-
-  // SHM_REMAP is needed to allow shmat to map over an existing mapping.
-  char* addr = (char*)shmat(shmid, pre_reserved_addr, SHM_REMAP);
-
-  if ((intptr_t)addr == -1) {
-    int err = errno;
-    shm_warning_with_errno("Failed to attach shared memory.");
-
-    assert(err != EACCES, "Unexpected error");
-    assert(err != EIDRM,  "Unexpected error");
-    assert(err != EINVAL, "Unexpected error");
-
-    // Since we don't know if the kernel unmapped the pre-reserved memory area
-    // we can't unmap it, since that would potentially unmap memory that was
-    // mapped from other threads.
-    return nullptr;
-=======
     }
     UseLargePages = UseTransparentHugePages = false;
     return;
@@ -3976,7 +3765,6 @@
     warn_no_large_pages_configured();
     UseLargePages = UseTransparentHugePages = false;
     return;
->>>>>>> 16fa7709
   }
 
   if (UseTransparentHugePages) {
