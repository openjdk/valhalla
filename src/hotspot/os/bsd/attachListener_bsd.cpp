/*
 * Copyright (c) 2005, 2023, Oracle and/or its affiliates. All rights reserved.
 * DO NOT ALTER OR REMOVE COPYRIGHT NOTICES OR THIS FILE HEADER.
 *
 * This code is free software; you can redistribute it and/or modify it
 * under the terms of the GNU General Public License version 2 only, as
 * published by the Free Software Foundation.
 *
 * This code is distributed in the hope that it will be useful, but WITHOUT
 * ANY WARRANTY; without even the implied warranty of MERCHANTABILITY or
 * FITNESS FOR A PARTICULAR PURPOSE.  See the GNU General Public License
 * version 2 for more details (a copy is included in the LICENSE file that
 * accompanied this code).
 *
 * You should have received a copy of the GNU General Public License version
 * 2 along with this work; if not, write to the Free Software Foundation,
 * Inc., 51 Franklin St, Fifth Floor, Boston, MA 02110-1301 USA.
 *
 * Please contact Oracle, 500 Oracle Parkway, Redwood Shores, CA 94065 USA
 * or visit www.oracle.com if you need additional information or have any
 * questions.
 *
 */

#include "precompiled.hpp"
#include "logging/log.hpp"
#include "os_posix.hpp"
#include "runtime/interfaceSupport.inline.hpp"
#include "runtime/os.inline.hpp"
#include "services/attachListener.hpp"
#include "utilities/checkedCast.hpp"

#include <unistd.h>
#include <signal.h>
#include <sys/types.h>
#include <sys/socket.h>
#include <sys/un.h>
#include <sys/stat.h>

#ifndef UNIX_PATH_MAX
#define UNIX_PATH_MAX   sizeof(((struct sockaddr_un *)0)->sun_path)
#endif

// The attach mechanism on Bsd uses a UNIX domain socket. An attach listener
// thread is created at startup or is created on-demand via a signal from
// the client tool. The attach listener creates a socket and binds it to a file
// in the filesystem. The attach listener then acts as a simple (single-
// threaded) server - it waits for a client to connect, reads the request,
// executes it, and returns the response to the client via the socket
// connection.
//
// As the socket is a UNIX domain socket it means that only clients on the
// local machine can connect. In addition there are two other aspects to
// the security:
// 1. The well known file that the socket is bound to has permission 400
// 2. When a client connect, the SO_PEERCRED socket option is used to
//    obtain the credentials of client. We check that the effective uid
//    of the client matches this process.

// forward reference
class BsdAttachOperation;

class BsdAttachListener: AllStatic {
 private:
  // the path to which we bind the UNIX domain socket
  static char _path[UNIX_PATH_MAX];
  static bool _has_path;

  // the file descriptor for the listening socket
  static volatile int _listener;

  static bool _atexit_registered;

  // reads a request from the given connected socket
  static BsdAttachOperation* read_request(int s);

 public:
  enum {
    ATTACH_PROTOCOL_VER = 1                     // protocol version
  };
  enum {
    ATTACH_ERROR_BADVERSION     = 101           // error codes
  };

  static void set_path(char* path) {
    if (path == nullptr) {
      _path[0] = '\0';
      _has_path = false;
    } else {
      strncpy(_path, path, UNIX_PATH_MAX);
      _path[UNIX_PATH_MAX-1] = '\0';
      _has_path = true;
    }
  }

  static void set_listener(int s)               { _listener = s; }

  // initialize the listener, returns 0 if okay
  static int init();

  static char* path()                   { return _path; }
  static bool has_path()                { return _has_path; }
  static int listener()                 { return _listener; }

  // write the given buffer to a socket
  static int write_fully(int s, char* buf, size_t len);

  static BsdAttachOperation* dequeue();
};

class BsdAttachOperation: public AttachOperation {
 private:
  // the connection to the client
  int _socket;

 public:
  void complete(jint res, bufferedStream* st);

  void set_socket(int s)                                { _socket = s; }
  int socket() const                                    { return _socket; }

  BsdAttachOperation(char* name) : AttachOperation(name) {
    set_socket(-1);
  }
};

// statics
char BsdAttachListener::_path[UNIX_PATH_MAX];
bool BsdAttachListener::_has_path;
volatile int BsdAttachListener::_listener = -1;
bool BsdAttachListener::_atexit_registered = false;

// Supporting class to help split a buffer into individual components
class ArgumentIterator : public StackObj {
 private:
  char* _pos;
  char* _end;
 public:
  ArgumentIterator(char* arg_buffer, size_t arg_size) {
    _pos = arg_buffer;
    _end = _pos + arg_size - 1;
  }
  char* next() {
    if (*_pos == '\0') {
      // advance the iterator if possible (null arguments)
      if (_pos < _end) {
        _pos += 1;
      }
      return nullptr;
    }
    char* res = _pos;
    char* next_pos = strchr(_pos, '\0');
    if (next_pos < _end)  {
      next_pos++;
    }
    _pos = next_pos;
    return res;
  }
};


// atexit hook to stop listener and unlink the file that it is
// bound too.
extern "C" {
  static void listener_cleanup() {
    int s = BsdAttachListener::listener();
    if (s != -1) {
      BsdAttachListener::set_listener(-1);
      ::shutdown(s, SHUT_RDWR);
      ::close(s);
    }
    if (BsdAttachListener::has_path()) {
      ::unlink(BsdAttachListener::path());
      BsdAttachListener::set_path(nullptr);
    }
  }
}

// Initialization - create a listener socket and bind it to a file

int BsdAttachListener::init() {
  char path[UNIX_PATH_MAX];          // socket file
  char initial_path[UNIX_PATH_MAX];  // socket file during setup
  int listener;                      // listener socket (file descriptor)

  // register function to cleanup
  if (!_atexit_registered) {
    _atexit_registered = true;
    ::atexit(listener_cleanup);
  }

  int n = snprintf(path, UNIX_PATH_MAX, "%s/.java_pid%d",
                   os::get_temp_directory(), os::current_process_id());
  if (n < (int)UNIX_PATH_MAX) {
    n = snprintf(initial_path, UNIX_PATH_MAX, "%s.tmp", path);
  }
  if (n >= (int)UNIX_PATH_MAX) {
    return -1;
  }

  // create the listener socket
  listener = ::socket(PF_UNIX, SOCK_STREAM, 0);
  if (listener == -1) {
    return -1;
  }

  // bind socket
  struct sockaddr_un addr;
  memset((void *)&addr, 0, sizeof(addr));
  addr.sun_family = AF_UNIX;
  strcpy(addr.sun_path, initial_path);
  ::unlink(initial_path);
  int res = ::bind(listener, (struct sockaddr*)&addr, sizeof(addr));
  if (res == -1) {
    ::close(listener);
    return -1;
  }

  // put in listen mode, set permissions, and rename into place
  res = ::listen(listener, 5);
  if (res == 0) {
    RESTARTABLE(::chmod(initial_path, S_IREAD|S_IWRITE), res);
    if (res == 0) {
      // make sure the file is owned by the effective user and effective group
      // e.g. default behavior on mac is that new files inherit the group of
      // the directory that they are created in
      RESTARTABLE(::chown(initial_path, geteuid(), getegid()), res);
      if (res == 0) {
        res = ::rename(initial_path, path);
      }
    }
  }
  if (res == -1) {
    ::close(listener);
    ::unlink(initial_path);
    return -1;
  }
  set_path(path);
  set_listener(listener);

  return 0;
}

// Given a socket that is connected to a peer we read the request and
// create an AttachOperation. As the socket is blocking there is potential
// for a denial-of-service if the peer does not response. However this happens
// after the peer credentials have been checked and in the worst case it just
// means that the attach listener thread is blocked.
//
BsdAttachOperation* BsdAttachListener::read_request(int s) {
  char ver_str[8];
  size_t ver_str_len = os::snprintf_checked(ver_str, sizeof(ver_str), "%d", ATTACH_PROTOCOL_VER);

  // The request is a sequence of strings so we first figure out the
  // expected count and the maximum possible length of the request.
  // The request is:
  //   <ver>0<cmd>0<arg>0<arg>0<arg>0
  // where <ver> is the protocol version (1), <cmd> is the command
  // name ("load", "datadump", ...), and <arg> is an argument
  int expected_str_count = 2 + AttachOperation::arg_count_max;
  const size_t max_len = (sizeof(ver_str) + 1) + (AttachOperation::name_length_max + 1) +
    AttachOperation::arg_count_max*(AttachOperation::arg_length_max + 1);

  char buf[max_len];
  int str_count = 0;

  // Read until all (expected) strings have been read, the buffer is
  // full, or EOF.

  size_t off = 0;
  size_t left = max_len;

  do {
    ssize_t n;
    RESTARTABLE(read(s, buf+off, left), n);
    assert(n <= checked_cast<ssize_t>(left), "buffer was too small, impossible!");
    buf[max_len - 1] = '\0';
    if (n == -1) {
      return nullptr;      // reset by peer or other error
    }
    if (n == 0) {
      break;
    }
    for (ssize_t i=0; i<n; i++) {
      if (buf[off+i] == 0) {
        // EOS found
        str_count++;

        // The first string is <ver> so check it now to
        // check for protocol mismatch
        if (str_count == 1) {
          if ((strlen(buf) != ver_str_len) ||
              (atoi(buf) != ATTACH_PROTOCOL_VER)) {
            char msg[32];
            int msg_len = os::snprintf_checked(msg, sizeof(msg), "%d\n", ATTACH_ERROR_BADVERSION);
            write_fully(s, msg, msg_len);
            return nullptr;
          }
        }
      }
    }
    off += n;
    left -= n;
  } while (left > 0 && str_count < expected_str_count);

  if (str_count != expected_str_count) {
    return nullptr;        // incomplete request
  }

  // parse request

  ArgumentIterator args(buf, (max_len)-left);

  // version already checked
  char* v = args.next();

  char* name = args.next();
  if (name == nullptr || strlen(name) > AttachOperation::name_length_max) {
    return nullptr;
  }

  BsdAttachOperation* op = new BsdAttachOperation(name);

  for (int i=0; i<AttachOperation::arg_count_max; i++) {
    char* arg = args.next();
    if (arg == nullptr) {
      op->set_arg(i, nullptr);
    } else {
      if (strlen(arg) > AttachOperation::arg_length_max) {
        delete op;
        return nullptr;
      }
      op->set_arg(i, arg);
    }
  }

  op->set_socket(s);
  return op;
}


// Dequeue an operation
//
// In the Bsd implementation there is only a single operation and clients
// cannot queue commands (except at the socket level).
//
BsdAttachOperation* BsdAttachListener::dequeue() {
  for (;;) {
    int s;

    // wait for client to connect
    struct sockaddr addr;
    socklen_t len = sizeof(addr);
    RESTARTABLE(::accept(listener(), &addr, &len), s);
    if (s == -1) {
      return nullptr;      // log a warning?
    }

    // get the credentials of the peer and check the effective uid/guid
    uid_t puid;
    gid_t pgid;
    if (::getpeereid(s, &puid, &pgid) != 0) {
      log_debug(attach)("Failed to get peer id");
      ::close(s);
      continue;
    }

    if (!os::Posix::matches_effective_uid_and_gid_or_root(puid, pgid)) {
      log_debug(attach)("euid/egid check failed (%d/%d vs %d/%d)", puid, pgid,
              geteuid(), getegid());
      ::close(s);
      continue;
    }

    // peer credential look okay so we read the request
    BsdAttachOperation* op = read_request(s);
    if (op == nullptr) {
      ::close(s);
      continue;
    } else {
      return op;
    }
  }
}

// write the given buffer to the socket
int BsdAttachListener::write_fully(int s, char* buf, size_t len) {
  do {
    ssize_t n = ::write(s, buf, len);
    if (n == -1) {
      if (errno != EINTR) return -1;
    } else {
      buf += n;
      len -= n;
    }
  }
  while (len > 0);
  return 0;
}

// Complete an operation by sending the operation result and any result
// output to the client. At this time the socket is in blocking mode so
// potentially we can block if there is a lot of data and the client is
// non-responsive. For most operations this is a non-issue because the
// default send buffer is sufficient to buffer everything. In the future
// if there are operations that involves a very big reply then it the
// socket could be made non-blocking and a timeout could be used.

void BsdAttachOperation::complete(jint result, bufferedStream* st) {
  JavaThread* thread = JavaThread::current();
  ThreadBlockInVM tbivm(thread);

  // write operation result
  char msg[32];
  int msg_len = os::snprintf_checked(msg, sizeof(msg), "%d\n", result);
  int rc = BsdAttachListener::write_fully(this->socket(), msg, msg_len);

  // write any result data
  if (rc == 0) {
    BsdAttachListener::write_fully(this->socket(), (char*) st->base(), st->size());
    ::shutdown(this->socket(), 2);
  }

  // done
  ::close(this->socket());

  delete this;
}


// AttachListener functions

AttachOperation* AttachListener::dequeue() {
  JavaThread* thread = JavaThread::current();
  ThreadBlockInVM tbivm(thread);

  AttachOperation* op = BsdAttachListener::dequeue();

  return op;
}

// Performs initialization at vm startup
// For BSD we remove any stale .java_pid file which could cause
// an attaching process to think we are ready to receive on the
// domain socket before we are properly initialized

void AttachListener::vm_start() {
  char fn[UNIX_PATH_MAX];
  struct stat st;
  int ret;

  int n = snprintf(fn, UNIX_PATH_MAX, "%s/.java_pid%d",
           os::get_temp_directory(), os::current_process_id());
  assert(n < (int)UNIX_PATH_MAX, "java_pid file name buffer overflow");

  RESTARTABLE(::stat(fn, &st), ret);
  if (ret == 0) {
    ret = ::unlink(fn);
    if (ret == -1) {
      log_debug(attach)("Failed to remove stale attach pid file at %s", fn);
    }
  }
}

int AttachListener::pd_init() {
  JavaThread* thread = JavaThread::current();
  ThreadBlockInVM tbivm(thread);

  int ret_code = BsdAttachListener::init();

  return ret_code;
}

bool AttachListener::check_socket_file() {
  int ret;
  struct stat st;
  ret = stat(BsdAttachListener::path(), &st);
  if (ret == -1) { // need to restart attach listener.
    log_debug(attach)("Socket file %s does not exist - Restart Attach Listener",
                      BsdAttachListener::path());

    listener_cleanup();

    // wait to terminate current attach listener instance...
    {
      // avoid deadlock if AttachListener thread is blocked at safepoint
      ThreadBlockInVM tbivm(JavaThread::current());
      while (AttachListener::transit_state(AL_INITIALIZING,
                                           AL_NOT_INITIALIZED) != AL_NOT_INITIALIZED) {
        os::naked_yield();
      }
    }
    return is_init_trigger();
  }
  return false;
}

// Attach Listener is started lazily except in the case when
// +ReduseSignalUsage is used
bool AttachListener::init_at_startup() {
  if (ReduceSignalUsage) {
    return true;
  } else {
    return false;
  }
}

// If the file .attach_pid<pid> exists in the working directory
// or /tmp then this is the trigger to start the attach mechanism
bool AttachListener::is_init_trigger() {
  if (init_at_startup() || is_initialized()) {
    return false;               // initialized at startup or already initialized
  }
  char fn[PATH_MAX + 1];
  int ret;
  struct stat st;
  snprintf(fn, PATH_MAX + 1, "%s/.attach_pid%d",
           os::get_temp_directory(), os::current_process_id());
  RESTARTABLE(::stat(fn, &st), ret);
  if (ret == -1) {
    log_debug(attach)("Failed to find attach file: %s", fn);
  }
  if (ret == 0) {
    // simple check to avoid starting the attach mechanism when
    // a bogus non-root user creates the file
    if (os::Posix::matches_effective_uid_or_root(st.st_uid)) {
      init();
      log_trace(attach)("Attach triggered by %s", fn);
      return true;
    } else {
      log_debug(attach)("File %s has wrong user id %d (vs %d). Attach is not triggered", fn, st.st_uid, geteuid());
    }
  }
  return false;
}

// if VM aborts then remove listener
void AttachListener::abort() {
  listener_cleanup();
}

void AttachListener::pd_data_dump() {
  os::signal_notify(SIGQUIT);
}

<<<<<<< HEAD
jint AttachListener::pd_set_flag(AttachOperation* op, outputStream* out) {
  out->print_cr("flag '%s' cannot be changed", op->arg(0));
  return JNI_ERR;
}

=======
>>>>>>> 16fa7709
void AttachListener::pd_detachall() {
  // do nothing for now
}<|MERGE_RESOLUTION|>--- conflicted
+++ resolved
@@ -543,14 +543,6 @@
   os::signal_notify(SIGQUIT);
 }
 
-<<<<<<< HEAD
-jint AttachListener::pd_set_flag(AttachOperation* op, outputStream* out) {
-  out->print_cr("flag '%s' cannot be changed", op->arg(0));
-  return JNI_ERR;
-}
-
-=======
->>>>>>> 16fa7709
 void AttachListener::pd_detachall() {
   // do nothing for now
 }