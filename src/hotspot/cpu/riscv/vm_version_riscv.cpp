--- conflicted
+++ resolved
@@ -182,14 +182,11 @@
     FLAG_SET_DEFAULT(UseCRC32CIntrinsics, false);
   }
 
-<<<<<<< HEAD
-=======
   if (UseVectorizedMismatchIntrinsic) {
     warning("VectorizedMismatch intrinsic is not available on this CPU.");
     FLAG_SET_DEFAULT(UseVectorizedMismatchIntrinsic, false);
   }
 
->>>>>>> 16fa7709
   if (FLAG_IS_DEFAULT(UseMD5Intrinsics)) {
     FLAG_SET_DEFAULT(UseMD5Intrinsics, true);
   }
@@ -229,8 +226,6 @@
       unaligned_access.value() == MISALIGNED_FAST);
   }
 
-<<<<<<< HEAD
-=======
 #ifdef __riscv_ztso
   // Hotspot is compiled with TSO support, it will only run on hardware which
   // supports Ztso
@@ -239,7 +234,6 @@
   }
 #endif
 
->>>>>>> 16fa7709
   if (UseZbb) {
     if (FLAG_IS_DEFAULT(UsePopCountInstruction)) {
       FLAG_SET_DEFAULT(UsePopCountInstruction, true);
