/*
 * Copyright (c) 1997, 2020, Oracle and/or its affiliates. All rights reserved.
 * Copyright (c) 2014, 2020, Red Hat Inc. All rights reserved.
 * Copyright (c) 2020, 2023, Huawei Technologies Co., Ltd. All rights reserved.
 * Copyright (c) 2023, Rivos Inc. All rights reserved.
 * DO NOT ALTER OR REMOVE COPYRIGHT NOTICES OR THIS FILE HEADER.
 *
 * This code is free software; you can redistribute it and/or modify it
 * under the terms of the GNU General Public License version 2 only, as
 * published by the Free Software Foundation.
 *
 * This code is distributed in the hope that it will be useful, but WITHOUT
 * ANY WARRANTY; without even the implied warranty of MERCHANTABILITY or
 * FITNESS FOR A PARTICULAR PURPOSE.  See the GNU General Public License
 * version 2 for more details (a copy is included in the LICENSE file that
 * accompanied this code).
 *
 * You should have received a copy of the GNU General Public License version
 * 2 along with this work; if not, write to the Free Software Foundation,
 * Inc., 51 Franklin St, Fifth Floor, Boston, MA 02110-1301 USA.
 *
 * Please contact Oracle, 500 Oracle Parkway, Redwood Shores, CA 94065 USA
 * or visit www.oracle.com if you need additional information or have any
 * questions.
 *
 */

#ifndef CPU_RISCV_VM_VERSION_RISCV_HPP
#define CPU_RISCV_VM_VERSION_RISCV_HPP

#include "runtime/abstract_vm_version.hpp"
#include "runtime/arguments.hpp"
#include "runtime/globals_extension.hpp"
#include "utilities/globalDefinitions.hpp"
#include "utilities/growableArray.hpp"
#include "utilities/sizes.hpp"

class RiscvHwprobe;

class VM_Version : public Abstract_VM_Version {
  friend RiscvHwprobe;
 private:

  // JEDEC encoded as ((bank - 1) << 7) | (0x7f & JEDEC)
  enum VendorId {
    RIVOS = 0x6cf, // JEDEC: 0x4f, Bank: 14
  };

  class RVFeatureValue {
    const char* const _pretty;
    const bool        _feature_string;
    const uint64_t    _feature_bit;
    bool              _enabled;
    int64_t           _value;
   public:
    RVFeatureValue(const char* pretty, int bit_num, bool fstring) :
      _pretty(pretty), _feature_string(fstring), _feature_bit(nth_bit(bit_num)),
      _enabled(false), _value(-1) {
    }
    void enable_feature(int64_t value = 0) {
      _enabled = true;
      _value = value;
    }
    const char* pretty()         { return _pretty; }
    uint64_t feature_bit()       { return _feature_bit; }
    bool feature_string()        { return _feature_string; }
    bool enabled()               { return _enabled; }
    int64_t value()              { return _value; }
    virtual void update_flag() = 0;
  };

  #define UPDATE_DEFAULT(flag)        \
  void update_flag() {                \
      assert(enabled(), "Must be.");  \
      if (FLAG_IS_DEFAULT(flag)) {    \
        FLAG_SET_DEFAULT(flag, true); \
      }                               \
  }                                   \

  #define NO_UPDATE_DEFAULT           \
  void update_flag() {}               \

  // Frozen standard extensions
  // I RV64I
  // M Integer Multiplication and Division
  // A Atomic Instructions
  // F Single-Precision Floating-Point
  // D Single-Precision Floating-Point
  // (G = M + A + F + D)
  // Q Quad-Precision Floating-Point
  // C Compressed Instructions
  // H Hypervisor
  //
  // Others, open and non-standard
  // V Vector
  //
  // Cache Management Operations
  // Zicbom Cache Block Management Operations
  // Zicboz Cache Block Zero Operations
  // Zicbop Cache Block Prefetch Operations
  //
  // Bit-manipulation
  // Zba Address generation instructions
  // Zbb Basic bit-manipulation
  // Zbc Carry-less multiplication
  // Zbs Single-bit instructions
  //
  // Zfh Half-Precision Floating-Point instructions
  //
  // Zicsr Control and Status Register (CSR) Instructions
  // Zifencei Instruction-Fetch Fence
  // Zic64b Cache blocks must be 64 bytes in size, naturally aligned in the address space.
  // Zihintpause Pause instruction HINT
  //
  // Zc  Code Size Reduction - Additional compressed instructions.
  // Zcb Simple code-size saving instructions
  //
  // Other features and settings
  // mvendorid Manufactory JEDEC id encoded, ISA vol 2 3.1.2..
  // marchid   Id for microarch. Mvendorid plus marchid uniquely identify the microarch.
  // mimpid    A unique encoding of the version of the processor implementation.
  // unaligned_access Unaligned memory accesses (unknown, unspported, emulated, slow, firmware, fast)
  // satp mode SATP bits (number of virtual addr bits) mbare, sv39, sv48, sv57, sv64

 public:

  #define RV_NO_FLAG_BIT (BitsPerWord+1) // nth_bit will return 0 on values larger than BitsPerWord

  // declaration name  , extension name,    bit pos ,in str, mapped flag)
  #define RV_FEATURE_FLAGS(decl)                                                                \
  decl(ext_I           , "i"           ,    ('I' - 'A'), true , NO_UPDATE_DEFAULT)              \
  decl(ext_M           , "m"           ,    ('M' - 'A'), true , NO_UPDATE_DEFAULT)              \
  decl(ext_A           , "a"           ,    ('A' - 'A'), true , NO_UPDATE_DEFAULT)              \
  decl(ext_F           , "f"           ,    ('F' - 'A'), true , NO_UPDATE_DEFAULT)              \
  decl(ext_D           , "d"           ,    ('D' - 'A'), true , NO_UPDATE_DEFAULT)              \
  decl(ext_C           , "c"           ,    ('C' - 'A'), true , UPDATE_DEFAULT(UseRVC))         \
  decl(ext_Q           , "q"           ,    ('Q' - 'A'), true , NO_UPDATE_DEFAULT)              \
  decl(ext_H           , "h"           ,    ('H' - 'A'), true , NO_UPDATE_DEFAULT)              \
  decl(ext_V           , "v"           ,    ('V' - 'A'), true , UPDATE_DEFAULT(UseRVV))         \
  decl(ext_Zicbom      , "Zicbom"      , RV_NO_FLAG_BIT, true , UPDATE_DEFAULT(UseZicbom))      \
  decl(ext_Zicboz      , "Zicboz"      , RV_NO_FLAG_BIT, true , UPDATE_DEFAULT(UseZicboz))      \
  decl(ext_Zicbop      , "Zicbop"      , RV_NO_FLAG_BIT, true , UPDATE_DEFAULT(UseZicbop))      \
  decl(ext_Zba         , "Zba"         , RV_NO_FLAG_BIT, true , UPDATE_DEFAULT(UseZba))         \
  decl(ext_Zbb         , "Zbb"         , RV_NO_FLAG_BIT, true , UPDATE_DEFAULT(UseZbb))         \
  decl(ext_Zbc         , "Zbc"         , RV_NO_FLAG_BIT, true , NO_UPDATE_DEFAULT)              \
  decl(ext_Zbs         , "Zbs"         , RV_NO_FLAG_BIT, true , UPDATE_DEFAULT(UseZbs))         \
  decl(ext_Zcb         , "Zcb"         , RV_NO_FLAG_BIT, true , NO_UPDATE_DEFAULT)              \
  decl(ext_Zfh         , "Zfh"         , RV_NO_FLAG_BIT, true , UPDATE_DEFAULT(UseZfh))         \
  decl(ext_Zicsr       , "Zicsr"       , RV_NO_FLAG_BIT, true , NO_UPDATE_DEFAULT)              \
  decl(ext_Zifencei    , "Zifencei"    , RV_NO_FLAG_BIT, true , NO_UPDATE_DEFAULT)              \
  decl(ext_Zic64b      , "Zic64b"      , RV_NO_FLAG_BIT, true , UPDATE_DEFAULT(UseZic64b))      \
  decl(ext_Ztso        , "Ztso"        , RV_NO_FLAG_BIT, true , UPDATE_DEFAULT(UseZtso))        \
  decl(ext_Zihintpause , "Zihintpause" , RV_NO_FLAG_BIT, true , UPDATE_DEFAULT(UseZihintpause)) \
  decl(ext_Zacas       , "Zacas"       , RV_NO_FLAG_BIT, true , UPDATE_DEFAULT(UseZacas))       \
  decl(mvendorid       , "VendorId"    , RV_NO_FLAG_BIT, false, NO_UPDATE_DEFAULT)              \
  decl(marchid         , "ArchId"      , RV_NO_FLAG_BIT, false, NO_UPDATE_DEFAULT)              \
  decl(mimpid          , "ImpId"       , RV_NO_FLAG_BIT, false, NO_UPDATE_DEFAULT)              \
  decl(unaligned_access, "Unaligned"   , RV_NO_FLAG_BIT, false, NO_UPDATE_DEFAULT)              \
  decl(satp_mode       , "SATP"        , RV_NO_FLAG_BIT, false, NO_UPDATE_DEFAULT)              \

  #define DECLARE_RV_FEATURE(NAME, PRETTY, BIT, FSTRING, FLAGF)        \
  struct NAME##RVFeatureValue : public RVFeatureValue {                \
    NAME##RVFeatureValue(const char* pretty, int bit, bool fstring) :  \
      RVFeatureValue(pretty, bit, fstring) {}                          \
    FLAGF;                                                             \
  };                                                                   \
  static NAME##RVFeatureValue NAME;                                    \

  RV_FEATURE_FLAGS(DECLARE_RV_FEATURE)
  #undef DECLARE_RV_FEATURE

  // VM modes (satp.mode) privileged ISA 1.10
  enum VM_MODE : int {
    VM_NOTSET = -1,
    VM_MBARE  = 0,
    VM_SV39   = 39,
    VM_SV48   = 48,
    VM_SV57   = 57,
    VM_SV64   = 64
  };

  static VM_MODE parse_satp_mode(const char* vm_mode);

  // Values from riscv_hwprobe()
  enum UNALIGNED_ACCESS : int {
    MISALIGNED_UNKNOWN     = 0,
    MISALIGNED_EMULATED    = 1,
    MISALIGNED_SLOW        = 2,
    MISALIGNED_FAST        = 3,
    MISALIGNED_UNSUPPORTED = 4
  };

  // Null terminated list
  static RVFeatureValue* _feature_list[];

  // Enables features in _feature_list
  static void setup_cpu_available_features();
  // Helper for specific queries
  static void os_aux_features();
  static char* os_uarch_additional_features();
  static void vendor_features();
  // Vendors specific features
  static void rivos_features();

  // Determine vector length iff ext_V/UseRVV
  static uint32_t cpu_vector_length();
  static uint32_t _initial_vector_length;

#ifdef COMPILER2
  static void c2_initialize();
#endif // COMPILER2

 public:
  // Initialization
  static void initialize();
  static void initialize_cpu_information();

  constexpr static bool supports_stack_watermark_barrier() { return true; }

  static bool supports_on_spin_wait() { return UseZihintpause; }

<<<<<<< HEAD
  // Max supported vector lane count for a particular lane type.
  static int max_vector_size(BasicType bt);
=======
  // RISCV64 supports fast class initialization checks
  static bool supports_fast_class_init_checks() { return true; }
>>>>>>> 14fea703
};

#endif // CPU_RISCV_VM_VERSION_RISCV_HPP<|MERGE_RESOLUTION|>--- conflicted
+++ resolved
@@ -219,13 +219,11 @@
 
   static bool supports_on_spin_wait() { return UseZihintpause; }
 
-<<<<<<< HEAD
   // Max supported vector lane count for a particular lane type.
   static int max_vector_size(BasicType bt);
-=======
+
   // RISCV64 supports fast class initialization checks
   static bool supports_fast_class_init_checks() { return true; }
->>>>>>> 14fea703
 };
 
 #endif // CPU_RISCV_VM_VERSION_RISCV_HPP