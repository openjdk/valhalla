--- conflicted
+++ resolved
@@ -1827,17 +1827,7 @@
 
 // Vector width in bytes.
 int Matcher::vector_width_in_bytes(BasicType bt) {
-<<<<<<< HEAD
   return max_vector_size(bt) * type2aelembytes(bt);
-=======
-  if (SuperwordUseVX) {
-    assert(MaxVectorSize == 16, "");
-    return 16;
-  } else {
-    assert(MaxVectorSize == 8, "");
-    return 8;
-  }
->>>>>>> 0e899b25
 }
 
 // Vector ideal reg.
