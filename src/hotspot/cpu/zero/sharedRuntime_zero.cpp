--- conflicted
+++ resolved
@@ -58,44 +58,17 @@
 
 void SharedRuntime::generate_i2c2i_adapters(MacroAssembler *masm,
                                             int comp_args_on_stack,
-<<<<<<< HEAD
                                             const GrowableArray <SigEntry>* sig,
                                             const VMRegPair* regs,
                                             const GrowableArray <SigEntry>* sig_cc,
                                             const VMRegPair* regs_cc,
                                             const GrowableArray <SigEntry>* sig_cc_ro,
                                             const VMRegPair* regs_cc_ro,
-                                            AdapterHandlerEntry* handler,
+                                            address entry_address[AdapterBlob::ENTRY_COUNT],
                                             AdapterBlob*& new_adapter,
                                             bool allocate_code_blob) {
-  if (allocate_code_blob) {
-    int entry_offset[AdapterHandlerEntry::ENTRIES_COUNT];
-    assert(AdapterHandlerEntry::ENTRIES_COUNT == 7, "sanity");
-    entry_offset[0] = 0; // i2c_entry offset
-    entry_offset[1] = -1;
-    entry_offset[2] = -1;
-    entry_offset[3] = -1;
-    entry_offset[4] = -1;
-    entry_offset[5] = -1;
-    entry_offset[6] = -1;
-
-    new_adapter = AdapterBlob::create(masm->code(), entry_offset, 0, 0, nullptr);
-  }
-  // foil any attempt to call the i2c, c2i or unverified c2i entries
-  handler->set_entry_points(CAST_FROM_FN_PTR(address,zero_null_code_stub),
-                            CAST_FROM_FN_PTR(address,zero_null_code_stub),
-                            CAST_FROM_FN_PTR(address,zero_null_code_stub),
-                            CAST_FROM_FN_PTR(address,zero_null_code_stub),
-                            CAST_FROM_FN_PTR(address,zero_null_code_stub),
-                            CAST_FROM_FN_PTR(address,zero_null_code_stub),
-                            nullptr);
-=======
-                                            const BasicType *sig_bt,
-                                            const VMRegPair *regs,
-                                            address entry_address[AdapterBlob::ENTRY_COUNT]) {
   ShouldNotCallThis();
   return;
->>>>>>> 156eb767
 }
 
 nmethod *SharedRuntime::generate_native_wrapper(MacroAssembler *masm,
