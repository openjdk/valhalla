--- conflicted
+++ resolved
@@ -257,14 +257,9 @@
       // we need to recreate a "real" frame pointer, pointing into the stack
       fp = frame_sp + FKind::size(hf) - frame::sender_sp_offset;
     } else {
-<<<<<<< HEAD
-      // we need to re-read fp because it may be an oop and we might have fixed the frame.
-      fp = *(intptr_t**)(hf.sp() - frame::sender_sp_offset);
-=======
       fp = FKind::stub || FKind::native
         ? frame_sp + fsize - frame::sender_sp_offset // fp always points to the address below the pushed return pc. We need correct address.
         : *(intptr_t**)(hf.sp() - frame::sender_sp_offset); // we need to re-read fp because it may be an oop and we might have fixed the frame.
->>>>>>> 6488ace9
     }
     return frame(frame_sp, frame_sp, fp, hf.pc(), hf.cb(), hf.oop_map(), false); // TODO PERF : this computes deopt state; is it necessary?
   }
