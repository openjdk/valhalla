/*
 * Copyright (c) 2018, 2025, Oracle and/or its affiliates. All rights reserved.
 * DO NOT ALTER OR REMOVE COPYRIGHT NOTICES OR THIS FILE HEADER.
 *
 * This code is free software; you can redistribute it and/or modify it
 * under the terms of the GNU General Public License version 2 only, as
 * published by the Free Software Foundation.
 *
 * This code is distributed in the hope that it will be useful, but WITHOUT
 * ANY WARRANTY; without even the implied warranty of MERCHANTABILITY or
 * FITNESS FOR A PARTICULAR PURPOSE.  See the GNU General Public License
 * version 2 for more details (a copy is included in the LICENSE file that
 * accompanied this code).
 *
 * You should have received a copy of the GNU General Public License version
 * 2 along with this work; if not, write to the Free Software Foundation,
 * Inc., 51 Franklin St, Fifth Floor, Boston, MA 02110-1301 USA.
 *
 * Please contact Oracle, 500 Oracle Parkway, Redwood Shores, CA 94065 USA
 * or visit www.oracle.com if you need additional information or have any
 * questions.
 *
 */

#include "asm/macroAssembler.inline.hpp"
#include "gc/g1/g1BarrierSet.hpp"
#include "gc/g1/g1BarrierSetAssembler.hpp"
#include "gc/g1/g1BarrierSetRuntime.hpp"
#include "gc/g1/g1CardTable.hpp"
#include "gc/g1/g1HeapRegion.hpp"
#include "gc/g1/g1ThreadLocalData.hpp"
#include "interpreter/interp_masm.hpp"
#include "runtime/sharedRuntime.hpp"
#include "utilities/debug.hpp"
#include "utilities/macros.hpp"
#ifdef COMPILER1
#include "c1/c1_LIRAssembler.hpp"
#include "c1/c1_MacroAssembler.hpp"
#include "gc/g1/c1/g1BarrierSetC1.hpp"
#endif // COMPILER1
#ifdef COMPILER2
#include "gc/g1/c2/g1BarrierSetC2.hpp"
#endif // COMPILER2

#define __ masm->

void G1BarrierSetAssembler::gen_write_ref_array_pre_barrier(MacroAssembler* masm, DecoratorSet decorators,
                                                            Register addr, Register count) {
  bool dest_uninitialized = (decorators & IS_DEST_UNINITIALIZED) != 0;

  if (!dest_uninitialized) {
    Register thread = r15_thread;

    Label filtered;
    Address in_progress(thread, in_bytes(G1ThreadLocalData::satb_mark_queue_active_offset()));
    // Is marking active?
    if (in_bytes(SATBMarkQueue::byte_width_of_active()) == 4) {
      __ cmpl(in_progress, 0);
    } else {
      assert(in_bytes(SATBMarkQueue::byte_width_of_active()) == 1, "Assumption");
      __ cmpb(in_progress, 0);
    }

    __ jcc(Assembler::equal, filtered);

    __ push_call_clobbered_registers(false /* save_fpu */);
    if (count == c_rarg0) {
      if (addr == c_rarg1) {
        // exactly backwards!!
        __ xchgptr(c_rarg1, c_rarg0);
      } else {
        __ movptr(c_rarg1, count);
        __ movptr(c_rarg0, addr);
      }
    } else {
      __ movptr(c_rarg0, addr);
      __ movptr(c_rarg1, count);
    }
    if (UseCompressedOops) {
      __ call_VM_leaf(CAST_FROM_FN_PTR(address, G1BarrierSetRuntime::write_ref_array_pre_narrow_oop_entry), 2);
    } else {
      __ call_VM_leaf(CAST_FROM_FN_PTR(address, G1BarrierSetRuntime::write_ref_array_pre_oop_entry), 2);
    }
    __ pop_call_clobbered_registers(false /* save_fpu */);

    __ bind(filtered);
  }
}

void G1BarrierSetAssembler::gen_write_ref_array_post_barrier(MacroAssembler* masm, DecoratorSet decorators,
                                                             Register addr, Register count, Register tmp) {
  Label done;

  __ testptr(count, count);
  __ jcc(Assembler::zero, done);

  // Calculate end address in "count".
  Address::ScaleFactor scale = UseCompressedOops ? Address::times_4 : Address::times_8;
  __ leaq(count, Address(addr, count, scale));

  // Calculate start card address in "addr".
  __ shrptr(addr, CardTable::card_shift());

  Register thread = r15_thread;

  __ movptr(tmp, Address(thread, in_bytes(G1ThreadLocalData::card_table_base_offset())));
  __ addptr(addr, tmp);

  // Calculate address of card of last word in the array.
  __ subptr(count, 1);
  __ shrptr(count, CardTable::card_shift());
  __ addptr(count, tmp);

  Label loop;
  // Iterate from start card to end card (inclusive).
  __ bind(loop);

  Label is_clean_card;
  if (UseCondCardMark) {
    __ cmpb(Address(addr, 0), G1CardTable::clean_card_val());
    __ jcc(Assembler::equal, is_clean_card);
  } else {
   __ movb(Address(addr, 0), G1CardTable::dirty_card_val());
  }

  Label next_card;
  __ bind(next_card);
  __ addptr(addr, sizeof(CardTable::CardValue));
  __ cmpptr(addr, count);
  __ jcc(Assembler::belowEqual, loop);
  __ jmp(done);

  __ bind(is_clean_card);
  // Card was clean. Dirty card and go to next..
  __ movb(Address(addr, 0), G1CardTable::dirty_card_val());
  __ jmp(next_card);

  __ bind(done);
}

void G1BarrierSetAssembler::load_at(MacroAssembler* masm, DecoratorSet decorators, BasicType type,
                                    Register dst, Address src, Register tmp1) {
  bool on_oop = is_reference_type(type);
  bool on_weak = (decorators & ON_WEAK_OOP_REF) != 0;
  bool on_phantom = (decorators & ON_PHANTOM_OOP_REF) != 0;
  bool on_reference = on_weak || on_phantom;
  ModRefBarrierSetAssembler::load_at(masm, decorators, type, dst, src, tmp1);
  if (on_oop && on_reference) {
    // Generate the G1 pre-barrier code to log the value of
    // the referent field in an SATB buffer.
    g1_write_barrier_pre(masm /* masm */,
                         noreg /* obj */,
                         dst /* pre_val */,
                         tmp1 /* tmp */,
                         true /* tosca_live */,
                         true /* expand_call */);
  }
}

static void generate_queue_insertion(MacroAssembler* masm, ByteSize index_offset, ByteSize buffer_offset, Label& runtime,
                                     const Register thread, const Register value, const Register temp) {
  // This code assumes that buffer index is pointer sized.
  STATIC_ASSERT(in_bytes(SATBMarkQueue::byte_width_of_index()) == sizeof(intptr_t));
  // Can we store a value in the given thread's buffer?
  // (The index field is typed as size_t.)
  __ movptr(temp, Address(thread, in_bytes(index_offset)));   // temp := *(index address)
  __ testptr(temp, temp);                                     // index == 0?
  __ jcc(Assembler::zero, runtime);                           // jump to runtime if index == 0 (full buffer)
  // The buffer is not full, store value into it.
  __ subptr(temp, wordSize);                                  // temp := next index
  __ movptr(Address(thread, in_bytes(index_offset)), temp);   // *(index address) := next index
  __ addptr(temp, Address(thread, in_bytes(buffer_offset)));  // temp := buffer address + next index
  __ movptr(Address(temp, 0), value);                         // *(buffer address + next index) := value
}

static void generate_pre_barrier_fast_path(MacroAssembler* masm,
                                           const Register thread) {
  Address in_progress(thread, in_bytes(G1ThreadLocalData::satb_mark_queue_active_offset()));
  // Is marking active?
  if (in_bytes(SATBMarkQueue::byte_width_of_active()) == 4) {
    __ cmpl(in_progress, 0);
  } else {
    assert(in_bytes(SATBMarkQueue::byte_width_of_active()) == 1, "Assumption");
    __ cmpb(in_progress, 0);
  }
}

static void generate_pre_barrier_slow_path(MacroAssembler* masm,
                                           const Register obj,
                                           const Register pre_val,
                                           const Register thread,
                                           const Register tmp,
                                           Label& done,
                                           Label& runtime) {
  // Do we need to load the previous value?
  if (obj != noreg) {
    __ load_heap_oop(pre_val, Address(obj, 0), noreg, AS_RAW);
  }
  // Is the previous value null?
  __ cmpptr(pre_val, NULL_WORD);
  __ jcc(Assembler::equal, done);
  generate_queue_insertion(masm,
                           G1ThreadLocalData::satb_mark_queue_index_offset(),
                           G1ThreadLocalData::satb_mark_queue_buffer_offset(),
                           runtime,
                           thread, pre_val, tmp);
  __ jmp(done);
}

void G1BarrierSetAssembler::g1_write_barrier_pre(MacroAssembler* masm,
                                                 Register obj,
                                                 Register pre_val,
                                                 Register tmp,
                                                 bool tosca_live,
                                                 bool expand_call) {
  // If expand_call is true then we expand the call_VM_leaf macro
  // directly to skip generating the check by
  // InterpreterMacroAssembler::call_VM_leaf_base that checks _last_sp.
  const Register thread = r15_thread;

  Label done;
  Label runtime;

  assert(pre_val != noreg, "check this code");

  if (obj != noreg) {
    assert_different_registers(obj, pre_val, tmp);
    assert(pre_val != rax, "check this code");
  }

  generate_pre_barrier_fast_path(masm, thread);
  // If marking is not active (*(mark queue active address) == 0), jump to done
  __ jcc(Assembler::equal, done);
  generate_pre_barrier_slow_path(masm, obj, pre_val, thread, tmp, done, runtime);

  __ bind(runtime);

  if (EnableValhalla && InlineTypePassFieldsAsArgs) {
    // Barriers might be emitted when converting between (scalarized) calling conventions for inline
    // types. Save all argument registers before calling into the runtime.
    // TODO 8366717: use push_set() (see JDK-8283327 push/pop_call_clobbered_registers & aarch64 )
    __ pusha();
    __ subptr(rsp, 64);
    __ movdbl(Address(rsp, 0),  j_farg0);
    __ movdbl(Address(rsp, 8),  j_farg1);
    __ movdbl(Address(rsp, 16), j_farg2);
    __ movdbl(Address(rsp, 24), j_farg3);
    __ movdbl(Address(rsp, 32), j_farg4);
    __ movdbl(Address(rsp, 40), j_farg5);
    __ movdbl(Address(rsp, 48), j_farg6);
    __ movdbl(Address(rsp, 56), j_farg7);
  } else {
    // Determine and save the live input values
    __ push_call_clobbered_registers();
  }

  // Calling the runtime using the regular call_VM_leaf mechanism generates
  // code (generated by InterpreterMacroAssember::call_VM_leaf_base)
  // that checks that the *(ebp+frame::interpreter_frame_last_sp) == nullptr.
  //
  // If we care generating the pre-barrier without a frame (e.g. in the
  // intrinsified Reference.get() routine) then ebp might be pointing to
  // the caller frame and so this check will most likely fail at runtime.
  //
  // Expanding the call directly bypasses the generation of the check.
  // So when we do not have have a full interpreter frame on the stack
  // expand_call should be passed true.

  if (expand_call) {
    assert(pre_val != c_rarg1, "smashed arg");
    if (c_rarg1 != thread) {
      __ mov(c_rarg1, thread);
    }
    if (c_rarg0 != pre_val) {
      __ mov(c_rarg0, pre_val);
    }
    __ MacroAssembler::call_VM_leaf_base(CAST_FROM_FN_PTR(address, G1BarrierSetRuntime::write_ref_field_pre_entry), 2);
  } else {
    __ call_VM_leaf(CAST_FROM_FN_PTR(address, G1BarrierSetRuntime::write_ref_field_pre_entry), pre_val, thread);
  }

  if (EnableValhalla && InlineTypePassFieldsAsArgs) {
    // Restore registers
    __ movdbl(j_farg0, Address(rsp, 0));
    __ movdbl(j_farg1, Address(rsp, 8));
    __ movdbl(j_farg2, Address(rsp, 16));
    __ movdbl(j_farg3, Address(rsp, 24));
    __ movdbl(j_farg4, Address(rsp, 32));
    __ movdbl(j_farg5, Address(rsp, 40));
    __ movdbl(j_farg6, Address(rsp, 48));
    __ movdbl(j_farg7, Address(rsp, 56));
    __ addptr(rsp, 64);
    __ popa();
  } else {
    __ pop_call_clobbered_registers();
  }

  __ bind(done);
}

static void generate_post_barrier(MacroAssembler* masm,
                                  const Register store_addr,
                                  const Register new_val,
                                  const Register tmp1,
                                  Label& done,
                                  bool new_val_may_be_null) {

  assert_different_registers(store_addr, new_val, tmp1, noreg);

  Register thread = r15_thread;

  // Does store cross heap regions?
  __ movptr(tmp1, store_addr);                                    // tmp1 := store address
  __ xorptr(tmp1, new_val);                                       // tmp1 := store address ^ new value
  __ shrptr(tmp1, G1HeapRegion::LogOfHRGrainBytes);               // ((store address ^ new value) >> LogOfHRGrainBytes) == 0?
  __ jcc(Assembler::equal, done);

  // Crosses regions, storing null?
  if (new_val_may_be_null) {
    __ cmpptr(new_val, NULL_WORD);                                // new value == null?
    __ jcc(Assembler::equal, done);
  }

  __ movptr(tmp1, store_addr);                                    // tmp1 := store address
  __ shrptr(tmp1, CardTable::card_shift());                       // tmp1 := card address relative to card table base

  Address card_table_addr(thread, in_bytes(G1ThreadLocalData::card_table_base_offset()));
  __ addptr(tmp1, card_table_addr);                               // tmp1 := card address
  if (UseCondCardMark) {
    __ cmpb(Address(tmp1, 0), G1CardTable::clean_card_val());     // *(card address) == clean_card_val?
    __ jcc(Assembler::notEqual, done);
  }
  // Storing a region crossing, non-null oop, card is clean.
  // Dirty card.
  __ movb(Address(tmp1, 0), G1CardTable::dirty_card_val());       // *(card address) := dirty_card_val
}

void G1BarrierSetAssembler::g1_write_barrier_post(MacroAssembler* masm,
                                                  Register store_addr,
                                                  Register new_val,
                                                  Register tmp) {
  Label done;
<<<<<<< HEAD
  Label runtime;

  generate_post_barrier_fast_path(masm, store_addr, new_val, tmp, tmp2, done, true /* new_val_may_be_null */);
  // If card is young, jump to done
  __ jcc(Assembler::equal, done);
  generate_post_barrier_slow_path(masm, thread, tmp, tmp2, done, runtime);

  __ bind(runtime);
  // Barriers might be emitted when converting between (scalarized) calling conventions for inline
  // types. Save all argument registers before calling into the runtime.
  // TODO 8366717: use push_set() (see JDK-8283327 push/pop_call_clobbered_registers & aarch64)
  __ pusha();
  __ subptr(rsp, 64);
  __ movdbl(Address(rsp, 0),  j_farg0);
  __ movdbl(Address(rsp, 8),  j_farg1);
  __ movdbl(Address(rsp, 16), j_farg2);
  __ movdbl(Address(rsp, 24), j_farg3);
  __ movdbl(Address(rsp, 32), j_farg4);
  __ movdbl(Address(rsp, 40), j_farg5);
  __ movdbl(Address(rsp, 48), j_farg6);
  __ movdbl(Address(rsp, 56), j_farg7);

  __ call_VM_leaf(CAST_FROM_FN_PTR(address, G1BarrierSetRuntime::write_ref_field_post_entry), tmp, thread);

  // Restore registers
  __ movdbl(j_farg0, Address(rsp, 0));
  __ movdbl(j_farg1, Address(rsp, 8));
  __ movdbl(j_farg2, Address(rsp, 16));
  __ movdbl(j_farg3, Address(rsp, 24));
  __ movdbl(j_farg4, Address(rsp, 32));
  __ movdbl(j_farg5, Address(rsp, 40));
  __ movdbl(j_farg6, Address(rsp, 48));
  __ movdbl(j_farg7, Address(rsp, 56));
  __ addptr(rsp, 64);
  __ popa();

=======
  generate_post_barrier(masm, store_addr, new_val, tmp, done, true /* new_val_may_be_null */);
>>>>>>> 2aafda19
  __ bind(done);
}

#if defined(COMPILER2)

static void generate_c2_barrier_runtime_call(MacroAssembler* masm, G1BarrierStubC2* stub, const Register arg, const address runtime_path) {
  SaveLiveRegisters save_registers(masm, stub);
  if (c_rarg0 != arg) {
    __ mov(c_rarg0, arg);
  }
  __ mov(c_rarg1, r15_thread);
  // rax is a caller-saved, non-argument-passing register, so it does not
  // interfere with c_rarg0 or c_rarg1. If it contained any live value before
  // entering this stub, it is saved at this point, and restored after the
  // call. If it did not contain any live value, it is free to be used. In
  // either case, it is safe to use it here as a call scratch register.
  __ call(RuntimeAddress(runtime_path), rax);
}

void G1BarrierSetAssembler::g1_write_barrier_pre_c2(MacroAssembler* masm,
                                                    Register obj,
                                                    Register pre_val,
                                                    Register tmp,
                                                    G1PreBarrierStubC2* stub) {
  const Register thread = r15_thread;

  assert(pre_val != noreg, "check this code");
  if (obj != noreg) {
    assert_different_registers(obj, pre_val, tmp);
  }

  stub->initialize_registers(obj, pre_val, thread, tmp);

  generate_pre_barrier_fast_path(masm, thread);
  // If marking is active (*(mark queue active address) != 0), jump to stub (slow path)
  __ jcc(Assembler::notEqual, *stub->entry());

  __ bind(*stub->continuation());
}

void G1BarrierSetAssembler::generate_c2_pre_barrier_stub(MacroAssembler* masm,
                                                         G1PreBarrierStubC2* stub) const {
  Assembler::InlineSkippedInstructionsCounter skip_counter(masm);
  Label runtime;
  Register obj = stub->obj();
  Register pre_val = stub->pre_val();
  Register thread = stub->thread();
  Register tmp = stub->tmp1();
  assert(stub->tmp2() == noreg, "not needed in this platform");

  __ bind(*stub->entry());
  generate_pre_barrier_slow_path(masm, obj, pre_val, thread, tmp, *stub->continuation(), runtime);

  __ bind(runtime);
  generate_c2_barrier_runtime_call(masm, stub, pre_val, CAST_FROM_FN_PTR(address, G1BarrierSetRuntime::write_ref_field_pre_entry));
  __ jmp(*stub->continuation());
}

void G1BarrierSetAssembler::g1_write_barrier_post_c2(MacroAssembler* masm,
                                                     Register store_addr,
                                                     Register new_val,
                                                     Register tmp,
                                                     bool new_val_may_be_null) {
  Label done;
  generate_post_barrier(masm, store_addr, new_val, tmp, done, new_val_may_be_null);
  __ bind(done);
}

#endif // COMPILER2

void G1BarrierSetAssembler::oop_store_at(MacroAssembler* masm, DecoratorSet decorators, BasicType type,
                                         Address dst, Register val, Register tmp1, Register tmp2, Register tmp3) {
  bool in_heap = (decorators & IN_HEAP) != 0;
  bool as_normal = (decorators & AS_NORMAL) != 0;
  bool dest_uninitialized = (decorators & IS_DEST_UNINITIALIZED) != 0;

  bool needs_pre_barrier = as_normal && !dest_uninitialized;
  bool needs_post_barrier = val != noreg && in_heap;

  // flatten object address if needed
  // We do it regardless of precise because we need the registers
  if (dst.index() == noreg && dst.disp() == 0) {
    if (dst.base() != tmp1) {
      __ movptr(tmp1, dst.base());
    }
  } else {
    __ lea(tmp1, dst);
  }

  if (needs_pre_barrier) {
    g1_write_barrier_pre(masm /*masm*/,
                         tmp1 /* obj */,
                         tmp2 /* pre_val */,
                         tmp3  /* tmp */,
                         val != noreg /* tosca_live */,
                         false /* expand_call */);
  }
  if (val == noreg) {
    BarrierSetAssembler::store_at(masm, decorators, type, Address(tmp1, 0), val, noreg, noreg, noreg);
  } else {
    Register new_val = val;
    if (needs_post_barrier) {
      // G1 barrier needs uncompressed oop for region cross check.
      if (UseCompressedOops) {
        new_val = tmp2;
        __ movptr(new_val, val);
      }
    }
    BarrierSetAssembler::store_at(masm, decorators, type, Address(tmp1, 0), val, noreg, noreg, noreg);
    if (needs_post_barrier) {
      g1_write_barrier_post(masm /*masm*/,
                            tmp1 /* store_adr */,
                            new_val /* new_val */,
                            tmp3 /* tmp */);
    }
  }
}

#ifdef COMPILER1

#undef __
#define __ ce->masm()->

void G1BarrierSetAssembler::gen_pre_barrier_stub(LIR_Assembler* ce, G1PreBarrierStub* stub) {
  G1BarrierSetC1* bs = (G1BarrierSetC1*)BarrierSet::barrier_set()->barrier_set_c1();
  // At this point we know that marking is in progress.
  // If do_load() is true then we have to emit the
  // load of the previous value; otherwise it has already
  // been loaded into _pre_val.

  __ bind(*stub->entry());
  assert(stub->pre_val()->is_register(), "Precondition.");

  Register pre_val_reg = stub->pre_val()->as_register();

  if (stub->do_load()) {
    ce->mem2reg(stub->addr(), stub->pre_val(), T_OBJECT, stub->patch_code(), stub->info(), false /*wide*/);
  }

  __ cmpptr(pre_val_reg, NULL_WORD);
  __ jcc(Assembler::equal, *stub->continuation());
  ce->store_parameter(stub->pre_val()->as_register(), 0);
  __ call(RuntimeAddress(bs->pre_barrier_c1_runtime_code_blob()->code_begin()));
  __ jmp(*stub->continuation());

}

#undef __

void G1BarrierSetAssembler::g1_write_barrier_post_c1(MacroAssembler* masm,
                                                     Register store_addr,
                                                     Register new_val,
                                                     Register thread,
                                                     Register tmp1,
                                                     Register tmp2 /* unused on x86 */) {
  Label done;
  generate_post_barrier(masm, store_addr, new_val, tmp1, done, true /* new_val_may_be_null */);
  masm->bind(done);
}

#define __ sasm->

void G1BarrierSetAssembler::generate_c1_pre_barrier_runtime_stub(StubAssembler* sasm) {
  // Generated code assumes that buffer index is pointer sized.
  STATIC_ASSERT(in_bytes(SATBMarkQueue::byte_width_of_index()) == sizeof(intptr_t));

  __ prologue("g1_pre_barrier", false);
  // arg0 : previous value of memory

  __ push_ppx(rax);
  __ push_ppx(rdx);

  const Register pre_val = rax;
  const Register thread = r15_thread;
  const Register tmp = rdx;

  Address queue_active(thread, in_bytes(G1ThreadLocalData::satb_mark_queue_active_offset()));
  Address queue_index(thread, in_bytes(G1ThreadLocalData::satb_mark_queue_index_offset()));
  Address buffer(thread, in_bytes(G1ThreadLocalData::satb_mark_queue_buffer_offset()));

  Label done;
  Label runtime;

  // Is marking still active?
  if (in_bytes(SATBMarkQueue::byte_width_of_active()) == 4) {
    __ cmpl(queue_active, 0);
  } else {
    assert(in_bytes(SATBMarkQueue::byte_width_of_active()) == 1, "Assumption");
    __ cmpb(queue_active, 0);
  }
  __ jcc(Assembler::equal, done);

  // Can we store original value in the thread's buffer?

  __ movptr(tmp, queue_index);
  __ testptr(tmp, tmp);
  __ jcc(Assembler::zero, runtime);
  __ subptr(tmp, wordSize);
  __ movptr(queue_index, tmp);
  __ addptr(tmp, buffer);

  // prev_val (rax)
  __ load_parameter(0, pre_val);
  __ movptr(Address(tmp, 0), pre_val);
  __ jmp(done);

  __ bind(runtime);

  __ push_call_clobbered_registers();

  // load the pre-value
  __ load_parameter(0, rcx);
  __ call_VM_leaf(CAST_FROM_FN_PTR(address, G1BarrierSetRuntime::write_ref_field_pre_entry), rcx, thread);

  __ pop_call_clobbered_registers();

  __ bind(done);

  __ pop_ppx(rdx);
  __ pop_ppx(rax);

  __ epilogue();
}

#undef __

#endif // COMPILER1<|MERGE_RESOLUTION|>--- conflicted
+++ resolved
@@ -340,46 +340,7 @@
                                                   Register new_val,
                                                   Register tmp) {
   Label done;
-<<<<<<< HEAD
-  Label runtime;
-
-  generate_post_barrier_fast_path(masm, store_addr, new_val, tmp, tmp2, done, true /* new_val_may_be_null */);
-  // If card is young, jump to done
-  __ jcc(Assembler::equal, done);
-  generate_post_barrier_slow_path(masm, thread, tmp, tmp2, done, runtime);
-
-  __ bind(runtime);
-  // Barriers might be emitted when converting between (scalarized) calling conventions for inline
-  // types. Save all argument registers before calling into the runtime.
-  // TODO 8366717: use push_set() (see JDK-8283327 push/pop_call_clobbered_registers & aarch64)
-  __ pusha();
-  __ subptr(rsp, 64);
-  __ movdbl(Address(rsp, 0),  j_farg0);
-  __ movdbl(Address(rsp, 8),  j_farg1);
-  __ movdbl(Address(rsp, 16), j_farg2);
-  __ movdbl(Address(rsp, 24), j_farg3);
-  __ movdbl(Address(rsp, 32), j_farg4);
-  __ movdbl(Address(rsp, 40), j_farg5);
-  __ movdbl(Address(rsp, 48), j_farg6);
-  __ movdbl(Address(rsp, 56), j_farg7);
-
-  __ call_VM_leaf(CAST_FROM_FN_PTR(address, G1BarrierSetRuntime::write_ref_field_post_entry), tmp, thread);
-
-  // Restore registers
-  __ movdbl(j_farg0, Address(rsp, 0));
-  __ movdbl(j_farg1, Address(rsp, 8));
-  __ movdbl(j_farg2, Address(rsp, 16));
-  __ movdbl(j_farg3, Address(rsp, 24));
-  __ movdbl(j_farg4, Address(rsp, 32));
-  __ movdbl(j_farg5, Address(rsp, 40));
-  __ movdbl(j_farg6, Address(rsp, 48));
-  __ movdbl(j_farg7, Address(rsp, 56));
-  __ addptr(rsp, 64);
-  __ popa();
-
-=======
   generate_post_barrier(masm, store_addr, new_val, tmp, done, true /* new_val_may_be_null */);
->>>>>>> 2aafda19
   __ bind(done);
 }
 
