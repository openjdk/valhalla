/*
 * Copyright (c) 2000, 2023, Oracle and/or its affiliates. All rights reserved.
 * DO NOT ALTER OR REMOVE COPYRIGHT NOTICES OR THIS FILE HEADER.
 *
 * This code is free software; you can redistribute it and/or modify it
 * under the terms of the GNU General Public License version 2 only, as
 * published by the Free Software Foundation.
 *
 * This code is distributed in the hope that it will be useful, but WITHOUT
 * ANY WARRANTY; without even the implied warranty of MERCHANTABILITY or
 * FITNESS FOR A PARTICULAR PURPOSE.  See the GNU General Public License
 * version 2 for more details (a copy is included in the LICENSE file that
 * accompanied this code).
 *
 * You should have received a copy of the GNU General Public License version
 * 2 along with this work; if not, write to the Free Software Foundation,
 * Inc., 51 Franklin St, Fifth Floor, Boston, MA 02110-1301 USA.
 *
 * Please contact Oracle, 500 Oracle Parkway, Redwood Shores, CA 94065 USA
 * or visit www.oracle.com if you need additional information or have any
 * questions.
 *
 */

#include "precompiled.hpp"
#include "asm/macroAssembler.hpp"
#include "asm/macroAssembler.inline.hpp"
#include "c1/c1_CodeStubs.hpp"
#include "c1/c1_Compilation.hpp"
#include "c1/c1_LIRAssembler.hpp"
#include "c1/c1_MacroAssembler.hpp"
#include "c1/c1_Runtime1.hpp"
#include "c1/c1_ValueStack.hpp"
#include "ci/ciArrayKlass.hpp"
#include "ci/ciInlineKlass.hpp"
#include "ci/ciInstance.hpp"
#include "compiler/oopMap.hpp"
#include "gc/shared/collectedHeap.hpp"
#include "gc/shared/gc_globals.hpp"
#include "nativeInst_x86.hpp"
#include "oops/oop.inline.hpp"
#include "oops/objArrayKlass.hpp"
#include "runtime/frame.inline.hpp"
#include "runtime/safepointMechanism.hpp"
#include "runtime/sharedRuntime.hpp"
#include "runtime/stubRoutines.hpp"
#include "utilities/powerOfTwo.hpp"
#include "vmreg_x86.inline.hpp"


// These masks are used to provide 128-bit aligned bitmasks to the XMM
// instructions, to allow sign-masking or sign-bit flipping.  They allow
// fast versions of NegF/NegD and AbsF/AbsD.

// Note: 'double' and 'long long' have 32-bits alignment on x86.
static jlong* double_quadword(jlong *adr, jlong lo, jlong hi) {
  // Use the expression (adr)&(~0xF) to provide 128-bits aligned address
  // of 128-bits operands for SSE instructions.
  jlong *operand = (jlong*)(((intptr_t)adr) & ((intptr_t)(~0xF)));
  // Store the value to a 128-bits operand.
  operand[0] = lo;
  operand[1] = hi;
  return operand;
}

// Buffer for 128-bits masks used by SSE instructions.
static jlong fp_signmask_pool[(4+1)*2]; // 4*128bits(data) + 128bits(alignment)

// Static initialization during VM startup.
static jlong *float_signmask_pool  = double_quadword(&fp_signmask_pool[1*2],         CONST64(0x7FFFFFFF7FFFFFFF),         CONST64(0x7FFFFFFF7FFFFFFF));
static jlong *double_signmask_pool = double_quadword(&fp_signmask_pool[2*2],         CONST64(0x7FFFFFFFFFFFFFFF),         CONST64(0x7FFFFFFFFFFFFFFF));
static jlong *float_signflip_pool  = double_quadword(&fp_signmask_pool[3*2], (jlong)UCONST64(0x8000000080000000), (jlong)UCONST64(0x8000000080000000));
static jlong *double_signflip_pool = double_quadword(&fp_signmask_pool[4*2], (jlong)UCONST64(0x8000000000000000), (jlong)UCONST64(0x8000000000000000));


NEEDS_CLEANUP // remove this definitions ?
const Register IC_Klass    = rax;   // where the IC klass is cached
const Register SYNC_header = rax;   // synchronization header
const Register SHIFT_count = rcx;   // where count for shift operations must be

#define __ _masm->


static void select_different_registers(Register preserve,
                                       Register extra,
                                       Register &tmp1,
                                       Register &tmp2) {
  if (tmp1 == preserve) {
    assert_different_registers(tmp1, tmp2, extra);
    tmp1 = extra;
  } else if (tmp2 == preserve) {
    assert_different_registers(tmp1, tmp2, extra);
    tmp2 = extra;
  }
  assert_different_registers(preserve, tmp1, tmp2);
}



static void select_different_registers(Register preserve,
                                       Register extra,
                                       Register &tmp1,
                                       Register &tmp2,
                                       Register &tmp3) {
  if (tmp1 == preserve) {
    assert_different_registers(tmp1, tmp2, tmp3, extra);
    tmp1 = extra;
  } else if (tmp2 == preserve) {
    assert_different_registers(tmp1, tmp2, tmp3, extra);
    tmp2 = extra;
  } else if (tmp3 == preserve) {
    assert_different_registers(tmp1, tmp2, tmp3, extra);
    tmp3 = extra;
  }
  assert_different_registers(preserve, tmp1, tmp2, tmp3);
}



bool LIR_Assembler::is_small_constant(LIR_Opr opr) {
  if (opr->is_constant()) {
    LIR_Const* constant = opr->as_constant_ptr();
    switch (constant->type()) {
      case T_INT: {
        return true;
      }

      default:
        return false;
    }
  }
  return false;
}


LIR_Opr LIR_Assembler::receiverOpr() {
  return FrameMap::receiver_opr;
}

LIR_Opr LIR_Assembler::osrBufferPointer() {
  return FrameMap::as_pointer_opr(receiverOpr()->as_register());
}

//--------------fpu register translations-----------------------


address LIR_Assembler::float_constant(float f) {
  address const_addr = __ float_constant(f);
  if (const_addr == nullptr) {
    bailout("const section overflow");
    return __ code()->consts()->start();
  } else {
    return const_addr;
  }
}


address LIR_Assembler::double_constant(double d) {
  address const_addr = __ double_constant(d);
  if (const_addr == nullptr) {
    bailout("const section overflow");
    return __ code()->consts()->start();
  } else {
    return const_addr;
  }
}

#ifndef _LP64
void LIR_Assembler::fpop() {
  __ fpop();
}

void LIR_Assembler::fxch(int i) {
  __ fxch(i);
}

void LIR_Assembler::fld(int i) {
  __ fld_s(i);
}

void LIR_Assembler::ffree(int i) {
  __ ffree(i);
}
#endif // !_LP64

void LIR_Assembler::breakpoint() {
  __ int3();
}

void LIR_Assembler::push(LIR_Opr opr) {
  if (opr->is_single_cpu()) {
    __ push_reg(opr->as_register());
  } else if (opr->is_double_cpu()) {
    NOT_LP64(__ push_reg(opr->as_register_hi()));
    __ push_reg(opr->as_register_lo());
  } else if (opr->is_stack()) {
    __ push_addr(frame_map()->address_for_slot(opr->single_stack_ix()));
  } else if (opr->is_constant()) {
    LIR_Const* const_opr = opr->as_constant_ptr();
    if (const_opr->type() == T_OBJECT) {
      __ push_oop(const_opr->as_jobject(), rscratch1);
    } else if (const_opr->type() == T_INT) {
      __ push_jint(const_opr->as_jint());
    } else {
      ShouldNotReachHere();
    }

  } else {
    ShouldNotReachHere();
  }
}

void LIR_Assembler::pop(LIR_Opr opr) {
  if (opr->is_single_cpu()) {
    __ pop_reg(opr->as_register());
  } else {
    ShouldNotReachHere();
  }
}

bool LIR_Assembler::is_literal_address(LIR_Address* addr) {
  return addr->base()->is_illegal() && addr->index()->is_illegal();
}

//-------------------------------------------

Address LIR_Assembler::as_Address(LIR_Address* addr) {
  return as_Address(addr, rscratch1);
}

Address LIR_Assembler::as_Address(LIR_Address* addr, Register tmp) {
  if (addr->base()->is_illegal()) {
    assert(addr->index()->is_illegal(), "must be illegal too");
    AddressLiteral laddr((address)addr->disp(), relocInfo::none);
    if (! __ reachable(laddr)) {
      __ movptr(tmp, laddr.addr());
      Address res(tmp, 0);
      return res;
    } else {
      return __ as_Address(laddr);
    }
  }

  Register base = addr->base()->as_pointer_register();

  if (addr->index()->is_illegal()) {
    return Address( base, addr->disp());
  } else if (addr->index()->is_cpu_register()) {
    Register index = addr->index()->as_pointer_register();
    return Address(base, index, (Address::ScaleFactor) addr->scale(), addr->disp());
  } else if (addr->index()->is_constant()) {
    intptr_t addr_offset = (addr->index()->as_constant_ptr()->as_jint() << addr->scale()) + addr->disp();
    assert(Assembler::is_simm32(addr_offset), "must be");

    return Address(base, addr_offset);
  } else {
    Unimplemented();
    return Address();
  }
}


Address LIR_Assembler::as_Address_hi(LIR_Address* addr) {
  Address base = as_Address(addr);
  return Address(base._base, base._index, base._scale, base._disp + BytesPerWord);
}


Address LIR_Assembler::as_Address_lo(LIR_Address* addr) {
  return as_Address(addr);
}


void LIR_Assembler::osr_entry() {
  offsets()->set_value(CodeOffsets::OSR_Entry, code_offset());
  BlockBegin* osr_entry = compilation()->hir()->osr_entry();
  ValueStack* entry_state = osr_entry->state();
  int number_of_locks = entry_state->locks_size();

  // we jump here if osr happens with the interpreter
  // state set up to continue at the beginning of the
  // loop that triggered osr - in particular, we have
  // the following registers setup:
  //
  // rcx: osr buffer
  //

  // build frame
  ciMethod* m = compilation()->method();
  __ build_frame(initial_frame_size_in_bytes(), bang_size_in_bytes());

  // OSR buffer is
  //
  // locals[nlocals-1..0]
  // monitors[0..number_of_locks]
  //
  // locals is a direct copy of the interpreter frame so in the osr buffer
  // so first slot in the local array is the last local from the interpreter
  // and last slot is local[0] (receiver) from the interpreter
  //
  // Similarly with locks. The first lock slot in the osr buffer is the nth lock
  // from the interpreter frame, the nth lock slot in the osr buffer is 0th lock
  // in the interpreter frame (the method lock if a sync method)

  // Initialize monitors in the compiled activation.
  //   rcx: pointer to osr buffer
  //
  // All other registers are dead at this point and the locals will be
  // copied into place by code emitted in the IR.

  Register OSR_buf = osrBufferPointer()->as_pointer_register();
  { assert(frame::interpreter_frame_monitor_size() == BasicObjectLock::size(), "adjust code below");
    int monitor_offset = BytesPerWord * method()->max_locals() +
      (BasicObjectLock::size() * BytesPerWord) * (number_of_locks - 1);
    // SharedRuntime::OSR_migration_begin() packs BasicObjectLocks in
    // the OSR buffer using 2 word entries: first the lock and then
    // the oop.
    for (int i = 0; i < number_of_locks; i++) {
      int slot_offset = monitor_offset - ((i * 2) * BytesPerWord);
#ifdef ASSERT
      // verify the interpreter's monitor has a non-null object
      {
        Label L;
        __ cmpptr(Address(OSR_buf, slot_offset + 1*BytesPerWord), NULL_WORD);
        __ jcc(Assembler::notZero, L);
        __ stop("locked object is null");
        __ bind(L);
      }
#endif
      __ movptr(rbx, Address(OSR_buf, slot_offset + 0));
      __ movptr(frame_map()->address_for_monitor_lock(i), rbx);
      __ movptr(rbx, Address(OSR_buf, slot_offset + 1*BytesPerWord));
      __ movptr(frame_map()->address_for_monitor_object(i), rbx);
    }
  }
}


// inline cache check; done before the frame is built.
int LIR_Assembler::check_icache() {
  Register receiver = FrameMap::receiver_opr->as_register();
  Register ic_klass = IC_Klass;
  const int ic_cmp_size = LP64_ONLY(10) NOT_LP64(9);
  const bool do_post_padding = VerifyOops || UseCompressedClassPointers;
  if (!do_post_padding) {
    // insert some nops so that the verified entry point is aligned on CodeEntryAlignment
    __ align(CodeEntryAlignment, __ offset() + ic_cmp_size);
  }
  int offset = __ offset();
  __ inline_cache_check(receiver, IC_Klass);
  assert(__ offset() % CodeEntryAlignment == 0 || do_post_padding, "alignment must be correct");
  if (do_post_padding) {
    // force alignment after the cache check.
    // It's been verified to be aligned if !VerifyOops
    __ align(CodeEntryAlignment);
  }
  return offset;
}

void LIR_Assembler::clinit_barrier(ciMethod* method) {
  assert(VM_Version::supports_fast_class_init_checks(), "sanity");
  assert(!method->holder()->is_not_initialized(), "initialization should have been started");

  Label L_skip_barrier;
  Register klass = rscratch1;
  Register thread = LP64_ONLY( r15_thread ) NOT_LP64( noreg );
  assert(thread != noreg, "x86_32 not implemented");

  __ mov_metadata(klass, method->holder()->constant_encoding());
  __ clinit_barrier(klass, thread, &L_skip_barrier /*L_fast_path*/);

  __ jump(RuntimeAddress(SharedRuntime::get_handle_wrong_method_stub()));

  __ bind(L_skip_barrier);
}

void LIR_Assembler::jobject2reg_with_patching(Register reg, CodeEmitInfo* info) {
  jobject o = nullptr;
  PatchingStub* patch = new PatchingStub(_masm, patching_id(info));
  __ movoop(reg, o);
  patching_epilog(patch, lir_patch_normal, reg, info);
}

void LIR_Assembler::klass2reg_with_patching(Register reg, CodeEmitInfo* info) {
  Metadata* o = nullptr;
  PatchingStub* patch = new PatchingStub(_masm, PatchingStub::load_klass_id);
  __ mov_metadata(reg, o);
  patching_epilog(patch, lir_patch_normal, reg, info);
}

// This specifies the rsp decrement needed to build the frame
int LIR_Assembler::initial_frame_size_in_bytes() const {
  // if rounding, must let FrameMap know!

  // The frame_map records size in slots (32bit word)

  // subtract two words to account for return address and link
  return (frame_map()->framesize() - (2*VMRegImpl::slots_per_word))  * VMRegImpl::stack_slot_size;
}


int LIR_Assembler::emit_exception_handler() {
  // generate code for exception handler
  address handler_base = __ start_a_stub(exception_handler_size());
  if (handler_base == nullptr) {
    // not enough space left for the handler
    bailout("exception handler overflow");
    return -1;
  }

  int offset = code_offset();

  // the exception oop and pc are in rax, and rdx
  // no other registers need to be preserved, so invalidate them
  __ invalidate_registers(false, true, true, false, true, true);

  // check that there is really an exception
  __ verify_not_null_oop(rax);

  // search an exception handler (rax: exception oop, rdx: throwing pc)
  __ call(RuntimeAddress(Runtime1::entry_for(Runtime1::handle_exception_from_callee_id)));
  __ should_not_reach_here();
  guarantee(code_offset() - offset <= exception_handler_size(), "overflow");
  __ end_a_stub();

  return offset;
}


// Emit the code to remove the frame from the stack in the exception
// unwind path.
int LIR_Assembler::emit_unwind_handler() {
#ifndef PRODUCT
  if (CommentedAssembly) {
    _masm->block_comment("Unwind handler");
  }
#endif

  int offset = code_offset();

  // Fetch the exception from TLS and clear out exception related thread state
  Register thread = NOT_LP64(rsi) LP64_ONLY(r15_thread);
  NOT_LP64(__ get_thread(thread));
  __ movptr(rax, Address(thread, JavaThread::exception_oop_offset()));
  __ movptr(Address(thread, JavaThread::exception_oop_offset()), NULL_WORD);
  __ movptr(Address(thread, JavaThread::exception_pc_offset()), NULL_WORD);

  __ bind(_unwind_handler_entry);
  __ verify_not_null_oop(rax);
  if (method()->is_synchronized() || compilation()->env()->dtrace_method_probes()) {
    __ mov(rbx, rax);  // Preserve the exception (rbx is always callee-saved)
  }

  // Perform needed unlocking
  MonitorExitStub* stub = nullptr;
  if (method()->is_synchronized()) {
    monitor_address(0, FrameMap::rax_opr);
    stub = new MonitorExitStub(FrameMap::rax_opr, true, 0);
    if (LockingMode == LM_MONITOR) {
      __ jmp(*stub->entry());
    } else {
      __ unlock_object(rdi, rsi, rax, *stub->entry());
    }
    __ bind(*stub->continuation());
  }

  if (compilation()->env()->dtrace_method_probes()) {
#ifdef _LP64
    __ mov(rdi, r15_thread);
    __ mov_metadata(rsi, method()->constant_encoding());
#else
    __ get_thread(rax);
    __ movptr(Address(rsp, 0), rax);
    __ mov_metadata(Address(rsp, sizeof(void*)), method()->constant_encoding(), noreg);
#endif
    __ call(RuntimeAddress(CAST_FROM_FN_PTR(address, SharedRuntime::dtrace_method_exit)));
  }

  if (method()->is_synchronized() || compilation()->env()->dtrace_method_probes()) {
    __ mov(rax, rbx);  // Restore the exception
  }

  // remove the activation and dispatch to the unwind handler
  __ remove_frame(initial_frame_size_in_bytes(), needs_stack_repair());
  __ jump(RuntimeAddress(Runtime1::entry_for(Runtime1::unwind_exception_id)));

  // Emit the slow path assembly
  if (stub != nullptr) {
    stub->emit_code(this);
  }

  return offset;
}


int LIR_Assembler::emit_deopt_handler() {
  // generate code for exception handler
  address handler_base = __ start_a_stub(deopt_handler_size());
  if (handler_base == nullptr) {
    // not enough space left for the handler
    bailout("deopt handler overflow");
    return -1;
  }

  int offset = code_offset();
  InternalAddress here(__ pc());

  __ pushptr(here.addr(), rscratch1);
  __ jump(RuntimeAddress(SharedRuntime::deopt_blob()->unpack()));
  guarantee(code_offset() - offset <= deopt_handler_size(), "overflow");
  __ end_a_stub();

  return offset;
}

void LIR_Assembler::return_op(LIR_Opr result, C1SafepointPollStub* code_stub) {
  assert(result->is_illegal() || !result->is_single_cpu() || result->as_register() == rax, "word returns are in rax,");
  if (!result->is_illegal() && result->is_float_kind() && !result->is_xmm_register()) {
    assert(result->fpu() == 0, "result must already be on TOS");
  }
  if (InlineTypeReturnedAsFields) {
  #ifndef _LP64
     Unimplemented();
  #endif
    // Check if we are returning an non-null inline type and load its fields into registers
    ciType* return_type = compilation()->method()->return_type();
    if (return_type->is_inlinetype()) {
      ciInlineKlass* vk = return_type->as_inline_klass();
      if (vk->can_be_returned_as_fields()) {
        address unpack_handler = vk->unpack_handler();
        assert(unpack_handler != nullptr, "must be");
        __ call(RuntimeAddress(unpack_handler));
      }
    } else if (return_type->is_instance_klass() && (!return_type->is_loaded() || StressCallingConvention)) {
      Label skip;
      __ test_oop_is_not_inline_type(rax, rscratch1, skip);

      // Load fields from a buffered value with an inline class specific handler
      __ load_klass(rdi, rax, rscratch1);
      __ movptr(rdi, Address(rdi, InstanceKlass::adr_inlineklass_fixed_block_offset()));
      __ movptr(rdi, Address(rdi, InlineKlass::unpack_handler_offset()));
      // Unpack handler can be null if inline type is not scalarizable in returns
      __ testptr(rdi, rdi);
      __ jcc(Assembler::zero, skip);
      __ call(rdi);

      __ bind(skip);
    }
    // At this point, rax points to the value object (for interpreter or C1 caller).
    // The fields of the object are copied into registers (for C2 caller).
  }

  // Pop the stack before the safepoint code
  __ remove_frame(initial_frame_size_in_bytes(), needs_stack_repair());

  if (StackReservedPages > 0 && compilation()->has_reserved_stack_access()) {
    __ reserved_stack_check();
  }

  // Note: we do not need to round double result; float result has the right precision
  // the poll sets the condition code, but no data registers

#ifdef _LP64
  const Register thread = r15_thread;
#else
  const Register thread = rbx;
  __ get_thread(thread);
#endif
  code_stub->set_safepoint_offset(__ offset());
  __ relocate(relocInfo::poll_return_type);
  __ safepoint_poll(*code_stub->entry(), thread, true /* at_return */, true /* in_nmethod */);
  __ ret(0);
}


int LIR_Assembler::store_inline_type_fields_to_buf(ciInlineKlass* vk) {
  return (__ store_inline_type_fields_to_buf(vk, false));
}

int LIR_Assembler::safepoint_poll(LIR_Opr tmp, CodeEmitInfo* info) {
  guarantee(info != nullptr, "Shouldn't be null");
  int offset = __ offset();
#ifdef _LP64
  const Register poll_addr = rscratch1;
  __ movptr(poll_addr, Address(r15_thread, JavaThread::polling_page_offset()));
#else
  assert(tmp->is_cpu_register(), "needed");
  const Register poll_addr = tmp->as_register();
  __ get_thread(poll_addr);
  __ movptr(poll_addr, Address(poll_addr, in_bytes(JavaThread::polling_page_offset())));
#endif
  add_debug_info_for_branch(info);
  __ relocate(relocInfo::poll_type);
  address pre_pc = __ pc();
  __ testl(rax, Address(poll_addr, 0));
  address post_pc = __ pc();
  guarantee(pointer_delta(post_pc, pre_pc, 1) == 2 LP64_ONLY(+1), "must be exact length");
  return offset;
}


void LIR_Assembler::move_regs(Register from_reg, Register to_reg) {
  if (from_reg != to_reg) __ mov(to_reg, from_reg);
}

void LIR_Assembler::swap_reg(Register a, Register b) {
  __ xchgptr(a, b);
}


void LIR_Assembler::const2reg(LIR_Opr src, LIR_Opr dest, LIR_PatchCode patch_code, CodeEmitInfo* info) {
  assert(src->is_constant(), "should not call otherwise");
  assert(dest->is_register(), "should not call otherwise");
  LIR_Const* c = src->as_constant_ptr();

  switch (c->type()) {
    case T_INT: {
      assert(patch_code == lir_patch_none, "no patching handled here");
      __ movl(dest->as_register(), c->as_jint());
      break;
    }

    case T_ADDRESS: {
      assert(patch_code == lir_patch_none, "no patching handled here");
      __ movptr(dest->as_register(), c->as_jint());
      break;
    }

    case T_LONG: {
      assert(patch_code == lir_patch_none, "no patching handled here");
#ifdef _LP64
      __ movptr(dest->as_register_lo(), (intptr_t)c->as_jlong());
#else
      __ movptr(dest->as_register_lo(), c->as_jint_lo());
      __ movptr(dest->as_register_hi(), c->as_jint_hi());
#endif // _LP64
      break;
    }

    case T_OBJECT: {
      if (patch_code != lir_patch_none) {
        jobject2reg_with_patching(dest->as_register(), info);
      } else {
        __ movoop(dest->as_register(), c->as_jobject());
      }
      break;
    }

    case T_METADATA: {
      if (patch_code != lir_patch_none) {
        klass2reg_with_patching(dest->as_register(), info);
      } else {
        __ mov_metadata(dest->as_register(), c->as_metadata());
      }
      break;
    }

    case T_FLOAT: {
      if (dest->is_single_xmm()) {
        if (LP64_ONLY(UseAVX <= 2 &&) c->is_zero_float()) {
          __ xorps(dest->as_xmm_float_reg(), dest->as_xmm_float_reg());
        } else {
          __ movflt(dest->as_xmm_float_reg(),
                   InternalAddress(float_constant(c->as_jfloat())));
        }
      } else {
#ifndef _LP64
        assert(dest->is_single_fpu(), "must be");
        assert(dest->fpu_regnr() == 0, "dest must be TOS");
        if (c->is_zero_float()) {
          __ fldz();
        } else if (c->is_one_float()) {
          __ fld1();
        } else {
          __ fld_s (InternalAddress(float_constant(c->as_jfloat())));
        }
#else
        ShouldNotReachHere();
#endif // !_LP64
      }
      break;
    }

    case T_DOUBLE: {
      if (dest->is_double_xmm()) {
        if (LP64_ONLY(UseAVX <= 2 &&) c->is_zero_double()) {
          __ xorpd(dest->as_xmm_double_reg(), dest->as_xmm_double_reg());
        } else {
          __ movdbl(dest->as_xmm_double_reg(),
                    InternalAddress(double_constant(c->as_jdouble())));
        }
      } else {
#ifndef _LP64
        assert(dest->is_double_fpu(), "must be");
        assert(dest->fpu_regnrLo() == 0, "dest must be TOS");
        if (c->is_zero_double()) {
          __ fldz();
        } else if (c->is_one_double()) {
          __ fld1();
        } else {
          __ fld_d (InternalAddress(double_constant(c->as_jdouble())));
        }
#else
        ShouldNotReachHere();
#endif // !_LP64
      }
      break;
    }

    default:
      ShouldNotReachHere();
  }
}

void LIR_Assembler::const2stack(LIR_Opr src, LIR_Opr dest) {
  assert(src->is_constant(), "should not call otherwise");
  assert(dest->is_stack(), "should not call otherwise");
  LIR_Const* c = src->as_constant_ptr();

  switch (c->type()) {
    case T_INT:  // fall through
    case T_FLOAT:
      __ movl(frame_map()->address_for_slot(dest->single_stack_ix()), c->as_jint_bits());
      break;

    case T_ADDRESS:
      __ movptr(frame_map()->address_for_slot(dest->single_stack_ix()), c->as_jint_bits());
      break;

    case T_OBJECT:
      __ movoop(frame_map()->address_for_slot(dest->single_stack_ix()), c->as_jobject(), rscratch1);
      break;

    case T_LONG:  // fall through
    case T_DOUBLE:
#ifdef _LP64
      __ movptr(frame_map()->address_for_slot(dest->double_stack_ix(),
                                              lo_word_offset_in_bytes),
                (intptr_t)c->as_jlong_bits(),
                rscratch1);
#else
      __ movptr(frame_map()->address_for_slot(dest->double_stack_ix(),
                                              lo_word_offset_in_bytes), c->as_jint_lo_bits());
      __ movptr(frame_map()->address_for_slot(dest->double_stack_ix(),
                                              hi_word_offset_in_bytes), c->as_jint_hi_bits());
#endif // _LP64
      break;

    default:
      ShouldNotReachHere();
  }
}

void LIR_Assembler::const2mem(LIR_Opr src, LIR_Opr dest, BasicType type, CodeEmitInfo* info, bool wide) {
  assert(src->is_constant(), "should not call otherwise");
  assert(dest->is_address(), "should not call otherwise");
  LIR_Const* c = src->as_constant_ptr();
  LIR_Address* addr = dest->as_address_ptr();

  int null_check_here = code_offset();
  switch (type) {
    case T_INT:    // fall through
    case T_FLOAT:
      __ movl(as_Address(addr), c->as_jint_bits());
      break;

    case T_ADDRESS:
      __ movptr(as_Address(addr), c->as_jint_bits());
      break;

    case T_OBJECT:  // fall through
    case T_ARRAY:
      if (c->as_jobject() == nullptr) {
        if (UseCompressedOops && !wide) {
          __ movl(as_Address(addr), NULL_WORD);
        } else {
#ifdef _LP64
          __ xorptr(rscratch1, rscratch1);
          null_check_here = code_offset();
          __ movptr(as_Address(addr), rscratch1);
#else
          __ movptr(as_Address(addr), NULL_WORD);
#endif
        }
      } else {
        if (is_literal_address(addr)) {
          ShouldNotReachHere();
          __ movoop(as_Address(addr, noreg), c->as_jobject(), rscratch1);
        } else {
#ifdef _LP64
          __ movoop(rscratch1, c->as_jobject());
          if (UseCompressedOops && !wide) {
            __ encode_heap_oop(rscratch1);
            null_check_here = code_offset();
            __ movl(as_Address_lo(addr), rscratch1);
          } else {
            null_check_here = code_offset();
            __ movptr(as_Address_lo(addr), rscratch1);
          }
#else
          __ movoop(as_Address(addr), c->as_jobject(), noreg);
#endif
        }
      }
      break;

    case T_LONG:    // fall through
    case T_DOUBLE:
#ifdef _LP64
      if (is_literal_address(addr)) {
        ShouldNotReachHere();
        __ movptr(as_Address(addr, r15_thread), (intptr_t)c->as_jlong_bits());
      } else {
        __ movptr(r10, (intptr_t)c->as_jlong_bits());
        null_check_here = code_offset();
        __ movptr(as_Address_lo(addr), r10);
      }
#else
      // Always reachable in 32bit so this doesn't produce useless move literal
      __ movptr(as_Address_hi(addr), c->as_jint_hi_bits());
      __ movptr(as_Address_lo(addr), c->as_jint_lo_bits());
#endif // _LP64
      break;

    case T_BOOLEAN: // fall through
    case T_BYTE:
      __ movb(as_Address(addr), c->as_jint() & 0xFF);
      break;

    case T_CHAR:    // fall through
    case T_SHORT:
      __ movw(as_Address(addr), c->as_jint() & 0xFFFF);
      break;

    default:
      ShouldNotReachHere();
  };

  if (info != nullptr) {
    add_debug_info_for_null_check(null_check_here, info);
  }
}


void LIR_Assembler::reg2reg(LIR_Opr src, LIR_Opr dest) {
  assert(src->is_register(), "should not call otherwise");
  assert(dest->is_register(), "should not call otherwise");

  // move between cpu-registers
  if (dest->is_single_cpu()) {
#ifdef _LP64
    if (src->type() == T_LONG) {
      // Can do LONG -> OBJECT
      move_regs(src->as_register_lo(), dest->as_register());
      return;
    }
#endif
    assert(src->is_single_cpu(), "must match");
    if (src->type() == T_OBJECT) {
      __ verify_oop(src->as_register());
    }
    move_regs(src->as_register(), dest->as_register());

  } else if (dest->is_double_cpu()) {
#ifdef _LP64
    if (is_reference_type(src->type())) {
      // Surprising to me but we can see move of a long to t_object
      __ verify_oop(src->as_register());
      move_regs(src->as_register(), dest->as_register_lo());
      return;
    }
#endif
    assert(src->is_double_cpu(), "must match");
    Register f_lo = src->as_register_lo();
    Register f_hi = src->as_register_hi();
    Register t_lo = dest->as_register_lo();
    Register t_hi = dest->as_register_hi();
#ifdef _LP64
    assert(f_hi == f_lo, "must be same");
    assert(t_hi == t_lo, "must be same");
    move_regs(f_lo, t_lo);
#else
    assert(f_lo != f_hi && t_lo != t_hi, "invalid register allocation");


    if (f_lo == t_hi && f_hi == t_lo) {
      swap_reg(f_lo, f_hi);
    } else if (f_hi == t_lo) {
      assert(f_lo != t_hi, "overwriting register");
      move_regs(f_hi, t_hi);
      move_regs(f_lo, t_lo);
    } else {
      assert(f_hi != t_lo, "overwriting register");
      move_regs(f_lo, t_lo);
      move_regs(f_hi, t_hi);
    }
#endif // LP64

#ifndef _LP64
    // special moves from fpu-register to xmm-register
    // necessary for method results
  } else if (src->is_single_xmm() && !dest->is_single_xmm()) {
    __ movflt(Address(rsp, 0), src->as_xmm_float_reg());
    __ fld_s(Address(rsp, 0));
  } else if (src->is_double_xmm() && !dest->is_double_xmm()) {
    __ movdbl(Address(rsp, 0), src->as_xmm_double_reg());
    __ fld_d(Address(rsp, 0));
  } else if (dest->is_single_xmm() && !src->is_single_xmm()) {
    __ fstp_s(Address(rsp, 0));
    __ movflt(dest->as_xmm_float_reg(), Address(rsp, 0));
  } else if (dest->is_double_xmm() && !src->is_double_xmm()) {
    __ fstp_d(Address(rsp, 0));
    __ movdbl(dest->as_xmm_double_reg(), Address(rsp, 0));
#endif // !_LP64

    // move between xmm-registers
  } else if (dest->is_single_xmm()) {
    assert(src->is_single_xmm(), "must match");
    __ movflt(dest->as_xmm_float_reg(), src->as_xmm_float_reg());
  } else if (dest->is_double_xmm()) {
    assert(src->is_double_xmm(), "must match");
    __ movdbl(dest->as_xmm_double_reg(), src->as_xmm_double_reg());

#ifndef _LP64
    // move between fpu-registers (no instruction necessary because of fpu-stack)
  } else if (dest->is_single_fpu() || dest->is_double_fpu()) {
    assert(src->is_single_fpu() || src->is_double_fpu(), "must match");
    assert(src->fpu() == dest->fpu(), "currently should be nothing to do");
#endif // !_LP64

  } else {
    ShouldNotReachHere();
  }
}

void LIR_Assembler::reg2stack(LIR_Opr src, LIR_Opr dest, BasicType type, bool pop_fpu_stack) {
  assert(src->is_register(), "should not call otherwise");
  assert(dest->is_stack(), "should not call otherwise");

  if (src->is_single_cpu()) {
    Address dst = frame_map()->address_for_slot(dest->single_stack_ix());
    if (is_reference_type(type)) {
      __ verify_oop(src->as_register());
      __ movptr (dst, src->as_register());
    } else if (type == T_METADATA || type == T_ADDRESS) {
      __ movptr (dst, src->as_register());
    } else {
      __ movl (dst, src->as_register());
    }

  } else if (src->is_double_cpu()) {
    Address dstLO = frame_map()->address_for_slot(dest->double_stack_ix(), lo_word_offset_in_bytes);
    Address dstHI = frame_map()->address_for_slot(dest->double_stack_ix(), hi_word_offset_in_bytes);
    __ movptr (dstLO, src->as_register_lo());
    NOT_LP64(__ movptr (dstHI, src->as_register_hi()));

  } else if (src->is_single_xmm()) {
    Address dst_addr = frame_map()->address_for_slot(dest->single_stack_ix());
    __ movflt(dst_addr, src->as_xmm_float_reg());

  } else if (src->is_double_xmm()) {
    Address dst_addr = frame_map()->address_for_slot(dest->double_stack_ix());
    __ movdbl(dst_addr, src->as_xmm_double_reg());

#ifndef _LP64
  } else if (src->is_single_fpu()) {
    assert(src->fpu_regnr() == 0, "argument must be on TOS");
    Address dst_addr = frame_map()->address_for_slot(dest->single_stack_ix());
    if (pop_fpu_stack)     __ fstp_s (dst_addr);
    else                   __ fst_s  (dst_addr);

  } else if (src->is_double_fpu()) {
    assert(src->fpu_regnrLo() == 0, "argument must be on TOS");
    Address dst_addr = frame_map()->address_for_slot(dest->double_stack_ix());
    if (pop_fpu_stack)     __ fstp_d (dst_addr);
    else                   __ fst_d  (dst_addr);
#endif // !_LP64

  } else {
    ShouldNotReachHere();
  }
}


void LIR_Assembler::reg2mem(LIR_Opr src, LIR_Opr dest, BasicType type, LIR_PatchCode patch_code, CodeEmitInfo* info, bool pop_fpu_stack, bool wide) {
  LIR_Address* to_addr = dest->as_address_ptr();
  PatchingStub* patch = nullptr;
  Register compressed_src = rscratch1;

  if (is_reference_type(type)) {
    __ verify_oop(src->as_register());
#ifdef _LP64
    if (UseCompressedOops && !wide) {
      __ movptr(compressed_src, src->as_register());
      __ encode_heap_oop(compressed_src);
      if (patch_code != lir_patch_none) {
        info->oop_map()->set_narrowoop(compressed_src->as_VMReg());
      }
    }
#endif
  }

  if (patch_code != lir_patch_none) {
    patch = new PatchingStub(_masm, PatchingStub::access_field_id);
    Address toa = as_Address(to_addr);
    assert(toa.disp() != 0, "must have");
  }

  int null_check_here = code_offset();
  switch (type) {
    case T_FLOAT: {
#ifdef _LP64
      assert(src->is_single_xmm(), "not a float");
      __ movflt(as_Address(to_addr), src->as_xmm_float_reg());
#else
      if (src->is_single_xmm()) {
        __ movflt(as_Address(to_addr), src->as_xmm_float_reg());
      } else {
        assert(src->is_single_fpu(), "must be");
        assert(src->fpu_regnr() == 0, "argument must be on TOS");
        if (pop_fpu_stack)      __ fstp_s(as_Address(to_addr));
        else                    __ fst_s (as_Address(to_addr));
      }
#endif // _LP64
      break;
    }

    case T_DOUBLE: {
#ifdef _LP64
      assert(src->is_double_xmm(), "not a double");
      __ movdbl(as_Address(to_addr), src->as_xmm_double_reg());
#else
      if (src->is_double_xmm()) {
        __ movdbl(as_Address(to_addr), src->as_xmm_double_reg());
      } else {
        assert(src->is_double_fpu(), "must be");
        assert(src->fpu_regnrLo() == 0, "argument must be on TOS");
        if (pop_fpu_stack)      __ fstp_d(as_Address(to_addr));
        else                    __ fst_d (as_Address(to_addr));
      }
#endif // _LP64
      break;
    }

    case T_ARRAY:   // fall through
    case T_OBJECT:  // fall through
      if (UseCompressedOops && !wide) {
        __ movl(as_Address(to_addr), compressed_src);
      } else {
        __ movptr(as_Address(to_addr), src->as_register());
      }
      break;
    case T_METADATA:
      // We get here to store a method pointer to the stack to pass to
      // a dtrace runtime call. This can't work on 64 bit with
      // compressed klass ptrs: T_METADATA can be a compressed klass
      // ptr or a 64 bit method pointer.
      LP64_ONLY(ShouldNotReachHere());
      __ movptr(as_Address(to_addr), src->as_register());
      break;
    case T_ADDRESS:
      __ movptr(as_Address(to_addr), src->as_register());
      break;
    case T_INT:
      __ movl(as_Address(to_addr), src->as_register());
      break;

    case T_LONG: {
      Register from_lo = src->as_register_lo();
      Register from_hi = src->as_register_hi();
#ifdef _LP64
      __ movptr(as_Address_lo(to_addr), from_lo);
#else
      Register base = to_addr->base()->as_register();
      Register index = noreg;
      if (to_addr->index()->is_register()) {
        index = to_addr->index()->as_register();
      }
      if (base == from_lo || index == from_lo) {
        assert(base != from_hi, "can't be");
        assert(index == noreg || (index != base && index != from_hi), "can't handle this");
        __ movl(as_Address_hi(to_addr), from_hi);
        if (patch != nullptr) {
          patching_epilog(patch, lir_patch_high, base, info);
          patch = new PatchingStub(_masm, PatchingStub::access_field_id);
          patch_code = lir_patch_low;
        }
        __ movl(as_Address_lo(to_addr), from_lo);
      } else {
        assert(index == noreg || (index != base && index != from_lo), "can't handle this");
        __ movl(as_Address_lo(to_addr), from_lo);
        if (patch != nullptr) {
          patching_epilog(patch, lir_patch_low, base, info);
          patch = new PatchingStub(_masm, PatchingStub::access_field_id);
          patch_code = lir_patch_high;
        }
        __ movl(as_Address_hi(to_addr), from_hi);
      }
#endif // _LP64
      break;
    }

    case T_BYTE:    // fall through
    case T_BOOLEAN: {
      Register src_reg = src->as_register();
      Address dst_addr = as_Address(to_addr);
      assert(VM_Version::is_P6() || src_reg->has_byte_register(), "must use byte registers if not P6");
      __ movb(dst_addr, src_reg);
      break;
    }

    case T_CHAR:    // fall through
    case T_SHORT:
      __ movw(as_Address(to_addr), src->as_register());
      break;

    default:
      ShouldNotReachHere();
  }
  if (info != nullptr) {
    add_debug_info_for_null_check(null_check_here, info);
  }

  if (patch_code != lir_patch_none) {
    patching_epilog(patch, patch_code, to_addr->base()->as_register(), info);
  }
}


void LIR_Assembler::stack2reg(LIR_Opr src, LIR_Opr dest, BasicType type) {
  assert(src->is_stack(), "should not call otherwise");
  assert(dest->is_register(), "should not call otherwise");

  if (dest->is_single_cpu()) {
    if (is_reference_type(type)) {
      __ movptr(dest->as_register(), frame_map()->address_for_slot(src->single_stack_ix()));
      __ verify_oop(dest->as_register());
    } else if (type == T_METADATA || type == T_ADDRESS) {
      __ movptr(dest->as_register(), frame_map()->address_for_slot(src->single_stack_ix()));
    } else {
      __ movl(dest->as_register(), frame_map()->address_for_slot(src->single_stack_ix()));
    }

  } else if (dest->is_double_cpu()) {
    Address src_addr_LO = frame_map()->address_for_slot(src->double_stack_ix(), lo_word_offset_in_bytes);
    Address src_addr_HI = frame_map()->address_for_slot(src->double_stack_ix(), hi_word_offset_in_bytes);
    __ movptr(dest->as_register_lo(), src_addr_LO);
    NOT_LP64(__ movptr(dest->as_register_hi(), src_addr_HI));

  } else if (dest->is_single_xmm()) {
    Address src_addr = frame_map()->address_for_slot(src->single_stack_ix());
    __ movflt(dest->as_xmm_float_reg(), src_addr);

  } else if (dest->is_double_xmm()) {
    Address src_addr = frame_map()->address_for_slot(src->double_stack_ix());
    __ movdbl(dest->as_xmm_double_reg(), src_addr);

#ifndef _LP64
  } else if (dest->is_single_fpu()) {
    assert(dest->fpu_regnr() == 0, "dest must be TOS");
    Address src_addr = frame_map()->address_for_slot(src->single_stack_ix());
    __ fld_s(src_addr);

  } else if (dest->is_double_fpu()) {
    assert(dest->fpu_regnrLo() == 0, "dest must be TOS");
    Address src_addr = frame_map()->address_for_slot(src->double_stack_ix());
    __ fld_d(src_addr);
#endif // _LP64

  } else {
    ShouldNotReachHere();
  }
}


void LIR_Assembler::stack2stack(LIR_Opr src, LIR_Opr dest, BasicType type) {
  if (src->is_single_stack()) {
    if (is_reference_type(type)) {
      __ pushptr(frame_map()->address_for_slot(src ->single_stack_ix()));
      __ popptr (frame_map()->address_for_slot(dest->single_stack_ix()));
    } else {
#ifndef _LP64
      __ pushl(frame_map()->address_for_slot(src ->single_stack_ix()));
      __ popl (frame_map()->address_for_slot(dest->single_stack_ix()));
#else
      //no pushl on 64bits
      __ movl(rscratch1, frame_map()->address_for_slot(src ->single_stack_ix()));
      __ movl(frame_map()->address_for_slot(dest->single_stack_ix()), rscratch1);
#endif
    }

  } else if (src->is_double_stack()) {
#ifdef _LP64
    __ pushptr(frame_map()->address_for_slot(src ->double_stack_ix()));
    __ popptr (frame_map()->address_for_slot(dest->double_stack_ix()));
#else
    __ pushl(frame_map()->address_for_slot(src ->double_stack_ix(), 0));
    // push and pop the part at src + wordSize, adding wordSize for the previous push
    __ pushl(frame_map()->address_for_slot(src ->double_stack_ix(), 2 * wordSize));
    __ popl (frame_map()->address_for_slot(dest->double_stack_ix(), 2 * wordSize));
    __ popl (frame_map()->address_for_slot(dest->double_stack_ix(), 0));
#endif // _LP64

  } else {
    ShouldNotReachHere();
  }
}


void LIR_Assembler::mem2reg(LIR_Opr src, LIR_Opr dest, BasicType type, LIR_PatchCode patch_code, CodeEmitInfo* info, bool wide) {
  assert(src->is_address(), "should not call otherwise");
  assert(dest->is_register(), "should not call otherwise");

  LIR_Address* addr = src->as_address_ptr();
  Address from_addr = as_Address(addr);

  if (addr->base()->type() == T_OBJECT) {
    __ verify_oop(addr->base()->as_pointer_register());
  }

  switch (type) {
    case T_BOOLEAN: // fall through
    case T_BYTE:    // fall through
    case T_CHAR:    // fall through
    case T_SHORT:
      if (!VM_Version::is_P6() && !from_addr.uses(dest->as_register())) {
        // on pre P6 processors we may get partial register stalls
        // so blow away the value of to_rinfo before loading a
        // partial word into it.  Do it here so that it precedes
        // the potential patch point below.
        __ xorptr(dest->as_register(), dest->as_register());
      }
      break;
   default:
     break;
  }

  PatchingStub* patch = nullptr;
  if (patch_code != lir_patch_none) {
    patch = new PatchingStub(_masm, PatchingStub::access_field_id);
    assert(from_addr.disp() != 0, "must have");
  }
  if (info != nullptr) {
    add_debug_info_for_null_check_here(info);
  }

  switch (type) {
    case T_FLOAT: {
      if (dest->is_single_xmm()) {
        __ movflt(dest->as_xmm_float_reg(), from_addr);
      } else {
#ifndef _LP64
        assert(dest->is_single_fpu(), "must be");
        assert(dest->fpu_regnr() == 0, "dest must be TOS");
        __ fld_s(from_addr);
#else
        ShouldNotReachHere();
#endif // !LP64
      }
      break;
    }

    case T_DOUBLE: {
      if (dest->is_double_xmm()) {
        __ movdbl(dest->as_xmm_double_reg(), from_addr);
      } else {
#ifndef _LP64
        assert(dest->is_double_fpu(), "must be");
        assert(dest->fpu_regnrLo() == 0, "dest must be TOS");
        __ fld_d(from_addr);
#else
        ShouldNotReachHere();
#endif // !LP64
      }
      break;
    }

    case T_OBJECT:  // fall through
    case T_ARRAY:   // fall through
      if (UseCompressedOops && !wide) {
        __ movl(dest->as_register(), from_addr);
      } else {
        __ movptr(dest->as_register(), from_addr);
      }
      break;

    case T_ADDRESS:
      __ movptr(dest->as_register(), from_addr);
      break;
    case T_INT:
      __ movl(dest->as_register(), from_addr);
      break;

    case T_LONG: {
      Register to_lo = dest->as_register_lo();
      Register to_hi = dest->as_register_hi();
#ifdef _LP64
      __ movptr(to_lo, as_Address_lo(addr));
#else
      Register base = addr->base()->as_register();
      Register index = noreg;
      if (addr->index()->is_register()) {
        index = addr->index()->as_register();
      }
      if ((base == to_lo && index == to_hi) ||
          (base == to_hi && index == to_lo)) {
        // addresses with 2 registers are only formed as a result of
        // array access so this code will never have to deal with
        // patches or null checks.
        assert(info == nullptr && patch == nullptr, "must be");
        __ lea(to_hi, as_Address(addr));
        __ movl(to_lo, Address(to_hi, 0));
        __ movl(to_hi, Address(to_hi, BytesPerWord));
      } else if (base == to_lo || index == to_lo) {
        assert(base != to_hi, "can't be");
        assert(index == noreg || (index != base && index != to_hi), "can't handle this");
        __ movl(to_hi, as_Address_hi(addr));
        if (patch != nullptr) {
          patching_epilog(patch, lir_patch_high, base, info);
          patch = new PatchingStub(_masm, PatchingStub::access_field_id);
          patch_code = lir_patch_low;
        }
        __ movl(to_lo, as_Address_lo(addr));
      } else {
        assert(index == noreg || (index != base && index != to_lo), "can't handle this");
        __ movl(to_lo, as_Address_lo(addr));
        if (patch != nullptr) {
          patching_epilog(patch, lir_patch_low, base, info);
          patch = new PatchingStub(_masm, PatchingStub::access_field_id);
          patch_code = lir_patch_high;
        }
        __ movl(to_hi, as_Address_hi(addr));
      }
#endif // _LP64
      break;
    }

    case T_BOOLEAN: // fall through
    case T_BYTE: {
      Register dest_reg = dest->as_register();
      assert(VM_Version::is_P6() || dest_reg->has_byte_register(), "must use byte registers if not P6");
      if (VM_Version::is_P6() || from_addr.uses(dest_reg)) {
        __ movsbl(dest_reg, from_addr);
      } else {
        __ movb(dest_reg, from_addr);
        __ shll(dest_reg, 24);
        __ sarl(dest_reg, 24);
      }
      break;
    }

    case T_CHAR: {
      Register dest_reg = dest->as_register();
      assert(VM_Version::is_P6() || dest_reg->has_byte_register(), "must use byte registers if not P6");
      if (VM_Version::is_P6() || from_addr.uses(dest_reg)) {
        __ movzwl(dest_reg, from_addr);
      } else {
        __ movw(dest_reg, from_addr);
      }
      break;
    }

    case T_SHORT: {
      Register dest_reg = dest->as_register();
      if (VM_Version::is_P6() || from_addr.uses(dest_reg)) {
        __ movswl(dest_reg, from_addr);
      } else {
        __ movw(dest_reg, from_addr);
        __ shll(dest_reg, 16);
        __ sarl(dest_reg, 16);
      }
      break;
    }

    default:
      ShouldNotReachHere();
  }

  if (patch != nullptr) {
    patching_epilog(patch, patch_code, addr->base()->as_register(), info);
  }

  if (is_reference_type(type)) {
#ifdef _LP64
    if (UseCompressedOops && !wide) {
      __ decode_heap_oop(dest->as_register());
    }
#endif

    if (!(UseZGC && !ZGenerational)) {
      // Load barrier has not yet been applied, so ZGC can't verify the oop here
      __ verify_oop(dest->as_register());
    }
  }
}


NEEDS_CLEANUP; // This could be static?
Address::ScaleFactor LIR_Assembler::array_element_size(BasicType type) const {
  int elem_size = type2aelembytes(type);
  switch (elem_size) {
    case 1: return Address::times_1;
    case 2: return Address::times_2;
    case 4: return Address::times_4;
    case 8: return Address::times_8;
  }
  ShouldNotReachHere();
  return Address::no_scale;
}


void LIR_Assembler::emit_op3(LIR_Op3* op) {
  switch (op->code()) {
    case lir_idiv:
    case lir_irem:
      arithmetic_idiv(op->code(),
                      op->in_opr1(),
                      op->in_opr2(),
                      op->in_opr3(),
                      op->result_opr(),
                      op->info());
      break;
    case lir_fmad:
      __ fmad(op->result_opr()->as_xmm_double_reg(),
              op->in_opr1()->as_xmm_double_reg(),
              op->in_opr2()->as_xmm_double_reg(),
              op->in_opr3()->as_xmm_double_reg());
      break;
    case lir_fmaf:
      __ fmaf(op->result_opr()->as_xmm_float_reg(),
              op->in_opr1()->as_xmm_float_reg(),
              op->in_opr2()->as_xmm_float_reg(),
              op->in_opr3()->as_xmm_float_reg());
      break;
    default:      ShouldNotReachHere(); break;
  }
}

void LIR_Assembler::emit_opBranch(LIR_OpBranch* op) {
#ifdef ASSERT
  assert(op->block() == nullptr || op->block()->label() == op->label(), "wrong label");
  if (op->block() != nullptr)  _branch_target_blocks.append(op->block());
  if (op->ublock() != nullptr) _branch_target_blocks.append(op->ublock());
#endif

  if (op->cond() == lir_cond_always) {
    if (op->info() != nullptr) add_debug_info_for_branch(op->info());
    __ jmp (*(op->label()));
  } else {
    Assembler::Condition acond = Assembler::zero;
    if (op->code() == lir_cond_float_branch) {
      assert(op->ublock() != nullptr, "must have unordered successor");
      __ jcc(Assembler::parity, *(op->ublock()->label()));
      switch(op->cond()) {
        case lir_cond_equal:        acond = Assembler::equal;      break;
        case lir_cond_notEqual:     acond = Assembler::notEqual;   break;
        case lir_cond_less:         acond = Assembler::below;      break;
        case lir_cond_lessEqual:    acond = Assembler::belowEqual; break;
        case lir_cond_greaterEqual: acond = Assembler::aboveEqual; break;
        case lir_cond_greater:      acond = Assembler::above;      break;
        default:                         ShouldNotReachHere();
      }
    } else {
      switch (op->cond()) {
        case lir_cond_equal:        acond = Assembler::equal;       break;
        case lir_cond_notEqual:     acond = Assembler::notEqual;    break;
        case lir_cond_less:         acond = Assembler::less;        break;
        case lir_cond_lessEqual:    acond = Assembler::lessEqual;   break;
        case lir_cond_greaterEqual: acond = Assembler::greaterEqual;break;
        case lir_cond_greater:      acond = Assembler::greater;     break;
        case lir_cond_belowEqual:   acond = Assembler::belowEqual;  break;
        case lir_cond_aboveEqual:   acond = Assembler::aboveEqual;  break;
        default:                         ShouldNotReachHere();
      }
    }
    __ jcc(acond,*(op->label()));
  }
}

void LIR_Assembler::emit_opConvert(LIR_OpConvert* op) {
  LIR_Opr src  = op->in_opr();
  LIR_Opr dest = op->result_opr();

  switch (op->bytecode()) {
    case Bytecodes::_i2l:
#ifdef _LP64
      __ movl2ptr(dest->as_register_lo(), src->as_register());
#else
      move_regs(src->as_register(), dest->as_register_lo());
      move_regs(src->as_register(), dest->as_register_hi());
      __ sarl(dest->as_register_hi(), 31);
#endif // LP64
      break;

    case Bytecodes::_l2i:
#ifdef _LP64
      __ movl(dest->as_register(), src->as_register_lo());
#else
      move_regs(src->as_register_lo(), dest->as_register());
#endif
      break;

    case Bytecodes::_i2b:
      move_regs(src->as_register(), dest->as_register());
      __ sign_extend_byte(dest->as_register());
      break;

    case Bytecodes::_i2c:
      move_regs(src->as_register(), dest->as_register());
      __ andl(dest->as_register(), 0xFFFF);
      break;

    case Bytecodes::_i2s:
      move_regs(src->as_register(), dest->as_register());
      __ sign_extend_short(dest->as_register());
      break;


#ifdef _LP64
    case Bytecodes::_f2d:
      __ cvtss2sd(dest->as_xmm_double_reg(), src->as_xmm_float_reg());
      break;

    case Bytecodes::_d2f:
      __ cvtsd2ss(dest->as_xmm_float_reg(), src->as_xmm_double_reg());
      break;

    case Bytecodes::_i2f:
      __ cvtsi2ssl(dest->as_xmm_float_reg(), src->as_register());
      break;

    case Bytecodes::_i2d:
      __ cvtsi2sdl(dest->as_xmm_double_reg(), src->as_register());
      break;

    case Bytecodes::_l2f:
      __ cvtsi2ssq(dest->as_xmm_float_reg(), src->as_register_lo());
      break;

    case Bytecodes::_l2d:
      __ cvtsi2sdq(dest->as_xmm_double_reg(), src->as_register_lo());
      break;

    case Bytecodes::_f2i:
      __ convert_f2i(dest->as_register(), src->as_xmm_float_reg());
      break;

    case Bytecodes::_d2i:
      __ convert_d2i(dest->as_register(), src->as_xmm_double_reg());
      break;

    case Bytecodes::_f2l:
      __ convert_f2l(dest->as_register_lo(), src->as_xmm_float_reg());
      break;

    case Bytecodes::_d2l:
      __ convert_d2l(dest->as_register_lo(), src->as_xmm_double_reg());
      break;
#else
    case Bytecodes::_f2d:
    case Bytecodes::_d2f:
      if (dest->is_single_xmm()) {
        __ cvtsd2ss(dest->as_xmm_float_reg(), src->as_xmm_double_reg());
      } else if (dest->is_double_xmm()) {
        __ cvtss2sd(dest->as_xmm_double_reg(), src->as_xmm_float_reg());
      } else {
        assert(src->fpu() == dest->fpu(), "register must be equal");
        // do nothing (float result is rounded later through spilling)
      }
      break;

    case Bytecodes::_i2f:
    case Bytecodes::_i2d:
      if (dest->is_single_xmm()) {
        __ cvtsi2ssl(dest->as_xmm_float_reg(), src->as_register());
      } else if (dest->is_double_xmm()) {
        __ cvtsi2sdl(dest->as_xmm_double_reg(), src->as_register());
      } else {
        assert(dest->fpu() == 0, "result must be on TOS");
        __ movl(Address(rsp, 0), src->as_register());
        __ fild_s(Address(rsp, 0));
      }
      break;

    case Bytecodes::_l2f:
    case Bytecodes::_l2d:
      assert(!dest->is_xmm_register(), "result in xmm register not supported (no SSE instruction present)");
      assert(dest->fpu() == 0, "result must be on TOS");
      __ movptr(Address(rsp, 0),          src->as_register_lo());
      __ movl(Address(rsp, BytesPerWord), src->as_register_hi());
      __ fild_d(Address(rsp, 0));
      // float result is rounded later through spilling
      break;

    case Bytecodes::_f2i:
    case Bytecodes::_d2i:
      if (src->is_single_xmm()) {
        __ cvttss2sil(dest->as_register(), src->as_xmm_float_reg());
      } else if (src->is_double_xmm()) {
        __ cvttsd2sil(dest->as_register(), src->as_xmm_double_reg());
      } else {
        assert(src->fpu() == 0, "input must be on TOS");
        __ fldcw(ExternalAddress(StubRoutines::x86::addr_fpu_cntrl_wrd_trunc()));
        __ fist_s(Address(rsp, 0));
        __ movl(dest->as_register(), Address(rsp, 0));
        __ fldcw(ExternalAddress(StubRoutines::x86::addr_fpu_cntrl_wrd_std()));
      }
      // IA32 conversion instructions do not match JLS for overflow, underflow and NaN -> fixup in stub
      assert(op->stub() != nullptr, "stub required");
      __ cmpl(dest->as_register(), 0x80000000);
      __ jcc(Assembler::equal, *op->stub()->entry());
      __ bind(*op->stub()->continuation());
      break;

    case Bytecodes::_f2l:
    case Bytecodes::_d2l:
      assert(!src->is_xmm_register(), "input in xmm register not supported (no SSE instruction present)");
      assert(src->fpu() == 0, "input must be on TOS");
      assert(dest == FrameMap::long0_opr, "runtime stub places result in these registers");

      // instruction sequence too long to inline it here
      {
        __ call(RuntimeAddress(Runtime1::entry_for(Runtime1::fpu2long_stub_id)));
      }
      break;
#endif // _LP64

    default: ShouldNotReachHere();
  }
}

void LIR_Assembler::emit_alloc_obj(LIR_OpAllocObj* op) {
  if (op->init_check()) {
    add_debug_info_for_null_check_here(op->stub()->info());
    __ cmpb(Address(op->klass()->as_register(),
                    InstanceKlass::init_state_offset()),
                    InstanceKlass::fully_initialized);
    __ jcc(Assembler::notEqual, *op->stub()->entry());
  }
  __ allocate_object(op->obj()->as_register(),
                     op->tmp1()->as_register(),
                     op->tmp2()->as_register(),
                     op->header_size(),
                     op->object_size(),
                     op->klass()->as_register(),
                     *op->stub()->entry());
  __ bind(*op->stub()->continuation());
}

void LIR_Assembler::emit_alloc_array(LIR_OpAllocArray* op) {
  Register len =  op->len()->as_register();
  LP64_ONLY( __ movslq(len, len); )

  if (UseSlowPath || op->is_null_free() ||
      (!UseFastNewObjectArray && is_reference_type(op->type())) ||
      (!UseFastNewTypeArray   && !is_reference_type(op->type()))) {
    __ jmp(*op->stub()->entry());
  } else {
    Register tmp1 = op->tmp1()->as_register();
    Register tmp2 = op->tmp2()->as_register();
    Register tmp3 = op->tmp3()->as_register();
    if (len == tmp1) {
      tmp1 = tmp3;
    } else if (len == tmp2) {
      tmp2 = tmp3;
    } else if (len == tmp3) {
      // everything is ok
    } else {
      __ mov(tmp3, len);
    }
    __ allocate_array(op->obj()->as_register(),
                      len,
                      tmp1,
                      tmp2,
                      arrayOopDesc::header_size(op->type()),
                      array_element_size(op->type()),
                      op->klass()->as_register(),
                      *op->stub()->entry());
  }
  __ bind(*op->stub()->continuation());
}

void LIR_Assembler::type_profile_helper(Register mdo,
                                        ciMethodData *md, ciProfileData *data,
                                        Register recv, Label* update_done) {
  for (uint i = 0; i < ReceiverTypeData::row_limit(); i++) {
    Label next_test;
    // See if the receiver is receiver[n].
    __ cmpptr(recv, Address(mdo, md->byte_offset_of_slot(data, ReceiverTypeData::receiver_offset(i))));
    __ jccb(Assembler::notEqual, next_test);
    Address data_addr(mdo, md->byte_offset_of_slot(data, ReceiverTypeData::receiver_count_offset(i)));
    __ addptr(data_addr, DataLayout::counter_increment);
    __ jmp(*update_done);
    __ bind(next_test);
  }

  // Didn't find receiver; find next empty slot and fill it in
  for (uint i = 0; i < ReceiverTypeData::row_limit(); i++) {
    Label next_test;
    Address recv_addr(mdo, md->byte_offset_of_slot(data, ReceiverTypeData::receiver_offset(i)));
    __ cmpptr(recv_addr, NULL_WORD);
    __ jccb(Assembler::notEqual, next_test);
    __ movptr(recv_addr, recv);
    __ movptr(Address(mdo, md->byte_offset_of_slot(data, ReceiverTypeData::receiver_count_offset(i))), DataLayout::counter_increment);
    __ jmp(*update_done);
    __ bind(next_test);
  }
}

void LIR_Assembler::emit_typecheck_helper(LIR_OpTypeCheck *op, Label* success, Label* failure, Label* obj_is_null) {
  // we always need a stub for the failure case.
  CodeStub* stub = op->stub();
  Register obj = op->object()->as_register();
  Register k_RInfo = op->tmp1()->as_register();
  Register klass_RInfo = op->tmp2()->as_register();
  Register dst = op->result_opr()->as_register();
  ciKlass* k = op->klass();
  Register Rtmp1 = noreg;
  Register tmp_load_klass = LP64_ONLY(rscratch1) NOT_LP64(noreg);

  // check if it needs to be profiled
  ciMethodData* md = nullptr;
  ciProfileData* data = nullptr;

  if (op->should_profile()) {
    ciMethod* method = op->profiled_method();
    assert(method != nullptr, "Should have method");
    int bci = op->profiled_bci();
    md = method->method_data_or_null();
    assert(md != nullptr, "Sanity");
    data = md->bci_to_data(bci);
    assert(data != nullptr,                "need data for type check");
    assert(data->is_ReceiverTypeData(), "need ReceiverTypeData for type check");
  }
  Label profile_cast_success, profile_cast_failure;
  Label *success_target = op->should_profile() ? &profile_cast_success : success;
  Label *failure_target = op->should_profile() ? &profile_cast_failure : failure;

  if (obj == k_RInfo) {
    k_RInfo = dst;
  } else if (obj == klass_RInfo) {
    klass_RInfo = dst;
  }
  if (k->is_loaded() && !UseCompressedClassPointers) {
    select_different_registers(obj, dst, k_RInfo, klass_RInfo);
  } else {
    Rtmp1 = op->tmp3()->as_register();
    select_different_registers(obj, dst, k_RInfo, klass_RInfo, Rtmp1);
  }

  assert_different_registers(obj, k_RInfo, klass_RInfo);

<<<<<<< HEAD
  if (op->need_null_check()) {
    __ cmpptr(obj, NULL_WORD);
    if (op->should_profile()) {
      Label not_null;
      __ jccb(Assembler::notEqual, not_null);
      // Object is null; update MDO and exit
      Register mdo  = klass_RInfo;
      __ mov_metadata(mdo, md->constant_encoding());
      Address data_addr(mdo, md->byte_offset_of_slot(data, DataLayout::flags_offset()));
      int header_bits = BitData::null_seen_byte_constant();
      __ orb(data_addr, header_bits);
      __ jmp(*obj_is_null);
      __ bind(not_null);
    } else {
      __ jcc(Assembler::equal, *obj_is_null);
    }
=======
  __ testptr(obj, obj);
  if (op->should_profile()) {
    Label not_null;
    __ jccb(Assembler::notEqual, not_null);
    // Object is null; update MDO and exit
    Register mdo  = klass_RInfo;
    __ mov_metadata(mdo, md->constant_encoding());
    Address data_addr(mdo, md->byte_offset_of_slot(data, DataLayout::flags_offset()));
    int header_bits = BitData::null_seen_byte_constant();
    __ orb(data_addr, header_bits);
    __ jmp(*obj_is_null);
    __ bind(not_null);
  } else {
    __ jcc(Assembler::equal, *obj_is_null);
>>>>>>> 716201c7
  }

  if (!k->is_loaded()) {
    klass2reg_with_patching(k_RInfo, op->info_for_patch());
  } else {
#ifdef _LP64
    __ mov_metadata(k_RInfo, k->constant_encoding());
#endif // _LP64
  }
  __ verify_oop(obj);

  if (op->fast_check()) {
    // get object class
    // not a safepoint as obj null check happens earlier
#ifdef _LP64
    if (UseCompressedClassPointers) {
      __ load_klass(Rtmp1, obj, tmp_load_klass);
      __ cmpptr(k_RInfo, Rtmp1);
    } else {
      __ cmpptr(k_RInfo, Address(obj, oopDesc::klass_offset_in_bytes()));
    }
#else
    if (k->is_loaded()) {
      __ cmpklass(Address(obj, oopDesc::klass_offset_in_bytes()), k->constant_encoding());
    } else {
      __ cmpptr(k_RInfo, Address(obj, oopDesc::klass_offset_in_bytes()));
    }
#endif
    __ jcc(Assembler::notEqual, *failure_target);
    // successful cast, fall through to profile or jump
  } else {
    // get object class
    // not a safepoint as obj null check happens earlier
    __ load_klass(klass_RInfo, obj, tmp_load_klass);
    if (k->is_loaded()) {
      // See if we get an immediate positive hit
#ifdef _LP64
      __ cmpptr(k_RInfo, Address(klass_RInfo, k->super_check_offset()));
#else
      __ cmpklass(Address(klass_RInfo, k->super_check_offset()), k->constant_encoding());
#endif // _LP64
      if ((juint)in_bytes(Klass::secondary_super_cache_offset()) != k->super_check_offset()) {
        __ jcc(Assembler::notEqual, *failure_target);
        // successful cast, fall through to profile or jump
      } else {
        // See if we get an immediate positive hit
        __ jcc(Assembler::equal, *success_target);
        // check for self
#ifdef _LP64
        __ cmpptr(klass_RInfo, k_RInfo);
#else
        __ cmpklass(klass_RInfo, k->constant_encoding());
#endif // _LP64
        __ jcc(Assembler::equal, *success_target);

        __ push(klass_RInfo);
#ifdef _LP64
        __ push(k_RInfo);
#else
        __ pushklass(k->constant_encoding(), noreg);
#endif // _LP64
        __ call(RuntimeAddress(Runtime1::entry_for(Runtime1::slow_subtype_check_id)));
        __ pop(klass_RInfo);
        __ pop(klass_RInfo);
        // result is a boolean
        __ testl(klass_RInfo, klass_RInfo);
        __ jcc(Assembler::equal, *failure_target);
        // successful cast, fall through to profile or jump
      }
    } else {
      // perform the fast part of the checking logic
      __ check_klass_subtype_fast_path(klass_RInfo, k_RInfo, Rtmp1, success_target, failure_target, nullptr);
      // call out-of-line instance of __ check_klass_subtype_slow_path(...):
      __ push(klass_RInfo);
      __ push(k_RInfo);
      __ call(RuntimeAddress(Runtime1::entry_for(Runtime1::slow_subtype_check_id)));
      __ pop(klass_RInfo);
      __ pop(k_RInfo);
      // result is a boolean
      __ testl(k_RInfo, k_RInfo);
      __ jcc(Assembler::equal, *failure_target);
      // successful cast, fall through to profile or jump
    }
  }
  if (op->should_profile()) {
    Register mdo  = klass_RInfo, recv = k_RInfo;
    __ bind(profile_cast_success);
    __ mov_metadata(mdo, md->constant_encoding());
    __ load_klass(recv, obj, tmp_load_klass);
    type_profile_helper(mdo, md, data, recv, success);
    __ jmp(*success);

    __ bind(profile_cast_failure);
    __ mov_metadata(mdo, md->constant_encoding());
    Address counter_addr(mdo, md->byte_offset_of_slot(data, CounterData::count_offset()));
    __ subptr(counter_addr, DataLayout::counter_increment);
    __ jmp(*failure);
  }
  __ jmp(*success);
}


void LIR_Assembler::emit_opTypeCheck(LIR_OpTypeCheck* op) {
  Register tmp_load_klass = LP64_ONLY(rscratch1) NOT_LP64(noreg);
  LIR_Code code = op->code();
  if (code == lir_store_check) {
    Register value = op->object()->as_register();
    Register array = op->array()->as_register();
    Register k_RInfo = op->tmp1()->as_register();
    Register klass_RInfo = op->tmp2()->as_register();
    Register Rtmp1 = op->tmp3()->as_register();

    CodeStub* stub = op->stub();

    // check if it needs to be profiled
    ciMethodData* md = nullptr;
    ciProfileData* data = nullptr;

    if (op->should_profile()) {
      ciMethod* method = op->profiled_method();
      assert(method != nullptr, "Should have method");
      int bci = op->profiled_bci();
      md = method->method_data_or_null();
      assert(md != nullptr, "Sanity");
      data = md->bci_to_data(bci);
      assert(data != nullptr,                "need data for type check");
      assert(data->is_ReceiverTypeData(), "need ReceiverTypeData for type check");
    }
    Label profile_cast_success, profile_cast_failure, done;
    Label *success_target = op->should_profile() ? &profile_cast_success : &done;
    Label *failure_target = op->should_profile() ? &profile_cast_failure : stub->entry();

    __ testptr(value, value);
    if (op->should_profile()) {
      Label not_null;
      __ jccb(Assembler::notEqual, not_null);
      // Object is null; update MDO and exit
      Register mdo  = klass_RInfo;
      __ mov_metadata(mdo, md->constant_encoding());
      Address data_addr(mdo, md->byte_offset_of_slot(data, DataLayout::flags_offset()));
      int header_bits = BitData::null_seen_byte_constant();
      __ orb(data_addr, header_bits);
      __ jmp(done);
      __ bind(not_null);
    } else {
      __ jcc(Assembler::equal, done);
    }

    add_debug_info_for_null_check_here(op->info_for_exception());
    __ load_klass(k_RInfo, array, tmp_load_klass);
    __ load_klass(klass_RInfo, value, tmp_load_klass);

    // get instance klass (it's already uncompressed)
    __ movptr(k_RInfo, Address(k_RInfo, ObjArrayKlass::element_klass_offset()));
    // perform the fast part of the checking logic
    __ check_klass_subtype_fast_path(klass_RInfo, k_RInfo, Rtmp1, success_target, failure_target, nullptr);
    // call out-of-line instance of __ check_klass_subtype_slow_path(...):
    __ push(klass_RInfo);
    __ push(k_RInfo);
    __ call(RuntimeAddress(Runtime1::entry_for(Runtime1::slow_subtype_check_id)));
    __ pop(klass_RInfo);
    __ pop(k_RInfo);
    // result is a boolean
    __ testl(k_RInfo, k_RInfo);
    __ jcc(Assembler::equal, *failure_target);
    // fall through to the success case

    if (op->should_profile()) {
      Register mdo  = klass_RInfo, recv = k_RInfo;
      __ bind(profile_cast_success);
      __ mov_metadata(mdo, md->constant_encoding());
      __ load_klass(recv, value, tmp_load_klass);
      type_profile_helper(mdo, md, data, recv, &done);
      __ jmpb(done);

      __ bind(profile_cast_failure);
      __ mov_metadata(mdo, md->constant_encoding());
      Address counter_addr(mdo, md->byte_offset_of_slot(data, CounterData::count_offset()));
      __ subptr(counter_addr, DataLayout::counter_increment);
      __ jmp(*stub->entry());
    }

    __ bind(done);
  } else
    if (code == lir_checkcast) {
      Register obj = op->object()->as_register();
      Register dst = op->result_opr()->as_register();
      Label success;
      emit_typecheck_helper(op, &success, op->stub()->entry(), &success);
      __ bind(success);
      if (dst != obj) {
        __ mov(dst, obj);
      }
    } else
      if (code == lir_instanceof) {
        Register obj = op->object()->as_register();
        Register dst = op->result_opr()->as_register();
        Label success, failure, done;
        emit_typecheck_helper(op, &success, &failure, &failure);
        __ bind(failure);
        __ xorptr(dst, dst);
        __ jmpb(done);
        __ bind(success);
        __ movptr(dst, 1);
        __ bind(done);
      } else {
        ShouldNotReachHere();
      }

}

void LIR_Assembler::emit_opFlattenedArrayCheck(LIR_OpFlattenedArrayCheck* op) {
  // We are loading/storing from/to an array that *may* be a flat array (the
  // declared type is Object[], abstract[], interface[] or VT.ref[]).
  // If this array is a flat array, take the slow path.
  Register klass = op->tmp()->as_register();
  if (UseArrayMarkWordCheck) {
    __ test_flat_array_oop(op->array()->as_register(), op->tmp()->as_register(), *op->stub()->entry());
  } else {
    Register tmp_load_klass = LP64_ONLY(rscratch1) NOT_LP64(noreg);
    __ load_klass(klass, op->array()->as_register(), tmp_load_klass);
    __ movl(klass, Address(klass, Klass::layout_helper_offset()));
    __ testl(klass, Klass::_lh_array_tag_flat_value_bit_inplace);
    __ jcc(Assembler::notZero, *op->stub()->entry());
  }
  if (!op->value()->is_illegal()) {
    // The array is not a flat array, but it might be null-free. If we are storing
    // a null into a null-free array, take the slow path (which will throw NPE).
    Label skip;
    __ cmpptr(op->value()->as_register(), NULL_WORD);
    __ jcc(Assembler::notEqual, skip);
    if (UseArrayMarkWordCheck) {
      __ test_null_free_array_oop(op->array()->as_register(), op->tmp()->as_register(), *op->stub()->entry());
    } else {
      __ testl(klass, Klass::_lh_null_free_array_bit_inplace);
      __ jcc(Assembler::notZero, *op->stub()->entry());
    }
    __ bind(skip);
  }
}

void LIR_Assembler::emit_opNullFreeArrayCheck(LIR_OpNullFreeArrayCheck* op) {
  // We are storing into an array that *may* be null-free (the declared type is
  // Object[], abstract[], interface[] or VT.ref[]).
  if (UseArrayMarkWordCheck) {
    Label test_mark_word;
    Register tmp = op->tmp()->as_register();
    __ movptr(tmp, Address(op->array()->as_register(), oopDesc::mark_offset_in_bytes()));
    __ testl(tmp, markWord::unlocked_value);
    __ jccb(Assembler::notZero, test_mark_word);
    __ load_prototype_header(tmp, op->array()->as_register(), rscratch1);
    __ bind(test_mark_word);
    __ testl(tmp, markWord::null_free_array_bit_in_place);
  } else {
    Register tmp_load_klass = LP64_ONLY(rscratch1) NOT_LP64(noreg);
    Register klass = op->tmp()->as_register();
    __ load_klass(klass, op->array()->as_register(), tmp_load_klass);
    __ movl(klass, Address(klass, Klass::layout_helper_offset()));
    __ testl(klass, Klass::_lh_null_free_array_bit_inplace);
  }
}

void LIR_Assembler::emit_opSubstitutabilityCheck(LIR_OpSubstitutabilityCheck* op) {
  Label L_oops_equal;
  Label L_oops_not_equal;
  Label L_end;

  Register left  = op->left()->as_register();
  Register right = op->right()->as_register();

  __ cmpptr(left, right);
  __ jcc(Assembler::equal, L_oops_equal);

  // (1) Null check -- if one of the operands is null, the other must not be null (because
  //     the two references are not equal), so they are not substitutable,
  //     FIXME: do null check only if the operand is nullable
  __ testptr(left, right);
  __ jcc(Assembler::zero, L_oops_not_equal);

  ciKlass* left_klass = op->left_klass();
  ciKlass* right_klass = op->right_klass();

  // (2) Inline type check -- if either of the operands is not a inline type,
  //     they are not substitutable. We do this only if we are not sure that the
  //     operands are inline type
  if ((left_klass == nullptr || right_klass == nullptr) ||// The klass is still unloaded, or came from a Phi node.
      !left_klass->is_inlinetype() || !right_klass->is_inlinetype()) {
    Register tmp1  = op->tmp1()->as_register();
    __ movptr(tmp1, (intptr_t)markWord::inline_type_pattern);
    __ andptr(tmp1, Address(left, oopDesc::mark_offset_in_bytes()));
    __ andptr(tmp1, Address(right, oopDesc::mark_offset_in_bytes()));
    __ cmpptr(tmp1, (intptr_t)markWord::inline_type_pattern);
    __ jcc(Assembler::notEqual, L_oops_not_equal);
  }

  // (3) Same klass check: if the operands are of different klasses, they are not substitutable.
  if (left_klass != nullptr && left_klass->is_inlinetype() && left_klass == right_klass) {
    // No need to load klass -- the operands are statically known to be the same inline klass.
    __ jmp(*op->stub()->entry());
  } else {
    Register left_klass_op = op->left_klass_op()->as_register();
    Register right_klass_op = op->right_klass_op()->as_register();

    if (UseCompressedClassPointers) {
      __ movl(left_klass_op,  Address(left,  oopDesc::klass_offset_in_bytes()));
      __ movl(right_klass_op, Address(right, oopDesc::klass_offset_in_bytes()));
      __ cmpl(left_klass_op, right_klass_op);
    } else {
      __ movptr(left_klass_op,  Address(left,  oopDesc::klass_offset_in_bytes()));
      __ movptr(right_klass_op, Address(right, oopDesc::klass_offset_in_bytes()));
      __ cmpptr(left_klass_op, right_klass_op);
    }

    __ jcc(Assembler::equal, *op->stub()->entry()); // same klass -> do slow check
    // fall through to L_oops_not_equal
  }

  __ bind(L_oops_not_equal);
  move(op->not_equal_result(), op->result_opr());
  __ jmp(L_end);

  __ bind(L_oops_equal);
  move(op->equal_result(), op->result_opr());
  __ jmp(L_end);

  // We've returned from the stub. RAX contains 0x0 IFF the two
  // operands are not substitutable. (Don't compare against 0x1 in case the
  // C compiler is naughty)
  __ bind(*op->stub()->continuation());
  __ cmpl(rax, 0);
  __ jcc(Assembler::equal, L_oops_not_equal); // (call_stub() == 0x0) -> not_equal
  move(op->equal_result(), op->result_opr()); // (call_stub() != 0x0) -> equal
  // fall-through
  __ bind(L_end);
}

void LIR_Assembler::emit_compare_and_swap(LIR_OpCompareAndSwap* op) {
  if (LP64_ONLY(false &&) op->code() == lir_cas_long && VM_Version::supports_cx8()) {
    assert(op->cmp_value()->as_register_lo() == rax, "wrong register");
    assert(op->cmp_value()->as_register_hi() == rdx, "wrong register");
    assert(op->new_value()->as_register_lo() == rbx, "wrong register");
    assert(op->new_value()->as_register_hi() == rcx, "wrong register");
    Register addr = op->addr()->as_register();
    __ lock();
    NOT_LP64(__ cmpxchg8(Address(addr, 0)));

  } else if (op->code() == lir_cas_int || op->code() == lir_cas_obj ) {
    NOT_LP64(assert(op->addr()->is_single_cpu(), "must be single");)
    Register addr = (op->addr()->is_single_cpu() ? op->addr()->as_register() : op->addr()->as_register_lo());
    Register newval = op->new_value()->as_register();
    Register cmpval = op->cmp_value()->as_register();
    assert(cmpval == rax, "wrong register");
    assert(newval != noreg, "new val must be register");
    assert(cmpval != newval, "cmp and new values must be in different registers");
    assert(cmpval != addr, "cmp and addr must be in different registers");
    assert(newval != addr, "new value and addr must be in different registers");

    if ( op->code() == lir_cas_obj) {
#ifdef _LP64
      if (UseCompressedOops) {
        __ encode_heap_oop(cmpval);
        __ mov(rscratch1, newval);
        __ encode_heap_oop(rscratch1);
        __ lock();
        // cmpval (rax) is implicitly used by this instruction
        __ cmpxchgl(rscratch1, Address(addr, 0));
      } else
#endif
      {
        __ lock();
        __ cmpxchgptr(newval, Address(addr, 0));
      }
    } else {
      assert(op->code() == lir_cas_int, "lir_cas_int expected");
      __ lock();
      __ cmpxchgl(newval, Address(addr, 0));
    }
#ifdef _LP64
  } else if (op->code() == lir_cas_long) {
    Register addr = (op->addr()->is_single_cpu() ? op->addr()->as_register() : op->addr()->as_register_lo());
    Register newval = op->new_value()->as_register_lo();
    Register cmpval = op->cmp_value()->as_register_lo();
    assert(cmpval == rax, "wrong register");
    assert(newval != noreg, "new val must be register");
    assert(cmpval != newval, "cmp and new values must be in different registers");
    assert(cmpval != addr, "cmp and addr must be in different registers");
    assert(newval != addr, "new value and addr must be in different registers");
    __ lock();
    __ cmpxchgq(newval, Address(addr, 0));
#endif // _LP64
  } else {
    Unimplemented();
  }
}

void LIR_Assembler::move(LIR_Opr src, LIR_Opr dst) {
  assert(dst->is_cpu_register(), "must be");
  assert(dst->type() == src->type(), "must be");

  if (src->is_cpu_register()) {
    reg2reg(src, dst);
  } else if (src->is_stack()) {
    stack2reg(src, dst, dst->type());
  } else if (src->is_constant()) {
    const2reg(src, dst, lir_patch_none, nullptr);
  } else {
    ShouldNotReachHere();
  }
}

void LIR_Assembler::cmove(LIR_Condition condition, LIR_Opr opr1, LIR_Opr opr2, LIR_Opr result, BasicType type,
                          LIR_Opr cmp_opr1, LIR_Opr cmp_opr2) {
  assert(cmp_opr1 == LIR_OprFact::illegalOpr && cmp_opr2 == LIR_OprFact::illegalOpr, "unnecessary cmp oprs on x86");

  Assembler::Condition acond, ncond;
  switch (condition) {
    case lir_cond_equal:        acond = Assembler::equal;        ncond = Assembler::notEqual;     break;
    case lir_cond_notEqual:     acond = Assembler::notEqual;     ncond = Assembler::equal;        break;
    case lir_cond_less:         acond = Assembler::less;         ncond = Assembler::greaterEqual; break;
    case lir_cond_lessEqual:    acond = Assembler::lessEqual;    ncond = Assembler::greater;      break;
    case lir_cond_greaterEqual: acond = Assembler::greaterEqual; ncond = Assembler::less;         break;
    case lir_cond_greater:      acond = Assembler::greater;      ncond = Assembler::lessEqual;    break;
    case lir_cond_belowEqual:   acond = Assembler::belowEqual;   ncond = Assembler::above;        break;
    case lir_cond_aboveEqual:   acond = Assembler::aboveEqual;   ncond = Assembler::below;        break;
    default:                    acond = Assembler::equal;        ncond = Assembler::notEqual;
                                ShouldNotReachHere();
  }

  if (opr1->is_cpu_register()) {
    reg2reg(opr1, result);
  } else if (opr1->is_stack()) {
    stack2reg(opr1, result, result->type());
  } else if (opr1->is_constant()) {
    const2reg(opr1, result, lir_patch_none, nullptr);
  } else {
    ShouldNotReachHere();
  }

  if (VM_Version::supports_cmov() && !opr2->is_constant()) {
    // optimized version that does not require a branch
    if (opr2->is_single_cpu()) {
      assert(opr2->cpu_regnr() != result->cpu_regnr(), "opr2 already overwritten by previous move");
      __ cmov(ncond, result->as_register(), opr2->as_register());
    } else if (opr2->is_double_cpu()) {
      assert(opr2->cpu_regnrLo() != result->cpu_regnrLo() && opr2->cpu_regnrLo() != result->cpu_regnrHi(), "opr2 already overwritten by previous move");
      assert(opr2->cpu_regnrHi() != result->cpu_regnrLo() && opr2->cpu_regnrHi() != result->cpu_regnrHi(), "opr2 already overwritten by previous move");
      __ cmovptr(ncond, result->as_register_lo(), opr2->as_register_lo());
      NOT_LP64(__ cmovptr(ncond, result->as_register_hi(), opr2->as_register_hi());)
    } else if (opr2->is_single_stack()) {
      __ cmovl(ncond, result->as_register(), frame_map()->address_for_slot(opr2->single_stack_ix()));
    } else if (opr2->is_double_stack()) {
      __ cmovptr(ncond, result->as_register_lo(), frame_map()->address_for_slot(opr2->double_stack_ix(), lo_word_offset_in_bytes));
      NOT_LP64(__ cmovptr(ncond, result->as_register_hi(), frame_map()->address_for_slot(opr2->double_stack_ix(), hi_word_offset_in_bytes));)
    } else {
      ShouldNotReachHere();
    }

  } else {
    Label skip;
    __ jccb(acond, skip);
    if (opr2->is_cpu_register()) {
      reg2reg(opr2, result);
    } else if (opr2->is_stack()) {
      stack2reg(opr2, result, result->type());
    } else if (opr2->is_constant()) {
      const2reg(opr2, result, lir_patch_none, nullptr);
    } else {
      ShouldNotReachHere();
    }
    __ bind(skip);
  }
}


void LIR_Assembler::arith_op(LIR_Code code, LIR_Opr left, LIR_Opr right, LIR_Opr dest, CodeEmitInfo* info, bool pop_fpu_stack) {
  assert(info == nullptr, "should never be used, idiv/irem and ldiv/lrem not handled by this method");

  if (left->is_single_cpu()) {
    assert(left == dest, "left and dest must be equal");
    Register lreg = left->as_register();

    if (right->is_single_cpu()) {
      // cpu register - cpu register
      Register rreg = right->as_register();
      switch (code) {
        case lir_add: __ addl (lreg, rreg); break;
        case lir_sub: __ subl (lreg, rreg); break;
        case lir_mul: __ imull(lreg, rreg); break;
        default:      ShouldNotReachHere();
      }

    } else if (right->is_stack()) {
      // cpu register - stack
      Address raddr = frame_map()->address_for_slot(right->single_stack_ix());
      switch (code) {
        case lir_add: __ addl(lreg, raddr); break;
        case lir_sub: __ subl(lreg, raddr); break;
        default:      ShouldNotReachHere();
      }

    } else if (right->is_constant()) {
      // cpu register - constant
      jint c = right->as_constant_ptr()->as_jint();
      switch (code) {
        case lir_add: {
          __ incrementl(lreg, c);
          break;
        }
        case lir_sub: {
          __ decrementl(lreg, c);
          break;
        }
        default: ShouldNotReachHere();
      }

    } else {
      ShouldNotReachHere();
    }

  } else if (left->is_double_cpu()) {
    assert(left == dest, "left and dest must be equal");
    Register lreg_lo = left->as_register_lo();
    Register lreg_hi = left->as_register_hi();

    if (right->is_double_cpu()) {
      // cpu register - cpu register
      Register rreg_lo = right->as_register_lo();
      Register rreg_hi = right->as_register_hi();
      NOT_LP64(assert_different_registers(lreg_lo, lreg_hi, rreg_lo, rreg_hi));
      LP64_ONLY(assert_different_registers(lreg_lo, rreg_lo));
      switch (code) {
        case lir_add:
          __ addptr(lreg_lo, rreg_lo);
          NOT_LP64(__ adcl(lreg_hi, rreg_hi));
          break;
        case lir_sub:
          __ subptr(lreg_lo, rreg_lo);
          NOT_LP64(__ sbbl(lreg_hi, rreg_hi));
          break;
        case lir_mul:
#ifdef _LP64
          __ imulq(lreg_lo, rreg_lo);
#else
          assert(lreg_lo == rax && lreg_hi == rdx, "must be");
          __ imull(lreg_hi, rreg_lo);
          __ imull(rreg_hi, lreg_lo);
          __ addl (rreg_hi, lreg_hi);
          __ mull (rreg_lo);
          __ addl (lreg_hi, rreg_hi);
#endif // _LP64
          break;
        default:
          ShouldNotReachHere();
      }

    } else if (right->is_constant()) {
      // cpu register - constant
#ifdef _LP64
      jlong c = right->as_constant_ptr()->as_jlong_bits();
      __ movptr(r10, (intptr_t) c);
      switch (code) {
        case lir_add:
          __ addptr(lreg_lo, r10);
          break;
        case lir_sub:
          __ subptr(lreg_lo, r10);
          break;
        default:
          ShouldNotReachHere();
      }
#else
      jint c_lo = right->as_constant_ptr()->as_jint_lo();
      jint c_hi = right->as_constant_ptr()->as_jint_hi();
      switch (code) {
        case lir_add:
          __ addptr(lreg_lo, c_lo);
          __ adcl(lreg_hi, c_hi);
          break;
        case lir_sub:
          __ subptr(lreg_lo, c_lo);
          __ sbbl(lreg_hi, c_hi);
          break;
        default:
          ShouldNotReachHere();
      }
#endif // _LP64

    } else {
      ShouldNotReachHere();
    }

  } else if (left->is_single_xmm()) {
    assert(left == dest, "left and dest must be equal");
    XMMRegister lreg = left->as_xmm_float_reg();

    if (right->is_single_xmm()) {
      XMMRegister rreg = right->as_xmm_float_reg();
      switch (code) {
        case lir_add: __ addss(lreg, rreg);  break;
        case lir_sub: __ subss(lreg, rreg);  break;
        case lir_mul: __ mulss(lreg, rreg);  break;
        case lir_div: __ divss(lreg, rreg);  break;
        default: ShouldNotReachHere();
      }
    } else {
      Address raddr;
      if (right->is_single_stack()) {
        raddr = frame_map()->address_for_slot(right->single_stack_ix());
      } else if (right->is_constant()) {
        // hack for now
        raddr = __ as_Address(InternalAddress(float_constant(right->as_jfloat())));
      } else {
        ShouldNotReachHere();
      }
      switch (code) {
        case lir_add: __ addss(lreg, raddr);  break;
        case lir_sub: __ subss(lreg, raddr);  break;
        case lir_mul: __ mulss(lreg, raddr);  break;
        case lir_div: __ divss(lreg, raddr);  break;
        default: ShouldNotReachHere();
      }
    }

  } else if (left->is_double_xmm()) {
    assert(left == dest, "left and dest must be equal");

    XMMRegister lreg = left->as_xmm_double_reg();
    if (right->is_double_xmm()) {
      XMMRegister rreg = right->as_xmm_double_reg();
      switch (code) {
        case lir_add: __ addsd(lreg, rreg);  break;
        case lir_sub: __ subsd(lreg, rreg);  break;
        case lir_mul: __ mulsd(lreg, rreg);  break;
        case lir_div: __ divsd(lreg, rreg);  break;
        default: ShouldNotReachHere();
      }
    } else {
      Address raddr;
      if (right->is_double_stack()) {
        raddr = frame_map()->address_for_slot(right->double_stack_ix());
      } else if (right->is_constant()) {
        // hack for now
        raddr = __ as_Address(InternalAddress(double_constant(right->as_jdouble())));
      } else {
        ShouldNotReachHere();
      }
      switch (code) {
        case lir_add: __ addsd(lreg, raddr);  break;
        case lir_sub: __ subsd(lreg, raddr);  break;
        case lir_mul: __ mulsd(lreg, raddr);  break;
        case lir_div: __ divsd(lreg, raddr);  break;
        default: ShouldNotReachHere();
      }
    }

#ifndef _LP64
  } else if (left->is_single_fpu()) {
    assert(dest->is_single_fpu(),  "fpu stack allocation required");

    if (right->is_single_fpu()) {
      arith_fpu_implementation(code, left->fpu_regnr(), right->fpu_regnr(), dest->fpu_regnr(), pop_fpu_stack);

    } else {
      assert(left->fpu_regnr() == 0, "left must be on TOS");
      assert(dest->fpu_regnr() == 0, "dest must be on TOS");

      Address raddr;
      if (right->is_single_stack()) {
        raddr = frame_map()->address_for_slot(right->single_stack_ix());
      } else if (right->is_constant()) {
        address const_addr = float_constant(right->as_jfloat());
        assert(const_addr != nullptr, "incorrect float/double constant maintenance");
        // hack for now
        raddr = __ as_Address(InternalAddress(const_addr));
      } else {
        ShouldNotReachHere();
      }

      switch (code) {
        case lir_add: __ fadd_s(raddr); break;
        case lir_sub: __ fsub_s(raddr); break;
        case lir_mul: __ fmul_s(raddr); break;
        case lir_div: __ fdiv_s(raddr); break;
        default:      ShouldNotReachHere();
      }
    }

  } else if (left->is_double_fpu()) {
    assert(dest->is_double_fpu(),  "fpu stack allocation required");

    if (code == lir_mul || code == lir_div) {
      // Double values require special handling for strictfp mul/div on x86
      __ fld_x(ExternalAddress(StubRoutines::x86::addr_fpu_subnormal_bias1()));
      __ fmulp(left->fpu_regnrLo() + 1);
    }

    if (right->is_double_fpu()) {
      arith_fpu_implementation(code, left->fpu_regnrLo(), right->fpu_regnrLo(), dest->fpu_regnrLo(), pop_fpu_stack);

    } else {
      assert(left->fpu_regnrLo() == 0, "left must be on TOS");
      assert(dest->fpu_regnrLo() == 0, "dest must be on TOS");

      Address raddr;
      if (right->is_double_stack()) {
        raddr = frame_map()->address_for_slot(right->double_stack_ix());
      } else if (right->is_constant()) {
        // hack for now
        raddr = __ as_Address(InternalAddress(double_constant(right->as_jdouble())));
      } else {
        ShouldNotReachHere();
      }

      switch (code) {
        case lir_add: __ fadd_d(raddr); break;
        case lir_sub: __ fsub_d(raddr); break;
        case lir_mul: __ fmul_d(raddr); break;
        case lir_div: __ fdiv_d(raddr); break;
        default: ShouldNotReachHere();
      }
    }

    if (code == lir_mul || code == lir_div) {
      // Double values require special handling for strictfp mul/div on x86
      __ fld_x(ExternalAddress(StubRoutines::x86::addr_fpu_subnormal_bias2()));
      __ fmulp(dest->fpu_regnrLo() + 1);
    }
#endif // !_LP64

  } else if (left->is_single_stack() || left->is_address()) {
    assert(left == dest, "left and dest must be equal");

    Address laddr;
    if (left->is_single_stack()) {
      laddr = frame_map()->address_for_slot(left->single_stack_ix());
    } else if (left->is_address()) {
      laddr = as_Address(left->as_address_ptr());
    } else {
      ShouldNotReachHere();
    }

    if (right->is_single_cpu()) {
      Register rreg = right->as_register();
      switch (code) {
        case lir_add: __ addl(laddr, rreg); break;
        case lir_sub: __ subl(laddr, rreg); break;
        default:      ShouldNotReachHere();
      }
    } else if (right->is_constant()) {
      jint c = right->as_constant_ptr()->as_jint();
      switch (code) {
        case lir_add: {
          __ incrementl(laddr, c);
          break;
        }
        case lir_sub: {
          __ decrementl(laddr, c);
          break;
        }
        default: ShouldNotReachHere();
      }
    } else {
      ShouldNotReachHere();
    }

  } else {
    ShouldNotReachHere();
  }
}

#ifndef _LP64
void LIR_Assembler::arith_fpu_implementation(LIR_Code code, int left_index, int right_index, int dest_index, bool pop_fpu_stack) {
  assert(pop_fpu_stack  || (left_index     == dest_index || right_index     == dest_index), "invalid LIR");
  assert(!pop_fpu_stack || (left_index - 1 == dest_index || right_index - 1 == dest_index), "invalid LIR");
  assert(left_index == 0 || right_index == 0, "either must be on top of stack");

  bool left_is_tos = (left_index == 0);
  bool dest_is_tos = (dest_index == 0);
  int non_tos_index = (left_is_tos ? right_index : left_index);

  switch (code) {
    case lir_add:
      if (pop_fpu_stack)       __ faddp(non_tos_index);
      else if (dest_is_tos)    __ fadd (non_tos_index);
      else                     __ fadda(non_tos_index);
      break;

    case lir_sub:
      if (left_is_tos) {
        if (pop_fpu_stack)     __ fsubrp(non_tos_index);
        else if (dest_is_tos)  __ fsub  (non_tos_index);
        else                   __ fsubra(non_tos_index);
      } else {
        if (pop_fpu_stack)     __ fsubp (non_tos_index);
        else if (dest_is_tos)  __ fsubr (non_tos_index);
        else                   __ fsuba (non_tos_index);
      }
      break;

    case lir_mul:
      if (pop_fpu_stack)       __ fmulp(non_tos_index);
      else if (dest_is_tos)    __ fmul (non_tos_index);
      else                     __ fmula(non_tos_index);
      break;

    case lir_div:
      if (left_is_tos) {
        if (pop_fpu_stack)     __ fdivrp(non_tos_index);
        else if (dest_is_tos)  __ fdiv  (non_tos_index);
        else                   __ fdivra(non_tos_index);
      } else {
        if (pop_fpu_stack)     __ fdivp (non_tos_index);
        else if (dest_is_tos)  __ fdivr (non_tos_index);
        else                   __ fdiva (non_tos_index);
      }
      break;

    case lir_rem:
      assert(left_is_tos && dest_is_tos && right_index == 1, "must be guaranteed by FPU stack allocation");
      __ fremr(noreg);
      break;

    default:
      ShouldNotReachHere();
  }
}
#endif // _LP64


void LIR_Assembler::intrinsic_op(LIR_Code code, LIR_Opr value, LIR_Opr tmp, LIR_Opr dest, LIR_Op* op) {
  if (value->is_double_xmm()) {
    switch(code) {
      case lir_abs :
        {
#ifdef _LP64
          if (UseAVX > 2 && !VM_Version::supports_avx512vl()) {
            assert(tmp->is_valid(), "need temporary");
            __ vpandn(dest->as_xmm_double_reg(), tmp->as_xmm_double_reg(), value->as_xmm_double_reg(), 2);
          } else
#endif
          {
            if (dest->as_xmm_double_reg() != value->as_xmm_double_reg()) {
              __ movdbl(dest->as_xmm_double_reg(), value->as_xmm_double_reg());
            }
            assert(!tmp->is_valid(), "do not need temporary");
            __ andpd(dest->as_xmm_double_reg(),
                     ExternalAddress((address)double_signmask_pool),
                     rscratch1);
          }
        }
        break;

      case lir_sqrt: __ sqrtsd(dest->as_xmm_double_reg(), value->as_xmm_double_reg()); break;
      // all other intrinsics are not available in the SSE instruction set, so FPU is used
      default      : ShouldNotReachHere();
    }

#ifndef _LP64
  } else if (value->is_double_fpu()) {
    assert(value->fpu_regnrLo() == 0 && dest->fpu_regnrLo() == 0, "both must be on TOS");
    switch(code) {
      case lir_abs   : __ fabs() ; break;
      case lir_sqrt  : __ fsqrt(); break;
      default      : ShouldNotReachHere();
    }
#endif // !_LP64
  } else if (code == lir_f2hf) {
    __ flt_to_flt16(dest->as_register(), value->as_xmm_float_reg(), tmp->as_xmm_float_reg());
  } else if (code == lir_hf2f) {
    __ flt16_to_flt(dest->as_xmm_float_reg(), value->as_register());
  } else {
    Unimplemented();
  }
}

void LIR_Assembler::logic_op(LIR_Code code, LIR_Opr left, LIR_Opr right, LIR_Opr dst) {
  // assert(left->destroys_register(), "check");
  if (left->is_single_cpu()) {
    Register reg = left->as_register();
    if (right->is_constant()) {
      int val = right->as_constant_ptr()->as_jint();
      switch (code) {
        case lir_logic_and: __ andl (reg, val); break;
        case lir_logic_or:  __ orl  (reg, val); break;
        case lir_logic_xor: __ xorl (reg, val); break;
        default: ShouldNotReachHere();
      }
    } else if (right->is_stack()) {
      // added support for stack operands
      Address raddr = frame_map()->address_for_slot(right->single_stack_ix());
      switch (code) {
        case lir_logic_and: __ andl (reg, raddr); break;
        case lir_logic_or:  __ orl  (reg, raddr); break;
        case lir_logic_xor: __ xorl (reg, raddr); break;
        default: ShouldNotReachHere();
      }
    } else {
      Register rright = right->as_register();
      switch (code) {
        case lir_logic_and: __ andptr (reg, rright); break;
        case lir_logic_or : __ orptr  (reg, rright); break;
        case lir_logic_xor: __ xorptr (reg, rright); break;
        default: ShouldNotReachHere();
      }
    }
    move_regs(reg, dst->as_register());
  } else {
    Register l_lo = left->as_register_lo();
    Register l_hi = left->as_register_hi();
    if (right->is_constant()) {
#ifdef _LP64
      __ mov64(rscratch1, right->as_constant_ptr()->as_jlong());
      switch (code) {
        case lir_logic_and:
          __ andq(l_lo, rscratch1);
          break;
        case lir_logic_or:
          __ orq(l_lo, rscratch1);
          break;
        case lir_logic_xor:
          __ xorq(l_lo, rscratch1);
          break;
        default: ShouldNotReachHere();
      }
#else
      int r_lo = right->as_constant_ptr()->as_jint_lo();
      int r_hi = right->as_constant_ptr()->as_jint_hi();
      switch (code) {
        case lir_logic_and:
          __ andl(l_lo, r_lo);
          __ andl(l_hi, r_hi);
          break;
        case lir_logic_or:
          __ orl(l_lo, r_lo);
          __ orl(l_hi, r_hi);
          break;
        case lir_logic_xor:
          __ xorl(l_lo, r_lo);
          __ xorl(l_hi, r_hi);
          break;
        default: ShouldNotReachHere();
      }
#endif // _LP64
    } else {
#ifdef _LP64
      Register r_lo;
      if (is_reference_type(right->type())) {
        r_lo = right->as_register();
      } else {
        r_lo = right->as_register_lo();
      }
#else
      Register r_lo = right->as_register_lo();
      Register r_hi = right->as_register_hi();
      assert(l_lo != r_hi, "overwriting registers");
#endif
      switch (code) {
        case lir_logic_and:
          __ andptr(l_lo, r_lo);
          NOT_LP64(__ andptr(l_hi, r_hi);)
          break;
        case lir_logic_or:
          __ orptr(l_lo, r_lo);
          NOT_LP64(__ orptr(l_hi, r_hi);)
          break;
        case lir_logic_xor:
          __ xorptr(l_lo, r_lo);
          NOT_LP64(__ xorptr(l_hi, r_hi);)
          break;
        default: ShouldNotReachHere();
      }
    }

    Register dst_lo = dst->as_register_lo();
    Register dst_hi = dst->as_register_hi();

#ifdef _LP64
    move_regs(l_lo, dst_lo);
#else
    if (dst_lo == l_hi) {
      assert(dst_hi != l_lo, "overwriting registers");
      move_regs(l_hi, dst_hi);
      move_regs(l_lo, dst_lo);
    } else {
      assert(dst_lo != l_hi, "overwriting registers");
      move_regs(l_lo, dst_lo);
      move_regs(l_hi, dst_hi);
    }
#endif // _LP64
  }
}


// we assume that rax, and rdx can be overwritten
void LIR_Assembler::arithmetic_idiv(LIR_Code code, LIR_Opr left, LIR_Opr right, LIR_Opr temp, LIR_Opr result, CodeEmitInfo* info) {

  assert(left->is_single_cpu(),   "left must be register");
  assert(right->is_single_cpu() || right->is_constant(),  "right must be register or constant");
  assert(result->is_single_cpu(), "result must be register");

  //  assert(left->destroys_register(), "check");
  //  assert(right->destroys_register(), "check");

  Register lreg = left->as_register();
  Register dreg = result->as_register();

  if (right->is_constant()) {
    jint divisor = right->as_constant_ptr()->as_jint();
    assert(divisor > 0 && is_power_of_2(divisor), "must be");
    if (code == lir_idiv) {
      assert(lreg == rax, "must be rax,");
      assert(temp->as_register() == rdx, "tmp register must be rdx");
      __ cdql(); // sign extend into rdx:rax
      if (divisor == 2) {
        __ subl(lreg, rdx);
      } else {
        __ andl(rdx, divisor - 1);
        __ addl(lreg, rdx);
      }
      __ sarl(lreg, log2i_exact(divisor));
      move_regs(lreg, dreg);
    } else if (code == lir_irem) {
      Label done;
      __ mov(dreg, lreg);
      __ andl(dreg, 0x80000000 | (divisor - 1));
      __ jcc(Assembler::positive, done);
      __ decrement(dreg);
      __ orl(dreg, ~(divisor - 1));
      __ increment(dreg);
      __ bind(done);
    } else {
      ShouldNotReachHere();
    }
  } else {
    Register rreg = right->as_register();
    assert(lreg == rax, "left register must be rax,");
    assert(rreg != rdx, "right register must not be rdx");
    assert(temp->as_register() == rdx, "tmp register must be rdx");

    move_regs(lreg, rax);

    int idivl_offset = __ corrected_idivl(rreg);
    if (ImplicitDiv0Checks) {
      add_debug_info_for_div0(idivl_offset, info);
    }
    if (code == lir_irem) {
      move_regs(rdx, dreg); // result is in rdx
    } else {
      move_regs(rax, dreg);
    }
  }
}


void LIR_Assembler::comp_op(LIR_Condition condition, LIR_Opr opr1, LIR_Opr opr2, LIR_Op2* op) {
  if (opr1->is_single_cpu()) {
    Register reg1 = opr1->as_register();
    if (opr2->is_single_cpu()) {
      // cpu register - cpu register
      if (is_reference_type(opr1->type())) {
        __ cmpoop(reg1, opr2->as_register());
      } else {
        assert(!is_reference_type(opr2->type()), "cmp int, oop?");
        __ cmpl(reg1, opr2->as_register());
      }
    } else if (opr2->is_stack()) {
      // cpu register - stack
      if (is_reference_type(opr1->type())) {
        __ cmpoop(reg1, frame_map()->address_for_slot(opr2->single_stack_ix()));
      } else {
        __ cmpl(reg1, frame_map()->address_for_slot(opr2->single_stack_ix()));
      }
    } else if (opr2->is_constant()) {
      // cpu register - constant
      LIR_Const* c = opr2->as_constant_ptr();
      if (c->type() == T_INT) {
        jint i = c->as_jint();
        if (i == 0) {
          __ testl(reg1, reg1);
        } else {
          __ cmpl(reg1, i);
        }
      } else if (c->type() == T_METADATA) {
        // All we need for now is a comparison with null for equality.
        assert(condition == lir_cond_equal || condition == lir_cond_notEqual, "oops");
        Metadata* m = c->as_metadata();
        if (m == nullptr) {
          __ testptr(reg1, reg1);
        } else {
          ShouldNotReachHere();
        }
      } else if (is_reference_type(c->type())) {
        // In 64bit oops are single register
        jobject o = c->as_jobject();
        if (o == nullptr) {
          __ testptr(reg1, reg1);
        } else {
          __ cmpoop(reg1, o, rscratch1);
        }
      } else {
        fatal("unexpected type: %s", basictype_to_str(c->type()));
      }
      // cpu register - address
    } else if (opr2->is_address()) {
      if (op->info() != nullptr) {
        add_debug_info_for_null_check_here(op->info());
      }
      __ cmpl(reg1, as_Address(opr2->as_address_ptr()));
    } else {
      ShouldNotReachHere();
    }

  } else if(opr1->is_double_cpu()) {
    Register xlo = opr1->as_register_lo();
    Register xhi = opr1->as_register_hi();
    if (opr2->is_double_cpu()) {
#ifdef _LP64
      __ cmpptr(xlo, opr2->as_register_lo());
#else
      // cpu register - cpu register
      Register ylo = opr2->as_register_lo();
      Register yhi = opr2->as_register_hi();
      __ subl(xlo, ylo);
      __ sbbl(xhi, yhi);
      if (condition == lir_cond_equal || condition == lir_cond_notEqual) {
        __ orl(xhi, xlo);
      }
#endif // _LP64
    } else if (opr2->is_constant()) {
      // cpu register - constant 0
      assert(opr2->as_jlong() == (jlong)0, "only handles zero");
#ifdef _LP64
      __ cmpptr(xlo, (int32_t)opr2->as_jlong());
#else
      assert(condition == lir_cond_equal || condition == lir_cond_notEqual, "only handles equals case");
      __ orl(xhi, xlo);
#endif // _LP64
    } else {
      ShouldNotReachHere();
    }

  } else if (opr1->is_single_xmm()) {
    XMMRegister reg1 = opr1->as_xmm_float_reg();
    if (opr2->is_single_xmm()) {
      // xmm register - xmm register
      __ ucomiss(reg1, opr2->as_xmm_float_reg());
    } else if (opr2->is_stack()) {
      // xmm register - stack
      __ ucomiss(reg1, frame_map()->address_for_slot(opr2->single_stack_ix()));
    } else if (opr2->is_constant()) {
      // xmm register - constant
      __ ucomiss(reg1, InternalAddress(float_constant(opr2->as_jfloat())));
    } else if (opr2->is_address()) {
      // xmm register - address
      if (op->info() != nullptr) {
        add_debug_info_for_null_check_here(op->info());
      }
      __ ucomiss(reg1, as_Address(opr2->as_address_ptr()));
    } else {
      ShouldNotReachHere();
    }

  } else if (opr1->is_double_xmm()) {
    XMMRegister reg1 = opr1->as_xmm_double_reg();
    if (opr2->is_double_xmm()) {
      // xmm register - xmm register
      __ ucomisd(reg1, opr2->as_xmm_double_reg());
    } else if (opr2->is_stack()) {
      // xmm register - stack
      __ ucomisd(reg1, frame_map()->address_for_slot(opr2->double_stack_ix()));
    } else if (opr2->is_constant()) {
      // xmm register - constant
      __ ucomisd(reg1, InternalAddress(double_constant(opr2->as_jdouble())));
    } else if (opr2->is_address()) {
      // xmm register - address
      if (op->info() != nullptr) {
        add_debug_info_for_null_check_here(op->info());
      }
      __ ucomisd(reg1, as_Address(opr2->pointer()->as_address()));
    } else {
      ShouldNotReachHere();
    }

#ifndef _LP64
  } else if(opr1->is_single_fpu() || opr1->is_double_fpu()) {
    assert(opr1->is_fpu_register() && opr1->fpu() == 0, "currently left-hand side must be on TOS (relax this restriction)");
    assert(opr2->is_fpu_register(), "both must be registers");
    __ fcmp(noreg, opr2->fpu(), op->fpu_pop_count() > 0, op->fpu_pop_count() > 1);
#endif // LP64

  } else if (opr1->is_address() && opr2->is_constant()) {
    LIR_Const* c = opr2->as_constant_ptr();
#ifdef _LP64
    if (is_reference_type(c->type())) {
      assert(condition == lir_cond_equal || condition == lir_cond_notEqual, "need to reverse");
      __ movoop(rscratch1, c->as_jobject());
    }
#endif // LP64
    if (op->info() != nullptr) {
      add_debug_info_for_null_check_here(op->info());
    }
    // special case: address - constant
    LIR_Address* addr = opr1->as_address_ptr();
    if (c->type() == T_INT) {
      __ cmpl(as_Address(addr), c->as_jint());
    } else if (is_reference_type(c->type())) {
#ifdef _LP64
      // %%% Make this explode if addr isn't reachable until we figure out a
      // better strategy by giving noreg as the temp for as_Address
      __ cmpoop(rscratch1, as_Address(addr, noreg));
#else
      __ cmpoop(as_Address(addr), c->as_jobject());
#endif // _LP64
    } else {
      ShouldNotReachHere();
    }

  } else {
    ShouldNotReachHere();
  }
}

void LIR_Assembler::comp_fl2i(LIR_Code code, LIR_Opr left, LIR_Opr right, LIR_Opr dst, LIR_Op2* op) {
  if (code == lir_cmp_fd2i || code == lir_ucmp_fd2i) {
    if (left->is_single_xmm()) {
      assert(right->is_single_xmm(), "must match");
      __ cmpss2int(left->as_xmm_float_reg(), right->as_xmm_float_reg(), dst->as_register(), code == lir_ucmp_fd2i);
    } else if (left->is_double_xmm()) {
      assert(right->is_double_xmm(), "must match");
      __ cmpsd2int(left->as_xmm_double_reg(), right->as_xmm_double_reg(), dst->as_register(), code == lir_ucmp_fd2i);

    } else {
#ifdef _LP64
      ShouldNotReachHere();
#else
      assert(left->is_single_fpu() || left->is_double_fpu(), "must be");
      assert(right->is_single_fpu() || right->is_double_fpu(), "must match");

      assert(left->fpu() == 0, "left must be on TOS");
      __ fcmp2int(dst->as_register(), code == lir_ucmp_fd2i, right->fpu(),
                  op->fpu_pop_count() > 0, op->fpu_pop_count() > 1);
#endif // LP64
    }
  } else {
    assert(code == lir_cmp_l2i, "check");
#ifdef _LP64
    Label done;
    Register dest = dst->as_register();
    __ cmpptr(left->as_register_lo(), right->as_register_lo());
    __ movl(dest, -1);
    __ jccb(Assembler::less, done);
    __ setb(Assembler::notZero, dest);
    __ movzbl(dest, dest);
    __ bind(done);
#else
    __ lcmp2int(left->as_register_hi(),
                left->as_register_lo(),
                right->as_register_hi(),
                right->as_register_lo());
    move_regs(left->as_register_hi(), dst->as_register());
#endif // _LP64
  }
}


void LIR_Assembler::align_call(LIR_Code code) {
  // make sure that the displacement word of the call ends up word aligned
  int offset = __ offset();
  switch (code) {
  case lir_static_call:
  case lir_optvirtual_call:
  case lir_dynamic_call:
    offset += NativeCall::displacement_offset;
    break;
  case lir_icvirtual_call:
    offset += NativeCall::displacement_offset + NativeMovConstReg::instruction_size;
    break;
  default: ShouldNotReachHere();
  }
  __ align(BytesPerWord, offset);
}


void LIR_Assembler::call(LIR_OpJavaCall* op, relocInfo::relocType rtype) {
  assert((__ offset() + NativeCall::displacement_offset) % BytesPerWord == 0,
         "must be aligned");
  __ call(AddressLiteral(op->addr(), rtype));
  add_call_info(code_offset(), op->info(), op->maybe_return_as_fields());
  __ post_call_nop();
}


void LIR_Assembler::ic_call(LIR_OpJavaCall* op) {
  __ ic_call(op->addr());
  add_call_info(code_offset(), op->info(), op->maybe_return_as_fields());
  assert((__ offset() - NativeCall::instruction_size + NativeCall::displacement_offset) % BytesPerWord == 0,
         "must be aligned");
  __ post_call_nop();
}


void LIR_Assembler::emit_static_call_stub() {
  address call_pc = __ pc();
  address stub = __ start_a_stub(call_stub_size());
  if (stub == nullptr) {
    bailout("static call stub overflow");
    return;
  }

  int start = __ offset();

  // make sure that the displacement word of the call ends up word aligned
  __ align(BytesPerWord, __ offset() + NativeMovConstReg::instruction_size + NativeCall::displacement_offset);
  __ relocate(static_stub_Relocation::spec(call_pc));
  __ mov_metadata(rbx, (Metadata*)nullptr);
  // must be set to -1 at code generation time
  assert(((__ offset() + 1) % BytesPerWord) == 0, "must be aligned");
  // On 64bit this will die since it will take a movq & jmp, must be only a jmp
  __ jump(RuntimeAddress(__ pc()));

  assert(__ offset() - start <= call_stub_size(), "stub too big");
  __ end_a_stub();
}


void LIR_Assembler::throw_op(LIR_Opr exceptionPC, LIR_Opr exceptionOop, CodeEmitInfo* info) {
  assert(exceptionOop->as_register() == rax, "must match");
  assert(exceptionPC->as_register() == rdx, "must match");

  // exception object is not added to oop map by LinearScan
  // (LinearScan assumes that no oops are in fixed registers)
  info->add_register_oop(exceptionOop);
  Runtime1::StubID unwind_id;

  // get current pc information
  // pc is only needed if the method has an exception handler, the unwind code does not need it.
  int pc_for_athrow_offset = __ offset();
  InternalAddress pc_for_athrow(__ pc());
  __ lea(exceptionPC->as_register(), pc_for_athrow);
  add_call_info(pc_for_athrow_offset, info); // for exception handler

  __ verify_not_null_oop(rax);
  // search an exception handler (rax: exception oop, rdx: throwing pc)
  if (compilation()->has_fpu_code()) {
    unwind_id = Runtime1::handle_exception_id;
  } else {
    unwind_id = Runtime1::handle_exception_nofpu_id;
  }
  __ call(RuntimeAddress(Runtime1::entry_for(unwind_id)));

  // enough room for two byte trap
  __ nop();
}


void LIR_Assembler::unwind_op(LIR_Opr exceptionOop) {
  assert(exceptionOop->as_register() == rax, "must match");

  __ jmp(_unwind_handler_entry);
}


void LIR_Assembler::shift_op(LIR_Code code, LIR_Opr left, LIR_Opr count, LIR_Opr dest, LIR_Opr tmp) {

  // optimized version for linear scan:
  // * count must be already in ECX (guaranteed by LinearScan)
  // * left and dest must be equal
  // * tmp must be unused
  assert(count->as_register() == SHIFT_count, "count must be in ECX");
  assert(left == dest, "left and dest must be equal");
  assert(tmp->is_illegal(), "wasting a register if tmp is allocated");

  if (left->is_single_cpu()) {
    Register value = left->as_register();
    assert(value != SHIFT_count, "left cannot be ECX");

    switch (code) {
      case lir_shl:  __ shll(value); break;
      case lir_shr:  __ sarl(value); break;
      case lir_ushr: __ shrl(value); break;
      default: ShouldNotReachHere();
    }
  } else if (left->is_double_cpu()) {
    Register lo = left->as_register_lo();
    Register hi = left->as_register_hi();
    assert(lo != SHIFT_count && hi != SHIFT_count, "left cannot be ECX");
#ifdef _LP64
    switch (code) {
      case lir_shl:  __ shlptr(lo);        break;
      case lir_shr:  __ sarptr(lo);        break;
      case lir_ushr: __ shrptr(lo);        break;
      default: ShouldNotReachHere();
    }
#else

    switch (code) {
      case lir_shl:  __ lshl(hi, lo);        break;
      case lir_shr:  __ lshr(hi, lo, true);  break;
      case lir_ushr: __ lshr(hi, lo, false); break;
      default: ShouldNotReachHere();
    }
#endif // LP64
  } else {
    ShouldNotReachHere();
  }
}


void LIR_Assembler::shift_op(LIR_Code code, LIR_Opr left, jint count, LIR_Opr dest) {
  if (dest->is_single_cpu()) {
    // first move left into dest so that left is not destroyed by the shift
    Register value = dest->as_register();
    count = count & 0x1F; // Java spec

    move_regs(left->as_register(), value);
    switch (code) {
      case lir_shl:  __ shll(value, count); break;
      case lir_shr:  __ sarl(value, count); break;
      case lir_ushr: __ shrl(value, count); break;
      default: ShouldNotReachHere();
    }
  } else if (dest->is_double_cpu()) {
#ifndef _LP64
    Unimplemented();
#else
    // first move left into dest so that left is not destroyed by the shift
    Register value = dest->as_register_lo();
    count = count & 0x1F; // Java spec

    move_regs(left->as_register_lo(), value);
    switch (code) {
      case lir_shl:  __ shlptr(value, count); break;
      case lir_shr:  __ sarptr(value, count); break;
      case lir_ushr: __ shrptr(value, count); break;
      default: ShouldNotReachHere();
    }
#endif // _LP64
  } else {
    ShouldNotReachHere();
  }
}


void LIR_Assembler::store_parameter(Register r, int offset_from_rsp_in_words) {
  assert(offset_from_rsp_in_words >= 0, "invalid offset from rsp");
  int offset_from_rsp_in_bytes = offset_from_rsp_in_words * BytesPerWord;
  assert(offset_from_rsp_in_bytes < frame_map()->reserved_argument_area_size(), "invalid offset");
  __ movptr (Address(rsp, offset_from_rsp_in_bytes), r);
}


void LIR_Assembler::store_parameter(jint c,     int offset_from_rsp_in_words) {
  assert(offset_from_rsp_in_words >= 0, "invalid offset from rsp");
  int offset_from_rsp_in_bytes = offset_from_rsp_in_words * BytesPerWord;
  assert(offset_from_rsp_in_bytes < frame_map()->reserved_argument_area_size(), "invalid offset");
  __ movptr (Address(rsp, offset_from_rsp_in_bytes), c);
}


void LIR_Assembler::store_parameter(jobject o, int offset_from_rsp_in_words) {
  assert(offset_from_rsp_in_words >= 0, "invalid offset from rsp");
  int offset_from_rsp_in_bytes = offset_from_rsp_in_words * BytesPerWord;
  assert(offset_from_rsp_in_bytes < frame_map()->reserved_argument_area_size(), "invalid offset");
  __ movoop(Address(rsp, offset_from_rsp_in_bytes), o, rscratch1);
}


void LIR_Assembler::store_parameter(Metadata* m, int offset_from_rsp_in_words) {
  assert(offset_from_rsp_in_words >= 0, "invalid offset from rsp");
  int offset_from_rsp_in_bytes = offset_from_rsp_in_words * BytesPerWord;
  assert(offset_from_rsp_in_bytes < frame_map()->reserved_argument_area_size(), "invalid offset");
  __ mov_metadata(Address(rsp, offset_from_rsp_in_bytes), m, rscratch1);
}


void LIR_Assembler::arraycopy_inlinetype_check(Register obj, Register tmp, CodeStub* slow_path, bool is_dest, bool null_check) {
  if (null_check) {
    __ testptr(obj, obj);
    __ jcc(Assembler::zero, *slow_path->entry());
  }
  if (UseArrayMarkWordCheck) {
    if (is_dest) {
      __ test_null_free_array_oop(obj, tmp, *slow_path->entry());
    } else {
      __ test_flat_array_oop(obj, tmp, *slow_path->entry());
    }
  } else {
    Register tmp_load_klass = LP64_ONLY(rscratch1) NOT_LP64(noreg);
    __ load_klass(tmp, obj, tmp_load_klass);
    __ movl(tmp, Address(tmp, Klass::layout_helper_offset()));
    if (is_dest) {
      // Take the slow path if it's a null_free destination array, in case the source array contains nullptrs.
      __ testl(tmp, Klass::_lh_null_free_array_bit_inplace);
    } else {
      __ testl(tmp, Klass::_lh_array_tag_flat_value_bit_inplace);
    }
    __ jcc(Assembler::notZero, *slow_path->entry());
  }
}


// This code replaces a call to arraycopy; no exception may
// be thrown in this code, they must be thrown in the System.arraycopy
// activation frame; we could save some checks if this would not be the case
void LIR_Assembler::emit_arraycopy(LIR_OpArrayCopy* op) {
  ciArrayKlass* default_type = op->expected_type();
  Register src = op->src()->as_register();
  Register dst = op->dst()->as_register();
  Register src_pos = op->src_pos()->as_register();
  Register dst_pos = op->dst_pos()->as_register();
  Register length  = op->length()->as_register();
  Register tmp = op->tmp()->as_register();
  Register tmp_load_klass = LP64_ONLY(rscratch1) NOT_LP64(noreg);

  CodeStub* stub = op->stub();
  int flags = op->flags();
  BasicType basic_type = default_type != nullptr ? default_type->element_type()->basic_type() : T_ILLEGAL;
  if (is_reference_type(basic_type)) basic_type = T_OBJECT;

  if (flags & LIR_OpArrayCopy::always_slow_path) {
    __ jmp(*stub->entry());
    __ bind(*stub->continuation());
    return;
  }

  // if we don't know anything, just go through the generic arraycopy
  if (default_type == nullptr) {
    // save outgoing arguments on stack in case call to System.arraycopy is needed
    // HACK ALERT. This code used to push the parameters in a hardwired fashion
    // for interpreter calling conventions. Now we have to do it in new style conventions.
    // For the moment until C1 gets the new register allocator I just force all the
    // args to the right place (except the register args) and then on the back side
    // reload the register args properly if we go slow path. Yuck

    // These are proper for the calling convention
    store_parameter(length, 2);
    store_parameter(dst_pos, 1);
    store_parameter(dst, 0);

    // these are just temporary placements until we need to reload
    store_parameter(src_pos, 3);
    store_parameter(src, 4);
    NOT_LP64(assert(src == rcx && src_pos == rdx, "mismatch in calling convention");)

    address copyfunc_addr = StubRoutines::generic_arraycopy();
    assert(copyfunc_addr != nullptr, "generic arraycopy stub required");

    // pass arguments: may push as this is not a safepoint; SP must be fix at each safepoint
#ifdef _LP64
    // The arguments are in java calling convention so we can trivially shift them to C
    // convention
    assert_different_registers(c_rarg0, j_rarg1, j_rarg2, j_rarg3, j_rarg4);
    __ mov(c_rarg0, j_rarg0);
    assert_different_registers(c_rarg1, j_rarg2, j_rarg3, j_rarg4);
    __ mov(c_rarg1, j_rarg1);
    assert_different_registers(c_rarg2, j_rarg3, j_rarg4);
    __ mov(c_rarg2, j_rarg2);
    assert_different_registers(c_rarg3, j_rarg4);
    __ mov(c_rarg3, j_rarg3);
#ifdef _WIN64
    // Allocate abi space for args but be sure to keep stack aligned
    __ subptr(rsp, 6*wordSize);
    store_parameter(j_rarg4, 4);
#ifndef PRODUCT
    if (PrintC1Statistics) {
      __ incrementl(ExternalAddress((address)&Runtime1::_generic_arraycopystub_cnt), rscratch1);
    }
#endif
    __ call(RuntimeAddress(copyfunc_addr));
    __ addptr(rsp, 6*wordSize);
#else
    __ mov(c_rarg4, j_rarg4);
#ifndef PRODUCT
    if (PrintC1Statistics) {
      __ incrementl(ExternalAddress((address)&Runtime1::_generic_arraycopystub_cnt), rscratch1);
    }
#endif
    __ call(RuntimeAddress(copyfunc_addr));
#endif // _WIN64
#else
    __ push(length);
    __ push(dst_pos);
    __ push(dst);
    __ push(src_pos);
    __ push(src);

#ifndef PRODUCT
    if (PrintC1Statistics) {
      __ incrementl(ExternalAddress((address)&Runtime1::_generic_arraycopystub_cnt), rscratch1);
    }
#endif
    __ call_VM_leaf(copyfunc_addr, 5); // removes pushed parameter from the stack

#endif // _LP64

    __ testl(rax, rax);
    __ jcc(Assembler::equal, *stub->continuation());

    __ mov(tmp, rax);
    __ xorl(tmp, -1);

    // Reload values from the stack so they are where the stub
    // expects them.
    __ movptr   (dst,     Address(rsp, 0*BytesPerWord));
    __ movptr   (dst_pos, Address(rsp, 1*BytesPerWord));
    __ movptr   (length,  Address(rsp, 2*BytesPerWord));
    __ movptr   (src_pos, Address(rsp, 3*BytesPerWord));
    __ movptr   (src,     Address(rsp, 4*BytesPerWord));

    __ subl(length, tmp);
    __ addl(src_pos, tmp);
    __ addl(dst_pos, tmp);
    __ jmp(*stub->entry());

    __ bind(*stub->continuation());
    return;
  }

  // Handle inline type arrays
  if (flags & LIR_OpArrayCopy::src_inlinetype_check) {
    arraycopy_inlinetype_check(src, tmp, stub, false, (flags & LIR_OpArrayCopy::src_null_check));
  }
  if (flags & LIR_OpArrayCopy::dst_inlinetype_check) {
    arraycopy_inlinetype_check(dst, tmp, stub, true, (flags & LIR_OpArrayCopy::dst_null_check));
  }

  assert(default_type != nullptr && default_type->is_array_klass() && default_type->is_loaded(), "must be true at this point");

  int elem_size = type2aelembytes(basic_type);
  Address::ScaleFactor scale;

  switch (elem_size) {
    case 1 :
      scale = Address::times_1;
      break;
    case 2 :
      scale = Address::times_2;
      break;
    case 4 :
      scale = Address::times_4;
      break;
    case 8 :
      scale = Address::times_8;
      break;
    default:
      scale = Address::no_scale;
      ShouldNotReachHere();
  }

  Address src_length_addr = Address(src, arrayOopDesc::length_offset_in_bytes());
  Address dst_length_addr = Address(dst, arrayOopDesc::length_offset_in_bytes());
  Address src_klass_addr = Address(src, oopDesc::klass_offset_in_bytes());
  Address dst_klass_addr = Address(dst, oopDesc::klass_offset_in_bytes());

  // length and pos's are all sign extended at this point on 64bit

  // test for null
  if (flags & LIR_OpArrayCopy::src_null_check) {
    __ testptr(src, src);
    __ jcc(Assembler::zero, *stub->entry());
  }
  if (flags & LIR_OpArrayCopy::dst_null_check) {
    __ testptr(dst, dst);
    __ jcc(Assembler::zero, *stub->entry());
  }

  // If the compiler was not able to prove that exact type of the source or the destination
  // of the arraycopy is an array type, check at runtime if the source or the destination is
  // an instance type.
  if (flags & LIR_OpArrayCopy::type_check) {
    if (!(flags & LIR_OpArrayCopy::dst_objarray)) {
      __ load_klass(tmp, dst, tmp_load_klass);
      __ cmpl(Address(tmp, in_bytes(Klass::layout_helper_offset())), Klass::_lh_neutral_value);
      __ jcc(Assembler::greaterEqual, *stub->entry());
    }

    if (!(flags & LIR_OpArrayCopy::src_objarray)) {
      __ load_klass(tmp, src, tmp_load_klass);
      __ cmpl(Address(tmp, in_bytes(Klass::layout_helper_offset())), Klass::_lh_neutral_value);
      __ jcc(Assembler::greaterEqual, *stub->entry());
    }
  }

  // check if negative
  if (flags & LIR_OpArrayCopy::src_pos_positive_check) {
    __ testl(src_pos, src_pos);
    __ jcc(Assembler::less, *stub->entry());
  }
  if (flags & LIR_OpArrayCopy::dst_pos_positive_check) {
    __ testl(dst_pos, dst_pos);
    __ jcc(Assembler::less, *stub->entry());
  }

  if (flags & LIR_OpArrayCopy::src_range_check) {
    __ lea(tmp, Address(src_pos, length, Address::times_1, 0));
    __ cmpl(tmp, src_length_addr);
    __ jcc(Assembler::above, *stub->entry());
  }
  if (flags & LIR_OpArrayCopy::dst_range_check) {
    __ lea(tmp, Address(dst_pos, length, Address::times_1, 0));
    __ cmpl(tmp, dst_length_addr);
    __ jcc(Assembler::above, *stub->entry());
  }

  if (flags & LIR_OpArrayCopy::length_positive_check) {
    __ testl(length, length);
    __ jcc(Assembler::less, *stub->entry());
  }

#ifdef _LP64
  __ movl2ptr(src_pos, src_pos); //higher 32bits must be null
  __ movl2ptr(dst_pos, dst_pos); //higher 32bits must be null
#endif

  if (flags & LIR_OpArrayCopy::type_check) {
    // We don't know the array types are compatible
    if (basic_type != T_OBJECT) {
      // Simple test for basic type arrays
      if (UseCompressedClassPointers) {
        __ movl(tmp, src_klass_addr);
        __ cmpl(tmp, dst_klass_addr);
      } else {
        __ movptr(tmp, src_klass_addr);
        __ cmpptr(tmp, dst_klass_addr);
      }
      __ jcc(Assembler::notEqual, *stub->entry());
    } else {
      // For object arrays, if src is a sub class of dst then we can
      // safely do the copy.
      Label cont, slow;

      __ push(src);
      __ push(dst);

      __ load_klass(src, src, tmp_load_klass);
      __ load_klass(dst, dst, tmp_load_klass);

      __ check_klass_subtype_fast_path(src, dst, tmp, &cont, &slow, nullptr);

      __ push(src);
      __ push(dst);
      __ call(RuntimeAddress(Runtime1::entry_for(Runtime1::slow_subtype_check_id)));
      __ pop(dst);
      __ pop(src);

      __ testl(src, src);
      __ jcc(Assembler::notEqual, cont);

      __ bind(slow);
      __ pop(dst);
      __ pop(src);

      address copyfunc_addr = StubRoutines::checkcast_arraycopy();
      if (copyfunc_addr != nullptr) { // use stub if available
        // src is not a sub class of dst so we have to do a
        // per-element check.

        int mask = LIR_OpArrayCopy::src_objarray|LIR_OpArrayCopy::dst_objarray;
        if ((flags & mask) != mask) {
          // Check that at least both of them object arrays.
          assert(flags & mask, "one of the two should be known to be an object array");

          if (!(flags & LIR_OpArrayCopy::src_objarray)) {
            __ load_klass(tmp, src, tmp_load_klass);
          } else if (!(flags & LIR_OpArrayCopy::dst_objarray)) {
            __ load_klass(tmp, dst, tmp_load_klass);
          }
          int lh_offset = in_bytes(Klass::layout_helper_offset());
          Address klass_lh_addr(tmp, lh_offset);
          jint objArray_lh = Klass::array_layout_helper(T_OBJECT);
          __ cmpl(klass_lh_addr, objArray_lh);
          __ jcc(Assembler::notEqual, *stub->entry());
        }

       // Spill because stubs can use any register they like and it's
       // easier to restore just those that we care about.
       store_parameter(dst, 0);
       store_parameter(dst_pos, 1);
       store_parameter(length, 2);
       store_parameter(src_pos, 3);
       store_parameter(src, 4);

#ifndef _LP64
        __ movptr(tmp, dst_klass_addr);
        __ movptr(tmp, Address(tmp, ObjArrayKlass::element_klass_offset()));
        __ push(tmp);
        __ movl(tmp, Address(tmp, Klass::super_check_offset_offset()));
        __ push(tmp);
        __ push(length);
        __ lea(tmp, Address(dst, dst_pos, scale, arrayOopDesc::base_offset_in_bytes(basic_type)));
        __ push(tmp);
        __ lea(tmp, Address(src, src_pos, scale, arrayOopDesc::base_offset_in_bytes(basic_type)));
        __ push(tmp);

        __ call_VM_leaf(copyfunc_addr, 5);
#else
        __ movl2ptr(length, length); //higher 32bits must be null

        __ lea(c_rarg0, Address(src, src_pos, scale, arrayOopDesc::base_offset_in_bytes(basic_type)));
        assert_different_registers(c_rarg0, dst, dst_pos, length);
        __ lea(c_rarg1, Address(dst, dst_pos, scale, arrayOopDesc::base_offset_in_bytes(basic_type)));
        assert_different_registers(c_rarg1, dst, length);

        __ mov(c_rarg2, length);
        assert_different_registers(c_rarg2, dst);

#ifdef _WIN64
        // Allocate abi space for args but be sure to keep stack aligned
        __ subptr(rsp, 6*wordSize);
        __ load_klass(c_rarg3, dst, tmp_load_klass);
        __ movptr(c_rarg3, Address(c_rarg3, ObjArrayKlass::element_klass_offset()));
        store_parameter(c_rarg3, 4);
        __ movl(c_rarg3, Address(c_rarg3, Klass::super_check_offset_offset()));
        __ call(RuntimeAddress(copyfunc_addr));
        __ addptr(rsp, 6*wordSize);
#else
        __ load_klass(c_rarg4, dst, tmp_load_klass);
        __ movptr(c_rarg4, Address(c_rarg4, ObjArrayKlass::element_klass_offset()));
        __ movl(c_rarg3, Address(c_rarg4, Klass::super_check_offset_offset()));
        __ call(RuntimeAddress(copyfunc_addr));
#endif

#endif

#ifndef PRODUCT
        if (PrintC1Statistics) {
          Label failed;
          __ testl(rax, rax);
          __ jcc(Assembler::notZero, failed);
          __ incrementl(ExternalAddress((address)&Runtime1::_arraycopy_checkcast_cnt), rscratch1);
          __ bind(failed);
        }
#endif

        __ testl(rax, rax);
        __ jcc(Assembler::zero, *stub->continuation());

#ifndef PRODUCT
        if (PrintC1Statistics) {
          __ incrementl(ExternalAddress((address)&Runtime1::_arraycopy_checkcast_attempt_cnt), rscratch1);
        }
#endif

        __ mov(tmp, rax);

        __ xorl(tmp, -1);

        // Restore previously spilled arguments
        __ movptr   (dst,     Address(rsp, 0*BytesPerWord));
        __ movptr   (dst_pos, Address(rsp, 1*BytesPerWord));
        __ movptr   (length,  Address(rsp, 2*BytesPerWord));
        __ movptr   (src_pos, Address(rsp, 3*BytesPerWord));
        __ movptr   (src,     Address(rsp, 4*BytesPerWord));


        __ subl(length, tmp);
        __ addl(src_pos, tmp);
        __ addl(dst_pos, tmp);
      }

      __ jmp(*stub->entry());

      __ bind(cont);
      __ pop(dst);
      __ pop(src);
    }
  }

#ifdef ASSERT
  if (basic_type != T_OBJECT || !(flags & LIR_OpArrayCopy::type_check)) {
    // Sanity check the known type with the incoming class.  For the
    // primitive case the types must match exactly with src.klass and
    // dst.klass each exactly matching the default type.  For the
    // object array case, if no type check is needed then either the
    // dst type is exactly the expected type and the src type is a
    // subtype which we can't check or src is the same array as dst
    // but not necessarily exactly of type default_type.
    Label known_ok, halt;
    __ mov_metadata(tmp, default_type->constant_encoding());
#ifdef _LP64
    if (UseCompressedClassPointers) {
      __ encode_klass_not_null(tmp, rscratch1);
    }
#endif

    if (basic_type != T_OBJECT) {

      if (UseCompressedClassPointers)          __ cmpl(tmp, dst_klass_addr);
      else                   __ cmpptr(tmp, dst_klass_addr);
      __ jcc(Assembler::notEqual, halt);
      if (UseCompressedClassPointers)          __ cmpl(tmp, src_klass_addr);
      else                   __ cmpptr(tmp, src_klass_addr);
      __ jcc(Assembler::equal, known_ok);
    } else {
      if (UseCompressedClassPointers)          __ cmpl(tmp, dst_klass_addr);
      else                   __ cmpptr(tmp, dst_klass_addr);
      __ jcc(Assembler::equal, known_ok);
      __ cmpptr(src, dst);
      __ jcc(Assembler::equal, known_ok);
    }
    __ bind(halt);
    __ stop("incorrect type information in arraycopy");
    __ bind(known_ok);
  }
#endif

#ifndef PRODUCT
  if (PrintC1Statistics) {
    __ incrementl(ExternalAddress(Runtime1::arraycopy_count_address(basic_type)), rscratch1);
  }
#endif

#ifdef _LP64
  assert_different_registers(c_rarg0, dst, dst_pos, length);
  __ lea(c_rarg0, Address(src, src_pos, scale, arrayOopDesc::base_offset_in_bytes(basic_type)));
  assert_different_registers(c_rarg1, length);
  __ lea(c_rarg1, Address(dst, dst_pos, scale, arrayOopDesc::base_offset_in_bytes(basic_type)));
  __ mov(c_rarg2, length);

#else
  __ lea(tmp, Address(src, src_pos, scale, arrayOopDesc::base_offset_in_bytes(basic_type)));
  store_parameter(tmp, 0);
  __ lea(tmp, Address(dst, dst_pos, scale, arrayOopDesc::base_offset_in_bytes(basic_type)));
  store_parameter(tmp, 1);
  store_parameter(length, 2);
#endif // _LP64

  bool disjoint = (flags & LIR_OpArrayCopy::overlapping) == 0;
  bool aligned = (flags & LIR_OpArrayCopy::unaligned) == 0;
  const char *name;
  address entry = StubRoutines::select_arraycopy_function(basic_type, aligned, disjoint, name, false);
  __ call_VM_leaf(entry, 0);

  __ bind(*stub->continuation());
}

void LIR_Assembler::emit_updatecrc32(LIR_OpUpdateCRC32* op) {
  assert(op->crc()->is_single_cpu(),  "crc must be register");
  assert(op->val()->is_single_cpu(),  "byte value must be register");
  assert(op->result_opr()->is_single_cpu(), "result must be register");
  Register crc = op->crc()->as_register();
  Register val = op->val()->as_register();
  Register res = op->result_opr()->as_register();

  assert_different_registers(val, crc, res);

  __ lea(res, ExternalAddress(StubRoutines::crc_table_addr()));
  __ notl(crc); // ~crc
  __ update_byte_crc32(crc, val, res);
  __ notl(crc); // ~crc
  __ mov(res, crc);
}

void LIR_Assembler::emit_lock(LIR_OpLock* op) {
  Register obj = op->obj_opr()->as_register();  // may not be an oop
  Register hdr = op->hdr_opr()->as_register();
  Register lock = op->lock_opr()->as_register();
  if (LockingMode == LM_MONITOR) {
    if (op->info() != nullptr) {
      add_debug_info_for_null_check_here(op->info());
      __ null_check(obj);
    }
    __ jmp(*op->stub()->entry());
  } else if (op->code() == lir_lock) {
    assert(BasicLock::displaced_header_offset_in_bytes() == 0, "lock_reg must point to the displaced header");
    Register tmp = LockingMode == LM_LIGHTWEIGHT ? op->scratch_opr()->as_register() : noreg;
    // add debug info for NullPointerException only if one is possible
    int null_check_offset = __ lock_object(hdr, obj, lock, tmp, *op->stub()->entry());
    if (op->info() != nullptr) {
      add_debug_info_for_null_check(null_check_offset, op->info());
    }
    // done
  } else if (op->code() == lir_unlock) {
    assert(BasicLock::displaced_header_offset_in_bytes() == 0, "lock_reg must point to the displaced header");
    __ unlock_object(hdr, obj, lock, *op->stub()->entry());
  } else {
    Unimplemented();
  }
  __ bind(*op->stub()->continuation());
}

void LIR_Assembler::emit_load_klass(LIR_OpLoadKlass* op) {
  Register obj = op->obj()->as_pointer_register();
  Register result = op->result_opr()->as_pointer_register();

  CodeEmitInfo* info = op->info();
  if (info != nullptr) {
    add_debug_info_for_null_check_here(info);
  }

#ifdef _LP64
  if (UseCompressedClassPointers) {
    __ movl(result, Address(obj, oopDesc::klass_offset_in_bytes()));
    __ decode_klass_not_null(result, rscratch1);
  } else
#endif
    __ movptr(result, Address(obj, oopDesc::klass_offset_in_bytes()));
}

void LIR_Assembler::emit_profile_call(LIR_OpProfileCall* op) {
  ciMethod* method = op->profiled_method();
  int bci          = op->profiled_bci();
  ciMethod* callee = op->profiled_callee();
  Register tmp_load_klass = LP64_ONLY(rscratch1) NOT_LP64(noreg);

  // Update counter for all call types
  ciMethodData* md = method->method_data_or_null();
  assert(md != nullptr, "Sanity");
  ciProfileData* data = md->bci_to_data(bci);
  assert(data != nullptr && data->is_CounterData(), "need CounterData for calls");
  assert(op->mdo()->is_single_cpu(),  "mdo must be allocated");
  Register mdo  = op->mdo()->as_register();
  __ mov_metadata(mdo, md->constant_encoding());
  Address counter_addr(mdo, md->byte_offset_of_slot(data, CounterData::count_offset()));
  // Perform additional virtual call profiling for invokevirtual and
  // invokeinterface bytecodes
  if (op->should_profile_receiver_type()) {
    assert(op->recv()->is_single_cpu(), "recv must be allocated");
    Register recv = op->recv()->as_register();
    assert_different_registers(mdo, recv);
    assert(data->is_VirtualCallData(), "need VirtualCallData for virtual calls");
    ciKlass* known_klass = op->known_holder();
    if (C1OptimizeVirtualCallProfiling && known_klass != nullptr) {
      // We know the type that will be seen at this call site; we can
      // statically update the MethodData* rather than needing to do
      // dynamic tests on the receiver type

      // NOTE: we should probably put a lock around this search to
      // avoid collisions by concurrent compilations
      ciVirtualCallData* vc_data = (ciVirtualCallData*) data;
      uint i;
      for (i = 0; i < VirtualCallData::row_limit(); i++) {
        ciKlass* receiver = vc_data->receiver(i);
        if (known_klass->equals(receiver)) {
          Address data_addr(mdo, md->byte_offset_of_slot(data, VirtualCallData::receiver_count_offset(i)));
          __ addptr(data_addr, DataLayout::counter_increment);
          return;
        }
      }

      // Receiver type not found in profile data; select an empty slot

      // Note that this is less efficient than it should be because it
      // always does a write to the receiver part of the
      // VirtualCallData rather than just the first time
      for (i = 0; i < VirtualCallData::row_limit(); i++) {
        ciKlass* receiver = vc_data->receiver(i);
        if (receiver == nullptr) {
          Address recv_addr(mdo, md->byte_offset_of_slot(data, VirtualCallData::receiver_offset(i)));
          __ mov_metadata(recv_addr, known_klass->constant_encoding(), rscratch1);
          Address data_addr(mdo, md->byte_offset_of_slot(data, VirtualCallData::receiver_count_offset(i)));
          __ addptr(data_addr, DataLayout::counter_increment);
          return;
        }
      }
    } else {
      __ load_klass(recv, recv, tmp_load_klass);
      Label update_done;
      type_profile_helper(mdo, md, data, recv, &update_done);
      // Receiver did not match any saved receiver and there is no empty row for it.
      // Increment total counter to indicate polymorphic case.
      __ addptr(counter_addr, DataLayout::counter_increment);

      __ bind(update_done);
    }
  } else {
    // Static call
    __ addptr(counter_addr, DataLayout::counter_increment);
  }
}

void LIR_Assembler::emit_profile_type(LIR_OpProfileType* op) {
  Register obj = op->obj()->as_register();
  Register tmp = op->tmp()->as_pointer_register();
  Register tmp_load_klass = LP64_ONLY(rscratch1) NOT_LP64(noreg);
  Address mdo_addr = as_Address(op->mdp()->as_address_ptr());
  ciKlass* exact_klass = op->exact_klass();
  intptr_t current_klass = op->current_klass();
  bool not_null = op->not_null();
  bool no_conflict = op->no_conflict();

  Label update, next, none;

  bool do_null = !not_null;
  bool exact_klass_set = exact_klass != nullptr && ciTypeEntries::valid_ciklass(current_klass) == exact_klass;
  bool do_update = !TypeEntries::is_type_unknown(current_klass) && !exact_klass_set;

  assert(do_null || do_update, "why are we here?");
  assert(!TypeEntries::was_null_seen(current_klass) || do_update, "why are we here?");

  __ verify_oop(obj);

  if (tmp != obj) {
    __ mov(tmp, obj);
  }
  if (do_null) {
    __ testptr(tmp, tmp);
    __ jccb(Assembler::notZero, update);
    if (!TypeEntries::was_null_seen(current_klass)) {
      __ orptr(mdo_addr, TypeEntries::null_seen);
    }
    if (do_update) {
#ifndef ASSERT
      __ jmpb(next);
    }
#else
      __ jmp(next);
    }
  } else {
    __ testptr(tmp, tmp);
    __ jcc(Assembler::notZero, update);
    __ stop("unexpected null obj");
#endif
  }

  __ bind(update);

  if (do_update) {
#ifdef ASSERT
    if (exact_klass != nullptr) {
      Label ok;
      __ load_klass(tmp, tmp, tmp_load_klass);
      __ push(tmp);
      __ mov_metadata(tmp, exact_klass->constant_encoding());
      __ cmpptr(tmp, Address(rsp, 0));
      __ jcc(Assembler::equal, ok);
      __ stop("exact klass and actual klass differ");
      __ bind(ok);
      __ pop(tmp);
    }
#endif
    if (!no_conflict) {
      if (exact_klass == nullptr || TypeEntries::is_type_none(current_klass)) {
        if (exact_klass != nullptr) {
          __ mov_metadata(tmp, exact_klass->constant_encoding());
        } else {
          __ load_klass(tmp, tmp, tmp_load_klass);
        }

        __ xorptr(tmp, mdo_addr);
        __ testptr(tmp, TypeEntries::type_klass_mask);
        // klass seen before, nothing to do. The unknown bit may have been
        // set already but no need to check.
        __ jccb(Assembler::zero, next);

        __ testptr(tmp, TypeEntries::type_unknown);
        __ jccb(Assembler::notZero, next); // already unknown. Nothing to do anymore.

        if (TypeEntries::is_type_none(current_klass)) {
          __ cmpptr(mdo_addr, 0);
          __ jccb(Assembler::equal, none);
          __ cmpptr(mdo_addr, TypeEntries::null_seen);
          __ jccb(Assembler::equal, none);
          // There is a chance that the checks above (re-reading profiling
          // data from memory) fail if another thread has just set the
          // profiling to this obj's klass
          __ xorptr(tmp, mdo_addr);
          __ testptr(tmp, TypeEntries::type_klass_mask);
          __ jccb(Assembler::zero, next);
        }
      } else {
        assert(ciTypeEntries::valid_ciklass(current_klass) != nullptr &&
               ciTypeEntries::valid_ciklass(current_klass) != exact_klass, "conflict only");

        __ movptr(tmp, mdo_addr);
        __ testptr(tmp, TypeEntries::type_unknown);
        __ jccb(Assembler::notZero, next); // already unknown. Nothing to do anymore.
      }

      // different than before. Cannot keep accurate profile.
      __ orptr(mdo_addr, TypeEntries::type_unknown);

      if (TypeEntries::is_type_none(current_klass)) {
        __ jmpb(next);

        __ bind(none);
        // first time here. Set profile type.
        __ movptr(mdo_addr, tmp);
      }
    } else {
      // There's a single possible klass at this profile point
      assert(exact_klass != nullptr, "should be");
      if (TypeEntries::is_type_none(current_klass)) {
        __ mov_metadata(tmp, exact_klass->constant_encoding());
        __ xorptr(tmp, mdo_addr);
        __ testptr(tmp, TypeEntries::type_klass_mask);
#ifdef ASSERT
        __ jcc(Assembler::zero, next);

        {
          Label ok;
          __ push(tmp);
          __ cmpptr(mdo_addr, 0);
          __ jcc(Assembler::equal, ok);
          __ cmpptr(mdo_addr, TypeEntries::null_seen);
          __ jcc(Assembler::equal, ok);
          // may have been set by another thread
          __ mov_metadata(tmp, exact_klass->constant_encoding());
          __ xorptr(tmp, mdo_addr);
          __ testptr(tmp, TypeEntries::type_mask);
          __ jcc(Assembler::zero, ok);

          __ stop("unexpected profiling mismatch");
          __ bind(ok);
          __ pop(tmp);
        }
#else
        __ jccb(Assembler::zero, next);
#endif
        // first time here. Set profile type.
        __ movptr(mdo_addr, tmp);
      } else {
        assert(ciTypeEntries::valid_ciklass(current_klass) != nullptr &&
               ciTypeEntries::valid_ciklass(current_klass) != exact_klass, "inconsistent");

        __ movptr(tmp, mdo_addr);
        __ testptr(tmp, TypeEntries::type_unknown);
        __ jccb(Assembler::notZero, next); // already unknown. Nothing to do anymore.

        __ orptr(mdo_addr, TypeEntries::type_unknown);
      }
    }

    __ bind(next);
  }
}

void LIR_Assembler::emit_profile_inline_type(LIR_OpProfileInlineType* op) {
  Register obj = op->obj()->as_register();
  Register tmp = op->tmp()->as_pointer_register();
  Address mdo_addr = as_Address(op->mdp()->as_address_ptr());
  bool not_null = op->not_null();
  int flag = op->flag();

  Label not_inline_type;
  if (!not_null) {
    __ testptr(obj, obj);
    __ jccb(Assembler::zero, not_inline_type);
  }

  __ test_oop_is_not_inline_type(obj, tmp, not_inline_type);

  __ orb(mdo_addr, flag);

  __ bind(not_inline_type);
}

void LIR_Assembler::emit_delay(LIR_OpDelay*) {
  Unimplemented();
}


void LIR_Assembler::monitor_address(int monitor_no, LIR_Opr dst) {
  __ lea(dst->as_register(), frame_map()->address_for_monitor_lock(monitor_no));
}


void LIR_Assembler::align_backward_branch_target() {
  __ align(BytesPerWord);
}


void LIR_Assembler::negate(LIR_Opr left, LIR_Opr dest, LIR_Opr tmp) {
  if (left->is_single_cpu()) {
    __ negl(left->as_register());
    move_regs(left->as_register(), dest->as_register());

  } else if (left->is_double_cpu()) {
    Register lo = left->as_register_lo();
#ifdef _LP64
    Register dst = dest->as_register_lo();
    __ movptr(dst, lo);
    __ negptr(dst);
#else
    Register hi = left->as_register_hi();
    __ lneg(hi, lo);
    if (dest->as_register_lo() == hi) {
      assert(dest->as_register_hi() != lo, "destroying register");
      move_regs(hi, dest->as_register_hi());
      move_regs(lo, dest->as_register_lo());
    } else {
      move_regs(lo, dest->as_register_lo());
      move_regs(hi, dest->as_register_hi());
    }
#endif // _LP64

  } else if (dest->is_single_xmm()) {
#ifdef _LP64
    if (UseAVX > 2 && !VM_Version::supports_avx512vl()) {
      assert(tmp->is_valid(), "need temporary");
      assert_different_registers(left->as_xmm_float_reg(), tmp->as_xmm_float_reg());
      __ vpxor(dest->as_xmm_float_reg(), tmp->as_xmm_float_reg(), left->as_xmm_float_reg(), 2);
    }
    else
#endif
    {
      assert(!tmp->is_valid(), "do not need temporary");
      if (left->as_xmm_float_reg() != dest->as_xmm_float_reg()) {
        __ movflt(dest->as_xmm_float_reg(), left->as_xmm_float_reg());
      }
      __ xorps(dest->as_xmm_float_reg(),
               ExternalAddress((address)float_signflip_pool),
               rscratch1);
    }
  } else if (dest->is_double_xmm()) {
#ifdef _LP64
    if (UseAVX > 2 && !VM_Version::supports_avx512vl()) {
      assert(tmp->is_valid(), "need temporary");
      assert_different_registers(left->as_xmm_double_reg(), tmp->as_xmm_double_reg());
      __ vpxor(dest->as_xmm_double_reg(), tmp->as_xmm_double_reg(), left->as_xmm_double_reg(), 2);
    }
    else
#endif
    {
      assert(!tmp->is_valid(), "do not need temporary");
      if (left->as_xmm_double_reg() != dest->as_xmm_double_reg()) {
        __ movdbl(dest->as_xmm_double_reg(), left->as_xmm_double_reg());
      }
      __ xorpd(dest->as_xmm_double_reg(),
               ExternalAddress((address)double_signflip_pool),
               rscratch1);
    }
#ifndef _LP64
  } else if (left->is_single_fpu() || left->is_double_fpu()) {
    assert(left->fpu() == 0, "arg must be on TOS");
    assert(dest->fpu() == 0, "dest must be TOS");
    __ fchs();
#endif // !_LP64

  } else {
    ShouldNotReachHere();
  }
}


void LIR_Assembler::leal(LIR_Opr src, LIR_Opr dest, LIR_PatchCode patch_code, CodeEmitInfo* info) {
  assert(src->is_address(), "must be an address");
  assert(dest->is_register(), "must be a register");

  PatchingStub* patch = nullptr;
  if (patch_code != lir_patch_none) {
    patch = new PatchingStub(_masm, PatchingStub::access_field_id);
  }

  Register reg = dest->as_pointer_register();
  LIR_Address* addr = src->as_address_ptr();
  __ lea(reg, as_Address(addr));

  if (patch != nullptr) {
    patching_epilog(patch, patch_code, addr->base()->as_register(), info);
  }
}



void LIR_Assembler::rt_call(LIR_Opr result, address dest, const LIR_OprList* args, LIR_Opr tmp, CodeEmitInfo* info) {
  assert(!tmp->is_valid(), "don't need temporary");
  __ call(RuntimeAddress(dest));
  if (info != nullptr) {
    add_call_info_here(info);
  }
  __ post_call_nop();
}


void LIR_Assembler::volatile_move_op(LIR_Opr src, LIR_Opr dest, BasicType type, CodeEmitInfo* info) {
  assert(type == T_LONG, "only for volatile long fields");

  if (info != nullptr) {
    add_debug_info_for_null_check_here(info);
  }

  if (src->is_double_xmm()) {
    if (dest->is_double_cpu()) {
#ifdef _LP64
      __ movdq(dest->as_register_lo(), src->as_xmm_double_reg());
#else
      __ movdl(dest->as_register_lo(), src->as_xmm_double_reg());
      __ psrlq(src->as_xmm_double_reg(), 32);
      __ movdl(dest->as_register_hi(), src->as_xmm_double_reg());
#endif // _LP64
    } else if (dest->is_double_stack()) {
      __ movdbl(frame_map()->address_for_slot(dest->double_stack_ix()), src->as_xmm_double_reg());
    } else if (dest->is_address()) {
      __ movdbl(as_Address(dest->as_address_ptr()), src->as_xmm_double_reg());
    } else {
      ShouldNotReachHere();
    }

  } else if (dest->is_double_xmm()) {
    if (src->is_double_stack()) {
      __ movdbl(dest->as_xmm_double_reg(), frame_map()->address_for_slot(src->double_stack_ix()));
    } else if (src->is_address()) {
      __ movdbl(dest->as_xmm_double_reg(), as_Address(src->as_address_ptr()));
    } else {
      ShouldNotReachHere();
    }

#ifndef _LP64
  } else if (src->is_double_fpu()) {
    assert(src->fpu_regnrLo() == 0, "must be TOS");
    if (dest->is_double_stack()) {
      __ fistp_d(frame_map()->address_for_slot(dest->double_stack_ix()));
    } else if (dest->is_address()) {
      __ fistp_d(as_Address(dest->as_address_ptr()));
    } else {
      ShouldNotReachHere();
    }

  } else if (dest->is_double_fpu()) {
    assert(dest->fpu_regnrLo() == 0, "must be TOS");
    if (src->is_double_stack()) {
      __ fild_d(frame_map()->address_for_slot(src->double_stack_ix()));
    } else if (src->is_address()) {
      __ fild_d(as_Address(src->as_address_ptr()));
    } else {
      ShouldNotReachHere();
    }
#endif // !_LP64

  } else {
    ShouldNotReachHere();
  }
}

#ifdef ASSERT
// emit run-time assertion
void LIR_Assembler::emit_assert(LIR_OpAssert* op) {
  assert(op->code() == lir_assert, "must be");

  if (op->in_opr1()->is_valid()) {
    assert(op->in_opr2()->is_valid(), "both operands must be valid");
    comp_op(op->condition(), op->in_opr1(), op->in_opr2(), op);
  } else {
    assert(op->in_opr2()->is_illegal(), "both operands must be illegal");
    assert(op->condition() == lir_cond_always, "no other conditions allowed");
  }

  Label ok;
  if (op->condition() != lir_cond_always) {
    Assembler::Condition acond = Assembler::zero;
    switch (op->condition()) {
      case lir_cond_equal:        acond = Assembler::equal;       break;
      case lir_cond_notEqual:     acond = Assembler::notEqual;    break;
      case lir_cond_less:         acond = Assembler::less;        break;
      case lir_cond_lessEqual:    acond = Assembler::lessEqual;   break;
      case lir_cond_greaterEqual: acond = Assembler::greaterEqual;break;
      case lir_cond_greater:      acond = Assembler::greater;     break;
      case lir_cond_belowEqual:   acond = Assembler::belowEqual;  break;
      case lir_cond_aboveEqual:   acond = Assembler::aboveEqual;  break;
      default:                    ShouldNotReachHere();
    }
    __ jcc(acond, ok);
  }
  if (op->halt()) {
    const char* str = __ code_string(op->msg());
    __ stop(str);
  } else {
    breakpoint();
  }
  __ bind(ok);
}
#endif

void LIR_Assembler::membar() {
  // QQQ sparc TSO uses this,
  __ membar( Assembler::Membar_mask_bits(Assembler::StoreLoad));
}

void LIR_Assembler::membar_acquire() {
  // No x86 machines currently require load fences
}

void LIR_Assembler::membar_release() {
  // No x86 machines currently require store fences
}

void LIR_Assembler::membar_loadload() {
  // no-op
  //__ membar(Assembler::Membar_mask_bits(Assembler::loadload));
}

void LIR_Assembler::membar_storestore() {
  // no-op
  //__ membar(Assembler::Membar_mask_bits(Assembler::storestore));
}

void LIR_Assembler::membar_loadstore() {
  // no-op
  //__ membar(Assembler::Membar_mask_bits(Assembler::loadstore));
}

void LIR_Assembler::membar_storeload() {
  __ membar(Assembler::Membar_mask_bits(Assembler::StoreLoad));
}

void LIR_Assembler::on_spin_wait() {
  __ pause ();
}

void LIR_Assembler::get_thread(LIR_Opr result_reg) {
  assert(result_reg->is_register(), "check");
#ifdef _LP64
  // __ get_thread(result_reg->as_register_lo());
  __ mov(result_reg->as_register(), r15_thread);
#else
  __ get_thread(result_reg->as_register());
#endif // _LP64
}

void LIR_Assembler::check_orig_pc() {
  __ cmpptr(frame_map()->address_for_orig_pc_addr(), NULL_WORD);
}

void LIR_Assembler::peephole(LIR_List*) {
  // do nothing for now
}

void LIR_Assembler::atomic_op(LIR_Code code, LIR_Opr src, LIR_Opr data, LIR_Opr dest, LIR_Opr tmp) {
  assert(data == dest, "xchg/xadd uses only 2 operands");

  if (data->type() == T_INT) {
    if (code == lir_xadd) {
      __ lock();
      __ xaddl(as_Address(src->as_address_ptr()), data->as_register());
    } else {
      __ xchgl(data->as_register(), as_Address(src->as_address_ptr()));
    }
  } else if (data->is_oop()) {
    assert (code == lir_xchg, "xadd for oops");
    Register obj = data->as_register();
#ifdef _LP64
    if (UseCompressedOops) {
      __ encode_heap_oop(obj);
      __ xchgl(obj, as_Address(src->as_address_ptr()));
      __ decode_heap_oop(obj);
    } else {
      __ xchgptr(obj, as_Address(src->as_address_ptr()));
    }
#else
    __ xchgl(obj, as_Address(src->as_address_ptr()));
#endif
  } else if (data->type() == T_LONG) {
#ifdef _LP64
    assert(data->as_register_lo() == data->as_register_hi(), "should be a single register");
    if (code == lir_xadd) {
      __ lock();
      __ xaddq(as_Address(src->as_address_ptr()), data->as_register_lo());
    } else {
      __ xchgq(data->as_register_lo(), as_Address(src->as_address_ptr()));
    }
#else
    ShouldNotReachHere();
#endif
  } else {
    ShouldNotReachHere();
  }
}

#undef __<|MERGE_RESOLUTION|>--- conflicted
+++ resolved
@@ -1750,9 +1750,8 @@
 
   assert_different_registers(obj, k_RInfo, klass_RInfo);
 
-<<<<<<< HEAD
   if (op->need_null_check()) {
-    __ cmpptr(obj, NULL_WORD);
+    __ testptr(obj, obj);
     if (op->should_profile()) {
       Label not_null;
       __ jccb(Assembler::notEqual, not_null);
@@ -1767,22 +1766,6 @@
     } else {
       __ jcc(Assembler::equal, *obj_is_null);
     }
-=======
-  __ testptr(obj, obj);
-  if (op->should_profile()) {
-    Label not_null;
-    __ jccb(Assembler::notEqual, not_null);
-    // Object is null; update MDO and exit
-    Register mdo  = klass_RInfo;
-    __ mov_metadata(mdo, md->constant_encoding());
-    Address data_addr(mdo, md->byte_offset_of_slot(data, DataLayout::flags_offset()));
-    int header_bits = BitData::null_seen_byte_constant();
-    __ orb(data_addr, header_bits);
-    __ jmp(*obj_is_null);
-    __ bind(not_null);
-  } else {
-    __ jcc(Assembler::equal, *obj_is_null);
->>>>>>> 716201c7
   }
 
   if (!k->is_loaded()) {
