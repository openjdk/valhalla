/*
 * Copyright (c) 1997, 2024, Oracle and/or its affiliates. All rights reserved.
 * DO NOT ALTER OR REMOVE COPYRIGHT NOTICES OR THIS FILE HEADER.
 *
 * This code is free software; you can redistribute it and/or modify it
 * under the terms of the GNU General Public License version 2 only, as
 * published by the Free Software Foundation.
 *
 * This code is distributed in the hope that it will be useful, but WITHOUT
 * ANY WARRANTY; without even the implied warranty of MERCHANTABILITY or
 * FITNESS FOR A PARTICULAR PURPOSE.  See the GNU General Public License
 * version 2 for more details (a copy is included in the LICENSE file that
 * accompanied this code).
 *
 * You should have received a copy of the GNU General Public License version
 * 2 along with this work; if not, write to the Free Software Foundation,
 * Inc., 51 Franklin St, Fifth Floor, Boston, MA 02110-1301 USA.
 *
 * Please contact Oracle, 500 Oracle Parkway, Redwood Shores, CA 94065 USA
 * or visit www.oracle.com if you need additional information or have any
 * questions.
 *
 */

#ifndef CPU_X86_FRAME_X86_INLINE_HPP
#define CPU_X86_FRAME_X86_INLINE_HPP

#include "code/codeBlob.inline.hpp"
#include "code/codeCache.inline.hpp"
#include "code/vmreg.inline.hpp"
#include "compiler/oopMap.inline.hpp"
#include "interpreter/interpreter.hpp"
#include "runtime/sharedRuntime.hpp"
#include "runtime/registerMap.hpp"
#ifdef COMPILER1
#include "c1/c1_Runtime1.hpp"
#endif

// Inline functions for Intel frames:

// Constructors:

inline frame::frame() {
  _pc = nullptr;
  _sp = nullptr;
  _unextended_sp = nullptr;
  _fp = nullptr;
  _cb = nullptr;
  _deopt_state = unknown;
  _oop_map = nullptr;
  _on_heap = false;
  DEBUG_ONLY(_frame_index = -1;)
}

inline void frame::init(intptr_t* sp, intptr_t* fp, address pc) {
  _sp = sp;
  _unextended_sp = sp;
  _fp = fp;
  _pc = pc;
  _oop_map = nullptr;
  _on_heap = false;
  DEBUG_ONLY(_frame_index = -1;)

  assert(pc != nullptr, "no pc?");
  _cb = CodeCache::find_blob(pc); // not fast because this constructor can be used on native frames
  setup(pc);
}

inline void frame::setup(address pc) {
  adjust_unextended_sp();

  address original_pc = get_deopt_original_pc();
  if (original_pc != nullptr) {
    _pc = original_pc;
    _deopt_state = is_deoptimized;
    assert(_cb == nullptr || _cb->as_nmethod()->insts_contains_inclusive(_pc),
           "original PC must be in the main code section of the compiled method (or must be immediately following it)");
  } else {
    if (_cb == SharedRuntime::deopt_blob()) {
      _deopt_state = is_deoptimized;
    } else {
      _deopt_state = not_deoptimized;
    }
  }
}

inline frame::frame(intptr_t* sp, intptr_t* fp, address pc) {
  init(sp, fp, pc);
}

inline frame::frame(intptr_t* sp, intptr_t* unextended_sp, intptr_t* fp, address pc, CodeBlob* cb) {
  _sp = sp;
  _unextended_sp = unextended_sp;
  _fp = fp;
  _pc = pc;
  assert(pc != nullptr, "no pc?");
  _cb = cb;
  _oop_map = nullptr;
  assert(_cb != nullptr, "pc: " INTPTR_FORMAT, p2i(pc));
  _on_heap = false;
  DEBUG_ONLY(_frame_index = -1;)

  setup(pc);
}

inline frame::frame(intptr_t* sp, intptr_t* unextended_sp, intptr_t* fp, address pc, CodeBlob* cb,
                    const ImmutableOopMap* oop_map, bool on_heap) {
  _sp = sp;
  _unextended_sp = unextended_sp;
  _fp = fp;
  _pc = pc;
  _cb = cb;
  _oop_map = oop_map;
  _deopt_state = not_deoptimized;
  _on_heap = on_heap;
  DEBUG_ONLY(_frame_index = -1;)

  // In thaw, non-heap frames use this constructor to pass oop_map.  I don't know why.
  assert(_on_heap || _cb != nullptr, "these frames are always heap frames");
  if (cb != nullptr) {
    setup(pc);
  }
#ifdef ASSERT
  // The following assertion has been disabled because it would sometime trap for Continuation.run,
  // which is not *in* a continuation and therefore does not clear the _cont_fastpath flag, but this
  // is benign even in fast mode (see Freeze::setup_jump)
  // We might freeze deoptimized frame in slow mode
  // assert(_pc == pc && _deopt_state == not_deoptimized, "");
#endif
}

inline frame::frame(intptr_t* sp, intptr_t* unextended_sp, intptr_t* fp, address pc) {
  _sp = sp;
  _unextended_sp = unextended_sp;
  _fp = fp;
  _pc = pc;
  assert(pc != nullptr, "no pc?");
  _cb = CodeCache::find_blob_fast(pc);
  _oop_map = nullptr;
  assert(_cb != nullptr, "pc: " INTPTR_FORMAT " sp: " INTPTR_FORMAT " unextended_sp: " INTPTR_FORMAT " fp: " INTPTR_FORMAT, p2i(pc), p2i(sp), p2i(unextended_sp), p2i(fp));
  _on_heap = false;
  DEBUG_ONLY(_frame_index = -1;)

  setup(pc);
}

inline frame::frame(intptr_t* sp) : frame(sp, sp, *(intptr_t**)(sp - frame::sender_sp_offset), *(address*)(sp - 1)) {}

inline frame::frame(intptr_t* sp, intptr_t* fp) {
  _sp = sp;
  _unextended_sp = sp;
  _fp = fp;
  _pc = (address)(sp[-1]);
  _on_heap = false;
  DEBUG_ONLY(_frame_index = -1;)

  // Here's a sticky one. This constructor can be called via AsyncGetCallTrace
  // when last_Java_sp is non-null but the pc fetched is junk.
  // AsyncGetCallTrace -> pd_get_top_frame_for_signal_handler
  // -> pd_last_frame should use a specialized version of pd_last_frame which could
  // call a specialized frame constructor instead of this one.
  // Then we could use the assert below. However this assert is of somewhat dubious
  // value.
  // UPDATE: this constructor is only used by trace_method_handle_stub() now.
  // assert(_pc != nullptr, "no pc?");

  _cb = CodeCache::find_blob(_pc);
  adjust_unextended_sp();

  address original_pc = get_deopt_original_pc();
  if (original_pc != nullptr) {
    _pc = original_pc;
    _deopt_state = is_deoptimized;
  } else {
    _deopt_state = not_deoptimized;
  }
  _oop_map = nullptr;
}

// Accessors

inline bool frame::equal(frame other) const {
  bool ret =  sp() == other.sp()
              && unextended_sp() == other.unextended_sp()
              && fp() == other.fp()
              && pc() == other.pc();
  assert(!ret || (ret && cb() == other.cb() && _deopt_state == other._deopt_state), "inconsistent construction");
  return ret;
}

// Return unique id for this frame. The id must have a value where we can distinguish
// identity and younger/older relationship. null represents an invalid (incomparable)
// frame.
inline intptr_t* frame::id(void) const { return unextended_sp(); }

// Return true if the frame is older (less recent activation) than the frame represented by id
inline bool frame::is_older(intptr_t* id) const   { assert(this->id() != nullptr && id != nullptr, "null frame id");
                                                    return this->id() > id ; }

inline intptr_t* frame::link() const              { return *(intptr_t **)addr_at(link_offset); }

inline intptr_t* frame::link_or_null() const {
  intptr_t** ptr = (intptr_t **)addr_at(link_offset);
  return os::is_readable_pointer(ptr) ? *ptr : nullptr;
}

inline intptr_t* frame::unextended_sp() const          { assert_absolute(); return _unextended_sp; }
inline void frame::set_unextended_sp(intptr_t* value)  { _unextended_sp = value; }
inline int  frame::offset_unextended_sp() const        { assert_offset();   return _offset_unextended_sp; }
inline void frame::set_offset_unextended_sp(int value) { assert_on_heap();  _offset_unextended_sp = value; }

inline intptr_t* frame::real_fp() const {
  if (_cb != nullptr) {
    // use the frame size if valid
    int size = _cb->frame_size();
    if (size > 0) {
      return unextended_sp() + size;
    }
  }
  // else rely on fp()
  assert(! is_compiled_frame(), "unknown compiled frame size");
  return fp();
}

inline int frame::frame_size() const {
  return is_interpreted_frame()
    ? pointer_delta_as_int(sender_sp(), sp())
    : cb()->frame_size();
}

<<<<<<< HEAD
inline int frame::compiled_frame_stack_argsize(bool scalarized) const {
  assert(cb()->is_compiled(), "");

  if (needs_stack_repair() && scalarized) {
    // TODO this should be cached!
    ResourceMark rm;
    CompiledEntrySignature ces(cb()->as_compiled_method()->method());
    ces.compute_calling_conventions(false);

    const GrowableArray<SigEntry>* sig_cc = ces.sig_cc();
    const VMRegPair* regs = ces.regs_cc();
    int sig_index = 0;
    int cnt = 1; // Account for the return address copy
    for (ExtendedSignature sig = ExtendedSignature(sig_cc, SigEntryFilter()); !sig.at_end(); ++sig) {
      BasicType t = (*sig)._bt;
      VMReg fst = regs[sig_index].first();
      if (fst->is_stack()) {
        cnt++;
      }
      sig_index += type2size[t];
    }
    return cnt;
  }
  return (cb()->as_compiled_method()->method()->num_stack_arg_slots() * VMRegImpl::stack_slot_size) >> LogBytesPerWord;
=======
inline int frame::compiled_frame_stack_argsize() const {
  assert(cb()->is_nmethod(), "");
  return (cb()->as_nmethod()->num_stack_arg_slots() * VMRegImpl::stack_slot_size) >> LogBytesPerWord;
>>>>>>> 72472c42
}

inline void frame::interpreted_frame_oop_map(InterpreterOopMap* mask) const {
  assert(mask != nullptr, "");
  Method* m = interpreter_frame_method();
  int   bci = interpreter_frame_bci();
  m->mask_for(bci, mask); // OopMapCache::compute_one_oop_map(m, bci, mask);
}

// Return address:

inline address* frame::sender_pc_addr()      const { return (address*) addr_at(return_addr_offset); }
inline address  frame::sender_pc()           const { return *sender_pc_addr(); }

inline intptr_t* frame::sender_sp()          const { return            addr_at(sender_sp_offset); }

inline intptr_t* frame::interpreter_frame_locals() const {
  intptr_t n = *addr_at(interpreter_frame_locals_offset);
  return &fp()[n]; // return relativized locals
}

inline intptr_t* frame::interpreter_frame_last_sp() const {
  intptr_t n = *addr_at(interpreter_frame_last_sp_offset);
  assert(n <= 0, "n: " INTPTR_FORMAT, n);
  return n != 0 ? &fp()[n] : nullptr;
}

inline intptr_t* frame::interpreter_frame_bcp_addr() const {
  return (intptr_t*)addr_at(interpreter_frame_bcp_offset);
}

inline intptr_t* frame::interpreter_frame_mdp_addr() const {
  return (intptr_t*)addr_at(interpreter_frame_mdp_offset);
}



// Constant pool cache

inline ConstantPoolCache** frame::interpreter_frame_cache_addr() const {
  return (ConstantPoolCache**)addr_at(interpreter_frame_cache_offset);
}

// Method

inline Method** frame::interpreter_frame_method_addr() const {
  return (Method**)addr_at(interpreter_frame_method_offset);
}

// Mirror

inline oop* frame::interpreter_frame_mirror_addr() const {
  return (oop*)addr_at(interpreter_frame_mirror_offset);
}

// top of expression stack
inline intptr_t* frame::interpreter_frame_tos_address() const {
  intptr_t* last_sp = interpreter_frame_last_sp();
  if (last_sp == nullptr) {
    return sp();
  } else {
    // sp() may have been extended or shrunk by an adapter.  At least
    // check that we don't fall behind the legal region.
    // For top deoptimized frame last_sp == interpreter_frame_monitor_end.
    assert(last_sp <= (intptr_t*) interpreter_frame_monitor_end(), "bad tos");
    return last_sp;
  }
}

inline oop* frame::interpreter_frame_temp_oop_addr() const {
  return (oop *)(fp() + interpreter_frame_oop_temp_offset);
}

inline int frame::interpreter_frame_monitor_size() {
  return BasicObjectLock::size();
}


// expression stack
// (the max_stack arguments are used by the GC; see class FrameClosure)

inline intptr_t* frame::interpreter_frame_expression_stack() const {
  intptr_t* monitor_end = (intptr_t*) interpreter_frame_monitor_end();
  return monitor_end-1;
}

// Entry frames

inline JavaCallWrapper** frame::entry_frame_call_wrapper_addr() const {
 return (JavaCallWrapper**)addr_at(entry_frame_call_wrapper_offset);
}

// Compiled frames

inline oop frame::saved_oop_result(RegisterMap* map) const {
  oop* result_adr = (oop *)map->location(rax->as_VMReg(), sp());
  guarantee(result_adr != nullptr, "bad register save location");
  return *result_adr;
}

inline void frame::set_saved_oop_result(RegisterMap* map, oop obj) {
  oop* result_adr = (oop *)map->location(rax->as_VMReg(), sp());
  guarantee(result_adr != nullptr, "bad register save location");

  *result_adr = obj;
}

inline bool frame::is_interpreted_frame() const {
  return Interpreter::contains(pc());
}

inline int frame::sender_sp_ret_address_offset() {
  return frame::sender_sp_offset - frame::return_addr_offset;
}

//------------------------------------------------------------------------------
// frame::sender

inline frame frame::sender(RegisterMap* map) const {
  frame result = sender_raw(map);

  if (map->process_frames() && !map->in_cont()) {
    StackWatermarkSet::on_iteration(map->thread(), result);
  }

  return result;
}

inline frame frame::sender_raw(RegisterMap* map) const {
  // Default is we done have to follow them. The sender_for_xxx will
  // update it accordingly
  map->set_include_argument_oops(false);

  if (map->in_cont()) { // already in an h-stack
    return map->stack_chunk()->sender(*this, map);
  }

  if (is_entry_frame())       return sender_for_entry_frame(map);
  if (is_upcall_stub_frame()) return sender_for_upcall_stub_frame(map);
  if (is_interpreted_frame()) return sender_for_interpreter_frame(map);

  assert(_cb == CodeCache::find_blob(pc()), "Must be the same");
  if (_cb != nullptr) return sender_for_compiled_frame(map);

  // Must be native-compiled frame, i.e. the marshaling code for native
  // methods that exists in the core system.
  return frame(sender_sp(), link(), sender_pc());
}

inline frame frame::sender_for_compiled_frame(RegisterMap* map) const {
  assert(map != nullptr, "map must be set");

  // frame owned by optimizing compiler
  assert(_cb->frame_size() > 0, "must have non-zero frame size");
  intptr_t* sender_sp = unextended_sp() + _cb->frame_size();
  assert(sender_sp == real_fp(), "");

#ifdef ASSERT
  address sender_pc_copy = (address) *(sender_sp-1);
#endif

  // This is the saved value of EBP which may or may not really be an FP.
  // It is only an FP if the sender is an interpreter frame (or C1?).
  // saved_fp_addr should be correct even for a bottom thawed frame (with a return barrier)
  intptr_t** saved_fp_addr = (intptr_t**) (sender_sp - frame::sender_sp_offset);

  // Repair the sender sp if the frame has been extended
  sender_sp = repair_sender_sp(sender_sp, saved_fp_addr);

  // On Intel the return_address is always the word on the stack
  address sender_pc = (address) *(sender_sp-1);

#ifdef ASSERT
  if (sender_pc != sender_pc_copy) {
    // When extending the stack in the callee method entry to make room for unpacking of value
    // type args, we keep a copy of the sender pc at the expected location in the callee frame.
    // If the sender pc is patched due to deoptimization, the copy is not consistent anymore.
    nmethod* nm = CodeCache::find_blob(sender_pc)->as_nmethod();
    assert(sender_pc == nm->deopt_mh_handler_begin() || sender_pc == nm->deopt_handler_begin(), "unexpected sender pc");
  }
#endif

  if (map->update_map()) {
    // Tell GC to use argument oopmaps for some runtime stubs that need it.
    // For C1, the runtime stub might not have oop maps, so set this flag
    // outside of update_register_map.
    bool c1_buffering = false;
#ifdef COMPILER1
    nmethod* nm = _cb->as_nmethod_or_null();
    if (nm != nullptr && nm->is_compiled_by_c1() && nm->method()->has_scalarized_args() &&
        pc() < nm->verified_inline_entry_point()) {
      // The VEP and VIEP(RO) of C1-compiled methods call buffer_inline_args_xxx
      // before doing any argument shuffling, so we need to scan the oops
      // as the caller passes them.
      c1_buffering = true;
#ifdef ASSERT
      NativeCall* call = nativeCall_before(pc());
      address dest = call->destination();
      assert(dest == Runtime1::entry_for(Runtime1::buffer_inline_args_no_receiver_id) ||
             dest == Runtime1::entry_for(Runtime1::buffer_inline_args_id), "unexpected safepoint in entry point");
#endif
    }
#endif
    if (!_cb->is_nmethod() || c1_buffering) { // compiled frames do not use callee-saved registers
      bool caller_args = _cb->caller_must_gc_arguments(map->thread()) || c1_buffering;
      map->set_include_argument_oops(caller_args);
      if (oop_map() != nullptr) {
        _oop_map->update_register_map(this, map);
      }
    } else {
      assert(!_cb->caller_must_gc_arguments(map->thread()), "");
      assert(!map->include_argument_oops(), "");
      assert(oop_map() == nullptr || !oop_map()->has_any(OopMapValue::callee_saved_value), "callee-saved value in compiled frame");
    }

    // Since the prolog does the save and restore of EBP there is no oopmap
    // for it so we must fill in its location as if there was an oopmap entry
    // since if our caller was compiled code there could be live jvm state in it.
    update_map_with_saved_link(map, saved_fp_addr);
  }

  assert(sender_sp != sp(), "must have changed");

  if (Continuation::is_return_barrier_entry(sender_pc)) {
    if (map->walk_cont()) { // about to walk into an h-stack
      return Continuation::top_frame(*this, map);
    } else {
      return Continuation::continuation_bottom_sender(map->thread(), *this, sender_sp);
    }
  }

  intptr_t* unextended_sp = sender_sp;
  return frame(sender_sp, unextended_sp, *saved_fp_addr, sender_pc);
}

template <typename RegisterMapT>
void frame::update_map_with_saved_link(RegisterMapT* map, intptr_t** link_addr) {
  // The interpreter and compiler(s) always save EBP/RBP in a known
  // location on entry. We must record where that location is
  // so this if EBP/RBP was live on callout from c2 we can find
  // the saved copy no matter what it called.

  // Since the interpreter always saves EBP/RBP if we record where it is then
  // we don't have to always save EBP/RBP on entry and exit to c2 compiled
  // code, on entry will be enough.
  map->set_location(rbp->as_VMReg(), (address) link_addr);
#ifdef AMD64
  // this is weird "H" ought to be at a higher address however the
  // oopMaps seems to have the "H" regs at the same address and the
  // vanilla register.
  // XXXX make this go away
  if (true) {
    map->set_location(rbp->as_VMReg()->next(), (address) link_addr);
  }
#endif // AMD64
}
#endif // CPU_X86_FRAME_X86_INLINE_HPP<|MERGE_RESOLUTION|>--- conflicted
+++ resolved
@@ -228,14 +228,13 @@
     : cb()->frame_size();
 }
 
-<<<<<<< HEAD
 inline int frame::compiled_frame_stack_argsize(bool scalarized) const {
-  assert(cb()->is_compiled(), "");
+  assert(cb()->is_nmethod(), "");
 
   if (needs_stack_repair() && scalarized) {
     // TODO this should be cached!
     ResourceMark rm;
-    CompiledEntrySignature ces(cb()->as_compiled_method()->method());
+    CompiledEntrySignature ces(cb()->as_nmethod()->method());
     ces.compute_calling_conventions(false);
 
     const GrowableArray<SigEntry>* sig_cc = ces.sig_cc();
@@ -252,12 +251,7 @@
     }
     return cnt;
   }
-  return (cb()->as_compiled_method()->method()->num_stack_arg_slots() * VMRegImpl::stack_slot_size) >> LogBytesPerWord;
-=======
-inline int frame::compiled_frame_stack_argsize() const {
-  assert(cb()->is_nmethod(), "");
   return (cb()->as_nmethod()->num_stack_arg_slots() * VMRegImpl::stack_slot_size) >> LogBytesPerWord;
->>>>>>> 72472c42
 }
 
 inline void frame::interpreted_frame_oop_map(InterpreterOopMap* mask) const {
