/*
 * Copyright (c) 1997, 2022, Oracle and/or its affiliates. All rights reserved.
 * DO NOT ALTER OR REMOVE COPYRIGHT NOTICES OR THIS FILE HEADER.
 *
 * This code is free software; you can redistribute it and/or modify it
 * under the terms of the GNU General Public License version 2 only, as
 * published by the Free Software Foundation.
 *
 * This code is distributed in the hope that it will be useful, but WITHOUT
 * ANY WARRANTY; without even the implied warranty of MERCHANTABILITY or
 * FITNESS FOR A PARTICULAR PURPOSE.  See the GNU General Public License
 * version 2 for more details (a copy is included in the LICENSE file that
 * accompanied this code).
 *
 * You should have received a copy of the GNU General Public License version
 * 2 along with this work; if not, write to the Free Software Foundation,
 * Inc., 51 Franklin St, Fifth Floor, Boston, MA 02110-1301 USA.
 *
 * Please contact Oracle, 500 Oracle Parkway, Redwood Shores, CA 94065 USA
 * or visit www.oracle.com if you need additional information or have any
 * questions.
 *
 */

#ifndef CPU_X86_MACROASSEMBLER_X86_HPP
#define CPU_X86_MACROASSEMBLER_X86_HPP

#include "asm/assembler.hpp"
#include "asm/register.hpp"
#include "code/vmreg.inline.hpp"
#include "compiler/oopMap.hpp"
#include "utilities/macros.hpp"
#include "runtime/rtmLocking.hpp"
#include "runtime/signature.hpp"
#include "runtime/vm_version.hpp"

class ciInlineKlass;

// MacroAssembler extends Assembler by frequently used macros.
//
// Instructions for which a 'better' code sequence exists depending
// on arguments should also go in here.

class MacroAssembler: public Assembler {
  friend class LIR_Assembler;
  friend class Runtime1;      // as_Address()

 public:
  // Support for VM calls
  //
  // This is the base routine called by the different versions of call_VM_leaf. The interpreter
  // may customize this version by overriding it for its purposes (e.g., to save/restore
  // additional registers when doing a VM call).

  virtual void call_VM_leaf_base(
    address entry_point,               // the entry point
    int     number_of_arguments        // the number of arguments to pop after the call
  );

 protected:
  // This is the base routine called by the different versions of call_VM. The interpreter
  // may customize this version by overriding it for its purposes (e.g., to save/restore
  // additional registers when doing a VM call).
  //
  // If no java_thread register is specified (noreg) than rdi will be used instead. call_VM_base
  // returns the register which contains the thread upon return. If a thread register has been
  // specified, the return value will correspond to that register. If no last_java_sp is specified
  // (noreg) than rsp will be used instead.
  virtual void call_VM_base(           // returns the register containing the thread upon return
    Register oop_result,               // where an oop-result ends up if any; use noreg otherwise
    Register java_thread,              // the thread if computed before     ; use noreg otherwise
    Register last_java_sp,             // to set up last_Java_frame in stubs; use noreg otherwise
    address  entry_point,              // the entry point
    int      number_of_arguments,      // the number of arguments (w/o thread) to pop after the call
    bool     check_exceptions          // whether to check for pending exceptions after return
  );

  void call_VM_helper(Register oop_result, address entry_point, int number_of_arguments, bool check_exceptions = true);

  // helpers for FPU flag access
  // tmp is a temporary register, if none is available use noreg
  void save_rax   (Register tmp);
  void restore_rax(Register tmp);

 public:
  MacroAssembler(CodeBuffer* code) : Assembler(code) {}

 // These routines should emit JVMTI PopFrame and ForceEarlyReturn handling code.
 // The implementation is only non-empty for the InterpreterMacroAssembler,
 // as only the interpreter handles PopFrame and ForceEarlyReturn requests.
 virtual void check_and_handle_popframe(Register java_thread);
 virtual void check_and_handle_earlyret(Register java_thread);

  Address as_Address(AddressLiteral adr);
  Address as_Address(ArrayAddress adr);

  // Support for NULL-checks
  //
  // Generates code that causes a NULL OS exception if the content of reg is NULL.
  // If the accessed location is M[reg + offset] and the offset is known, provide the
  // offset. No explicit code generation is needed if the offset is within a certain
  // range (0 <= offset <= page_size).

  void null_check(Register reg, int offset = -1);
  static bool needs_explicit_null_check(intptr_t offset);
  static bool uses_implicit_null_check(void* address);

  // markWord tests, kills markWord reg
  void test_markword_is_inline_type(Register markword, Label& is_inline_type);

  // inlineKlass queries, kills temp_reg
  void test_klass_is_inline_type(Register klass, Register temp_reg, Label& is_inline_type);
  void test_klass_is_empty_inline_type(Register klass, Register temp_reg, Label& is_empty_inline_type);
  void test_oop_is_not_inline_type(Register object, Register tmp, Label& not_inline_type);

  // Get the default value oop for the given InlineKlass
  void get_default_value_oop(Register inline_klass, Register temp_reg, Register obj);
  // The empty value oop, for the given InlineKlass ("empty" as in no instance fields)
  // get_default_value_oop with extra assertion for empty inline klass
  void get_empty_inline_type_oop(Register inline_klass, Register temp_reg, Register obj);

  void test_field_is_null_free_inline_type(Register flags, Register temp_reg, Label& is_null_free);
  void test_field_is_not_null_free_inline_type(Register flags, Register temp_reg, Label& not_null_free);
  void test_field_is_inlined(Register flags, Register temp_reg, Label& is_inlined);

  // Check oops for special arrays, i.e. flattened and/or null-free
  void test_oop_prototype_bit(Register oop, Register temp_reg, int32_t test_bit, bool jmp_set, Label& jmp_label);
  void test_flattened_array_oop(Register oop, Register temp_reg, Label&is_flattened_array);
  void test_non_flattened_array_oop(Register oop, Register temp_reg, Label&is_non_flattened_array);
  void test_null_free_array_oop(Register oop, Register temp_reg, Label&is_null_free_array);
  void test_non_null_free_array_oop(Register oop, Register temp_reg, Label&is_non_null_free_array);

  // Check array klass layout helper for flatten or null-free arrays...
  void test_flattened_array_layout(Register lh, Label& is_flattened_array);
  void test_non_flattened_array_layout(Register lh, Label& is_non_flattened_array);
  void test_null_free_array_layout(Register lh, Label& is_null_free_array);
  void test_non_null_free_array_layout(Register lh, Label& is_non_null_free_array);

  // Required platform-specific helpers for Label::patch_instructions.
  // They _shadow_ the declarations in AbstractAssembler, which are undefined.
  void pd_patch_instruction(address branch, address target, const char* file, int line) {
    unsigned char op = branch[0];
    assert(op == 0xE8 /* call */ ||
        op == 0xE9 /* jmp */ ||
        op == 0xEB /* short jmp */ ||
        (op & 0xF0) == 0x70 /* short jcc */ ||
        op == 0x0F && (branch[1] & 0xF0) == 0x80 /* jcc */ ||
        op == 0xC7 && branch[1] == 0xF8 /* xbegin */,
        "Invalid opcode at patch point");

    if (op == 0xEB || (op & 0xF0) == 0x70) {
      // short offset operators (jmp and jcc)
      char* disp = (char*) &branch[1];
      int imm8 = target - (address) &disp[1];
      guarantee(this->is8bit(imm8), "Short forward jump exceeds 8-bit offset at %s:%d",
                file == NULL ? "<NULL>" : file, line);
      *disp = imm8;
    } else {
      int* disp = (int*) &branch[(op == 0x0F || op == 0xC7)? 2: 1];
      int imm32 = target - (address) &disp[1];
      *disp = imm32;
    }
  }

  // The following 4 methods return the offset of the appropriate move instruction

  // Support for fast byte/short loading with zero extension (depending on particular CPU)
  int load_unsigned_byte(Register dst, Address src);
  int load_unsigned_short(Register dst, Address src);

  // Support for fast byte/short loading with sign extension (depending on particular CPU)
  int load_signed_byte(Register dst, Address src);
  int load_signed_short(Register dst, Address src);

  // Support for sign-extension (hi:lo = extend_sign(lo))
  void extend_sign(Register hi, Register lo);

  // Load and store values by size and signed-ness
  void load_sized_value(Register dst, Address src, size_t size_in_bytes, bool is_signed, Register dst2 = noreg);
  void store_sized_value(Address dst, Register src, size_t size_in_bytes, Register src2 = noreg);

  // Support for inc/dec with optimal instruction selection depending on value

  void increment(Register reg, int value = 1) { LP64_ONLY(incrementq(reg, value)) NOT_LP64(incrementl(reg, value)) ; }
  void decrement(Register reg, int value = 1) { LP64_ONLY(decrementq(reg, value)) NOT_LP64(decrementl(reg, value)) ; }

  void decrementl(Address dst, int value = 1);
  void decrementl(Register reg, int value = 1);

  void decrementq(Register reg, int value = 1);
  void decrementq(Address dst, int value = 1);

  void incrementl(Address dst, int value = 1);
  void incrementl(Register reg, int value = 1);

  void incrementq(Register reg, int value = 1);
  void incrementq(Address dst, int value = 1);

  // Support optimal SSE move instructions.
  void movflt(XMMRegister dst, XMMRegister src) {
    if (dst-> encoding() == src->encoding()) return;
    if (UseXmmRegToRegMoveAll) { movaps(dst, src); return; }
    else                       { movss (dst, src); return; }
  }
  void movflt(XMMRegister dst, Address src) { movss(dst, src); }
  void movflt(XMMRegister dst, AddressLiteral src);
  void movflt(Address dst, XMMRegister src) { movss(dst, src); }

  // Move with zero extension
  void movfltz(XMMRegister dst, XMMRegister src) { movss(dst, src); }

  void movdbl(XMMRegister dst, XMMRegister src) {
    if (dst-> encoding() == src->encoding()) return;
    if (UseXmmRegToRegMoveAll) { movapd(dst, src); return; }
    else                       { movsd (dst, src); return; }
  }

  void movdbl(XMMRegister dst, AddressLiteral src);

  void movdbl(XMMRegister dst, Address src) {
    if (UseXmmLoadAndClearUpper) { movsd (dst, src); return; }
    else                         { movlpd(dst, src); return; }
  }
  void movdbl(Address dst, XMMRegister src) { movsd(dst, src); }

  void incrementl(AddressLiteral dst);
  void incrementl(ArrayAddress dst);

  void incrementq(AddressLiteral dst);

  // Alignment
  void align32();
  void align64();
  void align(int modulus);
  void align(int modulus, int target);

  void post_call_nop();
  // A 5 byte nop that is safe for patching (see patch_verified_entry)
  void fat_nop();

  // Stack frame creation/removal
  void enter();
  void leave();

  // Support for getting the JavaThread pointer (i.e.; a reference to thread-local information)
  // The pointer will be loaded into the thread register.
  void get_thread(Register thread);

#ifdef _LP64
  // Support for argument shuffling

  // bias in bytes
  void move32_64(VMRegPair src, VMRegPair dst, Register tmp = rax, int in_stk_bias = 0, int out_stk_bias = 0);
  void long_move(VMRegPair src, VMRegPair dst, Register tmp = rax, int in_stk_bias = 0, int out_stk_bias = 0);
  void float_move(VMRegPair src, VMRegPair dst, Register tmp = rax, int in_stk_bias = 0, int out_stk_bias = 0);
  void double_move(VMRegPair src, VMRegPair dst, Register tmp = rax, int in_stk_bias = 0, int out_stk_bias = 0);
  void move_ptr(VMRegPair src, VMRegPair dst);
  void object_move(OopMap* map,
                   int oop_handle_offset,
                   int framesize_in_slots,
                   VMRegPair src,
                   VMRegPair dst,
                   bool is_receiver,
                   int* receiver_offset);
#endif // _LP64

  // Support for VM calls
  //
  // It is imperative that all calls into the VM are handled via the call_VM macros.
  // They make sure that the stack linkage is setup correctly. call_VM's correspond
  // to ENTRY/ENTRY_X entry points while call_VM_leaf's correspond to LEAF entry points.


  void call_VM(Register oop_result,
               address entry_point,
               bool check_exceptions = true);
  void call_VM(Register oop_result,
               address entry_point,
               Register arg_1,
               bool check_exceptions = true);
  void call_VM(Register oop_result,
               address entry_point,
               Register arg_1, Register arg_2,
               bool check_exceptions = true);
  void call_VM(Register oop_result,
               address entry_point,
               Register arg_1, Register arg_2, Register arg_3,
               bool check_exceptions = true);

  // Overloadings with last_Java_sp
  void call_VM(Register oop_result,
               Register last_java_sp,
               address entry_point,
               int number_of_arguments = 0,
               bool check_exceptions = true);
  void call_VM(Register oop_result,
               Register last_java_sp,
               address entry_point,
               Register arg_1, bool
               check_exceptions = true);
  void call_VM(Register oop_result,
               Register last_java_sp,
               address entry_point,
               Register arg_1, Register arg_2,
               bool check_exceptions = true);
  void call_VM(Register oop_result,
               Register last_java_sp,
               address entry_point,
               Register arg_1, Register arg_2, Register arg_3,
               bool check_exceptions = true);

  void get_vm_result  (Register oop_result, Register thread);
  void get_vm_result_2(Register metadata_result, Register thread);

  // These always tightly bind to MacroAssembler::call_VM_base
  // bypassing the virtual implementation
  void super_call_VM(Register oop_result, Register last_java_sp, address entry_point, int number_of_arguments = 0, bool check_exceptions = true);
  void super_call_VM(Register oop_result, Register last_java_sp, address entry_point, Register arg_1, bool check_exceptions = true);
  void super_call_VM(Register oop_result, Register last_java_sp, address entry_point, Register arg_1, Register arg_2, bool check_exceptions = true);
  void super_call_VM(Register oop_result, Register last_java_sp, address entry_point, Register arg_1, Register arg_2, Register arg_3, bool check_exceptions = true);
  void super_call_VM(Register oop_result, Register last_java_sp, address entry_point, Register arg_1, Register arg_2, Register arg_3, Register arg_4, bool check_exceptions = true);

  void call_VM_leaf0(address entry_point);
  void call_VM_leaf(address entry_point,
                    int number_of_arguments = 0);
  void call_VM_leaf(address entry_point,
                    Register arg_1);
  void call_VM_leaf(address entry_point,
                    Register arg_1, Register arg_2);
  void call_VM_leaf(address entry_point,
                    Register arg_1, Register arg_2, Register arg_3);

  void call_VM_leaf(address entry_point,
                    Register arg_1, Register arg_2, Register arg_3, Register arg_4);

  // These always tightly bind to MacroAssembler::call_VM_leaf_base
  // bypassing the virtual implementation
  void super_call_VM_leaf(address entry_point);
  void super_call_VM_leaf(address entry_point, Register arg_1);
  void super_call_VM_leaf(address entry_point, Register arg_1, Register arg_2);
  void super_call_VM_leaf(address entry_point, Register arg_1, Register arg_2, Register arg_3);
  void super_call_VM_leaf(address entry_point, Register arg_1, Register arg_2, Register arg_3, Register arg_4);

  // last Java Frame (fills frame anchor)
  void set_last_Java_frame(Register thread,
                           Register last_java_sp,
                           Register last_java_fp,
                           address last_java_pc);

  // thread in the default location (r15_thread on 64bit)
  void set_last_Java_frame(Register last_java_sp,
                           Register last_java_fp,
                           address last_java_pc);

  void reset_last_Java_frame(Register thread, bool clear_fp);

  // thread in the default location (r15_thread on 64bit)
  void reset_last_Java_frame(bool clear_fp);

  // jobjects
  void clear_jweak_tag(Register possibly_jweak);
  void resolve_jobject(Register value, Register thread, Register tmp);

  // C 'boolean' to Java boolean: x == 0 ? 0 : 1
  void c2bool(Register x);

  // C++ bool manipulation

  void movbool(Register dst, Address src);
  void movbool(Address dst, bool boolconst);
  void movbool(Address dst, Register src);
  void testbool(Register dst);

  void resolve_oop_handle(Register result, Register tmp = rscratch2);
  void resolve_weak_handle(Register result, Register tmp);
  void load_mirror(Register mirror, Register method, Register tmp = rscratch2);
  void load_method_holder_cld(Register rresult, Register rmethod);

  void load_method_holder(Register holder, Register method);

  // oop manipulations
  void load_metadata(Register dst, Register src);
  void load_klass(Register dst, Register src, Register tmp);
  void store_klass(Register dst, Register src, Register tmp);

  void access_load_at(BasicType type, DecoratorSet decorators, Register dst, Address src,
                      Register tmp1, Register thread_tmp);
  void access_store_at(BasicType type, DecoratorSet decorators, Address dst, Register src,
                       Register tmp1, Register tmp2, Register tmp3);

  void access_value_copy(DecoratorSet decorators, Register src, Register dst, Register inline_klass);

  // inline type data payload offsets...
  void first_field_offset(Register inline_klass, Register offset);
  void data_for_oop(Register oop, Register data, Register inline_klass);
  // get data payload ptr a flat value array at index, kills rcx and index
  void data_for_value_array_index(Register array, Register array_klass,
                                  Register index, Register data);


  void load_heap_oop(Register dst, Address src, Register tmp1 = noreg,
                     Register thread_tmp = noreg, DecoratorSet decorators = 0);
  void load_heap_oop_not_null(Register dst, Address src, Register tmp1 = noreg,
                              Register thread_tmp = noreg, DecoratorSet decorators = 0);
  void store_heap_oop(Address dst, Register src, Register tmp1 = noreg,
                      Register tmp2 = noreg, Register tmp3 = noreg, DecoratorSet decorators = 0);

  // Used for storing NULL. All other oop constants should be
  // stored using routines that take a jobject.
  void store_heap_oop_null(Address dst);

  void load_prototype_header(Register dst, Register src, Register tmp);

#ifdef _LP64
  void store_klass_gap(Register dst, Register src);

  // This dummy is to prevent a call to store_heap_oop from
  // converting a zero (like NULL) into a Register by giving
  // the compiler two choices it can't resolve

  void store_heap_oop(Address dst, void* dummy);

  void encode_heap_oop(Register r);
  void decode_heap_oop(Register r);
  void encode_heap_oop_not_null(Register r);
  void decode_heap_oop_not_null(Register r);
  void encode_heap_oop_not_null(Register dst, Register src);
  void decode_heap_oop_not_null(Register dst, Register src);

  void set_narrow_oop(Register dst, jobject obj);
  void set_narrow_oop(Address dst, jobject obj);
  void cmp_narrow_oop(Register dst, jobject obj);
  void cmp_narrow_oop(Address dst, jobject obj);

  void encode_klass_not_null(Register r, Register tmp);
  void decode_klass_not_null(Register r, Register tmp);
  void encode_and_move_klass_not_null(Register dst, Register src);
  void decode_and_move_klass_not_null(Register dst, Register src);
  void set_narrow_klass(Register dst, Klass* k);
  void set_narrow_klass(Address dst, Klass* k);
  void cmp_narrow_klass(Register dst, Klass* k);
  void cmp_narrow_klass(Address dst, Klass* k);

  // if heap base register is used - reinit it with the correct value
  void reinit_heapbase();

  DEBUG_ONLY(void verify_heapbase(const char* msg);)

#endif // _LP64

  // Int division/remainder for Java
  // (as idivl, but checks for special case as described in JVM spec.)
  // returns idivl instruction offset for implicit exception handling
  int corrected_idivl(Register reg);

  // Long division/remainder for Java
  // (as idivq, but checks for special case as described in JVM spec.)
  // returns idivq instruction offset for implicit exception handling
  int corrected_idivq(Register reg);

  void int3();

  // Long operation macros for a 32bit cpu
  // Long negation for Java
  void lneg(Register hi, Register lo);

  // Long multiplication for Java
  // (destroys contents of eax, ebx, ecx and edx)
  void lmul(int x_rsp_offset, int y_rsp_offset); // rdx:rax = x * y

  // Long shifts for Java
  // (semantics as described in JVM spec.)
  void lshl(Register hi, Register lo);                               // hi:lo << (rcx & 0x3f)
  void lshr(Register hi, Register lo, bool sign_extension = false);  // hi:lo >> (rcx & 0x3f)

  // Long compare for Java
  // (semantics as described in JVM spec.)
  void lcmp2int(Register x_hi, Register x_lo, Register y_hi, Register y_lo); // x_hi = lcmp(x, y)


  // misc

  // Sign extension
  void sign_extend_short(Register reg);
  void sign_extend_byte(Register reg);

  // Division by power of 2, rounding towards 0
  void division_with_shift(Register reg, int shift_value);

#ifndef _LP64
  // Compares the top-most stack entries on the FPU stack and sets the eflags as follows:
  //
  // CF (corresponds to C0) if x < y
  // PF (corresponds to C2) if unordered
  // ZF (corresponds to C3) if x = y
  //
  // The arguments are in reversed order on the stack (i.e., top of stack is first argument).
  // tmp is a temporary register, if none is available use noreg (only matters for non-P6 code)
  void fcmp(Register tmp);
  // Variant of the above which allows y to be further down the stack
  // and which only pops x and y if specified. If pop_right is
  // specified then pop_left must also be specified.
  void fcmp(Register tmp, int index, bool pop_left, bool pop_right);

  // Floating-point comparison for Java
  // Compares the top-most stack entries on the FPU stack and stores the result in dst.
  // The arguments are in reversed order on the stack (i.e., top of stack is first argument).
  // (semantics as described in JVM spec.)
  void fcmp2int(Register dst, bool unordered_is_less);
  // Variant of the above which allows y to be further down the stack
  // and which only pops x and y if specified. If pop_right is
  // specified then pop_left must also be specified.
  void fcmp2int(Register dst, bool unordered_is_less, int index, bool pop_left, bool pop_right);

  // Floating-point remainder for Java (ST0 = ST0 fremr ST1, ST1 is empty afterwards)
  // tmp is a temporary register, if none is available use noreg
  void fremr(Register tmp);

  // only if +VerifyFPU
  void verify_FPU(int stack_depth, const char* s = "illegal FPU state");
#endif // !LP64

  // dst = c = a * b + c
  void fmad(XMMRegister dst, XMMRegister a, XMMRegister b, XMMRegister c);
  void fmaf(XMMRegister dst, XMMRegister a, XMMRegister b, XMMRegister c);

  void vfmad(XMMRegister dst, XMMRegister a, XMMRegister b, XMMRegister c, int vector_len);
  void vfmaf(XMMRegister dst, XMMRegister a, XMMRegister b, XMMRegister c, int vector_len);
  void vfmad(XMMRegister dst, XMMRegister a, Address b, XMMRegister c, int vector_len);
  void vfmaf(XMMRegister dst, XMMRegister a, Address b, XMMRegister c, int vector_len);


  // same as fcmp2int, but using SSE2
  void cmpss2int(XMMRegister opr1, XMMRegister opr2, Register dst, bool unordered_is_less);
  void cmpsd2int(XMMRegister opr1, XMMRegister opr2, Register dst, bool unordered_is_less);

  // branch to L if FPU flag C2 is set/not set
  // tmp is a temporary register, if none is available use noreg
  void jC2 (Register tmp, Label& L);
  void jnC2(Register tmp, Label& L);

  // Load float value from 'address'. If UseSSE >= 1, the value is loaded into
  // register xmm0. Otherwise, the value is loaded onto the FPU stack.
  void load_float(Address src);

  // Store float value to 'address'. If UseSSE >= 1, the value is stored
  // from register xmm0. Otherwise, the value is stored from the FPU stack.
  void store_float(Address dst);

  // Load double value from 'address'. If UseSSE >= 2, the value is loaded into
  // register xmm0. Otherwise, the value is loaded onto the FPU stack.
  void load_double(Address src);

  // Store double value to 'address'. If UseSSE >= 2, the value is stored
  // from register xmm0. Otherwise, the value is stored from the FPU stack.
  void store_double(Address dst);

#ifndef _LP64
  // Pop ST (ffree & fincstp combined)
  void fpop();

  void empty_FPU_stack();
#endif // !_LP64

  void push_IU_state();
  void pop_IU_state();

  void push_FPU_state();
  void pop_FPU_state();

  void push_CPU_state();
  void pop_CPU_state();

  void push_cont_fastpath();
  void pop_cont_fastpath();

  void inc_held_monitor_count();
  void dec_held_monitor_count();

  DEBUG_ONLY(void stop_if_in_cont(Register cont_reg, const char* name);)

  // Round up to a power of two
  void round_to(Register reg, int modulus);

private:
  // General purpose and XMM registers potentially clobbered by native code; there
  // is no need for FPU or AVX opmask related methods because C1/interpreter
  // - we save/restore FPU state as a whole always
  // - do not care about AVX-512 opmask
  static RegSet call_clobbered_gp_registers();
  static XMMRegSet call_clobbered_xmm_registers();

  void push_set(XMMRegSet set, int offset);
  void pop_set(XMMRegSet set, int offset);

public:
  void push_set(RegSet set, int offset = -1);
  void pop_set(RegSet set, int offset = -1);

  // Push and pop everything that might be clobbered by a native
  // runtime call.
  // Only save the lower 64 bits of each vector register.
  // Additional registers can be excluded in a passed RegSet.
  void push_call_clobbered_registers_except(RegSet exclude, bool save_fpu = true);
  void pop_call_clobbered_registers_except(RegSet exclude, bool restore_fpu = true);

  void push_call_clobbered_registers(bool save_fpu = true) {
    push_call_clobbered_registers_except(RegSet(), save_fpu);
  }
  void pop_call_clobbered_registers(bool restore_fpu = true) {
    pop_call_clobbered_registers_except(RegSet(), restore_fpu);
  }

  // allocation
<<<<<<< HEAD

  // Object / value buffer allocation...
  // Allocate instance of klass, assumes klass initialized by caller
  // new_obj prefers to be rax
  // Kills t1 and t2, perserves klass, return allocation in new_obj (rsi on LP64)
  void allocate_instance(Register klass, Register new_obj,
                         Register t1, Register t2,
                         bool clear_fields, Label& alloc_failed);

  void eden_allocate(
    Register thread,                   // Current thread
    Register obj,                      // result: pointer to object after successful allocation
    Register var_size_in_bytes,        // object size in bytes if unknown at compile time; invalid otherwise
    int      con_size_in_bytes,        // object size in bytes if   known at compile time
    Register t1,                       // temp register
    Label&   slow_case                 // continuation point if fast allocation fails
  );
=======
>>>>>>> c1040897
  void tlab_allocate(
    Register thread,                   // Current thread
    Register obj,                      // result: pointer to object after successful allocation
    Register var_size_in_bytes,        // object size in bytes if unknown at compile time; invalid otherwise
    int      con_size_in_bytes,        // object size in bytes if   known at compile time
    Register t1,                       // temp register
    Register t2,                       // temp register
    Label&   slow_case                 // continuation point if fast allocation fails
  );
  void zero_memory(Register address, Register length_in_bytes, int offset_in_bytes, Register temp);

  // For field "index" within "klass", return inline_klass ...
  void get_inline_type_field_klass(Register klass, Register index, Register inline_klass);

  // interface method calling
  void lookup_interface_method(Register recv_klass,
                               Register intf_klass,
                               RegisterOrConstant itable_index,
                               Register method_result,
                               Register scan_temp,
                               Label& no_such_interface,
                               bool return_method = true);

  // virtual method calling
  void lookup_virtual_method(Register recv_klass,
                             RegisterOrConstant vtable_index,
                             Register method_result);

  // Test sub_klass against super_klass, with fast and slow paths.

  // The fast path produces a tri-state answer: yes / no / maybe-slow.
  // One of the three labels can be NULL, meaning take the fall-through.
  // If super_check_offset is -1, the value is loaded up from super_klass.
  // No registers are killed, except temp_reg.
  void check_klass_subtype_fast_path(Register sub_klass,
                                     Register super_klass,
                                     Register temp_reg,
                                     Label* L_success,
                                     Label* L_failure,
                                     Label* L_slow_path,
                RegisterOrConstant super_check_offset = RegisterOrConstant(-1));

  // The rest of the type check; must be wired to a corresponding fast path.
  // It does not repeat the fast path logic, so don't use it standalone.
  // The temp_reg and temp2_reg can be noreg, if no temps are available.
  // Updates the sub's secondary super cache as necessary.
  // If set_cond_codes, condition codes will be Z on success, NZ on failure.
  void check_klass_subtype_slow_path(Register sub_klass,
                                     Register super_klass,
                                     Register temp_reg,
                                     Register temp2_reg,
                                     Label* L_success,
                                     Label* L_failure,
                                     bool set_cond_codes = false);

  // Simplified, combined version, good for typical uses.
  // Falls through on failure.
  void check_klass_subtype(Register sub_klass,
                           Register super_klass,
                           Register temp_reg,
                           Label& L_success);

  void clinit_barrier(Register klass,
                      Register thread,
                      Label* L_fast_path = NULL,
                      Label* L_slow_path = NULL);

  // method handles (JSR 292)
  Address argument_address(RegisterOrConstant arg_slot, int extra_slot_offset = 0);

  // Debugging

  // only if +VerifyOops
  void _verify_oop(Register reg, const char* s, const char* file, int line);
  void _verify_oop_addr(Address addr, const char* s, const char* file, int line);

  void _verify_oop_checked(Register reg, const char* s, const char* file, int line) {
    if (VerifyOops) {
      _verify_oop(reg, s, file, line);
    }
  }
  void _verify_oop_addr_checked(Address reg, const char* s, const char* file, int line) {
    if (VerifyOops) {
      _verify_oop_addr(reg, s, file, line);
    }
  }

  // TODO: verify method and klass metadata (compare against vptr?)
  void _verify_method_ptr(Register reg, const char * msg, const char * file, int line) {}
  void _verify_klass_ptr(Register reg, const char * msg, const char * file, int line){}

#define verify_oop(reg) _verify_oop_checked(reg, "broken oop " #reg, __FILE__, __LINE__)
#define verify_oop_msg(reg, msg) _verify_oop_checked(reg, "broken oop " #reg ", " #msg, __FILE__, __LINE__)
#define verify_oop_addr(addr) _verify_oop_addr_checked(addr, "broken oop addr " #addr, __FILE__, __LINE__)
#define verify_method_ptr(reg) _verify_method_ptr(reg, "broken method " #reg, __FILE__, __LINE__)
#define verify_klass_ptr(reg) _verify_klass_ptr(reg, "broken klass " #reg, __FILE__, __LINE__)

  // Verify or restore cpu control state after JNI call
  void restore_cpu_control_state_after_jni();

  // prints msg, dumps registers and stops execution
  void stop(const char* msg);

  // prints msg and continues
  void warn(const char* msg);

  // dumps registers and other state
  void print_state();

  static void debug32(int rdi, int rsi, int rbp, int rsp, int rbx, int rdx, int rcx, int rax, int eip, char* msg);
  static void debug64(char* msg, int64_t pc, int64_t regs[]);
  static void print_state32(int rdi, int rsi, int rbp, int rsp, int rbx, int rdx, int rcx, int rax, int eip);
  static void print_state64(int64_t pc, int64_t regs[]);

  void os_breakpoint();

  void untested()                                { stop("untested"); }

  void unimplemented(const char* what = "");

  void should_not_reach_here()                   { stop("should not reach here"); }

  void print_CPU_state();

  // Stack overflow checking
  void bang_stack_with_offset(int offset) {
    // stack grows down, caller passes positive offset
    assert(offset > 0, "must bang with negative offset");
    movl(Address(rsp, (-offset)), rax);
  }

  // Writes to stack successive pages until offset reached to check for
  // stack overflow + shadow pages.  Also, clobbers tmp
  void bang_stack_size(Register size, Register tmp);

  // Check for reserved stack access in method being exited (for JIT)
  void reserved_stack_check();

  void safepoint_poll(Label& slow_path, Register thread_reg, bool at_return, bool in_nmethod);

  void verify_tlab();

  static Condition negate_condition(Condition cond);

  // Instructions that use AddressLiteral operands. These instruction can handle 32bit/64bit
  // operands. In general the names are modified to avoid hiding the instruction in Assembler
  // so that we don't need to implement all the varieties in the Assembler with trivial wrappers
  // here in MacroAssembler. The major exception to this rule is call

  // Arithmetics


  void addptr(Address dst, int32_t src) { LP64_ONLY(addq(dst, src)) NOT_LP64(addl(dst, src)) ; }
  void addptr(Address dst, Register src);

  void addptr(Register dst, Address src) { LP64_ONLY(addq(dst, src)) NOT_LP64(addl(dst, src)); }
  void addptr(Register dst, int32_t src);
  void addptr(Register dst, Register src);
  void addptr(Register dst, RegisterOrConstant src) {
    if (src.is_constant()) addptr(dst, (int) src.as_constant());
    else                   addptr(dst,       src.as_register());
  }

  void andptr(Register dst, int32_t src);
  void andptr(Register dst, Register src) { LP64_ONLY(andq(dst, src)) NOT_LP64(andl(dst, src)) ; }
  void andptr(Register dst, Address src) { LP64_ONLY(andq(dst, src)) NOT_LP64(andl(dst, src)) ; }

  void cmp8(AddressLiteral src1, int imm);

  // renamed to drag out the casting of address to int32_t/intptr_t
  void cmp32(Register src1, int32_t imm);

  void cmp32(AddressLiteral src1, int32_t imm);
  // compare reg - mem, or reg - &mem
  void cmp32(Register src1, AddressLiteral src2);

  void cmp32(Register src1, Address src2);

#ifndef _LP64
  void cmpklass(Address dst, Metadata* obj);
  void cmpklass(Register dst, Metadata* obj);
  void cmpoop(Address dst, jobject obj);
#endif // _LP64

  void cmpoop(Register src1, Register src2);
  void cmpoop(Register src1, Address src2);
  void cmpoop(Register dst, jobject obj);

  // NOTE src2 must be the lval. This is NOT an mem-mem compare
  void cmpptr(Address src1, AddressLiteral src2);

  void cmpptr(Register src1, AddressLiteral src2);

  void cmpptr(Register src1, Register src2) { LP64_ONLY(cmpq(src1, src2)) NOT_LP64(cmpl(src1, src2)) ; }
  void cmpptr(Register src1, Address src2) { LP64_ONLY(cmpq(src1, src2)) NOT_LP64(cmpl(src1, src2)) ; }
  // void cmpptr(Address src1, Register src2) { LP64_ONLY(cmpq(src1, src2)) NOT_LP64(cmpl(src1, src2)) ; }

  void cmpptr(Register src1, int32_t src2) { LP64_ONLY(cmpq(src1, src2)) NOT_LP64(cmpl(src1, src2)) ; }
  void cmpptr(Address src1, int32_t src2) { LP64_ONLY(cmpq(src1, src2)) NOT_LP64(cmpl(src1, src2)) ; }

  // cmp64 to avoild hiding cmpq
  void cmp64(Register src1, AddressLiteral src);

  void cmpxchgptr(Register reg, Address adr);

  void locked_cmpxchgptr(Register reg, AddressLiteral adr);


  void imulptr(Register dst, Register src) { LP64_ONLY(imulq(dst, src)) NOT_LP64(imull(dst, src)); }
  void imulptr(Register dst, Register src, int imm32) { LP64_ONLY(imulq(dst, src, imm32)) NOT_LP64(imull(dst, src, imm32)); }


  void negptr(Register dst) { LP64_ONLY(negq(dst)) NOT_LP64(negl(dst)); }

  void notptr(Register dst) { LP64_ONLY(notq(dst)) NOT_LP64(notl(dst)); }

  void shlptr(Register dst, int32_t shift);
  void shlptr(Register dst) { LP64_ONLY(shlq(dst)) NOT_LP64(shll(dst)); }

  void shrptr(Register dst, int32_t shift);
  void shrptr(Register dst) { LP64_ONLY(shrq(dst)) NOT_LP64(shrl(dst)); }

  void sarptr(Register dst) { LP64_ONLY(sarq(dst)) NOT_LP64(sarl(dst)); }
  void sarptr(Register dst, int32_t src) { LP64_ONLY(sarq(dst, src)) NOT_LP64(sarl(dst, src)); }

  void subptr(Address dst, int32_t src) { LP64_ONLY(subq(dst, src)) NOT_LP64(subl(dst, src)); }

  void subptr(Register dst, Address src) { LP64_ONLY(subq(dst, src)) NOT_LP64(subl(dst, src)); }
  void subptr(Register dst, int32_t src);
  // Force generation of a 4 byte immediate value even if it fits into 8bit
  void subptr_imm32(Register dst, int32_t src);
  void subptr(Register dst, Register src);
  void subptr(Register dst, RegisterOrConstant src) {
    if (src.is_constant()) subptr(dst, (int) src.as_constant());
    else                   subptr(dst,       src.as_register());
  }

  void sbbptr(Address dst, int32_t src) { LP64_ONLY(sbbq(dst, src)) NOT_LP64(sbbl(dst, src)); }
  void sbbptr(Register dst, int32_t src) { LP64_ONLY(sbbq(dst, src)) NOT_LP64(sbbl(dst, src)); }

  void xchgptr(Register src1, Register src2) { LP64_ONLY(xchgq(src1, src2)) NOT_LP64(xchgl(src1, src2)) ; }
  void xchgptr(Register src1, Address src2) { LP64_ONLY(xchgq(src1, src2)) NOT_LP64(xchgl(src1, src2)) ; }

  void xaddptr(Address src1, Register src2) { LP64_ONLY(xaddq(src1, src2)) NOT_LP64(xaddl(src1, src2)) ; }



  // Helper functions for statistics gathering.
  // Conditionally (atomically, on MPs) increments passed counter address, preserving condition codes.
  void cond_inc32(Condition cond, AddressLiteral counter_addr);
  // Unconditional atomic increment.
  void atomic_incl(Address counter_addr);
  void atomic_incl(AddressLiteral counter_addr, Register scr = rscratch1);
#ifdef _LP64
  void atomic_incq(Address counter_addr);
  void atomic_incq(AddressLiteral counter_addr, Register scr = rscratch1);
#endif
  void atomic_incptr(AddressLiteral counter_addr, Register scr = rscratch1) { LP64_ONLY(atomic_incq(counter_addr, scr)) NOT_LP64(atomic_incl(counter_addr, scr)) ; }
  void atomic_incptr(Address counter_addr) { LP64_ONLY(atomic_incq(counter_addr)) NOT_LP64(atomic_incl(counter_addr)) ; }

  void lea(Register dst, AddressLiteral adr);
  void lea(Address dst, AddressLiteral adr);
  void lea(Register dst, Address adr) { Assembler::lea(dst, adr); }

  void leal32(Register dst, Address src) { leal(dst, src); }

  // Import other testl() methods from the parent class or else
  // they will be hidden by the following overriding declaration.
  using Assembler::testl;
  void testl(Register dst, AddressLiteral src);

  void orptr(Register dst, Address src) { LP64_ONLY(orq(dst, src)) NOT_LP64(orl(dst, src)); }
  void orptr(Register dst, Register src) { LP64_ONLY(orq(dst, src)) NOT_LP64(orl(dst, src)); }
  void orptr(Register dst, int32_t src) { LP64_ONLY(orq(dst, src)) NOT_LP64(orl(dst, src)); }
  void orptr(Address dst, int32_t imm32) { LP64_ONLY(orq(dst, imm32)) NOT_LP64(orl(dst, imm32)); }

  void testptr(Register src, int32_t imm32) {  LP64_ONLY(testq(src, imm32)) NOT_LP64(testl(src, imm32)); }
  void testptr(Register src1, Address src2) { LP64_ONLY(testq(src1, src2)) NOT_LP64(testl(src1, src2)); }
  void testptr(Register src1, Register src2);

  void xorptr(Register dst, Register src) { LP64_ONLY(xorq(dst, src)) NOT_LP64(xorl(dst, src)); }
  void xorptr(Register dst, Address src) { LP64_ONLY(xorq(dst, src)) NOT_LP64(xorl(dst, src)); }

  // Calls

  void call(Label& L, relocInfo::relocType rtype);
  void call(Register entry);
  void call(Address addr) { Assembler::call(addr); }

  // NOTE: this call transfers to the effective address of entry NOT
  // the address contained by entry. This is because this is more natural
  // for jumps/calls.
  void call(AddressLiteral entry);

  // Emit the CompiledIC call idiom
  void ic_call(address entry, jint method_index = 0);

  void emit_static_call_stub();

  // Jumps

  // NOTE: these jumps transfer to the effective address of dst NOT
  // the address contained by dst. This is because this is more natural
  // for jumps/calls.
  void jump(AddressLiteral dst);
  void jump_cc(Condition cc, AddressLiteral dst);

  // 32bit can do a case table jump in one instruction but we no longer allow the base
  // to be installed in the Address class. This jump will transfer to the address
  // contained in the location described by entry (not the address of entry)
  void jump(ArrayAddress entry);

  // Floating

  void push_f(XMMRegister r);
  void pop_f(XMMRegister r);
  void push_d(XMMRegister r);
  void pop_d(XMMRegister r);

  void andpd(XMMRegister dst, Address src) { Assembler::andpd(dst, src); }
  void andpd(XMMRegister dst, AddressLiteral src, Register scratch_reg = rscratch1);
  void andpd(XMMRegister dst, XMMRegister src) { Assembler::andpd(dst, src); }

  void andps(XMMRegister dst, XMMRegister src) { Assembler::andps(dst, src); }
  void andps(XMMRegister dst, Address src) { Assembler::andps(dst, src); }
  void andps(XMMRegister dst, AddressLiteral src, Register scratch_reg = rscratch1);

  void comiss(XMMRegister dst, XMMRegister src) { Assembler::comiss(dst, src); }
  void comiss(XMMRegister dst, Address src) { Assembler::comiss(dst, src); }
  void comiss(XMMRegister dst, AddressLiteral src);

  void comisd(XMMRegister dst, XMMRegister src) { Assembler::comisd(dst, src); }
  void comisd(XMMRegister dst, Address src) { Assembler::comisd(dst, src); }
  void comisd(XMMRegister dst, AddressLiteral src);

#ifndef _LP64
  void fadd_s(Address src)        { Assembler::fadd_s(src); }
  void fadd_s(AddressLiteral src) { Assembler::fadd_s(as_Address(src)); }

  void fldcw(Address src) { Assembler::fldcw(src); }
  void fldcw(AddressLiteral src);

  void fld_s(int index)   { Assembler::fld_s(index); }
  void fld_s(Address src) { Assembler::fld_s(src); }
  void fld_s(AddressLiteral src);

  void fld_d(Address src) { Assembler::fld_d(src); }
  void fld_d(AddressLiteral src);

  void fmul_s(Address src)        { Assembler::fmul_s(src); }
  void fmul_s(AddressLiteral src) { Assembler::fmul_s(as_Address(src)); }
#endif // _LP64

  void fld_x(Address src) { Assembler::fld_x(src); }
  void fld_x(AddressLiteral src);

  void ldmxcsr(Address src) { Assembler::ldmxcsr(src); }
  void ldmxcsr(AddressLiteral src, Register scratchReg = rscratch1);

#ifdef _LP64
 private:
  void sha256_AVX2_one_round_compute(
    Register  reg_old_h,
    Register  reg_a,
    Register  reg_b,
    Register  reg_c,
    Register  reg_d,
    Register  reg_e,
    Register  reg_f,
    Register  reg_g,
    Register  reg_h,
    int iter);
  void sha256_AVX2_four_rounds_compute_first(int start);
  void sha256_AVX2_four_rounds_compute_last(int start);
  void sha256_AVX2_one_round_and_sched(
        XMMRegister xmm_0,     /* == ymm4 on 0, 1, 2, 3 iterations, then rotate 4 registers left on 4, 8, 12 iterations */
        XMMRegister xmm_1,     /* ymm5 */  /* full cycle is 16 iterations */
        XMMRegister xmm_2,     /* ymm6 */
        XMMRegister xmm_3,     /* ymm7 */
        Register    reg_a,      /* == eax on 0 iteration, then rotate 8 register right on each next iteration */
        Register    reg_b,      /* ebx */    /* full cycle is 8 iterations */
        Register    reg_c,      /* edi */
        Register    reg_d,      /* esi */
        Register    reg_e,      /* r8d */
        Register    reg_f,      /* r9d */
        Register    reg_g,      /* r10d */
        Register    reg_h,      /* r11d */
        int iter);

  void addm(int disp, Register r1, Register r2);
  void gfmul(XMMRegister tmp0, XMMRegister t);
  void schoolbookAAD(int i, Register subkeyH, XMMRegister data, XMMRegister tmp0,
                     XMMRegister tmp1, XMMRegister tmp2, XMMRegister tmp3);
  void generateHtbl_one_block(Register htbl);
  void generateHtbl_eight_blocks(Register htbl);
 public:
  void sha256_AVX2(XMMRegister msg, XMMRegister state0, XMMRegister state1, XMMRegister msgtmp0,
                   XMMRegister msgtmp1, XMMRegister msgtmp2, XMMRegister msgtmp3, XMMRegister msgtmp4,
                   Register buf, Register state, Register ofs, Register limit, Register rsp,
                   bool multi_block, XMMRegister shuf_mask);
  void avx_ghash(Register state, Register htbl, Register data, Register blocks);
#endif

#ifdef _LP64
 private:
  void sha512_AVX2_one_round_compute(Register old_h, Register a, Register b, Register c, Register d,
                                     Register e, Register f, Register g, Register h, int iteration);

  void sha512_AVX2_one_round_and_schedule(XMMRegister xmm4, XMMRegister xmm5, XMMRegister xmm6, XMMRegister xmm7,
                                          Register a, Register b, Register c, Register d, Register e, Register f,
                                          Register g, Register h, int iteration);

  void addmq(int disp, Register r1, Register r2);
 public:
  void sha512_AVX2(XMMRegister msg, XMMRegister state0, XMMRegister state1, XMMRegister msgtmp0,
                   XMMRegister msgtmp1, XMMRegister msgtmp2, XMMRegister msgtmp3, XMMRegister msgtmp4,
                   Register buf, Register state, Register ofs, Register limit, Register rsp, bool multi_block,
                   XMMRegister shuf_mask);
private:
  void roundEnc(XMMRegister key, int rnum);
  void lastroundEnc(XMMRegister key, int rnum);
  void roundDec(XMMRegister key, int rnum);
  void lastroundDec(XMMRegister key, int rnum);
  void ev_load_key(XMMRegister xmmdst, Register key, int offset, XMMRegister xmm_shuf_mask);
  void gfmul_avx512(XMMRegister ghash, XMMRegister hkey);
  void generateHtbl_48_block_zmm(Register htbl, Register avx512_subkeyHtbl);
  void ghash16_encrypt16_parallel(Register key, Register subkeyHtbl, XMMRegister ctr_blockx,
                                  XMMRegister aad_hashx, Register in, Register out, Register data, Register pos, bool reduction,
                                  XMMRegister addmask, bool no_ghash_input, Register rounds, Register ghash_pos,
                                  bool final_reduction, int index, XMMRegister counter_inc_mask);
public:
  void aesecb_encrypt(Register source_addr, Register dest_addr, Register key, Register len);
  void aesecb_decrypt(Register source_addr, Register dest_addr, Register key, Register len);
  void aesctr_encrypt(Register src_addr, Register dest_addr, Register key, Register counter,
                      Register len_reg, Register used, Register used_addr, Register saved_encCounter_start);
  void aesgcm_encrypt(Register in, Register len, Register ct, Register out, Register key,
                      Register state, Register subkeyHtbl, Register avx512_subkeyHtbl, Register counter);

#endif

  void fast_md5(Register buf, Address state, Address ofs, Address limit,
                bool multi_block);

  void fast_sha1(XMMRegister abcd, XMMRegister e0, XMMRegister e1, XMMRegister msg0,
                 XMMRegister msg1, XMMRegister msg2, XMMRegister msg3, XMMRegister shuf_mask,
                 Register buf, Register state, Register ofs, Register limit, Register rsp,
                 bool multi_block);

#ifdef _LP64
  void fast_sha256(XMMRegister msg, XMMRegister state0, XMMRegister state1, XMMRegister msgtmp0,
                   XMMRegister msgtmp1, XMMRegister msgtmp2, XMMRegister msgtmp3, XMMRegister msgtmp4,
                   Register buf, Register state, Register ofs, Register limit, Register rsp,
                   bool multi_block, XMMRegister shuf_mask);
#else
  void fast_sha256(XMMRegister msg, XMMRegister state0, XMMRegister state1, XMMRegister msgtmp0,
                   XMMRegister msgtmp1, XMMRegister msgtmp2, XMMRegister msgtmp3, XMMRegister msgtmp4,
                   Register buf, Register state, Register ofs, Register limit, Register rsp,
                   bool multi_block);
#endif

  void fast_exp(XMMRegister xmm0, XMMRegister xmm1, XMMRegister xmm2, XMMRegister xmm3,
                XMMRegister xmm4, XMMRegister xmm5, XMMRegister xmm6, XMMRegister xmm7,
                Register rax, Register rcx, Register rdx, Register tmp);

#ifdef _LP64
  void fast_log(XMMRegister xmm0, XMMRegister xmm1, XMMRegister xmm2, XMMRegister xmm3,
                XMMRegister xmm4, XMMRegister xmm5, XMMRegister xmm6, XMMRegister xmm7,
                Register rax, Register rcx, Register rdx, Register tmp1, Register tmp2);

  void fast_log10(XMMRegister xmm0, XMMRegister xmm1, XMMRegister xmm2, XMMRegister xmm3,
                  XMMRegister xmm4, XMMRegister xmm5, XMMRegister xmm6, XMMRegister xmm7,
                  Register rax, Register rcx, Register rdx, Register r11);

  void fast_pow(XMMRegister xmm0, XMMRegister xmm1, XMMRegister xmm2, XMMRegister xmm3, XMMRegister xmm4,
                XMMRegister xmm5, XMMRegister xmm6, XMMRegister xmm7, Register rax, Register rcx,
                Register rdx, Register tmp1, Register tmp2, Register tmp3, Register tmp4);

  void fast_sin(XMMRegister xmm0, XMMRegister xmm1, XMMRegister xmm2, XMMRegister xmm3,
                XMMRegister xmm4, XMMRegister xmm5, XMMRegister xmm6, XMMRegister xmm7,
                Register rax, Register rbx, Register rcx, Register rdx, Register tmp1, Register tmp2,
                Register tmp3, Register tmp4);

  void fast_cos(XMMRegister xmm0, XMMRegister xmm1, XMMRegister xmm2, XMMRegister xmm3,
                XMMRegister xmm4, XMMRegister xmm5, XMMRegister xmm6, XMMRegister xmm7,
                Register rax, Register rcx, Register rdx, Register tmp1,
                Register tmp2, Register tmp3, Register tmp4);
  void fast_tan(XMMRegister xmm0, XMMRegister xmm1, XMMRegister xmm2, XMMRegister xmm3,
                XMMRegister xmm4, XMMRegister xmm5, XMMRegister xmm6, XMMRegister xmm7,
                Register rax, Register rcx, Register rdx, Register tmp1,
                Register tmp2, Register tmp3, Register tmp4);
#else
  void fast_log(XMMRegister xmm0, XMMRegister xmm1, XMMRegister xmm2, XMMRegister xmm3,
                XMMRegister xmm4, XMMRegister xmm5, XMMRegister xmm6, XMMRegister xmm7,
                Register rax, Register rcx, Register rdx, Register tmp1);

  void fast_log10(XMMRegister xmm0, XMMRegister xmm1, XMMRegister xmm2, XMMRegister xmm3,
                XMMRegister xmm4, XMMRegister xmm5, XMMRegister xmm6, XMMRegister xmm7,
                Register rax, Register rcx, Register rdx, Register tmp);

  void fast_pow(XMMRegister xmm0, XMMRegister xmm1, XMMRegister xmm2, XMMRegister xmm3, XMMRegister xmm4,
                XMMRegister xmm5, XMMRegister xmm6, XMMRegister xmm7, Register rax, Register rcx,
                Register rdx, Register tmp);

  void fast_sin(XMMRegister xmm0, XMMRegister xmm1, XMMRegister xmm2, XMMRegister xmm3,
                XMMRegister xmm4, XMMRegister xmm5, XMMRegister xmm6, XMMRegister xmm7,
                Register rax, Register rbx, Register rdx);

  void fast_cos(XMMRegister xmm0, XMMRegister xmm1, XMMRegister xmm2, XMMRegister xmm3,
                XMMRegister xmm4, XMMRegister xmm5, XMMRegister xmm6, XMMRegister xmm7,
                Register rax, Register rcx, Register rdx, Register tmp);

  void libm_sincos_huge(XMMRegister xmm0, XMMRegister xmm1, Register eax, Register ecx,
                        Register edx, Register ebx, Register esi, Register edi,
                        Register ebp, Register esp);

  void libm_reduce_pi04l(Register eax, Register ecx, Register edx, Register ebx,
                         Register esi, Register edi, Register ebp, Register esp);

  void libm_tancot_huge(XMMRegister xmm0, XMMRegister xmm1, Register eax, Register ecx,
                        Register edx, Register ebx, Register esi, Register edi,
                        Register ebp, Register esp);

  void fast_tan(XMMRegister xmm0, XMMRegister xmm1, XMMRegister xmm2, XMMRegister xmm3,
                XMMRegister xmm4, XMMRegister xmm5, XMMRegister xmm6, XMMRegister xmm7,
                Register rax, Register rcx, Register rdx, Register tmp);
#endif

private:

  // these are private because users should be doing movflt/movdbl

  void movss(XMMRegister dst, XMMRegister src) { Assembler::movss(dst, src); }
  void movss(Address dst, XMMRegister src)     { Assembler::movss(dst, src); }
  void movss(XMMRegister dst, Address src)     { Assembler::movss(dst, src); }
  void movss(XMMRegister dst, AddressLiteral src);

  void movlpd(XMMRegister dst, Address src)    {Assembler::movlpd(dst, src); }
  void movlpd(XMMRegister dst, AddressLiteral src);

public:

  void addsd(XMMRegister dst, XMMRegister src)    { Assembler::addsd(dst, src); }
  void addsd(XMMRegister dst, Address src)        { Assembler::addsd(dst, src); }
  void addsd(XMMRegister dst, AddressLiteral src);

  void addss(XMMRegister dst, XMMRegister src)    { Assembler::addss(dst, src); }
  void addss(XMMRegister dst, Address src)        { Assembler::addss(dst, src); }
  void addss(XMMRegister dst, AddressLiteral src);

  void addpd(XMMRegister dst, XMMRegister src)    { Assembler::addpd(dst, src); }
  void addpd(XMMRegister dst, Address src)        { Assembler::addpd(dst, src); }
  void addpd(XMMRegister dst, AddressLiteral src);

  void divsd(XMMRegister dst, XMMRegister src)    { Assembler::divsd(dst, src); }
  void divsd(XMMRegister dst, Address src)        { Assembler::divsd(dst, src); }
  void divsd(XMMRegister dst, AddressLiteral src);

  void divss(XMMRegister dst, XMMRegister src)    { Assembler::divss(dst, src); }
  void divss(XMMRegister dst, Address src)        { Assembler::divss(dst, src); }
  void divss(XMMRegister dst, AddressLiteral src);

  // Move Unaligned Double Quadword
  void movdqu(Address     dst, XMMRegister src);
  void movdqu(XMMRegister dst, Address src);
  void movdqu(XMMRegister dst, XMMRegister src);
  void movdqu(XMMRegister dst, AddressLiteral src, Register scratchReg = rscratch1);

  void kmovwl(KRegister dst, Register src) { Assembler::kmovwl(dst, src); }
  void kmovwl(Register dst, KRegister src) { Assembler::kmovwl(dst, src); }
  void kmovwl(KRegister dst, Address src) { Assembler::kmovwl(dst, src); }
  void kmovwl(KRegister dst, AddressLiteral src, Register scratch_reg = rscratch1);
  void kmovwl(Address dst,  KRegister src) { Assembler::kmovwl(dst, src); }
  void kmovwl(KRegister dst, KRegister src) { Assembler::kmovwl(dst, src); }

  void kmovql(KRegister dst, KRegister src) { Assembler::kmovql(dst, src); }
  void kmovql(KRegister dst, Register src) { Assembler::kmovql(dst, src); }
  void kmovql(Register dst, KRegister src) { Assembler::kmovql(dst, src); }
  void kmovql(KRegister dst, Address src) { Assembler::kmovql(dst, src); }
  void kmovql(Address  dst, KRegister src) { Assembler::kmovql(dst, src); }
  void kmovql(KRegister dst, AddressLiteral src, Register scratch_reg = rscratch1);

  // Safe move operation, lowers down to 16bit moves for targets supporting
  // AVX512F feature and 64bit moves for targets supporting AVX512BW feature.
  void kmov(Address  dst, KRegister src);
  void kmov(KRegister dst, Address src);
  void kmov(KRegister dst, KRegister src);
  void kmov(Register dst, KRegister src);
  void kmov(KRegister dst, Register src);

  // AVX Unaligned forms
  void vmovdqu(Address     dst, XMMRegister src);
  void vmovdqu(XMMRegister dst, Address src);
  void vmovdqu(XMMRegister dst, XMMRegister src);
  void vmovdqu(XMMRegister dst, AddressLiteral src, Register scratch_reg = rscratch1);
  void vmovdqu(XMMRegister dst, AddressLiteral src, Register scratch_reg, int vector_len);


  // AVX512 Unaligned
  void evmovdqu(BasicType type, KRegister kmask, Address dst, XMMRegister src,  bool merge, int vector_len);
  void evmovdqu(BasicType type, KRegister kmask, XMMRegister dst, Address src, bool merge, int vector_len);

  void evmovdqub(XMMRegister dst, XMMRegister src, int vector_len) { Assembler::evmovdqub(dst, src, vector_len); }
  void evmovdqub(XMMRegister dst, Address src, int vector_len) { Assembler::evmovdqub(dst, src, vector_len); }
  void evmovdqub(XMMRegister dst, KRegister mask, XMMRegister src, bool merge, int vector_len) {
    if (dst->encoding() != src->encoding() || mask != k0)  {
      Assembler::evmovdqub(dst, mask, src, merge, vector_len);
    }
  }
  void evmovdqub(XMMRegister dst, KRegister mask, Address src, bool merge, int vector_len) { Assembler::evmovdqub(dst, mask, src, merge, vector_len); }
  void evmovdqub(Address dst, KRegister mask, XMMRegister src, bool merge, int vector_len) { Assembler::evmovdqub(dst, mask, src, merge, vector_len); }
  void evmovdqub(XMMRegister dst, KRegister mask, AddressLiteral src, bool merge, int vector_len, Register scratch_reg);

  void evmovdquw(XMMRegister dst, Address src, int vector_len) { Assembler::evmovdquw(dst, src, vector_len); }
  void evmovdquw(Address dst, XMMRegister src, int vector_len) { Assembler::evmovdquw(dst, src, vector_len); }
  void evmovdquw(XMMRegister dst, KRegister mask, XMMRegister src, bool merge, int vector_len) {
    if (dst->encoding() != src->encoding() || mask != k0) {
      Assembler::evmovdquw(dst, mask, src, merge, vector_len);
    }
  }
  void evmovdquw(XMMRegister dst, KRegister mask, Address src, bool merge, int vector_len) { Assembler::evmovdquw(dst, mask, src, merge, vector_len); }
  void evmovdquw(Address dst, KRegister mask, XMMRegister src, bool merge, int vector_len) { Assembler::evmovdquw(dst, mask, src, merge, vector_len); }
  void evmovdquw(XMMRegister dst, KRegister mask, AddressLiteral src, bool merge, int vector_len, Register scratch_reg);

  void evmovdqul(XMMRegister dst, XMMRegister src, int vector_len) {
     if (dst->encoding() != src->encoding()) {
       Assembler::evmovdqul(dst, src, vector_len);
     }
  }
  void evmovdqul(Address dst, XMMRegister src, int vector_len) { Assembler::evmovdqul(dst, src, vector_len); }
  void evmovdqul(XMMRegister dst, Address src, int vector_len) { Assembler::evmovdqul(dst, src, vector_len); }

  void evmovdqul(XMMRegister dst, KRegister mask, XMMRegister src, bool merge, int vector_len) {
    if (dst->encoding() != src->encoding() || mask != k0)  {
      Assembler::evmovdqul(dst, mask, src, merge, vector_len);
    }
  }
  void evmovdqul(XMMRegister dst, KRegister mask, Address src, bool merge, int vector_len) { Assembler::evmovdqul(dst, mask, src, merge, vector_len); }
  void evmovdqul(Address dst, KRegister mask, XMMRegister src, bool merge, int vector_len) { Assembler::evmovdqul(dst, mask, src, merge, vector_len); }
  void evmovdqul(XMMRegister dst, KRegister mask, AddressLiteral src, bool merge, int vector_len, Register scratch_reg);

  void evmovdquq(XMMRegister dst, XMMRegister src, int vector_len) {
    if (dst->encoding() != src->encoding()) {
      Assembler::evmovdquq(dst, src, vector_len);
    }
  }
  void evmovdquq(XMMRegister dst, Address src, int vector_len) { Assembler::evmovdquq(dst, src, vector_len); }
  void evmovdquq(Address dst, XMMRegister src, int vector_len) { Assembler::evmovdquq(dst, src, vector_len); }
  void evmovdquq(XMMRegister dst, AddressLiteral src, int vector_len, Register rscratch);

  void evmovdquq(XMMRegister dst, KRegister mask, XMMRegister src, bool merge, int vector_len) {
    if (dst->encoding() != src->encoding() || mask != k0) {
      Assembler::evmovdquq(dst, mask, src, merge, vector_len);
    }
  }
  void evmovdquq(XMMRegister dst, KRegister mask, Address src, bool merge, int vector_len) { Assembler::evmovdquq(dst, mask, src, merge, vector_len); }
  void evmovdquq(Address dst, KRegister mask, XMMRegister src, bool merge, int vector_len) { Assembler::evmovdquq(dst, mask, src, merge, vector_len); }
  void evmovdquq(XMMRegister dst, KRegister mask, AddressLiteral src, bool merge, int vector_len, Register scratch_reg);

  // Move Aligned Double Quadword
  void movdqa(XMMRegister dst, Address src)       { Assembler::movdqa(dst, src); }
  void movdqa(XMMRegister dst, XMMRegister src)   { Assembler::movdqa(dst, src); }
  void movdqa(XMMRegister dst, AddressLiteral src);

  void movsd(XMMRegister dst, XMMRegister src) { Assembler::movsd(dst, src); }
  void movsd(Address dst, XMMRegister src)     { Assembler::movsd(dst, src); }
  void movsd(XMMRegister dst, Address src)     { Assembler::movsd(dst, src); }
  void movsd(XMMRegister dst, AddressLiteral src);

  using Assembler::vmovddup;
  void vmovddup(XMMRegister dst, AddressLiteral src, int vector_len, Register rscratch = rscratch1);

  void mulpd(XMMRegister dst, XMMRegister src)    { Assembler::mulpd(dst, src); }
  void mulpd(XMMRegister dst, Address src)        { Assembler::mulpd(dst, src); }
  void mulpd(XMMRegister dst, AddressLiteral src);

  void mulsd(XMMRegister dst, XMMRegister src)    { Assembler::mulsd(dst, src); }
  void mulsd(XMMRegister dst, Address src)        { Assembler::mulsd(dst, src); }
  void mulsd(XMMRegister dst, AddressLiteral src);

  void mulss(XMMRegister dst, XMMRegister src)    { Assembler::mulss(dst, src); }
  void mulss(XMMRegister dst, Address src)        { Assembler::mulss(dst, src); }
  void mulss(XMMRegister dst, AddressLiteral src);

  // Carry-Less Multiplication Quadword
  void pclmulldq(XMMRegister dst, XMMRegister src) {
    // 0x00 - multiply lower 64 bits [0:63]
    Assembler::pclmulqdq(dst, src, 0x00);
  }
  void pclmulhdq(XMMRegister dst, XMMRegister src) {
    // 0x11 - multiply upper 64 bits [64:127]
    Assembler::pclmulqdq(dst, src, 0x11);
  }

  void pcmpeqb(XMMRegister dst, XMMRegister src);
  void pcmpeqw(XMMRegister dst, XMMRegister src);

  void pcmpestri(XMMRegister dst, Address src, int imm8);
  void pcmpestri(XMMRegister dst, XMMRegister src, int imm8);

  void pmovzxbw(XMMRegister dst, XMMRegister src);
  void pmovzxbw(XMMRegister dst, Address src);

  void pmovmskb(Register dst, XMMRegister src);

  void ptest(XMMRegister dst, XMMRegister src);

  void sqrtsd(XMMRegister dst, XMMRegister src)    { Assembler::sqrtsd(dst, src); }
  void sqrtsd(XMMRegister dst, Address src)        { Assembler::sqrtsd(dst, src); }
  void sqrtsd(XMMRegister dst, AddressLiteral src);

  void roundsd(XMMRegister dst, XMMRegister src, int32_t rmode)    { Assembler::roundsd(dst, src, rmode); }
  void roundsd(XMMRegister dst, Address src, int32_t rmode)        { Assembler::roundsd(dst, src, rmode); }
  void roundsd(XMMRegister dst, AddressLiteral src, int32_t rmode, Register scratch_reg);

  void sqrtss(XMMRegister dst, XMMRegister src)    { Assembler::sqrtss(dst, src); }
  void sqrtss(XMMRegister dst, Address src)        { Assembler::sqrtss(dst, src); }
  void sqrtss(XMMRegister dst, AddressLiteral src);

  void subsd(XMMRegister dst, XMMRegister src)    { Assembler::subsd(dst, src); }
  void subsd(XMMRegister dst, Address src)        { Assembler::subsd(dst, src); }
  void subsd(XMMRegister dst, AddressLiteral src);

  void subss(XMMRegister dst, XMMRegister src)    { Assembler::subss(dst, src); }
  void subss(XMMRegister dst, Address src)        { Assembler::subss(dst, src); }
  void subss(XMMRegister dst, AddressLiteral src);

  void ucomiss(XMMRegister dst, XMMRegister src) { Assembler::ucomiss(dst, src); }
  void ucomiss(XMMRegister dst, Address src)     { Assembler::ucomiss(dst, src); }
  void ucomiss(XMMRegister dst, AddressLiteral src);

  void ucomisd(XMMRegister dst, XMMRegister src) { Assembler::ucomisd(dst, src); }
  void ucomisd(XMMRegister dst, Address src)     { Assembler::ucomisd(dst, src); }
  void ucomisd(XMMRegister dst, AddressLiteral src);

  // Bitwise Logical XOR of Packed Double-Precision Floating-Point Values
  void xorpd(XMMRegister dst, XMMRegister src);
  void xorpd(XMMRegister dst, Address src)     { Assembler::xorpd(dst, src); }
  void xorpd(XMMRegister dst, AddressLiteral src, Register scratch_reg = rscratch1);

  // Bitwise Logical XOR of Packed Single-Precision Floating-Point Values
  void xorps(XMMRegister dst, XMMRegister src);
  void xorps(XMMRegister dst, Address src)     { Assembler::xorps(dst, src); }
  void xorps(XMMRegister dst, AddressLiteral src, Register scratch_reg = rscratch1);

  // Shuffle Bytes
  void pshufb(XMMRegister dst, XMMRegister src) { Assembler::pshufb(dst, src); }
  void pshufb(XMMRegister dst, Address src)     { Assembler::pshufb(dst, src); }
  void pshufb(XMMRegister dst, AddressLiteral src);
  // AVX 3-operands instructions

  void vaddsd(XMMRegister dst, XMMRegister nds, XMMRegister src) { Assembler::vaddsd(dst, nds, src); }
  void vaddsd(XMMRegister dst, XMMRegister nds, Address src)     { Assembler::vaddsd(dst, nds, src); }
  void vaddsd(XMMRegister dst, XMMRegister nds, AddressLiteral src);

  void vaddss(XMMRegister dst, XMMRegister nds, XMMRegister src) { Assembler::vaddss(dst, nds, src); }
  void vaddss(XMMRegister dst, XMMRegister nds, Address src)     { Assembler::vaddss(dst, nds, src); }
  void vaddss(XMMRegister dst, XMMRegister nds, AddressLiteral src);

  void vabsss(XMMRegister dst, XMMRegister nds, XMMRegister src, AddressLiteral negate_field, int vector_len);
  void vabssd(XMMRegister dst, XMMRegister nds, XMMRegister src, AddressLiteral negate_field, int vector_len);

  void vpaddb(XMMRegister dst, XMMRegister nds, XMMRegister src, int vector_len);
  void vpaddb(XMMRegister dst, XMMRegister nds, Address src, int vector_len);
  void vpaddb(XMMRegister dst, XMMRegister nds, AddressLiteral src, int vector_len, Register rscratch);

  void vpaddw(XMMRegister dst, XMMRegister nds, XMMRegister src, int vector_len);
  void vpaddw(XMMRegister dst, XMMRegister nds, Address src, int vector_len);

  void vpaddd(XMMRegister dst, XMMRegister nds, XMMRegister src, int vector_len) { Assembler::vpaddd(dst, nds, src, vector_len); }
  void vpaddd(XMMRegister dst, XMMRegister nds, Address src, int vector_len) { Assembler::vpaddd(dst, nds, src, vector_len); }
  void vpaddd(XMMRegister dst, XMMRegister nds, AddressLiteral src, int vector_len, Register rscratch);

  void vpand(XMMRegister dst, XMMRegister nds, XMMRegister src, int vector_len) { Assembler::vpand(dst, nds, src, vector_len); }
  void vpand(XMMRegister dst, XMMRegister nds, Address src, int vector_len) { Assembler::vpand(dst, nds, src, vector_len); }
  void vpand(XMMRegister dst, XMMRegister nds, AddressLiteral src, int vector_len, Register scratch_reg = rscratch1);

  void vpbroadcastw(XMMRegister dst, XMMRegister src, int vector_len);
  void vpbroadcastw(XMMRegister dst, Address src, int vector_len) { Assembler::vpbroadcastw(dst, src, vector_len); }

  using Assembler::vbroadcastsd;
  void vbroadcastsd(XMMRegister dst, AddressLiteral src, int vector_len, Register rscratch = rscratch1);
  void vpbroadcastq(XMMRegister dst, AddressLiteral src, int vector_len, Register rscratch = rscratch1);
  void vpbroadcastq(XMMRegister dst, XMMRegister src, int vector_len) { Assembler::vpbroadcastq(dst, src, vector_len); }
  void vpbroadcastq(XMMRegister dst, Address src, int vector_len) { Assembler::vpbroadcastq(dst, src, vector_len); }



  void vpcmpeqb(XMMRegister dst, XMMRegister nds, XMMRegister src, int vector_len);

  void vpcmpeqw(XMMRegister dst, XMMRegister nds, XMMRegister src, int vector_len);
  void evpcmpeqd(KRegister kdst, KRegister mask, XMMRegister nds, AddressLiteral src, int vector_len, Register scratch_reg);

  // Vector compares
  void evpcmpd(KRegister kdst, KRegister mask, XMMRegister nds, XMMRegister src,
               int comparison, bool is_signed, int vector_len) { Assembler::evpcmpd(kdst, mask, nds, src, comparison, is_signed, vector_len); }
  void evpcmpd(KRegister kdst, KRegister mask, XMMRegister nds, AddressLiteral src,
               int comparison, bool is_signed, int vector_len, Register scratch_reg);
  void evpcmpq(KRegister kdst, KRegister mask, XMMRegister nds, XMMRegister src,
               int comparison, bool is_signed, int vector_len) { Assembler::evpcmpq(kdst, mask, nds, src, comparison, is_signed, vector_len); }
  void evpcmpq(KRegister kdst, KRegister mask, XMMRegister nds, AddressLiteral src,
               int comparison, bool is_signed, int vector_len, Register scratch_reg);
  void evpcmpb(KRegister kdst, KRegister mask, XMMRegister nds, XMMRegister src,
               int comparison, bool is_signed, int vector_len) { Assembler::evpcmpb(kdst, mask, nds, src, comparison, is_signed, vector_len); }
  void evpcmpb(KRegister kdst, KRegister mask, XMMRegister nds, AddressLiteral src,
               int comparison, bool is_signed, int vector_len, Register scratch_reg);
  void evpcmpw(KRegister kdst, KRegister mask, XMMRegister nds, XMMRegister src,
               int comparison, bool is_signed, int vector_len) { Assembler::evpcmpw(kdst, mask, nds, src, comparison, is_signed, vector_len); }
  void evpcmpw(KRegister kdst, KRegister mask, XMMRegister nds, AddressLiteral src,
               int comparison, bool is_signed, int vector_len, Register scratch_reg);

  void evpbroadcast(BasicType type, XMMRegister dst, Register src, int vector_len);

  // Emit comparison instruction for the specified comparison predicate.
  void vpcmpCCW(XMMRegister dst, XMMRegister nds, XMMRegister src, XMMRegister xtmp, ComparisonPredicate cond, Width width, int vector_len);
  void vpcmpCC(XMMRegister dst, XMMRegister nds, XMMRegister src, int cond_encoding, Width width, int vector_len);

  void vpmovzxbw(XMMRegister dst, Address src, int vector_len);
  void vpmovzxbw(XMMRegister dst, XMMRegister src, int vector_len) { Assembler::vpmovzxbw(dst, src, vector_len); }

  void vpmovmskb(Register dst, XMMRegister src, int vector_len = Assembler::AVX_256bit);

  void vpmullw(XMMRegister dst, XMMRegister nds, XMMRegister src, int vector_len);
  void vpmullw(XMMRegister dst, XMMRegister nds, Address src, int vector_len);
  void vpmulld(XMMRegister dst, XMMRegister nds, Address src, int vector_len) {
    Assembler::vpmulld(dst, nds, src, vector_len);
  };
  void vpmulld(XMMRegister dst, XMMRegister nds, XMMRegister src, int vector_len) {
    Assembler::vpmulld(dst, nds, src, vector_len);
  }
  void vpmulld(XMMRegister dst, XMMRegister nds, AddressLiteral src, int vector_len, Register scratch_reg);

  void vpsubb(XMMRegister dst, XMMRegister nds, XMMRegister src, int vector_len);
  void vpsubb(XMMRegister dst, XMMRegister nds, Address src, int vector_len);

  void vpsubw(XMMRegister dst, XMMRegister nds, XMMRegister src, int vector_len);
  void vpsubw(XMMRegister dst, XMMRegister nds, Address src, int vector_len);

  void vpsraw(XMMRegister dst, XMMRegister nds, XMMRegister shift, int vector_len);
  void vpsraw(XMMRegister dst, XMMRegister nds, int shift, int vector_len);

  void evpsraq(XMMRegister dst, XMMRegister nds, XMMRegister shift, int vector_len);
  void evpsraq(XMMRegister dst, XMMRegister nds, int shift, int vector_len);

  void evpsllw(XMMRegister dst, KRegister mask, XMMRegister nds, XMMRegister src, bool merge, int vector_len, bool is_varshift) {
    if (!is_varshift) {
      Assembler::evpsllw(dst, mask, nds, src, merge, vector_len);
    } else {
      Assembler::evpsllvw(dst, mask, nds, src, merge, vector_len);
    }
  }
  void evpslld(XMMRegister dst, KRegister mask, XMMRegister nds, XMMRegister src, bool merge, int vector_len, bool is_varshift) {
    if (!is_varshift) {
      Assembler::evpslld(dst, mask, nds, src, merge, vector_len);
    } else {
      Assembler::evpsllvd(dst, mask, nds, src, merge, vector_len);
    }
  }
  void evpsllq(XMMRegister dst, KRegister mask, XMMRegister nds, XMMRegister src, bool merge, int vector_len, bool is_varshift) {
    if (!is_varshift) {
      Assembler::evpsllq(dst, mask, nds, src, merge, vector_len);
    } else {
      Assembler::evpsllvq(dst, mask, nds, src, merge, vector_len);
    }
  }
  void evpsrlw(XMMRegister dst, KRegister mask, XMMRegister nds, XMMRegister src, bool merge, int vector_len, bool is_varshift) {
    if (!is_varshift) {
      Assembler::evpsrlw(dst, mask, nds, src, merge, vector_len);
    } else {
      Assembler::evpsrlvw(dst, mask, nds, src, merge, vector_len);
    }
  }
  void evpsrld(XMMRegister dst, KRegister mask, XMMRegister nds, XMMRegister src, bool merge, int vector_len, bool is_varshift) {
    if (!is_varshift) {
      Assembler::evpsrld(dst, mask, nds, src, merge, vector_len);
    } else {
      Assembler::evpsrlvd(dst, mask, nds, src, merge, vector_len);
    }
  }
  void evpsrlq(XMMRegister dst, KRegister mask, XMMRegister nds, XMMRegister src, bool merge, int vector_len, bool is_varshift) {
    if (!is_varshift) {
      Assembler::evpsrlq(dst, mask, nds, src, merge, vector_len);
    } else {
      Assembler::evpsrlvq(dst, mask, nds, src, merge, vector_len);
    }
  }
  void evpsraw(XMMRegister dst, KRegister mask, XMMRegister nds, XMMRegister src, bool merge, int vector_len, bool is_varshift) {
    if (!is_varshift) {
      Assembler::evpsraw(dst, mask, nds, src, merge, vector_len);
    } else {
      Assembler::evpsravw(dst, mask, nds, src, merge, vector_len);
    }
  }
  void evpsrad(XMMRegister dst, KRegister mask, XMMRegister nds, XMMRegister src, bool merge, int vector_len, bool is_varshift) {
    if (!is_varshift) {
      Assembler::evpsrad(dst, mask, nds, src, merge, vector_len);
    } else {
      Assembler::evpsravd(dst, mask, nds, src, merge, vector_len);
    }
  }
  void evpsraq(XMMRegister dst, KRegister mask, XMMRegister nds, XMMRegister src, bool merge, int vector_len, bool is_varshift) {
    if (!is_varshift) {
      Assembler::evpsraq(dst, mask, nds, src, merge, vector_len);
    } else {
      Assembler::evpsravq(dst, mask, nds, src, merge, vector_len);
    }
  }

  void evpmins(BasicType type, XMMRegister dst, KRegister mask, XMMRegister nds, XMMRegister src, bool merge, int vector_len);
  void evpmaxs(BasicType type, XMMRegister dst, KRegister mask, XMMRegister nds, XMMRegister src, bool merge, int vector_len);
  void evpmins(BasicType type, XMMRegister dst, KRegister mask, XMMRegister nds, Address src, bool merge, int vector_len);
  void evpmaxs(BasicType type, XMMRegister dst, KRegister mask, XMMRegister nds, Address src, bool merge, int vector_len);

  void vpsrlw(XMMRegister dst, XMMRegister nds, XMMRegister shift, int vector_len);
  void vpsrlw(XMMRegister dst, XMMRegister nds, int shift, int vector_len);

  void vpsllw(XMMRegister dst, XMMRegister nds, XMMRegister shift, int vector_len);
  void vpsllw(XMMRegister dst, XMMRegister nds, int shift, int vector_len);

  void vptest(XMMRegister dst, XMMRegister src);
  void vptest(XMMRegister dst, XMMRegister src, int vector_len) { Assembler::vptest(dst, src, vector_len); }

  void punpcklbw(XMMRegister dst, XMMRegister src);
  void punpcklbw(XMMRegister dst, Address src) { Assembler::punpcklbw(dst, src); }

  void pshufd(XMMRegister dst, Address src, int mode);
  void pshufd(XMMRegister dst, XMMRegister src, int mode) { Assembler::pshufd(dst, src, mode); }

  void pshuflw(XMMRegister dst, XMMRegister src, int mode);
  void pshuflw(XMMRegister dst, Address src, int mode) { Assembler::pshuflw(dst, src, mode); }

  void vandpd(XMMRegister dst, XMMRegister nds, XMMRegister src, int vector_len) { Assembler::vandpd(dst, nds, src, vector_len); }
  void vandpd(XMMRegister dst, XMMRegister nds, Address src, int vector_len)     { Assembler::vandpd(dst, nds, src, vector_len); }
  void vandpd(XMMRegister dst, XMMRegister nds, AddressLiteral src, int vector_len, Register scratch_reg = rscratch1);

  void vandps(XMMRegister dst, XMMRegister nds, XMMRegister src, int vector_len) { Assembler::vandps(dst, nds, src, vector_len); }
  void vandps(XMMRegister dst, XMMRegister nds, Address src, int vector_len)     { Assembler::vandps(dst, nds, src, vector_len); }
  void vandps(XMMRegister dst, XMMRegister nds, AddressLiteral src, int vector_len, Register scratch_reg = rscratch1);

  void evpord(XMMRegister dst, KRegister mask, XMMRegister nds, AddressLiteral src, bool merge, int vector_len, Register scratch_reg);

  void vdivsd(XMMRegister dst, XMMRegister nds, XMMRegister src) { Assembler::vdivsd(dst, nds, src); }
  void vdivsd(XMMRegister dst, XMMRegister nds, Address src)     { Assembler::vdivsd(dst, nds, src); }
  void vdivsd(XMMRegister dst, XMMRegister nds, AddressLiteral src);

  void vdivss(XMMRegister dst, XMMRegister nds, XMMRegister src) { Assembler::vdivss(dst, nds, src); }
  void vdivss(XMMRegister dst, XMMRegister nds, Address src)     { Assembler::vdivss(dst, nds, src); }
  void vdivss(XMMRegister dst, XMMRegister nds, AddressLiteral src);

  void vmulsd(XMMRegister dst, XMMRegister nds, XMMRegister src) { Assembler::vmulsd(dst, nds, src); }
  void vmulsd(XMMRegister dst, XMMRegister nds, Address src)     { Assembler::vmulsd(dst, nds, src); }
  void vmulsd(XMMRegister dst, XMMRegister nds, AddressLiteral src);

  void vmulss(XMMRegister dst, XMMRegister nds, XMMRegister src) { Assembler::vmulss(dst, nds, src); }
  void vmulss(XMMRegister dst, XMMRegister nds, Address src)     { Assembler::vmulss(dst, nds, src); }
  void vmulss(XMMRegister dst, XMMRegister nds, AddressLiteral src);

  void vsubsd(XMMRegister dst, XMMRegister nds, XMMRegister src) { Assembler::vsubsd(dst, nds, src); }
  void vsubsd(XMMRegister dst, XMMRegister nds, Address src)     { Assembler::vsubsd(dst, nds, src); }
  void vsubsd(XMMRegister dst, XMMRegister nds, AddressLiteral src);

  void vsubss(XMMRegister dst, XMMRegister nds, XMMRegister src) { Assembler::vsubss(dst, nds, src); }
  void vsubss(XMMRegister dst, XMMRegister nds, Address src)     { Assembler::vsubss(dst, nds, src); }
  void vsubss(XMMRegister dst, XMMRegister nds, AddressLiteral src);

  void vnegatess(XMMRegister dst, XMMRegister nds, AddressLiteral src);
  void vnegatesd(XMMRegister dst, XMMRegister nds, AddressLiteral src);

  // AVX Vector instructions

  void vxorpd(XMMRegister dst, XMMRegister nds, XMMRegister src, int vector_len) { Assembler::vxorpd(dst, nds, src, vector_len); }
  void vxorpd(XMMRegister dst, XMMRegister nds, Address src, int vector_len) { Assembler::vxorpd(dst, nds, src, vector_len); }
  void vxorpd(XMMRegister dst, XMMRegister nds, AddressLiteral src, int vector_len, Register scratch_reg = rscratch1);

  void vxorps(XMMRegister dst, XMMRegister nds, XMMRegister src, int vector_len) { Assembler::vxorps(dst, nds, src, vector_len); }
  void vxorps(XMMRegister dst, XMMRegister nds, Address src, int vector_len) { Assembler::vxorps(dst, nds, src, vector_len); }
  void vxorps(XMMRegister dst, XMMRegister nds, AddressLiteral src, int vector_len, Register scratch_reg = rscratch1);

  void vpxor(XMMRegister dst, XMMRegister nds, XMMRegister src, int vector_len) {
    if (UseAVX > 1 || (vector_len < 1)) // vpxor 256 bit is available only in AVX2
      Assembler::vpxor(dst, nds, src, vector_len);
    else
      Assembler::vxorpd(dst, nds, src, vector_len);
  }
  void vpxor(XMMRegister dst, XMMRegister nds, Address src, int vector_len) {
    if (UseAVX > 1 || (vector_len < 1)) // vpxor 256 bit is available only in AVX2
      Assembler::vpxor(dst, nds, src, vector_len);
    else
      Assembler::vxorpd(dst, nds, src, vector_len);
  }
  void vpxor(XMMRegister dst, XMMRegister nds, AddressLiteral src, int vector_len, Register scratch_reg = rscratch1);

  // Simple version for AVX2 256bit vectors
  void vpxor(XMMRegister dst, XMMRegister src) {
    assert(UseAVX >= 2, "Should be at least AVX2");
    Assembler::vpxor(dst, dst, src, AVX_256bit);
  }
  void vpxor(XMMRegister dst, Address src) {
    assert(UseAVX >= 2, "Should be at least AVX2");
    Assembler::vpxor(dst, dst, src, AVX_256bit);
  }

  void vpermd(XMMRegister dst, XMMRegister nds, XMMRegister src, int vector_len) { Assembler::vpermd(dst, nds, src, vector_len); }
  void vpermd(XMMRegister dst, XMMRegister nds, AddressLiteral src, int vector_len, Register scratch_reg);

  void vinserti128(XMMRegister dst, XMMRegister nds, XMMRegister src, uint8_t imm8) {
    if (UseAVX > 2 && VM_Version::supports_avx512novl()) {
      Assembler::vinserti32x4(dst, nds, src, imm8);
    } else if (UseAVX > 1) {
      // vinserti128 is available only in AVX2
      Assembler::vinserti128(dst, nds, src, imm8);
    } else {
      Assembler::vinsertf128(dst, nds, src, imm8);
    }
  }

  void vinserti128(XMMRegister dst, XMMRegister nds, Address src, uint8_t imm8) {
    if (UseAVX > 2 && VM_Version::supports_avx512novl()) {
      Assembler::vinserti32x4(dst, nds, src, imm8);
    } else if (UseAVX > 1) {
      // vinserti128 is available only in AVX2
      Assembler::vinserti128(dst, nds, src, imm8);
    } else {
      Assembler::vinsertf128(dst, nds, src, imm8);
    }
  }

  void vextracti128(XMMRegister dst, XMMRegister src, uint8_t imm8) {
    if (UseAVX > 2 && VM_Version::supports_avx512novl()) {
      Assembler::vextracti32x4(dst, src, imm8);
    } else if (UseAVX > 1) {
      // vextracti128 is available only in AVX2
      Assembler::vextracti128(dst, src, imm8);
    } else {
      Assembler::vextractf128(dst, src, imm8);
    }
  }

  void vextracti128(Address dst, XMMRegister src, uint8_t imm8) {
    if (UseAVX > 2 && VM_Version::supports_avx512novl()) {
      Assembler::vextracti32x4(dst, src, imm8);
    } else if (UseAVX > 1) {
      // vextracti128 is available only in AVX2
      Assembler::vextracti128(dst, src, imm8);
    } else {
      Assembler::vextractf128(dst, src, imm8);
    }
  }

  // 128bit copy to/from high 128 bits of 256bit (YMM) vector registers
  void vinserti128_high(XMMRegister dst, XMMRegister src) {
    vinserti128(dst, dst, src, 1);
  }
  void vinserti128_high(XMMRegister dst, Address src) {
    vinserti128(dst, dst, src, 1);
  }
  void vextracti128_high(XMMRegister dst, XMMRegister src) {
    vextracti128(dst, src, 1);
  }
  void vextracti128_high(Address dst, XMMRegister src) {
    vextracti128(dst, src, 1);
  }

  void vinsertf128_high(XMMRegister dst, XMMRegister src) {
    if (UseAVX > 2 && VM_Version::supports_avx512novl()) {
      Assembler::vinsertf32x4(dst, dst, src, 1);
    } else {
      Assembler::vinsertf128(dst, dst, src, 1);
    }
  }

  void vinsertf128_high(XMMRegister dst, Address src) {
    if (UseAVX > 2 && VM_Version::supports_avx512novl()) {
      Assembler::vinsertf32x4(dst, dst, src, 1);
    } else {
      Assembler::vinsertf128(dst, dst, src, 1);
    }
  }

  void vextractf128_high(XMMRegister dst, XMMRegister src) {
    if (UseAVX > 2 && VM_Version::supports_avx512novl()) {
      Assembler::vextractf32x4(dst, src, 1);
    } else {
      Assembler::vextractf128(dst, src, 1);
    }
  }

  void vextractf128_high(Address dst, XMMRegister src) {
    if (UseAVX > 2 && VM_Version::supports_avx512novl()) {
      Assembler::vextractf32x4(dst, src, 1);
    } else {
      Assembler::vextractf128(dst, src, 1);
    }
  }

  // 256bit copy to/from high 256 bits of 512bit (ZMM) vector registers
  void vinserti64x4_high(XMMRegister dst, XMMRegister src) {
    Assembler::vinserti64x4(dst, dst, src, 1);
  }
  void vinsertf64x4_high(XMMRegister dst, XMMRegister src) {
    Assembler::vinsertf64x4(dst, dst, src, 1);
  }
  void vextracti64x4_high(XMMRegister dst, XMMRegister src) {
    Assembler::vextracti64x4(dst, src, 1);
  }
  void vextractf64x4_high(XMMRegister dst, XMMRegister src) {
    Assembler::vextractf64x4(dst, src, 1);
  }
  void vextractf64x4_high(Address dst, XMMRegister src) {
    Assembler::vextractf64x4(dst, src, 1);
  }
  void vinsertf64x4_high(XMMRegister dst, Address src) {
    Assembler::vinsertf64x4(dst, dst, src, 1);
  }

  // 128bit copy to/from low 128 bits of 256bit (YMM) vector registers
  void vinserti128_low(XMMRegister dst, XMMRegister src) {
    vinserti128(dst, dst, src, 0);
  }
  void vinserti128_low(XMMRegister dst, Address src) {
    vinserti128(dst, dst, src, 0);
  }
  void vextracti128_low(XMMRegister dst, XMMRegister src) {
    vextracti128(dst, src, 0);
  }
  void vextracti128_low(Address dst, XMMRegister src) {
    vextracti128(dst, src, 0);
  }

  void vinsertf128_low(XMMRegister dst, XMMRegister src) {
    if (UseAVX > 2 && VM_Version::supports_avx512novl()) {
      Assembler::vinsertf32x4(dst, dst, src, 0);
    } else {
      Assembler::vinsertf128(dst, dst, src, 0);
    }
  }

  void vinsertf128_low(XMMRegister dst, Address src) {
    if (UseAVX > 2 && VM_Version::supports_avx512novl()) {
      Assembler::vinsertf32x4(dst, dst, src, 0);
    } else {
      Assembler::vinsertf128(dst, dst, src, 0);
    }
  }

  void vextractf128_low(XMMRegister dst, XMMRegister src) {
    if (UseAVX > 2 && VM_Version::supports_avx512novl()) {
      Assembler::vextractf32x4(dst, src, 0);
    } else {
      Assembler::vextractf128(dst, src, 0);
    }
  }

  void vextractf128_low(Address dst, XMMRegister src) {
    if (UseAVX > 2 && VM_Version::supports_avx512novl()) {
      Assembler::vextractf32x4(dst, src, 0);
    } else {
      Assembler::vextractf128(dst, src, 0);
    }
  }

  // 256bit copy to/from low 256 bits of 512bit (ZMM) vector registers
  void vinserti64x4_low(XMMRegister dst, XMMRegister src) {
    Assembler::vinserti64x4(dst, dst, src, 0);
  }
  void vinsertf64x4_low(XMMRegister dst, XMMRegister src) {
    Assembler::vinsertf64x4(dst, dst, src, 0);
  }
  void vextracti64x4_low(XMMRegister dst, XMMRegister src) {
    Assembler::vextracti64x4(dst, src, 0);
  }
  void vextractf64x4_low(XMMRegister dst, XMMRegister src) {
    Assembler::vextractf64x4(dst, src, 0);
  }
  void vextractf64x4_low(Address dst, XMMRegister src) {
    Assembler::vextractf64x4(dst, src, 0);
  }
  void vinsertf64x4_low(XMMRegister dst, Address src) {
    Assembler::vinsertf64x4(dst, dst, src, 0);
  }

  // Carry-Less Multiplication Quadword
  void vpclmulldq(XMMRegister dst, XMMRegister nds, XMMRegister src) {
    // 0x00 - multiply lower 64 bits [0:63]
    Assembler::vpclmulqdq(dst, nds, src, 0x00);
  }
  void vpclmulhdq(XMMRegister dst, XMMRegister nds, XMMRegister src) {
    // 0x11 - multiply upper 64 bits [64:127]
    Assembler::vpclmulqdq(dst, nds, src, 0x11);
  }
  void vpclmullqhqdq(XMMRegister dst, XMMRegister nds, XMMRegister src) {
    // 0x10 - multiply nds[0:63] and src[64:127]
    Assembler::vpclmulqdq(dst, nds, src, 0x10);
  }
  void vpclmulhqlqdq(XMMRegister dst, XMMRegister nds, XMMRegister src) {
    //0x01 - multiply nds[64:127] and src[0:63]
    Assembler::vpclmulqdq(dst, nds, src, 0x01);
  }

  void evpclmulldq(XMMRegister dst, XMMRegister nds, XMMRegister src, int vector_len) {
    // 0x00 - multiply lower 64 bits [0:63]
    Assembler::evpclmulqdq(dst, nds, src, 0x00, vector_len);
  }
  void evpclmulhdq(XMMRegister dst, XMMRegister nds, XMMRegister src, int vector_len) {
    // 0x11 - multiply upper 64 bits [64:127]
    Assembler::evpclmulqdq(dst, nds, src, 0x11, vector_len);
  }

  // AVX-512 mask operations.
  void kand(BasicType etype, KRegister dst, KRegister src1, KRegister src2);
  void kor(BasicType type, KRegister dst, KRegister src1, KRegister src2);
  void knot(uint masklen, KRegister dst, KRegister src, KRegister ktmp = knoreg, Register rtmp = noreg);
  void kxor(BasicType type, KRegister dst, KRegister src1, KRegister src2);
  void kortest(uint masklen, KRegister src1, KRegister src2);
  void ktest(uint masklen, KRegister src1, KRegister src2);

  void evperm(BasicType type, XMMRegister dst, KRegister mask, XMMRegister nds, XMMRegister src, bool merge, int vector_len);
  void evperm(BasicType type, XMMRegister dst, KRegister mask, XMMRegister nds, Address src, bool merge, int vector_len);

  void evor(BasicType type, XMMRegister dst, KRegister mask, XMMRegister nds, XMMRegister src, bool merge, int vector_len);
  void evor(BasicType type, XMMRegister dst, KRegister mask, XMMRegister nds, Address src, bool merge, int vector_len);

  void evand(BasicType type, XMMRegister dst, KRegister mask, XMMRegister nds, XMMRegister src, bool merge, int vector_len);
  void evand(BasicType type, XMMRegister dst, KRegister mask, XMMRegister nds, Address src, bool merge, int vector_len);

  void evxor(BasicType type, XMMRegister dst, KRegister mask, XMMRegister nds, XMMRegister src, bool merge, int vector_len);
  void evxor(BasicType type, XMMRegister dst, KRegister mask, XMMRegister nds, Address src, bool merge, int vector_len);

  void evrold(BasicType type, XMMRegister dst, KRegister mask, XMMRegister src, int shift, bool merge, int vlen_enc);
  void evrold(BasicType type, XMMRegister dst, KRegister mask, XMMRegister src1, XMMRegister src2, bool merge, int vlen_enc);
  void evrord(BasicType type, XMMRegister dst, KRegister mask, XMMRegister src, int shift, bool merge, int vlen_enc);
  void evrord(BasicType type, XMMRegister dst, KRegister mask, XMMRegister src1, XMMRegister src2, bool merge, int vlen_enc);

  void alltrue(Register dst, uint masklen, KRegister src1, KRegister src2, KRegister kscratch);
  void anytrue(Register dst, uint masklen, KRegister src, KRegister kscratch);

  void cmov32( Condition cc, Register dst, Address  src);
  void cmov32( Condition cc, Register dst, Register src);

  void cmov(   Condition cc, Register dst, Register src) { cmovptr(cc, dst, src); }

  void cmovptr(Condition cc, Register dst, Address  src) { LP64_ONLY(cmovq(cc, dst, src)) NOT_LP64(cmov32(cc, dst, src)); }
  void cmovptr(Condition cc, Register dst, Register src) { LP64_ONLY(cmovq(cc, dst, src)) NOT_LP64(cmov32(cc, dst, src)); }

  void movoop(Register dst, jobject obj);
  void movoop(Address dst, jobject obj);

  void mov_metadata(Register dst, Metadata* obj);
  void mov_metadata(Address dst, Metadata* obj);

  void movptr(ArrayAddress dst, Register src);
  // can this do an lea?
  void movptr(Register dst, ArrayAddress src);

  void movptr(Register dst, Address src);

#ifdef _LP64
  void movptr(Register dst, AddressLiteral src, Register scratch=rscratch1);
#else
  void movptr(Register dst, AddressLiteral src, Register scratch=noreg); // Scratch reg is ignored in 32-bit
#endif

  void movptr(Register dst, intptr_t src);
  void movptr(Register dst, Register src);
  void movptr(Address dst, intptr_t src);

  void movptr(Address dst, Register src);

  void movptr(Register dst, RegisterOrConstant src) {
    if (src.is_constant()) movptr(dst, src.as_constant());
    else                   movptr(dst, src.as_register());
  }

#ifdef _LP64
  // Generally the next two are only used for moving NULL
  // Although there are situations in initializing the mark word where
  // they could be used. They are dangerous.

  // They only exist on LP64 so that int32_t and intptr_t are not the same
  // and we have ambiguous declarations.

  void movptr(Address dst, int32_t imm32);
  void movptr(Register dst, int32_t imm32);
#endif // _LP64

  // to avoid hiding movl
  void mov32(AddressLiteral dst, Register src);
  void mov32(Register dst, AddressLiteral src);

  // to avoid hiding movb
  void movbyte(ArrayAddress dst, int src);

  // Import other mov() methods from the parent class or else
  // they will be hidden by the following overriding declaration.
  using Assembler::movdl;
  using Assembler::movq;
  void movdl(XMMRegister dst, AddressLiteral src);
  void movq(XMMRegister dst, AddressLiteral src);

  // Can push value or effective address
  void pushptr(AddressLiteral src);

  void pushptr(Address src) { LP64_ONLY(pushq(src)) NOT_LP64(pushl(src)); }
  void popptr(Address src) { LP64_ONLY(popq(src)) NOT_LP64(popl(src)); }

  void pushoop(jobject obj);
  void pushklass(Metadata* obj);

  // sign extend as need a l to ptr sized element
  void movl2ptr(Register dst, Address src) { LP64_ONLY(movslq(dst, src)) NOT_LP64(movl(dst, src)); }
  void movl2ptr(Register dst, Register src) { LP64_ONLY(movslq(dst, src)) NOT_LP64(if (dst != src) movl(dst, src)); }


 public:
<<<<<<< HEAD
  // C2 compiled method's prolog code.
  void verified_entry(Compile* C, int sp_inc = 0);

  // Inline type specific methods
  #include "asm/macroAssembler_common.hpp"

  int store_inline_type_fields_to_buf(ciInlineKlass* vk, bool from_interpreter = true);
  bool move_helper(VMReg from, VMReg to, BasicType bt, RegState reg_state[]);
  bool unpack_inline_helper(const GrowableArray<SigEntry>* sig, int& sig_index,
                            VMReg from, int& from_index, VMRegPair* to, int to_count, int& to_index,
                            RegState reg_state[]);
  bool pack_inline_helper(const GrowableArray<SigEntry>* sig, int& sig_index, int vtarg_index,
                          VMRegPair* from, int from_count, int& from_index, VMReg to,
                          RegState reg_state[], Register val_array);
  int extend_stack_for_inline_args(int args_on_stack);
  void remove_frame(int initial_framesize, bool needs_stack_repair);
  VMReg spill_reg_for(VMReg reg);

=======
>>>>>>> c1040897
  // clear memory of size 'cnt' qwords, starting at 'base';
  // if 'is_large' is set, do not try to produce short loop
  void clear_mem(Register base, Register cnt, Register val, XMMRegister xtmp, bool is_large, bool word_copy_only, KRegister mask=knoreg);

  // clear memory initialization sequence for constant size;
  void clear_mem(Register base, int cnt, Register rtmp, XMMRegister xtmp, KRegister mask=knoreg);

  // clear memory of size 'cnt' qwords, starting at 'base' using XMM/YMM registers
  void xmm_clear_mem(Register base, Register cnt, Register rtmp, XMMRegister xtmp, KRegister mask=knoreg);

  // Fill primitive arrays
  void generate_fill(BasicType t, bool aligned,
                     Register to, Register value, Register count,
                     Register rtmp, XMMRegister xtmp);

  void encode_iso_array(Register src, Register dst, Register len,
                        XMMRegister tmp1, XMMRegister tmp2, XMMRegister tmp3,
                        XMMRegister tmp4, Register tmp5, Register result, bool ascii);

#ifdef _LP64
  void add2_with_carry(Register dest_hi, Register dest_lo, Register src1, Register src2);
  void multiply_64_x_64_loop(Register x, Register xstart, Register x_xstart,
                             Register y, Register y_idx, Register z,
                             Register carry, Register product,
                             Register idx, Register kdx);
  void multiply_add_128_x_128(Register x_xstart, Register y, Register z,
                              Register yz_idx, Register idx,
                              Register carry, Register product, int offset);
  void multiply_128_x_128_bmi2_loop(Register y, Register z,
                                    Register carry, Register carry2,
                                    Register idx, Register jdx,
                                    Register yz_idx1, Register yz_idx2,
                                    Register tmp, Register tmp3, Register tmp4);
  void multiply_128_x_128_loop(Register x_xstart, Register y, Register z,
                               Register yz_idx, Register idx, Register jdx,
                               Register carry, Register product,
                               Register carry2);
  void multiply_to_len(Register x, Register xlen, Register y, Register ylen, Register z, Register zlen,
                       Register tmp1, Register tmp2, Register tmp3, Register tmp4, Register tmp5);
  void square_rshift(Register x, Register len, Register z, Register tmp1, Register tmp3,
                     Register tmp4, Register tmp5, Register rdxReg, Register raxReg);
  void multiply_add_64_bmi2(Register sum, Register op1, Register op2, Register carry,
                            Register tmp2);
  void multiply_add_64(Register sum, Register op1, Register op2, Register carry,
                       Register rdxReg, Register raxReg);
  void add_one_64(Register z, Register zlen, Register carry, Register tmp1);
  void lshift_by_1(Register x, Register len, Register z, Register zlen, Register tmp1, Register tmp2,
                       Register tmp3, Register tmp4);
  void square_to_len(Register x, Register len, Register z, Register zlen, Register tmp1, Register tmp2,
                     Register tmp3, Register tmp4, Register tmp5, Register rdxReg, Register raxReg);

  void mul_add_128_x_32_loop(Register out, Register in, Register offset, Register len, Register tmp1,
               Register tmp2, Register tmp3, Register tmp4, Register tmp5, Register rdxReg,
               Register raxReg);
  void mul_add(Register out, Register in, Register offset, Register len, Register k, Register tmp1,
               Register tmp2, Register tmp3, Register tmp4, Register tmp5, Register rdxReg,
               Register raxReg);
  void vectorized_mismatch(Register obja, Register objb, Register length, Register log2_array_indxscale,
                           Register result, Register tmp1, Register tmp2,
                           XMMRegister vec1, XMMRegister vec2, XMMRegister vec3);
#endif

  // CRC32 code for java.util.zip.CRC32::updateBytes() intrinsic.
  void update_byte_crc32(Register crc, Register val, Register table);
  void kernel_crc32(Register crc, Register buf, Register len, Register table, Register tmp);


#ifdef _LP64
  void kernel_crc32_avx512(Register crc, Register buf, Register len, Register table, Register tmp1, Register tmp2);
  void kernel_crc32_avx512_256B(Register crc, Register buf, Register len, Register key, Register pos,
                                Register tmp1, Register tmp2, Label& L_barrett, Label& L_16B_reduction_loop,
                                Label& L_get_last_two_xmms, Label& L_128_done, Label& L_cleanup);
  void updateBytesAdler32(Register adler32, Register buf, Register length, XMMRegister shuf0, XMMRegister shuf1, ExternalAddress scale);
#endif // _LP64

  // CRC32C code for java.util.zip.CRC32C::updateBytes() intrinsic
  // Note on a naming convention:
  // Prefix w = register only used on a Westmere+ architecture
  // Prefix n = register only used on a Nehalem architecture
#ifdef _LP64
  void crc32c_ipl_alg4(Register in_out, uint32_t n,
                       Register tmp1, Register tmp2, Register tmp3);
#else
  void crc32c_ipl_alg4(Register in_out, uint32_t n,
                       Register tmp1, Register tmp2, Register tmp3,
                       XMMRegister xtmp1, XMMRegister xtmp2);
#endif
  void crc32c_pclmulqdq(XMMRegister w_xtmp1,
                        Register in_out,
                        uint32_t const_or_pre_comp_const_index, bool is_pclmulqdq_supported,
                        XMMRegister w_xtmp2,
                        Register tmp1,
                        Register n_tmp2, Register n_tmp3);
  void crc32c_rec_alt2(uint32_t const_or_pre_comp_const_index_u1, uint32_t const_or_pre_comp_const_index_u2, bool is_pclmulqdq_supported, Register in_out, Register in1, Register in2,
                       XMMRegister w_xtmp1, XMMRegister w_xtmp2, XMMRegister w_xtmp3,
                       Register tmp1, Register tmp2,
                       Register n_tmp3);
  void crc32c_proc_chunk(uint32_t size, uint32_t const_or_pre_comp_const_index_u1, uint32_t const_or_pre_comp_const_index_u2, bool is_pclmulqdq_supported,
                         Register in_out1, Register in_out2, Register in_out3,
                         Register tmp1, Register tmp2, Register tmp3,
                         XMMRegister w_xtmp1, XMMRegister w_xtmp2, XMMRegister w_xtmp3,
                         Register tmp4, Register tmp5,
                         Register n_tmp6);
  void crc32c_ipl_alg2_alt2(Register in_out, Register in1, Register in2,
                            Register tmp1, Register tmp2, Register tmp3,
                            Register tmp4, Register tmp5, Register tmp6,
                            XMMRegister w_xtmp1, XMMRegister w_xtmp2, XMMRegister w_xtmp3,
                            bool is_pclmulqdq_supported);
  // Fold 128-bit data chunk
  void fold_128bit_crc32(XMMRegister xcrc, XMMRegister xK, XMMRegister xtmp, Register buf, int offset);
  void fold_128bit_crc32(XMMRegister xcrc, XMMRegister xK, XMMRegister xtmp, XMMRegister xbuf);
#ifdef _LP64
  // Fold 512-bit data chunk
  void fold512bit_crc32_avx512(XMMRegister xcrc, XMMRegister xK, XMMRegister xtmp, Register buf, Register pos, int offset);
#endif // _LP64
  // Fold 8-bit data
  void fold_8bit_crc32(Register crc, Register table, Register tmp);
  void fold_8bit_crc32(XMMRegister crc, Register table, XMMRegister xtmp, Register tmp);

  // Compress char[] array to byte[].
  void char_array_compress(Register src, Register dst, Register len,
                           XMMRegister tmp1, XMMRegister tmp2, XMMRegister tmp3,
                           XMMRegister tmp4, Register tmp5, Register result,
                           KRegister mask1 = knoreg, KRegister mask2 = knoreg);

  // Inflate byte[] array to char[].
  void byte_array_inflate(Register src, Register dst, Register len,
                          XMMRegister tmp1, Register tmp2, KRegister mask = knoreg);

  void fill_masked(BasicType bt, Address dst, XMMRegister xmm, KRegister mask,
                   Register length, Register temp, int vec_enc);

  void fill64_masked(uint shift, Register dst, int disp,
                         XMMRegister xmm, KRegister mask, Register length,
                         Register temp, bool use64byteVector = false);

  void fill32_masked(uint shift, Register dst, int disp,
                         XMMRegister xmm, KRegister mask, Register length,
                         Register temp);

  void fill32(Address dst, XMMRegister xmm);

  void fill32(Register dst, int disp, XMMRegister xmm);

  void fill64(Address dst, XMMRegister xmm, bool use64byteVector = false);

  void fill64(Register dst, int dis, XMMRegister xmm, bool use64byteVector = false);

#ifdef _LP64
  void convert_f2i(Register dst, XMMRegister src);
  void convert_d2i(Register dst, XMMRegister src);
  void convert_f2l(Register dst, XMMRegister src);
  void convert_d2l(Register dst, XMMRegister src);
  void round_double(Register dst, XMMRegister src, Register rtmp, Register rcx);
  void round_float(Register dst, XMMRegister src, Register rtmp, Register rcx);

  void cache_wb(Address line);
  void cache_wbsync(bool is_pre);

#if COMPILER2_OR_JVMCI
  void arraycopy_avx3_special_cases(XMMRegister xmm, KRegister mask, Register from,
                                    Register to, Register count, int shift,
                                    Register index, Register temp,
                                    bool use64byteVector, Label& L_entry, Label& L_exit);

  void arraycopy_avx3_special_cases_conjoint(XMMRegister xmm, KRegister mask, Register from,
                                             Register to, Register start_index, Register end_index,
                                             Register count, int shift, Register temp,
                                             bool use64byteVector, Label& L_entry, Label& L_exit);

  void copy64_masked_avx(Register dst, Register src, XMMRegister xmm,
                         KRegister mask, Register length, Register index,
                         Register temp, int shift = Address::times_1, int offset = 0,
                         bool use64byteVector = false);

  void copy32_masked_avx(Register dst, Register src, XMMRegister xmm,
                         KRegister mask, Register length, Register index,
                         Register temp, int shift = Address::times_1, int offset = 0);

  void copy32_avx(Register dst, Register src, Register index, XMMRegister xmm,
                  int shift = Address::times_1, int offset = 0);

  void copy64_avx(Register dst, Register src, Register index, XMMRegister xmm,
                  bool conjoint, int shift = Address::times_1, int offset = 0,
                  bool use64byteVector = false);

  void generate_fill_avx3(BasicType type, Register to, Register value,
                          Register count, Register rtmp, XMMRegister xtmp);

#endif // COMPILER2_OR_JVMCI

#endif // _LP64

  void vallones(XMMRegister dst, int vector_len);
};

/**
 * class SkipIfEqual:
 *
 * Instantiating this class will result in assembly code being output that will
 * jump around any code emitted between the creation of the instance and it's
 * automatic destruction at the end of a scope block, depending on the value of
 * the flag passed to the constructor, which will be checked at run-time.
 */
class SkipIfEqual {
 private:
  MacroAssembler* _masm;
  Label _label;

 public:
   SkipIfEqual(MacroAssembler*, const bool* flag_addr, bool value);
   ~SkipIfEqual();
};

#endif // CPU_X86_MACROASSEMBLER_X86_HPP<|MERGE_RESOLUTION|>--- conflicted
+++ resolved
@@ -612,7 +612,6 @@
   }
 
   // allocation
-<<<<<<< HEAD
 
   // Object / value buffer allocation...
   // Allocate instance of klass, assumes klass initialized by caller
@@ -622,16 +621,6 @@
                          Register t1, Register t2,
                          bool clear_fields, Label& alloc_failed);
 
-  void eden_allocate(
-    Register thread,                   // Current thread
-    Register obj,                      // result: pointer to object after successful allocation
-    Register var_size_in_bytes,        // object size in bytes if unknown at compile time; invalid otherwise
-    int      con_size_in_bytes,        // object size in bytes if   known at compile time
-    Register t1,                       // temp register
-    Label&   slow_case                 // continuation point if fast allocation fails
-  );
-=======
->>>>>>> c1040897
   void tlab_allocate(
     Register thread,                   // Current thread
     Register obj,                      // result: pointer to object after successful allocation
@@ -1945,10 +1934,6 @@
 
 
  public:
-<<<<<<< HEAD
-  // C2 compiled method's prolog code.
-  void verified_entry(Compile* C, int sp_inc = 0);
-
   // Inline type specific methods
   #include "asm/macroAssembler_common.hpp"
 
@@ -1964,8 +1949,6 @@
   void remove_frame(int initial_framesize, bool needs_stack_repair);
   VMReg spill_reg_for(VMReg reg);
 
-=======
->>>>>>> c1040897
   // clear memory of size 'cnt' qwords, starting at 'base';
   // if 'is_large' is set, do not try to produce short loop
   void clear_mem(Register base, Register cnt, Register val, XMMRegister xtmp, bool is_large, bool word_copy_only, KRegister mask=knoreg);
