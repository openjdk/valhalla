/*
 * Copyright (c) 1997, 2025, Oracle and/or its affiliates. All rights reserved.
 * DO NOT ALTER OR REMOVE COPYRIGHT NOTICES OR THIS FILE HEADER.
 *
 * This code is free software; you can redistribute it and/or modify it
 * under the terms of the GNU General Public License version 2 only, as
 * published by the Free Software Foundation.
 *
 * This code is distributed in the hope that it will be useful, but WITHOUT
 * ANY WARRANTY; without even the implied warranty of MERCHANTABILITY or
 * FITNESS FOR A PARTICULAR PURPOSE.  See the GNU General Public License
 * version 2 for more details (a copy is included in the LICENSE file that
 * accompanied this code).
 *
 * You should have received a copy of the GNU General Public License version
 * 2 along with this work; if not, write to the Free Software Foundation,
 * Inc., 51 Franklin St, Fifth Floor, Boston, MA 02110-1301 USA.
 *
 * Please contact Oracle, 500 Oracle Parkway, Redwood Shores, CA 94065 USA
 * or visit www.oracle.com if you need additional information or have any
 * questions.
 *
 */

#include "asm/macroAssembler.hpp"
#include "asm/macroAssembler.inline.hpp"
#include "classfile/vmIntrinsics.hpp"
#include "code/codeBlob.hpp"
#include "compiler/compilerDefinitions.inline.hpp"
#include "jvm.h"
#include "logging/log.hpp"
#include "logging/logStream.hpp"
#include "memory/resourceArea.hpp"
#include "memory/universe.hpp"
#include "runtime/globals_extension.hpp"
#include "runtime/java.hpp"
#include "runtime/os.inline.hpp"
#include "runtime/stubCodeGenerator.hpp"
#include "runtime/vm_version.hpp"
#include "utilities/checkedCast.hpp"
#include "utilities/powerOfTwo.hpp"
#include "utilities/virtualizationSupport.hpp"

int VM_Version::_cpu;
int VM_Version::_model;
int VM_Version::_stepping;
bool VM_Version::_has_intel_jcc_erratum;
VM_Version::CpuidInfo VM_Version::_cpuid_info = { 0, };

#define DECLARE_CPU_FEATURE_NAME(id, name, bit) name,
const char* VM_Version::_features_names[] = { CPU_FEATURE_FLAGS(DECLARE_CPU_FEATURE_NAME)};
#undef DECLARE_CPU_FEATURE_FLAG

// Address of instruction which causes SEGV
address VM_Version::_cpuinfo_segv_addr = nullptr;
// Address of instruction after the one which causes SEGV
address VM_Version::_cpuinfo_cont_addr = nullptr;
// Address of instruction which causes APX specific SEGV
address VM_Version::_cpuinfo_segv_addr_apx = nullptr;
// Address of instruction after the one which causes APX specific SEGV
address VM_Version::_cpuinfo_cont_addr_apx = nullptr;

static BufferBlob* stub_blob;
static const int stub_size = 2000;

extern "C" {
  typedef void (*get_cpu_info_stub_t)(void*);
  typedef void (*detect_virt_stub_t)(uint32_t, uint32_t*);
  typedef void (*clear_apx_test_state_t)(void);
}
static get_cpu_info_stub_t get_cpu_info_stub = nullptr;
static detect_virt_stub_t detect_virt_stub = nullptr;
static clear_apx_test_state_t clear_apx_test_state_stub = nullptr;

#ifdef _LP64

bool VM_Version::supports_clflush() {
  // clflush should always be available on x86_64
  // if not we are in real trouble because we rely on it
  // to flush the code cache.
  // Unfortunately, Assembler::clflush is currently called as part
  // of generation of the code cache flush routine. This happens
  // under Universe::init before the processor features are set
  // up. Assembler::flush calls this routine to check that clflush
  // is allowed. So, we give the caller a free pass if Universe init
  // is still in progress.
  assert ((!Universe::is_fully_initialized() || (_features & CPU_FLUSH) != 0), "clflush should be available");
  return true;
}
#endif

#define CPUID_STANDARD_FN   0x0
#define CPUID_STANDARD_FN_1 0x1
#define CPUID_STANDARD_FN_4 0x4
#define CPUID_STANDARD_FN_B 0xb

#define CPUID_EXTENDED_FN   0x80000000
#define CPUID_EXTENDED_FN_1 0x80000001
#define CPUID_EXTENDED_FN_2 0x80000002
#define CPUID_EXTENDED_FN_3 0x80000003
#define CPUID_EXTENDED_FN_4 0x80000004
#define CPUID_EXTENDED_FN_7 0x80000007
#define CPUID_EXTENDED_FN_8 0x80000008

class VM_Version_StubGenerator: public StubCodeGenerator {
 public:

  VM_Version_StubGenerator(CodeBuffer *c) : StubCodeGenerator(c) {}

#if defined(_LP64)
  address clear_apx_test_state() {
#   define __ _masm->
    address start = __ pc();
    // EGPRs are call clobbered registers, Explicit clearing of r16 and r31 during signal
    // handling guarantees that preserved register values post signal handling were
    // re-instantiated by operating system and not because they were not modified externally.

    bool save_apx = UseAPX;
    VM_Version::set_apx_cpuFeatures();
    UseAPX = true;
    // EGPR state save/restoration.
    __ mov64(r16, 0L);
    __ mov64(r31, 0L);
    UseAPX = save_apx;
    VM_Version::clean_cpuFeatures();
    __ ret(0);
    return start;
  }
#endif

  address generate_get_cpu_info() {
    // Flags to test CPU type.
    const uint32_t HS_EFL_AC = 0x40000;
    const uint32_t HS_EFL_ID = 0x200000;
    // Values for when we don't have a CPUID instruction.
    const int      CPU_FAMILY_SHIFT = 8;
    const uint32_t CPU_FAMILY_386 = (3 << CPU_FAMILY_SHIFT);
    const uint32_t CPU_FAMILY_486 = (4 << CPU_FAMILY_SHIFT);
    bool use_evex = FLAG_IS_DEFAULT(UseAVX) || (UseAVX > 2);

    Label detect_486, cpu486, detect_586, std_cpuid1, std_cpuid4;
    Label sef_cpuid, sefsl1_cpuid, ext_cpuid, ext_cpuid1, ext_cpuid5, ext_cpuid7;
    Label ext_cpuid8, done, wrapup, vector_save_restore, apx_save_restore_warning;
    Label legacy_setup, save_restore_except, legacy_save_restore, start_simd_check;

    StubCodeMark mark(this, "VM_Version", "get_cpu_info_stub");
#   define __ _masm->

    address start = __ pc();

    //
    // void get_cpu_info(VM_Version::CpuidInfo* cpuid_info);
    //
    // LP64: rcx and rdx are first and second argument registers on windows

    __ push(rbp);
#ifdef _LP64
    __ mov(rbp, c_rarg0); // cpuid_info address
#else
    __ movptr(rbp, Address(rsp, 8)); // cpuid_info address
#endif
    __ push(rbx);
    __ push(rsi);
    __ pushf();          // preserve rbx, and flags
    __ pop(rax);
    __ push(rax);
    __ mov(rcx, rax);
    //
    // if we are unable to change the AC flag, we have a 386
    //
    __ xorl(rax, HS_EFL_AC);
    __ push(rax);
    __ popf();
    __ pushf();
    __ pop(rax);
    __ cmpptr(rax, rcx);
    __ jccb(Assembler::notEqual, detect_486);

    __ movl(rax, CPU_FAMILY_386);
    __ movl(Address(rbp, in_bytes(VM_Version::std_cpuid1_offset())), rax);
    __ jmp(done);

    //
    // If we are unable to change the ID flag, we have a 486 which does
    // not support the "cpuid" instruction.
    //
    __ bind(detect_486);
    __ mov(rax, rcx);
    __ xorl(rax, HS_EFL_ID);
    __ push(rax);
    __ popf();
    __ pushf();
    __ pop(rax);
    __ cmpptr(rcx, rax);
    __ jccb(Assembler::notEqual, detect_586);

    __ bind(cpu486);
    __ movl(rax, CPU_FAMILY_486);
    __ movl(Address(rbp, in_bytes(VM_Version::std_cpuid1_offset())), rax);
    __ jmp(done);

    //
    // At this point, we have a chip which supports the "cpuid" instruction
    //
    __ bind(detect_586);
    __ xorl(rax, rax);
    __ cpuid();
    __ orl(rax, rax);
    __ jcc(Assembler::equal, cpu486);   // if cpuid doesn't support an input
                                        // value of at least 1, we give up and
                                        // assume a 486
    __ lea(rsi, Address(rbp, in_bytes(VM_Version::std_cpuid0_offset())));
    __ movl(Address(rsi, 0), rax);
    __ movl(Address(rsi, 4), rbx);
    __ movl(Address(rsi, 8), rcx);
    __ movl(Address(rsi,12), rdx);

    __ cmpl(rax, 0xa);                  // Is cpuid(0xB) supported?
    __ jccb(Assembler::belowEqual, std_cpuid4);

    //
    // cpuid(0xB) Processor Topology
    //
    __ movl(rax, 0xb);
    __ xorl(rcx, rcx);   // Threads level
    __ cpuid();

    __ lea(rsi, Address(rbp, in_bytes(VM_Version::tpl_cpuidB0_offset())));
    __ movl(Address(rsi, 0), rax);
    __ movl(Address(rsi, 4), rbx);
    __ movl(Address(rsi, 8), rcx);
    __ movl(Address(rsi,12), rdx);

    __ movl(rax, 0xb);
    __ movl(rcx, 1);     // Cores level
    __ cpuid();
    __ push(rax);
    __ andl(rax, 0x1f);  // Determine if valid topology level
    __ orl(rax, rbx);    // eax[4:0] | ebx[0:15] == 0 indicates invalid level
    __ andl(rax, 0xffff);
    __ pop(rax);
    __ jccb(Assembler::equal, std_cpuid4);

    __ lea(rsi, Address(rbp, in_bytes(VM_Version::tpl_cpuidB1_offset())));
    __ movl(Address(rsi, 0), rax);
    __ movl(Address(rsi, 4), rbx);
    __ movl(Address(rsi, 8), rcx);
    __ movl(Address(rsi,12), rdx);

    __ movl(rax, 0xb);
    __ movl(rcx, 2);     // Packages level
    __ cpuid();
    __ push(rax);
    __ andl(rax, 0x1f);  // Determine if valid topology level
    __ orl(rax, rbx);    // eax[4:0] | ebx[0:15] == 0 indicates invalid level
    __ andl(rax, 0xffff);
    __ pop(rax);
    __ jccb(Assembler::equal, std_cpuid4);

    __ lea(rsi, Address(rbp, in_bytes(VM_Version::tpl_cpuidB2_offset())));
    __ movl(Address(rsi, 0), rax);
    __ movl(Address(rsi, 4), rbx);
    __ movl(Address(rsi, 8), rcx);
    __ movl(Address(rsi,12), rdx);

    //
    // cpuid(0x4) Deterministic cache params
    //
    __ bind(std_cpuid4);
    __ movl(rax, 4);
    __ cmpl(rax, Address(rbp, in_bytes(VM_Version::std_cpuid0_offset()))); // Is cpuid(0x4) supported?
    __ jccb(Assembler::greater, std_cpuid1);

    __ xorl(rcx, rcx);   // L1 cache
    __ cpuid();
    __ push(rax);
    __ andl(rax, 0x1f);  // Determine if valid cache parameters used
    __ orl(rax, rax);    // eax[4:0] == 0 indicates invalid cache
    __ pop(rax);
    __ jccb(Assembler::equal, std_cpuid1);

    __ lea(rsi, Address(rbp, in_bytes(VM_Version::dcp_cpuid4_offset())));
    __ movl(Address(rsi, 0), rax);
    __ movl(Address(rsi, 4), rbx);
    __ movl(Address(rsi, 8), rcx);
    __ movl(Address(rsi,12), rdx);

    //
    // Standard cpuid(0x1)
    //
    __ bind(std_cpuid1);
    __ movl(rax, 1);
    __ cpuid();
    __ lea(rsi, Address(rbp, in_bytes(VM_Version::std_cpuid1_offset())));
    __ movl(Address(rsi, 0), rax);
    __ movl(Address(rsi, 4), rbx);
    __ movl(Address(rsi, 8), rcx);
    __ movl(Address(rsi,12), rdx);

    //
    // Check if OS has enabled XGETBV instruction to access XCR0
    // (OSXSAVE feature flag) and CPU supports AVX
    //
    __ andl(rcx, 0x18000000); // cpuid1 bits osxsave | avx
    __ cmpl(rcx, 0x18000000);
    __ jccb(Assembler::notEqual, sef_cpuid); // jump if AVX is not supported

    //
    // XCR0, XFEATURE_ENABLED_MASK register
    //
    __ xorl(rcx, rcx);   // zero for XCR0 register
    __ xgetbv();
    __ lea(rsi, Address(rbp, in_bytes(VM_Version::xem_xcr0_offset())));
    __ movl(Address(rsi, 0), rax);
    __ movl(Address(rsi, 4), rdx);

    //
    // cpuid(0x7) Structured Extended Features Enumeration Leaf.
    //
    __ bind(sef_cpuid);
    __ movl(rax, 7);
    __ cmpl(rax, Address(rbp, in_bytes(VM_Version::std_cpuid0_offset()))); // Is cpuid(0x7) supported?
    __ jccb(Assembler::greater, ext_cpuid);
    // ECX = 0
    __ xorl(rcx, rcx);
    __ cpuid();
    __ lea(rsi, Address(rbp, in_bytes(VM_Version::sef_cpuid7_offset())));
    __ movl(Address(rsi, 0), rax);
    __ movl(Address(rsi, 4), rbx);
    __ movl(Address(rsi, 8), rcx);
    __ movl(Address(rsi, 12), rdx);

    //
    // cpuid(0x7) Structured Extended Features Enumeration Sub-Leaf 1.
    //
    __ bind(sefsl1_cpuid);
    __ movl(rax, 7);
    __ movl(rcx, 1);
    __ cpuid();
    __ lea(rsi, Address(rbp, in_bytes(VM_Version::sefsl1_cpuid7_offset())));
    __ movl(Address(rsi, 0), rax);
    __ movl(Address(rsi, 4), rdx);

    //
    // Extended cpuid(0x80000000)
    //
    __ bind(ext_cpuid);
    __ movl(rax, 0x80000000);
    __ cpuid();
    __ cmpl(rax, 0x80000000);     // Is cpuid(0x80000001) supported?
    __ jcc(Assembler::belowEqual, done);
    __ cmpl(rax, 0x80000004);     // Is cpuid(0x80000005) supported?
    __ jcc(Assembler::belowEqual, ext_cpuid1);
    __ cmpl(rax, 0x80000006);     // Is cpuid(0x80000007) supported?
    __ jccb(Assembler::belowEqual, ext_cpuid5);
    __ cmpl(rax, 0x80000007);     // Is cpuid(0x80000008) supported?
    __ jccb(Assembler::belowEqual, ext_cpuid7);
    __ cmpl(rax, 0x80000008);     // Is cpuid(0x80000009 and above) supported?
    __ jccb(Assembler::belowEqual, ext_cpuid8);
    __ cmpl(rax, 0x8000001E);     // Is cpuid(0x8000001E) supported?
    __ jccb(Assembler::below, ext_cpuid8);
    //
    // Extended cpuid(0x8000001E)
    //
    __ movl(rax, 0x8000001E);
    __ cpuid();
    __ lea(rsi, Address(rbp, in_bytes(VM_Version::ext_cpuid1E_offset())));
    __ movl(Address(rsi, 0), rax);
    __ movl(Address(rsi, 4), rbx);
    __ movl(Address(rsi, 8), rcx);
    __ movl(Address(rsi,12), rdx);

    //
    // Extended cpuid(0x80000008)
    //
    __ bind(ext_cpuid8);
    __ movl(rax, 0x80000008);
    __ cpuid();
    __ lea(rsi, Address(rbp, in_bytes(VM_Version::ext_cpuid8_offset())));
    __ movl(Address(rsi, 0), rax);
    __ movl(Address(rsi, 4), rbx);
    __ movl(Address(rsi, 8), rcx);
    __ movl(Address(rsi,12), rdx);

    //
    // Extended cpuid(0x80000007)
    //
    __ bind(ext_cpuid7);
    __ movl(rax, 0x80000007);
    __ cpuid();
    __ lea(rsi, Address(rbp, in_bytes(VM_Version::ext_cpuid7_offset())));
    __ movl(Address(rsi, 0), rax);
    __ movl(Address(rsi, 4), rbx);
    __ movl(Address(rsi, 8), rcx);
    __ movl(Address(rsi,12), rdx);

    //
    // Extended cpuid(0x80000005)
    //
    __ bind(ext_cpuid5);
    __ movl(rax, 0x80000005);
    __ cpuid();
    __ lea(rsi, Address(rbp, in_bytes(VM_Version::ext_cpuid5_offset())));
    __ movl(Address(rsi, 0), rax);
    __ movl(Address(rsi, 4), rbx);
    __ movl(Address(rsi, 8), rcx);
    __ movl(Address(rsi,12), rdx);

    //
    // Extended cpuid(0x80000001)
    //
    __ bind(ext_cpuid1);
    __ movl(rax, 0x80000001);
    __ cpuid();
    __ lea(rsi, Address(rbp, in_bytes(VM_Version::ext_cpuid1_offset())));
    __ movl(Address(rsi, 0), rax);
    __ movl(Address(rsi, 4), rbx);
    __ movl(Address(rsi, 8), rcx);
    __ movl(Address(rsi,12), rdx);

#if defined(_LP64)
    //
    // Check if OS has enabled XGETBV instruction to access XCR0
    // (OSXSAVE feature flag) and CPU supports APX
    //
    // To enable APX, check CPUID.EAX=7.ECX=1.EDX[21] bit for HW support
    // and XCRO[19] bit for OS support to save/restore extended GPR state.
    __ lea(rsi, Address(rbp, in_bytes(VM_Version::sefsl1_cpuid7_offset())));
    __ movl(rax, 0x200000);
    __ andl(rax, Address(rsi, 4));
    __ cmpl(rax, 0x200000);
    __ jcc(Assembler::notEqual, vector_save_restore);
    // check _cpuid_info.xem_xcr0_eax.bits.apx_f
    __ movl(rax, 0x80000);
    __ andl(rax, Address(rbp, in_bytes(VM_Version::xem_xcr0_offset()))); // xcr0 bits apx_f
    __ cmpl(rax, 0x80000);
    __ jcc(Assembler::notEqual, vector_save_restore);

#ifndef PRODUCT
    bool save_apx = UseAPX;
    VM_Version::set_apx_cpuFeatures();
    UseAPX = true;
    __ mov64(r16, VM_Version::egpr_test_value());
    __ mov64(r31, VM_Version::egpr_test_value());
    __ xorl(rsi, rsi);
    VM_Version::set_cpuinfo_segv_addr_apx(__ pc());
    // Generate SEGV
    __ movl(rax, Address(rsi, 0));

    VM_Version::set_cpuinfo_cont_addr_apx(__ pc());
    __ lea(rsi, Address(rbp, in_bytes(VM_Version::apx_save_offset())));
    __ movq(Address(rsi, 0), r16);
    __ movq(Address(rsi, 8), r31);

    UseAPX = save_apx;
#endif
#endif
    __ bind(vector_save_restore);
    //
    // Check if OS has enabled XGETBV instruction to access XCR0
    // (OSXSAVE feature flag) and CPU supports AVX
    //
    __ lea(rsi, Address(rbp, in_bytes(VM_Version::std_cpuid1_offset())));
    __ movl(rcx, 0x18000000); // cpuid1 bits osxsave | avx
    __ andl(rcx, Address(rsi, 8)); // cpuid1 bits osxsave | avx
    __ cmpl(rcx, 0x18000000);
    __ jccb(Assembler::notEqual, done); // jump if AVX is not supported

    __ movl(rax, 0x6);
    __ andl(rax, Address(rbp, in_bytes(VM_Version::xem_xcr0_offset()))); // xcr0 bits sse | ymm
    __ cmpl(rax, 0x6);
    __ jccb(Assembler::equal, start_simd_check); // return if AVX is not supported

    // we need to bridge farther than imm8, so we use this island as a thunk
    __ bind(done);
    __ jmp(wrapup);

    __ bind(start_simd_check);
    //
    // Some OSs have a bug when upper 128/256bits of YMM/ZMM
    // registers are not restored after a signal processing.
    // Generate SEGV here (reference through null)
    // and check upper YMM/ZMM bits after it.
    //
    int saved_useavx = UseAVX;
    int saved_usesse = UseSSE;

    // If UseAVX is uninitialized or is set by the user to include EVEX
    if (use_evex) {
      // check _cpuid_info.sef_cpuid7_ebx.bits.avx512f
      __ lea(rsi, Address(rbp, in_bytes(VM_Version::sef_cpuid7_offset())));
      __ movl(rax, 0x10000);
      __ andl(rax, Address(rsi, 4)); // xcr0 bits sse | ymm
      __ cmpl(rax, 0x10000);
      __ jccb(Assembler::notEqual, legacy_setup); // jump if EVEX is not supported
      // check _cpuid_info.xem_xcr0_eax.bits.opmask
      // check _cpuid_info.xem_xcr0_eax.bits.zmm512
      // check _cpuid_info.xem_xcr0_eax.bits.zmm32
      __ movl(rax, 0xE0);
      __ andl(rax, Address(rbp, in_bytes(VM_Version::xem_xcr0_offset()))); // xcr0 bits sse | ymm
      __ cmpl(rax, 0xE0);
      __ jccb(Assembler::notEqual, legacy_setup); // jump if EVEX is not supported

      if (FLAG_IS_DEFAULT(UseAVX)) {
        __ lea(rsi, Address(rbp, in_bytes(VM_Version::std_cpuid1_offset())));
        __ movl(rax, Address(rsi, 0));
        __ cmpl(rax, 0x50654);              // If it is Skylake
        __ jcc(Assembler::equal, legacy_setup);
      }
      // EVEX setup: run in lowest evex mode
      VM_Version::set_evex_cpuFeatures(); // Enable temporary to pass asserts
      UseAVX = 3;
      UseSSE = 2;
#ifdef _WINDOWS
      // xmm5-xmm15 are not preserved by caller on windows
      // https://msdn.microsoft.com/en-us/library/9z1stfyw.aspx
      __ subptr(rsp, 64);
      __ evmovdqul(Address(rsp, 0), xmm7, Assembler::AVX_512bit);
      __ subptr(rsp, 64);
      __ evmovdqul(Address(rsp, 0), xmm8, Assembler::AVX_512bit);
      __ subptr(rsp, 64);
      __ evmovdqul(Address(rsp, 0), xmm31, Assembler::AVX_512bit);
#endif // _WINDOWS

      // load value into all 64 bytes of zmm7 register
      __ movl(rcx, VM_Version::ymm_test_value());
      __ movdl(xmm0, rcx);
      __ vpbroadcastd(xmm0, xmm0, Assembler::AVX_512bit);
      __ evmovdqul(xmm7, xmm0, Assembler::AVX_512bit);
#ifdef _LP64
      __ evmovdqul(xmm8, xmm0, Assembler::AVX_512bit);
      __ evmovdqul(xmm31, xmm0, Assembler::AVX_512bit);
#endif
      VM_Version::clean_cpuFeatures();
      __ jmp(save_restore_except);
    }

    __ bind(legacy_setup);
    // AVX setup
    VM_Version::set_avx_cpuFeatures(); // Enable temporary to pass asserts
    UseAVX = 1;
    UseSSE = 2;
#ifdef _WINDOWS
    __ subptr(rsp, 32);
    __ vmovdqu(Address(rsp, 0), xmm7);
    __ subptr(rsp, 32);
    __ vmovdqu(Address(rsp, 0), xmm8);
    __ subptr(rsp, 32);
    __ vmovdqu(Address(rsp, 0), xmm15);
#endif // _WINDOWS

    // load value into all 32 bytes of ymm7 register
    __ movl(rcx, VM_Version::ymm_test_value());

    __ movdl(xmm0, rcx);
    __ pshufd(xmm0, xmm0, 0x00);
    __ vinsertf128_high(xmm0, xmm0);
    __ vmovdqu(xmm7, xmm0);
#ifdef _LP64
    __ vmovdqu(xmm8, xmm0);
    __ vmovdqu(xmm15, xmm0);
#endif
    VM_Version::clean_cpuFeatures();

    __ bind(save_restore_except);
    __ xorl(rsi, rsi);
    VM_Version::set_cpuinfo_segv_addr(__ pc());
    // Generate SEGV
    __ movl(rax, Address(rsi, 0));

    VM_Version::set_cpuinfo_cont_addr(__ pc());
    // Returns here after signal. Save xmm0 to check it later.

    // If UseAVX is uninitialized or is set by the user to include EVEX
    if (use_evex) {
      // check _cpuid_info.sef_cpuid7_ebx.bits.avx512f
      __ lea(rsi, Address(rbp, in_bytes(VM_Version::sef_cpuid7_offset())));
      __ movl(rax, 0x10000);
      __ andl(rax, Address(rsi, 4));
      __ cmpl(rax, 0x10000);
      __ jcc(Assembler::notEqual, legacy_save_restore);
      // check _cpuid_info.xem_xcr0_eax.bits.opmask
      // check _cpuid_info.xem_xcr0_eax.bits.zmm512
      // check _cpuid_info.xem_xcr0_eax.bits.zmm32
      __ movl(rax, 0xE0);
      __ andl(rax, Address(rbp, in_bytes(VM_Version::xem_xcr0_offset()))); // xcr0 bits sse | ymm
      __ cmpl(rax, 0xE0);
      __ jcc(Assembler::notEqual, legacy_save_restore);

      if (FLAG_IS_DEFAULT(UseAVX)) {
        __ lea(rsi, Address(rbp, in_bytes(VM_Version::std_cpuid1_offset())));
        __ movl(rax, Address(rsi, 0));
        __ cmpl(rax, 0x50654);              // If it is Skylake
        __ jcc(Assembler::equal, legacy_save_restore);
      }
      // EVEX check: run in lowest evex mode
      VM_Version::set_evex_cpuFeatures(); // Enable temporary to pass asserts
      UseAVX = 3;
      UseSSE = 2;
      __ lea(rsi, Address(rbp, in_bytes(VM_Version::zmm_save_offset())));
      __ evmovdqul(Address(rsi, 0), xmm0, Assembler::AVX_512bit);
      __ evmovdqul(Address(rsi, 64), xmm7, Assembler::AVX_512bit);
#ifdef _LP64
      __ evmovdqul(Address(rsi, 128), xmm8, Assembler::AVX_512bit);
      __ evmovdqul(Address(rsi, 192), xmm31, Assembler::AVX_512bit);
#endif

#ifdef _WINDOWS
      __ evmovdqul(xmm31, Address(rsp, 0), Assembler::AVX_512bit);
      __ addptr(rsp, 64);
      __ evmovdqul(xmm8, Address(rsp, 0), Assembler::AVX_512bit);
      __ addptr(rsp, 64);
      __ evmovdqul(xmm7, Address(rsp, 0), Assembler::AVX_512bit);
      __ addptr(rsp, 64);
#endif // _WINDOWS
      generate_vzeroupper(wrapup);
      VM_Version::clean_cpuFeatures();
      UseAVX = saved_useavx;
      UseSSE = saved_usesse;
      __ jmp(wrapup);
   }

    __ bind(legacy_save_restore);
    // AVX check
    VM_Version::set_avx_cpuFeatures(); // Enable temporary to pass asserts
    UseAVX = 1;
    UseSSE = 2;
    __ lea(rsi, Address(rbp, in_bytes(VM_Version::ymm_save_offset())));
    __ vmovdqu(Address(rsi, 0), xmm0);
    __ vmovdqu(Address(rsi, 32), xmm7);
#ifdef _LP64
    __ vmovdqu(Address(rsi, 64), xmm8);
    __ vmovdqu(Address(rsi, 96), xmm15);
#endif

#ifdef _WINDOWS
    __ vmovdqu(xmm15, Address(rsp, 0));
    __ addptr(rsp, 32);
    __ vmovdqu(xmm8, Address(rsp, 0));
    __ addptr(rsp, 32);
    __ vmovdqu(xmm7, Address(rsp, 0));
    __ addptr(rsp, 32);
#endif // _WINDOWS

    generate_vzeroupper(wrapup);
    VM_Version::clean_cpuFeatures();
    UseAVX = saved_useavx;
    UseSSE = saved_usesse;

    __ bind(wrapup);
    __ popf();
    __ pop(rsi);
    __ pop(rbx);
    __ pop(rbp);
    __ ret(0);

#   undef __

    return start;
  };
  void generate_vzeroupper(Label& L_wrapup) {
#   define __ _masm->
    __ lea(rsi, Address(rbp, in_bytes(VM_Version::std_cpuid0_offset())));
    __ cmpl(Address(rsi, 4), 0x756e6547);  // 'uneG'
    __ jcc(Assembler::notEqual, L_wrapup);
    __ movl(rcx, 0x0FFF0FF0);
    __ lea(rsi, Address(rbp, in_bytes(VM_Version::std_cpuid1_offset())));
    __ andl(rcx, Address(rsi, 0));
    __ cmpl(rcx, 0x00050670);              // If it is Xeon Phi 3200/5200/7200
    __ jcc(Assembler::equal, L_wrapup);
    __ cmpl(rcx, 0x00080650);              // If it is Future Xeon Phi
    __ jcc(Assembler::equal, L_wrapup);
    // vzeroupper() will use a pre-computed instruction sequence that we
    // can't compute until after we've determined CPU capabilities. Use
    // uncached variant here directly to be able to bootstrap correctly
    __ vzeroupper_uncached();
#   undef __
  }
  address generate_detect_virt() {
    StubCodeMark mark(this, "VM_Version", "detect_virt_stub");
#   define __ _masm->

    address start = __ pc();

    // Evacuate callee-saved registers
    __ push(rbp);
    __ push(rbx);
    __ push(rsi); // for Windows

#ifdef _LP64
    __ mov(rax, c_rarg0); // CPUID leaf
    __ mov(rsi, c_rarg1); // register array address (eax, ebx, ecx, edx)
#else
    __ movptr(rax, Address(rsp, 16)); // CPUID leaf
    __ movptr(rsi, Address(rsp, 20)); // register array address
#endif

    __ cpuid();

    // Store result to register array
    __ movl(Address(rsi,  0), rax);
    __ movl(Address(rsi,  4), rbx);
    __ movl(Address(rsi,  8), rcx);
    __ movl(Address(rsi, 12), rdx);

    // Epilogue
    __ pop(rsi);
    __ pop(rbx);
    __ pop(rbp);
    __ ret(0);

#   undef __

    return start;
  };


  address generate_getCPUIDBrandString(void) {
    // Flags to test CPU type.
    const uint32_t HS_EFL_AC           = 0x40000;
    const uint32_t HS_EFL_ID           = 0x200000;
    // Values for when we don't have a CPUID instruction.
    const int      CPU_FAMILY_SHIFT = 8;
    const uint32_t CPU_FAMILY_386   = (3 << CPU_FAMILY_SHIFT);
    const uint32_t CPU_FAMILY_486   = (4 << CPU_FAMILY_SHIFT);

    Label detect_486, cpu486, detect_586, done, ext_cpuid;

    StubCodeMark mark(this, "VM_Version", "getCPUIDNameInfo_stub");
#   define __ _masm->

    address start = __ pc();

    //
    // void getCPUIDBrandString(VM_Version::CpuidInfo* cpuid_info);
    //
    // LP64: rcx and rdx are first and second argument registers on windows

    __ push(rbp);
#ifdef _LP64
    __ mov(rbp, c_rarg0); // cpuid_info address
#else
    __ movptr(rbp, Address(rsp, 8)); // cpuid_info address
#endif
    __ push(rbx);
    __ push(rsi);
    __ pushf();          // preserve rbx, and flags
    __ pop(rax);
    __ push(rax);
    __ mov(rcx, rax);
    //
    // if we are unable to change the AC flag, we have a 386
    //
    __ xorl(rax, HS_EFL_AC);
    __ push(rax);
    __ popf();
    __ pushf();
    __ pop(rax);
    __ cmpptr(rax, rcx);
    __ jccb(Assembler::notEqual, detect_486);

    __ movl(rax, CPU_FAMILY_386);
    __ jmp(done);

    //
    // If we are unable to change the ID flag, we have a 486 which does
    // not support the "cpuid" instruction.
    //
    __ bind(detect_486);
    __ mov(rax, rcx);
    __ xorl(rax, HS_EFL_ID);
    __ push(rax);
    __ popf();
    __ pushf();
    __ pop(rax);
    __ cmpptr(rcx, rax);
    __ jccb(Assembler::notEqual, detect_586);

    __ bind(cpu486);
    __ movl(rax, CPU_FAMILY_486);
    __ jmp(done);

    //
    // At this point, we have a chip which supports the "cpuid" instruction
    //
    __ bind(detect_586);
    __ xorl(rax, rax);
    __ cpuid();
    __ orl(rax, rax);
    __ jcc(Assembler::equal, cpu486);   // if cpuid doesn't support an input
                                        // value of at least 1, we give up and
                                        // assume a 486

    //
    // Extended cpuid(0x80000000) for processor brand string detection
    //
    __ bind(ext_cpuid);
    __ movl(rax, CPUID_EXTENDED_FN);
    __ cpuid();
    __ cmpl(rax, CPUID_EXTENDED_FN_4);
    __ jcc(Assembler::below, done);

    //
    // Extended cpuid(0x80000002)  // first 16 bytes in brand string
    //
    __ movl(rax, CPUID_EXTENDED_FN_2);
    __ cpuid();
    __ lea(rsi, Address(rbp, in_bytes(VM_Version::proc_name_0_offset())));
    __ movl(Address(rsi, 0), rax);
    __ lea(rsi, Address(rbp, in_bytes(VM_Version::proc_name_1_offset())));
    __ movl(Address(rsi, 0), rbx);
    __ lea(rsi, Address(rbp, in_bytes(VM_Version::proc_name_2_offset())));
    __ movl(Address(rsi, 0), rcx);
    __ lea(rsi, Address(rbp, in_bytes(VM_Version::proc_name_3_offset())));
    __ movl(Address(rsi,0), rdx);

    //
    // Extended cpuid(0x80000003) // next 16 bytes in brand string
    //
    __ movl(rax, CPUID_EXTENDED_FN_3);
    __ cpuid();
    __ lea(rsi, Address(rbp, in_bytes(VM_Version::proc_name_4_offset())));
    __ movl(Address(rsi, 0), rax);
    __ lea(rsi, Address(rbp, in_bytes(VM_Version::proc_name_5_offset())));
    __ movl(Address(rsi, 0), rbx);
    __ lea(rsi, Address(rbp, in_bytes(VM_Version::proc_name_6_offset())));
    __ movl(Address(rsi, 0), rcx);
    __ lea(rsi, Address(rbp, in_bytes(VM_Version::proc_name_7_offset())));
    __ movl(Address(rsi,0), rdx);

    //
    // Extended cpuid(0x80000004) // last 16 bytes in brand string
    //
    __ movl(rax, CPUID_EXTENDED_FN_4);
    __ cpuid();
    __ lea(rsi, Address(rbp, in_bytes(VM_Version::proc_name_8_offset())));
    __ movl(Address(rsi, 0), rax);
    __ lea(rsi, Address(rbp, in_bytes(VM_Version::proc_name_9_offset())));
    __ movl(Address(rsi, 0), rbx);
    __ lea(rsi, Address(rbp, in_bytes(VM_Version::proc_name_10_offset())));
    __ movl(Address(rsi, 0), rcx);
    __ lea(rsi, Address(rbp, in_bytes(VM_Version::proc_name_11_offset())));
    __ movl(Address(rsi,0), rdx);

    //
    // return
    //
    __ bind(done);
    __ popf();
    __ pop(rsi);
    __ pop(rbx);
    __ pop(rbp);
    __ ret(0);

#   undef __

    return start;
  };
};

void VM_Version::get_processor_features() {

  _cpu = 4; // 486 by default
  _model = 0;
  _stepping = 0;
  _features = 0;
  _logical_processors_per_package = 1;
  // i486 internal cache is both I&D and has a 16-byte line size
  _L1_data_cache_line_size = 16;

  // Get raw processor info

  get_cpu_info_stub(&_cpuid_info);

  assert_is_initialized();
  _cpu = extended_cpu_family();
  _model = extended_cpu_model();
  _stepping = cpu_stepping();

  if (cpu_family() > 4) { // it supports CPUID
    _features = _cpuid_info.feature_flags(); // These can be changed by VM settings
    _cpu_features = _features;   // Preserve features
    // Logical processors are only available on P4s and above,
    // and only if hyperthreading is available.
    _logical_processors_per_package = logical_processor_count();
    _L1_data_cache_line_size = L1_line_size();
  }

  // xchg and xadd instructions
  _supports_atomic_getset4 = true;
  _supports_atomic_getadd4 = true;
  LP64_ONLY(_supports_atomic_getset8 = true);
  LP64_ONLY(_supports_atomic_getadd8 = true);

#ifdef _LP64
  // OS should support SSE for x64 and hardware should support at least SSE2.
  if (!VM_Version::supports_sse2()) {
    vm_exit_during_initialization("Unknown x64 processor: SSE2 not supported");
  }
  // in 64 bit the use of SSE2 is the minimum
  if (UseSSE < 2) UseSSE = 2;
#endif

#ifdef AMD64
  // flush_icache_stub have to be generated first.
  // That is why Icache line size is hard coded in ICache class,
  // see icache_x86.hpp. It is also the reason why we can't use
  // clflush instruction in 32-bit VM since it could be running
  // on CPU which does not support it.
  //
  // The only thing we can do is to verify that flushed
  // ICache::line_size has correct value.
  guarantee(_cpuid_info.std_cpuid1_edx.bits.clflush != 0, "clflush is not supported");
  // clflush_size is size in quadwords (8 bytes).
  guarantee(_cpuid_info.std_cpuid1_ebx.bits.clflush_size == 8, "such clflush size is not supported");
#endif

#ifdef _LP64
  // assigning this field effectively enables Unsafe.writebackMemory()
  // by initing UnsafeConstant.DATA_CACHE_LINE_FLUSH_SIZE to non-zero
  // that is only implemented on x86_64 and only if the OS plays ball
  if (os::supports_map_sync()) {
    // publish data cache line flush size to generic field, otherwise
    // let if default to zero thereby disabling writeback
    _data_cache_line_flush_size = _cpuid_info.std_cpuid1_ebx.bits.clflush_size * 8;
  }
#endif

  // Check if processor has Intel Ecore
  if (FLAG_IS_DEFAULT(EnableX86ECoreOpts) && is_intel() && cpu_family() == 6 &&
    (_model == 0x97 || _model == 0xAA || _model == 0xAC || _model == 0xAF ||
      _model == 0xCC || _model == 0xDD)) {
    FLAG_SET_DEFAULT(EnableX86ECoreOpts, true);
  }

  if (UseSSE < 4) {
    _features &= ~CPU_SSE4_1;
    _features &= ~CPU_SSE4_2;
  }

  if (UseSSE < 3) {
    _features &= ~CPU_SSE3;
    _features &= ~CPU_SSSE3;
    _features &= ~CPU_SSE4A;
  }

  if (UseSSE < 2)
    _features &= ~CPU_SSE2;

  if (UseSSE < 1)
    _features &= ~CPU_SSE;

  //since AVX instructions is slower than SSE in some ZX cpus, force USEAVX=0.
  if (is_zx() && ((cpu_family() == 6) || (cpu_family() == 7))) {
    UseAVX = 0;
  }

  // UseSSE is set to the smaller of what hardware supports and what
  // the command line requires.  I.e., you cannot set UseSSE to 2 on
  // older Pentiums which do not support it.
  int use_sse_limit = 0;
  if (UseSSE > 0) {
    if (UseSSE > 3 && supports_sse4_1()) {
      use_sse_limit = 4;
    } else if (UseSSE > 2 && supports_sse3()) {
      use_sse_limit = 3;
    } else if (UseSSE > 1 && supports_sse2()) {
      use_sse_limit = 2;
    } else if (UseSSE > 0 && supports_sse()) {
      use_sse_limit = 1;
    } else {
      use_sse_limit = 0;
    }
  }
  if (FLAG_IS_DEFAULT(UseSSE)) {
    FLAG_SET_DEFAULT(UseSSE, use_sse_limit);
  } else if (UseSSE > use_sse_limit) {
    warning("UseSSE=%d is not supported on this CPU, setting it to UseSSE=%d", UseSSE, use_sse_limit);
    FLAG_SET_DEFAULT(UseSSE, use_sse_limit);
  }

  // first try initial setting and detect what we can support
  int use_avx_limit = 0;
  if (UseAVX > 0) {
    if (UseSSE < 4) {
      // Don't use AVX if SSE is unavailable or has been disabled.
      use_avx_limit = 0;
    } else if (UseAVX > 2 && supports_evex()) {
      use_avx_limit = 3;
    } else if (UseAVX > 1 && supports_avx2()) {
      use_avx_limit = 2;
    } else if (UseAVX > 0 && supports_avx()) {
      use_avx_limit = 1;
    } else {
      use_avx_limit = 0;
    }
  }
  if (FLAG_IS_DEFAULT(UseAVX)) {
    // Don't use AVX-512 on older Skylakes unless explicitly requested.
    if (use_avx_limit > 2 && is_intel_skylake() && _stepping < 5) {
      FLAG_SET_DEFAULT(UseAVX, 2);
    } else {
      FLAG_SET_DEFAULT(UseAVX, use_avx_limit);
    }
  }

  if (UseAVX > use_avx_limit) {
    if (UseSSE < 4) {
      warning("UseAVX=%d requires UseSSE=4, setting it to UseAVX=0", UseAVX);
    } else {
      warning("UseAVX=%d is not supported on this CPU, setting it to UseAVX=%d", UseAVX, use_avx_limit);
    }
    FLAG_SET_DEFAULT(UseAVX, use_avx_limit);
  }

  if (UseAVX < 3) {
    _features &= ~CPU_AVX512F;
    _features &= ~CPU_AVX512DQ;
    _features &= ~CPU_AVX512CD;
    _features &= ~CPU_AVX512BW;
    _features &= ~CPU_AVX512VL;
    _features &= ~CPU_AVX512_VPOPCNTDQ;
    _features &= ~CPU_AVX512_VPCLMULQDQ;
    _features &= ~CPU_AVX512_VAES;
    _features &= ~CPU_AVX512_VNNI;
    _features &= ~CPU_AVX512_VBMI;
    _features &= ~CPU_AVX512_VBMI2;
    _features &= ~CPU_AVX512_BITALG;
    _features &= ~CPU_AVX512_IFMA;
    _features &= ~CPU_APX_F;
    _features &= ~CPU_AVX512_FP16;
  }

  // Currently APX support is only enabled for targets supporting AVX512VL feature.
  bool apx_supported = os_supports_apx_egprs() && supports_apx_f() && supports_avx512vl();
  if (UseAPX && !apx_supported) {
    warning("UseAPX is not supported on this CPU, setting it to false");
    FLAG_SET_DEFAULT(UseAPX, false);
  } else if (FLAG_IS_DEFAULT(UseAPX)) {
    FLAG_SET_DEFAULT(UseAPX, apx_supported ? true : false);
  }

  if (!UseAPX) {
    _features &= ~CPU_APX_F;
  }

  if (UseAVX < 2) {
    _features &= ~CPU_AVX2;
    _features &= ~CPU_AVX_IFMA;
  }

  if (UseAVX < 1) {
    _features &= ~CPU_AVX;
    _features &= ~CPU_VZEROUPPER;
    _features &= ~CPU_F16C;
    _features &= ~CPU_SHA512;
  }

  if (logical_processors_per_package() == 1) {
    // HT processor could be installed on a system which doesn't support HT.
    _features &= ~CPU_HT;
  }

  if (is_intel()) { // Intel cpus specific settings
    if (is_knights_family()) {
      _features &= ~CPU_VZEROUPPER;
      _features &= ~CPU_AVX512BW;
      _features &= ~CPU_AVX512VL;
      _features &= ~CPU_AVX512DQ;
      _features &= ~CPU_AVX512_VNNI;
      _features &= ~CPU_AVX512_VAES;
      _features &= ~CPU_AVX512_VPOPCNTDQ;
      _features &= ~CPU_AVX512_VPCLMULQDQ;
      _features &= ~CPU_AVX512_VBMI;
      _features &= ~CPU_AVX512_VBMI2;
      _features &= ~CPU_CLWB;
      _features &= ~CPU_FLUSHOPT;
      _features &= ~CPU_GFNI;
      _features &= ~CPU_AVX512_BITALG;
      _features &= ~CPU_AVX512_IFMA;
      _features &= ~CPU_AVX_IFMA;
      _features &= ~CPU_AVX512_FP16;
    }
  }

  if (FLAG_IS_DEFAULT(IntelJccErratumMitigation)) {
    _has_intel_jcc_erratum = compute_has_intel_jcc_erratum();
  } else {
    _has_intel_jcc_erratum = IntelJccErratumMitigation;
  }

  char buf[1024];
  int res = jio_snprintf(
              buf, sizeof(buf),
              "(%u cores per cpu, %u threads per core) family %d model %d stepping %d microcode 0x%x",
              cores_per_cpu(), threads_per_core(),
              cpu_family(), _model, _stepping, os::cpu_microcode_revision());
  assert(res > 0, "not enough temporary space allocated");
  insert_features_names(buf + res, sizeof(buf) - res, _features_names);

  _features_string = os::strdup(buf);

  // Use AES instructions if available.
  if (supports_aes()) {
    if (FLAG_IS_DEFAULT(UseAES)) {
      FLAG_SET_DEFAULT(UseAES, true);
    }
    if (!UseAES) {
      if (UseAESIntrinsics && !FLAG_IS_DEFAULT(UseAESIntrinsics)) {
        warning("AES intrinsics require UseAES flag to be enabled. Intrinsics will be disabled.");
      }
      FLAG_SET_DEFAULT(UseAESIntrinsics, false);
    } else {
      if (UseSSE > 2) {
        if (FLAG_IS_DEFAULT(UseAESIntrinsics)) {
          FLAG_SET_DEFAULT(UseAESIntrinsics, true);
        }
      } else {
        // The AES intrinsic stubs require AES instruction support (of course)
        // but also require sse3 mode or higher for instructions it use.
        if (UseAESIntrinsics && !FLAG_IS_DEFAULT(UseAESIntrinsics)) {
          warning("X86 AES intrinsics require SSE3 instructions or higher. Intrinsics will be disabled.");
        }
        FLAG_SET_DEFAULT(UseAESIntrinsics, false);
      }

      // --AES-CTR begins--
      if (!UseAESIntrinsics) {
        if (UseAESCTRIntrinsics && !FLAG_IS_DEFAULT(UseAESCTRIntrinsics)) {
          warning("AES-CTR intrinsics require UseAESIntrinsics flag to be enabled. Intrinsics will be disabled.");
          FLAG_SET_DEFAULT(UseAESCTRIntrinsics, false);
        }
      } else {
        if (supports_sse4_1()) {
          if (FLAG_IS_DEFAULT(UseAESCTRIntrinsics)) {
            FLAG_SET_DEFAULT(UseAESCTRIntrinsics, true);
          }
        } else {
           // The AES-CTR intrinsic stubs require AES instruction support (of course)
           // but also require sse4.1 mode or higher for instructions it use.
          if (UseAESCTRIntrinsics && !FLAG_IS_DEFAULT(UseAESCTRIntrinsics)) {
             warning("X86 AES-CTR intrinsics require SSE4.1 instructions or higher. Intrinsics will be disabled.");
           }
           FLAG_SET_DEFAULT(UseAESCTRIntrinsics, false);
        }
      }
      // --AES-CTR ends--
    }
  } else if (UseAES || UseAESIntrinsics || UseAESCTRIntrinsics) {
    if (UseAES && !FLAG_IS_DEFAULT(UseAES)) {
      warning("AES instructions are not available on this CPU");
      FLAG_SET_DEFAULT(UseAES, false);
    }
    if (UseAESIntrinsics && !FLAG_IS_DEFAULT(UseAESIntrinsics)) {
      warning("AES intrinsics are not available on this CPU");
      FLAG_SET_DEFAULT(UseAESIntrinsics, false);
    }
    if (UseAESCTRIntrinsics && !FLAG_IS_DEFAULT(UseAESCTRIntrinsics)) {
      warning("AES-CTR intrinsics are not available on this CPU");
      FLAG_SET_DEFAULT(UseAESCTRIntrinsics, false);
    }
  }

  // Use CLMUL instructions if available.
  if (supports_clmul()) {
    if (FLAG_IS_DEFAULT(UseCLMUL)) {
      UseCLMUL = true;
    }
  } else if (UseCLMUL) {
    if (!FLAG_IS_DEFAULT(UseCLMUL))
      warning("CLMUL instructions not available on this CPU (AVX may also be required)");
    FLAG_SET_DEFAULT(UseCLMUL, false);
  }

  if (UseCLMUL && (UseSSE > 2)) {
    if (FLAG_IS_DEFAULT(UseCRC32Intrinsics)) {
      UseCRC32Intrinsics = true;
    }
  } else if (UseCRC32Intrinsics) {
    if (!FLAG_IS_DEFAULT(UseCRC32Intrinsics))
      warning("CRC32 Intrinsics requires CLMUL instructions (not available on this CPU)");
    FLAG_SET_DEFAULT(UseCRC32Intrinsics, false);
  }

#ifdef _LP64
  if (supports_avx2()) {
    if (FLAG_IS_DEFAULT(UseAdler32Intrinsics)) {
      UseAdler32Intrinsics = true;
    }
  } else if (UseAdler32Intrinsics) {
    if (!FLAG_IS_DEFAULT(UseAdler32Intrinsics)) {
      warning("Adler32 Intrinsics requires avx2 instructions (not available on this CPU)");
    }
    FLAG_SET_DEFAULT(UseAdler32Intrinsics, false);
  }
#else
  if (UseAdler32Intrinsics) {
    warning("Adler32Intrinsics not available on this CPU.");
    FLAG_SET_DEFAULT(UseAdler32Intrinsics, false);
  }
#endif

  if (supports_sse4_2() && supports_clmul()) {
    if (FLAG_IS_DEFAULT(UseCRC32CIntrinsics)) {
      UseCRC32CIntrinsics = true;
    }
  } else if (UseCRC32CIntrinsics) {
    if (!FLAG_IS_DEFAULT(UseCRC32CIntrinsics)) {
      warning("CRC32C intrinsics are not available on this CPU");
    }
    FLAG_SET_DEFAULT(UseCRC32CIntrinsics, false);
  }

  // GHASH/GCM intrinsics
  if (UseCLMUL && (UseSSE > 2)) {
    if (FLAG_IS_DEFAULT(UseGHASHIntrinsics)) {
      UseGHASHIntrinsics = true;
    }
  } else if (UseGHASHIntrinsics) {
    if (!FLAG_IS_DEFAULT(UseGHASHIntrinsics))
      warning("GHASH intrinsic requires CLMUL and SSE2 instructions on this CPU");
    FLAG_SET_DEFAULT(UseGHASHIntrinsics, false);
  }

#ifdef _LP64
  // ChaCha20 Intrinsics
  // As long as the system supports AVX as a baseline we can do a
  // SIMD-enabled block function.  StubGenerator makes the determination
  // based on the VM capabilities whether to use an AVX2 or AVX512-enabled
  // version.
  if (UseAVX >= 1) {
      if (FLAG_IS_DEFAULT(UseChaCha20Intrinsics)) {
          UseChaCha20Intrinsics = true;
      }
  } else if (UseChaCha20Intrinsics) {
      if (!FLAG_IS_DEFAULT(UseChaCha20Intrinsics)) {
          warning("ChaCha20 intrinsic requires AVX instructions");
      }
      FLAG_SET_DEFAULT(UseChaCha20Intrinsics, false);
  }
#else
  // No support currently for ChaCha20 intrinsics on 32-bit platforms
  if (UseChaCha20Intrinsics) {
      warning("ChaCha20 intrinsics are not available on this CPU.");
      FLAG_SET_DEFAULT(UseChaCha20Intrinsics, false);
  }
#endif // _LP64

  // Dilithium Intrinsics
  // Currently we only have them for AVX512
#ifdef _LP64
  if (supports_evex() && supports_avx512bw()) {
      if (FLAG_IS_DEFAULT(UseDilithiumIntrinsics)) {
          UseDilithiumIntrinsics = true;
      }
  } else
#endif
   if (UseDilithiumIntrinsics) {
      warning("Intrinsics for ML-DSA are not available on this CPU.");
      FLAG_SET_DEFAULT(UseDilithiumIntrinsics, false);
  }

  // Base64 Intrinsics (Check the condition for which the intrinsic will be active)
  if (UseAVX >= 2) {
    if (FLAG_IS_DEFAULT(UseBASE64Intrinsics)) {
      UseBASE64Intrinsics = true;
    }
  } else if (UseBASE64Intrinsics) {
     if (!FLAG_IS_DEFAULT(UseBASE64Intrinsics))
      warning("Base64 intrinsic requires EVEX instructions on this CPU");
    FLAG_SET_DEFAULT(UseBASE64Intrinsics, false);
  }

  if (supports_fma()) {
    if (FLAG_IS_DEFAULT(UseFMA)) {
      UseFMA = true;
    }
  } else if (UseFMA) {
    warning("FMA instructions are not available on this CPU");
    FLAG_SET_DEFAULT(UseFMA, false);
  }

  if (FLAG_IS_DEFAULT(UseMD5Intrinsics)) {
    UseMD5Intrinsics = true;
  }

  if (supports_sha() LP64_ONLY(|| (supports_avx2() && supports_bmi2()))) {
    if (FLAG_IS_DEFAULT(UseSHA)) {
      UseSHA = true;
    }
  } else if (UseSHA) {
    warning("SHA instructions are not available on this CPU");
    FLAG_SET_DEFAULT(UseSHA, false);
  }

  if (supports_sha() && supports_sse4_1() && UseSHA) {
    if (FLAG_IS_DEFAULT(UseSHA1Intrinsics)) {
      FLAG_SET_DEFAULT(UseSHA1Intrinsics, true);
    }
  } else if (UseSHA1Intrinsics) {
    warning("Intrinsics for SHA-1 crypto hash functions not available on this CPU.");
    FLAG_SET_DEFAULT(UseSHA1Intrinsics, false);
  }

  if (supports_sse4_1() && UseSHA) {
    if (FLAG_IS_DEFAULT(UseSHA256Intrinsics)) {
      FLAG_SET_DEFAULT(UseSHA256Intrinsics, true);
    }
  } else if (UseSHA256Intrinsics) {
    warning("Intrinsics for SHA-224 and SHA-256 crypto hash functions not available on this CPU.");
    FLAG_SET_DEFAULT(UseSHA256Intrinsics, false);
  }

#ifdef _LP64
  // These are only supported on 64-bit
  if (UseSHA && supports_avx2() && (supports_bmi2() || supports_sha512())) {
    if (FLAG_IS_DEFAULT(UseSHA512Intrinsics)) {
      FLAG_SET_DEFAULT(UseSHA512Intrinsics, true);
    }
  } else
#endif
  if (UseSHA512Intrinsics) {
    warning("Intrinsics for SHA-384 and SHA-512 crypto hash functions not available on this CPU.");
    FLAG_SET_DEFAULT(UseSHA512Intrinsics, false);
  }

#ifdef _LP64
  if (supports_evex() && supports_avx512bw()) {
      if (FLAG_IS_DEFAULT(UseSHA3Intrinsics)) {
          UseSHA3Intrinsics = true;
      }
  } else
#endif
   if (UseSHA3Intrinsics) {
      warning("Intrinsics for SHA3-224, SHA3-256, SHA3-384 and SHA3-512 crypto hash functions not available on this CPU.");
      FLAG_SET_DEFAULT(UseSHA3Intrinsics, false);
  }

  if (!(UseSHA1Intrinsics || UseSHA256Intrinsics || UseSHA512Intrinsics)) {
    FLAG_SET_DEFAULT(UseSHA, false);
  }

#if COMPILER2_OR_JVMCI
  int max_vector_size = 0;
  if (UseAVX == 0 || !os_supports_avx_vectors()) {
    // 16 byte vectors (in XMM) are supported with SSE2+
    max_vector_size = 16;
  } else if (UseAVX == 1 || UseAVX == 2) {
    // 32 bytes vectors (in YMM) are only supported with AVX+
    max_vector_size = 32;
  } else if (UseAVX > 2) {
    // 64 bytes vectors (in ZMM) are only supported with AVX 3
    max_vector_size = 64;
  }

#ifdef _LP64
  int min_vector_size = 4; // We require MaxVectorSize to be at least 4 on 64bit
#else
  int min_vector_size = 0;
#endif

  if (!FLAG_IS_DEFAULT(MaxVectorSize)) {
    if (MaxVectorSize < min_vector_size) {
      warning("MaxVectorSize must be at least %i on this platform", min_vector_size);
      FLAG_SET_DEFAULT(MaxVectorSize, min_vector_size);
    }
    if (MaxVectorSize > max_vector_size) {
      warning("MaxVectorSize must be at most %i on this platform", max_vector_size);
      FLAG_SET_DEFAULT(MaxVectorSize, max_vector_size);
    }
    if (!is_power_of_2(MaxVectorSize)) {
      warning("MaxVectorSize must be a power of 2, setting to default: %i", max_vector_size);
      FLAG_SET_DEFAULT(MaxVectorSize, max_vector_size);
    }
  } else {
    // If default, use highest supported configuration
    FLAG_SET_DEFAULT(MaxVectorSize, max_vector_size);
  }

#if defined(COMPILER2) && defined(ASSERT)
  if (MaxVectorSize > 0) {
    if (supports_avx() && PrintMiscellaneous && Verbose && TraceNewVectors) {
      tty->print_cr("State of YMM registers after signal handle:");
      int nreg = 2 LP64_ONLY(+2);
      const char* ymm_name[4] = {"0", "7", "8", "15"};
      for (int i = 0; i < nreg; i++) {
        tty->print("YMM%s:", ymm_name[i]);
        for (int j = 7; j >=0; j--) {
          tty->print(" %x", _cpuid_info.ymm_save[i*8 + j]);
        }
        tty->cr();
      }
    }
  }
#endif // COMPILER2 && ASSERT

#ifdef _LP64
  if ((supports_avx512ifma() && supports_avx512vlbw()) || supports_avxifma())  {
    if (FLAG_IS_DEFAULT(UsePoly1305Intrinsics)) {
      FLAG_SET_DEFAULT(UsePoly1305Intrinsics, true);
    }
  } else
#endif
  if (UsePoly1305Intrinsics) {
    warning("Intrinsics for Poly1305 crypto hash functions not available on this CPU.");
    FLAG_SET_DEFAULT(UsePoly1305Intrinsics, false);
  }

#ifdef _LP64
  if ((supports_avx512ifma() && supports_avx512vlbw()) || supports_avxifma()) {
    if (FLAG_IS_DEFAULT(UseIntPolyIntrinsics)) {
      FLAG_SET_DEFAULT(UseIntPolyIntrinsics, true);
    }
  } else
#endif
  if (UseIntPolyIntrinsics) {
    warning("Intrinsics for Polynomial crypto functions not available on this CPU.");
    FLAG_SET_DEFAULT(UseIntPolyIntrinsics, false);
  }

#ifdef _LP64
  if (FLAG_IS_DEFAULT(UseMultiplyToLenIntrinsic)) {
    UseMultiplyToLenIntrinsic = true;
  }
  if (FLAG_IS_DEFAULT(UseSquareToLenIntrinsic)) {
    UseSquareToLenIntrinsic = true;
  }
  if (FLAG_IS_DEFAULT(UseMulAddIntrinsic)) {
    UseMulAddIntrinsic = true;
  }
  if (FLAG_IS_DEFAULT(UseMontgomeryMultiplyIntrinsic)) {
    UseMontgomeryMultiplyIntrinsic = true;
  }
  if (FLAG_IS_DEFAULT(UseMontgomerySquareIntrinsic)) {
    UseMontgomerySquareIntrinsic = true;
  }
#else
  if (UseMultiplyToLenIntrinsic) {
    if (!FLAG_IS_DEFAULT(UseMultiplyToLenIntrinsic)) {
      warning("multiplyToLen intrinsic is not available in 32-bit VM");
    }
    FLAG_SET_DEFAULT(UseMultiplyToLenIntrinsic, false);
  }
  if (UseMontgomeryMultiplyIntrinsic) {
    if (!FLAG_IS_DEFAULT(UseMontgomeryMultiplyIntrinsic)) {
      warning("montgomeryMultiply intrinsic is not available in 32-bit VM");
    }
    FLAG_SET_DEFAULT(UseMontgomeryMultiplyIntrinsic, false);
  }
  if (UseMontgomerySquareIntrinsic) {
    if (!FLAG_IS_DEFAULT(UseMontgomerySquareIntrinsic)) {
      warning("montgomerySquare intrinsic is not available in 32-bit VM");
    }
    FLAG_SET_DEFAULT(UseMontgomerySquareIntrinsic, false);
  }
  if (UseSquareToLenIntrinsic) {
    if (!FLAG_IS_DEFAULT(UseSquareToLenIntrinsic)) {
      warning("squareToLen intrinsic is not available in 32-bit VM");
    }
    FLAG_SET_DEFAULT(UseSquareToLenIntrinsic, false);
  }
  if (UseMulAddIntrinsic) {
    if (!FLAG_IS_DEFAULT(UseMulAddIntrinsic)) {
      warning("mulAdd intrinsic is not available in 32-bit VM");
    }
    FLAG_SET_DEFAULT(UseMulAddIntrinsic, false);
  }
#endif // _LP64
#endif // COMPILER2_OR_JVMCI

  // On new cpus instructions which update whole XMM register should be used
  // to prevent partial register stall due to dependencies on high half.
  //
  // UseXmmLoadAndClearUpper == true  --> movsd(xmm, mem)
  // UseXmmLoadAndClearUpper == false --> movlpd(xmm, mem)
  // UseXmmRegToRegMoveAll == true  --> movaps(xmm, xmm), movapd(xmm, xmm).
  // UseXmmRegToRegMoveAll == false --> movss(xmm, xmm),  movsd(xmm, xmm).


  if (is_zx()) { // ZX cpus specific settings
    if (FLAG_IS_DEFAULT(UseStoreImmI16)) {
      UseStoreImmI16 = false; // don't use it on ZX cpus
    }
    if ((cpu_family() == 6) || (cpu_family() == 7)) {
      if (FLAG_IS_DEFAULT(UseAddressNop)) {
        // Use it on all ZX cpus
        UseAddressNop = true;
      }
    }
    if (FLAG_IS_DEFAULT(UseXmmLoadAndClearUpper)) {
      UseXmmLoadAndClearUpper = true; // use movsd on all ZX cpus
    }
    if (FLAG_IS_DEFAULT(UseXmmRegToRegMoveAll)) {
      if (supports_sse3()) {
        UseXmmRegToRegMoveAll = true; // use movaps, movapd on new ZX cpus
      } else {
        UseXmmRegToRegMoveAll = false;
      }
    }
    if (((cpu_family() == 6) || (cpu_family() == 7)) && supports_sse3()) { // new ZX cpus
#ifdef COMPILER2
      if (FLAG_IS_DEFAULT(MaxLoopPad)) {
        // For new ZX cpus do the next optimization:
        // don't align the beginning of a loop if there are enough instructions
        // left (NumberOfLoopInstrToAlign defined in c2_globals.hpp)
        // in current fetch line (OptoLoopAlignment) or the padding
        // is big (> MaxLoopPad).
        // Set MaxLoopPad to 11 for new ZX cpus to reduce number of
        // generated NOP instructions. 11 is the largest size of one
        // address NOP instruction '0F 1F' (see Assembler::nop(i)).
        MaxLoopPad = 11;
      }
#endif // COMPILER2
      if (FLAG_IS_DEFAULT(UseXMMForArrayCopy)) {
        UseXMMForArrayCopy = true; // use SSE2 movq on new ZX cpus
      }
      if (supports_sse4_2()) { // new ZX cpus
        if (FLAG_IS_DEFAULT(UseUnalignedLoadStores)) {
          UseUnalignedLoadStores = true; // use movdqu on newest ZX cpus
        }
      }
      if (supports_sse4_2()) {
        if (FLAG_IS_DEFAULT(UseSSE42Intrinsics)) {
          FLAG_SET_DEFAULT(UseSSE42Intrinsics, true);
        }
      } else {
        if (UseSSE42Intrinsics && !FLAG_IS_DEFAULT(UseAESIntrinsics)) {
          warning("SSE4.2 intrinsics require SSE4.2 instructions or higher. Intrinsics will be disabled.");
        }
        FLAG_SET_DEFAULT(UseSSE42Intrinsics, false);
      }
    }

    if (FLAG_IS_DEFAULT(AllocatePrefetchInstr) && supports_3dnow_prefetch()) {
      FLAG_SET_DEFAULT(AllocatePrefetchInstr, 3);
    }
  }

  if (is_amd_family()) { // AMD cpus specific settings
    if (supports_sse2() && FLAG_IS_DEFAULT(UseAddressNop)) {
      // Use it on new AMD cpus starting from Opteron.
      UseAddressNop = true;
    }
    if (supports_sse2() && FLAG_IS_DEFAULT(UseNewLongLShift)) {
      // Use it on new AMD cpus starting from Opteron.
      UseNewLongLShift = true;
    }
    if (FLAG_IS_DEFAULT(UseXmmLoadAndClearUpper)) {
      if (supports_sse4a()) {
        UseXmmLoadAndClearUpper = true; // use movsd only on '10h' Opteron
      } else {
        UseXmmLoadAndClearUpper = false;
      }
    }
    if (FLAG_IS_DEFAULT(UseXmmRegToRegMoveAll)) {
      if (supports_sse4a()) {
        UseXmmRegToRegMoveAll = true; // use movaps, movapd only on '10h'
      } else {
        UseXmmRegToRegMoveAll = false;
      }
    }
    if (FLAG_IS_DEFAULT(UseXmmI2F)) {
      if (supports_sse4a()) {
        UseXmmI2F = true;
      } else {
        UseXmmI2F = false;
      }
    }
    if (FLAG_IS_DEFAULT(UseXmmI2D)) {
      if (supports_sse4a()) {
        UseXmmI2D = true;
      } else {
        UseXmmI2D = false;
      }
    }
    if (supports_sse4_2()) {
      if (FLAG_IS_DEFAULT(UseSSE42Intrinsics)) {
        FLAG_SET_DEFAULT(UseSSE42Intrinsics, true);
      }
    } else {
      if (UseSSE42Intrinsics && !FLAG_IS_DEFAULT(UseAESIntrinsics)) {
        warning("SSE4.2 intrinsics require SSE4.2 instructions or higher. Intrinsics will be disabled.");
      }
      FLAG_SET_DEFAULT(UseSSE42Intrinsics, false);
    }

    // some defaults for AMD family 15h
    if (cpu_family() == 0x15) {
      // On family 15h processors default is no sw prefetch
      if (FLAG_IS_DEFAULT(AllocatePrefetchStyle)) {
        FLAG_SET_DEFAULT(AllocatePrefetchStyle, 0);
      }
      // Also, if some other prefetch style is specified, default instruction type is PREFETCHW
      if (FLAG_IS_DEFAULT(AllocatePrefetchInstr)) {
        FLAG_SET_DEFAULT(AllocatePrefetchInstr, 3);
      }
      // On family 15h processors use XMM and UnalignedLoadStores for Array Copy
      if (supports_sse2() && FLAG_IS_DEFAULT(UseXMMForArrayCopy)) {
        FLAG_SET_DEFAULT(UseXMMForArrayCopy, true);
      }
      if (supports_sse2() && FLAG_IS_DEFAULT(UseUnalignedLoadStores)) {
        FLAG_SET_DEFAULT(UseUnalignedLoadStores, true);
      }
    }

#ifdef COMPILER2
    if (cpu_family() < 0x17 && MaxVectorSize > 16) {
      // Limit vectors size to 16 bytes on AMD cpus < 17h.
      FLAG_SET_DEFAULT(MaxVectorSize, 16);
    }
#endif // COMPILER2

    // Some defaults for AMD family >= 17h && Hygon family 18h
    if (cpu_family() >= 0x17) {
      // On family >=17h processors use XMM and UnalignedLoadStores
      // for Array Copy
      if (supports_sse2() && FLAG_IS_DEFAULT(UseXMMForArrayCopy)) {
        FLAG_SET_DEFAULT(UseXMMForArrayCopy, true);
      }
      if (supports_sse2() && FLAG_IS_DEFAULT(UseUnalignedLoadStores)) {
        FLAG_SET_DEFAULT(UseUnalignedLoadStores, true);
      }
#ifdef COMPILER2
      if (supports_sse4_2() && FLAG_IS_DEFAULT(UseFPUForSpilling)) {
        FLAG_SET_DEFAULT(UseFPUForSpilling, true);
      }
#endif
    }
  }

  if (is_intel()) { // Intel cpus specific settings
    if (FLAG_IS_DEFAULT(UseStoreImmI16)) {
      UseStoreImmI16 = false; // don't use it on Intel cpus
    }
    if (cpu_family() == 6 || cpu_family() == 15) {
      if (FLAG_IS_DEFAULT(UseAddressNop)) {
        // Use it on all Intel cpus starting from PentiumPro
        UseAddressNop = true;
      }
    }
    if (FLAG_IS_DEFAULT(UseXmmLoadAndClearUpper)) {
      UseXmmLoadAndClearUpper = true; // use movsd on all Intel cpus
    }
    if (FLAG_IS_DEFAULT(UseXmmRegToRegMoveAll)) {
      if (supports_sse3()) {
        UseXmmRegToRegMoveAll = true; // use movaps, movapd on new Intel cpus
      } else {
        UseXmmRegToRegMoveAll = false;
      }
    }
    if (cpu_family() == 6 && supports_sse3()) { // New Intel cpus
#ifdef COMPILER2
      if (FLAG_IS_DEFAULT(MaxLoopPad)) {
        // For new Intel cpus do the next optimization:
        // don't align the beginning of a loop if there are enough instructions
        // left (NumberOfLoopInstrToAlign defined in c2_globals.hpp)
        // in current fetch line (OptoLoopAlignment) or the padding
        // is big (> MaxLoopPad).
        // Set MaxLoopPad to 11 for new Intel cpus to reduce number of
        // generated NOP instructions. 11 is the largest size of one
        // address NOP instruction '0F 1F' (see Assembler::nop(i)).
        MaxLoopPad = 11;
      }
#endif // COMPILER2

      if (FLAG_IS_DEFAULT(UseXMMForArrayCopy)) {
        UseXMMForArrayCopy = true; // use SSE2 movq on new Intel cpus
      }
      if ((supports_sse4_2() && supports_ht()) || supports_avx()) { // Newest Intel cpus
        if (FLAG_IS_DEFAULT(UseUnalignedLoadStores)) {
          UseUnalignedLoadStores = true; // use movdqu on newest Intel cpus
        }
      }
      if (supports_sse4_2()) {
        if (FLAG_IS_DEFAULT(UseSSE42Intrinsics)) {
          FLAG_SET_DEFAULT(UseSSE42Intrinsics, true);
        }
      } else {
        if (UseSSE42Intrinsics && !FLAG_IS_DEFAULT(UseAESIntrinsics)) {
          warning("SSE4.2 intrinsics require SSE4.2 instructions or higher. Intrinsics will be disabled.");
        }
        FLAG_SET_DEFAULT(UseSSE42Intrinsics, false);
      }
    }
    if (is_atom_family() || is_knights_family()) {
#ifdef COMPILER2
      if (FLAG_IS_DEFAULT(OptoScheduling)) {
        OptoScheduling = true;
      }
#endif
      if (supports_sse4_2()) { // Silvermont
        if (FLAG_IS_DEFAULT(UseUnalignedLoadStores)) {
          UseUnalignedLoadStores = true; // use movdqu on newest Intel cpus
        }
      }
      if (FLAG_IS_DEFAULT(UseIncDec)) {
        FLAG_SET_DEFAULT(UseIncDec, false);
      }
    }
    if (FLAG_IS_DEFAULT(AllocatePrefetchInstr) && supports_3dnow_prefetch()) {
      FLAG_SET_DEFAULT(AllocatePrefetchInstr, 3);
    }
#ifdef COMPILER2
    if (UseAVX > 2) {
      if (FLAG_IS_DEFAULT(ArrayOperationPartialInlineSize) ||
          (!FLAG_IS_DEFAULT(ArrayOperationPartialInlineSize) &&
           ArrayOperationPartialInlineSize != 0 &&
           ArrayOperationPartialInlineSize != 16 &&
           ArrayOperationPartialInlineSize != 32 &&
           ArrayOperationPartialInlineSize != 64)) {
        int inline_size = 0;
        if (MaxVectorSize >= 64 && AVX3Threshold == 0) {
          inline_size = 64;
        } else if (MaxVectorSize >= 32) {
          inline_size = 32;
        } else if (MaxVectorSize >= 16) {
          inline_size = 16;
        }
        if(!FLAG_IS_DEFAULT(ArrayOperationPartialInlineSize)) {
          warning("Setting ArrayOperationPartialInlineSize as %d", inline_size);
        }
        ArrayOperationPartialInlineSize = inline_size;
      }

      if (ArrayOperationPartialInlineSize > MaxVectorSize) {
        ArrayOperationPartialInlineSize = MaxVectorSize >= 16 ? MaxVectorSize : 0;
        if (ArrayOperationPartialInlineSize) {
          warning("Setting ArrayOperationPartialInlineSize as MaxVectorSize=%zd", MaxVectorSize);
        } else {
          warning("Setting ArrayOperationPartialInlineSize as %zd", ArrayOperationPartialInlineSize);
        }
      }
    }
#endif
  }

#ifdef COMPILER2
  if (FLAG_IS_DEFAULT(OptimizeFill)) {
    if (MaxVectorSize < 32 || !VM_Version::supports_avx512vlbw()) {
      OptimizeFill = false;
    }
  }
#endif

#ifdef _LP64
  if (UseSSE42Intrinsics) {
    if (FLAG_IS_DEFAULT(UseVectorizedMismatchIntrinsic)) {
      UseVectorizedMismatchIntrinsic = true;
    }
  } else if (UseVectorizedMismatchIntrinsic) {
    if (!FLAG_IS_DEFAULT(UseVectorizedMismatchIntrinsic))
      warning("vectorizedMismatch intrinsics are not available on this CPU");
    FLAG_SET_DEFAULT(UseVectorizedMismatchIntrinsic, false);
  }
  if (UseAVX >= 2) {
    FLAG_SET_DEFAULT(UseVectorizedHashCodeIntrinsic, true);
  } else if (UseVectorizedHashCodeIntrinsic) {
    if (!FLAG_IS_DEFAULT(UseVectorizedHashCodeIntrinsic))
      warning("vectorizedHashCode intrinsics are not available on this CPU");
    FLAG_SET_DEFAULT(UseVectorizedHashCodeIntrinsic, false);
  }
#else
  if (UseVectorizedMismatchIntrinsic) {
    if (!FLAG_IS_DEFAULT(UseVectorizedMismatchIntrinsic)) {
      warning("vectorizedMismatch intrinsic is not available in 32-bit VM");
    }
    FLAG_SET_DEFAULT(UseVectorizedMismatchIntrinsic, false);
  }
  if (UseVectorizedHashCodeIntrinsic) {
    if (!FLAG_IS_DEFAULT(UseVectorizedHashCodeIntrinsic)) {
      warning("vectorizedHashCode intrinsic is not available in 32-bit VM");
    }
    FLAG_SET_DEFAULT(UseVectorizedHashCodeIntrinsic, false);
  }
#endif // _LP64

  // Use count leading zeros count instruction if available.
  if (supports_lzcnt()) {
    if (FLAG_IS_DEFAULT(UseCountLeadingZerosInstruction)) {
      UseCountLeadingZerosInstruction = true;
    }
   } else if (UseCountLeadingZerosInstruction) {
    warning("lzcnt instruction is not available on this CPU");
    FLAG_SET_DEFAULT(UseCountLeadingZerosInstruction, false);
  }

  // Use count trailing zeros instruction if available
  if (supports_bmi1()) {
    // tzcnt does not require VEX prefix
    if (FLAG_IS_DEFAULT(UseCountTrailingZerosInstruction)) {
      if (!UseBMI1Instructions && !FLAG_IS_DEFAULT(UseBMI1Instructions)) {
        // Don't use tzcnt if BMI1 is switched off on command line.
        UseCountTrailingZerosInstruction = false;
      } else {
        UseCountTrailingZerosInstruction = true;
      }
    }
  } else if (UseCountTrailingZerosInstruction) {
    warning("tzcnt instruction is not available on this CPU");
    FLAG_SET_DEFAULT(UseCountTrailingZerosInstruction, false);
  }

  // BMI instructions (except tzcnt) use an encoding with VEX prefix.
  // VEX prefix is generated only when AVX > 0.
  if (supports_bmi1() && supports_avx()) {
    if (FLAG_IS_DEFAULT(UseBMI1Instructions)) {
      UseBMI1Instructions = true;
    }
  } else if (UseBMI1Instructions) {
    warning("BMI1 instructions are not available on this CPU (AVX is also required)");
    FLAG_SET_DEFAULT(UseBMI1Instructions, false);
  }

  if (supports_bmi2() && supports_avx()) {
    if (FLAG_IS_DEFAULT(UseBMI2Instructions)) {
      UseBMI2Instructions = true;
    }
  } else if (UseBMI2Instructions) {
    warning("BMI2 instructions are not available on this CPU (AVX is also required)");
    FLAG_SET_DEFAULT(UseBMI2Instructions, false);
  }

  // Use population count instruction if available.
  if (supports_popcnt()) {
    if (FLAG_IS_DEFAULT(UsePopCountInstruction)) {
      UsePopCountInstruction = true;
    }
  } else if (UsePopCountInstruction) {
    warning("POPCNT instruction is not available on this CPU");
    FLAG_SET_DEFAULT(UsePopCountInstruction, false);
  }

  // Use fast-string operations if available.
  if (supports_erms()) {
    if (FLAG_IS_DEFAULT(UseFastStosb)) {
      UseFastStosb = true;
    }
  } else if (UseFastStosb) {
    warning("fast-string operations are not available on this CPU");
    FLAG_SET_DEFAULT(UseFastStosb, false);
  }

  // For AMD Processors use XMM/YMM MOVDQU instructions
  // for Object Initialization as default
  if (is_amd() && cpu_family() >= 0x19) {
    if (FLAG_IS_DEFAULT(UseFastStosb)) {
      UseFastStosb = false;
    }
  }

#ifdef COMPILER2
  if (is_intel() && MaxVectorSize > 16) {
    if (FLAG_IS_DEFAULT(UseFastStosb)) {
      UseFastStosb = false;
    }
  }
#endif

  // Use XMM/YMM MOVDQU instruction for Object Initialization
<<<<<<< HEAD
  if (UseSSE >= 2 && UseUnalignedLoadStores) {
=======
  if (!UseFastStosb && UseUnalignedLoadStores) {
>>>>>>> a71f621a
    if (FLAG_IS_DEFAULT(UseXMMForObjInit)) {
      UseXMMForObjInit = true;
    }
  } else if (UseXMMForObjInit) {
    warning("UseXMMForObjInit requires SSE2 and unaligned load/stores. Feature is switched off.");
    FLAG_SET_DEFAULT(UseXMMForObjInit, false);
  }

#ifdef COMPILER2
  if (FLAG_IS_DEFAULT(AlignVector)) {
    // Modern processors allow misaligned memory operations for vectors.
    AlignVector = !UseUnalignedLoadStores;
  }
#endif // COMPILER2

  if (FLAG_IS_DEFAULT(AllocatePrefetchInstr)) {
    if (AllocatePrefetchInstr == 3 && !supports_3dnow_prefetch()) {
      FLAG_SET_DEFAULT(AllocatePrefetchInstr, 0);
    } else if (!supports_sse() && supports_3dnow_prefetch()) {
      FLAG_SET_DEFAULT(AllocatePrefetchInstr, 3);
    }
  }

  // Allocation prefetch settings
  int cache_line_size = checked_cast<int>(prefetch_data_size());
  if (FLAG_IS_DEFAULT(AllocatePrefetchStepSize) &&
      (cache_line_size > AllocatePrefetchStepSize)) {
    FLAG_SET_DEFAULT(AllocatePrefetchStepSize, cache_line_size);
  }

  if ((AllocatePrefetchDistance == 0) && (AllocatePrefetchStyle != 0)) {
    assert(!FLAG_IS_DEFAULT(AllocatePrefetchDistance), "default value should not be 0");
    if (!FLAG_IS_DEFAULT(AllocatePrefetchStyle)) {
      warning("AllocatePrefetchDistance is set to 0 which disable prefetching. Ignoring AllocatePrefetchStyle flag.");
    }
    FLAG_SET_DEFAULT(AllocatePrefetchStyle, 0);
  }

  if (FLAG_IS_DEFAULT(AllocatePrefetchDistance)) {
    bool use_watermark_prefetch = (AllocatePrefetchStyle == 2);
    FLAG_SET_DEFAULT(AllocatePrefetchDistance, allocate_prefetch_distance(use_watermark_prefetch));
  }

  if (is_intel() && cpu_family() == 6 && supports_sse3()) {
    if (FLAG_IS_DEFAULT(AllocatePrefetchLines) &&
        supports_sse4_2() && supports_ht()) { // Nehalem based cpus
      FLAG_SET_DEFAULT(AllocatePrefetchLines, 4);
    }
#ifdef COMPILER2
    if (FLAG_IS_DEFAULT(UseFPUForSpilling) && supports_sse4_2()) {
      FLAG_SET_DEFAULT(UseFPUForSpilling, true);
    }
#endif
  }

  if (is_zx() && ((cpu_family() == 6) || (cpu_family() == 7)) && supports_sse4_2()) {
#ifdef COMPILER2
    if (FLAG_IS_DEFAULT(UseFPUForSpilling)) {
      FLAG_SET_DEFAULT(UseFPUForSpilling, true);
    }
#endif
  }

#ifdef _LP64
  // Prefetch settings

  // Prefetch interval for gc copy/scan == 9 dcache lines.  Derived from
  // 50-warehouse specjbb runs on a 2-way 1.8ghz opteron using a 4gb heap.
  // Tested intervals from 128 to 2048 in increments of 64 == one cache line.
  // 256 bytes (4 dcache lines) was the nearest runner-up to 576.

  // gc copy/scan is disabled if prefetchw isn't supported, because
  // Prefetch::write emits an inlined prefetchw on Linux.
  // Do not use the 3dnow prefetchw instruction.  It isn't supported on em64t.
  // The used prefetcht0 instruction works for both amd64 and em64t.

  if (FLAG_IS_DEFAULT(PrefetchCopyIntervalInBytes)) {
    FLAG_SET_DEFAULT(PrefetchCopyIntervalInBytes, 576);
  }
  if (FLAG_IS_DEFAULT(PrefetchScanIntervalInBytes)) {
    FLAG_SET_DEFAULT(PrefetchScanIntervalInBytes, 576);
  }
#endif

  if (FLAG_IS_DEFAULT(ContendedPaddingWidth) &&
     (cache_line_size > ContendedPaddingWidth))
     ContendedPaddingWidth = cache_line_size;

  // This machine allows unaligned memory accesses
  if (FLAG_IS_DEFAULT(UseUnalignedAccesses)) {
    FLAG_SET_DEFAULT(UseUnalignedAccesses, true);
  }

#ifndef PRODUCT
  if (log_is_enabled(Info, os, cpu)) {
    LogStream ls(Log(os, cpu)::info());
    outputStream* log = &ls;
    log->print_cr("Logical CPUs per core: %u",
                  logical_processors_per_package());
    log->print_cr("L1 data cache line size: %u", L1_data_cache_line_size());
    log->print("UseSSE=%d", UseSSE);
    if (UseAVX > 0) {
      log->print("  UseAVX=%d", UseAVX);
    }
    if (UseAES) {
      log->print("  UseAES=1");
    }
#ifdef COMPILER2
    if (MaxVectorSize > 0) {
      log->print("  MaxVectorSize=%d", (int) MaxVectorSize);
    }
#endif
    log->cr();
    log->print("Allocation");
    if (AllocatePrefetchStyle <= 0) {
      log->print_cr(": no prefetching");
    } else {
      log->print(" prefetching: ");
      if (AllocatePrefetchInstr == 0) {
        log->print("PREFETCHNTA");
      } else if (AllocatePrefetchInstr == 1) {
        log->print("PREFETCHT0");
      } else if (AllocatePrefetchInstr == 2) {
        log->print("PREFETCHT2");
      } else if (AllocatePrefetchInstr == 3) {
        log->print("PREFETCHW");
      }
      if (AllocatePrefetchLines > 1) {
        log->print_cr(" at distance %d, %d lines of %d bytes", AllocatePrefetchDistance, AllocatePrefetchLines, AllocatePrefetchStepSize);
      } else {
        log->print_cr(" at distance %d, one line of %d bytes", AllocatePrefetchDistance, AllocatePrefetchStepSize);
      }
    }

    if (PrefetchCopyIntervalInBytes > 0) {
      log->print_cr("PrefetchCopyIntervalInBytes %d", (int) PrefetchCopyIntervalInBytes);
    }
    if (PrefetchScanIntervalInBytes > 0) {
      log->print_cr("PrefetchScanIntervalInBytes %d", (int) PrefetchScanIntervalInBytes);
    }
    if (ContendedPaddingWidth > 0) {
      log->print_cr("ContendedPaddingWidth %d", (int) ContendedPaddingWidth);
    }
  }
#endif // !PRODUCT
  if (FLAG_IS_DEFAULT(UseSignumIntrinsic)) {
      FLAG_SET_DEFAULT(UseSignumIntrinsic, true);
  }
  if (FLAG_IS_DEFAULT(UseCopySignIntrinsic)) {
      FLAG_SET_DEFAULT(UseCopySignIntrinsic, true);
  }
}

void VM_Version::print_platform_virtualization_info(outputStream* st) {
  VirtualizationType vrt = VM_Version::get_detected_virtualization();
  if (vrt == XenHVM) {
    st->print_cr("Xen hardware-assisted virtualization detected");
  } else if (vrt == KVM) {
    st->print_cr("KVM virtualization detected");
  } else if (vrt == VMWare) {
    st->print_cr("VMWare virtualization detected");
    VirtualizationSupport::print_virtualization_info(st);
  } else if (vrt == HyperV) {
    st->print_cr("Hyper-V virtualization detected");
  } else if (vrt == HyperVRole) {
    st->print_cr("Hyper-V role detected");
  }
}

bool VM_Version::compute_has_intel_jcc_erratum() {
  if (!is_intel_family_core()) {
    // Only Intel CPUs are affected.
    return false;
  }
  // The following table of affected CPUs is based on the following document released by Intel:
  // https://www.intel.com/content/dam/support/us/en/documents/processors/mitigations-jump-conditional-code-erratum.pdf
  switch (_model) {
  case 0x8E:
    // 06_8EH | 9 | 8th Generation Intel(R) Core(TM) Processor Family based on microarchitecture code name Amber Lake Y
    // 06_8EH | 9 | 7th Generation Intel(R) Core(TM) Processor Family based on microarchitecture code name Kaby Lake U
    // 06_8EH | 9 | 7th Generation Intel(R) Core(TM) Processor Family based on microarchitecture code name Kaby Lake U 23e
    // 06_8EH | 9 | 7th Generation Intel(R) Core(TM) Processor Family based on microarchitecture code name Kaby Lake Y
    // 06_8EH | A | 8th Generation Intel(R) Core(TM) Processor Family based on microarchitecture code name Coffee Lake U43e
    // 06_8EH | B | 8th Generation Intel(R) Core(TM) Processors based on microarchitecture code name Whiskey Lake U
    // 06_8EH | C | 8th Generation Intel(R) Core(TM) Processor Family based on microarchitecture code name Amber Lake Y
    // 06_8EH | C | 10th Generation Intel(R) Core(TM) Processor Family based on microarchitecture code name Comet Lake U42
    // 06_8EH | C | 8th Generation Intel(R) Core(TM) Processors based on microarchitecture code name Whiskey Lake U
    return _stepping == 0x9 || _stepping == 0xA || _stepping == 0xB || _stepping == 0xC;
  case 0x4E:
    // 06_4E  | 3 | 6th Generation Intel(R) Core(TM) Processors based on microarchitecture code name Skylake U
    // 06_4E  | 3 | 6th Generation Intel(R) Core(TM) Processor Family based on microarchitecture code name Skylake U23e
    // 06_4E  | 3 | 6th Generation Intel(R) Core(TM) Processors based on microarchitecture code name Skylake Y
    return _stepping == 0x3;
  case 0x55:
    // 06_55H | 4 | Intel(R) Xeon(R) Processor D Family based on microarchitecture code name Skylake D, Bakerville
    // 06_55H | 4 | Intel(R) Xeon(R) Scalable Processors based on microarchitecture code name Skylake Server
    // 06_55H | 4 | Intel(R) Xeon(R) Processor W Family based on microarchitecture code name Skylake W
    // 06_55H | 4 | Intel(R) Core(TM) X-series Processors based on microarchitecture code name Skylake X
    // 06_55H | 4 | Intel(R) Xeon(R) Processor E3 v5 Family based on microarchitecture code name Skylake Xeon E3
    // 06_55  | 7 | 2nd Generation Intel(R) Xeon(R) Scalable Processors based on microarchitecture code name Cascade Lake (server)
    return _stepping == 0x4 || _stepping == 0x7;
  case 0x5E:
    // 06_5E  | 3 | 6th Generation Intel(R) Core(TM) Processor Family based on microarchitecture code name Skylake H
    // 06_5E  | 3 | 6th Generation Intel(R) Core(TM) Processor Family based on microarchitecture code name Skylake S
    return _stepping == 0x3;
  case 0x9E:
    // 06_9EH | 9 | 8th Generation Intel(R) Core(TM) Processor Family based on microarchitecture code name Kaby Lake G
    // 06_9EH | 9 | 7th Generation Intel(R) Core(TM) Processor Family based on microarchitecture code name Kaby Lake H
    // 06_9EH | 9 | 7th Generation Intel(R) Core(TM) Processor Family based on microarchitecture code name Kaby Lake S
    // 06_9EH | 9 | Intel(R) Core(TM) X-series Processors based on microarchitecture code name Kaby Lake X
    // 06_9EH | 9 | Intel(R) Xeon(R) Processor E3 v6 Family Kaby Lake Xeon E3
    // 06_9EH | A | 8th Generation Intel(R) Core(TM) Processor Family based on microarchitecture code name Coffee Lake H
    // 06_9EH | A | 8th Generation Intel(R) Core(TM) Processor Family based on microarchitecture code name Coffee Lake S
    // 06_9EH | A | 8th Generation Intel(R) Core(TM) Processor Family based on microarchitecture code name Coffee Lake S (6+2) x/KBP
    // 06_9EH | A | Intel(R) Xeon(R) Processor E Family based on microarchitecture code name Coffee Lake S (6+2)
    // 06_9EH | A | Intel(R) Xeon(R) Processor E Family based on microarchitecture code name Coffee Lake S (4+2)
    // 06_9EH | B | 8th Generation Intel(R) Core(TM) Processor Family based on microarchitecture code name Coffee Lake S (4+2)
    // 06_9EH | B | Intel(R) Celeron(R) Processor G Series based on microarchitecture code name Coffee Lake S (4+2)
    // 06_9EH | D | 9th Generation Intel(R) Core(TM) Processor Family based on microarchitecturecode name Coffee Lake H (8+2)
    // 06_9EH | D | 9th Generation Intel(R) Core(TM) Processor Family based on microarchitecture code name Coffee Lake S (8+2)
    return _stepping == 0x9 || _stepping == 0xA || _stepping == 0xB || _stepping == 0xD;
  case 0xA5:
    // Not in Intel documentation.
    // 06_A5H |    | 10th Generation Intel(R) Core(TM) Processor Family based on microarchitecture code name Comet Lake S/H
    return true;
  case 0xA6:
    // 06_A6H | 0  | 10th Generation Intel(R) Core(TM) Processor Family based on microarchitecture code name Comet Lake U62
    return _stepping == 0x0;
  case 0xAE:
    // 06_AEH | A | 8th Generation Intel(R) Core(TM) Processor Family based on microarchitecture code name Kaby Lake Refresh U (4+2)
    return _stepping == 0xA;
  default:
    // If we are running on another intel machine not recognized in the table, we are okay.
    return false;
  }
}

// On Xen, the cpuid instruction returns
//  eax / registers[0]: Version of Xen
//  ebx / registers[1]: chars 'XenV'
//  ecx / registers[2]: chars 'MMXe'
//  edx / registers[3]: chars 'nVMM'
//
// On KVM / VMWare / MS Hyper-V, the cpuid instruction returns
//  ebx / registers[1]: chars 'KVMK' / 'VMwa' / 'Micr'
//  ecx / registers[2]: chars 'VMKV' / 'reVM' / 'osof'
//  edx / registers[3]: chars 'M'    / 'ware' / 't Hv'
//
// more information :
// https://kb.vmware.com/s/article/1009458
//
void VM_Version::check_virtualizations() {
  uint32_t registers[4] = {0};
  char signature[13] = {0};

  // Xen cpuid leaves can be found 0x100 aligned boundary starting
  // from 0x40000000 until 0x40010000.
  //   https://lists.linuxfoundation.org/pipermail/virtualization/2012-May/019974.html
  for (int leaf = 0x40000000; leaf < 0x40010000; leaf += 0x100) {
    detect_virt_stub(leaf, registers);
    memcpy(signature, &registers[1], 12);

    if (strncmp("VMwareVMware", signature, 12) == 0) {
      Abstract_VM_Version::_detected_virtualization = VMWare;
      // check for extended metrics from guestlib
      VirtualizationSupport::initialize();
    } else if (strncmp("Microsoft Hv", signature, 12) == 0) {
      Abstract_VM_Version::_detected_virtualization = HyperV;
#ifdef _WINDOWS
      // CPUID leaf 0x40000007 is available to the root partition only.
      // See Hypervisor Top Level Functional Specification section 2.4.8 for more details.
      //   https://github.com/MicrosoftDocs/Virtualization-Documentation/raw/master/tlfs/Hypervisor%20Top%20Level%20Functional%20Specification%20v6.0b.pdf
      detect_virt_stub(0x40000007, registers);
      if ((registers[0] != 0x0) ||
          (registers[1] != 0x0) ||
          (registers[2] != 0x0) ||
          (registers[3] != 0x0)) {
        Abstract_VM_Version::_detected_virtualization = HyperVRole;
      }
#endif
    } else if (strncmp("KVMKVMKVM", signature, 9) == 0) {
      Abstract_VM_Version::_detected_virtualization = KVM;
    } else if (strncmp("XenVMMXenVMM", signature, 12) == 0) {
      Abstract_VM_Version::_detected_virtualization = XenHVM;
    }
  }
}

#ifdef COMPILER2
// Determine if it's running on Cascade Lake using default options.
bool VM_Version::is_default_intel_cascade_lake() {
  return FLAG_IS_DEFAULT(UseAVX) &&
         FLAG_IS_DEFAULT(MaxVectorSize) &&
         UseAVX > 2 &&
         is_intel_cascade_lake();
}
#endif

bool VM_Version::is_intel_cascade_lake() {
  return is_intel_skylake() && _stepping >= 5;
}

// avx3_threshold() sets the threshold at which 64-byte instructions are used
// for implementing the array copy and clear operations.
// The Intel platforms that supports the serialize instruction
// has improved implementation of 64-byte load/stores and so the default
// threshold is set to 0 for these platforms.
int VM_Version::avx3_threshold() {
  return (is_intel_family_core() &&
          supports_serialize() &&
          FLAG_IS_DEFAULT(AVX3Threshold)) ? 0 : AVX3Threshold;
}

#if defined(_LP64)
void VM_Version::clear_apx_test_state() {
  clear_apx_test_state_stub();
}
#endif

static bool _vm_version_initialized = false;

void VM_Version::initialize() {
  ResourceMark rm;
  // Making this stub must be FIRST use of assembler
  stub_blob = BufferBlob::create("VM_Version stub", stub_size);
  if (stub_blob == nullptr) {
    vm_exit_during_initialization("Unable to allocate stub for VM_Version");
  }
  CodeBuffer c(stub_blob);
  VM_Version_StubGenerator g(&c);

  get_cpu_info_stub = CAST_TO_FN_PTR(get_cpu_info_stub_t,
                                     g.generate_get_cpu_info());
  detect_virt_stub = CAST_TO_FN_PTR(detect_virt_stub_t,
                                     g.generate_detect_virt());

#if defined(_LP64)
  clear_apx_test_state_stub = CAST_TO_FN_PTR(clear_apx_test_state_t,
                                     g.clear_apx_test_state());
#endif
  get_processor_features();

  LP64_ONLY(Assembler::precompute_instructions();)

  if (VM_Version::supports_hv()) { // Supports hypervisor
    check_virtualizations();
  }
  _vm_version_initialized = true;
}

typedef enum {
   CPU_FAMILY_8086_8088  = 0,
   CPU_FAMILY_INTEL_286  = 2,
   CPU_FAMILY_INTEL_386  = 3,
   CPU_FAMILY_INTEL_486  = 4,
   CPU_FAMILY_PENTIUM    = 5,
   CPU_FAMILY_PENTIUMPRO = 6,    // Same family several models
   CPU_FAMILY_PENTIUM_4  = 0xF
} FamilyFlag;

typedef enum {
  RDTSCP_FLAG  = 0x08000000, // bit 27
  INTEL64_FLAG = 0x20000000  // bit 29
} _featureExtendedEdxFlag;

typedef enum {
   FPU_FLAG     = 0x00000001,
   VME_FLAG     = 0x00000002,
   DE_FLAG      = 0x00000004,
   PSE_FLAG     = 0x00000008,
   TSC_FLAG     = 0x00000010,
   MSR_FLAG     = 0x00000020,
   PAE_FLAG     = 0x00000040,
   MCE_FLAG     = 0x00000080,
   CX8_FLAG     = 0x00000100,
   APIC_FLAG    = 0x00000200,
   SEP_FLAG     = 0x00000800,
   MTRR_FLAG    = 0x00001000,
   PGE_FLAG     = 0x00002000,
   MCA_FLAG     = 0x00004000,
   CMOV_FLAG    = 0x00008000,
   PAT_FLAG     = 0x00010000,
   PSE36_FLAG   = 0x00020000,
   PSNUM_FLAG   = 0x00040000,
   CLFLUSH_FLAG = 0x00080000,
   DTS_FLAG     = 0x00200000,
   ACPI_FLAG    = 0x00400000,
   MMX_FLAG     = 0x00800000,
   FXSR_FLAG    = 0x01000000,
   SSE_FLAG     = 0x02000000,
   SSE2_FLAG    = 0x04000000,
   SS_FLAG      = 0x08000000,
   HTT_FLAG     = 0x10000000,
   TM_FLAG      = 0x20000000
} FeatureEdxFlag;

static BufferBlob* cpuid_brand_string_stub_blob;
static const int   cpuid_brand_string_stub_size = 550;

extern "C" {
  typedef void (*getCPUIDBrandString_stub_t)(void*);
}

static getCPUIDBrandString_stub_t getCPUIDBrandString_stub = nullptr;

// VM_Version statics
enum {
  ExtendedFamilyIdLength_INTEL = 16,
  ExtendedFamilyIdLength_AMD   = 24
};

const size_t VENDOR_LENGTH = 13;
const size_t CPU_EBS_MAX_LENGTH = (3 * 4 * 4 + 1);
static char* _cpu_brand_string = nullptr;
static int64_t _max_qualified_cpu_frequency = 0;

static int _no_of_threads = 0;
static int _no_of_cores = 0;

const char* const _family_id_intel[ExtendedFamilyIdLength_INTEL] = {
  "8086/8088",
  "",
  "286",
  "386",
  "486",
  "Pentium",
  "Pentium Pro",   //or Pentium-M/Woodcrest depending on model
  "",
  "",
  "",
  "",
  "",
  "",
  "",
  "",
  "Pentium 4"
};

const char* const _family_id_amd[ExtendedFamilyIdLength_AMD] = {
  "",
  "",
  "",
  "",
  "5x86",
  "K5/K6",
  "Athlon/AthlonXP",
  "",
  "",
  "",
  "",
  "",
  "",
  "",
  "",
  "Opteron/Athlon64",
  "Opteron QC/Phenom",  // Barcelona et.al.
  "",
  "",
  "",
  "",
  "",
  "",
  "Zen"
};
// Partially from Intel 64 and IA-32 Architecture Software Developer's Manual,
// September 2013, Vol 3C Table 35-1
const char* const _model_id_pentium_pro[] = {
  "",
  "Pentium Pro",
  "",
  "Pentium II model 3",
  "",
  "Pentium II model 5/Xeon/Celeron",
  "Celeron",
  "Pentium III/Pentium III Xeon",
  "Pentium III/Pentium III Xeon",
  "Pentium M model 9",    // Yonah
  "Pentium III, model A",
  "Pentium III, model B",
  "",
  "Pentium M model D",    // Dothan
  "",
  "Core 2",               // 0xf Woodcrest/Conroe/Merom/Kentsfield/Clovertown
  "",
  "",
  "",
  "",
  "",
  "",
  "Celeron",              // 0x16 Celeron 65nm
  "Core 2",               // 0x17 Penryn / Harpertown
  "",
  "",
  "Core i7",              // 0x1A CPU_MODEL_NEHALEM_EP
  "Atom",                 // 0x1B Z5xx series Silverthorn
  "",
  "Core 2",               // 0x1D Dunnington (6-core)
  "Nehalem",              // 0x1E CPU_MODEL_NEHALEM
  "",
  "",
  "",
  "",
  "",
  "",
  "Westmere",             // 0x25 CPU_MODEL_WESTMERE
  "",
  "",
  "",                     // 0x28
  "",
  "Sandy Bridge",         // 0x2a "2nd Generation Intel Core i7, i5, i3"
  "",
  "Westmere-EP",          // 0x2c CPU_MODEL_WESTMERE_EP
  "Sandy Bridge-EP",      // 0x2d CPU_MODEL_SANDYBRIDGE_EP
  "Nehalem-EX",           // 0x2e CPU_MODEL_NEHALEM_EX
  "Westmere-EX",          // 0x2f CPU_MODEL_WESTMERE_EX
  "",
  "",
  "",
  "",
  "",
  "",
  "",
  "",
  "",
  "",
  "Ivy Bridge",           // 0x3a
  "",
  "Haswell",              // 0x3c "4th Generation Intel Core Processor"
  "",                     // 0x3d "Next Generation Intel Core Processor"
  "Ivy Bridge-EP",        // 0x3e "Next Generation Intel Xeon Processor E7 Family"
  "",                     // 0x3f "Future Generation Intel Xeon Processor"
  "",
  "",
  "",
  "",
  "",
  "Haswell",              // 0x45 "4th Generation Intel Core Processor"
  "Haswell",              // 0x46 "4th Generation Intel Core Processor"
  nullptr
};

/* Brand ID is for back compatibility
 * Newer CPUs uses the extended brand string */
const char* const _brand_id[] = {
  "",
  "Celeron processor",
  "Pentium III processor",
  "Intel Pentium III Xeon processor",
  "",
  "",
  "",
  "",
  "Intel Pentium 4 processor",
  nullptr
};


const char* const _feature_edx_id[] = {
  "On-Chip FPU",
  "Virtual Mode Extensions",
  "Debugging Extensions",
  "Page Size Extensions",
  "Time Stamp Counter",
  "Model Specific Registers",
  "Physical Address Extension",
  "Machine Check Exceptions",
  "CMPXCHG8B Instruction",
  "On-Chip APIC",
  "",
  "Fast System Call",
  "Memory Type Range Registers",
  "Page Global Enable",
  "Machine Check Architecture",
  "Conditional Mov Instruction",
  "Page Attribute Table",
  "36-bit Page Size Extension",
  "Processor Serial Number",
  "CLFLUSH Instruction",
  "",
  "Debug Trace Store feature",
  "ACPI registers in MSR space",
  "Intel Architecture MMX Technology",
  "Fast Float Point Save and Restore",
  "Streaming SIMD extensions",
  "Streaming SIMD extensions 2",
  "Self-Snoop",
  "Hyper Threading",
  "Thermal Monitor",
  "",
  "Pending Break Enable"
};

const char* const _feature_extended_edx_id[] = {
  "",
  "",
  "",
  "",
  "",
  "",
  "",
  "",
  "",
  "",
  "",
  "SYSCALL/SYSRET",
  "",
  "",
  "",
  "",
  "",
  "",
  "",
  "",
  "Execute Disable Bit",
  "",
  "",
  "",
  "",
  "",
  "",
  "RDTSCP",
  "",
  "Intel 64 Architecture",
  "",
  ""
};

const char* const _feature_ecx_id[] = {
  "Streaming SIMD Extensions 3",
  "PCLMULQDQ",
  "64-bit DS Area",
  "MONITOR/MWAIT instructions",
  "CPL Qualified Debug Store",
  "Virtual Machine Extensions",
  "Safer Mode Extensions",
  "Enhanced Intel SpeedStep technology",
  "Thermal Monitor 2",
  "Supplemental Streaming SIMD Extensions 3",
  "L1 Context ID",
  "",
  "Fused Multiply-Add",
  "CMPXCHG16B",
  "xTPR Update Control",
  "Perfmon and Debug Capability",
  "",
  "Process-context identifiers",
  "Direct Cache Access",
  "Streaming SIMD extensions 4.1",
  "Streaming SIMD extensions 4.2",
  "x2APIC",
  "MOVBE",
  "Popcount instruction",
  "TSC-Deadline",
  "AESNI",
  "XSAVE",
  "OSXSAVE",
  "AVX",
  "F16C",
  "RDRAND",
  ""
};

const char* const _feature_extended_ecx_id[] = {
  "LAHF/SAHF instruction support",
  "Core multi-processor legacy mode",
  "",
  "",
  "",
  "Advanced Bit Manipulations: LZCNT",
  "SSE4A: MOVNTSS, MOVNTSD, EXTRQ, INSERTQ",
  "Misaligned SSE mode",
  "",
  "",
  "",
  "",
  "",
  "",
  "",
  "",
  "",
  "",
  "",
  "",
  "",
  "",
  "",
  "",
  "",
  "",
  "",
  "",
  "",
  "",
  "",
  ""
};

void VM_Version::initialize_tsc(void) {
  ResourceMark rm;

  cpuid_brand_string_stub_blob = BufferBlob::create("getCPUIDBrandString_stub", cpuid_brand_string_stub_size);
  if (cpuid_brand_string_stub_blob == nullptr) {
    vm_exit_during_initialization("Unable to allocate getCPUIDBrandString_stub");
  }
  CodeBuffer c(cpuid_brand_string_stub_blob);
  VM_Version_StubGenerator g(&c);
  getCPUIDBrandString_stub = CAST_TO_FN_PTR(getCPUIDBrandString_stub_t,
                                   g.generate_getCPUIDBrandString());
}

const char* VM_Version::cpu_model_description(void) {
  uint32_t cpu_family = extended_cpu_family();
  uint32_t cpu_model = extended_cpu_model();
  const char* model = nullptr;

  if (cpu_family == CPU_FAMILY_PENTIUMPRO) {
    for (uint32_t i = 0; i <= cpu_model; i++) {
      model = _model_id_pentium_pro[i];
      if (model == nullptr) {
        break;
      }
    }
  }
  return model;
}

const char* VM_Version::cpu_brand_string(void) {
  if (_cpu_brand_string == nullptr) {
    _cpu_brand_string = NEW_C_HEAP_ARRAY_RETURN_NULL(char, CPU_EBS_MAX_LENGTH, mtInternal);
    if (nullptr == _cpu_brand_string) {
      return nullptr;
    }
    int ret_val = cpu_extended_brand_string(_cpu_brand_string, CPU_EBS_MAX_LENGTH);
    if (ret_val != OS_OK) {
      FREE_C_HEAP_ARRAY(char, _cpu_brand_string);
      _cpu_brand_string = nullptr;
    }
  }
  return _cpu_brand_string;
}

const char* VM_Version::cpu_brand(void) {
  const char*  brand  = nullptr;

  if ((_cpuid_info.std_cpuid1_ebx.value & 0xFF) > 0) {
    int brand_num = _cpuid_info.std_cpuid1_ebx.value & 0xFF;
    brand = _brand_id[0];
    for (int i = 0; brand != nullptr && i <= brand_num; i += 1) {
      brand = _brand_id[i];
    }
  }
  return brand;
}

bool VM_Version::cpu_is_em64t(void) {
  return ((_cpuid_info.ext_cpuid1_edx.value & INTEL64_FLAG) == INTEL64_FLAG);
}

bool VM_Version::is_netburst(void) {
  return (is_intel() && (extended_cpu_family() == CPU_FAMILY_PENTIUM_4));
}

bool VM_Version::supports_tscinv_ext(void) {
  if (!supports_tscinv_bit()) {
    return false;
  }

  if (is_intel()) {
    return true;
  }

  if (is_amd()) {
    return !is_amd_Barcelona();
  }

  if (is_hygon()) {
    return true;
  }

  return false;
}

void VM_Version::resolve_cpu_information_details(void) {

  // in future we want to base this information on proper cpu
  // and cache topology enumeration such as:
  // Intel 64 Architecture Processor Topology Enumeration
  // which supports system cpu and cache topology enumeration
  // either using 2xAPICIDs or initial APICIDs

  // currently only rough cpu information estimates
  // which will not necessarily reflect the exact configuration of the system

  // this is the number of logical hardware threads
  // visible to the operating system
  _no_of_threads = os::processor_count();

  // find out number of threads per cpu package
  int threads_per_package = threads_per_core() * cores_per_cpu();

  // use amount of threads visible to the process in order to guess number of sockets
  _no_of_sockets = _no_of_threads / threads_per_package;

  // process might only see a subset of the total number of threads
  // from a single processor package. Virtualization/resource management for example.
  // If so then just write a hard 1 as num of pkgs.
  if (0 == _no_of_sockets) {
    _no_of_sockets = 1;
  }

  // estimate the number of cores
  _no_of_cores = cores_per_cpu() * _no_of_sockets;
}


const char* VM_Version::cpu_family_description(void) {
  int cpu_family_id = extended_cpu_family();
  if (is_amd()) {
    if (cpu_family_id < ExtendedFamilyIdLength_AMD) {
      return _family_id_amd[cpu_family_id];
    }
  }
  if (is_intel()) {
    if (cpu_family_id == CPU_FAMILY_PENTIUMPRO) {
      return cpu_model_description();
    }
    if (cpu_family_id < ExtendedFamilyIdLength_INTEL) {
      return _family_id_intel[cpu_family_id];
    }
  }
  if (is_hygon()) {
    return "Dhyana";
  }
  return "Unknown x86";
}

int VM_Version::cpu_type_description(char* const buf, size_t buf_len) {
  assert(buf != nullptr, "buffer is null!");
  assert(buf_len >= CPU_TYPE_DESC_BUF_SIZE, "buffer len should at least be == CPU_TYPE_DESC_BUF_SIZE!");

  const char* cpu_type = nullptr;
  const char* x64 = nullptr;

  if (is_intel()) {
    cpu_type = "Intel";
    x64 = cpu_is_em64t() ? " Intel64" : "";
  } else if (is_amd()) {
    cpu_type = "AMD";
    x64 = cpu_is_em64t() ? " AMD64" : "";
  } else if (is_hygon()) {
    cpu_type = "Hygon";
    x64 = cpu_is_em64t() ? " AMD64" : "";
  } else {
    cpu_type = "Unknown x86";
    x64 = cpu_is_em64t() ? " x86_64" : "";
  }

  jio_snprintf(buf, buf_len, "%s %s%s SSE SSE2%s%s%s%s%s%s%s%s",
    cpu_type,
    cpu_family_description(),
    supports_ht() ? " (HT)" : "",
    supports_sse3() ? " SSE3" : "",
    supports_ssse3() ? " SSSE3" : "",
    supports_sse4_1() ? " SSE4.1" : "",
    supports_sse4_2() ? " SSE4.2" : "",
    supports_sse4a() ? " SSE4A" : "",
    is_netburst() ? " Netburst" : "",
    is_intel_family_core() ? " Core" : "",
    x64);

  return OS_OK;
}

int VM_Version::cpu_extended_brand_string(char* const buf, size_t buf_len) {
  assert(buf != nullptr, "buffer is null!");
  assert(buf_len >= CPU_EBS_MAX_LENGTH, "buffer len should at least be == CPU_EBS_MAX_LENGTH!");
  assert(getCPUIDBrandString_stub != nullptr, "not initialized");

  // invoke newly generated asm code to fetch CPU Brand String
  getCPUIDBrandString_stub(&_cpuid_info);

  // fetch results into buffer
  *((uint32_t*) &buf[0])  = _cpuid_info.proc_name_0;
  *((uint32_t*) &buf[4])  = _cpuid_info.proc_name_1;
  *((uint32_t*) &buf[8])  = _cpuid_info.proc_name_2;
  *((uint32_t*) &buf[12]) = _cpuid_info.proc_name_3;
  *((uint32_t*) &buf[16]) = _cpuid_info.proc_name_4;
  *((uint32_t*) &buf[20]) = _cpuid_info.proc_name_5;
  *((uint32_t*) &buf[24]) = _cpuid_info.proc_name_6;
  *((uint32_t*) &buf[28]) = _cpuid_info.proc_name_7;
  *((uint32_t*) &buf[32]) = _cpuid_info.proc_name_8;
  *((uint32_t*) &buf[36]) = _cpuid_info.proc_name_9;
  *((uint32_t*) &buf[40]) = _cpuid_info.proc_name_10;
  *((uint32_t*) &buf[44]) = _cpuid_info.proc_name_11;

  return OS_OK;
}

size_t VM_Version::cpu_write_support_string(char* const buf, size_t buf_len) {
  guarantee(buf != nullptr, "buffer is null!");
  guarantee(buf_len > 0, "buffer len not enough!");

  unsigned int flag = 0;
  unsigned int fi = 0;
  size_t       written = 0;
  const char*  prefix = "";

#define WRITE_TO_BUF(string)                                                          \
  {                                                                                   \
    int res = jio_snprintf(&buf[written], buf_len - written, "%s%s", prefix, string); \
    if (res < 0) {                                                                    \
      return buf_len - 1;                                                             \
    }                                                                                 \
    written += res;                                                                   \
    if (prefix[0] == '\0') {                                                          \
      prefix = ", ";                                                                  \
    }                                                                                 \
  }

  for (flag = 1, fi = 0; flag <= 0x20000000 ; flag <<= 1, fi++) {
    if (flag == HTT_FLAG && (((_cpuid_info.std_cpuid1_ebx.value >> 16) & 0xff) <= 1)) {
      continue; /* no hyperthreading */
    } else if (flag == SEP_FLAG && (cpu_family() == CPU_FAMILY_PENTIUMPRO && ((_cpuid_info.std_cpuid1_eax.value & 0xff) < 0x33))) {
      continue; /* no fast system call */
    }
    if ((_cpuid_info.std_cpuid1_edx.value & flag) && strlen(_feature_edx_id[fi]) > 0) {
      WRITE_TO_BUF(_feature_edx_id[fi]);
    }
  }

  for (flag = 1, fi = 0; flag <= 0x20000000; flag <<= 1, fi++) {
    if ((_cpuid_info.std_cpuid1_ecx.value & flag) && strlen(_feature_ecx_id[fi]) > 0) {
      WRITE_TO_BUF(_feature_ecx_id[fi]);
    }
  }

  for (flag = 1, fi = 0; flag <= 0x20000000 ; flag <<= 1, fi++) {
    if ((_cpuid_info.ext_cpuid1_ecx.value & flag) && strlen(_feature_extended_ecx_id[fi]) > 0) {
      WRITE_TO_BUF(_feature_extended_ecx_id[fi]);
    }
  }

  for (flag = 1, fi = 0; flag <= 0x20000000; flag <<= 1, fi++) {
    if ((_cpuid_info.ext_cpuid1_edx.value & flag) && strlen(_feature_extended_edx_id[fi]) > 0) {
      WRITE_TO_BUF(_feature_extended_edx_id[fi]);
    }
  }

  if (supports_tscinv_bit()) {
      WRITE_TO_BUF("Invariant TSC");
  }

  return written;
}

/**
 * Write a detailed description of the cpu to a given buffer, including
 * feature set.
 */
int VM_Version::cpu_detailed_description(char* const buf, size_t buf_len) {
  assert(buf != nullptr, "buffer is null!");
  assert(buf_len >= CPU_DETAILED_DESC_BUF_SIZE, "buffer len should at least be == CPU_DETAILED_DESC_BUF_SIZE!");

  static const char* unknown = "<unknown>";
  char               vendor_id[VENDOR_LENGTH];
  const char*        family = nullptr;
  const char*        model = nullptr;
  const char*        brand = nullptr;
  int                outputLen = 0;

  family = cpu_family_description();
  if (family == nullptr) {
    family = unknown;
  }

  model = cpu_model_description();
  if (model == nullptr) {
    model = unknown;
  }

  brand = cpu_brand_string();

  if (brand == nullptr) {
    brand = cpu_brand();
    if (brand == nullptr) {
      brand = unknown;
    }
  }

  *((uint32_t*) &vendor_id[0]) = _cpuid_info.std_vendor_name_0;
  *((uint32_t*) &vendor_id[4]) = _cpuid_info.std_vendor_name_2;
  *((uint32_t*) &vendor_id[8]) = _cpuid_info.std_vendor_name_1;
  vendor_id[VENDOR_LENGTH-1] = '\0';

  outputLen = jio_snprintf(buf, buf_len, "Brand: %s, Vendor: %s\n"
    "Family: %s (0x%x), Model: %s (0x%x), Stepping: 0x%x\n"
    "Ext. family: 0x%x, Ext. model: 0x%x, Type: 0x%x, Signature: 0x%8.8x\n"
    "Features: ebx: 0x%8.8x, ecx: 0x%8.8x, edx: 0x%8.8x\n"
    "Ext. features: eax: 0x%8.8x, ebx: 0x%8.8x, ecx: 0x%8.8x, edx: 0x%8.8x\n"
    "Supports: ",
    brand,
    vendor_id,
    family,
    extended_cpu_family(),
    model,
    extended_cpu_model(),
    cpu_stepping(),
    _cpuid_info.std_cpuid1_eax.bits.ext_family,
    _cpuid_info.std_cpuid1_eax.bits.ext_model,
    _cpuid_info.std_cpuid1_eax.bits.proc_type,
    _cpuid_info.std_cpuid1_eax.value,
    _cpuid_info.std_cpuid1_ebx.value,
    _cpuid_info.std_cpuid1_ecx.value,
    _cpuid_info.std_cpuid1_edx.value,
    _cpuid_info.ext_cpuid1_eax,
    _cpuid_info.ext_cpuid1_ebx,
    _cpuid_info.ext_cpuid1_ecx,
    _cpuid_info.ext_cpuid1_edx);

  if (outputLen < 0 || (size_t) outputLen >= buf_len - 1) {
    if (buf_len > 0) { buf[buf_len-1] = '\0'; }
    return OS_ERR;
  }

  cpu_write_support_string(&buf[outputLen], buf_len - outputLen);

  return OS_OK;
}


// Fill in Abstract_VM_Version statics
void VM_Version::initialize_cpu_information() {
  assert(_vm_version_initialized, "should have initialized VM_Version long ago");
  assert(!_initialized, "shouldn't be initialized yet");
  resolve_cpu_information_details();

  // initialize cpu_name and cpu_desc
  cpu_type_description(_cpu_name, CPU_TYPE_DESC_BUF_SIZE);
  cpu_detailed_description(_cpu_desc, CPU_DETAILED_DESC_BUF_SIZE);
  _initialized = true;
}

/**
 *  For information about extracting the frequency from the cpu brand string, please see:
 *
 *    Intel Processor Identification and the CPUID Instruction
 *    Application Note 485
 *    May 2012
 *
 * The return value is the frequency in Hz.
 */
int64_t VM_Version::max_qualified_cpu_freq_from_brand_string(void) {
  const char* const brand_string = cpu_brand_string();
  if (brand_string == nullptr) {
    return 0;
  }
  const int64_t MEGA = 1000000;
  int64_t multiplier = 0;
  int64_t frequency = 0;
  uint8_t idx = 0;
  // The brand string buffer is at most 48 bytes.
  // -2 is to prevent buffer overrun when looking for y in yHz, as z is +2 from y.
  for (; idx < 48-2; ++idx) {
    // Format is either "x.xxyHz" or "xxxxyHz", where y=M, G, T and x are digits.
    // Search brand string for "yHz" where y is M, G, or T.
    if (brand_string[idx+1] == 'H' && brand_string[idx+2] == 'z') {
      if (brand_string[idx] == 'M') {
        multiplier = MEGA;
      } else if (brand_string[idx] == 'G') {
        multiplier = MEGA * 1000;
      } else if (brand_string[idx] == 'T') {
        multiplier = MEGA * MEGA;
      }
      break;
    }
  }
  if (multiplier > 0) {
    // Compute frequency (in Hz) from brand string.
    if (brand_string[idx-3] == '.') { // if format is "x.xx"
      frequency =  (brand_string[idx-4] - '0') * multiplier;
      frequency += (brand_string[idx-2] - '0') * multiplier / 10;
      frequency += (brand_string[idx-1] - '0') * multiplier / 100;
    } else { // format is "xxxx"
      frequency =  (brand_string[idx-4] - '0') * 1000;
      frequency += (brand_string[idx-3] - '0') * 100;
      frequency += (brand_string[idx-2] - '0') * 10;
      frequency += (brand_string[idx-1] - '0');
      frequency *= multiplier;
    }
  }
  return frequency;
}


int64_t VM_Version::maximum_qualified_cpu_frequency(void) {
  if (_max_qualified_cpu_frequency == 0) {
    _max_qualified_cpu_frequency = max_qualified_cpu_freq_from_brand_string();
  }
  return _max_qualified_cpu_frequency;
}

uint64_t VM_Version::CpuidInfo::feature_flags() const {
  uint64_t result = 0;
  if (std_cpuid1_edx.bits.cmpxchg8 != 0)
    result |= CPU_CX8;
  if (std_cpuid1_edx.bits.cmov != 0)
    result |= CPU_CMOV;
  if (std_cpuid1_edx.bits.clflush != 0)
    result |= CPU_FLUSH;
#ifdef _LP64
  // clflush should always be available on x86_64
  // if not we are in real trouble because we rely on it
  // to flush the code cache.
  assert ((result & CPU_FLUSH) != 0, "clflush should be available");
#endif
  if (std_cpuid1_edx.bits.fxsr != 0 || (is_amd_family() &&
      ext_cpuid1_edx.bits.fxsr != 0))
    result |= CPU_FXSR;
  // HT flag is set for multi-core processors also.
  if (threads_per_core() > 1)
    result |= CPU_HT;
  if (std_cpuid1_edx.bits.mmx != 0 || (is_amd_family() &&
      ext_cpuid1_edx.bits.mmx != 0))
    result |= CPU_MMX;
  if (std_cpuid1_edx.bits.sse != 0)
    result |= CPU_SSE;
  if (std_cpuid1_edx.bits.sse2 != 0)
    result |= CPU_SSE2;
  if (std_cpuid1_ecx.bits.sse3 != 0)
    result |= CPU_SSE3;
  if (std_cpuid1_ecx.bits.ssse3 != 0)
    result |= CPU_SSSE3;
  if (std_cpuid1_ecx.bits.sse4_1 != 0)
    result |= CPU_SSE4_1;
  if (std_cpuid1_ecx.bits.sse4_2 != 0)
    result |= CPU_SSE4_2;
  if (std_cpuid1_ecx.bits.popcnt != 0)
    result |= CPU_POPCNT;
  if (sefsl1_cpuid7_edx.bits.apx_f != 0 &&
      xem_xcr0_eax.bits.apx_f != 0) {
    result |= CPU_APX_F;
  }
  if (std_cpuid1_ecx.bits.avx != 0 &&
      std_cpuid1_ecx.bits.osxsave != 0 &&
      xem_xcr0_eax.bits.sse != 0 &&
      xem_xcr0_eax.bits.ymm != 0) {
    result |= CPU_AVX;
    result |= CPU_VZEROUPPER;
    if (sefsl1_cpuid7_eax.bits.sha512 != 0)
      result |= CPU_SHA512;
    if (std_cpuid1_ecx.bits.f16c != 0)
      result |= CPU_F16C;
    if (sef_cpuid7_ebx.bits.avx2 != 0) {
      result |= CPU_AVX2;
      if (sefsl1_cpuid7_eax.bits.avx_ifma != 0)
        result |= CPU_AVX_IFMA;
    }
    if (sef_cpuid7_ecx.bits.gfni != 0)
        result |= CPU_GFNI;
    if (sef_cpuid7_ebx.bits.avx512f != 0 &&
        xem_xcr0_eax.bits.opmask != 0 &&
        xem_xcr0_eax.bits.zmm512 != 0 &&
        xem_xcr0_eax.bits.zmm32 != 0) {
      result |= CPU_AVX512F;
      if (sef_cpuid7_ebx.bits.avx512cd != 0)
        result |= CPU_AVX512CD;
      if (sef_cpuid7_ebx.bits.avx512dq != 0)
        result |= CPU_AVX512DQ;
      if (sef_cpuid7_ebx.bits.avx512ifma != 0)
        result |= CPU_AVX512_IFMA;
      if (sef_cpuid7_ebx.bits.avx512pf != 0)
        result |= CPU_AVX512PF;
      if (sef_cpuid7_ebx.bits.avx512er != 0)
        result |= CPU_AVX512ER;
      if (sef_cpuid7_ebx.bits.avx512bw != 0)
        result |= CPU_AVX512BW;
      if (sef_cpuid7_ebx.bits.avx512vl != 0)
        result |= CPU_AVX512VL;
      if (sef_cpuid7_ecx.bits.avx512_vpopcntdq != 0)
        result |= CPU_AVX512_VPOPCNTDQ;
      if (sef_cpuid7_ecx.bits.avx512_vpclmulqdq != 0)
        result |= CPU_AVX512_VPCLMULQDQ;
      if (sef_cpuid7_ecx.bits.vaes != 0)
        result |= CPU_AVX512_VAES;
      if (sef_cpuid7_ecx.bits.avx512_vnni != 0)
        result |= CPU_AVX512_VNNI;
      if (sef_cpuid7_ecx.bits.avx512_bitalg != 0)
        result |= CPU_AVX512_BITALG;
      if (sef_cpuid7_ecx.bits.avx512_vbmi != 0)
        result |= CPU_AVX512_VBMI;
      if (sef_cpuid7_ecx.bits.avx512_vbmi2 != 0)
        result |= CPU_AVX512_VBMI2;
    }
  }
  if (std_cpuid1_ecx.bits.hv != 0)
    result |= CPU_HV;
  if (sef_cpuid7_ebx.bits.bmi1 != 0)
    result |= CPU_BMI1;
  if (std_cpuid1_edx.bits.tsc != 0)
    result |= CPU_TSC;
  if (ext_cpuid7_edx.bits.tsc_invariance != 0)
    result |= CPU_TSCINV_BIT;
  if (std_cpuid1_ecx.bits.aes != 0)
    result |= CPU_AES;
  if (ext_cpuid1_ecx.bits.lzcnt != 0)
    result |= CPU_LZCNT;
  if (ext_cpuid1_ecx.bits.prefetchw != 0)
    result |= CPU_3DNOW_PREFETCH;
  if (sef_cpuid7_ebx.bits.erms != 0)
    result |= CPU_ERMS;
  if (sef_cpuid7_edx.bits.fast_short_rep_mov != 0)
    result |= CPU_FSRM;
  if (std_cpuid1_ecx.bits.clmul != 0)
    result |= CPU_CLMUL;
  if (sef_cpuid7_ebx.bits.rtm != 0)
    result |= CPU_RTM;
  if (sef_cpuid7_ebx.bits.adx != 0)
     result |= CPU_ADX;
  if (sef_cpuid7_ebx.bits.bmi2 != 0)
    result |= CPU_BMI2;
  if (sef_cpuid7_ebx.bits.sha != 0)
    result |= CPU_SHA;
  if (std_cpuid1_ecx.bits.fma != 0)
    result |= CPU_FMA;
  if (sef_cpuid7_ebx.bits.clflushopt != 0)
    result |= CPU_FLUSHOPT;
  if (sef_cpuid7_ebx.bits.clwb != 0)
    result |= CPU_CLWB;
  if (ext_cpuid1_edx.bits.rdtscp != 0)
    result |= CPU_RDTSCP;
  if (sef_cpuid7_ecx.bits.rdpid != 0)
    result |= CPU_RDPID;

  // AMD|Hygon additional features.
  if (is_amd_family()) {
    // PREFETCHW was checked above, check TDNOW here.
    if ((ext_cpuid1_edx.bits.tdnow != 0))
      result |= CPU_3DNOW_PREFETCH;
    if (ext_cpuid1_ecx.bits.sse4a != 0)
      result |= CPU_SSE4A;
  }

  // Intel additional features.
  if (is_intel()) {
    if (sef_cpuid7_edx.bits.serialize != 0)
      result |= CPU_SERIALIZE;
    if (_cpuid_info.sef_cpuid7_edx.bits.avx512_fp16 != 0)
      result |= CPU_AVX512_FP16;
  }

  // ZX additional features.
  if (is_zx()) {
    // We do not know if these are supported by ZX, so we cannot trust
    // common CPUID bit for them.
    assert((result & CPU_CLWB) == 0, "Check if it is supported?");
    result &= ~CPU_CLWB;
  }

  // Protection key features.
  if (sef_cpuid7_ecx.bits.pku != 0) {
    result |= CPU_PKU;
  }
  if (sef_cpuid7_ecx.bits.ospke != 0) {
    result |= CPU_OSPKE;
  }

  // Control flow enforcement (CET) features.
  if (sef_cpuid7_ecx.bits.cet_ss != 0) {
    result |= CPU_CET_SS;
  }
  if (sef_cpuid7_edx.bits.cet_ibt != 0) {
    result |= CPU_CET_IBT;
  }

  // Composite features.
  if (supports_tscinv_bit() &&
      ((is_amd_family() && !is_amd_Barcelona()) ||
       is_intel_tsc_synched_at_init())) {
    result |= CPU_TSCINV;
  }

  return result;
}

bool VM_Version::os_supports_avx_vectors() {
  bool retVal = false;
  int nreg = 2 LP64_ONLY(+2);
  if (supports_evex()) {
    // Verify that OS save/restore all bits of EVEX registers
    // during signal processing.
    retVal = true;
    for (int i = 0; i < 16 * nreg; i++) { // 64 bytes per zmm register
      if (_cpuid_info.zmm_save[i] != ymm_test_value()) {
        retVal = false;
        break;
      }
    }
  } else if (supports_avx()) {
    // Verify that OS save/restore all bits of AVX registers
    // during signal processing.
    retVal = true;
    for (int i = 0; i < 8 * nreg; i++) { // 32 bytes per ymm register
      if (_cpuid_info.ymm_save[i] != ymm_test_value()) {
        retVal = false;
        break;
      }
    }
    // zmm_save will be set on a EVEX enabled machine even if we choose AVX code gen
    if (retVal == false) {
      // Verify that OS save/restore all bits of EVEX registers
      // during signal processing.
      retVal = true;
      for (int i = 0; i < 16 * nreg; i++) { // 64 bytes per zmm register
        if (_cpuid_info.zmm_save[i] != ymm_test_value()) {
          retVal = false;
          break;
        }
      }
    }
  }
  return retVal;
}

bool VM_Version::os_supports_apx_egprs() {
  if (!supports_apx_f()) {
    return false;
  }
  // Enable APX support for product builds after
  // completion of planned features listed in JDK-8329030.
#if !defined(PRODUCT)
  if (_cpuid_info.apx_save[0] != egpr_test_value() ||
      _cpuid_info.apx_save[1] != egpr_test_value()) {
    return false;
  }
  return true;
#else
  return false;
#endif
}

uint VM_Version::cores_per_cpu() {
  uint result = 1;
  if (is_intel()) {
    bool supports_topology = supports_processor_topology();
    if (supports_topology) {
      result = _cpuid_info.tpl_cpuidB1_ebx.bits.logical_cpus /
               _cpuid_info.tpl_cpuidB0_ebx.bits.logical_cpus;
    }
    if (!supports_topology || result == 0) {
      result = (_cpuid_info.dcp_cpuid4_eax.bits.cores_per_cpu + 1);
    }
  } else if (is_amd_family()) {
    result = (_cpuid_info.ext_cpuid8_ecx.bits.cores_per_cpu + 1);
  } else if (is_zx()) {
    bool supports_topology = supports_processor_topology();
    if (supports_topology) {
      result = _cpuid_info.tpl_cpuidB1_ebx.bits.logical_cpus /
               _cpuid_info.tpl_cpuidB0_ebx.bits.logical_cpus;
    }
    if (!supports_topology || result == 0) {
      result = (_cpuid_info.dcp_cpuid4_eax.bits.cores_per_cpu + 1);
    }
  }
  return result;
}

uint VM_Version::threads_per_core() {
  uint result = 1;
  if (is_intel() && supports_processor_topology()) {
    result = _cpuid_info.tpl_cpuidB0_ebx.bits.logical_cpus;
  } else if (is_zx() && supports_processor_topology()) {
    result = _cpuid_info.tpl_cpuidB0_ebx.bits.logical_cpus;
  } else if (_cpuid_info.std_cpuid1_edx.bits.ht != 0) {
    if (cpu_family() >= 0x17) {
      result = _cpuid_info.ext_cpuid1E_ebx.bits.threads_per_core + 1;
    } else {
      result = _cpuid_info.std_cpuid1_ebx.bits.threads_per_cpu /
                 cores_per_cpu();
    }
  }
  return (result == 0 ? 1 : result);
}

uint VM_Version::L1_line_size() {
  uint result = 0;
  if (is_intel()) {
    result = (_cpuid_info.dcp_cpuid4_ebx.bits.L1_line_size + 1);
  } else if (is_amd_family()) {
    result = _cpuid_info.ext_cpuid5_ecx.bits.L1_line_size;
  } else if (is_zx()) {
    result = (_cpuid_info.dcp_cpuid4_ebx.bits.L1_line_size + 1);
  }
  if (result < 32) // not defined ?
    result = 32;   // 32 bytes by default on x86 and other x64
  return result;
}

bool VM_Version::is_intel_tsc_synched_at_init() {
  if (is_intel_family_core()) {
    uint32_t ext_model = extended_cpu_model();
    if (ext_model == CPU_MODEL_NEHALEM_EP     ||
        ext_model == CPU_MODEL_WESTMERE_EP    ||
        ext_model == CPU_MODEL_SANDYBRIDGE_EP ||
        ext_model == CPU_MODEL_IVYBRIDGE_EP) {
      // <= 2-socket invariant tsc support. EX versions are usually used
      // in > 2-socket systems and likely don't synchronize tscs at
      // initialization.
      // Code that uses tsc values must be prepared for them to arbitrarily
      // jump forward or backward.
      return true;
    }
  }
  return false;
}

int VM_Version::allocate_prefetch_distance(bool use_watermark_prefetch) {
  // Hardware prefetching (distance/size in bytes):
  // Pentium 3 -  64 /  32
  // Pentium 4 - 256 / 128
  // Athlon    -  64 /  32 ????
  // Opteron   - 128 /  64 only when 2 sequential cache lines accessed
  // Core      - 128 /  64
  //
  // Software prefetching (distance in bytes / instruction with best score):
  // Pentium 3 - 128 / prefetchnta
  // Pentium 4 - 512 / prefetchnta
  // Athlon    - 128 / prefetchnta
  // Opteron   - 256 / prefetchnta
  // Core      - 256 / prefetchnta
  // It will be used only when AllocatePrefetchStyle > 0

  if (is_amd_family()) { // AMD | Hygon
    if (supports_sse2()) {
      return 256; // Opteron
    } else {
      return 128; // Athlon
    }
  } else { // Intel
    if (supports_sse3() && cpu_family() == 6) {
      if (supports_sse4_2() && supports_ht()) { // Nehalem based cpus
        return 192;
      } else if (use_watermark_prefetch) { // watermark prefetching on Core
#ifdef _LP64
        return 384;
#else
        return 320;
#endif
      }
    }
    if (supports_sse2()) {
      if (cpu_family() == 6) {
        return 256; // Pentium M, Core, Core2
      } else {
        return 512; // Pentium 4
      }
    } else {
      return 128; // Pentium 3 (and all other old CPUs)
    }
  }
}

bool VM_Version::is_intrinsic_supported(vmIntrinsicID id) {
  assert(id != vmIntrinsics::_none, "must be a VM intrinsic");
  switch (id) {
  case vmIntrinsics::_floatToFloat16:
  case vmIntrinsics::_float16ToFloat:
    if (!supports_float16()) {
      return false;
    }
    break;
  default:
    break;
  }
  return true;
}<|MERGE_RESOLUTION|>--- conflicted
+++ resolved
@@ -1857,11 +1857,7 @@
 #endif
 
   // Use XMM/YMM MOVDQU instruction for Object Initialization
-<<<<<<< HEAD
-  if (UseSSE >= 2 && UseUnalignedLoadStores) {
-=======
-  if (!UseFastStosb && UseUnalignedLoadStores) {
->>>>>>> a71f621a
+  if (UseUnalignedLoadStores) {
     if (FLAG_IS_DEFAULT(UseXMMForObjInit)) {
       UseXMMForObjInit = true;
     }
