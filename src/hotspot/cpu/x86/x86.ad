--- conflicted
+++ resolved
@@ -2168,48 +2168,7 @@
 
 // Max vector size in bytes. 0 if not supported.
 int Matcher::vector_width_in_bytes(BasicType bt) {
-<<<<<<< HEAD
   return max_vector_size(bt) * type2aelembytes(bt);
-=======
-  assert(is_java_primitive(bt), "only primitive type vectors");
-  // SSE2 supports 128bit vectors for all types.
-  // AVX2 supports 256bit vectors for all types.
-  // AVX2/EVEX supports 512bit vectors for all types.
-  int size = (UseAVX > 1) ? (1 << UseAVX) * 8 : 16;
-  // AVX1 supports 256bit vectors only for FLOAT and DOUBLE.
-  if (UseAVX > 0 && (bt == T_FLOAT || bt == T_DOUBLE))
-    size = (UseAVX > 2) ? 64 : 32;
-  if (UseAVX > 2 && (bt == T_BYTE || bt == T_SHORT || bt == T_CHAR))
-    size = (VM_Version::supports_avx512bw()) ? 64 : 32;
-  // Use flag to limit vector size.
-  size = MIN2(size,(int)MaxVectorSize);
-  // Minimum 2 values in vector (or 4 for bytes).
-  switch (bt) {
-  case T_DOUBLE:
-  case T_LONG:
-    if (size < 16) return 0;
-    break;
-  case T_FLOAT:
-  case T_INT:
-    if (size < 8) return 0;
-    break;
-  case T_BOOLEAN:
-    if (size < 4) return 0;
-    break;
-  case T_CHAR:
-    if (size < 4) return 0;
-    break;
-  case T_BYTE:
-    if (size < 4) return 0;
-    break;
-  case T_SHORT:
-    if (size < 4) return 0;
-    break;
-  default:
-    ShouldNotReachHere();
-  }
-  return size;
->>>>>>> cccb5014
 }
 
 // Limits on vector size (number of elements) loaded into vector.
