/*
 * Copyright (c) 2003, 2020, Oracle and/or its affiliates. All rights reserved.
 * DO NOT ALTER OR REMOVE COPYRIGHT NOTICES OR THIS FILE HEADER.
 *
 * This code is free software; you can redistribute it and/or modify it
 * under the terms of the GNU General Public License version 2 only, as
 * published by the Free Software Foundation.
 *
 * This code is distributed in the hope that it will be useful, but WITHOUT
 * ANY WARRANTY; without even the implied warranty of MERCHANTABILITY or
 * FITNESS FOR A PARTICULAR PURPOSE.  See the GNU General Public License
 * version 2 for more details (a copy is included in the LICENSE file that
 * accompanied this code).
 *
 * You should have received a copy of the GNU General Public License version
 * 2 along with this work; if not, write to the Free Software Foundation,
 * Inc., 51 Franklin St, Fifth Floor, Boston, MA 02110-1301 USA.
 *
 * Please contact Oracle, 500 Oracle Parkway, Redwood Shores, CA 94065 USA
 * or visit www.oracle.com if you need additional information or have any
 * questions.
 *
 */

#include "precompiled.hpp"
#include "asm/macroAssembler.hpp"
#include "code/vtableStubs.hpp"
#include "interp_masm_x86.hpp"
#include "memory/resourceArea.hpp"
#include "oops/compiledICHolder.hpp"
#include "oops/instanceKlass.hpp"
#include "oops/klassVtable.hpp"
#include "runtime/sharedRuntime.hpp"
#include "vmreg_x86.inline.hpp"
#ifdef COMPILER2
#include "opto/runtime.hpp"
#endif

// machine-dependent part of VtableStubs: create VtableStub of correct size and
// initialize its code

#define __ masm->

#ifndef PRODUCT
extern "C" void bad_compiled_vtable_index(JavaThread* thread, oop receiver, int index);
#endif

VtableStub* VtableStubs::create_vtable_stub(int vtable_index, bool caller_is_c1) {
  // Read "A word on VtableStub sizing" in share/code/vtableStubs.hpp for details on stub sizing.
  const int stub_code_length = code_size_limit(true);
<<<<<<< HEAD
  VtableStub* s = new(stub_code_length) VtableStub(true, vtable_index, caller_is_c1);
=======
  Register tmp_load_klass = rscratch1;
  VtableStub* s = new(stub_code_length) VtableStub(true, vtable_index);
>>>>>>> ca53ee25
  // Can be NULL if there is no free space in the code cache.
  if (s == NULL) {
    return NULL;
  }

  // Count unused bytes in instruction sequences of variable size.
  // We add them to the computed buffer size in order to avoid
  // overflow in subsequently generated stubs.
  address   start_pc;
  int       slop_bytes = 0;
  int       slop_delta = 0;
  // No variance was detected in vtable stub sizes. Setting index_dependent_slop == 0 will unveil any deviation from this observation.
  const int index_dependent_slop     = 0;
  ByteSize  entry_offset = caller_is_c1 ? Method::from_compiled_value_offset() :  Method::from_compiled_value_ro_offset();

  ResourceMark    rm;
  CodeBuffer      cb(s->entry_point(), stub_code_length);
  MacroAssembler* masm = new MacroAssembler(&cb);

#if (!defined(PRODUCT) && defined(COMPILER2))
  if (CountCompiledCalls) {
    __ incrementl(ExternalAddress((address) SharedRuntime::nof_megamorphic_calls_addr()));
  }
#endif

  // get receiver (need to skip return address on top of stack)
  assert(VtableStub::receiver_location() == j_rarg0->as_VMReg(), "receiver expected in j_rarg0");

  // Free registers (non-args) are rax, rbx

  // get receiver klass
  address npe_addr = __ pc();
  __ load_klass(rax, j_rarg0, tmp_load_klass);

#ifndef PRODUCT
  if (DebugVtables) {
    Label L;
    start_pc = __ pc();
    // check offset vs vtable length
    __ cmpl(Address(rax, Klass::vtable_length_offset()), vtable_index*vtableEntry::size());
    slop_delta  = 12 - (__ pc() - start_pc);  // cmpl varies in length, depending on data
    slop_bytes += slop_delta;
    assert(slop_delta >= 0, "negative slop(%d) encountered, adjust code size estimate!", slop_delta);

    __ jcc(Assembler::greater, L);
    __ movl(rbx, vtable_index);
    // VTABLE TODO: find upper bound for call_VM length.
    start_pc = __ pc();
    __ call_VM(noreg, CAST_FROM_FN_PTR(address, bad_compiled_vtable_index), j_rarg0, rbx);
    slop_delta  = 550 - (__ pc() - start_pc);
    slop_bytes += slop_delta;
    assert(slop_delta >= 0, "negative slop(%d) encountered, adjust code size estimate!", slop_delta);
    __ bind(L);
  }
#endif // PRODUCT

  const Register method = rbx;

  // load Method* and target address
  start_pc = __ pc();
  __ lookup_virtual_method(rax, vtable_index, method);
  slop_delta  = 8 - (int)(__ pc() - start_pc);
  slop_bytes += slop_delta;
  assert(slop_delta >= 0, "negative slop(%d) encountered, adjust code size estimate!", slop_delta);

#ifndef PRODUCT
  if (DebugVtables) {
    Label L;
    __ cmpptr(method, (int32_t)NULL_WORD);
    __ jcc(Assembler::equal, L);
    __ cmpptr(Address(method, entry_offset), (int32_t)NULL_WORD);
    __ jcc(Assembler::notZero, L);
    __ stop("Vtable entry is NULL");
    __ bind(L);
  }
#endif // PRODUCT

  // rax: receiver klass
  // method (rbx): Method*
  // rcx: receiver
  address ame_addr = __ pc();
  __ jmp( Address(rbx, entry_offset));

  masm->flush();
  slop_bytes += index_dependent_slop; // add'l slop for size variance due to large itable offsets
  bookkeeping(masm, tty, s, npe_addr, ame_addr, true, vtable_index, slop_bytes, index_dependent_slop);

  return s;
}


VtableStub* VtableStubs::create_itable_stub(int itable_index, bool caller_is_c1) {
  // Read "A word on VtableStub sizing" in share/code/vtableStubs.hpp for details on stub sizing.
  const int stub_code_length = code_size_limit(false);
  ByteSize  entry_offset = caller_is_c1 ? Method::from_compiled_value_offset() :  Method::from_compiled_value_ro_offset();
  VtableStub* s = new(stub_code_length) VtableStub(false, itable_index, caller_is_c1);
  // Can be NULL if there is no free space in the code cache.
  if (s == NULL) {
    return NULL;
  }
  // Count unused bytes in instruction sequences of variable size.
  // We add them to the computed buffer size in order to avoid
  // overflow in subsequently generated stubs.
  address   start_pc;
  int       slop_bytes = 0;
  int       slop_delta = 0;
  const int index_dependent_slop = (itable_index == 0) ? 4 :     // code size change with transition from 8-bit to 32-bit constant (@index == 16).
                                   (itable_index < 16) ? 3 : 0;  // index == 0 generates even shorter code.

  ResourceMark    rm;
  CodeBuffer      cb(s->entry_point(), stub_code_length);
  MacroAssembler *masm = new MacroAssembler(&cb);

#if (!defined(PRODUCT) && defined(COMPILER2))
  if (CountCompiledCalls) {
    __ incrementl(ExternalAddress((address) SharedRuntime::nof_megamorphic_calls_addr()));
  }
#endif // PRODUCT

  // Entry arguments:
  //  rax: CompiledICHolder
  //  j_rarg0: Receiver

  // Most registers are in use; we'll use rax, rbx, r10, r11
  // (various calling sequences use r[cd]x, r[sd]i, r[89]; stay away from them)
  const Register recv_klass_reg     = r10;
  const Register holder_klass_reg   = rax; // declaring interface klass (DECC)
  const Register resolved_klass_reg = rbx; // resolved interface klass (REFC)
  const Register temp_reg           = r11;

  const Register icholder_reg = rax;
  __ movptr(resolved_klass_reg, Address(icholder_reg, CompiledICHolder::holder_klass_offset()));
  __ movptr(holder_klass_reg,   Address(icholder_reg, CompiledICHolder::holder_metadata_offset()));

  Label L_no_such_interface;

  // get receiver klass (also an implicit null-check)
  assert(VtableStub::receiver_location() == j_rarg0->as_VMReg(), "receiver expected in j_rarg0");
  address npe_addr = __ pc();
  __ load_klass(recv_klass_reg, j_rarg0, temp_reg);

  start_pc = __ pc();

  // Receiver subtype check against REFC.
  // Destroys recv_klass_reg value.
  __ lookup_interface_method(// inputs: rec. class, interface
                             recv_klass_reg, resolved_klass_reg, noreg,
                             // outputs:  scan temp. reg1, scan temp. reg2
                             recv_klass_reg, temp_reg,
                             L_no_such_interface,
                             /*return_method=*/false);

  const ptrdiff_t  typecheckSize = __ pc() - start_pc;
  start_pc = __ pc();

  // Get selected method from declaring class and itable index
  const Register method = rbx;
  __ load_klass(recv_klass_reg, j_rarg0, temp_reg);   // restore recv_klass_reg
  __ lookup_interface_method(// inputs: rec. class, interface, itable index
                             recv_klass_reg, holder_klass_reg, itable_index,
                             // outputs: method, scan temp. reg
                             method, temp_reg,
                             L_no_such_interface);

  const ptrdiff_t  lookupSize = __ pc() - start_pc;

  // We expect we need index_dependent_slop extra bytes. Reason:
  // The emitted code in lookup_interface_method changes when itable_index exceeds 15.
  // For linux, a very narrow estimate would be 112, but Solaris requires some more space (130).
  const ptrdiff_t estimate = 144;
  const ptrdiff_t codesize = typecheckSize + lookupSize + index_dependent_slop;
  slop_delta  = (int)(estimate - codesize);
  slop_bytes += slop_delta;
  assert(slop_delta >= 0, "itable #%d: Code size estimate (%d) for lookup_interface_method too small, required: %d", itable_index, (int)estimate, (int)codesize);

  // If we take a trap while this arg is on the stack we will not
  // be able to walk the stack properly. This is not an issue except
  // when there are mistakes in this assembly code that could generate
  // a spurious fault. Ask me how I know...

  // method (rbx): Method*
  // j_rarg0: receiver

#ifdef ASSERT
  if (DebugVtables) {
    Label L2;
    __ cmpptr(method, (int32_t)NULL_WORD);
    __ jcc(Assembler::equal, L2);
    __ cmpptr(Address(method, entry_offset), (int32_t)NULL_WORD);
    __ jcc(Assembler::notZero, L2);
    __ stop("compiler entrypoint is null");
    __ bind(L2);
  }
#endif // ASSERT

  address ame_addr = __ pc();
  __ jmp(Address(method, entry_offset));

  __ bind(L_no_such_interface);
  // Handle IncompatibleClassChangeError in itable stubs.
  // More detailed error message.
  // We force resolving of the call site by jumping to the "handle
  // wrong method" stub, and so let the interpreter runtime do all the
  // dirty work.
  __ jump(RuntimeAddress(SharedRuntime::get_handle_wrong_method_stub()));

  masm->flush();
  slop_bytes += index_dependent_slop; // add'l slop for size variance due to large itable offsets
  bookkeeping(masm, tty, s, npe_addr, ame_addr, false, itable_index, slop_bytes, index_dependent_slop);

  return s;
}

int VtableStub::pd_code_alignment() {
  // x86 cache line size is 64 bytes, but we want to limit alignment loss.
  const unsigned int icache_line_size = wordSize;
  return icache_line_size;
}<|MERGE_RESOLUTION|>--- conflicted
+++ resolved
@@ -48,12 +48,8 @@
 VtableStub* VtableStubs::create_vtable_stub(int vtable_index, bool caller_is_c1) {
   // Read "A word on VtableStub sizing" in share/code/vtableStubs.hpp for details on stub sizing.
   const int stub_code_length = code_size_limit(true);
-<<<<<<< HEAD
+  Register tmp_load_klass = rscratch1;
   VtableStub* s = new(stub_code_length) VtableStub(true, vtable_index, caller_is_c1);
-=======
-  Register tmp_load_klass = rscratch1;
-  VtableStub* s = new(stub_code_length) VtableStub(true, vtable_index);
->>>>>>> ca53ee25
   // Can be NULL if there is no free space in the code cache.
   if (s == NULL) {
     return NULL;
