/*
 * Copyright (c) 2003, 2021, Oracle and/or its affiliates. All rights reserved.
 * DO NOT ALTER OR REMOVE COPYRIGHT NOTICES OR THIS FILE HEADER.
 *
 * This code is free software; you can redistribute it and/or modify it
 * under the terms of the GNU General Public License version 2 only, as
 * published by the Free Software Foundation.
 *
 * This code is distributed in the hope that it will be useful, but WITHOUT
 * ANY WARRANTY; without even the implied warranty of MERCHANTABILITY or
 * FITNESS FOR A PARTICULAR PURPOSE.  See the GNU General Public License
 * version 2 for more details (a copy is included in the LICENSE file that
 * accompanied this code).
 *
 * You should have received a copy of the GNU General Public License version
 * 2 along with this work; if not, write to the Free Software Foundation,
 * Inc., 51 Franklin St, Fifth Floor, Boston, MA 02110-1301 USA.
 *
 * Please contact Oracle, 500 Oracle Parkway, Redwood Shores, CA 94065 USA
 * or visit www.oracle.com if you need additional information or have any
 * questions.
 *
 */

#include "precompiled.hpp"
#include "asm/macroAssembler.hpp"
#include "code/vtableStubs.hpp"
#include "interp_masm_x86.hpp"
#include "memory/resourceArea.hpp"
#include "oops/compiledICHolder.hpp"
#include "oops/instanceKlass.hpp"
#include "oops/klassVtable.hpp"
#include "runtime/sharedRuntime.hpp"
#include "vmreg_x86.inline.hpp"
#ifdef COMPILER2
#include "opto/runtime.hpp"
#endif

// machine-dependent part of VtableStubs: create VtableStub of correct size and
// initialize its code

#define __ masm->

#ifndef PRODUCT
extern "C" void bad_compiled_vtable_index(JavaThread* thread, oop receiver, int index);
#endif

VtableStub* VtableStubs::create_vtable_stub(int vtable_index, bool caller_is_c1) {
  // Read "A word on VtableStub sizing" in share/code/vtableStubs.hpp for details on stub sizing.
  const int stub_code_length = code_size_limit(true);
  Register tmp_load_klass = rscratch1;
  VtableStub* s = new(stub_code_length) VtableStub(true, vtable_index, caller_is_c1);
  // Can be NULL if there is no free space in the code cache.
  if (s == NULL) {
    return NULL;
  }

  // Count unused bytes in instruction sequences of variable size.
  // We add them to the computed buffer size in order to avoid
  // overflow in subsequently generated stubs.
  address   start_pc;
  int       slop_bytes = 0;
  int       slop_delta = 0;
  // No variance was detected in vtable stub sizes. Setting index_dependent_slop == 0 will unveil any deviation from this observation.
  const int index_dependent_slop     = 0;
  ByteSize  entry_offset = caller_is_c1 ? Method::from_compiled_inline_offset() :  Method::from_compiled_inline_ro_offset();

  ResourceMark    rm;
  CodeBuffer      cb(s->entry_point(), stub_code_length);
  MacroAssembler* masm = new MacroAssembler(&cb);

#if (!defined(PRODUCT) && defined(COMPILER2))
  if (CountCompiledCalls) {
    __ incrementq(ExternalAddress((address) SharedRuntime::nof_megamorphic_calls_addr()));
  }
#endif

  // get receiver (need to skip return address on top of stack)
  assert(VtableStub::receiver_location() == j_rarg0->as_VMReg(), "receiver expected in j_rarg0");

  // Free registers (non-args) are rax, rbx

  // get receiver klass
  address npe_addr = __ pc();
  __ load_klass(rax, j_rarg0, tmp_load_klass);

#ifndef PRODUCT
  if (DebugVtables) {
    Label L;
    start_pc = __ pc();
    // check offset vs vtable length
    __ cmpl(Address(rax, Klass::vtable_length_offset()), vtable_index*vtableEntry::size());
    slop_delta  = 12 - (__ pc() - start_pc);  // cmpl varies in length, depending on data
    slop_bytes += slop_delta;
    assert(slop_delta >= 0, "negative slop(%d) encountered, adjust code size estimate!", slop_delta);

    __ jcc(Assembler::greater, L);
    __ movl(rbx, vtable_index);
    // VTABLE TODO: find upper bound for call_VM length.
    start_pc = __ pc();
    __ call_VM(noreg, CAST_FROM_FN_PTR(address, bad_compiled_vtable_index), j_rarg0, rbx);
    slop_delta  = 550 - (__ pc() - start_pc);
    slop_bytes += slop_delta;
    assert(slop_delta >= 0, "negative slop(%d) encountered, adjust code size estimate!", slop_delta);
    __ bind(L);
  }
#endif // PRODUCT

  const Register method = rbx;

  // load Method* and target address
  start_pc = __ pc();
  __ lookup_virtual_method(rax, vtable_index, method);
  slop_delta  = 8 - (int)(__ pc() - start_pc);
  slop_bytes += slop_delta;
  assert(slop_delta >= 0, "negative slop(%d) encountered, adjust code size estimate!", slop_delta);

#ifndef PRODUCT
  if (DebugVtables) {
    Label L;
    __ cmpptr(method, NULL_WORD);
    __ jcc(Assembler::equal, L);
<<<<<<< HEAD
    __ cmpptr(Address(method, entry_offset), (int32_t)NULL_WORD);
=======
    __ cmpptr(Address(method, Method::from_compiled_offset()), NULL_WORD);
>>>>>>> 7b81a9c7
    __ jcc(Assembler::notZero, L);
    __ stop("Vtable entry is NULL");
    __ bind(L);
  }
#endif // PRODUCT

  // rax: receiver klass
  // method (rbx): Method*
  // rcx: receiver
  address ame_addr = __ pc();
  __ jmp( Address(rbx, entry_offset));

  masm->flush();
  slop_bytes += index_dependent_slop; // add'l slop for size variance due to large itable offsets
  bookkeeping(masm, tty, s, npe_addr, ame_addr, true, vtable_index, slop_bytes, index_dependent_slop);

  return s;
}


VtableStub* VtableStubs::create_itable_stub(int itable_index, bool caller_is_c1) {
  // Read "A word on VtableStub sizing" in share/code/vtableStubs.hpp for details on stub sizing.
  const int stub_code_length = code_size_limit(false);
  ByteSize  entry_offset = caller_is_c1 ? Method::from_compiled_inline_offset() :  Method::from_compiled_inline_ro_offset();
  VtableStub* s = new(stub_code_length) VtableStub(false, itable_index, caller_is_c1);
  // Can be NULL if there is no free space in the code cache.
  if (s == NULL) {
    return NULL;
  }

  // Count unused bytes in instruction sequences of variable size.
  // We add them to the computed buffer size in order to avoid
  // overflow in subsequently generated stubs.
  address   start_pc;
  int       slop_bytes = 0;
  int       slop_delta = 0;
  const int index_dependent_slop = (itable_index == 0) ? 4 :     // code size change with transition from 8-bit to 32-bit constant (@index == 16).
                                   (itable_index < 16) ? 3 : 0;  // index == 0 generates even shorter code.

  ResourceMark    rm;
  CodeBuffer      cb(s->entry_point(), stub_code_length);
  MacroAssembler *masm = new MacroAssembler(&cb);

#if (!defined(PRODUCT) && defined(COMPILER2))
  if (CountCompiledCalls) {
    __ incrementq(ExternalAddress((address) SharedRuntime::nof_megamorphic_calls_addr()));
  }
#endif // PRODUCT

  // Entry arguments:
  //  rax: CompiledICHolder
  //  j_rarg0: Receiver

  // Most registers are in use; we'll use rax, rbx, r10, r11
  // (various calling sequences use r[cd]x, r[sd]i, r[89]; stay away from them)
  const Register recv_klass_reg     = r10;
  const Register holder_klass_reg   = rax; // declaring interface klass (DECC)
  const Register resolved_klass_reg = rbx; // resolved interface klass (REFC)
  const Register temp_reg           = r11;

  const Register icholder_reg = rax;
  __ movptr(resolved_klass_reg, Address(icholder_reg, CompiledICHolder::holder_klass_offset()));
  __ movptr(holder_klass_reg,   Address(icholder_reg, CompiledICHolder::holder_metadata_offset()));

  Label L_no_such_interface;

  // get receiver klass (also an implicit null-check)
  assert(VtableStub::receiver_location() == j_rarg0->as_VMReg(), "receiver expected in j_rarg0");
  address npe_addr = __ pc();
  __ load_klass(recv_klass_reg, j_rarg0, temp_reg);

  start_pc = __ pc();

  // Receiver subtype check against REFC.
  // Destroys recv_klass_reg value.
  __ lookup_interface_method(// inputs: rec. class, interface
                             recv_klass_reg, resolved_klass_reg, noreg,
                             // outputs:  scan temp. reg1, scan temp. reg2
                             recv_klass_reg, temp_reg,
                             L_no_such_interface,
                             /*return_method=*/false);

  const ptrdiff_t  typecheckSize = __ pc() - start_pc;
  start_pc = __ pc();

  // Get selected method from declaring class and itable index
  const Register method = rbx;
  __ load_klass(recv_klass_reg, j_rarg0, temp_reg);   // restore recv_klass_reg
  __ lookup_interface_method(// inputs: rec. class, interface, itable index
                             recv_klass_reg, holder_klass_reg, itable_index,
                             // outputs: method, scan temp. reg
                             method, temp_reg,
                             L_no_such_interface);

  const ptrdiff_t  lookupSize = __ pc() - start_pc;

  // We expect we need index_dependent_slop extra bytes. Reason:
  // The emitted code in lookup_interface_method changes when itable_index exceeds 15.
  // For linux, a very narrow estimate would be 112, but Solaris requires some more space (130).
  const ptrdiff_t estimate = 144;
  const ptrdiff_t codesize = typecheckSize + lookupSize + index_dependent_slop;
  slop_delta  = (int)(estimate - codesize);
  slop_bytes += slop_delta;
  assert(slop_delta >= 0, "itable #%d: Code size estimate (%d) for lookup_interface_method too small, required: %d", itable_index, (int)estimate, (int)codesize);

  // If we take a trap while this arg is on the stack we will not
  // be able to walk the stack properly. This is not an issue except
  // when there are mistakes in this assembly code that could generate
  // a spurious fault. Ask me how I know...

  // method (rbx): Method*
  // j_rarg0: receiver

#ifdef ASSERT
  if (DebugVtables) {
    Label L2;
    __ cmpptr(method, NULL_WORD);
    __ jcc(Assembler::equal, L2);
<<<<<<< HEAD
    __ cmpptr(Address(method, entry_offset), (int32_t)NULL_WORD);
=======
    __ cmpptr(Address(method, Method::from_compiled_offset()), NULL_WORD);
>>>>>>> 7b81a9c7
    __ jcc(Assembler::notZero, L2);
    __ stop("compiler entrypoint is null");
    __ bind(L2);
  }
#endif // ASSERT

  address ame_addr = __ pc();
  __ jmp(Address(method, entry_offset));

  __ bind(L_no_such_interface);
  // Handle IncompatibleClassChangeError in itable stubs.
  // More detailed error message.
  // We force resolving of the call site by jumping to the "handle
  // wrong method" stub, and so let the interpreter runtime do all the
  // dirty work.
  __ jump(RuntimeAddress(SharedRuntime::get_handle_wrong_method_stub()));

  masm->flush();
  slop_bytes += index_dependent_slop; // add'l slop for size variance due to large itable offsets
  bookkeeping(masm, tty, s, npe_addr, ame_addr, false, itable_index, slop_bytes, index_dependent_slop);

  return s;
}

int VtableStub::pd_code_alignment() {
  // x86 cache line size is 64 bytes, but we want to limit alignment loss.
  const unsigned int icache_line_size = wordSize;
  return icache_line_size;
}<|MERGE_RESOLUTION|>--- conflicted
+++ resolved
@@ -120,11 +120,7 @@
     Label L;
     __ cmpptr(method, NULL_WORD);
     __ jcc(Assembler::equal, L);
-<<<<<<< HEAD
-    __ cmpptr(Address(method, entry_offset), (int32_t)NULL_WORD);
-=======
-    __ cmpptr(Address(method, Method::from_compiled_offset()), NULL_WORD);
->>>>>>> 7b81a9c7
+    __ cmpptr(Address(method, entry_offset), NULL_WORD);
     __ jcc(Assembler::notZero, L);
     __ stop("Vtable entry is NULL");
     __ bind(L);
@@ -243,11 +239,7 @@
     Label L2;
     __ cmpptr(method, NULL_WORD);
     __ jcc(Assembler::equal, L2);
-<<<<<<< HEAD
-    __ cmpptr(Address(method, entry_offset), (int32_t)NULL_WORD);
-=======
-    __ cmpptr(Address(method, Method::from_compiled_offset()), NULL_WORD);
->>>>>>> 7b81a9c7
+    __ cmpptr(Address(method, entry_offset), NULL_WORD);
     __ jcc(Assembler::notZero, L2);
     __ stop("compiler entrypoint is null");
     __ bind(L2);
