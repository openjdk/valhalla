--- conflicted
+++ resolved
@@ -157,33 +157,22 @@
 #endif
 }
 
-<<<<<<< HEAD
 void C2_MacroAssembler::entry_barrier() {
   BarrierSetAssembler* bs = BarrierSet::barrier_set()->barrier_set_assembler();
 #ifdef _LP64
-  if (BarrierSet::barrier_set()->barrier_set_nmethod() != nullptr) {
-=======
-  if (!is_stub) {
-    BarrierSetAssembler* bs = BarrierSet::barrier_set()->barrier_set_assembler();
- #ifdef _LP64
->>>>>>> a347ecde
-    // We put the non-hot code of the nmethod entry barrier out-of-line in a stub.
-    Label dummy_slow_path;
-    Label dummy_continuation;
-    Label* slow_path = &dummy_slow_path;
-    Label* continuation = &dummy_continuation;
-    if (!Compile::current()->output()->in_scratch_emit_size()) {
-      // Use real labels from actual stub when not emitting code for the purpose of measuring its size
-      C2EntryBarrierStub* stub = new (Compile::current()->comp_arena()) C2EntryBarrierStub();
-      Compile::current()->output()->add_stub(stub);
-      slow_path = &stub->entry();
-      continuation = &stub->continuation();
-    }
-    bs->nmethod_entry_barrier(this, slow_path, continuation);
-<<<<<<< HEAD
-  }
-=======
->>>>>>> a347ecde
+  // We put the non-hot code of the nmethod entry barrier out-of-line in a stub.
+  Label dummy_slow_path;
+  Label dummy_continuation;
+  Label* slow_path = &dummy_slow_path;
+  Label* continuation = &dummy_continuation;
+  if (!Compile::current()->output()->in_scratch_emit_size()) {
+    // Use real labels from actual stub when not emitting code for the purpose of measuring its size
+    C2EntryBarrierStub* stub = new (Compile::current()->comp_arena()) C2EntryBarrierStub();
+    Compile::current()->output()->add_stub(stub);
+    slow_path = &stub->entry();
+    continuation = &stub->continuation();
+  }
+  bs->nmethod_entry_barrier(this, slow_path, continuation);
 #else
   // Don't bother with out-of-line nmethod entry barrier stub for x86_32.
   bs->nmethod_entry_barrier(this, nullptr /* slow_path */, nullptr /* continuation */);
