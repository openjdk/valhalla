/*
 * Copyright (c) 2003, 2025, Oracle and/or its affiliates. All rights reserved.
 * DO NOT ALTER OR REMOVE COPYRIGHT NOTICES OR THIS FILE HEADER.
 *
 * This code is free software; you can redistribute it and/or modify it
 * under the terms of the GNU General Public License version 2 only, as
 * published by the Free Software Foundation.
 *
 * This code is distributed in the hope that it will be useful, but WITHOUT
 * ANY WARRANTY; without even the implied warranty of MERCHANTABILITY or
 * FITNESS FOR A PARTICULAR PURPOSE.  See the GNU General Public License
 * version 2 for more details (a copy is included in the LICENSE file that
 * accompanied this code).
 *
 * You should have received a copy of the GNU General Public License version
 * 2 along with this work; if not, write to the Free Software Foundation,
 * Inc., 51 Franklin St, Fifth Floor, Boston, MA 02110-1301 USA.
 *
 * Please contact Oracle, 500 Oracle Parkway, Redwood Shores, CA 94065 USA
 * or visit www.oracle.com if you need additional information or have any
 * questions.
 *
 */

#include "precompiled.hpp"
#ifndef _WINDOWS
#include "alloca.h"
#endif
#include "asm/macroAssembler.hpp"
#include "asm/macroAssembler.inline.hpp"
#include "classfile/symbolTable.hpp"
#include "code/compiledIC.hpp"
#include "code/debugInfoRec.hpp"
#include "code/nativeInst.hpp"
#include "code/vtableStubs.hpp"
#include "compiler/oopMap.hpp"
#include "gc/shared/collectedHeap.hpp"
#include "gc/shared/gcLocker.hpp"
#include "gc/shared/barrierSet.hpp"
#include "gc/shared/barrierSetAssembler.hpp"
#include "interpreter/interpreter.hpp"
#include "logging/log.hpp"
#include "memory/resourceArea.hpp"
#include "memory/universe.hpp"
#include "oops/klass.inline.hpp"
#include "oops/method.inline.hpp"
#include "prims/methodHandles.hpp"
#include "runtime/continuation.hpp"
#include "runtime/continuationEntry.inline.hpp"
#include "runtime/globals.hpp"
#include "runtime/jniHandles.hpp"
#include "runtime/safepointMechanism.hpp"
#include "runtime/sharedRuntime.hpp"
#include "runtime/signature.hpp"
#include "runtime/stubRoutines.hpp"
#include "runtime/timerTrace.hpp"
#include "runtime/vframeArray.hpp"
#include "runtime/vm_version.hpp"
#include "utilities/align.hpp"
#include "utilities/checkedCast.hpp"
#include "utilities/formatBuffer.hpp"
#include "vmreg_x86.inline.hpp"
#ifdef COMPILER1
#include "c1/c1_Runtime1.hpp"
#endif
#ifdef COMPILER2
#include "opto/runtime.hpp"
#endif
#if INCLUDE_JVMCI
#include "jvmci/jvmciJavaClasses.hpp"
#endif

#define __ masm->

#ifdef PRODUCT
#define BLOCK_COMMENT(str) /* nothing */
#else
#define BLOCK_COMMENT(str) __ block_comment(str)
#endif // PRODUCT

const int StackAlignmentInSlots = StackAlignmentInBytes / VMRegImpl::stack_slot_size;

class RegisterSaver {
  // Capture info about frame layout.  Layout offsets are in jint
  // units because compiler frame slots are jints.
#define XSAVE_AREA_BEGIN 160
#define XSAVE_AREA_YMM_BEGIN 576
#define XSAVE_AREA_EGPRS 960
#define XSAVE_AREA_OPMASK_BEGIN 1088
#define XSAVE_AREA_ZMM_BEGIN 1152
#define XSAVE_AREA_UPPERBANK 1664
#define DEF_XMM_OFFS(regnum)       xmm ## regnum ## _off = xmm_off + (regnum)*16/BytesPerInt, xmm ## regnum ## H_off
#define DEF_YMM_OFFS(regnum)       ymm ## regnum ## _off = ymm_off + (regnum)*16/BytesPerInt, ymm ## regnum ## H_off
#define DEF_ZMM_OFFS(regnum)       zmm ## regnum ## _off = zmm_off + (regnum)*32/BytesPerInt, zmm ## regnum ## H_off
#define DEF_OPMASK_OFFS(regnum)    opmask ## regnum ## _off = opmask_off + (regnum)*8/BytesPerInt,     opmask ## regnum ## H_off
#define DEF_ZMM_UPPER_OFFS(regnum) zmm ## regnum ## _off = zmm_upper_off + (regnum-16)*64/BytesPerInt, zmm ## regnum ## H_off
  enum layout {
    fpu_state_off = frame::arg_reg_save_area_bytes/BytesPerInt,    // fxsave save area
    xmm_off       = fpu_state_off + XSAVE_AREA_BEGIN/BytesPerInt,  // offset in fxsave save area
    DEF_XMM_OFFS(0),
    DEF_XMM_OFFS(1),
    // 2..15 are implied in range usage
    ymm_off = xmm_off + (XSAVE_AREA_YMM_BEGIN - XSAVE_AREA_BEGIN)/BytesPerInt,
    DEF_YMM_OFFS(0),
    DEF_YMM_OFFS(1),
    // 2..15 are implied in range usage
    r31_off = xmm_off + (XSAVE_AREA_EGPRS - XSAVE_AREA_BEGIN)/BytesPerInt,
    r31H_off,
    r30_off, r30H_off,
    r29_off, r29H_off,
    r28_off, r28H_off,
    r27_off, r27H_off,
    r26_off, r26H_off,
    r25_off, r25H_off,
    r24_off, r24H_off,
    r23_off, r23H_off,
    r22_off, r22H_off,
    r21_off, r21H_off,
    r20_off, r20H_off,
    r19_off, r19H_off,
    r18_off, r18H_off,
    r17_off, r17H_off,
    r16_off, r16H_off,
    opmask_off   = xmm_off + (XSAVE_AREA_OPMASK_BEGIN - XSAVE_AREA_BEGIN)/BytesPerInt,
    DEF_OPMASK_OFFS(0),
    DEF_OPMASK_OFFS(1),
    // 2..7 are implied in range usage
    zmm_off = xmm_off + (XSAVE_AREA_ZMM_BEGIN - XSAVE_AREA_BEGIN)/BytesPerInt,
    DEF_ZMM_OFFS(0),
    DEF_ZMM_OFFS(1),
    zmm_upper_off = xmm_off + (XSAVE_AREA_UPPERBANK - XSAVE_AREA_BEGIN)/BytesPerInt,
    DEF_ZMM_UPPER_OFFS(16),
    DEF_ZMM_UPPER_OFFS(17),
    // 18..31 are implied in range usage
    fpu_state_end = fpu_state_off + ((FPUStateSizeInWords-1)*wordSize / BytesPerInt),
    fpu_stateH_end,
    r15_off, r15H_off,
    r14_off, r14H_off,
    r13_off, r13H_off,
    r12_off, r12H_off,
    r11_off, r11H_off,
    r10_off, r10H_off,
    r9_off,  r9H_off,
    r8_off,  r8H_off,
    rdi_off, rdiH_off,
    rsi_off, rsiH_off,
    ignore_off, ignoreH_off,  // extra copy of rbp
    rsp_off, rspH_off,
    rbx_off, rbxH_off,
    rdx_off, rdxH_off,
    rcx_off, rcxH_off,
    rax_off, raxH_off,
    // 16-byte stack alignment fill word: see MacroAssembler::push/pop_IU_state
    align_off, alignH_off,
    flags_off, flagsH_off,
    // The frame sender code expects that rbp will be in the "natural" place and
    // will override any oopMap setting for it. We must therefore force the layout
    // so that it agrees with the frame sender code.
    rbp_off, rbpH_off,        // copy of rbp we will restore
    return_off, returnH_off,  // slot for return address
    reg_save_size             // size in compiler stack slots
  };

 public:
  static OopMap* save_live_registers(MacroAssembler* masm, int additional_frame_words, int* total_frame_words, bool save_wide_vectors);
  static void restore_live_registers(MacroAssembler* masm, bool restore_wide_vectors = false);

  // Offsets into the register save area
  // Used by deoptimization when it is managing result register
  // values on its own

  static int rax_offset_in_bytes(void)    { return BytesPerInt * rax_off; }
  static int rdx_offset_in_bytes(void)    { return BytesPerInt * rdx_off; }
  static int rbx_offset_in_bytes(void)    { return BytesPerInt * rbx_off; }
  static int r15_offset_in_bytes(void)    { return BytesPerInt * r15_off; }
  static int xmm0_offset_in_bytes(void)   { return BytesPerInt * xmm0_off; }
  static int return_offset_in_bytes(void) { return BytesPerInt * return_off; }

  // During deoptimization only the result registers need to be restored,
  // all the other values have already been extracted.
  static void restore_result_registers(MacroAssembler* masm);
};

OopMap* RegisterSaver::save_live_registers(MacroAssembler* masm, int additional_frame_words, int* total_frame_words, bool save_wide_vectors) {
  int off = 0;
  int num_xmm_regs = XMMRegister::available_xmm_registers();
#if COMPILER2_OR_JVMCI
  if (save_wide_vectors && UseAVX == 0) {
    save_wide_vectors = false; // vectors larger than 16 byte long are supported only with AVX
  }
  assert(!save_wide_vectors || MaxVectorSize <= 64, "Only up to 64 byte long vectors are supported");
#else
  save_wide_vectors = false; // vectors are generated only by C2 and JVMCI
#endif

  // Always make the frame size 16-byte aligned, both vector and non vector stacks are always allocated
  int frame_size_in_bytes = align_up(reg_save_size*BytesPerInt, num_xmm_regs);
  // OopMap frame size is in compiler stack slots (jint's) not bytes or words
  int frame_size_in_slots = frame_size_in_bytes / BytesPerInt;
  // CodeBlob frame size is in words.
  int frame_size_in_words = frame_size_in_bytes / wordSize;
  *total_frame_words = frame_size_in_words;

  // Save registers, fpu state, and flags.
  // We assume caller has already pushed the return address onto the
  // stack, so rsp is 8-byte aligned here.
  // We push rpb twice in this sequence because we want the real rbp
  // to be under the return like a normal enter.

  __ enter();          // rsp becomes 16-byte aligned here
  __ pushf();
  // Make sure rsp stays 16-byte aligned
  __ subq(rsp, 8);
  // Push CPU state in multiple of 16 bytes
  __ save_legacy_gprs();
  __ push_FPU_state();


  // push cpu state handles this on EVEX enabled targets
  if (save_wide_vectors) {
    // Save upper half of YMM registers(0..15)
    int base_addr = XSAVE_AREA_YMM_BEGIN;
    for (int n = 0; n < 16; n++) {
      __ vextractf128_high(Address(rsp, base_addr+n*16), as_XMMRegister(n));
    }
    if (VM_Version::supports_evex()) {
      // Save upper half of ZMM registers(0..15)
      base_addr = XSAVE_AREA_ZMM_BEGIN;
      for (int n = 0; n < 16; n++) {
        __ vextractf64x4_high(Address(rsp, base_addr+n*32), as_XMMRegister(n));
      }
      // Save full ZMM registers(16..num_xmm_regs)
      base_addr = XSAVE_AREA_UPPERBANK;
      off = 0;
      int vector_len = Assembler::AVX_512bit;
      for (int n = 16; n < num_xmm_regs; n++) {
        __ evmovdqul(Address(rsp, base_addr+(off++*64)), as_XMMRegister(n), vector_len);
      }
#if COMPILER2_OR_JVMCI
      base_addr = XSAVE_AREA_OPMASK_BEGIN;
      off = 0;
      for(int n = 0; n < KRegister::number_of_registers; n++) {
        __ kmov(Address(rsp, base_addr+(off++*8)), as_KRegister(n));
      }
#endif
    }
  } else {
    if (VM_Version::supports_evex()) {
      // Save upper bank of XMM registers(16..31) for scalar or 16-byte vector usage
      int base_addr = XSAVE_AREA_UPPERBANK;
      off = 0;
      int vector_len = VM_Version::supports_avx512vl() ?  Assembler::AVX_128bit : Assembler::AVX_512bit;
      for (int n = 16; n < num_xmm_regs; n++) {
        __ evmovdqul(Address(rsp, base_addr+(off++*64)), as_XMMRegister(n), vector_len);
      }
#if COMPILER2_OR_JVMCI
      base_addr = XSAVE_AREA_OPMASK_BEGIN;
      off = 0;
      for(int n = 0; n < KRegister::number_of_registers; n++) {
        __ kmov(Address(rsp, base_addr+(off++*8)), as_KRegister(n));
      }
#endif
    }
  }

#if COMPILER2_OR_JVMCI
  if (UseAPX) {
      int base_addr = XSAVE_AREA_EGPRS;
      off = 0;
      for(int n = 16; n < Register::number_of_registers; n++) {
        __ movq(Address(rsp, base_addr+(off++*8)), as_Register(n));
      }
  }
#endif

  __ vzeroupper();
  if (frame::arg_reg_save_area_bytes != 0) {
    // Allocate argument register save area
    __ subptr(rsp, frame::arg_reg_save_area_bytes);
  }

  // Set an oopmap for the call site.  This oopmap will map all
  // oop-registers and debug-info registers as callee-saved.  This
  // will allow deoptimization at this safepoint to find all possible
  // debug-info recordings, as well as let GC find all oops.

  OopMapSet *oop_maps = new OopMapSet();
  OopMap* map = new OopMap(frame_size_in_slots, 0);

#define STACK_OFFSET(x) VMRegImpl::stack2reg((x))

  map->set_callee_saved(STACK_OFFSET( rax_off ), rax->as_VMReg());
  map->set_callee_saved(STACK_OFFSET( rcx_off ), rcx->as_VMReg());
  map->set_callee_saved(STACK_OFFSET( rdx_off ), rdx->as_VMReg());
  map->set_callee_saved(STACK_OFFSET( rbx_off ), rbx->as_VMReg());
  // rbp location is known implicitly by the frame sender code, needs no oopmap
  // and the location where rbp was saved by is ignored
  map->set_callee_saved(STACK_OFFSET( rsi_off ), rsi->as_VMReg());
  map->set_callee_saved(STACK_OFFSET( rdi_off ), rdi->as_VMReg());
  map->set_callee_saved(STACK_OFFSET( r8_off  ), r8->as_VMReg());
  map->set_callee_saved(STACK_OFFSET( r9_off  ), r9->as_VMReg());
  map->set_callee_saved(STACK_OFFSET( r10_off ), r10->as_VMReg());
  map->set_callee_saved(STACK_OFFSET( r11_off ), r11->as_VMReg());
  map->set_callee_saved(STACK_OFFSET( r12_off ), r12->as_VMReg());
  map->set_callee_saved(STACK_OFFSET( r13_off ), r13->as_VMReg());
  map->set_callee_saved(STACK_OFFSET( r14_off ), r14->as_VMReg());
  map->set_callee_saved(STACK_OFFSET( r15_off ), r15->as_VMReg());

  if (UseAPX) {
    map->set_callee_saved(STACK_OFFSET( r16_off ), r16->as_VMReg());
    map->set_callee_saved(STACK_OFFSET( r17_off ), r17->as_VMReg());
    map->set_callee_saved(STACK_OFFSET( r18_off ), r18->as_VMReg());
    map->set_callee_saved(STACK_OFFSET( r19_off ), r19->as_VMReg());
    map->set_callee_saved(STACK_OFFSET( r20_off ), r20->as_VMReg());
    map->set_callee_saved(STACK_OFFSET( r21_off ), r21->as_VMReg());
    map->set_callee_saved(STACK_OFFSET( r22_off ), r22->as_VMReg());
    map->set_callee_saved(STACK_OFFSET( r23_off ), r23->as_VMReg());
    map->set_callee_saved(STACK_OFFSET( r24_off ), r24->as_VMReg());
    map->set_callee_saved(STACK_OFFSET( r25_off ), r25->as_VMReg());
    map->set_callee_saved(STACK_OFFSET( r26_off ), r26->as_VMReg());
    map->set_callee_saved(STACK_OFFSET( r27_off ), r27->as_VMReg());
    map->set_callee_saved(STACK_OFFSET( r28_off ), r28->as_VMReg());
    map->set_callee_saved(STACK_OFFSET( r29_off ), r29->as_VMReg());
    map->set_callee_saved(STACK_OFFSET( r30_off ), r30->as_VMReg());
    map->set_callee_saved(STACK_OFFSET( r31_off ), r31->as_VMReg());
  }
  // For both AVX and EVEX we will use the legacy FXSAVE area for xmm0..xmm15,
  // on EVEX enabled targets, we get it included in the xsave area
  off = xmm0_off;
  int delta = xmm1_off - off;
  for (int n = 0; n < 16; n++) {
    XMMRegister xmm_name = as_XMMRegister(n);
    map->set_callee_saved(STACK_OFFSET(off), xmm_name->as_VMReg());
    off += delta;
  }
  if (UseAVX > 2) {
    // Obtain xmm16..xmm31 from the XSAVE area on EVEX enabled targets
    off = zmm16_off;
    delta = zmm17_off - off;
    for (int n = 16; n < num_xmm_regs; n++) {
      XMMRegister zmm_name = as_XMMRegister(n);
      map->set_callee_saved(STACK_OFFSET(off), zmm_name->as_VMReg());
      off += delta;
    }
  }

#if COMPILER2_OR_JVMCI
  if (save_wide_vectors) {
    // Save upper half of YMM registers(0..15)
    off = ymm0_off;
    delta = ymm1_off - ymm0_off;
    for (int n = 0; n < 16; n++) {
      XMMRegister ymm_name = as_XMMRegister(n);
      map->set_callee_saved(STACK_OFFSET(off), ymm_name->as_VMReg()->next(4));
      off += delta;
    }
    if (VM_Version::supports_evex()) {
      // Save upper half of ZMM registers(0..15)
      off = zmm0_off;
      delta = zmm1_off - zmm0_off;
      for (int n = 0; n < 16; n++) {
        XMMRegister zmm_name = as_XMMRegister(n);
        map->set_callee_saved(STACK_OFFSET(off), zmm_name->as_VMReg()->next(8));
        off += delta;
      }
    }
  }
#endif // COMPILER2_OR_JVMCI

  // %%% These should all be a waste but we'll keep things as they were for now
  if (true) {
    map->set_callee_saved(STACK_OFFSET( raxH_off ), rax->as_VMReg()->next());
    map->set_callee_saved(STACK_OFFSET( rcxH_off ), rcx->as_VMReg()->next());
    map->set_callee_saved(STACK_OFFSET( rdxH_off ), rdx->as_VMReg()->next());
    map->set_callee_saved(STACK_OFFSET( rbxH_off ), rbx->as_VMReg()->next());
    // rbp location is known implicitly by the frame sender code, needs no oopmap
    map->set_callee_saved(STACK_OFFSET( rsiH_off ), rsi->as_VMReg()->next());
    map->set_callee_saved(STACK_OFFSET( rdiH_off ), rdi->as_VMReg()->next());
    map->set_callee_saved(STACK_OFFSET( r8H_off  ), r8->as_VMReg()->next());
    map->set_callee_saved(STACK_OFFSET( r9H_off  ), r9->as_VMReg()->next());
    map->set_callee_saved(STACK_OFFSET( r10H_off ), r10->as_VMReg()->next());
    map->set_callee_saved(STACK_OFFSET( r11H_off ), r11->as_VMReg()->next());
    map->set_callee_saved(STACK_OFFSET( r12H_off ), r12->as_VMReg()->next());
    map->set_callee_saved(STACK_OFFSET( r13H_off ), r13->as_VMReg()->next());
    map->set_callee_saved(STACK_OFFSET( r14H_off ), r14->as_VMReg()->next());
    map->set_callee_saved(STACK_OFFSET( r15H_off ), r15->as_VMReg()->next());
    if (UseAPX) {
      map->set_callee_saved(STACK_OFFSET( r16H_off ), r16->as_VMReg()->next());
      map->set_callee_saved(STACK_OFFSET( r17H_off ), r17->as_VMReg()->next());
      map->set_callee_saved(STACK_OFFSET( r18H_off ), r18->as_VMReg()->next());
      map->set_callee_saved(STACK_OFFSET( r19H_off ), r19->as_VMReg()->next());
      map->set_callee_saved(STACK_OFFSET( r20H_off ), r20->as_VMReg()->next());
      map->set_callee_saved(STACK_OFFSET( r21H_off ), r21->as_VMReg()->next());
      map->set_callee_saved(STACK_OFFSET( r22H_off ), r22->as_VMReg()->next());
      map->set_callee_saved(STACK_OFFSET( r23H_off ), r23->as_VMReg()->next());
      map->set_callee_saved(STACK_OFFSET( r24H_off ), r24->as_VMReg()->next());
      map->set_callee_saved(STACK_OFFSET( r25H_off ), r25->as_VMReg()->next());
      map->set_callee_saved(STACK_OFFSET( r26H_off ), r26->as_VMReg()->next());
      map->set_callee_saved(STACK_OFFSET( r27H_off ), r27->as_VMReg()->next());
      map->set_callee_saved(STACK_OFFSET( r28H_off ), r28->as_VMReg()->next());
      map->set_callee_saved(STACK_OFFSET( r29H_off ), r29->as_VMReg()->next());
      map->set_callee_saved(STACK_OFFSET( r30H_off ), r30->as_VMReg()->next());
      map->set_callee_saved(STACK_OFFSET( r31H_off ), r31->as_VMReg()->next());
    }
    // For both AVX and EVEX we will use the legacy FXSAVE area for xmm0..xmm15,
    // on EVEX enabled targets, we get it included in the xsave area
    off = xmm0H_off;
    delta = xmm1H_off - off;
    for (int n = 0; n < 16; n++) {
      XMMRegister xmm_name = as_XMMRegister(n);
      map->set_callee_saved(STACK_OFFSET(off), xmm_name->as_VMReg()->next());
      off += delta;
    }
    if (UseAVX > 2) {
      // Obtain xmm16..xmm31 from the XSAVE area on EVEX enabled targets
      off = zmm16H_off;
      delta = zmm17H_off - off;
      for (int n = 16; n < num_xmm_regs; n++) {
        XMMRegister zmm_name = as_XMMRegister(n);
        map->set_callee_saved(STACK_OFFSET(off), zmm_name->as_VMReg()->next());
        off += delta;
      }
    }
  }

  return map;
}

void RegisterSaver::restore_live_registers(MacroAssembler* masm, bool restore_wide_vectors) {
  int num_xmm_regs = XMMRegister::available_xmm_registers();
  if (frame::arg_reg_save_area_bytes != 0) {
    // Pop arg register save area
    __ addptr(rsp, frame::arg_reg_save_area_bytes);
  }

#if COMPILER2_OR_JVMCI
  if (restore_wide_vectors) {
    assert(UseAVX > 0, "Vectors larger than 16 byte long are supported only with AVX");
    assert(MaxVectorSize <= 64, "Only up to 64 byte long vectors are supported");
  }
#else
  assert(!restore_wide_vectors, "vectors are generated only by C2");
#endif

  __ vzeroupper();

  // On EVEX enabled targets everything is handled in pop fpu state
  if (restore_wide_vectors) {
    // Restore upper half of YMM registers (0..15)
    int base_addr = XSAVE_AREA_YMM_BEGIN;
    for (int n = 0; n < 16; n++) {
      __ vinsertf128_high(as_XMMRegister(n), Address(rsp, base_addr+n*16));
    }
    if (VM_Version::supports_evex()) {
      // Restore upper half of ZMM registers (0..15)
      base_addr = XSAVE_AREA_ZMM_BEGIN;
      for (int n = 0; n < 16; n++) {
        __ vinsertf64x4_high(as_XMMRegister(n), Address(rsp, base_addr+n*32));
      }
      // Restore full ZMM registers(16..num_xmm_regs)
      base_addr = XSAVE_AREA_UPPERBANK;
      int vector_len = Assembler::AVX_512bit;
      int off = 0;
      for (int n = 16; n < num_xmm_regs; n++) {
        __ evmovdqul(as_XMMRegister(n), Address(rsp, base_addr+(off++*64)), vector_len);
      }
#if COMPILER2_OR_JVMCI
      base_addr = XSAVE_AREA_OPMASK_BEGIN;
      off = 0;
      for (int n = 0; n < KRegister::number_of_registers; n++) {
        __ kmov(as_KRegister(n), Address(rsp, base_addr+(off++*8)));
      }
#endif
    }
  } else {
    if (VM_Version::supports_evex()) {
      // Restore upper bank of XMM registers(16..31) for scalar or 16-byte vector usage
      int base_addr = XSAVE_AREA_UPPERBANK;
      int off = 0;
      int vector_len = VM_Version::supports_avx512vl() ?  Assembler::AVX_128bit : Assembler::AVX_512bit;
      for (int n = 16; n < num_xmm_regs; n++) {
        __ evmovdqul(as_XMMRegister(n), Address(rsp, base_addr+(off++*64)), vector_len);
      }
#if COMPILER2_OR_JVMCI
      base_addr = XSAVE_AREA_OPMASK_BEGIN;
      off = 0;
      for (int n = 0; n < KRegister::number_of_registers; n++) {
        __ kmov(as_KRegister(n), Address(rsp, base_addr+(off++*8)));
      }
#endif
    }
  }

#if COMPILER2_OR_JVMCI
  if (UseAPX) {
    int base_addr = XSAVE_AREA_EGPRS;
    int off = 0;
    for (int n = 16; n < Register::number_of_registers; n++) {
      __ movq(as_Register(n), Address(rsp, base_addr+(off++*8)));
    }
  }
#endif

  // Recover CPU state
  __ pop_FPU_state();
  __ restore_legacy_gprs();
  __ addq(rsp, 8);
  __ popf();
  // Get the rbp described implicitly by the calling convention (no oopMap)
  __ pop(rbp);
}

void RegisterSaver::restore_result_registers(MacroAssembler* masm) {

  // Just restore result register. Only used by deoptimization. By
  // now any callee save register that needs to be restored to a c2
  // caller of the deoptee has been extracted into the vframeArray
  // and will be stuffed into the c2i adapter we create for later
  // restoration so only result registers need to be restored here.

  // Restore fp result register
  __ movdbl(xmm0, Address(rsp, xmm0_offset_in_bytes()));
  // Restore integer result register
  __ movptr(rax, Address(rsp, rax_offset_in_bytes()));
  __ movptr(rdx, Address(rsp, rdx_offset_in_bytes()));

  // Pop all of the register save are off the stack except the return address
  __ addptr(rsp, return_offset_in_bytes());
}

// Is vector's size (in bytes) bigger than a size saved by default?
// 16 bytes XMM registers are saved by default using fxsave/fxrstor instructions.
bool SharedRuntime::is_wide_vector(int size) {
  return size > 16;
}

// ---------------------------------------------------------------------------
// Read the array of BasicTypes from a signature, and compute where the
// arguments should go.  Values in the VMRegPair regs array refer to 4-byte
// quantities.  Values less than VMRegImpl::stack0 are registers, those above
// refer to 4-byte stack slots.  All stack slots are based off of the stack pointer
// as framesizes are fixed.
// VMRegImpl::stack0 refers to the first slot 0(sp).
// and VMRegImpl::stack0+1 refers to the memory word 4-byes higher.
// Register up to Register::number_of_registers are the 64-bit
// integer registers.

// Note: the INPUTS in sig_bt are in units of Java argument words, which are
// either 32-bit or 64-bit depending on the build.  The OUTPUTS are in 32-bit
// units regardless of build. Of course for i486 there is no 64 bit build

// The Java calling convention is a "shifted" version of the C ABI.
// By skipping the first C ABI register we can call non-static jni methods
// with small numbers of arguments without having to shuffle the arguments
// at all. Since we control the java ABI we ought to at least get some
// advantage out of it.

int SharedRuntime::java_calling_convention(const BasicType *sig_bt,
                                           VMRegPair *regs,
                                           int total_args_passed) {

  // Create the mapping between argument positions and
  // registers.
  static const Register INT_ArgReg[Argument::n_int_register_parameters_j] = {
    j_rarg0, j_rarg1, j_rarg2, j_rarg3, j_rarg4, j_rarg5
  };
  static const XMMRegister FP_ArgReg[Argument::n_float_register_parameters_j] = {
    j_farg0, j_farg1, j_farg2, j_farg3,
    j_farg4, j_farg5, j_farg6, j_farg7
  };


  uint int_args = 0;
  uint fp_args = 0;
  uint stk_args = 0;

  for (int i = 0; i < total_args_passed; i++) {
    switch (sig_bt[i]) {
    case T_BOOLEAN:
    case T_CHAR:
    case T_BYTE:
    case T_SHORT:
    case T_INT:
      if (int_args < Argument::n_int_register_parameters_j) {
        regs[i].set1(INT_ArgReg[int_args++]->as_VMReg());
      } else {
        stk_args = align_up(stk_args, 2);
        regs[i].set1(VMRegImpl::stack2reg(stk_args));
        stk_args += 1;
      }
      break;
    case T_VOID:
      // halves of T_LONG or T_DOUBLE
      assert(i != 0 && (sig_bt[i - 1] == T_LONG || sig_bt[i - 1] == T_DOUBLE), "expecting half");
      regs[i].set_bad();
      break;
    case T_LONG:
      assert((i + 1) < total_args_passed && sig_bt[i + 1] == T_VOID, "expecting half");
      // fall through
    case T_OBJECT:
    case T_ARRAY:
    case T_ADDRESS:
      if (int_args < Argument::n_int_register_parameters_j) {
        regs[i].set2(INT_ArgReg[int_args++]->as_VMReg());
      } else {
        stk_args = align_up(stk_args, 2);
        regs[i].set2(VMRegImpl::stack2reg(stk_args));
        stk_args += 2;
      }
      break;
    case T_FLOAT:
      if (fp_args < Argument::n_float_register_parameters_j) {
        regs[i].set1(FP_ArgReg[fp_args++]->as_VMReg());
      } else {
        stk_args = align_up(stk_args, 2);
        regs[i].set1(VMRegImpl::stack2reg(stk_args));
        stk_args += 1;
      }
      break;
    case T_DOUBLE:
      assert((i + 1) < total_args_passed && sig_bt[i + 1] == T_VOID, "expecting half");
      if (fp_args < Argument::n_float_register_parameters_j) {
        regs[i].set2(FP_ArgReg[fp_args++]->as_VMReg());
      } else {
        stk_args = align_up(stk_args, 2);
        regs[i].set2(VMRegImpl::stack2reg(stk_args));
        stk_args += 2;
      }
      break;
    default:
      ShouldNotReachHere();
      break;
    }
  }

  return stk_args;
}

// Same as java_calling_convention() but for multiple return
// values. There's no way to store them on the stack so if we don't
// have enough registers, multiple values can't be returned.
const uint SharedRuntime::java_return_convention_max_int = Argument::n_int_register_parameters_j+1;
const uint SharedRuntime::java_return_convention_max_float = Argument::n_float_register_parameters_j;
int SharedRuntime::java_return_convention(const BasicType *sig_bt,
                                          VMRegPair *regs,
                                          int total_args_passed) {
  // Create the mapping between argument positions and
  // registers.
  static const Register INT_ArgReg[java_return_convention_max_int] = {
    rax, j_rarg5, j_rarg4, j_rarg3, j_rarg2, j_rarg1, j_rarg0
  };
  static const XMMRegister FP_ArgReg[java_return_convention_max_float] = {
    j_farg0, j_farg1, j_farg2, j_farg3,
    j_farg4, j_farg5, j_farg6, j_farg7
  };


  uint int_args = 0;
  uint fp_args = 0;

  for (int i = 0; i < total_args_passed; i++) {
    switch (sig_bt[i]) {
    case T_BOOLEAN:
    case T_CHAR:
    case T_BYTE:
    case T_SHORT:
    case T_INT:
      if (int_args < Argument::n_int_register_parameters_j+1) {
        regs[i].set1(INT_ArgReg[int_args]->as_VMReg());
        int_args++;
      } else {
        return -1;
      }
      break;
    case T_VOID:
      // halves of T_LONG or T_DOUBLE
      assert(i != 0 && (sig_bt[i - 1] == T_LONG || sig_bt[i - 1] == T_DOUBLE), "expecting half");
      regs[i].set_bad();
      break;
    case T_LONG:
      assert(sig_bt[i + 1] == T_VOID, "expecting half");
      // fall through
    case T_OBJECT:
    case T_ARRAY:
    case T_ADDRESS:
    case T_METADATA:
      if (int_args < Argument::n_int_register_parameters_j+1) {
        regs[i].set2(INT_ArgReg[int_args]->as_VMReg());
        int_args++;
      } else {
        return -1;
      }
      break;
    case T_FLOAT:
      if (fp_args < Argument::n_float_register_parameters_j) {
        regs[i].set1(FP_ArgReg[fp_args]->as_VMReg());
        fp_args++;
      } else {
        return -1;
      }
      break;
    case T_DOUBLE:
      assert(sig_bt[i + 1] == T_VOID, "expecting half");
      if (fp_args < Argument::n_float_register_parameters_j) {
        regs[i].set2(FP_ArgReg[fp_args]->as_VMReg());
        fp_args++;
      } else {
        return -1;
      }
      break;
    default:
      ShouldNotReachHere();
      break;
    }
  }

  return int_args + fp_args;
}

// Patch the callers callsite with entry to compiled code if it exists.
static void patch_callers_callsite(MacroAssembler *masm) {
  Label L;
  __ cmpptr(Address(rbx, in_bytes(Method::code_offset())), NULL_WORD);
  __ jcc(Assembler::equal, L);

  // Save the current stack pointer
  __ mov(r13, rsp);
  // Schedule the branch target address early.
  // Call into the VM to patch the caller, then jump to compiled callee
  // rax isn't live so capture return address while we easily can
  __ movptr(rax, Address(rsp, 0));

  // align stack so push_CPU_state doesn't fault
  __ andptr(rsp, -(StackAlignmentInBytes));
  __ push_CPU_state();
  __ vzeroupper();
  // VM needs caller's callsite
  // VM needs target method
  // This needs to be a long call since we will relocate this adapter to
  // the codeBuffer and it may not reach

  // Allocate argument register save area
  if (frame::arg_reg_save_area_bytes != 0) {
    __ subptr(rsp, frame::arg_reg_save_area_bytes);
  }
  __ mov(c_rarg0, rbx);
  __ mov(c_rarg1, rax);
  __ call(RuntimeAddress(CAST_FROM_FN_PTR(address, SharedRuntime::fixup_callers_callsite)));

  // De-allocate argument register save area
  if (frame::arg_reg_save_area_bytes != 0) {
    __ addptr(rsp, frame::arg_reg_save_area_bytes);
  }

  __ vzeroupper();
  __ pop_CPU_state();
  // restore sp
  __ mov(rsp, r13);
  __ bind(L);
}

// For each inline type argument, sig includes the list of fields of
// the inline type. This utility function computes the number of
// arguments for the call if inline types are passed by reference (the
// calling convention the interpreter expects).
static int compute_total_args_passed_int(const GrowableArray<SigEntry>* sig_extended) {
  int total_args_passed = 0;
  if (InlineTypePassFieldsAsArgs) {
    for (int i = 0; i < sig_extended->length(); i++) {
      BasicType bt = sig_extended->at(i)._bt;
      if (bt == T_METADATA) {
        // In sig_extended, an inline type argument starts with:
        // T_METADATA, followed by the types of the fields of the
        // inline type and T_VOID to mark the end of the value
        // type. Inline types are flattened so, for instance, in the
        // case of an inline type with an int field and an inline type
        // field that itself has 2 fields, an int and a long:
        // T_METADATA T_INT T_METADATA T_INT T_LONG T_VOID (second
        // slot for the T_LONG) T_VOID (inner inline type) T_VOID
        // (outer inline type)
        total_args_passed++;
        int vt = 1;
        do {
          i++;
          BasicType bt = sig_extended->at(i)._bt;
          BasicType prev_bt = sig_extended->at(i-1)._bt;
          if (bt == T_METADATA) {
            vt++;
          } else if (bt == T_VOID &&
                     prev_bt != T_LONG &&
                     prev_bt != T_DOUBLE) {
            vt--;
          }
        } while (vt != 0);
      } else {
        total_args_passed++;
      }
    }
  } else {
    total_args_passed = sig_extended->length();
  }
  return total_args_passed;
}


static void gen_c2i_adapter_helper(MacroAssembler* masm,
                                   BasicType bt,
                                   BasicType prev_bt,
                                   size_t size_in_bytes,
                                   const VMRegPair& reg_pair,
                                   const Address& to,
                                   int extraspace,
                                   bool is_oop) {
  if (bt == T_VOID) {
    assert(prev_bt == T_LONG || prev_bt == T_DOUBLE, "missing half");
    return;
  }

  // Say 4 args:
  // i   st_off
  // 0   32 T_LONG
  // 1   24 T_VOID
  // 2   16 T_OBJECT
  // 3    8 T_BOOL
  // -    0 return address
  //
  // However to make thing extra confusing. Because we can fit a long/double in
  // a single slot on a 64 bt vm and it would be silly to break them up, the interpreter
  // leaves one slot empty and only stores to a single slot. In this case the
  // slot that is occupied is the T_VOID slot. See I said it was confusing.

  bool wide = (size_in_bytes == wordSize);
  VMReg r_1 = reg_pair.first();
  VMReg r_2 = reg_pair.second();
  assert(r_2->is_valid() == wide, "invalid size");
  if (!r_1->is_valid()) {
    assert(!r_2->is_valid(), "must be invalid");
    return;
  }

  if (!r_1->is_XMMRegister()) {
    Register val = rax;
    if (r_1->is_stack()) {
      int ld_off = r_1->reg2stack() * VMRegImpl::stack_slot_size + extraspace;
      __ load_sized_value(val, Address(rsp, ld_off), size_in_bytes, /* is_signed */ false);
    } else {
      val = r_1->as_Register();
    }
    assert_different_registers(to.base(), val, rscratch1);
    if (is_oop) {
      __ push(r13);
      __ push(rbx);
      __ store_heap_oop(to, val, rscratch1, r13, rbx, IN_HEAP | ACCESS_WRITE | IS_DEST_UNINITIALIZED);
      __ pop(rbx);
      __ pop(r13);
    } else {
      __ store_sized_value(to, val, size_in_bytes);
    }
  } else {
    if (wide) {
      __ movdbl(to, r_1->as_XMMRegister());
    } else {
      __ movflt(to, r_1->as_XMMRegister());
    }
  }
}

static void gen_c2i_adapter(MacroAssembler *masm,
                            const GrowableArray<SigEntry>* sig_extended,
                            const VMRegPair *regs,
                            bool requires_clinit_barrier,
                            address& c2i_no_clinit_check_entry,
                            Label& skip_fixup,
                            address start,
                            OopMapSet* oop_maps,
                            int& frame_complete,
                            int& frame_size_in_words,
                            bool alloc_inline_receiver) {
  if (requires_clinit_barrier && VM_Version::supports_fast_class_init_checks()) {
    Label L_skip_barrier;
    Register method = rbx;

    { // Bypass the barrier for non-static methods
      Register flags = rscratch1;
      __ movl(flags, Address(method, Method::access_flags_offset()));
      __ testl(flags, JVM_ACC_STATIC);
      __ jcc(Assembler::zero, L_skip_barrier); // non-static
    }

    Register klass = rscratch1;
    __ load_method_holder(klass, method);
    __ clinit_barrier(klass, r15_thread, &L_skip_barrier /*L_fast_path*/);

    __ jump(RuntimeAddress(SharedRuntime::get_handle_wrong_method_stub())); // slow path

    __ bind(L_skip_barrier);
    c2i_no_clinit_check_entry = __ pc();
  }

  BarrierSetAssembler* bs = BarrierSet::barrier_set()->barrier_set_assembler();
  bs->c2i_entry_barrier(masm);

  // Before we get into the guts of the C2I adapter, see if we should be here
  // at all.  We've come from compiled code and are attempting to jump to the
  // interpreter, which means the caller made a static call to get here
  // (vcalls always get a compiled target if there is one).  Check for a
  // compiled target.  If there is one, we need to patch the caller's call.
  patch_callers_callsite(masm);

  __ bind(skip_fixup);

  if (InlineTypePassFieldsAsArgs) {
    // Is there an inline type argument?
    bool has_inline_argument = false;
    for (int i = 0; i < sig_extended->length() && !has_inline_argument; i++) {
      has_inline_argument = (sig_extended->at(i)._bt == T_METADATA);
    }
    if (has_inline_argument) {
      // There is at least an inline type argument: we're coming from
      // compiled code so we have no buffers to back the inline types.
      // Allocate the buffers here with a runtime call.
      OopMap* map = RegisterSaver::save_live_registers(masm, 0, &frame_size_in_words, /*save_vectors*/ false);

      frame_complete = __ offset();

      __ set_last_Java_frame(noreg, noreg, nullptr, rscratch1);

      __ mov(c_rarg0, r15_thread);
      __ mov(c_rarg1, rbx);
      __ mov64(c_rarg2, (int64_t)alloc_inline_receiver);
      __ call(RuntimeAddress(CAST_FROM_FN_PTR(address, SharedRuntime::allocate_inline_types)));

      oop_maps->add_gc_map((int)(__ pc() - start), map);
      __ reset_last_Java_frame(false);

      RegisterSaver::restore_live_registers(masm);

      Label no_exception;
      __ cmpptr(Address(r15_thread, Thread::pending_exception_offset()), NULL_WORD);
      __ jcc(Assembler::equal, no_exception);

      __ movptr(Address(r15_thread, JavaThread::vm_result_offset()), NULL_WORD);
      __ movptr(rax, Address(r15_thread, Thread::pending_exception_offset()));
      __ jump(RuntimeAddress(StubRoutines::forward_exception_entry()));

      __ bind(no_exception);

      // We get an array of objects from the runtime call
      __ get_vm_result(rscratch2, r15_thread); // Use rscratch2 (r11) as temporary because rscratch1 (r10) is trashed by movptr()
      __ get_vm_result_2(rbx, r15_thread); // TODO: required to keep the callee Method live?
    }
  }

  // Since all args are passed on the stack, total_args_passed *
  // Interpreter::stackElementSize is the space we need.
  int total_args_passed = compute_total_args_passed_int(sig_extended);
  assert(total_args_passed >= 0, "total_args_passed is %d", total_args_passed);

  int extraspace = (total_args_passed * Interpreter::stackElementSize);

  // stack is aligned, keep it that way
  // This is not currently needed or enforced by the interpreter, but
  // we might as well conform to the ABI.
  extraspace = align_up(extraspace, 2*wordSize);

  // set senderSP value
  __ lea(r13, Address(rsp, wordSize));

#ifdef ASSERT
  __ check_stack_alignment(r13, "sender stack not aligned");
#endif
  if (extraspace > 0) {
    // Pop the return address
    __ pop(rax);

    __ subptr(rsp, extraspace);

    // Push the return address
    __ push(rax);

    // Account for the return address location since we store it first rather
    // than hold it in a register across all the shuffling
    extraspace += wordSize;
  }

#ifdef ASSERT
  __ check_stack_alignment(rsp, "callee stack not aligned", wordSize, rax);
#endif

  // Now write the args into the outgoing interpreter space

  // next_arg_comp is the next argument from the compiler point of
  // view (inline type fields are passed in registers/on the stack). In
  // sig_extended, an inline type argument starts with: T_METADATA,
  // followed by the types of the fields of the inline type and T_VOID
  // to mark the end of the inline type. ignored counts the number of
  // T_METADATA/T_VOID. next_vt_arg is the next inline type argument:
  // used to get the buffer for that argument from the pool of buffers
  // we allocated above and want to pass to the
  // interpreter. next_arg_int is the next argument from the
  // interpreter point of view (inline types are passed by reference).
  for (int next_arg_comp = 0, ignored = 0, next_vt_arg = 0, next_arg_int = 0;
       next_arg_comp < sig_extended->length(); next_arg_comp++) {
    assert(ignored <= next_arg_comp, "shouldn't skip over more slots than there are arguments");
    assert(next_arg_int <= total_args_passed, "more arguments for the interpreter than expected?");
    BasicType bt = sig_extended->at(next_arg_comp)._bt;
    int st_off = (total_args_passed - next_arg_int) * Interpreter::stackElementSize;
    if (!InlineTypePassFieldsAsArgs || bt != T_METADATA) {
      int next_off = st_off - Interpreter::stackElementSize;
      const int offset = (bt == T_LONG || bt == T_DOUBLE) ? next_off : st_off;
      const VMRegPair reg_pair = regs[next_arg_comp-ignored];
      size_t size_in_bytes = reg_pair.second()->is_valid() ? 8 : 4;
      gen_c2i_adapter_helper(masm, bt, next_arg_comp > 0 ? sig_extended->at(next_arg_comp-1)._bt : T_ILLEGAL,
                             size_in_bytes, reg_pair, Address(rsp, offset), extraspace, false);
      next_arg_int++;
#ifdef ASSERT
      if (bt == T_LONG || bt == T_DOUBLE) {
        // Overwrite the unused slot with known junk
        __ mov64(rax, CONST64(0xdeadffffdeadaaaa));
        __ movptr(Address(rsp, st_off), rax);
      }
#endif /* ASSERT */
    } else {
      ignored++;
      // get the buffer from the just allocated pool of buffers
      int index = arrayOopDesc::base_offset_in_bytes(T_OBJECT) + next_vt_arg * type2aelembytes(T_OBJECT);
      __ load_heap_oop(r14, Address(rscratch2, index));
      next_vt_arg++; next_arg_int++;
      int vt = 1;
      // write fields we get from compiled code in registers/stack
      // slots to the buffer: we know we are done with that inline type
      // argument when we hit the T_VOID that acts as an end of inline
      // type delimiter for this inline type. Inline types are flattened
      // so we might encounter embedded inline types. Each entry in
      // sig_extended contains a field offset in the buffer.
      Label L_null;
      do {
        next_arg_comp++;
        BasicType bt = sig_extended->at(next_arg_comp)._bt;
        BasicType prev_bt = sig_extended->at(next_arg_comp-1)._bt;
        if (bt == T_METADATA) {
          vt++;
          ignored++;
        } else if (bt == T_VOID &&
                   prev_bt != T_LONG &&
                   prev_bt != T_DOUBLE) {
          vt--;
          ignored++;
        } else {
          int off = sig_extended->at(next_arg_comp)._offset;
          if (off == -1) {
            // Nullable inline type argument, emit null check
            VMReg reg = regs[next_arg_comp-ignored].first();
            Label L_notNull;
            if (reg->is_stack()) {
              int ld_off = reg->reg2stack() * VMRegImpl::stack_slot_size + extraspace;
              __ testb(Address(rsp, ld_off), 1);
            } else {
              __ testb(reg->as_Register(), 1);
            }
            __ jcc(Assembler::notZero, L_notNull);
            __ movptr(Address(rsp, st_off), 0);
            __ jmp(L_null);
            __ bind(L_notNull);
            continue;
          }
          assert(off > 0, "offset in object should be positive");
          size_t size_in_bytes = is_java_primitive(bt) ? type2aelembytes(bt) : wordSize;
          bool is_oop = is_reference_type(bt);
          gen_c2i_adapter_helper(masm, bt, next_arg_comp > 0 ? sig_extended->at(next_arg_comp-1)._bt : T_ILLEGAL,
                                 size_in_bytes, regs[next_arg_comp-ignored], Address(r14, off), extraspace, is_oop);
        }
      } while (vt != 0);
      // pass the buffer to the interpreter
      __ movptr(Address(rsp, st_off), r14);
      __ bind(L_null);
    }
  }

  // Schedule the branch target address early.
  __ movptr(rcx, Address(rbx, in_bytes(Method::interpreter_entry_offset())));
  __ jmp(rcx);
}

static void range_check(MacroAssembler* masm, Register pc_reg, Register temp_reg,
                        address code_start, address code_end,
                        Label& L_ok) {
  Label L_fail;
  __ lea(temp_reg, AddressLiteral(code_start, relocInfo::none));
  __ cmpptr(pc_reg, temp_reg);
  __ jcc(Assembler::belowEqual, L_fail);
  __ lea(temp_reg, AddressLiteral(code_end, relocInfo::none));
  __ cmpptr(pc_reg, temp_reg);
  __ jcc(Assembler::below, L_ok);
  __ bind(L_fail);
}

void SharedRuntime::gen_i2c_adapter(MacroAssembler *masm,
                                    int comp_args_on_stack,
                                    const GrowableArray<SigEntry>* sig,
                                    const VMRegPair *regs) {

  // Note: r13 contains the senderSP on entry. We must preserve it since
  // we may do a i2c -> c2i transition if we lose a race where compiled
  // code goes non-entrant while we get args ready.
  // In addition we use r13 to locate all the interpreter args as
  // we must align the stack to 16 bytes on an i2c entry else we
  // lose alignment we expect in all compiled code and register
  // save code can segv when fxsave instructions find improperly
  // aligned stack pointer.

  // Adapters can be frameless because they do not require the caller
  // to perform additional cleanup work, such as correcting the stack pointer.
  // An i2c adapter is frameless because the *caller* frame, which is interpreted,
  // routinely repairs its own stack pointer (from interpreter_frame_last_sp),
  // even if a callee has modified the stack pointer.
  // A c2i adapter is frameless because the *callee* frame, which is interpreted,
  // routinely repairs its caller's stack pointer (from sender_sp, which is set
  // up via the senderSP register).
  // In other words, if *either* the caller or callee is interpreted, we can
  // get the stack pointer repaired after a call.
  // This is why c2i and i2c adapters cannot be indefinitely composed.
  // In particular, if a c2i adapter were to somehow call an i2c adapter,
  // both caller and callee would be compiled methods, and neither would
  // clean up the stack pointer changes performed by the two adapters.
  // If this happens, control eventually transfers back to the compiled
  // caller, but with an uncorrected stack, causing delayed havoc.

  if (VerifyAdapterCalls &&
      (Interpreter::code() != nullptr || StubRoutines::final_stubs_code() != nullptr)) {
    // So, let's test for cascading c2i/i2c adapters right now.
    //  assert(Interpreter::contains($return_addr) ||
    //         StubRoutines::contains($return_addr),
    //         "i2c adapter must return to an interpreter frame");
    __ block_comment("verify_i2c { ");
    // Pick up the return address
    __ movptr(rax, Address(rsp, 0));
    Label L_ok;
    if (Interpreter::code() != nullptr) {
      range_check(masm, rax, r11,
                  Interpreter::code()->code_start(),
                  Interpreter::code()->code_end(),
                  L_ok);
    }
    if (StubRoutines::initial_stubs_code() != nullptr) {
      range_check(masm, rax, r11,
                  StubRoutines::initial_stubs_code()->code_begin(),
                  StubRoutines::initial_stubs_code()->code_end(),
                  L_ok);
    }
    if (StubRoutines::final_stubs_code() != nullptr) {
      range_check(masm, rax, r11,
                  StubRoutines::final_stubs_code()->code_begin(),
                  StubRoutines::final_stubs_code()->code_end(),
                  L_ok);
    }
    const char* msg = "i2c adapter must return to an interpreter frame";
    __ block_comment(msg);
    __ stop(msg);
    __ bind(L_ok);
    __ block_comment("} verify_i2ce ");
  }

  // Must preserve original SP for loading incoming arguments because
  // we need to align the outgoing SP for compiled code.
  __ movptr(r11, rsp);

  // Pick up the return address
  __ pop(rax);

  // Convert 4-byte c2 stack slots to words.
  int comp_words_on_stack = align_up(comp_args_on_stack*VMRegImpl::stack_slot_size, wordSize)>>LogBytesPerWord;

  if (comp_args_on_stack) {
    __ subptr(rsp, comp_words_on_stack * wordSize);
  }

  // Ensure compiled code always sees stack at proper alignment
  __ andptr(rsp, -16);

  // push the return address and misalign the stack that youngest frame always sees
  // as far as the placement of the call instruction
  __ push(rax);

  // Put saved SP in another register
  const Register saved_sp = rax;
  __ movptr(saved_sp, r11);

  // Will jump to the compiled code just as if compiled code was doing it.
  // Pre-load the register-jump target early, to schedule it better.
  __ movptr(r11, Address(rbx, in_bytes(Method::from_compiled_inline_offset())));

#if INCLUDE_JVMCI
  if (EnableJVMCI) {
    // check if this call should be routed towards a specific entry point
    __ cmpptr(Address(r15_thread, in_bytes(JavaThread::jvmci_alternate_call_target_offset())), 0);
    Label no_alternative_target;
    __ jcc(Assembler::equal, no_alternative_target);
    __ movptr(r11, Address(r15_thread, in_bytes(JavaThread::jvmci_alternate_call_target_offset())));
    __ movptr(Address(r15_thread, in_bytes(JavaThread::jvmci_alternate_call_target_offset())), 0);
    __ bind(no_alternative_target);
  }
#endif // INCLUDE_JVMCI

  int total_args_passed = sig->length();

  // Now generate the shuffle code.  Pick up all register args and move the
  // rest through the floating point stack top.
  for (int i = 0; i < total_args_passed; i++) {
    BasicType bt = sig->at(i)._bt;
    if (bt == T_VOID) {
      // Longs and doubles are passed in native word order, but misaligned
      // in the 32-bit build.
      BasicType prev_bt = (i > 0) ? sig->at(i-1)._bt : T_ILLEGAL;
      assert(i > 0 && (prev_bt == T_LONG || prev_bt == T_DOUBLE), "missing half");
      continue;
    }

    // Pick up 0, 1 or 2 words from SP+offset.

    assert(!regs[i].second()->is_valid() || regs[i].first()->next() == regs[i].second(),
            "scrambled load targets?");
    // Load in argument order going down.
    int ld_off = (total_args_passed - i)*Interpreter::stackElementSize;
    // Point to interpreter value (vs. tag)
    int next_off = ld_off - Interpreter::stackElementSize;
    //
    //
    //
    VMReg r_1 = regs[i].first();
    VMReg r_2 = regs[i].second();
    if (!r_1->is_valid()) {
      assert(!r_2->is_valid(), "");
      continue;
    }
    if (r_1->is_stack()) {
      // Convert stack slot to an SP offset (+ wordSize to account for return address )
      int st_off = regs[i].first()->reg2stack()*VMRegImpl::stack_slot_size + wordSize;

      // We can use r13 as a temp here because compiled code doesn't need r13 as an input
      // and if we end up going thru a c2i because of a miss a reasonable value of r13
      // will be generated.
      if (!r_2->is_valid()) {
        // sign extend???
        __ movl(r13, Address(saved_sp, ld_off));
        __ movptr(Address(rsp, st_off), r13);
      } else {
        //
        // We are using two optoregs. This can be either T_OBJECT, T_ADDRESS, T_LONG, or T_DOUBLE
        // the interpreter allocates two slots but only uses one for thr T_LONG or T_DOUBLE case
        // So we must adjust where to pick up the data to match the interpreter.
        //
        // Interpreter local[n] == MSW, local[n+1] == LSW however locals
        // are accessed as negative so LSW is at LOW address

        // ld_off is MSW so get LSW
        const int offset = (bt==T_LONG||bt==T_DOUBLE)?
                           next_off : ld_off;
        __ movq(r13, Address(saved_sp, offset));
        // st_off is LSW (i.e. reg.first())
        __ movq(Address(rsp, st_off), r13);
      }
    } else if (r_1->is_Register()) {  // Register argument
      Register r = r_1->as_Register();
      assert(r != rax, "must be different");
      if (r_2->is_valid()) {
        //
        // We are using two VMRegs. This can be either T_OBJECT, T_ADDRESS, T_LONG, or T_DOUBLE
        // the interpreter allocates two slots but only uses one for thr T_LONG or T_DOUBLE case
        // So we must adjust where to pick up the data to match the interpreter.

        const int offset = (bt==T_LONG||bt==T_DOUBLE)?
                           next_off : ld_off;

        // this can be a misaligned move
        __ movq(r, Address(saved_sp, offset));
      } else {
        // sign extend and use a full word?
        __ movl(r, Address(saved_sp, ld_off));
      }
    } else {
      if (!r_2->is_valid()) {
        __ movflt(r_1->as_XMMRegister(), Address(saved_sp, ld_off));
      } else {
        __ movdbl(r_1->as_XMMRegister(), Address(saved_sp, next_off));
      }
    }
  }

  __ push_cont_fastpath(); // Set JavaThread::_cont_fastpath to the sp of the oldest interpreted frame we know about

  // 6243940 We might end up in handle_wrong_method if
  // the callee is deoptimized as we race thru here. If that
  // happens we don't want to take a safepoint because the
  // caller frame will look interpreted and arguments are now
  // "compiled" so it is much better to make this transition
  // invisible to the stack walking code. Unfortunately if
  // we try and find the callee by normal means a safepoint
  // is possible. So we stash the desired callee in the thread
  // and the vm will find there should this case occur.

  __ movptr(Address(r15_thread, JavaThread::callee_target_offset()), rbx);

  // put Method* where a c2i would expect should we end up there
  // only needed because of c2 resolve stubs return Method* as a result in
  // rax
  __ mov(rax, rbx);
  __ jmp(r11);
}

static void gen_inline_cache_check(MacroAssembler *masm, Label& skip_fixup) {
  Register data = rax;
  __ ic_check(1 /* end_alignment */);
  __ movptr(rbx, Address(data, CompiledICData::speculated_method_offset()));

  // Method might have been compiled since the call site was patched to
  // interpreted if that is the case treat it as a miss so we can get
  // the call site corrected.
  __ cmpptr(Address(rbx, in_bytes(Method::code_offset())), NULL_WORD);
  __ jcc(Assembler::equal, skip_fixup);
  __ jump(RuntimeAddress(SharedRuntime::get_ic_miss_stub()));
}

// ---------------------------------------------------------------
AdapterHandlerEntry* SharedRuntime::generate_i2c2i_adapters(MacroAssembler* masm,
                                                            int comp_args_on_stack,
                                                            const GrowableArray<SigEntry>* sig,
                                                            const VMRegPair* regs,
                                                            const GrowableArray<SigEntry>* sig_cc,
                                                            const VMRegPair* regs_cc,
                                                            const GrowableArray<SigEntry>* sig_cc_ro,
                                                            const VMRegPair* regs_cc_ro,
                                                            AdapterFingerPrint* fingerprint,
                                                            AdapterBlob*& new_adapter,
                                                            bool allocate_code_blob) {
  address i2c_entry = __ pc();
  gen_i2c_adapter(masm, comp_args_on_stack, sig, regs);

  // -------------------------------------------------------------------------
  // Generate a C2I adapter.  On entry we know rbx holds the Method* during calls
  // to the interpreter.  The args start out packed in the compiled layout.  They
  // need to be unpacked into the interpreter layout.  This will almost always
  // require some stack space.  We grow the current (compiled) stack, then repack
  // the args.  We  finally end in a jump to the generic interpreter entry point.
  // On exit from the interpreter, the interpreter will restore our SP (lest the
  // compiled code, which relies solely on SP and not RBP, get sick).

  address c2i_unverified_entry        = __ pc();
  address c2i_unverified_inline_entry = __ pc();
  Label skip_fixup;

  gen_inline_cache_check(masm, skip_fixup);

  OopMapSet* oop_maps = new OopMapSet();
  int frame_complete = CodeOffsets::frame_never_safe;
  int frame_size_in_words = 0;

  // Scalarized c2i adapter with non-scalarized receiver (i.e., don't pack receiver)
  address c2i_no_clinit_check_entry = nullptr;
<<<<<<< HEAD
  address c2i_inline_ro_entry = __ pc();
  if (regs_cc != regs_cc_ro) {
    // No class init barrier needed because method is guaranteed to be non-static
    gen_c2i_adapter(masm, sig_cc_ro, regs_cc_ro, /* requires_clinit_barrier = */ false, c2i_no_clinit_check_entry,
                    skip_fixup, i2c_entry, oop_maps, frame_complete, frame_size_in_words, /* alloc_inline_receiver = */ false);
    skip_fixup.reset();
  }
=======
  if (VM_Version::supports_fast_class_init_checks()) {
    Label L_skip_barrier;
    Register method = rbx;

    { // Bypass the barrier for non-static methods
      Register flags = rscratch1;
      __ load_unsigned_short(flags, Address(method, Method::access_flags_offset()));
      __ testl(flags, JVM_ACC_STATIC);
      __ jcc(Assembler::zero, L_skip_barrier); // non-static
    }
>>>>>>> 2e00816a

  // Scalarized c2i adapter
  address c2i_entry        = __ pc();
  address c2i_inline_entry = __ pc();
  gen_c2i_adapter(masm, sig_cc, regs_cc, /* requires_clinit_barrier = */ true, c2i_no_clinit_check_entry,
                  skip_fixup, i2c_entry, oop_maps, frame_complete, frame_size_in_words, /* alloc_inline_receiver = */ true);

  // Non-scalarized c2i adapter
  if (regs != regs_cc) {
    c2i_unverified_inline_entry = __ pc();
    Label inline_entry_skip_fixup;
    gen_inline_cache_check(masm, inline_entry_skip_fixup);

    c2i_inline_entry = __ pc();
    gen_c2i_adapter(masm, sig, regs, /* requires_clinit_barrier = */ true, c2i_no_clinit_check_entry,
                    inline_entry_skip_fixup, i2c_entry, oop_maps, frame_complete, frame_size_in_words, /* alloc_inline_receiver = */ false);
  }

  // The c2i adapters might safepoint and trigger a GC. The caller must make sure that
  // the GC knows about the location of oop argument locations passed to the c2i adapter.
  if (allocate_code_blob) {
    bool caller_must_gc_arguments = (regs != regs_cc);
    new_adapter = AdapterBlob::create(masm->code(), frame_complete, frame_size_in_words, oop_maps, caller_must_gc_arguments);
  }

  return AdapterHandlerLibrary::new_entry(fingerprint, i2c_entry, c2i_entry, c2i_inline_entry, c2i_inline_ro_entry, c2i_unverified_entry, c2i_unverified_inline_entry, c2i_no_clinit_check_entry);
}

int SharedRuntime::c_calling_convention(const BasicType *sig_bt,
                                         VMRegPair *regs,
                                         int total_args_passed) {

// We return the amount of VMRegImpl stack slots we need to reserve for all
// the arguments NOT counting out_preserve_stack_slots.

// NOTE: These arrays will have to change when c1 is ported
#ifdef _WIN64
    static const Register INT_ArgReg[Argument::n_int_register_parameters_c] = {
      c_rarg0, c_rarg1, c_rarg2, c_rarg3
    };
    static const XMMRegister FP_ArgReg[Argument::n_float_register_parameters_c] = {
      c_farg0, c_farg1, c_farg2, c_farg3
    };
#else
    static const Register INT_ArgReg[Argument::n_int_register_parameters_c] = {
      c_rarg0, c_rarg1, c_rarg2, c_rarg3, c_rarg4, c_rarg5
    };
    static const XMMRegister FP_ArgReg[Argument::n_float_register_parameters_c] = {
      c_farg0, c_farg1, c_farg2, c_farg3,
      c_farg4, c_farg5, c_farg6, c_farg7
    };
#endif // _WIN64


    uint int_args = 0;
    uint fp_args = 0;
    uint stk_args = 0; // inc by 2 each time

    for (int i = 0; i < total_args_passed; i++) {
      switch (sig_bt[i]) {
      case T_BOOLEAN:
      case T_CHAR:
      case T_BYTE:
      case T_SHORT:
      case T_INT:
        if (int_args < Argument::n_int_register_parameters_c) {
          regs[i].set1(INT_ArgReg[int_args++]->as_VMReg());
#ifdef _WIN64
          fp_args++;
          // Allocate slots for callee to stuff register args the stack.
          stk_args += 2;
#endif
        } else {
          regs[i].set1(VMRegImpl::stack2reg(stk_args));
          stk_args += 2;
        }
        break;
      case T_LONG:
        assert((i + 1) < total_args_passed && sig_bt[i + 1] == T_VOID, "expecting half");
        // fall through
      case T_OBJECT:
      case T_ARRAY:
      case T_ADDRESS:
      case T_METADATA:
        if (int_args < Argument::n_int_register_parameters_c) {
          regs[i].set2(INT_ArgReg[int_args++]->as_VMReg());
#ifdef _WIN64
          fp_args++;
          stk_args += 2;
#endif
        } else {
          regs[i].set2(VMRegImpl::stack2reg(stk_args));
          stk_args += 2;
        }
        break;
      case T_FLOAT:
        if (fp_args < Argument::n_float_register_parameters_c) {
          regs[i].set1(FP_ArgReg[fp_args++]->as_VMReg());
#ifdef _WIN64
          int_args++;
          // Allocate slots for callee to stuff register args the stack.
          stk_args += 2;
#endif
        } else {
          regs[i].set1(VMRegImpl::stack2reg(stk_args));
          stk_args += 2;
        }
        break;
      case T_DOUBLE:
        assert((i + 1) < total_args_passed && sig_bt[i + 1] == T_VOID, "expecting half");
        if (fp_args < Argument::n_float_register_parameters_c) {
          regs[i].set2(FP_ArgReg[fp_args++]->as_VMReg());
#ifdef _WIN64
          int_args++;
          // Allocate slots for callee to stuff register args the stack.
          stk_args += 2;
#endif
        } else {
          regs[i].set2(VMRegImpl::stack2reg(stk_args));
          stk_args += 2;
        }
        break;
      case T_VOID: // Halves of longs and doubles
        assert(i != 0 && (sig_bt[i - 1] == T_LONG || sig_bt[i - 1] == T_DOUBLE), "expecting half");
        regs[i].set_bad();
        break;
      default:
        ShouldNotReachHere();
        break;
      }
    }
#ifdef _WIN64
  // windows abi requires that we always allocate enough stack space
  // for 4 64bit registers to be stored down.
  if (stk_args < 8) {
    stk_args = 8;
  }
#endif // _WIN64

  return stk_args;
}

int SharedRuntime::vector_calling_convention(VMRegPair *regs,
                                             uint num_bits,
                                             uint total_args_passed) {
  assert(num_bits == 64 || num_bits == 128 || num_bits == 256 || num_bits == 512,
         "only certain vector sizes are supported for now");

  static const XMMRegister VEC_ArgReg[32] = {
     xmm0,  xmm1,  xmm2,  xmm3,  xmm4,  xmm5,  xmm6,  xmm7,
     xmm8,  xmm9, xmm10, xmm11, xmm12, xmm13, xmm14, xmm15,
    xmm16, xmm17, xmm18, xmm19, xmm20, xmm21, xmm22, xmm23,
    xmm24, xmm25, xmm26, xmm27, xmm28, xmm29, xmm30, xmm31
  };

  uint stk_args = 0;
  uint fp_args = 0;

  for (uint i = 0; i < total_args_passed; i++) {
    VMReg vmreg = VEC_ArgReg[fp_args++]->as_VMReg();
    int next_val = num_bits == 64 ? 1 : (num_bits == 128 ? 3 : (num_bits  == 256 ? 7 : 15));
    regs[i].set_pair(vmreg->next(next_val), vmreg);
  }

  return stk_args;
}

void SharedRuntime::save_native_result(MacroAssembler *masm, BasicType ret_type, int frame_slots) {
  // We always ignore the frame_slots arg and just use the space just below frame pointer
  // which by this time is free to use
  switch (ret_type) {
  case T_FLOAT:
    __ movflt(Address(rbp, -wordSize), xmm0);
    break;
  case T_DOUBLE:
    __ movdbl(Address(rbp, -wordSize), xmm0);
    break;
  case T_VOID:  break;
  default: {
    __ movptr(Address(rbp, -wordSize), rax);
    }
  }
}

void SharedRuntime::restore_native_result(MacroAssembler *masm, BasicType ret_type, int frame_slots) {
  // We always ignore the frame_slots arg and just use the space just below frame pointer
  // which by this time is free to use
  switch (ret_type) {
  case T_FLOAT:
    __ movflt(xmm0, Address(rbp, -wordSize));
    break;
  case T_DOUBLE:
    __ movdbl(xmm0, Address(rbp, -wordSize));
    break;
  case T_VOID:  break;
  default: {
    __ movptr(rax, Address(rbp, -wordSize));
    }
  }
}

static void save_args(MacroAssembler *masm, int arg_count, int first_arg, VMRegPair *args) {
    for ( int i = first_arg ; i < arg_count ; i++ ) {
      if (args[i].first()->is_Register()) {
        __ push(args[i].first()->as_Register());
      } else if (args[i].first()->is_XMMRegister()) {
        __ subptr(rsp, 2*wordSize);
        __ movdbl(Address(rsp, 0), args[i].first()->as_XMMRegister());
      }
    }
}

static void restore_args(MacroAssembler *masm, int arg_count, int first_arg, VMRegPair *args) {
    for ( int i = arg_count - 1 ; i >= first_arg ; i-- ) {
      if (args[i].first()->is_Register()) {
        __ pop(args[i].first()->as_Register());
      } else if (args[i].first()->is_XMMRegister()) {
        __ movdbl(args[i].first()->as_XMMRegister(), Address(rsp, 0));
        __ addptr(rsp, 2*wordSize);
      }
    }
}

static void verify_oop_args(MacroAssembler* masm,
                            const methodHandle& method,
                            const BasicType* sig_bt,
                            const VMRegPair* regs) {
  Register temp_reg = rbx;  // not part of any compiled calling seq
  if (VerifyOops) {
    for (int i = 0; i < method->size_of_parameters(); i++) {
      if (is_reference_type(sig_bt[i])) {
        VMReg r = regs[i].first();
        assert(r->is_valid(), "bad oop arg");
        if (r->is_stack()) {
          __ movptr(temp_reg, Address(rsp, r->reg2stack() * VMRegImpl::stack_slot_size + wordSize));
          __ verify_oop(temp_reg);
        } else {
          __ verify_oop(r->as_Register());
        }
      }
    }
  }
}

static void check_continuation_enter_argument(VMReg actual_vmreg,
                                              Register expected_reg,
                                              const char* name) {
  assert(!actual_vmreg->is_stack(), "%s cannot be on stack", name);
  assert(actual_vmreg->as_Register() == expected_reg,
         "%s is in unexpected register: %s instead of %s",
         name, actual_vmreg->as_Register()->name(), expected_reg->name());
}


//---------------------------- continuation_enter_setup ---------------------------
//
// Arguments:
//   None.
//
// Results:
//   rsp: pointer to blank ContinuationEntry
//
// Kills:
//   rax
//
static OopMap* continuation_enter_setup(MacroAssembler* masm, int& stack_slots) {
  assert(ContinuationEntry::size() % VMRegImpl::stack_slot_size == 0, "");
  assert(in_bytes(ContinuationEntry::cont_offset())  % VMRegImpl::stack_slot_size == 0, "");
  assert(in_bytes(ContinuationEntry::chunk_offset()) % VMRegImpl::stack_slot_size == 0, "");

  stack_slots += checked_cast<int>(ContinuationEntry::size()) / wordSize;
  __ subptr(rsp, checked_cast<int32_t>(ContinuationEntry::size()));

  int frame_size = (checked_cast<int>(ContinuationEntry::size()) + wordSize) / VMRegImpl::stack_slot_size;
  OopMap* map = new OopMap(frame_size, 0);

  __ movptr(rax, Address(r15_thread, JavaThread::cont_entry_offset()));
  __ movptr(Address(rsp, ContinuationEntry::parent_offset()), rax);
  __ movptr(Address(r15_thread, JavaThread::cont_entry_offset()), rsp);

  return map;
}

//---------------------------- fill_continuation_entry ---------------------------
//
// Arguments:
//   rsp: pointer to blank Continuation entry
//   reg_cont_obj: pointer to the continuation
//   reg_flags: flags
//
// Results:
//   rsp: pointer to filled out ContinuationEntry
//
// Kills:
//   rax
//
static void fill_continuation_entry(MacroAssembler* masm, Register reg_cont_obj, Register reg_flags) {
  assert_different_registers(rax, reg_cont_obj, reg_flags);
#ifdef ASSERT
  __ movl(Address(rsp, ContinuationEntry::cookie_offset()), ContinuationEntry::cookie_value());
#endif
  __ movptr(Address(rsp, ContinuationEntry::cont_offset()), reg_cont_obj);
  __ movl  (Address(rsp, ContinuationEntry::flags_offset()), reg_flags);
  __ movptr(Address(rsp, ContinuationEntry::chunk_offset()), 0);
  __ movl(Address(rsp, ContinuationEntry::argsize_offset()), 0);
  __ movl(Address(rsp, ContinuationEntry::pin_count_offset()), 0);

  __ movptr(rax, Address(r15_thread, JavaThread::cont_fastpath_offset()));
  __ movptr(Address(rsp, ContinuationEntry::parent_cont_fastpath_offset()), rax);
  __ movq(rax, Address(r15_thread, JavaThread::held_monitor_count_offset()));
  __ movq(Address(rsp, ContinuationEntry::parent_held_monitor_count_offset()), rax);

  __ movptr(Address(r15_thread, JavaThread::cont_fastpath_offset()), 0);
  __ movq(Address(r15_thread, JavaThread::held_monitor_count_offset()), 0);
}

//---------------------------- continuation_enter_cleanup ---------------------------
//
// Arguments:
//   rsp: pointer to the ContinuationEntry
//
// Results:
//   rsp: pointer to the spilled rbp in the entry frame
//
// Kills:
//   rbx
//
static void continuation_enter_cleanup(MacroAssembler* masm) {
#ifdef ASSERT
  Label L_good_sp;
  __ cmpptr(rsp, Address(r15_thread, JavaThread::cont_entry_offset()));
  __ jcc(Assembler::equal, L_good_sp);
  __ stop("Incorrect rsp at continuation_enter_cleanup");
  __ bind(L_good_sp);
#endif
  __ movptr(rbx, Address(rsp, ContinuationEntry::parent_cont_fastpath_offset()));
  __ movptr(Address(r15_thread, JavaThread::cont_fastpath_offset()), rbx);

  if (CheckJNICalls) {
    // Check if this is a virtual thread continuation
    Label L_skip_vthread_code;
    __ cmpl(Address(rsp, ContinuationEntry::flags_offset()), 0);
    __ jcc(Assembler::equal, L_skip_vthread_code);

    // If the held monitor count is > 0 and this vthread is terminating then
    // it failed to release a JNI monitor. So we issue the same log message
    // that JavaThread::exit does.
    __ cmpptr(Address(r15_thread, JavaThread::jni_monitor_count_offset()), 0);
    __ jcc(Assembler::equal, L_skip_vthread_code);

    // rax may hold an exception oop, save it before the call
    __ push(rax);
    __ call_VM_leaf(CAST_FROM_FN_PTR(address, SharedRuntime::log_jni_monitor_still_held));
    __ pop(rax);

    // For vthreads we have to explicitly zero the JNI monitor count of the carrier
    // on termination. The held count is implicitly zeroed below when we restore from
    // the parent held count (which has to be zero).
    __ movq(Address(r15_thread, JavaThread::jni_monitor_count_offset()), 0);

    __ bind(L_skip_vthread_code);
  }
#ifdef ASSERT
  else {
    // Check if this is a virtual thread continuation
    Label L_skip_vthread_code;
    __ cmpl(Address(rsp, ContinuationEntry::flags_offset()), 0);
    __ jcc(Assembler::equal, L_skip_vthread_code);

    // See comment just above. If not checking JNI calls the JNI count is only
    // needed for assertion checking.
    __ movq(Address(r15_thread, JavaThread::jni_monitor_count_offset()), 0);

    __ bind(L_skip_vthread_code);
  }
#endif

  __ movq(rbx, Address(rsp, ContinuationEntry::parent_held_monitor_count_offset()));
  __ movq(Address(r15_thread, JavaThread::held_monitor_count_offset()), rbx);

  __ movptr(rbx, Address(rsp, ContinuationEntry::parent_offset()));
  __ movptr(Address(r15_thread, JavaThread::cont_entry_offset()), rbx);
  __ addptr(rsp, checked_cast<int32_t>(ContinuationEntry::size()));
}

static void gen_continuation_enter(MacroAssembler* masm,
                                   const VMRegPair* regs,
                                   int& exception_offset,
                                   OopMapSet* oop_maps,
                                   int& frame_complete,
                                   int& stack_slots,
                                   int& interpreted_entry_offset,
                                   int& compiled_entry_offset) {

  // enterSpecial(Continuation c, boolean isContinue, boolean isVirtualThread)
  int pos_cont_obj   = 0;
  int pos_is_cont    = 1;
  int pos_is_virtual = 2;

  // The platform-specific calling convention may present the arguments in various registers.
  // To simplify the rest of the code, we expect the arguments to reside at these known
  // registers, and we additionally check the placement here in case calling convention ever
  // changes.
  Register reg_cont_obj   = c_rarg1;
  Register reg_is_cont    = c_rarg2;
  Register reg_is_virtual = c_rarg3;

  check_continuation_enter_argument(regs[pos_cont_obj].first(),   reg_cont_obj,   "Continuation object");
  check_continuation_enter_argument(regs[pos_is_cont].first(),    reg_is_cont,    "isContinue");
  check_continuation_enter_argument(regs[pos_is_virtual].first(), reg_is_virtual, "isVirtualThread");

  // Utility methods kill rax, make sure there are no collisions
  assert_different_registers(rax, reg_cont_obj, reg_is_cont, reg_is_virtual);

  AddressLiteral resolve(SharedRuntime::get_resolve_static_call_stub(),
                         relocInfo::static_call_type);

  address start = __ pc();

  Label L_thaw, L_exit;

  // i2i entry used at interp_only_mode only
  interpreted_entry_offset = __ pc() - start;
  {
#ifdef ASSERT
    Label is_interp_only;
    __ cmpb(Address(r15_thread, JavaThread::interp_only_mode_offset()), 0);
    __ jcc(Assembler::notEqual, is_interp_only);
    __ stop("enterSpecial interpreter entry called when not in interp_only_mode");
    __ bind(is_interp_only);
#endif

    __ pop(rax); // return address
    // Read interpreter arguments into registers (this is an ad-hoc i2c adapter)
    __ movptr(c_rarg1, Address(rsp, Interpreter::stackElementSize*2));
    __ movl(c_rarg2,   Address(rsp, Interpreter::stackElementSize*1));
    __ movl(c_rarg3,   Address(rsp, Interpreter::stackElementSize*0));
    __ andptr(rsp, -16); // Ensure compiled code always sees stack at proper alignment
    __ push(rax); // return address
    __ push_cont_fastpath();

    __ enter();

    stack_slots = 2; // will be adjusted in setup
    OopMap* map = continuation_enter_setup(masm, stack_slots);
    // The frame is complete here, but we only record it for the compiled entry, so the frame would appear unsafe,
    // but that's okay because at the very worst we'll miss an async sample, but we're in interp_only_mode anyway.

    __ verify_oop(reg_cont_obj);

    fill_continuation_entry(masm, reg_cont_obj, reg_is_virtual);

    // If continuation, call to thaw. Otherwise, resolve the call and exit.
    __ testptr(reg_is_cont, reg_is_cont);
    __ jcc(Assembler::notZero, L_thaw);

    // --- Resolve path

    // Make sure the call is patchable
    __ align(BytesPerWord, __ offset() + NativeCall::displacement_offset);
    // Emit stub for static call
    address stub = CompiledDirectCall::emit_to_interp_stub(masm, __ pc());
    if (stub == nullptr) {
      fatal("CodeCache is full at gen_continuation_enter");
    }
    __ call(resolve);
    oop_maps->add_gc_map(__ pc() - start, map);
    __ post_call_nop();

    __ jmp(L_exit);
  }

  // compiled entry
  __ align(CodeEntryAlignment);
  compiled_entry_offset = __ pc() - start;
  __ enter();

  stack_slots = 2; // will be adjusted in setup
  OopMap* map = continuation_enter_setup(masm, stack_slots);

  // Frame is now completed as far as size and linkage.
  frame_complete = __ pc() - start;

  __ verify_oop(reg_cont_obj);

  fill_continuation_entry(masm, reg_cont_obj, reg_is_virtual);

  // If isContinue, call to thaw. Otherwise, call Continuation.enter(Continuation c, boolean isContinue)
  __ testptr(reg_is_cont, reg_is_cont);
  __ jccb(Assembler::notZero, L_thaw);

  // --- call Continuation.enter(Continuation c, boolean isContinue)

  // Make sure the call is patchable
  __ align(BytesPerWord, __ offset() + NativeCall::displacement_offset);

  // Emit stub for static call
  address stub = CompiledDirectCall::emit_to_interp_stub(masm, __ pc());
  if (stub == nullptr) {
    fatal("CodeCache is full at gen_continuation_enter");
  }

  // The call needs to be resolved. There's a special case for this in
  // SharedRuntime::find_callee_info_helper() which calls
  // LinkResolver::resolve_continuation_enter() which resolves the call to
  // Continuation.enter(Continuation c, boolean isContinue).
  __ call(resolve);

  oop_maps->add_gc_map(__ pc() - start, map);
  __ post_call_nop();

  __ jmpb(L_exit);

  // --- Thawing path

  __ bind(L_thaw);

  ContinuationEntry::_thaw_call_pc_offset = __ pc() - start;
  __ call(RuntimeAddress(StubRoutines::cont_thaw()));

  ContinuationEntry::_return_pc_offset = __ pc() - start;
  oop_maps->add_gc_map(__ pc() - start, map->deep_copy());
  __ post_call_nop();

  // --- Normal exit (resolve/thawing)

  __ bind(L_exit);
  ContinuationEntry::_cleanup_offset = __ pc() - start;
  continuation_enter_cleanup(masm);
  __ pop(rbp);
  __ ret(0);

  // --- Exception handling path

  exception_offset = __ pc() - start;

  continuation_enter_cleanup(masm);
  __ pop(rbp);

  __ movptr(c_rarg0, r15_thread);
  __ movptr(c_rarg1, Address(rsp, 0)); // return address

  // rax still holds the original exception oop, save it before the call
  __ push(rax);

  __ call_VM_leaf(CAST_FROM_FN_PTR(address, SharedRuntime::exception_handler_for_return_address), 2);
  __ movptr(rbx, rax);

  // Continue at exception handler:
  //   rax: exception oop
  //   rbx: exception handler
  //   rdx: exception pc
  __ pop(rax);
  __ verify_oop(rax);
  __ pop(rdx);
  __ jmp(rbx);
}

static void gen_continuation_yield(MacroAssembler* masm,
                                   const VMRegPair* regs,
                                   OopMapSet* oop_maps,
                                   int& frame_complete,
                                   int& stack_slots,
                                   int& compiled_entry_offset) {
  enum layout {
    rbp_off,
    rbpH_off,
    return_off,
    return_off2,
    framesize // inclusive of return address
  };
  stack_slots = framesize /  VMRegImpl::slots_per_word;
  assert(stack_slots == 2, "recheck layout");

  address start = __ pc();
  compiled_entry_offset = __ pc() - start;
  __ enter();
  address the_pc = __ pc();

  frame_complete = the_pc - start;

  // This nop must be exactly at the PC we push into the frame info.
  // We use this nop for fast CodeBlob lookup, associate the OopMap
  // with it right away.
  __ post_call_nop();
  OopMap* map = new OopMap(framesize, 1);
  oop_maps->add_gc_map(frame_complete, map);

  __ set_last_Java_frame(rsp, rbp, the_pc, rscratch1);
  __ movptr(c_rarg0, r15_thread);
  __ movptr(c_rarg1, rsp);
  __ call_VM_leaf(Continuation::freeze_entry(), 2);
  __ reset_last_Java_frame(true);

  Label L_pinned;

  __ testptr(rax, rax);
  __ jcc(Assembler::notZero, L_pinned);

  __ movptr(rsp, Address(r15_thread, JavaThread::cont_entry_offset()));
  continuation_enter_cleanup(masm);
  __ pop(rbp);
  __ ret(0);

  __ bind(L_pinned);

  // Pinned, return to caller

  // handle pending exception thrown by freeze
  __ cmpptr(Address(r15_thread, Thread::pending_exception_offset()), NULL_WORD);
  Label ok;
  __ jcc(Assembler::equal, ok);
  __ leave();
  __ jump(RuntimeAddress(StubRoutines::forward_exception_entry()));
  __ bind(ok);

  __ leave();
  __ ret(0);
}

void SharedRuntime::continuation_enter_cleanup(MacroAssembler* masm) {
  ::continuation_enter_cleanup(masm);
}

static void gen_special_dispatch(MacroAssembler* masm,
                                 const methodHandle& method,
                                 const BasicType* sig_bt,
                                 const VMRegPair* regs) {
  verify_oop_args(masm, method, sig_bt, regs);
  vmIntrinsics::ID iid = method->intrinsic_id();

  // Now write the args into the outgoing interpreter space
  bool     has_receiver   = false;
  Register receiver_reg   = noreg;
  int      member_arg_pos = -1;
  Register member_reg     = noreg;
  int      ref_kind       = MethodHandles::signature_polymorphic_intrinsic_ref_kind(iid);
  if (ref_kind != 0) {
    member_arg_pos = method->size_of_parameters() - 1;  // trailing MemberName argument
    member_reg = rbx;  // known to be free at this point
    has_receiver = MethodHandles::ref_kind_has_receiver(ref_kind);
  } else if (iid == vmIntrinsics::_invokeBasic) {
    has_receiver = true;
  } else if (iid == vmIntrinsics::_linkToNative) {
    member_arg_pos = method->size_of_parameters() - 1;  // trailing NativeEntryPoint argument
    member_reg = rbx;  // known to be free at this point
  } else {
    fatal("unexpected intrinsic id %d", vmIntrinsics::as_int(iid));
  }

  if (member_reg != noreg) {
    // Load the member_arg into register, if necessary.
    SharedRuntime::check_member_name_argument_is_last_argument(method, sig_bt, regs);
    VMReg r = regs[member_arg_pos].first();
    if (r->is_stack()) {
      __ movptr(member_reg, Address(rsp, r->reg2stack() * VMRegImpl::stack_slot_size + wordSize));
    } else {
      // no data motion is needed
      member_reg = r->as_Register();
    }
  }

  if (has_receiver) {
    // Make sure the receiver is loaded into a register.
    assert(method->size_of_parameters() > 0, "oob");
    assert(sig_bt[0] == T_OBJECT, "receiver argument must be an object");
    VMReg r = regs[0].first();
    assert(r->is_valid(), "bad receiver arg");
    if (r->is_stack()) {
      // Porting note:  This assumes that compiled calling conventions always
      // pass the receiver oop in a register.  If this is not true on some
      // platform, pick a temp and load the receiver from stack.
      fatal("receiver always in a register");
      receiver_reg = j_rarg0;  // known to be free at this point
      __ movptr(receiver_reg, Address(rsp, r->reg2stack() * VMRegImpl::stack_slot_size + wordSize));
    } else {
      // no data motion is needed
      receiver_reg = r->as_Register();
    }
  }

  // Figure out which address we are really jumping to:
  MethodHandles::generate_method_handle_dispatch(masm, iid,
                                                 receiver_reg, member_reg, /*for_compiler_entry:*/ true);
}

// ---------------------------------------------------------------------------
// Generate a native wrapper for a given method.  The method takes arguments
// in the Java compiled code convention, marshals them to the native
// convention (handlizes oops, etc), transitions to native, makes the call,
// returns to java state (possibly blocking), unhandlizes any result and
// returns.
//
// Critical native functions are a shorthand for the use of
// GetPrimtiveArrayCritical and disallow the use of any other JNI
// functions.  The wrapper is expected to unpack the arguments before
// passing them to the callee. Critical native functions leave the state _in_Java,
// since they cannot stop for GC.
// Some other parts of JNI setup are skipped like the tear down of the JNI handle
// block and the check for pending exceptions it's impossible for them
// to be thrown.
//
nmethod* SharedRuntime::generate_native_wrapper(MacroAssembler* masm,
                                                const methodHandle& method,
                                                int compile_id,
                                                BasicType* in_sig_bt,
                                                VMRegPair* in_regs,
                                                BasicType ret_type) {
  if (method->is_continuation_native_intrinsic()) {
    int exception_offset = -1;
    OopMapSet* oop_maps = new OopMapSet();
    int frame_complete = -1;
    int stack_slots = -1;
    int interpreted_entry_offset = -1;
    int vep_offset = -1;
    if (method->is_continuation_enter_intrinsic()) {
      gen_continuation_enter(masm,
                             in_regs,
                             exception_offset,
                             oop_maps,
                             frame_complete,
                             stack_slots,
                             interpreted_entry_offset,
                             vep_offset);
    } else if (method->is_continuation_yield_intrinsic()) {
      gen_continuation_yield(masm,
                             in_regs,
                             oop_maps,
                             frame_complete,
                             stack_slots,
                             vep_offset);
    } else {
      guarantee(false, "Unknown Continuation native intrinsic");
    }

#ifdef ASSERT
    if (method->is_continuation_enter_intrinsic()) {
      assert(interpreted_entry_offset != -1, "Must be set");
      assert(exception_offset != -1,         "Must be set");
    } else {
      assert(interpreted_entry_offset == -1, "Must be unset");
      assert(exception_offset == -1,         "Must be unset");
    }
    assert(frame_complete != -1,    "Must be set");
    assert(stack_slots != -1,       "Must be set");
    assert(vep_offset != -1,        "Must be set");
#endif

    __ flush();
    nmethod* nm = nmethod::new_native_nmethod(method,
                                              compile_id,
                                              masm->code(),
                                              vep_offset,
                                              frame_complete,
                                              stack_slots,
                                              in_ByteSize(-1),
                                              in_ByteSize(-1),
                                              oop_maps,
                                              exception_offset);
    if (nm == nullptr) return nm;
    if (method->is_continuation_enter_intrinsic()) {
      ContinuationEntry::set_enter_code(nm, interpreted_entry_offset);
    } else if (method->is_continuation_yield_intrinsic()) {
      _cont_doYield_stub = nm;
    }
    return nm;
  }

  if (method->is_method_handle_intrinsic()) {
    vmIntrinsics::ID iid = method->intrinsic_id();
    intptr_t start = (intptr_t)__ pc();
    int vep_offset = ((intptr_t)__ pc()) - start;
    gen_special_dispatch(masm,
                         method,
                         in_sig_bt,
                         in_regs);
    int frame_complete = ((intptr_t)__ pc()) - start;  // not complete, period
    __ flush();
    int stack_slots = SharedRuntime::out_preserve_stack_slots();  // no out slots at all, actually
    return nmethod::new_native_nmethod(method,
                                       compile_id,
                                       masm->code(),
                                       vep_offset,
                                       frame_complete,
                                       stack_slots / VMRegImpl::slots_per_word,
                                       in_ByteSize(-1),
                                       in_ByteSize(-1),
                                       nullptr);
  }
  address native_func = method->native_function();
  assert(native_func != nullptr, "must have function");

  // An OopMap for lock (and class if static)
  OopMapSet *oop_maps = new OopMapSet();
  intptr_t start = (intptr_t)__ pc();

  // We have received a description of where all the java arg are located
  // on entry to the wrapper. We need to convert these args to where
  // the jni function will expect them. To figure out where they go
  // we convert the java signature to a C signature by inserting
  // the hidden arguments as arg[0] and possibly arg[1] (static method)

  const int total_in_args = method->size_of_parameters();
  int total_c_args = total_in_args + (method->is_static() ? 2 : 1);

  BasicType* out_sig_bt = NEW_RESOURCE_ARRAY(BasicType, total_c_args);
  VMRegPair* out_regs   = NEW_RESOURCE_ARRAY(VMRegPair, total_c_args);

  int argc = 0;
  out_sig_bt[argc++] = T_ADDRESS;
  if (method->is_static()) {
    out_sig_bt[argc++] = T_OBJECT;
  }

  for (int i = 0; i < total_in_args ; i++ ) {
    out_sig_bt[argc++] = in_sig_bt[i];
  }

  // Now figure out where the args must be stored and how much stack space
  // they require.
  int out_arg_slots;
  out_arg_slots = c_calling_convention(out_sig_bt, out_regs, total_c_args);

  // Compute framesize for the wrapper.  We need to handlize all oops in
  // incoming registers

  // Calculate the total number of stack slots we will need.

  // First count the abi requirement plus all of the outgoing args
  int stack_slots = SharedRuntime::out_preserve_stack_slots() + out_arg_slots;

  // Now the space for the inbound oop handle area
  int total_save_slots = 6 * VMRegImpl::slots_per_word;  // 6 arguments passed in registers

  int oop_handle_offset = stack_slots;
  stack_slots += total_save_slots;

  // Now any space we need for handlizing a klass if static method

  int klass_slot_offset = 0;
  int klass_offset = -1;
  int lock_slot_offset = 0;
  bool is_static = false;

  if (method->is_static()) {
    klass_slot_offset = stack_slots;
    stack_slots += VMRegImpl::slots_per_word;
    klass_offset = klass_slot_offset * VMRegImpl::stack_slot_size;
    is_static = true;
  }

  // Plus a lock if needed

  if (method->is_synchronized()) {
    lock_slot_offset = stack_slots;
    stack_slots += VMRegImpl::slots_per_word;
  }

  // Now a place (+2) to save return values or temp during shuffling
  // + 4 for return address (which we own) and saved rbp
  stack_slots += 6;

  // Ok The space we have allocated will look like:
  //
  //
  // FP-> |                     |
  //      |---------------------|
  //      | 2 slots for moves   |
  //      |---------------------|
  //      | lock box (if sync)  |
  //      |---------------------| <- lock_slot_offset
  //      | klass (if static)   |
  //      |---------------------| <- klass_slot_offset
  //      | oopHandle area      |
  //      |---------------------| <- oop_handle_offset (6 java arg registers)
  //      | outbound memory     |
  //      | based arguments     |
  //      |                     |
  //      |---------------------|
  //      |                     |
  // SP-> | out_preserved_slots |
  //
  //


  // Now compute actual number of stack words we need rounding to make
  // stack properly aligned.
  stack_slots = align_up(stack_slots, StackAlignmentInSlots);

  int stack_size = stack_slots * VMRegImpl::stack_slot_size;

  // First thing make an ic check to see if we should even be here

  // We are free to use all registers as temps without saving them and
  // restoring them except rbp. rbp is the only callee save register
  // as far as the interpreter and the compiler(s) are concerned.

  const Register receiver = j_rarg0;

  Label exception_pending;

  assert_different_registers(receiver, rscratch1, rscratch2);
  __ verify_oop(receiver);
  __ ic_check(8 /* end_alignment */);

  int vep_offset = ((intptr_t)__ pc()) - start;

  if (VM_Version::supports_fast_class_init_checks() && method->needs_clinit_barrier()) {
    Label L_skip_barrier;
    Register klass = r10;
    __ mov_metadata(klass, method->method_holder()); // InstanceKlass*
    __ clinit_barrier(klass, r15_thread, &L_skip_barrier /*L_fast_path*/);

    __ jump(RuntimeAddress(SharedRuntime::get_handle_wrong_method_stub())); // slow path

    __ bind(L_skip_barrier);
  }

#ifdef COMPILER1
  // For Object.hashCode, System.identityHashCode try to pull hashCode from object header if available.
  if ((InlineObjectHash && method->intrinsic_id() == vmIntrinsics::_hashCode) || (method->intrinsic_id() == vmIntrinsics::_identityHashCode)) {
    inline_check_hashcode_from_object_header(masm, method, j_rarg0 /*obj_reg*/, rax /*result*/);
  }
#endif // COMPILER1

  // The instruction at the verified entry point must be 5 bytes or longer
  // because it can be patched on the fly by make_non_entrant. The stack bang
  // instruction fits that requirement.

  // Generate stack overflow check
  __ bang_stack_with_offset((int)StackOverflow::stack_shadow_zone_size());

  // Generate a new frame for the wrapper.
  __ enter();
  // -2 because return address is already present and so is saved rbp
  __ subptr(rsp, stack_size - 2*wordSize);

  BarrierSetAssembler* bs = BarrierSet::barrier_set()->barrier_set_assembler();
  // native wrapper is not hot enough to micro optimize the nmethod entry barrier with an out-of-line stub
  bs->nmethod_entry_barrier(masm, nullptr /* slow_path */, nullptr /* continuation */);

  // Frame is now completed as far as size and linkage.
  int frame_complete = ((intptr_t)__ pc()) - start;

#ifdef ASSERT
  __ check_stack_alignment(rsp, "improperly aligned stack");
#endif /* ASSERT */


  // We use r14 as the oop handle for the receiver/klass
  // It is callee save so it survives the call to native

  const Register oop_handle_reg = r14;

  //
  // We immediately shuffle the arguments so that any vm call we have to
  // make from here on out (sync slow path, jvmti, etc.) we will have
  // captured the oops from our caller and have a valid oopMap for
  // them.

  // -----------------
  // The Grand Shuffle

  // The Java calling convention is either equal (linux) or denser (win64) than the
  // c calling convention. However the because of the jni_env argument the c calling
  // convention always has at least one more (and two for static) arguments than Java.
  // Therefore if we move the args from java -> c backwards then we will never have
  // a register->register conflict and we don't have to build a dependency graph
  // and figure out how to break any cycles.
  //

  // Record esp-based slot for receiver on stack for non-static methods
  int receiver_offset = -1;

  // This is a trick. We double the stack slots so we can claim
  // the oops in the caller's frame. Since we are sure to have
  // more args than the caller doubling is enough to make
  // sure we can capture all the incoming oop args from the
  // caller.
  //
  OopMap* map = new OopMap(stack_slots * 2, 0 /* arg_slots*/);

  // Mark location of rbp (someday)
  // map->set_callee_saved(VMRegImpl::stack2reg( stack_slots - 2), stack_slots * 2, 0, vmreg(rbp));

  // Use eax, ebx as temporaries during any memory-memory moves we have to do
  // All inbound args are referenced based on rbp and all outbound args via rsp.


#ifdef ASSERT
  bool reg_destroyed[Register::number_of_registers];
  bool freg_destroyed[XMMRegister::number_of_registers];
  for ( int r = 0 ; r < Register::number_of_registers ; r++ ) {
    reg_destroyed[r] = false;
  }
  for ( int f = 0 ; f < XMMRegister::number_of_registers ; f++ ) {
    freg_destroyed[f] = false;
  }

#endif /* ASSERT */

  // For JNI natives the incoming and outgoing registers are offset upwards.
  GrowableArray<int> arg_order(2 * total_in_args);

  for (int i = total_in_args - 1, c_arg = total_c_args - 1; i >= 0; i--, c_arg--) {
    arg_order.push(i);
    arg_order.push(c_arg);
  }

  for (int ai = 0; ai < arg_order.length(); ai += 2) {
    int i = arg_order.at(ai);
    int c_arg = arg_order.at(ai + 1);
    __ block_comment(err_msg("move %d -> %d", i, c_arg));
#ifdef ASSERT
    if (in_regs[i].first()->is_Register()) {
      assert(!reg_destroyed[in_regs[i].first()->as_Register()->encoding()], "destroyed reg!");
    } else if (in_regs[i].first()->is_XMMRegister()) {
      assert(!freg_destroyed[in_regs[i].first()->as_XMMRegister()->encoding()], "destroyed reg!");
    }
    if (out_regs[c_arg].first()->is_Register()) {
      reg_destroyed[out_regs[c_arg].first()->as_Register()->encoding()] = true;
    } else if (out_regs[c_arg].first()->is_XMMRegister()) {
      freg_destroyed[out_regs[c_arg].first()->as_XMMRegister()->encoding()] = true;
    }
#endif /* ASSERT */
    switch (in_sig_bt[i]) {
      case T_ARRAY:
      case T_OBJECT:
        __ object_move(map, oop_handle_offset, stack_slots, in_regs[i], out_regs[c_arg],
                    ((i == 0) && (!is_static)),
                    &receiver_offset);
        break;
      case T_VOID:
        break;

      case T_FLOAT:
        __ float_move(in_regs[i], out_regs[c_arg]);
          break;

      case T_DOUBLE:
        assert( i + 1 < total_in_args &&
                in_sig_bt[i + 1] == T_VOID &&
                out_sig_bt[c_arg+1] == T_VOID, "bad arg list");
        __ double_move(in_regs[i], out_regs[c_arg]);
        break;

      case T_LONG :
        __ long_move(in_regs[i], out_regs[c_arg]);
        break;

      case T_ADDRESS: assert(false, "found T_ADDRESS in java args");

      default:
        __ move32_64(in_regs[i], out_regs[c_arg]);
    }
  }

  int c_arg;

  // Pre-load a static method's oop into r14.  Used both by locking code and
  // the normal JNI call code.
  // point c_arg at the first arg that is already loaded in case we
  // need to spill before we call out
  c_arg = total_c_args - total_in_args;

  if (method->is_static()) {

    //  load oop into a register
    __ movoop(oop_handle_reg, JNIHandles::make_local(method->method_holder()->java_mirror()));

    // Now handlize the static class mirror it's known not-null.
    __ movptr(Address(rsp, klass_offset), oop_handle_reg);
    map->set_oop(VMRegImpl::stack2reg(klass_slot_offset));

    // Now get the handle
    __ lea(oop_handle_reg, Address(rsp, klass_offset));
    // store the klass handle as second argument
    __ movptr(c_rarg1, oop_handle_reg);
    // and protect the arg if we must spill
    c_arg--;
  }

  // Change state to native (we save the return address in the thread, since it might not
  // be pushed on the stack when we do a stack traversal). It is enough that the pc()
  // points into the right code segment. It does not have to be the correct return pc.
  // We use the same pc/oopMap repeatedly when we call out

  Label native_return;
  if (LockingMode != LM_LEGACY && method->is_object_wait0()) {
    // For convenience we use the pc we want to resume to in case of preemption on Object.wait.
    __ set_last_Java_frame(rsp, noreg, native_return, rscratch1);
  } else {
    intptr_t the_pc = (intptr_t) __ pc();
    oop_maps->add_gc_map(the_pc - start, map);

    __ set_last_Java_frame(rsp, noreg, __ pc(), rscratch1);
  }

  // We have all of the arguments setup at this point. We must not touch any register
  // argument registers at this point (what if we save/restore them there are no oop?

  if (DTraceMethodProbes) {
    // protect the args we've loaded
    save_args(masm, total_c_args, c_arg, out_regs);
    __ mov_metadata(c_rarg1, method());
    __ call_VM_leaf(
      CAST_FROM_FN_PTR(address, SharedRuntime::dtrace_method_entry),
      r15_thread, c_rarg1);
    restore_args(masm, total_c_args, c_arg, out_regs);
  }

  // RedefineClasses() tracing support for obsolete method entry
  if (log_is_enabled(Trace, redefine, class, obsolete)) {
    // protect the args we've loaded
    save_args(masm, total_c_args, c_arg, out_regs);
    __ mov_metadata(c_rarg1, method());
    __ call_VM_leaf(
      CAST_FROM_FN_PTR(address, SharedRuntime::rc_trace_method_entry),
      r15_thread, c_rarg1);
    restore_args(masm, total_c_args, c_arg, out_regs);
  }

  // Lock a synchronized method

  // Register definitions used by locking and unlocking

  const Register swap_reg = rax;  // Must use rax for cmpxchg instruction
  const Register obj_reg  = rbx;  // Will contain the oop
  const Register lock_reg = r13;  // Address of compiler lock object (BasicLock)
  const Register old_hdr  = r13;  // value of old header at unlock time

  Label slow_path_lock;
  Label lock_done;

  if (method->is_synchronized()) {
    Label count_mon;

    const int mark_word_offset = BasicLock::displaced_header_offset_in_bytes();

    // Get the handle (the 2nd argument)
    __ mov(oop_handle_reg, c_rarg1);

    // Get address of the box

    __ lea(lock_reg, Address(rsp, lock_slot_offset * VMRegImpl::stack_slot_size));

    // Load the oop from the handle
    __ movptr(obj_reg, Address(oop_handle_reg, 0));

    if (LockingMode == LM_MONITOR) {
      __ jmp(slow_path_lock);
    } else if (LockingMode == LM_LEGACY) {
      // Load immediate 1 into swap_reg %rax
      __ movl(swap_reg, 1);

      // Load (object->mark() | 1) into swap_reg %rax
      __ orptr(swap_reg, Address(obj_reg, oopDesc::mark_offset_in_bytes()));
      if (EnableValhalla) {
        // Mask inline_type bit such that we go to the slow path if object is an inline type
        __ andptr(swap_reg, ~((int) markWord::inline_type_bit_in_place));
      }

      // Save (object->mark() | 1) into BasicLock's displaced header
      __ movptr(Address(lock_reg, mark_word_offset), swap_reg);

      // src -> dest iff dest == rax else rax <- dest
      __ lock();
      __ cmpxchgptr(lock_reg, Address(obj_reg, oopDesc::mark_offset_in_bytes()));
      __ jcc(Assembler::equal, count_mon);

      // Hmm should this move to the slow path code area???

      // Test if the oopMark is an obvious stack pointer, i.e.,
      //  1) (mark & 3) == 0, and
      //  2) rsp <= mark < mark + os::pagesize()
      // These 3 tests can be done by evaluating the following
      // expression: ((mark - rsp) & (3 - os::vm_page_size())),
      // assuming both stack pointer and pagesize have their
      // least significant 2 bits clear.
      // NOTE: the oopMark is in swap_reg %rax as the result of cmpxchg

      __ subptr(swap_reg, rsp);
      __ andptr(swap_reg, 3 - (int)os::vm_page_size());

      // Save the test result, for recursive case, the result is zero
      __ movptr(Address(lock_reg, mark_word_offset), swap_reg);
      __ jcc(Assembler::notEqual, slow_path_lock);

      __ bind(count_mon);
      __ inc_held_monitor_count();
    } else {
      assert(LockingMode == LM_LIGHTWEIGHT, "must be");
      __ lightweight_lock(lock_reg, obj_reg, swap_reg, r15_thread, rscratch1, slow_path_lock);
    }

    // Slow path will re-enter here
    __ bind(lock_done);
  }

  // Finally just about ready to make the JNI call

  // get JNIEnv* which is first argument to native
  __ lea(c_rarg0, Address(r15_thread, in_bytes(JavaThread::jni_environment_offset())));

  // Now set thread in native
  __ movl(Address(r15_thread, JavaThread::thread_state_offset()), _thread_in_native);

  __ call(RuntimeAddress(native_func));

  // Verify or restore cpu control state after JNI call
  __ restore_cpu_control_state_after_jni(rscratch1);

  // Unpack native results.
  switch (ret_type) {
  case T_BOOLEAN: __ c2bool(rax);            break;
  case T_CHAR   : __ movzwl(rax, rax);      break;
  case T_BYTE   : __ sign_extend_byte (rax); break;
  case T_SHORT  : __ sign_extend_short(rax); break;
  case T_INT    : /* nothing to do */        break;
  case T_DOUBLE :
  case T_FLOAT  :
    // Result is in xmm0 we'll save as needed
    break;
  case T_ARRAY:                 // Really a handle
  case T_OBJECT:                // Really a handle
      break; // can't de-handlize until after safepoint check
  case T_VOID: break;
  case T_LONG: break;
  default       : ShouldNotReachHere();
  }

  // Switch thread to "native transition" state before reading the synchronization state.
  // This additional state is necessary because reading and testing the synchronization
  // state is not atomic w.r.t. GC, as this scenario demonstrates:
  //     Java thread A, in _thread_in_native state, loads _not_synchronized and is preempted.
  //     VM thread changes sync state to synchronizing and suspends threads for GC.
  //     Thread A is resumed to finish this native method, but doesn't block here since it
  //     didn't see any synchronization is progress, and escapes.
  __ movl(Address(r15_thread, JavaThread::thread_state_offset()), _thread_in_native_trans);

  // Force this write out before the read below
  if (!UseSystemMemoryBarrier) {
    __ membar(Assembler::Membar_mask_bits(
              Assembler::LoadLoad | Assembler::LoadStore |
              Assembler::StoreLoad | Assembler::StoreStore));
  }

  // check for safepoint operation in progress and/or pending suspend requests
  {
    Label Continue;
    Label slow_path;

    __ safepoint_poll(slow_path, r15_thread, true /* at_return */, false /* in_nmethod */);

    __ cmpl(Address(r15_thread, JavaThread::suspend_flags_offset()), 0);
    __ jcc(Assembler::equal, Continue);
    __ bind(slow_path);

    // Don't use call_VM as it will see a possible pending exception and forward it
    // and never return here preventing us from clearing _last_native_pc down below.
    // Also can't use call_VM_leaf either as it will check to see if rsi & rdi are
    // preserved and correspond to the bcp/locals pointers. So we do a runtime call
    // by hand.
    //
    __ vzeroupper();
    save_native_result(masm, ret_type, stack_slots);
    __ mov(c_rarg0, r15_thread);
    __ mov(r12, rsp); // remember sp
    __ subptr(rsp, frame::arg_reg_save_area_bytes); // windows
    __ andptr(rsp, -16); // align stack as required by ABI
    __ call(RuntimeAddress(CAST_FROM_FN_PTR(address, JavaThread::check_special_condition_for_native_trans)));
    __ mov(rsp, r12); // restore sp
    __ reinit_heapbase();
    // Restore any method result value
    restore_native_result(masm, ret_type, stack_slots);
    __ bind(Continue);
  }

  // change thread state
  __ movl(Address(r15_thread, JavaThread::thread_state_offset()), _thread_in_Java);

  if (LockingMode != LM_LEGACY && method->is_object_wait0()) {
    // Check preemption for Object.wait()
    __ movptr(rscratch1, Address(r15_thread, JavaThread::preempt_alternate_return_offset()));
    __ cmpptr(rscratch1, NULL_WORD);
    __ jccb(Assembler::equal, native_return);
    __ movptr(Address(r15_thread, JavaThread::preempt_alternate_return_offset()), NULL_WORD);
    __ jmp(rscratch1);
    __ bind(native_return);

    intptr_t the_pc = (intptr_t) __ pc();
    oop_maps->add_gc_map(the_pc - start, map);
  }


  Label reguard;
  Label reguard_done;
  __ cmpl(Address(r15_thread, JavaThread::stack_guard_state_offset()), StackOverflow::stack_guard_yellow_reserved_disabled);
  __ jcc(Assembler::equal, reguard);
  __ bind(reguard_done);

  // native result if any is live

  // Unlock
  Label slow_path_unlock;
  Label unlock_done;
  if (method->is_synchronized()) {

    Label fast_done;

    // Get locked oop from the handle we passed to jni
    __ movptr(obj_reg, Address(oop_handle_reg, 0));

    if (LockingMode == LM_LEGACY) {
      Label not_recur;
      // Simple recursive lock?
      __ cmpptr(Address(rsp, lock_slot_offset * VMRegImpl::stack_slot_size), NULL_WORD);
      __ jcc(Assembler::notEqual, not_recur);
      __ dec_held_monitor_count();
      __ jmpb(fast_done);
      __ bind(not_recur);
    }

    // Must save rax if it is live now because cmpxchg must use it
    if (ret_type != T_FLOAT && ret_type != T_DOUBLE && ret_type != T_VOID) {
      save_native_result(masm, ret_type, stack_slots);
    }

    if (LockingMode == LM_MONITOR) {
      __ jmp(slow_path_unlock);
    } else if (LockingMode == LM_LEGACY) {
      // get address of the stack lock
      __ lea(rax, Address(rsp, lock_slot_offset * VMRegImpl::stack_slot_size));
      //  get old displaced header
      __ movptr(old_hdr, Address(rax, 0));

      // Atomic swap old header if oop still contains the stack lock
      __ lock();
      __ cmpxchgptr(old_hdr, Address(obj_reg, oopDesc::mark_offset_in_bytes()));
      __ jcc(Assembler::notEqual, slow_path_unlock);
      __ dec_held_monitor_count();
    } else {
      assert(LockingMode == LM_LIGHTWEIGHT, "must be");
      __ lightweight_unlock(obj_reg, swap_reg, r15_thread, lock_reg, slow_path_unlock);
    }

    // slow path re-enters here
    __ bind(unlock_done);
    if (ret_type != T_FLOAT && ret_type != T_DOUBLE && ret_type != T_VOID) {
      restore_native_result(masm, ret_type, stack_slots);
    }

    __ bind(fast_done);
  }
  if (DTraceMethodProbes) {
    save_native_result(masm, ret_type, stack_slots);
    __ mov_metadata(c_rarg1, method());
    __ call_VM_leaf(
         CAST_FROM_FN_PTR(address, SharedRuntime::dtrace_method_exit),
         r15_thread, c_rarg1);
    restore_native_result(masm, ret_type, stack_slots);
  }

  __ reset_last_Java_frame(false);

  // Unbox oop result, e.g. JNIHandles::resolve value.
  if (is_reference_type(ret_type)) {
    __ resolve_jobject(rax /* value */,
                       r15_thread /* thread */,
                       rcx /* tmp */);
  }

  if (CheckJNICalls) {
    // clear_pending_jni_exception_check
    __ movptr(Address(r15_thread, JavaThread::pending_jni_exception_check_fn_offset()), NULL_WORD);
  }

  // reset handle block
  __ movptr(rcx, Address(r15_thread, JavaThread::active_handles_offset()));
  __ movl(Address(rcx, JNIHandleBlock::top_offset()), NULL_WORD);

  // pop our frame

  __ leave();

  // Any exception pending?
  __ cmpptr(Address(r15_thread, in_bytes(Thread::pending_exception_offset())), NULL_WORD);
  __ jcc(Assembler::notEqual, exception_pending);

  // Return

  __ ret(0);

  // Unexpected paths are out of line and go here

  // forward the exception
  __ bind(exception_pending);

  // and forward the exception
  __ jump(RuntimeAddress(StubRoutines::forward_exception_entry()));

  // Slow path locking & unlocking
  if (method->is_synchronized()) {

    // BEGIN Slow path lock
    __ bind(slow_path_lock);

    // has last_Java_frame setup. No exceptions so do vanilla call not call_VM
    // args are (oop obj, BasicLock* lock, JavaThread* thread)

    // protect the args we've loaded
    save_args(masm, total_c_args, c_arg, out_regs);

    __ mov(c_rarg0, obj_reg);
    __ mov(c_rarg1, lock_reg);
    __ mov(c_rarg2, r15_thread);

    // Not a leaf but we have last_Java_frame setup as we want.
    // We don't want to unmount in case of contention since that would complicate preserving
    // the arguments that had already been marshalled into the native convention. So we force
    // the freeze slow path to find this native wrapper frame (see recurse_freeze_native_frame())
    // and pin the vthread. Otherwise the fast path won't find it since we don't walk the stack.
    __ push_cont_fastpath();
    __ call_VM_leaf(CAST_FROM_FN_PTR(address, SharedRuntime::complete_monitor_locking_C), 3);
    __ pop_cont_fastpath();
    restore_args(masm, total_c_args, c_arg, out_regs);

#ifdef ASSERT
    { Label L;
    __ cmpptr(Address(r15_thread, in_bytes(Thread::pending_exception_offset())), NULL_WORD);
    __ jcc(Assembler::equal, L);
    __ stop("no pending exception allowed on exit from monitorenter");
    __ bind(L);
    }
#endif
    __ jmp(lock_done);

    // END Slow path lock

    // BEGIN Slow path unlock
    __ bind(slow_path_unlock);

    // If we haven't already saved the native result we must save it now as xmm registers
    // are still exposed.
    __ vzeroupper();
    if (ret_type == T_FLOAT || ret_type == T_DOUBLE ) {
      save_native_result(masm, ret_type, stack_slots);
    }

    __ lea(c_rarg1, Address(rsp, lock_slot_offset * VMRegImpl::stack_slot_size));

    __ mov(c_rarg0, obj_reg);
    __ mov(c_rarg2, r15_thread);
    __ mov(r12, rsp); // remember sp
    __ subptr(rsp, frame::arg_reg_save_area_bytes); // windows
    __ andptr(rsp, -16); // align stack as required by ABI

    // Save pending exception around call to VM (which contains an EXCEPTION_MARK)
    // NOTE that obj_reg == rbx currently
    __ movptr(rbx, Address(r15_thread, in_bytes(Thread::pending_exception_offset())));
    __ movptr(Address(r15_thread, in_bytes(Thread::pending_exception_offset())), NULL_WORD);

    // args are (oop obj, BasicLock* lock, JavaThread* thread)
    __ call(RuntimeAddress(CAST_FROM_FN_PTR(address, SharedRuntime::complete_monitor_unlocking_C)));
    __ mov(rsp, r12); // restore sp
    __ reinit_heapbase();
#ifdef ASSERT
    {
      Label L;
      __ cmpptr(Address(r15_thread, in_bytes(Thread::pending_exception_offset())), NULL_WORD);
      __ jcc(Assembler::equal, L);
      __ stop("no pending exception allowed on exit complete_monitor_unlocking_C");
      __ bind(L);
    }
#endif /* ASSERT */

    __ movptr(Address(r15_thread, in_bytes(Thread::pending_exception_offset())), rbx);

    if (ret_type == T_FLOAT || ret_type == T_DOUBLE ) {
      restore_native_result(masm, ret_type, stack_slots);
    }
    __ jmp(unlock_done);

    // END Slow path unlock

  } // synchronized

  // SLOW PATH Reguard the stack if needed

  __ bind(reguard);
  __ vzeroupper();
  save_native_result(masm, ret_type, stack_slots);
  __ mov(r12, rsp); // remember sp
  __ subptr(rsp, frame::arg_reg_save_area_bytes); // windows
  __ andptr(rsp, -16); // align stack as required by ABI
  __ call(RuntimeAddress(CAST_FROM_FN_PTR(address, SharedRuntime::reguard_yellow_pages)));
  __ mov(rsp, r12); // restore sp
  __ reinit_heapbase();
  restore_native_result(masm, ret_type, stack_slots);
  // and continue
  __ jmp(reguard_done);



  __ flush();

  nmethod *nm = nmethod::new_native_nmethod(method,
                                            compile_id,
                                            masm->code(),
                                            vep_offset,
                                            frame_complete,
                                            stack_slots / VMRegImpl::slots_per_word,
                                            (is_static ? in_ByteSize(klass_offset) : in_ByteSize(receiver_offset)),
                                            in_ByteSize(lock_slot_offset*VMRegImpl::stack_slot_size),
                                            oop_maps);

  return nm;
}

// this function returns the adjust size (in number of words) to a c2i adapter
// activation for use during deoptimization
int Deoptimization::last_frame_adjust(int callee_parameters, int callee_locals ) {
  return (callee_locals - callee_parameters) * Interpreter::stackElementWords;
}


uint SharedRuntime::out_preserve_stack_slots() {
  return 0;
}


// Number of stack slots between incoming argument block and the start of
// a new frame.  The PROLOG must add this many slots to the stack.  The
// EPILOG must remove this many slots.  amd64 needs two slots for
// return address.
uint SharedRuntime::in_preserve_stack_slots() {
  return 4 + 2 * VerifyStackAtCalls;
}

VMReg SharedRuntime::thread_register() {
  return r15_thread->as_VMReg();
}

//------------------------------generate_deopt_blob----------------------------
void SharedRuntime::generate_deopt_blob() {
  // Allocate space for the code
  ResourceMark rm;
  // Setup code generation tools
  int pad = 0;
  if (UseAVX > 2) {
    pad += 1024;
  }
  if (UseAPX) {
    pad += 1024;
  }
#if INCLUDE_JVMCI
  if (EnableJVMCI) {
    pad += 512; // Increase the buffer size when compiling for JVMCI
  }
#endif
  const char* name = SharedRuntime::stub_name(SharedStubId::deopt_id);
  CodeBuffer buffer(name, 2560+pad, 1024);
  MacroAssembler* masm = new MacroAssembler(&buffer);
  int frame_size_in_words;
  OopMap* map = nullptr;
  OopMapSet *oop_maps = new OopMapSet();

  // -------------
  // This code enters when returning to a de-optimized nmethod.  A return
  // address has been pushed on the stack, and return values are in
  // registers.
  // If we are doing a normal deopt then we were called from the patched
  // nmethod from the point we returned to the nmethod. So the return
  // address on the stack is wrong by NativeCall::instruction_size
  // We will adjust the value so it looks like we have the original return
  // address on the stack (like when we eagerly deoptimized).
  // In the case of an exception pending when deoptimizing, we enter
  // with a return address on the stack that points after the call we patched
  // into the exception handler. We have the following register state from,
  // e.g., the forward exception stub (see stubGenerator_x86_64.cpp).
  //    rax: exception oop
  //    rbx: exception handler
  //    rdx: throwing pc
  // So in this case we simply jam rdx into the useless return address and
  // the stack looks just like we want.
  //
  // At this point we need to de-opt.  We save the argument return
  // registers.  We call the first C routine, fetch_unroll_info().  This
  // routine captures the return values and returns a structure which
  // describes the current frame size and the sizes of all replacement frames.
  // The current frame is compiled code and may contain many inlined
  // functions, each with their own JVM state.  We pop the current frame, then
  // push all the new frames.  Then we call the C routine unpack_frames() to
  // populate these frames.  Finally unpack_frames() returns us the new target
  // address.  Notice that callee-save registers are BLOWN here; they have
  // already been captured in the vframeArray at the time the return PC was
  // patched.
  address start = __ pc();
  Label cont;

  // Prolog for non exception case!

  // Save everything in sight.
  map = RegisterSaver::save_live_registers(masm, 0, &frame_size_in_words, /*save_wide_vectors*/ true);

  // Normal deoptimization.  Save exec mode for unpack_frames.
  __ movl(r14, Deoptimization::Unpack_deopt); // callee-saved
  __ jmp(cont);

  int reexecute_offset = __ pc() - start;
#if INCLUDE_JVMCI && !defined(COMPILER1)
  if (UseJVMCICompiler) {
    // JVMCI does not use this kind of deoptimization
    __ should_not_reach_here();
  }
#endif

  // Reexecute case
  // return address is the pc describes what bci to do re-execute at

  // No need to update map as each call to save_live_registers will produce identical oopmap
  (void) RegisterSaver::save_live_registers(masm, 0, &frame_size_in_words, /*save_wide_vectors*/ true);

  __ movl(r14, Deoptimization::Unpack_reexecute); // callee-saved
  __ jmp(cont);

#if INCLUDE_JVMCI
  Label after_fetch_unroll_info_call;
  int implicit_exception_uncommon_trap_offset = 0;
  int uncommon_trap_offset = 0;

  if (EnableJVMCI) {
    implicit_exception_uncommon_trap_offset = __ pc() - start;

    __ pushptr(Address(r15_thread, in_bytes(JavaThread::jvmci_implicit_exception_pc_offset())));
    __ movptr(Address(r15_thread, in_bytes(JavaThread::jvmci_implicit_exception_pc_offset())), NULL_WORD);

    uncommon_trap_offset = __ pc() - start;

    // Save everything in sight.
    RegisterSaver::save_live_registers(masm, 0, &frame_size_in_words, /*save_wide_vectors*/ true);
    // fetch_unroll_info needs to call last_java_frame()
    __ set_last_Java_frame(noreg, noreg, nullptr, rscratch1);

    __ movl(c_rarg1, Address(r15_thread, in_bytes(JavaThread::pending_deoptimization_offset())));
    __ movl(Address(r15_thread, in_bytes(JavaThread::pending_deoptimization_offset())), -1);

    __ movl(r14, Deoptimization::Unpack_reexecute);
    __ mov(c_rarg0, r15_thread);
    __ movl(c_rarg2, r14); // exec mode
    __ call(RuntimeAddress(CAST_FROM_FN_PTR(address, Deoptimization::uncommon_trap)));
    oop_maps->add_gc_map( __ pc()-start, map->deep_copy());

    __ reset_last_Java_frame(false);

    __ jmp(after_fetch_unroll_info_call);
  } // EnableJVMCI
#endif // INCLUDE_JVMCI

  int exception_offset = __ pc() - start;

  // Prolog for exception case

  // all registers are dead at this entry point, except for rax, and
  // rdx which contain the exception oop and exception pc
  // respectively.  Set them in TLS and fall thru to the
  // unpack_with_exception_in_tls entry point.

  __ movptr(Address(r15_thread, JavaThread::exception_pc_offset()), rdx);
  __ movptr(Address(r15_thread, JavaThread::exception_oop_offset()), rax);

  int exception_in_tls_offset = __ pc() - start;

  // new implementation because exception oop is now passed in JavaThread

  // Prolog for exception case
  // All registers must be preserved because they might be used by LinearScan
  // Exceptiop oop and throwing PC are passed in JavaThread
  // tos: stack at point of call to method that threw the exception (i.e. only
  // args are on the stack, no return address)

  // make room on stack for the return address
  // It will be patched later with the throwing pc. The correct value is not
  // available now because loading it from memory would destroy registers.
  __ push(0);

  // Save everything in sight.
  map = RegisterSaver::save_live_registers(masm, 0, &frame_size_in_words, /*save_wide_vectors*/ true);

  // Now it is safe to overwrite any register

  // Deopt during an exception.  Save exec mode for unpack_frames.
  __ movl(r14, Deoptimization::Unpack_exception); // callee-saved

  // load throwing pc from JavaThread and patch it as the return address
  // of the current frame. Then clear the field in JavaThread

  __ movptr(rdx, Address(r15_thread, JavaThread::exception_pc_offset()));
  __ movptr(Address(rbp, wordSize), rdx);
  __ movptr(Address(r15_thread, JavaThread::exception_pc_offset()), NULL_WORD);

#ifdef ASSERT
  // verify that there is really an exception oop in JavaThread
  __ movptr(rax, Address(r15_thread, JavaThread::exception_oop_offset()));
  __ verify_oop(rax);

  // verify that there is no pending exception
  Label no_pending_exception;
  __ movptr(rax, Address(r15_thread, Thread::pending_exception_offset()));
  __ testptr(rax, rax);
  __ jcc(Assembler::zero, no_pending_exception);
  __ stop("must not have pending exception here");
  __ bind(no_pending_exception);
#endif

  __ bind(cont);

  // Call C code.  Need thread and this frame, but NOT official VM entry
  // crud.  We cannot block on this call, no GC can happen.
  //
  // UnrollBlock* fetch_unroll_info(JavaThread* thread)

  // fetch_unroll_info needs to call last_java_frame().

  __ set_last_Java_frame(noreg, noreg, nullptr, rscratch1);
#ifdef ASSERT
  { Label L;
    __ cmpptr(Address(r15_thread, JavaThread::last_Java_fp_offset()), NULL_WORD);
    __ jcc(Assembler::equal, L);
    __ stop("SharedRuntime::generate_deopt_blob: last_Java_fp not cleared");
    __ bind(L);
  }
#endif // ASSERT
  __ mov(c_rarg0, r15_thread);
  __ movl(c_rarg1, r14); // exec_mode
  __ call(RuntimeAddress(CAST_FROM_FN_PTR(address, Deoptimization::fetch_unroll_info)));

  // Need to have an oopmap that tells fetch_unroll_info where to
  // find any register it might need.
  oop_maps->add_gc_map(__ pc() - start, map);

  __ reset_last_Java_frame(false);

#if INCLUDE_JVMCI
  if (EnableJVMCI) {
    __ bind(after_fetch_unroll_info_call);
  }
#endif

  // Load UnrollBlock* into rdi
  __ mov(rdi, rax);

  __ movl(r14, Address(rdi, Deoptimization::UnrollBlock::unpack_kind_offset()));
   Label noException;
  __ cmpl(r14, Deoptimization::Unpack_exception);   // Was exception pending?
  __ jcc(Assembler::notEqual, noException);
  __ movptr(rax, Address(r15_thread, JavaThread::exception_oop_offset()));
  // QQQ this is useless it was null above
  __ movptr(rdx, Address(r15_thread, JavaThread::exception_pc_offset()));
  __ movptr(Address(r15_thread, JavaThread::exception_oop_offset()), NULL_WORD);
  __ movptr(Address(r15_thread, JavaThread::exception_pc_offset()), NULL_WORD);

  __ verify_oop(rax);

  // Overwrite the result registers with the exception results.
  __ movptr(Address(rsp, RegisterSaver::rax_offset_in_bytes()), rax);
  // I think this is useless
  __ movptr(Address(rsp, RegisterSaver::rdx_offset_in_bytes()), rdx);

  __ bind(noException);

  // Only register save data is on the stack.
  // Now restore the result registers.  Everything else is either dead
  // or captured in the vframeArray.
  RegisterSaver::restore_result_registers(masm);

  // All of the register save area has been popped of the stack. Only the
  // return address remains.

  // Pop all the frames we must move/replace.
  //
  // Frame picture (youngest to oldest)
  // 1: self-frame (no frame link)
  // 2: deopting frame  (no frame link)
  // 3: caller of deopting frame (could be compiled/interpreted).
  //
  // Note: by leaving the return address of self-frame on the stack
  // and using the size of frame 2 to adjust the stack
  // when we are done the return to frame 3 will still be on the stack.

  // Pop deoptimized frame
  __ movl(rcx, Address(rdi, Deoptimization::UnrollBlock::size_of_deoptimized_frame_offset()));
  __ addptr(rsp, rcx);

  // rsp should be pointing at the return address to the caller (3)

  // Pick up the initial fp we should save
  // restore rbp before stack bang because if stack overflow is thrown it needs to be pushed (and preserved)
  __ movptr(rbp, Address(rdi, Deoptimization::UnrollBlock::initial_info_offset()));

#ifdef ASSERT
  // Compilers generate code that bang the stack by as much as the
  // interpreter would need. So this stack banging should never
  // trigger a fault. Verify that it does not on non product builds.
  __ movl(rbx, Address(rdi, Deoptimization::UnrollBlock::total_frame_sizes_offset()));
  __ bang_stack_size(rbx, rcx);
#endif

  // Load address of array of frame pcs into rcx
  __ movptr(rcx, Address(rdi, Deoptimization::UnrollBlock::frame_pcs_offset()));

  // Trash the old pc
  __ addptr(rsp, wordSize);

  // Load address of array of frame sizes into rsi
  __ movptr(rsi, Address(rdi, Deoptimization::UnrollBlock::frame_sizes_offset()));

  // Load counter into rdx
  __ movl(rdx, Address(rdi, Deoptimization::UnrollBlock::number_of_frames_offset()));

  // Now adjust the caller's stack to make up for the extra locals
  // but record the original sp so that we can save it in the skeletal interpreter
  // frame and the stack walking of interpreter_sender will get the unextended sp
  // value and not the "real" sp value.

  const Register sender_sp = r8;

  __ mov(sender_sp, rsp);
  __ movl(rbx, Address(rdi,
                       Deoptimization::UnrollBlock::
                       caller_adjustment_offset()));
  __ subptr(rsp, rbx);

  // Push interpreter frames in a loop
  Label loop;
  __ bind(loop);
  __ movptr(rbx, Address(rsi, 0));      // Load frame size
  __ subptr(rbx, 2*wordSize);           // We'll push pc and ebp by hand
  __ pushptr(Address(rcx, 0));          // Save return address
  __ enter();                           // Save old & set new ebp
  __ subptr(rsp, rbx);                  // Prolog
  // This value is corrected by layout_activation_impl
  __ movptr(Address(rbp, frame::interpreter_frame_last_sp_offset * wordSize), NULL_WORD);
  __ movptr(Address(rbp, frame::interpreter_frame_sender_sp_offset * wordSize), sender_sp); // Make it walkable
  __ mov(sender_sp, rsp);               // Pass sender_sp to next frame
  __ addptr(rsi, wordSize);             // Bump array pointer (sizes)
  __ addptr(rcx, wordSize);             // Bump array pointer (pcs)
  __ decrementl(rdx);                   // Decrement counter
  __ jcc(Assembler::notZero, loop);
  __ pushptr(Address(rcx, 0));          // Save final return address

  // Re-push self-frame
  __ enter();                           // Save old & set new ebp

  // Allocate a full sized register save area.
  // Return address and rbp are in place, so we allocate two less words.
  __ subptr(rsp, (frame_size_in_words - 2) * wordSize);

  // Restore frame locals after moving the frame
  __ movdbl(Address(rsp, RegisterSaver::xmm0_offset_in_bytes()), xmm0);
  __ movptr(Address(rsp, RegisterSaver::rax_offset_in_bytes()), rax);

  // Call C code.  Need thread but NOT official VM entry
  // crud.  We cannot block on this call, no GC can happen.  Call should
  // restore return values to their stack-slots with the new SP.
  //
  // void Deoptimization::unpack_frames(JavaThread* thread, int exec_mode)

  // Use rbp because the frames look interpreted now
  // Save "the_pc" since it cannot easily be retrieved using the last_java_SP after we aligned SP.
  // Don't need the precise return PC here, just precise enough to point into this code blob.
  address the_pc = __ pc();
  __ set_last_Java_frame(noreg, rbp, the_pc, rscratch1);

  __ andptr(rsp, -(StackAlignmentInBytes));  // Fix stack alignment as required by ABI
  __ mov(c_rarg0, r15_thread);
  __ movl(c_rarg1, r14); // second arg: exec_mode
  __ call(RuntimeAddress(CAST_FROM_FN_PTR(address, Deoptimization::unpack_frames)));
  // Revert SP alignment after call since we're going to do some SP relative addressing below
  __ movptr(rsp, Address(r15_thread, JavaThread::last_Java_sp_offset()));

  // Set an oopmap for the call site
  // Use the same PC we used for the last java frame
  oop_maps->add_gc_map(the_pc - start,
                       new OopMap( frame_size_in_words, 0 ));

  // Clear fp AND pc
  __ reset_last_Java_frame(true);

  // Collect return values
  __ movdbl(xmm0, Address(rsp, RegisterSaver::xmm0_offset_in_bytes()));
  __ movptr(rax, Address(rsp, RegisterSaver::rax_offset_in_bytes()));
  // I think this is useless (throwing pc?)
  __ movptr(rdx, Address(rsp, RegisterSaver::rdx_offset_in_bytes()));

  // Pop self-frame.
  __ leave();                           // Epilog

  // Jump to interpreter
  __ ret(0);

  // Make sure all code is generated
  masm->flush();

  _deopt_blob = DeoptimizationBlob::create(&buffer, oop_maps, 0, exception_offset, reexecute_offset, frame_size_in_words);
  _deopt_blob->set_unpack_with_exception_in_tls_offset(exception_in_tls_offset);
#if INCLUDE_JVMCI
  if (EnableJVMCI) {
    _deopt_blob->set_uncommon_trap_offset(uncommon_trap_offset);
    _deopt_blob->set_implicit_exception_uncommon_trap_offset(implicit_exception_uncommon_trap_offset);
  }
#endif
}

//------------------------------generate_handler_blob------
//
// Generate a special Compile2Runtime blob that saves all registers,
// and setup oopmap.
//
SafepointBlob* SharedRuntime::generate_handler_blob(SharedStubId id, address call_ptr) {
  assert(StubRoutines::forward_exception_entry() != nullptr,
         "must be generated before");
  assert(is_polling_page_id(id), "expected a polling page stub id");

  ResourceMark rm;
  OopMapSet *oop_maps = new OopMapSet();
  OopMap* map;

  // Allocate space for the code.  Setup code generation tools.
  const char* name = SharedRuntime::stub_name(id);
  CodeBuffer buffer(name, 2348, 1024);
  MacroAssembler* masm = new MacroAssembler(&buffer);

  address start   = __ pc();
  address call_pc = nullptr;
  int frame_size_in_words;
  bool cause_return = (id == SharedStubId::polling_page_return_handler_id);
  bool save_wide_vectors = (id == SharedStubId::polling_page_vectors_safepoint_handler_id);

  // Make room for return address (or push it again)
  if (!cause_return) {
    __ push(rbx);
  }

  // Save registers, fpu state, and flags
  map = RegisterSaver::save_live_registers(masm, 0, &frame_size_in_words, save_wide_vectors);

  // The following is basically a call_VM.  However, we need the precise
  // address of the call in order to generate an oopmap. Hence, we do all the
  // work ourselves.

  __ set_last_Java_frame(noreg, noreg, nullptr, rscratch1);  // JavaFrameAnchor::capture_last_Java_pc() will get the pc from the return address, which we store next:

  // The return address must always be correct so that frame constructor never
  // sees an invalid pc.

  if (!cause_return) {
    // Get the return pc saved by the signal handler and stash it in its appropriate place on the stack.
    // Additionally, rbx is a callee saved register and we can look at it later to determine
    // if someone changed the return address for us!
    __ movptr(rbx, Address(r15_thread, JavaThread::saved_exception_pc_offset()));
    __ movptr(Address(rbp, wordSize), rbx);
  }

  // Do the call
  __ mov(c_rarg0, r15_thread);
  __ call(RuntimeAddress(call_ptr));

  // Set an oopmap for the call site.  This oopmap will map all
  // oop-registers and debug-info registers as callee-saved.  This
  // will allow deoptimization at this safepoint to find all possible
  // debug-info recordings, as well as let GC find all oops.

  oop_maps->add_gc_map( __ pc() - start, map);

  Label noException;

  __ reset_last_Java_frame(false);

  __ cmpptr(Address(r15_thread, Thread::pending_exception_offset()), NULL_WORD);
  __ jcc(Assembler::equal, noException);

  // Exception pending

  RegisterSaver::restore_live_registers(masm, save_wide_vectors);

  __ jump(RuntimeAddress(StubRoutines::forward_exception_entry()));

  // No exception case
  __ bind(noException);

  Label no_adjust;
#ifdef ASSERT
  Label bail;
#endif
  if (!cause_return) {
    Label no_prefix, not_special;

    // If our stashed return pc was modified by the runtime we avoid touching it
    __ cmpptr(rbx, Address(rbp, wordSize));
    __ jccb(Assembler::notEqual, no_adjust);

    // Skip over the poll instruction.
    // See NativeInstruction::is_safepoint_poll()
    // Possible encodings:
    //      85 00       test   %eax,(%rax)
    //      85 01       test   %eax,(%rcx)
    //      85 02       test   %eax,(%rdx)
    //      85 03       test   %eax,(%rbx)
    //      85 06       test   %eax,(%rsi)
    //      85 07       test   %eax,(%rdi)
    //
    //   41 85 00       test   %eax,(%r8)
    //   41 85 01       test   %eax,(%r9)
    //   41 85 02       test   %eax,(%r10)
    //   41 85 03       test   %eax,(%r11)
    //   41 85 06       test   %eax,(%r14)
    //   41 85 07       test   %eax,(%r15)
    //
    //      85 04 24    test   %eax,(%rsp)
    //   41 85 04 24    test   %eax,(%r12)
    //      85 45 00    test   %eax,0x0(%rbp)
    //   41 85 45 00    test   %eax,0x0(%r13)

    __ cmpb(Address(rbx, 0), NativeTstRegMem::instruction_rex_b_prefix);
    __ jcc(Assembler::notEqual, no_prefix);
    __ addptr(rbx, 1);
    __ bind(no_prefix);
#ifdef ASSERT
    __ movptr(rax, rbx); // remember where 0x85 should be, for verification below
#endif
    // r12/r13/rsp/rbp base encoding takes 3 bytes with the following register values:
    // r12/rsp 0x04
    // r13/rbp 0x05
    __ movzbq(rcx, Address(rbx, 1));
    __ andptr(rcx, 0x07); // looking for 0x04 .. 0x05
    __ subptr(rcx, 4);    // looking for 0x00 .. 0x01
    __ cmpptr(rcx, 1);
    __ jcc(Assembler::above, not_special);
    __ addptr(rbx, 1);
    __ bind(not_special);
#ifdef ASSERT
    // Verify the correct encoding of the poll we're about to skip.
    __ cmpb(Address(rax, 0), NativeTstRegMem::instruction_code_memXregl);
    __ jcc(Assembler::notEqual, bail);
    // Mask out the modrm bits
    __ testb(Address(rax, 1), NativeTstRegMem::modrm_mask);
    // rax encodes to 0, so if the bits are nonzero it's incorrect
    __ jcc(Assembler::notZero, bail);
#endif
    // Adjust return pc forward to step over the safepoint poll instruction
    __ addptr(rbx, 2);
    __ movptr(Address(rbp, wordSize), rbx);
  }

  __ bind(no_adjust);
  // Normal exit, restore registers and exit.
  RegisterSaver::restore_live_registers(masm, save_wide_vectors);
  __ ret(0);

#ifdef ASSERT
  __ bind(bail);
  __ stop("Attempting to adjust pc to skip safepoint poll but the return point is not what we expected");
#endif

  // Make sure all code is generated
  masm->flush();

  // Fill-out other meta info
  return SafepointBlob::create(&buffer, oop_maps, frame_size_in_words);
}

//
// generate_resolve_blob - call resolution (static/virtual/opt-virtual/ic-miss
//
// Generate a stub that calls into vm to find out the proper destination
// of a java call. All the argument registers are live at this point
// but since this is generic code we don't know what they are and the caller
// must do any gc of the args.
//
RuntimeStub* SharedRuntime::generate_resolve_blob(SharedStubId id, address destination) {
  assert (StubRoutines::forward_exception_entry() != nullptr, "must be generated before");
  assert(is_resolve_id(id), "expected a resolve stub id");

  // allocate space for the code
  ResourceMark rm;

  const char* name = SharedRuntime::stub_name(id);
  CodeBuffer buffer(name, 1552, 512);
  MacroAssembler* masm = new MacroAssembler(&buffer);

  int frame_size_in_words;

  OopMapSet *oop_maps = new OopMapSet();
  OopMap* map = nullptr;

  int start = __ offset();

  // No need to save vector registers since they are caller-saved anyway.
  map = RegisterSaver::save_live_registers(masm, 0, &frame_size_in_words, /*save_wide_vectors*/ false);

  int frame_complete = __ offset();

  __ set_last_Java_frame(noreg, noreg, nullptr, rscratch1);

  __ mov(c_rarg0, r15_thread);

  __ call(RuntimeAddress(destination));


  // Set an oopmap for the call site.
  // We need this not only for callee-saved registers, but also for volatile
  // registers that the compiler might be keeping live across a safepoint.

  oop_maps->add_gc_map( __ offset() - start, map);

  // rax contains the address we are going to jump to assuming no exception got installed

  // clear last_Java_sp
  __ reset_last_Java_frame(false);
  // check for pending exceptions
  Label pending;
  __ cmpptr(Address(r15_thread, Thread::pending_exception_offset()), NULL_WORD);
  __ jcc(Assembler::notEqual, pending);

  // get the returned Method*
  __ get_vm_result_2(rbx, r15_thread);
  __ movptr(Address(rsp, RegisterSaver::rbx_offset_in_bytes()), rbx);

  __ movptr(Address(rsp, RegisterSaver::rax_offset_in_bytes()), rax);

  RegisterSaver::restore_live_registers(masm);

  // We are back to the original state on entry and ready to go.

  __ jmp(rax);

  // Pending exception after the safepoint

  __ bind(pending);

  RegisterSaver::restore_live_registers(masm);

  // exception pending => remove activation and forward to exception handler

  __ movptr(Address(r15_thread, JavaThread::vm_result_offset()), NULL_WORD);

  __ movptr(rax, Address(r15_thread, Thread::pending_exception_offset()));
  __ jump(RuntimeAddress(StubRoutines::forward_exception_entry()));

  // -------------
  // make sure all code is generated
  masm->flush();

  // return the  blob
  // frame_size_words or bytes??
  return RuntimeStub::new_runtime_stub(name, &buffer, frame_complete, frame_size_in_words, oop_maps, true);
}

// Continuation point for throwing of implicit exceptions that are
// not handled in the current activation. Fabricates an exception
// oop and initiates normal exception dispatching in this
// frame. Since we need to preserve callee-saved values (currently
// only for C2, but done for C1 as well) we need a callee-saved oop
// map and therefore have to make these stubs into RuntimeStubs
// rather than BufferBlobs.  If the compiler needs all registers to
// be preserved between the fault point and the exception handler
// then it must assume responsibility for that in
// AbstractCompiler::continuation_for_implicit_null_exception or
// continuation_for_implicit_division_by_zero_exception. All other
// implicit exceptions (e.g., NullPointerException or
// AbstractMethodError on entry) are either at call sites or
// otherwise assume that stack unwinding will be initiated, so
// caller saved registers were assumed volatile in the compiler.
RuntimeStub* SharedRuntime::generate_throw_exception(SharedStubId id, address runtime_entry) {
  assert(is_throw_id(id), "expected a throw stub id");

  const char* name = SharedRuntime::stub_name(id);

  // Information about frame layout at time of blocking runtime call.
  // Note that we only have to preserve callee-saved registers since
  // the compilers are responsible for supplying a continuation point
  // if they expect all registers to be preserved.
  enum layout {
    rbp_off = frame::arg_reg_save_area_bytes/BytesPerInt,
    rbp_off2,
    return_off,
    return_off2,
    framesize // inclusive of return address
  };

  int insts_size = 512;
  int locs_size  = 64;

  ResourceMark rm;
  const char* timer_msg = "SharedRuntime generate_throw_exception";
  TraceTime timer(timer_msg, TRACETIME_LOG(Info, startuptime));

  CodeBuffer code(name, insts_size, locs_size);
  OopMapSet* oop_maps  = new OopMapSet();
  MacroAssembler* masm = new MacroAssembler(&code);

  address start = __ pc();

  // This is an inlined and slightly modified version of call_VM
  // which has the ability to fetch the return PC out of
  // thread-local storage and also sets up last_Java_sp slightly
  // differently than the real call_VM

  __ enter(); // required for proper stackwalking of RuntimeStub frame

  assert(is_even(framesize/2), "sp not 16-byte aligned");

  // return address and rbp are already in place
  __ subptr(rsp, (framesize-4) << LogBytesPerInt); // prolog

  int frame_complete = __ pc() - start;

  // Set up last_Java_sp and last_Java_fp
  address the_pc = __ pc();
  __ set_last_Java_frame(rsp, rbp, the_pc, rscratch1);
  __ andptr(rsp, -(StackAlignmentInBytes));    // Align stack

  // Call runtime
  __ movptr(c_rarg0, r15_thread);
  BLOCK_COMMENT("call runtime_entry");
  __ call(RuntimeAddress(runtime_entry));

  // Generate oop map
  OopMap* map = new OopMap(framesize, 0);

  oop_maps->add_gc_map(the_pc - start, map);

  __ reset_last_Java_frame(true);

  __ leave(); // required for proper stackwalking of RuntimeStub frame

  // check for pending exceptions
#ifdef ASSERT
  Label L;
  __ cmpptr(Address(r15_thread, Thread::pending_exception_offset()), NULL_WORD);
  __ jcc(Assembler::notEqual, L);
  __ should_not_reach_here();
  __ bind(L);
#endif // ASSERT
  __ jump(RuntimeAddress(StubRoutines::forward_exception_entry()));


  // codeBlob framesize is in words (not VMRegImpl::slot_size)
  RuntimeStub* stub =
    RuntimeStub::new_runtime_stub(name,
                                  &code,
                                  frame_complete,
                                  (framesize >> (LogBytesPerWord - LogBytesPerInt)),
                                  oop_maps, false);
  return stub;
}

//------------------------------Montgomery multiplication------------------------
//

#ifndef _WINDOWS

// Subtract 0:b from carry:a.  Return carry.
static julong
sub(julong a[], julong b[], julong carry, long len) {
  long long i = 0, cnt = len;
  julong tmp;
  asm volatile("clc; "
               "0: ; "
               "mov (%[b], %[i], 8), %[tmp]; "
               "sbb %[tmp], (%[a], %[i], 8); "
               "inc %[i]; dec %[cnt]; "
               "jne 0b; "
               "mov %[carry], %[tmp]; sbb $0, %[tmp]; "
               : [i]"+r"(i), [cnt]"+r"(cnt), [tmp]"=&r"(tmp)
               : [a]"r"(a), [b]"r"(b), [carry]"r"(carry)
               : "memory");
  return tmp;
}

// Multiply (unsigned) Long A by Long B, accumulating the double-
// length result into the accumulator formed of T0, T1, and T2.
#define MACC(A, B, T0, T1, T2)                                  \
do {                                                            \
  unsigned long hi, lo;                                         \
  __asm__ ("mul %5; add %%rax, %2; adc %%rdx, %3; adc $0, %4"   \
           : "=&d"(hi), "=a"(lo), "+r"(T0), "+r"(T1), "+g"(T2)  \
           : "r"(A), "a"(B) : "cc");                            \
 } while(0)

// As above, but add twice the double-length result into the
// accumulator.
#define MACC2(A, B, T0, T1, T2)                                 \
do {                                                            \
  unsigned long hi, lo;                                         \
  __asm__ ("mul %5; add %%rax, %2; adc %%rdx, %3; adc $0, %4; " \
           "add %%rax, %2; adc %%rdx, %3; adc $0, %4"           \
           : "=&d"(hi), "=a"(lo), "+r"(T0), "+r"(T1), "+g"(T2)  \
           : "r"(A), "a"(B) : "cc");                            \
 } while(0)

#else //_WINDOWS

static julong
sub(julong a[], julong b[], julong carry, long len) {
  long i;
  julong tmp;
  unsigned char c = 1;
  for (i = 0; i < len; i++) {
    c = _addcarry_u64(c, a[i], ~b[i], &tmp);
    a[i] = tmp;
  }
  c = _addcarry_u64(c, carry, ~0, &tmp);
  return tmp;
}

// Multiply (unsigned) Long A by Long B, accumulating the double-
// length result into the accumulator formed of T0, T1, and T2.
#define MACC(A, B, T0, T1, T2)                          \
do {                                                    \
  julong hi, lo;                            \
  lo = _umul128(A, B, &hi);                             \
  unsigned char c = _addcarry_u64(0, lo, T0, &T0);      \
  c = _addcarry_u64(c, hi, T1, &T1);                    \
  _addcarry_u64(c, T2, 0, &T2);                         \
 } while(0)

// As above, but add twice the double-length result into the
// accumulator.
#define MACC2(A, B, T0, T1, T2)                         \
do {                                                    \
  julong hi, lo;                            \
  lo = _umul128(A, B, &hi);                             \
  unsigned char c = _addcarry_u64(0, lo, T0, &T0);      \
  c = _addcarry_u64(c, hi, T1, &T1);                    \
  _addcarry_u64(c, T2, 0, &T2);                         \
  c = _addcarry_u64(0, lo, T0, &T0);                    \
  c = _addcarry_u64(c, hi, T1, &T1);                    \
  _addcarry_u64(c, T2, 0, &T2);                         \
 } while(0)

#endif //_WINDOWS

// Fast Montgomery multiplication.  The derivation of the algorithm is
// in  A Cryptographic Library for the Motorola DSP56000,
// Dusse and Kaliski, Proc. EUROCRYPT 90, pp. 230-237.

static void NOINLINE
montgomery_multiply(julong a[], julong b[], julong n[],
                    julong m[], julong inv, int len) {
  julong t0 = 0, t1 = 0, t2 = 0; // Triple-precision accumulator
  int i;

  assert(inv * n[0] == ULLONG_MAX, "broken inverse in Montgomery multiply");

  for (i = 0; i < len; i++) {
    int j;
    for (j = 0; j < i; j++) {
      MACC(a[j], b[i-j], t0, t1, t2);
      MACC(m[j], n[i-j], t0, t1, t2);
    }
    MACC(a[i], b[0], t0, t1, t2);
    m[i] = t0 * inv;
    MACC(m[i], n[0], t0, t1, t2);

    assert(t0 == 0, "broken Montgomery multiply");

    t0 = t1; t1 = t2; t2 = 0;
  }

  for (i = len; i < 2*len; i++) {
    int j;
    for (j = i-len+1; j < len; j++) {
      MACC(a[j], b[i-j], t0, t1, t2);
      MACC(m[j], n[i-j], t0, t1, t2);
    }
    m[i-len] = t0;
    t0 = t1; t1 = t2; t2 = 0;
  }

  while (t0)
    t0 = sub(m, n, t0, len);
}

// Fast Montgomery squaring.  This uses asymptotically 25% fewer
// multiplies so it should be up to 25% faster than Montgomery
// multiplication.  However, its loop control is more complex and it
// may actually run slower on some machines.

static void NOINLINE
montgomery_square(julong a[], julong n[],
                  julong m[], julong inv, int len) {
  julong t0 = 0, t1 = 0, t2 = 0; // Triple-precision accumulator
  int i;

  assert(inv * n[0] == ULLONG_MAX, "broken inverse in Montgomery square");

  for (i = 0; i < len; i++) {
    int j;
    int end = (i+1)/2;
    for (j = 0; j < end; j++) {
      MACC2(a[j], a[i-j], t0, t1, t2);
      MACC(m[j], n[i-j], t0, t1, t2);
    }
    if ((i & 1) == 0) {
      MACC(a[j], a[j], t0, t1, t2);
    }
    for (; j < i; j++) {
      MACC(m[j], n[i-j], t0, t1, t2);
    }
    m[i] = t0 * inv;
    MACC(m[i], n[0], t0, t1, t2);

    assert(t0 == 0, "broken Montgomery square");

    t0 = t1; t1 = t2; t2 = 0;
  }

  for (i = len; i < 2*len; i++) {
    int start = i-len+1;
    int end = start + (len - start)/2;
    int j;
    for (j = start; j < end; j++) {
      MACC2(a[j], a[i-j], t0, t1, t2);
      MACC(m[j], n[i-j], t0, t1, t2);
    }
    if ((i & 1) == 0) {
      MACC(a[j], a[j], t0, t1, t2);
    }
    for (; j < len; j++) {
      MACC(m[j], n[i-j], t0, t1, t2);
    }
    m[i-len] = t0;
    t0 = t1; t1 = t2; t2 = 0;
  }

  while (t0)
    t0 = sub(m, n, t0, len);
}

// Swap words in a longword.
static julong swap(julong x) {
  return (x << 32) | (x >> 32);
}

// Copy len longwords from s to d, word-swapping as we go.  The
// destination array is reversed.
static void reverse_words(julong *s, julong *d, int len) {
  d += len;
  while(len-- > 0) {
    d--;
    *d = swap(*s);
    s++;
  }
}

// The threshold at which squaring is advantageous was determined
// experimentally on an i7-3930K (Ivy Bridge) CPU @ 3.5GHz.
#define MONTGOMERY_SQUARING_THRESHOLD 64

void SharedRuntime::montgomery_multiply(jint *a_ints, jint *b_ints, jint *n_ints,
                                        jint len, jlong inv,
                                        jint *m_ints) {
  assert(len % 2 == 0, "array length in montgomery_multiply must be even");
  int longwords = len/2;

  // Make very sure we don't use so much space that the stack might
  // overflow.  512 jints corresponds to an 16384-bit integer and
  // will use here a total of 8k bytes of stack space.
  int divisor = sizeof(julong) * 4;
  guarantee(longwords <= 8192 / divisor, "must be");
  int total_allocation = longwords * sizeof (julong) * 4;
  julong *scratch = (julong *)alloca(total_allocation);

  // Local scratch arrays
  julong
    *a = scratch + 0 * longwords,
    *b = scratch + 1 * longwords,
    *n = scratch + 2 * longwords,
    *m = scratch + 3 * longwords;

  reverse_words((julong *)a_ints, a, longwords);
  reverse_words((julong *)b_ints, b, longwords);
  reverse_words((julong *)n_ints, n, longwords);

  ::montgomery_multiply(a, b, n, m, (julong)inv, longwords);

  reverse_words(m, (julong *)m_ints, longwords);
}

void SharedRuntime::montgomery_square(jint *a_ints, jint *n_ints,
                                      jint len, jlong inv,
                                      jint *m_ints) {
  assert(len % 2 == 0, "array length in montgomery_square must be even");
  int longwords = len/2;

  // Make very sure we don't use so much space that the stack might
  // overflow.  512 jints corresponds to an 16384-bit integer and
  // will use here a total of 6k bytes of stack space.
  int divisor = sizeof(julong) * 3;
  guarantee(longwords <= (8192 / divisor), "must be");
  int total_allocation = longwords * sizeof (julong) * 3;
  julong *scratch = (julong *)alloca(total_allocation);

  // Local scratch arrays
  julong
    *a = scratch + 0 * longwords,
    *n = scratch + 1 * longwords,
    *m = scratch + 2 * longwords;

  reverse_words((julong *)a_ints, a, longwords);
  reverse_words((julong *)n_ints, n, longwords);

  if (len >= MONTGOMERY_SQUARING_THRESHOLD) {
    ::montgomery_square(a, n, m, (julong)inv, longwords);
  } else {
    ::montgomery_multiply(a, a, n, m, (julong)inv, longwords);
  }

  reverse_words(m, (julong *)m_ints, longwords);
}

BufferedInlineTypeBlob* SharedRuntime::generate_buffered_inline_type_adapter(const InlineKlass* vk) {
  BufferBlob* buf = BufferBlob::create("inline types pack/unpack", 16 * K);
  CodeBuffer buffer(buf);
  short buffer_locs[20];
  buffer.insts()->initialize_shared_locs((relocInfo*)buffer_locs,
                                         sizeof(buffer_locs)/sizeof(relocInfo));

  MacroAssembler* masm = new MacroAssembler(&buffer);

  const Array<SigEntry>* sig_vk = vk->extended_sig();
  const Array<VMRegPair>* regs = vk->return_regs();

  int pack_fields_jobject_off = __ offset();
  // Resolve pre-allocated buffer from JNI handle.
  // We cannot do this in generate_call_stub() because it requires GC code to be initialized.
  __ movptr(rax, Address(r13, 0));
  __ resolve_jobject(rax /* value */,
                     r15_thread /* thread */,
                     r12 /* tmp */);
  __ movptr(Address(r13, 0), rax);

  int pack_fields_off = __ offset();

  int j = 1;
  for (int i = 0; i < sig_vk->length(); i++) {
    BasicType bt = sig_vk->at(i)._bt;
    if (bt == T_METADATA) {
      continue;
    }
    if (bt == T_VOID) {
      if (sig_vk->at(i-1)._bt == T_LONG ||
          sig_vk->at(i-1)._bt == T_DOUBLE) {
        j++;
      }
      continue;
    }
    int off = sig_vk->at(i)._offset;
    assert(off > 0, "offset in object should be positive");
    VMRegPair pair = regs->at(j);
    VMReg r_1 = pair.first();
    VMReg r_2 = pair.second();
    Address to(rax, off);
    if (bt == T_FLOAT) {
      __ movflt(to, r_1->as_XMMRegister());
    } else if (bt == T_DOUBLE) {
      __ movdbl(to, r_1->as_XMMRegister());
    } else {
      Register val = r_1->as_Register();
      assert_different_registers(to.base(), val, r14, r13, rbx, rscratch1);
      if (is_reference_type(bt)) {
        __ store_heap_oop(to, val, r14, r13, rbx, IN_HEAP | ACCESS_WRITE | IS_DEST_UNINITIALIZED);
      } else {
        __ store_sized_value(to, r_1->as_Register(), type2aelembytes(bt));
      }
    }
    j++;
  }
  assert(j == regs->length(), "missed a field?");
  if (vk->has_nullable_atomic_layout()) {
    // Set the null marker
    __ movb(Address(rax, vk->null_marker_offset()), 1);
  }
  __ ret(0);

  int unpack_fields_off = __ offset();

  Label skip;
  __ testptr(rax, rax);
  __ jcc(Assembler::zero, skip);

  j = 1;
  for (int i = 0; i < sig_vk->length(); i++) {
    BasicType bt = sig_vk->at(i)._bt;
    if (bt == T_METADATA) {
      continue;
    }
    if (bt == T_VOID) {
      if (sig_vk->at(i-1)._bt == T_LONG ||
          sig_vk->at(i-1)._bt == T_DOUBLE) {
        j++;
      }
      continue;
    }
    int off = sig_vk->at(i)._offset;
    assert(off > 0, "offset in object should be positive");
    VMRegPair pair = regs->at(j);
    VMReg r_1 = pair.first();
    VMReg r_2 = pair.second();
    Address from(rax, off);
    if (bt == T_FLOAT) {
      __ movflt(r_1->as_XMMRegister(), from);
    } else if (bt == T_DOUBLE) {
      __ movdbl(r_1->as_XMMRegister(), from);
    } else if (bt == T_OBJECT || bt == T_ARRAY) {
      assert_different_registers(rax, r_1->as_Register());
      __ load_heap_oop(r_1->as_Register(), from);
    } else {
      assert(is_java_primitive(bt), "unexpected basic type");
      assert_different_registers(rax, r_1->as_Register());
      size_t size_in_bytes = type2aelembytes(bt);
      __ load_sized_value(r_1->as_Register(), from, size_in_bytes, bt != T_CHAR && bt != T_BOOLEAN);
    }
    j++;
  }
  assert(j == regs->length(), "missed a field?");

  __ bind(skip);
  __ ret(0);

  __ flush();

  return BufferedInlineTypeBlob::create(&buffer, pack_fields_off, pack_fields_jobject_off, unpack_fields_off);
}

#if INCLUDE_JFR

// For c2: c_rarg0 is junk, call to runtime to write a checkpoint.
// It returns a jobject handle to the event writer.
// The handle is dereferenced and the return value is the event writer oop.
RuntimeStub* SharedRuntime::generate_jfr_write_checkpoint() {
  enum layout {
    rbp_off,
    rbpH_off,
    return_off,
    return_off2,
    framesize // inclusive of return address
  };

  const char* name = SharedRuntime::stub_name(SharedStubId::jfr_write_checkpoint_id);
  CodeBuffer code(name, 1024, 64);
  MacroAssembler* masm = new MacroAssembler(&code);
  address start = __ pc();

  __ enter();
  address the_pc = __ pc();

  int frame_complete = the_pc - start;

  __ set_last_Java_frame(rsp, rbp, the_pc, rscratch1);
  __ movptr(c_rarg0, r15_thread);
  __ call_VM_leaf(CAST_FROM_FN_PTR(address, JfrIntrinsicSupport::write_checkpoint), 1);
  __ reset_last_Java_frame(true);

  // rax is jobject handle result, unpack and process it through a barrier.
  __ resolve_global_jobject(rax, r15_thread, c_rarg0);

  __ leave();
  __ ret(0);

  OopMapSet* oop_maps = new OopMapSet();
  OopMap* map = new OopMap(framesize, 1);
  oop_maps->add_gc_map(frame_complete, map);

  RuntimeStub* stub =
    RuntimeStub::new_runtime_stub(name,
                                  &code,
                                  frame_complete,
                                  (framesize >> (LogBytesPerWord - LogBytesPerInt)),
                                  oop_maps,
                                  false);
  return stub;
}

// For c2: call to return a leased buffer.
RuntimeStub* SharedRuntime::generate_jfr_return_lease() {
  enum layout {
    rbp_off,
    rbpH_off,
    return_off,
    return_off2,
    framesize // inclusive of return address
  };

  const char* name = SharedRuntime::stub_name(SharedStubId::jfr_return_lease_id);
  CodeBuffer code(name, 1024, 64);
  MacroAssembler* masm = new MacroAssembler(&code);
  address start = __ pc();

  __ enter();
  address the_pc = __ pc();

  int frame_complete = the_pc - start;

  __ set_last_Java_frame(rsp, rbp, the_pc, rscratch2);
  __ movptr(c_rarg0, r15_thread);
  __ call_VM_leaf(CAST_FROM_FN_PTR(address, JfrIntrinsicSupport::return_lease), 1);
  __ reset_last_Java_frame(true);

  __ leave();
  __ ret(0);

  OopMapSet* oop_maps = new OopMapSet();
  OopMap* map = new OopMap(framesize, 1);
  oop_maps->add_gc_map(frame_complete, map);

  RuntimeStub* stub =
    RuntimeStub::new_runtime_stub(name,
                                  &code,
                                  frame_complete,
                                  (framesize >> (LogBytesPerWord - LogBytesPerInt)),
                                  oop_maps,
                                  false);
  return stub;
}

#endif // INCLUDE_JFR<|MERGE_RESOLUTION|>--- conflicted
+++ resolved
@@ -882,7 +882,7 @@
 
     { // Bypass the barrier for non-static methods
       Register flags = rscratch1;
-      __ movl(flags, Address(method, Method::access_flags_offset()));
+      __ load_unsigned_short(flags, Address(method, Method::access_flags_offset()));
       __ testl(flags, JVM_ACC_STATIC);
       __ jcc(Assembler::zero, L_skip_barrier); // non-static
     }
@@ -1357,7 +1357,6 @@
 
   // Scalarized c2i adapter with non-scalarized receiver (i.e., don't pack receiver)
   address c2i_no_clinit_check_entry = nullptr;
-<<<<<<< HEAD
   address c2i_inline_ro_entry = __ pc();
   if (regs_cc != regs_cc_ro) {
     // No class init barrier needed because method is guaranteed to be non-static
@@ -1365,18 +1364,6 @@
                     skip_fixup, i2c_entry, oop_maps, frame_complete, frame_size_in_words, /* alloc_inline_receiver = */ false);
     skip_fixup.reset();
   }
-=======
-  if (VM_Version::supports_fast_class_init_checks()) {
-    Label L_skip_barrier;
-    Register method = rbx;
-
-    { // Bypass the barrier for non-static methods
-      Register flags = rscratch1;
-      __ load_unsigned_short(flags, Address(method, Method::access_flags_offset()));
-      __ testl(flags, JVM_ACC_STATIC);
-      __ jcc(Assembler::zero, L_skip_barrier); // non-static
-    }
->>>>>>> 2e00816a
 
   // Scalarized c2i adapter
   address c2i_entry        = __ pc();
