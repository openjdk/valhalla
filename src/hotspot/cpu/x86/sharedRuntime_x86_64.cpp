/*
 * Copyright (c) 2003, 2025, Oracle and/or its affiliates. All rights reserved.
 * DO NOT ALTER OR REMOVE COPYRIGHT NOTICES OR THIS FILE HEADER.
 *
 * This code is free software; you can redistribute it and/or modify it
 * under the terms of the GNU General Public License version 2 only, as
 * published by the Free Software Foundation.
 *
 * This code is distributed in the hope that it will be useful, but WITHOUT
 * ANY WARRANTY; without even the implied warranty of MERCHANTABILITY or
 * FITNESS FOR A PARTICULAR PURPOSE.  See the GNU General Public License
 * version 2 for more details (a copy is included in the LICENSE file that
 * accompanied this code).
 *
 * You should have received a copy of the GNU General Public License version
 * 2 along with this work; if not, write to the Free Software Foundation,
 * Inc., 51 Franklin St, Fifth Floor, Boston, MA 02110-1301 USA.
 *
 * Please contact Oracle, 500 Oracle Parkway, Redwood Shores, CA 94065 USA
 * or visit www.oracle.com if you need additional information or have any
 * questions.
 *
 */

#ifndef _WINDOWS
#include "alloca.h"
#endif
#include "asm/macroAssembler.hpp"
#include "asm/macroAssembler.inline.hpp"
#include "classfile/symbolTable.hpp"
#include "code/compiledIC.hpp"
#include "code/debugInfoRec.hpp"
#include "code/nativeInst.hpp"
#include "code/vtableStubs.hpp"
#include "compiler/oopMap.hpp"
#include "gc/shared/collectedHeap.hpp"
#include "gc/shared/gcLocker.hpp"
#include "gc/shared/barrierSet.hpp"
#include "gc/shared/barrierSetAssembler.hpp"
#include "interpreter/interpreter.hpp"
#include "logging/log.hpp"
#include "memory/resourceArea.hpp"
#include "memory/universe.hpp"
#include "oops/klass.inline.hpp"
#include "oops/method.inline.hpp"
#include "prims/methodHandles.hpp"
#include "runtime/continuation.hpp"
#include "runtime/continuationEntry.inline.hpp"
#include "runtime/globals.hpp"
#include "runtime/jniHandles.hpp"
#include "runtime/safepointMechanism.hpp"
#include "runtime/sharedRuntime.hpp"
#include "runtime/signature.hpp"
#include "runtime/stubRoutines.hpp"
#include "runtime/timerTrace.hpp"
#include "runtime/vframeArray.hpp"
#include "runtime/vm_version.hpp"
#include "utilities/align.hpp"
#include "utilities/checkedCast.hpp"
#include "utilities/formatBuffer.hpp"
#include "vmreg_x86.inline.hpp"
#ifdef COMPILER1
#include "c1/c1_Runtime1.hpp"
#endif
#ifdef COMPILER2
#include "opto/runtime.hpp"
#endif
#if INCLUDE_JVMCI
#include "jvmci/jvmciJavaClasses.hpp"
#endif

#define __ masm->

#ifdef PRODUCT
#define BLOCK_COMMENT(str) /* nothing */
#else
#define BLOCK_COMMENT(str) __ block_comment(str)
#endif // PRODUCT

const int StackAlignmentInSlots = StackAlignmentInBytes / VMRegImpl::stack_slot_size;

class RegisterSaver {
  // Capture info about frame layout.  Layout offsets are in jint
  // units because compiler frame slots are jints.
#define XSAVE_AREA_BEGIN 160
#define XSAVE_AREA_YMM_BEGIN 576
#define XSAVE_AREA_EGPRS 960
#define XSAVE_AREA_OPMASK_BEGIN 1088
#define XSAVE_AREA_ZMM_BEGIN 1152
#define XSAVE_AREA_UPPERBANK 1664
#define DEF_XMM_OFFS(regnum)       xmm ## regnum ## _off = xmm_off + (regnum)*16/BytesPerInt, xmm ## regnum ## H_off
#define DEF_YMM_OFFS(regnum)       ymm ## regnum ## _off = ymm_off + (regnum)*16/BytesPerInt, ymm ## regnum ## H_off
#define DEF_ZMM_OFFS(regnum)       zmm ## regnum ## _off = zmm_off + (regnum)*32/BytesPerInt, zmm ## regnum ## H_off
#define DEF_OPMASK_OFFS(regnum)    opmask ## regnum ## _off = opmask_off + (regnum)*8/BytesPerInt,     opmask ## regnum ## H_off
#define DEF_ZMM_UPPER_OFFS(regnum) zmm ## regnum ## _off = zmm_upper_off + (regnum-16)*64/BytesPerInt, zmm ## regnum ## H_off
  enum layout {
    fpu_state_off = frame::arg_reg_save_area_bytes/BytesPerInt,    // fxsave save area
    xmm_off       = fpu_state_off + XSAVE_AREA_BEGIN/BytesPerInt,  // offset in fxsave save area
    DEF_XMM_OFFS(0),
    DEF_XMM_OFFS(1),
    // 2..15 are implied in range usage
    ymm_off = xmm_off + (XSAVE_AREA_YMM_BEGIN - XSAVE_AREA_BEGIN)/BytesPerInt,
    DEF_YMM_OFFS(0),
    DEF_YMM_OFFS(1),
    r16_off = xmm_off + (XSAVE_AREA_EGPRS - XSAVE_AREA_BEGIN)/BytesPerInt,
    r16H_off,
    r17_off, r17H_off,
    r18_off, r18H_off,
    r19_off, r19H_off,
    r20_off, r20H_off,
    r21_off, r21H_off,
    r22_off, r22H_off,
    r23_off, r23H_off,
    r24_off, r24H_off,
    r25_off, r25H_off,
    r26_off, r26H_off,
    r27_off, r27H_off,
    r28_off, r28H_off,
    r29_off, r29H_off,
    r30_off, r30H_off,
    r31_off, r31H_off,
    opmask_off   = xmm_off + (XSAVE_AREA_OPMASK_BEGIN - XSAVE_AREA_BEGIN)/BytesPerInt,
    DEF_OPMASK_OFFS(0),
    DEF_OPMASK_OFFS(1),
    // 2..7 are implied in range usage
    zmm_off = xmm_off + (XSAVE_AREA_ZMM_BEGIN - XSAVE_AREA_BEGIN)/BytesPerInt,
    DEF_ZMM_OFFS(0),
    DEF_ZMM_OFFS(1),
    zmm_upper_off = xmm_off + (XSAVE_AREA_UPPERBANK - XSAVE_AREA_BEGIN)/BytesPerInt,
    DEF_ZMM_UPPER_OFFS(16),
    DEF_ZMM_UPPER_OFFS(17),
    // 18..31 are implied in range usage
    fpu_state_end = fpu_state_off + ((FPUStateSizeInWords-1)*wordSize / BytesPerInt),
    fpu_stateH_end,
    r15_off, r15H_off,
    r14_off, r14H_off,
    r13_off, r13H_off,
    r12_off, r12H_off,
    r11_off, r11H_off,
    r10_off, r10H_off,
    r9_off,  r9H_off,
    r8_off,  r8H_off,
    rdi_off, rdiH_off,
    rsi_off, rsiH_off,
    ignore_off, ignoreH_off,  // extra copy of rbp
    rsp_off, rspH_off,
    rbx_off, rbxH_off,
    rdx_off, rdxH_off,
    rcx_off, rcxH_off,
    rax_off, raxH_off,
    // 16-byte stack alignment fill word: see MacroAssembler::push/pop_IU_state
    align_off, alignH_off,
    flags_off, flagsH_off,
    // The frame sender code expects that rbp will be in the "natural" place and
    // will override any oopMap setting for it. We must therefore force the layout
    // so that it agrees with the frame sender code.
    rbp_off, rbpH_off,        // copy of rbp we will restore
    return_off, returnH_off,  // slot for return address
    reg_save_size             // size in compiler stack slots
  };

 public:
  static OopMap* save_live_registers(MacroAssembler* masm, int additional_frame_words, int* total_frame_words, bool save_wide_vectors);
  static void restore_live_registers(MacroAssembler* masm, bool restore_wide_vectors = false);

  // Offsets into the register save area
  // Used by deoptimization when it is managing result register
  // values on its own

  static int rax_offset_in_bytes(void)    { return BytesPerInt * rax_off; }
  static int rdx_offset_in_bytes(void)    { return BytesPerInt * rdx_off; }
  static int rbx_offset_in_bytes(void)    { return BytesPerInt * rbx_off; }
  static int r15_offset_in_bytes(void)    { return BytesPerInt * r15_off; }
  static int xmm0_offset_in_bytes(void)   { return BytesPerInt * xmm0_off; }
  static int return_offset_in_bytes(void) { return BytesPerInt * return_off; }

  // During deoptimization only the result registers need to be restored,
  // all the other values have already been extracted.
  static void restore_result_registers(MacroAssembler* masm);
};

OopMap* RegisterSaver::save_live_registers(MacroAssembler* masm, int additional_frame_words, int* total_frame_words, bool save_wide_vectors) {
  int off = 0;
  int num_xmm_regs = XMMRegister::available_xmm_registers();
#if COMPILER2_OR_JVMCI
  if (save_wide_vectors && UseAVX == 0) {
    save_wide_vectors = false; // vectors larger than 16 byte long are supported only with AVX
  }
  assert(!save_wide_vectors || MaxVectorSize <= 64, "Only up to 64 byte long vectors are supported");
#else
  save_wide_vectors = false; // vectors are generated only by C2 and JVMCI
#endif

  // Always make the frame size 16-byte aligned, both vector and non vector stacks are always allocated
  int frame_size_in_bytes = align_up(reg_save_size*BytesPerInt, num_xmm_regs);
  // OopMap frame size is in compiler stack slots (jint's) not bytes or words
  int frame_size_in_slots = frame_size_in_bytes / BytesPerInt;
  // CodeBlob frame size is in words.
  int frame_size_in_words = frame_size_in_bytes / wordSize;
  *total_frame_words = frame_size_in_words;

  // Save registers, fpu state, and flags.
  // We assume caller has already pushed the return address onto the
  // stack, so rsp is 8-byte aligned here.
  // We push rpb twice in this sequence because we want the real rbp
  // to be under the return like a normal enter.

  __ enter();          // rsp becomes 16-byte aligned here
  __ pushf();
  // Make sure rsp stays 16-byte aligned
  __ subq(rsp, 8);
  // Push CPU state in multiple of 16 bytes
  __ save_legacy_gprs();
  __ push_FPU_state();


  // push cpu state handles this on EVEX enabled targets
  if (save_wide_vectors) {
    // Save upper half of YMM registers(0..15)
    int base_addr = XSAVE_AREA_YMM_BEGIN;
    for (int n = 0; n < 16; n++) {
      __ vextractf128_high(Address(rsp, base_addr+n*16), as_XMMRegister(n));
    }
    if (VM_Version::supports_evex()) {
      // Save upper half of ZMM registers(0..15)
      base_addr = XSAVE_AREA_ZMM_BEGIN;
      for (int n = 0; n < 16; n++) {
        __ vextractf64x4_high(Address(rsp, base_addr+n*32), as_XMMRegister(n));
      }
      // Save full ZMM registers(16..num_xmm_regs)
      base_addr = XSAVE_AREA_UPPERBANK;
      off = 0;
      int vector_len = Assembler::AVX_512bit;
      for (int n = 16; n < num_xmm_regs; n++) {
        __ evmovdqul(Address(rsp, base_addr+(off++*64)), as_XMMRegister(n), vector_len);
      }
#if COMPILER2_OR_JVMCI
      base_addr = XSAVE_AREA_OPMASK_BEGIN;
      off = 0;
      for(int n = 0; n < KRegister::number_of_registers; n++) {
        __ kmov(Address(rsp, base_addr+(off++*8)), as_KRegister(n));
      }
#endif
    }
  } else {
    if (VM_Version::supports_evex()) {
      // Save upper bank of XMM registers(16..31) for scalar or 16-byte vector usage
      int base_addr = XSAVE_AREA_UPPERBANK;
      off = 0;
      int vector_len = VM_Version::supports_avx512vl() ?  Assembler::AVX_128bit : Assembler::AVX_512bit;
      for (int n = 16; n < num_xmm_regs; n++) {
        __ evmovdqul(Address(rsp, base_addr+(off++*64)), as_XMMRegister(n), vector_len);
      }
#if COMPILER2_OR_JVMCI
      base_addr = XSAVE_AREA_OPMASK_BEGIN;
      off = 0;
      for(int n = 0; n < KRegister::number_of_registers; n++) {
        __ kmov(Address(rsp, base_addr+(off++*8)), as_KRegister(n));
      }
#endif
    }
  }

#if COMPILER2_OR_JVMCI
  if (UseAPX) {
      int base_addr = XSAVE_AREA_EGPRS;
      off = 0;
      for (int n = 16; n < Register::number_of_registers; n++) {
        __ movq(Address(rsp, base_addr+(off++*8)), as_Register(n));
      }
  }
#endif

  __ vzeroupper();
  if (frame::arg_reg_save_area_bytes != 0) {
    // Allocate argument register save area
    __ subptr(rsp, frame::arg_reg_save_area_bytes);
  }

  // Set an oopmap for the call site.  This oopmap will map all
  // oop-registers and debug-info registers as callee-saved.  This
  // will allow deoptimization at this safepoint to find all possible
  // debug-info recordings, as well as let GC find all oops.

  OopMapSet *oop_maps = new OopMapSet();
  OopMap* map = new OopMap(frame_size_in_slots, 0);

#define STACK_OFFSET(x) VMRegImpl::stack2reg((x))

  map->set_callee_saved(STACK_OFFSET( rax_off ), rax->as_VMReg());
  map->set_callee_saved(STACK_OFFSET( rcx_off ), rcx->as_VMReg());
  map->set_callee_saved(STACK_OFFSET( rdx_off ), rdx->as_VMReg());
  map->set_callee_saved(STACK_OFFSET( rbx_off ), rbx->as_VMReg());
  // rbp location is known implicitly by the frame sender code, needs no oopmap
  // and the location where rbp was saved by is ignored
  map->set_callee_saved(STACK_OFFSET( rsi_off ), rsi->as_VMReg());
  map->set_callee_saved(STACK_OFFSET( rdi_off ), rdi->as_VMReg());
  map->set_callee_saved(STACK_OFFSET( r8_off  ), r8->as_VMReg());
  map->set_callee_saved(STACK_OFFSET( r9_off  ), r9->as_VMReg());
  map->set_callee_saved(STACK_OFFSET( r10_off ), r10->as_VMReg());
  map->set_callee_saved(STACK_OFFSET( r11_off ), r11->as_VMReg());
  map->set_callee_saved(STACK_OFFSET( r12_off ), r12->as_VMReg());
  map->set_callee_saved(STACK_OFFSET( r13_off ), r13->as_VMReg());
  map->set_callee_saved(STACK_OFFSET( r14_off ), r14->as_VMReg());
  map->set_callee_saved(STACK_OFFSET( r15_off ), r15->as_VMReg());

  if (UseAPX) {
    map->set_callee_saved(STACK_OFFSET( r16_off ), r16->as_VMReg());
    map->set_callee_saved(STACK_OFFSET( r17_off ), r17->as_VMReg());
    map->set_callee_saved(STACK_OFFSET( r18_off ), r18->as_VMReg());
    map->set_callee_saved(STACK_OFFSET( r19_off ), r19->as_VMReg());
    map->set_callee_saved(STACK_OFFSET( r20_off ), r20->as_VMReg());
    map->set_callee_saved(STACK_OFFSET( r21_off ), r21->as_VMReg());
    map->set_callee_saved(STACK_OFFSET( r22_off ), r22->as_VMReg());
    map->set_callee_saved(STACK_OFFSET( r23_off ), r23->as_VMReg());
    map->set_callee_saved(STACK_OFFSET( r24_off ), r24->as_VMReg());
    map->set_callee_saved(STACK_OFFSET( r25_off ), r25->as_VMReg());
    map->set_callee_saved(STACK_OFFSET( r26_off ), r26->as_VMReg());
    map->set_callee_saved(STACK_OFFSET( r27_off ), r27->as_VMReg());
    map->set_callee_saved(STACK_OFFSET( r28_off ), r28->as_VMReg());
    map->set_callee_saved(STACK_OFFSET( r29_off ), r29->as_VMReg());
    map->set_callee_saved(STACK_OFFSET( r30_off ), r30->as_VMReg());
    map->set_callee_saved(STACK_OFFSET( r31_off ), r31->as_VMReg());
  }
  // For both AVX and EVEX we will use the legacy FXSAVE area for xmm0..xmm15,
  // on EVEX enabled targets, we get it included in the xsave area
  off = xmm0_off;
  int delta = xmm1_off - off;
  for (int n = 0; n < 16; n++) {
    XMMRegister xmm_name = as_XMMRegister(n);
    map->set_callee_saved(STACK_OFFSET(off), xmm_name->as_VMReg());
    off += delta;
  }
  if (UseAVX > 2) {
    // Obtain xmm16..xmm31 from the XSAVE area on EVEX enabled targets
    off = zmm16_off;
    delta = zmm17_off - off;
    for (int n = 16; n < num_xmm_regs; n++) {
      XMMRegister zmm_name = as_XMMRegister(n);
      map->set_callee_saved(STACK_OFFSET(off), zmm_name->as_VMReg());
      off += delta;
    }
  }

#if COMPILER2_OR_JVMCI
  if (save_wide_vectors) {
    // Save upper half of YMM registers(0..15)
    off = ymm0_off;
    delta = ymm1_off - ymm0_off;
    for (int n = 0; n < 16; n++) {
      XMMRegister ymm_name = as_XMMRegister(n);
      map->set_callee_saved(STACK_OFFSET(off), ymm_name->as_VMReg()->next(4));
      off += delta;
    }
    if (VM_Version::supports_evex()) {
      // Save upper half of ZMM registers(0..15)
      off = zmm0_off;
      delta = zmm1_off - zmm0_off;
      for (int n = 0; n < 16; n++) {
        XMMRegister zmm_name = as_XMMRegister(n);
        map->set_callee_saved(STACK_OFFSET(off), zmm_name->as_VMReg()->next(8));
        off += delta;
      }
    }
  }
#endif // COMPILER2_OR_JVMCI

  // %%% These should all be a waste but we'll keep things as they were for now
  if (true) {
    map->set_callee_saved(STACK_OFFSET( raxH_off ), rax->as_VMReg()->next());
    map->set_callee_saved(STACK_OFFSET( rcxH_off ), rcx->as_VMReg()->next());
    map->set_callee_saved(STACK_OFFSET( rdxH_off ), rdx->as_VMReg()->next());
    map->set_callee_saved(STACK_OFFSET( rbxH_off ), rbx->as_VMReg()->next());
    // rbp location is known implicitly by the frame sender code, needs no oopmap
    map->set_callee_saved(STACK_OFFSET( rsiH_off ), rsi->as_VMReg()->next());
    map->set_callee_saved(STACK_OFFSET( rdiH_off ), rdi->as_VMReg()->next());
    map->set_callee_saved(STACK_OFFSET( r8H_off  ), r8->as_VMReg()->next());
    map->set_callee_saved(STACK_OFFSET( r9H_off  ), r9->as_VMReg()->next());
    map->set_callee_saved(STACK_OFFSET( r10H_off ), r10->as_VMReg()->next());
    map->set_callee_saved(STACK_OFFSET( r11H_off ), r11->as_VMReg()->next());
    map->set_callee_saved(STACK_OFFSET( r12H_off ), r12->as_VMReg()->next());
    map->set_callee_saved(STACK_OFFSET( r13H_off ), r13->as_VMReg()->next());
    map->set_callee_saved(STACK_OFFSET( r14H_off ), r14->as_VMReg()->next());
    map->set_callee_saved(STACK_OFFSET( r15H_off ), r15->as_VMReg()->next());
    if (UseAPX) {
      map->set_callee_saved(STACK_OFFSET( r16H_off ), r16->as_VMReg()->next());
      map->set_callee_saved(STACK_OFFSET( r17H_off ), r17->as_VMReg()->next());
      map->set_callee_saved(STACK_OFFSET( r18H_off ), r18->as_VMReg()->next());
      map->set_callee_saved(STACK_OFFSET( r19H_off ), r19->as_VMReg()->next());
      map->set_callee_saved(STACK_OFFSET( r20H_off ), r20->as_VMReg()->next());
      map->set_callee_saved(STACK_OFFSET( r21H_off ), r21->as_VMReg()->next());
      map->set_callee_saved(STACK_OFFSET( r22H_off ), r22->as_VMReg()->next());
      map->set_callee_saved(STACK_OFFSET( r23H_off ), r23->as_VMReg()->next());
      map->set_callee_saved(STACK_OFFSET( r24H_off ), r24->as_VMReg()->next());
      map->set_callee_saved(STACK_OFFSET( r25H_off ), r25->as_VMReg()->next());
      map->set_callee_saved(STACK_OFFSET( r26H_off ), r26->as_VMReg()->next());
      map->set_callee_saved(STACK_OFFSET( r27H_off ), r27->as_VMReg()->next());
      map->set_callee_saved(STACK_OFFSET( r28H_off ), r28->as_VMReg()->next());
      map->set_callee_saved(STACK_OFFSET( r29H_off ), r29->as_VMReg()->next());
      map->set_callee_saved(STACK_OFFSET( r30H_off ), r30->as_VMReg()->next());
      map->set_callee_saved(STACK_OFFSET( r31H_off ), r31->as_VMReg()->next());
    }
    // For both AVX and EVEX we will use the legacy FXSAVE area for xmm0..xmm15,
    // on EVEX enabled targets, we get it included in the xsave area
    off = xmm0H_off;
    delta = xmm1H_off - off;
    for (int n = 0; n < 16; n++) {
      XMMRegister xmm_name = as_XMMRegister(n);
      map->set_callee_saved(STACK_OFFSET(off), xmm_name->as_VMReg()->next());
      off += delta;
    }
    if (UseAVX > 2) {
      // Obtain xmm16..xmm31 from the XSAVE area on EVEX enabled targets
      off = zmm16H_off;
      delta = zmm17H_off - off;
      for (int n = 16; n < num_xmm_regs; n++) {
        XMMRegister zmm_name = as_XMMRegister(n);
        map->set_callee_saved(STACK_OFFSET(off), zmm_name->as_VMReg()->next());
        off += delta;
      }
    }
  }

  return map;
}

void RegisterSaver::restore_live_registers(MacroAssembler* masm, bool restore_wide_vectors) {
  int num_xmm_regs = XMMRegister::available_xmm_registers();
  if (frame::arg_reg_save_area_bytes != 0) {
    // Pop arg register save area
    __ addptr(rsp, frame::arg_reg_save_area_bytes);
  }

#if COMPILER2_OR_JVMCI
  if (restore_wide_vectors) {
    assert(UseAVX > 0, "Vectors larger than 16 byte long are supported only with AVX");
    assert(MaxVectorSize <= 64, "Only up to 64 byte long vectors are supported");
  }
#else
  assert(!restore_wide_vectors, "vectors are generated only by C2");
#endif

  __ vzeroupper();

  // On EVEX enabled targets everything is handled in pop fpu state
  if (restore_wide_vectors) {
    // Restore upper half of YMM registers (0..15)
    int base_addr = XSAVE_AREA_YMM_BEGIN;
    for (int n = 0; n < 16; n++) {
      __ vinsertf128_high(as_XMMRegister(n), Address(rsp, base_addr+n*16));
    }
    if (VM_Version::supports_evex()) {
      // Restore upper half of ZMM registers (0..15)
      base_addr = XSAVE_AREA_ZMM_BEGIN;
      for (int n = 0; n < 16; n++) {
        __ vinsertf64x4_high(as_XMMRegister(n), Address(rsp, base_addr+n*32));
      }
      // Restore full ZMM registers(16..num_xmm_regs)
      base_addr = XSAVE_AREA_UPPERBANK;
      int vector_len = Assembler::AVX_512bit;
      int off = 0;
      for (int n = 16; n < num_xmm_regs; n++) {
        __ evmovdqul(as_XMMRegister(n), Address(rsp, base_addr+(off++*64)), vector_len);
      }
#if COMPILER2_OR_JVMCI
      base_addr = XSAVE_AREA_OPMASK_BEGIN;
      off = 0;
      for (int n = 0; n < KRegister::number_of_registers; n++) {
        __ kmov(as_KRegister(n), Address(rsp, base_addr+(off++*8)));
      }
#endif
    }
  } else {
    if (VM_Version::supports_evex()) {
      // Restore upper bank of XMM registers(16..31) for scalar or 16-byte vector usage
      int base_addr = XSAVE_AREA_UPPERBANK;
      int off = 0;
      int vector_len = VM_Version::supports_avx512vl() ?  Assembler::AVX_128bit : Assembler::AVX_512bit;
      for (int n = 16; n < num_xmm_regs; n++) {
        __ evmovdqul(as_XMMRegister(n), Address(rsp, base_addr+(off++*64)), vector_len);
      }
#if COMPILER2_OR_JVMCI
      base_addr = XSAVE_AREA_OPMASK_BEGIN;
      off = 0;
      for (int n = 0; n < KRegister::number_of_registers; n++) {
        __ kmov(as_KRegister(n), Address(rsp, base_addr+(off++*8)));
      }
#endif
    }
  }

#if COMPILER2_OR_JVMCI
  if (UseAPX) {
    int base_addr = XSAVE_AREA_EGPRS;
    int off = 0;
    for (int n = 16; n < Register::number_of_registers; n++) {
      __ movq(as_Register(n), Address(rsp, base_addr+(off++*8)));
    }
  }
#endif

  // Recover CPU state
  __ pop_FPU_state();
  __ restore_legacy_gprs();
  __ addq(rsp, 8);
  __ popf();
  // Get the rbp described implicitly by the calling convention (no oopMap)
  __ pop(rbp);
}

void RegisterSaver::restore_result_registers(MacroAssembler* masm) {

  // Just restore result register. Only used by deoptimization. By
  // now any callee save register that needs to be restored to a c2
  // caller of the deoptee has been extracted into the vframeArray
  // and will be stuffed into the c2i adapter we create for later
  // restoration so only result registers need to be restored here.

  // Restore fp result register
  __ movdbl(xmm0, Address(rsp, xmm0_offset_in_bytes()));
  // Restore integer result register
  __ movptr(rax, Address(rsp, rax_offset_in_bytes()));
  __ movptr(rdx, Address(rsp, rdx_offset_in_bytes()));

  // Pop all of the register save are off the stack except the return address
  __ addptr(rsp, return_offset_in_bytes());
}

// Is vector's size (in bytes) bigger than a size saved by default?
// 16 bytes XMM registers are saved by default using fxsave/fxrstor instructions.
bool SharedRuntime::is_wide_vector(int size) {
  return size > 16;
}

// ---------------------------------------------------------------------------
// Read the array of BasicTypes from a signature, and compute where the
// arguments should go.  Values in the VMRegPair regs array refer to 4-byte
// quantities.  Values less than VMRegImpl::stack0 are registers, those above
// refer to 4-byte stack slots.  All stack slots are based off of the stack pointer
// as framesizes are fixed.
// VMRegImpl::stack0 refers to the first slot 0(sp).
// and VMRegImpl::stack0+1 refers to the memory word 4-byes higher.
// Register up to Register::number_of_registers are the 64-bit
// integer registers.

// Note: the INPUTS in sig_bt are in units of Java argument words, which are
// either 32-bit or 64-bit depending on the build.  The OUTPUTS are in 32-bit
// units regardless of build. Of course for i486 there is no 64 bit build

// The Java calling convention is a "shifted" version of the C ABI.
// By skipping the first C ABI register we can call non-static jni methods
// with small numbers of arguments without having to shuffle the arguments
// at all. Since we control the java ABI we ought to at least get some
// advantage out of it.

int SharedRuntime::java_calling_convention(const BasicType *sig_bt,
                                           VMRegPair *regs,
                                           int total_args_passed) {

  // Create the mapping between argument positions and
  // registers.
  static const Register INT_ArgReg[Argument::n_int_register_parameters_j] = {
    j_rarg0, j_rarg1, j_rarg2, j_rarg3, j_rarg4, j_rarg5
  };
  static const XMMRegister FP_ArgReg[Argument::n_float_register_parameters_j] = {
    j_farg0, j_farg1, j_farg2, j_farg3,
    j_farg4, j_farg5, j_farg6, j_farg7
  };


  uint int_args = 0;
  uint fp_args = 0;
  uint stk_args = 0;

  for (int i = 0; i < total_args_passed; i++) {
    switch (sig_bt[i]) {
    case T_BOOLEAN:
    case T_CHAR:
    case T_BYTE:
    case T_SHORT:
    case T_INT:
      if (int_args < Argument::n_int_register_parameters_j) {
        regs[i].set1(INT_ArgReg[int_args++]->as_VMReg());
      } else {
        stk_args = align_up(stk_args, 2);
        regs[i].set1(VMRegImpl::stack2reg(stk_args));
        stk_args += 1;
      }
      break;
    case T_VOID:
      // halves of T_LONG or T_DOUBLE
      assert(i != 0 && (sig_bt[i - 1] == T_LONG || sig_bt[i - 1] == T_DOUBLE), "expecting half");
      regs[i].set_bad();
      break;
    case T_LONG:
      assert((i + 1) < total_args_passed && sig_bt[i + 1] == T_VOID, "expecting half");
      // fall through
    case T_OBJECT:
    case T_ARRAY:
    case T_ADDRESS:
      if (int_args < Argument::n_int_register_parameters_j) {
        regs[i].set2(INT_ArgReg[int_args++]->as_VMReg());
      } else {
        stk_args = align_up(stk_args, 2);
        regs[i].set2(VMRegImpl::stack2reg(stk_args));
        stk_args += 2;
      }
      break;
    case T_FLOAT:
      if (fp_args < Argument::n_float_register_parameters_j) {
        regs[i].set1(FP_ArgReg[fp_args++]->as_VMReg());
      } else {
        stk_args = align_up(stk_args, 2);
        regs[i].set1(VMRegImpl::stack2reg(stk_args));
        stk_args += 1;
      }
      break;
    case T_DOUBLE:
      assert((i + 1) < total_args_passed && sig_bt[i + 1] == T_VOID, "expecting half");
      if (fp_args < Argument::n_float_register_parameters_j) {
        regs[i].set2(FP_ArgReg[fp_args++]->as_VMReg());
      } else {
        stk_args = align_up(stk_args, 2);
        regs[i].set2(VMRegImpl::stack2reg(stk_args));
        stk_args += 2;
      }
      break;
    default:
      ShouldNotReachHere();
      break;
    }
  }

  return stk_args;
}

// Same as java_calling_convention() but for multiple return
// values. There's no way to store them on the stack so if we don't
// have enough registers, multiple values can't be returned.
const uint SharedRuntime::java_return_convention_max_int = Argument::n_int_register_parameters_j+1;
const uint SharedRuntime::java_return_convention_max_float = Argument::n_float_register_parameters_j;
int SharedRuntime::java_return_convention(const BasicType *sig_bt,
                                          VMRegPair *regs,
                                          int total_args_passed) {
  // Create the mapping between argument positions and
  // registers.
  static const Register INT_ArgReg[java_return_convention_max_int] = {
    rax, j_rarg5, j_rarg4, j_rarg3, j_rarg2, j_rarg1, j_rarg0
  };
  static const XMMRegister FP_ArgReg[java_return_convention_max_float] = {
    j_farg0, j_farg1, j_farg2, j_farg3,
    j_farg4, j_farg5, j_farg6, j_farg7
  };


  uint int_args = 0;
  uint fp_args = 0;

  for (int i = 0; i < total_args_passed; i++) {
    switch (sig_bt[i]) {
    case T_BOOLEAN:
    case T_CHAR:
    case T_BYTE:
    case T_SHORT:
    case T_INT:
      if (int_args < Argument::n_int_register_parameters_j+1) {
        regs[i].set1(INT_ArgReg[int_args]->as_VMReg());
        int_args++;
      } else {
        return -1;
      }
      break;
    case T_VOID:
      // halves of T_LONG or T_DOUBLE
      assert(i != 0 && (sig_bt[i - 1] == T_LONG || sig_bt[i - 1] == T_DOUBLE), "expecting half");
      regs[i].set_bad();
      break;
    case T_LONG:
      assert(sig_bt[i + 1] == T_VOID, "expecting half");
      // fall through
    case T_OBJECT:
    case T_ARRAY:
    case T_ADDRESS:
    case T_METADATA:
      if (int_args < Argument::n_int_register_parameters_j+1) {
        regs[i].set2(INT_ArgReg[int_args]->as_VMReg());
        int_args++;
      } else {
        return -1;
      }
      break;
    case T_FLOAT:
      if (fp_args < Argument::n_float_register_parameters_j) {
        regs[i].set1(FP_ArgReg[fp_args]->as_VMReg());
        fp_args++;
      } else {
        return -1;
      }
      break;
    case T_DOUBLE:
      assert(sig_bt[i + 1] == T_VOID, "expecting half");
      if (fp_args < Argument::n_float_register_parameters_j) {
        regs[i].set2(FP_ArgReg[fp_args]->as_VMReg());
        fp_args++;
      } else {
        return -1;
      }
      break;
    default:
      ShouldNotReachHere();
      break;
    }
  }

  return int_args + fp_args;
}

// Patch the callers callsite with entry to compiled code if it exists.
static void patch_callers_callsite(MacroAssembler *masm) {
  Label L;
  __ cmpptr(Address(rbx, in_bytes(Method::code_offset())), NULL_WORD);
  __ jcc(Assembler::equal, L);

  // Save the current stack pointer
  __ mov(r13, rsp);
  // Schedule the branch target address early.
  // Call into the VM to patch the caller, then jump to compiled callee
  // rax isn't live so capture return address while we easily can
  __ movptr(rax, Address(rsp, 0));

  // align stack so push_CPU_state doesn't fault
  __ andptr(rsp, -(StackAlignmentInBytes));
  __ push_CPU_state();
  __ vzeroupper();
  // VM needs caller's callsite
  // VM needs target method
  // This needs to be a long call since we will relocate this adapter to
  // the codeBuffer and it may not reach

  // Allocate argument register save area
  if (frame::arg_reg_save_area_bytes != 0) {
    __ subptr(rsp, frame::arg_reg_save_area_bytes);
  }
  __ mov(c_rarg0, rbx);
  __ mov(c_rarg1, rax);
  __ call(RuntimeAddress(CAST_FROM_FN_PTR(address, SharedRuntime::fixup_callers_callsite)));

  // De-allocate argument register save area
  if (frame::arg_reg_save_area_bytes != 0) {
    __ addptr(rsp, frame::arg_reg_save_area_bytes);
  }

  __ vzeroupper();
  __ pop_CPU_state();
  // restore sp
  __ mov(rsp, r13);
  __ bind(L);
}

// For each inline type argument, sig includes the list of fields of
// the inline type. This utility function computes the number of
// arguments for the call if inline types are passed by reference (the
// calling convention the interpreter expects).
static int compute_total_args_passed_int(const GrowableArray<SigEntry>* sig_extended) {
  int total_args_passed = 0;
  if (InlineTypePassFieldsAsArgs) {
    for (int i = 0; i < sig_extended->length(); i++) {
      BasicType bt = sig_extended->at(i)._bt;
      if (bt == T_METADATA) {
        // In sig_extended, an inline type argument starts with:
        // T_METADATA, followed by the types of the fields of the
        // inline type and T_VOID to mark the end of the value
        // type. Inline types are flattened so, for instance, in the
        // case of an inline type with an int field and an inline type
        // field that itself has 2 fields, an int and a long:
        // T_METADATA T_INT T_METADATA T_INT T_LONG T_VOID (second
        // slot for the T_LONG) T_VOID (inner inline type) T_VOID
        // (outer inline type)
        total_args_passed++;
        int vt = 1;
        do {
          i++;
          BasicType bt = sig_extended->at(i)._bt;
          BasicType prev_bt = sig_extended->at(i-1)._bt;
          if (bt == T_METADATA) {
            vt++;
          } else if (bt == T_VOID &&
                     prev_bt != T_LONG &&
                     prev_bt != T_DOUBLE) {
            vt--;
          }
        } while (vt != 0);
      } else {
        total_args_passed++;
      }
    }
  } else {
    total_args_passed = sig_extended->length();
  }
  return total_args_passed;
}


static void gen_c2i_adapter_helper(MacroAssembler* masm,
                                   BasicType bt,
                                   BasicType prev_bt,
                                   size_t size_in_bytes,
                                   const VMRegPair& reg_pair,
                                   const Address& to,
                                   int extraspace,
                                   bool is_oop) {
  if (bt == T_VOID) {
    assert(prev_bt == T_LONG || prev_bt == T_DOUBLE, "missing half");
    return;
  }

  // Say 4 args:
  // i   st_off
  // 0   32 T_LONG
  // 1   24 T_VOID
  // 2   16 T_OBJECT
  // 3    8 T_BOOL
  // -    0 return address
  //
  // However to make thing extra confusing. Because we can fit a long/double in
  // a single slot on a 64 bt vm and it would be silly to break them up, the interpreter
  // leaves one slot empty and only stores to a single slot. In this case the
  // slot that is occupied is the T_VOID slot. See I said it was confusing.

  bool wide = (size_in_bytes == wordSize);
  VMReg r_1 = reg_pair.first();
  VMReg r_2 = reg_pair.second();
  assert(r_2->is_valid() == wide, "invalid size");
  if (!r_1->is_valid()) {
    assert(!r_2->is_valid(), "must be invalid");
    return;
  }

  if (!r_1->is_XMMRegister()) {
    Register val = rax;
    if (r_1->is_stack()) {
      int ld_off = r_1->reg2stack() * VMRegImpl::stack_slot_size + extraspace;
      __ load_sized_value(val, Address(rsp, ld_off), size_in_bytes, /* is_signed */ false);
    } else {
      val = r_1->as_Register();
    }
    assert_different_registers(to.base(), val, rscratch1);
    if (is_oop) {
      __ push(r13);
      __ push(rbx);
      __ store_heap_oop(to, val, rscratch1, r13, rbx, IN_HEAP | ACCESS_WRITE | IS_DEST_UNINITIALIZED);
      __ pop(rbx);
      __ pop(r13);
    } else {
      __ store_sized_value(to, val, size_in_bytes);
    }
  } else {
    if (wide) {
      __ movdbl(to, r_1->as_XMMRegister());
    } else {
      __ movflt(to, r_1->as_XMMRegister());
    }
  }
}

static void gen_c2i_adapter(MacroAssembler *masm,
                            const GrowableArray<SigEntry>* sig_extended,
                            const VMRegPair *regs,
                            bool requires_clinit_barrier,
                            address& c2i_no_clinit_check_entry,
                            Label& skip_fixup,
                            address start,
                            OopMapSet* oop_maps,
                            int& frame_complete,
                            int& frame_size_in_words,
                            bool alloc_inline_receiver) {
  if (requires_clinit_barrier && VM_Version::supports_fast_class_init_checks()) {
    Label L_skip_barrier;
    Register method = rbx;

    { // Bypass the barrier for non-static methods
      Register flags = rscratch1;
      __ load_unsigned_short(flags, Address(method, Method::access_flags_offset()));
      __ testl(flags, JVM_ACC_STATIC);
      __ jcc(Assembler::zero, L_skip_barrier); // non-static
    }

    Register klass = rscratch1;
    __ load_method_holder(klass, method);
    __ clinit_barrier(klass, r15_thread, &L_skip_barrier /*L_fast_path*/);

    __ jump(RuntimeAddress(SharedRuntime::get_handle_wrong_method_stub())); // slow path

    __ bind(L_skip_barrier);
    c2i_no_clinit_check_entry = __ pc();
  }

  BarrierSetAssembler* bs = BarrierSet::barrier_set()->barrier_set_assembler();
  bs->c2i_entry_barrier(masm);

  // Before we get into the guts of the C2I adapter, see if we should be here
  // at all.  We've come from compiled code and are attempting to jump to the
  // interpreter, which means the caller made a static call to get here
  // (vcalls always get a compiled target if there is one).  Check for a
  // compiled target.  If there is one, we need to patch the caller's call.
  patch_callers_callsite(masm);

  __ bind(skip_fixup);

  if (InlineTypePassFieldsAsArgs) {
    // Is there an inline type argument?
    bool has_inline_argument = false;
    for (int i = 0; i < sig_extended->length() && !has_inline_argument; i++) {
      has_inline_argument = (sig_extended->at(i)._bt == T_METADATA);
    }
    if (has_inline_argument) {
      // There is at least an inline type argument: we're coming from
      // compiled code so we have no buffers to back the inline types.
      // Allocate the buffers here with a runtime call.
      OopMap* map = RegisterSaver::save_live_registers(masm, 0, &frame_size_in_words, /*save_vectors*/ false);

      frame_complete = __ offset();

      __ set_last_Java_frame(noreg, noreg, nullptr, rscratch1);

      __ mov(c_rarg0, r15_thread);
      __ mov(c_rarg1, rbx);
      __ mov64(c_rarg2, (int64_t)alloc_inline_receiver);
      __ call(RuntimeAddress(CAST_FROM_FN_PTR(address, SharedRuntime::allocate_inline_types)));

      oop_maps->add_gc_map((int)(__ pc() - start), map);
      __ reset_last_Java_frame(false);

      RegisterSaver::restore_live_registers(masm);

      Label no_exception;
      __ cmpptr(Address(r15_thread, Thread::pending_exception_offset()), NULL_WORD);
      __ jcc(Assembler::equal, no_exception);

      __ movptr(Address(r15_thread, JavaThread::vm_result_offset()), NULL_WORD);
      __ movptr(rax, Address(r15_thread, Thread::pending_exception_offset()));
      __ jump(RuntimeAddress(StubRoutines::forward_exception_entry()));

      __ bind(no_exception);

      // We get an array of objects from the runtime call
      __ get_vm_result(rscratch2, r15_thread); // Use rscratch2 (r11) as temporary because rscratch1 (r10) is trashed by movptr()
      __ get_vm_result_2(rbx, r15_thread); // TODO: required to keep the callee Method live?
    }
  }

  // Since all args are passed on the stack, total_args_passed *
  // Interpreter::stackElementSize is the space we need.
  int total_args_passed = compute_total_args_passed_int(sig_extended);
  assert(total_args_passed >= 0, "total_args_passed is %d", total_args_passed);

  int extraspace = (total_args_passed * Interpreter::stackElementSize);

  // stack is aligned, keep it that way
  // This is not currently needed or enforced by the interpreter, but
  // we might as well conform to the ABI.
  extraspace = align_up(extraspace, 2*wordSize);

  // set senderSP value
  __ lea(r13, Address(rsp, wordSize));

#ifdef ASSERT
  __ check_stack_alignment(r13, "sender stack not aligned");
#endif
  if (extraspace > 0) {
    // Pop the return address
    __ pop(rax);

    __ subptr(rsp, extraspace);

    // Push the return address
    __ push(rax);

    // Account for the return address location since we store it first rather
    // than hold it in a register across all the shuffling
    extraspace += wordSize;
  }

#ifdef ASSERT
  __ check_stack_alignment(rsp, "callee stack not aligned", wordSize, rax);
#endif

  // Now write the args into the outgoing interpreter space

  // next_arg_comp is the next argument from the compiler point of
  // view (inline type fields are passed in registers/on the stack). In
  // sig_extended, an inline type argument starts with: T_METADATA,
  // followed by the types of the fields of the inline type and T_VOID
  // to mark the end of the inline type. ignored counts the number of
  // T_METADATA/T_VOID. next_vt_arg is the next inline type argument:
  // used to get the buffer for that argument from the pool of buffers
  // we allocated above and want to pass to the
  // interpreter. next_arg_int is the next argument from the
  // interpreter point of view (inline types are passed by reference).
  for (int next_arg_comp = 0, ignored = 0, next_vt_arg = 0, next_arg_int = 0;
       next_arg_comp < sig_extended->length(); next_arg_comp++) {
    assert(ignored <= next_arg_comp, "shouldn't skip over more slots than there are arguments");
    assert(next_arg_int <= total_args_passed, "more arguments for the interpreter than expected?");
    BasicType bt = sig_extended->at(next_arg_comp)._bt;
    int st_off = (total_args_passed - next_arg_int) * Interpreter::stackElementSize;
    if (!InlineTypePassFieldsAsArgs || bt != T_METADATA) {
      int next_off = st_off - Interpreter::stackElementSize;
      const int offset = (bt == T_LONG || bt == T_DOUBLE) ? next_off : st_off;
      const VMRegPair reg_pair = regs[next_arg_comp-ignored];
      size_t size_in_bytes = reg_pair.second()->is_valid() ? 8 : 4;
      gen_c2i_adapter_helper(masm, bt, next_arg_comp > 0 ? sig_extended->at(next_arg_comp-1)._bt : T_ILLEGAL,
                             size_in_bytes, reg_pair, Address(rsp, offset), extraspace, false);
      next_arg_int++;
#ifdef ASSERT
      if (bt == T_LONG || bt == T_DOUBLE) {
        // Overwrite the unused slot with known junk
        __ mov64(rax, CONST64(0xdeadffffdeadaaaa));
        __ movptr(Address(rsp, st_off), rax);
      }
#endif /* ASSERT */
    } else {
      ignored++;
      // get the buffer from the just allocated pool of buffers
      int index = arrayOopDesc::base_offset_in_bytes(T_OBJECT) + next_vt_arg * type2aelembytes(T_OBJECT);
      __ load_heap_oop(r14, Address(rscratch2, index));
      next_vt_arg++; next_arg_int++;
      int vt = 1;
      // write fields we get from compiled code in registers/stack
      // slots to the buffer: we know we are done with that inline type
      // argument when we hit the T_VOID that acts as an end of inline
      // type delimiter for this inline type. Inline types are flattened
      // so we might encounter embedded inline types. Each entry in
      // sig_extended contains a field offset in the buffer.
      Label L_null;
      do {
        next_arg_comp++;
        BasicType bt = sig_extended->at(next_arg_comp)._bt;
        BasicType prev_bt = sig_extended->at(next_arg_comp-1)._bt;
        if (bt == T_METADATA) {
          vt++;
          ignored++;
        } else if (bt == T_VOID &&
                   prev_bt != T_LONG &&
                   prev_bt != T_DOUBLE) {
          vt--;
          ignored++;
        } else {
          int off = sig_extended->at(next_arg_comp)._offset;
          if (off == -1) {
            // Nullable inline type argument, emit null check
            VMReg reg = regs[next_arg_comp-ignored].first();
            Label L_notNull;
            if (reg->is_stack()) {
              int ld_off = reg->reg2stack() * VMRegImpl::stack_slot_size + extraspace;
              __ testb(Address(rsp, ld_off), 1);
            } else {
              __ testb(reg->as_Register(), 1);
            }
            __ jcc(Assembler::notZero, L_notNull);
            __ movptr(Address(rsp, st_off), 0);
            __ jmp(L_null);
            __ bind(L_notNull);
            continue;
          }
          assert(off > 0, "offset in object should be positive");
          size_t size_in_bytes = is_java_primitive(bt) ? type2aelembytes(bt) : wordSize;
          bool is_oop = is_reference_type(bt);
          gen_c2i_adapter_helper(masm, bt, next_arg_comp > 0 ? sig_extended->at(next_arg_comp-1)._bt : T_ILLEGAL,
                                 size_in_bytes, regs[next_arg_comp-ignored], Address(r14, off), extraspace, is_oop);
        }
      } while (vt != 0);
      // pass the buffer to the interpreter
      __ movptr(Address(rsp, st_off), r14);
      __ bind(L_null);
    }
  }

  // Schedule the branch target address early.
  __ movptr(rcx, Address(rbx, in_bytes(Method::interpreter_entry_offset())));
  __ jmp(rcx);
}

static void range_check(MacroAssembler* masm, Register pc_reg, Register temp_reg,
                        address code_start, address code_end,
                        Label& L_ok) {
  Label L_fail;
  __ lea(temp_reg, AddressLiteral(code_start, relocInfo::none));
  __ cmpptr(pc_reg, temp_reg);
  __ jcc(Assembler::belowEqual, L_fail);
  __ lea(temp_reg, AddressLiteral(code_end, relocInfo::none));
  __ cmpptr(pc_reg, temp_reg);
  __ jcc(Assembler::below, L_ok);
  __ bind(L_fail);
}

void SharedRuntime::gen_i2c_adapter(MacroAssembler *masm,
                                    int comp_args_on_stack,
                                    const GrowableArray<SigEntry>* sig,
                                    const VMRegPair *regs) {

  // Note: r13 contains the senderSP on entry. We must preserve it since
  // we may do a i2c -> c2i transition if we lose a race where compiled
  // code goes non-entrant while we get args ready.
  // In addition we use r13 to locate all the interpreter args as
  // we must align the stack to 16 bytes on an i2c entry else we
  // lose alignment we expect in all compiled code and register
  // save code can segv when fxsave instructions find improperly
  // aligned stack pointer.

  // Adapters can be frameless because they do not require the caller
  // to perform additional cleanup work, such as correcting the stack pointer.
  // An i2c adapter is frameless because the *caller* frame, which is interpreted,
  // routinely repairs its own stack pointer (from interpreter_frame_last_sp),
  // even if a callee has modified the stack pointer.
  // A c2i adapter is frameless because the *callee* frame, which is interpreted,
  // routinely repairs its caller's stack pointer (from sender_sp, which is set
  // up via the senderSP register).
  // In other words, if *either* the caller or callee is interpreted, we can
  // get the stack pointer repaired after a call.
  // This is why c2i and i2c adapters cannot be indefinitely composed.
  // In particular, if a c2i adapter were to somehow call an i2c adapter,
  // both caller and callee would be compiled methods, and neither would
  // clean up the stack pointer changes performed by the two adapters.
  // If this happens, control eventually transfers back to the compiled
  // caller, but with an uncorrected stack, causing delayed havoc.

  if (VerifyAdapterCalls &&
      (Interpreter::code() != nullptr || StubRoutines::final_stubs_code() != nullptr)) {
    // So, let's test for cascading c2i/i2c adapters right now.
    //  assert(Interpreter::contains($return_addr) ||
    //         StubRoutines::contains($return_addr),
    //         "i2c adapter must return to an interpreter frame");
    __ block_comment("verify_i2c { ");
    // Pick up the return address
    __ movptr(rax, Address(rsp, 0));
    Label L_ok;
    if (Interpreter::code() != nullptr) {
      range_check(masm, rax, r11,
                  Interpreter::code()->code_start(),
                  Interpreter::code()->code_end(),
                  L_ok);
    }
    if (StubRoutines::initial_stubs_code() != nullptr) {
      range_check(masm, rax, r11,
                  StubRoutines::initial_stubs_code()->code_begin(),
                  StubRoutines::initial_stubs_code()->code_end(),
                  L_ok);
    }
    if (StubRoutines::final_stubs_code() != nullptr) {
      range_check(masm, rax, r11,
                  StubRoutines::final_stubs_code()->code_begin(),
                  StubRoutines::final_stubs_code()->code_end(),
                  L_ok);
    }
    const char* msg = "i2c adapter must return to an interpreter frame";
    __ block_comment(msg);
    __ stop(msg);
    __ bind(L_ok);
    __ block_comment("} verify_i2ce ");
  }

  // Must preserve original SP for loading incoming arguments because
  // we need to align the outgoing SP for compiled code.
  __ movptr(r11, rsp);

  // Pick up the return address
  __ pop(rax);

  // Convert 4-byte c2 stack slots to words.
  int comp_words_on_stack = align_up(comp_args_on_stack*VMRegImpl::stack_slot_size, wordSize)>>LogBytesPerWord;

  if (comp_args_on_stack) {
    __ subptr(rsp, comp_words_on_stack * wordSize);
  }

  // Ensure compiled code always sees stack at proper alignment
  __ andptr(rsp, -16);

  // push the return address and misalign the stack that youngest frame always sees
  // as far as the placement of the call instruction
  __ push(rax);

  // Put saved SP in another register
  const Register saved_sp = rax;
  __ movptr(saved_sp, r11);

  // Will jump to the compiled code just as if compiled code was doing it.
  // Pre-load the register-jump target early, to schedule it better.
  __ movptr(r11, Address(rbx, in_bytes(Method::from_compiled_inline_offset())));

#if INCLUDE_JVMCI
  if (EnableJVMCI) {
    // check if this call should be routed towards a specific entry point
    __ cmpptr(Address(r15_thread, in_bytes(JavaThread::jvmci_alternate_call_target_offset())), 0);
    Label no_alternative_target;
    __ jcc(Assembler::equal, no_alternative_target);
    __ movptr(r11, Address(r15_thread, in_bytes(JavaThread::jvmci_alternate_call_target_offset())));
    __ movptr(Address(r15_thread, in_bytes(JavaThread::jvmci_alternate_call_target_offset())), 0);
    __ bind(no_alternative_target);
  }
#endif // INCLUDE_JVMCI

  int total_args_passed = sig->length();

  // Now generate the shuffle code.  Pick up all register args and move the
  // rest through the floating point stack top.
  for (int i = 0; i < total_args_passed; i++) {
    BasicType bt = sig->at(i)._bt;
    if (bt == T_VOID) {
      // Longs and doubles are passed in native word order, but misaligned
      // in the 32-bit build.
      BasicType prev_bt = (i > 0) ? sig->at(i-1)._bt : T_ILLEGAL;
      assert(i > 0 && (prev_bt == T_LONG || prev_bt == T_DOUBLE), "missing half");
      continue;
    }

    // Pick up 0, 1 or 2 words from SP+offset.

    assert(!regs[i].second()->is_valid() || regs[i].first()->next() == regs[i].second(),
            "scrambled load targets?");
    // Load in argument order going down.
    int ld_off = (total_args_passed - i)*Interpreter::stackElementSize;
    // Point to interpreter value (vs. tag)
    int next_off = ld_off - Interpreter::stackElementSize;
    //
    //
    //
    VMReg r_1 = regs[i].first();
    VMReg r_2 = regs[i].second();
    if (!r_1->is_valid()) {
      assert(!r_2->is_valid(), "");
      continue;
    }
    if (r_1->is_stack()) {
      // Convert stack slot to an SP offset (+ wordSize to account for return address )
      int st_off = regs[i].first()->reg2stack()*VMRegImpl::stack_slot_size + wordSize;

      // We can use r13 as a temp here because compiled code doesn't need r13 as an input
      // and if we end up going thru a c2i because of a miss a reasonable value of r13
      // will be generated.
      if (!r_2->is_valid()) {
        // sign extend???
        __ movl(r13, Address(saved_sp, ld_off));
        __ movptr(Address(rsp, st_off), r13);
      } else {
        //
        // We are using two optoregs. This can be either T_OBJECT, T_ADDRESS, T_LONG, or T_DOUBLE
        // the interpreter allocates two slots but only uses one for thr T_LONG or T_DOUBLE case
        // So we must adjust where to pick up the data to match the interpreter.
        //
        // Interpreter local[n] == MSW, local[n+1] == LSW however locals
        // are accessed as negative so LSW is at LOW address

        // ld_off is MSW so get LSW
        const int offset = (bt==T_LONG||bt==T_DOUBLE)?
                           next_off : ld_off;
        __ movq(r13, Address(saved_sp, offset));
        // st_off is LSW (i.e. reg.first())
        __ movq(Address(rsp, st_off), r13);
      }
    } else if (r_1->is_Register()) {  // Register argument
      Register r = r_1->as_Register();
      assert(r != rax, "must be different");
      if (r_2->is_valid()) {
        //
        // We are using two VMRegs. This can be either T_OBJECT, T_ADDRESS, T_LONG, or T_DOUBLE
        // the interpreter allocates two slots but only uses one for thr T_LONG or T_DOUBLE case
        // So we must adjust where to pick up the data to match the interpreter.

        const int offset = (bt==T_LONG||bt==T_DOUBLE)?
                           next_off : ld_off;

        // this can be a misaligned move
        __ movq(r, Address(saved_sp, offset));
      } else {
        // sign extend and use a full word?
        __ movl(r, Address(saved_sp, ld_off));
      }
    } else {
      if (!r_2->is_valid()) {
        __ movflt(r_1->as_XMMRegister(), Address(saved_sp, ld_off));
      } else {
        __ movdbl(r_1->as_XMMRegister(), Address(saved_sp, next_off));
      }
    }
  }

  __ push_cont_fastpath(); // Set JavaThread::_cont_fastpath to the sp of the oldest interpreted frame we know about

  // 6243940 We might end up in handle_wrong_method if
  // the callee is deoptimized as we race thru here. If that
  // happens we don't want to take a safepoint because the
  // caller frame will look interpreted and arguments are now
  // "compiled" so it is much better to make this transition
  // invisible to the stack walking code. Unfortunately if
  // we try and find the callee by normal means a safepoint
  // is possible. So we stash the desired callee in the thread
  // and the vm will find there should this case occur.

  __ movptr(Address(r15_thread, JavaThread::callee_target_offset()), rbx);

  // put Method* where a c2i would expect should we end up there
  // only needed because of c2 resolve stubs return Method* as a result in
  // rax
  __ mov(rax, rbx);
  __ jmp(r11);
}

static void gen_inline_cache_check(MacroAssembler *masm, Label& skip_fixup) {
  Register data = rax;
  __ ic_check(1 /* end_alignment */);
  __ movptr(rbx, Address(data, CompiledICData::speculated_method_offset()));

  // Method might have been compiled since the call site was patched to
  // interpreted if that is the case treat it as a miss so we can get
  // the call site corrected.
  __ cmpptr(Address(rbx, in_bytes(Method::code_offset())), NULL_WORD);
  __ jcc(Assembler::equal, skip_fixup);
  __ jump(RuntimeAddress(SharedRuntime::get_ic_miss_stub()));
}

// ---------------------------------------------------------------
AdapterHandlerEntry* SharedRuntime::generate_i2c2i_adapters(MacroAssembler* masm,
                                                            int comp_args_on_stack,
                                                            const GrowableArray<SigEntry>* sig,
                                                            const VMRegPair* regs,
                                                            const GrowableArray<SigEntry>* sig_cc,
                                                            const VMRegPair* regs_cc,
                                                            const GrowableArray<SigEntry>* sig_cc_ro,
                                                            const VMRegPair* regs_cc_ro,
                                                            AdapterFingerPrint* fingerprint,
                                                            AdapterBlob*& new_adapter,
                                                            bool allocate_code_blob) {
  address i2c_entry = __ pc();
  gen_i2c_adapter(masm, comp_args_on_stack, sig, regs);

  // -------------------------------------------------------------------------
  // Generate a C2I adapter.  On entry we know rbx holds the Method* during calls
  // to the interpreter.  The args start out packed in the compiled layout.  They
  // need to be unpacked into the interpreter layout.  This will almost always
  // require some stack space.  We grow the current (compiled) stack, then repack
  // the args.  We  finally end in a jump to the generic interpreter entry point.
  // On exit from the interpreter, the interpreter will restore our SP (lest the
  // compiled code, which relies solely on SP and not RBP, get sick).

  address c2i_unverified_entry        = __ pc();
  address c2i_unverified_inline_entry = __ pc();
  Label skip_fixup;

  gen_inline_cache_check(masm, skip_fixup);

  OopMapSet* oop_maps = new OopMapSet();
  int frame_complete = CodeOffsets::frame_never_safe;
  int frame_size_in_words = 0;

  // Scalarized c2i adapter with non-scalarized receiver (i.e., don't pack receiver)
  address c2i_no_clinit_check_entry = nullptr;
<<<<<<< HEAD
  address c2i_inline_ro_entry = __ pc();
  if (regs_cc != regs_cc_ro) {
    // No class init barrier needed because method is guaranteed to be non-static
    gen_c2i_adapter(masm, sig_cc_ro, regs_cc_ro, /* requires_clinit_barrier = */ false, c2i_no_clinit_check_entry,
                    skip_fixup, i2c_entry, oop_maps, frame_complete, frame_size_in_words, /* alloc_inline_receiver = */ false);
    skip_fixup.reset();
=======
  if (VM_Version::supports_fast_class_init_checks()) {
    Label L_skip_barrier;
    Register method = rbx;

    { // Bypass the barrier for non-static methods
      Register flags = rscratch1;
      __ load_unsigned_short(flags, Address(method, Method::access_flags_offset()));
      __ testl(flags, JVM_ACC_STATIC);
      __ jcc(Assembler::zero, L_skip_barrier); // non-static
    }

    Register klass = rscratch1;
    __ load_method_holder(klass, method);
    __ clinit_barrier(klass, &L_skip_barrier /*L_fast_path*/);

    __ jump(RuntimeAddress(SharedRuntime::get_handle_wrong_method_stub())); // slow path

    __ bind(L_skip_barrier);
    c2i_no_clinit_check_entry = __ pc();
>>>>>>> bcac42aa
  }

  // Scalarized c2i adapter
  address c2i_entry        = __ pc();
  address c2i_inline_entry = __ pc();
  gen_c2i_adapter(masm, sig_cc, regs_cc, /* requires_clinit_barrier = */ true, c2i_no_clinit_check_entry,
                  skip_fixup, i2c_entry, oop_maps, frame_complete, frame_size_in_words, /* alloc_inline_receiver = */ true);

  // Non-scalarized c2i adapter
  if (regs != regs_cc) {
    c2i_unverified_inline_entry = __ pc();
    Label inline_entry_skip_fixup;
    gen_inline_cache_check(masm, inline_entry_skip_fixup);

    c2i_inline_entry = __ pc();
    gen_c2i_adapter(masm, sig, regs, /* requires_clinit_barrier = */ true, c2i_no_clinit_check_entry,
                    inline_entry_skip_fixup, i2c_entry, oop_maps, frame_complete, frame_size_in_words, /* alloc_inline_receiver = */ false);
  }

  // The c2i adapters might safepoint and trigger a GC. The caller must make sure that
  // the GC knows about the location of oop argument locations passed to the c2i adapter.
  if (allocate_code_blob) {
    bool caller_must_gc_arguments = (regs != regs_cc);
    new_adapter = AdapterBlob::create(masm->code(), frame_complete, frame_size_in_words, oop_maps, caller_must_gc_arguments);
  }

  return AdapterHandlerLibrary::new_entry(fingerprint, i2c_entry, c2i_entry, c2i_inline_entry, c2i_inline_ro_entry, c2i_unverified_entry, c2i_unverified_inline_entry, c2i_no_clinit_check_entry);
}

int SharedRuntime::c_calling_convention(const BasicType *sig_bt,
                                         VMRegPair *regs,
                                         int total_args_passed) {

// We return the amount of VMRegImpl stack slots we need to reserve for all
// the arguments NOT counting out_preserve_stack_slots.

// NOTE: These arrays will have to change when c1 is ported
#ifdef _WIN64
    static const Register INT_ArgReg[Argument::n_int_register_parameters_c] = {
      c_rarg0, c_rarg1, c_rarg2, c_rarg3
    };
    static const XMMRegister FP_ArgReg[Argument::n_float_register_parameters_c] = {
      c_farg0, c_farg1, c_farg2, c_farg3
    };
#else
    static const Register INT_ArgReg[Argument::n_int_register_parameters_c] = {
      c_rarg0, c_rarg1, c_rarg2, c_rarg3, c_rarg4, c_rarg5
    };
    static const XMMRegister FP_ArgReg[Argument::n_float_register_parameters_c] = {
      c_farg0, c_farg1, c_farg2, c_farg3,
      c_farg4, c_farg5, c_farg6, c_farg7
    };
#endif // _WIN64


    uint int_args = 0;
    uint fp_args = 0;
    uint stk_args = 0; // inc by 2 each time

    for (int i = 0; i < total_args_passed; i++) {
      switch (sig_bt[i]) {
      case T_BOOLEAN:
      case T_CHAR:
      case T_BYTE:
      case T_SHORT:
      case T_INT:
        if (int_args < Argument::n_int_register_parameters_c) {
          regs[i].set1(INT_ArgReg[int_args++]->as_VMReg());
#ifdef _WIN64
          fp_args++;
          // Allocate slots for callee to stuff register args the stack.
          stk_args += 2;
#endif
        } else {
          regs[i].set1(VMRegImpl::stack2reg(stk_args));
          stk_args += 2;
        }
        break;
      case T_LONG:
        assert((i + 1) < total_args_passed && sig_bt[i + 1] == T_VOID, "expecting half");
        // fall through
      case T_OBJECT:
      case T_ARRAY:
      case T_ADDRESS:
      case T_METADATA:
        if (int_args < Argument::n_int_register_parameters_c) {
          regs[i].set2(INT_ArgReg[int_args++]->as_VMReg());
#ifdef _WIN64
          fp_args++;
          stk_args += 2;
#endif
        } else {
          regs[i].set2(VMRegImpl::stack2reg(stk_args));
          stk_args += 2;
        }
        break;
      case T_FLOAT:
        if (fp_args < Argument::n_float_register_parameters_c) {
          regs[i].set1(FP_ArgReg[fp_args++]->as_VMReg());
#ifdef _WIN64
          int_args++;
          // Allocate slots for callee to stuff register args the stack.
          stk_args += 2;
#endif
        } else {
          regs[i].set1(VMRegImpl::stack2reg(stk_args));
          stk_args += 2;
        }
        break;
      case T_DOUBLE:
        assert((i + 1) < total_args_passed && sig_bt[i + 1] == T_VOID, "expecting half");
        if (fp_args < Argument::n_float_register_parameters_c) {
          regs[i].set2(FP_ArgReg[fp_args++]->as_VMReg());
#ifdef _WIN64
          int_args++;
          // Allocate slots for callee to stuff register args the stack.
          stk_args += 2;
#endif
        } else {
          regs[i].set2(VMRegImpl::stack2reg(stk_args));
          stk_args += 2;
        }
        break;
      case T_VOID: // Halves of longs and doubles
        assert(i != 0 && (sig_bt[i - 1] == T_LONG || sig_bt[i - 1] == T_DOUBLE), "expecting half");
        regs[i].set_bad();
        break;
      default:
        ShouldNotReachHere();
        break;
      }
    }
#ifdef _WIN64
  // windows abi requires that we always allocate enough stack space
  // for 4 64bit registers to be stored down.
  if (stk_args < 8) {
    stk_args = 8;
  }
#endif // _WIN64

  return stk_args;
}

int SharedRuntime::vector_calling_convention(VMRegPair *regs,
                                             uint num_bits,
                                             uint total_args_passed) {
  assert(num_bits == 64 || num_bits == 128 || num_bits == 256 || num_bits == 512,
         "only certain vector sizes are supported for now");

  static const XMMRegister VEC_ArgReg[32] = {
     xmm0,  xmm1,  xmm2,  xmm3,  xmm4,  xmm5,  xmm6,  xmm7,
     xmm8,  xmm9, xmm10, xmm11, xmm12, xmm13, xmm14, xmm15,
    xmm16, xmm17, xmm18, xmm19, xmm20, xmm21, xmm22, xmm23,
    xmm24, xmm25, xmm26, xmm27, xmm28, xmm29, xmm30, xmm31
  };

  uint stk_args = 0;
  uint fp_args = 0;

  for (uint i = 0; i < total_args_passed; i++) {
    VMReg vmreg = VEC_ArgReg[fp_args++]->as_VMReg();
    int next_val = num_bits == 64 ? 1 : (num_bits == 128 ? 3 : (num_bits  == 256 ? 7 : 15));
    regs[i].set_pair(vmreg->next(next_val), vmreg);
  }

  return stk_args;
}

void SharedRuntime::save_native_result(MacroAssembler *masm, BasicType ret_type, int frame_slots) {
  // We always ignore the frame_slots arg and just use the space just below frame pointer
  // which by this time is free to use
  switch (ret_type) {
  case T_FLOAT:
    __ movflt(Address(rbp, -wordSize), xmm0);
    break;
  case T_DOUBLE:
    __ movdbl(Address(rbp, -wordSize), xmm0);
    break;
  case T_VOID:  break;
  default: {
    __ movptr(Address(rbp, -wordSize), rax);
    }
  }
}

void SharedRuntime::restore_native_result(MacroAssembler *masm, BasicType ret_type, int frame_slots) {
  // We always ignore the frame_slots arg and just use the space just below frame pointer
  // which by this time is free to use
  switch (ret_type) {
  case T_FLOAT:
    __ movflt(xmm0, Address(rbp, -wordSize));
    break;
  case T_DOUBLE:
    __ movdbl(xmm0, Address(rbp, -wordSize));
    break;
  case T_VOID:  break;
  default: {
    __ movptr(rax, Address(rbp, -wordSize));
    }
  }
}

static void save_args(MacroAssembler *masm, int arg_count, int first_arg, VMRegPair *args) {
    for ( int i = first_arg ; i < arg_count ; i++ ) {
      if (args[i].first()->is_Register()) {
        __ push(args[i].first()->as_Register());
      } else if (args[i].first()->is_XMMRegister()) {
        __ subptr(rsp, 2*wordSize);
        __ movdbl(Address(rsp, 0), args[i].first()->as_XMMRegister());
      }
    }
}

static void restore_args(MacroAssembler *masm, int arg_count, int first_arg, VMRegPair *args) {
    for ( int i = arg_count - 1 ; i >= first_arg ; i-- ) {
      if (args[i].first()->is_Register()) {
        __ pop(args[i].first()->as_Register());
      } else if (args[i].first()->is_XMMRegister()) {
        __ movdbl(args[i].first()->as_XMMRegister(), Address(rsp, 0));
        __ addptr(rsp, 2*wordSize);
      }
    }
}

static void verify_oop_args(MacroAssembler* masm,
                            const methodHandle& method,
                            const BasicType* sig_bt,
                            const VMRegPair* regs) {
  Register temp_reg = rbx;  // not part of any compiled calling seq
  if (VerifyOops) {
    for (int i = 0; i < method->size_of_parameters(); i++) {
      if (is_reference_type(sig_bt[i])) {
        VMReg r = regs[i].first();
        assert(r->is_valid(), "bad oop arg");
        if (r->is_stack()) {
          __ movptr(temp_reg, Address(rsp, r->reg2stack() * VMRegImpl::stack_slot_size + wordSize));
          __ verify_oop(temp_reg);
        } else {
          __ verify_oop(r->as_Register());
        }
      }
    }
  }
}

static void check_continuation_enter_argument(VMReg actual_vmreg,
                                              Register expected_reg,
                                              const char* name) {
  assert(!actual_vmreg->is_stack(), "%s cannot be on stack", name);
  assert(actual_vmreg->as_Register() == expected_reg,
         "%s is in unexpected register: %s instead of %s",
         name, actual_vmreg->as_Register()->name(), expected_reg->name());
}


//---------------------------- continuation_enter_setup ---------------------------
//
// Arguments:
//   None.
//
// Results:
//   rsp: pointer to blank ContinuationEntry
//
// Kills:
//   rax
//
static OopMap* continuation_enter_setup(MacroAssembler* masm, int& stack_slots) {
  assert(ContinuationEntry::size() % VMRegImpl::stack_slot_size == 0, "");
  assert(in_bytes(ContinuationEntry::cont_offset())  % VMRegImpl::stack_slot_size == 0, "");
  assert(in_bytes(ContinuationEntry::chunk_offset()) % VMRegImpl::stack_slot_size == 0, "");

  stack_slots += checked_cast<int>(ContinuationEntry::size()) / wordSize;
  __ subptr(rsp, checked_cast<int32_t>(ContinuationEntry::size()));

  int frame_size = (checked_cast<int>(ContinuationEntry::size()) + wordSize) / VMRegImpl::stack_slot_size;
  OopMap* map = new OopMap(frame_size, 0);

  __ movptr(rax, Address(r15_thread, JavaThread::cont_entry_offset()));
  __ movptr(Address(rsp, ContinuationEntry::parent_offset()), rax);
  __ movptr(Address(r15_thread, JavaThread::cont_entry_offset()), rsp);

  return map;
}

//---------------------------- fill_continuation_entry ---------------------------
//
// Arguments:
//   rsp: pointer to blank Continuation entry
//   reg_cont_obj: pointer to the continuation
//   reg_flags: flags
//
// Results:
//   rsp: pointer to filled out ContinuationEntry
//
// Kills:
//   rax
//
static void fill_continuation_entry(MacroAssembler* masm, Register reg_cont_obj, Register reg_flags) {
  assert_different_registers(rax, reg_cont_obj, reg_flags);
#ifdef ASSERT
  __ movl(Address(rsp, ContinuationEntry::cookie_offset()), ContinuationEntry::cookie_value());
#endif
  __ movptr(Address(rsp, ContinuationEntry::cont_offset()), reg_cont_obj);
  __ movl  (Address(rsp, ContinuationEntry::flags_offset()), reg_flags);
  __ movptr(Address(rsp, ContinuationEntry::chunk_offset()), 0);
  __ movl(Address(rsp, ContinuationEntry::argsize_offset()), 0);
  __ movl(Address(rsp, ContinuationEntry::pin_count_offset()), 0);

  __ movptr(rax, Address(r15_thread, JavaThread::cont_fastpath_offset()));
  __ movptr(Address(rsp, ContinuationEntry::parent_cont_fastpath_offset()), rax);
  __ movq(rax, Address(r15_thread, JavaThread::held_monitor_count_offset()));
  __ movq(Address(rsp, ContinuationEntry::parent_held_monitor_count_offset()), rax);

  __ movptr(Address(r15_thread, JavaThread::cont_fastpath_offset()), 0);
  __ movq(Address(r15_thread, JavaThread::held_monitor_count_offset()), 0);
}

//---------------------------- continuation_enter_cleanup ---------------------------
//
// Arguments:
//   rsp: pointer to the ContinuationEntry
//
// Results:
//   rsp: pointer to the spilled rbp in the entry frame
//
// Kills:
//   rbx
//
static void continuation_enter_cleanup(MacroAssembler* masm) {
#ifdef ASSERT
  Label L_good_sp;
  __ cmpptr(rsp, Address(r15_thread, JavaThread::cont_entry_offset()));
  __ jcc(Assembler::equal, L_good_sp);
  __ stop("Incorrect rsp at continuation_enter_cleanup");
  __ bind(L_good_sp);
#endif
  __ movptr(rbx, Address(rsp, ContinuationEntry::parent_cont_fastpath_offset()));
  __ movptr(Address(r15_thread, JavaThread::cont_fastpath_offset()), rbx);

  if (CheckJNICalls) {
    // Check if this is a virtual thread continuation
    Label L_skip_vthread_code;
    __ cmpl(Address(rsp, ContinuationEntry::flags_offset()), 0);
    __ jcc(Assembler::equal, L_skip_vthread_code);

    // If the held monitor count is > 0 and this vthread is terminating then
    // it failed to release a JNI monitor. So we issue the same log message
    // that JavaThread::exit does.
    __ cmpptr(Address(r15_thread, JavaThread::jni_monitor_count_offset()), 0);
    __ jcc(Assembler::equal, L_skip_vthread_code);

    // rax may hold an exception oop, save it before the call
    __ push(rax);
    __ call_VM_leaf(CAST_FROM_FN_PTR(address, SharedRuntime::log_jni_monitor_still_held));
    __ pop(rax);

    // For vthreads we have to explicitly zero the JNI monitor count of the carrier
    // on termination. The held count is implicitly zeroed below when we restore from
    // the parent held count (which has to be zero).
    __ movq(Address(r15_thread, JavaThread::jni_monitor_count_offset()), 0);

    __ bind(L_skip_vthread_code);
  }
#ifdef ASSERT
  else {
    // Check if this is a virtual thread continuation
    Label L_skip_vthread_code;
    __ cmpl(Address(rsp, ContinuationEntry::flags_offset()), 0);
    __ jcc(Assembler::equal, L_skip_vthread_code);

    // See comment just above. If not checking JNI calls the JNI count is only
    // needed for assertion checking.
    __ movq(Address(r15_thread, JavaThread::jni_monitor_count_offset()), 0);

    __ bind(L_skip_vthread_code);
  }
#endif

  __ movq(rbx, Address(rsp, ContinuationEntry::parent_held_monitor_count_offset()));
  __ movq(Address(r15_thread, JavaThread::held_monitor_count_offset()), rbx);

  __ movptr(rbx, Address(rsp, ContinuationEntry::parent_offset()));
  __ movptr(Address(r15_thread, JavaThread::cont_entry_offset()), rbx);
  __ addptr(rsp, checked_cast<int32_t>(ContinuationEntry::size()));
}

static void gen_continuation_enter(MacroAssembler* masm,
                                   const VMRegPair* regs,
                                   int& exception_offset,
                                   OopMapSet* oop_maps,
                                   int& frame_complete,
                                   int& stack_slots,
                                   int& interpreted_entry_offset,
                                   int& compiled_entry_offset) {

  // enterSpecial(Continuation c, boolean isContinue, boolean isVirtualThread)
  int pos_cont_obj   = 0;
  int pos_is_cont    = 1;
  int pos_is_virtual = 2;

  // The platform-specific calling convention may present the arguments in various registers.
  // To simplify the rest of the code, we expect the arguments to reside at these known
  // registers, and we additionally check the placement here in case calling convention ever
  // changes.
  Register reg_cont_obj   = c_rarg1;
  Register reg_is_cont    = c_rarg2;
  Register reg_is_virtual = c_rarg3;

  check_continuation_enter_argument(regs[pos_cont_obj].first(),   reg_cont_obj,   "Continuation object");
  check_continuation_enter_argument(regs[pos_is_cont].first(),    reg_is_cont,    "isContinue");
  check_continuation_enter_argument(regs[pos_is_virtual].first(), reg_is_virtual, "isVirtualThread");

  // Utility methods kill rax, make sure there are no collisions
  assert_different_registers(rax, reg_cont_obj, reg_is_cont, reg_is_virtual);

  AddressLiteral resolve(SharedRuntime::get_resolve_static_call_stub(),
                         relocInfo::static_call_type);

  address start = __ pc();

  Label L_thaw, L_exit;

  // i2i entry used at interp_only_mode only
  interpreted_entry_offset = __ pc() - start;
  {
#ifdef ASSERT
    Label is_interp_only;
    __ cmpb(Address(r15_thread, JavaThread::interp_only_mode_offset()), 0);
    __ jcc(Assembler::notEqual, is_interp_only);
    __ stop("enterSpecial interpreter entry called when not in interp_only_mode");
    __ bind(is_interp_only);
#endif

    __ pop(rax); // return address
    // Read interpreter arguments into registers (this is an ad-hoc i2c adapter)
    __ movptr(c_rarg1, Address(rsp, Interpreter::stackElementSize*2));
    __ movl(c_rarg2,   Address(rsp, Interpreter::stackElementSize*1));
    __ movl(c_rarg3,   Address(rsp, Interpreter::stackElementSize*0));
    __ andptr(rsp, -16); // Ensure compiled code always sees stack at proper alignment
    __ push(rax); // return address
    __ push_cont_fastpath();

    __ enter();

    stack_slots = 2; // will be adjusted in setup
    OopMap* map = continuation_enter_setup(masm, stack_slots);
    // The frame is complete here, but we only record it for the compiled entry, so the frame would appear unsafe,
    // but that's okay because at the very worst we'll miss an async sample, but we're in interp_only_mode anyway.

    __ verify_oop(reg_cont_obj);

    fill_continuation_entry(masm, reg_cont_obj, reg_is_virtual);

    // If continuation, call to thaw. Otherwise, resolve the call and exit.
    __ testptr(reg_is_cont, reg_is_cont);
    __ jcc(Assembler::notZero, L_thaw);

    // --- Resolve path

    // Make sure the call is patchable
    __ align(BytesPerWord, __ offset() + NativeCall::displacement_offset);
    // Emit stub for static call
    address stub = CompiledDirectCall::emit_to_interp_stub(masm, __ pc());
    if (stub == nullptr) {
      fatal("CodeCache is full at gen_continuation_enter");
    }
    __ call(resolve);
    oop_maps->add_gc_map(__ pc() - start, map);
    __ post_call_nop();

    __ jmp(L_exit);
  }

  // compiled entry
  __ align(CodeEntryAlignment);
  compiled_entry_offset = __ pc() - start;
  __ enter();

  stack_slots = 2; // will be adjusted in setup
  OopMap* map = continuation_enter_setup(masm, stack_slots);

  // Frame is now completed as far as size and linkage.
  frame_complete = __ pc() - start;

  __ verify_oop(reg_cont_obj);

  fill_continuation_entry(masm, reg_cont_obj, reg_is_virtual);

  // If isContinue, call to thaw. Otherwise, call Continuation.enter(Continuation c, boolean isContinue)
  __ testptr(reg_is_cont, reg_is_cont);
  __ jccb(Assembler::notZero, L_thaw);

  // --- call Continuation.enter(Continuation c, boolean isContinue)

  // Make sure the call is patchable
  __ align(BytesPerWord, __ offset() + NativeCall::displacement_offset);

  // Emit stub for static call
  address stub = CompiledDirectCall::emit_to_interp_stub(masm, __ pc());
  if (stub == nullptr) {
    fatal("CodeCache is full at gen_continuation_enter");
  }

  // The call needs to be resolved. There's a special case for this in
  // SharedRuntime::find_callee_info_helper() which calls
  // LinkResolver::resolve_continuation_enter() which resolves the call to
  // Continuation.enter(Continuation c, boolean isContinue).
  __ call(resolve);

  oop_maps->add_gc_map(__ pc() - start, map);
  __ post_call_nop();

  __ jmpb(L_exit);

  // --- Thawing path

  __ bind(L_thaw);

  ContinuationEntry::_thaw_call_pc_offset = __ pc() - start;
  __ call(RuntimeAddress(StubRoutines::cont_thaw()));

  ContinuationEntry::_return_pc_offset = __ pc() - start;
  oop_maps->add_gc_map(__ pc() - start, map->deep_copy());
  __ post_call_nop();

  // --- Normal exit (resolve/thawing)

  __ bind(L_exit);
  ContinuationEntry::_cleanup_offset = __ pc() - start;
  continuation_enter_cleanup(masm);
  __ pop(rbp);
  __ ret(0);

  // --- Exception handling path

  exception_offset = __ pc() - start;

  continuation_enter_cleanup(masm);
  __ pop(rbp);

  __ movptr(c_rarg0, r15_thread);
  __ movptr(c_rarg1, Address(rsp, 0)); // return address

  // rax still holds the original exception oop, save it before the call
  __ push(rax);

  __ call_VM_leaf(CAST_FROM_FN_PTR(address, SharedRuntime::exception_handler_for_return_address), 2);
  __ movptr(rbx, rax);

  // Continue at exception handler:
  //   rax: exception oop
  //   rbx: exception handler
  //   rdx: exception pc
  __ pop(rax);
  __ verify_oop(rax);
  __ pop(rdx);
  __ jmp(rbx);
}

static void gen_continuation_yield(MacroAssembler* masm,
                                   const VMRegPair* regs,
                                   OopMapSet* oop_maps,
                                   int& frame_complete,
                                   int& stack_slots,
                                   int& compiled_entry_offset) {
  enum layout {
    rbp_off,
    rbpH_off,
    return_off,
    return_off2,
    framesize // inclusive of return address
  };
  stack_slots = framesize /  VMRegImpl::slots_per_word;
  assert(stack_slots == 2, "recheck layout");

  address start = __ pc();
  compiled_entry_offset = __ pc() - start;
  __ enter();
  address the_pc = __ pc();

  frame_complete = the_pc - start;

  // This nop must be exactly at the PC we push into the frame info.
  // We use this nop for fast CodeBlob lookup, associate the OopMap
  // with it right away.
  __ post_call_nop();
  OopMap* map = new OopMap(framesize, 1);
  oop_maps->add_gc_map(frame_complete, map);

  __ set_last_Java_frame(rsp, rbp, the_pc, rscratch1);
  __ movptr(c_rarg0, r15_thread);
  __ movptr(c_rarg1, rsp);
  __ call_VM_leaf(Continuation::freeze_entry(), 2);
  __ reset_last_Java_frame(true);

  Label L_pinned;

  __ testptr(rax, rax);
  __ jcc(Assembler::notZero, L_pinned);

  __ movptr(rsp, Address(r15_thread, JavaThread::cont_entry_offset()));
  continuation_enter_cleanup(masm);
  __ pop(rbp);
  __ ret(0);

  __ bind(L_pinned);

  // Pinned, return to caller

  // handle pending exception thrown by freeze
  __ cmpptr(Address(r15_thread, Thread::pending_exception_offset()), NULL_WORD);
  Label ok;
  __ jcc(Assembler::equal, ok);
  __ leave();
  __ jump(RuntimeAddress(StubRoutines::forward_exception_entry()));
  __ bind(ok);

  __ leave();
  __ ret(0);
}

void SharedRuntime::continuation_enter_cleanup(MacroAssembler* masm) {
  ::continuation_enter_cleanup(masm);
}

static void gen_special_dispatch(MacroAssembler* masm,
                                 const methodHandle& method,
                                 const BasicType* sig_bt,
                                 const VMRegPair* regs) {
  verify_oop_args(masm, method, sig_bt, regs);
  vmIntrinsics::ID iid = method->intrinsic_id();

  // Now write the args into the outgoing interpreter space
  bool     has_receiver   = false;
  Register receiver_reg   = noreg;
  int      member_arg_pos = -1;
  Register member_reg     = noreg;
  int      ref_kind       = MethodHandles::signature_polymorphic_intrinsic_ref_kind(iid);
  if (ref_kind != 0) {
    member_arg_pos = method->size_of_parameters() - 1;  // trailing MemberName argument
    member_reg = rbx;  // known to be free at this point
    has_receiver = MethodHandles::ref_kind_has_receiver(ref_kind);
  } else if (iid == vmIntrinsics::_invokeBasic) {
    has_receiver = true;
  } else if (iid == vmIntrinsics::_linkToNative) {
    member_arg_pos = method->size_of_parameters() - 1;  // trailing NativeEntryPoint argument
    member_reg = rbx;  // known to be free at this point
  } else {
    fatal("unexpected intrinsic id %d", vmIntrinsics::as_int(iid));
  }

  if (member_reg != noreg) {
    // Load the member_arg into register, if necessary.
    SharedRuntime::check_member_name_argument_is_last_argument(method, sig_bt, regs);
    VMReg r = regs[member_arg_pos].first();
    if (r->is_stack()) {
      __ movptr(member_reg, Address(rsp, r->reg2stack() * VMRegImpl::stack_slot_size + wordSize));
    } else {
      // no data motion is needed
      member_reg = r->as_Register();
    }
  }

  if (has_receiver) {
    // Make sure the receiver is loaded into a register.
    assert(method->size_of_parameters() > 0, "oob");
    assert(sig_bt[0] == T_OBJECT, "receiver argument must be an object");
    VMReg r = regs[0].first();
    assert(r->is_valid(), "bad receiver arg");
    if (r->is_stack()) {
      // Porting note:  This assumes that compiled calling conventions always
      // pass the receiver oop in a register.  If this is not true on some
      // platform, pick a temp and load the receiver from stack.
      fatal("receiver always in a register");
      receiver_reg = j_rarg0;  // known to be free at this point
      __ movptr(receiver_reg, Address(rsp, r->reg2stack() * VMRegImpl::stack_slot_size + wordSize));
    } else {
      // no data motion is needed
      receiver_reg = r->as_Register();
    }
  }

  // Figure out which address we are really jumping to:
  MethodHandles::generate_method_handle_dispatch(masm, iid,
                                                 receiver_reg, member_reg, /*for_compiler_entry:*/ true);
}

// ---------------------------------------------------------------------------
// Generate a native wrapper for a given method.  The method takes arguments
// in the Java compiled code convention, marshals them to the native
// convention (handlizes oops, etc), transitions to native, makes the call,
// returns to java state (possibly blocking), unhandlizes any result and
// returns.
//
// Critical native functions are a shorthand for the use of
// GetPrimtiveArrayCritical and disallow the use of any other JNI
// functions.  The wrapper is expected to unpack the arguments before
// passing them to the callee. Critical native functions leave the state _in_Java,
// since they cannot stop for GC.
// Some other parts of JNI setup are skipped like the tear down of the JNI handle
// block and the check for pending exceptions it's impossible for them
// to be thrown.
//
nmethod* SharedRuntime::generate_native_wrapper(MacroAssembler* masm,
                                                const methodHandle& method,
                                                int compile_id,
                                                BasicType* in_sig_bt,
                                                VMRegPair* in_regs,
                                                BasicType ret_type) {
  if (method->is_continuation_native_intrinsic()) {
    int exception_offset = -1;
    OopMapSet* oop_maps = new OopMapSet();
    int frame_complete = -1;
    int stack_slots = -1;
    int interpreted_entry_offset = -1;
    int vep_offset = -1;
    if (method->is_continuation_enter_intrinsic()) {
      gen_continuation_enter(masm,
                             in_regs,
                             exception_offset,
                             oop_maps,
                             frame_complete,
                             stack_slots,
                             interpreted_entry_offset,
                             vep_offset);
    } else if (method->is_continuation_yield_intrinsic()) {
      gen_continuation_yield(masm,
                             in_regs,
                             oop_maps,
                             frame_complete,
                             stack_slots,
                             vep_offset);
    } else {
      guarantee(false, "Unknown Continuation native intrinsic");
    }

#ifdef ASSERT
    if (method->is_continuation_enter_intrinsic()) {
      assert(interpreted_entry_offset != -1, "Must be set");
      assert(exception_offset != -1,         "Must be set");
    } else {
      assert(interpreted_entry_offset == -1, "Must be unset");
      assert(exception_offset == -1,         "Must be unset");
    }
    assert(frame_complete != -1,    "Must be set");
    assert(stack_slots != -1,       "Must be set");
    assert(vep_offset != -1,        "Must be set");
#endif

    __ flush();
    nmethod* nm = nmethod::new_native_nmethod(method,
                                              compile_id,
                                              masm->code(),
                                              vep_offset,
                                              frame_complete,
                                              stack_slots,
                                              in_ByteSize(-1),
                                              in_ByteSize(-1),
                                              oop_maps,
                                              exception_offset);
    if (nm == nullptr) return nm;
    if (method->is_continuation_enter_intrinsic()) {
      ContinuationEntry::set_enter_code(nm, interpreted_entry_offset);
    } else if (method->is_continuation_yield_intrinsic()) {
      _cont_doYield_stub = nm;
    }
    return nm;
  }

  if (method->is_method_handle_intrinsic()) {
    vmIntrinsics::ID iid = method->intrinsic_id();
    intptr_t start = (intptr_t)__ pc();
    int vep_offset = ((intptr_t)__ pc()) - start;
    gen_special_dispatch(masm,
                         method,
                         in_sig_bt,
                         in_regs);
    int frame_complete = ((intptr_t)__ pc()) - start;  // not complete, period
    __ flush();
    int stack_slots = SharedRuntime::out_preserve_stack_slots();  // no out slots at all, actually
    return nmethod::new_native_nmethod(method,
                                       compile_id,
                                       masm->code(),
                                       vep_offset,
                                       frame_complete,
                                       stack_slots / VMRegImpl::slots_per_word,
                                       in_ByteSize(-1),
                                       in_ByteSize(-1),
                                       nullptr);
  }
  address native_func = method->native_function();
  assert(native_func != nullptr, "must have function");

  // An OopMap for lock (and class if static)
  OopMapSet *oop_maps = new OopMapSet();
  intptr_t start = (intptr_t)__ pc();

  // We have received a description of where all the java arg are located
  // on entry to the wrapper. We need to convert these args to where
  // the jni function will expect them. To figure out where they go
  // we convert the java signature to a C signature by inserting
  // the hidden arguments as arg[0] and possibly arg[1] (static method)

  const int total_in_args = method->size_of_parameters();
  int total_c_args = total_in_args + (method->is_static() ? 2 : 1);

  BasicType* out_sig_bt = NEW_RESOURCE_ARRAY(BasicType, total_c_args);
  VMRegPair* out_regs   = NEW_RESOURCE_ARRAY(VMRegPair, total_c_args);

  int argc = 0;
  out_sig_bt[argc++] = T_ADDRESS;
  if (method->is_static()) {
    out_sig_bt[argc++] = T_OBJECT;
  }

  for (int i = 0; i < total_in_args ; i++ ) {
    out_sig_bt[argc++] = in_sig_bt[i];
  }

  // Now figure out where the args must be stored and how much stack space
  // they require.
  int out_arg_slots;
  out_arg_slots = c_calling_convention(out_sig_bt, out_regs, total_c_args);

  // Compute framesize for the wrapper.  We need to handlize all oops in
  // incoming registers

  // Calculate the total number of stack slots we will need.

  // First count the abi requirement plus all of the outgoing args
  int stack_slots = SharedRuntime::out_preserve_stack_slots() + out_arg_slots;

  // Now the space for the inbound oop handle area
  int total_save_slots = 6 * VMRegImpl::slots_per_word;  // 6 arguments passed in registers

  int oop_handle_offset = stack_slots;
  stack_slots += total_save_slots;

  // Now any space we need for handlizing a klass if static method

  int klass_slot_offset = 0;
  int klass_offset = -1;
  int lock_slot_offset = 0;
  bool is_static = false;

  if (method->is_static()) {
    klass_slot_offset = stack_slots;
    stack_slots += VMRegImpl::slots_per_word;
    klass_offset = klass_slot_offset * VMRegImpl::stack_slot_size;
    is_static = true;
  }

  // Plus a lock if needed

  if (method->is_synchronized()) {
    lock_slot_offset = stack_slots;
    stack_slots += VMRegImpl::slots_per_word;
  }

  // Now a place (+2) to save return values or temp during shuffling
  // + 4 for return address (which we own) and saved rbp
  stack_slots += 6;

  // Ok The space we have allocated will look like:
  //
  //
  // FP-> |                     |
  //      |---------------------|
  //      | 2 slots for moves   |
  //      |---------------------|
  //      | lock box (if sync)  |
  //      |---------------------| <- lock_slot_offset
  //      | klass (if static)   |
  //      |---------------------| <- klass_slot_offset
  //      | oopHandle area      |
  //      |---------------------| <- oop_handle_offset (6 java arg registers)
  //      | outbound memory     |
  //      | based arguments     |
  //      |                     |
  //      |---------------------|
  //      |                     |
  // SP-> | out_preserved_slots |
  //
  //


  // Now compute actual number of stack words we need rounding to make
  // stack properly aligned.
  stack_slots = align_up(stack_slots, StackAlignmentInSlots);

  int stack_size = stack_slots * VMRegImpl::stack_slot_size;

  // First thing make an ic check to see if we should even be here

  // We are free to use all registers as temps without saving them and
  // restoring them except rbp. rbp is the only callee save register
  // as far as the interpreter and the compiler(s) are concerned.

  const Register receiver = j_rarg0;

  Label exception_pending;

  assert_different_registers(receiver, rscratch1, rscratch2);
  __ verify_oop(receiver);
  __ ic_check(8 /* end_alignment */);

  int vep_offset = ((intptr_t)__ pc()) - start;

  if (VM_Version::supports_fast_class_init_checks() && method->needs_clinit_barrier()) {
    Label L_skip_barrier;
    Register klass = r10;
    __ mov_metadata(klass, method->method_holder()); // InstanceKlass*
    __ clinit_barrier(klass, &L_skip_barrier /*L_fast_path*/);

    __ jump(RuntimeAddress(SharedRuntime::get_handle_wrong_method_stub())); // slow path

    __ bind(L_skip_barrier);
  }

#ifdef COMPILER1
  // For Object.hashCode, System.identityHashCode try to pull hashCode from object header if available.
  if ((InlineObjectHash && method->intrinsic_id() == vmIntrinsics::_hashCode) || (method->intrinsic_id() == vmIntrinsics::_identityHashCode)) {
    inline_check_hashcode_from_object_header(masm, method, j_rarg0 /*obj_reg*/, rax /*result*/);
  }
#endif // COMPILER1

  // The instruction at the verified entry point must be 5 bytes or longer
  // because it can be patched on the fly by make_non_entrant. The stack bang
  // instruction fits that requirement.

  // Generate stack overflow check
  __ bang_stack_with_offset((int)StackOverflow::stack_shadow_zone_size());

  // Generate a new frame for the wrapper.
  __ enter();
  // -2 because return address is already present and so is saved rbp
  __ subptr(rsp, stack_size - 2*wordSize);

  BarrierSetAssembler* bs = BarrierSet::barrier_set()->barrier_set_assembler();
  // native wrapper is not hot enough to micro optimize the nmethod entry barrier with an out-of-line stub
  bs->nmethod_entry_barrier(masm, nullptr /* slow_path */, nullptr /* continuation */);

  // Frame is now completed as far as size and linkage.
  int frame_complete = ((intptr_t)__ pc()) - start;

#ifdef ASSERT
  __ check_stack_alignment(rsp, "improperly aligned stack");
#endif /* ASSERT */


  // We use r14 as the oop handle for the receiver/klass
  // It is callee save so it survives the call to native

  const Register oop_handle_reg = r14;

  //
  // We immediately shuffle the arguments so that any vm call we have to
  // make from here on out (sync slow path, jvmti, etc.) we will have
  // captured the oops from our caller and have a valid oopMap for
  // them.

  // -----------------
  // The Grand Shuffle

  // The Java calling convention is either equal (linux) or denser (win64) than the
  // c calling convention. However the because of the jni_env argument the c calling
  // convention always has at least one more (and two for static) arguments than Java.
  // Therefore if we move the args from java -> c backwards then we will never have
  // a register->register conflict and we don't have to build a dependency graph
  // and figure out how to break any cycles.
  //

  // Record esp-based slot for receiver on stack for non-static methods
  int receiver_offset = -1;

  // This is a trick. We double the stack slots so we can claim
  // the oops in the caller's frame. Since we are sure to have
  // more args than the caller doubling is enough to make
  // sure we can capture all the incoming oop args from the
  // caller.
  //
  OopMap* map = new OopMap(stack_slots * 2, 0 /* arg_slots*/);

  // Mark location of rbp (someday)
  // map->set_callee_saved(VMRegImpl::stack2reg( stack_slots - 2), stack_slots * 2, 0, vmreg(rbp));

  // Use eax, ebx as temporaries during any memory-memory moves we have to do
  // All inbound args are referenced based on rbp and all outbound args via rsp.


#ifdef ASSERT
  bool reg_destroyed[Register::number_of_registers];
  bool freg_destroyed[XMMRegister::number_of_registers];
  for ( int r = 0 ; r < Register::number_of_registers ; r++ ) {
    reg_destroyed[r] = false;
  }
  for ( int f = 0 ; f < XMMRegister::number_of_registers ; f++ ) {
    freg_destroyed[f] = false;
  }

#endif /* ASSERT */

  // For JNI natives the incoming and outgoing registers are offset upwards.
  GrowableArray<int> arg_order(2 * total_in_args);

  for (int i = total_in_args - 1, c_arg = total_c_args - 1; i >= 0; i--, c_arg--) {
    arg_order.push(i);
    arg_order.push(c_arg);
  }

  for (int ai = 0; ai < arg_order.length(); ai += 2) {
    int i = arg_order.at(ai);
    int c_arg = arg_order.at(ai + 1);
    __ block_comment(err_msg("move %d -> %d", i, c_arg));
#ifdef ASSERT
    if (in_regs[i].first()->is_Register()) {
      assert(!reg_destroyed[in_regs[i].first()->as_Register()->encoding()], "destroyed reg!");
    } else if (in_regs[i].first()->is_XMMRegister()) {
      assert(!freg_destroyed[in_regs[i].first()->as_XMMRegister()->encoding()], "destroyed reg!");
    }
    if (out_regs[c_arg].first()->is_Register()) {
      reg_destroyed[out_regs[c_arg].first()->as_Register()->encoding()] = true;
    } else if (out_regs[c_arg].first()->is_XMMRegister()) {
      freg_destroyed[out_regs[c_arg].first()->as_XMMRegister()->encoding()] = true;
    }
#endif /* ASSERT */
    switch (in_sig_bt[i]) {
      case T_ARRAY:
      case T_OBJECT:
        __ object_move(map, oop_handle_offset, stack_slots, in_regs[i], out_regs[c_arg],
                    ((i == 0) && (!is_static)),
                    &receiver_offset);
        break;
      case T_VOID:
        break;

      case T_FLOAT:
        __ float_move(in_regs[i], out_regs[c_arg]);
          break;

      case T_DOUBLE:
        assert( i + 1 < total_in_args &&
                in_sig_bt[i + 1] == T_VOID &&
                out_sig_bt[c_arg+1] == T_VOID, "bad arg list");
        __ double_move(in_regs[i], out_regs[c_arg]);
        break;

      case T_LONG :
        __ long_move(in_regs[i], out_regs[c_arg]);
        break;

      case T_ADDRESS: assert(false, "found T_ADDRESS in java args");

      default:
        __ move32_64(in_regs[i], out_regs[c_arg]);
    }
  }

  int c_arg;

  // Pre-load a static method's oop into r14.  Used both by locking code and
  // the normal JNI call code.
  // point c_arg at the first arg that is already loaded in case we
  // need to spill before we call out
  c_arg = total_c_args - total_in_args;

  if (method->is_static()) {

    //  load oop into a register
    __ movoop(oop_handle_reg, JNIHandles::make_local(method->method_holder()->java_mirror()));

    // Now handlize the static class mirror it's known not-null.
    __ movptr(Address(rsp, klass_offset), oop_handle_reg);
    map->set_oop(VMRegImpl::stack2reg(klass_slot_offset));

    // Now get the handle
    __ lea(oop_handle_reg, Address(rsp, klass_offset));
    // store the klass handle as second argument
    __ movptr(c_rarg1, oop_handle_reg);
    // and protect the arg if we must spill
    c_arg--;
  }

  // Change state to native (we save the return address in the thread, since it might not
  // be pushed on the stack when we do a stack traversal). It is enough that the pc()
  // points into the right code segment. It does not have to be the correct return pc.
  // We use the same pc/oopMap repeatedly when we call out

  Label native_return;
  if (LockingMode != LM_LEGACY && method->is_object_wait0()) {
    // For convenience we use the pc we want to resume to in case of preemption on Object.wait.
    __ set_last_Java_frame(rsp, noreg, native_return, rscratch1);
  } else {
    intptr_t the_pc = (intptr_t) __ pc();
    oop_maps->add_gc_map(the_pc - start, map);

    __ set_last_Java_frame(rsp, noreg, __ pc(), rscratch1);
  }

  // We have all of the arguments setup at this point. We must not touch any register
  // argument registers at this point (what if we save/restore them there are no oop?

  if (DTraceMethodProbes) {
    // protect the args we've loaded
    save_args(masm, total_c_args, c_arg, out_regs);
    __ mov_metadata(c_rarg1, method());
    __ call_VM_leaf(
      CAST_FROM_FN_PTR(address, SharedRuntime::dtrace_method_entry),
      r15_thread, c_rarg1);
    restore_args(masm, total_c_args, c_arg, out_regs);
  }

  // RedefineClasses() tracing support for obsolete method entry
  if (log_is_enabled(Trace, redefine, class, obsolete)) {
    // protect the args we've loaded
    save_args(masm, total_c_args, c_arg, out_regs);
    __ mov_metadata(c_rarg1, method());
    __ call_VM_leaf(
      CAST_FROM_FN_PTR(address, SharedRuntime::rc_trace_method_entry),
      r15_thread, c_rarg1);
    restore_args(masm, total_c_args, c_arg, out_regs);
  }

  // Lock a synchronized method

  // Register definitions used by locking and unlocking

  const Register swap_reg = rax;  // Must use rax for cmpxchg instruction
  const Register obj_reg  = rbx;  // Will contain the oop
  const Register lock_reg = r13;  // Address of compiler lock object (BasicLock)
  const Register old_hdr  = r13;  // value of old header at unlock time

  Label slow_path_lock;
  Label lock_done;

  if (method->is_synchronized()) {
    Label count_mon;

    const int mark_word_offset = BasicLock::displaced_header_offset_in_bytes();

    // Get the handle (the 2nd argument)
    __ mov(oop_handle_reg, c_rarg1);

    // Get address of the box

    __ lea(lock_reg, Address(rsp, lock_slot_offset * VMRegImpl::stack_slot_size));

    // Load the oop from the handle
    __ movptr(obj_reg, Address(oop_handle_reg, 0));

    if (LockingMode == LM_MONITOR) {
      __ jmp(slow_path_lock);
    } else if (LockingMode == LM_LEGACY) {
      // Load immediate 1 into swap_reg %rax
      __ movl(swap_reg, 1);

      // Load (object->mark() | 1) into swap_reg %rax
      __ orptr(swap_reg, Address(obj_reg, oopDesc::mark_offset_in_bytes()));
      if (EnableValhalla) {
        // Mask inline_type bit such that we go to the slow path if object is an inline type
        __ andptr(swap_reg, ~((int) markWord::inline_type_bit_in_place));
      }

      // Save (object->mark() | 1) into BasicLock's displaced header
      __ movptr(Address(lock_reg, mark_word_offset), swap_reg);

      // src -> dest iff dest == rax else rax <- dest
      __ lock();
      __ cmpxchgptr(lock_reg, Address(obj_reg, oopDesc::mark_offset_in_bytes()));
      __ jcc(Assembler::equal, count_mon);

      // Hmm should this move to the slow path code area???

      // Test if the oopMark is an obvious stack pointer, i.e.,
      //  1) (mark & 3) == 0, and
      //  2) rsp <= mark < mark + os::pagesize()
      // These 3 tests can be done by evaluating the following
      // expression: ((mark - rsp) & (3 - os::vm_page_size())),
      // assuming both stack pointer and pagesize have their
      // least significant 2 bits clear.
      // NOTE: the oopMark is in swap_reg %rax as the result of cmpxchg

      __ subptr(swap_reg, rsp);
      __ andptr(swap_reg, 3 - (int)os::vm_page_size());

      // Save the test result, for recursive case, the result is zero
      __ movptr(Address(lock_reg, mark_word_offset), swap_reg);
      __ jcc(Assembler::notEqual, slow_path_lock);

      __ bind(count_mon);
      __ inc_held_monitor_count();
    } else {
      assert(LockingMode == LM_LIGHTWEIGHT, "must be");
      __ lightweight_lock(lock_reg, obj_reg, swap_reg, rscratch1, slow_path_lock);
    }

    // Slow path will re-enter here
    __ bind(lock_done);
  }

  // Finally just about ready to make the JNI call

  // get JNIEnv* which is first argument to native
  __ lea(c_rarg0, Address(r15_thread, in_bytes(JavaThread::jni_environment_offset())));

  // Now set thread in native
  __ movl(Address(r15_thread, JavaThread::thread_state_offset()), _thread_in_native);

  __ call(RuntimeAddress(native_func));

  // Verify or restore cpu control state after JNI call
  __ restore_cpu_control_state_after_jni(rscratch1);

  // Unpack native results.
  switch (ret_type) {
  case T_BOOLEAN: __ c2bool(rax);            break;
  case T_CHAR   : __ movzwl(rax, rax);      break;
  case T_BYTE   : __ sign_extend_byte (rax); break;
  case T_SHORT  : __ sign_extend_short(rax); break;
  case T_INT    : /* nothing to do */        break;
  case T_DOUBLE :
  case T_FLOAT  :
    // Result is in xmm0 we'll save as needed
    break;
  case T_ARRAY:                 // Really a handle
  case T_OBJECT:                // Really a handle
      break; // can't de-handlize until after safepoint check
  case T_VOID: break;
  case T_LONG: break;
  default       : ShouldNotReachHere();
  }

  // Switch thread to "native transition" state before reading the synchronization state.
  // This additional state is necessary because reading and testing the synchronization
  // state is not atomic w.r.t. GC, as this scenario demonstrates:
  //     Java thread A, in _thread_in_native state, loads _not_synchronized and is preempted.
  //     VM thread changes sync state to synchronizing and suspends threads for GC.
  //     Thread A is resumed to finish this native method, but doesn't block here since it
  //     didn't see any synchronization is progress, and escapes.
  __ movl(Address(r15_thread, JavaThread::thread_state_offset()), _thread_in_native_trans);

  // Force this write out before the read below
  if (!UseSystemMemoryBarrier) {
    __ membar(Assembler::Membar_mask_bits(
              Assembler::LoadLoad | Assembler::LoadStore |
              Assembler::StoreLoad | Assembler::StoreStore));
  }

  // check for safepoint operation in progress and/or pending suspend requests
  {
    Label Continue;
    Label slow_path;

    __ safepoint_poll(slow_path, true /* at_return */, false /* in_nmethod */);

    __ cmpl(Address(r15_thread, JavaThread::suspend_flags_offset()), 0);
    __ jcc(Assembler::equal, Continue);
    __ bind(slow_path);

    // Don't use call_VM as it will see a possible pending exception and forward it
    // and never return here preventing us from clearing _last_native_pc down below.
    // Also can't use call_VM_leaf either as it will check to see if rsi & rdi are
    // preserved and correspond to the bcp/locals pointers. So we do a runtime call
    // by hand.
    //
    __ vzeroupper();
    save_native_result(masm, ret_type, stack_slots);
    __ mov(c_rarg0, r15_thread);
    __ mov(r12, rsp); // remember sp
    __ subptr(rsp, frame::arg_reg_save_area_bytes); // windows
    __ andptr(rsp, -16); // align stack as required by ABI
    __ call(RuntimeAddress(CAST_FROM_FN_PTR(address, JavaThread::check_special_condition_for_native_trans)));
    __ mov(rsp, r12); // restore sp
    __ reinit_heapbase();
    // Restore any method result value
    restore_native_result(masm, ret_type, stack_slots);
    __ bind(Continue);
  }

  // change thread state
  __ movl(Address(r15_thread, JavaThread::thread_state_offset()), _thread_in_Java);

  if (LockingMode != LM_LEGACY && method->is_object_wait0()) {
    // Check preemption for Object.wait()
    __ movptr(rscratch1, Address(r15_thread, JavaThread::preempt_alternate_return_offset()));
    __ cmpptr(rscratch1, NULL_WORD);
    __ jccb(Assembler::equal, native_return);
    __ movptr(Address(r15_thread, JavaThread::preempt_alternate_return_offset()), NULL_WORD);
    __ jmp(rscratch1);
    __ bind(native_return);

    intptr_t the_pc = (intptr_t) __ pc();
    oop_maps->add_gc_map(the_pc - start, map);
  }


  Label reguard;
  Label reguard_done;
  __ cmpl(Address(r15_thread, JavaThread::stack_guard_state_offset()), StackOverflow::stack_guard_yellow_reserved_disabled);
  __ jcc(Assembler::equal, reguard);
  __ bind(reguard_done);

  // native result if any is live

  // Unlock
  Label slow_path_unlock;
  Label unlock_done;
  if (method->is_synchronized()) {

    Label fast_done;

    // Get locked oop from the handle we passed to jni
    __ movptr(obj_reg, Address(oop_handle_reg, 0));

    if (LockingMode == LM_LEGACY) {
      Label not_recur;
      // Simple recursive lock?
      __ cmpptr(Address(rsp, lock_slot_offset * VMRegImpl::stack_slot_size), NULL_WORD);
      __ jcc(Assembler::notEqual, not_recur);
      __ dec_held_monitor_count();
      __ jmpb(fast_done);
      __ bind(not_recur);
    }

    // Must save rax if it is live now because cmpxchg must use it
    if (ret_type != T_FLOAT && ret_type != T_DOUBLE && ret_type != T_VOID) {
      save_native_result(masm, ret_type, stack_slots);
    }

    if (LockingMode == LM_MONITOR) {
      __ jmp(slow_path_unlock);
    } else if (LockingMode == LM_LEGACY) {
      // get address of the stack lock
      __ lea(rax, Address(rsp, lock_slot_offset * VMRegImpl::stack_slot_size));
      //  get old displaced header
      __ movptr(old_hdr, Address(rax, 0));

      // Atomic swap old header if oop still contains the stack lock
      __ lock();
      __ cmpxchgptr(old_hdr, Address(obj_reg, oopDesc::mark_offset_in_bytes()));
      __ jcc(Assembler::notEqual, slow_path_unlock);
      __ dec_held_monitor_count();
    } else {
      assert(LockingMode == LM_LIGHTWEIGHT, "must be");
      __ lightweight_unlock(obj_reg, swap_reg, lock_reg, slow_path_unlock);
    }

    // slow path re-enters here
    __ bind(unlock_done);
    if (ret_type != T_FLOAT && ret_type != T_DOUBLE && ret_type != T_VOID) {
      restore_native_result(masm, ret_type, stack_slots);
    }

    __ bind(fast_done);
  }
  if (DTraceMethodProbes) {
    save_native_result(masm, ret_type, stack_slots);
    __ mov_metadata(c_rarg1, method());
    __ call_VM_leaf(
         CAST_FROM_FN_PTR(address, SharedRuntime::dtrace_method_exit),
         r15_thread, c_rarg1);
    restore_native_result(masm, ret_type, stack_slots);
  }

  __ reset_last_Java_frame(false);

  // Unbox oop result, e.g. JNIHandles::resolve value.
  if (is_reference_type(ret_type)) {
    __ resolve_jobject(rax /* value */,
                       rcx /* tmp */);
  }

  if (CheckJNICalls) {
    // clear_pending_jni_exception_check
    __ movptr(Address(r15_thread, JavaThread::pending_jni_exception_check_fn_offset()), NULL_WORD);
  }

  // reset handle block
  __ movptr(rcx, Address(r15_thread, JavaThread::active_handles_offset()));
  __ movl(Address(rcx, JNIHandleBlock::top_offset()), NULL_WORD);

  // pop our frame

  __ leave();

  // Any exception pending?
  __ cmpptr(Address(r15_thread, in_bytes(Thread::pending_exception_offset())), NULL_WORD);
  __ jcc(Assembler::notEqual, exception_pending);

  // Return

  __ ret(0);

  // Unexpected paths are out of line and go here

  // forward the exception
  __ bind(exception_pending);

  // and forward the exception
  __ jump(RuntimeAddress(StubRoutines::forward_exception_entry()));

  // Slow path locking & unlocking
  if (method->is_synchronized()) {

    // BEGIN Slow path lock
    __ bind(slow_path_lock);

    // has last_Java_frame setup. No exceptions so do vanilla call not call_VM
    // args are (oop obj, BasicLock* lock, JavaThread* thread)

    // protect the args we've loaded
    save_args(masm, total_c_args, c_arg, out_regs);

    __ mov(c_rarg0, obj_reg);
    __ mov(c_rarg1, lock_reg);
    __ mov(c_rarg2, r15_thread);

    // Not a leaf but we have last_Java_frame setup as we want.
    // We don't want to unmount in case of contention since that would complicate preserving
    // the arguments that had already been marshalled into the native convention. So we force
    // the freeze slow path to find this native wrapper frame (see recurse_freeze_native_frame())
    // and pin the vthread. Otherwise the fast path won't find it since we don't walk the stack.
    __ push_cont_fastpath();
    __ call_VM_leaf(CAST_FROM_FN_PTR(address, SharedRuntime::complete_monitor_locking_C), 3);
    __ pop_cont_fastpath();
    restore_args(masm, total_c_args, c_arg, out_regs);

#ifdef ASSERT
    { Label L;
    __ cmpptr(Address(r15_thread, in_bytes(Thread::pending_exception_offset())), NULL_WORD);
    __ jcc(Assembler::equal, L);
    __ stop("no pending exception allowed on exit from monitorenter");
    __ bind(L);
    }
#endif
    __ jmp(lock_done);

    // END Slow path lock

    // BEGIN Slow path unlock
    __ bind(slow_path_unlock);

    // If we haven't already saved the native result we must save it now as xmm registers
    // are still exposed.
    __ vzeroupper();
    if (ret_type == T_FLOAT || ret_type == T_DOUBLE ) {
      save_native_result(masm, ret_type, stack_slots);
    }

    __ lea(c_rarg1, Address(rsp, lock_slot_offset * VMRegImpl::stack_slot_size));

    __ mov(c_rarg0, obj_reg);
    __ mov(c_rarg2, r15_thread);
    __ mov(r12, rsp); // remember sp
    __ subptr(rsp, frame::arg_reg_save_area_bytes); // windows
    __ andptr(rsp, -16); // align stack as required by ABI

    // Save pending exception around call to VM (which contains an EXCEPTION_MARK)
    // NOTE that obj_reg == rbx currently
    __ movptr(rbx, Address(r15_thread, in_bytes(Thread::pending_exception_offset())));
    __ movptr(Address(r15_thread, in_bytes(Thread::pending_exception_offset())), NULL_WORD);

    // args are (oop obj, BasicLock* lock, JavaThread* thread)
    __ call(RuntimeAddress(CAST_FROM_FN_PTR(address, SharedRuntime::complete_monitor_unlocking_C)));
    __ mov(rsp, r12); // restore sp
    __ reinit_heapbase();
#ifdef ASSERT
    {
      Label L;
      __ cmpptr(Address(r15_thread, in_bytes(Thread::pending_exception_offset())), NULL_WORD);
      __ jcc(Assembler::equal, L);
      __ stop("no pending exception allowed on exit complete_monitor_unlocking_C");
      __ bind(L);
    }
#endif /* ASSERT */

    __ movptr(Address(r15_thread, in_bytes(Thread::pending_exception_offset())), rbx);

    if (ret_type == T_FLOAT || ret_type == T_DOUBLE ) {
      restore_native_result(masm, ret_type, stack_slots);
    }
    __ jmp(unlock_done);

    // END Slow path unlock

  } // synchronized

  // SLOW PATH Reguard the stack if needed

  __ bind(reguard);
  __ vzeroupper();
  save_native_result(masm, ret_type, stack_slots);
  __ mov(r12, rsp); // remember sp
  __ subptr(rsp, frame::arg_reg_save_area_bytes); // windows
  __ andptr(rsp, -16); // align stack as required by ABI
  __ call(RuntimeAddress(CAST_FROM_FN_PTR(address, SharedRuntime::reguard_yellow_pages)));
  __ mov(rsp, r12); // restore sp
  __ reinit_heapbase();
  restore_native_result(masm, ret_type, stack_slots);
  // and continue
  __ jmp(reguard_done);



  __ flush();

  nmethod *nm = nmethod::new_native_nmethod(method,
                                            compile_id,
                                            masm->code(),
                                            vep_offset,
                                            frame_complete,
                                            stack_slots / VMRegImpl::slots_per_word,
                                            (is_static ? in_ByteSize(klass_offset) : in_ByteSize(receiver_offset)),
                                            in_ByteSize(lock_slot_offset*VMRegImpl::stack_slot_size),
                                            oop_maps);

  return nm;
}

// this function returns the adjust size (in number of words) to a c2i adapter
// activation for use during deoptimization
int Deoptimization::last_frame_adjust(int callee_parameters, int callee_locals ) {
  return (callee_locals - callee_parameters) * Interpreter::stackElementWords;
}


uint SharedRuntime::out_preserve_stack_slots() {
  return 0;
}


// Number of stack slots between incoming argument block and the start of
// a new frame.  The PROLOG must add this many slots to the stack.  The
// EPILOG must remove this many slots.  amd64 needs two slots for
// return address.
uint SharedRuntime::in_preserve_stack_slots() {
  return 4 + 2 * VerifyStackAtCalls;
}

VMReg SharedRuntime::thread_register() {
  return r15_thread->as_VMReg();
}

//------------------------------generate_deopt_blob----------------------------
void SharedRuntime::generate_deopt_blob() {
  // Allocate space for the code
  ResourceMark rm;
  // Setup code generation tools
  int pad = 0;
  if (UseAVX > 2) {
    pad += 1024;
  }
  if (UseAPX) {
    pad += 1024;
  }
#if INCLUDE_JVMCI
  if (EnableJVMCI) {
    pad += 512; // Increase the buffer size when compiling for JVMCI
  }
#endif
  const char* name = SharedRuntime::stub_name(SharedStubId::deopt_id);
  CodeBuffer buffer(name, 2560+pad, 1024);
  MacroAssembler* masm = new MacroAssembler(&buffer);
  int frame_size_in_words;
  OopMap* map = nullptr;
  OopMapSet *oop_maps = new OopMapSet();

  // -------------
  // This code enters when returning to a de-optimized nmethod.  A return
  // address has been pushed on the stack, and return values are in
  // registers.
  // If we are doing a normal deopt then we were called from the patched
  // nmethod from the point we returned to the nmethod. So the return
  // address on the stack is wrong by NativeCall::instruction_size
  // We will adjust the value so it looks like we have the original return
  // address on the stack (like when we eagerly deoptimized).
  // In the case of an exception pending when deoptimizing, we enter
  // with a return address on the stack that points after the call we patched
  // into the exception handler. We have the following register state from,
  // e.g., the forward exception stub (see stubGenerator_x86_64.cpp).
  //    rax: exception oop
  //    rbx: exception handler
  //    rdx: throwing pc
  // So in this case we simply jam rdx into the useless return address and
  // the stack looks just like we want.
  //
  // At this point we need to de-opt.  We save the argument return
  // registers.  We call the first C routine, fetch_unroll_info().  This
  // routine captures the return values and returns a structure which
  // describes the current frame size and the sizes of all replacement frames.
  // The current frame is compiled code and may contain many inlined
  // functions, each with their own JVM state.  We pop the current frame, then
  // push all the new frames.  Then we call the C routine unpack_frames() to
  // populate these frames.  Finally unpack_frames() returns us the new target
  // address.  Notice that callee-save registers are BLOWN here; they have
  // already been captured in the vframeArray at the time the return PC was
  // patched.
  address start = __ pc();
  Label cont;

  // Prolog for non exception case!

  // Save everything in sight.
  map = RegisterSaver::save_live_registers(masm, 0, &frame_size_in_words, /*save_wide_vectors*/ true);

  // Normal deoptimization.  Save exec mode for unpack_frames.
  __ movl(r14, Deoptimization::Unpack_deopt); // callee-saved
  __ jmp(cont);

  int reexecute_offset = __ pc() - start;
#if INCLUDE_JVMCI && !defined(COMPILER1)
  if (UseJVMCICompiler) {
    // JVMCI does not use this kind of deoptimization
    __ should_not_reach_here();
  }
#endif

  // Reexecute case
  // return address is the pc describes what bci to do re-execute at

  // No need to update map as each call to save_live_registers will produce identical oopmap
  (void) RegisterSaver::save_live_registers(masm, 0, &frame_size_in_words, /*save_wide_vectors*/ true);

  __ movl(r14, Deoptimization::Unpack_reexecute); // callee-saved
  __ jmp(cont);

#if INCLUDE_JVMCI
  Label after_fetch_unroll_info_call;
  int implicit_exception_uncommon_trap_offset = 0;
  int uncommon_trap_offset = 0;

  if (EnableJVMCI) {
    implicit_exception_uncommon_trap_offset = __ pc() - start;

    __ pushptr(Address(r15_thread, in_bytes(JavaThread::jvmci_implicit_exception_pc_offset())));
    __ movptr(Address(r15_thread, in_bytes(JavaThread::jvmci_implicit_exception_pc_offset())), NULL_WORD);

    uncommon_trap_offset = __ pc() - start;

    // Save everything in sight.
    RegisterSaver::save_live_registers(masm, 0, &frame_size_in_words, /*save_wide_vectors*/ true);
    // fetch_unroll_info needs to call last_java_frame()
    __ set_last_Java_frame(noreg, noreg, nullptr, rscratch1);

    __ movl(c_rarg1, Address(r15_thread, in_bytes(JavaThread::pending_deoptimization_offset())));
    __ movl(Address(r15_thread, in_bytes(JavaThread::pending_deoptimization_offset())), -1);

    __ movl(r14, Deoptimization::Unpack_reexecute);
    __ mov(c_rarg0, r15_thread);
    __ movl(c_rarg2, r14); // exec mode
    __ call(RuntimeAddress(CAST_FROM_FN_PTR(address, Deoptimization::uncommon_trap)));
    oop_maps->add_gc_map( __ pc()-start, map->deep_copy());

    __ reset_last_Java_frame(false);

    __ jmp(after_fetch_unroll_info_call);
  } // EnableJVMCI
#endif // INCLUDE_JVMCI

  int exception_offset = __ pc() - start;

  // Prolog for exception case

  // all registers are dead at this entry point, except for rax, and
  // rdx which contain the exception oop and exception pc
  // respectively.  Set them in TLS and fall thru to the
  // unpack_with_exception_in_tls entry point.

  __ movptr(Address(r15_thread, JavaThread::exception_pc_offset()), rdx);
  __ movptr(Address(r15_thread, JavaThread::exception_oop_offset()), rax);

  int exception_in_tls_offset = __ pc() - start;

  // new implementation because exception oop is now passed in JavaThread

  // Prolog for exception case
  // All registers must be preserved because they might be used by LinearScan
  // Exceptiop oop and throwing PC are passed in JavaThread
  // tos: stack at point of call to method that threw the exception (i.e. only
  // args are on the stack, no return address)

  // make room on stack for the return address
  // It will be patched later with the throwing pc. The correct value is not
  // available now because loading it from memory would destroy registers.
  __ push(0);

  // Save everything in sight.
  map = RegisterSaver::save_live_registers(masm, 0, &frame_size_in_words, /*save_wide_vectors*/ true);

  // Now it is safe to overwrite any register

  // Deopt during an exception.  Save exec mode for unpack_frames.
  __ movl(r14, Deoptimization::Unpack_exception); // callee-saved

  // load throwing pc from JavaThread and patch it as the return address
  // of the current frame. Then clear the field in JavaThread

  __ movptr(rdx, Address(r15_thread, JavaThread::exception_pc_offset()));
  __ movptr(Address(rbp, wordSize), rdx);
  __ movptr(Address(r15_thread, JavaThread::exception_pc_offset()), NULL_WORD);

#ifdef ASSERT
  // verify that there is really an exception oop in JavaThread
  __ movptr(rax, Address(r15_thread, JavaThread::exception_oop_offset()));
  __ verify_oop(rax);

  // verify that there is no pending exception
  Label no_pending_exception;
  __ movptr(rax, Address(r15_thread, Thread::pending_exception_offset()));
  __ testptr(rax, rax);
  __ jcc(Assembler::zero, no_pending_exception);
  __ stop("must not have pending exception here");
  __ bind(no_pending_exception);
#endif

  __ bind(cont);

  // Call C code.  Need thread and this frame, but NOT official VM entry
  // crud.  We cannot block on this call, no GC can happen.
  //
  // UnrollBlock* fetch_unroll_info(JavaThread* thread)

  // fetch_unroll_info needs to call last_java_frame().

  __ set_last_Java_frame(noreg, noreg, nullptr, rscratch1);
#ifdef ASSERT
  { Label L;
    __ cmpptr(Address(r15_thread, JavaThread::last_Java_fp_offset()), NULL_WORD);
    __ jcc(Assembler::equal, L);
    __ stop("SharedRuntime::generate_deopt_blob: last_Java_fp not cleared");
    __ bind(L);
  }
#endif // ASSERT
  __ mov(c_rarg0, r15_thread);
  __ movl(c_rarg1, r14); // exec_mode
  __ call(RuntimeAddress(CAST_FROM_FN_PTR(address, Deoptimization::fetch_unroll_info)));

  // Need to have an oopmap that tells fetch_unroll_info where to
  // find any register it might need.
  oop_maps->add_gc_map(__ pc() - start, map);

  __ reset_last_Java_frame(false);

#if INCLUDE_JVMCI
  if (EnableJVMCI) {
    __ bind(after_fetch_unroll_info_call);
  }
#endif

  // Load UnrollBlock* into rdi
  __ mov(rdi, rax);

  __ movl(r14, Address(rdi, Deoptimization::UnrollBlock::unpack_kind_offset()));
   Label noException;
  __ cmpl(r14, Deoptimization::Unpack_exception);   // Was exception pending?
  __ jcc(Assembler::notEqual, noException);
  __ movptr(rax, Address(r15_thread, JavaThread::exception_oop_offset()));
  // QQQ this is useless it was null above
  __ movptr(rdx, Address(r15_thread, JavaThread::exception_pc_offset()));
  __ movptr(Address(r15_thread, JavaThread::exception_oop_offset()), NULL_WORD);
  __ movptr(Address(r15_thread, JavaThread::exception_pc_offset()), NULL_WORD);

  __ verify_oop(rax);

  // Overwrite the result registers with the exception results.
  __ movptr(Address(rsp, RegisterSaver::rax_offset_in_bytes()), rax);
  // I think this is useless
  __ movptr(Address(rsp, RegisterSaver::rdx_offset_in_bytes()), rdx);

  __ bind(noException);

  // Only register save data is on the stack.
  // Now restore the result registers.  Everything else is either dead
  // or captured in the vframeArray.
  RegisterSaver::restore_result_registers(masm);

  // All of the register save area has been popped of the stack. Only the
  // return address remains.

  // Pop all the frames we must move/replace.
  //
  // Frame picture (youngest to oldest)
  // 1: self-frame (no frame link)
  // 2: deopting frame  (no frame link)
  // 3: caller of deopting frame (could be compiled/interpreted).
  //
  // Note: by leaving the return address of self-frame on the stack
  // and using the size of frame 2 to adjust the stack
  // when we are done the return to frame 3 will still be on the stack.

  // Pop deoptimized frame
  __ movl(rcx, Address(rdi, Deoptimization::UnrollBlock::size_of_deoptimized_frame_offset()));
  __ addptr(rsp, rcx);

  // rsp should be pointing at the return address to the caller (3)

  // Pick up the initial fp we should save
  // restore rbp before stack bang because if stack overflow is thrown it needs to be pushed (and preserved)
  __ movptr(rbp, Address(rdi, Deoptimization::UnrollBlock::initial_info_offset()));

#ifdef ASSERT
  // Compilers generate code that bang the stack by as much as the
  // interpreter would need. So this stack banging should never
  // trigger a fault. Verify that it does not on non product builds.
  __ movl(rbx, Address(rdi, Deoptimization::UnrollBlock::total_frame_sizes_offset()));
  __ bang_stack_size(rbx, rcx);
#endif

  // Load address of array of frame pcs into rcx
  __ movptr(rcx, Address(rdi, Deoptimization::UnrollBlock::frame_pcs_offset()));

  // Trash the old pc
  __ addptr(rsp, wordSize);

  // Load address of array of frame sizes into rsi
  __ movptr(rsi, Address(rdi, Deoptimization::UnrollBlock::frame_sizes_offset()));

  // Load counter into rdx
  __ movl(rdx, Address(rdi, Deoptimization::UnrollBlock::number_of_frames_offset()));

  // Now adjust the caller's stack to make up for the extra locals
  // but record the original sp so that we can save it in the skeletal interpreter
  // frame and the stack walking of interpreter_sender will get the unextended sp
  // value and not the "real" sp value.

  const Register sender_sp = r8;

  __ mov(sender_sp, rsp);
  __ movl(rbx, Address(rdi,
                       Deoptimization::UnrollBlock::
                       caller_adjustment_offset()));
  __ subptr(rsp, rbx);

  // Push interpreter frames in a loop
  Label loop;
  __ bind(loop);
  __ movptr(rbx, Address(rsi, 0));      // Load frame size
  __ subptr(rbx, 2*wordSize);           // We'll push pc and ebp by hand
  __ pushptr(Address(rcx, 0));          // Save return address
  __ enter();                           // Save old & set new ebp
  __ subptr(rsp, rbx);                  // Prolog
  // This value is corrected by layout_activation_impl
  __ movptr(Address(rbp, frame::interpreter_frame_last_sp_offset * wordSize), NULL_WORD);
  __ movptr(Address(rbp, frame::interpreter_frame_sender_sp_offset * wordSize), sender_sp); // Make it walkable
  __ mov(sender_sp, rsp);               // Pass sender_sp to next frame
  __ addptr(rsi, wordSize);             // Bump array pointer (sizes)
  __ addptr(rcx, wordSize);             // Bump array pointer (pcs)
  __ decrementl(rdx);                   // Decrement counter
  __ jcc(Assembler::notZero, loop);
  __ pushptr(Address(rcx, 0));          // Save final return address

  // Re-push self-frame
  __ enter();                           // Save old & set new ebp

  // Allocate a full sized register save area.
  // Return address and rbp are in place, so we allocate two less words.
  __ subptr(rsp, (frame_size_in_words - 2) * wordSize);

  // Restore frame locals after moving the frame
  __ movdbl(Address(rsp, RegisterSaver::xmm0_offset_in_bytes()), xmm0);
  __ movptr(Address(rsp, RegisterSaver::rax_offset_in_bytes()), rax);

  // Call C code.  Need thread but NOT official VM entry
  // crud.  We cannot block on this call, no GC can happen.  Call should
  // restore return values to their stack-slots with the new SP.
  //
  // void Deoptimization::unpack_frames(JavaThread* thread, int exec_mode)

  // Use rbp because the frames look interpreted now
  // Save "the_pc" since it cannot easily be retrieved using the last_java_SP after we aligned SP.
  // Don't need the precise return PC here, just precise enough to point into this code blob.
  address the_pc = __ pc();
  __ set_last_Java_frame(noreg, rbp, the_pc, rscratch1);

  __ andptr(rsp, -(StackAlignmentInBytes));  // Fix stack alignment as required by ABI
  __ mov(c_rarg0, r15_thread);
  __ movl(c_rarg1, r14); // second arg: exec_mode
  __ call(RuntimeAddress(CAST_FROM_FN_PTR(address, Deoptimization::unpack_frames)));
  // Revert SP alignment after call since we're going to do some SP relative addressing below
  __ movptr(rsp, Address(r15_thread, JavaThread::last_Java_sp_offset()));

  // Set an oopmap for the call site
  // Use the same PC we used for the last java frame
  oop_maps->add_gc_map(the_pc - start,
                       new OopMap( frame_size_in_words, 0 ));

  // Clear fp AND pc
  __ reset_last_Java_frame(true);

  // Collect return values
  __ movdbl(xmm0, Address(rsp, RegisterSaver::xmm0_offset_in_bytes()));
  __ movptr(rax, Address(rsp, RegisterSaver::rax_offset_in_bytes()));
  // I think this is useless (throwing pc?)
  __ movptr(rdx, Address(rsp, RegisterSaver::rdx_offset_in_bytes()));

  // Pop self-frame.
  __ leave();                           // Epilog

  // Jump to interpreter
  __ ret(0);

  // Make sure all code is generated
  masm->flush();

  _deopt_blob = DeoptimizationBlob::create(&buffer, oop_maps, 0, exception_offset, reexecute_offset, frame_size_in_words);
  _deopt_blob->set_unpack_with_exception_in_tls_offset(exception_in_tls_offset);
#if INCLUDE_JVMCI
  if (EnableJVMCI) {
    _deopt_blob->set_uncommon_trap_offset(uncommon_trap_offset);
    _deopt_blob->set_implicit_exception_uncommon_trap_offset(implicit_exception_uncommon_trap_offset);
  }
#endif
}

//------------------------------generate_handler_blob------
//
// Generate a special Compile2Runtime blob that saves all registers,
// and setup oopmap.
//
SafepointBlob* SharedRuntime::generate_handler_blob(SharedStubId id, address call_ptr) {
  assert(StubRoutines::forward_exception_entry() != nullptr,
         "must be generated before");
  assert(is_polling_page_id(id), "expected a polling page stub id");

  ResourceMark rm;
  OopMapSet *oop_maps = new OopMapSet();
  OopMap* map;

  // Allocate space for the code.  Setup code generation tools.
  const char* name = SharedRuntime::stub_name(id);
  CodeBuffer buffer(name, 2548, 1024);
  MacroAssembler* masm = new MacroAssembler(&buffer);

  address start   = __ pc();
  address call_pc = nullptr;
  int frame_size_in_words;
  bool cause_return = (id == SharedStubId::polling_page_return_handler_id);
  bool save_wide_vectors = (id == SharedStubId::polling_page_vectors_safepoint_handler_id);

  // Make room for return address (or push it again)
  if (!cause_return) {
    __ push(rbx);
  }

  // Save registers, fpu state, and flags
  map = RegisterSaver::save_live_registers(masm, 0, &frame_size_in_words, save_wide_vectors);

  // The following is basically a call_VM.  However, we need the precise
  // address of the call in order to generate an oopmap. Hence, we do all the
  // work ourselves.

  __ set_last_Java_frame(noreg, noreg, nullptr, rscratch1);  // JavaFrameAnchor::capture_last_Java_pc() will get the pc from the return address, which we store next:

  // The return address must always be correct so that frame constructor never
  // sees an invalid pc.

  if (!cause_return) {
    // Get the return pc saved by the signal handler and stash it in its appropriate place on the stack.
    // Additionally, rbx is a callee saved register and we can look at it later to determine
    // if someone changed the return address for us!
    __ movptr(rbx, Address(r15_thread, JavaThread::saved_exception_pc_offset()));
    __ movptr(Address(rbp, wordSize), rbx);
  }

  // Do the call
  __ mov(c_rarg0, r15_thread);
  __ call(RuntimeAddress(call_ptr));

  // Set an oopmap for the call site.  This oopmap will map all
  // oop-registers and debug-info registers as callee-saved.  This
  // will allow deoptimization at this safepoint to find all possible
  // debug-info recordings, as well as let GC find all oops.

  oop_maps->add_gc_map( __ pc() - start, map);

  Label noException;

  __ reset_last_Java_frame(false);

  __ cmpptr(Address(r15_thread, Thread::pending_exception_offset()), NULL_WORD);
  __ jcc(Assembler::equal, noException);

  // Exception pending

  RegisterSaver::restore_live_registers(masm, save_wide_vectors);

  __ jump(RuntimeAddress(StubRoutines::forward_exception_entry()));

  // No exception case
  __ bind(noException);

  Label no_adjust;
#ifdef ASSERT
  Label bail;
#endif
  if (!cause_return) {
    Label no_prefix, not_special, check_rex_prefix;

    // If our stashed return pc was modified by the runtime we avoid touching it
    __ cmpptr(rbx, Address(rbp, wordSize));
    __ jcc(Assembler::notEqual, no_adjust);

    // Skip over the poll instruction.
    // See NativeInstruction::is_safepoint_poll()
    // Possible encodings:
    //      85 00       test   %eax,(%rax)
    //      85 01       test   %eax,(%rcx)
    //      85 02       test   %eax,(%rdx)
    //      85 03       test   %eax,(%rbx)
    //      85 06       test   %eax,(%rsi)
    //      85 07       test   %eax,(%rdi)
    //
    //   41 85 00       test   %eax,(%r8)
    //   41 85 01       test   %eax,(%r9)
    //   41 85 02       test   %eax,(%r10)
    //   41 85 03       test   %eax,(%r11)
    //   41 85 06       test   %eax,(%r14)
    //   41 85 07       test   %eax,(%r15)
    //
    //      85 04 24    test   %eax,(%rsp)
    //   41 85 04 24    test   %eax,(%r12)
    //      85 45 00    test   %eax,0x0(%rbp)
    //   41 85 45 00    test   %eax,0x0(%r13)
    //
    // Notes:
    //  Format of legacy MAP0 test instruction:-
    //  [REX/REX2] [OPCODE] [ModRM] [SIB] [DISP] [IMM32]
    //  o  For safepoint polling instruction "test %eax,(%rax)", encoding of first register
    //     operand and base register of memory operand is b/w [0-8), hence we do not require
    //     additional REX prefix where REX.B bit stores MSB bit of register encoding, which
    //     is why two bytes encoding is sufficient here.
    //  o  For safepoint polling instruction like "test %eax,(%r8)", register encoding of BASE
    //     register of memory operand is 1000, thus we need additional REX prefix in this case,
    //     there by adding additional byte to instruction encoding.
    //  o  In case BASE register is one of the 32 extended GPR registers available only on targets
    //     supporting Intel APX extension, then we need to emit two bytes REX2 prefix to hold
    //     most significant two bits of 5 bit register encoding.

    if (VM_Version::supports_apx_f()) {
      __ cmpb(Address(rbx, 0), Assembler::REX2);
      __ jccb(Assembler::notEqual, check_rex_prefix);
      __ addptr(rbx, 2);
      __ bind(check_rex_prefix);
    }
    __ cmpb(Address(rbx, 0), NativeTstRegMem::instruction_rex_b_prefix);
    __ jccb(Assembler::notEqual, no_prefix);
    __ addptr(rbx, 1);
    __ bind(no_prefix);
#ifdef ASSERT
    __ movptr(rax, rbx); // remember where 0x85 should be, for verification below
#endif
    // r12/r13/rsp/rbp base encoding takes 3 bytes with the following register values:
    // r12/rsp 0x04
    // r13/rbp 0x05
    __ movzbq(rcx, Address(rbx, 1));
    __ andptr(rcx, 0x07); // looking for 0x04 .. 0x05
    __ subptr(rcx, 4);    // looking for 0x00 .. 0x01
    __ cmpptr(rcx, 1);
    __ jccb(Assembler::above, not_special);
    __ addptr(rbx, 1);
    __ bind(not_special);
#ifdef ASSERT
    // Verify the correct encoding of the poll we're about to skip.
    __ cmpb(Address(rax, 0), NativeTstRegMem::instruction_code_memXregl);
    __ jcc(Assembler::notEqual, bail);
    // Mask out the modrm bits
    __ testb(Address(rax, 1), NativeTstRegMem::modrm_mask);
    // rax encodes to 0, so if the bits are nonzero it's incorrect
    __ jcc(Assembler::notZero, bail);
#endif
    // Adjust return pc forward to step over the safepoint poll instruction
    __ addptr(rbx, 2);
    __ movptr(Address(rbp, wordSize), rbx);
  }

  __ bind(no_adjust);
  // Normal exit, restore registers and exit.
  RegisterSaver::restore_live_registers(masm, save_wide_vectors);
  __ ret(0);

#ifdef ASSERT
  __ bind(bail);
  __ stop("Attempting to adjust pc to skip safepoint poll but the return point is not what we expected");
#endif

  // Make sure all code is generated
  masm->flush();

  // Fill-out other meta info
  return SafepointBlob::create(&buffer, oop_maps, frame_size_in_words);
}

//
// generate_resolve_blob - call resolution (static/virtual/opt-virtual/ic-miss
//
// Generate a stub that calls into vm to find out the proper destination
// of a java call. All the argument registers are live at this point
// but since this is generic code we don't know what they are and the caller
// must do any gc of the args.
//
RuntimeStub* SharedRuntime::generate_resolve_blob(SharedStubId id, address destination) {
  assert (StubRoutines::forward_exception_entry() != nullptr, "must be generated before");
  assert(is_resolve_id(id), "expected a resolve stub id");

  // allocate space for the code
  ResourceMark rm;

  const char* name = SharedRuntime::stub_name(id);
  CodeBuffer buffer(name, 1552, 512);
  MacroAssembler* masm = new MacroAssembler(&buffer);

  int frame_size_in_words;

  OopMapSet *oop_maps = new OopMapSet();
  OopMap* map = nullptr;

  int start = __ offset();

  // No need to save vector registers since they are caller-saved anyway.
  map = RegisterSaver::save_live_registers(masm, 0, &frame_size_in_words, /*save_wide_vectors*/ false);

  int frame_complete = __ offset();

  __ set_last_Java_frame(noreg, noreg, nullptr, rscratch1);

  __ mov(c_rarg0, r15_thread);

  __ call(RuntimeAddress(destination));


  // Set an oopmap for the call site.
  // We need this not only for callee-saved registers, but also for volatile
  // registers that the compiler might be keeping live across a safepoint.

  oop_maps->add_gc_map( __ offset() - start, map);

  // rax contains the address we are going to jump to assuming no exception got installed

  // clear last_Java_sp
  __ reset_last_Java_frame(false);
  // check for pending exceptions
  Label pending;
  __ cmpptr(Address(r15_thread, Thread::pending_exception_offset()), NULL_WORD);
  __ jcc(Assembler::notEqual, pending);

  // get the returned Method*
  __ get_vm_result_2(rbx);
  __ movptr(Address(rsp, RegisterSaver::rbx_offset_in_bytes()), rbx);

  __ movptr(Address(rsp, RegisterSaver::rax_offset_in_bytes()), rax);

  RegisterSaver::restore_live_registers(masm);

  // We are back to the original state on entry and ready to go.

  __ jmp(rax);

  // Pending exception after the safepoint

  __ bind(pending);

  RegisterSaver::restore_live_registers(masm);

  // exception pending => remove activation and forward to exception handler

  __ movptr(Address(r15_thread, JavaThread::vm_result_offset()), NULL_WORD);

  __ movptr(rax, Address(r15_thread, Thread::pending_exception_offset()));
  __ jump(RuntimeAddress(StubRoutines::forward_exception_entry()));

  // -------------
  // make sure all code is generated
  masm->flush();

  // return the  blob
  // frame_size_words or bytes??
  return RuntimeStub::new_runtime_stub(name, &buffer, frame_complete, frame_size_in_words, oop_maps, true);
}

// Continuation point for throwing of implicit exceptions that are
// not handled in the current activation. Fabricates an exception
// oop and initiates normal exception dispatching in this
// frame. Since we need to preserve callee-saved values (currently
// only for C2, but done for C1 as well) we need a callee-saved oop
// map and therefore have to make these stubs into RuntimeStubs
// rather than BufferBlobs.  If the compiler needs all registers to
// be preserved between the fault point and the exception handler
// then it must assume responsibility for that in
// AbstractCompiler::continuation_for_implicit_null_exception or
// continuation_for_implicit_division_by_zero_exception. All other
// implicit exceptions (e.g., NullPointerException or
// AbstractMethodError on entry) are either at call sites or
// otherwise assume that stack unwinding will be initiated, so
// caller saved registers were assumed volatile in the compiler.
RuntimeStub* SharedRuntime::generate_throw_exception(SharedStubId id, address runtime_entry) {
  assert(is_throw_id(id), "expected a throw stub id");

  const char* name = SharedRuntime::stub_name(id);

  // Information about frame layout at time of blocking runtime call.
  // Note that we only have to preserve callee-saved registers since
  // the compilers are responsible for supplying a continuation point
  // if they expect all registers to be preserved.
  enum layout {
    rbp_off = frame::arg_reg_save_area_bytes/BytesPerInt,
    rbp_off2,
    return_off,
    return_off2,
    framesize // inclusive of return address
  };

  int insts_size = 512;
  int locs_size  = 64;

  ResourceMark rm;
  const char* timer_msg = "SharedRuntime generate_throw_exception";
  TraceTime timer(timer_msg, TRACETIME_LOG(Info, startuptime));

  CodeBuffer code(name, insts_size, locs_size);
  OopMapSet* oop_maps  = new OopMapSet();
  MacroAssembler* masm = new MacroAssembler(&code);

  address start = __ pc();

  // This is an inlined and slightly modified version of call_VM
  // which has the ability to fetch the return PC out of
  // thread-local storage and also sets up last_Java_sp slightly
  // differently than the real call_VM

  __ enter(); // required for proper stackwalking of RuntimeStub frame

  assert(is_even(framesize/2), "sp not 16-byte aligned");

  // return address and rbp are already in place
  __ subptr(rsp, (framesize-4) << LogBytesPerInt); // prolog

  int frame_complete = __ pc() - start;

  // Set up last_Java_sp and last_Java_fp
  address the_pc = __ pc();
  __ set_last_Java_frame(rsp, rbp, the_pc, rscratch1);
  __ andptr(rsp, -(StackAlignmentInBytes));    // Align stack

  // Call runtime
  __ movptr(c_rarg0, r15_thread);
  BLOCK_COMMENT("call runtime_entry");
  __ call(RuntimeAddress(runtime_entry));

  // Generate oop map
  OopMap* map = new OopMap(framesize, 0);

  oop_maps->add_gc_map(the_pc - start, map);

  __ reset_last_Java_frame(true);

  __ leave(); // required for proper stackwalking of RuntimeStub frame

  // check for pending exceptions
#ifdef ASSERT
  Label L;
  __ cmpptr(Address(r15_thread, Thread::pending_exception_offset()), NULL_WORD);
  __ jcc(Assembler::notEqual, L);
  __ should_not_reach_here();
  __ bind(L);
#endif // ASSERT
  __ jump(RuntimeAddress(StubRoutines::forward_exception_entry()));


  // codeBlob framesize is in words (not VMRegImpl::slot_size)
  RuntimeStub* stub =
    RuntimeStub::new_runtime_stub(name,
                                  &code,
                                  frame_complete,
                                  (framesize >> (LogBytesPerWord - LogBytesPerInt)),
                                  oop_maps, false);
  return stub;
}

//------------------------------Montgomery multiplication------------------------
//

#ifndef _WINDOWS

// Subtract 0:b from carry:a.  Return carry.
static julong
sub(julong a[], julong b[], julong carry, long len) {
  long long i = 0, cnt = len;
  julong tmp;
  asm volatile("clc; "
               "0: ; "
               "mov (%[b], %[i], 8), %[tmp]; "
               "sbb %[tmp], (%[a], %[i], 8); "
               "inc %[i]; dec %[cnt]; "
               "jne 0b; "
               "mov %[carry], %[tmp]; sbb $0, %[tmp]; "
               : [i]"+r"(i), [cnt]"+r"(cnt), [tmp]"=&r"(tmp)
               : [a]"r"(a), [b]"r"(b), [carry]"r"(carry)
               : "memory");
  return tmp;
}

// Multiply (unsigned) Long A by Long B, accumulating the double-
// length result into the accumulator formed of T0, T1, and T2.
#define MACC(A, B, T0, T1, T2)                                  \
do {                                                            \
  unsigned long hi, lo;                                         \
  __asm__ ("mul %5; add %%rax, %2; adc %%rdx, %3; adc $0, %4"   \
           : "=&d"(hi), "=a"(lo), "+r"(T0), "+r"(T1), "+g"(T2)  \
           : "r"(A), "a"(B) : "cc");                            \
 } while(0)

// As above, but add twice the double-length result into the
// accumulator.
#define MACC2(A, B, T0, T1, T2)                                 \
do {                                                            \
  unsigned long hi, lo;                                         \
  __asm__ ("mul %5; add %%rax, %2; adc %%rdx, %3; adc $0, %4; " \
           "add %%rax, %2; adc %%rdx, %3; adc $0, %4"           \
           : "=&d"(hi), "=a"(lo), "+r"(T0), "+r"(T1), "+g"(T2)  \
           : "r"(A), "a"(B) : "cc");                            \
 } while(0)

#else //_WINDOWS

static julong
sub(julong a[], julong b[], julong carry, long len) {
  long i;
  julong tmp;
  unsigned char c = 1;
  for (i = 0; i < len; i++) {
    c = _addcarry_u64(c, a[i], ~b[i], &tmp);
    a[i] = tmp;
  }
  c = _addcarry_u64(c, carry, ~0, &tmp);
  return tmp;
}

// Multiply (unsigned) Long A by Long B, accumulating the double-
// length result into the accumulator formed of T0, T1, and T2.
#define MACC(A, B, T0, T1, T2)                          \
do {                                                    \
  julong hi, lo;                            \
  lo = _umul128(A, B, &hi);                             \
  unsigned char c = _addcarry_u64(0, lo, T0, &T0);      \
  c = _addcarry_u64(c, hi, T1, &T1);                    \
  _addcarry_u64(c, T2, 0, &T2);                         \
 } while(0)

// As above, but add twice the double-length result into the
// accumulator.
#define MACC2(A, B, T0, T1, T2)                         \
do {                                                    \
  julong hi, lo;                            \
  lo = _umul128(A, B, &hi);                             \
  unsigned char c = _addcarry_u64(0, lo, T0, &T0);      \
  c = _addcarry_u64(c, hi, T1, &T1);                    \
  _addcarry_u64(c, T2, 0, &T2);                         \
  c = _addcarry_u64(0, lo, T0, &T0);                    \
  c = _addcarry_u64(c, hi, T1, &T1);                    \
  _addcarry_u64(c, T2, 0, &T2);                         \
 } while(0)

#endif //_WINDOWS

// Fast Montgomery multiplication.  The derivation of the algorithm is
// in  A Cryptographic Library for the Motorola DSP56000,
// Dusse and Kaliski, Proc. EUROCRYPT 90, pp. 230-237.

static void NOINLINE
montgomery_multiply(julong a[], julong b[], julong n[],
                    julong m[], julong inv, int len) {
  julong t0 = 0, t1 = 0, t2 = 0; // Triple-precision accumulator
  int i;

  assert(inv * n[0] == ULLONG_MAX, "broken inverse in Montgomery multiply");

  for (i = 0; i < len; i++) {
    int j;
    for (j = 0; j < i; j++) {
      MACC(a[j], b[i-j], t0, t1, t2);
      MACC(m[j], n[i-j], t0, t1, t2);
    }
    MACC(a[i], b[0], t0, t1, t2);
    m[i] = t0 * inv;
    MACC(m[i], n[0], t0, t1, t2);

    assert(t0 == 0, "broken Montgomery multiply");

    t0 = t1; t1 = t2; t2 = 0;
  }

  for (i = len; i < 2*len; i++) {
    int j;
    for (j = i-len+1; j < len; j++) {
      MACC(a[j], b[i-j], t0, t1, t2);
      MACC(m[j], n[i-j], t0, t1, t2);
    }
    m[i-len] = t0;
    t0 = t1; t1 = t2; t2 = 0;
  }

  while (t0)
    t0 = sub(m, n, t0, len);
}

// Fast Montgomery squaring.  This uses asymptotically 25% fewer
// multiplies so it should be up to 25% faster than Montgomery
// multiplication.  However, its loop control is more complex and it
// may actually run slower on some machines.

static void NOINLINE
montgomery_square(julong a[], julong n[],
                  julong m[], julong inv, int len) {
  julong t0 = 0, t1 = 0, t2 = 0; // Triple-precision accumulator
  int i;

  assert(inv * n[0] == ULLONG_MAX, "broken inverse in Montgomery square");

  for (i = 0; i < len; i++) {
    int j;
    int end = (i+1)/2;
    for (j = 0; j < end; j++) {
      MACC2(a[j], a[i-j], t0, t1, t2);
      MACC(m[j], n[i-j], t0, t1, t2);
    }
    if ((i & 1) == 0) {
      MACC(a[j], a[j], t0, t1, t2);
    }
    for (; j < i; j++) {
      MACC(m[j], n[i-j], t0, t1, t2);
    }
    m[i] = t0 * inv;
    MACC(m[i], n[0], t0, t1, t2);

    assert(t0 == 0, "broken Montgomery square");

    t0 = t1; t1 = t2; t2 = 0;
  }

  for (i = len; i < 2*len; i++) {
    int start = i-len+1;
    int end = start + (len - start)/2;
    int j;
    for (j = start; j < end; j++) {
      MACC2(a[j], a[i-j], t0, t1, t2);
      MACC(m[j], n[i-j], t0, t1, t2);
    }
    if ((i & 1) == 0) {
      MACC(a[j], a[j], t0, t1, t2);
    }
    for (; j < len; j++) {
      MACC(m[j], n[i-j], t0, t1, t2);
    }
    m[i-len] = t0;
    t0 = t1; t1 = t2; t2 = 0;
  }

  while (t0)
    t0 = sub(m, n, t0, len);
}

// Swap words in a longword.
static julong swap(julong x) {
  return (x << 32) | (x >> 32);
}

// Copy len longwords from s to d, word-swapping as we go.  The
// destination array is reversed.
static void reverse_words(julong *s, julong *d, int len) {
  d += len;
  while(len-- > 0) {
    d--;
    *d = swap(*s);
    s++;
  }
}

// The threshold at which squaring is advantageous was determined
// experimentally on an i7-3930K (Ivy Bridge) CPU @ 3.5GHz.
#define MONTGOMERY_SQUARING_THRESHOLD 64

void SharedRuntime::montgomery_multiply(jint *a_ints, jint *b_ints, jint *n_ints,
                                        jint len, jlong inv,
                                        jint *m_ints) {
  assert(len % 2 == 0, "array length in montgomery_multiply must be even");
  int longwords = len/2;

  // Make very sure we don't use so much space that the stack might
  // overflow.  512 jints corresponds to an 16384-bit integer and
  // will use here a total of 8k bytes of stack space.
  int divisor = sizeof(julong) * 4;
  guarantee(longwords <= 8192 / divisor, "must be");
  int total_allocation = longwords * sizeof (julong) * 4;
  julong *scratch = (julong *)alloca(total_allocation);

  // Local scratch arrays
  julong
    *a = scratch + 0 * longwords,
    *b = scratch + 1 * longwords,
    *n = scratch + 2 * longwords,
    *m = scratch + 3 * longwords;

  reverse_words((julong *)a_ints, a, longwords);
  reverse_words((julong *)b_ints, b, longwords);
  reverse_words((julong *)n_ints, n, longwords);

  ::montgomery_multiply(a, b, n, m, (julong)inv, longwords);

  reverse_words(m, (julong *)m_ints, longwords);
}

void SharedRuntime::montgomery_square(jint *a_ints, jint *n_ints,
                                      jint len, jlong inv,
                                      jint *m_ints) {
  assert(len % 2 == 0, "array length in montgomery_square must be even");
  int longwords = len/2;

  // Make very sure we don't use so much space that the stack might
  // overflow.  512 jints corresponds to an 16384-bit integer and
  // will use here a total of 6k bytes of stack space.
  int divisor = sizeof(julong) * 3;
  guarantee(longwords <= (8192 / divisor), "must be");
  int total_allocation = longwords * sizeof (julong) * 3;
  julong *scratch = (julong *)alloca(total_allocation);

  // Local scratch arrays
  julong
    *a = scratch + 0 * longwords,
    *n = scratch + 1 * longwords,
    *m = scratch + 2 * longwords;

  reverse_words((julong *)a_ints, a, longwords);
  reverse_words((julong *)n_ints, n, longwords);

  if (len >= MONTGOMERY_SQUARING_THRESHOLD) {
    ::montgomery_square(a, n, m, (julong)inv, longwords);
  } else {
    ::montgomery_multiply(a, a, n, m, (julong)inv, longwords);
  }

  reverse_words(m, (julong *)m_ints, longwords);
}

BufferedInlineTypeBlob* SharedRuntime::generate_buffered_inline_type_adapter(const InlineKlass* vk) {
  BufferBlob* buf = BufferBlob::create("inline types pack/unpack", 16 * K);
  CodeBuffer buffer(buf);
  short buffer_locs[20];
  buffer.insts()->initialize_shared_locs((relocInfo*)buffer_locs,
                                         sizeof(buffer_locs)/sizeof(relocInfo));

  MacroAssembler* masm = new MacroAssembler(&buffer);

  const Array<SigEntry>* sig_vk = vk->extended_sig();
  const Array<VMRegPair>* regs = vk->return_regs();

  int pack_fields_jobject_off = __ offset();
  // Resolve pre-allocated buffer from JNI handle.
  // We cannot do this in generate_call_stub() because it requires GC code to be initialized.
  __ movptr(rax, Address(r13, 0));
  __ resolve_jobject(rax /* value */,
                     r15_thread /* thread */,
                     r12 /* tmp */);
  __ movptr(Address(r13, 0), rax);

  int pack_fields_off = __ offset();

  int j = 1;
  for (int i = 0; i < sig_vk->length(); i++) {
    BasicType bt = sig_vk->at(i)._bt;
    if (bt == T_METADATA) {
      continue;
    }
    if (bt == T_VOID) {
      if (sig_vk->at(i-1)._bt == T_LONG ||
          sig_vk->at(i-1)._bt == T_DOUBLE) {
        j++;
      }
      continue;
    }
    int off = sig_vk->at(i)._offset;
    assert(off > 0, "offset in object should be positive");
    VMRegPair pair = regs->at(j);
    VMReg r_1 = pair.first();
    VMReg r_2 = pair.second();
    Address to(rax, off);
    if (bt == T_FLOAT) {
      __ movflt(to, r_1->as_XMMRegister());
    } else if (bt == T_DOUBLE) {
      __ movdbl(to, r_1->as_XMMRegister());
    } else {
      Register val = r_1->as_Register();
      assert_different_registers(to.base(), val, r14, r13, rbx, rscratch1);
      if (is_reference_type(bt)) {
        __ store_heap_oop(to, val, r14, r13, rbx, IN_HEAP | ACCESS_WRITE | IS_DEST_UNINITIALIZED);
      } else {
        __ store_sized_value(to, r_1->as_Register(), type2aelembytes(bt));
      }
    }
    j++;
  }
  assert(j == regs->length(), "missed a field?");
  if (vk->has_nullable_atomic_layout()) {
    // Set the null marker
    __ movb(Address(rax, vk->null_marker_offset()), 1);
  }
  __ ret(0);

  int unpack_fields_off = __ offset();

  Label skip;
  __ testptr(rax, rax);
  __ jcc(Assembler::zero, skip);

  j = 1;
  for (int i = 0; i < sig_vk->length(); i++) {
    BasicType bt = sig_vk->at(i)._bt;
    if (bt == T_METADATA) {
      continue;
    }
    if (bt == T_VOID) {
      if (sig_vk->at(i-1)._bt == T_LONG ||
          sig_vk->at(i-1)._bt == T_DOUBLE) {
        j++;
      }
      continue;
    }
    int off = sig_vk->at(i)._offset;
    assert(off > 0, "offset in object should be positive");
    VMRegPair pair = regs->at(j);
    VMReg r_1 = pair.first();
    VMReg r_2 = pair.second();
    Address from(rax, off);
    if (bt == T_FLOAT) {
      __ movflt(r_1->as_XMMRegister(), from);
    } else if (bt == T_DOUBLE) {
      __ movdbl(r_1->as_XMMRegister(), from);
    } else if (bt == T_OBJECT || bt == T_ARRAY) {
      assert_different_registers(rax, r_1->as_Register());
      __ load_heap_oop(r_1->as_Register(), from);
    } else {
      assert(is_java_primitive(bt), "unexpected basic type");
      assert_different_registers(rax, r_1->as_Register());
      size_t size_in_bytes = type2aelembytes(bt);
      __ load_sized_value(r_1->as_Register(), from, size_in_bytes, bt != T_CHAR && bt != T_BOOLEAN);
    }
    j++;
  }
  assert(j == regs->length(), "missed a field?");

  __ bind(skip);
  __ ret(0);

  __ flush();

  return BufferedInlineTypeBlob::create(&buffer, pack_fields_off, pack_fields_jobject_off, unpack_fields_off);
}

#if INCLUDE_JFR

// For c2: c_rarg0 is junk, call to runtime to write a checkpoint.
// It returns a jobject handle to the event writer.
// The handle is dereferenced and the return value is the event writer oop.
RuntimeStub* SharedRuntime::generate_jfr_write_checkpoint() {
  enum layout {
    rbp_off,
    rbpH_off,
    return_off,
    return_off2,
    framesize // inclusive of return address
  };

  const char* name = SharedRuntime::stub_name(SharedStubId::jfr_write_checkpoint_id);
  CodeBuffer code(name, 1024, 64);
  MacroAssembler* masm = new MacroAssembler(&code);
  address start = __ pc();

  __ enter();
  address the_pc = __ pc();

  int frame_complete = the_pc - start;

  __ set_last_Java_frame(rsp, rbp, the_pc, rscratch1);
  __ movptr(c_rarg0, r15_thread);
  __ call_VM_leaf(CAST_FROM_FN_PTR(address, JfrIntrinsicSupport::write_checkpoint), 1);
  __ reset_last_Java_frame(true);

  // rax is jobject handle result, unpack and process it through a barrier.
  __ resolve_global_jobject(rax, c_rarg0);

  __ leave();
  __ ret(0);

  OopMapSet* oop_maps = new OopMapSet();
  OopMap* map = new OopMap(framesize, 1);
  oop_maps->add_gc_map(frame_complete, map);

  RuntimeStub* stub =
    RuntimeStub::new_runtime_stub(name,
                                  &code,
                                  frame_complete,
                                  (framesize >> (LogBytesPerWord - LogBytesPerInt)),
                                  oop_maps,
                                  false);
  return stub;
}

// For c2: call to return a leased buffer.
RuntimeStub* SharedRuntime::generate_jfr_return_lease() {
  enum layout {
    rbp_off,
    rbpH_off,
    return_off,
    return_off2,
    framesize // inclusive of return address
  };

  const char* name = SharedRuntime::stub_name(SharedStubId::jfr_return_lease_id);
  CodeBuffer code(name, 1024, 64);
  MacroAssembler* masm = new MacroAssembler(&code);
  address start = __ pc();

  __ enter();
  address the_pc = __ pc();

  int frame_complete = the_pc - start;

  __ set_last_Java_frame(rsp, rbp, the_pc, rscratch2);
  __ movptr(c_rarg0, r15_thread);
  __ call_VM_leaf(CAST_FROM_FN_PTR(address, JfrIntrinsicSupport::return_lease), 1);
  __ reset_last_Java_frame(true);

  __ leave();
  __ ret(0);

  OopMapSet* oop_maps = new OopMapSet();
  OopMap* map = new OopMap(framesize, 1);
  oop_maps->add_gc_map(frame_complete, map);

  RuntimeStub* stub =
    RuntimeStub::new_runtime_stub(name,
                                  &code,
                                  frame_complete,
                                  (framesize >> (LogBytesPerWord - LogBytesPerInt)),
                                  oop_maps,
                                  false);
  return stub;
}

#endif // INCLUDE_JFR<|MERGE_RESOLUTION|>--- conflicted
+++ resolved
@@ -887,7 +887,7 @@
 
     Register klass = rscratch1;
     __ load_method_holder(klass, method);
-    __ clinit_barrier(klass, r15_thread, &L_skip_barrier /*L_fast_path*/);
+    __ clinit_barrier(klass, &L_skip_barrier /*L_fast_path*/);
 
     __ jump(RuntimeAddress(SharedRuntime::get_handle_wrong_method_stub())); // slow path
 
@@ -944,8 +944,8 @@
       __ bind(no_exception);
 
       // We get an array of objects from the runtime call
-      __ get_vm_result(rscratch2, r15_thread); // Use rscratch2 (r11) as temporary because rscratch1 (r10) is trashed by movptr()
-      __ get_vm_result_2(rbx, r15_thread); // TODO: required to keep the callee Method live?
+      __ get_vm_result(rscratch2); // Use rscratch2 (r11) as temporary because rscratch1 (r10) is trashed by movptr()
+      __ get_vm_result_2(rbx); // TODO: required to keep the callee Method live?
     }
   }
 
@@ -1355,34 +1355,12 @@
 
   // Scalarized c2i adapter with non-scalarized receiver (i.e., don't pack receiver)
   address c2i_no_clinit_check_entry = nullptr;
-<<<<<<< HEAD
   address c2i_inline_ro_entry = __ pc();
   if (regs_cc != regs_cc_ro) {
     // No class init barrier needed because method is guaranteed to be non-static
     gen_c2i_adapter(masm, sig_cc_ro, regs_cc_ro, /* requires_clinit_barrier = */ false, c2i_no_clinit_check_entry,
                     skip_fixup, i2c_entry, oop_maps, frame_complete, frame_size_in_words, /* alloc_inline_receiver = */ false);
     skip_fixup.reset();
-=======
-  if (VM_Version::supports_fast_class_init_checks()) {
-    Label L_skip_barrier;
-    Register method = rbx;
-
-    { // Bypass the barrier for non-static methods
-      Register flags = rscratch1;
-      __ load_unsigned_short(flags, Address(method, Method::access_flags_offset()));
-      __ testl(flags, JVM_ACC_STATIC);
-      __ jcc(Assembler::zero, L_skip_barrier); // non-static
-    }
-
-    Register klass = rscratch1;
-    __ load_method_holder(klass, method);
-    __ clinit_barrier(klass, &L_skip_barrier /*L_fast_path*/);
-
-    __ jump(RuntimeAddress(SharedRuntime::get_handle_wrong_method_stub())); // slow path
-
-    __ bind(L_skip_barrier);
-    c2i_no_clinit_check_entry = __ pc();
->>>>>>> bcac42aa
   }
 
   // Scalarized c2i adapter
@@ -3943,7 +3921,6 @@
   // We cannot do this in generate_call_stub() because it requires GC code to be initialized.
   __ movptr(rax, Address(r13, 0));
   __ resolve_jobject(rax /* value */,
-                     r15_thread /* thread */,
                      r12 /* tmp */);
   __ movptr(Address(r13, 0), rax);
 
