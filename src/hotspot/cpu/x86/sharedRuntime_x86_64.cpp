--- conflicted
+++ resolved
@@ -1234,19 +1234,10 @@
 }
 
 static void gen_inline_cache_check(MacroAssembler *masm, Label& skip_fixup) {
-  Label ok;
-
-  Register holder = rax;
-  Register receiver = j_rarg0;
-  Register temp = rbx;
-
-  __ load_klass(temp, receiver, rscratch1);
-  __ cmpptr(temp, Address(holder, CompiledICHolder::holder_klass_offset()));
-  __ movptr(rbx, Address(holder, CompiledICHolder::holder_metadata_offset()));
-  __ jcc(Assembler::equal, ok);
-  __ jump(RuntimeAddress(SharedRuntime::get_ic_miss_stub()));
-
-  __ bind(ok);
+  Register data = rax;
+  __ ic_check(1 /* end_alignment */);
+  __ movptr(rbx, Address(data, CompiledICData::speculated_method_offset()));
+
   // Method might have been compiled since the call site was patched to
   // interpreted if that is the case treat it as a miss so we can get
   // the call site corrected.
@@ -1282,32 +1273,12 @@
   address c2i_unverified_entry        = __ pc();
   address c2i_unverified_inline_entry = __ pc();
   Label skip_fixup;
-<<<<<<< HEAD
 
   gen_inline_cache_check(masm, skip_fixup);
 
   OopMapSet* oop_maps = new OopMapSet();
   int frame_complete = CodeOffsets::frame_never_safe;
   int frame_size_in_words = 0;
-=======
-
-  Register data = rax;
-  Register receiver = j_rarg0;
-  Register temp = rbx;
-
-  {
-    __ ic_check(1 /* end_alignment */);
-    __ movptr(rbx, Address(data, CompiledICData::speculated_method_offset()));
-    // Method might have been compiled since the call site was patched to
-    // interpreted if that is the case treat it as a miss so we can get
-    // the call site corrected.
-    __ cmpptr(Address(rbx, in_bytes(Method::code_offset())), NULL_WORD);
-    __ jcc(Assembler::equal, skip_fixup);
-    __ jump(RuntimeAddress(SharedRuntime::get_ic_miss_stub()));
-  }
-
-  address c2i_entry = __ pc();
->>>>>>> 8cb9b479
 
   // Scalarized c2i adapter with non-scalarized receiver (i.e., don't pack receiver)
   address c2i_no_clinit_check_entry = nullptr;
@@ -1335,7 +1306,6 @@
     gen_c2i_adapter(masm, sig, regs, /* requires_clinit_barrier = */ true, c2i_no_clinit_check_entry,
                     inline_entry_skip_fixup, i2c_entry, oop_maps, frame_complete, frame_size_in_words, /* alloc_inline_receiver = */ false);
   }
-
 
   // The c2i adapters might safepoint and trigger a GC. The caller must make sure that
   // the GC knows about the location of oop argument locations passed to the c2i adapter.
