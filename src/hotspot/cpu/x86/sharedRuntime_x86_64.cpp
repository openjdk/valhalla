--- conflicted
+++ resolved
@@ -1633,226 +1633,6 @@
     }
 }
 
-<<<<<<< HEAD
-
-static void save_or_restore_arguments(MacroAssembler* masm,
-                                      const int stack_slots,
-                                      const int total_in_args,
-                                      const int arg_save_area,
-                                      OopMap* map,
-                                      VMRegPair* in_regs,
-                                      BasicType* in_sig_bt) {
-  // if map is non-NULL then the code should store the values,
-  // otherwise it should load them.
-  int slot = arg_save_area;
-  // Save down double word first
-  for ( int i = 0; i < total_in_args; i++) {
-    if (in_regs[i].first()->is_XMMRegister() && in_sig_bt[i] == T_DOUBLE) {
-      int offset = slot * VMRegImpl::stack_slot_size;
-      slot += VMRegImpl::slots_per_word;
-      assert(slot <= stack_slots, "overflow");
-      if (map != NULL) {
-        __ movdbl(Address(rsp, offset), in_regs[i].first()->as_XMMRegister());
-      } else {
-        __ movdbl(in_regs[i].first()->as_XMMRegister(), Address(rsp, offset));
-      }
-    }
-    if (in_regs[i].first()->is_Register() &&
-        (in_sig_bt[i] == T_LONG || in_sig_bt[i] == T_ARRAY)) {
-      int offset = slot * VMRegImpl::stack_slot_size;
-      if (map != NULL) {
-        __ movq(Address(rsp, offset), in_regs[i].first()->as_Register());
-        if (in_sig_bt[i] == T_ARRAY) {
-          map->set_oop(VMRegImpl::stack2reg(slot));
-        }
-      } else {
-        __ movq(in_regs[i].first()->as_Register(), Address(rsp, offset));
-      }
-      slot += VMRegImpl::slots_per_word;
-    }
-  }
-  // Save or restore single word registers
-  for ( int i = 0; i < total_in_args; i++) {
-    if (in_regs[i].first()->is_Register()) {
-      int offset = slot * VMRegImpl::stack_slot_size;
-      slot++;
-      assert(slot <= stack_slots, "overflow");
-
-      // Value is in an input register pass we must flush it to the stack
-      const Register reg = in_regs[i].first()->as_Register();
-      switch (in_sig_bt[i]) {
-        case T_BOOLEAN:
-        case T_CHAR:
-        case T_BYTE:
-        case T_SHORT:
-        case T_INT:
-          if (map != NULL) {
-            __ movl(Address(rsp, offset), reg);
-          } else {
-            __ movl(reg, Address(rsp, offset));
-          }
-          break;
-        case T_ARRAY:
-        case T_LONG:
-          // handled above
-          break;
-        case T_OBJECT:
-        case T_INLINE_TYPE:
-        default: ShouldNotReachHere();
-      }
-    } else if (in_regs[i].first()->is_XMMRegister()) {
-      if (in_sig_bt[i] == T_FLOAT) {
-        int offset = slot * VMRegImpl::stack_slot_size;
-        slot++;
-        assert(slot <= stack_slots, "overflow");
-        if (map != NULL) {
-          __ movflt(Address(rsp, offset), in_regs[i].first()->as_XMMRegister());
-        } else {
-          __ movflt(in_regs[i].first()->as_XMMRegister(), Address(rsp, offset));
-        }
-      }
-    } else if (in_regs[i].first()->is_stack()) {
-      if (in_sig_bt[i] == T_ARRAY && map != NULL) {
-        int offset_in_older_frame = in_regs[i].first()->reg2stack() + SharedRuntime::out_preserve_stack_slots();
-        map->set_oop(VMRegImpl::stack2reg(offset_in_older_frame + stack_slots));
-      }
-    }
-  }
-}
-
-// Pin object, return pinned object or null in rax
-static void gen_pin_object(MacroAssembler* masm,
-                           VMRegPair reg) {
-  __ block_comment("gen_pin_object {");
-
-  // rax always contains oop, either incoming or
-  // pinned.
-  Register tmp_reg = rax;
-
-  Label is_null;
-  VMRegPair tmp;
-  VMRegPair in_reg = reg;
-
-  tmp.set_ptr(tmp_reg->as_VMReg());
-  if (reg.first()->is_stack()) {
-    // Load the arg up from the stack
-    move_ptr(masm, reg, tmp);
-    reg = tmp;
-  } else {
-    __ movptr(rax, reg.first()->as_Register());
-  }
-  __ testptr(reg.first()->as_Register(), reg.first()->as_Register());
-  __ jccb(Assembler::equal, is_null);
-
-  if (reg.first()->as_Register() != c_rarg1) {
-    __ movptr(c_rarg1, reg.first()->as_Register());
-  }
-
-  __ call_VM_leaf(
-    CAST_FROM_FN_PTR(address, SharedRuntime::pin_object),
-    r15_thread, c_rarg1);
-
-  __ bind(is_null);
-  __ block_comment("} gen_pin_object");
-}
-
-// Unpin object
-static void gen_unpin_object(MacroAssembler* masm,
-                             VMRegPair reg) {
-  __ block_comment("gen_unpin_object {");
-  Label is_null;
-
-  if (reg.first()->is_stack()) {
-    __ movptr(c_rarg1, Address(rbp, reg2offset_in(reg.first())));
-  } else if (reg.first()->as_Register() != c_rarg1) {
-    __ movptr(c_rarg1, reg.first()->as_Register());
-  }
-
-  __ testptr(c_rarg1, c_rarg1);
-  __ jccb(Assembler::equal, is_null);
-
-  __ call_VM_leaf(
-    CAST_FROM_FN_PTR(address, SharedRuntime::unpin_object),
-    r15_thread, c_rarg1);
-
-  __ bind(is_null);
-  __ block_comment("} gen_unpin_object");
-}
-
-// Check GCLocker::needs_gc and enter the runtime if it's true.  This
-// keeps a new JNI critical region from starting until a GC has been
-// forced.  Save down any oops in registers and describe them in an
-// OopMap.
-static void check_needs_gc_for_critical_native(MacroAssembler* masm,
-                                               int stack_slots,
-                                               int total_c_args,
-                                               int total_in_args,
-                                               int arg_save_area,
-                                               OopMapSet* oop_maps,
-                                               VMRegPair* in_regs,
-                                               BasicType* in_sig_bt) {
-  __ block_comment("check GCLocker::needs_gc");
-  Label cont;
-  __ cmp8(ExternalAddress((address)GCLocker::needs_gc_address()), false);
-  __ jcc(Assembler::equal, cont);
-
-  // Save down any incoming oops and call into the runtime to halt for a GC
-
-  OopMap* map = new OopMap(stack_slots * 2, 0 /* arg_slots*/);
-  save_or_restore_arguments(masm, stack_slots, total_in_args,
-                            arg_save_area, map, in_regs, in_sig_bt);
-
-  address the_pc = __ pc();
-  oop_maps->add_gc_map( __ offset(), map);
-  __ set_last_Java_frame(rsp, noreg, the_pc);
-
-  __ block_comment("block_for_jni_critical");
-  __ movptr(c_rarg0, r15_thread);
-  __ mov(r12, rsp); // remember sp
-  __ subptr(rsp, frame::arg_reg_save_area_bytes); // windows
-  __ andptr(rsp, -16); // align stack as required by ABI
-  __ call(RuntimeAddress(CAST_FROM_FN_PTR(address, SharedRuntime::block_for_jni_critical)));
-  __ mov(rsp, r12); // restore sp
-  __ reinit_heapbase();
-
-  __ reset_last_Java_frame(false);
-
-  save_or_restore_arguments(masm, stack_slots, total_in_args,
-                            arg_save_area, NULL, in_regs, in_sig_bt);
-  __ bind(cont);
-#ifdef ASSERT
-  if (StressCriticalJNINatives) {
-    // Stress register saving
-    OopMap* map = new OopMap(stack_slots * 2, 0 /* arg_slots*/);
-    save_or_restore_arguments(masm, stack_slots, total_in_args,
-                              arg_save_area, map, in_regs, in_sig_bt);
-    // Destroy argument registers
-    for (int i = 0; i < total_in_args - 1; i++) {
-      if (in_regs[i].first()->is_Register()) {
-        const Register reg = in_regs[i].first()->as_Register();
-        __ xorptr(reg, reg);
-      } else if (in_regs[i].first()->is_XMMRegister()) {
-        __ xorpd(in_regs[i].first()->as_XMMRegister(), in_regs[i].first()->as_XMMRegister());
-      } else if (in_regs[i].first()->is_FloatRegister()) {
-        ShouldNotReachHere();
-      } else if (in_regs[i].first()->is_stack()) {
-        // Nothing to do
-      } else {
-        ShouldNotReachHere();
-      }
-      if (in_sig_bt[i] == T_LONG || in_sig_bt[i] == T_DOUBLE) {
-        i++;
-      }
-    }
-
-    save_or_restore_arguments(masm, stack_slots, total_in_args,
-                              arg_save_area, NULL, in_regs, in_sig_bt);
-  }
-#endif
-}
-
-=======
->>>>>>> d735f919
 // Unpack an array argument into a pointer to the body and the length
 // if the array is non-null, otherwise pass 0 for both.
 static void unpack_array_argument(MacroAssembler* masm, VMRegPair reg, BasicType in_elem_type, VMRegPair body_arg, VMRegPair length_arg) {
