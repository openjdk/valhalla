/*
 * Copyright (c) 2003, 2022, Oracle and/or its affiliates. All rights reserved.
 * DO NOT ALTER OR REMOVE COPYRIGHT NOTICES OR THIS FILE HEADER.
 *
 * This code is free software; you can redistribute it and/or modify it
 * under the terms of the GNU General Public License version 2 only, as
 * published by the Free Software Foundation.
 *
 * This code is distributed in the hope that it will be useful, but WITHOUT
 * ANY WARRANTY; without even the implied warranty of MERCHANTABILITY or
 * FITNESS FOR A PARTICULAR PURPOSE.  See the GNU General Public License
 * version 2 for more details (a copy is included in the LICENSE file that
 * accompanied this code).
 *
 * You should have received a copy of the GNU General Public License version
 * 2 along with this work; if not, write to the Free Software Foundation,
 * Inc., 51 Franklin St, Fifth Floor, Boston, MA 02110-1301 USA.
 *
 * Please contact Oracle, 500 Oracle Parkway, Redwood Shores, CA 94065 USA
 * or visit www.oracle.com if you need additional information or have any
 * questions.
 *
 */

#include "precompiled.hpp"
#ifndef _WINDOWS
#include "alloca.h"
#endif
#include "asm/macroAssembler.hpp"
#include "asm/macroAssembler.inline.hpp"
#include "classfile/symbolTable.hpp"
#include "code/compiledIC.hpp"
#include "code/debugInfoRec.hpp"
#include "code/icBuffer.hpp"
#include "code/nativeInst.hpp"
#include "code/vtableStubs.hpp"
#include "compiler/oopMap.hpp"
#include "gc/shared/collectedHeap.hpp"
#include "gc/shared/gcLocker.hpp"
#include "gc/shared/barrierSet.hpp"
#include "gc/shared/barrierSetAssembler.hpp"
#include "interpreter/interpreter.hpp"
#include "logging/log.hpp"
#include "memory/resourceArea.hpp"
#include "memory/universe.hpp"
#include "oops/compiledICHolder.hpp"
#include "oops/klass.inline.hpp"
#include "oops/method.inline.hpp"
#include "prims/methodHandles.hpp"
#include "runtime/continuation.hpp"
#include "runtime/continuationEntry.inline.hpp"
#include "runtime/jniHandles.hpp"
#include "runtime/safepointMechanism.hpp"
#include "runtime/sharedRuntime.hpp"
#include "runtime/signature.hpp"
#include "runtime/stubRoutines.hpp"
#include "runtime/vframeArray.hpp"
#include "runtime/vm_version.hpp"
#include "utilities/align.hpp"
#include "utilities/formatBuffer.hpp"
#include "vmreg_x86.inline.hpp"
#ifdef COMPILER1
#include "c1/c1_Runtime1.hpp"
#endif
#ifdef COMPILER2
#include "opto/runtime.hpp"
#endif
#if INCLUDE_JVMCI
#include "jvmci/jvmciJavaClasses.hpp"
#endif

#define __ masm->

const int StackAlignmentInSlots = StackAlignmentInBytes / VMRegImpl::stack_slot_size;

class SimpleRuntimeFrame {

  public:

  // Most of the runtime stubs have this simple frame layout.
  // This class exists to make the layout shared in one place.
  // Offsets are for compiler stack slots, which are jints.
  enum layout {
    // The frame sender code expects that rbp will be in the "natural" place and
    // will override any oopMap setting for it. We must therefore force the layout
    // so that it agrees with the frame sender code.
    rbp_off = frame::arg_reg_save_area_bytes/BytesPerInt,
    rbp_off2,
    return_off, return_off2,
    framesize
  };
};

class RegisterSaver {
  // Capture info about frame layout.  Layout offsets are in jint
  // units because compiler frame slots are jints.
#define XSAVE_AREA_BEGIN 160
#define XSAVE_AREA_YMM_BEGIN 576
#define XSAVE_AREA_OPMASK_BEGIN 1088
#define XSAVE_AREA_ZMM_BEGIN 1152
#define XSAVE_AREA_UPPERBANK 1664
#define DEF_XMM_OFFS(regnum)       xmm ## regnum ## _off = xmm_off + (regnum)*16/BytesPerInt, xmm ## regnum ## H_off
#define DEF_YMM_OFFS(regnum)       ymm ## regnum ## _off = ymm_off + (regnum)*16/BytesPerInt, ymm ## regnum ## H_off
#define DEF_ZMM_OFFS(regnum)       zmm ## regnum ## _off = zmm_off + (regnum)*32/BytesPerInt, zmm ## regnum ## H_off
#define DEF_OPMASK_OFFS(regnum)    opmask ## regnum ## _off = opmask_off + (regnum)*8/BytesPerInt,     opmask ## regnum ## H_off
#define DEF_ZMM_UPPER_OFFS(regnum) zmm ## regnum ## _off = zmm_upper_off + (regnum-16)*64/BytesPerInt, zmm ## regnum ## H_off
  enum layout {
    fpu_state_off = frame::arg_reg_save_area_bytes/BytesPerInt, // fxsave save area
    xmm_off       = fpu_state_off + XSAVE_AREA_BEGIN/BytesPerInt,            // offset in fxsave save area
    DEF_XMM_OFFS(0),
    DEF_XMM_OFFS(1),
    // 2..15 are implied in range usage
    ymm_off = xmm_off + (XSAVE_AREA_YMM_BEGIN - XSAVE_AREA_BEGIN)/BytesPerInt,
    DEF_YMM_OFFS(0),
    DEF_YMM_OFFS(1),
    // 2..15 are implied in range usage
    opmask_off         = xmm_off + (XSAVE_AREA_OPMASK_BEGIN - XSAVE_AREA_BEGIN)/BytesPerInt,
    DEF_OPMASK_OFFS(0),
    DEF_OPMASK_OFFS(1),
    // 2..7 are implied in range usage
    zmm_off = xmm_off + (XSAVE_AREA_ZMM_BEGIN - XSAVE_AREA_BEGIN)/BytesPerInt,
    DEF_ZMM_OFFS(0),
    DEF_ZMM_OFFS(1),
    zmm_upper_off = xmm_off + (XSAVE_AREA_UPPERBANK - XSAVE_AREA_BEGIN)/BytesPerInt,
    DEF_ZMM_UPPER_OFFS(16),
    DEF_ZMM_UPPER_OFFS(17),
    // 18..31 are implied in range usage
    fpu_state_end = fpu_state_off + ((FPUStateSizeInWords-1)*wordSize / BytesPerInt),
    fpu_stateH_end,
    r15_off, r15H_off,
    r14_off, r14H_off,
    r13_off, r13H_off,
    r12_off, r12H_off,
    r11_off, r11H_off,
    r10_off, r10H_off,
    r9_off,  r9H_off,
    r8_off,  r8H_off,
    rdi_off, rdiH_off,
    rsi_off, rsiH_off,
    ignore_off, ignoreH_off,  // extra copy of rbp
    rsp_off, rspH_off,
    rbx_off, rbxH_off,
    rdx_off, rdxH_off,
    rcx_off, rcxH_off,
    rax_off, raxH_off,
    // 16-byte stack alignment fill word: see MacroAssembler::push/pop_IU_state
    align_off, alignH_off,
    flags_off, flagsH_off,
    // The frame sender code expects that rbp will be in the "natural" place and
    // will override any oopMap setting for it. We must therefore force the layout
    // so that it agrees with the frame sender code.
    rbp_off, rbpH_off,        // copy of rbp we will restore
    return_off, returnH_off,  // slot for return address
    reg_save_size             // size in compiler stack slots
  };

 public:
  static OopMap* save_live_registers(MacroAssembler* masm, int additional_frame_words, int* total_frame_words, bool save_wide_vectors);
  static void restore_live_registers(MacroAssembler* masm, bool restore_wide_vectors = false);

  // Offsets into the register save area
  // Used by deoptimization when it is managing result register
  // values on its own

  static int rax_offset_in_bytes(void)    { return BytesPerInt * rax_off; }
  static int rdx_offset_in_bytes(void)    { return BytesPerInt * rdx_off; }
  static int rbx_offset_in_bytes(void)    { return BytesPerInt * rbx_off; }
  static int xmm0_offset_in_bytes(void)   { return BytesPerInt * xmm0_off; }
  static int return_offset_in_bytes(void) { return BytesPerInt * return_off; }

  // During deoptimization only the result registers need to be restored,
  // all the other values have already been extracted.
  static void restore_result_registers(MacroAssembler* masm);
};

OopMap* RegisterSaver::save_live_registers(MacroAssembler* masm, int additional_frame_words, int* total_frame_words, bool save_wide_vectors) {
  int off = 0;
  int num_xmm_regs = XMMRegister::available_xmm_registers();
#if COMPILER2_OR_JVMCI
  if (save_wide_vectors && UseAVX == 0) {
    save_wide_vectors = false; // vectors larger than 16 byte long are supported only with AVX
  }
  assert(!save_wide_vectors || MaxVectorSize <= 64, "Only up to 64 byte long vectors are supported");
#else
  save_wide_vectors = false; // vectors are generated only by C2 and JVMCI
#endif

  // Always make the frame size 16-byte aligned, both vector and non vector stacks are always allocated
  int frame_size_in_bytes = align_up(reg_save_size*BytesPerInt, num_xmm_regs);
  // OopMap frame size is in compiler stack slots (jint's) not bytes or words
  int frame_size_in_slots = frame_size_in_bytes / BytesPerInt;
  // CodeBlob frame size is in words.
  int frame_size_in_words = frame_size_in_bytes / wordSize;
  *total_frame_words = frame_size_in_words;

  // Save registers, fpu state, and flags.
  // We assume caller has already pushed the return address onto the
  // stack, so rsp is 8-byte aligned here.
  // We push rpb twice in this sequence because we want the real rbp
  // to be under the return like a normal enter.

  __ enter();          // rsp becomes 16-byte aligned here
  __ push_CPU_state(); // Push a multiple of 16 bytes

  // push cpu state handles this on EVEX enabled targets
  if (save_wide_vectors) {
    // Save upper half of YMM registers(0..15)
    int base_addr = XSAVE_AREA_YMM_BEGIN;
    for (int n = 0; n < 16; n++) {
      __ vextractf128_high(Address(rsp, base_addr+n*16), as_XMMRegister(n));
    }
    if (VM_Version::supports_evex()) {
      // Save upper half of ZMM registers(0..15)
      base_addr = XSAVE_AREA_ZMM_BEGIN;
      for (int n = 0; n < 16; n++) {
        __ vextractf64x4_high(Address(rsp, base_addr+n*32), as_XMMRegister(n));
      }
      // Save full ZMM registers(16..num_xmm_regs)
      base_addr = XSAVE_AREA_UPPERBANK;
      off = 0;
      int vector_len = Assembler::AVX_512bit;
      for (int n = 16; n < num_xmm_regs; n++) {
        __ evmovdqul(Address(rsp, base_addr+(off++*64)), as_XMMRegister(n), vector_len);
      }
#if COMPILER2_OR_JVMCI
      base_addr = XSAVE_AREA_OPMASK_BEGIN;
      off = 0;
      for(int n = 0; n < KRegister::number_of_registers; n++) {
        __ kmov(Address(rsp, base_addr+(off++*8)), as_KRegister(n));
      }
#endif
    }
  } else {
    if (VM_Version::supports_evex()) {
      // Save upper bank of XMM registers(16..31) for scalar or 16-byte vector usage
      int base_addr = XSAVE_AREA_UPPERBANK;
      off = 0;
      int vector_len = VM_Version::supports_avx512vl() ?  Assembler::AVX_128bit : Assembler::AVX_512bit;
      for (int n = 16; n < num_xmm_regs; n++) {
        __ evmovdqul(Address(rsp, base_addr+(off++*64)), as_XMMRegister(n), vector_len);
      }
#if COMPILER2_OR_JVMCI
      base_addr = XSAVE_AREA_OPMASK_BEGIN;
      off = 0;
      for(int n = 0; n < KRegister::number_of_registers; n++) {
        __ kmov(Address(rsp, base_addr+(off++*8)), as_KRegister(n));
      }
#endif
    }
  }
  __ vzeroupper();
  if (frame::arg_reg_save_area_bytes != 0) {
    // Allocate argument register save area
    __ subptr(rsp, frame::arg_reg_save_area_bytes);
  }

  // Set an oopmap for the call site.  This oopmap will map all
  // oop-registers and debug-info registers as callee-saved.  This
  // will allow deoptimization at this safepoint to find all possible
  // debug-info recordings, as well as let GC find all oops.

  OopMapSet *oop_maps = new OopMapSet();
  OopMap* map = new OopMap(frame_size_in_slots, 0);

#define STACK_OFFSET(x) VMRegImpl::stack2reg((x))

  map->set_callee_saved(STACK_OFFSET( rax_off ), rax->as_VMReg());
  map->set_callee_saved(STACK_OFFSET( rcx_off ), rcx->as_VMReg());
  map->set_callee_saved(STACK_OFFSET( rdx_off ), rdx->as_VMReg());
  map->set_callee_saved(STACK_OFFSET( rbx_off ), rbx->as_VMReg());
  // rbp location is known implicitly by the frame sender code, needs no oopmap
  // and the location where rbp was saved by is ignored
  map->set_callee_saved(STACK_OFFSET( rsi_off ), rsi->as_VMReg());
  map->set_callee_saved(STACK_OFFSET( rdi_off ), rdi->as_VMReg());
  map->set_callee_saved(STACK_OFFSET( r8_off  ), r8->as_VMReg());
  map->set_callee_saved(STACK_OFFSET( r9_off  ), r9->as_VMReg());
  map->set_callee_saved(STACK_OFFSET( r10_off ), r10->as_VMReg());
  map->set_callee_saved(STACK_OFFSET( r11_off ), r11->as_VMReg());
  map->set_callee_saved(STACK_OFFSET( r12_off ), r12->as_VMReg());
  map->set_callee_saved(STACK_OFFSET( r13_off ), r13->as_VMReg());
  map->set_callee_saved(STACK_OFFSET( r14_off ), r14->as_VMReg());
  map->set_callee_saved(STACK_OFFSET( r15_off ), r15->as_VMReg());
  // For both AVX and EVEX we will use the legacy FXSAVE area for xmm0..xmm15,
  // on EVEX enabled targets, we get it included in the xsave area
  off = xmm0_off;
  int delta = xmm1_off - off;
  for (int n = 0; n < 16; n++) {
    XMMRegister xmm_name = as_XMMRegister(n);
    map->set_callee_saved(STACK_OFFSET(off), xmm_name->as_VMReg());
    off += delta;
  }
  if (UseAVX > 2) {
    // Obtain xmm16..xmm31 from the XSAVE area on EVEX enabled targets
    off = zmm16_off;
    delta = zmm17_off - off;
    for (int n = 16; n < num_xmm_regs; n++) {
      XMMRegister zmm_name = as_XMMRegister(n);
      map->set_callee_saved(STACK_OFFSET(off), zmm_name->as_VMReg());
      off += delta;
    }
  }

#if COMPILER2_OR_JVMCI
  if (save_wide_vectors) {
    // Save upper half of YMM registers(0..15)
    off = ymm0_off;
    delta = ymm1_off - ymm0_off;
    for (int n = 0; n < 16; n++) {
      XMMRegister ymm_name = as_XMMRegister(n);
      map->set_callee_saved(STACK_OFFSET(off), ymm_name->as_VMReg()->next(4));
      off += delta;
    }
    if (VM_Version::supports_evex()) {
      // Save upper half of ZMM registers(0..15)
      off = zmm0_off;
      delta = zmm1_off - zmm0_off;
      for (int n = 0; n < 16; n++) {
        XMMRegister zmm_name = as_XMMRegister(n);
        map->set_callee_saved(STACK_OFFSET(off), zmm_name->as_VMReg()->next(8));
        off += delta;
      }
    }
  }
#endif // COMPILER2_OR_JVMCI

  // %%% These should all be a waste but we'll keep things as they were for now
  if (true) {
    map->set_callee_saved(STACK_OFFSET( raxH_off ), rax->as_VMReg()->next());
    map->set_callee_saved(STACK_OFFSET( rcxH_off ), rcx->as_VMReg()->next());
    map->set_callee_saved(STACK_OFFSET( rdxH_off ), rdx->as_VMReg()->next());
    map->set_callee_saved(STACK_OFFSET( rbxH_off ), rbx->as_VMReg()->next());
    // rbp location is known implicitly by the frame sender code, needs no oopmap
    map->set_callee_saved(STACK_OFFSET( rsiH_off ), rsi->as_VMReg()->next());
    map->set_callee_saved(STACK_OFFSET( rdiH_off ), rdi->as_VMReg()->next());
    map->set_callee_saved(STACK_OFFSET( r8H_off  ), r8->as_VMReg()->next());
    map->set_callee_saved(STACK_OFFSET( r9H_off  ), r9->as_VMReg()->next());
    map->set_callee_saved(STACK_OFFSET( r10H_off ), r10->as_VMReg()->next());
    map->set_callee_saved(STACK_OFFSET( r11H_off ), r11->as_VMReg()->next());
    map->set_callee_saved(STACK_OFFSET( r12H_off ), r12->as_VMReg()->next());
    map->set_callee_saved(STACK_OFFSET( r13H_off ), r13->as_VMReg()->next());
    map->set_callee_saved(STACK_OFFSET( r14H_off ), r14->as_VMReg()->next());
    map->set_callee_saved(STACK_OFFSET( r15H_off ), r15->as_VMReg()->next());
    // For both AVX and EVEX we will use the legacy FXSAVE area for xmm0..xmm15,
    // on EVEX enabled targets, we get it included in the xsave area
    off = xmm0H_off;
    delta = xmm1H_off - off;
    for (int n = 0; n < 16; n++) {
      XMMRegister xmm_name = as_XMMRegister(n);
      map->set_callee_saved(STACK_OFFSET(off), xmm_name->as_VMReg()->next());
      off += delta;
    }
    if (UseAVX > 2) {
      // Obtain xmm16..xmm31 from the XSAVE area on EVEX enabled targets
      off = zmm16H_off;
      delta = zmm17H_off - off;
      for (int n = 16; n < num_xmm_regs; n++) {
        XMMRegister zmm_name = as_XMMRegister(n);
        map->set_callee_saved(STACK_OFFSET(off), zmm_name->as_VMReg()->next());
        off += delta;
      }
    }
  }

  return map;
}

void RegisterSaver::restore_live_registers(MacroAssembler* masm, bool restore_wide_vectors) {
  int num_xmm_regs = XMMRegister::available_xmm_registers();
  if (frame::arg_reg_save_area_bytes != 0) {
    // Pop arg register save area
    __ addptr(rsp, frame::arg_reg_save_area_bytes);
  }

#if COMPILER2_OR_JVMCI
  if (restore_wide_vectors) {
    assert(UseAVX > 0, "Vectors larger than 16 byte long are supported only with AVX");
    assert(MaxVectorSize <= 64, "Only up to 64 byte long vectors are supported");
  }
#else
  assert(!restore_wide_vectors, "vectors are generated only by C2");
#endif

  __ vzeroupper();

  // On EVEX enabled targets everything is handled in pop fpu state
  if (restore_wide_vectors) {
    // Restore upper half of YMM registers (0..15)
    int base_addr = XSAVE_AREA_YMM_BEGIN;
    for (int n = 0; n < 16; n++) {
      __ vinsertf128_high(as_XMMRegister(n), Address(rsp, base_addr+n*16));
    }
    if (VM_Version::supports_evex()) {
      // Restore upper half of ZMM registers (0..15)
      base_addr = XSAVE_AREA_ZMM_BEGIN;
      for (int n = 0; n < 16; n++) {
        __ vinsertf64x4_high(as_XMMRegister(n), Address(rsp, base_addr+n*32));
      }
      // Restore full ZMM registers(16..num_xmm_regs)
      base_addr = XSAVE_AREA_UPPERBANK;
      int vector_len = Assembler::AVX_512bit;
      int off = 0;
      for (int n = 16; n < num_xmm_regs; n++) {
        __ evmovdqul(as_XMMRegister(n), Address(rsp, base_addr+(off++*64)), vector_len);
      }
#if COMPILER2_OR_JVMCI
      base_addr = XSAVE_AREA_OPMASK_BEGIN;
      off = 0;
      for (int n = 0; n < KRegister::number_of_registers; n++) {
        __ kmov(as_KRegister(n), Address(rsp, base_addr+(off++*8)));
      }
#endif
    }
  } else {
    if (VM_Version::supports_evex()) {
      // Restore upper bank of XMM registers(16..31) for scalar or 16-byte vector usage
      int base_addr = XSAVE_AREA_UPPERBANK;
      int off = 0;
      int vector_len = VM_Version::supports_avx512vl() ?  Assembler::AVX_128bit : Assembler::AVX_512bit;
      for (int n = 16; n < num_xmm_regs; n++) {
        __ evmovdqul(as_XMMRegister(n), Address(rsp, base_addr+(off++*64)), vector_len);
      }
#if COMPILER2_OR_JVMCI
      base_addr = XSAVE_AREA_OPMASK_BEGIN;
      off = 0;
      for (int n = 0; n < KRegister::number_of_registers; n++) {
        __ kmov(as_KRegister(n), Address(rsp, base_addr+(off++*8)));
      }
#endif
    }
  }

  // Recover CPU state
  __ pop_CPU_state();
  // Get the rbp described implicitly by the calling convention (no oopMap)
  __ pop(rbp);
}

void RegisterSaver::restore_result_registers(MacroAssembler* masm) {

  // Just restore result register. Only used by deoptimization. By
  // now any callee save register that needs to be restored to a c2
  // caller of the deoptee has been extracted into the vframeArray
  // and will be stuffed into the c2i adapter we create for later
  // restoration so only result registers need to be restored here.

  // Restore fp result register
  __ movdbl(xmm0, Address(rsp, xmm0_offset_in_bytes()));
  // Restore integer result register
  __ movptr(rax, Address(rsp, rax_offset_in_bytes()));
  __ movptr(rdx, Address(rsp, rdx_offset_in_bytes()));

  // Pop all of the register save are off the stack except the return address
  __ addptr(rsp, return_offset_in_bytes());
}

// Is vector's size (in bytes) bigger than a size saved by default?
// 16 bytes XMM registers are saved by default using fxsave/fxrstor instructions.
bool SharedRuntime::is_wide_vector(int size) {
  return size > 16;
}

// ---------------------------------------------------------------------------
// Read the array of BasicTypes from a signature, and compute where the
// arguments should go.  Values in the VMRegPair regs array refer to 4-byte
// quantities.  Values less than VMRegImpl::stack0 are registers, those above
// refer to 4-byte stack slots.  All stack slots are based off of the stack pointer
// as framesizes are fixed.
// VMRegImpl::stack0 refers to the first slot 0(sp).
// and VMRegImpl::stack0+1 refers to the memory word 4-byes higher.
// Register up to Register::number_of_registers are the 64-bit
// integer registers.

// Note: the INPUTS in sig_bt are in units of Java argument words, which are
// either 32-bit or 64-bit depending on the build.  The OUTPUTS are in 32-bit
// units regardless of build. Of course for i486 there is no 64 bit build

// The Java calling convention is a "shifted" version of the C ABI.
// By skipping the first C ABI register we can call non-static jni methods
// with small numbers of arguments without having to shuffle the arguments
// at all. Since we control the java ABI we ought to at least get some
// advantage out of it.

int SharedRuntime::java_calling_convention(const BasicType *sig_bt,
                                           VMRegPair *regs,
                                           int total_args_passed) {

  // Create the mapping between argument positions and
  // registers.
  static const Register INT_ArgReg[Argument::n_int_register_parameters_j] = {
    j_rarg0, j_rarg1, j_rarg2, j_rarg3, j_rarg4, j_rarg5
  };
  static const XMMRegister FP_ArgReg[Argument::n_float_register_parameters_j] = {
    j_farg0, j_farg1, j_farg2, j_farg3,
    j_farg4, j_farg5, j_farg6, j_farg7
  };


  uint int_args = 0;
  uint fp_args = 0;
  uint stk_args = 0; // inc by 2 each time

  for (int i = 0; i < total_args_passed; i++) {
    switch (sig_bt[i]) {
    case T_BOOLEAN:
    case T_CHAR:
    case T_BYTE:
    case T_SHORT:
    case T_INT:
      if (int_args < Argument::n_int_register_parameters_j) {
        regs[i].set1(INT_ArgReg[int_args++]->as_VMReg());
      } else {
        regs[i].set1(VMRegImpl::stack2reg(stk_args));
        stk_args += 2;
      }
      break;
    case T_VOID:
      // halves of T_LONG or T_DOUBLE
      assert(i != 0 && (sig_bt[i - 1] == T_LONG || sig_bt[i - 1] == T_DOUBLE), "expecting half");
      regs[i].set_bad();
      break;
    case T_LONG:
      assert((i + 1) < total_args_passed && sig_bt[i + 1] == T_VOID, "expecting half");
      // fall through
    case T_OBJECT:
    case T_ARRAY:
    case T_ADDRESS:
    case T_PRIMITIVE_OBJECT:
      if (int_args < Argument::n_int_register_parameters_j) {
        regs[i].set2(INT_ArgReg[int_args++]->as_VMReg());
      } else {
        regs[i].set2(VMRegImpl::stack2reg(stk_args));
        stk_args += 2;
      }
      break;
    case T_FLOAT:
      if (fp_args < Argument::n_float_register_parameters_j) {
        regs[i].set1(FP_ArgReg[fp_args++]->as_VMReg());
      } else {
        regs[i].set1(VMRegImpl::stack2reg(stk_args));
        stk_args += 2;
      }
      break;
    case T_DOUBLE:
      assert((i + 1) < total_args_passed && sig_bt[i + 1] == T_VOID, "expecting half");
      if (fp_args < Argument::n_float_register_parameters_j) {
        regs[i].set2(FP_ArgReg[fp_args++]->as_VMReg());
      } else {
        regs[i].set2(VMRegImpl::stack2reg(stk_args));
        stk_args += 2;
      }
      break;
    default:
      ShouldNotReachHere();
      break;
    }
  }

  return align_up(stk_args, 2);
}

// Same as java_calling_convention() but for multiple return
// values. There's no way to store them on the stack so if we don't
// have enough registers, multiple values can't be returned.
const uint SharedRuntime::java_return_convention_max_int = Argument::n_int_register_parameters_j+1;
const uint SharedRuntime::java_return_convention_max_float = Argument::n_float_register_parameters_j;
int SharedRuntime::java_return_convention(const BasicType *sig_bt,
                                          VMRegPair *regs,
                                          int total_args_passed) {
  // Create the mapping between argument positions and
  // registers.
  static const Register INT_ArgReg[java_return_convention_max_int] = {
    rax, j_rarg5, j_rarg4, j_rarg3, j_rarg2, j_rarg1, j_rarg0
  };
  static const XMMRegister FP_ArgReg[java_return_convention_max_float] = {
    j_farg0, j_farg1, j_farg2, j_farg3,
    j_farg4, j_farg5, j_farg6, j_farg7
  };


  uint int_args = 0;
  uint fp_args = 0;

  for (int i = 0; i < total_args_passed; i++) {
    switch (sig_bt[i]) {
    case T_BOOLEAN:
    case T_CHAR:
    case T_BYTE:
    case T_SHORT:
    case T_INT:
      if (int_args < Argument::n_int_register_parameters_j+1) {
        regs[i].set1(INT_ArgReg[int_args]->as_VMReg());
        int_args++;
      } else {
        return -1;
      }
      break;
    case T_VOID:
      // halves of T_LONG or T_DOUBLE
      assert(i != 0 && (sig_bt[i - 1] == T_LONG || sig_bt[i - 1] == T_DOUBLE), "expecting half");
      regs[i].set_bad();
      break;
    case T_LONG:
      assert(sig_bt[i + 1] == T_VOID, "expecting half");
      // fall through
    case T_OBJECT:
    case T_PRIMITIVE_OBJECT:
    case T_ARRAY:
    case T_ADDRESS:
    case T_METADATA:
      if (int_args < Argument::n_int_register_parameters_j+1) {
        regs[i].set2(INT_ArgReg[int_args]->as_VMReg());
        int_args++;
      } else {
        return -1;
      }
      break;
    case T_FLOAT:
      if (fp_args < Argument::n_float_register_parameters_j) {
        regs[i].set1(FP_ArgReg[fp_args]->as_VMReg());
        fp_args++;
      } else {
        return -1;
      }
      break;
    case T_DOUBLE:
      assert(sig_bt[i + 1] == T_VOID, "expecting half");
      if (fp_args < Argument::n_float_register_parameters_j) {
        regs[i].set2(FP_ArgReg[fp_args]->as_VMReg());
        fp_args++;
      } else {
        return -1;
      }
      break;
    default:
      ShouldNotReachHere();
      break;
    }
  }

  return int_args + fp_args;
}

// Patch the callers callsite with entry to compiled code if it exists.
static void patch_callers_callsite(MacroAssembler *masm) {
  Label L;
  __ cmpptr(Address(rbx, in_bytes(Method::code_offset())), NULL_WORD);
  __ jcc(Assembler::equal, L);

  // Save the current stack pointer
  __ mov(r13, rsp);
  // Schedule the branch target address early.
  // Call into the VM to patch the caller, then jump to compiled callee
  // rax isn't live so capture return address while we easily can
  __ movptr(rax, Address(rsp, 0));

  // align stack so push_CPU_state doesn't fault
  __ andptr(rsp, -(StackAlignmentInBytes));
  __ push_CPU_state();
  __ vzeroupper();
  // VM needs caller's callsite
  // VM needs target method
  // This needs to be a long call since we will relocate this adapter to
  // the codeBuffer and it may not reach

  // Allocate argument register save area
  if (frame::arg_reg_save_area_bytes != 0) {
    __ subptr(rsp, frame::arg_reg_save_area_bytes);
  }
  __ mov(c_rarg0, rbx);
  __ mov(c_rarg1, rax);
  __ call(RuntimeAddress(CAST_FROM_FN_PTR(address, SharedRuntime::fixup_callers_callsite)));

  // De-allocate argument register save area
  if (frame::arg_reg_save_area_bytes != 0) {
    __ addptr(rsp, frame::arg_reg_save_area_bytes);
  }

  __ vzeroupper();
  __ pop_CPU_state();
  // restore sp
  __ mov(rsp, r13);
  __ bind(L);
}

// For each inline type argument, sig includes the list of fields of
// the inline type. This utility function computes the number of
// arguments for the call if inline types are passed by reference (the
// calling convention the interpreter expects).
static int compute_total_args_passed_int(const GrowableArray<SigEntry>* sig_extended) {
  int total_args_passed = 0;
  if (InlineTypePassFieldsAsArgs) {
    for (int i = 0; i < sig_extended->length(); i++) {
      BasicType bt = sig_extended->at(i)._bt;
      if (bt == T_PRIMITIVE_OBJECT) {
        // In sig_extended, an inline type argument starts with:
        // T_PRIMITIVE_OBJECT, followed by the types of the fields of the
        // inline type and T_VOID to mark the end of the value
        // type. Inline types are flattened so, for instance, in the
        // case of an inline type with an int field and an inline type
        // field that itself has 2 fields, an int and a long:
        // T_PRIMITIVE_OBJECT T_INT T_PRIMITIVE_OBJECT T_INT T_LONG T_VOID (second
        // slot for the T_LONG) T_VOID (inner T_PRIMITIVE_OBJECT) T_VOID
        // (outer T_PRIMITIVE_OBJECT)
        total_args_passed++;
        int vt = 1;
        do {
          i++;
          BasicType bt = sig_extended->at(i)._bt;
          BasicType prev_bt = sig_extended->at(i-1)._bt;
          if (bt == T_PRIMITIVE_OBJECT) {
            vt++;
          } else if (bt == T_VOID &&
                     prev_bt != T_LONG &&
                     prev_bt != T_DOUBLE) {
            vt--;
          }
        } while (vt != 0);
      } else {
        total_args_passed++;
      }
    }
  } else {
    total_args_passed = sig_extended->length();
  }
  return total_args_passed;
}


static void gen_c2i_adapter_helper(MacroAssembler* masm,
                                   BasicType bt,
                                   BasicType prev_bt,
                                   size_t size_in_bytes,
                                   const VMRegPair& reg_pair,
                                   const Address& to,
                                   int extraspace,
                                   bool is_oop) {
  assert(bt != T_PRIMITIVE_OBJECT || !InlineTypePassFieldsAsArgs, "no inline type here");
  if (bt == T_VOID) {
    assert(prev_bt == T_LONG || prev_bt == T_DOUBLE, "missing half");
    return;
  }

  // Say 4 args:
  // i   st_off
  // 0   32 T_LONG
  // 1   24 T_VOID
  // 2   16 T_OBJECT
  // 3    8 T_BOOL
  // -    0 return address
  //
  // However to make thing extra confusing. Because we can fit a long/double in
  // a single slot on a 64 bt vm and it would be silly to break them up, the interpreter
  // leaves one slot empty and only stores to a single slot. In this case the
  // slot that is occupied is the T_VOID slot. See I said it was confusing.

  bool wide = (size_in_bytes == wordSize);
  VMReg r_1 = reg_pair.first();
  VMReg r_2 = reg_pair.second();
  assert(r_2->is_valid() == wide, "invalid size");
  if (!r_1->is_valid()) {
    assert(!r_2->is_valid(), "must be invalid");
    return;
  }

  if (!r_1->is_XMMRegister()) {
    Register val = rax;
    if (r_1->is_stack()) {
      int ld_off = r_1->reg2stack() * VMRegImpl::stack_slot_size + extraspace;
      __ load_sized_value(val, Address(rsp, ld_off), size_in_bytes, /* is_signed */ false);
    } else {
      val = r_1->as_Register();
    }
    assert_different_registers(to.base(), val, rscratch1);
    if (is_oop) {
      __ push(r13);
      __ push(rbx);
      __ store_heap_oop(to, val, rscratch1, r13, rbx, IN_HEAP | ACCESS_WRITE | IS_DEST_UNINITIALIZED);
      __ pop(rbx);
      __ pop(r13);
    } else {
      __ store_sized_value(to, val, size_in_bytes);
    }
  } else {
    if (wide) {
      __ movdbl(to, r_1->as_XMMRegister());
    } else {
      __ movflt(to, r_1->as_XMMRegister());
    }
  }
}

static void gen_c2i_adapter(MacroAssembler *masm,
                            const GrowableArray<SigEntry>* sig_extended,
                            const VMRegPair *regs,
                            Label& skip_fixup,
                            address start,
                            OopMapSet* oop_maps,
                            int& frame_complete,
                            int& frame_size_in_words,
                            bool alloc_inline_receiver) {
  // Before we get into the guts of the C2I adapter, see if we should be here
  // at all.  We've come from compiled code and are attempting to jump to the
  // interpreter, which means the caller made a static call to get here
  // (vcalls always get a compiled target if there is one).  Check for a
  // compiled target.  If there is one, we need to patch the caller's call.
  patch_callers_callsite(masm);

  __ bind(skip_fixup);

  if (InlineTypePassFieldsAsArgs) {
    // Is there an inline type argument?
    bool has_inline_argument = false;
    for (int i = 0; i < sig_extended->length() && !has_inline_argument; i++) {
      has_inline_argument = (sig_extended->at(i)._bt == T_PRIMITIVE_OBJECT);
    }
    if (has_inline_argument) {
      // There is at least an inline type argument: we're coming from
      // compiled code so we have no buffers to back the inline types.
      // Allocate the buffers here with a runtime call.
      OopMap* map = RegisterSaver::save_live_registers(masm, 0, &frame_size_in_words, /*save_vectors*/ false);

      frame_complete = __ offset();

      __ set_last_Java_frame(noreg, noreg, NULL);

      __ mov(c_rarg0, r15_thread);
      __ mov(c_rarg1, rbx);
      __ mov64(c_rarg2, (int64_t)alloc_inline_receiver);
      __ call(RuntimeAddress(CAST_FROM_FN_PTR(address, SharedRuntime::allocate_inline_types)));

      oop_maps->add_gc_map((int)(__ pc() - start), map);
      __ reset_last_Java_frame(false);

      RegisterSaver::restore_live_registers(masm);

      Label no_exception;
      __ cmpptr(Address(r15_thread, Thread::pending_exception_offset()), (int32_t)NULL_WORD);
      __ jcc(Assembler::equal, no_exception);

      __ movptr(Address(r15_thread, JavaThread::vm_result_offset()), (int)NULL_WORD);
      __ movptr(rax, Address(r15_thread, Thread::pending_exception_offset()));
      __ jump(RuntimeAddress(StubRoutines::forward_exception_entry()));

      __ bind(no_exception);

      // We get an array of objects from the runtime call
      __ get_vm_result(rscratch2, r15_thread); // Use rscratch2 (r11) as temporary because rscratch1 (r10) is trashed by movptr()
      __ get_vm_result_2(rbx, r15_thread); // TODO: required to keep the callee Method live?
    }
  }

  // Since all args are passed on the stack, total_args_passed *
<<<<<<< HEAD
  // Interpreter::stackElementSize is the space we need. Plus 1 because
  // we also account for the return address location since
  // we store it first rather than hold it in rax across all the shuffling
  int total_args_passed = compute_total_args_passed_int(sig_extended);
  int extraspace = (total_args_passed * Interpreter::stackElementSize) + wordSize;
=======
  // Interpreter::stackElementSize is the space we need.

  assert(total_args_passed >= 0, "total_args_passed is %d", total_args_passed);

  int extraspace = (total_args_passed * Interpreter::stackElementSize);
>>>>>>> 0d51f63a

  // stack is aligned, keep it that way
  // This is not currently needed or enforced by the interpreter, but
  // we might as well conform to the ABI.
  extraspace = align_up(extraspace, 2*wordSize);

  // set senderSP value
  __ lea(r13, Address(rsp, wordSize));

#ifdef ASSERT
  __ check_stack_alignment(r13, "sender stack not aligned");
#endif
  if (extraspace > 0) {
    // Pop the return address
    __ pop(rax);

    __ subptr(rsp, extraspace);

    // Push the return address
    __ push(rax);

    // Account for the return address location since we store it first rather
    // than hold it in a register across all the shuffling
    extraspace += wordSize;
  }

#ifdef ASSERT
  __ check_stack_alignment(rsp, "callee stack not aligned", wordSize, rax);
#endif

  // Now write the args into the outgoing interpreter space

  // next_arg_comp is the next argument from the compiler point of
  // view (inline type fields are passed in registers/on the stack). In
  // sig_extended, an inline type argument starts with: T_PRIMITIVE_OBJECT,
  // followed by the types of the fields of the inline type and T_VOID
  // to mark the end of the inline type. ignored counts the number of
  // T_PRIMITIVE_OBJECT/T_VOID. next_vt_arg is the next inline type argument:
  // used to get the buffer for that argument from the pool of buffers
  // we allocated above and want to pass to the
  // interpreter. next_arg_int is the next argument from the
  // interpreter point of view (inline types are passed by reference).
  for (int next_arg_comp = 0, ignored = 0, next_vt_arg = 0, next_arg_int = 0;
       next_arg_comp < sig_extended->length(); next_arg_comp++) {
    assert(ignored <= next_arg_comp, "shouldn't skip over more slots than there are arguments");
    assert(next_arg_int <= total_args_passed, "more arguments for the interpreter than expected?");
    BasicType bt = sig_extended->at(next_arg_comp)._bt;
    int st_off = (total_args_passed - next_arg_int) * Interpreter::stackElementSize;
    if (!InlineTypePassFieldsAsArgs || bt != T_PRIMITIVE_OBJECT) {
      int next_off = st_off - Interpreter::stackElementSize;
      const int offset = (bt == T_LONG || bt == T_DOUBLE) ? next_off : st_off;
      const VMRegPair reg_pair = regs[next_arg_comp-ignored];
      size_t size_in_bytes = reg_pair.second()->is_valid() ? 8 : 4;
      gen_c2i_adapter_helper(masm, bt, next_arg_comp > 0 ? sig_extended->at(next_arg_comp-1)._bt : T_ILLEGAL,
                             size_in_bytes, reg_pair, Address(rsp, offset), extraspace, false);
      next_arg_int++;
#ifdef ASSERT
      if (bt == T_LONG || bt == T_DOUBLE) {
        // Overwrite the unused slot with known junk
        __ mov64(rax, CONST64(0xdeadffffdeadaaaa));
        __ movptr(Address(rsp, st_off), rax);
      }
#endif /* ASSERT */
    } else {
      ignored++;
      // get the buffer from the just allocated pool of buffers
      int index = arrayOopDesc::base_offset_in_bytes(T_OBJECT) + next_vt_arg * type2aelembytes(T_PRIMITIVE_OBJECT);
      __ load_heap_oop(r14, Address(rscratch2, index));
      next_vt_arg++; next_arg_int++;
      int vt = 1;
      // write fields we get from compiled code in registers/stack
      // slots to the buffer: we know we are done with that inline type
      // argument when we hit the T_VOID that acts as an end of inline
      // type delimiter for this inline type. Inline types are flattened
      // so we might encounter embedded inline types. Each entry in
      // sig_extended contains a field offset in the buffer.
      Label L_null;
      do {
        next_arg_comp++;
        BasicType bt = sig_extended->at(next_arg_comp)._bt;
        BasicType prev_bt = sig_extended->at(next_arg_comp-1)._bt;
        if (bt == T_PRIMITIVE_OBJECT) {
          vt++;
          ignored++;
        } else if (bt == T_VOID &&
                   prev_bt != T_LONG &&
                   prev_bt != T_DOUBLE) {
          vt--;
          ignored++;
        } else {
          int off = sig_extended->at(next_arg_comp)._offset;
          if (off == -1) {
            // Nullable inline type argument, emit null check
            VMReg reg = regs[next_arg_comp-ignored].first();
            Label L_notNull;
            if (reg->is_stack()) {
              int ld_off = reg->reg2stack() * VMRegImpl::stack_slot_size + extraspace;
              __ testb(Address(rsp, ld_off), 1);
            } else {
              __ testb(reg->as_Register(), 1);
            }
            __ jcc(Assembler::notZero, L_notNull);
            __ movptr(Address(rsp, st_off), 0);
            __ jmp(L_null);
            __ bind(L_notNull);
            continue;
          }
          assert(off > 0, "offset in object should be positive");
          size_t size_in_bytes = is_java_primitive(bt) ? type2aelembytes(bt) : wordSize;
          bool is_oop = is_reference_type(bt);
          gen_c2i_adapter_helper(masm, bt, next_arg_comp > 0 ? sig_extended->at(next_arg_comp-1)._bt : T_ILLEGAL,
                                 size_in_bytes, regs[next_arg_comp-ignored], Address(r14, off), extraspace, is_oop);
        }
      } while (vt != 0);
      // pass the buffer to the interpreter
      __ movptr(Address(rsp, st_off), r14);
      __ bind(L_null);
    }
  }

  // Schedule the branch target address early.
  __ movptr(rcx, Address(rbx, in_bytes(Method::interpreter_entry_offset())));
  __ jmp(rcx);
}

static void range_check(MacroAssembler* masm, Register pc_reg, Register temp_reg,
                        address code_start, address code_end,
                        Label& L_ok) {
  Label L_fail;
  __ lea(temp_reg, ExternalAddress(code_start));
  __ cmpptr(pc_reg, temp_reg);
  __ jcc(Assembler::belowEqual, L_fail);
  __ lea(temp_reg, ExternalAddress(code_end));
  __ cmpptr(pc_reg, temp_reg);
  __ jcc(Assembler::below, L_ok);
  __ bind(L_fail);
}

void SharedRuntime::gen_i2c_adapter(MacroAssembler *masm,
                                    int comp_args_on_stack,
                                    const GrowableArray<SigEntry>* sig,
                                    const VMRegPair *regs) {

  // Note: r13 contains the senderSP on entry. We must preserve it since
  // we may do a i2c -> c2i transition if we lose a race where compiled
  // code goes non-entrant while we get args ready.
  // In addition we use r13 to locate all the interpreter args as
  // we must align the stack to 16 bytes on an i2c entry else we
  // lose alignment we expect in all compiled code and register
  // save code can segv when fxsave instructions find improperly
  // aligned stack pointer.

  // Adapters can be frameless because they do not require the caller
  // to perform additional cleanup work, such as correcting the stack pointer.
  // An i2c adapter is frameless because the *caller* frame, which is interpreted,
  // routinely repairs its own stack pointer (from interpreter_frame_last_sp),
  // even if a callee has modified the stack pointer.
  // A c2i adapter is frameless because the *callee* frame, which is interpreted,
  // routinely repairs its caller's stack pointer (from sender_sp, which is set
  // up via the senderSP register).
  // In other words, if *either* the caller or callee is interpreted, we can
  // get the stack pointer repaired after a call.
  // This is why c2i and i2c adapters cannot be indefinitely composed.
  // In particular, if a c2i adapter were to somehow call an i2c adapter,
  // both caller and callee would be compiled methods, and neither would
  // clean up the stack pointer changes performed by the two adapters.
  // If this happens, control eventually transfers back to the compiled
  // caller, but with an uncorrected stack, causing delayed havoc.

  if (VerifyAdapterCalls &&
      (Interpreter::code() != NULL || StubRoutines::code1() != NULL)) {
    // So, let's test for cascading c2i/i2c adapters right now.
    //  assert(Interpreter::contains($return_addr) ||
    //         StubRoutines::contains($return_addr),
    //         "i2c adapter must return to an interpreter frame");
    __ block_comment("verify_i2c { ");
    // Pick up the return address
    __ movptr(rax, Address(rsp, 0));
    Label L_ok;
    if (Interpreter::code() != NULL)
      range_check(masm, rax, r11,
                  Interpreter::code()->code_start(), Interpreter::code()->code_end(),
                  L_ok);
    if (StubRoutines::code1() != NULL)
      range_check(masm, rax, r11,
                  StubRoutines::code1()->code_begin(), StubRoutines::code1()->code_end(),
                  L_ok);
    if (StubRoutines::code2() != NULL)
      range_check(masm, rax, r11,
                  StubRoutines::code2()->code_begin(), StubRoutines::code2()->code_end(),
                  L_ok);
    const char* msg = "i2c adapter must return to an interpreter frame";
    __ block_comment(msg);
    __ stop(msg);
    __ bind(L_ok);
    __ block_comment("} verify_i2ce ");
  }

  // Must preserve original SP for loading incoming arguments because
  // we need to align the outgoing SP for compiled code.
  __ movptr(r11, rsp);

  // Pick up the return address
  __ pop(rax);

  // Convert 4-byte c2 stack slots to words.
  int comp_words_on_stack = align_up(comp_args_on_stack*VMRegImpl::stack_slot_size, wordSize)>>LogBytesPerWord;

  if (comp_args_on_stack) {
    __ subptr(rsp, comp_words_on_stack * wordSize);
  }

  // Ensure compiled code always sees stack at proper alignment
  __ andptr(rsp, -16);

  // push the return address and misalign the stack that youngest frame always sees
  // as far as the placement of the call instruction
  __ push(rax);

  // Put saved SP in another register
  const Register saved_sp = rax;
  __ movptr(saved_sp, r11);

  // Will jump to the compiled code just as if compiled code was doing it.
  // Pre-load the register-jump target early, to schedule it better.
  __ movptr(r11, Address(rbx, in_bytes(Method::from_compiled_inline_offset())));

#if INCLUDE_JVMCI
  if (EnableJVMCI) {
    // check if this call should be routed towards a specific entry point
    __ cmpptr(Address(r15_thread, in_bytes(JavaThread::jvmci_alternate_call_target_offset())), 0);
    Label no_alternative_target;
    __ jcc(Assembler::equal, no_alternative_target);
    __ movptr(r11, Address(r15_thread, in_bytes(JavaThread::jvmci_alternate_call_target_offset())));
    __ movptr(Address(r15_thread, in_bytes(JavaThread::jvmci_alternate_call_target_offset())), 0);
    __ bind(no_alternative_target);
  }
#endif // INCLUDE_JVMCI

  int total_args_passed = sig->length();

  // Now generate the shuffle code.  Pick up all register args and move the
  // rest through the floating point stack top.
  for (int i = 0; i < total_args_passed; i++) {
    BasicType bt = sig->at(i)._bt;
    assert(bt != T_PRIMITIVE_OBJECT, "i2c adapter doesn't unpack inline type args");
    if (bt == T_VOID) {
      // Longs and doubles are passed in native word order, but misaligned
      // in the 32-bit build.
      BasicType prev_bt = (i > 0) ? sig->at(i-1)._bt : T_ILLEGAL;
      assert(i > 0 && (prev_bt == T_LONG || prev_bt == T_DOUBLE), "missing half");
      continue;
    }

    // Pick up 0, 1 or 2 words from SP+offset.

    assert(!regs[i].second()->is_valid() || regs[i].first()->next() == regs[i].second(),
            "scrambled load targets?");
    // Load in argument order going down.
    int ld_off = (total_args_passed - i)*Interpreter::stackElementSize;
    // Point to interpreter value (vs. tag)
    int next_off = ld_off - Interpreter::stackElementSize;
    //
    //
    //
    VMReg r_1 = regs[i].first();
    VMReg r_2 = regs[i].second();
    if (!r_1->is_valid()) {
      assert(!r_2->is_valid(), "");
      continue;
    }
    if (r_1->is_stack()) {
      // Convert stack slot to an SP offset (+ wordSize to account for return address )
      int st_off = regs[i].first()->reg2stack()*VMRegImpl::stack_slot_size + wordSize;

      // We can use r13 as a temp here because compiled code doesn't need r13 as an input
      // and if we end up going thru a c2i because of a miss a reasonable value of r13
      // will be generated.
      if (!r_2->is_valid()) {
        // sign extend???
        __ movl(r13, Address(saved_sp, ld_off));
        __ movptr(Address(rsp, st_off), r13);
      } else {
        //
        // We are using two optoregs. This can be either T_OBJECT, T_ADDRESS, T_LONG, or T_DOUBLE
        // the interpreter allocates two slots but only uses one for thr T_LONG or T_DOUBLE case
        // So we must adjust where to pick up the data to match the interpreter.
        //
        // Interpreter local[n] == MSW, local[n+1] == LSW however locals
        // are accessed as negative so LSW is at LOW address

        // ld_off is MSW so get LSW
        const int offset = (bt==T_LONG||bt==T_DOUBLE)?
                           next_off : ld_off;
        __ movq(r13, Address(saved_sp, offset));
        // st_off is LSW (i.e. reg.first())
        __ movq(Address(rsp, st_off), r13);
      }
    } else if (r_1->is_Register()) {  // Register argument
      Register r = r_1->as_Register();
      assert(r != rax, "must be different");
      if (r_2->is_valid()) {
        //
        // We are using two VMRegs. This can be either T_OBJECT, T_ADDRESS, T_LONG, or T_DOUBLE
        // the interpreter allocates two slots but only uses one for thr T_LONG or T_DOUBLE case
        // So we must adjust where to pick up the data to match the interpreter.

        const int offset = (bt==T_LONG||bt==T_DOUBLE)?
                           next_off : ld_off;

        // this can be a misaligned move
        __ movq(r, Address(saved_sp, offset));
      } else {
        // sign extend and use a full word?
        __ movl(r, Address(saved_sp, ld_off));
      }
    } else {
      if (!r_2->is_valid()) {
        __ movflt(r_1->as_XMMRegister(), Address(saved_sp, ld_off));
      } else {
        __ movdbl(r_1->as_XMMRegister(), Address(saved_sp, next_off));
      }
    }
  }

  __ push_cont_fastpath(); // Set JavaThread::_cont_fastpath to the sp of the oldest interpreted frame we know about

  // 6243940 We might end up in handle_wrong_method if
  // the callee is deoptimized as we race thru here. If that
  // happens we don't want to take a safepoint because the
  // caller frame will look interpreted and arguments are now
  // "compiled" so it is much better to make this transition
  // invisible to the stack walking code. Unfortunately if
  // we try and find the callee by normal means a safepoint
  // is possible. So we stash the desired callee in the thread
  // and the vm will find there should this case occur.

  __ movptr(Address(r15_thread, JavaThread::callee_target_offset()), rbx);

  // put Method* where a c2i would expect should we end up there
  // only needed because of c2 resolve stubs return Method* as a result in
  // rax
  __ mov(rax, rbx);
  __ jmp(r11);
}

static void gen_inline_cache_check(MacroAssembler *masm, Label& skip_fixup) {
  Label ok;

  Register holder = rax;
  Register receiver = j_rarg0;
  Register temp = rbx;

  __ load_klass(temp, receiver, rscratch1);
  __ cmpptr(temp, Address(holder, CompiledICHolder::holder_klass_offset()));
  __ movptr(rbx, Address(holder, CompiledICHolder::holder_metadata_offset()));
  __ jcc(Assembler::equal, ok);
  __ jump(RuntimeAddress(SharedRuntime::get_ic_miss_stub()));

  __ bind(ok);
  // Method might have been compiled since the call site was patched to
  // interpreted if that is the case treat it as a miss so we can get
  // the call site corrected.
  __ cmpptr(Address(rbx, in_bytes(Method::code_offset())), (int32_t)NULL_WORD);
  __ jcc(Assembler::equal, skip_fixup);
  __ jump(RuntimeAddress(SharedRuntime::get_ic_miss_stub()));
}

// ---------------------------------------------------------------
AdapterHandlerEntry* SharedRuntime::generate_i2c2i_adapters(MacroAssembler* masm,
                                                            int comp_args_on_stack,
                                                            const GrowableArray<SigEntry>* sig,
                                                            const VMRegPair* regs,
                                                            const GrowableArray<SigEntry>* sig_cc,
                                                            const VMRegPair* regs_cc,
                                                            const GrowableArray<SigEntry>* sig_cc_ro,
                                                            const VMRegPair* regs_cc_ro,
                                                            AdapterFingerPrint* fingerprint,
                                                            AdapterBlob*& new_adapter,
                                                            bool allocate_code_blob) {
  address i2c_entry = __ pc();
  gen_i2c_adapter(masm, comp_args_on_stack, sig, regs);

  // -------------------------------------------------------------------------
  // Generate a C2I adapter.  On entry we know rbx holds the Method* during calls
  // to the interpreter.  The args start out packed in the compiled layout.  They
  // need to be unpacked into the interpreter layout.  This will almost always
  // require some stack space.  We grow the current (compiled) stack, then repack
  // the args.  We  finally end in a jump to the generic interpreter entry point.
  // On exit from the interpreter, the interpreter will restore our SP (lest the
  // compiled code, which relies solely on SP and not RBP, get sick).

  address c2i_unverified_entry = __ pc();
  Label skip_fixup;

  gen_inline_cache_check(masm, skip_fixup);

  OopMapSet* oop_maps = new OopMapSet();
  int frame_complete = CodeOffsets::frame_never_safe;
  int frame_size_in_words = 0;

<<<<<<< HEAD
  // Scalarized c2i adapter with non-scalarized receiver (i.e., don't pack receiver)
  address c2i_inline_ro_entry = __ pc();
  if (regs_cc != regs_cc_ro) {
    gen_c2i_adapter(masm, sig_cc_ro, regs_cc_ro, skip_fixup, i2c_entry, oop_maps, frame_complete, frame_size_in_words, false);
    skip_fixup.reset();
=======
    __ bind(ok);
    // Method might have been compiled since the call site was patched to
    // interpreted if that is the case treat it as a miss so we can get
    // the call site corrected.
    __ cmpptr(Address(rbx, in_bytes(Method::code_offset())), NULL_WORD);
    __ jcc(Assembler::equal, skip_fixup);
    __ jump(RuntimeAddress(SharedRuntime::get_ic_miss_stub()));
>>>>>>> 0d51f63a
  }

  // Scalarized c2i adapter
  address c2i_entry = __ pc();

  // Class initialization barrier for static methods
  address c2i_no_clinit_check_entry = NULL;
  if (VM_Version::supports_fast_class_init_checks()) {
    Label L_skip_barrier;
    Register method = rbx;

    { // Bypass the barrier for non-static methods
      Register flags = rscratch1;
      __ movl(flags, Address(method, Method::access_flags_offset()));
      __ testl(flags, JVM_ACC_STATIC);
      __ jcc(Assembler::zero, L_skip_barrier); // non-static
    }

    Register klass = rscratch1;
    __ load_method_holder(klass, method);
    __ clinit_barrier(klass, r15_thread, &L_skip_barrier /*L_fast_path*/);

    __ jump(RuntimeAddress(SharedRuntime::get_handle_wrong_method_stub())); // slow path

    __ bind(L_skip_barrier);
    c2i_no_clinit_check_entry = __ pc();
  }

  BarrierSetAssembler* bs = BarrierSet::barrier_set()->barrier_set_assembler();
  bs->c2i_entry_barrier(masm);

  gen_c2i_adapter(masm, sig_cc, regs_cc, skip_fixup, i2c_entry, oop_maps, frame_complete, frame_size_in_words, true);

  address c2i_unverified_inline_entry = c2i_unverified_entry;

  // Non-scalarized c2i adapter
  address c2i_inline_entry = c2i_entry;
  if (regs != regs_cc) {
    Label inline_entry_skip_fixup;
    c2i_unverified_inline_entry = __ pc();
    gen_inline_cache_check(masm, inline_entry_skip_fixup);

    c2i_inline_entry = __ pc();
    gen_c2i_adapter(masm, sig, regs, inline_entry_skip_fixup, i2c_entry, oop_maps, frame_complete, frame_size_in_words, false);
  }

  __ flush();

  // The c2i adapters might safepoint and trigger a GC. The caller must make sure that
  // the GC knows about the location of oop argument locations passed to the c2i adapter.
  if (allocate_code_blob) {
    bool caller_must_gc_arguments = (regs != regs_cc);
    new_adapter = AdapterBlob::create(masm->code(), frame_complete, frame_size_in_words, oop_maps, caller_must_gc_arguments);
  }

  return AdapterHandlerLibrary::new_entry(fingerprint, i2c_entry, c2i_entry, c2i_inline_entry, c2i_inline_ro_entry, c2i_unverified_entry, c2i_unverified_inline_entry, c2i_no_clinit_check_entry);
}

int SharedRuntime::c_calling_convention(const BasicType *sig_bt,
                                         VMRegPair *regs,
                                         VMRegPair *regs2,
                                         int total_args_passed) {
  assert(regs2 == NULL, "not needed on x86");
// We return the amount of VMRegImpl stack slots we need to reserve for all
// the arguments NOT counting out_preserve_stack_slots.

// NOTE: These arrays will have to change when c1 is ported
#ifdef _WIN64
    static const Register INT_ArgReg[Argument::n_int_register_parameters_c] = {
      c_rarg0, c_rarg1, c_rarg2, c_rarg3
    };
    static const XMMRegister FP_ArgReg[Argument::n_float_register_parameters_c] = {
      c_farg0, c_farg1, c_farg2, c_farg3
    };
#else
    static const Register INT_ArgReg[Argument::n_int_register_parameters_c] = {
      c_rarg0, c_rarg1, c_rarg2, c_rarg3, c_rarg4, c_rarg5
    };
    static const XMMRegister FP_ArgReg[Argument::n_float_register_parameters_c] = {
      c_farg0, c_farg1, c_farg2, c_farg3,
      c_farg4, c_farg5, c_farg6, c_farg7
    };
#endif // _WIN64


    uint int_args = 0;
    uint fp_args = 0;
    uint stk_args = 0; // inc by 2 each time

    for (int i = 0; i < total_args_passed; i++) {
      switch (sig_bt[i]) {
      case T_BOOLEAN:
      case T_CHAR:
      case T_BYTE:
      case T_SHORT:
      case T_INT:
        if (int_args < Argument::n_int_register_parameters_c) {
          regs[i].set1(INT_ArgReg[int_args++]->as_VMReg());
#ifdef _WIN64
          fp_args++;
          // Allocate slots for callee to stuff register args the stack.
          stk_args += 2;
#endif
        } else {
          regs[i].set1(VMRegImpl::stack2reg(stk_args));
          stk_args += 2;
        }
        break;
      case T_LONG:
        assert((i + 1) < total_args_passed && sig_bt[i + 1] == T_VOID, "expecting half");
        // fall through
      case T_OBJECT:
      case T_ARRAY:
      case T_PRIMITIVE_OBJECT:
      case T_ADDRESS:
      case T_METADATA:
        if (int_args < Argument::n_int_register_parameters_c) {
          regs[i].set2(INT_ArgReg[int_args++]->as_VMReg());
#ifdef _WIN64
          fp_args++;
          stk_args += 2;
#endif
        } else {
          regs[i].set2(VMRegImpl::stack2reg(stk_args));
          stk_args += 2;
        }
        break;
      case T_FLOAT:
        if (fp_args < Argument::n_float_register_parameters_c) {
          regs[i].set1(FP_ArgReg[fp_args++]->as_VMReg());
#ifdef _WIN64
          int_args++;
          // Allocate slots for callee to stuff register args the stack.
          stk_args += 2;
#endif
        } else {
          regs[i].set1(VMRegImpl::stack2reg(stk_args));
          stk_args += 2;
        }
        break;
      case T_DOUBLE:
        assert((i + 1) < total_args_passed && sig_bt[i + 1] == T_VOID, "expecting half");
        if (fp_args < Argument::n_float_register_parameters_c) {
          regs[i].set2(FP_ArgReg[fp_args++]->as_VMReg());
#ifdef _WIN64
          int_args++;
          // Allocate slots for callee to stuff register args the stack.
          stk_args += 2;
#endif
        } else {
          regs[i].set2(VMRegImpl::stack2reg(stk_args));
          stk_args += 2;
        }
        break;
      case T_VOID: // Halves of longs and doubles
        assert(i != 0 && (sig_bt[i - 1] == T_LONG || sig_bt[i - 1] == T_DOUBLE), "expecting half");
        regs[i].set_bad();
        break;
      default:
        ShouldNotReachHere();
        break;
      }
    }
#ifdef _WIN64
  // windows abi requires that we always allocate enough stack space
  // for 4 64bit registers to be stored down.
  if (stk_args < 8) {
    stk_args = 8;
  }
#endif // _WIN64

  return stk_args;
}

int SharedRuntime::vector_calling_convention(VMRegPair *regs,
                                             uint num_bits,
                                             uint total_args_passed) {
  assert(num_bits == 64 || num_bits == 128 || num_bits == 256 || num_bits == 512,
         "only certain vector sizes are supported for now");

  static const XMMRegister VEC_ArgReg[32] = {
     xmm0,  xmm1,  xmm2,  xmm3,  xmm4,  xmm5,  xmm6,  xmm7,
     xmm8,  xmm9, xmm10, xmm11, xmm12, xmm13, xmm14, xmm15,
    xmm16, xmm17, xmm18, xmm19, xmm20, xmm21, xmm22, xmm23,
    xmm24, xmm25, xmm26, xmm27, xmm28, xmm29, xmm30, xmm31
  };

  uint stk_args = 0;
  uint fp_args = 0;

  for (uint i = 0; i < total_args_passed; i++) {
    VMReg vmreg = VEC_ArgReg[fp_args++]->as_VMReg();
    int next_val = num_bits == 64 ? 1 : (num_bits == 128 ? 3 : (num_bits  == 256 ? 7 : 15));
    regs[i].set_pair(vmreg->next(next_val), vmreg);
  }

  return stk_args;
}

void SharedRuntime::save_native_result(MacroAssembler *masm, BasicType ret_type, int frame_slots) {
  // We always ignore the frame_slots arg and just use the space just below frame pointer
  // which by this time is free to use
  switch (ret_type) {
  case T_FLOAT:
    __ movflt(Address(rbp, -wordSize), xmm0);
    break;
  case T_DOUBLE:
    __ movdbl(Address(rbp, -wordSize), xmm0);
    break;
  case T_VOID:  break;
  default: {
    __ movptr(Address(rbp, -wordSize), rax);
    }
  }
}

void SharedRuntime::restore_native_result(MacroAssembler *masm, BasicType ret_type, int frame_slots) {
  // We always ignore the frame_slots arg and just use the space just below frame pointer
  // which by this time is free to use
  switch (ret_type) {
  case T_FLOAT:
    __ movflt(xmm0, Address(rbp, -wordSize));
    break;
  case T_DOUBLE:
    __ movdbl(xmm0, Address(rbp, -wordSize));
    break;
  case T_VOID:  break;
  default: {
    __ movptr(rax, Address(rbp, -wordSize));
    }
  }
}

static void save_args(MacroAssembler *masm, int arg_count, int first_arg, VMRegPair *args) {
    for ( int i = first_arg ; i < arg_count ; i++ ) {
      if (args[i].first()->is_Register()) {
        __ push(args[i].first()->as_Register());
      } else if (args[i].first()->is_XMMRegister()) {
        __ subptr(rsp, 2*wordSize);
        __ movdbl(Address(rsp, 0), args[i].first()->as_XMMRegister());
      }
    }
}

static void restore_args(MacroAssembler *masm, int arg_count, int first_arg, VMRegPair *args) {
    for ( int i = arg_count - 1 ; i >= first_arg ; i-- ) {
      if (args[i].first()->is_Register()) {
        __ pop(args[i].first()->as_Register());
      } else if (args[i].first()->is_XMMRegister()) {
        __ movdbl(args[i].first()->as_XMMRegister(), Address(rsp, 0));
        __ addptr(rsp, 2*wordSize);
      }
    }
}

static void verify_oop_args(MacroAssembler* masm,
                            const methodHandle& method,
                            const BasicType* sig_bt,
                            const VMRegPair* regs) {
  Register temp_reg = rbx;  // not part of any compiled calling seq
  if (VerifyOops) {
    for (int i = 0; i < method->size_of_parameters(); i++) {
      if (is_reference_type(sig_bt[i])) {
        VMReg r = regs[i].first();
        assert(r->is_valid(), "bad oop arg");
        if (r->is_stack()) {
          __ movptr(temp_reg, Address(rsp, r->reg2stack() * VMRegImpl::stack_slot_size + wordSize));
          __ verify_oop(temp_reg);
        } else {
          __ verify_oop(r->as_Register());
        }
      }
    }
  }
}

static void check_continuation_enter_argument(VMReg actual_vmreg,
                                              Register expected_reg,
                                              const char* name) {
  assert(!actual_vmreg->is_stack(), "%s cannot be on stack", name);
  assert(actual_vmreg->as_Register() == expected_reg,
         "%s is in unexpected register: %s instead of %s",
         name, actual_vmreg->as_Register()->name(), expected_reg->name());
}

static void gen_continuation_enter(MacroAssembler* masm,
                                 const VMRegPair* regs,
                                 int& exception_offset,
                                 OopMapSet* oop_maps,
                                 int& frame_complete,
                                 int& stack_slots,
                                 int& interpreted_entry_offset,
                                 int& compiled_entry_offset) {

  // enterSpecial(Continuation c, boolean isContinue, boolean isVirtualThread)
  int pos_cont_obj   = 0;
  int pos_is_cont    = 1;
  int pos_is_virtual = 2;

  // The platform-specific calling convention may present the arguments in various registers.
  // To simplify the rest of the code, we expect the arguments to reside at these known
  // registers, and we additionally check the placement here in case calling convention ever
  // changes.
  Register reg_cont_obj   = c_rarg1;
  Register reg_is_cont    = c_rarg2;
  Register reg_is_virtual = c_rarg3;

  check_continuation_enter_argument(regs[pos_cont_obj].first(),   reg_cont_obj,   "Continuation object");
  check_continuation_enter_argument(regs[pos_is_cont].first(),    reg_is_cont,    "isContinue");
  check_continuation_enter_argument(regs[pos_is_virtual].first(), reg_is_virtual, "isVirtualThread");

  // Utility methods kill rax, make sure there are no collisions
  assert_different_registers(rax, reg_cont_obj, reg_is_cont, reg_is_virtual);

  AddressLiteral resolve(SharedRuntime::get_resolve_static_call_stub(),
                         relocInfo::static_call_type);

  address start = __ pc();

  Label L_thaw, L_exit;

  // i2i entry used at interp_only_mode only
  interpreted_entry_offset = __ pc() - start;
  {
#ifdef ASSERT
    Label is_interp_only;
    __ cmpb(Address(r15_thread, JavaThread::interp_only_mode_offset()), 0);
    __ jcc(Assembler::notEqual, is_interp_only);
    __ stop("enterSpecial interpreter entry called when not in interp_only_mode");
    __ bind(is_interp_only);
#endif

    __ pop(rax); // return address
    // Read interpreter arguments into registers (this is an ad-hoc i2c adapter)
    __ movptr(c_rarg1, Address(rsp, Interpreter::stackElementSize*2));
    __ movl(c_rarg2,   Address(rsp, Interpreter::stackElementSize*1));
    __ movl(c_rarg3,   Address(rsp, Interpreter::stackElementSize*0));
    __ andptr(rsp, -16); // Ensure compiled code always sees stack at proper alignment
    __ push(rax); // return address
    __ push_cont_fastpath();

    __ enter();

    stack_slots = 2; // will be adjusted in setup
    OopMap* map = __ continuation_enter_setup(stack_slots);
    // The frame is complete here, but we only record it for the compiled entry, so the frame would appear unsafe,
    // but that's okay because at the very worst we'll miss an async sample, but we're in interp_only_mode anyway.

    __ verify_oop(reg_cont_obj);

    __ fill_continuation_entry(reg_cont_obj, reg_is_virtual);

    // If continuation, call to thaw. Otherwise, resolve the call and exit.
    __ testptr(reg_is_cont, reg_is_cont);
    __ jcc(Assembler::notZero, L_thaw);

    // --- Resolve path

    // Make sure the call is patchable
    __ align(BytesPerWord, __ offset() + NativeCall::displacement_offset);
    // Emit stub for static call
    CodeBuffer* cbuf = masm->code_section()->outer();
    address stub = CompiledStaticCall::emit_to_interp_stub(*cbuf, __ pc());
    if (stub == nullptr) {
      fatal("CodeCache is full at gen_continuation_enter");
    }
    __ call(resolve);
    oop_maps->add_gc_map(__ pc() - start, map);
    __ post_call_nop();

    __ jmp(L_exit);
  }

  // compiled entry
  __ align(CodeEntryAlignment);
  compiled_entry_offset = __ pc() - start;
  __ enter();

  stack_slots = 2; // will be adjusted in setup
  OopMap* map = __ continuation_enter_setup(stack_slots);

  // Frame is now completed as far as size and linkage.
  frame_complete = __ pc() - start;

  __ verify_oop(reg_cont_obj);

  __ fill_continuation_entry(reg_cont_obj, reg_is_virtual);

  // If isContinue, call to thaw. Otherwise, call Continuation.enter(Continuation c, boolean isContinue)
  __ testptr(reg_is_cont, reg_is_cont);
  __ jccb(Assembler::notZero, L_thaw);

  // --- call Continuation.enter(Continuation c, boolean isContinue)

  // Make sure the call is patchable
  __ align(BytesPerWord, __ offset() + NativeCall::displacement_offset);

  // Emit stub for static call
  CodeBuffer* cbuf = masm->code_section()->outer();
  address stub = CompiledStaticCall::emit_to_interp_stub(*cbuf, __ pc());
  if (stub == nullptr) {
    fatal("CodeCache is full at gen_continuation_enter");
  }

  // The call needs to be resolved. There's a special case for this in
  // SharedRuntime::find_callee_info_helper() which calls
  // LinkResolver::resolve_continuation_enter() which resolves the call to
  // Continuation.enter(Continuation c, boolean isContinue).
  __ call(resolve);

  oop_maps->add_gc_map(__ pc() - start, map);
  __ post_call_nop();

  __ jmpb(L_exit);

  // --- Thawing path

  __ bind(L_thaw);

  __ call(RuntimeAddress(StubRoutines::cont_thaw()));

  ContinuationEntry::_return_pc_offset = __ pc() - start;
  oop_maps->add_gc_map(__ pc() - start, map->deep_copy());
  __ post_call_nop();

  // --- Normal exit (resolve/thawing)

  __ bind(L_exit);

  __ continuation_enter_cleanup();
  __ pop(rbp);
  __ ret(0);

  // --- Exception handling path

  exception_offset = __ pc() - start;

  __ continuation_enter_cleanup();
  __ pop(rbp);

  __ movptr(c_rarg0, r15_thread);
  __ movptr(c_rarg1, Address(rsp, 0)); // return address

  // rax still holds the original exception oop, save it before the call
  __ push(rax);

  __ call_VM_leaf(CAST_FROM_FN_PTR(address, SharedRuntime::exception_handler_for_return_address), 2);
  __ movptr(rbx, rax);

  // Continue at exception handler:
  //   rax: exception oop
  //   rbx: exception handler
  //   rdx: exception pc
  __ pop(rax);
  __ verify_oop(rax);
  __ pop(rdx);
  __ jmp(rbx);
}

static void gen_special_dispatch(MacroAssembler* masm,
                                 const methodHandle& method,
                                 const BasicType* sig_bt,
                                 const VMRegPair* regs) {
  verify_oop_args(masm, method, sig_bt, regs);
  vmIntrinsics::ID iid = method->intrinsic_id();

  // Now write the args into the outgoing interpreter space
  bool     has_receiver   = false;
  Register receiver_reg   = noreg;
  int      member_arg_pos = -1;
  Register member_reg     = noreg;
  int      ref_kind       = MethodHandles::signature_polymorphic_intrinsic_ref_kind(iid);
  if (ref_kind != 0) {
    member_arg_pos = method->size_of_parameters() - 1;  // trailing MemberName argument
    member_reg = rbx;  // known to be free at this point
    has_receiver = MethodHandles::ref_kind_has_receiver(ref_kind);
  } else if (iid == vmIntrinsics::_invokeBasic) {
    has_receiver = true;
  } else if (iid == vmIntrinsics::_linkToNative) {
    member_arg_pos = method->size_of_parameters() - 1;  // trailing NativeEntryPoint argument
    member_reg = rbx;  // known to be free at this point
  } else {
    fatal("unexpected intrinsic id %d", vmIntrinsics::as_int(iid));
  }

  if (member_reg != noreg) {
    // Load the member_arg into register, if necessary.
    SharedRuntime::check_member_name_argument_is_last_argument(method, sig_bt, regs);
    VMReg r = regs[member_arg_pos].first();
    if (r->is_stack()) {
      __ movptr(member_reg, Address(rsp, r->reg2stack() * VMRegImpl::stack_slot_size + wordSize));
    } else {
      // no data motion is needed
      member_reg = r->as_Register();
    }
  }

  if (has_receiver) {
    // Make sure the receiver is loaded into a register.
    assert(method->size_of_parameters() > 0, "oob");
    assert(sig_bt[0] == T_OBJECT, "receiver argument must be an object");
    VMReg r = regs[0].first();
    assert(r->is_valid(), "bad receiver arg");
    if (r->is_stack()) {
      // Porting note:  This assumes that compiled calling conventions always
      // pass the receiver oop in a register.  If this is not true on some
      // platform, pick a temp and load the receiver from stack.
      fatal("receiver always in a register");
      receiver_reg = j_rarg0;  // known to be free at this point
      __ movptr(receiver_reg, Address(rsp, r->reg2stack() * VMRegImpl::stack_slot_size + wordSize));
    } else {
      // no data motion is needed
      receiver_reg = r->as_Register();
    }
  }

  // Figure out which address we are really jumping to:
  MethodHandles::generate_method_handle_dispatch(masm, iid,
                                                 receiver_reg, member_reg, /*for_compiler_entry:*/ true);
}

// ---------------------------------------------------------------------------
// Generate a native wrapper for a given method.  The method takes arguments
// in the Java compiled code convention, marshals them to the native
// convention (handlizes oops, etc), transitions to native, makes the call,
// returns to java state (possibly blocking), unhandlizes any result and
// returns.
//
// Critical native functions are a shorthand for the use of
// GetPrimtiveArrayCritical and disallow the use of any other JNI
// functions.  The wrapper is expected to unpack the arguments before
// passing them to the callee. Critical native functions leave the state _in_Java,
// since they cannot stop for GC.
// Some other parts of JNI setup are skipped like the tear down of the JNI handle
// block and the check for pending exceptions it's impossible for them
// to be thrown.
//
nmethod* SharedRuntime::generate_native_wrapper(MacroAssembler* masm,
                                                const methodHandle& method,
                                                int compile_id,
                                                BasicType* in_sig_bt,
                                                VMRegPair* in_regs,
                                                BasicType ret_type) {
  if (method->is_continuation_enter_intrinsic()) {
    vmIntrinsics::ID iid = method->intrinsic_id();
    intptr_t start = (intptr_t)__ pc();
    int vep_offset = 0;
    int exception_offset = 0;
    int frame_complete = 0;
    int stack_slots = 0;
    OopMapSet* oop_maps =  new OopMapSet();
    int interpreted_entry_offset = -1;
    gen_continuation_enter(masm,
                         in_regs,
                         exception_offset,
                         oop_maps,
                         frame_complete,
                         stack_slots,
                         interpreted_entry_offset,
                         vep_offset);
    __ flush();
    nmethod* nm = nmethod::new_native_nmethod(method,
                                              compile_id,
                                              masm->code(),
                                              vep_offset,
                                              frame_complete,
                                              stack_slots,
                                              in_ByteSize(-1),
                                              in_ByteSize(-1),
                                              oop_maps,
                                              exception_offset);
    ContinuationEntry::set_enter_code(nm, interpreted_entry_offset);
    return nm;
  }

  if (method->is_method_handle_intrinsic()) {
    vmIntrinsics::ID iid = method->intrinsic_id();
    intptr_t start = (intptr_t)__ pc();
    int vep_offset = ((intptr_t)__ pc()) - start;
    gen_special_dispatch(masm,
                         method,
                         in_sig_bt,
                         in_regs);
    int frame_complete = ((intptr_t)__ pc()) - start;  // not complete, period
    __ flush();
    int stack_slots = SharedRuntime::out_preserve_stack_slots();  // no out slots at all, actually
    return nmethod::new_native_nmethod(method,
                                       compile_id,
                                       masm->code(),
                                       vep_offset,
                                       frame_complete,
                                       stack_slots / VMRegImpl::slots_per_word,
                                       in_ByteSize(-1),
                                       in_ByteSize(-1),
                                       (OopMapSet*)NULL);
  }
  address native_func = method->native_function();
  assert(native_func != NULL, "must have function");

  // An OopMap for lock (and class if static)
  OopMapSet *oop_maps = new OopMapSet();
  intptr_t start = (intptr_t)__ pc();

  // We have received a description of where all the java arg are located
  // on entry to the wrapper. We need to convert these args to where
  // the jni function will expect them. To figure out where they go
  // we convert the java signature to a C signature by inserting
  // the hidden arguments as arg[0] and possibly arg[1] (static method)

  const int total_in_args = method->size_of_parameters();
  int total_c_args = total_in_args + (method->is_static() ? 2 : 1);

  BasicType* out_sig_bt = NEW_RESOURCE_ARRAY(BasicType, total_c_args);
  VMRegPair* out_regs   = NEW_RESOURCE_ARRAY(VMRegPair, total_c_args);
  BasicType* in_elem_bt = NULL;

  int argc = 0;
  out_sig_bt[argc++] = T_ADDRESS;
  if (method->is_static()) {
    out_sig_bt[argc++] = T_OBJECT;
  }

  for (int i = 0; i < total_in_args ; i++ ) {
    out_sig_bt[argc++] = in_sig_bt[i];
  }

  // Now figure out where the args must be stored and how much stack space
  // they require.
  int out_arg_slots;
  out_arg_slots = c_calling_convention(out_sig_bt, out_regs, NULL, total_c_args);

  // Compute framesize for the wrapper.  We need to handlize all oops in
  // incoming registers

  // Calculate the total number of stack slots we will need.

  // First count the abi requirement plus all of the outgoing args
  int stack_slots = SharedRuntime::out_preserve_stack_slots() + out_arg_slots;

  // Now the space for the inbound oop handle area
  int total_save_slots = 6 * VMRegImpl::slots_per_word;  // 6 arguments passed in registers

  int oop_handle_offset = stack_slots;
  stack_slots += total_save_slots;

  // Now any space we need for handlizing a klass if static method

  int klass_slot_offset = 0;
  int klass_offset = -1;
  int lock_slot_offset = 0;
  bool is_static = false;

  if (method->is_static()) {
    klass_slot_offset = stack_slots;
    stack_slots += VMRegImpl::slots_per_word;
    klass_offset = klass_slot_offset * VMRegImpl::stack_slot_size;
    is_static = true;
  }

  // Plus a lock if needed

  if (method->is_synchronized()) {
    lock_slot_offset = stack_slots;
    stack_slots += VMRegImpl::slots_per_word;
  }

  // Now a place (+2) to save return values or temp during shuffling
  // + 4 for return address (which we own) and saved rbp
  stack_slots += 6;

  // Ok The space we have allocated will look like:
  //
  //
  // FP-> |                     |
  //      |---------------------|
  //      | 2 slots for moves   |
  //      |---------------------|
  //      | lock box (if sync)  |
  //      |---------------------| <- lock_slot_offset
  //      | klass (if static)   |
  //      |---------------------| <- klass_slot_offset
  //      | oopHandle area      |
  //      |---------------------| <- oop_handle_offset (6 java arg registers)
  //      | outbound memory     |
  //      | based arguments     |
  //      |                     |
  //      |---------------------|
  //      |                     |
  // SP-> | out_preserved_slots |
  //
  //


  // Now compute actual number of stack words we need rounding to make
  // stack properly aligned.
  stack_slots = align_up(stack_slots, StackAlignmentInSlots);

  int stack_size = stack_slots * VMRegImpl::stack_slot_size;

  // First thing make an ic check to see if we should even be here

  // We are free to use all registers as temps without saving them and
  // restoring them except rbp. rbp is the only callee save register
  // as far as the interpreter and the compiler(s) are concerned.


  const Register ic_reg = rax;
  const Register receiver = j_rarg0;

  Label hit;
  Label exception_pending;

  assert_different_registers(ic_reg, receiver, rscratch1, rscratch2);
  __ verify_oop(receiver);
  __ load_klass(rscratch1, receiver, rscratch2);
  __ cmpq(ic_reg, rscratch1);
  __ jcc(Assembler::equal, hit);

  __ jump(RuntimeAddress(SharedRuntime::get_ic_miss_stub()));

  // Verified entry point must be aligned
  __ align(8);

  __ bind(hit);

  int vep_offset = ((intptr_t)__ pc()) - start;

  if (VM_Version::supports_fast_class_init_checks() && method->needs_clinit_barrier()) {
    Label L_skip_barrier;
    Register klass = r10;
    __ mov_metadata(klass, method->method_holder()); // InstanceKlass*
    __ clinit_barrier(klass, r15_thread, &L_skip_barrier /*L_fast_path*/);

    __ jump(RuntimeAddress(SharedRuntime::get_handle_wrong_method_stub())); // slow path

    __ bind(L_skip_barrier);
  }

#ifdef COMPILER1
  // For Object.hashCode, System.identityHashCode try to pull hashCode from object header if available.
  if ((InlineObjectHash && method->intrinsic_id() == vmIntrinsics::_hashCode) || (method->intrinsic_id() == vmIntrinsics::_identityHashCode)) {
    inline_check_hashcode_from_object_header(masm, method, j_rarg0 /*obj_reg*/, rax /*result*/);
  }
#endif // COMPILER1

  // The instruction at the verified entry point must be 5 bytes or longer
  // because it can be patched on the fly by make_non_entrant. The stack bang
  // instruction fits that requirement.

  // Generate stack overflow check
  __ bang_stack_with_offset((int)StackOverflow::stack_shadow_zone_size());

  // Generate a new frame for the wrapper.
  __ enter();
  // -2 because return address is already present and so is saved rbp
  __ subptr(rsp, stack_size - 2*wordSize);

  BarrierSetAssembler* bs = BarrierSet::barrier_set()->barrier_set_assembler();
  // native wrapper is not hot enough to micro optimize the nmethod entry barrier with an out-of-line stub
  bs->nmethod_entry_barrier(masm, NULL /* slow_path */, NULL /* continuation */);

  // Frame is now completed as far as size and linkage.
  int frame_complete = ((intptr_t)__ pc()) - start;

    if (UseRTMLocking) {
      // Abort RTM transaction before calling JNI
      // because critical section will be large and will be
      // aborted anyway. Also nmethod could be deoptimized.
      __ xabort(0);
    }

#ifdef ASSERT
  __ check_stack_alignment(rsp, "improperly aligned stack");
#endif /* ASSERT */


  // We use r14 as the oop handle for the receiver/klass
  // It is callee save so it survives the call to native

  const Register oop_handle_reg = r14;

  //
  // We immediately shuffle the arguments so that any vm call we have to
  // make from here on out (sync slow path, jvmti, etc.) we will have
  // captured the oops from our caller and have a valid oopMap for
  // them.

  // -----------------
  // The Grand Shuffle

  // The Java calling convention is either equal (linux) or denser (win64) than the
  // c calling convention. However the because of the jni_env argument the c calling
  // convention always has at least one more (and two for static) arguments than Java.
  // Therefore if we move the args from java -> c backwards then we will never have
  // a register->register conflict and we don't have to build a dependency graph
  // and figure out how to break any cycles.
  //

  // Record esp-based slot for receiver on stack for non-static methods
  int receiver_offset = -1;

  // This is a trick. We double the stack slots so we can claim
  // the oops in the caller's frame. Since we are sure to have
  // more args than the caller doubling is enough to make
  // sure we can capture all the incoming oop args from the
  // caller.
  //
  OopMap* map = new OopMap(stack_slots * 2, 0 /* arg_slots*/);

  // Mark location of rbp (someday)
  // map->set_callee_saved(VMRegImpl::stack2reg( stack_slots - 2), stack_slots * 2, 0, vmreg(rbp));

  // Use eax, ebx as temporaries during any memory-memory moves we have to do
  // All inbound args are referenced based on rbp and all outbound args via rsp.


#ifdef ASSERT
  bool reg_destroyed[Register::number_of_registers];
  bool freg_destroyed[XMMRegister::number_of_registers];
  for ( int r = 0 ; r < Register::number_of_registers ; r++ ) {
    reg_destroyed[r] = false;
  }
  for ( int f = 0 ; f < XMMRegister::number_of_registers ; f++ ) {
    freg_destroyed[f] = false;
  }

#endif /* ASSERT */

  // For JNI natives the incoming and outgoing registers are offset upwards.
  GrowableArray<int> arg_order(2 * total_in_args);

  VMRegPair tmp_vmreg;
  tmp_vmreg.set2(rbx->as_VMReg());

  for (int i = total_in_args - 1, c_arg = total_c_args - 1; i >= 0; i--, c_arg--) {
    arg_order.push(i);
    arg_order.push(c_arg);
  }

  int temploc = -1;
  for (int ai = 0; ai < arg_order.length(); ai += 2) {
    int i = arg_order.at(ai);
    int c_arg = arg_order.at(ai + 1);
    __ block_comment(err_msg("move %d -> %d", i, c_arg));
#ifdef ASSERT
    if (in_regs[i].first()->is_Register()) {
      assert(!reg_destroyed[in_regs[i].first()->as_Register()->encoding()], "destroyed reg!");
    } else if (in_regs[i].first()->is_XMMRegister()) {
      assert(!freg_destroyed[in_regs[i].first()->as_XMMRegister()->encoding()], "destroyed reg!");
    }
    if (out_regs[c_arg].first()->is_Register()) {
      reg_destroyed[out_regs[c_arg].first()->as_Register()->encoding()] = true;
    } else if (out_regs[c_arg].first()->is_XMMRegister()) {
      freg_destroyed[out_regs[c_arg].first()->as_XMMRegister()->encoding()] = true;
    }
#endif /* ASSERT */
    switch (in_sig_bt[i]) {
      case T_ARRAY:
      case T_PRIMITIVE_OBJECT:
      case T_OBJECT:
        __ object_move(map, oop_handle_offset, stack_slots, in_regs[i], out_regs[c_arg],
                    ((i == 0) && (!is_static)),
                    &receiver_offset);
        break;
      case T_VOID:
        break;

      case T_FLOAT:
        __ float_move(in_regs[i], out_regs[c_arg]);
          break;

      case T_DOUBLE:
        assert( i + 1 < total_in_args &&
                in_sig_bt[i + 1] == T_VOID &&
                out_sig_bt[c_arg+1] == T_VOID, "bad arg list");
        __ double_move(in_regs[i], out_regs[c_arg]);
        break;

      case T_LONG :
        __ long_move(in_regs[i], out_regs[c_arg]);
        break;

      case T_ADDRESS: assert(false, "found T_ADDRESS in java args");

      default:
        __ move32_64(in_regs[i], out_regs[c_arg]);
    }
  }

  int c_arg;

  // Pre-load a static method's oop into r14.  Used both by locking code and
  // the normal JNI call code.
  // point c_arg at the first arg that is already loaded in case we
  // need to spill before we call out
  c_arg = total_c_args - total_in_args;

  if (method->is_static()) {

    //  load oop into a register
    __ movoop(oop_handle_reg, JNIHandles::make_local(method->method_holder()->java_mirror()));

    // Now handlize the static class mirror it's known not-null.
    __ movptr(Address(rsp, klass_offset), oop_handle_reg);
    map->set_oop(VMRegImpl::stack2reg(klass_slot_offset));

    // Now get the handle
    __ lea(oop_handle_reg, Address(rsp, klass_offset));
    // store the klass handle as second argument
    __ movptr(c_rarg1, oop_handle_reg);
    // and protect the arg if we must spill
    c_arg--;
  }

  // Change state to native (we save the return address in the thread, since it might not
  // be pushed on the stack when we do a stack traversal). It is enough that the pc()
  // points into the right code segment. It does not have to be the correct return pc.
  // We use the same pc/oopMap repeatedly when we call out

  intptr_t the_pc = (intptr_t) __ pc();
  oop_maps->add_gc_map(the_pc - start, map);

  __ set_last_Java_frame(rsp, noreg, (address)the_pc, rscratch1);


  // We have all of the arguments setup at this point. We must not touch any register
  // argument registers at this point (what if we save/restore them there are no oop?

  {
    SkipIfEqual skip(masm, &DTraceMethodProbes, false, rscratch1);
    // protect the args we've loaded
    save_args(masm, total_c_args, c_arg, out_regs);
    __ mov_metadata(c_rarg1, method());
    __ call_VM_leaf(
      CAST_FROM_FN_PTR(address, SharedRuntime::dtrace_method_entry),
      r15_thread, c_rarg1);
    restore_args(masm, total_c_args, c_arg, out_regs);
  }

  // RedefineClasses() tracing support for obsolete method entry
  if (log_is_enabled(Trace, redefine, class, obsolete)) {
    // protect the args we've loaded
    save_args(masm, total_c_args, c_arg, out_regs);
    __ mov_metadata(c_rarg1, method());
    __ call_VM_leaf(
      CAST_FROM_FN_PTR(address, SharedRuntime::rc_trace_method_entry),
      r15_thread, c_rarg1);
    restore_args(masm, total_c_args, c_arg, out_regs);
  }

  // Lock a synchronized method

  // Register definitions used by locking and unlocking

  const Register swap_reg = rax;  // Must use rax for cmpxchg instruction
  const Register obj_reg  = rbx;  // Will contain the oop
  const Register lock_reg = r13;  // Address of compiler lock object (BasicLock)
  const Register old_hdr  = r13;  // value of old header at unlock time

  Label slow_path_lock;
  Label lock_done;

  if (method->is_synchronized()) {
    Label count_mon;

    const int mark_word_offset = BasicLock::displaced_header_offset_in_bytes();

    // Get the handle (the 2nd argument)
    __ mov(oop_handle_reg, c_rarg1);

    // Get address of the box

    __ lea(lock_reg, Address(rsp, lock_slot_offset * VMRegImpl::stack_slot_size));

    // Load the oop from the handle
    __ movptr(obj_reg, Address(oop_handle_reg, 0));

    if (!UseHeavyMonitors) {

      // Load immediate 1 into swap_reg %rax
      __ movl(swap_reg, 1);

      // Load (object->mark() | 1) into swap_reg %rax
      __ orptr(swap_reg, Address(obj_reg, oopDesc::mark_offset_in_bytes()));
      if (EnableValhalla) {
        // Mask inline_type bit such that we go to the slow path if object is an inline type
        __ andptr(swap_reg, ~((int) markWord::inline_type_bit_in_place));
      }

      // Save (object->mark() | 1) into BasicLock's displaced header
      __ movptr(Address(lock_reg, mark_word_offset), swap_reg);

      // src -> dest iff dest == rax else rax <- dest
      __ lock();
      __ cmpxchgptr(lock_reg, Address(obj_reg, oopDesc::mark_offset_in_bytes()));
      __ jcc(Assembler::equal, count_mon);

      // Hmm should this move to the slow path code area???

      // Test if the oopMark is an obvious stack pointer, i.e.,
      //  1) (mark & 3) == 0, and
      //  2) rsp <= mark < mark + os::pagesize()
      // These 3 tests can be done by evaluating the following
      // expression: ((mark - rsp) & (3 - os::vm_page_size())),
      // assuming both stack pointer and pagesize have their
      // least significant 2 bits clear.
      // NOTE: the oopMark is in swap_reg %rax as the result of cmpxchg

      __ subptr(swap_reg, rsp);
      __ andptr(swap_reg, 3 - os::vm_page_size());

      // Save the test result, for recursive case, the result is zero
      __ movptr(Address(lock_reg, mark_word_offset), swap_reg);
      __ jcc(Assembler::notEqual, slow_path_lock);
    } else {
      __ jmp(slow_path_lock);
    }
    __ bind(count_mon);
    __ inc_held_monitor_count();

    // Slow path will re-enter here
    __ bind(lock_done);
  }

  // Finally just about ready to make the JNI call

  // get JNIEnv* which is first argument to native
  __ lea(c_rarg0, Address(r15_thread, in_bytes(JavaThread::jni_environment_offset())));

  // Now set thread in native
  __ movl(Address(r15_thread, JavaThread::thread_state_offset()), _thread_in_native);

  __ call(RuntimeAddress(native_func));

  // Verify or restore cpu control state after JNI call
  __ restore_cpu_control_state_after_jni(rscratch1);

  // Unpack native results.
  switch (ret_type) {
  case T_BOOLEAN: __ c2bool(rax);            break;
  case T_CHAR   : __ movzwl(rax, rax);      break;
  case T_BYTE   : __ sign_extend_byte (rax); break;
  case T_SHORT  : __ sign_extend_short(rax); break;
  case T_INT    : /* nothing to do */        break;
  case T_DOUBLE :
  case T_FLOAT  :
    // Result is in xmm0 we'll save as needed
    break;
  case T_ARRAY:                 // Really a handle
  case T_PRIMITIVE_OBJECT:           // Really a handle
  case T_OBJECT:                // Really a handle
      break; // can't de-handlize until after safepoint check
  case T_VOID: break;
  case T_LONG: break;
  default       : ShouldNotReachHere();
  }

  Label after_transition;

  // Switch thread to "native transition" state before reading the synchronization state.
  // This additional state is necessary because reading and testing the synchronization
  // state is not atomic w.r.t. GC, as this scenario demonstrates:
  //     Java thread A, in _thread_in_native state, loads _not_synchronized and is preempted.
  //     VM thread changes sync state to synchronizing and suspends threads for GC.
  //     Thread A is resumed to finish this native method, but doesn't block here since it
  //     didn't see any synchronization is progress, and escapes.
  __ movl(Address(r15_thread, JavaThread::thread_state_offset()), _thread_in_native_trans);

  // Force this write out before the read below
  __ membar(Assembler::Membar_mask_bits(
              Assembler::LoadLoad | Assembler::LoadStore |
              Assembler::StoreLoad | Assembler::StoreStore));

  // check for safepoint operation in progress and/or pending suspend requests
  {
    Label Continue;
    Label slow_path;

    __ safepoint_poll(slow_path, r15_thread, true /* at_return */, false /* in_nmethod */);

    __ cmpl(Address(r15_thread, JavaThread::suspend_flags_offset()), 0);
    __ jcc(Assembler::equal, Continue);
    __ bind(slow_path);

    // Don't use call_VM as it will see a possible pending exception and forward it
    // and never return here preventing us from clearing _last_native_pc down below.
    // Also can't use call_VM_leaf either as it will check to see if rsi & rdi are
    // preserved and correspond to the bcp/locals pointers. So we do a runtime call
    // by hand.
    //
    __ vzeroupper();
    save_native_result(masm, ret_type, stack_slots);
    __ mov(c_rarg0, r15_thread);
    __ mov(r12, rsp); // remember sp
    __ subptr(rsp, frame::arg_reg_save_area_bytes); // windows
    __ andptr(rsp, -16); // align stack as required by ABI
    __ call(RuntimeAddress(CAST_FROM_FN_PTR(address, JavaThread::check_special_condition_for_native_trans)));
    __ mov(rsp, r12); // restore sp
    __ reinit_heapbase();
    // Restore any method result value
    restore_native_result(masm, ret_type, stack_slots);
    __ bind(Continue);
  }

  // change thread state
  __ movl(Address(r15_thread, JavaThread::thread_state_offset()), _thread_in_Java);
  __ bind(after_transition);

  Label reguard;
  Label reguard_done;
  __ cmpl(Address(r15_thread, JavaThread::stack_guard_state_offset()), StackOverflow::stack_guard_yellow_reserved_disabled);
  __ jcc(Assembler::equal, reguard);
  __ bind(reguard_done);

  // native result if any is live

  // Unlock
  Label slow_path_unlock;
  Label unlock_done;
  if (method->is_synchronized()) {

    Label fast_done;

    // Get locked oop from the handle we passed to jni
    __ movptr(obj_reg, Address(oop_handle_reg, 0));

    if (!UseHeavyMonitors) {
      Label not_recur;
      // Simple recursive lock?
      __ cmpptr(Address(rsp, lock_slot_offset * VMRegImpl::stack_slot_size), NULL_WORD);
      __ jcc(Assembler::notEqual, not_recur);
      __ dec_held_monitor_count();
      __ jmpb(fast_done);
      __ bind(not_recur);
    }

    // Must save rax if it is live now because cmpxchg must use it
    if (ret_type != T_FLOAT && ret_type != T_DOUBLE && ret_type != T_VOID) {
      save_native_result(masm, ret_type, stack_slots);
    }

    if (!UseHeavyMonitors) {
      // get address of the stack lock
      __ lea(rax, Address(rsp, lock_slot_offset * VMRegImpl::stack_slot_size));
      //  get old displaced header
      __ movptr(old_hdr, Address(rax, 0));

      // Atomic swap old header if oop still contains the stack lock
      __ lock();
      __ cmpxchgptr(old_hdr, Address(obj_reg, oopDesc::mark_offset_in_bytes()));
      __ jcc(Assembler::notEqual, slow_path_unlock);
      __ dec_held_monitor_count();
    } else {
      __ jmp(slow_path_unlock);
    }

    // slow path re-enters here
    __ bind(unlock_done);
    if (ret_type != T_FLOAT && ret_type != T_DOUBLE && ret_type != T_VOID) {
      restore_native_result(masm, ret_type, stack_slots);
    }

    __ bind(fast_done);
  }
  {
    SkipIfEqual skip(masm, &DTraceMethodProbes, false, rscratch1);
    save_native_result(masm, ret_type, stack_slots);
    __ mov_metadata(c_rarg1, method());
    __ call_VM_leaf(
         CAST_FROM_FN_PTR(address, SharedRuntime::dtrace_method_exit),
         r15_thread, c_rarg1);
    restore_native_result(masm, ret_type, stack_slots);
  }

  __ reset_last_Java_frame(false);

  // Unbox oop result, e.g. JNIHandles::resolve value.
  if (is_reference_type(ret_type)) {
    __ resolve_jobject(rax /* value */,
                       r15_thread /* thread */,
                       rcx /* tmp */);
  }

  if (CheckJNICalls) {
    // clear_pending_jni_exception_check
    __ movptr(Address(r15_thread, JavaThread::pending_jni_exception_check_fn_offset()), NULL_WORD);
  }

  // reset handle block
  __ movptr(rcx, Address(r15_thread, JavaThread::active_handles_offset()));
  __ movl(Address(rcx, JNIHandleBlock::top_offset_in_bytes()), NULL_WORD);

  // pop our frame

  __ leave();

  // Any exception pending?
  __ cmpptr(Address(r15_thread, in_bytes(Thread::pending_exception_offset())), NULL_WORD);
  __ jcc(Assembler::notEqual, exception_pending);

  // Return

  __ ret(0);

  // Unexpected paths are out of line and go here

  // forward the exception
  __ bind(exception_pending);

  // and forward the exception
  __ jump(RuntimeAddress(StubRoutines::forward_exception_entry()));

  // Slow path locking & unlocking
  if (method->is_synchronized()) {

    // BEGIN Slow path lock
    __ bind(slow_path_lock);

    // has last_Java_frame setup. No exceptions so do vanilla call not call_VM
    // args are (oop obj, BasicLock* lock, JavaThread* thread)

    // protect the args we've loaded
    save_args(masm, total_c_args, c_arg, out_regs);

    __ mov(c_rarg0, obj_reg);
    __ mov(c_rarg1, lock_reg);
    __ mov(c_rarg2, r15_thread);

    // Not a leaf but we have last_Java_frame setup as we want
    __ call_VM_leaf(CAST_FROM_FN_PTR(address, SharedRuntime::complete_monitor_locking_C), 3);
    restore_args(masm, total_c_args, c_arg, out_regs);

#ifdef ASSERT
    { Label L;
    __ cmpptr(Address(r15_thread, in_bytes(Thread::pending_exception_offset())), NULL_WORD);
    __ jcc(Assembler::equal, L);
    __ stop("no pending exception allowed on exit from monitorenter");
    __ bind(L);
    }
#endif
    __ jmp(lock_done);

    // END Slow path lock

    // BEGIN Slow path unlock
    __ bind(slow_path_unlock);

    // If we haven't already saved the native result we must save it now as xmm registers
    // are still exposed.
    __ vzeroupper();
    if (ret_type == T_FLOAT || ret_type == T_DOUBLE ) {
      save_native_result(masm, ret_type, stack_slots);
    }

    __ lea(c_rarg1, Address(rsp, lock_slot_offset * VMRegImpl::stack_slot_size));

    __ mov(c_rarg0, obj_reg);
    __ mov(c_rarg2, r15_thread);
    __ mov(r12, rsp); // remember sp
    __ subptr(rsp, frame::arg_reg_save_area_bytes); // windows
    __ andptr(rsp, -16); // align stack as required by ABI

    // Save pending exception around call to VM (which contains an EXCEPTION_MARK)
    // NOTE that obj_reg == rbx currently
    __ movptr(rbx, Address(r15_thread, in_bytes(Thread::pending_exception_offset())));
    __ movptr(Address(r15_thread, in_bytes(Thread::pending_exception_offset())), NULL_WORD);

    // args are (oop obj, BasicLock* lock, JavaThread* thread)
    __ call(RuntimeAddress(CAST_FROM_FN_PTR(address, SharedRuntime::complete_monitor_unlocking_C)));
    __ mov(rsp, r12); // restore sp
    __ reinit_heapbase();
#ifdef ASSERT
    {
      Label L;
      __ cmpptr(Address(r15_thread, in_bytes(Thread::pending_exception_offset())), NULL_WORD);
      __ jcc(Assembler::equal, L);
      __ stop("no pending exception allowed on exit complete_monitor_unlocking_C");
      __ bind(L);
    }
#endif /* ASSERT */

    __ movptr(Address(r15_thread, in_bytes(Thread::pending_exception_offset())), rbx);

    if (ret_type == T_FLOAT || ret_type == T_DOUBLE ) {
      restore_native_result(masm, ret_type, stack_slots);
    }
    __ jmp(unlock_done);

    // END Slow path unlock

  } // synchronized

  // SLOW PATH Reguard the stack if needed

  __ bind(reguard);
  __ vzeroupper();
  save_native_result(masm, ret_type, stack_slots);
  __ mov(r12, rsp); // remember sp
  __ subptr(rsp, frame::arg_reg_save_area_bytes); // windows
  __ andptr(rsp, -16); // align stack as required by ABI
  __ call(RuntimeAddress(CAST_FROM_FN_PTR(address, SharedRuntime::reguard_yellow_pages)));
  __ mov(rsp, r12); // restore sp
  __ reinit_heapbase();
  restore_native_result(masm, ret_type, stack_slots);
  // and continue
  __ jmp(reguard_done);



  __ flush();

  nmethod *nm = nmethod::new_native_nmethod(method,
                                            compile_id,
                                            masm->code(),
                                            vep_offset,
                                            frame_complete,
                                            stack_slots / VMRegImpl::slots_per_word,
                                            (is_static ? in_ByteSize(klass_offset) : in_ByteSize(receiver_offset)),
                                            in_ByteSize(lock_slot_offset*VMRegImpl::stack_slot_size),
                                            oop_maps);

  return nm;
}

// this function returns the adjust size (in number of words) to a c2i adapter
// activation for use during deoptimization
int Deoptimization::last_frame_adjust(int callee_parameters, int callee_locals ) {
  return (callee_locals - callee_parameters) * Interpreter::stackElementWords;
}


uint SharedRuntime::out_preserve_stack_slots() {
  return 0;
}


// Number of stack slots between incoming argument block and the start of
// a new frame.  The PROLOG must add this many slots to the stack.  The
// EPILOG must remove this many slots.  amd64 needs two slots for
// return address.
uint SharedRuntime::in_preserve_stack_slots() {
  return 4 + 2 * VerifyStackAtCalls;
}

//------------------------------generate_deopt_blob----------------------------
void SharedRuntime::generate_deopt_blob() {
  // Allocate space for the code
  ResourceMark rm;
  // Setup code generation tools
  int pad = 0;
  if (UseAVX > 2) {
    pad += 1024;
  }
#if INCLUDE_JVMCI
  if (EnableJVMCI) {
    pad += 512; // Increase the buffer size when compiling for JVMCI
  }
#endif
  CodeBuffer buffer("deopt_blob", 2560+pad, 1024);
  MacroAssembler* masm = new MacroAssembler(&buffer);
  int frame_size_in_words;
  OopMap* map = NULL;
  OopMapSet *oop_maps = new OopMapSet();

  // -------------
  // This code enters when returning to a de-optimized nmethod.  A return
  // address has been pushed on the stack, and return values are in
  // registers.
  // If we are doing a normal deopt then we were called from the patched
  // nmethod from the point we returned to the nmethod. So the return
  // address on the stack is wrong by NativeCall::instruction_size
  // We will adjust the value so it looks like we have the original return
  // address on the stack (like when we eagerly deoptimized).
  // In the case of an exception pending when deoptimizing, we enter
  // with a return address on the stack that points after the call we patched
  // into the exception handler. We have the following register state from,
  // e.g., the forward exception stub (see stubGenerator_x86_64.cpp).
  //    rax: exception oop
  //    rbx: exception handler
  //    rdx: throwing pc
  // So in this case we simply jam rdx into the useless return address and
  // the stack looks just like we want.
  //
  // At this point we need to de-opt.  We save the argument return
  // registers.  We call the first C routine, fetch_unroll_info().  This
  // routine captures the return values and returns a structure which
  // describes the current frame size and the sizes of all replacement frames.
  // The current frame is compiled code and may contain many inlined
  // functions, each with their own JVM state.  We pop the current frame, then
  // push all the new frames.  Then we call the C routine unpack_frames() to
  // populate these frames.  Finally unpack_frames() returns us the new target
  // address.  Notice that callee-save registers are BLOWN here; they have
  // already been captured in the vframeArray at the time the return PC was
  // patched.
  address start = __ pc();
  Label cont;

  // Prolog for non exception case!

  // Save everything in sight.
  map = RegisterSaver::save_live_registers(masm, 0, &frame_size_in_words, /*save_wide_vectors*/ true);

  // Normal deoptimization.  Save exec mode for unpack_frames.
  __ movl(r14, Deoptimization::Unpack_deopt); // callee-saved
  __ jmp(cont);

  int reexecute_offset = __ pc() - start;
#if INCLUDE_JVMCI && !defined(COMPILER1)
  if (EnableJVMCI && UseJVMCICompiler) {
    // JVMCI does not use this kind of deoptimization
    __ should_not_reach_here();
  }
#endif

  // Reexecute case
  // return address is the pc describes what bci to do re-execute at

  // No need to update map as each call to save_live_registers will produce identical oopmap
  (void) RegisterSaver::save_live_registers(masm, 0, &frame_size_in_words, /*save_wide_vectors*/ true);

  __ movl(r14, Deoptimization::Unpack_reexecute); // callee-saved
  __ jmp(cont);

#if INCLUDE_JVMCI
  Label after_fetch_unroll_info_call;
  int implicit_exception_uncommon_trap_offset = 0;
  int uncommon_trap_offset = 0;

  if (EnableJVMCI) {
    implicit_exception_uncommon_trap_offset = __ pc() - start;

    __ pushptr(Address(r15_thread, in_bytes(JavaThread::jvmci_implicit_exception_pc_offset())));
    __ movptr(Address(r15_thread, in_bytes(JavaThread::jvmci_implicit_exception_pc_offset())), NULL_WORD);

    uncommon_trap_offset = __ pc() - start;

    // Save everything in sight.
    RegisterSaver::save_live_registers(masm, 0, &frame_size_in_words, /*save_wide_vectors*/ true);
    // fetch_unroll_info needs to call last_java_frame()
    __ set_last_Java_frame(noreg, noreg, NULL, rscratch1);

    __ movl(c_rarg1, Address(r15_thread, in_bytes(JavaThread::pending_deoptimization_offset())));
    __ movl(Address(r15_thread, in_bytes(JavaThread::pending_deoptimization_offset())), -1);

    __ movl(r14, Deoptimization::Unpack_reexecute);
    __ mov(c_rarg0, r15_thread);
    __ movl(c_rarg2, r14); // exec mode
    __ call(RuntimeAddress(CAST_FROM_FN_PTR(address, Deoptimization::uncommon_trap)));
    oop_maps->add_gc_map( __ pc()-start, map->deep_copy());

    __ reset_last_Java_frame(false);

    __ jmp(after_fetch_unroll_info_call);
  } // EnableJVMCI
#endif // INCLUDE_JVMCI

  int exception_offset = __ pc() - start;

  // Prolog for exception case

  // all registers are dead at this entry point, except for rax, and
  // rdx which contain the exception oop and exception pc
  // respectively.  Set them in TLS and fall thru to the
  // unpack_with_exception_in_tls entry point.

  __ movptr(Address(r15_thread, JavaThread::exception_pc_offset()), rdx);
  __ movptr(Address(r15_thread, JavaThread::exception_oop_offset()), rax);

  int exception_in_tls_offset = __ pc() - start;

  // new implementation because exception oop is now passed in JavaThread

  // Prolog for exception case
  // All registers must be preserved because they might be used by LinearScan
  // Exceptiop oop and throwing PC are passed in JavaThread
  // tos: stack at point of call to method that threw the exception (i.e. only
  // args are on the stack, no return address)

  // make room on stack for the return address
  // It will be patched later with the throwing pc. The correct value is not
  // available now because loading it from memory would destroy registers.
  __ push(0);

  // Save everything in sight.
  map = RegisterSaver::save_live_registers(masm, 0, &frame_size_in_words, /*save_wide_vectors*/ true);

  // Now it is safe to overwrite any register

  // Deopt during an exception.  Save exec mode for unpack_frames.
  __ movl(r14, Deoptimization::Unpack_exception); // callee-saved

  // load throwing pc from JavaThread and patch it as the return address
  // of the current frame. Then clear the field in JavaThread

  __ movptr(rdx, Address(r15_thread, JavaThread::exception_pc_offset()));
  __ movptr(Address(rbp, wordSize), rdx);
  __ movptr(Address(r15_thread, JavaThread::exception_pc_offset()), NULL_WORD);

#ifdef ASSERT
  // verify that there is really an exception oop in JavaThread
  __ movptr(rax, Address(r15_thread, JavaThread::exception_oop_offset()));
  __ verify_oop(rax);

  // verify that there is no pending exception
  Label no_pending_exception;
  __ movptr(rax, Address(r15_thread, Thread::pending_exception_offset()));
  __ testptr(rax, rax);
  __ jcc(Assembler::zero, no_pending_exception);
  __ stop("must not have pending exception here");
  __ bind(no_pending_exception);
#endif

  __ bind(cont);

  // Call C code.  Need thread and this frame, but NOT official VM entry
  // crud.  We cannot block on this call, no GC can happen.
  //
  // UnrollBlock* fetch_unroll_info(JavaThread* thread)

  // fetch_unroll_info needs to call last_java_frame().

  __ set_last_Java_frame(noreg, noreg, NULL, rscratch1);
#ifdef ASSERT
  { Label L;
    __ cmpptr(Address(r15_thread, JavaThread::last_Java_fp_offset()), NULL_WORD);
    __ jcc(Assembler::equal, L);
    __ stop("SharedRuntime::generate_deopt_blob: last_Java_fp not cleared");
    __ bind(L);
  }
#endif // ASSERT
  __ mov(c_rarg0, r15_thread);
  __ movl(c_rarg1, r14); // exec_mode
  __ call(RuntimeAddress(CAST_FROM_FN_PTR(address, Deoptimization::fetch_unroll_info)));

  // Need to have an oopmap that tells fetch_unroll_info where to
  // find any register it might need.
  oop_maps->add_gc_map(__ pc() - start, map);

  __ reset_last_Java_frame(false);

#if INCLUDE_JVMCI
  if (EnableJVMCI) {
    __ bind(after_fetch_unroll_info_call);
  }
#endif

  // Load UnrollBlock* into rdi
  __ mov(rdi, rax);

  __ movl(r14, Address(rdi, Deoptimization::UnrollBlock::unpack_kind_offset_in_bytes()));
   Label noException;
  __ cmpl(r14, Deoptimization::Unpack_exception);   // Was exception pending?
  __ jcc(Assembler::notEqual, noException);
  __ movptr(rax, Address(r15_thread, JavaThread::exception_oop_offset()));
  // QQQ this is useless it was NULL above
  __ movptr(rdx, Address(r15_thread, JavaThread::exception_pc_offset()));
  __ movptr(Address(r15_thread, JavaThread::exception_oop_offset()), NULL_WORD);
  __ movptr(Address(r15_thread, JavaThread::exception_pc_offset()), NULL_WORD);

  __ verify_oop(rax);

  // Overwrite the result registers with the exception results.
  __ movptr(Address(rsp, RegisterSaver::rax_offset_in_bytes()), rax);
  // I think this is useless
  __ movptr(Address(rsp, RegisterSaver::rdx_offset_in_bytes()), rdx);

  __ bind(noException);

  // Only register save data is on the stack.
  // Now restore the result registers.  Everything else is either dead
  // or captured in the vframeArray.
  RegisterSaver::restore_result_registers(masm);

  // All of the register save area has been popped of the stack. Only the
  // return address remains.

  // Pop all the frames we must move/replace.
  //
  // Frame picture (youngest to oldest)
  // 1: self-frame (no frame link)
  // 2: deopting frame  (no frame link)
  // 3: caller of deopting frame (could be compiled/interpreted).
  //
  // Note: by leaving the return address of self-frame on the stack
  // and using the size of frame 2 to adjust the stack
  // when we are done the return to frame 3 will still be on the stack.

  // Pop deoptimized frame
  __ movl(rcx, Address(rdi, Deoptimization::UnrollBlock::size_of_deoptimized_frame_offset_in_bytes()));
  __ addptr(rsp, rcx);

  // rsp should be pointing at the return address to the caller (3)

  // Pick up the initial fp we should save
  // restore rbp before stack bang because if stack overflow is thrown it needs to be pushed (and preserved)
  __ movptr(rbp, Address(rdi, Deoptimization::UnrollBlock::initial_info_offset_in_bytes()));

#ifdef ASSERT
  // Compilers generate code that bang the stack by as much as the
  // interpreter would need. So this stack banging should never
  // trigger a fault. Verify that it does not on non product builds.
  __ movl(rbx, Address(rdi, Deoptimization::UnrollBlock::total_frame_sizes_offset_in_bytes()));
  __ bang_stack_size(rbx, rcx);
#endif

  // Load address of array of frame pcs into rcx
  __ movptr(rcx, Address(rdi, Deoptimization::UnrollBlock::frame_pcs_offset_in_bytes()));

  // Trash the old pc
  __ addptr(rsp, wordSize);

  // Load address of array of frame sizes into rsi
  __ movptr(rsi, Address(rdi, Deoptimization::UnrollBlock::frame_sizes_offset_in_bytes()));

  // Load counter into rdx
  __ movl(rdx, Address(rdi, Deoptimization::UnrollBlock::number_of_frames_offset_in_bytes()));

  // Now adjust the caller's stack to make up for the extra locals
  // but record the original sp so that we can save it in the skeletal interpreter
  // frame and the stack walking of interpreter_sender will get the unextended sp
  // value and not the "real" sp value.

  const Register sender_sp = r8;

  __ mov(sender_sp, rsp);
  __ movl(rbx, Address(rdi,
                       Deoptimization::UnrollBlock::
                       caller_adjustment_offset_in_bytes()));
  __ subptr(rsp, rbx);

  // Push interpreter frames in a loop
  Label loop;
  __ bind(loop);
  __ movptr(rbx, Address(rsi, 0));      // Load frame size
  __ subptr(rbx, 2*wordSize);           // We'll push pc and ebp by hand
  __ pushptr(Address(rcx, 0));          // Save return address
  __ enter();                           // Save old & set new ebp
  __ subptr(rsp, rbx);                  // Prolog
  // This value is corrected by layout_activation_impl
  __ movptr(Address(rbp, frame::interpreter_frame_last_sp_offset * wordSize), NULL_WORD);
  __ movptr(Address(rbp, frame::interpreter_frame_sender_sp_offset * wordSize), sender_sp); // Make it walkable
  __ mov(sender_sp, rsp);               // Pass sender_sp to next frame
  __ addptr(rsi, wordSize);             // Bump array pointer (sizes)
  __ addptr(rcx, wordSize);             // Bump array pointer (pcs)
  __ decrementl(rdx);                   // Decrement counter
  __ jcc(Assembler::notZero, loop);
  __ pushptr(Address(rcx, 0));          // Save final return address

  // Re-push self-frame
  __ enter();                           // Save old & set new ebp

  // Allocate a full sized register save area.
  // Return address and rbp are in place, so we allocate two less words.
  __ subptr(rsp, (frame_size_in_words - 2) * wordSize);

  // Restore frame locals after moving the frame
  __ movdbl(Address(rsp, RegisterSaver::xmm0_offset_in_bytes()), xmm0);
  __ movptr(Address(rsp, RegisterSaver::rax_offset_in_bytes()), rax);

  // Call C code.  Need thread but NOT official VM entry
  // crud.  We cannot block on this call, no GC can happen.  Call should
  // restore return values to their stack-slots with the new SP.
  //
  // void Deoptimization::unpack_frames(JavaThread* thread, int exec_mode)

  // Use rbp because the frames look interpreted now
  // Save "the_pc" since it cannot easily be retrieved using the last_java_SP after we aligned SP.
  // Don't need the precise return PC here, just precise enough to point into this code blob.
  address the_pc = __ pc();
  __ set_last_Java_frame(noreg, rbp, the_pc, rscratch1);

  __ andptr(rsp, -(StackAlignmentInBytes));  // Fix stack alignment as required by ABI
  __ mov(c_rarg0, r15_thread);
  __ movl(c_rarg1, r14); // second arg: exec_mode
  __ call(RuntimeAddress(CAST_FROM_FN_PTR(address, Deoptimization::unpack_frames)));
  // Revert SP alignment after call since we're going to do some SP relative addressing below
  __ movptr(rsp, Address(r15_thread, JavaThread::last_Java_sp_offset()));

  // Set an oopmap for the call site
  // Use the same PC we used for the last java frame
  oop_maps->add_gc_map(the_pc - start,
                       new OopMap( frame_size_in_words, 0 ));

  // Clear fp AND pc
  __ reset_last_Java_frame(true);

  // Collect return values
  __ movdbl(xmm0, Address(rsp, RegisterSaver::xmm0_offset_in_bytes()));
  __ movptr(rax, Address(rsp, RegisterSaver::rax_offset_in_bytes()));
  // I think this is useless (throwing pc?)
  __ movptr(rdx, Address(rsp, RegisterSaver::rdx_offset_in_bytes()));

  // Pop self-frame.
  __ leave();                           // Epilog

  // Jump to interpreter
  __ ret(0);

  // Make sure all code is generated
  masm->flush();

  _deopt_blob = DeoptimizationBlob::create(&buffer, oop_maps, 0, exception_offset, reexecute_offset, frame_size_in_words);
  _deopt_blob->set_unpack_with_exception_in_tls_offset(exception_in_tls_offset);
#if INCLUDE_JVMCI
  if (EnableJVMCI) {
    _deopt_blob->set_uncommon_trap_offset(uncommon_trap_offset);
    _deopt_blob->set_implicit_exception_uncommon_trap_offset(implicit_exception_uncommon_trap_offset);
  }
#endif
}

#ifdef COMPILER2
//------------------------------generate_uncommon_trap_blob--------------------
void SharedRuntime::generate_uncommon_trap_blob() {
  // Allocate space for the code
  ResourceMark rm;
  // Setup code generation tools
  CodeBuffer buffer("uncommon_trap_blob", 2048, 1024);
  MacroAssembler* masm = new MacroAssembler(&buffer);

  assert(SimpleRuntimeFrame::framesize % 4 == 0, "sp not 16-byte aligned");

  address start = __ pc();

  if (UseRTMLocking) {
    // Abort RTM transaction before possible nmethod deoptimization.
    __ xabort(0);
  }

  // Push self-frame.  We get here with a return address on the
  // stack, so rsp is 8-byte aligned until we allocate our frame.
  __ subptr(rsp, SimpleRuntimeFrame::return_off << LogBytesPerInt); // Epilog!

  // No callee saved registers. rbp is assumed implicitly saved
  __ movptr(Address(rsp, SimpleRuntimeFrame::rbp_off << LogBytesPerInt), rbp);

  // compiler left unloaded_class_index in j_rarg0 move to where the
  // runtime expects it.
  __ movl(c_rarg1, j_rarg0);

  __ set_last_Java_frame(noreg, noreg, NULL, rscratch1);

  // Call C code.  Need thread but NOT official VM entry
  // crud.  We cannot block on this call, no GC can happen.  Call should
  // capture callee-saved registers as well as return values.
  // Thread is in rdi already.
  //
  // UnrollBlock* uncommon_trap(JavaThread* thread, jint unloaded_class_index);

  __ mov(c_rarg0, r15_thread);
  __ movl(c_rarg2, Deoptimization::Unpack_uncommon_trap);
  __ call(RuntimeAddress(CAST_FROM_FN_PTR(address, Deoptimization::uncommon_trap)));

  // Set an oopmap for the call site
  OopMapSet* oop_maps = new OopMapSet();
  OopMap* map = new OopMap(SimpleRuntimeFrame::framesize, 0);

  // location of rbp is known implicitly by the frame sender code

  oop_maps->add_gc_map(__ pc() - start, map);

  __ reset_last_Java_frame(false);

  // Load UnrollBlock* into rdi
  __ mov(rdi, rax);

#ifdef ASSERT
  { Label L;
    __ cmpptr(Address(rdi, Deoptimization::UnrollBlock::unpack_kind_offset_in_bytes()),
              Deoptimization::Unpack_uncommon_trap);
    __ jcc(Assembler::equal, L);
    __ stop("SharedRuntime::generate_deopt_blob: expected Unpack_uncommon_trap");
    __ bind(L);
  }
#endif

  // Pop all the frames we must move/replace.
  //
  // Frame picture (youngest to oldest)
  // 1: self-frame (no frame link)
  // 2: deopting frame  (no frame link)
  // 3: caller of deopting frame (could be compiled/interpreted).

  // Pop self-frame.  We have no frame, and must rely only on rax and rsp.
  __ addptr(rsp, (SimpleRuntimeFrame::framesize - 2) << LogBytesPerInt); // Epilog!

  // Pop deoptimized frame (int)
  __ movl(rcx, Address(rdi,
                       Deoptimization::UnrollBlock::
                       size_of_deoptimized_frame_offset_in_bytes()));
  __ addptr(rsp, rcx);

  // rsp should be pointing at the return address to the caller (3)

  // Pick up the initial fp we should save
  // restore rbp before stack bang because if stack overflow is thrown it needs to be pushed (and preserved)
  __ movptr(rbp, Address(rdi, Deoptimization::UnrollBlock::initial_info_offset_in_bytes()));

#ifdef ASSERT
  // Compilers generate code that bang the stack by as much as the
  // interpreter would need. So this stack banging should never
  // trigger a fault. Verify that it does not on non product builds.
  __ movl(rbx, Address(rdi ,Deoptimization::UnrollBlock::total_frame_sizes_offset_in_bytes()));
  __ bang_stack_size(rbx, rcx);
#endif

  // Load address of array of frame pcs into rcx (address*)
  __ movptr(rcx, Address(rdi, Deoptimization::UnrollBlock::frame_pcs_offset_in_bytes()));

  // Trash the return pc
  __ addptr(rsp, wordSize);

  // Load address of array of frame sizes into rsi (intptr_t*)
  __ movptr(rsi, Address(rdi, Deoptimization::UnrollBlock:: frame_sizes_offset_in_bytes()));

  // Counter
  __ movl(rdx, Address(rdi, Deoptimization::UnrollBlock:: number_of_frames_offset_in_bytes())); // (int)

  // Now adjust the caller's stack to make up for the extra locals but
  // record the original sp so that we can save it in the skeletal
  // interpreter frame and the stack walking of interpreter_sender
  // will get the unextended sp value and not the "real" sp value.

  const Register sender_sp = r8;

  __ mov(sender_sp, rsp);
  __ movl(rbx, Address(rdi, Deoptimization::UnrollBlock:: caller_adjustment_offset_in_bytes())); // (int)
  __ subptr(rsp, rbx);

  // Push interpreter frames in a loop
  Label loop;
  __ bind(loop);
  __ movptr(rbx, Address(rsi, 0)); // Load frame size
  __ subptr(rbx, 2 * wordSize);    // We'll push pc and rbp by hand
  __ pushptr(Address(rcx, 0));     // Save return address
  __ enter();                      // Save old & set new rbp
  __ subptr(rsp, rbx);             // Prolog
  __ movptr(Address(rbp, frame::interpreter_frame_sender_sp_offset * wordSize),
            sender_sp);            // Make it walkable
  // This value is corrected by layout_activation_impl
  __ movptr(Address(rbp, frame::interpreter_frame_last_sp_offset * wordSize), NULL_WORD);
  __ mov(sender_sp, rsp);          // Pass sender_sp to next frame
  __ addptr(rsi, wordSize);        // Bump array pointer (sizes)
  __ addptr(rcx, wordSize);        // Bump array pointer (pcs)
  __ decrementl(rdx);              // Decrement counter
  __ jcc(Assembler::notZero, loop);
  __ pushptr(Address(rcx, 0));     // Save final return address

  // Re-push self-frame
  __ enter();                 // Save old & set new rbp
  __ subptr(rsp, (SimpleRuntimeFrame::framesize - 4) << LogBytesPerInt);
                              // Prolog

  // Use rbp because the frames look interpreted now
  // Save "the_pc" since it cannot easily be retrieved using the last_java_SP after we aligned SP.
  // Don't need the precise return PC here, just precise enough to point into this code blob.
  address the_pc = __ pc();
  __ set_last_Java_frame(noreg, rbp, the_pc, rscratch1);

  // Call C code.  Need thread but NOT official VM entry
  // crud.  We cannot block on this call, no GC can happen.  Call should
  // restore return values to their stack-slots with the new SP.
  // Thread is in rdi already.
  //
  // BasicType unpack_frames(JavaThread* thread, int exec_mode);

  __ andptr(rsp, -(StackAlignmentInBytes)); // Align SP as required by ABI
  __ mov(c_rarg0, r15_thread);
  __ movl(c_rarg1, Deoptimization::Unpack_uncommon_trap);
  __ call(RuntimeAddress(CAST_FROM_FN_PTR(address, Deoptimization::unpack_frames)));

  // Set an oopmap for the call site
  // Use the same PC we used for the last java frame
  oop_maps->add_gc_map(the_pc - start, new OopMap(SimpleRuntimeFrame::framesize, 0));

  // Clear fp AND pc
  __ reset_last_Java_frame(true);

  // Pop self-frame.
  __ leave();                 // Epilog

  // Jump to interpreter
  __ ret(0);

  // Make sure all code is generated
  masm->flush();

  _uncommon_trap_blob =  UncommonTrapBlob::create(&buffer, oop_maps,
                                                 SimpleRuntimeFrame::framesize >> 1);
}
#endif // COMPILER2

//------------------------------generate_handler_blob------
//
// Generate a special Compile2Runtime blob that saves all registers,
// and setup oopmap.
//
SafepointBlob* SharedRuntime::generate_handler_blob(address call_ptr, int poll_type) {
  assert(StubRoutines::forward_exception_entry() != NULL,
         "must be generated before");

  ResourceMark rm;
  OopMapSet *oop_maps = new OopMapSet();
  OopMap* map;

  // Allocate space for the code.  Setup code generation tools.
  CodeBuffer buffer("handler_blob", 2048, 1024);
  MacroAssembler* masm = new MacroAssembler(&buffer);

  address start   = __ pc();
  address call_pc = NULL;
  int frame_size_in_words;
  bool cause_return = (poll_type == POLL_AT_RETURN);
  bool save_wide_vectors = (poll_type == POLL_AT_VECTOR_LOOP);

  if (UseRTMLocking) {
    // Abort RTM transaction before calling runtime
    // because critical section will be large and will be
    // aborted anyway. Also nmethod could be deoptimized.
    __ xabort(0);
  }

  // Make room for return address (or push it again)
  if (!cause_return) {
    __ push(rbx);
  }

  // Save registers, fpu state, and flags
  map = RegisterSaver::save_live_registers(masm, 0, &frame_size_in_words, save_wide_vectors);

  // The following is basically a call_VM.  However, we need the precise
  // address of the call in order to generate an oopmap. Hence, we do all the
  // work ourselves.

  __ set_last_Java_frame(noreg, noreg, NULL, rscratch1);  // JavaFrameAnchor::capture_last_Java_pc() will get the pc from the return address, which we store next:

  // The return address must always be correct so that frame constructor never
  // sees an invalid pc.

  if (!cause_return) {
    // Get the return pc saved by the signal handler and stash it in its appropriate place on the stack.
    // Additionally, rbx is a callee saved register and we can look at it later to determine
    // if someone changed the return address for us!
    __ movptr(rbx, Address(r15_thread, JavaThread::saved_exception_pc_offset()));
    __ movptr(Address(rbp, wordSize), rbx);
  }

  // Do the call
  __ mov(c_rarg0, r15_thread);
  __ call(RuntimeAddress(call_ptr));

  // Set an oopmap for the call site.  This oopmap will map all
  // oop-registers and debug-info registers as callee-saved.  This
  // will allow deoptimization at this safepoint to find all possible
  // debug-info recordings, as well as let GC find all oops.

  oop_maps->add_gc_map( __ pc() - start, map);

  Label noException;

  __ reset_last_Java_frame(false);

  __ cmpptr(Address(r15_thread, Thread::pending_exception_offset()), NULL_WORD);
  __ jcc(Assembler::equal, noException);

  // Exception pending

  RegisterSaver::restore_live_registers(masm, save_wide_vectors);

  __ jump(RuntimeAddress(StubRoutines::forward_exception_entry()));

  // No exception case
  __ bind(noException);

  Label no_adjust;
#ifdef ASSERT
  Label bail;
#endif
  if (!cause_return) {
    Label no_prefix, not_special;

    // If our stashed return pc was modified by the runtime we avoid touching it
    __ cmpptr(rbx, Address(rbp, wordSize));
    __ jccb(Assembler::notEqual, no_adjust);

    // Skip over the poll instruction.
    // See NativeInstruction::is_safepoint_poll()
    // Possible encodings:
    //      85 00       test   %eax,(%rax)
    //      85 01       test   %eax,(%rcx)
    //      85 02       test   %eax,(%rdx)
    //      85 03       test   %eax,(%rbx)
    //      85 06       test   %eax,(%rsi)
    //      85 07       test   %eax,(%rdi)
    //
    //   41 85 00       test   %eax,(%r8)
    //   41 85 01       test   %eax,(%r9)
    //   41 85 02       test   %eax,(%r10)
    //   41 85 03       test   %eax,(%r11)
    //   41 85 06       test   %eax,(%r14)
    //   41 85 07       test   %eax,(%r15)
    //
    //      85 04 24    test   %eax,(%rsp)
    //   41 85 04 24    test   %eax,(%r12)
    //      85 45 00    test   %eax,0x0(%rbp)
    //   41 85 45 00    test   %eax,0x0(%r13)

    __ cmpb(Address(rbx, 0), NativeTstRegMem::instruction_rex_b_prefix);
    __ jcc(Assembler::notEqual, no_prefix);
    __ addptr(rbx, 1);
    __ bind(no_prefix);
#ifdef ASSERT
    __ movptr(rax, rbx); // remember where 0x85 should be, for verification below
#endif
    // r12/r13/rsp/rbp base encoding takes 3 bytes with the following register values:
    // r12/rsp 0x04
    // r13/rbp 0x05
    __ movzbq(rcx, Address(rbx, 1));
    __ andptr(rcx, 0x07); // looking for 0x04 .. 0x05
    __ subptr(rcx, 4);    // looking for 0x00 .. 0x01
    __ cmpptr(rcx, 1);
    __ jcc(Assembler::above, not_special);
    __ addptr(rbx, 1);
    __ bind(not_special);
#ifdef ASSERT
    // Verify the correct encoding of the poll we're about to skip.
    __ cmpb(Address(rax, 0), NativeTstRegMem::instruction_code_memXregl);
    __ jcc(Assembler::notEqual, bail);
    // Mask out the modrm bits
    __ testb(Address(rax, 1), NativeTstRegMem::modrm_mask);
    // rax encodes to 0, so if the bits are nonzero it's incorrect
    __ jcc(Assembler::notZero, bail);
#endif
    // Adjust return pc forward to step over the safepoint poll instruction
    __ addptr(rbx, 2);
    __ movptr(Address(rbp, wordSize), rbx);
  }

  __ bind(no_adjust);
  // Normal exit, restore registers and exit.
  RegisterSaver::restore_live_registers(masm, save_wide_vectors);
  __ ret(0);

#ifdef ASSERT
  __ bind(bail);
  __ stop("Attempting to adjust pc to skip safepoint poll but the return point is not what we expected");
#endif

  // Make sure all code is generated
  masm->flush();

  // Fill-out other meta info
  return SafepointBlob::create(&buffer, oop_maps, frame_size_in_words);
}

//
// generate_resolve_blob - call resolution (static/virtual/opt-virtual/ic-miss
//
// Generate a stub that calls into vm to find out the proper destination
// of a java call. All the argument registers are live at this point
// but since this is generic code we don't know what they are and the caller
// must do any gc of the args.
//
RuntimeStub* SharedRuntime::generate_resolve_blob(address destination, const char* name) {
  assert (StubRoutines::forward_exception_entry() != NULL, "must be generated before");

  // allocate space for the code
  ResourceMark rm;

  CodeBuffer buffer(name, 1200, 512);
  MacroAssembler* masm = new MacroAssembler(&buffer);

  int frame_size_in_words;

  OopMapSet *oop_maps = new OopMapSet();
  OopMap* map = NULL;

  int start = __ offset();

  // No need to save vector registers since they are caller-saved anyway.
  map = RegisterSaver::save_live_registers(masm, 0, &frame_size_in_words, /*save_wide_vectors*/ false);

  int frame_complete = __ offset();

  __ set_last_Java_frame(noreg, noreg, NULL, rscratch1);

  __ mov(c_rarg0, r15_thread);

  __ call(RuntimeAddress(destination));


  // Set an oopmap for the call site.
  // We need this not only for callee-saved registers, but also for volatile
  // registers that the compiler might be keeping live across a safepoint.

  oop_maps->add_gc_map( __ offset() - start, map);

  // rax contains the address we are going to jump to assuming no exception got installed

  // clear last_Java_sp
  __ reset_last_Java_frame(false);
  // check for pending exceptions
  Label pending;
  __ cmpptr(Address(r15_thread, Thread::pending_exception_offset()), NULL_WORD);
  __ jcc(Assembler::notEqual, pending);

  // get the returned Method*
  __ get_vm_result_2(rbx, r15_thread);
  __ movptr(Address(rsp, RegisterSaver::rbx_offset_in_bytes()), rbx);

  __ movptr(Address(rsp, RegisterSaver::rax_offset_in_bytes()), rax);

  RegisterSaver::restore_live_registers(masm);

  // We are back to the original state on entry and ready to go.

  __ jmp(rax);

  // Pending exception after the safepoint

  __ bind(pending);

  RegisterSaver::restore_live_registers(masm);

  // exception pending => remove activation and forward to exception handler

  __ movptr(Address(r15_thread, JavaThread::vm_result_offset()), NULL_WORD);

  __ movptr(rax, Address(r15_thread, Thread::pending_exception_offset()));
  __ jump(RuntimeAddress(StubRoutines::forward_exception_entry()));

  // -------------
  // make sure all code is generated
  masm->flush();

  // return the  blob
  // frame_size_words or bytes??
  return RuntimeStub::new_runtime_stub(name, &buffer, frame_complete, frame_size_in_words, oop_maps, true);
}

//------------------------------Montgomery multiplication------------------------
//

#ifndef _WINDOWS

// Subtract 0:b from carry:a.  Return carry.
static julong
sub(julong a[], julong b[], julong carry, long len) {
  long long i = 0, cnt = len;
  julong tmp;
  asm volatile("clc; "
               "0: ; "
               "mov (%[b], %[i], 8), %[tmp]; "
               "sbb %[tmp], (%[a], %[i], 8); "
               "inc %[i]; dec %[cnt]; "
               "jne 0b; "
               "mov %[carry], %[tmp]; sbb $0, %[tmp]; "
               : [i]"+r"(i), [cnt]"+r"(cnt), [tmp]"=&r"(tmp)
               : [a]"r"(a), [b]"r"(b), [carry]"r"(carry)
               : "memory");
  return tmp;
}

// Multiply (unsigned) Long A by Long B, accumulating the double-
// length result into the accumulator formed of T0, T1, and T2.
#define MACC(A, B, T0, T1, T2)                                  \
do {                                                            \
  unsigned long hi, lo;                                         \
  __asm__ ("mul %5; add %%rax, %2; adc %%rdx, %3; adc $0, %4"   \
           : "=&d"(hi), "=a"(lo), "+r"(T0), "+r"(T1), "+g"(T2)  \
           : "r"(A), "a"(B) : "cc");                            \
 } while(0)

// As above, but add twice the double-length result into the
// accumulator.
#define MACC2(A, B, T0, T1, T2)                                 \
do {                                                            \
  unsigned long hi, lo;                                         \
  __asm__ ("mul %5; add %%rax, %2; adc %%rdx, %3; adc $0, %4; " \
           "add %%rax, %2; adc %%rdx, %3; adc $0, %4"           \
           : "=&d"(hi), "=a"(lo), "+r"(T0), "+r"(T1), "+g"(T2)  \
           : "r"(A), "a"(B) : "cc");                            \
 } while(0)

#else //_WINDOWS

static julong
sub(julong a[], julong b[], julong carry, long len) {
  long i;
  julong tmp;
  unsigned char c = 1;
  for (i = 0; i < len; i++) {
    c = _addcarry_u64(c, a[i], ~b[i], &tmp);
    a[i] = tmp;
  }
  c = _addcarry_u64(c, carry, ~0, &tmp);
  return tmp;
}

// Multiply (unsigned) Long A by Long B, accumulating the double-
// length result into the accumulator formed of T0, T1, and T2.
#define MACC(A, B, T0, T1, T2)                          \
do {                                                    \
  julong hi, lo;                            \
  lo = _umul128(A, B, &hi);                             \
  unsigned char c = _addcarry_u64(0, lo, T0, &T0);      \
  c = _addcarry_u64(c, hi, T1, &T1);                    \
  _addcarry_u64(c, T2, 0, &T2);                         \
 } while(0)

// As above, but add twice the double-length result into the
// accumulator.
#define MACC2(A, B, T0, T1, T2)                         \
do {                                                    \
  julong hi, lo;                            \
  lo = _umul128(A, B, &hi);                             \
  unsigned char c = _addcarry_u64(0, lo, T0, &T0);      \
  c = _addcarry_u64(c, hi, T1, &T1);                    \
  _addcarry_u64(c, T2, 0, &T2);                         \
  c = _addcarry_u64(0, lo, T0, &T0);                    \
  c = _addcarry_u64(c, hi, T1, &T1);                    \
  _addcarry_u64(c, T2, 0, &T2);                         \
 } while(0)

#endif //_WINDOWS

// Fast Montgomery multiplication.  The derivation of the algorithm is
// in  A Cryptographic Library for the Motorola DSP56000,
// Dusse and Kaliski, Proc. EUROCRYPT 90, pp. 230-237.

static void NOINLINE
montgomery_multiply(julong a[], julong b[], julong n[],
                    julong m[], julong inv, int len) {
  julong t0 = 0, t1 = 0, t2 = 0; // Triple-precision accumulator
  int i;

  assert(inv * n[0] == ULLONG_MAX, "broken inverse in Montgomery multiply");

  for (i = 0; i < len; i++) {
    int j;
    for (j = 0; j < i; j++) {
      MACC(a[j], b[i-j], t0, t1, t2);
      MACC(m[j], n[i-j], t0, t1, t2);
    }
    MACC(a[i], b[0], t0, t1, t2);
    m[i] = t0 * inv;
    MACC(m[i], n[0], t0, t1, t2);

    assert(t0 == 0, "broken Montgomery multiply");

    t0 = t1; t1 = t2; t2 = 0;
  }

  for (i = len; i < 2*len; i++) {
    int j;
    for (j = i-len+1; j < len; j++) {
      MACC(a[j], b[i-j], t0, t1, t2);
      MACC(m[j], n[i-j], t0, t1, t2);
    }
    m[i-len] = t0;
    t0 = t1; t1 = t2; t2 = 0;
  }

  while (t0)
    t0 = sub(m, n, t0, len);
}

// Fast Montgomery squaring.  This uses asymptotically 25% fewer
// multiplies so it should be up to 25% faster than Montgomery
// multiplication.  However, its loop control is more complex and it
// may actually run slower on some machines.

static void NOINLINE
montgomery_square(julong a[], julong n[],
                  julong m[], julong inv, int len) {
  julong t0 = 0, t1 = 0, t2 = 0; // Triple-precision accumulator
  int i;

  assert(inv * n[0] == ULLONG_MAX, "broken inverse in Montgomery square");

  for (i = 0; i < len; i++) {
    int j;
    int end = (i+1)/2;
    for (j = 0; j < end; j++) {
      MACC2(a[j], a[i-j], t0, t1, t2);
      MACC(m[j], n[i-j], t0, t1, t2);
    }
    if ((i & 1) == 0) {
      MACC(a[j], a[j], t0, t1, t2);
    }
    for (; j < i; j++) {
      MACC(m[j], n[i-j], t0, t1, t2);
    }
    m[i] = t0 * inv;
    MACC(m[i], n[0], t0, t1, t2);

    assert(t0 == 0, "broken Montgomery square");

    t0 = t1; t1 = t2; t2 = 0;
  }

  for (i = len; i < 2*len; i++) {
    int start = i-len+1;
    int end = start + (len - start)/2;
    int j;
    for (j = start; j < end; j++) {
      MACC2(a[j], a[i-j], t0, t1, t2);
      MACC(m[j], n[i-j], t0, t1, t2);
    }
    if ((i & 1) == 0) {
      MACC(a[j], a[j], t0, t1, t2);
    }
    for (; j < len; j++) {
      MACC(m[j], n[i-j], t0, t1, t2);
    }
    m[i-len] = t0;
    t0 = t1; t1 = t2; t2 = 0;
  }

  while (t0)
    t0 = sub(m, n, t0, len);
}

// Swap words in a longword.
static julong swap(julong x) {
  return (x << 32) | (x >> 32);
}

// Copy len longwords from s to d, word-swapping as we go.  The
// destination array is reversed.
static void reverse_words(julong *s, julong *d, int len) {
  d += len;
  while(len-- > 0) {
    d--;
    *d = swap(*s);
    s++;
  }
}

// The threshold at which squaring is advantageous was determined
// experimentally on an i7-3930K (Ivy Bridge) CPU @ 3.5GHz.
#define MONTGOMERY_SQUARING_THRESHOLD 64

void SharedRuntime::montgomery_multiply(jint *a_ints, jint *b_ints, jint *n_ints,
                                        jint len, jlong inv,
                                        jint *m_ints) {
  assert(len % 2 == 0, "array length in montgomery_multiply must be even");
  int longwords = len/2;

  // Make very sure we don't use so much space that the stack might
  // overflow.  512 jints corresponds to an 16384-bit integer and
  // will use here a total of 8k bytes of stack space.
  int divisor = sizeof(julong) * 4;
  guarantee(longwords <= 8192 / divisor, "must be");
  int total_allocation = longwords * sizeof (julong) * 4;
  julong *scratch = (julong *)alloca(total_allocation);

  // Local scratch arrays
  julong
    *a = scratch + 0 * longwords,
    *b = scratch + 1 * longwords,
    *n = scratch + 2 * longwords,
    *m = scratch + 3 * longwords;

  reverse_words((julong *)a_ints, a, longwords);
  reverse_words((julong *)b_ints, b, longwords);
  reverse_words((julong *)n_ints, n, longwords);

  ::montgomery_multiply(a, b, n, m, (julong)inv, longwords);

  reverse_words(m, (julong *)m_ints, longwords);
}

void SharedRuntime::montgomery_square(jint *a_ints, jint *n_ints,
                                      jint len, jlong inv,
                                      jint *m_ints) {
  assert(len % 2 == 0, "array length in montgomery_square must be even");
  int longwords = len/2;

  // Make very sure we don't use so much space that the stack might
  // overflow.  512 jints corresponds to an 16384-bit integer and
  // will use here a total of 6k bytes of stack space.
  int divisor = sizeof(julong) * 3;
  guarantee(longwords <= (8192 / divisor), "must be");
  int total_allocation = longwords * sizeof (julong) * 3;
  julong *scratch = (julong *)alloca(total_allocation);

  // Local scratch arrays
  julong
    *a = scratch + 0 * longwords,
    *n = scratch + 1 * longwords,
    *m = scratch + 2 * longwords;

  reverse_words((julong *)a_ints, a, longwords);
  reverse_words((julong *)n_ints, n, longwords);

  if (len >= MONTGOMERY_SQUARING_THRESHOLD) {
    ::montgomery_square(a, n, m, (julong)inv, longwords);
  } else {
    ::montgomery_multiply(a, a, n, m, (julong)inv, longwords);
  }

  reverse_words(m, (julong *)m_ints, longwords);
}

#ifdef COMPILER2
// This is here instead of runtime_x86_64.cpp because it uses SimpleRuntimeFrame
//
//------------------------------generate_exception_blob---------------------------
// creates exception blob at the end
// Using exception blob, this code is jumped from a compiled method.
// (see emit_exception_handler in x86_64.ad file)
//
// Given an exception pc at a call we call into the runtime for the
// handler in this method. This handler might merely restore state
// (i.e. callee save registers) unwind the frame and jump to the
// exception handler for the nmethod if there is no Java level handler
// for the nmethod.
//
// This code is entered with a jmp.
//
// Arguments:
//   rax: exception oop
//   rdx: exception pc
//
// Results:
//   rax: exception oop
//   rdx: exception pc in caller or ???
//   destination: exception handler of caller
//
// Note: the exception pc MUST be at a call (precise debug information)
//       Registers rax, rdx, rcx, rsi, rdi, r8-r11 are not callee saved.
//

void OptoRuntime::generate_exception_blob() {
  assert(!OptoRuntime::is_callee_saved_register(RDX_num), "");
  assert(!OptoRuntime::is_callee_saved_register(RAX_num), "");
  assert(!OptoRuntime::is_callee_saved_register(RCX_num), "");

  assert(SimpleRuntimeFrame::framesize % 4 == 0, "sp not 16-byte aligned");

  // Allocate space for the code
  ResourceMark rm;
  // Setup code generation tools
  CodeBuffer buffer("exception_blob", 2048, 1024);
  MacroAssembler* masm = new MacroAssembler(&buffer);


  address start = __ pc();

  // Exception pc is 'return address' for stack walker
  __ push(rdx);
  __ subptr(rsp, SimpleRuntimeFrame::return_off << LogBytesPerInt); // Prolog

  // Save callee-saved registers.  See x86_64.ad.

  // rbp is an implicitly saved callee saved register (i.e., the calling
  // convention will save/restore it in the prolog/epilog). Other than that
  // there are no callee save registers now that adapter frames are gone.

  __ movptr(Address(rsp, SimpleRuntimeFrame::rbp_off << LogBytesPerInt), rbp);

  // Store exception in Thread object. We cannot pass any arguments to the
  // handle_exception call, since we do not want to make any assumption
  // about the size of the frame where the exception happened in.
  // c_rarg0 is either rdi (Linux) or rcx (Windows).
  __ movptr(Address(r15_thread, JavaThread::exception_oop_offset()),rax);
  __ movptr(Address(r15_thread, JavaThread::exception_pc_offset()), rdx);

  // This call does all the hard work.  It checks if an exception handler
  // exists in the method.
  // If so, it returns the handler address.
  // If not, it prepares for stack-unwinding, restoring the callee-save
  // registers of the frame being removed.
  //
  // address OptoRuntime::handle_exception_C(JavaThread* thread)

  // At a method handle call, the stack may not be properly aligned
  // when returning with an exception.
  address the_pc = __ pc();
  __ set_last_Java_frame(noreg, noreg, the_pc, rscratch1);
  __ mov(c_rarg0, r15_thread);
  __ andptr(rsp, -(StackAlignmentInBytes));    // Align stack
  __ call(RuntimeAddress(CAST_FROM_FN_PTR(address, OptoRuntime::handle_exception_C)));

  // Set an oopmap for the call site.  This oopmap will only be used if we
  // are unwinding the stack.  Hence, all locations will be dead.
  // Callee-saved registers will be the same as the frame above (i.e.,
  // handle_exception_stub), since they were restored when we got the
  // exception.

  OopMapSet* oop_maps = new OopMapSet();

  oop_maps->add_gc_map(the_pc - start, new OopMap(SimpleRuntimeFrame::framesize, 0));

  __ reset_last_Java_frame(false);

  // Restore callee-saved registers

  // rbp is an implicitly saved callee-saved register (i.e., the calling
  // convention will save restore it in prolog/epilog) Other than that
  // there are no callee save registers now that adapter frames are gone.

  __ movptr(rbp, Address(rsp, SimpleRuntimeFrame::rbp_off << LogBytesPerInt));

  __ addptr(rsp, SimpleRuntimeFrame::return_off << LogBytesPerInt); // Epilog
  __ pop(rdx);                  // No need for exception pc anymore

  // rax: exception handler

  // We have a handler in rax (could be deopt blob).
  __ mov(r8, rax);

  // Get the exception oop
  __ movptr(rax, Address(r15_thread, JavaThread::exception_oop_offset()));
  // Get the exception pc in case we are deoptimized
  __ movptr(rdx, Address(r15_thread, JavaThread::exception_pc_offset()));
#ifdef ASSERT
  __ movptr(Address(r15_thread, JavaThread::exception_handler_pc_offset()), NULL_WORD);
  __ movptr(Address(r15_thread, JavaThread::exception_pc_offset()), NULL_WORD);
#endif
  // Clear the exception oop so GC no longer processes it as a root.
  __ movptr(Address(r15_thread, JavaThread::exception_oop_offset()), NULL_WORD);

  // rax: exception oop
  // r8:  exception handler
  // rdx: exception pc
  // Jump to handler

  __ jmp(r8);

  // Make sure all code is generated
  masm->flush();

  // Set exception blob
  _exception_blob =  ExceptionBlob::create(&buffer, oop_maps, SimpleRuntimeFrame::framesize >> 1);
}
#endif // COMPILER2

BufferedInlineTypeBlob* SharedRuntime::generate_buffered_inline_type_adapter(const InlineKlass* vk) {
  BufferBlob* buf = BufferBlob::create("inline types pack/unpack", 16 * K);
  CodeBuffer buffer(buf);
  short buffer_locs[20];
  buffer.insts()->initialize_shared_locs((relocInfo*)buffer_locs,
                                         sizeof(buffer_locs)/sizeof(relocInfo));

  MacroAssembler* masm = new MacroAssembler(&buffer);

  const Array<SigEntry>* sig_vk = vk->extended_sig();
  const Array<VMRegPair>* regs = vk->return_regs();

  int pack_fields_jobject_off = __ offset();
  // Resolve pre-allocated buffer from JNI handle.
  // We cannot do this in generate_call_stub() because it requires GC code to be initialized.
  __ movptr(rax, Address(r13, 0));
  __ resolve_jobject(rax /* value */,
                     r15_thread /* thread */,
                     r12 /* tmp */);
  __ movptr(Address(r13, 0), rax);

  int pack_fields_off = __ offset();

  int j = 1;
  for (int i = 0; i < sig_vk->length(); i++) {
    BasicType bt = sig_vk->at(i)._bt;
    if (bt == T_PRIMITIVE_OBJECT) {
      continue;
    }
    if (bt == T_VOID) {
      if (sig_vk->at(i-1)._bt == T_LONG ||
          sig_vk->at(i-1)._bt == T_DOUBLE) {
        j++;
      }
      continue;
    }
    int off = sig_vk->at(i)._offset;
    assert(off > 0, "offset in object should be positive");
    VMRegPair pair = regs->at(j);
    VMReg r_1 = pair.first();
    VMReg r_2 = pair.second();
    Address to(rax, off);
    if (bt == T_FLOAT) {
      __ movflt(to, r_1->as_XMMRegister());
    } else if (bt == T_DOUBLE) {
      __ movdbl(to, r_1->as_XMMRegister());
    } else {
      Register val = r_1->as_Register();
      assert_different_registers(to.base(), val, r14, r13, rbx, rscratch1);
      if (is_reference_type(bt)) {
        __ store_heap_oop(to, val, r14, r13, rbx, IN_HEAP | ACCESS_WRITE | IS_DEST_UNINITIALIZED);
      } else {
        __ store_sized_value(to, r_1->as_Register(), type2aelembytes(bt));
      }
    }
    j++;
  }
  assert(j == regs->length(), "missed a field?");

  __ ret(0);

  int unpack_fields_off = __ offset();

  Label skip;
  __ testptr(rax, rax);
  __ jcc(Assembler::zero, skip);

  j = 1;
  for (int i = 0; i < sig_vk->length(); i++) {
    BasicType bt = sig_vk->at(i)._bt;
    if (bt == T_PRIMITIVE_OBJECT) {
      continue;
    }
    if (bt == T_VOID) {
      if (sig_vk->at(i-1)._bt == T_LONG ||
          sig_vk->at(i-1)._bt == T_DOUBLE) {
        j++;
      }
      continue;
    }
    int off = sig_vk->at(i)._offset;
    assert(off > 0, "offset in object should be positive");
    VMRegPair pair = regs->at(j);
    VMReg r_1 = pair.first();
    VMReg r_2 = pair.second();
    Address from(rax, off);
    if (bt == T_FLOAT) {
      __ movflt(r_1->as_XMMRegister(), from);
    } else if (bt == T_DOUBLE) {
      __ movdbl(r_1->as_XMMRegister(), from);
    } else if (bt == T_OBJECT || bt == T_ARRAY) {
      assert_different_registers(rax, r_1->as_Register());
      __ load_heap_oop(r_1->as_Register(), from);
    } else {
      assert(is_java_primitive(bt), "unexpected basic type");
      assert_different_registers(rax, r_1->as_Register());
      size_t size_in_bytes = type2aelembytes(bt);
      __ load_sized_value(r_1->as_Register(), from, size_in_bytes, bt != T_CHAR && bt != T_BOOLEAN);
    }
    j++;
  }
  assert(j == regs->length(), "missed a field?");

  __ bind(skip);
  __ ret(0);

  __ flush();

  return BufferedInlineTypeBlob::create(&buffer, pack_fields_off, pack_fields_jobject_off, unpack_fields_off);
}<|MERGE_RESOLUTION|>--- conflicted
+++ resolved
@@ -821,7 +821,7 @@
 
       frame_complete = __ offset();
 
-      __ set_last_Java_frame(noreg, noreg, NULL);
+      __ set_last_Java_frame(noreg, noreg, NULL, rscratch1);
 
       __ mov(c_rarg0, r15_thread);
       __ mov(c_rarg1, rbx);
@@ -834,10 +834,10 @@
       RegisterSaver::restore_live_registers(masm);
 
       Label no_exception;
-      __ cmpptr(Address(r15_thread, Thread::pending_exception_offset()), (int32_t)NULL_WORD);
+      __ cmpptr(Address(r15_thread, Thread::pending_exception_offset()), NULL_WORD);
       __ jcc(Assembler::equal, no_exception);
 
-      __ movptr(Address(r15_thread, JavaThread::vm_result_offset()), (int)NULL_WORD);
+      __ movptr(Address(r15_thread, JavaThread::vm_result_offset()), NULL_WORD);
       __ movptr(rax, Address(r15_thread, Thread::pending_exception_offset()));
       __ jump(RuntimeAddress(StubRoutines::forward_exception_entry()));
 
@@ -850,19 +850,11 @@
   }
 
   // Since all args are passed on the stack, total_args_passed *
-<<<<<<< HEAD
-  // Interpreter::stackElementSize is the space we need. Plus 1 because
-  // we also account for the return address location since
-  // we store it first rather than hold it in rax across all the shuffling
   int total_args_passed = compute_total_args_passed_int(sig_extended);
-  int extraspace = (total_args_passed * Interpreter::stackElementSize) + wordSize;
-=======
+  assert(total_args_passed >= 0, "total_args_passed is %d", total_args_passed);
   // Interpreter::stackElementSize is the space we need.
 
-  assert(total_args_passed >= 0, "total_args_passed is %d", total_args_passed);
-
   int extraspace = (total_args_passed * Interpreter::stackElementSize);
->>>>>>> 0d51f63a
 
   // stack is aligned, keep it that way
   // This is not currently needed or enforced by the interpreter, but
@@ -1226,7 +1218,7 @@
   // Method might have been compiled since the call site was patched to
   // interpreted if that is the case treat it as a miss so we can get
   // the call site corrected.
-  __ cmpptr(Address(rbx, in_bytes(Method::code_offset())), (int32_t)NULL_WORD);
+  __ cmpptr(Address(rbx, in_bytes(Method::code_offset())), NULL_WORD);
   __ jcc(Assembler::equal, skip_fixup);
   __ jump(RuntimeAddress(SharedRuntime::get_ic_miss_stub()));
 }
@@ -1264,21 +1256,11 @@
   int frame_complete = CodeOffsets::frame_never_safe;
   int frame_size_in_words = 0;
 
-<<<<<<< HEAD
   // Scalarized c2i adapter with non-scalarized receiver (i.e., don't pack receiver)
   address c2i_inline_ro_entry = __ pc();
   if (regs_cc != regs_cc_ro) {
     gen_c2i_adapter(masm, sig_cc_ro, regs_cc_ro, skip_fixup, i2c_entry, oop_maps, frame_complete, frame_size_in_words, false);
     skip_fixup.reset();
-=======
-    __ bind(ok);
-    // Method might have been compiled since the call site was patched to
-    // interpreted if that is the case treat it as a miss so we can get
-    // the call site corrected.
-    __ cmpptr(Address(rbx, in_bytes(Method::code_offset())), NULL_WORD);
-    __ jcc(Assembler::equal, skip_fixup);
-    __ jump(RuntimeAddress(SharedRuntime::get_ic_miss_stub()));
->>>>>>> 0d51f63a
   }
 
   // Scalarized c2i adapter
