--- conflicted
+++ resolved
@@ -1153,26 +1153,18 @@
   __ testptr(rax, rax);
   __ jcc(Assembler::zero, is_null);
 
-<<<<<<< HEAD
   // Move array class to rdi
-  __ load_klass(rdi, rdx);
+  Register tmp_load_klass = LP64_ONLY(rscratch1) NOT_LP64(noreg);
+  __ load_klass(rdi, rdx, tmp_load_klass);
   if (ValueArrayFlatten) {
     __ movl(rbx, Address(rdi, Klass::layout_helper_offset()));
     __ test_flattened_array_layout(rbx, is_flat_array);
   }
 
   // Move subklass into rbx
-  __ load_klass(rbx, rax);
+  __ load_klass(rbx, rax, tmp_load_klass);
   // Move array element superklass into rax
   __ movptr(rax, Address(rdi,
-=======
-  Register tmp_load_klass = LP64_ONLY(rscratch1) NOT_LP64(noreg);
-  // Move subklass into rbx
-  __ load_klass(rbx, rax, tmp_load_klass);
-  // Move superklass into rax
-  __ load_klass(rax, rdx, tmp_load_klass);
-  __ movptr(rax, Address(rax,
->>>>>>> ca53ee25
                          ObjArrayKlass::element_klass_offset()));
 
   // Generate subtype check.  Blows rcx, rdi
@@ -1219,7 +1211,7 @@
     // Simplistic type check...
 
     // Profile the not-null value's klass.
-    __ load_klass(rbx, rax);
+    __ load_klass(rbx, rax, tmp_load_klass);
     // Move element klass into rax
     __ movptr(rax, Address(rdi, ArrayKlass::element_klass_offset()));
     // flat value array needs exact type match
@@ -3485,7 +3477,7 @@
         __ bind(isFlattened);
         pop_and_check_object(obj);
         assert_different_registers(rax, rdx, obj, off);
-        __ load_klass(rdx, rax);
+        __ load_klass(rdx, rax, rscratch1);
         __ data_for_oop(rax, rax, rdx);
         __ addptr(obj, off);
         __ access_value_copy(IN_HEAP, rax, obj, rdx);
@@ -3748,7 +3740,7 @@
       __ jmp(done);
       __ bind(isFlattened);
       // Flattened case
-      __ load_klass(rdx, rax);
+      __ load_klass(rdx, rax, rscratch1);
       __ data_for_oop(rax, rax, rdx);
       __ lea(rcx, field);
       __ access_value_copy(IN_HEAP, rax, rcx, rdx);
@@ -4397,29 +4389,9 @@
 void TemplateTable::defaultvalue() {
   transition(vtos, atos);
 
-<<<<<<< HEAD
   Label slow_case;
   Label done;
   Label is_value;
-=======
-    // initialize object header only.
-    __ bind(initialize_header);
-    if (UseBiasedLocking) {
-      __ pop(rcx);   // get saved klass back in the register.
-      __ movptr(rbx, Address(rcx, Klass::prototype_header_offset()));
-      __ movptr(Address(rax, oopDesc::mark_offset_in_bytes ()), rbx);
-    } else {
-      __ movptr(Address(rax, oopDesc::mark_offset_in_bytes ()),
-                (intptr_t)markWord::prototype().value()); // header
-      __ pop(rcx);   // get saved klass back in the register.
-    }
-#ifdef _LP64
-    __ xorl(rsi, rsi); // use zero reg to clear memory (shorter code)
-    __ store_klass_gap(rax, rsi);  // zero klass gap for compressed oops
-#endif
-    Register tmp_store_klass = LP64_ONLY(rscratch1) NOT_LP64(noreg);
-    __ store_klass(rax, rcx, tmp_store_klass);  // klass
->>>>>>> ca53ee25
 
   __ get_unsigned_2_byte_index_at_bcp(rdx, 1);
   __ get_cpool_and_tags(rcx, rax);
