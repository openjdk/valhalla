--- conflicted
+++ resolved
@@ -4376,76 +4376,7 @@
   __ jcc(Assembler::notEqual, slow_case);
 #endif
 
-<<<<<<< HEAD
   __ allocate_instance(rcx, rax, rdx, rbx, true, slow_case);
-  __ jmp(done);
-=======
-  // get instance_size in InstanceKlass (scaled to a count of bytes)
-  __ movl(rdx, Address(rcx, Klass::layout_helper_offset()));
-  // test to see if it is malformed in some way
-  __ testl(rdx, Klass::_lh_instance_slow_path_bit);
-  __ jcc(Assembler::notZero, slow_case);
-
-  // Allocate the instance:
-  //  If TLAB is enabled:
-  //    Try to allocate in the TLAB.
-  //    If fails, go to the slow path.
-  //    Initialize the allocation.
-  //    Exit.
-  //
-  //  Go to slow path.
-
-  const Register thread = LP64_ONLY(r15_thread) NOT_LP64(rcx);
-
-  if (UseTLAB) {
-    NOT_LP64(__ get_thread(thread);)
-    __ tlab_allocate(thread, rax, rdx, 0, rcx, rbx, slow_case);
-    if (ZeroTLAB) {
-      // the fields have been already cleared
-      __ jmp(initialize_header);
-    }
-
-    // The object is initialized before the header.  If the object size is
-    // zero, go directly to the header initialization.
-    __ decrement(rdx, sizeof(oopDesc));
-    __ jcc(Assembler::zero, initialize_header);
-
-    // Initialize topmost object field, divide rdx by 8, check if odd and
-    // test if zero.
-    __ xorl(rcx, rcx);    // use zero reg to clear memory (shorter code)
-    __ shrl(rdx, LogBytesPerLong); // divide by 2*oopSize and set carry flag if odd
-
-    // rdx must have been multiple of 8
-#ifdef ASSERT
-    // make sure rdx was multiple of 8
-    Label L;
-    // Ignore partial flag stall after shrl() since it is debug VM
-    __ jcc(Assembler::carryClear, L);
-    __ stop("object size is not multiple of 2 - adjust this code");
-    __ bind(L);
-    // rdx must be > 0, no extra check needed here
-#endif
-
-    // initialize remaining object fields: rdx was a multiple of 8
-    { Label loop;
-    __ bind(loop);
-    __ movptr(Address(rax, rdx, Address::times_8, sizeof(oopDesc) - 1*oopSize), rcx);
-    NOT_LP64(__ movptr(Address(rax, rdx, Address::times_8, sizeof(oopDesc) - 2*oopSize), rcx));
-    __ decrement(rdx);
-    __ jcc(Assembler::notZero, loop);
-    }
-
-    // initialize object header only.
-    __ bind(initialize_header);
-    __ movptr(Address(rax, oopDesc::mark_offset_in_bytes()),
-              (intptr_t)markWord::prototype().value()); // header
-    __ pop(rcx);   // get saved klass back in the register.
-#ifdef _LP64
-    __ xorl(rsi, rsi); // use zero reg to clear memory (shorter code)
-    __ store_klass_gap(rax, rsi);  // zero klass gap for compressed oops
-#endif
-    __ store_klass(rax, rcx, rscratch1);  // klass
-
     if (DTraceAllocProbes) {
       // Trigger dtrace event for fastpath
       __ push(atos);
@@ -4453,10 +4384,7 @@
            CAST_FROM_FN_PTR(address, static_cast<int (*)(oopDesc*)>(SharedRuntime::dtrace_object_alloc)), rax);
       __ pop(atos);
     }
-
-    __ jmp(done);
-  }
->>>>>>> b363de8c
+  __ jmp(done);
 
   // slow case
   __ bind(slow_case);
