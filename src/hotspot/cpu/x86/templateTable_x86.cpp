--- conflicted
+++ resolved
@@ -2482,13 +2482,9 @@
   Label taken, not_taken;
   __ pop_ptr(rdx);
 
-<<<<<<< HEAD
+  __ profile_acmp(rbx, rdx, rax, rcx);
+
   const int is_inline_type_mask = markWord::inline_type_pattern;
-=======
-  __ profile_acmp(rbx, rdx, rax, rcx);
-
-  const int is_inline_type_mask = markWord::always_locked_pattern;
->>>>>>> 28fb33d2
   if (EnableValhalla) {
     __ cmpoop(rdx, rax);
     __ jcc(Assembler::equal, (cc == equal) ? taken : not_taken);
