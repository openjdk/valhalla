--- conflicted
+++ resolved
@@ -11567,20 +11567,6 @@
   ins_pipe(ialu_cr_reg_mem);
 %}
 
-<<<<<<< HEAD
-// Fold array properties check
-instruct testI_mem_imm(rFlagsReg cr, memory mem, immI con, immI_0 zero)
-%{
-  match(Set cr (CmpI (AndI (CastN2I (LoadNKlass mem)) con) zero));
-
-  format %{ "testl   $mem, $con" %}
-  opcode(0xF7, 0x00);
-  ins_encode(REX_mem(mem), OpcP, RM_opc_mem(0x00, mem), Con32(con));
-  ins_pipe(ialu_mem_imm);
-%}
-
-=======
->>>>>>> e8a9d251
 // Unsigned compare Instructions; really, same as signed except they
 // produce an rFlagsRegU instead of rFlagsReg.
 instruct compU_rReg(rFlagsRegU cr, rRegI op1, rRegI op2)
