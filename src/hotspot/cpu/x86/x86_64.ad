--- conflicted
+++ resolved
@@ -10775,15 +10775,9 @@
 instruct rep_stos(rcx_RegL cnt, rdi_RegP base, regD tmp, rax_RegL val,
                   Universe dummy, rFlagsReg cr)
 %{
-<<<<<<< HEAD
-  predicate(!((ClearArrayNode*)n)->is_large() && !((ClearArrayNode*)n)->word_copy_only());
+  predicate(!((ClearArrayNode*)n)->is_large() && !((ClearArrayNode*)n)->word_copy_only() /*&& !n->in(2)->bottom_type()->is_long()->is_con()*/);
   match(Set dummy (ClearArray (Binary cnt base) val));
   effect(USE_KILL cnt, USE_KILL base, TEMP tmp, KILL cr);
-=======
-  predicate(!((ClearArrayNode*)n)->is_large() && !n->in(2)->bottom_type()->is_long()->is_con());
-  match(Set dummy (ClearArray cnt base));
-  effect(USE_KILL cnt, USE_KILL base, TEMP tmp, KILL zero, KILL cr);
->>>>>>> bd81ccfd
 
   format %{ $$template
     $$emit$$"cmp     InitArrayShortSize,rcx\n\t"
