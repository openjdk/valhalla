//
// Copyright (c) 2003, 2022, Oracle and/or its affiliates. All rights reserved.
// DO NOT ALTER OR REMOVE COPYRIGHT NOTICES OR THIS FILE HEADER.
//
// This code is free software; you can redistribute it and/or modify it
// under the terms of the GNU General Public License version 2 only, as
// published by the Free Software Foundation.
//
// This code is distributed in the hope that it will be useful, but WITHOUT
// ANY WARRANTY; without even the implied warranty of MERCHANTABILITY or
// FITNESS FOR A PARTICULAR PURPOSE.  See the GNU General Public License
// version 2 for more details (a copy is included in the LICENSE file that
// accompanied this code).
//
// You should have received a copy of the GNU General Public License version
// 2 along with this work; if not, write to the Free Software Foundation,
// Inc., 51 Franklin St, Fifth Floor, Boston, MA 02110-1301 USA.
//
// Please contact Oracle, 500 Oracle Parkway, Redwood Shores, CA 94065 USA
// or visit www.oracle.com if you need additional information or have any
// questions.
//
//

// AMD64 Architecture Description File

//----------REGISTER DEFINITION BLOCK------------------------------------------
// This information is used by the matcher and the register allocator to
// describe individual registers and classes of registers within the target
// architecture.

register %{
//----------Architecture Description Register Definitions----------------------
// General Registers
// "reg_def"  name ( register save type, C convention save type,
//                   ideal register type, encoding );
// Register Save Types:
//
// NS  = No-Save:       The register allocator assumes that these registers
//                      can be used without saving upon entry to the method, &
//                      that they do not need to be saved at call sites.
//
// SOC = Save-On-Call:  The register allocator assumes that these registers
//                      can be used without saving upon entry to the method,
//                      but that they must be saved at call sites.
//
// SOE = Save-On-Entry: The register allocator assumes that these registers
//                      must be saved before using them upon entry to the
//                      method, but they do not need to be saved at call
//                      sites.
//
// AS  = Always-Save:   The register allocator assumes that these registers
//                      must be saved before using them upon entry to the
//                      method, & that they must be saved at call sites.
//
// Ideal Register Type is used to determine how to save & restore a
// register.  Op_RegI will get spilled with LoadI/StoreI, Op_RegP will get
// spilled with LoadP/StoreP.  If the register supports both, use Op_RegI.
//
// The encoding number is the actual bit-pattern placed into the opcodes.

// General Registers
// R8-R15 must be encoded with REX.  (RSP, RBP, RSI, RDI need REX when
// used as byte registers)

// Previously set RBX, RSI, and RDI as save-on-entry for java code
// Turn off SOE in java-code due to frequent use of uncommon-traps.
// Now that allocator is better, turn on RSI and RDI as SOE registers.

reg_def RAX  (SOC, SOC, Op_RegI,  0, rax->as_VMReg());
reg_def RAX_H(SOC, SOC, Op_RegI,  0, rax->as_VMReg()->next());

reg_def RCX  (SOC, SOC, Op_RegI,  1, rcx->as_VMReg());
reg_def RCX_H(SOC, SOC, Op_RegI,  1, rcx->as_VMReg()->next());

reg_def RDX  (SOC, SOC, Op_RegI,  2, rdx->as_VMReg());
reg_def RDX_H(SOC, SOC, Op_RegI,  2, rdx->as_VMReg()->next());

reg_def RBX  (SOC, SOE, Op_RegI,  3, rbx->as_VMReg());
reg_def RBX_H(SOC, SOE, Op_RegI,  3, rbx->as_VMReg()->next());

reg_def RSP  (NS,  NS,  Op_RegI,  4, rsp->as_VMReg());
reg_def RSP_H(NS,  NS,  Op_RegI,  4, rsp->as_VMReg()->next());

// now that adapter frames are gone RBP is always saved and restored by the prolog/epilog code
reg_def RBP  (NS, SOE, Op_RegI,  5, rbp->as_VMReg());
reg_def RBP_H(NS, SOE, Op_RegI,  5, rbp->as_VMReg()->next());

#ifdef _WIN64

reg_def RSI  (SOC, SOE, Op_RegI,  6, rsi->as_VMReg());
reg_def RSI_H(SOC, SOE, Op_RegI,  6, rsi->as_VMReg()->next());

reg_def RDI  (SOC, SOE, Op_RegI,  7, rdi->as_VMReg());
reg_def RDI_H(SOC, SOE, Op_RegI,  7, rdi->as_VMReg()->next());

#else

reg_def RSI  (SOC, SOC, Op_RegI,  6, rsi->as_VMReg());
reg_def RSI_H(SOC, SOC, Op_RegI,  6, rsi->as_VMReg()->next());

reg_def RDI  (SOC, SOC, Op_RegI,  7, rdi->as_VMReg());
reg_def RDI_H(SOC, SOC, Op_RegI,  7, rdi->as_VMReg()->next());

#endif

reg_def R8   (SOC, SOC, Op_RegI,  8, r8->as_VMReg());
reg_def R8_H (SOC, SOC, Op_RegI,  8, r8->as_VMReg()->next());

reg_def R9   (SOC, SOC, Op_RegI,  9, r9->as_VMReg());
reg_def R9_H (SOC, SOC, Op_RegI,  9, r9->as_VMReg()->next());

reg_def R10  (SOC, SOC, Op_RegI, 10, r10->as_VMReg());
reg_def R10_H(SOC, SOC, Op_RegI, 10, r10->as_VMReg()->next());

reg_def R11  (SOC, SOC, Op_RegI, 11, r11->as_VMReg());
reg_def R11_H(SOC, SOC, Op_RegI, 11, r11->as_VMReg()->next());

reg_def R12  (SOC, SOE, Op_RegI, 12, r12->as_VMReg());
reg_def R12_H(SOC, SOE, Op_RegI, 12, r12->as_VMReg()->next());

reg_def R13  (SOC, SOE, Op_RegI, 13, r13->as_VMReg());
reg_def R13_H(SOC, SOE, Op_RegI, 13, r13->as_VMReg()->next());

reg_def R14  (SOC, SOE, Op_RegI, 14, r14->as_VMReg());
reg_def R14_H(SOC, SOE, Op_RegI, 14, r14->as_VMReg()->next());

reg_def R15  (SOC, SOE, Op_RegI, 15, r15->as_VMReg());
reg_def R15_H(SOC, SOE, Op_RegI, 15, r15->as_VMReg()->next());


// Floating Point Registers

// Specify priority of register selection within phases of register
// allocation.  Highest priority is first.  A useful heuristic is to
// give registers a low priority when they are required by machine
// instructions, like EAX and EDX on I486, and choose no-save registers
// before save-on-call, & save-on-call before save-on-entry.  Registers
// which participate in fixed calling sequences should come last.
// Registers which are used as pairs must fall on an even boundary.

alloc_class chunk0(R10,         R10_H,
                   R11,         R11_H,
                   R8,          R8_H,
                   R9,          R9_H,
                   R12,         R12_H,
                   RCX,         RCX_H,
                   RBX,         RBX_H,
                   RDI,         RDI_H,
                   RDX,         RDX_H,
                   RSI,         RSI_H,
                   RAX,         RAX_H,
                   RBP,         RBP_H,
                   R13,         R13_H,
                   R14,         R14_H,
                   R15,         R15_H,
                   RSP,         RSP_H);


//----------Architecture Description Register Classes--------------------------
// Several register classes are automatically defined based upon information in
// this architecture description.
// 1) reg_class inline_cache_reg           ( /* as def'd in frame section */ )
// 2) reg_class stack_slots( /* one chunk of stack-based "registers" */ )
//

// Empty register class.
reg_class no_reg();

// Class for all pointer/long registers
reg_class all_reg(RAX, RAX_H,
                  RDX, RDX_H,
                  RBP, RBP_H,
                  RDI, RDI_H,
                  RSI, RSI_H,
                  RCX, RCX_H,
                  RBX, RBX_H,
                  RSP, RSP_H,
                  R8,  R8_H,
                  R9,  R9_H,
                  R10, R10_H,
                  R11, R11_H,
                  R12, R12_H,
                  R13, R13_H,
                  R14, R14_H,
                  R15, R15_H);

// Class for all int registers
reg_class all_int_reg(RAX
                      RDX,
                      RBP,
                      RDI,
                      RSI,
                      RCX,
                      RBX,
                      R8,
                      R9,
                      R10,
                      R11,
                      R12,
                      R13,
                      R14);

// Class for all pointer registers
reg_class any_reg %{
  return _ANY_REG_mask;
%}

// Class for all pointer registers (excluding RSP)
reg_class ptr_reg %{
  return _PTR_REG_mask;
%}

// Class for all pointer registers (excluding RSP and RBP)
reg_class ptr_reg_no_rbp %{
  return _PTR_REG_NO_RBP_mask;
%}

// Class for all pointer registers (excluding RAX and RSP)
reg_class ptr_no_rax_reg %{
  return _PTR_NO_RAX_REG_mask;
%}

// Class for all pointer registers (excluding RAX, RBX, and RSP)
reg_class ptr_no_rax_rbx_reg %{
  return _PTR_NO_RAX_RBX_REG_mask;
%}

// Class for all long registers (excluding RSP)
reg_class long_reg %{
  return _LONG_REG_mask;
%}

// Class for all long registers (excluding RAX, RDX and RSP)
reg_class long_no_rax_rdx_reg %{
  return _LONG_NO_RAX_RDX_REG_mask;
%}

// Class for all long registers (excluding RCX and RSP)
reg_class long_no_rcx_reg %{
  return _LONG_NO_RCX_REG_mask;
%}

// Class for all long registers (excluding RBP and R13)
reg_class long_no_rbp_r13_reg %{
  return _LONG_NO_RBP_R13_REG_mask;
%}

// Class for all int registers (excluding RSP)
reg_class int_reg %{
  return _INT_REG_mask;
%}

// Class for all int registers (excluding RAX, RDX, and RSP)
reg_class int_no_rax_rdx_reg %{
  return _INT_NO_RAX_RDX_REG_mask;
%}

// Class for all int registers (excluding RCX and RSP)
reg_class int_no_rcx_reg %{
  return _INT_NO_RCX_REG_mask;
%}

// Class for all int registers (excluding RBP and R13)
reg_class int_no_rbp_r13_reg %{
  return _INT_NO_RBP_R13_REG_mask;
%}

// Singleton class for RAX pointer register
reg_class ptr_rax_reg(RAX, RAX_H);

// Singleton class for RBX pointer register
reg_class ptr_rbx_reg(RBX, RBX_H);

// Singleton class for RSI pointer register
reg_class ptr_rsi_reg(RSI, RSI_H);

// Singleton class for RBP pointer register
reg_class ptr_rbp_reg(RBP, RBP_H);

// Singleton class for RDI pointer register
reg_class ptr_rdi_reg(RDI, RDI_H);

// Singleton class for stack pointer
reg_class ptr_rsp_reg(RSP, RSP_H);

// Singleton class for TLS pointer
reg_class ptr_r15_reg(R15, R15_H);

// Singleton class for RAX long register
reg_class long_rax_reg(RAX, RAX_H);

// Singleton class for RCX long register
reg_class long_rcx_reg(RCX, RCX_H);

// Singleton class for RDX long register
reg_class long_rdx_reg(RDX, RDX_H);

// Singleton class for RAX int register
reg_class int_rax_reg(RAX);

// Singleton class for RBX int register
reg_class int_rbx_reg(RBX);

// Singleton class for RCX int register
reg_class int_rcx_reg(RCX);

// Singleton class for RCX int register
reg_class int_rdx_reg(RDX);

// Singleton class for RCX int register
reg_class int_rdi_reg(RDI);

// Singleton class for instruction pointer
// reg_class ip_reg(RIP);

%}

//----------SOURCE BLOCK-------------------------------------------------------
// This is a block of C++ code which provides values, functions, and
// definitions necessary in the rest of the architecture description
source_hpp %{

extern RegMask _ANY_REG_mask;
extern RegMask _PTR_REG_mask;
extern RegMask _PTR_REG_NO_RBP_mask;
extern RegMask _PTR_NO_RAX_REG_mask;
extern RegMask _PTR_NO_RAX_RBX_REG_mask;
extern RegMask _LONG_REG_mask;
extern RegMask _LONG_NO_RAX_RDX_REG_mask;
extern RegMask _LONG_NO_RCX_REG_mask;
extern RegMask _LONG_NO_RBP_R13_REG_mask;
extern RegMask _INT_REG_mask;
extern RegMask _INT_NO_RAX_RDX_REG_mask;
extern RegMask _INT_NO_RCX_REG_mask;
extern RegMask _INT_NO_RBP_R13_REG_mask;
extern RegMask _FLOAT_REG_mask;

extern RegMask _STACK_OR_PTR_REG_mask;
extern RegMask _STACK_OR_LONG_REG_mask;
extern RegMask _STACK_OR_INT_REG_mask;

inline const RegMask& STACK_OR_PTR_REG_mask()  { return _STACK_OR_PTR_REG_mask;  }
inline const RegMask& STACK_OR_LONG_REG_mask() { return _STACK_OR_LONG_REG_mask; }
inline const RegMask& STACK_OR_INT_REG_mask()  { return _STACK_OR_INT_REG_mask;  }

%}

source %{
#define   RELOC_IMM64    Assembler::imm_operand
#define   RELOC_DISP32   Assembler::disp32_operand

#define __ _masm.

RegMask _ANY_REG_mask;
RegMask _PTR_REG_mask;
RegMask _PTR_REG_NO_RBP_mask;
RegMask _PTR_NO_RAX_REG_mask;
RegMask _PTR_NO_RAX_RBX_REG_mask;
RegMask _LONG_REG_mask;
RegMask _LONG_NO_RAX_RDX_REG_mask;
RegMask _LONG_NO_RCX_REG_mask;
RegMask _LONG_NO_RBP_R13_REG_mask;
RegMask _INT_REG_mask;
RegMask _INT_NO_RAX_RDX_REG_mask;
RegMask _INT_NO_RCX_REG_mask;
RegMask _INT_NO_RBP_R13_REG_mask;
RegMask _FLOAT_REG_mask;
RegMask _STACK_OR_PTR_REG_mask;
RegMask _STACK_OR_LONG_REG_mask;
RegMask _STACK_OR_INT_REG_mask;

static bool need_r12_heapbase() {
  return UseCompressedOops;
}

void reg_mask_init() {
  // _ALL_REG_mask is generated by adlc from the all_reg register class below.
  // We derive a number of subsets from it.
  _ANY_REG_mask = _ALL_REG_mask;

  if (PreserveFramePointer) {
    _ANY_REG_mask.Remove(OptoReg::as_OptoReg(rbp->as_VMReg()));
    _ANY_REG_mask.Remove(OptoReg::as_OptoReg(rbp->as_VMReg()->next()));
  }
  if (need_r12_heapbase()) {
    _ANY_REG_mask.Remove(OptoReg::as_OptoReg(r12->as_VMReg()));
    _ANY_REG_mask.Remove(OptoReg::as_OptoReg(r12->as_VMReg()->next()));
  }

  _PTR_REG_mask = _ANY_REG_mask;
  _PTR_REG_mask.Remove(OptoReg::as_OptoReg(rsp->as_VMReg()));
  _PTR_REG_mask.Remove(OptoReg::as_OptoReg(rsp->as_VMReg()->next()));
  _PTR_REG_mask.Remove(OptoReg::as_OptoReg(r15->as_VMReg()));
  _PTR_REG_mask.Remove(OptoReg::as_OptoReg(r15->as_VMReg()->next()));

  _STACK_OR_PTR_REG_mask = _PTR_REG_mask;
  _STACK_OR_PTR_REG_mask.OR(STACK_OR_STACK_SLOTS_mask());

  _PTR_REG_NO_RBP_mask = _PTR_REG_mask;
  _PTR_REG_NO_RBP_mask.Remove(OptoReg::as_OptoReg(rbp->as_VMReg()));
  _PTR_REG_NO_RBP_mask.Remove(OptoReg::as_OptoReg(rbp->as_VMReg()->next()));

  _PTR_NO_RAX_REG_mask = _PTR_REG_mask;
  _PTR_NO_RAX_REG_mask.Remove(OptoReg::as_OptoReg(rax->as_VMReg()));
  _PTR_NO_RAX_REG_mask.Remove(OptoReg::as_OptoReg(rax->as_VMReg()->next()));

  _PTR_NO_RAX_RBX_REG_mask = _PTR_NO_RAX_REG_mask;
  _PTR_NO_RAX_RBX_REG_mask.Remove(OptoReg::as_OptoReg(rbx->as_VMReg()));
  _PTR_NO_RAX_RBX_REG_mask.Remove(OptoReg::as_OptoReg(rbx->as_VMReg()->next()));

  _LONG_REG_mask = _PTR_REG_mask;
  _STACK_OR_LONG_REG_mask = _LONG_REG_mask;
  _STACK_OR_LONG_REG_mask.OR(STACK_OR_STACK_SLOTS_mask());

  _LONG_NO_RAX_RDX_REG_mask = _LONG_REG_mask;
  _LONG_NO_RAX_RDX_REG_mask.Remove(OptoReg::as_OptoReg(rax->as_VMReg()));
  _LONG_NO_RAX_RDX_REG_mask.Remove(OptoReg::as_OptoReg(rax->as_VMReg()->next()));
  _LONG_NO_RAX_RDX_REG_mask.Remove(OptoReg::as_OptoReg(rdx->as_VMReg()));
  _LONG_NO_RAX_RDX_REG_mask.Remove(OptoReg::as_OptoReg(rdx->as_VMReg()->next()));

  _LONG_NO_RCX_REG_mask = _LONG_REG_mask;
  _LONG_NO_RCX_REG_mask.Remove(OptoReg::as_OptoReg(rcx->as_VMReg()));
  _LONG_NO_RCX_REG_mask.Remove(OptoReg::as_OptoReg(rcx->as_VMReg()->next()));

  _LONG_NO_RBP_R13_REG_mask = _LONG_REG_mask;
  _LONG_NO_RBP_R13_REG_mask.Remove(OptoReg::as_OptoReg(rbp->as_VMReg()));
  _LONG_NO_RBP_R13_REG_mask.Remove(OptoReg::as_OptoReg(rbp->as_VMReg()->next()));
  _LONG_NO_RBP_R13_REG_mask.Remove(OptoReg::as_OptoReg(r13->as_VMReg()));
  _LONG_NO_RBP_R13_REG_mask.Remove(OptoReg::as_OptoReg(r13->as_VMReg()->next()));

  _INT_REG_mask = _ALL_INT_REG_mask;
  if (PreserveFramePointer) {
    _INT_REG_mask.Remove(OptoReg::as_OptoReg(rbp->as_VMReg()));
  }
  if (need_r12_heapbase()) {
    _INT_REG_mask.Remove(OptoReg::as_OptoReg(r12->as_VMReg()));
  }

  _STACK_OR_INT_REG_mask = _INT_REG_mask;
  _STACK_OR_INT_REG_mask.OR(STACK_OR_STACK_SLOTS_mask());

  _INT_NO_RAX_RDX_REG_mask = _INT_REG_mask;
  _INT_NO_RAX_RDX_REG_mask.Remove(OptoReg::as_OptoReg(rax->as_VMReg()));
  _INT_NO_RAX_RDX_REG_mask.Remove(OptoReg::as_OptoReg(rdx->as_VMReg()));

  _INT_NO_RCX_REG_mask = _INT_REG_mask;
  _INT_NO_RCX_REG_mask.Remove(OptoReg::as_OptoReg(rcx->as_VMReg()));

  _INT_NO_RBP_R13_REG_mask = _INT_REG_mask;
  _INT_NO_RBP_R13_REG_mask.Remove(OptoReg::as_OptoReg(rbp->as_VMReg()));
  _INT_NO_RBP_R13_REG_mask.Remove(OptoReg::as_OptoReg(r13->as_VMReg()));

  // _FLOAT_REG_LEGACY_mask/_FLOAT_REG_EVEX_mask is generated by adlc
  // from the float_reg_legacy/float_reg_evex register class.
  _FLOAT_REG_mask = VM_Version::supports_evex() ? _FLOAT_REG_EVEX_mask : _FLOAT_REG_LEGACY_mask;
}

static bool generate_vzeroupper(Compile* C) {
  return (VM_Version::supports_vzeroupper() && (C->max_vector_size() > 16 || C->clear_upper_avx() == true)) ? true: false;  // Generate vzeroupper
}

static int clear_avx_size() {
  return generate_vzeroupper(Compile::current()) ? 3: 0;  // vzeroupper
}

// !!!!! Special hack to get all types of calls to specify the byte offset
//       from the start of the call to the point where the return address
//       will point.
int MachCallStaticJavaNode::ret_addr_offset()
{
  int offset = 5; // 5 bytes from start of call to where return address points
  offset += clear_avx_size();
  return offset;
}

int MachCallDynamicJavaNode::ret_addr_offset()
{
  int offset = 15; // 15 bytes from start of call to where return address points
  offset += clear_avx_size();
  return offset;
}

int MachCallRuntimeNode::ret_addr_offset() {
  if (_entry_point == NULL) {
    // CallLeafNoFPInDirect
    return 3; // callq (register)
  }
  int offset = 13; // movq r10,#addr; callq (r10)
  if (this->ideal_Opcode() != Op_CallLeafVector) {
    offset += clear_avx_size();
  }
  return offset;
}
<<<<<<< HEAD

int MachCallNativeNode::ret_addr_offset() {
  int offset = 13; // movq r10,#addr; callq (r10)
  offset += clear_avx_size();
  return offset;
}

=======
>>>>>>> c1040897
//
// Compute padding required for nodes which need alignment
//

// The address of the call instruction needs to be 4-byte aligned to
// ensure that it does not span a cache line so that it can be patched.
int CallStaticJavaDirectNode::compute_padding(int current_offset) const
{
  current_offset += clear_avx_size(); // skip vzeroupper
  current_offset += 1; // skip call opcode byte
  return align_up(current_offset, alignment_required()) - current_offset;
}

// The address of the call instruction needs to be 4-byte aligned to
// ensure that it does not span a cache line so that it can be patched.
int CallDynamicJavaDirectNode::compute_padding(int current_offset) const
{
  current_offset += clear_avx_size(); // skip vzeroupper
  current_offset += 11; // skip movq instruction + call opcode byte
  return align_up(current_offset, alignment_required()) - current_offset;
}

// EMIT_RM()
void emit_rm(CodeBuffer &cbuf, int f1, int f2, int f3) {
  unsigned char c = (unsigned char) ((f1 << 6) | (f2 << 3) | f3);
  cbuf.insts()->emit_int8(c);
}

// EMIT_CC()
void emit_cc(CodeBuffer &cbuf, int f1, int f2) {
  unsigned char c = (unsigned char) (f1 | f2);
  cbuf.insts()->emit_int8(c);
}

// EMIT_OPCODE()
void emit_opcode(CodeBuffer &cbuf, int code) {
  cbuf.insts()->emit_int8((unsigned char) code);
}

// EMIT_OPCODE() w/ relocation information
void emit_opcode(CodeBuffer &cbuf,
                 int code, relocInfo::relocType reloc, int offset, int format)
{
  cbuf.relocate(cbuf.insts_mark() + offset, reloc, format);
  emit_opcode(cbuf, code);
}

// EMIT_D8()
void emit_d8(CodeBuffer &cbuf, int d8) {
  cbuf.insts()->emit_int8((unsigned char) d8);
}

// EMIT_D16()
void emit_d16(CodeBuffer &cbuf, int d16) {
  cbuf.insts()->emit_int16(d16);
}

// EMIT_D32()
void emit_d32(CodeBuffer &cbuf, int d32) {
  cbuf.insts()->emit_int32(d32);
}

// EMIT_D64()
void emit_d64(CodeBuffer &cbuf, int64_t d64) {
  cbuf.insts()->emit_int64(d64);
}

// emit 32 bit value and construct relocation entry from relocInfo::relocType
void emit_d32_reloc(CodeBuffer& cbuf,
                    int d32,
                    relocInfo::relocType reloc,
                    int format)
{
  assert(reloc != relocInfo::external_word_type, "use 2-arg emit_d32_reloc");
  cbuf.relocate(cbuf.insts_mark(), reloc, format);
  cbuf.insts()->emit_int32(d32);
}

// emit 32 bit value and construct relocation entry from RelocationHolder
void emit_d32_reloc(CodeBuffer& cbuf, int d32, RelocationHolder const& rspec, int format) {
#ifdef ASSERT
  if (rspec.reloc()->type() == relocInfo::oop_type &&
      d32 != 0 && d32 != (intptr_t) Universe::non_oop_word()) {
    assert(Universe::heap()->is_in((address)(intptr_t)d32), "should be real oop");
    assert(oopDesc::is_oop(cast_to_oop((intptr_t)d32)), "cannot embed broken oops in code");
  }
#endif
  cbuf.relocate(cbuf.insts_mark(), rspec, format);
  cbuf.insts()->emit_int32(d32);
}

void emit_d32_reloc(CodeBuffer& cbuf, address addr) {
  address next_ip = cbuf.insts_end() + 4;
  emit_d32_reloc(cbuf, (int) (addr - next_ip),
                 external_word_Relocation::spec(addr),
                 RELOC_DISP32);
}


// emit 64 bit value and construct relocation entry from relocInfo::relocType
void emit_d64_reloc(CodeBuffer& cbuf, int64_t d64, relocInfo::relocType reloc, int format) {
  cbuf.relocate(cbuf.insts_mark(), reloc, format);
  cbuf.insts()->emit_int64(d64);
}

// emit 64 bit value and construct relocation entry from RelocationHolder
void emit_d64_reloc(CodeBuffer& cbuf, int64_t d64, RelocationHolder const& rspec, int format) {
#ifdef ASSERT
  if (rspec.reloc()->type() == relocInfo::oop_type &&
      d64 != 0 && d64 != (int64_t) Universe::non_oop_word()) {
    assert(Universe::heap()->is_in((address)d64), "should be real oop");
    assert(oopDesc::is_oop(cast_to_oop(d64)), "cannot embed broken oops in code");
  }
#endif
  cbuf.relocate(cbuf.insts_mark(), rspec, format);
  cbuf.insts()->emit_int64(d64);
}

// Access stack slot for load or store
void store_to_stackslot(CodeBuffer &cbuf, int opcode, int rm_field, int disp)
{
  emit_opcode(cbuf, opcode);                  // (e.g., FILD   [RSP+src])
  if (-0x80 <= disp && disp < 0x80) {
    emit_rm(cbuf, 0x01, rm_field, RSP_enc);   // R/M byte
    emit_rm(cbuf, 0x00, RSP_enc, RSP_enc);    // SIB byte
    emit_d8(cbuf, disp);     // Displacement  // R/M byte
  } else {
    emit_rm(cbuf, 0x02, rm_field, RSP_enc);   // R/M byte
    emit_rm(cbuf, 0x00, RSP_enc, RSP_enc);    // SIB byte
    emit_d32(cbuf, disp);     // Displacement // R/M byte
  }
}

   // rRegI ereg, memory mem) %{    // emit_reg_mem
void encode_RegMem(CodeBuffer &cbuf,
                   int reg,
                   int base, int index, int scale, int disp, relocInfo::relocType disp_reloc)
{
  assert(disp_reloc == relocInfo::none, "cannot have disp");
  int regenc = reg & 7;
  int baseenc = base & 7;
  int indexenc = index & 7;

  // There is no index & no scale, use form without SIB byte
  if (index == 0x4 && scale == 0 && base != RSP_enc && base != R12_enc) {
    // If no displacement, mode is 0x0; unless base is [RBP] or [R13]
    if (disp == 0 && base != RBP_enc && base != R13_enc) {
      emit_rm(cbuf, 0x0, regenc, baseenc); // *
    } else if (-0x80 <= disp && disp < 0x80 && disp_reloc == relocInfo::none) {
      // If 8-bit displacement, mode 0x1
      emit_rm(cbuf, 0x1, regenc, baseenc); // *
      emit_d8(cbuf, disp);
    } else {
      // If 32-bit displacement
      if (base == -1) { // Special flag for absolute address
        emit_rm(cbuf, 0x0, regenc, 0x5); // *
        if (disp_reloc != relocInfo::none) {
          emit_d32_reloc(cbuf, disp, relocInfo::oop_type, RELOC_DISP32);
        } else {
          emit_d32(cbuf, disp);
        }
      } else {
        // Normal base + offset
        emit_rm(cbuf, 0x2, regenc, baseenc); // *
        if (disp_reloc != relocInfo::none) {
          emit_d32_reloc(cbuf, disp, relocInfo::oop_type, RELOC_DISP32);
        } else {
          emit_d32(cbuf, disp);
        }
      }
    }
  } else {
    // Else, encode with the SIB byte
    // If no displacement, mode is 0x0; unless base is [RBP] or [R13]
    if (disp == 0 && base != RBP_enc && base != R13_enc) {
      // If no displacement
      emit_rm(cbuf, 0x0, regenc, 0x4); // *
      emit_rm(cbuf, scale, indexenc, baseenc);
    } else {
      if (-0x80 <= disp && disp < 0x80 && disp_reloc == relocInfo::none) {
        // If 8-bit displacement, mode 0x1
        emit_rm(cbuf, 0x1, regenc, 0x4); // *
        emit_rm(cbuf, scale, indexenc, baseenc);
        emit_d8(cbuf, disp);
      } else {
        // If 32-bit displacement
        if (base == 0x04 ) {
          emit_rm(cbuf, 0x2, regenc, 0x4);
          emit_rm(cbuf, scale, indexenc, 0x04); // XXX is this valid???
        } else {
          emit_rm(cbuf, 0x2, regenc, 0x4);
          emit_rm(cbuf, scale, indexenc, baseenc); // *
        }
        if (disp_reloc != relocInfo::none) {
          emit_d32_reloc(cbuf, disp, relocInfo::oop_type, RELOC_DISP32);
        } else {
          emit_d32(cbuf, disp);
        }
      }
    }
  }
}

// This could be in MacroAssembler but it's fairly C2 specific
void emit_cmpfp_fixup(MacroAssembler& _masm) {
  Label exit;
  __ jccb(Assembler::noParity, exit);
  __ pushf();
  //
  // comiss/ucomiss instructions set ZF,PF,CF flags and
  // zero OF,AF,SF for NaN values.
  // Fixup flags by zeroing ZF,PF so that compare of NaN
  // values returns 'less than' result (CF is set).
  // Leave the rest of flags unchanged.
  //
  //    7 6 5 4 3 2 1 0
  //   |S|Z|r|A|r|P|r|C|  (r - reserved bit)
  //    0 0 1 0 1 0 1 1   (0x2B)
  //
  __ andq(Address(rsp, 0), 0xffffff2b);
  __ popf();
  __ bind(exit);
}

void emit_cmpfp3(MacroAssembler& _masm, Register dst) {
  Label done;
  __ movl(dst, -1);
  __ jcc(Assembler::parity, done);
  __ jcc(Assembler::below, done);
  __ setb(Assembler::notEqual, dst);
  __ movzbl(dst, dst);
  __ bind(done);
}

// Math.min()    # Math.max()
// --------------------------
// ucomis[s/d]   #
// ja   -> b     # a
// jp   -> NaN   # NaN
// jb   -> a     # b
// je            #
// |-jz -> a | b # a & b
// |    -> a     #
void emit_fp_min_max(MacroAssembler& _masm, XMMRegister dst,
                     XMMRegister a, XMMRegister b,
                     XMMRegister xmmt, Register rt,
                     bool min, bool single) {

  Label nan, zero, below, above, done;

  if (single)
    __ ucomiss(a, b);
  else
    __ ucomisd(a, b);

  if (dst->encoding() != (min ? b : a)->encoding())
    __ jccb(Assembler::above, above); // CF=0 & ZF=0
  else
    __ jccb(Assembler::above, done);

  __ jccb(Assembler::parity, nan);  // PF=1
  __ jccb(Assembler::below, below); // CF=1

  // equal
  __ vpxor(xmmt, xmmt, xmmt, Assembler::AVX_128bit);
  if (single) {
    __ ucomiss(a, xmmt);
    __ jccb(Assembler::equal, zero);

    __ movflt(dst, a);
    __ jmp(done);
  }
  else {
    __ ucomisd(a, xmmt);
    __ jccb(Assembler::equal, zero);

    __ movdbl(dst, a);
    __ jmp(done);
  }

  __ bind(zero);
  if (min)
    __ vpor(dst, a, b, Assembler::AVX_128bit);
  else
    __ vpand(dst, a, b, Assembler::AVX_128bit);

  __ jmp(done);

  __ bind(above);
  if (single)
    __ movflt(dst, min ? b : a);
  else
    __ movdbl(dst, min ? b : a);

  __ jmp(done);

  __ bind(nan);
  if (single) {
    __ movl(rt, 0x7fc00000); // Float.NaN
    __ movdl(dst, rt);
  }
  else {
    __ mov64(rt, 0x7ff8000000000000L); // Double.NaN
    __ movdq(dst, rt);
  }
  __ jmp(done);

  __ bind(below);
  if (single)
    __ movflt(dst, min ? a : b);
  else
    __ movdbl(dst, min ? a : b);

  __ bind(done);
}

//=============================================================================
const RegMask& MachConstantBaseNode::_out_RegMask = RegMask::Empty;

int ConstantTable::calculate_table_base_offset() const {
  return 0;  // absolute addressing, no offset
}

bool MachConstantBaseNode::requires_postalloc_expand() const { return false; }
void MachConstantBaseNode::postalloc_expand(GrowableArray <Node *> *nodes, PhaseRegAlloc *ra_) {
  ShouldNotReachHere();
}

void MachConstantBaseNode::emit(CodeBuffer& cbuf, PhaseRegAlloc* ra_) const {
  // Empty encoding
}

uint MachConstantBaseNode::size(PhaseRegAlloc* ra_) const {
  return 0;
}

#ifndef PRODUCT
void MachConstantBaseNode::format(PhaseRegAlloc* ra_, outputStream* st) const {
  st->print("# MachConstantBaseNode (empty encoding)");
}
#endif


//=============================================================================
#ifndef PRODUCT
void MachPrologNode::format(PhaseRegAlloc* ra_, outputStream* st) const {
  Compile* C = ra_->C;

  int framesize = C->output()->frame_size_in_bytes();
  int bangsize = C->output()->bang_size_in_bytes();
  assert((framesize & (StackAlignmentInBytes-1)) == 0, "frame size not aligned");
  // Remove wordSize for return addr which is already pushed.
  framesize -= wordSize;

  if (C->output()->need_stack_bang(bangsize)) {
    framesize -= wordSize;
    st->print("# stack bang (%d bytes)", bangsize);
    st->print("\n\t");
    st->print("pushq   rbp\t# Save rbp");
    if (PreserveFramePointer) {
        st->print("\n\t");
        st->print("movq    rbp, rsp\t# Save the caller's SP into rbp");
    }
    if (framesize) {
      st->print("\n\t");
      st->print("subq    rsp, #%d\t# Create frame",framesize);
    }
  } else {
    st->print("subq    rsp, #%d\t# Create frame",framesize);
    st->print("\n\t");
    framesize -= wordSize;
    st->print("movq    [rsp + #%d], rbp\t# Save rbp",framesize);
    if (PreserveFramePointer) {
      st->print("\n\t");
      st->print("movq    rbp, rsp\t# Save the caller's SP into rbp");
      if (framesize > 0) {
        st->print("\n\t");
        st->print("addq    rbp, #%d", framesize);
      }
    }
  }

  if (VerifyStackAtCalls) {
    st->print("\n\t");
    framesize -= wordSize;
    st->print("movq    [rsp + #%d], 0xbadb100d\t# Majik cookie for stack depth check",framesize);
#ifdef ASSERT
    st->print("\n\t");
    st->print("# stack alignment check");
#endif
  }
  if (C->stub_function() != NULL && BarrierSet::barrier_set()->barrier_set_nmethod() != NULL) {
    st->print("\n\t");
    st->print("cmpl    [r15_thread + #disarmed_offset], #disarmed_value\t");
    st->print("\n\t");
    st->print("je      fast_entry\t");
    st->print("\n\t");
    st->print("call    #nmethod_entry_barrier_stub\t");
    st->print("\n\tfast_entry:");
  }
  st->cr();
}
#endif

void MachPrologNode::emit(CodeBuffer &cbuf, PhaseRegAlloc *ra_) const {
  Compile* C = ra_->C;
  C2_MacroAssembler _masm(&cbuf);

  if (C->clinit_barrier_on_entry()) {
    assert(VM_Version::supports_fast_class_init_checks(), "sanity");
    assert(!C->method()->holder()->is_not_initialized(), "initialization should have been started");

    Label L_skip_barrier;
    Register klass = rscratch1;

    __ mov_metadata(klass, C->method()->holder()->constant_encoding());
    __ clinit_barrier(klass, r15_thread, &L_skip_barrier /*L_fast_path*/);

    __ jump(RuntimeAddress(SharedRuntime::get_handle_wrong_method_stub())); // slow path

    __ bind(L_skip_barrier);
  }

  __ verified_entry(C);
  __ bind(*_verified_entry);

  if (C->stub_function() == NULL) {
    BarrierSetAssembler* bs = BarrierSet::barrier_set()->barrier_set_assembler();
    bs->nmethod_entry_barrier(&_masm);
  }

  C->output()->set_frame_complete(cbuf.insts_size());

  if (C->has_mach_constant_base_node()) {
    // NOTE: We set the table base offset here because users might be
    // emitted before MachConstantBaseNode.
    ConstantTable& constant_table = C->output()->constant_table();
    constant_table.set_table_base_offset(constant_table.calculate_table_base_offset());
  }
}

int MachPrologNode::reloc() const
{
  return 0; // a large enough number
}

//=============================================================================
#ifndef PRODUCT
void MachEpilogNode::format(PhaseRegAlloc* ra_, outputStream* st) const
{
  Compile* C = ra_->C;
  if (generate_vzeroupper(C)) {
    st->print("vzeroupper");
    st->cr(); st->print("\t");
  }

  int framesize = C->output()->frame_size_in_bytes();
  assert((framesize & (StackAlignmentInBytes-1)) == 0, "frame size not aligned");
  // Remove word for return adr already pushed
  // and RBP
  framesize -= 2*wordSize;

  if (framesize) {
    st->print_cr("addq    rsp, %d\t# Destroy frame", framesize);
    st->print("\t");
  }

  st->print_cr("popq    rbp");
  if (do_polling() && C->is_method_compilation()) {
    st->print("\t");
    st->print_cr("cmpq     rsp, poll_offset[r15_thread] \n\t"
                 "ja       #safepoint_stub\t"
                 "# Safepoint: poll for GC");
  }
}
#endif

void MachEpilogNode::emit(CodeBuffer& cbuf, PhaseRegAlloc* ra_) const
{
  Compile* C = ra_->C;
  MacroAssembler _masm(&cbuf);

  if (generate_vzeroupper(C)) {
    // Clear upper bits of YMM registers when current compiled code uses
    // wide vectors to avoid AVX <-> SSE transition penalty during call.
    __ vzeroupper();
  }

  // Subtract two words to account for return address and rbp
  int initial_framesize = C->output()->frame_size_in_bytes() - 2*wordSize;
  __ remove_frame(initial_framesize, C->needs_stack_repair());

  if (StackReservedPages > 0 && C->has_reserved_stack_access()) {
    __ reserved_stack_check();
  }

  if (do_polling() && C->is_method_compilation()) {
    MacroAssembler _masm(&cbuf);
    Label dummy_label;
    Label* code_stub = &dummy_label;
    if (!C->output()->in_scratch_emit_size()) {
      code_stub = &C->output()->safepoint_poll_table()->add_safepoint(__ offset());
    }
    __ relocate(relocInfo::poll_return_type);
    __ safepoint_poll(*code_stub, r15_thread, true /* at_return */, true /* in_nmethod */);
  }
}

int MachEpilogNode::reloc() const
{
  return 2; // a large enough number
}

const Pipeline* MachEpilogNode::pipeline() const
{
  return MachNode::pipeline_class();
}

//=============================================================================

enum RC {
  rc_bad,
  rc_int,
  rc_kreg,
  rc_float,
  rc_stack
};

static enum RC rc_class(OptoReg::Name reg)
{
  if( !OptoReg::is_valid(reg)  ) return rc_bad;

  if (OptoReg::is_stack(reg)) return rc_stack;

  VMReg r = OptoReg::as_VMReg(reg);

  if (r->is_Register()) return rc_int;

  if (r->is_KRegister()) return rc_kreg;

  assert(r->is_XMMRegister(), "must be");
  return rc_float;
}

// Next two methods are shared by 32- and 64-bit VM. They are defined in x86.ad.
static void vec_mov_helper(CodeBuffer *cbuf, int src_lo, int dst_lo,
                          int src_hi, int dst_hi, uint ireg, outputStream* st);

void vec_spill_helper(CodeBuffer *cbuf, bool is_load,
                     int stack_offset, int reg, uint ireg, outputStream* st);

static void vec_stack_to_stack_helper(CodeBuffer *cbuf, int src_offset,
                                      int dst_offset, uint ireg, outputStream* st) {
  if (cbuf) {
    MacroAssembler _masm(cbuf);
    switch (ireg) {
    case Op_VecS:
      __ movq(Address(rsp, -8), rax);
      __ movl(rax, Address(rsp, src_offset));
      __ movl(Address(rsp, dst_offset), rax);
      __ movq(rax, Address(rsp, -8));
      break;
    case Op_VecD:
      __ pushq(Address(rsp, src_offset));
      __ popq (Address(rsp, dst_offset));
      break;
    case Op_VecX:
      __ pushq(Address(rsp, src_offset));
      __ popq (Address(rsp, dst_offset));
      __ pushq(Address(rsp, src_offset+8));
      __ popq (Address(rsp, dst_offset+8));
      break;
    case Op_VecY:
      __ vmovdqu(Address(rsp, -32), xmm0);
      __ vmovdqu(xmm0, Address(rsp, src_offset));
      __ vmovdqu(Address(rsp, dst_offset), xmm0);
      __ vmovdqu(xmm0, Address(rsp, -32));
      break;
    case Op_VecZ:
      __ evmovdquq(Address(rsp, -64), xmm0, 2);
      __ evmovdquq(xmm0, Address(rsp, src_offset), 2);
      __ evmovdquq(Address(rsp, dst_offset), xmm0, 2);
      __ evmovdquq(xmm0, Address(rsp, -64), 2);
      break;
    default:
      ShouldNotReachHere();
    }
#ifndef PRODUCT
  } else {
    switch (ireg) {
    case Op_VecS:
      st->print("movq    [rsp - #8], rax\t# 32-bit mem-mem spill\n\t"
                "movl    rax, [rsp + #%d]\n\t"
                "movl    [rsp + #%d], rax\n\t"
                "movq    rax, [rsp - #8]",
                src_offset, dst_offset);
      break;
    case Op_VecD:
      st->print("pushq   [rsp + #%d]\t# 64-bit mem-mem spill\n\t"
                "popq    [rsp + #%d]",
                src_offset, dst_offset);
      break;
     case Op_VecX:
      st->print("pushq   [rsp + #%d]\t# 128-bit mem-mem spill\n\t"
                "popq    [rsp + #%d]\n\t"
                "pushq   [rsp + #%d]\n\t"
                "popq    [rsp + #%d]",
                src_offset, dst_offset, src_offset+8, dst_offset+8);
      break;
    case Op_VecY:
      st->print("vmovdqu [rsp - #32], xmm0\t# 256-bit mem-mem spill\n\t"
                "vmovdqu xmm0, [rsp + #%d]\n\t"
                "vmovdqu [rsp + #%d], xmm0\n\t"
                "vmovdqu xmm0, [rsp - #32]",
                src_offset, dst_offset);
      break;
    case Op_VecZ:
      st->print("vmovdqu [rsp - #64], xmm0\t# 512-bit mem-mem spill\n\t"
                "vmovdqu xmm0, [rsp + #%d]\n\t"
                "vmovdqu [rsp + #%d], xmm0\n\t"
                "vmovdqu xmm0, [rsp - #64]",
                src_offset, dst_offset);
      break;
    default:
      ShouldNotReachHere();
    }
#endif
  }
}

uint MachSpillCopyNode::implementation(CodeBuffer* cbuf,
                                       PhaseRegAlloc* ra_,
                                       bool do_size,
                                       outputStream* st) const {
  assert(cbuf != NULL || st  != NULL, "sanity");
  // Get registers to move
  OptoReg::Name src_second = ra_->get_reg_second(in(1));
  OptoReg::Name src_first = ra_->get_reg_first(in(1));
  OptoReg::Name dst_second = ra_->get_reg_second(this);
  OptoReg::Name dst_first = ra_->get_reg_first(this);

  enum RC src_second_rc = rc_class(src_second);
  enum RC src_first_rc = rc_class(src_first);
  enum RC dst_second_rc = rc_class(dst_second);
  enum RC dst_first_rc = rc_class(dst_first);

  assert(OptoReg::is_valid(src_first) && OptoReg::is_valid(dst_first),
         "must move at least 1 register" );

  if (src_first == dst_first && src_second == dst_second) {
    // Self copy, no move
    return 0;
  }
  if (bottom_type()->isa_vect() != NULL && bottom_type()->isa_vectmask() == NULL) {
    uint ireg = ideal_reg();
    assert((src_first_rc != rc_int && dst_first_rc != rc_int), "sanity");
    assert((ireg == Op_VecS || ireg == Op_VecD || ireg == Op_VecX || ireg == Op_VecY || ireg == Op_VecZ ), "sanity");
    if( src_first_rc == rc_stack && dst_first_rc == rc_stack ) {
      // mem -> mem
      int src_offset = ra_->reg2offset(src_first);
      int dst_offset = ra_->reg2offset(dst_first);
      vec_stack_to_stack_helper(cbuf, src_offset, dst_offset, ireg, st);
    } else if (src_first_rc == rc_float && dst_first_rc == rc_float ) {
      vec_mov_helper(cbuf, src_first, dst_first, src_second, dst_second, ireg, st);
    } else if (src_first_rc == rc_float && dst_first_rc == rc_stack ) {
      int stack_offset = ra_->reg2offset(dst_first);
      vec_spill_helper(cbuf, false, stack_offset, src_first, ireg, st);
    } else if (src_first_rc == rc_stack && dst_first_rc == rc_float ) {
      int stack_offset = ra_->reg2offset(src_first);
      vec_spill_helper(cbuf, true,  stack_offset, dst_first, ireg, st);
    } else {
      ShouldNotReachHere();
    }
    return 0;
  }
  if (src_first_rc == rc_stack) {
    // mem ->
    if (dst_first_rc == rc_stack) {
      // mem -> mem
      assert(src_second != dst_first, "overlap");
      if ((src_first & 1) == 0 && src_first + 1 == src_second &&
          (dst_first & 1) == 0 && dst_first + 1 == dst_second) {
        // 64-bit
        int src_offset = ra_->reg2offset(src_first);
        int dst_offset = ra_->reg2offset(dst_first);
        if (cbuf) {
          MacroAssembler _masm(cbuf);
          __ pushq(Address(rsp, src_offset));
          __ popq (Address(rsp, dst_offset));
#ifndef PRODUCT
        } else {
          st->print("pushq   [rsp + #%d]\t# 64-bit mem-mem spill\n\t"
                    "popq    [rsp + #%d]",
                     src_offset, dst_offset);
#endif
        }
      } else {
        // 32-bit
        assert(!((src_first & 1) == 0 && src_first + 1 == src_second), "no transform");
        assert(!((dst_first & 1) == 0 && dst_first + 1 == dst_second), "no transform");
        // No pushl/popl, so:
        int src_offset = ra_->reg2offset(src_first);
        int dst_offset = ra_->reg2offset(dst_first);
        if (cbuf) {
          MacroAssembler _masm(cbuf);
          __ movq(Address(rsp, -8), rax);
          __ movl(rax, Address(rsp, src_offset));
          __ movl(Address(rsp, dst_offset), rax);
          __ movq(rax, Address(rsp, -8));
#ifndef PRODUCT
        } else {
          st->print("movq    [rsp - #8], rax\t# 32-bit mem-mem spill\n\t"
                    "movl    rax, [rsp + #%d]\n\t"
                    "movl    [rsp + #%d], rax\n\t"
                    "movq    rax, [rsp - #8]",
                     src_offset, dst_offset);
#endif
        }
      }
      return 0;
    } else if (dst_first_rc == rc_int) {
      // mem -> gpr
      if ((src_first & 1) == 0 && src_first + 1 == src_second &&
          (dst_first & 1) == 0 && dst_first + 1 == dst_second) {
        // 64-bit
        int offset = ra_->reg2offset(src_first);
        if (cbuf) {
          MacroAssembler _masm(cbuf);
          __ movq(as_Register(Matcher::_regEncode[dst_first]), Address(rsp, offset));
#ifndef PRODUCT
        } else {
          st->print("movq    %s, [rsp + #%d]\t# spill",
                     Matcher::regName[dst_first],
                     offset);
#endif
        }
      } else {
        // 32-bit
        assert(!((src_first & 1) == 0 && src_first + 1 == src_second), "no transform");
        assert(!((dst_first & 1) == 0 && dst_first + 1 == dst_second), "no transform");
        int offset = ra_->reg2offset(src_first);
        if (cbuf) {
          MacroAssembler _masm(cbuf);
          __ movl(as_Register(Matcher::_regEncode[dst_first]), Address(rsp, offset));
#ifndef PRODUCT
        } else {
          st->print("movl    %s, [rsp + #%d]\t# spill",
                     Matcher::regName[dst_first],
                     offset);
#endif
        }
      }
      return 0;
    } else if (dst_first_rc == rc_float) {
      // mem-> xmm
      if ((src_first & 1) == 0 && src_first + 1 == src_second &&
          (dst_first & 1) == 0 && dst_first + 1 == dst_second) {
        // 64-bit
        int offset = ra_->reg2offset(src_first);
        if (cbuf) {
          MacroAssembler _masm(cbuf);
          __ movdbl( as_XMMRegister(Matcher::_regEncode[dst_first]), Address(rsp, offset));
#ifndef PRODUCT
        } else {
          st->print("%s  %s, [rsp + #%d]\t# spill",
                     UseXmmLoadAndClearUpper ? "movsd " : "movlpd",
                     Matcher::regName[dst_first],
                     offset);
#endif
        }
      } else {
        // 32-bit
        assert(!((src_first & 1) == 0 && src_first + 1 == src_second), "no transform");
        assert(!((dst_first & 1) == 0 && dst_first + 1 == dst_second), "no transform");
        int offset = ra_->reg2offset(src_first);
        if (cbuf) {
          MacroAssembler _masm(cbuf);
          __ movflt( as_XMMRegister(Matcher::_regEncode[dst_first]), Address(rsp, offset));
#ifndef PRODUCT
        } else {
          st->print("movss   %s, [rsp + #%d]\t# spill",
                     Matcher::regName[dst_first],
                     offset);
#endif
        }
      }
      return 0;
    } else if (dst_first_rc == rc_kreg) {
      // mem -> kreg
      if ((src_first & 1) == 0 && src_first + 1 == src_second &&
          (dst_first & 1) == 0 && dst_first + 1 == dst_second) {
        // 64-bit
        int offset = ra_->reg2offset(src_first);
        if (cbuf) {
          MacroAssembler _masm(cbuf);
          __ kmov(as_KRegister(Matcher::_regEncode[dst_first]), Address(rsp, offset));
#ifndef PRODUCT
        } else {
          st->print("kmovq   %s, [rsp + #%d]\t# spill",
                     Matcher::regName[dst_first],
                     offset);
#endif
        }
      }
      return 0;
    }
  } else if (src_first_rc == rc_int) {
    // gpr ->
    if (dst_first_rc == rc_stack) {
      // gpr -> mem
      if ((src_first & 1) == 0 && src_first + 1 == src_second &&
          (dst_first & 1) == 0 && dst_first + 1 == dst_second) {
        // 64-bit
        int offset = ra_->reg2offset(dst_first);
        if (cbuf) {
          MacroAssembler _masm(cbuf);
          __ movq(Address(rsp, offset), as_Register(Matcher::_regEncode[src_first]));
#ifndef PRODUCT
        } else {
          st->print("movq    [rsp + #%d], %s\t# spill",
                     offset,
                     Matcher::regName[src_first]);
#endif
        }
      } else {
        // 32-bit
        assert(!((src_first & 1) == 0 && src_first + 1 == src_second), "no transform");
        assert(!((dst_first & 1) == 0 && dst_first + 1 == dst_second), "no transform");
        int offset = ra_->reg2offset(dst_first);
        if (cbuf) {
          MacroAssembler _masm(cbuf);
          __ movl(Address(rsp, offset), as_Register(Matcher::_regEncode[src_first]));
#ifndef PRODUCT
        } else {
          st->print("movl    [rsp + #%d], %s\t# spill",
                     offset,
                     Matcher::regName[src_first]);
#endif
        }
      }
      return 0;
    } else if (dst_first_rc == rc_int) {
      // gpr -> gpr
      if ((src_first & 1) == 0 && src_first + 1 == src_second &&
          (dst_first & 1) == 0 && dst_first + 1 == dst_second) {
        // 64-bit
        if (cbuf) {
          MacroAssembler _masm(cbuf);
          __ movq(as_Register(Matcher::_regEncode[dst_first]),
                  as_Register(Matcher::_regEncode[src_first]));
#ifndef PRODUCT
        } else {
          st->print("movq    %s, %s\t# spill",
                     Matcher::regName[dst_first],
                     Matcher::regName[src_first]);
#endif
        }
        return 0;
      } else {
        // 32-bit
        assert(!((src_first & 1) == 0 && src_first + 1 == src_second), "no transform");
        assert(!((dst_first & 1) == 0 && dst_first + 1 == dst_second), "no transform");
        if (cbuf) {
          MacroAssembler _masm(cbuf);
          __ movl(as_Register(Matcher::_regEncode[dst_first]),
                  as_Register(Matcher::_regEncode[src_first]));
#ifndef PRODUCT
        } else {
          st->print("movl    %s, %s\t# spill",
                     Matcher::regName[dst_first],
                     Matcher::regName[src_first]);
#endif
        }
        return 0;
      }
    } else if (dst_first_rc == rc_float) {
      // gpr -> xmm
      if ((src_first & 1) == 0 && src_first + 1 == src_second &&
          (dst_first & 1) == 0 && dst_first + 1 == dst_second) {
        // 64-bit
        if (cbuf) {
          MacroAssembler _masm(cbuf);
          __ movdq( as_XMMRegister(Matcher::_regEncode[dst_first]), as_Register(Matcher::_regEncode[src_first]));
#ifndef PRODUCT
        } else {
          st->print("movdq   %s, %s\t# spill",
                     Matcher::regName[dst_first],
                     Matcher::regName[src_first]);
#endif
        }
      } else {
        // 32-bit
        assert(!((src_first & 1) == 0 && src_first + 1 == src_second), "no transform");
        assert(!((dst_first & 1) == 0 && dst_first + 1 == dst_second), "no transform");
        if (cbuf) {
          MacroAssembler _masm(cbuf);
          __ movdl( as_XMMRegister(Matcher::_regEncode[dst_first]), as_Register(Matcher::_regEncode[src_first]));
#ifndef PRODUCT
        } else {
          st->print("movdl   %s, %s\t# spill",
                     Matcher::regName[dst_first],
                     Matcher::regName[src_first]);
#endif
        }
      }
      return 0;
    } else if (dst_first_rc == rc_kreg) {
      if ((src_first & 1) == 0 && src_first + 1 == src_second &&
          (dst_first & 1) == 0 && dst_first + 1 == dst_second) {
        // 64-bit
        if (cbuf) {
          MacroAssembler _masm(cbuf);
          __ kmov(as_KRegister(Matcher::_regEncode[dst_first]), as_Register(Matcher::_regEncode[src_first]));
  #ifndef PRODUCT
        } else {
           st->print("kmovq   %s, %s\t# spill",
                       Matcher::regName[dst_first],
                       Matcher::regName[src_first]);
  #endif
        }
      }
      Unimplemented();
      return 0;
    }
  } else if (src_first_rc == rc_float) {
    // xmm ->
    if (dst_first_rc == rc_stack) {
      // xmm -> mem
      if ((src_first & 1) == 0 && src_first + 1 == src_second &&
          (dst_first & 1) == 0 && dst_first + 1 == dst_second) {
        // 64-bit
        int offset = ra_->reg2offset(dst_first);
        if (cbuf) {
          MacroAssembler _masm(cbuf);
          __ movdbl( Address(rsp, offset), as_XMMRegister(Matcher::_regEncode[src_first]));
#ifndef PRODUCT
        } else {
          st->print("movsd   [rsp + #%d], %s\t# spill",
                     offset,
                     Matcher::regName[src_first]);
#endif
        }
      } else {
        // 32-bit
        assert(!((src_first & 1) == 0 && src_first + 1 == src_second), "no transform");
        assert(!((dst_first & 1) == 0 && dst_first + 1 == dst_second), "no transform");
        int offset = ra_->reg2offset(dst_first);
        if (cbuf) {
          MacroAssembler _masm(cbuf);
          __ movflt(Address(rsp, offset), as_XMMRegister(Matcher::_regEncode[src_first]));
#ifndef PRODUCT
        } else {
          st->print("movss   [rsp + #%d], %s\t# spill",
                     offset,
                     Matcher::regName[src_first]);
#endif
        }
      }
      return 0;
    } else if (dst_first_rc == rc_int) {
      // xmm -> gpr
      if ((src_first & 1) == 0 && src_first + 1 == src_second &&
          (dst_first & 1) == 0 && dst_first + 1 == dst_second) {
        // 64-bit
        if (cbuf) {
          MacroAssembler _masm(cbuf);
          __ movdq( as_Register(Matcher::_regEncode[dst_first]), as_XMMRegister(Matcher::_regEncode[src_first]));
#ifndef PRODUCT
        } else {
          st->print("movdq   %s, %s\t# spill",
                     Matcher::regName[dst_first],
                     Matcher::regName[src_first]);
#endif
        }
      } else {
        // 32-bit
        assert(!((src_first & 1) == 0 && src_first + 1 == src_second), "no transform");
        assert(!((dst_first & 1) == 0 && dst_first + 1 == dst_second), "no transform");
        if (cbuf) {
          MacroAssembler _masm(cbuf);
          __ movdl( as_Register(Matcher::_regEncode[dst_first]), as_XMMRegister(Matcher::_regEncode[src_first]));
#ifndef PRODUCT
        } else {
          st->print("movdl   %s, %s\t# spill",
                     Matcher::regName[dst_first],
                     Matcher::regName[src_first]);
#endif
        }
      }
      return 0;
    } else if (dst_first_rc == rc_float) {
      // xmm -> xmm
      if ((src_first & 1) == 0 && src_first + 1 == src_second &&
          (dst_first & 1) == 0 && dst_first + 1 == dst_second) {
        // 64-bit
        if (cbuf) {
          MacroAssembler _masm(cbuf);
          __ movdbl( as_XMMRegister(Matcher::_regEncode[dst_first]), as_XMMRegister(Matcher::_regEncode[src_first]));
#ifndef PRODUCT
        } else {
          st->print("%s  %s, %s\t# spill",
                     UseXmmRegToRegMoveAll ? "movapd" : "movsd ",
                     Matcher::regName[dst_first],
                     Matcher::regName[src_first]);
#endif
        }
      } else {
        // 32-bit
        assert(!((src_first & 1) == 0 && src_first + 1 == src_second), "no transform");
        assert(!((dst_first & 1) == 0 && dst_first + 1 == dst_second), "no transform");
        if (cbuf) {
          MacroAssembler _masm(cbuf);
          __ movflt( as_XMMRegister(Matcher::_regEncode[dst_first]), as_XMMRegister(Matcher::_regEncode[src_first]));
#ifndef PRODUCT
        } else {
          st->print("%s  %s, %s\t# spill",
                     UseXmmRegToRegMoveAll ? "movaps" : "movss ",
                     Matcher::regName[dst_first],
                     Matcher::regName[src_first]);
#endif
        }
      }
      return 0;
    } else if (dst_first_rc == rc_kreg) {
      assert(false, "Illegal spilling");
      return 0;
    }
  } else if (src_first_rc == rc_kreg) {
    if (dst_first_rc == rc_stack) {
      // mem -> kreg
      if ((src_first & 1) == 0 && src_first + 1 == src_second &&
          (dst_first & 1) == 0 && dst_first + 1 == dst_second) {
        // 64-bit
        int offset = ra_->reg2offset(dst_first);
        if (cbuf) {
          MacroAssembler _masm(cbuf);
          __ kmov(Address(rsp, offset), as_KRegister(Matcher::_regEncode[src_first]));
#ifndef PRODUCT
        } else {
          st->print("kmovq   [rsp + #%d] , %s\t# spill",
                     offset,
                     Matcher::regName[src_first]);
#endif
        }
      }
      return 0;
    } else if (dst_first_rc == rc_int) {
      if ((src_first & 1) == 0 && src_first + 1 == src_second &&
          (dst_first & 1) == 0 && dst_first + 1 == dst_second) {
        // 64-bit
        if (cbuf) {
          MacroAssembler _masm(cbuf);
          __ kmov(as_Register(Matcher::_regEncode[dst_first]), as_KRegister(Matcher::_regEncode[src_first]));
#ifndef PRODUCT
        } else {
         st->print("kmovq   %s, %s\t# spill",
                     Matcher::regName[dst_first],
                     Matcher::regName[src_first]);
#endif
        }
      }
      Unimplemented();
      return 0;
    } else if (dst_first_rc == rc_kreg) {
      if ((src_first & 1) == 0 && src_first + 1 == src_second &&
          (dst_first & 1) == 0 && dst_first + 1 == dst_second) {
        // 64-bit
        if (cbuf) {
          MacroAssembler _masm(cbuf);
          __ kmov(as_KRegister(Matcher::_regEncode[dst_first]), as_KRegister(Matcher::_regEncode[src_first]));
#ifndef PRODUCT
        } else {
         st->print("kmovq   %s, %s\t# spill",
                     Matcher::regName[dst_first],
                     Matcher::regName[src_first]);
#endif
        }
      }
      return 0;
    } else if (dst_first_rc == rc_float) {
      assert(false, "Illegal spill");
      return 0;
    }
  }

  assert(0," foo ");
  Unimplemented();
  return 0;
}

#ifndef PRODUCT
void MachSpillCopyNode::format(PhaseRegAlloc *ra_, outputStream* st) const {
  implementation(NULL, ra_, false, st);
}
#endif

void MachSpillCopyNode::emit(CodeBuffer &cbuf, PhaseRegAlloc *ra_) const {
  implementation(&cbuf, ra_, false, NULL);
}

uint MachSpillCopyNode::size(PhaseRegAlloc *ra_) const {
  return MachNode::size(ra_);
}

//=============================================================================
#ifndef PRODUCT
void BoxLockNode::format(PhaseRegAlloc* ra_, outputStream* st) const
{
  int offset = ra_->reg2offset(in_RegMask(0).find_first_elem());
  int reg = ra_->get_reg_first(this);
  st->print("leaq    %s, [rsp + #%d]\t# box lock",
            Matcher::regName[reg], offset);
}
#endif

void BoxLockNode::emit(CodeBuffer& cbuf, PhaseRegAlloc* ra_) const
{
  int offset = ra_->reg2offset(in_RegMask(0).find_first_elem());
  int reg = ra_->get_encode(this);
  if (offset >= 0x80) {
    emit_opcode(cbuf, reg < 8 ? Assembler::REX_W : Assembler::REX_WR);
    emit_opcode(cbuf, 0x8D); // LEA  reg,[SP+offset]
    emit_rm(cbuf, 0x2, reg & 7, 0x04);
    emit_rm(cbuf, 0x0, 0x04, RSP_enc);
    emit_d32(cbuf, offset);
  } else {
    emit_opcode(cbuf, reg < 8 ? Assembler::REX_W : Assembler::REX_WR);
    emit_opcode(cbuf, 0x8D); // LEA  reg,[SP+offset]
    emit_rm(cbuf, 0x1, reg & 7, 0x04);
    emit_rm(cbuf, 0x0, 0x04, RSP_enc);
    emit_d8(cbuf, offset);
  }
}

uint BoxLockNode::size(PhaseRegAlloc *ra_) const
{
  int offset = ra_->reg2offset(in_RegMask(0).find_first_elem());
  return (offset < 0x80) ? 5 : 8; // REX
}

//=============================================================================
#ifndef PRODUCT
void MachVEPNode::format(PhaseRegAlloc* ra_, outputStream* st) const
{
  st->print_cr("MachVEPNode");
}
#endif

void MachVEPNode::emit(CodeBuffer& cbuf, PhaseRegAlloc* ra_) const
{
  MacroAssembler _masm(&cbuf);
  if (!_verified) {
    uint insts_size = cbuf.insts_size();
    if (UseCompressedClassPointers) {
      __ load_klass(rscratch1, j_rarg0, rscratch2);
      __ cmpptr(rax, rscratch1);
    } else {
      __ cmpptr(rax, Address(j_rarg0, oopDesc::klass_offset_in_bytes()));
    }
    __ jump_cc(Assembler::notEqual, RuntimeAddress(SharedRuntime::get_ic_miss_stub()));
  } else {
    // Unpack inline type args passed as oop and then jump to
    // the verified entry point (skipping the unverified entry).
    int sp_inc = __ unpack_inline_args(ra_->C, _receiver_only);
    // Emit code for verified entry and save increment for stack repair on return
    __ verified_entry(ra_->C, sp_inc);
    __ jmp(*_verified_entry);
  }
}

//=============================================================================
#ifndef PRODUCT
void MachUEPNode::format(PhaseRegAlloc* ra_, outputStream* st) const
{
  if (UseCompressedClassPointers) {
    st->print_cr("movl    rscratch1, [j_rarg0 + oopDesc::klass_offset_in_bytes()]\t# compressed klass");
    st->print_cr("\tdecode_klass_not_null rscratch1, rscratch1");
    st->print_cr("\tcmpq    rax, rscratch1\t # Inline cache check");
  } else {
    st->print_cr("\tcmpq    rax, [j_rarg0 + oopDesc::klass_offset_in_bytes()]\t"
                 "# Inline cache check");
  }
  st->print_cr("\tjne     SharedRuntime::_ic_miss_stub");
  st->print_cr("\tnop\t# nops to align entry point");
}
#endif

void MachUEPNode::emit(CodeBuffer& cbuf, PhaseRegAlloc* ra_) const
{
  MacroAssembler masm(&cbuf);
  uint insts_size = cbuf.insts_size();
  if (UseCompressedClassPointers) {
    masm.load_klass(rscratch1, j_rarg0, rscratch2);
    masm.cmpptr(rax, rscratch1);
  } else {
    masm.cmpptr(rax, Address(j_rarg0, oopDesc::klass_offset_in_bytes()));
  }

  masm.jump_cc(Assembler::notEqual, RuntimeAddress(SharedRuntime::get_ic_miss_stub()));

  /* WARNING these NOPs are critical so that verified entry point is properly
     4 bytes aligned for patching by NativeJump::patch_verified_entry() */
  int nops_cnt = 4 - ((cbuf.insts_size() - insts_size) & 0x3);
  if (OptoBreakpoint) {
    // Leave space for int3
    nops_cnt -= 1;
  }
  nops_cnt &= 0x3; // Do not add nops if code is aligned.
  if (nops_cnt > 0)
    masm.nop(nops_cnt);
}

//=============================================================================

const bool Matcher::supports_vector_calling_convention(void) {
  if (EnableVectorSupport && UseVectorStubs) {
    return true;
  }
  return false;
}

OptoRegPair Matcher::vector_return_value(uint ideal_reg) {
  assert(EnableVectorSupport && UseVectorStubs, "sanity");
  int lo = XMM0_num;
  int hi = XMM0b_num;
  if (ideal_reg == Op_VecX) hi = XMM0d_num;
  else if (ideal_reg == Op_VecY) hi = XMM0h_num;
  else if (ideal_reg == Op_VecZ) hi = XMM0p_num;
  return OptoRegPair(hi, lo);
}

// Is this branch offset short enough that a short branch can be used?
//
// NOTE: If the platform does not provide any short branch variants, then
//       this method should return false for offset 0.
bool Matcher::is_short_branch_offset(int rule, int br_size, int offset) {
  // The passed offset is relative to address of the branch.
  // On 86 a branch displacement is calculated relative to address
  // of a next instruction.
  offset -= br_size;

  // the short version of jmpConUCF2 contains multiple branches,
  // making the reach slightly less
  if (rule == jmpConUCF2_rule)
    return (-126 <= offset && offset <= 125);
  return (-128 <= offset && offset <= 127);
}

// Return whether or not this register is ever used as an argument.
// This function is used on startup to build the trampoline stubs in
// generateOptoStub.  Registers not mentioned will be killed by the VM
// call in the trampoline, and arguments in those registers not be
// available to the callee.
bool Matcher::can_be_java_arg(int reg)
{
  return
    reg ==  RDI_num || reg == RDI_H_num ||
    reg ==  RSI_num || reg == RSI_H_num ||
    reg ==  RDX_num || reg == RDX_H_num ||
    reg ==  RCX_num || reg == RCX_H_num ||
    reg ==   R8_num || reg ==  R8_H_num ||
    reg ==   R9_num || reg ==  R9_H_num ||
    reg ==  R12_num || reg == R12_H_num ||
    reg == XMM0_num || reg == XMM0b_num ||
    reg == XMM1_num || reg == XMM1b_num ||
    reg == XMM2_num || reg == XMM2b_num ||
    reg == XMM3_num || reg == XMM3b_num ||
    reg == XMM4_num || reg == XMM4b_num ||
    reg == XMM5_num || reg == XMM5b_num ||
    reg == XMM6_num || reg == XMM6b_num ||
    reg == XMM7_num || reg == XMM7b_num;
}

bool Matcher::is_spillable_arg(int reg)
{
  return can_be_java_arg(reg);
}

uint Matcher::int_pressure_limit()
{
  return (INTPRESSURE == -1) ? _INT_REG_mask.Size() : INTPRESSURE;
}

uint Matcher::float_pressure_limit()
{
  // After experiment around with different values, the following default threshold
  // works best for LCM's register pressure scheduling on x64.
  uint dec_count  = VM_Version::supports_evex() ? 4 : 2;
  uint default_float_pressure_threshold = _FLOAT_REG_mask.Size() - dec_count;
  return (FLOATPRESSURE == -1) ? default_float_pressure_threshold : FLOATPRESSURE;
}

bool Matcher::use_asm_for_ldiv_by_con( jlong divisor ) {
  // In 64 bit mode a code which use multiply when
  // devisor is constant is faster than hardware
  // DIV instruction (it uses MulHiL).
  return false;
}

// Register for DIVI projection of divmodI
RegMask Matcher::divI_proj_mask() {
  return INT_RAX_REG_mask();
}

// Register for MODI projection of divmodI
RegMask Matcher::modI_proj_mask() {
  return INT_RDX_REG_mask();
}

// Register for DIVL projection of divmodL
RegMask Matcher::divL_proj_mask() {
  return LONG_RAX_REG_mask();
}

// Register for MODL projection of divmodL
RegMask Matcher::modL_proj_mask() {
  return LONG_RDX_REG_mask();
}

// Register for saving SP into on method handle invokes. Not used on x86_64.
const RegMask Matcher::method_handle_invoke_SP_save_mask() {
    return NO_REG_mask();
}

%}

//----------ENCODING BLOCK-----------------------------------------------------
// This block specifies the encoding classes used by the compiler to
// output byte streams.  Encoding classes are parameterized macros
// used by Machine Instruction Nodes in order to generate the bit
// encoding of the instruction.  Operands specify their base encoding
// interface with the interface keyword.  There are currently
// supported four interfaces, REG_INTER, CONST_INTER, MEMORY_INTER, &
// COND_INTER.  REG_INTER causes an operand to generate a function
// which returns its register number when queried.  CONST_INTER causes
// an operand to generate a function which returns the value of the
// constant when queried.  MEMORY_INTER causes an operand to generate
// four functions which return the Base Register, the Index Register,
// the Scale Value, and the Offset Value of the operand when queried.
// COND_INTER causes an operand to generate six functions which return
// the encoding code (ie - encoding bits for the instruction)
// associated with each basic boolean condition for a conditional
// instruction.
//
// Instructions specify two basic values for encoding.  Again, a
// function is available to check if the constant displacement is an
// oop. They use the ins_encode keyword to specify their encoding
// classes (which must be a sequence of enc_class names, and their
// parameters, specified in the encoding block), and they use the
// opcode keyword to specify, in order, their primary, secondary, and
// tertiary opcode.  Only the opcode sections which a particular
// instruction needs for encoding need to be specified.
encode %{
  // Build emit functions for each basic byte or larger field in the
  // intel encoding scheme (opcode, rm, sib, immediate), and call them
  // from C++ code in the enc_class source block.  Emit functions will
  // live in the main source block for now.  In future, we can
  // generalize this by adding a syntax that specifies the sizes of
  // fields in an order, so that the adlc can build the emit functions
  // automagically

  // Emit primary opcode
  enc_class OpcP
  %{
    emit_opcode(cbuf, $primary);
  %}

  // Emit secondary opcode
  enc_class OpcS
  %{
    emit_opcode(cbuf, $secondary);
  %}

  // Emit tertiary opcode
  enc_class OpcT
  %{
    emit_opcode(cbuf, $tertiary);
  %}

  // Emit opcode directly
  enc_class Opcode(immI d8)
  %{
    emit_opcode(cbuf, $d8$$constant);
  %}

  // Emit size prefix
  enc_class SizePrefix
  %{
    emit_opcode(cbuf, 0x66);
  %}

  enc_class reg(rRegI reg)
  %{
    emit_rm(cbuf, 0x3, 0, $reg$$reg & 7);
  %}

  enc_class reg_reg(rRegI dst, rRegI src)
  %{
    emit_rm(cbuf, 0x3, $dst$$reg & 7, $src$$reg & 7);
  %}

  enc_class opc_reg_reg(immI opcode, rRegI dst, rRegI src)
  %{
    emit_opcode(cbuf, $opcode$$constant);
    emit_rm(cbuf, 0x3, $dst$$reg & 7, $src$$reg & 7);
  %}

  enc_class cdql_enc(no_rax_rdx_RegI div)
  %{
    // Full implementation of Java idiv and irem; checks for
    // special case as described in JVM spec., p.243 & p.271.
    //
    //         normal case                           special case
    //
    // input : rax: dividend                         min_int
    //         reg: divisor                          -1
    //
    // output: rax: quotient  (= rax idiv reg)       min_int
    //         rdx: remainder (= rax irem reg)       0
    //
    //  Code sequnce:
    //
    //    0:   3d 00 00 00 80          cmp    $0x80000000,%eax
    //    5:   75 07/08                jne    e <normal>
    //    7:   33 d2                   xor    %edx,%edx
    //  [div >= 8 -> offset + 1]
    //  [REX_B]
    //    9:   83 f9 ff                cmp    $0xffffffffffffffff,$div
    //    c:   74 03/04                je     11 <done>
    // 000000000000000e <normal>:
    //    e:   99                      cltd
    //  [div >= 8 -> offset + 1]
    //  [REX_B]
    //    f:   f7 f9                   idiv   $div
    // 0000000000000011 <done>:
    MacroAssembler _masm(&cbuf);
    Label normal;
    Label done;

    // cmp    $0x80000000,%eax
    __ cmpl(as_Register(RAX_enc), 0x80000000);

    // jne    e <normal>
    __ jccb(Assembler::notEqual, normal);

    // xor    %edx,%edx
    __ xorl(as_Register(RDX_enc), as_Register(RDX_enc));

    // cmp    $0xffffffffffffffff,%ecx
    __ cmpl($div$$Register, -1);

    // je     11 <done>
    __ jccb(Assembler::equal, done);

    // <normal>
    // cltd
    __ bind(normal);
    __ cdql();

    // idivl
    // <done>
    __ idivl($div$$Register);
    __ bind(done);
  %}

  enc_class cdqq_enc(no_rax_rdx_RegL div)
  %{
    // Full implementation of Java ldiv and lrem; checks for
    // special case as described in JVM spec., p.243 & p.271.
    //
    //         normal case                           special case
    //
    // input : rax: dividend                         min_long
    //         reg: divisor                          -1
    //
    // output: rax: quotient  (= rax idiv reg)       min_long
    //         rdx: remainder (= rax irem reg)       0
    //
    //  Code sequnce:
    //
    //    0:   48 ba 00 00 00 00 00    mov    $0x8000000000000000,%rdx
    //    7:   00 00 80
    //    a:   48 39 d0                cmp    %rdx,%rax
    //    d:   75 08                   jne    17 <normal>
    //    f:   33 d2                   xor    %edx,%edx
    //   11:   48 83 f9 ff             cmp    $0xffffffffffffffff,$div
    //   15:   74 05                   je     1c <done>
    // 0000000000000017 <normal>:
    //   17:   48 99                   cqto
    //   19:   48 f7 f9                idiv   $div
    // 000000000000001c <done>:
    MacroAssembler _masm(&cbuf);
    Label normal;
    Label done;

    // mov    $0x8000000000000000,%rdx
    __ mov64(as_Register(RDX_enc), 0x8000000000000000);

    // cmp    %rdx,%rax
    __ cmpq(as_Register(RAX_enc), as_Register(RDX_enc));

    // jne    17 <normal>
    __ jccb(Assembler::notEqual, normal);

    // xor    %edx,%edx
    __ xorl(as_Register(RDX_enc), as_Register(RDX_enc));

    // cmp    $0xffffffffffffffff,$div
    __ cmpq($div$$Register, -1);

    // je     1e <done>
    __ jccb(Assembler::equal, done);

    // <normal>
    // cqto
    __ bind(normal);
    __ cdqq();

    // idivq (note: must be emitted by the user of this rule)
    // <done>
    __ idivq($div$$Register);
    __ bind(done);
  %}

  // Opcde enc_class for 8/32 bit immediate instructions with sign-extension
  enc_class OpcSE(immI imm)
  %{
    // Emit primary opcode and set sign-extend bit
    // Check for 8-bit immediate, and set sign extend bit in opcode
    if (-0x80 <= $imm$$constant && $imm$$constant < 0x80) {
      emit_opcode(cbuf, $primary | 0x02);
    } else {
      // 32-bit immediate
      emit_opcode(cbuf, $primary);
    }
  %}

  enc_class OpcSErm(rRegI dst, immI imm)
  %{
    // OpcSEr/m
    int dstenc = $dst$$reg;
    if (dstenc >= 8) {
      emit_opcode(cbuf, Assembler::REX_B);
      dstenc -= 8;
    }
    // Emit primary opcode and set sign-extend bit
    // Check for 8-bit immediate, and set sign extend bit in opcode
    if (-0x80 <= $imm$$constant && $imm$$constant < 0x80) {
      emit_opcode(cbuf, $primary | 0x02);
    } else {
      // 32-bit immediate
      emit_opcode(cbuf, $primary);
    }
    // Emit r/m byte with secondary opcode, after primary opcode.
    emit_rm(cbuf, 0x3, $secondary, dstenc);
  %}

  enc_class OpcSErm_wide(rRegL dst, immI imm)
  %{
    // OpcSEr/m
    int dstenc = $dst$$reg;
    if (dstenc < 8) {
      emit_opcode(cbuf, Assembler::REX_W);
    } else {
      emit_opcode(cbuf, Assembler::REX_WB);
      dstenc -= 8;
    }
    // Emit primary opcode and set sign-extend bit
    // Check for 8-bit immediate, and set sign extend bit in opcode
    if (-0x80 <= $imm$$constant && $imm$$constant < 0x80) {
      emit_opcode(cbuf, $primary | 0x02);
    } else {
      // 32-bit immediate
      emit_opcode(cbuf, $primary);
    }
    // Emit r/m byte with secondary opcode, after primary opcode.
    emit_rm(cbuf, 0x3, $secondary, dstenc);
  %}

  enc_class Con8or32(immI imm)
  %{
    // Check for 8-bit immediate, and set sign extend bit in opcode
    if (-0x80 <= $imm$$constant && $imm$$constant < 0x80) {
      $$$emit8$imm$$constant;
    } else {
      // 32-bit immediate
      $$$emit32$imm$$constant;
    }
  %}

  enc_class opc2_reg(rRegI dst)
  %{
    // BSWAP
    emit_cc(cbuf, $secondary, $dst$$reg);
  %}

  enc_class opc3_reg(rRegI dst)
  %{
    // BSWAP
    emit_cc(cbuf, $tertiary, $dst$$reg);
  %}

  enc_class reg_opc(rRegI div)
  %{
    // INC, DEC, IDIV, IMOD, JMP indirect, ...
    emit_rm(cbuf, 0x3, $secondary, $div$$reg & 7);
  %}

  enc_class enc_cmov(cmpOp cop)
  %{
    // CMOV
    $$$emit8$primary;
    emit_cc(cbuf, $secondary, $cop$$cmpcode);
  %}

  enc_class enc_PartialSubtypeCheck()
  %{
    Register Rrdi = as_Register(RDI_enc); // result register
    Register Rrax = as_Register(RAX_enc); // super class
    Register Rrcx = as_Register(RCX_enc); // killed
    Register Rrsi = as_Register(RSI_enc); // sub class
    Label miss;
    const bool set_cond_codes = true;

    MacroAssembler _masm(&cbuf);
    __ check_klass_subtype_slow_path(Rrsi, Rrax, Rrcx, Rrdi,
                                     NULL, &miss,
                                     /*set_cond_codes:*/ true);
    if ($primary) {
      __ xorptr(Rrdi, Rrdi);
    }
    __ bind(miss);
  %}

  enc_class clear_avx %{
    debug_only(int off0 = cbuf.insts_size());
    if (generate_vzeroupper(Compile::current())) {
      // Clear upper bits of YMM registers to avoid AVX <-> SSE transition penalty
      // Clear upper bits of YMM registers when current compiled code uses
      // wide vectors to avoid AVX <-> SSE transition penalty during call.
      MacroAssembler _masm(&cbuf);
      __ vzeroupper();
    }
    debug_only(int off1 = cbuf.insts_size());
    assert(off1 - off0 == clear_avx_size(), "correct size prediction");
  %}

  enc_class Java_To_Runtime(method meth) %{
    // No relocation needed
    MacroAssembler _masm(&cbuf);
    __ mov64(r10, (int64_t) $meth$$method);
    __ call(r10);
    __ post_call_nop();
  %}

  enc_class Java_Static_Call(method meth)
  %{
    // JAVA STATIC CALL
    // CALL to fixup routine.  Fixup routine uses ScopeDesc info to
    // determine who we intended to call.
    MacroAssembler _masm(&cbuf);
    cbuf.set_insts_mark();
    $$$emit8$primary;

    if (!_method) {
      emit_d32_reloc(cbuf, (int) ($meth$$method - ((intptr_t) cbuf.insts_end()) - 4),
                     runtime_call_Relocation::spec(),
                     RELOC_DISP32);
    } else {
      int method_index = resolved_method_index(cbuf);
      RelocationHolder rspec = _optimized_virtual ? opt_virtual_call_Relocation::spec(method_index)
                                                  : static_call_Relocation::spec(method_index);
      emit_d32_reloc(cbuf, (int) ($meth$$method - ((intptr_t) cbuf.insts_end()) - 4),
                     rspec, RELOC_DISP32);
      address mark = cbuf.insts_mark();
      if (CodeBuffer::supports_shared_stubs() && _method->can_be_statically_bound()) {
        // Calls of the same statically bound method can share
        // a stub to the interpreter.
        cbuf.shared_stub_to_interp_for(_method, cbuf.insts()->mark_off());
      } else {
        // Emit stubs for static call.
        address stub = CompiledStaticCall::emit_to_interp_stub(cbuf, mark);
        if (stub == NULL) {
          ciEnv::current()->record_failure("CodeCache is full");
          return;
        }
      }
    }
    _masm.clear_inst_mark();
    __ post_call_nop();
  %}

  enc_class Java_Dynamic_Call(method meth) %{
    MacroAssembler _masm(&cbuf);
    __ ic_call((address)$meth$$method, resolved_method_index(cbuf));
    __ post_call_nop();
  %}

  enc_class reg_opc_imm(rRegI dst, immI8 shift)
  %{
    // SAL, SAR, SHR
    int dstenc = $dst$$reg;
    if (dstenc >= 8) {
      emit_opcode(cbuf, Assembler::REX_B);
      dstenc -= 8;
    }
    $$$emit8$primary;
    emit_rm(cbuf, 0x3, $secondary, dstenc);
    $$$emit8$shift$$constant;
  %}

  enc_class reg_opc_imm_wide(rRegL dst, immI8 shift)
  %{
    // SAL, SAR, SHR
    int dstenc = $dst$$reg;
    if (dstenc < 8) {
      emit_opcode(cbuf, Assembler::REX_W);
    } else {
      emit_opcode(cbuf, Assembler::REX_WB);
      dstenc -= 8;
    }
    $$$emit8$primary;
    emit_rm(cbuf, 0x3, $secondary, dstenc);
    $$$emit8$shift$$constant;
  %}

  enc_class load_immI(rRegI dst, immI src)
  %{
    int dstenc = $dst$$reg;
    if (dstenc >= 8) {
      emit_opcode(cbuf, Assembler::REX_B);
      dstenc -= 8;
    }
    emit_opcode(cbuf, 0xB8 | dstenc);
    $$$emit32$src$$constant;
  %}

  enc_class load_immL(rRegL dst, immL src)
  %{
    int dstenc = $dst$$reg;
    if (dstenc < 8) {
      emit_opcode(cbuf, Assembler::REX_W);
    } else {
      emit_opcode(cbuf, Assembler::REX_WB);
      dstenc -= 8;
    }
    emit_opcode(cbuf, 0xB8 | dstenc);
    emit_d64(cbuf, $src$$constant);
  %}

  enc_class load_immUL32(rRegL dst, immUL32 src)
  %{
    // same as load_immI, but this time we care about zeroes in the high word
    int dstenc = $dst$$reg;
    if (dstenc >= 8) {
      emit_opcode(cbuf, Assembler::REX_B);
      dstenc -= 8;
    }
    emit_opcode(cbuf, 0xB8 | dstenc);
    $$$emit32$src$$constant;
  %}

  enc_class load_immL32(rRegL dst, immL32 src)
  %{
    int dstenc = $dst$$reg;
    if (dstenc < 8) {
      emit_opcode(cbuf, Assembler::REX_W);
    } else {
      emit_opcode(cbuf, Assembler::REX_WB);
      dstenc -= 8;
    }
    emit_opcode(cbuf, 0xC7);
    emit_rm(cbuf, 0x03, 0x00, dstenc);
    $$$emit32$src$$constant;
  %}

  enc_class load_immP31(rRegP dst, immP32 src)
  %{
    // same as load_immI, but this time we care about zeroes in the high word
    int dstenc = $dst$$reg;
    if (dstenc >= 8) {
      emit_opcode(cbuf, Assembler::REX_B);
      dstenc -= 8;
    }
    emit_opcode(cbuf, 0xB8 | dstenc);
    $$$emit32$src$$constant;
  %}

  enc_class load_immP(rRegP dst, immP src)
  %{
    int dstenc = $dst$$reg;
    if (dstenc < 8) {
      emit_opcode(cbuf, Assembler::REX_W);
    } else {
      emit_opcode(cbuf, Assembler::REX_WB);
      dstenc -= 8;
    }
    emit_opcode(cbuf, 0xB8 | dstenc);
    // This next line should be generated from ADLC
    if ($src->constant_reloc() != relocInfo::none) {
      emit_d64_reloc(cbuf, $src$$constant, $src->constant_reloc(), RELOC_IMM64);
    } else {
      emit_d64(cbuf, $src$$constant);
    }
  %}

  enc_class Con32(immI src)
  %{
    // Output immediate
    $$$emit32$src$$constant;
  %}

  enc_class Con32F_as_bits(immF src)
  %{
    // Output Float immediate bits
    jfloat jf = $src$$constant;
    jint jf_as_bits = jint_cast(jf);
    emit_d32(cbuf, jf_as_bits);
  %}

  enc_class Con16(immI src)
  %{
    // Output immediate
    $$$emit16$src$$constant;
  %}

  // How is this different from Con32??? XXX
  enc_class Con_d32(immI src)
  %{
    emit_d32(cbuf,$src$$constant);
  %}

  enc_class conmemref (rRegP t1) %{    // Con32(storeImmI)
    // Output immediate memory reference
    emit_rm(cbuf, 0x00, $t1$$reg, 0x05 );
    emit_d32(cbuf, 0x00);
  %}

  enc_class lock_prefix()
  %{
    emit_opcode(cbuf, 0xF0); // lock
  %}

  enc_class REX_mem(memory mem)
  %{
    if ($mem$$base >= 8) {
      if ($mem$$index < 8) {
        emit_opcode(cbuf, Assembler::REX_B);
      } else {
        emit_opcode(cbuf, Assembler::REX_XB);
      }
    } else {
      if ($mem$$index >= 8) {
        emit_opcode(cbuf, Assembler::REX_X);
      }
    }
  %}

  enc_class REX_mem_wide(memory mem)
  %{
    if ($mem$$base >= 8) {
      if ($mem$$index < 8) {
        emit_opcode(cbuf, Assembler::REX_WB);
      } else {
        emit_opcode(cbuf, Assembler::REX_WXB);
      }
    } else {
      if ($mem$$index < 8) {
        emit_opcode(cbuf, Assembler::REX_W);
      } else {
        emit_opcode(cbuf, Assembler::REX_WX);
      }
    }
  %}

  // for byte regs
  enc_class REX_breg(rRegI reg)
  %{
    if ($reg$$reg >= 4) {
      emit_opcode(cbuf, $reg$$reg < 8 ? Assembler::REX : Assembler::REX_B);
    }
  %}

  // for byte regs
  enc_class REX_reg_breg(rRegI dst, rRegI src)
  %{
    if ($dst$$reg < 8) {
      if ($src$$reg >= 4) {
        emit_opcode(cbuf, $src$$reg < 8 ? Assembler::REX : Assembler::REX_B);
      }
    } else {
      if ($src$$reg < 8) {
        emit_opcode(cbuf, Assembler::REX_R);
      } else {
        emit_opcode(cbuf, Assembler::REX_RB);
      }
    }
  %}

  // for byte regs
  enc_class REX_breg_mem(rRegI reg, memory mem)
  %{
    if ($reg$$reg < 8) {
      if ($mem$$base < 8) {
        if ($mem$$index >= 8) {
          emit_opcode(cbuf, Assembler::REX_X);
        } else if ($reg$$reg >= 4) {
          emit_opcode(cbuf, Assembler::REX);
        }
      } else {
        if ($mem$$index < 8) {
          emit_opcode(cbuf, Assembler::REX_B);
        } else {
          emit_opcode(cbuf, Assembler::REX_XB);
        }
      }
    } else {
      if ($mem$$base < 8) {
        if ($mem$$index < 8) {
          emit_opcode(cbuf, Assembler::REX_R);
        } else {
          emit_opcode(cbuf, Assembler::REX_RX);
        }
      } else {
        if ($mem$$index < 8) {
          emit_opcode(cbuf, Assembler::REX_RB);
        } else {
          emit_opcode(cbuf, Assembler::REX_RXB);
        }
      }
    }
  %}

  enc_class REX_reg(rRegI reg)
  %{
    if ($reg$$reg >= 8) {
      emit_opcode(cbuf, Assembler::REX_B);
    }
  %}

  enc_class REX_reg_wide(rRegI reg)
  %{
    if ($reg$$reg < 8) {
      emit_opcode(cbuf, Assembler::REX_W);
    } else {
      emit_opcode(cbuf, Assembler::REX_WB);
    }
  %}

  enc_class REX_reg_reg(rRegI dst, rRegI src)
  %{
    if ($dst$$reg < 8) {
      if ($src$$reg >= 8) {
        emit_opcode(cbuf, Assembler::REX_B);
      }
    } else {
      if ($src$$reg < 8) {
        emit_opcode(cbuf, Assembler::REX_R);
      } else {
        emit_opcode(cbuf, Assembler::REX_RB);
      }
    }
  %}

  enc_class REX_reg_reg_wide(rRegI dst, rRegI src)
  %{
    if ($dst$$reg < 8) {
      if ($src$$reg < 8) {
        emit_opcode(cbuf, Assembler::REX_W);
      } else {
        emit_opcode(cbuf, Assembler::REX_WB);
      }
    } else {
      if ($src$$reg < 8) {
        emit_opcode(cbuf, Assembler::REX_WR);
      } else {
        emit_opcode(cbuf, Assembler::REX_WRB);
      }
    }
  %}

  enc_class REX_reg_mem(rRegI reg, memory mem)
  %{
    if ($reg$$reg < 8) {
      if ($mem$$base < 8) {
        if ($mem$$index >= 8) {
          emit_opcode(cbuf, Assembler::REX_X);
        }
      } else {
        if ($mem$$index < 8) {
          emit_opcode(cbuf, Assembler::REX_B);
        } else {
          emit_opcode(cbuf, Assembler::REX_XB);
        }
      }
    } else {
      if ($mem$$base < 8) {
        if ($mem$$index < 8) {
          emit_opcode(cbuf, Assembler::REX_R);
        } else {
          emit_opcode(cbuf, Assembler::REX_RX);
        }
      } else {
        if ($mem$$index < 8) {
          emit_opcode(cbuf, Assembler::REX_RB);
        } else {
          emit_opcode(cbuf, Assembler::REX_RXB);
        }
      }
    }
  %}

  enc_class REX_reg_mem_wide(rRegL reg, memory mem)
  %{
    if ($reg$$reg < 8) {
      if ($mem$$base < 8) {
        if ($mem$$index < 8) {
          emit_opcode(cbuf, Assembler::REX_W);
        } else {
          emit_opcode(cbuf, Assembler::REX_WX);
        }
      } else {
        if ($mem$$index < 8) {
          emit_opcode(cbuf, Assembler::REX_WB);
        } else {
          emit_opcode(cbuf, Assembler::REX_WXB);
        }
      }
    } else {
      if ($mem$$base < 8) {
        if ($mem$$index < 8) {
          emit_opcode(cbuf, Assembler::REX_WR);
        } else {
          emit_opcode(cbuf, Assembler::REX_WRX);
        }
      } else {
        if ($mem$$index < 8) {
          emit_opcode(cbuf, Assembler::REX_WRB);
        } else {
          emit_opcode(cbuf, Assembler::REX_WRXB);
        }
      }
    }
  %}

  enc_class reg_mem(rRegI ereg, memory mem)
  %{
    // High registers handle in encode_RegMem
    int reg = $ereg$$reg;
    int base = $mem$$base;
    int index = $mem$$index;
    int scale = $mem$$scale;
    int disp = $mem$$disp;
    relocInfo::relocType disp_reloc = $mem->disp_reloc();

    encode_RegMem(cbuf, reg, base, index, scale, disp, disp_reloc);
  %}

  enc_class RM_opc_mem(immI rm_opcode, memory mem)
  %{
    int rm_byte_opcode = $rm_opcode$$constant;

    // High registers handle in encode_RegMem
    int base = $mem$$base;
    int index = $mem$$index;
    int scale = $mem$$scale;
    int displace = $mem$$disp;

    relocInfo::relocType disp_reloc = $mem->disp_reloc();       // disp-as-oop when
                                            // working with static
                                            // globals
    encode_RegMem(cbuf, rm_byte_opcode, base, index, scale, displace,
                  disp_reloc);
  %}

  enc_class reg_lea(rRegI dst, rRegI src0, immI src1)
  %{
    int reg_encoding = $dst$$reg;
    int base         = $src0$$reg;      // 0xFFFFFFFF indicates no base
    int index        = 0x04;            // 0x04 indicates no index
    int scale        = 0x00;            // 0x00 indicates no scale
    int displace     = $src1$$constant; // 0x00 indicates no displacement
    relocInfo::relocType disp_reloc = relocInfo::none;
    encode_RegMem(cbuf, reg_encoding, base, index, scale, displace,
                  disp_reloc);
  %}

  enc_class neg_reg(rRegI dst)
  %{
    int dstenc = $dst$$reg;
    if (dstenc >= 8) {
      emit_opcode(cbuf, Assembler::REX_B);
      dstenc -= 8;
    }
    // NEG $dst
    emit_opcode(cbuf, 0xF7);
    emit_rm(cbuf, 0x3, 0x03, dstenc);
  %}

  enc_class neg_reg_wide(rRegI dst)
  %{
    int dstenc = $dst$$reg;
    if (dstenc < 8) {
      emit_opcode(cbuf, Assembler::REX_W);
    } else {
      emit_opcode(cbuf, Assembler::REX_WB);
      dstenc -= 8;
    }
    // NEG $dst
    emit_opcode(cbuf, 0xF7);
    emit_rm(cbuf, 0x3, 0x03, dstenc);
  %}

  enc_class setLT_reg(rRegI dst)
  %{
    int dstenc = $dst$$reg;
    if (dstenc >= 8) {
      emit_opcode(cbuf, Assembler::REX_B);
      dstenc -= 8;
    } else if (dstenc >= 4) {
      emit_opcode(cbuf, Assembler::REX);
    }
    // SETLT $dst
    emit_opcode(cbuf, 0x0F);
    emit_opcode(cbuf, 0x9C);
    emit_rm(cbuf, 0x3, 0x0, dstenc);
  %}

  enc_class setNZ_reg(rRegI dst)
  %{
    int dstenc = $dst$$reg;
    if (dstenc >= 8) {
      emit_opcode(cbuf, Assembler::REX_B);
      dstenc -= 8;
    } else if (dstenc >= 4) {
      emit_opcode(cbuf, Assembler::REX);
    }
    // SETNZ $dst
    emit_opcode(cbuf, 0x0F);
    emit_opcode(cbuf, 0x95);
    emit_rm(cbuf, 0x3, 0x0, dstenc);
  %}


  // Compare the lonogs and set -1, 0, or 1 into dst
  enc_class cmpl3_flag(rRegL src1, rRegL src2, rRegI dst)
  %{
    int src1enc = $src1$$reg;
    int src2enc = $src2$$reg;
    int dstenc = $dst$$reg;

    // cmpq $src1, $src2
    if (src1enc < 8) {
      if (src2enc < 8) {
        emit_opcode(cbuf, Assembler::REX_W);
      } else {
        emit_opcode(cbuf, Assembler::REX_WB);
      }
    } else {
      if (src2enc < 8) {
        emit_opcode(cbuf, Assembler::REX_WR);
      } else {
        emit_opcode(cbuf, Assembler::REX_WRB);
      }
    }
    emit_opcode(cbuf, 0x3B);
    emit_rm(cbuf, 0x3, src1enc & 7, src2enc & 7);

    // movl $dst, -1
    if (dstenc >= 8) {
      emit_opcode(cbuf, Assembler::REX_B);
    }
    emit_opcode(cbuf, 0xB8 | (dstenc & 7));
    emit_d32(cbuf, -1);

    // jl,s done
    emit_opcode(cbuf, 0x7C);
    emit_d8(cbuf, dstenc < 4 ? 0x06 : 0x08);

    // setne $dst
    if (dstenc >= 4) {
      emit_opcode(cbuf, dstenc < 8 ? Assembler::REX : Assembler::REX_B);
    }
    emit_opcode(cbuf, 0x0F);
    emit_opcode(cbuf, 0x95);
    emit_opcode(cbuf, 0xC0 | (dstenc & 7));

    // movzbl $dst, $dst
    if (dstenc >= 4) {
      emit_opcode(cbuf, dstenc < 8 ? Assembler::REX : Assembler::REX_RB);
    }
    emit_opcode(cbuf, 0x0F);
    emit_opcode(cbuf, 0xB6);
    emit_rm(cbuf, 0x3, dstenc & 7, dstenc & 7);
  %}

  enc_class Push_ResultXD(regD dst) %{
    MacroAssembler _masm(&cbuf);
    __ fstp_d(Address(rsp, 0));
    __ movdbl($dst$$XMMRegister, Address(rsp, 0));
    __ addptr(rsp, 8);
  %}

  enc_class Push_SrcXD(regD src) %{
    MacroAssembler _masm(&cbuf);
    __ subptr(rsp, 8);
    __ movdbl(Address(rsp, 0), $src$$XMMRegister);
    __ fld_d(Address(rsp, 0));
  %}


  enc_class enc_rethrow()
  %{
    cbuf.set_insts_mark();
    emit_opcode(cbuf, 0xE9); // jmp entry
    emit_d32_reloc(cbuf,
                   (int) (OptoRuntime::rethrow_stub() - cbuf.insts_end() - 4),
                   runtime_call_Relocation::spec(),
                   RELOC_DISP32);
  %}

%}



//----------FRAME--------------------------------------------------------------
// Definition of frame structure and management information.
//
//  S T A C K   L A Y O U T    Allocators stack-slot number
//                             |   (to get allocators register number
//  G  Owned by    |        |  v    add OptoReg::stack0())
//  r   CALLER     |        |
//  o     |        +--------+      pad to even-align allocators stack-slot
//  w     V        |  pad0  |        numbers; owned by CALLER
//  t   -----------+--------+----> Matcher::_in_arg_limit, unaligned
//  h     ^        |   in   |  5
//        |        |  args  |  4   Holes in incoming args owned by SELF
//  |     |        |        |  3
//  |     |        +--------+
//  V     |        | old out|      Empty on Intel, window on Sparc
//        |    old |preserve|      Must be even aligned.
//        |     SP-+--------+----> Matcher::_old_SP, even aligned
//        |        |   in   |  3   area for Intel ret address
//     Owned by    |preserve|      Empty on Sparc.
//       SELF      +--------+
//        |        |  pad2  |  2   pad to align old SP
//        |        +--------+  1
//        |        | locks  |  0
//        |        +--------+----> OptoReg::stack0(), even aligned
//        |        |  pad1  | 11   pad to align new SP
//        |        +--------+
//        |        |        | 10
//        |        | spills |  9   spills
//        V        |        |  8   (pad0 slot for callee)
//      -----------+--------+----> Matcher::_out_arg_limit, unaligned
//        ^        |  out   |  7
//        |        |  args  |  6   Holes in outgoing args owned by CALLEE
//     Owned by    +--------+
//      CALLEE     | new out|  6   Empty on Intel, window on Sparc
//        |    new |preserve|      Must be even-aligned.
//        |     SP-+--------+----> Matcher::_new_SP, even aligned
//        |        |        |
//
// Note 1: Only region 8-11 is determined by the allocator.  Region 0-5 is
//         known from SELF's arguments and the Java calling convention.
//         Region 6-7 is determined per call site.
// Note 2: If the calling convention leaves holes in the incoming argument
//         area, those holes are owned by SELF.  Holes in the outgoing area
//         are owned by the CALLEE.  Holes should not be necessary in the
//         incoming area, as the Java calling convention is completely under
//         the control of the AD file.  Doubles can be sorted and packed to
//         avoid holes.  Holes in the outgoing arguments may be necessary for
//         varargs C calling conventions.
// Note 3: Region 0-3 is even aligned, with pad2 as needed.  Region 3-5 is
//         even aligned with pad0 as needed.
//         Region 6 is even aligned.  Region 6-7 is NOT even aligned;
//         region 6-11 is even aligned; it may be padded out more so that
//         the region from SP to FP meets the minimum stack alignment.
// Note 4: For I2C adapters, the incoming FP may not meet the minimum stack
//         alignment.  Region 11, pad1, may be dynamically extended so that
//         SP meets the minimum alignment.

frame
%{
  // These three registers define part of the calling convention
  // between compiled code and the interpreter.
  inline_cache_reg(RAX);                // Inline Cache Register

  // Optional: name the operand used by cisc-spilling to access
  // [stack_pointer + offset]
  cisc_spilling_operand_name(indOffset32);

  // Number of stack slots consumed by locking an object
  sync_stack_slots(2);

  // Compiled code's Frame Pointer
  frame_pointer(RSP);

  // Interpreter stores its frame pointer in a register which is
  // stored to the stack by I2CAdaptors.
  // I2CAdaptors convert from interpreted java to compiled java.
  interpreter_frame_pointer(RBP);

  // Stack alignment requirement
  stack_alignment(StackAlignmentInBytes); // Alignment size in bytes (128-bit -> 16 bytes)

  // Number of outgoing stack slots killed above the out_preserve_stack_slots
  // for calls to C.  Supports the var-args backing area for register parms.
  varargs_C_out_slots_killed(frame::arg_reg_save_area_bytes/BytesPerInt);

  // The after-PROLOG location of the return address.  Location of
  // return address specifies a type (REG or STACK) and a number
  // representing the register number (i.e. - use a register name) or
  // stack slot.
  // Ret Addr is on stack in slot 0 if no locks or verification or alignment.
  // Otherwise, it is above the locks and verification slot and alignment word
  return_addr(STACK - 2 +
              align_up((Compile::current()->in_preserve_stack_slots() +
                        Compile::current()->fixed_slots()),
                       stack_alignment_in_slots()));

  // Location of compiled Java return values.  Same as C for now.
  return_value
  %{
    assert(ideal_reg >= Op_RegI && ideal_reg <= Op_RegL,
           "only return normal values");

    static const int lo[Op_RegL + 1] = {
      0,
      0,
      RAX_num,  // Op_RegN
      RAX_num,  // Op_RegI
      RAX_num,  // Op_RegP
      XMM0_num, // Op_RegF
      XMM0_num, // Op_RegD
      RAX_num   // Op_RegL
    };
    static const int hi[Op_RegL + 1] = {
      0,
      0,
      OptoReg::Bad, // Op_RegN
      OptoReg::Bad, // Op_RegI
      RAX_H_num,    // Op_RegP
      OptoReg::Bad, // Op_RegF
      XMM0b_num,    // Op_RegD
      RAX_H_num     // Op_RegL
    };
    // Excluded flags and vector registers.
    assert(ARRAY_SIZE(hi) == _last_machine_leaf - 8, "missing type");
    return OptoRegPair(hi[ideal_reg], lo[ideal_reg]);
  %}
%}

//----------ATTRIBUTES---------------------------------------------------------
//----------Operand Attributes-------------------------------------------------
op_attrib op_cost(0);        // Required cost attribute

//----------Instruction Attributes---------------------------------------------
ins_attrib ins_cost(100);       // Required cost attribute
ins_attrib ins_size(8);         // Required size attribute (in bits)
ins_attrib ins_short_branch(0); // Required flag: is this instruction
                                // a non-matching short branch variant
                                // of some long branch?
ins_attrib ins_alignment(1);    // Required alignment attribute (must
                                // be a power of 2) specifies the
                                // alignment that some part of the
                                // instruction (not necessarily the
                                // start) requires.  If > 1, a
                                // compute_padding() function must be
                                // provided for the instruction

//----------OPERANDS-----------------------------------------------------------
// Operand definitions must precede instruction definitions for correct parsing
// in the ADLC because operands constitute user defined types which are used in
// instruction definitions.

//----------Simple Operands----------------------------------------------------
// Immediate Operands
// Integer Immediate
operand immI()
%{
  match(ConI);

  op_cost(10);
  format %{ %}
  interface(CONST_INTER);
%}

// Constant for test vs zero
operand immI_0()
%{
  predicate(n->get_int() == 0);
  match(ConI);

  op_cost(0);
  format %{ %}
  interface(CONST_INTER);
%}

// Constant for increment
operand immI_1()
%{
  predicate(n->get_int() == 1);
  match(ConI);

  op_cost(0);
  format %{ %}
  interface(CONST_INTER);
%}

// Constant for decrement
operand immI_M1()
%{
  predicate(n->get_int() == -1);
  match(ConI);

  op_cost(0);
  format %{ %}
  interface(CONST_INTER);
%}

operand immI_2()
%{
  predicate(n->get_int() == 2);
  match(ConI);

  op_cost(0);
  format %{ %}
  interface(CONST_INTER);
%}

operand immI_4()
%{
  predicate(n->get_int() == 4);
  match(ConI);

  op_cost(0);
  format %{ %}
  interface(CONST_INTER);
%}

operand immI_8()
%{
  predicate(n->get_int() == 8);
  match(ConI);

  op_cost(0);
  format %{ %}
  interface(CONST_INTER);
%}

// Valid scale values for addressing modes
operand immI2()
%{
  predicate(0 <= n->get_int() && (n->get_int() <= 3));
  match(ConI);

  format %{ %}
  interface(CONST_INTER);
%}

operand immU7()
%{
  predicate((0 <= n->get_int()) && (n->get_int() <= 0x7F));
  match(ConI);

  op_cost(5);
  format %{ %}
  interface(CONST_INTER);
%}

operand immI8()
%{
  predicate((-0x80 <= n->get_int()) && (n->get_int() < 0x80));
  match(ConI);

  op_cost(5);
  format %{ %}
  interface(CONST_INTER);
%}

operand immU8()
%{
  predicate((0 <= n->get_int()) && (n->get_int() <= 255));
  match(ConI);

  op_cost(5);
  format %{ %}
  interface(CONST_INTER);
%}

operand immI16()
%{
  predicate((-32768 <= n->get_int()) && (n->get_int() <= 32767));
  match(ConI);

  op_cost(10);
  format %{ %}
  interface(CONST_INTER);
%}

// Int Immediate non-negative
operand immU31()
%{
  predicate(n->get_int() >= 0);
  match(ConI);

  op_cost(0);
  format %{ %}
  interface(CONST_INTER);
%}

// Constant for long shifts
operand immI_32()
%{
  predicate( n->get_int() == 32 );
  match(ConI);

  op_cost(0);
  format %{ %}
  interface(CONST_INTER);
%}

// Constant for long shifts
operand immI_64()
%{
  predicate( n->get_int() == 64 );
  match(ConI);

  op_cost(0);
  format %{ %}
  interface(CONST_INTER);
%}

// Pointer Immediate
operand immP()
%{
  match(ConP);

  op_cost(10);
  format %{ %}
  interface(CONST_INTER);
%}

// NULL Pointer Immediate
operand immP0()
%{
  predicate(n->get_ptr() == 0);
  match(ConP);

  op_cost(5);
  format %{ %}
  interface(CONST_INTER);
%}

// Pointer Immediate
operand immN() %{
  match(ConN);

  op_cost(10);
  format %{ %}
  interface(CONST_INTER);
%}

operand immNKlass() %{
  match(ConNKlass);

  op_cost(10);
  format %{ %}
  interface(CONST_INTER);
%}

// NULL Pointer Immediate
operand immN0() %{
  predicate(n->get_narrowcon() == 0);
  match(ConN);

  op_cost(5);
  format %{ %}
  interface(CONST_INTER);
%}

operand immP31()
%{
  predicate(n->as_Type()->type()->reloc() == relocInfo::none
            && (n->get_ptr() >> 31) == 0);
  match(ConP);

  op_cost(5);
  format %{ %}
  interface(CONST_INTER);
%}


// Long Immediate
operand immL()
%{
  match(ConL);

  op_cost(20);
  format %{ %}
  interface(CONST_INTER);
%}

// Long Immediate 8-bit
operand immL8()
%{
  predicate(-0x80L <= n->get_long() && n->get_long() < 0x80L);
  match(ConL);

  op_cost(5);
  format %{ %}
  interface(CONST_INTER);
%}

// Long Immediate 32-bit unsigned
operand immUL32()
%{
  predicate(n->get_long() == (unsigned int) (n->get_long()));
  match(ConL);

  op_cost(10);
  format %{ %}
  interface(CONST_INTER);
%}

// Long Immediate 32-bit signed
operand immL32()
%{
  predicate(n->get_long() == (int) (n->get_long()));
  match(ConL);

  op_cost(15);
  format %{ %}
  interface(CONST_INTER);
%}

operand immL_Pow2()
%{
  predicate(is_power_of_2((julong)n->get_long()));
  match(ConL);

  op_cost(15);
  format %{ %}
  interface(CONST_INTER);
%}

operand immL_NotPow2()
%{
  predicate(is_power_of_2((julong)~n->get_long()));
  match(ConL);

  op_cost(15);
  format %{ %}
  interface(CONST_INTER);
%}

// Long Immediate zero
operand immL0()
%{
  predicate(n->get_long() == 0L);
  match(ConL);

  op_cost(10);
  format %{ %}
  interface(CONST_INTER);
%}

// Constant for increment
operand immL1()
%{
  predicate(n->get_long() == 1);
  match(ConL);

  format %{ %}
  interface(CONST_INTER);
%}

// Constant for decrement
operand immL_M1()
%{
  predicate(n->get_long() == -1);
  match(ConL);

  format %{ %}
  interface(CONST_INTER);
%}

// Long Immediate: the value 10
operand immL10()
%{
  predicate(n->get_long() == 10);
  match(ConL);

  format %{ %}
  interface(CONST_INTER);
%}

// Long immediate from 0 to 127.
// Used for a shorter form of long mul by 10.
operand immL_127()
%{
  predicate(0 <= n->get_long() && n->get_long() < 0x80);
  match(ConL);

  op_cost(10);
  format %{ %}
  interface(CONST_INTER);
%}

// Long Immediate: low 32-bit mask
operand immL_32bits()
%{
  predicate(n->get_long() == 0xFFFFFFFFL);
  match(ConL);
  op_cost(20);

  format %{ %}
  interface(CONST_INTER);
%}

// Int Immediate: 2^n-1, positive
operand immI_Pow2M1()
%{
  predicate((n->get_int() > 0)
            && is_power_of_2(n->get_int() + 1));
  match(ConI);

  op_cost(20);
  format %{ %}
  interface(CONST_INTER);
%}

// Float Immediate zero
operand immF0()
%{
  predicate(jint_cast(n->getf()) == 0);
  match(ConF);

  op_cost(5);
  format %{ %}
  interface(CONST_INTER);
%}

// Float Immediate
operand immF()
%{
  match(ConF);

  op_cost(15);
  format %{ %}
  interface(CONST_INTER);
%}

// Double Immediate zero
operand immD0()
%{
  predicate(jlong_cast(n->getd()) == 0);
  match(ConD);

  op_cost(5);
  format %{ %}
  interface(CONST_INTER);
%}

// Double Immediate
operand immD()
%{
  match(ConD);

  op_cost(15);
  format %{ %}
  interface(CONST_INTER);
%}

// Immediates for special shifts (sign extend)

// Constants for increment
operand immI_16()
%{
  predicate(n->get_int() == 16);
  match(ConI);

  format %{ %}
  interface(CONST_INTER);
%}

operand immI_24()
%{
  predicate(n->get_int() == 24);
  match(ConI);

  format %{ %}
  interface(CONST_INTER);
%}

// Constant for byte-wide masking
operand immI_255()
%{
  predicate(n->get_int() == 255);
  match(ConI);

  format %{ %}
  interface(CONST_INTER);
%}

// Constant for short-wide masking
operand immI_65535()
%{
  predicate(n->get_int() == 65535);
  match(ConI);

  format %{ %}
  interface(CONST_INTER);
%}

// Constant for byte-wide masking
operand immL_255()
%{
  predicate(n->get_long() == 255);
  match(ConL);

  format %{ %}
  interface(CONST_INTER);
%}

// Constant for short-wide masking
operand immL_65535()
%{
  predicate(n->get_long() == 65535);
  match(ConL);

  format %{ %}
  interface(CONST_INTER);
%}

operand kReg()
%{
  constraint(ALLOC_IN_RC(vectmask_reg));
  match(RegVectMask);
  format %{%}
  interface(REG_INTER);
%}

operand kReg_K1()
%{
  constraint(ALLOC_IN_RC(vectmask_reg_K1));
  match(RegVectMask);
  format %{%}
  interface(REG_INTER);
%}

operand kReg_K2()
%{
  constraint(ALLOC_IN_RC(vectmask_reg_K2));
  match(RegVectMask);
  format %{%}
  interface(REG_INTER);
%}

// Special Registers
operand kReg_K3()
%{
  constraint(ALLOC_IN_RC(vectmask_reg_K3));
  match(RegVectMask);
  format %{%}
  interface(REG_INTER);
%}

operand kReg_K4()
%{
  constraint(ALLOC_IN_RC(vectmask_reg_K4));
  match(RegVectMask);
  format %{%}
  interface(REG_INTER);
%}

operand kReg_K5()
%{
  constraint(ALLOC_IN_RC(vectmask_reg_K5));
  match(RegVectMask);
  format %{%}
  interface(REG_INTER);
%}

operand kReg_K6()
%{
  constraint(ALLOC_IN_RC(vectmask_reg_K6));
  match(RegVectMask);
  format %{%}
  interface(REG_INTER);
%}

// Special Registers
operand kReg_K7()
%{
  constraint(ALLOC_IN_RC(vectmask_reg_K7));
  match(RegVectMask);
  format %{%}
  interface(REG_INTER);
%}

// Register Operands
// Integer Register
operand rRegI()
%{
  constraint(ALLOC_IN_RC(int_reg));
  match(RegI);

  match(rax_RegI);
  match(rbx_RegI);
  match(rcx_RegI);
  match(rdx_RegI);
  match(rdi_RegI);

  format %{ %}
  interface(REG_INTER);
%}

// Special Registers
operand rax_RegI()
%{
  constraint(ALLOC_IN_RC(int_rax_reg));
  match(RegI);
  match(rRegI);

  format %{ "RAX" %}
  interface(REG_INTER);
%}

// Special Registers
operand rbx_RegI()
%{
  constraint(ALLOC_IN_RC(int_rbx_reg));
  match(RegI);
  match(rRegI);

  format %{ "RBX" %}
  interface(REG_INTER);
%}

operand rcx_RegI()
%{
  constraint(ALLOC_IN_RC(int_rcx_reg));
  match(RegI);
  match(rRegI);

  format %{ "RCX" %}
  interface(REG_INTER);
%}

operand rdx_RegI()
%{
  constraint(ALLOC_IN_RC(int_rdx_reg));
  match(RegI);
  match(rRegI);

  format %{ "RDX" %}
  interface(REG_INTER);
%}

operand rdi_RegI()
%{
  constraint(ALLOC_IN_RC(int_rdi_reg));
  match(RegI);
  match(rRegI);

  format %{ "RDI" %}
  interface(REG_INTER);
%}

operand no_rax_rdx_RegI()
%{
  constraint(ALLOC_IN_RC(int_no_rax_rdx_reg));
  match(RegI);
  match(rbx_RegI);
  match(rcx_RegI);
  match(rdi_RegI);

  format %{ %}
  interface(REG_INTER);
%}

operand no_rbp_r13_RegI()
%{
  constraint(ALLOC_IN_RC(int_no_rbp_r13_reg));
  match(RegI);
  match(rRegI);
  match(rax_RegI);
  match(rbx_RegI);
  match(rcx_RegI);
  match(rdx_RegI);
  match(rdi_RegI);

  format %{ %}
  interface(REG_INTER);
%}

// Pointer Register
operand any_RegP()
%{
  constraint(ALLOC_IN_RC(any_reg));
  match(RegP);
  match(rax_RegP);
  match(rbx_RegP);
  match(rdi_RegP);
  match(rsi_RegP);
  match(rbp_RegP);
  match(r15_RegP);
  match(rRegP);

  format %{ %}
  interface(REG_INTER);
%}

operand rRegP()
%{
  constraint(ALLOC_IN_RC(ptr_reg));
  match(RegP);
  match(rax_RegP);
  match(rbx_RegP);
  match(rdi_RegP);
  match(rsi_RegP);
  match(rbp_RegP);  // See Q&A below about
  match(r15_RegP);  // r15_RegP and rbp_RegP.

  format %{ %}
  interface(REG_INTER);
%}

operand rRegN() %{
  constraint(ALLOC_IN_RC(int_reg));
  match(RegN);

  format %{ %}
  interface(REG_INTER);
%}

// Question: Why is r15_RegP (the read-only TLS register) a match for rRegP?
// Answer: Operand match rules govern the DFA as it processes instruction inputs.
// It's fine for an instruction input that expects rRegP to match a r15_RegP.
// The output of an instruction is controlled by the allocator, which respects
// register class masks, not match rules.  Unless an instruction mentions
// r15_RegP or any_RegP explicitly as its output, r15 will not be considered
// by the allocator as an input.
// The same logic applies to rbp_RegP being a match for rRegP: If PreserveFramePointer==true,
// the RBP is used as a proper frame pointer and is not included in ptr_reg. As a
// result, RBP is not included in the output of the instruction either.

operand no_rax_RegP()
%{
  constraint(ALLOC_IN_RC(ptr_no_rax_reg));
  match(RegP);
  match(rbx_RegP);
  match(rsi_RegP);
  match(rdi_RegP);

  format %{ %}
  interface(REG_INTER);
%}

// This operand is not allowed to use RBP even if
// RBP is not used to hold the frame pointer.
operand no_rbp_RegP()
%{
  constraint(ALLOC_IN_RC(ptr_reg_no_rbp));
  match(RegP);
  match(rbx_RegP);
  match(rsi_RegP);
  match(rdi_RegP);

  format %{ %}
  interface(REG_INTER);
%}

operand no_rax_rbx_RegP()
%{
  constraint(ALLOC_IN_RC(ptr_no_rax_rbx_reg));
  match(RegP);
  match(rsi_RegP);
  match(rdi_RegP);

  format %{ %}
  interface(REG_INTER);
%}

// Special Registers
// Return a pointer value
operand rax_RegP()
%{
  constraint(ALLOC_IN_RC(ptr_rax_reg));
  match(RegP);
  match(rRegP);

  format %{ %}
  interface(REG_INTER);
%}

// Special Registers
// Return a compressed pointer value
operand rax_RegN()
%{
  constraint(ALLOC_IN_RC(int_rax_reg));
  match(RegN);
  match(rRegN);

  format %{ %}
  interface(REG_INTER);
%}

// Used in AtomicAdd
operand rbx_RegP()
%{
  constraint(ALLOC_IN_RC(ptr_rbx_reg));
  match(RegP);
  match(rRegP);

  format %{ %}
  interface(REG_INTER);
%}

operand rsi_RegP()
%{
  constraint(ALLOC_IN_RC(ptr_rsi_reg));
  match(RegP);
  match(rRegP);

  format %{ %}
  interface(REG_INTER);
%}

operand rbp_RegP()
%{
  constraint(ALLOC_IN_RC(ptr_rbp_reg));
  match(RegP);
  match(rRegP);

  format %{ %}
  interface(REG_INTER);
%}

// Used in rep stosq
operand rdi_RegP()
%{
  constraint(ALLOC_IN_RC(ptr_rdi_reg));
  match(RegP);
  match(rRegP);

  format %{ %}
  interface(REG_INTER);
%}

operand r15_RegP()
%{
  constraint(ALLOC_IN_RC(ptr_r15_reg));
  match(RegP);
  match(rRegP);

  format %{ %}
  interface(REG_INTER);
%}

operand rRegL()
%{
  constraint(ALLOC_IN_RC(long_reg));
  match(RegL);
  match(rax_RegL);
  match(rdx_RegL);

  format %{ %}
  interface(REG_INTER);
%}

// Special Registers
operand no_rax_rdx_RegL()
%{
  constraint(ALLOC_IN_RC(long_no_rax_rdx_reg));
  match(RegL);
  match(rRegL);

  format %{ %}
  interface(REG_INTER);
%}

operand no_rax_RegL()
%{
  constraint(ALLOC_IN_RC(long_no_rax_rdx_reg));
  match(RegL);
  match(rRegL);
  match(rdx_RegL);

  format %{ %}
  interface(REG_INTER);
%}

operand rax_RegL()
%{
  constraint(ALLOC_IN_RC(long_rax_reg));
  match(RegL);
  match(rRegL);

  format %{ "RAX" %}
  interface(REG_INTER);
%}

operand rcx_RegL()
%{
  constraint(ALLOC_IN_RC(long_rcx_reg));
  match(RegL);
  match(rRegL);

  format %{ %}
  interface(REG_INTER);
%}

operand rdx_RegL()
%{
  constraint(ALLOC_IN_RC(long_rdx_reg));
  match(RegL);
  match(rRegL);

  format %{ %}
  interface(REG_INTER);
%}

operand no_rbp_r13_RegL()
%{
  constraint(ALLOC_IN_RC(long_no_rbp_r13_reg));
  match(RegL);
  match(rRegL);
  match(rax_RegL);
  match(rcx_RegL);
  match(rdx_RegL);

  format %{ %}
  interface(REG_INTER);
%}

// Flags register, used as output of compare instructions
operand rFlagsReg()
%{
  constraint(ALLOC_IN_RC(int_flags));
  match(RegFlags);

  format %{ "RFLAGS" %}
  interface(REG_INTER);
%}

// Flags register, used as output of FLOATING POINT compare instructions
operand rFlagsRegU()
%{
  constraint(ALLOC_IN_RC(int_flags));
  match(RegFlags);

  format %{ "RFLAGS_U" %}
  interface(REG_INTER);
%}

operand rFlagsRegUCF() %{
  constraint(ALLOC_IN_RC(int_flags));
  match(RegFlags);
  predicate(false);

  format %{ "RFLAGS_U_CF" %}
  interface(REG_INTER);
%}

// Float register operands
operand regF() %{
   constraint(ALLOC_IN_RC(float_reg));
   match(RegF);

   format %{ %}
   interface(REG_INTER);
%}

// Float register operands
operand legRegF() %{
   constraint(ALLOC_IN_RC(float_reg_legacy));
   match(RegF);

   format %{ %}
   interface(REG_INTER);
%}

// Float register operands
operand vlRegF() %{
   constraint(ALLOC_IN_RC(float_reg_vl));
   match(RegF);

   format %{ %}
   interface(REG_INTER);
%}

// Double register operands
operand regD() %{
   constraint(ALLOC_IN_RC(double_reg));
   match(RegD);

   format %{ %}
   interface(REG_INTER);
%}

// Double register operands
operand legRegD() %{
   constraint(ALLOC_IN_RC(double_reg_legacy));
   match(RegD);

   format %{ %}
   interface(REG_INTER);
%}

// Double register operands
operand vlRegD() %{
   constraint(ALLOC_IN_RC(double_reg_vl));
   match(RegD);

   format %{ %}
   interface(REG_INTER);
%}

//----------Memory Operands----------------------------------------------------
// Direct Memory Operand
// operand direct(immP addr)
// %{
//   match(addr);

//   format %{ "[$addr]" %}
//   interface(MEMORY_INTER) %{
//     base(0xFFFFFFFF);
//     index(0x4);
//     scale(0x0);
//     disp($addr);
//   %}
// %}

// Indirect Memory Operand
operand indirect(any_RegP reg)
%{
  constraint(ALLOC_IN_RC(ptr_reg));
  match(reg);

  format %{ "[$reg]" %}
  interface(MEMORY_INTER) %{
    base($reg);
    index(0x4);
    scale(0x0);
    disp(0x0);
  %}
%}

// Indirect Memory Plus Short Offset Operand
operand indOffset8(any_RegP reg, immL8 off)
%{
  constraint(ALLOC_IN_RC(ptr_reg));
  match(AddP reg off);

  format %{ "[$reg + $off (8-bit)]" %}
  interface(MEMORY_INTER) %{
    base($reg);
    index(0x4);
    scale(0x0);
    disp($off);
  %}
%}

// Indirect Memory Plus Long Offset Operand
operand indOffset32(any_RegP reg, immL32 off)
%{
  constraint(ALLOC_IN_RC(ptr_reg));
  match(AddP reg off);

  format %{ "[$reg + $off (32-bit)]" %}
  interface(MEMORY_INTER) %{
    base($reg);
    index(0x4);
    scale(0x0);
    disp($off);
  %}
%}

// Indirect Memory Plus Index Register Plus Offset Operand
operand indIndexOffset(any_RegP reg, rRegL lreg, immL32 off)
%{
  constraint(ALLOC_IN_RC(ptr_reg));
  match(AddP (AddP reg lreg) off);

  op_cost(10);
  format %{"[$reg + $off + $lreg]" %}
  interface(MEMORY_INTER) %{
    base($reg);
    index($lreg);
    scale(0x0);
    disp($off);
  %}
%}

// Indirect Memory Plus Index Register Plus Offset Operand
operand indIndex(any_RegP reg, rRegL lreg)
%{
  constraint(ALLOC_IN_RC(ptr_reg));
  match(AddP reg lreg);

  op_cost(10);
  format %{"[$reg + $lreg]" %}
  interface(MEMORY_INTER) %{
    base($reg);
    index($lreg);
    scale(0x0);
    disp(0x0);
  %}
%}

// Indirect Memory Times Scale Plus Index Register
operand indIndexScale(any_RegP reg, rRegL lreg, immI2 scale)
%{
  constraint(ALLOC_IN_RC(ptr_reg));
  match(AddP reg (LShiftL lreg scale));

  op_cost(10);
  format %{"[$reg + $lreg << $scale]" %}
  interface(MEMORY_INTER) %{
    base($reg);
    index($lreg);
    scale($scale);
    disp(0x0);
  %}
%}

operand indPosIndexScale(any_RegP reg, rRegI idx, immI2 scale)
%{
  constraint(ALLOC_IN_RC(ptr_reg));
  predicate(n->in(3)->in(1)->as_Type()->type()->is_long()->_lo >= 0);
  match(AddP reg (LShiftL (ConvI2L idx) scale));

  op_cost(10);
  format %{"[$reg + pos $idx << $scale]" %}
  interface(MEMORY_INTER) %{
    base($reg);
    index($idx);
    scale($scale);
    disp(0x0);
  %}
%}

// Indirect Memory Times Scale Plus Index Register Plus Offset Operand
operand indIndexScaleOffset(any_RegP reg, immL32 off, rRegL lreg, immI2 scale)
%{
  constraint(ALLOC_IN_RC(ptr_reg));
  match(AddP (AddP reg (LShiftL lreg scale)) off);

  op_cost(10);
  format %{"[$reg + $off + $lreg << $scale]" %}
  interface(MEMORY_INTER) %{
    base($reg);
    index($lreg);
    scale($scale);
    disp($off);
  %}
%}

// Indirect Memory Plus Positive Index Register Plus Offset Operand
operand indPosIndexOffset(any_RegP reg, immL32 off, rRegI idx)
%{
  constraint(ALLOC_IN_RC(ptr_reg));
  predicate(n->in(2)->in(3)->as_Type()->type()->is_long()->_lo >= 0);
  match(AddP (AddP reg (ConvI2L idx)) off);

  op_cost(10);
  format %{"[$reg + $off + $idx]" %}
  interface(MEMORY_INTER) %{
    base($reg);
    index($idx);
    scale(0x0);
    disp($off);
  %}
%}

// Indirect Memory Times Scale Plus Positive Index Register Plus Offset Operand
operand indPosIndexScaleOffset(any_RegP reg, immL32 off, rRegI idx, immI2 scale)
%{
  constraint(ALLOC_IN_RC(ptr_reg));
  predicate(n->in(2)->in(3)->in(1)->as_Type()->type()->is_long()->_lo >= 0);
  match(AddP (AddP reg (LShiftL (ConvI2L idx) scale)) off);

  op_cost(10);
  format %{"[$reg + $off + $idx << $scale]" %}
  interface(MEMORY_INTER) %{
    base($reg);
    index($idx);
    scale($scale);
    disp($off);
  %}
%}

// Indirect Narrow Oop Operand
operand indCompressedOop(rRegN reg) %{
  predicate(UseCompressedOops && (CompressedOops::shift() == Address::times_8));
  constraint(ALLOC_IN_RC(ptr_reg));
  match(DecodeN reg);

  op_cost(10);
  format %{"[R12 + $reg << 3] (compressed oop addressing)" %}
  interface(MEMORY_INTER) %{
    base(0xc); // R12
    index($reg);
    scale(0x3);
    disp(0x0);
  %}
%}

// Indirect Narrow Oop Plus Offset Operand
// Note: x86 architecture doesn't support "scale * index + offset" without a base
// we can't free r12 even with CompressedOops::base() == NULL.
operand indCompressedOopOffset(rRegN reg, immL32 off) %{
  predicate(UseCompressedOops && (CompressedOops::shift() == Address::times_8));
  constraint(ALLOC_IN_RC(ptr_reg));
  match(AddP (DecodeN reg) off);

  op_cost(10);
  format %{"[R12 + $reg << 3 + $off] (compressed oop addressing)" %}
  interface(MEMORY_INTER) %{
    base(0xc); // R12
    index($reg);
    scale(0x3);
    disp($off);
  %}
%}

// Indirect Memory Operand
operand indirectNarrow(rRegN reg)
%{
  predicate(CompressedOops::shift() == 0);
  constraint(ALLOC_IN_RC(ptr_reg));
  match(DecodeN reg);

  format %{ "[$reg]" %}
  interface(MEMORY_INTER) %{
    base($reg);
    index(0x4);
    scale(0x0);
    disp(0x0);
  %}
%}

// Indirect Memory Plus Short Offset Operand
operand indOffset8Narrow(rRegN reg, immL8 off)
%{
  predicate(CompressedOops::shift() == 0);
  constraint(ALLOC_IN_RC(ptr_reg));
  match(AddP (DecodeN reg) off);

  format %{ "[$reg + $off (8-bit)]" %}
  interface(MEMORY_INTER) %{
    base($reg);
    index(0x4);
    scale(0x0);
    disp($off);
  %}
%}

// Indirect Memory Plus Long Offset Operand
operand indOffset32Narrow(rRegN reg, immL32 off)
%{
  predicate(CompressedOops::shift() == 0);
  constraint(ALLOC_IN_RC(ptr_reg));
  match(AddP (DecodeN reg) off);

  format %{ "[$reg + $off (32-bit)]" %}
  interface(MEMORY_INTER) %{
    base($reg);
    index(0x4);
    scale(0x0);
    disp($off);
  %}
%}

// Indirect Memory Plus Index Register Plus Offset Operand
operand indIndexOffsetNarrow(rRegN reg, rRegL lreg, immL32 off)
%{
  predicate(CompressedOops::shift() == 0);
  constraint(ALLOC_IN_RC(ptr_reg));
  match(AddP (AddP (DecodeN reg) lreg) off);

  op_cost(10);
  format %{"[$reg + $off + $lreg]" %}
  interface(MEMORY_INTER) %{
    base($reg);
    index($lreg);
    scale(0x0);
    disp($off);
  %}
%}

// Indirect Memory Plus Index Register Plus Offset Operand
operand indIndexNarrow(rRegN reg, rRegL lreg)
%{
  predicate(CompressedOops::shift() == 0);
  constraint(ALLOC_IN_RC(ptr_reg));
  match(AddP (DecodeN reg) lreg);

  op_cost(10);
  format %{"[$reg + $lreg]" %}
  interface(MEMORY_INTER) %{
    base($reg);
    index($lreg);
    scale(0x0);
    disp(0x0);
  %}
%}

// Indirect Memory Times Scale Plus Index Register
operand indIndexScaleNarrow(rRegN reg, rRegL lreg, immI2 scale)
%{
  predicate(CompressedOops::shift() == 0);
  constraint(ALLOC_IN_RC(ptr_reg));
  match(AddP (DecodeN reg) (LShiftL lreg scale));

  op_cost(10);
  format %{"[$reg + $lreg << $scale]" %}
  interface(MEMORY_INTER) %{
    base($reg);
    index($lreg);
    scale($scale);
    disp(0x0);
  %}
%}

// Indirect Memory Times Scale Plus Index Register Plus Offset Operand
operand indIndexScaleOffsetNarrow(rRegN reg, immL32 off, rRegL lreg, immI2 scale)
%{
  predicate(CompressedOops::shift() == 0);
  constraint(ALLOC_IN_RC(ptr_reg));
  match(AddP (AddP (DecodeN reg) (LShiftL lreg scale)) off);

  op_cost(10);
  format %{"[$reg + $off + $lreg << $scale]" %}
  interface(MEMORY_INTER) %{
    base($reg);
    index($lreg);
    scale($scale);
    disp($off);
  %}
%}

// Indirect Memory Times Plus Positive Index Register Plus Offset Operand
operand indPosIndexOffsetNarrow(rRegN reg, immL32 off, rRegI idx)
%{
  constraint(ALLOC_IN_RC(ptr_reg));
  predicate(CompressedOops::shift() == 0 && n->in(2)->in(3)->as_Type()->type()->is_long()->_lo >= 0);
  match(AddP (AddP (DecodeN reg) (ConvI2L idx)) off);

  op_cost(10);
  format %{"[$reg + $off + $idx]" %}
  interface(MEMORY_INTER) %{
    base($reg);
    index($idx);
    scale(0x0);
    disp($off);
  %}
%}

// Indirect Memory Times Scale Plus Positive Index Register Plus Offset Operand
operand indPosIndexScaleOffsetNarrow(rRegN reg, immL32 off, rRegI idx, immI2 scale)
%{
  constraint(ALLOC_IN_RC(ptr_reg));
  predicate(CompressedOops::shift() == 0 && n->in(2)->in(3)->in(1)->as_Type()->type()->is_long()->_lo >= 0);
  match(AddP (AddP (DecodeN reg) (LShiftL (ConvI2L idx) scale)) off);

  op_cost(10);
  format %{"[$reg + $off + $idx << $scale]" %}
  interface(MEMORY_INTER) %{
    base($reg);
    index($idx);
    scale($scale);
    disp($off);
  %}
%}

//----------Special Memory Operands--------------------------------------------
// Stack Slot Operand - This operand is used for loading and storing temporary
//                      values on the stack where a match requires a value to
//                      flow through memory.
operand stackSlotP(sRegP reg)
%{
  constraint(ALLOC_IN_RC(stack_slots));
  // No match rule because this operand is only generated in matching

  format %{ "[$reg]" %}
  interface(MEMORY_INTER) %{
    base(0x4);   // RSP
    index(0x4);  // No Index
    scale(0x0);  // No Scale
    disp($reg);  // Stack Offset
  %}
%}

operand stackSlotI(sRegI reg)
%{
  constraint(ALLOC_IN_RC(stack_slots));
  // No match rule because this operand is only generated in matching

  format %{ "[$reg]" %}
  interface(MEMORY_INTER) %{
    base(0x4);   // RSP
    index(0x4);  // No Index
    scale(0x0);  // No Scale
    disp($reg);  // Stack Offset
  %}
%}

operand stackSlotF(sRegF reg)
%{
  constraint(ALLOC_IN_RC(stack_slots));
  // No match rule because this operand is only generated in matching

  format %{ "[$reg]" %}
  interface(MEMORY_INTER) %{
    base(0x4);   // RSP
    index(0x4);  // No Index
    scale(0x0);  // No Scale
    disp($reg);  // Stack Offset
  %}
%}

operand stackSlotD(sRegD reg)
%{
  constraint(ALLOC_IN_RC(stack_slots));
  // No match rule because this operand is only generated in matching

  format %{ "[$reg]" %}
  interface(MEMORY_INTER) %{
    base(0x4);   // RSP
    index(0x4);  // No Index
    scale(0x0);  // No Scale
    disp($reg);  // Stack Offset
  %}
%}
operand stackSlotL(sRegL reg)
%{
  constraint(ALLOC_IN_RC(stack_slots));
  // No match rule because this operand is only generated in matching

  format %{ "[$reg]" %}
  interface(MEMORY_INTER) %{
    base(0x4);   // RSP
    index(0x4);  // No Index
    scale(0x0);  // No Scale
    disp($reg);  // Stack Offset
  %}
%}

//----------Conditional Branch Operands----------------------------------------
// Comparison Op  - This is the operation of the comparison, and is limited to
//                  the following set of codes:
//                  L (<), LE (<=), G (>), GE (>=), E (==), NE (!=)
//
// Other attributes of the comparison, such as unsignedness, are specified
// by the comparison instruction that sets a condition code flags register.
// That result is represented by a flags operand whose subtype is appropriate
// to the unsignedness (etc.) of the comparison.
//
// Later, the instruction which matches both the Comparison Op (a Bool) and
// the flags (produced by the Cmp) specifies the coding of the comparison op
// by matching a specific subtype of Bool operand below, such as cmpOpU.

// Comparison Code
operand cmpOp()
%{
  match(Bool);

  format %{ "" %}
  interface(COND_INTER) %{
    equal(0x4, "e");
    not_equal(0x5, "ne");
    less(0xC, "l");
    greater_equal(0xD, "ge");
    less_equal(0xE, "le");
    greater(0xF, "g");
    overflow(0x0, "o");
    no_overflow(0x1, "no");
  %}
%}

// Comparison Code, unsigned compare.  Used by FP also, with
// C2 (unordered) turned into GT or LT already.  The other bits
// C0 and C3 are turned into Carry & Zero flags.
operand cmpOpU()
%{
  match(Bool);

  format %{ "" %}
  interface(COND_INTER) %{
    equal(0x4, "e");
    not_equal(0x5, "ne");
    less(0x2, "b");
    greater_equal(0x3, "ae");
    less_equal(0x6, "be");
    greater(0x7, "a");
    overflow(0x0, "o");
    no_overflow(0x1, "no");
  %}
%}


// Floating comparisons that don't require any fixup for the unordered case,
// If both inputs of the comparison are the same, ZF is always set so we
// don't need to use cmpOpUCF2 for eq/ne
operand cmpOpUCF() %{
  match(Bool);
  predicate(n->as_Bool()->_test._test == BoolTest::lt ||
            n->as_Bool()->_test._test == BoolTest::ge ||
            n->as_Bool()->_test._test == BoolTest::le ||
            n->as_Bool()->_test._test == BoolTest::gt ||
            n->in(1)->in(1) == n->in(1)->in(2));
  format %{ "" %}
  interface(COND_INTER) %{
    equal(0xb, "np");
    not_equal(0xa, "p");
    less(0x2, "b");
    greater_equal(0x3, "ae");
    less_equal(0x6, "be");
    greater(0x7, "a");
    overflow(0x0, "o");
    no_overflow(0x1, "no");
  %}
%}


// Floating comparisons that can be fixed up with extra conditional jumps
operand cmpOpUCF2() %{
  match(Bool);
  predicate((n->as_Bool()->_test._test == BoolTest::ne ||
             n->as_Bool()->_test._test == BoolTest::eq) &&
            n->in(1)->in(1) != n->in(1)->in(2));
  format %{ "" %}
  interface(COND_INTER) %{
    equal(0x4, "e");
    not_equal(0x5, "ne");
    less(0x2, "b");
    greater_equal(0x3, "ae");
    less_equal(0x6, "be");
    greater(0x7, "a");
    overflow(0x0, "o");
    no_overflow(0x1, "no");
  %}
%}

//----------OPERAND CLASSES----------------------------------------------------
// Operand Classes are groups of operands that are used as to simplify
// instruction definitions by not requiring the AD writer to specify separate
// instructions for every form of operand when the instruction accepts
// multiple operand types with the same basic encoding and format.  The classic
// case of this is memory operands.

opclass memory(indirect, indOffset8, indOffset32, indIndexOffset, indIndex,
               indIndexScale, indPosIndexScale, indIndexScaleOffset, indPosIndexOffset, indPosIndexScaleOffset,
               indCompressedOop, indCompressedOopOffset,
               indirectNarrow, indOffset8Narrow, indOffset32Narrow,
               indIndexOffsetNarrow, indIndexNarrow, indIndexScaleNarrow,
               indIndexScaleOffsetNarrow, indPosIndexOffsetNarrow, indPosIndexScaleOffsetNarrow);

//----------PIPELINE-----------------------------------------------------------
// Rules which define the behavior of the target architectures pipeline.
pipeline %{

//----------ATTRIBUTES---------------------------------------------------------
attributes %{
  variable_size_instructions;        // Fixed size instructions
  max_instructions_per_bundle = 3;   // Up to 3 instructions per bundle
  instruction_unit_size = 1;         // An instruction is 1 bytes long
  instruction_fetch_unit_size = 16;  // The processor fetches one line
  instruction_fetch_units = 1;       // of 16 bytes

  // List of nop instructions
  nops( MachNop );
%}

//----------RESOURCES----------------------------------------------------------
// Resources are the functional units available to the machine

// Generic P2/P3 pipeline
// 3 decoders, only D0 handles big operands; a "bundle" is the limit of
// 3 instructions decoded per cycle.
// 2 load/store ops per cycle, 1 branch, 1 FPU,
// 3 ALU op, only ALU0 handles mul instructions.
resources( D0, D1, D2, DECODE = D0 | D1 | D2,
           MS0, MS1, MS2, MEM = MS0 | MS1 | MS2,
           BR, FPU,
           ALU0, ALU1, ALU2, ALU = ALU0 | ALU1 | ALU2);

//----------PIPELINE DESCRIPTION-----------------------------------------------
// Pipeline Description specifies the stages in the machine's pipeline

// Generic P2/P3 pipeline
pipe_desc(S0, S1, S2, S3, S4, S5);

//----------PIPELINE CLASSES---------------------------------------------------
// Pipeline Classes describe the stages in which input and output are
// referenced by the hardware pipeline.

// Naming convention: ialu or fpu
// Then: _reg
// Then: _reg if there is a 2nd register
// Then: _long if it's a pair of instructions implementing a long
// Then: _fat if it requires the big decoder
//   Or: _mem if it requires the big decoder and a memory unit.

// Integer ALU reg operation
pipe_class ialu_reg(rRegI dst)
%{
    single_instruction;
    dst    : S4(write);
    dst    : S3(read);
    DECODE : S0;        // any decoder
    ALU    : S3;        // any alu
%}

// Long ALU reg operation
pipe_class ialu_reg_long(rRegL dst)
%{
    instruction_count(2);
    dst    : S4(write);
    dst    : S3(read);
    DECODE : S0(2);     // any 2 decoders
    ALU    : S3(2);     // both alus
%}

// Integer ALU reg operation using big decoder
pipe_class ialu_reg_fat(rRegI dst)
%{
    single_instruction;
    dst    : S4(write);
    dst    : S3(read);
    D0     : S0;        // big decoder only
    ALU    : S3;        // any alu
%}

// Integer ALU reg-reg operation
pipe_class ialu_reg_reg(rRegI dst, rRegI src)
%{
    single_instruction;
    dst    : S4(write);
    src    : S3(read);
    DECODE : S0;        // any decoder
    ALU    : S3;        // any alu
%}

// Integer ALU reg-reg operation
pipe_class ialu_reg_reg_fat(rRegI dst, memory src)
%{
    single_instruction;
    dst    : S4(write);
    src    : S3(read);
    D0     : S0;        // big decoder only
    ALU    : S3;        // any alu
%}

// Integer ALU reg-mem operation
pipe_class ialu_reg_mem(rRegI dst, memory mem)
%{
    single_instruction;
    dst    : S5(write);
    mem    : S3(read);
    D0     : S0;        // big decoder only
    ALU    : S4;        // any alu
    MEM    : S3;        // any mem
%}

// Integer mem operation (prefetch)
pipe_class ialu_mem(memory mem)
%{
    single_instruction;
    mem    : S3(read);
    D0     : S0;        // big decoder only
    MEM    : S3;        // any mem
%}

// Integer Store to Memory
pipe_class ialu_mem_reg(memory mem, rRegI src)
%{
    single_instruction;
    mem    : S3(read);
    src    : S5(read);
    D0     : S0;        // big decoder only
    ALU    : S4;        // any alu
    MEM    : S3;
%}

// // Long Store to Memory
// pipe_class ialu_mem_long_reg(memory mem, rRegL src)
// %{
//     instruction_count(2);
//     mem    : S3(read);
//     src    : S5(read);
//     D0     : S0(2);          // big decoder only; twice
//     ALU    : S4(2);     // any 2 alus
//     MEM    : S3(2);  // Both mems
// %}

// Integer Store to Memory
pipe_class ialu_mem_imm(memory mem)
%{
    single_instruction;
    mem    : S3(read);
    D0     : S0;        // big decoder only
    ALU    : S4;        // any alu
    MEM    : S3;
%}

// Integer ALU0 reg-reg operation
pipe_class ialu_reg_reg_alu0(rRegI dst, rRegI src)
%{
    single_instruction;
    dst    : S4(write);
    src    : S3(read);
    D0     : S0;        // Big decoder only
    ALU0   : S3;        // only alu0
%}

// Integer ALU0 reg-mem operation
pipe_class ialu_reg_mem_alu0(rRegI dst, memory mem)
%{
    single_instruction;
    dst    : S5(write);
    mem    : S3(read);
    D0     : S0;        // big decoder only
    ALU0   : S4;        // ALU0 only
    MEM    : S3;        // any mem
%}

// Integer ALU reg-reg operation
pipe_class ialu_cr_reg_reg(rFlagsReg cr, rRegI src1, rRegI src2)
%{
    single_instruction;
    cr     : S4(write);
    src1   : S3(read);
    src2   : S3(read);
    DECODE : S0;        // any decoder
    ALU    : S3;        // any alu
%}

// Integer ALU reg-imm operation
pipe_class ialu_cr_reg_imm(rFlagsReg cr, rRegI src1)
%{
    single_instruction;
    cr     : S4(write);
    src1   : S3(read);
    DECODE : S0;        // any decoder
    ALU    : S3;        // any alu
%}

// Integer ALU reg-mem operation
pipe_class ialu_cr_reg_mem(rFlagsReg cr, rRegI src1, memory src2)
%{
    single_instruction;
    cr     : S4(write);
    src1   : S3(read);
    src2   : S3(read);
    D0     : S0;        // big decoder only
    ALU    : S4;        // any alu
    MEM    : S3;
%}

// Conditional move reg-reg
pipe_class pipe_cmplt( rRegI p, rRegI q, rRegI y)
%{
    instruction_count(4);
    y      : S4(read);
    q      : S3(read);
    p      : S3(read);
    DECODE : S0(4);     // any decoder
%}

// Conditional move reg-reg
pipe_class pipe_cmov_reg( rRegI dst, rRegI src, rFlagsReg cr)
%{
    single_instruction;
    dst    : S4(write);
    src    : S3(read);
    cr     : S3(read);
    DECODE : S0;        // any decoder
%}

// Conditional move reg-mem
pipe_class pipe_cmov_mem( rFlagsReg cr, rRegI dst, memory src)
%{
    single_instruction;
    dst    : S4(write);
    src    : S3(read);
    cr     : S3(read);
    DECODE : S0;        // any decoder
    MEM    : S3;
%}

// Conditional move reg-reg long
pipe_class pipe_cmov_reg_long( rFlagsReg cr, rRegL dst, rRegL src)
%{
    single_instruction;
    dst    : S4(write);
    src    : S3(read);
    cr     : S3(read);
    DECODE : S0(2);     // any 2 decoders
%}

// XXX
// // Conditional move double reg-reg
// pipe_class pipe_cmovD_reg( rFlagsReg cr, regDPR1 dst, regD src)
// %{
//     single_instruction;
//     dst    : S4(write);
//     src    : S3(read);
//     cr     : S3(read);
//     DECODE : S0;     // any decoder
// %}

// Float reg-reg operation
pipe_class fpu_reg(regD dst)
%{
    instruction_count(2);
    dst    : S3(read);
    DECODE : S0(2);     // any 2 decoders
    FPU    : S3;
%}

// Float reg-reg operation
pipe_class fpu_reg_reg(regD dst, regD src)
%{
    instruction_count(2);
    dst    : S4(write);
    src    : S3(read);
    DECODE : S0(2);     // any 2 decoders
    FPU    : S3;
%}

// Float reg-reg operation
pipe_class fpu_reg_reg_reg(regD dst, regD src1, regD src2)
%{
    instruction_count(3);
    dst    : S4(write);
    src1   : S3(read);
    src2   : S3(read);
    DECODE : S0(3);     // any 3 decoders
    FPU    : S3(2);
%}

// Float reg-reg operation
pipe_class fpu_reg_reg_reg_reg(regD dst, regD src1, regD src2, regD src3)
%{
    instruction_count(4);
    dst    : S4(write);
    src1   : S3(read);
    src2   : S3(read);
    src3   : S3(read);
    DECODE : S0(4);     // any 3 decoders
    FPU    : S3(2);
%}

// Float reg-reg operation
pipe_class fpu_reg_mem_reg_reg(regD dst, memory src1, regD src2, regD src3)
%{
    instruction_count(4);
    dst    : S4(write);
    src1   : S3(read);
    src2   : S3(read);
    src3   : S3(read);
    DECODE : S1(3);     // any 3 decoders
    D0     : S0;        // Big decoder only
    FPU    : S3(2);
    MEM    : S3;
%}

// Float reg-mem operation
pipe_class fpu_reg_mem(regD dst, memory mem)
%{
    instruction_count(2);
    dst    : S5(write);
    mem    : S3(read);
    D0     : S0;        // big decoder only
    DECODE : S1;        // any decoder for FPU POP
    FPU    : S4;
    MEM    : S3;        // any mem
%}

// Float reg-mem operation
pipe_class fpu_reg_reg_mem(regD dst, regD src1, memory mem)
%{
    instruction_count(3);
    dst    : S5(write);
    src1   : S3(read);
    mem    : S3(read);
    D0     : S0;        // big decoder only
    DECODE : S1(2);     // any decoder for FPU POP
    FPU    : S4;
    MEM    : S3;        // any mem
%}

// Float mem-reg operation
pipe_class fpu_mem_reg(memory mem, regD src)
%{
    instruction_count(2);
    src    : S5(read);
    mem    : S3(read);
    DECODE : S0;        // any decoder for FPU PUSH
    D0     : S1;        // big decoder only
    FPU    : S4;
    MEM    : S3;        // any mem
%}

pipe_class fpu_mem_reg_reg(memory mem, regD src1, regD src2)
%{
    instruction_count(3);
    src1   : S3(read);
    src2   : S3(read);
    mem    : S3(read);
    DECODE : S0(2);     // any decoder for FPU PUSH
    D0     : S1;        // big decoder only
    FPU    : S4;
    MEM    : S3;        // any mem
%}

pipe_class fpu_mem_reg_mem(memory mem, regD src1, memory src2)
%{
    instruction_count(3);
    src1   : S3(read);
    src2   : S3(read);
    mem    : S4(read);
    DECODE : S0;        // any decoder for FPU PUSH
    D0     : S0(2);     // big decoder only
    FPU    : S4;
    MEM    : S3(2);     // any mem
%}

pipe_class fpu_mem_mem(memory dst, memory src1)
%{
    instruction_count(2);
    src1   : S3(read);
    dst    : S4(read);
    D0     : S0(2);     // big decoder only
    MEM    : S3(2);     // any mem
%}

pipe_class fpu_mem_mem_mem(memory dst, memory src1, memory src2)
%{
    instruction_count(3);
    src1   : S3(read);
    src2   : S3(read);
    dst    : S4(read);
    D0     : S0(3);     // big decoder only
    FPU    : S4;
    MEM    : S3(3);     // any mem
%}

pipe_class fpu_mem_reg_con(memory mem, regD src1)
%{
    instruction_count(3);
    src1   : S4(read);
    mem    : S4(read);
    DECODE : S0;        // any decoder for FPU PUSH
    D0     : S0(2);     // big decoder only
    FPU    : S4;
    MEM    : S3(2);     // any mem
%}

// Float load constant
pipe_class fpu_reg_con(regD dst)
%{
    instruction_count(2);
    dst    : S5(write);
    D0     : S0;        // big decoder only for the load
    DECODE : S1;        // any decoder for FPU POP
    FPU    : S4;
    MEM    : S3;        // any mem
%}

// Float load constant
pipe_class fpu_reg_reg_con(regD dst, regD src)
%{
    instruction_count(3);
    dst    : S5(write);
    src    : S3(read);
    D0     : S0;        // big decoder only for the load
    DECODE : S1(2);     // any decoder for FPU POP
    FPU    : S4;
    MEM    : S3;        // any mem
%}

// UnConditional branch
pipe_class pipe_jmp(label labl)
%{
    single_instruction;
    BR   : S3;
%}

// Conditional branch
pipe_class pipe_jcc(cmpOp cmp, rFlagsReg cr, label labl)
%{
    single_instruction;
    cr    : S1(read);
    BR    : S3;
%}

// Allocation idiom
pipe_class pipe_cmpxchg(rRegP dst, rRegP heap_ptr)
%{
    instruction_count(1); force_serialization;
    fixed_latency(6);
    heap_ptr : S3(read);
    DECODE   : S0(3);
    D0       : S2;
    MEM      : S3;
    ALU      : S3(2);
    dst      : S5(write);
    BR       : S5;
%}

// Generic big/slow expanded idiom
pipe_class pipe_slow()
%{
    instruction_count(10); multiple_bundles; force_serialization;
    fixed_latency(100);
    D0  : S0(2);
    MEM : S3(2);
%}

// The real do-nothing guy
pipe_class empty()
%{
    instruction_count(0);
%}

// Define the class for the Nop node
define
%{
   MachNop = empty;
%}

%}

//----------INSTRUCTIONS-------------------------------------------------------
//
// match      -- States which machine-independent subtree may be replaced
//               by this instruction.
// ins_cost   -- The estimated cost of this instruction is used by instruction
//               selection to identify a minimum cost tree of machine
//               instructions that matches a tree of machine-independent
//               instructions.
// format     -- A string providing the disassembly for this instruction.
//               The value of an instruction's operand may be inserted
//               by referring to it with a '$' prefix.
// opcode     -- Three instruction opcodes may be provided.  These are referred
//               to within an encode class as $primary, $secondary, and $tertiary
//               rrspectively.  The primary opcode is commonly used to
//               indicate the type of machine instruction, while secondary
//               and tertiary are often used for prefix options or addressing
//               modes.
// ins_encode -- A list of encode classes with parameters. The encode class
//               name must have been defined in an 'enc_class' specification
//               in the encode section of the architecture description.

// Dummy reg-to-reg vector moves. Removed during post-selection cleanup.
// Load Float
instruct MoveF2VL(vlRegF dst, regF src) %{
  match(Set dst src);
  format %{ "movss $dst,$src\t! load float (4 bytes)" %}
  ins_encode %{
    ShouldNotReachHere();
  %}
  ins_pipe( fpu_reg_reg );
%}

// Load Float
instruct MoveF2LEG(legRegF dst, regF src) %{
  match(Set dst src);
  format %{ "movss $dst,$src\t# if src != dst load float (4 bytes)" %}
  ins_encode %{
    ShouldNotReachHere();
  %}
  ins_pipe( fpu_reg_reg );
%}

// Load Float
instruct MoveVL2F(regF dst, vlRegF src) %{
  match(Set dst src);
  format %{ "movss $dst,$src\t! load float (4 bytes)" %}
  ins_encode %{
    ShouldNotReachHere();
  %}
  ins_pipe( fpu_reg_reg );
%}

// Load Float
instruct MoveLEG2F(regF dst, legRegF src) %{
  match(Set dst src);
  format %{ "movss $dst,$src\t# if src != dst load float (4 bytes)" %}
  ins_encode %{
    ShouldNotReachHere();
  %}
  ins_pipe( fpu_reg_reg );
%}

// Load Double
instruct MoveD2VL(vlRegD dst, regD src) %{
  match(Set dst src);
  format %{ "movsd $dst,$src\t! load double (8 bytes)" %}
  ins_encode %{
    ShouldNotReachHere();
  %}
  ins_pipe( fpu_reg_reg );
%}

// Load Double
instruct MoveD2LEG(legRegD dst, regD src) %{
  match(Set dst src);
  format %{ "movsd $dst,$src\t# if src != dst load double (8 bytes)" %}
  ins_encode %{
    ShouldNotReachHere();
  %}
  ins_pipe( fpu_reg_reg );
%}

// Load Double
instruct MoveVL2D(regD dst, vlRegD src) %{
  match(Set dst src);
  format %{ "movsd $dst,$src\t! load double (8 bytes)" %}
  ins_encode %{
    ShouldNotReachHere();
  %}
  ins_pipe( fpu_reg_reg );
%}

// Load Double
instruct MoveLEG2D(regD dst, legRegD src) %{
  match(Set dst src);
  format %{ "movsd $dst,$src\t# if src != dst load double (8 bytes)" %}
  ins_encode %{
    ShouldNotReachHere();
  %}
  ins_pipe( fpu_reg_reg );
%}

//----------Load/Store/Move Instructions---------------------------------------
//----------Load Instructions--------------------------------------------------

// Load Byte (8 bit signed)
instruct loadB(rRegI dst, memory mem)
%{
  match(Set dst (LoadB mem));

  ins_cost(125);
  format %{ "movsbl  $dst, $mem\t# byte" %}

  ins_encode %{
    __ movsbl($dst$$Register, $mem$$Address);
  %}

  ins_pipe(ialu_reg_mem);
%}

// Load Byte (8 bit signed) into Long Register
instruct loadB2L(rRegL dst, memory mem)
%{
  match(Set dst (ConvI2L (LoadB mem)));

  ins_cost(125);
  format %{ "movsbq  $dst, $mem\t# byte -> long" %}

  ins_encode %{
    __ movsbq($dst$$Register, $mem$$Address);
  %}

  ins_pipe(ialu_reg_mem);
%}

// Load Unsigned Byte (8 bit UNsigned)
instruct loadUB(rRegI dst, memory mem)
%{
  match(Set dst (LoadUB mem));

  ins_cost(125);
  format %{ "movzbl  $dst, $mem\t# ubyte" %}

  ins_encode %{
    __ movzbl($dst$$Register, $mem$$Address);
  %}

  ins_pipe(ialu_reg_mem);
%}

// Load Unsigned Byte (8 bit UNsigned) into Long Register
instruct loadUB2L(rRegL dst, memory mem)
%{
  match(Set dst (ConvI2L (LoadUB mem)));

  ins_cost(125);
  format %{ "movzbq  $dst, $mem\t# ubyte -> long" %}

  ins_encode %{
    __ movzbq($dst$$Register, $mem$$Address);
  %}

  ins_pipe(ialu_reg_mem);
%}

// Load Unsigned Byte (8 bit UNsigned) with 32-bit mask into Long Register
instruct loadUB2L_immI(rRegL dst, memory mem, immI mask, rFlagsReg cr) %{
  match(Set dst (ConvI2L (AndI (LoadUB mem) mask)));
  effect(KILL cr);

  format %{ "movzbq  $dst, $mem\t# ubyte & 32-bit mask -> long\n\t"
            "andl    $dst, right_n_bits($mask, 8)" %}
  ins_encode %{
    Register Rdst = $dst$$Register;
    __ movzbq(Rdst, $mem$$Address);
    __ andl(Rdst, $mask$$constant & right_n_bits(8));
  %}
  ins_pipe(ialu_reg_mem);
%}

// Load Short (16 bit signed)
instruct loadS(rRegI dst, memory mem)
%{
  match(Set dst (LoadS mem));

  ins_cost(125);
  format %{ "movswl $dst, $mem\t# short" %}

  ins_encode %{
    __ movswl($dst$$Register, $mem$$Address);
  %}

  ins_pipe(ialu_reg_mem);
%}

// Load Short (16 bit signed) to Byte (8 bit signed)
instruct loadS2B(rRegI dst, memory mem, immI_24 twentyfour) %{
  match(Set dst (RShiftI (LShiftI (LoadS mem) twentyfour) twentyfour));

  ins_cost(125);
  format %{ "movsbl $dst, $mem\t# short -> byte" %}
  ins_encode %{
    __ movsbl($dst$$Register, $mem$$Address);
  %}
  ins_pipe(ialu_reg_mem);
%}

// Load Short (16 bit signed) into Long Register
instruct loadS2L(rRegL dst, memory mem)
%{
  match(Set dst (ConvI2L (LoadS mem)));

  ins_cost(125);
  format %{ "movswq $dst, $mem\t# short -> long" %}

  ins_encode %{
    __ movswq($dst$$Register, $mem$$Address);
  %}

  ins_pipe(ialu_reg_mem);
%}

// Load Unsigned Short/Char (16 bit UNsigned)
instruct loadUS(rRegI dst, memory mem)
%{
  match(Set dst (LoadUS mem));

  ins_cost(125);
  format %{ "movzwl  $dst, $mem\t# ushort/char" %}

  ins_encode %{
    __ movzwl($dst$$Register, $mem$$Address);
  %}

  ins_pipe(ialu_reg_mem);
%}

// Load Unsigned Short/Char (16 bit UNsigned) to Byte (8 bit signed)
instruct loadUS2B(rRegI dst, memory mem, immI_24 twentyfour) %{
  match(Set dst (RShiftI (LShiftI (LoadUS mem) twentyfour) twentyfour));

  ins_cost(125);
  format %{ "movsbl $dst, $mem\t# ushort -> byte" %}
  ins_encode %{
    __ movsbl($dst$$Register, $mem$$Address);
  %}
  ins_pipe(ialu_reg_mem);
%}

// Load Unsigned Short/Char (16 bit UNsigned) into Long Register
instruct loadUS2L(rRegL dst, memory mem)
%{
  match(Set dst (ConvI2L (LoadUS mem)));

  ins_cost(125);
  format %{ "movzwq  $dst, $mem\t# ushort/char -> long" %}

  ins_encode %{
    __ movzwq($dst$$Register, $mem$$Address);
  %}

  ins_pipe(ialu_reg_mem);
%}

// Load Unsigned Short/Char (16 bit UNsigned) with mask 0xFF into Long Register
instruct loadUS2L_immI_255(rRegL dst, memory mem, immI_255 mask) %{
  match(Set dst (ConvI2L (AndI (LoadUS mem) mask)));

  format %{ "movzbq  $dst, $mem\t# ushort/char & 0xFF -> long" %}
  ins_encode %{
    __ movzbq($dst$$Register, $mem$$Address);
  %}
  ins_pipe(ialu_reg_mem);
%}

// Load Unsigned Short/Char (16 bit UNsigned) with 32-bit mask into Long Register
instruct loadUS2L_immI(rRegL dst, memory mem, immI mask, rFlagsReg cr) %{
  match(Set dst (ConvI2L (AndI (LoadUS mem) mask)));
  effect(KILL cr);

  format %{ "movzwq  $dst, $mem\t# ushort/char & 32-bit mask -> long\n\t"
            "andl    $dst, right_n_bits($mask, 16)" %}
  ins_encode %{
    Register Rdst = $dst$$Register;
    __ movzwq(Rdst, $mem$$Address);
    __ andl(Rdst, $mask$$constant & right_n_bits(16));
  %}
  ins_pipe(ialu_reg_mem);
%}

// Load Integer
instruct loadI(rRegI dst, memory mem)
%{
  match(Set dst (LoadI mem));

  ins_cost(125);
  format %{ "movl    $dst, $mem\t# int" %}

  ins_encode %{
    __ movl($dst$$Register, $mem$$Address);
  %}

  ins_pipe(ialu_reg_mem);
%}

// Load Integer (32 bit signed) to Byte (8 bit signed)
instruct loadI2B(rRegI dst, memory mem, immI_24 twentyfour) %{
  match(Set dst (RShiftI (LShiftI (LoadI mem) twentyfour) twentyfour));

  ins_cost(125);
  format %{ "movsbl  $dst, $mem\t# int -> byte" %}
  ins_encode %{
    __ movsbl($dst$$Register, $mem$$Address);
  %}
  ins_pipe(ialu_reg_mem);
%}

// Load Integer (32 bit signed) to Unsigned Byte (8 bit UNsigned)
instruct loadI2UB(rRegI dst, memory mem, immI_255 mask) %{
  match(Set dst (AndI (LoadI mem) mask));

  ins_cost(125);
  format %{ "movzbl  $dst, $mem\t# int -> ubyte" %}
  ins_encode %{
    __ movzbl($dst$$Register, $mem$$Address);
  %}
  ins_pipe(ialu_reg_mem);
%}

// Load Integer (32 bit signed) to Short (16 bit signed)
instruct loadI2S(rRegI dst, memory mem, immI_16 sixteen) %{
  match(Set dst (RShiftI (LShiftI (LoadI mem) sixteen) sixteen));

  ins_cost(125);
  format %{ "movswl  $dst, $mem\t# int -> short" %}
  ins_encode %{
    __ movswl($dst$$Register, $mem$$Address);
  %}
  ins_pipe(ialu_reg_mem);
%}

// Load Integer (32 bit signed) to Unsigned Short/Char (16 bit UNsigned)
instruct loadI2US(rRegI dst, memory mem, immI_65535 mask) %{
  match(Set dst (AndI (LoadI mem) mask));

  ins_cost(125);
  format %{ "movzwl  $dst, $mem\t# int -> ushort/char" %}
  ins_encode %{
    __ movzwl($dst$$Register, $mem$$Address);
  %}
  ins_pipe(ialu_reg_mem);
%}

// Load Integer into Long Register
instruct loadI2L(rRegL dst, memory mem)
%{
  match(Set dst (ConvI2L (LoadI mem)));

  ins_cost(125);
  format %{ "movslq  $dst, $mem\t# int -> long" %}

  ins_encode %{
    __ movslq($dst$$Register, $mem$$Address);
  %}

  ins_pipe(ialu_reg_mem);
%}

// Load Integer with mask 0xFF into Long Register
instruct loadI2L_immI_255(rRegL dst, memory mem, immI_255 mask) %{
  match(Set dst (ConvI2L (AndI (LoadI mem) mask)));

  format %{ "movzbq  $dst, $mem\t# int & 0xFF -> long" %}
  ins_encode %{
    __ movzbq($dst$$Register, $mem$$Address);
  %}
  ins_pipe(ialu_reg_mem);
%}

// Load Integer with mask 0xFFFF into Long Register
instruct loadI2L_immI_65535(rRegL dst, memory mem, immI_65535 mask) %{
  match(Set dst (ConvI2L (AndI (LoadI mem) mask)));

  format %{ "movzwq  $dst, $mem\t# int & 0xFFFF -> long" %}
  ins_encode %{
    __ movzwq($dst$$Register, $mem$$Address);
  %}
  ins_pipe(ialu_reg_mem);
%}

// Load Integer with a 31-bit mask into Long Register
instruct loadI2L_immU31(rRegL dst, memory mem, immU31 mask, rFlagsReg cr) %{
  match(Set dst (ConvI2L (AndI (LoadI mem) mask)));
  effect(KILL cr);

  format %{ "movl    $dst, $mem\t# int & 31-bit mask -> long\n\t"
            "andl    $dst, $mask" %}
  ins_encode %{
    Register Rdst = $dst$$Register;
    __ movl(Rdst, $mem$$Address);
    __ andl(Rdst, $mask$$constant);
  %}
  ins_pipe(ialu_reg_mem);
%}

// Load Unsigned Integer into Long Register
instruct loadUI2L(rRegL dst, memory mem, immL_32bits mask)
%{
  match(Set dst (AndL (ConvI2L (LoadI mem)) mask));

  ins_cost(125);
  format %{ "movl    $dst, $mem\t# uint -> long" %}

  ins_encode %{
    __ movl($dst$$Register, $mem$$Address);
  %}

  ins_pipe(ialu_reg_mem);
%}

// Load Long
instruct loadL(rRegL dst, memory mem)
%{
  match(Set dst (LoadL mem));

  ins_cost(125);
  format %{ "movq    $dst, $mem\t# long" %}

  ins_encode %{
    __ movq($dst$$Register, $mem$$Address);
  %}

  ins_pipe(ialu_reg_mem); // XXX
%}

// Load Range
instruct loadRange(rRegI dst, memory mem)
%{
  match(Set dst (LoadRange mem));

  ins_cost(125); // XXX
  format %{ "movl    $dst, $mem\t# range" %}
  ins_encode %{
    __ movl($dst$$Register, $mem$$Address);
  %}
  ins_pipe(ialu_reg_mem);
%}

// Load Pointer
instruct loadP(rRegP dst, memory mem)
%{
  match(Set dst (LoadP mem));
  predicate(n->as_Load()->barrier_data() == 0);

  ins_cost(125); // XXX
  format %{ "movq    $dst, $mem\t# ptr" %}
  ins_encode %{
    __ movq($dst$$Register, $mem$$Address);
  %}
  ins_pipe(ialu_reg_mem); // XXX
%}

// Load Compressed Pointer
instruct loadN(rRegN dst, memory mem)
%{
   match(Set dst (LoadN mem));

   ins_cost(125); // XXX
   format %{ "movl    $dst, $mem\t# compressed ptr" %}
   ins_encode %{
     __ movl($dst$$Register, $mem$$Address);
   %}
   ins_pipe(ialu_reg_mem); // XXX
%}


// Load Klass Pointer
instruct loadKlass(rRegP dst, memory mem)
%{
  match(Set dst (LoadKlass mem));

  ins_cost(125); // XXX
  format %{ "movq    $dst, $mem\t# class" %}
  ins_encode %{
    __ movq($dst$$Register, $mem$$Address);
  %}
  ins_pipe(ialu_reg_mem); // XXX
%}

// Load narrow Klass Pointer
instruct loadNKlass(rRegN dst, memory mem)
%{
  match(Set dst (LoadNKlass mem));

  ins_cost(125); // XXX
  format %{ "movl    $dst, $mem\t# compressed klass ptr" %}
  ins_encode %{
    __ movl($dst$$Register, $mem$$Address);
  %}
  ins_pipe(ialu_reg_mem); // XXX
%}

// Load Float
instruct loadF(regF dst, memory mem)
%{
  match(Set dst (LoadF mem));

  ins_cost(145); // XXX
  format %{ "movss   $dst, $mem\t# float" %}
  ins_encode %{
    __ movflt($dst$$XMMRegister, $mem$$Address);
  %}
  ins_pipe(pipe_slow); // XXX
%}

// Load Double
instruct loadD_partial(regD dst, memory mem)
%{
  predicate(!UseXmmLoadAndClearUpper);
  match(Set dst (LoadD mem));

  ins_cost(145); // XXX
  format %{ "movlpd  $dst, $mem\t# double" %}
  ins_encode %{
    __ movdbl($dst$$XMMRegister, $mem$$Address);
  %}
  ins_pipe(pipe_slow); // XXX
%}

instruct loadD(regD dst, memory mem)
%{
  predicate(UseXmmLoadAndClearUpper);
  match(Set dst (LoadD mem));

  ins_cost(145); // XXX
  format %{ "movsd   $dst, $mem\t# double" %}
  ins_encode %{
    __ movdbl($dst$$XMMRegister, $mem$$Address);
  %}
  ins_pipe(pipe_slow); // XXX
%}


// Following pseudo code describes the algorithm for max[FD]:
// Min algorithm is on similar lines
//  btmp = (b < +0.0) ? a : b
//  atmp = (b < +0.0) ? b : a
//  Tmp  = Max_Float(atmp , btmp)
//  Res  = (atmp == NaN) ? atmp : Tmp

// max = java.lang.Math.max(float a, float b)
instruct maxF_reg(legRegF dst, legRegF a, legRegF b, legRegF tmp, legRegF atmp, legRegF btmp) %{
  predicate(UseAVX > 0 && !n->is_reduction());
  match(Set dst (MaxF a b));
  effect(USE a, USE b, TEMP tmp, TEMP atmp, TEMP btmp);
  format %{
     "vblendvps        $btmp,$b,$a,$b           \n\t"
     "vblendvps        $atmp,$a,$b,$b           \n\t"
     "vmaxss           $tmp,$atmp,$btmp         \n\t"
     "vcmpps.unordered $btmp,$atmp,$atmp        \n\t"
     "vblendvps        $dst,$tmp,$atmp,$btmp    \n\t"
  %}
  ins_encode %{
    int vector_len = Assembler::AVX_128bit;
    __ vblendvps($btmp$$XMMRegister, $b$$XMMRegister, $a$$XMMRegister, $b$$XMMRegister, vector_len);
    __ vblendvps($atmp$$XMMRegister, $a$$XMMRegister, $b$$XMMRegister, $b$$XMMRegister, vector_len);
    __ vmaxss($tmp$$XMMRegister, $atmp$$XMMRegister, $btmp$$XMMRegister);
    __ vcmpps($btmp$$XMMRegister, $atmp$$XMMRegister, $atmp$$XMMRegister, Assembler::_false, vector_len);
    __ vblendvps($dst$$XMMRegister, $tmp$$XMMRegister, $atmp$$XMMRegister, $btmp$$XMMRegister, vector_len);
 %}
  ins_pipe( pipe_slow );
%}

instruct maxF_reduction_reg(legRegF dst, legRegF a, legRegF b, legRegF xmmt, rRegI tmp, rFlagsReg cr) %{
  predicate(UseAVX > 0 && n->is_reduction());
  match(Set dst (MaxF a b));
  effect(USE a, USE b, TEMP xmmt, TEMP tmp, KILL cr);

  format %{ "$dst = max($a, $b)\t# intrinsic (float)" %}
  ins_encode %{
    emit_fp_min_max(_masm, $dst$$XMMRegister, $a$$XMMRegister, $b$$XMMRegister, $xmmt$$XMMRegister, $tmp$$Register,
                    false /*min*/, true /*single*/);
  %}
  ins_pipe( pipe_slow );
%}

// max = java.lang.Math.max(double a, double b)
instruct maxD_reg(legRegD dst, legRegD a, legRegD b, legRegD tmp, legRegD atmp, legRegD btmp) %{
  predicate(UseAVX > 0 && !n->is_reduction());
  match(Set dst (MaxD a b));
  effect(USE a, USE b, TEMP atmp, TEMP btmp, TEMP tmp);
  format %{
     "vblendvpd        $btmp,$b,$a,$b            \n\t"
     "vblendvpd        $atmp,$a,$b,$b            \n\t"
     "vmaxsd           $tmp,$atmp,$btmp          \n\t"
     "vcmppd.unordered $btmp,$atmp,$atmp         \n\t"
     "vblendvpd        $dst,$tmp,$atmp,$btmp     \n\t"
  %}
  ins_encode %{
    int vector_len = Assembler::AVX_128bit;
    __ vblendvpd($btmp$$XMMRegister, $b$$XMMRegister, $a$$XMMRegister, $b$$XMMRegister, vector_len);
    __ vblendvpd($atmp$$XMMRegister, $a$$XMMRegister, $b$$XMMRegister, $b$$XMMRegister, vector_len);
    __ vmaxsd($tmp$$XMMRegister, $atmp$$XMMRegister, $btmp$$XMMRegister);
    __ vcmppd($btmp$$XMMRegister, $atmp$$XMMRegister, $atmp$$XMMRegister, Assembler::_false, vector_len);
    __ vblendvpd($dst$$XMMRegister, $tmp$$XMMRegister, $atmp$$XMMRegister, $btmp$$XMMRegister, vector_len);
  %}
  ins_pipe( pipe_slow );
%}

instruct maxD_reduction_reg(legRegD dst, legRegD a, legRegD b, legRegD xmmt, rRegL tmp, rFlagsReg cr) %{
  predicate(UseAVX > 0 && n->is_reduction());
  match(Set dst (MaxD a b));
  effect(USE a, USE b, TEMP xmmt, TEMP tmp, KILL cr);

  format %{ "$dst = max($a, $b)\t# intrinsic (double)" %}
  ins_encode %{
    emit_fp_min_max(_masm, $dst$$XMMRegister, $a$$XMMRegister, $b$$XMMRegister, $xmmt$$XMMRegister, $tmp$$Register,
                    false /*min*/, false /*single*/);
  %}
  ins_pipe( pipe_slow );
%}

// min = java.lang.Math.min(float a, float b)
instruct minF_reg(legRegF dst, legRegF a, legRegF b, legRegF tmp, legRegF atmp, legRegF btmp) %{
  predicate(UseAVX > 0 && !n->is_reduction());
  match(Set dst (MinF a b));
  effect(USE a, USE b, TEMP tmp, TEMP atmp, TEMP btmp);
  format %{
     "vblendvps        $atmp,$a,$b,$a             \n\t"
     "vblendvps        $btmp,$b,$a,$a             \n\t"
     "vminss           $tmp,$atmp,$btmp           \n\t"
     "vcmpps.unordered $btmp,$atmp,$atmp          \n\t"
     "vblendvps        $dst,$tmp,$atmp,$btmp      \n\t"
  %}
  ins_encode %{
    int vector_len = Assembler::AVX_128bit;
    __ vblendvps($atmp$$XMMRegister, $a$$XMMRegister, $b$$XMMRegister, $a$$XMMRegister, vector_len);
    __ vblendvps($btmp$$XMMRegister, $b$$XMMRegister, $a$$XMMRegister, $a$$XMMRegister, vector_len);
    __ vminss($tmp$$XMMRegister, $atmp$$XMMRegister, $btmp$$XMMRegister);
    __ vcmpps($btmp$$XMMRegister, $atmp$$XMMRegister, $atmp$$XMMRegister, Assembler::_false, vector_len);
    __ vblendvps($dst$$XMMRegister, $tmp$$XMMRegister, $atmp$$XMMRegister, $btmp$$XMMRegister, vector_len);
  %}
  ins_pipe( pipe_slow );
%}

instruct minF_reduction_reg(legRegF dst, legRegF a, legRegF b, legRegF xmmt, rRegI tmp, rFlagsReg cr) %{
  predicate(UseAVX > 0 && n->is_reduction());
  match(Set dst (MinF a b));
  effect(USE a, USE b, TEMP xmmt, TEMP tmp, KILL cr);

  format %{ "$dst = min($a, $b)\t# intrinsic (float)" %}
  ins_encode %{
    emit_fp_min_max(_masm, $dst$$XMMRegister, $a$$XMMRegister, $b$$XMMRegister, $xmmt$$XMMRegister, $tmp$$Register,
                    true /*min*/, true /*single*/);
  %}
  ins_pipe( pipe_slow );
%}

// min = java.lang.Math.min(double a, double b)
instruct minD_reg(legRegD dst, legRegD a, legRegD b, legRegD tmp, legRegD atmp, legRegD btmp) %{
  predicate(UseAVX > 0 && !n->is_reduction());
  match(Set dst (MinD a b));
  effect(USE a, USE b, TEMP tmp, TEMP atmp, TEMP btmp);
  format %{
     "vblendvpd        $atmp,$a,$b,$a           \n\t"
     "vblendvpd        $btmp,$b,$a,$a           \n\t"
     "vminsd           $tmp,$atmp,$btmp         \n\t"
     "vcmppd.unordered $btmp,$atmp,$atmp        \n\t"
     "vblendvpd        $dst,$tmp,$atmp,$btmp    \n\t"
  %}
  ins_encode %{
    int vector_len = Assembler::AVX_128bit;
    __ vblendvpd($atmp$$XMMRegister, $a$$XMMRegister, $b$$XMMRegister, $a$$XMMRegister, vector_len);
    __ vblendvpd($btmp$$XMMRegister, $b$$XMMRegister, $a$$XMMRegister, $a$$XMMRegister, vector_len);
    __ vminsd($tmp$$XMMRegister, $atmp$$XMMRegister, $btmp$$XMMRegister);
    __ vcmppd($btmp$$XMMRegister, $atmp$$XMMRegister, $atmp$$XMMRegister, Assembler::_false, vector_len);
    __ vblendvpd($dst$$XMMRegister, $tmp$$XMMRegister, $atmp$$XMMRegister, $btmp$$XMMRegister, vector_len);
  %}
  ins_pipe( pipe_slow );
%}

instruct minD_reduction_reg(legRegD dst, legRegD a, legRegD b, legRegD xmmt, rRegL tmp, rFlagsReg cr) %{
  predicate(UseAVX > 0 && n->is_reduction());
  match(Set dst (MinD a b));
  effect(USE a, USE b, TEMP xmmt, TEMP tmp, KILL cr);

  format %{ "$dst = min($a, $b)\t# intrinsic (double)" %}
  ins_encode %{
    emit_fp_min_max(_masm, $dst$$XMMRegister, $a$$XMMRegister, $b$$XMMRegister, $xmmt$$XMMRegister, $tmp$$Register,
                    true /*min*/, false /*single*/);
  %}
  ins_pipe( pipe_slow );
%}

// Load Effective Address
instruct leaP8(rRegP dst, indOffset8 mem)
%{
  match(Set dst mem);

  ins_cost(110); // XXX
  format %{ "leaq    $dst, $mem\t# ptr 8" %}
  ins_encode %{
    __ leaq($dst$$Register, $mem$$Address);
  %}
  ins_pipe(ialu_reg_reg_fat);
%}

instruct leaP32(rRegP dst, indOffset32 mem)
%{
  match(Set dst mem);

  ins_cost(110);
  format %{ "leaq    $dst, $mem\t# ptr 32" %}
  ins_encode %{
    __ leaq($dst$$Register, $mem$$Address);
  %}
  ins_pipe(ialu_reg_reg_fat);
%}

instruct leaPIdxOff(rRegP dst, indIndexOffset mem)
%{
  match(Set dst mem);

  ins_cost(110);
  format %{ "leaq    $dst, $mem\t# ptr idxoff" %}
  ins_encode %{
    __ leaq($dst$$Register, $mem$$Address);
  %}
  ins_pipe(ialu_reg_reg_fat);
%}

instruct leaPIdxScale(rRegP dst, indIndexScale mem)
%{
  match(Set dst mem);

  ins_cost(110);
  format %{ "leaq    $dst, $mem\t# ptr idxscale" %}
  ins_encode %{
    __ leaq($dst$$Register, $mem$$Address);
  %}
  ins_pipe(ialu_reg_reg_fat);
%}

instruct leaPPosIdxScale(rRegP dst, indPosIndexScale mem)
%{
  match(Set dst mem);

  ins_cost(110);
  format %{ "leaq    $dst, $mem\t# ptr idxscale" %}
  ins_encode %{
    __ leaq($dst$$Register, $mem$$Address);
  %}
  ins_pipe(ialu_reg_reg_fat);
%}

instruct leaPIdxScaleOff(rRegP dst, indIndexScaleOffset mem)
%{
  match(Set dst mem);

  ins_cost(110);
  format %{ "leaq    $dst, $mem\t# ptr idxscaleoff" %}
  ins_encode %{
    __ leaq($dst$$Register, $mem$$Address);
  %}
  ins_pipe(ialu_reg_reg_fat);
%}

instruct leaPPosIdxOff(rRegP dst, indPosIndexOffset mem)
%{
  match(Set dst mem);

  ins_cost(110);
  format %{ "leaq    $dst, $mem\t# ptr posidxoff" %}
  ins_encode %{
    __ leaq($dst$$Register, $mem$$Address);
  %}
  ins_pipe(ialu_reg_reg_fat);
%}

instruct leaPPosIdxScaleOff(rRegP dst, indPosIndexScaleOffset mem)
%{
  match(Set dst mem);

  ins_cost(110);
  format %{ "leaq    $dst, $mem\t# ptr posidxscaleoff" %}
  ins_encode %{
    __ leaq($dst$$Register, $mem$$Address);
  %}
  ins_pipe(ialu_reg_reg_fat);
%}

// Load Effective Address which uses Narrow (32-bits) oop
instruct leaPCompressedOopOffset(rRegP dst, indCompressedOopOffset mem)
%{
  predicate(UseCompressedOops && (CompressedOops::shift() != 0));
  match(Set dst mem);

  ins_cost(110);
  format %{ "leaq    $dst, $mem\t# ptr compressedoopoff32" %}
  ins_encode %{
    __ leaq($dst$$Register, $mem$$Address);
  %}
  ins_pipe(ialu_reg_reg_fat);
%}

instruct leaP8Narrow(rRegP dst, indOffset8Narrow mem)
%{
  predicate(CompressedOops::shift() == 0);
  match(Set dst mem);

  ins_cost(110); // XXX
  format %{ "leaq    $dst, $mem\t# ptr off8narrow" %}
  ins_encode %{
    __ leaq($dst$$Register, $mem$$Address);
  %}
  ins_pipe(ialu_reg_reg_fat);
%}

instruct leaP32Narrow(rRegP dst, indOffset32Narrow mem)
%{
  predicate(CompressedOops::shift() == 0);
  match(Set dst mem);

  ins_cost(110);
  format %{ "leaq    $dst, $mem\t# ptr off32narrow" %}
  ins_encode %{
    __ leaq($dst$$Register, $mem$$Address);
  %}
  ins_pipe(ialu_reg_reg_fat);
%}

instruct leaPIdxOffNarrow(rRegP dst, indIndexOffsetNarrow mem)
%{
  predicate(CompressedOops::shift() == 0);
  match(Set dst mem);

  ins_cost(110);
  format %{ "leaq    $dst, $mem\t# ptr idxoffnarrow" %}
  ins_encode %{
    __ leaq($dst$$Register, $mem$$Address);
  %}
  ins_pipe(ialu_reg_reg_fat);
%}

instruct leaPIdxScaleNarrow(rRegP dst, indIndexScaleNarrow mem)
%{
  predicate(CompressedOops::shift() == 0);
  match(Set dst mem);

  ins_cost(110);
  format %{ "leaq    $dst, $mem\t# ptr idxscalenarrow" %}
  ins_encode %{
    __ leaq($dst$$Register, $mem$$Address);
  %}
  ins_pipe(ialu_reg_reg_fat);
%}

instruct leaPIdxScaleOffNarrow(rRegP dst, indIndexScaleOffsetNarrow mem)
%{
  predicate(CompressedOops::shift() == 0);
  match(Set dst mem);

  ins_cost(110);
  format %{ "leaq    $dst, $mem\t# ptr idxscaleoffnarrow" %}
  ins_encode %{
    __ leaq($dst$$Register, $mem$$Address);
  %}
  ins_pipe(ialu_reg_reg_fat);
%}

instruct leaPPosIdxOffNarrow(rRegP dst, indPosIndexOffsetNarrow mem)
%{
  predicate(CompressedOops::shift() == 0);
  match(Set dst mem);

  ins_cost(110);
  format %{ "leaq    $dst, $mem\t# ptr posidxoffnarrow" %}
  ins_encode %{
    __ leaq($dst$$Register, $mem$$Address);
  %}
  ins_pipe(ialu_reg_reg_fat);
%}

instruct leaPPosIdxScaleOffNarrow(rRegP dst, indPosIndexScaleOffsetNarrow mem)
%{
  predicate(CompressedOops::shift() == 0);
  match(Set dst mem);

  ins_cost(110);
  format %{ "leaq    $dst, $mem\t# ptr posidxscaleoffnarrow" %}
  ins_encode %{
    __ leaq($dst$$Register, $mem$$Address);
  %}
  ins_pipe(ialu_reg_reg_fat);
%}

instruct loadConI(rRegI dst, immI src)
%{
  match(Set dst src);

  format %{ "movl    $dst, $src\t# int" %}
  ins_encode %{
    __ movl($dst$$Register, $src$$constant);
  %}
  ins_pipe(ialu_reg_fat); // XXX
%}

instruct loadConI0(rRegI dst, immI_0 src, rFlagsReg cr)
%{
  match(Set dst src);
  effect(KILL cr);

  ins_cost(50);
  format %{ "xorl    $dst, $dst\t# int" %}
  ins_encode %{
    __ xorl($dst$$Register, $dst$$Register);
  %}
  ins_pipe(ialu_reg);
%}

instruct loadConL(rRegL dst, immL src)
%{
  match(Set dst src);

  ins_cost(150);
  format %{ "movq    $dst, $src\t# long" %}
  ins_encode %{
    __ mov64($dst$$Register, $src$$constant);
  %}
  ins_pipe(ialu_reg);
%}

instruct loadConL0(rRegL dst, immL0 src, rFlagsReg cr)
%{
  match(Set dst src);
  effect(KILL cr);

  ins_cost(50);
  format %{ "xorl    $dst, $dst\t# long" %}
  ins_encode %{
    __ xorl($dst$$Register, $dst$$Register);
  %}
  ins_pipe(ialu_reg); // XXX
%}

instruct loadConUL32(rRegL dst, immUL32 src)
%{
  match(Set dst src);

  ins_cost(60);
  format %{ "movl    $dst, $src\t# long (unsigned 32-bit)" %}
  ins_encode %{
    __ movl($dst$$Register, $src$$constant);
  %}
  ins_pipe(ialu_reg);
%}

instruct loadConL32(rRegL dst, immL32 src)
%{
  match(Set dst src);

  ins_cost(70);
  format %{ "movq    $dst, $src\t# long (32-bit)" %}
  ins_encode %{
    __ movq($dst$$Register, $src$$constant);
  %}
  ins_pipe(ialu_reg);
%}

instruct loadConP(rRegP dst, immP con) %{
  match(Set dst con);

  format %{ "movq    $dst, $con\t# ptr" %}
  ins_encode %{
    __ mov64($dst$$Register, $con$$constant, $con->constant_reloc(), RELOC_IMM64);
  %}
  ins_pipe(ialu_reg_fat); // XXX
%}

instruct loadConP0(rRegP dst, immP0 src, rFlagsReg cr)
%{
  match(Set dst src);
  effect(KILL cr);

  ins_cost(50);
  format %{ "xorl    $dst, $dst\t# ptr" %}
  ins_encode %{
    __ xorl($dst$$Register, $dst$$Register);
  %}
  ins_pipe(ialu_reg);
%}

instruct loadConP31(rRegP dst, immP31 src, rFlagsReg cr)
%{
  match(Set dst src);
  effect(KILL cr);

  ins_cost(60);
  format %{ "movl    $dst, $src\t# ptr (positive 32-bit)" %}
  ins_encode %{
    __ movl($dst$$Register, $src$$constant);
  %}
  ins_pipe(ialu_reg);
%}

instruct loadConF(regF dst, immF con) %{
  match(Set dst con);
  ins_cost(125);
  format %{ "movss   $dst, [$constantaddress]\t# load from constant table: float=$con" %}
  ins_encode %{
    __ movflt($dst$$XMMRegister, $constantaddress($con));
  %}
  ins_pipe(pipe_slow);
%}

instruct loadConN0(rRegN dst, immN0 src, rFlagsReg cr) %{
  match(Set dst src);
  effect(KILL cr);
  format %{ "xorq    $dst, $src\t# compressed NULL ptr" %}
  ins_encode %{
    __ xorq($dst$$Register, $dst$$Register);
  %}
  ins_pipe(ialu_reg);
%}

instruct loadConN(rRegN dst, immN src) %{
  match(Set dst src);

  ins_cost(125);
  format %{ "movl    $dst, $src\t# compressed ptr" %}
  ins_encode %{
    address con = (address)$src$$constant;
    if (con == NULL) {
      ShouldNotReachHere();
    } else {
      __ set_narrow_oop($dst$$Register, (jobject)$src$$constant);
    }
  %}
  ins_pipe(ialu_reg_fat); // XXX
%}

instruct loadConNKlass(rRegN dst, immNKlass src) %{
  match(Set dst src);

  ins_cost(125);
  format %{ "movl    $dst, $src\t# compressed klass ptr" %}
  ins_encode %{
    address con = (address)$src$$constant;
    if (con == NULL) {
      ShouldNotReachHere();
    } else {
      __ set_narrow_klass($dst$$Register, (Klass*)$src$$constant);
    }
  %}
  ins_pipe(ialu_reg_fat); // XXX
%}

instruct loadConF0(regF dst, immF0 src)
%{
  match(Set dst src);
  ins_cost(100);

  format %{ "xorps   $dst, $dst\t# float 0.0" %}
  ins_encode %{
    __ xorps($dst$$XMMRegister, $dst$$XMMRegister);
  %}
  ins_pipe(pipe_slow);
%}

// Use the same format since predicate() can not be used here.
instruct loadConD(regD dst, immD con) %{
  match(Set dst con);
  ins_cost(125);
  format %{ "movsd   $dst, [$constantaddress]\t# load from constant table: double=$con" %}
  ins_encode %{
    __ movdbl($dst$$XMMRegister, $constantaddress($con));
  %}
  ins_pipe(pipe_slow);
%}

instruct loadConD0(regD dst, immD0 src)
%{
  match(Set dst src);
  ins_cost(100);

  format %{ "xorpd   $dst, $dst\t# double 0.0" %}
  ins_encode %{
    __ xorpd ($dst$$XMMRegister, $dst$$XMMRegister);
  %}
  ins_pipe(pipe_slow);
%}

instruct loadSSI(rRegI dst, stackSlotI src)
%{
  match(Set dst src);

  ins_cost(125);
  format %{ "movl    $dst, $src\t# int stk" %}
  opcode(0x8B);
  ins_encode(REX_reg_mem(dst, src), OpcP, reg_mem(dst, src));
  ins_pipe(ialu_reg_mem);
%}

instruct loadSSL(rRegL dst, stackSlotL src)
%{
  match(Set dst src);

  ins_cost(125);
  format %{ "movq    $dst, $src\t# long stk" %}
  opcode(0x8B);
  ins_encode(REX_reg_mem_wide(dst, src), OpcP, reg_mem(dst, src));
  ins_pipe(ialu_reg_mem);
%}

instruct loadSSP(rRegP dst, stackSlotP src)
%{
  match(Set dst src);

  ins_cost(125);
  format %{ "movq    $dst, $src\t# ptr stk" %}
  opcode(0x8B);
  ins_encode(REX_reg_mem_wide(dst, src), OpcP, reg_mem(dst, src));
  ins_pipe(ialu_reg_mem);
%}

instruct loadSSF(regF dst, stackSlotF src)
%{
  match(Set dst src);

  ins_cost(125);
  format %{ "movss   $dst, $src\t# float stk" %}
  ins_encode %{
    __ movflt($dst$$XMMRegister, Address(rsp, $src$$disp));
  %}
  ins_pipe(pipe_slow); // XXX
%}

// Use the same format since predicate() can not be used here.
instruct loadSSD(regD dst, stackSlotD src)
%{
  match(Set dst src);

  ins_cost(125);
  format %{ "movsd   $dst, $src\t# double stk" %}
  ins_encode  %{
    __ movdbl($dst$$XMMRegister, Address(rsp, $src$$disp));
  %}
  ins_pipe(pipe_slow); // XXX
%}

// Prefetch instructions for allocation.
// Must be safe to execute with invalid address (cannot fault).

instruct prefetchAlloc( memory mem ) %{
  predicate(AllocatePrefetchInstr==3);
  match(PrefetchAllocation mem);
  ins_cost(125);

  format %{ "PREFETCHW $mem\t# Prefetch allocation into level 1 cache and mark modified" %}
  ins_encode %{
    __ prefetchw($mem$$Address);
  %}
  ins_pipe(ialu_mem);
%}

instruct prefetchAllocNTA( memory mem ) %{
  predicate(AllocatePrefetchInstr==0);
  match(PrefetchAllocation mem);
  ins_cost(125);

  format %{ "PREFETCHNTA $mem\t# Prefetch allocation to non-temporal cache for write" %}
  ins_encode %{
    __ prefetchnta($mem$$Address);
  %}
  ins_pipe(ialu_mem);
%}

instruct prefetchAllocT0( memory mem ) %{
  predicate(AllocatePrefetchInstr==1);
  match(PrefetchAllocation mem);
  ins_cost(125);

  format %{ "PREFETCHT0 $mem\t# Prefetch allocation to level 1 and 2 caches for write" %}
  ins_encode %{
    __ prefetcht0($mem$$Address);
  %}
  ins_pipe(ialu_mem);
%}

instruct prefetchAllocT2( memory mem ) %{
  predicate(AllocatePrefetchInstr==2);
  match(PrefetchAllocation mem);
  ins_cost(125);

  format %{ "PREFETCHT2 $mem\t# Prefetch allocation to level 2 cache for write" %}
  ins_encode %{
    __ prefetcht2($mem$$Address);
  %}
  ins_pipe(ialu_mem);
%}

//----------Store Instructions-------------------------------------------------

// Store Byte
instruct storeB(memory mem, rRegI src)
%{
  match(Set mem (StoreB mem src));

  ins_cost(125); // XXX
  format %{ "movb    $mem, $src\t# byte" %}
  ins_encode %{
    __ movb($mem$$Address, $src$$Register);
  %}
  ins_pipe(ialu_mem_reg);
%}

// Store Char/Short
instruct storeC(memory mem, rRegI src)
%{
  match(Set mem (StoreC mem src));

  ins_cost(125); // XXX
  format %{ "movw    $mem, $src\t# char/short" %}
  ins_encode %{
    __ movw($mem$$Address, $src$$Register);
  %}
  ins_pipe(ialu_mem_reg);
%}

// Store Integer
instruct storeI(memory mem, rRegI src)
%{
  match(Set mem (StoreI mem src));

  ins_cost(125); // XXX
  format %{ "movl    $mem, $src\t# int" %}
  ins_encode %{
    __ movl($mem$$Address, $src$$Register);
  %}
  ins_pipe(ialu_mem_reg);
%}

// Store Long
instruct storeL(memory mem, rRegL src)
%{
  match(Set mem (StoreL mem src));

  ins_cost(125); // XXX
  format %{ "movq    $mem, $src\t# long" %}
  ins_encode %{
    __ movq($mem$$Address, $src$$Register);
  %}
  ins_pipe(ialu_mem_reg); // XXX
%}

// Store Pointer
instruct storeP(memory mem, any_RegP src)
%{
  match(Set mem (StoreP mem src));

  ins_cost(125); // XXX
  format %{ "movq    $mem, $src\t# ptr" %}
  ins_encode %{
    __ movq($mem$$Address, $src$$Register);
  %}
  ins_pipe(ialu_mem_reg);
%}

instruct storeImmP0(memory mem, immP0 zero)
%{
  predicate(UseCompressedOops && (CompressedOops::base() == NULL));
  match(Set mem (StoreP mem zero));

  ins_cost(125); // XXX
  format %{ "movq    $mem, R12\t# ptr (R12_heapbase==0)" %}
  ins_encode %{
    __ movq($mem$$Address, r12);
  %}
  ins_pipe(ialu_mem_reg);
%}

// Store NULL Pointer, mark word, or other simple pointer constant.
instruct storeImmP(memory mem, immP31 src)
%{
  match(Set mem (StoreP mem src));

  ins_cost(150); // XXX
  format %{ "movq    $mem, $src\t# ptr" %}
  ins_encode %{
    __ movq($mem$$Address, $src$$constant);
  %}
  ins_pipe(ialu_mem_imm);
%}

// Store Compressed Pointer
instruct storeN(memory mem, rRegN src)
%{
  match(Set mem (StoreN mem src));

  ins_cost(125); // XXX
  format %{ "movl    $mem, $src\t# compressed ptr" %}
  ins_encode %{
    __ movl($mem$$Address, $src$$Register);
  %}
  ins_pipe(ialu_mem_reg);
%}

instruct storeNKlass(memory mem, rRegN src)
%{
  match(Set mem (StoreNKlass mem src));

  ins_cost(125); // XXX
  format %{ "movl    $mem, $src\t# compressed klass ptr" %}
  ins_encode %{
    __ movl($mem$$Address, $src$$Register);
  %}
  ins_pipe(ialu_mem_reg);
%}

instruct storeImmN0(memory mem, immN0 zero)
%{
  predicate(CompressedOops::base() == NULL);
  match(Set mem (StoreN mem zero));

  ins_cost(125); // XXX
  format %{ "movl    $mem, R12\t# compressed ptr (R12_heapbase==0)" %}
  ins_encode %{
    __ movl($mem$$Address, r12);
  %}
  ins_pipe(ialu_mem_reg);
%}

instruct storeImmN(memory mem, immN src)
%{
  match(Set mem (StoreN mem src));

  ins_cost(150); // XXX
  format %{ "movl    $mem, $src\t# compressed ptr" %}
  ins_encode %{
    address con = (address)$src$$constant;
    if (con == NULL) {
      __ movl($mem$$Address, (int32_t)0);
    } else {
      __ set_narrow_oop($mem$$Address, (jobject)$src$$constant);
    }
  %}
  ins_pipe(ialu_mem_imm);
%}

instruct storeImmNKlass(memory mem, immNKlass src)
%{
  match(Set mem (StoreNKlass mem src));

  ins_cost(150); // XXX
  format %{ "movl    $mem, $src\t# compressed klass ptr" %}
  ins_encode %{
    __ set_narrow_klass($mem$$Address, (Klass*)$src$$constant);
  %}
  ins_pipe(ialu_mem_imm);
%}

// Store Integer Immediate
instruct storeImmI0(memory mem, immI_0 zero)
%{
  predicate(UseCompressedOops && (CompressedOops::base() == NULL));
  match(Set mem (StoreI mem zero));

  ins_cost(125); // XXX
  format %{ "movl    $mem, R12\t# int (R12_heapbase==0)" %}
  ins_encode %{
    __ movl($mem$$Address, r12);
  %}
  ins_pipe(ialu_mem_reg);
%}

instruct storeImmI(memory mem, immI src)
%{
  match(Set mem (StoreI mem src));

  ins_cost(150);
  format %{ "movl    $mem, $src\t# int" %}
  ins_encode %{
    __ movl($mem$$Address, $src$$constant);
  %}
  ins_pipe(ialu_mem_imm);
%}

// Store Long Immediate
instruct storeImmL0(memory mem, immL0 zero)
%{
  predicate(UseCompressedOops && (CompressedOops::base() == NULL));
  match(Set mem (StoreL mem zero));

  ins_cost(125); // XXX
  format %{ "movq    $mem, R12\t# long (R12_heapbase==0)" %}
  ins_encode %{
    __ movq($mem$$Address, r12);
  %}
  ins_pipe(ialu_mem_reg);
%}

instruct storeImmL(memory mem, immL32 src)
%{
  match(Set mem (StoreL mem src));

  ins_cost(150);
  format %{ "movq    $mem, $src\t# long" %}
  ins_encode %{
    __ movq($mem$$Address, $src$$constant);
  %}
  ins_pipe(ialu_mem_imm);
%}

// Store Short/Char Immediate
instruct storeImmC0(memory mem, immI_0 zero)
%{
  predicate(UseCompressedOops && (CompressedOops::base() == NULL));
  match(Set mem (StoreC mem zero));

  ins_cost(125); // XXX
  format %{ "movw    $mem, R12\t# short/char (R12_heapbase==0)" %}
  ins_encode %{
    __ movw($mem$$Address, r12);
  %}
  ins_pipe(ialu_mem_reg);
%}

instruct storeImmI16(memory mem, immI16 src)
%{
  predicate(UseStoreImmI16);
  match(Set mem (StoreC mem src));

  ins_cost(150);
  format %{ "movw    $mem, $src\t# short/char" %}
  ins_encode %{
    __ movw($mem$$Address, $src$$constant);
  %}
  ins_pipe(ialu_mem_imm);
%}

// Store Byte Immediate
instruct storeImmB0(memory mem, immI_0 zero)
%{
  predicate(UseCompressedOops && (CompressedOops::base() == NULL));
  match(Set mem (StoreB mem zero));

  ins_cost(125); // XXX
  format %{ "movb    $mem, R12\t# short/char (R12_heapbase==0)" %}
  ins_encode %{
    __ movb($mem$$Address, r12);
  %}
  ins_pipe(ialu_mem_reg);
%}

instruct storeImmB(memory mem, immI8 src)
%{
  match(Set mem (StoreB mem src));

  ins_cost(150); // XXX
  format %{ "movb    $mem, $src\t# byte" %}
  ins_encode %{
    __ movb($mem$$Address, $src$$constant);
  %}
  ins_pipe(ialu_mem_imm);
%}

// Store CMS card-mark Immediate
instruct storeImmCM0_reg(memory mem, immI_0 zero)
%{
  predicate(UseCompressedOops && (CompressedOops::base() == NULL));
  match(Set mem (StoreCM mem zero));

  ins_cost(125); // XXX
  format %{ "movb    $mem, R12\t# CMS card-mark byte 0 (R12_heapbase==0)" %}
  ins_encode %{
    __ movb($mem$$Address, r12);
  %}
  ins_pipe(ialu_mem_reg);
%}

instruct storeImmCM0(memory mem, immI_0 src)
%{
  match(Set mem (StoreCM mem src));

  ins_cost(150); // XXX
  format %{ "movb    $mem, $src\t# CMS card-mark byte 0" %}
  ins_encode %{
    __ movb($mem$$Address, $src$$constant);
  %}
  ins_pipe(ialu_mem_imm);
%}

// Store Float
instruct storeF(memory mem, regF src)
%{
  match(Set mem (StoreF mem src));

  ins_cost(95); // XXX
  format %{ "movss   $mem, $src\t# float" %}
  ins_encode %{
    __ movflt($mem$$Address, $src$$XMMRegister);
  %}
  ins_pipe(pipe_slow); // XXX
%}

// Store immediate Float value (it is faster than store from XMM register)
instruct storeF0(memory mem, immF0 zero)
%{
  predicate(UseCompressedOops && (CompressedOops::base() == NULL));
  match(Set mem (StoreF mem zero));

  ins_cost(25); // XXX
  format %{ "movl    $mem, R12\t# float 0. (R12_heapbase==0)" %}
  ins_encode %{
    __ movl($mem$$Address, r12);
  %}
  ins_pipe(ialu_mem_reg);
%}

instruct storeF_imm(memory mem, immF src)
%{
  match(Set mem (StoreF mem src));

  ins_cost(50);
  format %{ "movl    $mem, $src\t# float" %}
  ins_encode %{
    __ movl($mem$$Address, jint_cast($src$$constant));
  %}
  ins_pipe(ialu_mem_imm);
%}

// Store Double
instruct storeD(memory mem, regD src)
%{
  match(Set mem (StoreD mem src));

  ins_cost(95); // XXX
  format %{ "movsd   $mem, $src\t# double" %}
  ins_encode %{
    __ movdbl($mem$$Address, $src$$XMMRegister);
  %}
  ins_pipe(pipe_slow); // XXX
%}

// Store immediate double 0.0 (it is faster than store from XMM register)
instruct storeD0_imm(memory mem, immD0 src)
%{
  predicate(!UseCompressedOops || (CompressedOops::base() != NULL));
  match(Set mem (StoreD mem src));

  ins_cost(50);
  format %{ "movq    $mem, $src\t# double 0." %}
  ins_encode %{
    __ movq($mem$$Address, $src$$constant);
  %}
  ins_pipe(ialu_mem_imm);
%}

instruct storeD0(memory mem, immD0 zero)
%{
  predicate(UseCompressedOops && (CompressedOops::base() == NULL));
  match(Set mem (StoreD mem zero));

  ins_cost(25); // XXX
  format %{ "movq    $mem, R12\t# double 0. (R12_heapbase==0)" %}
  ins_encode %{
    __ movq($mem$$Address, r12);
  %}
  ins_pipe(ialu_mem_reg);
%}

instruct storeSSI(stackSlotI dst, rRegI src)
%{
  match(Set dst src);

  ins_cost(100);
  format %{ "movl    $dst, $src\t# int stk" %}
  opcode(0x89);
  ins_encode(REX_reg_mem(src, dst), OpcP, reg_mem(src, dst));
  ins_pipe( ialu_mem_reg );
%}

instruct storeSSL(stackSlotL dst, rRegL src)
%{
  match(Set dst src);

  ins_cost(100);
  format %{ "movq    $dst, $src\t# long stk" %}
  opcode(0x89);
  ins_encode(REX_reg_mem_wide(src, dst), OpcP, reg_mem(src, dst));
  ins_pipe(ialu_mem_reg);
%}

instruct storeSSP(stackSlotP dst, rRegP src)
%{
  match(Set dst src);

  ins_cost(100);
  format %{ "movq    $dst, $src\t# ptr stk" %}
  opcode(0x89);
  ins_encode(REX_reg_mem_wide(src, dst), OpcP, reg_mem(src, dst));
  ins_pipe(ialu_mem_reg);
%}

instruct storeSSF(stackSlotF dst, regF src)
%{
  match(Set dst src);

  ins_cost(95); // XXX
  format %{ "movss   $dst, $src\t# float stk" %}
  ins_encode %{
    __ movflt(Address(rsp, $dst$$disp), $src$$XMMRegister);
  %}
  ins_pipe(pipe_slow); // XXX
%}

instruct storeSSD(stackSlotD dst, regD src)
%{
  match(Set dst src);

  ins_cost(95); // XXX
  format %{ "movsd   $dst, $src\t# double stk" %}
  ins_encode %{
    __ movdbl(Address(rsp, $dst$$disp), $src$$XMMRegister);
  %}
  ins_pipe(pipe_slow); // XXX
%}

instruct cacheWB(indirect addr)
%{
  predicate(VM_Version::supports_data_cache_line_flush());
  match(CacheWB addr);

  ins_cost(100);
  format %{"cache wb $addr" %}
  ins_encode %{
    assert($addr->index_position() < 0, "should be");
    assert($addr$$disp == 0, "should be");
    __ cache_wb(Address($addr$$base$$Register, 0));
  %}
  ins_pipe(pipe_slow); // XXX
%}

instruct cacheWBPreSync()
%{
  predicate(VM_Version::supports_data_cache_line_flush());
  match(CacheWBPreSync);

  ins_cost(100);
  format %{"cache wb presync" %}
  ins_encode %{
    __ cache_wbsync(true);
  %}
  ins_pipe(pipe_slow); // XXX
%}

instruct cacheWBPostSync()
%{
  predicate(VM_Version::supports_data_cache_line_flush());
  match(CacheWBPostSync);

  ins_cost(100);
  format %{"cache wb postsync" %}
  ins_encode %{
    __ cache_wbsync(false);
  %}
  ins_pipe(pipe_slow); // XXX
%}

//----------BSWAP Instructions-------------------------------------------------
instruct bytes_reverse_int(rRegI dst) %{
  match(Set dst (ReverseBytesI dst));

  format %{ "bswapl  $dst" %}
  ins_encode %{
    __ bswapl($dst$$Register);
  %}
  ins_pipe( ialu_reg );
%}

instruct bytes_reverse_long(rRegL dst) %{
  match(Set dst (ReverseBytesL dst));

  format %{ "bswapq  $dst" %}
  ins_encode %{
    __ bswapq($dst$$Register);
  %}
  ins_pipe( ialu_reg);
%}

instruct bytes_reverse_unsigned_short(rRegI dst, rFlagsReg cr) %{
  match(Set dst (ReverseBytesUS dst));
  effect(KILL cr);

  format %{ "bswapl  $dst\n\t"
            "shrl    $dst,16\n\t" %}
  ins_encode %{
    __ bswapl($dst$$Register);
    __ shrl($dst$$Register, 16);
  %}
  ins_pipe( ialu_reg );
%}

instruct bytes_reverse_short(rRegI dst, rFlagsReg cr) %{
  match(Set dst (ReverseBytesS dst));
  effect(KILL cr);

  format %{ "bswapl  $dst\n\t"
            "sar     $dst,16\n\t" %}
  ins_encode %{
    __ bswapl($dst$$Register);
    __ sarl($dst$$Register, 16);
  %}
  ins_pipe( ialu_reg );
%}

//---------- Zeros Count Instructions ------------------------------------------

instruct countLeadingZerosI(rRegI dst, rRegI src, rFlagsReg cr) %{
  predicate(UseCountLeadingZerosInstruction);
  match(Set dst (CountLeadingZerosI src));
  effect(KILL cr);

  format %{ "lzcntl  $dst, $src\t# count leading zeros (int)" %}
  ins_encode %{
    __ lzcntl($dst$$Register, $src$$Register);
  %}
  ins_pipe(ialu_reg);
%}

instruct countLeadingZerosI_mem(rRegI dst, memory src, rFlagsReg cr) %{
  predicate(UseCountLeadingZerosInstruction);
  match(Set dst (CountLeadingZerosI (LoadI src)));
  effect(KILL cr);
  ins_cost(175);
  format %{ "lzcntl  $dst, $src\t# count leading zeros (int)" %}
  ins_encode %{
    __ lzcntl($dst$$Register, $src$$Address);
  %}
  ins_pipe(ialu_reg_mem);
%}

instruct countLeadingZerosI_bsr(rRegI dst, rRegI src, rFlagsReg cr) %{
  predicate(!UseCountLeadingZerosInstruction);
  match(Set dst (CountLeadingZerosI src));
  effect(KILL cr);

  format %{ "bsrl    $dst, $src\t# count leading zeros (int)\n\t"
            "jnz     skip\n\t"
            "movl    $dst, -1\n"
      "skip:\n\t"
            "negl    $dst\n\t"
            "addl    $dst, 31" %}
  ins_encode %{
    Register Rdst = $dst$$Register;
    Register Rsrc = $src$$Register;
    Label skip;
    __ bsrl(Rdst, Rsrc);
    __ jccb(Assembler::notZero, skip);
    __ movl(Rdst, -1);
    __ bind(skip);
    __ negl(Rdst);
    __ addl(Rdst, BitsPerInt - 1);
  %}
  ins_pipe(ialu_reg);
%}

instruct countLeadingZerosL(rRegI dst, rRegL src, rFlagsReg cr) %{
  predicate(UseCountLeadingZerosInstruction);
  match(Set dst (CountLeadingZerosL src));
  effect(KILL cr);

  format %{ "lzcntq  $dst, $src\t# count leading zeros (long)" %}
  ins_encode %{
    __ lzcntq($dst$$Register, $src$$Register);
  %}
  ins_pipe(ialu_reg);
%}

instruct countLeadingZerosL_mem(rRegI dst, memory src, rFlagsReg cr) %{
  predicate(UseCountLeadingZerosInstruction);
  match(Set dst (CountLeadingZerosL (LoadL src)));
  effect(KILL cr);
  ins_cost(175);
  format %{ "lzcntq  $dst, $src\t# count leading zeros (long)" %}
  ins_encode %{
    __ lzcntq($dst$$Register, $src$$Address);
  %}
  ins_pipe(ialu_reg_mem);
%}

instruct countLeadingZerosL_bsr(rRegI dst, rRegL src, rFlagsReg cr) %{
  predicate(!UseCountLeadingZerosInstruction);
  match(Set dst (CountLeadingZerosL src));
  effect(KILL cr);

  format %{ "bsrq    $dst, $src\t# count leading zeros (long)\n\t"
            "jnz     skip\n\t"
            "movl    $dst, -1\n"
      "skip:\n\t"
            "negl    $dst\n\t"
            "addl    $dst, 63" %}
  ins_encode %{
    Register Rdst = $dst$$Register;
    Register Rsrc = $src$$Register;
    Label skip;
    __ bsrq(Rdst, Rsrc);
    __ jccb(Assembler::notZero, skip);
    __ movl(Rdst, -1);
    __ bind(skip);
    __ negl(Rdst);
    __ addl(Rdst, BitsPerLong - 1);
  %}
  ins_pipe(ialu_reg);
%}

instruct countTrailingZerosI(rRegI dst, rRegI src, rFlagsReg cr) %{
  predicate(UseCountTrailingZerosInstruction);
  match(Set dst (CountTrailingZerosI src));
  effect(KILL cr);

  format %{ "tzcntl    $dst, $src\t# count trailing zeros (int)" %}
  ins_encode %{
    __ tzcntl($dst$$Register, $src$$Register);
  %}
  ins_pipe(ialu_reg);
%}

instruct countTrailingZerosI_mem(rRegI dst, memory src, rFlagsReg cr) %{
  predicate(UseCountTrailingZerosInstruction);
  match(Set dst (CountTrailingZerosI (LoadI src)));
  effect(KILL cr);
  ins_cost(175);
  format %{ "tzcntl    $dst, $src\t# count trailing zeros (int)" %}
  ins_encode %{
    __ tzcntl($dst$$Register, $src$$Address);
  %}
  ins_pipe(ialu_reg_mem);
%}

instruct countTrailingZerosI_bsf(rRegI dst, rRegI src, rFlagsReg cr) %{
  predicate(!UseCountTrailingZerosInstruction);
  match(Set dst (CountTrailingZerosI src));
  effect(KILL cr);

  format %{ "bsfl    $dst, $src\t# count trailing zeros (int)\n\t"
            "jnz     done\n\t"
            "movl    $dst, 32\n"
      "done:" %}
  ins_encode %{
    Register Rdst = $dst$$Register;
    Label done;
    __ bsfl(Rdst, $src$$Register);
    __ jccb(Assembler::notZero, done);
    __ movl(Rdst, BitsPerInt);
    __ bind(done);
  %}
  ins_pipe(ialu_reg);
%}

instruct countTrailingZerosL(rRegI dst, rRegL src, rFlagsReg cr) %{
  predicate(UseCountTrailingZerosInstruction);
  match(Set dst (CountTrailingZerosL src));
  effect(KILL cr);

  format %{ "tzcntq    $dst, $src\t# count trailing zeros (long)" %}
  ins_encode %{
    __ tzcntq($dst$$Register, $src$$Register);
  %}
  ins_pipe(ialu_reg);
%}

instruct countTrailingZerosL_mem(rRegI dst, memory src, rFlagsReg cr) %{
  predicate(UseCountTrailingZerosInstruction);
  match(Set dst (CountTrailingZerosL (LoadL src)));
  effect(KILL cr);
  ins_cost(175);
  format %{ "tzcntq    $dst, $src\t# count trailing zeros (long)" %}
  ins_encode %{
    __ tzcntq($dst$$Register, $src$$Address);
  %}
  ins_pipe(ialu_reg_mem);
%}

instruct countTrailingZerosL_bsf(rRegI dst, rRegL src, rFlagsReg cr) %{
  predicate(!UseCountTrailingZerosInstruction);
  match(Set dst (CountTrailingZerosL src));
  effect(KILL cr);

  format %{ "bsfq    $dst, $src\t# count trailing zeros (long)\n\t"
            "jnz     done\n\t"
            "movl    $dst, 64\n"
      "done:" %}
  ins_encode %{
    Register Rdst = $dst$$Register;
    Label done;
    __ bsfq(Rdst, $src$$Register);
    __ jccb(Assembler::notZero, done);
    __ movl(Rdst, BitsPerLong);
    __ bind(done);
  %}
  ins_pipe(ialu_reg);
%}


//---------- Population Count Instructions -------------------------------------

instruct popCountI(rRegI dst, rRegI src, rFlagsReg cr) %{
  predicate(UsePopCountInstruction);
  match(Set dst (PopCountI src));
  effect(KILL cr);

  format %{ "popcnt  $dst, $src" %}
  ins_encode %{
    __ popcntl($dst$$Register, $src$$Register);
  %}
  ins_pipe(ialu_reg);
%}

instruct popCountI_mem(rRegI dst, memory mem, rFlagsReg cr) %{
  predicate(UsePopCountInstruction);
  match(Set dst (PopCountI (LoadI mem)));
  effect(KILL cr);

  format %{ "popcnt  $dst, $mem" %}
  ins_encode %{
    __ popcntl($dst$$Register, $mem$$Address);
  %}
  ins_pipe(ialu_reg);
%}

// Note: Long.bitCount(long) returns an int.
instruct popCountL(rRegI dst, rRegL src, rFlagsReg cr) %{
  predicate(UsePopCountInstruction);
  match(Set dst (PopCountL src));
  effect(KILL cr);

  format %{ "popcnt  $dst, $src" %}
  ins_encode %{
    __ popcntq($dst$$Register, $src$$Register);
  %}
  ins_pipe(ialu_reg);
%}

// Note: Long.bitCount(long) returns an int.
instruct popCountL_mem(rRegI dst, memory mem, rFlagsReg cr) %{
  predicate(UsePopCountInstruction);
  match(Set dst (PopCountL (LoadL mem)));
  effect(KILL cr);

  format %{ "popcnt  $dst, $mem" %}
  ins_encode %{
    __ popcntq($dst$$Register, $mem$$Address);
  %}
  ins_pipe(ialu_reg);
%}


//----------MemBar Instructions-----------------------------------------------
// Memory barrier flavors

instruct membar_acquire()
%{
  match(MemBarAcquire);
  match(LoadFence);
  ins_cost(0);

  size(0);
  format %{ "MEMBAR-acquire ! (empty encoding)" %}
  ins_encode();
  ins_pipe(empty);
%}

instruct membar_acquire_lock()
%{
  match(MemBarAcquireLock);
  ins_cost(0);

  size(0);
  format %{ "MEMBAR-acquire (prior CMPXCHG in FastLock so empty encoding)" %}
  ins_encode();
  ins_pipe(empty);
%}

instruct membar_release()
%{
  match(MemBarRelease);
  match(StoreFence);
  ins_cost(0);

  size(0);
  format %{ "MEMBAR-release ! (empty encoding)" %}
  ins_encode();
  ins_pipe(empty);
%}

instruct membar_release_lock()
%{
  match(MemBarReleaseLock);
  ins_cost(0);

  size(0);
  format %{ "MEMBAR-release (a FastUnlock follows so empty encoding)" %}
  ins_encode();
  ins_pipe(empty);
%}

instruct membar_volatile(rFlagsReg cr) %{
  match(MemBarVolatile);
  effect(KILL cr);
  ins_cost(400);

  format %{
    $$template
    $$emit$$"lock addl [rsp + #0], 0\t! membar_volatile"
  %}
  ins_encode %{
    __ membar(Assembler::StoreLoad);
  %}
  ins_pipe(pipe_slow);
%}

instruct unnecessary_membar_volatile()
%{
  match(MemBarVolatile);
  predicate(Matcher::post_store_load_barrier(n));
  ins_cost(0);

  size(0);
  format %{ "MEMBAR-volatile (unnecessary so empty encoding)" %}
  ins_encode();
  ins_pipe(empty);
%}

instruct membar_storestore() %{
  match(MemBarStoreStore);
  match(StoreStoreFence);
  ins_cost(0);

  size(0);
  format %{ "MEMBAR-storestore (empty encoding)" %}
  ins_encode( );
  ins_pipe(empty);
%}

//----------Move Instructions--------------------------------------------------

instruct castX2P(rRegP dst, rRegL src)
%{
  match(Set dst (CastX2P src));

  format %{ "movq    $dst, $src\t# long->ptr" %}
  ins_encode %{
    if ($dst$$reg != $src$$reg) {
      __ movptr($dst$$Register, $src$$Register);
    }
  %}
  ins_pipe(ialu_reg_reg); // XXX
%}

instruct castN2X(rRegL dst, rRegN src)
%{
  match(Set dst (CastP2X src));

  format %{ "movq    $dst, $src\t# ptr -> long" %}
  ins_encode %{
    if ($dst$$reg != $src$$reg) {
      __ movptr($dst$$Register, $src$$Register);
    }
  %}
  ins_pipe(ialu_reg_reg); // XXX
%}

instruct castP2X(rRegL dst, rRegP src)
%{
  match(Set dst (CastP2X src));

  format %{ "movq    $dst, $src\t# ptr -> long" %}
  ins_encode %{
    if ($dst$$reg != $src$$reg) {
      __ movptr($dst$$Register, $src$$Register);
    }
  %}
  ins_pipe(ialu_reg_reg); // XXX
%}

// Convert oop into int for vectors alignment masking
instruct convP2I(rRegI dst, rRegP src)
%{
  match(Set dst (ConvL2I (CastP2X src)));

  format %{ "movl    $dst, $src\t# ptr -> int" %}
  ins_encode %{
    __ movl($dst$$Register, $src$$Register);
  %}
  ins_pipe(ialu_reg_reg); // XXX
%}

// Convert compressed oop into int for vectors alignment masking
// in case of 32bit oops (heap < 4Gb).
instruct convN2I(rRegI dst, rRegN src)
%{
  predicate(CompressedOops::shift() == 0);
  match(Set dst (ConvL2I (CastP2X (DecodeN src))));

  format %{ "movl    $dst, $src\t# compressed ptr -> int" %}
  ins_encode %{
    __ movl($dst$$Register, $src$$Register);
  %}
  ins_pipe(ialu_reg_reg); // XXX
%}

// Convert oop pointer into compressed form
instruct encodeHeapOop(rRegN dst, rRegP src, rFlagsReg cr) %{
  predicate(n->bottom_type()->make_ptr()->ptr() != TypePtr::NotNull);
  match(Set dst (EncodeP src));
  effect(KILL cr);
  format %{ "encode_heap_oop $dst,$src" %}
  ins_encode %{
    Register s = $src$$Register;
    Register d = $dst$$Register;
    if (s != d) {
      __ movq(d, s);
    }
    __ encode_heap_oop(d);
  %}
  ins_pipe(ialu_reg_long);
%}

instruct encodeHeapOop_not_null(rRegN dst, rRegP src, rFlagsReg cr) %{
  predicate(n->bottom_type()->make_ptr()->ptr() == TypePtr::NotNull);
  match(Set dst (EncodeP src));
  effect(KILL cr);
  format %{ "encode_heap_oop_not_null $dst,$src" %}
  ins_encode %{
    __ encode_heap_oop_not_null($dst$$Register, $src$$Register);
  %}
  ins_pipe(ialu_reg_long);
%}

instruct decodeHeapOop(rRegP dst, rRegN src, rFlagsReg cr) %{
  predicate(n->bottom_type()->is_ptr()->ptr() != TypePtr::NotNull &&
            n->bottom_type()->is_ptr()->ptr() != TypePtr::Constant);
  match(Set dst (DecodeN src));
  effect(KILL cr);
  format %{ "decode_heap_oop $dst,$src" %}
  ins_encode %{
    Register s = $src$$Register;
    Register d = $dst$$Register;
    if (s != d) {
      __ movq(d, s);
    }
    __ decode_heap_oop(d);
  %}
  ins_pipe(ialu_reg_long);
%}

instruct decodeHeapOop_not_null(rRegP dst, rRegN src, rFlagsReg cr) %{
  predicate(n->bottom_type()->is_ptr()->ptr() == TypePtr::NotNull ||
            n->bottom_type()->is_ptr()->ptr() == TypePtr::Constant);
  match(Set dst (DecodeN src));
  effect(KILL cr);
  format %{ "decode_heap_oop_not_null $dst,$src" %}
  ins_encode %{
    Register s = $src$$Register;
    Register d = $dst$$Register;
    if (s != d) {
      __ decode_heap_oop_not_null(d, s);
    } else {
      __ decode_heap_oop_not_null(d);
    }
  %}
  ins_pipe(ialu_reg_long);
%}

instruct encodeKlass_not_null(rRegN dst, rRegP src, rFlagsReg cr) %{
  match(Set dst (EncodePKlass src));
  effect(TEMP dst, KILL cr);
  format %{ "encode_and_move_klass_not_null $dst,$src" %}
  ins_encode %{
    __ encode_and_move_klass_not_null($dst$$Register, $src$$Register);
  %}
  ins_pipe(ialu_reg_long);
%}

instruct decodeKlass_not_null(rRegP dst, rRegN src, rFlagsReg cr) %{
  match(Set dst (DecodeNKlass src));
  effect(TEMP dst, KILL cr);
  format %{ "decode_and_move_klass_not_null $dst,$src" %}
  ins_encode %{
    __ decode_and_move_klass_not_null($dst$$Register, $src$$Register);
  %}
  ins_pipe(ialu_reg_long);
%}

//----------Conditional Move---------------------------------------------------
// Jump
// dummy instruction for generating temp registers
instruct jumpXtnd_offset(rRegL switch_val, immI2 shift, rRegI dest) %{
  match(Jump (LShiftL switch_val shift));
  ins_cost(350);
  predicate(false);
  effect(TEMP dest);

  format %{ "leaq    $dest, [$constantaddress]\n\t"
            "jmp     [$dest + $switch_val << $shift]\n\t" %}
  ins_encode %{
    // We could use jump(ArrayAddress) except that the macro assembler needs to use r10
    // to do that and the compiler is using that register as one it can allocate.
    // So we build it all by hand.
    // Address index(noreg, switch_reg, (Address::ScaleFactor)$shift$$constant);
    // ArrayAddress dispatch(table, index);
    Address dispatch($dest$$Register, $switch_val$$Register, (Address::ScaleFactor) $shift$$constant);
    __ lea($dest$$Register, $constantaddress);
    __ jmp(dispatch);
  %}
  ins_pipe(pipe_jmp);
%}

instruct jumpXtnd_addr(rRegL switch_val, immI2 shift, immL32 offset, rRegI dest) %{
  match(Jump (AddL (LShiftL switch_val shift) offset));
  ins_cost(350);
  effect(TEMP dest);

  format %{ "leaq    $dest, [$constantaddress]\n\t"
            "jmp     [$dest + $switch_val << $shift + $offset]\n\t" %}
  ins_encode %{
    // We could use jump(ArrayAddress) except that the macro assembler needs to use r10
    // to do that and the compiler is using that register as one it can allocate.
    // So we build it all by hand.
    // Address index(noreg, switch_reg, (Address::ScaleFactor) $shift$$constant, (int) $offset$$constant);
    // ArrayAddress dispatch(table, index);
    Address dispatch($dest$$Register, $switch_val$$Register, (Address::ScaleFactor) $shift$$constant, (int) $offset$$constant);
    __ lea($dest$$Register, $constantaddress);
    __ jmp(dispatch);
  %}
  ins_pipe(pipe_jmp);
%}

instruct jumpXtnd(rRegL switch_val, rRegI dest) %{
  match(Jump switch_val);
  ins_cost(350);
  effect(TEMP dest);

  format %{ "leaq    $dest, [$constantaddress]\n\t"
            "jmp     [$dest + $switch_val]\n\t" %}
  ins_encode %{
    // We could use jump(ArrayAddress) except that the macro assembler needs to use r10
    // to do that and the compiler is using that register as one it can allocate.
    // So we build it all by hand.
    // Address index(noreg, switch_reg, Address::times_1);
    // ArrayAddress dispatch(table, index);
    Address dispatch($dest$$Register, $switch_val$$Register, Address::times_1);
    __ lea($dest$$Register, $constantaddress);
    __ jmp(dispatch);
  %}
  ins_pipe(pipe_jmp);
%}

// Conditional move
instruct cmovI_imm_01(rRegI dst, immI_1 src, rFlagsReg cr, cmpOp cop)
%{
  predicate(n->in(2)->in(2)->is_Con() && n->in(2)->in(2)->get_int() == 0);
  match(Set dst (CMoveI (Binary cop cr) (Binary src dst)));

  ins_cost(100); // XXX
  format %{ "setbn$cop $dst\t# signed, int" %}
  ins_encode %{
    Assembler::Condition cond = (Assembler::Condition)($cop$$cmpcode);
    __ setb(MacroAssembler::negate_condition(cond), $dst$$Register);
  %}
  ins_pipe(ialu_reg);
%}

instruct cmovI_reg(rRegI dst, rRegI src, rFlagsReg cr, cmpOp cop)
%{
  match(Set dst (CMoveI (Binary cop cr) (Binary dst src)));

  ins_cost(200); // XXX
  format %{ "cmovl$cop $dst, $src\t# signed, int" %}
  ins_encode %{
    __ cmovl((Assembler::Condition)($cop$$cmpcode), $dst$$Register, $src$$Register);
  %}
  ins_pipe(pipe_cmov_reg);
%}

instruct cmovI_imm_01U(rRegI dst, immI_1 src, rFlagsRegU cr, cmpOpU cop)
%{
  predicate(n->in(2)->in(2)->is_Con() && n->in(2)->in(2)->get_int() == 0);
  match(Set dst (CMoveI (Binary cop cr) (Binary src dst)));

  ins_cost(100); // XXX
  format %{ "setbn$cop $dst\t# unsigned, int" %}
  ins_encode %{
    Assembler::Condition cond = (Assembler::Condition)($cop$$cmpcode);
    __ setb(MacroAssembler::negate_condition(cond), $dst$$Register);
  %}
  ins_pipe(ialu_reg);
%}

instruct cmovI_regU(cmpOpU cop, rFlagsRegU cr, rRegI dst, rRegI src) %{
  match(Set dst (CMoveI (Binary cop cr) (Binary dst src)));

  ins_cost(200); // XXX
  format %{ "cmovl$cop $dst, $src\t# unsigned, int" %}
  ins_encode %{
    __ cmovl((Assembler::Condition)($cop$$cmpcode), $dst$$Register, $src$$Register);
  %}
  ins_pipe(pipe_cmov_reg);
%}

instruct cmovI_imm_01UCF(rRegI dst, immI_1 src, rFlagsRegUCF cr, cmpOpUCF cop)
%{
  predicate(n->in(2)->in(2)->is_Con() && n->in(2)->in(2)->get_int() == 0);
  match(Set dst (CMoveI (Binary cop cr) (Binary src dst)));

  ins_cost(100); // XXX
  format %{ "setbn$cop $dst\t# unsigned, int" %}
  ins_encode %{
    Assembler::Condition cond = (Assembler::Condition)($cop$$cmpcode);
    __ setb(MacroAssembler::negate_condition(cond), $dst$$Register);
  %}
  ins_pipe(ialu_reg);
%}

instruct cmovI_regUCF(cmpOpUCF cop, rFlagsRegUCF cr, rRegI dst, rRegI src) %{
  match(Set dst (CMoveI (Binary cop cr) (Binary dst src)));
  ins_cost(200);
  expand %{
    cmovI_regU(cop, cr, dst, src);
  %}
%}

instruct cmovI_regUCF2_ne(cmpOpUCF2 cop, rFlagsRegUCF cr, rRegI dst, rRegI src) %{
  predicate(n->in(1)->in(1)->as_Bool()->_test._test == BoolTest::ne);
  match(Set dst (CMoveI (Binary cop cr) (Binary dst src)));

  ins_cost(200); // XXX
  format %{ "cmovpl  $dst, $src\n\t"
            "cmovnel $dst, $src" %}
  ins_encode %{
    __ cmovl(Assembler::parity, $dst$$Register, $src$$Register);
    __ cmovl(Assembler::notEqual, $dst$$Register, $src$$Register);
  %}
  ins_pipe(pipe_cmov_reg);
%}

// Since (x == y) == !(x != y), we can flip the sense of the test by flipping the
// inputs of the CMove
instruct cmovI_regUCF2_eq(cmpOpUCF2 cop, rFlagsRegUCF cr, rRegI dst, rRegI src) %{
  predicate(n->in(1)->in(1)->as_Bool()->_test._test == BoolTest::eq);
  match(Set dst (CMoveI (Binary cop cr) (Binary src dst)));

  ins_cost(200); // XXX
  format %{ "cmovpl  $dst, $src\n\t"
            "cmovnel $dst, $src" %}
  ins_encode %{
    __ cmovl(Assembler::parity, $dst$$Register, $src$$Register);
    __ cmovl(Assembler::notEqual, $dst$$Register, $src$$Register);
  %}
  ins_pipe(pipe_cmov_reg);
%}

// Conditional move
instruct cmovI_mem(cmpOp cop, rFlagsReg cr, rRegI dst, memory src) %{
  match(Set dst (CMoveI (Binary cop cr) (Binary dst (LoadI src))));

  ins_cost(250); // XXX
  format %{ "cmovl$cop $dst, $src\t# signed, int" %}
  ins_encode %{
    __ cmovl((Assembler::Condition)($cop$$cmpcode), $dst$$Register, $src$$Address);
  %}
  ins_pipe(pipe_cmov_mem);
%}

// Conditional move
instruct cmovI_memU(cmpOpU cop, rFlagsRegU cr, rRegI dst, memory src)
%{
  match(Set dst (CMoveI (Binary cop cr) (Binary dst (LoadI src))));

  ins_cost(250); // XXX
  format %{ "cmovl$cop $dst, $src\t# unsigned, int" %}
  ins_encode %{
    __ cmovl((Assembler::Condition)($cop$$cmpcode), $dst$$Register, $src$$Address);
  %}
  ins_pipe(pipe_cmov_mem);
%}

instruct cmovI_memUCF(cmpOpUCF cop, rFlagsRegUCF cr, rRegI dst, memory src) %{
  match(Set dst (CMoveI (Binary cop cr) (Binary dst (LoadI src))));
  ins_cost(250);
  expand %{
    cmovI_memU(cop, cr, dst, src);
  %}
%}

// Conditional move
instruct cmovN_reg(rRegN dst, rRegN src, rFlagsReg cr, cmpOp cop)
%{
  match(Set dst (CMoveN (Binary cop cr) (Binary dst src)));

  ins_cost(200); // XXX
  format %{ "cmovl$cop $dst, $src\t# signed, compressed ptr" %}
  ins_encode %{
    __ cmovl((Assembler::Condition)($cop$$cmpcode), $dst$$Register, $src$$Register);
  %}
  ins_pipe(pipe_cmov_reg);
%}

// Conditional move
instruct cmovN_regU(cmpOpU cop, rFlagsRegU cr, rRegN dst, rRegN src)
%{
  match(Set dst (CMoveN (Binary cop cr) (Binary dst src)));

  ins_cost(200); // XXX
  format %{ "cmovl$cop $dst, $src\t# unsigned, compressed ptr" %}
  ins_encode %{
    __ cmovl((Assembler::Condition)($cop$$cmpcode), $dst$$Register, $src$$Register);
  %}
  ins_pipe(pipe_cmov_reg);
%}

instruct cmovN_regUCF(cmpOpUCF cop, rFlagsRegUCF cr, rRegN dst, rRegN src) %{
  match(Set dst (CMoveN (Binary cop cr) (Binary dst src)));
  ins_cost(200);
  expand %{
    cmovN_regU(cop, cr, dst, src);
  %}
%}

instruct cmovN_regUCF2_ne(cmpOpUCF2 cop, rFlagsRegUCF cr, rRegN dst, rRegN src) %{
  predicate(n->in(1)->in(1)->as_Bool()->_test._test == BoolTest::ne);
  match(Set dst (CMoveN (Binary cop cr) (Binary dst src)));

  ins_cost(200); // XXX
  format %{ "cmovpl  $dst, $src\n\t"
            "cmovnel $dst, $src" %}
  ins_encode %{
    __ cmovl(Assembler::parity, $dst$$Register, $src$$Register);
    __ cmovl(Assembler::notEqual, $dst$$Register, $src$$Register);
  %}
  ins_pipe(pipe_cmov_reg);
%}

// Since (x == y) == !(x != y), we can flip the sense of the test by flipping the
// inputs of the CMove
instruct cmovN_regUCF2_eq(cmpOpUCF2 cop, rFlagsRegUCF cr, rRegN dst, rRegN src) %{
  predicate(n->in(1)->in(1)->as_Bool()->_test._test == BoolTest::eq);
  match(Set dst (CMoveN (Binary cop cr) (Binary src dst)));

  ins_cost(200); // XXX
  format %{ "cmovpl  $dst, $src\n\t"
            "cmovnel $dst, $src" %}
  ins_encode %{
    __ cmovl(Assembler::parity, $dst$$Register, $src$$Register);
    __ cmovl(Assembler::notEqual, $dst$$Register, $src$$Register);
  %}
  ins_pipe(pipe_cmov_reg);
%}

// Conditional move
instruct cmovP_reg(rRegP dst, rRegP src, rFlagsReg cr, cmpOp cop)
%{
  match(Set dst (CMoveP (Binary cop cr) (Binary dst src)));

  ins_cost(200); // XXX
  format %{ "cmovq$cop $dst, $src\t# signed, ptr" %}
  ins_encode %{
    __ cmovq((Assembler::Condition)($cop$$cmpcode), $dst$$Register, $src$$Register);
  %}
  ins_pipe(pipe_cmov_reg);  // XXX
%}

// Conditional move
instruct cmovP_regU(cmpOpU cop, rFlagsRegU cr, rRegP dst, rRegP src)
%{
  match(Set dst (CMoveP (Binary cop cr) (Binary dst src)));

  ins_cost(200); // XXX
  format %{ "cmovq$cop $dst, $src\t# unsigned, ptr" %}
  ins_encode %{
    __ cmovq((Assembler::Condition)($cop$$cmpcode), $dst$$Register, $src$$Register);
  %}
  ins_pipe(pipe_cmov_reg); // XXX
%}

instruct cmovP_regUCF(cmpOpUCF cop, rFlagsRegUCF cr, rRegP dst, rRegP src) %{
  match(Set dst (CMoveP (Binary cop cr) (Binary dst src)));
  ins_cost(200);
  expand %{
    cmovP_regU(cop, cr, dst, src);
  %}
%}

instruct cmovP_regUCF2_ne(cmpOpUCF2 cop, rFlagsRegUCF cr, rRegP dst, rRegP src) %{
  predicate(n->in(1)->in(1)->as_Bool()->_test._test == BoolTest::ne);
  match(Set dst (CMoveP (Binary cop cr) (Binary dst src)));

  ins_cost(200); // XXX
  format %{ "cmovpq  $dst, $src\n\t"
            "cmovneq $dst, $src" %}
  ins_encode %{
    __ cmovq(Assembler::parity, $dst$$Register, $src$$Register);
    __ cmovq(Assembler::notEqual, $dst$$Register, $src$$Register);
  %}
  ins_pipe(pipe_cmov_reg);
%}

// Since (x == y) == !(x != y), we can flip the sense of the test by flipping the
// inputs of the CMove
instruct cmovP_regUCF2_eq(cmpOpUCF2 cop, rFlagsRegUCF cr, rRegP dst, rRegP src) %{
  predicate(n->in(1)->in(1)->as_Bool()->_test._test == BoolTest::eq);
  match(Set dst (CMoveP (Binary cop cr) (Binary src dst)));

  ins_cost(200); // XXX
  format %{ "cmovpq  $dst, $src\n\t"
            "cmovneq $dst, $src" %}
  ins_encode %{
    __ cmovq(Assembler::parity, $dst$$Register, $src$$Register);
    __ cmovq(Assembler::notEqual, $dst$$Register, $src$$Register);
  %}
  ins_pipe(pipe_cmov_reg);
%}

// DISABLED: Requires the ADLC to emit a bottom_type call that
// correctly meets the two pointer arguments; one is an incoming
// register but the other is a memory operand.  ALSO appears to
// be buggy with implicit null checks.
//
//// Conditional move
//instruct cmovP_mem(cmpOp cop, rFlagsReg cr, rRegP dst, memory src)
//%{
//  match(Set dst (CMoveP (Binary cop cr) (Binary dst (LoadP src))));
//  ins_cost(250);
//  format %{ "CMOV$cop $dst,$src\t# ptr" %}
//  opcode(0x0F,0x40);
//  ins_encode( enc_cmov(cop), reg_mem( dst, src ) );
//  ins_pipe( pipe_cmov_mem );
//%}
//
//// Conditional move
//instruct cmovP_memU(cmpOpU cop, rFlagsRegU cr, rRegP dst, memory src)
//%{
//  match(Set dst (CMoveP (Binary cop cr) (Binary dst (LoadP src))));
//  ins_cost(250);
//  format %{ "CMOV$cop $dst,$src\t# ptr" %}
//  opcode(0x0F,0x40);
//  ins_encode( enc_cmov(cop), reg_mem( dst, src ) );
//  ins_pipe( pipe_cmov_mem );
//%}

instruct cmovL_imm_01(rRegL dst, immI_1 src, rFlagsReg cr, cmpOp cop)
%{
  predicate(n->in(2)->in(2)->is_Con() && n->in(2)->in(2)->get_long() == 0);
  match(Set dst (CMoveL (Binary cop cr) (Binary src dst)));

  ins_cost(100); // XXX
  format %{ "setbn$cop $dst\t# signed, long" %}
  ins_encode %{
    Assembler::Condition cond = (Assembler::Condition)($cop$$cmpcode);
    __ setb(MacroAssembler::negate_condition(cond), $dst$$Register);
  %}
  ins_pipe(ialu_reg);
%}

instruct cmovL_reg(cmpOp cop, rFlagsReg cr, rRegL dst, rRegL src)
%{
  match(Set dst (CMoveL (Binary cop cr) (Binary dst src)));

  ins_cost(200); // XXX
  format %{ "cmovq$cop $dst, $src\t# signed, long" %}
  ins_encode %{
    __ cmovq((Assembler::Condition)($cop$$cmpcode), $dst$$Register, $src$$Register);
  %}
  ins_pipe(pipe_cmov_reg);  // XXX
%}

instruct cmovL_mem(cmpOp cop, rFlagsReg cr, rRegL dst, memory src)
%{
  match(Set dst (CMoveL (Binary cop cr) (Binary dst (LoadL src))));

  ins_cost(200); // XXX
  format %{ "cmovq$cop $dst, $src\t# signed, long" %}
  ins_encode %{
    __ cmovq((Assembler::Condition)($cop$$cmpcode), $dst$$Register, $src$$Address);
  %}
  ins_pipe(pipe_cmov_mem);  // XXX
%}

instruct cmovL_imm_01U(rRegL dst, immI_1 src, rFlagsRegU cr, cmpOpU cop)
%{
  predicate(n->in(2)->in(2)->is_Con() && n->in(2)->in(2)->get_long() == 0);
  match(Set dst (CMoveL (Binary cop cr) (Binary src dst)));

  ins_cost(100); // XXX
  format %{ "setbn$cop $dst\t# unsigned, long" %}
  ins_encode %{
    Assembler::Condition cond = (Assembler::Condition)($cop$$cmpcode);
    __ setb(MacroAssembler::negate_condition(cond), $dst$$Register);
  %}
  ins_pipe(ialu_reg);
%}

instruct cmovL_regU(cmpOpU cop, rFlagsRegU cr, rRegL dst, rRegL src)
%{
  match(Set dst (CMoveL (Binary cop cr) (Binary dst src)));

  ins_cost(200); // XXX
  format %{ "cmovq$cop $dst, $src\t# unsigned, long" %}
  ins_encode %{
    __ cmovq((Assembler::Condition)($cop$$cmpcode), $dst$$Register, $src$$Register);
  %}
  ins_pipe(pipe_cmov_reg); // XXX
%}

instruct cmovL_imm_01UCF(rRegL dst, immI_1 src, rFlagsRegUCF cr, cmpOpUCF cop)
%{
  predicate(n->in(2)->in(2)->is_Con() && n->in(2)->in(2)->get_long() == 0);
  match(Set dst (CMoveL (Binary cop cr) (Binary src dst)));

  ins_cost(100); // XXX
  format %{ "setbn$cop $dst\t# unsigned, long" %}
  ins_encode %{
    Assembler::Condition cond = (Assembler::Condition)($cop$$cmpcode);
    __ setb(MacroAssembler::negate_condition(cond), $dst$$Register);
  %}
  ins_pipe(ialu_reg);
%}

instruct cmovL_regUCF(cmpOpUCF cop, rFlagsRegUCF cr, rRegL dst, rRegL src) %{
  match(Set dst (CMoveL (Binary cop cr) (Binary dst src)));
  ins_cost(200);
  expand %{
    cmovL_regU(cop, cr, dst, src);
  %}
%}

instruct cmovL_regUCF2_ne(cmpOpUCF2 cop, rFlagsRegUCF cr, rRegL dst, rRegL src) %{
  predicate(n->in(1)->in(1)->as_Bool()->_test._test == BoolTest::ne);
  match(Set dst (CMoveL (Binary cop cr) (Binary dst src)));

  ins_cost(200); // XXX
  format %{ "cmovpq  $dst, $src\n\t"
            "cmovneq $dst, $src" %}
  ins_encode %{
    __ cmovq(Assembler::parity, $dst$$Register, $src$$Register);
    __ cmovq(Assembler::notEqual, $dst$$Register, $src$$Register);
  %}
  ins_pipe(pipe_cmov_reg);
%}

// Since (x == y) == !(x != y), we can flip the sense of the test by flipping the
// inputs of the CMove
instruct cmovL_regUCF2_eq(cmpOpUCF2 cop, rFlagsRegUCF cr, rRegL dst, rRegL src) %{
  predicate(n->in(1)->in(1)->as_Bool()->_test._test == BoolTest::eq);
  match(Set dst (CMoveL (Binary cop cr) (Binary src dst)));

  ins_cost(200); // XXX
  format %{ "cmovpq  $dst, $src\n\t"
            "cmovneq $dst, $src" %}
  ins_encode %{
    __ cmovq(Assembler::parity, $dst$$Register, $src$$Register);
    __ cmovq(Assembler::notEqual, $dst$$Register, $src$$Register);
  %}
  ins_pipe(pipe_cmov_reg);
%}

instruct cmovL_memU(cmpOpU cop, rFlagsRegU cr, rRegL dst, memory src)
%{
  match(Set dst (CMoveL (Binary cop cr) (Binary dst (LoadL src))));

  ins_cost(200); // XXX
  format %{ "cmovq$cop $dst, $src\t# unsigned, long" %}
  ins_encode %{
    __ cmovq((Assembler::Condition)($cop$$cmpcode), $dst$$Register, $src$$Address);
  %}
  ins_pipe(pipe_cmov_mem); // XXX
%}

instruct cmovL_memUCF(cmpOpUCF cop, rFlagsRegUCF cr, rRegL dst, memory src) %{
  match(Set dst (CMoveL (Binary cop cr) (Binary dst (LoadL src))));
  ins_cost(200);
  expand %{
    cmovL_memU(cop, cr, dst, src);
  %}
%}

instruct cmovF_reg(cmpOp cop, rFlagsReg cr, regF dst, regF src)
%{
  match(Set dst (CMoveF (Binary cop cr) (Binary dst src)));

  ins_cost(200); // XXX
  format %{ "jn$cop    skip\t# signed cmove float\n\t"
            "movss     $dst, $src\n"
    "skip:" %}
  ins_encode %{
    Label Lskip;
    // Invert sense of branch from sense of CMOV
    __ jccb((Assembler::Condition)($cop$$cmpcode^1), Lskip);
    __ movflt($dst$$XMMRegister, $src$$XMMRegister);
    __ bind(Lskip);
  %}
  ins_pipe(pipe_slow);
%}

// instruct cmovF_mem(cmpOp cop, rFlagsReg cr, regF dst, memory src)
// %{
//   match(Set dst (CMoveF (Binary cop cr) (Binary dst (LoadL src))));

//   ins_cost(200); // XXX
//   format %{ "jn$cop    skip\t# signed cmove float\n\t"
//             "movss     $dst, $src\n"
//     "skip:" %}
//   ins_encode(enc_cmovf_mem_branch(cop, dst, src));
//   ins_pipe(pipe_slow);
// %}

instruct cmovF_regU(cmpOpU cop, rFlagsRegU cr, regF dst, regF src)
%{
  match(Set dst (CMoveF (Binary cop cr) (Binary dst src)));

  ins_cost(200); // XXX
  format %{ "jn$cop    skip\t# unsigned cmove float\n\t"
            "movss     $dst, $src\n"
    "skip:" %}
  ins_encode %{
    Label Lskip;
    // Invert sense of branch from sense of CMOV
    __ jccb((Assembler::Condition)($cop$$cmpcode^1), Lskip);
    __ movflt($dst$$XMMRegister, $src$$XMMRegister);
    __ bind(Lskip);
  %}
  ins_pipe(pipe_slow);
%}

instruct cmovF_regUCF(cmpOpUCF cop, rFlagsRegUCF cr, regF dst, regF src) %{
  match(Set dst (CMoveF (Binary cop cr) (Binary dst src)));
  ins_cost(200);
  expand %{
    cmovF_regU(cop, cr, dst, src);
  %}
%}

instruct cmovD_reg(cmpOp cop, rFlagsReg cr, regD dst, regD src)
%{
  match(Set dst (CMoveD (Binary cop cr) (Binary dst src)));

  ins_cost(200); // XXX
  format %{ "jn$cop    skip\t# signed cmove double\n\t"
            "movsd     $dst, $src\n"
    "skip:" %}
  ins_encode %{
    Label Lskip;
    // Invert sense of branch from sense of CMOV
    __ jccb((Assembler::Condition)($cop$$cmpcode^1), Lskip);
    __ movdbl($dst$$XMMRegister, $src$$XMMRegister);
    __ bind(Lskip);
  %}
  ins_pipe(pipe_slow);
%}

instruct cmovD_regU(cmpOpU cop, rFlagsRegU cr, regD dst, regD src)
%{
  match(Set dst (CMoveD (Binary cop cr) (Binary dst src)));

  ins_cost(200); // XXX
  format %{ "jn$cop    skip\t# unsigned cmove double\n\t"
            "movsd     $dst, $src\n"
    "skip:" %}
  ins_encode %{
    Label Lskip;
    // Invert sense of branch from sense of CMOV
    __ jccb((Assembler::Condition)($cop$$cmpcode^1), Lskip);
    __ movdbl($dst$$XMMRegister, $src$$XMMRegister);
    __ bind(Lskip);
  %}
  ins_pipe(pipe_slow);
%}

instruct cmovD_regUCF(cmpOpUCF cop, rFlagsRegUCF cr, regD dst, regD src) %{
  match(Set dst (CMoveD (Binary cop cr) (Binary dst src)));
  ins_cost(200);
  expand %{
    cmovD_regU(cop, cr, dst, src);
  %}
%}

//----------Arithmetic Instructions--------------------------------------------
//----------Addition Instructions----------------------------------------------

instruct addI_rReg(rRegI dst, rRegI src, rFlagsReg cr)
%{
  match(Set dst (AddI dst src));
  effect(KILL cr);

  format %{ "addl    $dst, $src\t# int" %}
  ins_encode %{
    __ addl($dst$$Register, $src$$Register);
  %}
  ins_pipe(ialu_reg_reg);
%}

instruct addI_rReg_imm(rRegI dst, immI src, rFlagsReg cr)
%{
  match(Set dst (AddI dst src));
  effect(KILL cr);

  format %{ "addl    $dst, $src\t# int" %}
  ins_encode %{
    __ addl($dst$$Register, $src$$constant);
  %}
  ins_pipe( ialu_reg );
%}

instruct addI_rReg_mem(rRegI dst, memory src, rFlagsReg cr)
%{
  match(Set dst (AddI dst (LoadI src)));
  effect(KILL cr);

  ins_cost(125); // XXX
  format %{ "addl    $dst, $src\t# int" %}
  ins_encode %{
    __ addl($dst$$Register, $src$$Address);
  %}
  ins_pipe(ialu_reg_mem);
%}

instruct addI_mem_rReg(memory dst, rRegI src, rFlagsReg cr)
%{
  match(Set dst (StoreI dst (AddI (LoadI dst) src)));
  effect(KILL cr);

  ins_cost(150); // XXX
  format %{ "addl    $dst, $src\t# int" %}
  ins_encode %{
    __ addl($dst$$Address, $src$$Register);
  %}
  ins_pipe(ialu_mem_reg);
%}

instruct addI_mem_imm(memory dst, immI src, rFlagsReg cr)
%{
  match(Set dst (StoreI dst (AddI (LoadI dst) src)));
  effect(KILL cr);

  ins_cost(125); // XXX
  format %{ "addl    $dst, $src\t# int" %}
  ins_encode %{
    __ addl($dst$$Address, $src$$constant);
  %}
  ins_pipe(ialu_mem_imm);
%}

instruct incI_rReg(rRegI dst, immI_1 src, rFlagsReg cr)
%{
  predicate(UseIncDec);
  match(Set dst (AddI dst src));
  effect(KILL cr);

  format %{ "incl    $dst\t# int" %}
  ins_encode %{
    __ incrementl($dst$$Register);
  %}
  ins_pipe(ialu_reg);
%}

instruct incI_mem(memory dst, immI_1 src, rFlagsReg cr)
%{
  predicate(UseIncDec);
  match(Set dst (StoreI dst (AddI (LoadI dst) src)));
  effect(KILL cr);

  ins_cost(125); // XXX
  format %{ "incl    $dst\t# int" %}
  ins_encode %{
    __ incrementl($dst$$Address);
  %}
  ins_pipe(ialu_mem_imm);
%}

// XXX why does that use AddI
instruct decI_rReg(rRegI dst, immI_M1 src, rFlagsReg cr)
%{
  predicate(UseIncDec);
  match(Set dst (AddI dst src));
  effect(KILL cr);

  format %{ "decl    $dst\t# int" %}
  ins_encode %{
    __ decrementl($dst$$Register);
  %}
  ins_pipe(ialu_reg);
%}

// XXX why does that use AddI
instruct decI_mem(memory dst, immI_M1 src, rFlagsReg cr)
%{
  predicate(UseIncDec);
  match(Set dst (StoreI dst (AddI (LoadI dst) src)));
  effect(KILL cr);

  ins_cost(125); // XXX
  format %{ "decl    $dst\t# int" %}
  ins_encode %{
    __ decrementl($dst$$Address);
  %}
  ins_pipe(ialu_mem_imm);
%}

instruct leaI_rReg_immI2_immI(rRegI dst, rRegI index, immI2 scale, immI disp)
%{
  predicate(VM_Version::supports_fast_2op_lea());
  match(Set dst (AddI (LShiftI index scale) disp));

  format %{ "leal $dst, [$index << $scale + $disp]\t# int" %}
  ins_encode %{
    Address::ScaleFactor scale = static_cast<Address::ScaleFactor>($scale$$constant);
    __ leal($dst$$Register, Address(noreg, $index$$Register, scale, $disp$$constant));
  %}
  ins_pipe(ialu_reg_reg);
%}

instruct leaI_rReg_rReg_immI(rRegI dst, rRegI base, rRegI index, immI disp)
%{
  predicate(VM_Version::supports_fast_3op_lea());
  match(Set dst (AddI (AddI base index) disp));

  format %{ "leal $dst, [$base + $index + $disp]\t# int" %}
  ins_encode %{
    __ leal($dst$$Register, Address($base$$Register, $index$$Register, Address::times_1, $disp$$constant));
  %}
  ins_pipe(ialu_reg_reg);
%}

instruct leaI_rReg_rReg_immI2(rRegI dst, no_rbp_r13_RegI base, rRegI index, immI2 scale)
%{
  predicate(VM_Version::supports_fast_2op_lea());
  match(Set dst (AddI base (LShiftI index scale)));

  format %{ "leal $dst, [$base + $index << $scale]\t# int" %}
  ins_encode %{
    Address::ScaleFactor scale = static_cast<Address::ScaleFactor>($scale$$constant);
    __ leal($dst$$Register, Address($base$$Register, $index$$Register, scale));
  %}
  ins_pipe(ialu_reg_reg);
%}

instruct leaI_rReg_rReg_immI2_immI(rRegI dst, rRegI base, rRegI index, immI2 scale, immI disp)
%{
  predicate(VM_Version::supports_fast_3op_lea());
  match(Set dst (AddI (AddI base (LShiftI index scale)) disp));

  format %{ "leal $dst, [$base + $index << $scale + $disp]\t# int" %}
  ins_encode %{
    Address::ScaleFactor scale = static_cast<Address::ScaleFactor>($scale$$constant);
    __ leal($dst$$Register, Address($base$$Register, $index$$Register, scale, $disp$$constant));
  %}
  ins_pipe(ialu_reg_reg);
%}

instruct addL_rReg(rRegL dst, rRegL src, rFlagsReg cr)
%{
  match(Set dst (AddL dst src));
  effect(KILL cr);

  format %{ "addq    $dst, $src\t# long" %}
  ins_encode %{
    __ addq($dst$$Register, $src$$Register);
  %}
  ins_pipe(ialu_reg_reg);
%}

instruct addL_rReg_imm(rRegL dst, immL32 src, rFlagsReg cr)
%{
  match(Set dst (AddL dst src));
  effect(KILL cr);

  format %{ "addq    $dst, $src\t# long" %}
  ins_encode %{
    __ addq($dst$$Register, $src$$constant);
  %}
  ins_pipe( ialu_reg );
%}

instruct addL_rReg_mem(rRegL dst, memory src, rFlagsReg cr)
%{
  match(Set dst (AddL dst (LoadL src)));
  effect(KILL cr);

  ins_cost(125); // XXX
  format %{ "addq    $dst, $src\t# long" %}
  ins_encode %{
    __ addq($dst$$Register, $src$$Address);
  %}
  ins_pipe(ialu_reg_mem);
%}

instruct addL_mem_rReg(memory dst, rRegL src, rFlagsReg cr)
%{
  match(Set dst (StoreL dst (AddL (LoadL dst) src)));
  effect(KILL cr);

  ins_cost(150); // XXX
  format %{ "addq    $dst, $src\t# long" %}
  ins_encode %{
    __ addq($dst$$Address, $src$$Register);
  %}
  ins_pipe(ialu_mem_reg);
%}

instruct addL_mem_imm(memory dst, immL32 src, rFlagsReg cr)
%{
  match(Set dst (StoreL dst (AddL (LoadL dst) src)));
  effect(KILL cr);

  ins_cost(125); // XXX
  format %{ "addq    $dst, $src\t# long" %}
  ins_encode %{
    __ addq($dst$$Address, $src$$constant);
  %}
  ins_pipe(ialu_mem_imm);
%}

instruct incL_rReg(rRegI dst, immL1 src, rFlagsReg cr)
%{
  predicate(UseIncDec);
  match(Set dst (AddL dst src));
  effect(KILL cr);

  format %{ "incq    $dst\t# long" %}
  ins_encode %{
    __ incrementq($dst$$Register);
  %}
  ins_pipe(ialu_reg);
%}

instruct incL_mem(memory dst, immL1 src, rFlagsReg cr)
%{
  predicate(UseIncDec);
  match(Set dst (StoreL dst (AddL (LoadL dst) src)));
  effect(KILL cr);

  ins_cost(125); // XXX
  format %{ "incq    $dst\t# long" %}
  ins_encode %{
    __ incrementq($dst$$Address);
  %}
  ins_pipe(ialu_mem_imm);
%}

// XXX why does that use AddL
instruct decL_rReg(rRegL dst, immL_M1 src, rFlagsReg cr)
%{
  predicate(UseIncDec);
  match(Set dst (AddL dst src));
  effect(KILL cr);

  format %{ "decq    $dst\t# long" %}
  ins_encode %{
    __ decrementq($dst$$Register);
  %}
  ins_pipe(ialu_reg);
%}

// XXX why does that use AddL
instruct decL_mem(memory dst, immL_M1 src, rFlagsReg cr)
%{
  predicate(UseIncDec);
  match(Set dst (StoreL dst (AddL (LoadL dst) src)));
  effect(KILL cr);

  ins_cost(125); // XXX
  format %{ "decq    $dst\t# long" %}
  ins_encode %{
    __ decrementq($dst$$Address);
  %}
  ins_pipe(ialu_mem_imm);
%}

instruct leaL_rReg_immI2_immL32(rRegL dst, rRegL index, immI2 scale, immL32 disp)
%{
  predicate(VM_Version::supports_fast_2op_lea());
  match(Set dst (AddL (LShiftL index scale) disp));

  format %{ "leaq $dst, [$index << $scale + $disp]\t# long" %}
  ins_encode %{
    Address::ScaleFactor scale = static_cast<Address::ScaleFactor>($scale$$constant);
    __ leaq($dst$$Register, Address(noreg, $index$$Register, scale, $disp$$constant));
  %}
  ins_pipe(ialu_reg_reg);
%}

instruct leaL_rReg_rReg_immL32(rRegL dst, rRegL base, rRegL index, immL32 disp)
%{
  predicate(VM_Version::supports_fast_3op_lea());
  match(Set dst (AddL (AddL base index) disp));

  format %{ "leaq $dst, [$base + $index + $disp]\t# long" %}
  ins_encode %{
    __ leaq($dst$$Register, Address($base$$Register, $index$$Register, Address::times_1, $disp$$constant));
  %}
  ins_pipe(ialu_reg_reg);
%}

instruct leaL_rReg_rReg_immI2(rRegL dst, no_rbp_r13_RegL base, rRegL index, immI2 scale)
%{
  predicate(VM_Version::supports_fast_2op_lea());
  match(Set dst (AddL base (LShiftL index scale)));

  format %{ "leaq $dst, [$base + $index << $scale]\t# long" %}
  ins_encode %{
    Address::ScaleFactor scale = static_cast<Address::ScaleFactor>($scale$$constant);
    __ leaq($dst$$Register, Address($base$$Register, $index$$Register, scale));
  %}
  ins_pipe(ialu_reg_reg);
%}

instruct leaL_rReg_rReg_immI2_immL32(rRegL dst, rRegL base, rRegL index, immI2 scale, immL32 disp)
%{
  predicate(VM_Version::supports_fast_3op_lea());
  match(Set dst (AddL (AddL base (LShiftL index scale)) disp));

  format %{ "leaq $dst, [$base + $index << $scale + $disp]\t# long" %}
  ins_encode %{
    Address::ScaleFactor scale = static_cast<Address::ScaleFactor>($scale$$constant);
    __ leaq($dst$$Register, Address($base$$Register, $index$$Register, scale, $disp$$constant));
  %}
  ins_pipe(ialu_reg_reg);
%}

instruct addP_rReg(rRegP dst, rRegL src, rFlagsReg cr)
%{
  match(Set dst (AddP dst src));
  effect(KILL cr);

  format %{ "addq    $dst, $src\t# ptr" %}
  ins_encode %{
    __ addq($dst$$Register, $src$$Register);
  %}
  ins_pipe(ialu_reg_reg);
%}

instruct addP_rReg_imm(rRegP dst, immL32 src, rFlagsReg cr)
%{
  match(Set dst (AddP dst src));
  effect(KILL cr);

  format %{ "addq    $dst, $src\t# ptr" %}
  ins_encode %{
    __ addq($dst$$Register, $src$$constant);
  %}
  ins_pipe( ialu_reg );
%}

// XXX addP mem ops ????

instruct checkCastPP(rRegP dst)
%{
  match(Set dst (CheckCastPP dst));

  size(0);
  format %{ "# checkcastPP of $dst" %}
  ins_encode(/* empty encoding */);
  ins_pipe(empty);
%}

instruct castPP(rRegP dst)
%{
  match(Set dst (CastPP dst));

  size(0);
  format %{ "# castPP of $dst" %}
  ins_encode(/* empty encoding */);
  ins_pipe(empty);
%}

instruct castII(rRegI dst)
%{
  match(Set dst (CastII dst));

  size(0);
  format %{ "# castII of $dst" %}
  ins_encode(/* empty encoding */);
  ins_cost(0);
  ins_pipe(empty);
%}

instruct castLL(rRegL dst)
%{
  match(Set dst (CastLL dst));

  size(0);
  format %{ "# castLL of $dst" %}
  ins_encode(/* empty encoding */);
  ins_cost(0);
  ins_pipe(empty);
%}

instruct castFF(regF dst)
%{
  match(Set dst (CastFF dst));

  size(0);
  format %{ "# castFF of $dst" %}
  ins_encode(/* empty encoding */);
  ins_cost(0);
  ins_pipe(empty);
%}

instruct castDD(regD dst)
%{
  match(Set dst (CastDD dst));

  size(0);
  format %{ "# castDD of $dst" %}
  ins_encode(/* empty encoding */);
  ins_cost(0);
  ins_pipe(empty);
%}

// LoadP-locked same as a regular LoadP when used with compare-swap
instruct loadPLocked(rRegP dst, memory mem)
%{
  match(Set dst (LoadPLocked mem));

  ins_cost(125); // XXX
  format %{ "movq    $dst, $mem\t# ptr locked" %}
  ins_encode %{
    __ movq($dst$$Register, $mem$$Address);
  %}
  ins_pipe(ialu_reg_mem); // XXX
%}

// Conditional-store of the updated heap-top.
// Used during allocation of the shared heap.
// Sets flags (EQ) on success.  Implemented with a CMPXCHG on Intel.

instruct storePConditional(memory heap_top_ptr,
                           rax_RegP oldval, rRegP newval,
                           rFlagsReg cr)
%{
  predicate(n->as_LoadStore()->barrier_data() == 0);
  match(Set cr (StorePConditional heap_top_ptr (Binary oldval newval)));

  format %{ "cmpxchgq $heap_top_ptr, $newval\t# (ptr) "
            "If rax == $heap_top_ptr then store $newval into $heap_top_ptr" %}
  ins_encode %{
    __ lock();
    __ cmpxchgq($newval$$Register, $heap_top_ptr$$Address);
  %}
  ins_pipe(pipe_cmpxchg);
%}

// Conditional-store of an int value.
// ZF flag is set on success, reset otherwise.  Implemented with a CMPXCHG.
instruct storeIConditional(memory mem, rax_RegI oldval, rRegI newval, rFlagsReg cr)
%{
  match(Set cr (StoreIConditional mem (Binary oldval newval)));
  effect(KILL oldval);

  format %{ "cmpxchgl $mem, $newval\t# If rax == $mem then store $newval into $mem" %}
  opcode(0x0F, 0xB1);
  ins_encode(lock_prefix,
             REX_reg_mem(newval, mem),
             OpcP, OpcS,
             reg_mem(newval, mem));
  ins_pipe(pipe_cmpxchg);
%}

// Conditional-store of a long value.
// ZF flag is set on success, reset otherwise.  Implemented with a CMPXCHG.
instruct storeLConditional(memory mem, rax_RegL oldval, rRegL newval, rFlagsReg cr)
%{
  match(Set cr (StoreLConditional mem (Binary oldval newval)));
  effect(KILL oldval);

  format %{ "cmpxchgq $mem, $newval\t# If rax == $mem then store $newval into $mem" %}
  ins_encode %{
    __ lock();
    __ cmpxchgq($newval$$Register, $mem$$Address);
  %}
  ins_pipe(pipe_cmpxchg);
%}


// XXX No flag versions for CompareAndSwap{P,I,L} because matcher can't match them
instruct compareAndSwapP(rRegI res,
                         memory mem_ptr,
                         rax_RegP oldval, rRegP newval,
                         rFlagsReg cr)
%{
  predicate(VM_Version::supports_cx8() && n->as_LoadStore()->barrier_data() == 0);
  match(Set res (CompareAndSwapP mem_ptr (Binary oldval newval)));
  match(Set res (WeakCompareAndSwapP mem_ptr (Binary oldval newval)));
  effect(KILL cr, KILL oldval);

  format %{ "cmpxchgq $mem_ptr,$newval\t# "
            "If rax == $mem_ptr then store $newval into $mem_ptr\n\t"
            "sete    $res\n\t"
            "movzbl  $res, $res" %}
  ins_encode %{
    __ lock();
    __ cmpxchgq($newval$$Register, $mem_ptr$$Address);
    __ sete($res$$Register);
    __ movzbl($res$$Register, $res$$Register);
  %}
  ins_pipe( pipe_cmpxchg );
%}

instruct compareAndSwapL(rRegI res,
                         memory mem_ptr,
                         rax_RegL oldval, rRegL newval,
                         rFlagsReg cr)
%{
  predicate(VM_Version::supports_cx8());
  match(Set res (CompareAndSwapL mem_ptr (Binary oldval newval)));
  match(Set res (WeakCompareAndSwapL mem_ptr (Binary oldval newval)));
  effect(KILL cr, KILL oldval);

  format %{ "cmpxchgq $mem_ptr,$newval\t# "
            "If rax == $mem_ptr then store $newval into $mem_ptr\n\t"
            "sete    $res\n\t"
            "movzbl  $res, $res" %}
  ins_encode %{
    __ lock();
    __ cmpxchgq($newval$$Register, $mem_ptr$$Address);
    __ sete($res$$Register);
    __ movzbl($res$$Register, $res$$Register);
  %}
  ins_pipe( pipe_cmpxchg );
%}

instruct compareAndSwapI(rRegI res,
                         memory mem_ptr,
                         rax_RegI oldval, rRegI newval,
                         rFlagsReg cr)
%{
  match(Set res (CompareAndSwapI mem_ptr (Binary oldval newval)));
  match(Set res (WeakCompareAndSwapI mem_ptr (Binary oldval newval)));
  effect(KILL cr, KILL oldval);

  format %{ "cmpxchgl $mem_ptr,$newval\t# "
            "If rax == $mem_ptr then store $newval into $mem_ptr\n\t"
            "sete    $res\n\t"
            "movzbl  $res, $res" %}
  ins_encode %{
    __ lock();
    __ cmpxchgl($newval$$Register, $mem_ptr$$Address);
    __ sete($res$$Register);
    __ movzbl($res$$Register, $res$$Register);
  %}
  ins_pipe( pipe_cmpxchg );
%}

instruct compareAndSwapB(rRegI res,
                         memory mem_ptr,
                         rax_RegI oldval, rRegI newval,
                         rFlagsReg cr)
%{
  match(Set res (CompareAndSwapB mem_ptr (Binary oldval newval)));
  match(Set res (WeakCompareAndSwapB mem_ptr (Binary oldval newval)));
  effect(KILL cr, KILL oldval);

  format %{ "cmpxchgb $mem_ptr,$newval\t# "
            "If rax == $mem_ptr then store $newval into $mem_ptr\n\t"
            "sete    $res\n\t"
            "movzbl  $res, $res" %}
  ins_encode %{
    __ lock();
    __ cmpxchgb($newval$$Register, $mem_ptr$$Address);
    __ sete($res$$Register);
    __ movzbl($res$$Register, $res$$Register);
  %}
  ins_pipe( pipe_cmpxchg );
%}

instruct compareAndSwapS(rRegI res,
                         memory mem_ptr,
                         rax_RegI oldval, rRegI newval,
                         rFlagsReg cr)
%{
  match(Set res (CompareAndSwapS mem_ptr (Binary oldval newval)));
  match(Set res (WeakCompareAndSwapS mem_ptr (Binary oldval newval)));
  effect(KILL cr, KILL oldval);

  format %{ "cmpxchgw $mem_ptr,$newval\t# "
            "If rax == $mem_ptr then store $newval into $mem_ptr\n\t"
            "sete    $res\n\t"
            "movzbl  $res, $res" %}
  ins_encode %{
    __ lock();
    __ cmpxchgw($newval$$Register, $mem_ptr$$Address);
    __ sete($res$$Register);
    __ movzbl($res$$Register, $res$$Register);
  %}
  ins_pipe( pipe_cmpxchg );
%}

instruct compareAndSwapN(rRegI res,
                          memory mem_ptr,
                          rax_RegN oldval, rRegN newval,
                          rFlagsReg cr) %{
  match(Set res (CompareAndSwapN mem_ptr (Binary oldval newval)));
  match(Set res (WeakCompareAndSwapN mem_ptr (Binary oldval newval)));
  effect(KILL cr, KILL oldval);

  format %{ "cmpxchgl $mem_ptr,$newval\t# "
            "If rax == $mem_ptr then store $newval into $mem_ptr\n\t"
            "sete    $res\n\t"
            "movzbl  $res, $res" %}
  ins_encode %{
    __ lock();
    __ cmpxchgl($newval$$Register, $mem_ptr$$Address);
    __ sete($res$$Register);
    __ movzbl($res$$Register, $res$$Register);
  %}
  ins_pipe( pipe_cmpxchg );
%}

instruct compareAndExchangeB(
                         memory mem_ptr,
                         rax_RegI oldval, rRegI newval,
                         rFlagsReg cr)
%{
  match(Set oldval (CompareAndExchangeB mem_ptr (Binary oldval newval)));
  effect(KILL cr);

  format %{ "cmpxchgb $mem_ptr,$newval\t# "
            "If rax == $mem_ptr then store $newval into $mem_ptr\n\t"  %}
  ins_encode %{
    __ lock();
    __ cmpxchgb($newval$$Register, $mem_ptr$$Address);
  %}
  ins_pipe( pipe_cmpxchg );
%}

instruct compareAndExchangeS(
                         memory mem_ptr,
                         rax_RegI oldval, rRegI newval,
                         rFlagsReg cr)
%{
  match(Set oldval (CompareAndExchangeS mem_ptr (Binary oldval newval)));
  effect(KILL cr);

  format %{ "cmpxchgw $mem_ptr,$newval\t# "
            "If rax == $mem_ptr then store $newval into $mem_ptr\n\t"  %}
  ins_encode %{
    __ lock();
    __ cmpxchgw($newval$$Register, $mem_ptr$$Address);
  %}
  ins_pipe( pipe_cmpxchg );
%}

instruct compareAndExchangeI(
                         memory mem_ptr,
                         rax_RegI oldval, rRegI newval,
                         rFlagsReg cr)
%{
  match(Set oldval (CompareAndExchangeI mem_ptr (Binary oldval newval)));
  effect(KILL cr);

  format %{ "cmpxchgl $mem_ptr,$newval\t# "
            "If rax == $mem_ptr then store $newval into $mem_ptr\n\t"  %}
  ins_encode %{
    __ lock();
    __ cmpxchgl($newval$$Register, $mem_ptr$$Address);
  %}
  ins_pipe( pipe_cmpxchg );
%}

instruct compareAndExchangeL(
                         memory mem_ptr,
                         rax_RegL oldval, rRegL newval,
                         rFlagsReg cr)
%{
  predicate(VM_Version::supports_cx8());
  match(Set oldval (CompareAndExchangeL mem_ptr (Binary oldval newval)));
  effect(KILL cr);

  format %{ "cmpxchgq $mem_ptr,$newval\t# "
            "If rax == $mem_ptr then store $newval into $mem_ptr\n\t"  %}
  ins_encode %{
    __ lock();
    __ cmpxchgq($newval$$Register, $mem_ptr$$Address);
  %}
  ins_pipe( pipe_cmpxchg );
%}

instruct compareAndExchangeN(
                          memory mem_ptr,
                          rax_RegN oldval, rRegN newval,
                          rFlagsReg cr) %{
  match(Set oldval (CompareAndExchangeN mem_ptr (Binary oldval newval)));
  effect(KILL cr);

  format %{ "cmpxchgl $mem_ptr,$newval\t# "
            "If rax == $mem_ptr then store $newval into $mem_ptr\n\t" %}
  ins_encode %{
    __ lock();
    __ cmpxchgl($newval$$Register, $mem_ptr$$Address);
  %}
  ins_pipe( pipe_cmpxchg );
%}

instruct compareAndExchangeP(
                         memory mem_ptr,
                         rax_RegP oldval, rRegP newval,
                         rFlagsReg cr)
%{
  predicate(VM_Version::supports_cx8() && n->as_LoadStore()->barrier_data() == 0);
  match(Set oldval (CompareAndExchangeP mem_ptr (Binary oldval newval)));
  effect(KILL cr);

  format %{ "cmpxchgq $mem_ptr,$newval\t# "
            "If rax == $mem_ptr then store $newval into $mem_ptr\n\t" %}
  ins_encode %{
    __ lock();
    __ cmpxchgq($newval$$Register, $mem_ptr$$Address);
  %}
  ins_pipe( pipe_cmpxchg );
%}

instruct xaddB_no_res( memory mem, Universe dummy, immI add, rFlagsReg cr) %{
  predicate(n->as_LoadStore()->result_not_used());
  match(Set dummy (GetAndAddB mem add));
  effect(KILL cr);
  format %{ "ADDB  [$mem],$add" %}
  ins_encode %{
    __ lock();
    __ addb($mem$$Address, $add$$constant);
  %}
  ins_pipe( pipe_cmpxchg );
%}

instruct xaddB( memory mem, rRegI newval, rFlagsReg cr) %{
  match(Set newval (GetAndAddB mem newval));
  effect(KILL cr);
  format %{ "XADDB  [$mem],$newval" %}
  ins_encode %{
    __ lock();
    __ xaddb($mem$$Address, $newval$$Register);
  %}
  ins_pipe( pipe_cmpxchg );
%}

instruct xaddS_no_res( memory mem, Universe dummy, immI add, rFlagsReg cr) %{
  predicate(n->as_LoadStore()->result_not_used());
  match(Set dummy (GetAndAddS mem add));
  effect(KILL cr);
  format %{ "ADDW  [$mem],$add" %}
  ins_encode %{
    __ lock();
    __ addw($mem$$Address, $add$$constant);
  %}
  ins_pipe( pipe_cmpxchg );
%}

instruct xaddS( memory mem, rRegI newval, rFlagsReg cr) %{
  match(Set newval (GetAndAddS mem newval));
  effect(KILL cr);
  format %{ "XADDW  [$mem],$newval" %}
  ins_encode %{
    __ lock();
    __ xaddw($mem$$Address, $newval$$Register);
  %}
  ins_pipe( pipe_cmpxchg );
%}

instruct xaddI_no_res( memory mem, Universe dummy, immI add, rFlagsReg cr) %{
  predicate(n->as_LoadStore()->result_not_used());
  match(Set dummy (GetAndAddI mem add));
  effect(KILL cr);
  format %{ "ADDL  [$mem],$add" %}
  ins_encode %{
    __ lock();
    __ addl($mem$$Address, $add$$constant);
  %}
  ins_pipe( pipe_cmpxchg );
%}

instruct xaddI( memory mem, rRegI newval, rFlagsReg cr) %{
  match(Set newval (GetAndAddI mem newval));
  effect(KILL cr);
  format %{ "XADDL  [$mem],$newval" %}
  ins_encode %{
    __ lock();
    __ xaddl($mem$$Address, $newval$$Register);
  %}
  ins_pipe( pipe_cmpxchg );
%}

instruct xaddL_no_res( memory mem, Universe dummy, immL32 add, rFlagsReg cr) %{
  predicate(n->as_LoadStore()->result_not_used());
  match(Set dummy (GetAndAddL mem add));
  effect(KILL cr);
  format %{ "ADDQ  [$mem],$add" %}
  ins_encode %{
    __ lock();
    __ addq($mem$$Address, $add$$constant);
  %}
  ins_pipe( pipe_cmpxchg );
%}

instruct xaddL( memory mem, rRegL newval, rFlagsReg cr) %{
  match(Set newval (GetAndAddL mem newval));
  effect(KILL cr);
  format %{ "XADDQ  [$mem],$newval" %}
  ins_encode %{
    __ lock();
    __ xaddq($mem$$Address, $newval$$Register);
  %}
  ins_pipe( pipe_cmpxchg );
%}

instruct xchgB( memory mem, rRegI newval) %{
  match(Set newval (GetAndSetB mem newval));
  format %{ "XCHGB  $newval,[$mem]" %}
  ins_encode %{
    __ xchgb($newval$$Register, $mem$$Address);
  %}
  ins_pipe( pipe_cmpxchg );
%}

instruct xchgS( memory mem, rRegI newval) %{
  match(Set newval (GetAndSetS mem newval));
  format %{ "XCHGW  $newval,[$mem]" %}
  ins_encode %{
    __ xchgw($newval$$Register, $mem$$Address);
  %}
  ins_pipe( pipe_cmpxchg );
%}

instruct xchgI( memory mem, rRegI newval) %{
  match(Set newval (GetAndSetI mem newval));
  format %{ "XCHGL  $newval,[$mem]" %}
  ins_encode %{
    __ xchgl($newval$$Register, $mem$$Address);
  %}
  ins_pipe( pipe_cmpxchg );
%}

instruct xchgL( memory mem, rRegL newval) %{
  match(Set newval (GetAndSetL mem newval));
  format %{ "XCHGL  $newval,[$mem]" %}
  ins_encode %{
    __ xchgq($newval$$Register, $mem$$Address);
  %}
  ins_pipe( pipe_cmpxchg );
%}

instruct xchgP( memory mem, rRegP newval) %{
  match(Set newval (GetAndSetP mem newval));
  predicate(n->as_LoadStore()->barrier_data() == 0);
  format %{ "XCHGQ  $newval,[$mem]" %}
  ins_encode %{
    __ xchgq($newval$$Register, $mem$$Address);
  %}
  ins_pipe( pipe_cmpxchg );
%}

instruct xchgN( memory mem, rRegN newval) %{
  match(Set newval (GetAndSetN mem newval));
  format %{ "XCHGL  $newval,$mem]" %}
  ins_encode %{
    __ xchgl($newval$$Register, $mem$$Address);
  %}
  ins_pipe( pipe_cmpxchg );
%}

//----------Abs Instructions-------------------------------------------

// Integer Absolute Instructions
instruct absI_rReg(rRegI dst, rRegI src, rRegI tmp, rFlagsReg cr)
%{
  match(Set dst (AbsI src));
  effect(TEMP dst, TEMP tmp, KILL cr);
  format %{ "movl $tmp, $src\n\t"
            "sarl $tmp, 31\n\t"
            "movl $dst, $src\n\t"
            "xorl $dst, $tmp\n\t"
            "subl $dst, $tmp\n"
          %}
  ins_encode %{
    __ movl($tmp$$Register, $src$$Register);
    __ sarl($tmp$$Register, 31);
    __ movl($dst$$Register, $src$$Register);
    __ xorl($dst$$Register, $tmp$$Register);
    __ subl($dst$$Register, $tmp$$Register);
  %}

  ins_pipe(ialu_reg_reg);
%}

// Long Absolute Instructions
instruct absL_rReg(rRegL dst, rRegL src, rRegL tmp, rFlagsReg cr)
%{
  match(Set dst (AbsL src));
  effect(TEMP dst, TEMP tmp, KILL cr);
  format %{ "movq $tmp, $src\n\t"
            "sarq $tmp, 63\n\t"
            "movq $dst, $src\n\t"
            "xorq $dst, $tmp\n\t"
            "subq $dst, $tmp\n"
          %}
  ins_encode %{
    __ movq($tmp$$Register, $src$$Register);
    __ sarq($tmp$$Register, 63);
    __ movq($dst$$Register, $src$$Register);
    __ xorq($dst$$Register, $tmp$$Register);
    __ subq($dst$$Register, $tmp$$Register);
  %}

  ins_pipe(ialu_reg_reg);
%}

//----------Subtraction Instructions-------------------------------------------

// Integer Subtraction Instructions
instruct subI_rReg(rRegI dst, rRegI src, rFlagsReg cr)
%{
  match(Set dst (SubI dst src));
  effect(KILL cr);

  format %{ "subl    $dst, $src\t# int" %}
  ins_encode %{
    __ subl($dst$$Register, $src$$Register);
  %}
  ins_pipe(ialu_reg_reg);
%}

instruct subI_rReg_imm(rRegI dst, immI src, rFlagsReg cr)
%{
  match(Set dst (SubI dst src));
  effect(KILL cr);

  format %{ "subl    $dst, $src\t# int" %}
  ins_encode %{
    __ subl($dst$$Register, $src$$constant);
  %}
  ins_pipe(ialu_reg);
%}

instruct subI_rReg_mem(rRegI dst, memory src, rFlagsReg cr)
%{
  match(Set dst (SubI dst (LoadI src)));
  effect(KILL cr);

  ins_cost(125);
  format %{ "subl    $dst, $src\t# int" %}
  ins_encode %{
    __ subl($dst$$Register, $src$$Address);
  %}
  ins_pipe(ialu_reg_mem);
%}

instruct subI_mem_rReg(memory dst, rRegI src, rFlagsReg cr)
%{
  match(Set dst (StoreI dst (SubI (LoadI dst) src)));
  effect(KILL cr);

  ins_cost(150);
  format %{ "subl    $dst, $src\t# int" %}
  ins_encode %{
    __ subl($dst$$Address, $src$$Register);
  %}
  ins_pipe(ialu_mem_reg);
%}

instruct subI_mem_imm(memory dst, immI src, rFlagsReg cr)
%{
  match(Set dst (StoreI dst (SubI (LoadI dst) src)));
  effect(KILL cr);

  ins_cost(125); // XXX
  format %{ "subl    $dst, $src\t# int" %}
  ins_encode %{
    __ subl($dst$$Address, $src$$constant);
  %}
  ins_pipe(ialu_mem_imm);
%}

instruct subL_rReg(rRegL dst, rRegL src, rFlagsReg cr)
%{
  match(Set dst (SubL dst src));
  effect(KILL cr);

  format %{ "subq    $dst, $src\t# long" %}
  ins_encode %{
    __ subq($dst$$Register, $src$$Register);
  %}
  ins_pipe(ialu_reg_reg);
%}

instruct subL_rReg_imm(rRegI dst, immL32 src, rFlagsReg cr)
%{
  match(Set dst (SubL dst src));
  effect(KILL cr);

  format %{ "subq    $dst, $src\t# long" %}
  ins_encode %{
    __ subq($dst$$Register, $src$$constant);
  %}
  ins_pipe(ialu_reg);
%}

instruct subL_rReg_mem(rRegL dst, memory src, rFlagsReg cr)
%{
  match(Set dst (SubL dst (LoadL src)));
  effect(KILL cr);

  ins_cost(125);
  format %{ "subq    $dst, $src\t# long" %}
  ins_encode %{
    __ subq($dst$$Register, $src$$Address);
  %}
  ins_pipe(ialu_reg_mem);
%}

instruct subL_mem_rReg(memory dst, rRegL src, rFlagsReg cr)
%{
  match(Set dst (StoreL dst (SubL (LoadL dst) src)));
  effect(KILL cr);

  ins_cost(150);
  format %{ "subq    $dst, $src\t# long" %}
  ins_encode %{
    __ subq($dst$$Address, $src$$Register);
  %}
  ins_pipe(ialu_mem_reg);
%}

instruct subL_mem_imm(memory dst, immL32 src, rFlagsReg cr)
%{
  match(Set dst (StoreL dst (SubL (LoadL dst) src)));
  effect(KILL cr);

  ins_cost(125); // XXX
  format %{ "subq    $dst, $src\t# long" %}
  ins_encode %{
    __ subq($dst$$Address, $src$$constant);
  %}
  ins_pipe(ialu_mem_imm);
%}

// Subtract from a pointer
// XXX hmpf???
instruct subP_rReg(rRegP dst, rRegI src, immI_0 zero, rFlagsReg cr)
%{
  match(Set dst (AddP dst (SubI zero src)));
  effect(KILL cr);

  format %{ "subq    $dst, $src\t# ptr - int" %}
  opcode(0x2B);
  ins_encode(REX_reg_reg_wide(dst, src), OpcP, reg_reg(dst, src));
  ins_pipe(ialu_reg_reg);
%}

instruct negI_rReg(rRegI dst, immI_0 zero, rFlagsReg cr)
%{
  match(Set dst (SubI zero dst));
  effect(KILL cr);

  format %{ "negl    $dst\t# int" %}
  ins_encode %{
    __ negl($dst$$Register);
  %}
  ins_pipe(ialu_reg);
%}

instruct negI_rReg_2(rRegI dst, rFlagsReg cr)
%{
  match(Set dst (NegI dst));
  effect(KILL cr);

  format %{ "negl    $dst\t# int" %}
  ins_encode %{
    __ negl($dst$$Register);
  %}
  ins_pipe(ialu_reg);
%}

instruct negI_mem(memory dst, immI_0 zero, rFlagsReg cr)
%{
  match(Set dst (StoreI dst (SubI zero (LoadI dst))));
  effect(KILL cr);

  format %{ "negl    $dst\t# int" %}
  ins_encode %{
    __ negl($dst$$Address);
  %}
  ins_pipe(ialu_reg);
%}

instruct negL_rReg(rRegL dst, immL0 zero, rFlagsReg cr)
%{
  match(Set dst (SubL zero dst));
  effect(KILL cr);

  format %{ "negq    $dst\t# long" %}
  ins_encode %{
    __ negq($dst$$Register);
  %}
  ins_pipe(ialu_reg);
%}

instruct negL_rReg_2(rRegL dst, rFlagsReg cr)
%{
  match(Set dst (NegL dst));
  effect(KILL cr);

  format %{ "negq    $dst\t# int" %}
  ins_encode %{
    __ negq($dst$$Register);
  %}
  ins_pipe(ialu_reg);
%}

instruct negL_mem(memory dst, immL0 zero, rFlagsReg cr)
%{
  match(Set dst (StoreL dst (SubL zero (LoadL dst))));
  effect(KILL cr);

  format %{ "negq    $dst\t# long" %}
  ins_encode %{
    __ negq($dst$$Address);
  %}
  ins_pipe(ialu_reg);
%}

//----------Multiplication/Division Instructions-------------------------------
// Integer Multiplication Instructions
// Multiply Register

instruct mulI_rReg(rRegI dst, rRegI src, rFlagsReg cr)
%{
  match(Set dst (MulI dst src));
  effect(KILL cr);

  ins_cost(300);
  format %{ "imull   $dst, $src\t# int" %}
  ins_encode %{
    __ imull($dst$$Register, $src$$Register);
  %}
  ins_pipe(ialu_reg_reg_alu0);
%}

instruct mulI_rReg_imm(rRegI dst, rRegI src, immI imm, rFlagsReg cr)
%{
  match(Set dst (MulI src imm));
  effect(KILL cr);

  ins_cost(300);
  format %{ "imull   $dst, $src, $imm\t# int" %}
  ins_encode %{
    __ imull($dst$$Register, $src$$Register, $imm$$constant);
  %}
  ins_pipe(ialu_reg_reg_alu0);
%}

instruct mulI_mem(rRegI dst, memory src, rFlagsReg cr)
%{
  match(Set dst (MulI dst (LoadI src)));
  effect(KILL cr);

  ins_cost(350);
  format %{ "imull   $dst, $src\t# int" %}
  ins_encode %{
    __ imull($dst$$Register, $src$$Address);
  %}
  ins_pipe(ialu_reg_mem_alu0);
%}

instruct mulI_mem_imm(rRegI dst, memory src, immI imm, rFlagsReg cr)
%{
  match(Set dst (MulI (LoadI src) imm));
  effect(KILL cr);

  ins_cost(300);
  format %{ "imull   $dst, $src, $imm\t# int" %}
  ins_encode %{
    __ imull($dst$$Register, $src$$Address, $imm$$constant);
  %}
  ins_pipe(ialu_reg_mem_alu0);
%}

instruct mulAddS2I_rReg(rRegI dst, rRegI src1, rRegI src2, rRegI src3, rFlagsReg cr)
%{
  match(Set dst (MulAddS2I (Binary dst src1) (Binary src2 src3)));
  effect(KILL cr, KILL src2);

  expand %{ mulI_rReg(dst, src1, cr);
           mulI_rReg(src2, src3, cr);
           addI_rReg(dst, src2, cr); %}
%}

instruct mulL_rReg(rRegL dst, rRegL src, rFlagsReg cr)
%{
  match(Set dst (MulL dst src));
  effect(KILL cr);

  ins_cost(300);
  format %{ "imulq   $dst, $src\t# long" %}
  ins_encode %{
    __ imulq($dst$$Register, $src$$Register);
  %}
  ins_pipe(ialu_reg_reg_alu0);
%}

instruct mulL_rReg_imm(rRegL dst, rRegL src, immL32 imm, rFlagsReg cr)
%{
  match(Set dst (MulL src imm));
  effect(KILL cr);

  ins_cost(300);
  format %{ "imulq   $dst, $src, $imm\t# long" %}
  ins_encode %{
    __ imulq($dst$$Register, $src$$Register, $imm$$constant);
  %}
  ins_pipe(ialu_reg_reg_alu0);
%}

instruct mulL_mem(rRegL dst, memory src, rFlagsReg cr)
%{
  match(Set dst (MulL dst (LoadL src)));
  effect(KILL cr);

  ins_cost(350);
  format %{ "imulq   $dst, $src\t# long" %}
  ins_encode %{
    __ imulq($dst$$Register, $src$$Address);
  %}
  ins_pipe(ialu_reg_mem_alu0);
%}

instruct mulL_mem_imm(rRegL dst, memory src, immL32 imm, rFlagsReg cr)
%{
  match(Set dst (MulL (LoadL src) imm));
  effect(KILL cr);

  ins_cost(300);
  format %{ "imulq   $dst, $src, $imm\t# long" %}
  ins_encode %{
    __ imulq($dst$$Register, $src$$Address, $imm$$constant);
  %}
  ins_pipe(ialu_reg_mem_alu0);
%}

instruct mulHiL_rReg(rdx_RegL dst, no_rax_RegL src, rax_RegL rax, rFlagsReg cr)
%{
  match(Set dst (MulHiL src rax));
  effect(USE_KILL rax, KILL cr);

  ins_cost(300);
  format %{ "imulq   RDX:RAX, RAX, $src\t# mulhi" %}
  ins_encode %{
    __ imulq($src$$Register);
  %}
  ins_pipe(ialu_reg_reg_alu0);
%}

instruct umulHiL_rReg(rdx_RegL dst, no_rax_RegL src, rax_RegL rax, rFlagsReg cr)
%{
  match(Set dst (UMulHiL src rax));
  effect(USE_KILL rax, KILL cr);

  ins_cost(300);
  format %{ "mulq   RDX:RAX, RAX, $src\t# umulhi" %}
  ins_encode %{
    __ mulq($src$$Register);
  %}
  ins_pipe(ialu_reg_reg_alu0);
%}

instruct divI_rReg(rax_RegI rax, rdx_RegI rdx, no_rax_rdx_RegI div,
                   rFlagsReg cr)
%{
  match(Set rax (DivI rax div));
  effect(KILL rdx, KILL cr);

  ins_cost(30*100+10*100); // XXX
  format %{ "cmpl    rax, 0x80000000\t# idiv\n\t"
            "jne,s   normal\n\t"
            "xorl    rdx, rdx\n\t"
            "cmpl    $div, -1\n\t"
            "je,s    done\n"
    "normal: cdql\n\t"
            "idivl   $div\n"
    "done:"        %}
  ins_encode(cdql_enc(div));
  ins_pipe(ialu_reg_reg_alu0);
%}

instruct divL_rReg(rax_RegL rax, rdx_RegL rdx, no_rax_rdx_RegL div,
                   rFlagsReg cr)
%{
  match(Set rax (DivL rax div));
  effect(KILL rdx, KILL cr);

  ins_cost(30*100+10*100); // XXX
  format %{ "movq    rdx, 0x8000000000000000\t# ldiv\n\t"
            "cmpq    rax, rdx\n\t"
            "jne,s   normal\n\t"
            "xorl    rdx, rdx\n\t"
            "cmpq    $div, -1\n\t"
            "je,s    done\n"
    "normal: cdqq\n\t"
            "idivq   $div\n"
    "done:"        %}
  ins_encode(cdqq_enc(div));
  ins_pipe(ialu_reg_reg_alu0);
%}

instruct udivI_rReg(rax_RegI rax, rdx_RegI rdx, no_rax_rdx_RegI div, rFlagsReg cr)
%{
  match(Set rax (UDivI rax div));
  effect(KILL rdx, KILL cr);

  ins_cost(300);
  format %{ "udivl $rax,$rax,$div\t# UDivI\n" %}
  ins_encode %{
    __ udivI($rax$$Register, $div$$Register, $rdx$$Register);
  %}
  ins_pipe(ialu_reg_reg_alu0);
%}

instruct udivL_rReg(rax_RegL rax, rdx_RegL rdx, no_rax_rdx_RegL div, rFlagsReg cr)
%{
  match(Set rax (UDivL rax div));
  effect(KILL rdx, KILL cr);

  ins_cost(300);
  format %{ "udivq $rax,$rax,$div\t# UDivL\n" %}
  ins_encode %{
     __ udivL($rax$$Register, $div$$Register, $rdx$$Register);
  %}
  ins_pipe(ialu_reg_reg_alu0);
%}

// Integer DIVMOD with Register, both quotient and mod results
instruct divModI_rReg_divmod(rax_RegI rax, rdx_RegI rdx, no_rax_rdx_RegI div,
                             rFlagsReg cr)
%{
  match(DivModI rax div);
  effect(KILL cr);

  ins_cost(30*100+10*100); // XXX
  format %{ "cmpl    rax, 0x80000000\t# idiv\n\t"
            "jne,s   normal\n\t"
            "xorl    rdx, rdx\n\t"
            "cmpl    $div, -1\n\t"
            "je,s    done\n"
    "normal: cdql\n\t"
            "idivl   $div\n"
    "done:"        %}
  ins_encode(cdql_enc(div));
  ins_pipe(pipe_slow);
%}

// Long DIVMOD with Register, both quotient and mod results
instruct divModL_rReg_divmod(rax_RegL rax, rdx_RegL rdx, no_rax_rdx_RegL div,
                             rFlagsReg cr)
%{
  match(DivModL rax div);
  effect(KILL cr);

  ins_cost(30*100+10*100); // XXX
  format %{ "movq    rdx, 0x8000000000000000\t# ldiv\n\t"
            "cmpq    rax, rdx\n\t"
            "jne,s   normal\n\t"
            "xorl    rdx, rdx\n\t"
            "cmpq    $div, -1\n\t"
            "je,s    done\n"
    "normal: cdqq\n\t"
            "idivq   $div\n"
    "done:"        %}
  ins_encode(cdqq_enc(div));
  ins_pipe(pipe_slow);
%}

// Unsigned integer DIVMOD with Register, both quotient and mod results
instruct udivModI_rReg_divmod(rax_RegI rax, no_rax_rdx_RegI tmp, rdx_RegI rdx,
                              no_rax_rdx_RegI div, rFlagsReg cr)
%{
  match(UDivModI rax div);
  effect(TEMP tmp, KILL cr);

  ins_cost(300);
  format %{ "udivl $rax,$rax,$div\t# begin UDivModI\n\t"
            "umodl $rdx,$rax,$div\t! using $tmp as TEMP # end UDivModI\n"
          %}
  ins_encode %{
    __ udivmodI($rax$$Register, $div$$Register, $rdx$$Register, $tmp$$Register);
  %}
  ins_pipe(pipe_slow);
%}

// Unsigned long DIVMOD with Register, both quotient and mod results
instruct udivModL_rReg_divmod(rax_RegL rax, no_rax_rdx_RegL tmp, rdx_RegL rdx,
                              no_rax_rdx_RegL div, rFlagsReg cr)
%{
  match(UDivModL rax div);
  effect(TEMP tmp, KILL cr);

  ins_cost(300);
  format %{ "udivq $rax,$rax,$div\t# begin UDivModL\n\t"
            "umodq $rdx,$rax,$div\t! using $tmp as TEMP # end UDivModL\n"
          %}
  ins_encode %{
    __ udivmodL($rax$$Register, $div$$Register, $rdx$$Register, $tmp$$Register);
  %}
  ins_pipe(pipe_slow);
%}


//----------- DivL-By-Constant-Expansions--------------------------------------
// DivI cases are handled by the compiler

// Magic constant, reciprocal of 10
instruct loadConL_0x6666666666666667(rRegL dst)
%{
  effect(DEF dst);

  format %{ "movq    $dst, #0x666666666666667\t# Used in div-by-10" %}
  ins_encode(load_immL(dst, 0x6666666666666667));
  ins_pipe(ialu_reg);
%}

instruct mul_hi(rdx_RegL dst, no_rax_RegL src, rax_RegL rax, rFlagsReg cr)
%{
  effect(DEF dst, USE src, USE_KILL rax, KILL cr);

  format %{ "imulq   rdx:rax, rax, $src\t# Used in div-by-10" %}
  ins_encode %{
    __ imulq($src$$Register);
  %}
  ins_pipe(ialu_reg_reg_alu0);
%}

instruct sarL_rReg_63(rRegL dst, rFlagsReg cr)
%{
  effect(USE_DEF dst, KILL cr);

  format %{ "sarq    $dst, #63\t# Used in div-by-10" %}
  ins_encode %{
    __ sarq($dst$$Register, 63);
  %}
  ins_pipe(ialu_reg);
%}

instruct sarL_rReg_2(rRegL dst, rFlagsReg cr)
%{
  effect(USE_DEF dst, KILL cr);

  format %{ "sarq    $dst, #2\t# Used in div-by-10" %}
  ins_encode %{
    __ sarq($dst$$Register, 2);
  %}
  ins_pipe(ialu_reg);
%}

instruct divL_10(rdx_RegL dst, no_rax_RegL src, immL10 div)
%{
  match(Set dst (DivL src div));

  ins_cost((5+8)*100);
  expand %{
    rax_RegL rax;                     // Killed temp
    rFlagsReg cr;                     // Killed
    loadConL_0x6666666666666667(rax); // movq  rax, 0x6666666666666667
    mul_hi(dst, src, rax, cr);        // mulq  rdx:rax <= rax * $src
    sarL_rReg_63(src, cr);            // sarq  src, 63
    sarL_rReg_2(dst, cr);             // sarq  rdx, 2
    subL_rReg(dst, src, cr);          // subl  rdx, src
  %}
%}

//-----------------------------------------------------------------------------

instruct modI_rReg(rdx_RegI rdx, rax_RegI rax, no_rax_rdx_RegI div,
                   rFlagsReg cr)
%{
  match(Set rdx (ModI rax div));
  effect(KILL rax, KILL cr);

  ins_cost(300); // XXX
  format %{ "cmpl    rax, 0x80000000\t# irem\n\t"
            "jne,s   normal\n\t"
            "xorl    rdx, rdx\n\t"
            "cmpl    $div, -1\n\t"
            "je,s    done\n"
    "normal: cdql\n\t"
            "idivl   $div\n"
    "done:"        %}
  ins_encode(cdql_enc(div));
  ins_pipe(ialu_reg_reg_alu0);
%}

instruct modL_rReg(rdx_RegL rdx, rax_RegL rax, no_rax_rdx_RegL div,
                   rFlagsReg cr)
%{
  match(Set rdx (ModL rax div));
  effect(KILL rax, KILL cr);

  ins_cost(300); // XXX
  format %{ "movq    rdx, 0x8000000000000000\t# lrem\n\t"
            "cmpq    rax, rdx\n\t"
            "jne,s   normal\n\t"
            "xorl    rdx, rdx\n\t"
            "cmpq    $div, -1\n\t"
            "je,s    done\n"
    "normal: cdqq\n\t"
            "idivq   $div\n"
    "done:"        %}
  ins_encode(cdqq_enc(div));
  ins_pipe(ialu_reg_reg_alu0);
%}

instruct umodI_rReg(rdx_RegI rdx, rax_RegI rax, no_rax_rdx_RegI div, rFlagsReg cr)
%{
  match(Set rdx (UModI rax div));
  effect(KILL rax, KILL cr);

  ins_cost(300);
  format %{ "umodl $rdx,$rax,$div\t# UModI\n" %}
  ins_encode %{
    __ umodI($rax$$Register, $div$$Register, $rdx$$Register);
  %}
  ins_pipe(ialu_reg_reg_alu0);
%}

instruct umodL_rReg(rdx_RegL rdx, rax_RegL rax, no_rax_rdx_RegL div, rFlagsReg cr)
%{
  match(Set rdx (UModL rax div));
  effect(KILL rax, KILL cr);

  ins_cost(300);
  format %{ "umodq $rdx,$rax,$div\t# UModL\n" %}
  ins_encode %{
    __ umodL($rax$$Register, $div$$Register, $rdx$$Register);
  %}
  ins_pipe(ialu_reg_reg_alu0);
%}

// Integer Shift Instructions
// Shift Left by one
instruct salI_rReg_1(rRegI dst, immI_1 shift, rFlagsReg cr)
%{
  match(Set dst (LShiftI dst shift));
  effect(KILL cr);

  format %{ "sall    $dst, $shift" %}
  ins_encode %{
    __ sall($dst$$Register, $shift$$constant);
  %}
  ins_pipe(ialu_reg);
%}

// Shift Left by one
instruct salI_mem_1(memory dst, immI_1 shift, rFlagsReg cr)
%{
  match(Set dst (StoreI dst (LShiftI (LoadI dst) shift)));
  effect(KILL cr);

  format %{ "sall    $dst, $shift\t" %}
  ins_encode %{
    __ sall($dst$$Address, $shift$$constant);
  %}
  ins_pipe(ialu_mem_imm);
%}

// Shift Left by 8-bit immediate
instruct salI_rReg_imm(rRegI dst, immI8 shift, rFlagsReg cr)
%{
  match(Set dst (LShiftI dst shift));
  effect(KILL cr);

  format %{ "sall    $dst, $shift" %}
  ins_encode %{
    __ sall($dst$$Register, $shift$$constant);
  %}
  ins_pipe(ialu_reg);
%}

// Shift Left by 8-bit immediate
instruct salI_mem_imm(memory dst, immI8 shift, rFlagsReg cr)
%{
  match(Set dst (StoreI dst (LShiftI (LoadI dst) shift)));
  effect(KILL cr);

  format %{ "sall    $dst, $shift" %}
  ins_encode %{
    __ sall($dst$$Address, $shift$$constant);
  %}
  ins_pipe(ialu_mem_imm);
%}

// Shift Left by variable
instruct salI_rReg_CL(rRegI dst, rcx_RegI shift, rFlagsReg cr)
%{
  predicate(!VM_Version::supports_bmi2());
  match(Set dst (LShiftI dst shift));
  effect(KILL cr);

  format %{ "sall    $dst, $shift" %}
  ins_encode %{
    __ sall($dst$$Register);
  %}
  ins_pipe(ialu_reg_reg);
%}

// Shift Left by variable
instruct salI_mem_CL(memory dst, rcx_RegI shift, rFlagsReg cr)
%{
  predicate(!VM_Version::supports_bmi2());
  match(Set dst (StoreI dst (LShiftI (LoadI dst) shift)));
  effect(KILL cr);

  format %{ "sall    $dst, $shift" %}
  ins_encode %{
    __ sall($dst$$Address);
  %}
  ins_pipe(ialu_mem_reg);
%}

instruct salI_rReg_rReg(rRegI dst, rRegI src, rRegI shift)
%{
  predicate(VM_Version::supports_bmi2());
  match(Set dst (LShiftI src shift));

  format %{ "shlxl   $dst, $src, $shift" %}
  ins_encode %{
    __ shlxl($dst$$Register, $src$$Register, $shift$$Register);
  %}
  ins_pipe(ialu_reg_reg);
%}

instruct salI_mem_rReg(rRegI dst, memory src, rRegI shift)
%{
  predicate(VM_Version::supports_bmi2());
  match(Set dst (LShiftI (LoadI src) shift));
  ins_cost(175);
  format %{ "shlxl   $dst, $src, $shift" %}
  ins_encode %{
    __ shlxl($dst$$Register, $src$$Address, $shift$$Register);
  %}
  ins_pipe(ialu_reg_mem);
%}

// Arithmetic shift right by one
instruct sarI_rReg_1(rRegI dst, immI_1 shift, rFlagsReg cr)
%{
  match(Set dst (RShiftI dst shift));
  effect(KILL cr);

  format %{ "sarl    $dst, $shift" %}
  ins_encode %{
    __ sarl($dst$$Register, $shift$$constant);
  %}
  ins_pipe(ialu_reg);
%}

// Arithmetic shift right by one
instruct sarI_mem_1(memory dst, immI_1 shift, rFlagsReg cr)
%{
  match(Set dst (StoreI dst (RShiftI (LoadI dst) shift)));
  effect(KILL cr);

  format %{ "sarl    $dst, $shift" %}
  ins_encode %{
    __ sarl($dst$$Address, $shift$$constant);
  %}
  ins_pipe(ialu_mem_imm);
%}

// Arithmetic Shift Right by 8-bit immediate
instruct sarI_rReg_imm(rRegI dst, immI8 shift, rFlagsReg cr)
%{
  match(Set dst (RShiftI dst shift));
  effect(KILL cr);

  format %{ "sarl    $dst, $shift" %}
  ins_encode %{
    __ sarl($dst$$Register, $shift$$constant);
  %}
  ins_pipe(ialu_mem_imm);
%}

// Arithmetic Shift Right by 8-bit immediate
instruct sarI_mem_imm(memory dst, immI8 shift, rFlagsReg cr)
%{
  match(Set dst (StoreI dst (RShiftI (LoadI dst) shift)));
  effect(KILL cr);

  format %{ "sarl    $dst, $shift" %}
  ins_encode %{
    __ sarl($dst$$Address, $shift$$constant);
  %}
  ins_pipe(ialu_mem_imm);
%}

// Arithmetic Shift Right by variable
instruct sarI_rReg_CL(rRegI dst, rcx_RegI shift, rFlagsReg cr)
%{
  predicate(!VM_Version::supports_bmi2());
  match(Set dst (RShiftI dst shift));
  effect(KILL cr);
  format %{ "sarl    $dst, $shift" %}
  ins_encode %{
    __ sarl($dst$$Register);
  %}
  ins_pipe(ialu_reg_reg);
%}

// Arithmetic Shift Right by variable
instruct sarI_mem_CL(memory dst, rcx_RegI shift, rFlagsReg cr)
%{
  predicate(!VM_Version::supports_bmi2());
  match(Set dst (StoreI dst (RShiftI (LoadI dst) shift)));
  effect(KILL cr);

  format %{ "sarl    $dst, $shift" %}
  ins_encode %{
    __ sarl($dst$$Address);
  %}
  ins_pipe(ialu_mem_reg);
%}

instruct sarI_rReg_rReg(rRegI dst, rRegI src, rRegI shift)
%{
  predicate(VM_Version::supports_bmi2());
  match(Set dst (RShiftI src shift));

  format %{ "sarxl   $dst, $src, $shift" %}
  ins_encode %{
    __ sarxl($dst$$Register, $src$$Register, $shift$$Register);
  %}
  ins_pipe(ialu_reg_reg);
%}

instruct sarI_mem_rReg(rRegI dst, memory src, rRegI shift)
%{
  predicate(VM_Version::supports_bmi2());
  match(Set dst (RShiftI (LoadI src) shift));
  ins_cost(175);
  format %{ "sarxl   $dst, $src, $shift" %}
  ins_encode %{
    __ sarxl($dst$$Register, $src$$Address, $shift$$Register);
  %}
  ins_pipe(ialu_reg_mem);
%}

// Logical shift right by one
instruct shrI_rReg_1(rRegI dst, immI_1 shift, rFlagsReg cr)
%{
  match(Set dst (URShiftI dst shift));
  effect(KILL cr);

  format %{ "shrl    $dst, $shift" %}
  ins_encode %{
    __ shrl($dst$$Register, $shift$$constant);
  %}
  ins_pipe(ialu_reg);
%}

// Logical shift right by one
instruct shrI_mem_1(memory dst, immI_1 shift, rFlagsReg cr)
%{
  match(Set dst (StoreI dst (URShiftI (LoadI dst) shift)));
  effect(KILL cr);

  format %{ "shrl    $dst, $shift" %}
  ins_encode %{
    __ shrl($dst$$Address, $shift$$constant);
  %}
  ins_pipe(ialu_mem_imm);
%}

// Logical Shift Right by 8-bit immediate
instruct shrI_rReg_imm(rRegI dst, immI8 shift, rFlagsReg cr)
%{
  match(Set dst (URShiftI dst shift));
  effect(KILL cr);

  format %{ "shrl    $dst, $shift" %}
  ins_encode %{
    __ shrl($dst$$Register, $shift$$constant);
  %}
  ins_pipe(ialu_reg);
%}

// Logical Shift Right by 8-bit immediate
instruct shrI_mem_imm(memory dst, immI8 shift, rFlagsReg cr)
%{
  match(Set dst (StoreI dst (URShiftI (LoadI dst) shift)));
  effect(KILL cr);

  format %{ "shrl    $dst, $shift" %}
  ins_encode %{
    __ shrl($dst$$Address, $shift$$constant);
  %}
  ins_pipe(ialu_mem_imm);
%}

// Logical Shift Right by variable
instruct shrI_rReg_CL(rRegI dst, rcx_RegI shift, rFlagsReg cr)
%{
  predicate(!VM_Version::supports_bmi2());
  match(Set dst (URShiftI dst shift));
  effect(KILL cr);

  format %{ "shrl    $dst, $shift" %}
  ins_encode %{
    __ shrl($dst$$Register);
  %}
  ins_pipe(ialu_reg_reg);
%}

// Logical Shift Right by variable
instruct shrI_mem_CL(memory dst, rcx_RegI shift, rFlagsReg cr)
%{
  predicate(!VM_Version::supports_bmi2());
  match(Set dst (StoreI dst (URShiftI (LoadI dst) shift)));
  effect(KILL cr);

  format %{ "shrl    $dst, $shift" %}
  ins_encode %{
    __ shrl($dst$$Address);
  %}
  ins_pipe(ialu_mem_reg);
%}

instruct shrI_rReg_rReg(rRegI dst, rRegI src, rRegI shift)
%{
  predicate(VM_Version::supports_bmi2());
  match(Set dst (URShiftI src shift));

  format %{ "shrxl   $dst, $src, $shift" %}
  ins_encode %{
    __ shrxl($dst$$Register, $src$$Register, $shift$$Register);
  %}
  ins_pipe(ialu_reg_reg);
%}

instruct shrI_mem_rReg(rRegI dst, memory src, rRegI shift)
%{
  predicate(VM_Version::supports_bmi2());
  match(Set dst (URShiftI (LoadI src) shift));
  ins_cost(175);
  format %{ "shrxl   $dst, $src, $shift" %}
  ins_encode %{
    __ shrxl($dst$$Register, $src$$Address, $shift$$Register);
  %}
  ins_pipe(ialu_reg_mem);
%}

// Long Shift Instructions
// Shift Left by one
instruct salL_rReg_1(rRegL dst, immI_1 shift, rFlagsReg cr)
%{
  match(Set dst (LShiftL dst shift));
  effect(KILL cr);

  format %{ "salq    $dst, $shift" %}
  ins_encode %{
    __ salq($dst$$Register, $shift$$constant);
  %}
  ins_pipe(ialu_reg);
%}

// Shift Left by one
instruct salL_mem_1(memory dst, immI_1 shift, rFlagsReg cr)
%{
  match(Set dst (StoreL dst (LShiftL (LoadL dst) shift)));
  effect(KILL cr);

  format %{ "salq    $dst, $shift" %}
  ins_encode %{
    __ salq($dst$$Address, $shift$$constant);
  %}
  ins_pipe(ialu_mem_imm);
%}

// Shift Left by 8-bit immediate
instruct salL_rReg_imm(rRegL dst, immI8 shift, rFlagsReg cr)
%{
  match(Set dst (LShiftL dst shift));
  effect(KILL cr);

  format %{ "salq    $dst, $shift" %}
  ins_encode %{
    __ salq($dst$$Register, $shift$$constant);
  %}
  ins_pipe(ialu_reg);
%}

// Shift Left by 8-bit immediate
instruct salL_mem_imm(memory dst, immI8 shift, rFlagsReg cr)
%{
  match(Set dst (StoreL dst (LShiftL (LoadL dst) shift)));
  effect(KILL cr);

  format %{ "salq    $dst, $shift" %}
  ins_encode %{
    __ salq($dst$$Address, $shift$$constant);
  %}
  ins_pipe(ialu_mem_imm);
%}

// Shift Left by variable
instruct salL_rReg_CL(rRegL dst, rcx_RegI shift, rFlagsReg cr)
%{
  predicate(!VM_Version::supports_bmi2());
  match(Set dst (LShiftL dst shift));
  effect(KILL cr);

  format %{ "salq    $dst, $shift" %}
  ins_encode %{
    __ salq($dst$$Register);
  %}
  ins_pipe(ialu_reg_reg);
%}

// Shift Left by variable
instruct salL_mem_CL(memory dst, rcx_RegI shift, rFlagsReg cr)
%{
  predicate(!VM_Version::supports_bmi2());
  match(Set dst (StoreL dst (LShiftL (LoadL dst) shift)));
  effect(KILL cr);

  format %{ "salq    $dst, $shift" %}
  ins_encode %{
    __ salq($dst$$Address);
  %}
  ins_pipe(ialu_mem_reg);
%}

instruct salL_rReg_rReg(rRegL dst, rRegL src, rRegI shift)
%{
  predicate(VM_Version::supports_bmi2());
  match(Set dst (LShiftL src shift));

  format %{ "shlxq   $dst, $src, $shift" %}
  ins_encode %{
    __ shlxq($dst$$Register, $src$$Register, $shift$$Register);
  %}
  ins_pipe(ialu_reg_reg);
%}

instruct salL_mem_rReg(rRegL dst, memory src, rRegI shift)
%{
  predicate(VM_Version::supports_bmi2());
  match(Set dst (LShiftL (LoadL src) shift));
  ins_cost(175);
  format %{ "shlxq   $dst, $src, $shift" %}
  ins_encode %{
    __ shlxq($dst$$Register, $src$$Address, $shift$$Register);
  %}
  ins_pipe(ialu_reg_mem);
%}

// Arithmetic shift right by one
instruct sarL_rReg_1(rRegL dst, immI_1 shift, rFlagsReg cr)
%{
  match(Set dst (RShiftL dst shift));
  effect(KILL cr);

  format %{ "sarq    $dst, $shift" %}
  ins_encode %{
    __ sarq($dst$$Register, $shift$$constant);
  %}
  ins_pipe(ialu_reg);
%}

// Arithmetic shift right by one
instruct sarL_mem_1(memory dst, immI_1 shift, rFlagsReg cr)
%{
  match(Set dst (StoreL dst (RShiftL (LoadL dst) shift)));
  effect(KILL cr);

  format %{ "sarq    $dst, $shift" %}
  ins_encode %{
    __ sarq($dst$$Address, $shift$$constant);
  %}
  ins_pipe(ialu_mem_imm);
%}

// Arithmetic Shift Right by 8-bit immediate
instruct sarL_rReg_imm(rRegL dst, immI shift, rFlagsReg cr)
%{
  match(Set dst (RShiftL dst shift));
  effect(KILL cr);

  format %{ "sarq    $dst, $shift" %}
  ins_encode %{
    __ sarq($dst$$Register, (unsigned char)($shift$$constant & 0x3F));
  %}
  ins_pipe(ialu_mem_imm);
%}

// Arithmetic Shift Right by 8-bit immediate
instruct sarL_mem_imm(memory dst, immI shift, rFlagsReg cr)
%{
  match(Set dst (StoreL dst (RShiftL (LoadL dst) shift)));
  effect(KILL cr);

  format %{ "sarq    $dst, $shift" %}
  ins_encode %{
    __ sarq($dst$$Address, (unsigned char)($shift$$constant & 0x3F));
  %}
  ins_pipe(ialu_mem_imm);
%}

// Arithmetic Shift Right by variable
instruct sarL_rReg_CL(rRegL dst, rcx_RegI shift, rFlagsReg cr)
%{
  predicate(!VM_Version::supports_bmi2());
  match(Set dst (RShiftL dst shift));
  effect(KILL cr);

  format %{ "sarq    $dst, $shift" %}
  ins_encode %{
    __ sarq($dst$$Register);
  %}
  ins_pipe(ialu_reg_reg);
%}

// Arithmetic Shift Right by variable
instruct sarL_mem_CL(memory dst, rcx_RegI shift, rFlagsReg cr)
%{
  predicate(!VM_Version::supports_bmi2());
  match(Set dst (StoreL dst (RShiftL (LoadL dst) shift)));
  effect(KILL cr);

  format %{ "sarq    $dst, $shift" %}
  ins_encode %{
    __ sarq($dst$$Address);
  %}
  ins_pipe(ialu_mem_reg);
%}

instruct sarL_rReg_rReg(rRegL dst, rRegL src, rRegI shift)
%{
  predicate(VM_Version::supports_bmi2());
  match(Set dst (RShiftL src shift));

  format %{ "sarxq   $dst, $src, $shift" %}
  ins_encode %{
    __ sarxq($dst$$Register, $src$$Register, $shift$$Register);
  %}
  ins_pipe(ialu_reg_reg);
%}

instruct sarL_mem_rReg(rRegL dst, memory src, rRegI shift)
%{
  predicate(VM_Version::supports_bmi2());
  match(Set dst (RShiftL (LoadL src) shift));
  ins_cost(175);
  format %{ "sarxq   $dst, $src, $shift" %}
  ins_encode %{
    __ sarxq($dst$$Register, $src$$Address, $shift$$Register);
  %}
  ins_pipe(ialu_reg_mem);
%}

// Logical shift right by one
instruct shrL_rReg_1(rRegL dst, immI_1 shift, rFlagsReg cr)
%{
  match(Set dst (URShiftL dst shift));
  effect(KILL cr);

  format %{ "shrq    $dst, $shift" %}
  ins_encode %{
    __ shrq($dst$$Register, $shift$$constant);
  %}
  ins_pipe(ialu_reg);
%}

// Logical shift right by one
instruct shrL_mem_1(memory dst, immI_1 shift, rFlagsReg cr)
%{
  match(Set dst (StoreL dst (URShiftL (LoadL dst) shift)));
  effect(KILL cr);

  format %{ "shrq    $dst, $shift" %}
  ins_encode %{
    __ shrq($dst$$Address, $shift$$constant);
  %}
  ins_pipe(ialu_mem_imm);
%}

// Logical Shift Right by 8-bit immediate
instruct shrL_rReg_imm(rRegL dst, immI8 shift, rFlagsReg cr)
%{
  match(Set dst (URShiftL dst shift));
  effect(KILL cr);

  format %{ "shrq    $dst, $shift" %}
  ins_encode %{
    __ shrq($dst$$Register, $shift$$constant);
  %}
  ins_pipe(ialu_reg);
%}

// Logical Shift Right by 8-bit immediate
instruct shrL_mem_imm(memory dst, immI8 shift, rFlagsReg cr)
%{
  match(Set dst (StoreL dst (URShiftL (LoadL dst) shift)));
  effect(KILL cr);

  format %{ "shrq    $dst, $shift" %}
  ins_encode %{
    __ shrq($dst$$Address, $shift$$constant);
  %}
  ins_pipe(ialu_mem_imm);
%}

// Logical Shift Right by variable
instruct shrL_rReg_CL(rRegL dst, rcx_RegI shift, rFlagsReg cr)
%{
  predicate(!VM_Version::supports_bmi2());
  match(Set dst (URShiftL dst shift));
  effect(KILL cr);

  format %{ "shrq    $dst, $shift" %}
  ins_encode %{
    __ shrq($dst$$Register);
  %}
  ins_pipe(ialu_reg_reg);
%}

// Logical Shift Right by variable
instruct shrL_mem_CL(memory dst, rcx_RegI shift, rFlagsReg cr)
%{
  predicate(!VM_Version::supports_bmi2());
  match(Set dst (StoreL dst (URShiftL (LoadL dst) shift)));
  effect(KILL cr);

  format %{ "shrq    $dst, $shift" %}
  ins_encode %{
    __ shrq($dst$$Address);
  %}
  ins_pipe(ialu_mem_reg);
%}

instruct shrL_rReg_rReg(rRegL dst, rRegL src, rRegI shift)
%{
  predicate(VM_Version::supports_bmi2());
  match(Set dst (URShiftL src shift));

  format %{ "shrxq   $dst, $src, $shift" %}
  ins_encode %{
    __ shrxq($dst$$Register, $src$$Register, $shift$$Register);
  %}
  ins_pipe(ialu_reg_reg);
%}

instruct shrL_mem_rReg(rRegL dst, memory src, rRegI shift)
%{
  predicate(VM_Version::supports_bmi2());
  match(Set dst (URShiftL (LoadL src) shift));
  ins_cost(175);
  format %{ "shrxq   $dst, $src, $shift" %}
  ins_encode %{
    __ shrxq($dst$$Register, $src$$Address, $shift$$Register);
  %}
  ins_pipe(ialu_reg_mem);
%}

// Logical Shift Right by 24, followed by Arithmetic Shift Left by 24.
// This idiom is used by the compiler for the i2b bytecode.
instruct i2b(rRegI dst, rRegI src, immI_24 twentyfour)
%{
  match(Set dst (RShiftI (LShiftI src twentyfour) twentyfour));

  format %{ "movsbl  $dst, $src\t# i2b" %}
  ins_encode %{
    __ movsbl($dst$$Register, $src$$Register);
  %}
  ins_pipe(ialu_reg_reg);
%}

// Logical Shift Right by 16, followed by Arithmetic Shift Left by 16.
// This idiom is used by the compiler the i2s bytecode.
instruct i2s(rRegI dst, rRegI src, immI_16 sixteen)
%{
  match(Set dst (RShiftI (LShiftI src sixteen) sixteen));

  format %{ "movswl  $dst, $src\t# i2s" %}
  ins_encode %{
    __ movswl($dst$$Register, $src$$Register);
  %}
  ins_pipe(ialu_reg_reg);
%}

// ROL/ROR instructions

// Rotate left by constant.
instruct rolI_immI8_legacy(rRegI dst, immI8 shift, rFlagsReg cr)
%{
  predicate(!VM_Version::supports_bmi2() && n->bottom_type()->basic_type() == T_INT);
  match(Set dst (RotateLeft dst shift));
  effect(KILL cr);
  format %{ "roll    $dst, $shift" %}
  ins_encode %{
    __ roll($dst$$Register, $shift$$constant);
  %}
  ins_pipe(ialu_reg);
%}

instruct rolI_immI8(rRegI dst, rRegI src, immI8 shift)
%{
  predicate(VM_Version::supports_bmi2() && n->bottom_type()->basic_type() == T_INT);
  match(Set dst (RotateLeft src shift));
  format %{ "rolxl   $dst, $src, $shift" %}
  ins_encode %{
    int shift = 32 - ($shift$$constant & 31);
    __ rorxl($dst$$Register, $src$$Register, shift);
  %}
  ins_pipe(ialu_reg_reg);
%}

instruct rolI_mem_immI8(rRegI dst, memory src, immI8 shift)
%{
  predicate(VM_Version::supports_bmi2() && n->bottom_type()->basic_type() == T_INT);
  match(Set dst (RotateLeft (LoadI src) shift));
  ins_cost(175);
  format %{ "rolxl   $dst, $src, $shift" %}
  ins_encode %{
    int shift = 32 - ($shift$$constant & 31);
    __ rorxl($dst$$Register, $src$$Address, shift);
  %}
  ins_pipe(ialu_reg_mem);
%}

// Rotate Left by variable
instruct rolI_rReg_Var(rRegI dst, rcx_RegI shift, rFlagsReg cr)
%{
  predicate(n->bottom_type()->basic_type() == T_INT);
  match(Set dst (RotateLeft dst shift));
  effect(KILL cr);
  format %{ "roll    $dst, $shift" %}
  ins_encode %{
    __ roll($dst$$Register);
  %}
  ins_pipe(ialu_reg_reg);
%}

// Rotate Right by constant.
instruct rorI_immI8_legacy(rRegI dst, immI8 shift, rFlagsReg cr)
%{
  predicate(!VM_Version::supports_bmi2() && n->bottom_type()->basic_type() == T_INT);
  match(Set dst (RotateRight dst shift));
  effect(KILL cr);
  format %{ "rorl    $dst, $shift" %}
  ins_encode %{
    __ rorl($dst$$Register, $shift$$constant);
  %}
  ins_pipe(ialu_reg);
%}

// Rotate Right by constant.
instruct rorI_immI8(rRegI dst, rRegI src, immI8 shift)
%{
  predicate(VM_Version::supports_bmi2() && n->bottom_type()->basic_type() == T_INT);
  match(Set dst (RotateRight src shift));
  format %{ "rorxl   $dst, $src, $shift" %}
  ins_encode %{
    __ rorxl($dst$$Register, $src$$Register, $shift$$constant);
  %}
  ins_pipe(ialu_reg_reg);
%}

instruct rorI_mem_immI8(rRegI dst, memory src, immI8 shift)
%{
  predicate(VM_Version::supports_bmi2() && n->bottom_type()->basic_type() == T_INT);
  match(Set dst (RotateRight (LoadI src) shift));
  ins_cost(175);
  format %{ "rorxl   $dst, $src, $shift" %}
  ins_encode %{
    __ rorxl($dst$$Register, $src$$Address, $shift$$constant);
  %}
  ins_pipe(ialu_reg_mem);
%}

// Rotate Right by variable
instruct rorI_rReg_Var(rRegI dst, rcx_RegI shift, rFlagsReg cr)
%{
  predicate(n->bottom_type()->basic_type() == T_INT);
  match(Set dst (RotateRight dst shift));
  effect(KILL cr);
  format %{ "rorl    $dst, $shift" %}
  ins_encode %{
    __ rorl($dst$$Register);
  %}
  ins_pipe(ialu_reg_reg);
%}

// Rotate Left by constant.
instruct rolL_immI8_legacy(rRegL dst, immI8 shift, rFlagsReg cr)
%{
  predicate(!VM_Version::supports_bmi2() && n->bottom_type()->basic_type() == T_LONG);
  match(Set dst (RotateLeft dst shift));
  effect(KILL cr);
  format %{ "rolq    $dst, $shift" %}
  ins_encode %{
    __ rolq($dst$$Register, $shift$$constant);
  %}
  ins_pipe(ialu_reg);
%}

instruct rolL_immI8(rRegL dst, rRegL src, immI8 shift)
%{
  predicate(VM_Version::supports_bmi2() && n->bottom_type()->basic_type() == T_LONG);
  match(Set dst (RotateLeft src shift));
  format %{ "rolxq   $dst, $src, $shift" %}
  ins_encode %{
    int shift = 64 - ($shift$$constant & 63);
    __ rorxq($dst$$Register, $src$$Register, shift);
  %}
  ins_pipe(ialu_reg_reg);
%}

instruct rolL_mem_immI8(rRegL dst, memory src, immI8 shift)
%{
  predicate(VM_Version::supports_bmi2() && n->bottom_type()->basic_type() == T_LONG);
  match(Set dst (RotateLeft (LoadL src) shift));
  ins_cost(175);
  format %{ "rolxq   $dst, $src, $shift" %}
  ins_encode %{
    int shift = 64 - ($shift$$constant & 63);
    __ rorxq($dst$$Register, $src$$Address, shift);
  %}
  ins_pipe(ialu_reg_mem);
%}

// Rotate Left by variable
instruct rolL_rReg_Var(rRegL dst, rcx_RegI shift, rFlagsReg cr)
%{
  predicate(n->bottom_type()->basic_type() == T_LONG);
  match(Set dst (RotateLeft dst shift));
  effect(KILL cr);
  format %{ "rolq    $dst, $shift" %}
  ins_encode %{
    __ rolq($dst$$Register);
  %}
  ins_pipe(ialu_reg_reg);
%}

// Rotate Right by constant.
instruct rorL_immI8_legacy(rRegL dst, immI8 shift, rFlagsReg cr)
%{
  predicate(!VM_Version::supports_bmi2() && n->bottom_type()->basic_type() == T_LONG);
  match(Set dst (RotateRight dst shift));
  effect(KILL cr);
  format %{ "rorq    $dst, $shift" %}
  ins_encode %{
    __ rorq($dst$$Register, $shift$$constant);
  %}
  ins_pipe(ialu_reg);
%}

// Rotate Right by constant
instruct rorL_immI8(rRegL dst, rRegL src, immI8 shift)
%{
  predicate(VM_Version::supports_bmi2() && n->bottom_type()->basic_type() == T_LONG);
  match(Set dst (RotateRight src shift));
  format %{ "rorxq   $dst, $src, $shift" %}
  ins_encode %{
    __ rorxq($dst$$Register, $src$$Register, $shift$$constant);
  %}
  ins_pipe(ialu_reg_reg);
%}

instruct rorL_mem_immI8(rRegL dst, memory src, immI8 shift)
%{
  predicate(VM_Version::supports_bmi2() && n->bottom_type()->basic_type() == T_LONG);
  match(Set dst (RotateRight (LoadL src) shift));
  ins_cost(175);
  format %{ "rorxq   $dst, $src, $shift" %}
  ins_encode %{
    __ rorxq($dst$$Register, $src$$Address, $shift$$constant);
  %}
  ins_pipe(ialu_reg_mem);
%}

// Rotate Right by variable
instruct rorL_rReg_Var(rRegL dst, rcx_RegI shift, rFlagsReg cr)
%{
  predicate(n->bottom_type()->basic_type() == T_LONG);
  match(Set dst (RotateRight dst shift));
  effect(KILL cr);
  format %{ "rorq    $dst, $shift" %}
  ins_encode %{
    __ rorq($dst$$Register);
  %}
  ins_pipe(ialu_reg_reg);
%}

//----------------------------- CompressBits/ExpandBits ------------------------

instruct compressBitsL_reg(rRegL dst, rRegL src, rRegL mask) %{
  predicate(n->bottom_type()->isa_long());
  match(Set dst (CompressBits src mask));
  format %{ "pextq  $dst, $src, $mask\t! parallel bit extract" %}
  ins_encode %{
    __ pextq($dst$$Register, $src$$Register, $mask$$Register);
  %}
  ins_pipe( pipe_slow );
%}

instruct expandBitsL_reg(rRegL dst, rRegL src, rRegL mask) %{
  predicate(n->bottom_type()->isa_long());
  match(Set dst (ExpandBits src mask));
  format %{ "pdepq  $dst, $src, $mask\t! parallel bit deposit" %}
  ins_encode %{
    __ pdepq($dst$$Register, $src$$Register, $mask$$Register);
  %}
  ins_pipe( pipe_slow );
%}

instruct compressBitsL_mem(rRegL dst, rRegL src, memory mask) %{
  predicate(n->bottom_type()->isa_long());
  match(Set dst (CompressBits src (LoadL mask)));
  format %{ "pextq  $dst, $src, $mask\t! parallel bit extract" %}
  ins_encode %{
    __ pextq($dst$$Register, $src$$Register, $mask$$Address);
  %}
  ins_pipe( pipe_slow );
%}

instruct expandBitsL_mem(rRegL dst, rRegL src, memory mask) %{
  predicate(n->bottom_type()->isa_long());
  match(Set dst (ExpandBits src (LoadL mask)));
  format %{ "pdepq  $dst, $src, $mask\t! parallel bit deposit" %}
  ins_encode %{
    __ pdepq($dst$$Register, $src$$Register, $mask$$Address);
  %}
  ins_pipe( pipe_slow );
%}


// Logical Instructions

// Integer Logical Instructions

// And Instructions
// And Register with Register
instruct andI_rReg(rRegI dst, rRegI src, rFlagsReg cr)
%{
  match(Set dst (AndI dst src));
  effect(KILL cr);

  format %{ "andl    $dst, $src\t# int" %}
  ins_encode %{
    __ andl($dst$$Register, $src$$Register);
  %}
  ins_pipe(ialu_reg_reg);
%}

// And Register with Immediate 255
instruct andI_rReg_imm255(rRegI dst, immI_255 src)
%{
  match(Set dst (AndI dst src));

  format %{ "movzbl  $dst, $dst\t# int & 0xFF" %}
  ins_encode %{
    __ movzbl($dst$$Register, $dst$$Register);
  %}
  ins_pipe(ialu_reg);
%}

// And Register with Immediate 255 and promote to long
instruct andI2L_rReg_imm255(rRegL dst, rRegI src, immI_255 mask)
%{
  match(Set dst (ConvI2L (AndI src mask)));

  format %{ "movzbl  $dst, $src\t# int & 0xFF -> long" %}
  ins_encode %{
    __ movzbl($dst$$Register, $src$$Register);
  %}
  ins_pipe(ialu_reg);
%}

// And Register with Immediate 65535
instruct andI_rReg_imm65535(rRegI dst, immI_65535 src)
%{
  match(Set dst (AndI dst src));

  format %{ "movzwl  $dst, $dst\t# int & 0xFFFF" %}
  ins_encode %{
    __ movzwl($dst$$Register, $dst$$Register);
  %}
  ins_pipe(ialu_reg);
%}

// And Register with Immediate 65535 and promote to long
instruct andI2L_rReg_imm65535(rRegL dst, rRegI src, immI_65535 mask)
%{
  match(Set dst (ConvI2L (AndI src mask)));

  format %{ "movzwl  $dst, $src\t# int & 0xFFFF -> long" %}
  ins_encode %{
    __ movzwl($dst$$Register, $src$$Register);
  %}
  ins_pipe(ialu_reg);
%}

// Can skip int2long conversions after AND with small bitmask
instruct convI2LAndI_reg_immIbitmask(rRegL dst, rRegI src,  immI_Pow2M1 mask, rRegI tmp, rFlagsReg cr)
%{
  predicate(VM_Version::supports_bmi2());
  ins_cost(125);
  effect(TEMP tmp, KILL cr);
  match(Set dst (ConvI2L (AndI src mask)));
  format %{ "bzhiq $dst, $src, $mask \t# using $tmp as TEMP, int &  immI_Pow2M1 -> long" %}
  ins_encode %{
    __ movl($tmp$$Register, exact_log2($mask$$constant + 1));
    __ bzhiq($dst$$Register, $src$$Register, $tmp$$Register);
  %}
  ins_pipe(ialu_reg_reg);
%}

// And Register with Immediate
instruct andI_rReg_imm(rRegI dst, immI src, rFlagsReg cr)
%{
  match(Set dst (AndI dst src));
  effect(KILL cr);

  format %{ "andl    $dst, $src\t# int" %}
  ins_encode %{
    __ andl($dst$$Register, $src$$constant);
  %}
  ins_pipe(ialu_reg);
%}

// And Register with Memory
instruct andI_rReg_mem(rRegI dst, memory src, rFlagsReg cr)
%{
  match(Set dst (AndI dst (LoadI src)));
  effect(KILL cr);

  ins_cost(125);
  format %{ "andl    $dst, $src\t# int" %}
  ins_encode %{
    __ andl($dst$$Register, $src$$Address);
  %}
  ins_pipe(ialu_reg_mem);
%}

// And Memory with Register
instruct andB_mem_rReg(memory dst, rRegI src, rFlagsReg cr)
%{
  match(Set dst (StoreB dst (AndI (LoadB dst) src)));
  effect(KILL cr);

  ins_cost(150);
  format %{ "andb    $dst, $src\t# byte" %}
  ins_encode %{
    __ andb($dst$$Address, $src$$Register);
  %}
  ins_pipe(ialu_mem_reg);
%}

instruct andI_mem_rReg(memory dst, rRegI src, rFlagsReg cr)
%{
  match(Set dst (StoreI dst (AndI (LoadI dst) src)));
  effect(KILL cr);

  ins_cost(150);
  format %{ "andl    $dst, $src\t# int" %}
  ins_encode %{
    __ andl($dst$$Address, $src$$Register);
  %}
  ins_pipe(ialu_mem_reg);
%}

// And Memory with Immediate
instruct andI_mem_imm(memory dst, immI src, rFlagsReg cr)
%{
  match(Set dst (StoreI dst (AndI (LoadI dst) src)));
  effect(KILL cr);

  ins_cost(125);
  format %{ "andl    $dst, $src\t# int" %}
  ins_encode %{
    __ andl($dst$$Address, $src$$constant);
  %}
  ins_pipe(ialu_mem_imm);
%}

// BMI1 instructions
instruct andnI_rReg_rReg_mem(rRegI dst, rRegI src1, memory src2, immI_M1 minus_1, rFlagsReg cr) %{
  match(Set dst (AndI (XorI src1 minus_1) (LoadI src2)));
  predicate(UseBMI1Instructions);
  effect(KILL cr);

  ins_cost(125);
  format %{ "andnl  $dst, $src1, $src2" %}

  ins_encode %{
    __ andnl($dst$$Register, $src1$$Register, $src2$$Address);
  %}
  ins_pipe(ialu_reg_mem);
%}

instruct andnI_rReg_rReg_rReg(rRegI dst, rRegI src1, rRegI src2, immI_M1 minus_1, rFlagsReg cr) %{
  match(Set dst (AndI (XorI src1 minus_1) src2));
  predicate(UseBMI1Instructions);
  effect(KILL cr);

  format %{ "andnl  $dst, $src1, $src2" %}

  ins_encode %{
    __ andnl($dst$$Register, $src1$$Register, $src2$$Register);
  %}
  ins_pipe(ialu_reg);
%}

instruct blsiI_rReg_rReg(rRegI dst, rRegI src, immI_0 imm_zero, rFlagsReg cr) %{
  match(Set dst (AndI (SubI imm_zero src) src));
  predicate(UseBMI1Instructions);
  effect(KILL cr);

  format %{ "blsil  $dst, $src" %}

  ins_encode %{
    __ blsil($dst$$Register, $src$$Register);
  %}
  ins_pipe(ialu_reg);
%}

instruct blsiI_rReg_mem(rRegI dst, memory src, immI_0 imm_zero, rFlagsReg cr) %{
  match(Set dst (AndI (SubI imm_zero (LoadI src) ) (LoadI src) ));
  predicate(UseBMI1Instructions);
  effect(KILL cr);

  ins_cost(125);
  format %{ "blsil  $dst, $src" %}

  ins_encode %{
    __ blsil($dst$$Register, $src$$Address);
  %}
  ins_pipe(ialu_reg_mem);
%}

instruct blsmskI_rReg_mem(rRegI dst, memory src, immI_M1 minus_1, rFlagsReg cr)
%{
  match(Set dst (XorI (AddI (LoadI src) minus_1) (LoadI src) ) );
  predicate(UseBMI1Instructions);
  effect(KILL cr);

  ins_cost(125);
  format %{ "blsmskl $dst, $src" %}

  ins_encode %{
    __ blsmskl($dst$$Register, $src$$Address);
  %}
  ins_pipe(ialu_reg_mem);
%}

instruct blsmskI_rReg_rReg(rRegI dst, rRegI src, immI_M1 minus_1, rFlagsReg cr)
%{
  match(Set dst (XorI (AddI src minus_1) src));
  predicate(UseBMI1Instructions);
  effect(KILL cr);

  format %{ "blsmskl $dst, $src" %}

  ins_encode %{
    __ blsmskl($dst$$Register, $src$$Register);
  %}

  ins_pipe(ialu_reg);
%}

instruct blsrI_rReg_rReg(rRegI dst, rRegI src, immI_M1 minus_1, rFlagsReg cr)
%{
  match(Set dst (AndI (AddI src minus_1) src) );
  predicate(UseBMI1Instructions);
  effect(KILL cr);

  format %{ "blsrl  $dst, $src" %}

  ins_encode %{
    __ blsrl($dst$$Register, $src$$Register);
  %}

  ins_pipe(ialu_reg_mem);
%}

instruct blsrI_rReg_mem(rRegI dst, memory src, immI_M1 minus_1, rFlagsReg cr)
%{
  match(Set dst (AndI (AddI (LoadI src) minus_1) (LoadI src) ) );
  predicate(UseBMI1Instructions);
  effect(KILL cr);

  ins_cost(125);
  format %{ "blsrl  $dst, $src" %}

  ins_encode %{
    __ blsrl($dst$$Register, $src$$Address);
  %}

  ins_pipe(ialu_reg);
%}

// Or Instructions
// Or Register with Register
instruct orI_rReg(rRegI dst, rRegI src, rFlagsReg cr)
%{
  match(Set dst (OrI dst src));
  effect(KILL cr);

  format %{ "orl     $dst, $src\t# int" %}
  ins_encode %{
    __ orl($dst$$Register, $src$$Register);
  %}
  ins_pipe(ialu_reg_reg);
%}

// Or Register with Immediate
instruct orI_rReg_imm(rRegI dst, immI src, rFlagsReg cr)
%{
  match(Set dst (OrI dst src));
  effect(KILL cr);

  format %{ "orl     $dst, $src\t# int" %}
  ins_encode %{
    __ orl($dst$$Register, $src$$constant);
  %}
  ins_pipe(ialu_reg);
%}

// Or Register with Memory
instruct orI_rReg_mem(rRegI dst, memory src, rFlagsReg cr)
%{
  match(Set dst (OrI dst (LoadI src)));
  effect(KILL cr);

  ins_cost(125);
  format %{ "orl     $dst, $src\t# int" %}
  ins_encode %{
    __ orl($dst$$Register, $src$$Address);
  %}
  ins_pipe(ialu_reg_mem);
%}

// Or Memory with Register
instruct orB_mem_rReg(memory dst, rRegI src, rFlagsReg cr)
%{
  match(Set dst (StoreB dst (OrI (LoadB dst) src)));
  effect(KILL cr);

  ins_cost(150);
  format %{ "orb    $dst, $src\t# byte" %}
  ins_encode %{
    __ orb($dst$$Address, $src$$Register);
  %}
  ins_pipe(ialu_mem_reg);
%}

instruct orI_mem_rReg(memory dst, rRegI src, rFlagsReg cr)
%{
  match(Set dst (StoreI dst (OrI (LoadI dst) src)));
  effect(KILL cr);

  ins_cost(150);
  format %{ "orl     $dst, $src\t# int" %}
  ins_encode %{
    __ orl($dst$$Address, $src$$Register);
  %}
  ins_pipe(ialu_mem_reg);
%}

// Or Memory with Immediate
instruct orI_mem_imm(memory dst, immI src, rFlagsReg cr)
%{
  match(Set dst (StoreI dst (OrI (LoadI dst) src)));
  effect(KILL cr);

  ins_cost(125);
  format %{ "orl     $dst, $src\t# int" %}
  ins_encode %{
    __ orl($dst$$Address, $src$$constant);
  %}
  ins_pipe(ialu_mem_imm);
%}

// Xor Instructions
// Xor Register with Register
instruct xorI_rReg(rRegI dst, rRegI src, rFlagsReg cr)
%{
  match(Set dst (XorI dst src));
  effect(KILL cr);

  format %{ "xorl    $dst, $src\t# int" %}
  ins_encode %{
    __ xorl($dst$$Register, $src$$Register);
  %}
  ins_pipe(ialu_reg_reg);
%}

// Xor Register with Immediate -1
instruct xorI_rReg_im1(rRegI dst, immI_M1 imm) %{
  match(Set dst (XorI dst imm));

  format %{ "not    $dst" %}
  ins_encode %{
     __ notl($dst$$Register);
  %}
  ins_pipe(ialu_reg);
%}

// Xor Register with Immediate
instruct xorI_rReg_imm(rRegI dst, immI src, rFlagsReg cr)
%{
  match(Set dst (XorI dst src));
  effect(KILL cr);

  format %{ "xorl    $dst, $src\t# int" %}
  ins_encode %{
    __ xorl($dst$$Register, $src$$constant);
  %}
  ins_pipe(ialu_reg);
%}

// Xor Register with Memory
instruct xorI_rReg_mem(rRegI dst, memory src, rFlagsReg cr)
%{
  match(Set dst (XorI dst (LoadI src)));
  effect(KILL cr);

  ins_cost(125);
  format %{ "xorl    $dst, $src\t# int" %}
  ins_encode %{
    __ xorl($dst$$Register, $src$$Address);
  %}
  ins_pipe(ialu_reg_mem);
%}

// Xor Memory with Register
instruct xorB_mem_rReg(memory dst, rRegI src, rFlagsReg cr)
%{
  match(Set dst (StoreB dst (XorI (LoadB dst) src)));
  effect(KILL cr);

  ins_cost(150);
  format %{ "xorb    $dst, $src\t# byte" %}
  ins_encode %{
    __ xorb($dst$$Address, $src$$Register);
  %}
  ins_pipe(ialu_mem_reg);
%}

instruct xorI_mem_rReg(memory dst, rRegI src, rFlagsReg cr)
%{
  match(Set dst (StoreI dst (XorI (LoadI dst) src)));
  effect(KILL cr);

  ins_cost(150);
  format %{ "xorl    $dst, $src\t# int" %}
  ins_encode %{
    __ xorl($dst$$Address, $src$$Register);
  %}
  ins_pipe(ialu_mem_reg);
%}

// Xor Memory with Immediate
instruct xorI_mem_imm(memory dst, immI src, rFlagsReg cr)
%{
  match(Set dst (StoreI dst (XorI (LoadI dst) src)));
  effect(KILL cr);

  ins_cost(125);
  format %{ "xorl    $dst, $src\t# int" %}
  ins_encode %{
    __ xorl($dst$$Address, $src$$constant);
  %}
  ins_pipe(ialu_mem_imm);
%}


// Long Logical Instructions

// And Instructions
// And Register with Register
instruct andL_rReg(rRegL dst, rRegL src, rFlagsReg cr)
%{
  match(Set dst (AndL dst src));
  effect(KILL cr);

  format %{ "andq    $dst, $src\t# long" %}
  ins_encode %{
    __ andq($dst$$Register, $src$$Register);
  %}
  ins_pipe(ialu_reg_reg);
%}

// And Register with Immediate 255
instruct andL_rReg_imm255(rRegL dst, immL_255 src)
%{
  match(Set dst (AndL dst src));

  format %{ "movzbq  $dst, $dst\t# long & 0xFF" %}
  ins_encode %{
    __ movzbq($dst$$Register, $dst$$Register);
  %}
  ins_pipe(ialu_reg);
%}

// And Register with Immediate 65535
instruct andL_rReg_imm65535(rRegL dst, immL_65535 src)
%{
  match(Set dst (AndL dst src));

  format %{ "movzwq  $dst, $dst\t# long & 0xFFFF" %}
  ins_encode %{
    __ movzwq($dst$$Register, $dst$$Register);
  %}
  ins_pipe(ialu_reg);
%}

// And Register with Immediate
instruct andL_rReg_imm(rRegL dst, immL32 src, rFlagsReg cr)
%{
  match(Set dst (AndL dst src));
  effect(KILL cr);

  format %{ "andq    $dst, $src\t# long" %}
  ins_encode %{
    __ andq($dst$$Register, $src$$constant);
  %}
  ins_pipe(ialu_reg);
%}

// And Register with Memory
instruct andL_rReg_mem(rRegL dst, memory src, rFlagsReg cr)
%{
  match(Set dst (AndL dst (LoadL src)));
  effect(KILL cr);

  ins_cost(125);
  format %{ "andq    $dst, $src\t# long" %}
  ins_encode %{
    __ andq($dst$$Register, $src$$Address);
  %}
  ins_pipe(ialu_reg_mem);
%}

// And Memory with Register
instruct andL_mem_rReg(memory dst, rRegL src, rFlagsReg cr)
%{
  match(Set dst (StoreL dst (AndL (LoadL dst) src)));
  effect(KILL cr);

  ins_cost(150);
  format %{ "andq    $dst, $src\t# long" %}
  ins_encode %{
    __ andq($dst$$Address, $src$$Register);
  %}
  ins_pipe(ialu_mem_reg);
%}

// And Memory with Immediate
instruct andL_mem_imm(memory dst, immL32 src, rFlagsReg cr)
%{
  match(Set dst (StoreL dst (AndL (LoadL dst) src)));
  effect(KILL cr);

  ins_cost(125);
  format %{ "andq    $dst, $src\t# long" %}
  ins_encode %{
    __ andq($dst$$Address, $src$$constant);
  %}
  ins_pipe(ialu_mem_imm);
%}

instruct btrL_mem_imm(memory dst, immL_NotPow2 con, rFlagsReg cr)
%{
  // con should be a pure 64-bit immediate given that not(con) is a power of 2
  // because AND/OR works well enough for 8/32-bit values.
  predicate(log2i_graceful(~n->in(3)->in(2)->get_long()) > 30);

  match(Set dst (StoreL dst (AndL (LoadL dst) con)));
  effect(KILL cr);

  ins_cost(125);
  format %{ "btrq    $dst, log2(not($con))\t# long" %}
  ins_encode %{
    __ btrq($dst$$Address, log2i_exact((julong)~$con$$constant));
  %}
  ins_pipe(ialu_mem_imm);
%}

// BMI1 instructions
instruct andnL_rReg_rReg_mem(rRegL dst, rRegL src1, memory src2, immL_M1 minus_1, rFlagsReg cr) %{
  match(Set dst (AndL (XorL src1 minus_1) (LoadL src2)));
  predicate(UseBMI1Instructions);
  effect(KILL cr);

  ins_cost(125);
  format %{ "andnq  $dst, $src1, $src2" %}

  ins_encode %{
    __ andnq($dst$$Register, $src1$$Register, $src2$$Address);
  %}
  ins_pipe(ialu_reg_mem);
%}

instruct andnL_rReg_rReg_rReg(rRegL dst, rRegL src1, rRegL src2, immL_M1 minus_1, rFlagsReg cr) %{
  match(Set dst (AndL (XorL src1 minus_1) src2));
  predicate(UseBMI1Instructions);
  effect(KILL cr);

  format %{ "andnq  $dst, $src1, $src2" %}

  ins_encode %{
  __ andnq($dst$$Register, $src1$$Register, $src2$$Register);
  %}
  ins_pipe(ialu_reg_mem);
%}

instruct blsiL_rReg_rReg(rRegL dst, rRegL src, immL0 imm_zero, rFlagsReg cr) %{
  match(Set dst (AndL (SubL imm_zero src) src));
  predicate(UseBMI1Instructions);
  effect(KILL cr);

  format %{ "blsiq  $dst, $src" %}

  ins_encode %{
    __ blsiq($dst$$Register, $src$$Register);
  %}
  ins_pipe(ialu_reg);
%}

instruct blsiL_rReg_mem(rRegL dst, memory src, immL0 imm_zero, rFlagsReg cr) %{
  match(Set dst (AndL (SubL imm_zero (LoadL src) ) (LoadL src) ));
  predicate(UseBMI1Instructions);
  effect(KILL cr);

  ins_cost(125);
  format %{ "blsiq  $dst, $src" %}

  ins_encode %{
    __ blsiq($dst$$Register, $src$$Address);
  %}
  ins_pipe(ialu_reg_mem);
%}

instruct blsmskL_rReg_mem(rRegL dst, memory src, immL_M1 minus_1, rFlagsReg cr)
%{
  match(Set dst (XorL (AddL (LoadL src) minus_1) (LoadL src) ) );
  predicate(UseBMI1Instructions);
  effect(KILL cr);

  ins_cost(125);
  format %{ "blsmskq $dst, $src" %}

  ins_encode %{
    __ blsmskq($dst$$Register, $src$$Address);
  %}
  ins_pipe(ialu_reg_mem);
%}

instruct blsmskL_rReg_rReg(rRegL dst, rRegL src, immL_M1 minus_1, rFlagsReg cr)
%{
  match(Set dst (XorL (AddL src minus_1) src));
  predicate(UseBMI1Instructions);
  effect(KILL cr);

  format %{ "blsmskq $dst, $src" %}

  ins_encode %{
    __ blsmskq($dst$$Register, $src$$Register);
  %}

  ins_pipe(ialu_reg);
%}

instruct blsrL_rReg_rReg(rRegL dst, rRegL src, immL_M1 minus_1, rFlagsReg cr)
%{
  match(Set dst (AndL (AddL src minus_1) src) );
  predicate(UseBMI1Instructions);
  effect(KILL cr);

  format %{ "blsrq  $dst, $src" %}

  ins_encode %{
    __ blsrq($dst$$Register, $src$$Register);
  %}

  ins_pipe(ialu_reg);
%}

instruct blsrL_rReg_mem(rRegL dst, memory src, immL_M1 minus_1, rFlagsReg cr)
%{
  match(Set dst (AndL (AddL (LoadL src) minus_1) (LoadL src)) );
  predicate(UseBMI1Instructions);
  effect(KILL cr);

  ins_cost(125);
  format %{ "blsrq  $dst, $src" %}

  ins_encode %{
    __ blsrq($dst$$Register, $src$$Address);
  %}

  ins_pipe(ialu_reg);
%}

// Or Instructions
// Or Register with Register
instruct orL_rReg(rRegL dst, rRegL src, rFlagsReg cr)
%{
  match(Set dst (OrL dst src));
  effect(KILL cr);

  format %{ "orq     $dst, $src\t# long" %}
  ins_encode %{
    __ orq($dst$$Register, $src$$Register);
  %}
  ins_pipe(ialu_reg_reg);
%}

// Use any_RegP to match R15 (TLS register) without spilling.
instruct orL_rReg_castP2X(rRegL dst, any_RegP src, rFlagsReg cr) %{
  match(Set dst (OrL dst (CastP2X src)));
  effect(KILL cr);

  format %{ "orq     $dst, $src\t# long" %}
  ins_encode %{
    __ orq($dst$$Register, $src$$Register);
  %}
  ins_pipe(ialu_reg_reg);
%}


// Or Register with Immediate
instruct orL_rReg_imm(rRegL dst, immL32 src, rFlagsReg cr)
%{
  match(Set dst (OrL dst src));
  effect(KILL cr);

  format %{ "orq     $dst, $src\t# long" %}
  ins_encode %{
    __ orq($dst$$Register, $src$$constant);
  %}
  ins_pipe(ialu_reg);
%}

// Or Register with Memory
instruct orL_rReg_mem(rRegL dst, memory src, rFlagsReg cr)
%{
  match(Set dst (OrL dst (LoadL src)));
  effect(KILL cr);

  ins_cost(125);
  format %{ "orq     $dst, $src\t# long" %}
  ins_encode %{
    __ orq($dst$$Register, $src$$Address);
  %}
  ins_pipe(ialu_reg_mem);
%}

// Or Memory with Register
instruct orL_mem_rReg(memory dst, rRegL src, rFlagsReg cr)
%{
  match(Set dst (StoreL dst (OrL (LoadL dst) src)));
  effect(KILL cr);

  ins_cost(150);
  format %{ "orq     $dst, $src\t# long" %}
  ins_encode %{
    __ orq($dst$$Address, $src$$Register);
  %}
  ins_pipe(ialu_mem_reg);
%}

// Or Memory with Immediate
instruct orL_mem_imm(memory dst, immL32 src, rFlagsReg cr)
%{
  match(Set dst (StoreL dst (OrL (LoadL dst) src)));
  effect(KILL cr);

  ins_cost(125);
  format %{ "orq     $dst, $src\t# long" %}
  ins_encode %{
    __ orq($dst$$Address, $src$$constant);
  %}
  ins_pipe(ialu_mem_imm);
%}

instruct btsL_mem_imm(memory dst, immL_Pow2 con, rFlagsReg cr)
%{
  // con should be a pure 64-bit power of 2 immediate
  // because AND/OR works well enough for 8/32-bit values.
  predicate(log2i_graceful(n->in(3)->in(2)->get_long()) > 31);

  match(Set dst (StoreL dst (OrL (LoadL dst) con)));
  effect(KILL cr);

  ins_cost(125);
  format %{ "btsq    $dst, log2($con)\t# long" %}
  ins_encode %{
    __ btsq($dst$$Address, log2i_exact((julong)$con$$constant));
  %}
  ins_pipe(ialu_mem_imm);
%}

// Xor Instructions
// Xor Register with Register
instruct xorL_rReg(rRegL dst, rRegL src, rFlagsReg cr)
%{
  match(Set dst (XorL dst src));
  effect(KILL cr);

  format %{ "xorq    $dst, $src\t# long" %}
  ins_encode %{
    __ xorq($dst$$Register, $src$$Register);
  %}
  ins_pipe(ialu_reg_reg);
%}

// Xor Register with Immediate -1
instruct xorL_rReg_im1(rRegL dst, immL_M1 imm) %{
  match(Set dst (XorL dst imm));

  format %{ "notq   $dst" %}
  ins_encode %{
     __ notq($dst$$Register);
  %}
  ins_pipe(ialu_reg);
%}

// Xor Register with Immediate
instruct xorL_rReg_imm(rRegL dst, immL32 src, rFlagsReg cr)
%{
  match(Set dst (XorL dst src));
  effect(KILL cr);

  format %{ "xorq    $dst, $src\t# long" %}
  ins_encode %{
    __ xorq($dst$$Register, $src$$constant);
  %}
  ins_pipe(ialu_reg);
%}

// Xor Register with Memory
instruct xorL_rReg_mem(rRegL dst, memory src, rFlagsReg cr)
%{
  match(Set dst (XorL dst (LoadL src)));
  effect(KILL cr);

  ins_cost(125);
  format %{ "xorq    $dst, $src\t# long" %}
  ins_encode %{
    __ xorq($dst$$Register, $src$$Address);
  %}
  ins_pipe(ialu_reg_mem);
%}

// Xor Memory with Register
instruct xorL_mem_rReg(memory dst, rRegL src, rFlagsReg cr)
%{
  match(Set dst (StoreL dst (XorL (LoadL dst) src)));
  effect(KILL cr);

  ins_cost(150);
  format %{ "xorq    $dst, $src\t# long" %}
  ins_encode %{
    __ xorq($dst$$Address, $src$$Register);
  %}
  ins_pipe(ialu_mem_reg);
%}

// Xor Memory with Immediate
instruct xorL_mem_imm(memory dst, immL32 src, rFlagsReg cr)
%{
  match(Set dst (StoreL dst (XorL (LoadL dst) src)));
  effect(KILL cr);

  ins_cost(125);
  format %{ "xorq    $dst, $src\t# long" %}
  ins_encode %{
    __ xorq($dst$$Address, $src$$constant);
  %}
  ins_pipe(ialu_mem_imm);
%}

// Convert Int to Boolean
instruct convI2B(rRegI dst, rRegI src, rFlagsReg cr)
%{
  match(Set dst (Conv2B src));
  effect(KILL cr);

  format %{ "testl   $src, $src\t# ci2b\n\t"
            "setnz   $dst\n\t"
            "movzbl  $dst, $dst" %}
  ins_encode %{
    __ testl($src$$Register, $src$$Register);
    __ set_byte_if_not_zero($dst$$Register);
    __ movzbl($dst$$Register, $dst$$Register);
  %}
  ins_pipe(pipe_slow); // XXX
%}

// Convert Pointer to Boolean
instruct convP2B(rRegI dst, rRegP src, rFlagsReg cr)
%{
  match(Set dst (Conv2B src));
  effect(KILL cr);

  format %{ "testq   $src, $src\t# cp2b\n\t"
            "setnz   $dst\n\t"
            "movzbl  $dst, $dst" %}
  ins_encode %{
    __ testq($src$$Register, $src$$Register);
    __ set_byte_if_not_zero($dst$$Register);
    __ movzbl($dst$$Register, $dst$$Register);
  %}
  ins_pipe(pipe_slow); // XXX
%}

instruct cmpLTMask(rRegI dst, rRegI p, rRegI q, rFlagsReg cr)
%{
  match(Set dst (CmpLTMask p q));
  effect(KILL cr);

  ins_cost(400);
  format %{ "cmpl    $p, $q\t# cmpLTMask\n\t"
            "setlt   $dst\n\t"
            "movzbl  $dst, $dst\n\t"
            "negl    $dst" %}
  ins_encode %{
    __ cmpl($p$$Register, $q$$Register);
    __ setl($dst$$Register);
    __ movzbl($dst$$Register, $dst$$Register);
    __ negl($dst$$Register);
  %}
  ins_pipe(pipe_slow);
%}

instruct cmpLTMask0(rRegI dst, immI_0 zero, rFlagsReg cr)
%{
  match(Set dst (CmpLTMask dst zero));
  effect(KILL cr);

  ins_cost(100);
  format %{ "sarl    $dst, #31\t# cmpLTMask0" %}
  ins_encode %{
    __ sarl($dst$$Register, 31);
  %}
  ins_pipe(ialu_reg);
%}

/* Better to save a register than avoid a branch */
instruct cadd_cmpLTMask(rRegI p, rRegI q, rRegI y, rFlagsReg cr)
%{
  match(Set p (AddI (AndI (CmpLTMask p q) y) (SubI p q)));
  effect(KILL cr);
  ins_cost(300);
  format %{ "subl    $p,$q\t# cadd_cmpLTMask\n\t"
            "jge     done\n\t"
            "addl    $p,$y\n"
            "done:   " %}
  ins_encode %{
    Register Rp = $p$$Register;
    Register Rq = $q$$Register;
    Register Ry = $y$$Register;
    Label done;
    __ subl(Rp, Rq);
    __ jccb(Assembler::greaterEqual, done);
    __ addl(Rp, Ry);
    __ bind(done);
  %}
  ins_pipe(pipe_cmplt);
%}

/* Better to save a register than avoid a branch */
instruct and_cmpLTMask(rRegI p, rRegI q, rRegI y, rFlagsReg cr)
%{
  match(Set y (AndI (CmpLTMask p q) y));
  effect(KILL cr);

  ins_cost(300);

  format %{ "cmpl    $p, $q\t# and_cmpLTMask\n\t"
            "jlt     done\n\t"
            "xorl    $y, $y\n"
            "done:   " %}
  ins_encode %{
    Register Rp = $p$$Register;
    Register Rq = $q$$Register;
    Register Ry = $y$$Register;
    Label done;
    __ cmpl(Rp, Rq);
    __ jccb(Assembler::less, done);
    __ xorl(Ry, Ry);
    __ bind(done);
  %}
  ins_pipe(pipe_cmplt);
%}


//---------- FP Instructions------------------------------------------------

// Really expensive, avoid
instruct cmpF_cc_reg(rFlagsRegU cr, regF src1, regF src2)
%{
  match(Set cr (CmpF src1 src2));

  ins_cost(500);
  format %{ "ucomiss $src1, $src2\n\t"
            "jnp,s   exit\n\t"
            "pushfq\t# saw NaN, set CF\n\t"
            "andq    [rsp], #0xffffff2b\n\t"
            "popfq\n"
    "exit:" %}
  ins_encode %{
    __ ucomiss($src1$$XMMRegister, $src2$$XMMRegister);
    emit_cmpfp_fixup(_masm);
  %}
  ins_pipe(pipe_slow);
%}

instruct cmpF_cc_reg_CF(rFlagsRegUCF cr, regF src1, regF src2) %{
  match(Set cr (CmpF src1 src2));

  ins_cost(100);
  format %{ "ucomiss $src1, $src2" %}
  ins_encode %{
    __ ucomiss($src1$$XMMRegister, $src2$$XMMRegister);
  %}
  ins_pipe(pipe_slow);
%}

instruct cmpF_cc_memCF(rFlagsRegUCF cr, regF src1, memory src2) %{
  match(Set cr (CmpF src1 (LoadF src2)));

  ins_cost(100);
  format %{ "ucomiss $src1, $src2" %}
  ins_encode %{
    __ ucomiss($src1$$XMMRegister, $src2$$Address);
  %}
  ins_pipe(pipe_slow);
%}

instruct cmpF_cc_immCF(rFlagsRegUCF cr, regF src, immF con) %{
  match(Set cr (CmpF src con));
  ins_cost(100);
  format %{ "ucomiss $src, [$constantaddress]\t# load from constant table: float=$con" %}
  ins_encode %{
    __ ucomiss($src$$XMMRegister, $constantaddress($con));
  %}
  ins_pipe(pipe_slow);
%}

// Really expensive, avoid
instruct cmpD_cc_reg(rFlagsRegU cr, regD src1, regD src2)
%{
  match(Set cr (CmpD src1 src2));

  ins_cost(500);
  format %{ "ucomisd $src1, $src2\n\t"
            "jnp,s   exit\n\t"
            "pushfq\t# saw NaN, set CF\n\t"
            "andq    [rsp], #0xffffff2b\n\t"
            "popfq\n"
    "exit:" %}
  ins_encode %{
    __ ucomisd($src1$$XMMRegister, $src2$$XMMRegister);
    emit_cmpfp_fixup(_masm);
  %}
  ins_pipe(pipe_slow);
%}

instruct cmpD_cc_reg_CF(rFlagsRegUCF cr, regD src1, regD src2) %{
  match(Set cr (CmpD src1 src2));

  ins_cost(100);
  format %{ "ucomisd $src1, $src2 test" %}
  ins_encode %{
    __ ucomisd($src1$$XMMRegister, $src2$$XMMRegister);
  %}
  ins_pipe(pipe_slow);
%}

instruct cmpD_cc_memCF(rFlagsRegUCF cr, regD src1, memory src2) %{
  match(Set cr (CmpD src1 (LoadD src2)));

  ins_cost(100);
  format %{ "ucomisd $src1, $src2" %}
  ins_encode %{
    __ ucomisd($src1$$XMMRegister, $src2$$Address);
  %}
  ins_pipe(pipe_slow);
%}

instruct cmpD_cc_immCF(rFlagsRegUCF cr, regD src, immD con) %{
  match(Set cr (CmpD src con));
  ins_cost(100);
  format %{ "ucomisd $src, [$constantaddress]\t# load from constant table: double=$con" %}
  ins_encode %{
    __ ucomisd($src$$XMMRegister, $constantaddress($con));
  %}
  ins_pipe(pipe_slow);
%}

// Compare into -1,0,1
instruct cmpF_reg(rRegI dst, regF src1, regF src2, rFlagsReg cr)
%{
  match(Set dst (CmpF3 src1 src2));
  effect(KILL cr);

  ins_cost(275);
  format %{ "ucomiss $src1, $src2\n\t"
            "movl    $dst, #-1\n\t"
            "jp,s    done\n\t"
            "jb,s    done\n\t"
            "setne   $dst\n\t"
            "movzbl  $dst, $dst\n"
    "done:" %}
  ins_encode %{
    __ ucomiss($src1$$XMMRegister, $src2$$XMMRegister);
    emit_cmpfp3(_masm, $dst$$Register);
  %}
  ins_pipe(pipe_slow);
%}

// Compare into -1,0,1
instruct cmpF_mem(rRegI dst, regF src1, memory src2, rFlagsReg cr)
%{
  match(Set dst (CmpF3 src1 (LoadF src2)));
  effect(KILL cr);

  ins_cost(275);
  format %{ "ucomiss $src1, $src2\n\t"
            "movl    $dst, #-1\n\t"
            "jp,s    done\n\t"
            "jb,s    done\n\t"
            "setne   $dst\n\t"
            "movzbl  $dst, $dst\n"
    "done:" %}
  ins_encode %{
    __ ucomiss($src1$$XMMRegister, $src2$$Address);
    emit_cmpfp3(_masm, $dst$$Register);
  %}
  ins_pipe(pipe_slow);
%}

// Compare into -1,0,1
instruct cmpF_imm(rRegI dst, regF src, immF con, rFlagsReg cr) %{
  match(Set dst (CmpF3 src con));
  effect(KILL cr);

  ins_cost(275);
  format %{ "ucomiss $src, [$constantaddress]\t# load from constant table: float=$con\n\t"
            "movl    $dst, #-1\n\t"
            "jp,s    done\n\t"
            "jb,s    done\n\t"
            "setne   $dst\n\t"
            "movzbl  $dst, $dst\n"
    "done:" %}
  ins_encode %{
    __ ucomiss($src$$XMMRegister, $constantaddress($con));
    emit_cmpfp3(_masm, $dst$$Register);
  %}
  ins_pipe(pipe_slow);
%}

// Compare into -1,0,1
instruct cmpD_reg(rRegI dst, regD src1, regD src2, rFlagsReg cr)
%{
  match(Set dst (CmpD3 src1 src2));
  effect(KILL cr);

  ins_cost(275);
  format %{ "ucomisd $src1, $src2\n\t"
            "movl    $dst, #-1\n\t"
            "jp,s    done\n\t"
            "jb,s    done\n\t"
            "setne   $dst\n\t"
            "movzbl  $dst, $dst\n"
    "done:" %}
  ins_encode %{
    __ ucomisd($src1$$XMMRegister, $src2$$XMMRegister);
    emit_cmpfp3(_masm, $dst$$Register);
  %}
  ins_pipe(pipe_slow);
%}

// Compare into -1,0,1
instruct cmpD_mem(rRegI dst, regD src1, memory src2, rFlagsReg cr)
%{
  match(Set dst (CmpD3 src1 (LoadD src2)));
  effect(KILL cr);

  ins_cost(275);
  format %{ "ucomisd $src1, $src2\n\t"
            "movl    $dst, #-1\n\t"
            "jp,s    done\n\t"
            "jb,s    done\n\t"
            "setne   $dst\n\t"
            "movzbl  $dst, $dst\n"
    "done:" %}
  ins_encode %{
    __ ucomisd($src1$$XMMRegister, $src2$$Address);
    emit_cmpfp3(_masm, $dst$$Register);
  %}
  ins_pipe(pipe_slow);
%}

// Compare into -1,0,1
instruct cmpD_imm(rRegI dst, regD src, immD con, rFlagsReg cr) %{
  match(Set dst (CmpD3 src con));
  effect(KILL cr);

  ins_cost(275);
  format %{ "ucomisd $src, [$constantaddress]\t# load from constant table: double=$con\n\t"
            "movl    $dst, #-1\n\t"
            "jp,s    done\n\t"
            "jb,s    done\n\t"
            "setne   $dst\n\t"
            "movzbl  $dst, $dst\n"
    "done:" %}
  ins_encode %{
    __ ucomisd($src$$XMMRegister, $constantaddress($con));
    emit_cmpfp3(_masm, $dst$$Register);
  %}
  ins_pipe(pipe_slow);
%}

//----------Arithmetic Conversion Instructions---------------------------------

instruct convF2D_reg_reg(regD dst, regF src)
%{
  match(Set dst (ConvF2D src));

  format %{ "cvtss2sd $dst, $src" %}
  ins_encode %{
    __ cvtss2sd ($dst$$XMMRegister, $src$$XMMRegister);
  %}
  ins_pipe(pipe_slow); // XXX
%}

instruct convF2D_reg_mem(regD dst, memory src)
%{
  match(Set dst (ConvF2D (LoadF src)));

  format %{ "cvtss2sd $dst, $src" %}
  ins_encode %{
    __ cvtss2sd ($dst$$XMMRegister, $src$$Address);
  %}
  ins_pipe(pipe_slow); // XXX
%}

instruct convD2F_reg_reg(regF dst, regD src)
%{
  match(Set dst (ConvD2F src));

  format %{ "cvtsd2ss $dst, $src" %}
  ins_encode %{
    __ cvtsd2ss ($dst$$XMMRegister, $src$$XMMRegister);
  %}
  ins_pipe(pipe_slow); // XXX
%}

instruct convD2F_reg_mem(regF dst, memory src)
%{
  match(Set dst (ConvD2F (LoadD src)));

  format %{ "cvtsd2ss $dst, $src" %}
  ins_encode %{
    __ cvtsd2ss ($dst$$XMMRegister, $src$$Address);
  %}
  ins_pipe(pipe_slow); // XXX
%}

// XXX do mem variants
instruct convF2I_reg_reg(rRegI dst, regF src, rFlagsReg cr)
%{
  match(Set dst (ConvF2I src));
  effect(KILL cr);
  format %{ "convert_f2i $dst,$src" %}
  ins_encode %{
    __ convert_f2i($dst$$Register, $src$$XMMRegister);
  %}
  ins_pipe(pipe_slow);
%}

instruct convF2L_reg_reg(rRegL dst, regF src, rFlagsReg cr)
%{
  match(Set dst (ConvF2L src));
  effect(KILL cr);
  format %{ "convert_f2l $dst,$src"%}
  ins_encode %{
    __ convert_f2l($dst$$Register, $src$$XMMRegister);
  %}
  ins_pipe(pipe_slow);
%}

instruct convD2I_reg_reg(rRegI dst, regD src, rFlagsReg cr)
%{
  match(Set dst (ConvD2I src));
  effect(KILL cr);
  format %{ "convert_d2i $dst,$src"%}
  ins_encode %{
    __ convert_d2i($dst$$Register, $src$$XMMRegister);
  %}
  ins_pipe(pipe_slow);
%}

instruct convD2L_reg_reg(rRegL dst, regD src, rFlagsReg cr)
%{
  match(Set dst (ConvD2L src));
  effect(KILL cr);
  format %{ "convert_d2l $dst,$src"%}
  ins_encode %{
    __ convert_d2l($dst$$Register, $src$$XMMRegister);
  %}
  ins_pipe(pipe_slow);
%}

instruct round_double_reg(rRegL dst, regD src, rRegL rtmp, rcx_RegL rcx, rFlagsReg cr)
%{
  match(Set dst (RoundD src));
  effect(TEMP dst, TEMP rtmp, TEMP rcx, KILL cr);
  format %{ "round_double $dst,$src \t! using $rtmp and $rcx as TEMP"%}
  ins_encode %{
    __ round_double($dst$$Register, $src$$XMMRegister, $rtmp$$Register, $rcx$$Register);
  %}
  ins_pipe(pipe_slow);
%}

instruct round_float_reg(rRegI dst, regF src, rRegL rtmp, rcx_RegL rcx, rFlagsReg cr)
%{
  match(Set dst (RoundF src));
  effect(TEMP dst, TEMP rtmp, TEMP rcx, KILL cr);
  format %{ "round_float $dst,$src" %}
  ins_encode %{
    __ round_float($dst$$Register, $src$$XMMRegister, $rtmp$$Register, $rcx$$Register);
  %}
  ins_pipe(pipe_slow);
%}

instruct convI2F_reg_reg(regF dst, rRegI src)
%{
  predicate(!UseXmmI2F);
  match(Set dst (ConvI2F src));

  format %{ "cvtsi2ssl $dst, $src\t# i2f" %}
  ins_encode %{
    __ cvtsi2ssl ($dst$$XMMRegister, $src$$Register);
  %}
  ins_pipe(pipe_slow); // XXX
%}

instruct convI2F_reg_mem(regF dst, memory src)
%{
  match(Set dst (ConvI2F (LoadI src)));

  format %{ "cvtsi2ssl $dst, $src\t# i2f" %}
  ins_encode %{
    __ cvtsi2ssl ($dst$$XMMRegister, $src$$Address);
  %}
  ins_pipe(pipe_slow); // XXX
%}

instruct convI2D_reg_reg(regD dst, rRegI src)
%{
  predicate(!UseXmmI2D);
  match(Set dst (ConvI2D src));

  format %{ "cvtsi2sdl $dst, $src\t# i2d" %}
  ins_encode %{
    __ cvtsi2sdl ($dst$$XMMRegister, $src$$Register);
  %}
  ins_pipe(pipe_slow); // XXX
%}

instruct convI2D_reg_mem(regD dst, memory src)
%{
  match(Set dst (ConvI2D (LoadI src)));

  format %{ "cvtsi2sdl $dst, $src\t# i2d" %}
  ins_encode %{
    __ cvtsi2sdl ($dst$$XMMRegister, $src$$Address);
  %}
  ins_pipe(pipe_slow); // XXX
%}

instruct convXI2F_reg(regF dst, rRegI src)
%{
  predicate(UseXmmI2F);
  match(Set dst (ConvI2F src));

  format %{ "movdl $dst, $src\n\t"
            "cvtdq2psl $dst, $dst\t# i2f" %}
  ins_encode %{
    __ movdl($dst$$XMMRegister, $src$$Register);
    __ cvtdq2ps($dst$$XMMRegister, $dst$$XMMRegister);
  %}
  ins_pipe(pipe_slow); // XXX
%}

instruct convXI2D_reg(regD dst, rRegI src)
%{
  predicate(UseXmmI2D);
  match(Set dst (ConvI2D src));

  format %{ "movdl $dst, $src\n\t"
            "cvtdq2pdl $dst, $dst\t# i2d" %}
  ins_encode %{
    __ movdl($dst$$XMMRegister, $src$$Register);
    __ cvtdq2pd($dst$$XMMRegister, $dst$$XMMRegister);
  %}
  ins_pipe(pipe_slow); // XXX
%}

instruct convL2F_reg_reg(regF dst, rRegL src)
%{
  match(Set dst (ConvL2F src));

  format %{ "cvtsi2ssq $dst, $src\t# l2f" %}
  ins_encode %{
    __ cvtsi2ssq ($dst$$XMMRegister, $src$$Register);
  %}
  ins_pipe(pipe_slow); // XXX
%}

instruct convL2F_reg_mem(regF dst, memory src)
%{
  match(Set dst (ConvL2F (LoadL src)));

  format %{ "cvtsi2ssq $dst, $src\t# l2f" %}
  ins_encode %{
    __ cvtsi2ssq ($dst$$XMMRegister, $src$$Address);
  %}
  ins_pipe(pipe_slow); // XXX
%}

instruct convL2D_reg_reg(regD dst, rRegL src)
%{
  match(Set dst (ConvL2D src));

  format %{ "cvtsi2sdq $dst, $src\t# l2d" %}
  ins_encode %{
    __ cvtsi2sdq ($dst$$XMMRegister, $src$$Register);
  %}
  ins_pipe(pipe_slow); // XXX
%}

instruct convL2D_reg_mem(regD dst, memory src)
%{
  match(Set dst (ConvL2D (LoadL src)));

  format %{ "cvtsi2sdq $dst, $src\t# l2d" %}
  ins_encode %{
    __ cvtsi2sdq ($dst$$XMMRegister, $src$$Address);
  %}
  ins_pipe(pipe_slow); // XXX
%}

instruct convI2L_reg_reg(rRegL dst, rRegI src)
%{
  match(Set dst (ConvI2L src));

  ins_cost(125);
  format %{ "movslq  $dst, $src\t# i2l" %}
  ins_encode %{
    __ movslq($dst$$Register, $src$$Register);
  %}
  ins_pipe(ialu_reg_reg);
%}

// instruct convI2L_reg_reg_foo(rRegL dst, rRegI src)
// %{
//   match(Set dst (ConvI2L src));
// //   predicate(_kids[0]->_leaf->as_Type()->type()->is_int()->_lo >= 0 &&
// //             _kids[0]->_leaf->as_Type()->type()->is_int()->_hi >= 0);
//   predicate(((const TypeNode*) n)->type()->is_long()->_hi ==
//             (unsigned int) ((const TypeNode*) n)->type()->is_long()->_hi &&
//             ((const TypeNode*) n)->type()->is_long()->_lo ==
//             (unsigned int) ((const TypeNode*) n)->type()->is_long()->_lo);

//   format %{ "movl    $dst, $src\t# unsigned i2l" %}
//   ins_encode(enc_copy(dst, src));
// //   opcode(0x63); // needs REX.W
// //   ins_encode(REX_reg_reg_wide(dst, src), OpcP, reg_reg(dst,src));
//   ins_pipe(ialu_reg_reg);
// %}

// Zero-extend convert int to long
instruct convI2L_reg_reg_zex(rRegL dst, rRegI src, immL_32bits mask)
%{
  match(Set dst (AndL (ConvI2L src) mask));

  format %{ "movl    $dst, $src\t# i2l zero-extend\n\t" %}
  ins_encode %{
    if ($dst$$reg != $src$$reg) {
      __ movl($dst$$Register, $src$$Register);
    }
  %}
  ins_pipe(ialu_reg_reg);
%}

// Zero-extend convert int to long
instruct convI2L_reg_mem_zex(rRegL dst, memory src, immL_32bits mask)
%{
  match(Set dst (AndL (ConvI2L (LoadI src)) mask));

  format %{ "movl    $dst, $src\t# i2l zero-extend\n\t" %}
  ins_encode %{
    __ movl($dst$$Register, $src$$Address);
  %}
  ins_pipe(ialu_reg_mem);
%}

instruct zerox_long_reg_reg(rRegL dst, rRegL src, immL_32bits mask)
%{
  match(Set dst (AndL src mask));

  format %{ "movl    $dst, $src\t# zero-extend long" %}
  ins_encode %{
    __ movl($dst$$Register, $src$$Register);
  %}
  ins_pipe(ialu_reg_reg);
%}

instruct convL2I_reg_reg(rRegI dst, rRegL src)
%{
  match(Set dst (ConvL2I src));

  format %{ "movl    $dst, $src\t# l2i" %}
  ins_encode %{
    __ movl($dst$$Register, $src$$Register);
  %}
  ins_pipe(ialu_reg_reg);
%}


instruct MoveF2I_stack_reg(rRegI dst, stackSlotF src) %{
  match(Set dst (MoveF2I src));
  effect(DEF dst, USE src);

  ins_cost(125);
  format %{ "movl    $dst, $src\t# MoveF2I_stack_reg" %}
  ins_encode %{
    __ movl($dst$$Register, Address(rsp, $src$$disp));
  %}
  ins_pipe(ialu_reg_mem);
%}

instruct MoveI2F_stack_reg(regF dst, stackSlotI src) %{
  match(Set dst (MoveI2F src));
  effect(DEF dst, USE src);

  ins_cost(125);
  format %{ "movss   $dst, $src\t# MoveI2F_stack_reg" %}
  ins_encode %{
    __ movflt($dst$$XMMRegister, Address(rsp, $src$$disp));
  %}
  ins_pipe(pipe_slow);
%}

instruct MoveD2L_stack_reg(rRegL dst, stackSlotD src) %{
  match(Set dst (MoveD2L src));
  effect(DEF dst, USE src);

  ins_cost(125);
  format %{ "movq    $dst, $src\t# MoveD2L_stack_reg" %}
  ins_encode %{
    __ movq($dst$$Register, Address(rsp, $src$$disp));
  %}
  ins_pipe(ialu_reg_mem);
%}

instruct MoveL2D_stack_reg_partial(regD dst, stackSlotL src) %{
  predicate(!UseXmmLoadAndClearUpper);
  match(Set dst (MoveL2D src));
  effect(DEF dst, USE src);

  ins_cost(125);
  format %{ "movlpd  $dst, $src\t# MoveL2D_stack_reg" %}
  ins_encode %{
    __ movdbl($dst$$XMMRegister, Address(rsp, $src$$disp));
  %}
  ins_pipe(pipe_slow);
%}

instruct MoveL2D_stack_reg(regD dst, stackSlotL src) %{
  predicate(UseXmmLoadAndClearUpper);
  match(Set dst (MoveL2D src));
  effect(DEF dst, USE src);

  ins_cost(125);
  format %{ "movsd   $dst, $src\t# MoveL2D_stack_reg" %}
  ins_encode %{
    __ movdbl($dst$$XMMRegister, Address(rsp, $src$$disp));
  %}
  ins_pipe(pipe_slow);
%}


instruct MoveF2I_reg_stack(stackSlotI dst, regF src) %{
  match(Set dst (MoveF2I src));
  effect(DEF dst, USE src);

  ins_cost(95); // XXX
  format %{ "movss   $dst, $src\t# MoveF2I_reg_stack" %}
  ins_encode %{
    __ movflt(Address(rsp, $dst$$disp), $src$$XMMRegister);
  %}
  ins_pipe(pipe_slow);
%}

instruct MoveI2F_reg_stack(stackSlotF dst, rRegI src) %{
  match(Set dst (MoveI2F src));
  effect(DEF dst, USE src);

  ins_cost(100);
  format %{ "movl    $dst, $src\t# MoveI2F_reg_stack" %}
  ins_encode %{
    __ movl(Address(rsp, $dst$$disp), $src$$Register);
  %}
  ins_pipe( ialu_mem_reg );
%}

instruct MoveD2L_reg_stack(stackSlotL dst, regD src) %{
  match(Set dst (MoveD2L src));
  effect(DEF dst, USE src);

  ins_cost(95); // XXX
  format %{ "movsd   $dst, $src\t# MoveL2D_reg_stack" %}
  ins_encode %{
    __ movdbl(Address(rsp, $dst$$disp), $src$$XMMRegister);
  %}
  ins_pipe(pipe_slow);
%}

instruct MoveL2D_reg_stack(stackSlotD dst, rRegL src) %{
  match(Set dst (MoveL2D src));
  effect(DEF dst, USE src);

  ins_cost(100);
  format %{ "movq    $dst, $src\t# MoveL2D_reg_stack" %}
  ins_encode %{
    __ movq(Address(rsp, $dst$$disp), $src$$Register);
  %}
  ins_pipe(ialu_mem_reg);
%}

instruct MoveF2I_reg_reg(rRegI dst, regF src) %{
  match(Set dst (MoveF2I src));
  effect(DEF dst, USE src);
  ins_cost(85);
  format %{ "movd    $dst,$src\t# MoveF2I" %}
  ins_encode %{
    __ movdl($dst$$Register, $src$$XMMRegister);
  %}
  ins_pipe( pipe_slow );
%}

instruct MoveD2L_reg_reg(rRegL dst, regD src) %{
  match(Set dst (MoveD2L src));
  effect(DEF dst, USE src);
  ins_cost(85);
  format %{ "movd    $dst,$src\t# MoveD2L" %}
  ins_encode %{
    __ movdq($dst$$Register, $src$$XMMRegister);
  %}
  ins_pipe( pipe_slow );
%}

instruct MoveI2F_reg_reg(regF dst, rRegI src) %{
  match(Set dst (MoveI2F src));
  effect(DEF dst, USE src);
  ins_cost(100);
  format %{ "movd    $dst,$src\t# MoveI2F" %}
  ins_encode %{
    __ movdl($dst$$XMMRegister, $src$$Register);
  %}
  ins_pipe( pipe_slow );
%}

instruct MoveL2D_reg_reg(regD dst, rRegL src) %{
  match(Set dst (MoveL2D src));
  effect(DEF dst, USE src);
  ins_cost(100);
  format %{ "movd    $dst,$src\t# MoveL2D" %}
  ins_encode %{
     __ movdq($dst$$XMMRegister, $src$$Register);
  %}
  ins_pipe( pipe_slow );
%}


// Fast clearing of an array
// Small ClearArray non-AVX512.
instruct rep_stos(rcx_RegL cnt, rdi_RegP base, regD tmp, rax_RegL val,
                  Universe dummy, rFlagsReg cr)
%{
  predicate(!((ClearArrayNode*)n)->is_large() && !((ClearArrayNode*)n)->word_copy_only() && (UseAVX <= 2));
  match(Set dummy (ClearArray (Binary cnt base) val));
  effect(USE_KILL cnt, USE_KILL base, TEMP tmp, USE_KILL val, KILL cr);

  format %{ $$template
    $$emit$$"cmp     InitArrayShortSize,rcx\n\t"
    $$emit$$"jg      LARGE\n\t"
    $$emit$$"dec     rcx\n\t"
    $$emit$$"js      DONE\t# Zero length\n\t"
    $$emit$$"mov     rax,(rdi,rcx,8)\t# LOOP\n\t"
    $$emit$$"dec     rcx\n\t"
    $$emit$$"jge     LOOP\n\t"
    $$emit$$"jmp     DONE\n\t"
    $$emit$$"# LARGE:\n\t"
    if (UseFastStosb) {
       $$emit$$"shlq    rcx,3\t# Convert doublewords to bytes\n\t"
       $$emit$$"rep     stosb\t# Store rax to *rdi++ while rcx--\n\t"
    } else if (UseXMMForObjInit) {
       $$emit$$"movdq   $tmp, $val\n\t"
       $$emit$$"punpcklqdq $tmp, $tmp\n\t"
       $$emit$$"vinserti128_high $tmp, $tmp\n\t"
       $$emit$$"jmpq    L_zero_64_bytes\n\t"
       $$emit$$"# L_loop:\t# 64-byte LOOP\n\t"
       $$emit$$"vmovdqu $tmp,(rax)\n\t"
       $$emit$$"vmovdqu $tmp,0x20(rax)\n\t"
       $$emit$$"add     0x40,rax\n\t"
       $$emit$$"# L_zero_64_bytes:\n\t"
       $$emit$$"sub     0x8,rcx\n\t"
       $$emit$$"jge     L_loop\n\t"
       $$emit$$"add     0x4,rcx\n\t"
       $$emit$$"jl      L_tail\n\t"
       $$emit$$"vmovdqu $tmp,(rax)\n\t"
       $$emit$$"add     0x20,rax\n\t"
       $$emit$$"sub     0x4,rcx\n\t"
       $$emit$$"# L_tail:\t# Clearing tail bytes\n\t"
       $$emit$$"add     0x4,rcx\n\t"
       $$emit$$"jle     L_end\n\t"
       $$emit$$"dec     rcx\n\t"
       $$emit$$"# L_sloop:\t# 8-byte short loop\n\t"
       $$emit$$"vmovq   xmm0,(rax)\n\t"
       $$emit$$"add     0x8,rax\n\t"
       $$emit$$"dec     rcx\n\t"
       $$emit$$"jge     L_sloop\n\t"
       $$emit$$"# L_end:\n\t"
    } else {
       $$emit$$"rep     stosq\t# Store rax to *rdi++ while rcx--\n\t"
    }
    $$emit$$"# DONE"
  %}
  ins_encode %{
    __ clear_mem($base$$Register, $cnt$$Register, $val$$Register,
                 $tmp$$XMMRegister, false, false);
  %}
  ins_pipe(pipe_slow);
%}

instruct rep_stos_word_copy(rcx_RegL cnt, rdi_RegP base, regD tmp, rax_RegL val,
                            Universe dummy, rFlagsReg cr)
%{
  predicate(!((ClearArrayNode*)n)->is_large() && ((ClearArrayNode*)n)->word_copy_only() && (UseAVX <= 2));
  match(Set dummy (ClearArray (Binary cnt base) val));
  effect(USE_KILL cnt, USE_KILL base, TEMP tmp, USE_KILL val, KILL cr);

  format %{ $$template
    $$emit$$"cmp     InitArrayShortSize,rcx\n\t"
    $$emit$$"jg      LARGE\n\t"
    $$emit$$"dec     rcx\n\t"
    $$emit$$"js      DONE\t# Zero length\n\t"
    $$emit$$"mov     rax,(rdi,rcx,8)\t# LOOP\n\t"
    $$emit$$"dec     rcx\n\t"
    $$emit$$"jge     LOOP\n\t"
    $$emit$$"jmp     DONE\n\t"
    $$emit$$"# LARGE:\n\t"
    if (UseXMMForObjInit) {
       $$emit$$"movdq   $tmp, $val\n\t"
       $$emit$$"punpcklqdq $tmp, $tmp\n\t"
       $$emit$$"vinserti128_high $tmp, $tmp\n\t"
       $$emit$$"jmpq    L_zero_64_bytes\n\t"
       $$emit$$"# L_loop:\t# 64-byte LOOP\n\t"
       $$emit$$"vmovdqu $tmp,(rax)\n\t"
       $$emit$$"vmovdqu $tmp,0x20(rax)\n\t"
       $$emit$$"add     0x40,rax\n\t"
       $$emit$$"# L_zero_64_bytes:\n\t"
       $$emit$$"sub     0x8,rcx\n\t"
       $$emit$$"jge     L_loop\n\t"
       $$emit$$"add     0x4,rcx\n\t"
       $$emit$$"jl      L_tail\n\t"
       $$emit$$"vmovdqu $tmp,(rax)\n\t"
       $$emit$$"add     0x20,rax\n\t"
       $$emit$$"sub     0x4,rcx\n\t"
       $$emit$$"# L_tail:\t# Clearing tail bytes\n\t"
       $$emit$$"add     0x4,rcx\n\t"
       $$emit$$"jle     L_end\n\t"
       $$emit$$"dec     rcx\n\t"
       $$emit$$"# L_sloop:\t# 8-byte short loop\n\t"
       $$emit$$"vmovq   xmm0,(rax)\n\t"
       $$emit$$"add     0x8,rax\n\t"
       $$emit$$"dec     rcx\n\t"
       $$emit$$"jge     L_sloop\n\t"
       $$emit$$"# L_end:\n\t"
    } else {
       $$emit$$"rep     stosq\t# Store rax to *rdi++ while rcx--\n\t"
    }
    $$emit$$"# DONE"
  %}
  ins_encode %{
    __ clear_mem($base$$Register, $cnt$$Register, $val$$Register,
                 $tmp$$XMMRegister, false, true);
  %}
  ins_pipe(pipe_slow);
%}

// Small ClearArray AVX512 non-constant length.
instruct rep_stos_evex(rcx_RegL cnt, rdi_RegP base, legRegD tmp, kReg ktmp, rax_RegL val,
                       Universe dummy, rFlagsReg cr)
%{
  predicate(!((ClearArrayNode*)n)->is_large() && !((ClearArrayNode*)n)->word_copy_only() && (UseAVX > 2));
  match(Set dummy (ClearArray (Binary cnt base) val));
  ins_cost(125);
  effect(USE_KILL cnt, USE_KILL base, TEMP tmp, TEMP ktmp, USE_KILL val, KILL cr);

  format %{ $$template
    $$emit$$"xorq    rax, rax\t# ClearArray:\n\t"
    $$emit$$"cmp     InitArrayShortSize,rcx\n\t"
    $$emit$$"jg      LARGE\n\t"
    $$emit$$"dec     rcx\n\t"
    $$emit$$"js      DONE\t# Zero length\n\t"
    $$emit$$"mov     rax,(rdi,rcx,8)\t# LOOP\n\t"
    $$emit$$"dec     rcx\n\t"
    $$emit$$"jge     LOOP\n\t"
    $$emit$$"jmp     DONE\n\t"
    $$emit$$"# LARGE:\n\t"
    if (UseFastStosb) {
       $$emit$$"shlq    rcx,3\t# Convert doublewords to bytes\n\t"
       $$emit$$"rep     stosb\t# Store rax to *rdi++ while rcx--\n\t"
    } else if (UseXMMForObjInit) {
       $$emit$$"mov     rdi,rax\n\t"
       $$emit$$"vpxor   ymm0,ymm0,ymm0\n\t"
       $$emit$$"jmpq    L_zero_64_bytes\n\t"
       $$emit$$"# L_loop:\t# 64-byte LOOP\n\t"
       $$emit$$"vmovdqu ymm0,(rax)\n\t"
       $$emit$$"vmovdqu ymm0,0x20(rax)\n\t"
       $$emit$$"add     0x40,rax\n\t"
       $$emit$$"# L_zero_64_bytes:\n\t"
       $$emit$$"sub     0x8,rcx\n\t"
       $$emit$$"jge     L_loop\n\t"
       $$emit$$"add     0x4,rcx\n\t"
       $$emit$$"jl      L_tail\n\t"
       $$emit$$"vmovdqu ymm0,(rax)\n\t"
       $$emit$$"add     0x20,rax\n\t"
       $$emit$$"sub     0x4,rcx\n\t"
       $$emit$$"# L_tail:\t# Clearing tail bytes\n\t"
       $$emit$$"add     0x4,rcx\n\t"
       $$emit$$"jle     L_end\n\t"
       $$emit$$"dec     rcx\n\t"
       $$emit$$"# L_sloop:\t# 8-byte short loop\n\t"
       $$emit$$"vmovq   xmm0,(rax)\n\t"
       $$emit$$"add     0x8,rax\n\t"
       $$emit$$"dec     rcx\n\t"
       $$emit$$"jge     L_sloop\n\t"
       $$emit$$"# L_end:\n\t"
    } else {
       $$emit$$"rep     stosq\t# Store rax to *rdi++ while rcx--\n\t"
    }
    $$emit$$"# DONE"
  %}
  ins_encode %{
    __ clear_mem($base$$Register, $cnt$$Register, $val$$Register,
                 $tmp$$XMMRegister, false, false, $ktmp$$KRegister);
  %}
  ins_pipe(pipe_slow);
%}

instruct rep_stos_evex_word_copy(rcx_RegL cnt, rdi_RegP base, legRegD tmp, kReg ktmp, rax_RegL val,
                                 Universe dummy, rFlagsReg cr)
%{
  predicate(!((ClearArrayNode*)n)->is_large() && ((ClearArrayNode*)n)->word_copy_only() && (UseAVX > 2));
  match(Set dummy (ClearArray (Binary cnt base) val));
  ins_cost(125);
  effect(USE_KILL cnt, USE_KILL base, TEMP tmp, TEMP ktmp, USE_KILL val, KILL cr);

  format %{ $$template
    $$emit$$"xorq    rax, rax\t# ClearArray:\n\t"
    $$emit$$"cmp     InitArrayShortSize,rcx\n\t"
    $$emit$$"jg      LARGE\n\t"
    $$emit$$"dec     rcx\n\t"
    $$emit$$"js      DONE\t# Zero length\n\t"
    $$emit$$"mov     rax,(rdi,rcx,8)\t# LOOP\n\t"
    $$emit$$"dec     rcx\n\t"
    $$emit$$"jge     LOOP\n\t"
    $$emit$$"jmp     DONE\n\t"
    $$emit$$"# LARGE:\n\t"
    if (UseFastStosb) {
       $$emit$$"shlq    rcx,3\t# Convert doublewords to bytes\n\t"
       $$emit$$"rep     stosb\t# Store rax to *rdi++ while rcx--\n\t"
    } else if (UseXMMForObjInit) {
       $$emit$$"mov     rdi,rax\n\t"
       $$emit$$"vpxor   ymm0,ymm0,ymm0\n\t"
       $$emit$$"jmpq    L_zero_64_bytes\n\t"
       $$emit$$"# L_loop:\t# 64-byte LOOP\n\t"
       $$emit$$"vmovdqu ymm0,(rax)\n\t"
       $$emit$$"vmovdqu ymm0,0x20(rax)\n\t"
       $$emit$$"add     0x40,rax\n\t"
       $$emit$$"# L_zero_64_bytes:\n\t"
       $$emit$$"sub     0x8,rcx\n\t"
       $$emit$$"jge     L_loop\n\t"
       $$emit$$"add     0x4,rcx\n\t"
       $$emit$$"jl      L_tail\n\t"
       $$emit$$"vmovdqu ymm0,(rax)\n\t"
       $$emit$$"add     0x20,rax\n\t"
       $$emit$$"sub     0x4,rcx\n\t"
       $$emit$$"# L_tail:\t# Clearing tail bytes\n\t"
       $$emit$$"add     0x4,rcx\n\t"
       $$emit$$"jle     L_end\n\t"
       $$emit$$"dec     rcx\n\t"
       $$emit$$"# L_sloop:\t# 8-byte short loop\n\t"
       $$emit$$"vmovq   xmm0,(rax)\n\t"
       $$emit$$"add     0x8,rax\n\t"
       $$emit$$"dec     rcx\n\t"
       $$emit$$"jge     L_sloop\n\t"
       $$emit$$"# L_end:\n\t"
    } else {
       $$emit$$"rep     stosq\t# Store rax to *rdi++ while rcx--\n\t"
    }
    $$emit$$"# DONE"
  %}
  ins_encode %{
    __ clear_mem($base$$Register, $cnt$$Register, $val$$Register,
                 $tmp$$XMMRegister, false, true, $ktmp$$KRegister);
  %}
  ins_pipe(pipe_slow);
%}

// Large ClearArray non-AVX512.
instruct rep_stos_large(rcx_RegL cnt, rdi_RegP base, regD tmp, rax_RegL val,
                        Universe dummy, rFlagsReg cr)
%{
  predicate(((ClearArrayNode*)n)->is_large() && !((ClearArrayNode*)n)->word_copy_only() && (UseAVX <= 2));
  match(Set dummy (ClearArray (Binary cnt base) val));
  effect(USE_KILL cnt, USE_KILL base, TEMP tmp, USE_KILL val, KILL cr);

  format %{ $$template
    if (UseFastStosb) {
       $$emit$$"shlq    rcx,3\t# Convert doublewords to bytes\n\t"
       $$emit$$"rep     stosb\t# Store rax to *rdi++ while rcx--"
    } else if (UseXMMForObjInit) {
       $$emit$$"movdq   $tmp, $val\n\t"
       $$emit$$"punpcklqdq $tmp, $tmp\n\t"
       $$emit$$"vinserti128_high $tmp, $tmp\n\t"
       $$emit$$"jmpq    L_zero_64_bytes\n\t"
       $$emit$$"# L_loop:\t# 64-byte LOOP\n\t"
       $$emit$$"vmovdqu $tmp,(rax)\n\t"
       $$emit$$"vmovdqu $tmp,0x20(rax)\n\t"
       $$emit$$"add     0x40,rax\n\t"
       $$emit$$"# L_zero_64_bytes:\n\t"
       $$emit$$"sub     0x8,rcx\n\t"
       $$emit$$"jge     L_loop\n\t"
       $$emit$$"add     0x4,rcx\n\t"
       $$emit$$"jl      L_tail\n\t"
       $$emit$$"vmovdqu $tmp,(rax)\n\t"
       $$emit$$"add     0x20,rax\n\t"
       $$emit$$"sub     0x4,rcx\n\t"
       $$emit$$"# L_tail:\t# Clearing tail bytes\n\t"
       $$emit$$"add     0x4,rcx\n\t"
       $$emit$$"jle     L_end\n\t"
       $$emit$$"dec     rcx\n\t"
       $$emit$$"# L_sloop:\t# 8-byte short loop\n\t"
       $$emit$$"vmovq   xmm0,(rax)\n\t"
       $$emit$$"add     0x8,rax\n\t"
       $$emit$$"dec     rcx\n\t"
       $$emit$$"jge     L_sloop\n\t"
       $$emit$$"# L_end:\n\t"
    } else {
       $$emit$$"rep     stosq\t# Store rax to *rdi++ while rcx--"
    }
  %}
  ins_encode %{
    __ clear_mem($base$$Register, $cnt$$Register, $val$$Register,
                 $tmp$$XMMRegister, true, false);
  %}
  ins_pipe(pipe_slow);
%}

instruct rep_stos_large_word_copy(rcx_RegL cnt, rdi_RegP base, regD tmp, rax_RegL val,
                                  Universe dummy, rFlagsReg cr)
%{
  predicate(((ClearArrayNode*)n)->is_large() && ((ClearArrayNode*)n)->word_copy_only() && (UseAVX <= 2));
  match(Set dummy (ClearArray (Binary cnt base) val));
  effect(USE_KILL cnt, USE_KILL base, TEMP tmp, USE_KILL val, KILL cr);

  format %{ $$template
    if (UseXMMForObjInit) {
       $$emit$$"movdq   $tmp, $val\n\t"
       $$emit$$"punpcklqdq $tmp, $tmp\n\t"
       $$emit$$"vinserti128_high $tmp, $tmp\n\t"
       $$emit$$"jmpq    L_zero_64_bytes\n\t"
       $$emit$$"# L_loop:\t# 64-byte LOOP\n\t"
       $$emit$$"vmovdqu $tmp,(rax)\n\t"
       $$emit$$"vmovdqu $tmp,0x20(rax)\n\t"
       $$emit$$"add     0x40,rax\n\t"
       $$emit$$"# L_zero_64_bytes:\n\t"
       $$emit$$"sub     0x8,rcx\n\t"
       $$emit$$"jge     L_loop\n\t"
       $$emit$$"add     0x4,rcx\n\t"
       $$emit$$"jl      L_tail\n\t"
       $$emit$$"vmovdqu $tmp,(rax)\n\t"
       $$emit$$"add     0x20,rax\n\t"
       $$emit$$"sub     0x4,rcx\n\t"
       $$emit$$"# L_tail:\t# Clearing tail bytes\n\t"
       $$emit$$"add     0x4,rcx\n\t"
       $$emit$$"jle     L_end\n\t"
       $$emit$$"dec     rcx\n\t"
       $$emit$$"# L_sloop:\t# 8-byte short loop\n\t"
       $$emit$$"vmovq   xmm0,(rax)\n\t"
       $$emit$$"add     0x8,rax\n\t"
       $$emit$$"dec     rcx\n\t"
       $$emit$$"jge     L_sloop\n\t"
       $$emit$$"# L_end:\n\t"
    } else {
       $$emit$$"rep     stosq\t# Store rax to *rdi++ while rcx--"
    }
  %}
  ins_encode %{
    __ clear_mem($base$$Register, $cnt$$Register, $val$$Register,
                 $tmp$$XMMRegister, true, true);
  %}
  ins_pipe(pipe_slow);
%}

// Large ClearArray AVX512.
instruct rep_stos_large_evex(rcx_RegL cnt, rdi_RegP base, legRegD tmp, kReg ktmp, rax_RegL val,
                             Universe dummy, rFlagsReg cr)
%{
  predicate(((ClearArrayNode*)n)->is_large() && !((ClearArrayNode*)n)->word_copy_only() && (UseAVX > 2));
  match(Set dummy (ClearArray (Binary cnt base) val));
  effect(USE_KILL cnt, USE_KILL base, TEMP tmp, TEMP ktmp, USE_KILL val, KILL cr);

  format %{ $$template
    if (UseFastStosb) {
       $$emit$$"xorq    rax, rax\t# ClearArray:\n\t"
       $$emit$$"shlq    rcx,3\t# Convert doublewords to bytes\n\t"
       $$emit$$"rep     stosb\t# Store rax to *rdi++ while rcx--"
    } else if (UseXMMForObjInit) {
       $$emit$$"mov     rdi,rax\t# ClearArray:\n\t"
       $$emit$$"vpxor   ymm0,ymm0,ymm0\n\t"
       $$emit$$"jmpq    L_zero_64_bytes\n\t"
       $$emit$$"# L_loop:\t# 64-byte LOOP\n\t"
       $$emit$$"vmovdqu ymm0,(rax)\n\t"
       $$emit$$"vmovdqu ymm0,0x20(rax)\n\t"
       $$emit$$"add     0x40,rax\n\t"
       $$emit$$"# L_zero_64_bytes:\n\t"
       $$emit$$"sub     0x8,rcx\n\t"
       $$emit$$"jge     L_loop\n\t"
       $$emit$$"add     0x4,rcx\n\t"
       $$emit$$"jl      L_tail\n\t"
       $$emit$$"vmovdqu ymm0,(rax)\n\t"
       $$emit$$"add     0x20,rax\n\t"
       $$emit$$"sub     0x4,rcx\n\t"
       $$emit$$"# L_tail:\t# Clearing tail bytes\n\t"
       $$emit$$"add     0x4,rcx\n\t"
       $$emit$$"jle     L_end\n\t"
       $$emit$$"dec     rcx\n\t"
       $$emit$$"# L_sloop:\t# 8-byte short loop\n\t"
       $$emit$$"vmovq   xmm0,(rax)\n\t"
       $$emit$$"add     0x8,rax\n\t"
       $$emit$$"dec     rcx\n\t"
       $$emit$$"jge     L_sloop\n\t"
       $$emit$$"# L_end:\n\t"
    } else {
       $$emit$$"xorq    rax, rax\t# ClearArray:\n\t"
       $$emit$$"rep     stosq\t# Store rax to *rdi++ while rcx--"
    }
  %}
  ins_encode %{
    __ clear_mem($base$$Register, $cnt$$Register, $val$$Register,
                 $tmp$$XMMRegister, true, false, $ktmp$$KRegister);
  %}
  ins_pipe(pipe_slow);
%}

instruct rep_stos_large_evex_word_copy(rcx_RegL cnt, rdi_RegP base, legRegD tmp, kReg ktmp, rax_RegL val,
                                       Universe dummy, rFlagsReg cr)
%{
  predicate(((ClearArrayNode*)n)->is_large() && ((ClearArrayNode*)n)->word_copy_only() && (UseAVX > 2));
  match(Set dummy (ClearArray (Binary cnt base) val));
  effect(USE_KILL cnt, USE_KILL base, TEMP tmp, TEMP ktmp, USE_KILL val, KILL cr);

  format %{ $$template
    if (UseFastStosb) {
       $$emit$$"xorq    rax, rax\t# ClearArray:\n\t"
       $$emit$$"shlq    rcx,3\t# Convert doublewords to bytes\n\t"
       $$emit$$"rep     stosb\t# Store rax to *rdi++ while rcx--"
    } else if (UseXMMForObjInit) {
       $$emit$$"mov     rdi,rax\t# ClearArray:\n\t"
       $$emit$$"vpxor   ymm0,ymm0,ymm0\n\t"
       $$emit$$"jmpq    L_zero_64_bytes\n\t"
       $$emit$$"# L_loop:\t# 64-byte LOOP\n\t"
       $$emit$$"vmovdqu ymm0,(rax)\n\t"
       $$emit$$"vmovdqu ymm0,0x20(rax)\n\t"
       $$emit$$"add     0x40,rax\n\t"
       $$emit$$"# L_zero_64_bytes:\n\t"
       $$emit$$"sub     0x8,rcx\n\t"
       $$emit$$"jge     L_loop\n\t"
       $$emit$$"add     0x4,rcx\n\t"
       $$emit$$"jl      L_tail\n\t"
       $$emit$$"vmovdqu ymm0,(rax)\n\t"
       $$emit$$"add     0x20,rax\n\t"
       $$emit$$"sub     0x4,rcx\n\t"
       $$emit$$"# L_tail:\t# Clearing tail bytes\n\t"
       $$emit$$"add     0x4,rcx\n\t"
       $$emit$$"jle     L_end\n\t"
       $$emit$$"dec     rcx\n\t"
       $$emit$$"# L_sloop:\t# 8-byte short loop\n\t"
       $$emit$$"vmovq   xmm0,(rax)\n\t"
       $$emit$$"add     0x8,rax\n\t"
       $$emit$$"dec     rcx\n\t"
       $$emit$$"jge     L_sloop\n\t"
       $$emit$$"# L_end:\n\t"
    } else {
       $$emit$$"xorq    rax, rax\t# ClearArray:\n\t"
       $$emit$$"rep     stosq\t# Store rax to *rdi++ while rcx--"
    }
  %}
  ins_encode %{
    __ clear_mem($base$$Register, $cnt$$Register, $val$$Register,
                 $tmp$$XMMRegister, true, true, $ktmp$$KRegister);
  %}
  ins_pipe(pipe_slow);
%}

// Small ClearArray AVX512 constant length.
instruct rep_stos_im(immL cnt, rRegP base, regD tmp, rax_RegL val, kReg ktmp, Universe dummy, rFlagsReg cr)
%{
  predicate(!((ClearArrayNode*)n)->is_large() && !((ClearArrayNode*)n)->word_copy_only() &&
            ((UseAVX > 2) && VM_Version::supports_avx512vlbw()));
  match(Set dummy (ClearArray (Binary cnt base) val));
  ins_cost(100);
  effect(TEMP tmp, USE_KILL val, TEMP ktmp, KILL cr);
  format %{ "clear_mem_imm $base , $cnt  \n\t" %}
  ins_encode %{
    __ clear_mem($base$$Register, $cnt$$constant, $val$$Register, $tmp$$XMMRegister, $ktmp$$KRegister);
  %}
  ins_pipe(pipe_slow);
%}

instruct string_compareL(rdi_RegP str1, rcx_RegI cnt1, rsi_RegP str2, rdx_RegI cnt2,
                         rax_RegI result, legRegD tmp1, rFlagsReg cr)
%{
  predicate(!VM_Version::supports_avx512vlbw() && ((StrCompNode*)n)->encoding() == StrIntrinsicNode::LL);
  match(Set result (StrComp (Binary str1 cnt1) (Binary str2 cnt2)));
  effect(TEMP tmp1, USE_KILL str1, USE_KILL str2, USE_KILL cnt1, USE_KILL cnt2, KILL cr);

  format %{ "String Compare byte[] $str1,$cnt1,$str2,$cnt2 -> $result   // KILL $tmp1" %}
  ins_encode %{
    __ string_compare($str1$$Register, $str2$$Register,
                      $cnt1$$Register, $cnt2$$Register, $result$$Register,
                      $tmp1$$XMMRegister, StrIntrinsicNode::LL, knoreg);
  %}
  ins_pipe( pipe_slow );
%}

instruct string_compareL_evex(rdi_RegP str1, rcx_RegI cnt1, rsi_RegP str2, rdx_RegI cnt2,
                              rax_RegI result, legRegD tmp1, kReg ktmp, rFlagsReg cr)
%{
  predicate(VM_Version::supports_avx512vlbw() && ((StrCompNode*)n)->encoding() == StrIntrinsicNode::LL);
  match(Set result (StrComp (Binary str1 cnt1) (Binary str2 cnt2)));
  effect(TEMP tmp1, TEMP ktmp, USE_KILL str1, USE_KILL str2, USE_KILL cnt1, USE_KILL cnt2, KILL cr);

  format %{ "String Compare byte[] $str1,$cnt1,$str2,$cnt2 -> $result   // KILL $tmp1" %}
  ins_encode %{
    __ string_compare($str1$$Register, $str2$$Register,
                      $cnt1$$Register, $cnt2$$Register, $result$$Register,
                      $tmp1$$XMMRegister, StrIntrinsicNode::LL, $ktmp$$KRegister);
  %}
  ins_pipe( pipe_slow );
%}

instruct string_compareU(rdi_RegP str1, rcx_RegI cnt1, rsi_RegP str2, rdx_RegI cnt2,
                         rax_RegI result, legRegD tmp1, rFlagsReg cr)
%{
  predicate(!VM_Version::supports_avx512vlbw() && ((StrCompNode*)n)->encoding() == StrIntrinsicNode::UU);
  match(Set result (StrComp (Binary str1 cnt1) (Binary str2 cnt2)));
  effect(TEMP tmp1, USE_KILL str1, USE_KILL str2, USE_KILL cnt1, USE_KILL cnt2, KILL cr);

  format %{ "String Compare char[] $str1,$cnt1,$str2,$cnt2 -> $result   // KILL $tmp1" %}
  ins_encode %{
    __ string_compare($str1$$Register, $str2$$Register,
                      $cnt1$$Register, $cnt2$$Register, $result$$Register,
                      $tmp1$$XMMRegister, StrIntrinsicNode::UU, knoreg);
  %}
  ins_pipe( pipe_slow );
%}

instruct string_compareU_evex(rdi_RegP str1, rcx_RegI cnt1, rsi_RegP str2, rdx_RegI cnt2,
                              rax_RegI result, legRegD tmp1, kReg ktmp, rFlagsReg cr)
%{
  predicate(VM_Version::supports_avx512vlbw() && ((StrCompNode*)n)->encoding() == StrIntrinsicNode::UU);
  match(Set result (StrComp (Binary str1 cnt1) (Binary str2 cnt2)));
  effect(TEMP tmp1, TEMP ktmp, USE_KILL str1, USE_KILL str2, USE_KILL cnt1, USE_KILL cnt2, KILL cr);

  format %{ "String Compare char[] $str1,$cnt1,$str2,$cnt2 -> $result   // KILL $tmp1" %}
  ins_encode %{
    __ string_compare($str1$$Register, $str2$$Register,
                      $cnt1$$Register, $cnt2$$Register, $result$$Register,
                      $tmp1$$XMMRegister, StrIntrinsicNode::UU, $ktmp$$KRegister);
  %}
  ins_pipe( pipe_slow );
%}

instruct string_compareLU(rdi_RegP str1, rcx_RegI cnt1, rsi_RegP str2, rdx_RegI cnt2,
                          rax_RegI result, legRegD tmp1, rFlagsReg cr)
%{
  predicate(!VM_Version::supports_avx512vlbw() && ((StrCompNode*)n)->encoding() == StrIntrinsicNode::LU);
  match(Set result (StrComp (Binary str1 cnt1) (Binary str2 cnt2)));
  effect(TEMP tmp1, USE_KILL str1, USE_KILL str2, USE_KILL cnt1, USE_KILL cnt2, KILL cr);

  format %{ "String Compare byte[] $str1,$cnt1,$str2,$cnt2 -> $result   // KILL $tmp1" %}
  ins_encode %{
    __ string_compare($str1$$Register, $str2$$Register,
                      $cnt1$$Register, $cnt2$$Register, $result$$Register,
                      $tmp1$$XMMRegister, StrIntrinsicNode::LU, knoreg);
  %}
  ins_pipe( pipe_slow );
%}

instruct string_compareLU_evex(rdi_RegP str1, rcx_RegI cnt1, rsi_RegP str2, rdx_RegI cnt2,
                               rax_RegI result, legRegD tmp1, kReg ktmp, rFlagsReg cr)
%{
  predicate(VM_Version::supports_avx512vlbw() && ((StrCompNode*)n)->encoding() == StrIntrinsicNode::LU);
  match(Set result (StrComp (Binary str1 cnt1) (Binary str2 cnt2)));
  effect(TEMP tmp1, TEMP ktmp, USE_KILL str1, USE_KILL str2, USE_KILL cnt1, USE_KILL cnt2, KILL cr);

  format %{ "String Compare byte[] $str1,$cnt1,$str2,$cnt2 -> $result   // KILL $tmp1" %}
  ins_encode %{
    __ string_compare($str1$$Register, $str2$$Register,
                      $cnt1$$Register, $cnt2$$Register, $result$$Register,
                      $tmp1$$XMMRegister, StrIntrinsicNode::LU, $ktmp$$KRegister);
  %}
  ins_pipe( pipe_slow );
%}

instruct string_compareUL(rsi_RegP str1, rdx_RegI cnt1, rdi_RegP str2, rcx_RegI cnt2,
                          rax_RegI result, legRegD tmp1, rFlagsReg cr)
%{
  predicate(!VM_Version::supports_avx512vlbw() && ((StrCompNode*)n)->encoding() == StrIntrinsicNode::UL);
  match(Set result (StrComp (Binary str1 cnt1) (Binary str2 cnt2)));
  effect(TEMP tmp1, USE_KILL str1, USE_KILL str2, USE_KILL cnt1, USE_KILL cnt2, KILL cr);

  format %{ "String Compare byte[] $str1,$cnt1,$str2,$cnt2 -> $result   // KILL $tmp1" %}
  ins_encode %{
    __ string_compare($str2$$Register, $str1$$Register,
                      $cnt2$$Register, $cnt1$$Register, $result$$Register,
                      $tmp1$$XMMRegister, StrIntrinsicNode::UL, knoreg);
  %}
  ins_pipe( pipe_slow );
%}

instruct string_compareUL_evex(rsi_RegP str1, rdx_RegI cnt1, rdi_RegP str2, rcx_RegI cnt2,
                               rax_RegI result, legRegD tmp1, kReg ktmp, rFlagsReg cr)
%{
  predicate(VM_Version::supports_avx512vlbw() && ((StrCompNode*)n)->encoding() == StrIntrinsicNode::UL);
  match(Set result (StrComp (Binary str1 cnt1) (Binary str2 cnt2)));
  effect(TEMP tmp1, TEMP ktmp, USE_KILL str1, USE_KILL str2, USE_KILL cnt1, USE_KILL cnt2, KILL cr);

  format %{ "String Compare byte[] $str1,$cnt1,$str2,$cnt2 -> $result   // KILL $tmp1" %}
  ins_encode %{
    __ string_compare($str2$$Register, $str1$$Register,
                      $cnt2$$Register, $cnt1$$Register, $result$$Register,
                      $tmp1$$XMMRegister, StrIntrinsicNode::UL, $ktmp$$KRegister);
  %}
  ins_pipe( pipe_slow );
%}

// fast search of substring with known size.
instruct string_indexof_conL(rdi_RegP str1, rdx_RegI cnt1, rsi_RegP str2, immI int_cnt2,
                             rbx_RegI result, legRegD tmp_vec, rax_RegI cnt2, rcx_RegI tmp, rFlagsReg cr)
%{
  predicate(UseSSE42Intrinsics && (((StrIndexOfNode*)n)->encoding() == StrIntrinsicNode::LL));
  match(Set result (StrIndexOf (Binary str1 cnt1) (Binary str2 int_cnt2)));
  effect(TEMP tmp_vec, USE_KILL str1, USE_KILL str2, USE_KILL cnt1, KILL cnt2, KILL tmp, KILL cr);

  format %{ "String IndexOf byte[] $str1,$cnt1,$str2,$int_cnt2 -> $result   // KILL $tmp_vec, $cnt1, $cnt2, $tmp" %}
  ins_encode %{
    int icnt2 = (int)$int_cnt2$$constant;
    if (icnt2 >= 16) {
      // IndexOf for constant substrings with size >= 16 elements
      // which don't need to be loaded through stack.
      __ string_indexofC8($str1$$Register, $str2$$Register,
                          $cnt1$$Register, $cnt2$$Register,
                          icnt2, $result$$Register,
                          $tmp_vec$$XMMRegister, $tmp$$Register, StrIntrinsicNode::LL);
    } else {
      // Small strings are loaded through stack if they cross page boundary.
      __ string_indexof($str1$$Register, $str2$$Register,
                        $cnt1$$Register, $cnt2$$Register,
                        icnt2, $result$$Register,
                        $tmp_vec$$XMMRegister, $tmp$$Register, StrIntrinsicNode::LL);
    }
  %}
  ins_pipe( pipe_slow );
%}

// fast search of substring with known size.
instruct string_indexof_conU(rdi_RegP str1, rdx_RegI cnt1, rsi_RegP str2, immI int_cnt2,
                             rbx_RegI result, legRegD tmp_vec, rax_RegI cnt2, rcx_RegI tmp, rFlagsReg cr)
%{
  predicate(UseSSE42Intrinsics && (((StrIndexOfNode*)n)->encoding() == StrIntrinsicNode::UU));
  match(Set result (StrIndexOf (Binary str1 cnt1) (Binary str2 int_cnt2)));
  effect(TEMP tmp_vec, USE_KILL str1, USE_KILL str2, USE_KILL cnt1, KILL cnt2, KILL tmp, KILL cr);

  format %{ "String IndexOf char[] $str1,$cnt1,$str2,$int_cnt2 -> $result   // KILL $tmp_vec, $cnt1, $cnt2, $tmp" %}
  ins_encode %{
    int icnt2 = (int)$int_cnt2$$constant;
    if (icnt2 >= 8) {
      // IndexOf for constant substrings with size >= 8 elements
      // which don't need to be loaded through stack.
      __ string_indexofC8($str1$$Register, $str2$$Register,
                          $cnt1$$Register, $cnt2$$Register,
                          icnt2, $result$$Register,
                          $tmp_vec$$XMMRegister, $tmp$$Register, StrIntrinsicNode::UU);
    } else {
      // Small strings are loaded through stack if they cross page boundary.
      __ string_indexof($str1$$Register, $str2$$Register,
                        $cnt1$$Register, $cnt2$$Register,
                        icnt2, $result$$Register,
                        $tmp_vec$$XMMRegister, $tmp$$Register, StrIntrinsicNode::UU);
    }
  %}
  ins_pipe( pipe_slow );
%}

// fast search of substring with known size.
instruct string_indexof_conUL(rdi_RegP str1, rdx_RegI cnt1, rsi_RegP str2, immI int_cnt2,
                              rbx_RegI result, legRegD tmp_vec, rax_RegI cnt2, rcx_RegI tmp, rFlagsReg cr)
%{
  predicate(UseSSE42Intrinsics && (((StrIndexOfNode*)n)->encoding() == StrIntrinsicNode::UL));
  match(Set result (StrIndexOf (Binary str1 cnt1) (Binary str2 int_cnt2)));
  effect(TEMP tmp_vec, USE_KILL str1, USE_KILL str2, USE_KILL cnt1, KILL cnt2, KILL tmp, KILL cr);

  format %{ "String IndexOf char[] $str1,$cnt1,$str2,$int_cnt2 -> $result   // KILL $tmp_vec, $cnt1, $cnt2, $tmp" %}
  ins_encode %{
    int icnt2 = (int)$int_cnt2$$constant;
    if (icnt2 >= 8) {
      // IndexOf for constant substrings with size >= 8 elements
      // which don't need to be loaded through stack.
      __ string_indexofC8($str1$$Register, $str2$$Register,
                          $cnt1$$Register, $cnt2$$Register,
                          icnt2, $result$$Register,
                          $tmp_vec$$XMMRegister, $tmp$$Register, StrIntrinsicNode::UL);
    } else {
      // Small strings are loaded through stack if they cross page boundary.
      __ string_indexof($str1$$Register, $str2$$Register,
                        $cnt1$$Register, $cnt2$$Register,
                        icnt2, $result$$Register,
                        $tmp_vec$$XMMRegister, $tmp$$Register, StrIntrinsicNode::UL);
    }
  %}
  ins_pipe( pipe_slow );
%}

instruct string_indexofL(rdi_RegP str1, rdx_RegI cnt1, rsi_RegP str2, rax_RegI cnt2,
                         rbx_RegI result, legRegD tmp_vec, rcx_RegI tmp, rFlagsReg cr)
%{
  predicate(UseSSE42Intrinsics && (((StrIndexOfNode*)n)->encoding() == StrIntrinsicNode::LL));
  match(Set result (StrIndexOf (Binary str1 cnt1) (Binary str2 cnt2)));
  effect(TEMP tmp_vec, USE_KILL str1, USE_KILL str2, USE_KILL cnt1, USE_KILL cnt2, KILL tmp, KILL cr);

  format %{ "String IndexOf byte[] $str1,$cnt1,$str2,$cnt2 -> $result   // KILL all" %}
  ins_encode %{
    __ string_indexof($str1$$Register, $str2$$Register,
                      $cnt1$$Register, $cnt2$$Register,
                      (-1), $result$$Register,
                      $tmp_vec$$XMMRegister, $tmp$$Register, StrIntrinsicNode::LL);
  %}
  ins_pipe( pipe_slow );
%}

instruct string_indexofU(rdi_RegP str1, rdx_RegI cnt1, rsi_RegP str2, rax_RegI cnt2,
                         rbx_RegI result, legRegD tmp_vec, rcx_RegI tmp, rFlagsReg cr)
%{
  predicate(UseSSE42Intrinsics && (((StrIndexOfNode*)n)->encoding() == StrIntrinsicNode::UU));
  match(Set result (StrIndexOf (Binary str1 cnt1) (Binary str2 cnt2)));
  effect(TEMP tmp_vec, USE_KILL str1, USE_KILL str2, USE_KILL cnt1, USE_KILL cnt2, KILL tmp, KILL cr);

  format %{ "String IndexOf char[] $str1,$cnt1,$str2,$cnt2 -> $result   // KILL all" %}
  ins_encode %{
    __ string_indexof($str1$$Register, $str2$$Register,
                      $cnt1$$Register, $cnt2$$Register,
                      (-1), $result$$Register,
                      $tmp_vec$$XMMRegister, $tmp$$Register, StrIntrinsicNode::UU);
  %}
  ins_pipe( pipe_slow );
%}

instruct string_indexofUL(rdi_RegP str1, rdx_RegI cnt1, rsi_RegP str2, rax_RegI cnt2,
                          rbx_RegI result, legRegD tmp_vec, rcx_RegI tmp, rFlagsReg cr)
%{
  predicate(UseSSE42Intrinsics && (((StrIndexOfNode*)n)->encoding() == StrIntrinsicNode::UL));
  match(Set result (StrIndexOf (Binary str1 cnt1) (Binary str2 cnt2)));
  effect(TEMP tmp_vec, USE_KILL str1, USE_KILL str2, USE_KILL cnt1, USE_KILL cnt2, KILL tmp, KILL cr);

  format %{ "String IndexOf char[] $str1,$cnt1,$str2,$cnt2 -> $result   // KILL all" %}
  ins_encode %{
    __ string_indexof($str1$$Register, $str2$$Register,
                      $cnt1$$Register, $cnt2$$Register,
                      (-1), $result$$Register,
                      $tmp_vec$$XMMRegister, $tmp$$Register, StrIntrinsicNode::UL);
  %}
  ins_pipe( pipe_slow );
%}

instruct string_indexof_char(rdi_RegP str1, rdx_RegI cnt1, rax_RegI ch,
                              rbx_RegI result, legRegD tmp_vec1, legRegD tmp_vec2, legRegD tmp_vec3, rcx_RegI tmp, rFlagsReg cr)
%{
  predicate(UseSSE42Intrinsics && (((StrIndexOfCharNode*)n)->encoding() == StrIntrinsicNode::U));
  match(Set result (StrIndexOfChar (Binary str1 cnt1) ch));
  effect(TEMP tmp_vec1, TEMP tmp_vec2, TEMP tmp_vec3, USE_KILL str1, USE_KILL cnt1, USE_KILL ch, TEMP tmp, KILL cr);
  format %{ "StringUTF16 IndexOf char[] $str1,$cnt1,$ch -> $result   // KILL all" %}
  ins_encode %{
    __ string_indexof_char($str1$$Register, $cnt1$$Register, $ch$$Register, $result$$Register,
                           $tmp_vec1$$XMMRegister, $tmp_vec2$$XMMRegister, $tmp_vec3$$XMMRegister, $tmp$$Register);
  %}
  ins_pipe( pipe_slow );
%}

instruct stringL_indexof_char(rdi_RegP str1, rdx_RegI cnt1, rax_RegI ch,
                              rbx_RegI result, legRegD tmp_vec1, legRegD tmp_vec2, legRegD tmp_vec3, rcx_RegI tmp, rFlagsReg cr)
%{
  predicate(UseSSE42Intrinsics && (((StrIndexOfCharNode*)n)->encoding() == StrIntrinsicNode::L));
  match(Set result (StrIndexOfChar (Binary str1 cnt1) ch));
  effect(TEMP tmp_vec1, TEMP tmp_vec2, TEMP tmp_vec3, USE_KILL str1, USE_KILL cnt1, USE_KILL ch, TEMP tmp, KILL cr);
  format %{ "StringLatin1 IndexOf char[] $str1,$cnt1,$ch -> $result   // KILL all" %}
  ins_encode %{
    __ stringL_indexof_char($str1$$Register, $cnt1$$Register, $ch$$Register, $result$$Register,
                           $tmp_vec1$$XMMRegister, $tmp_vec2$$XMMRegister, $tmp_vec3$$XMMRegister, $tmp$$Register);
  %}
  ins_pipe( pipe_slow );
%}

// fast string equals
instruct string_equals(rdi_RegP str1, rsi_RegP str2, rcx_RegI cnt, rax_RegI result,
                       legRegD tmp1, legRegD tmp2, rbx_RegI tmp3, rFlagsReg cr)
%{
  predicate(!VM_Version::supports_avx512vlbw());
  match(Set result (StrEquals (Binary str1 str2) cnt));
  effect(TEMP tmp1, TEMP tmp2, USE_KILL str1, USE_KILL str2, USE_KILL cnt, KILL tmp3, KILL cr);

  format %{ "String Equals $str1,$str2,$cnt -> $result    // KILL $tmp1, $tmp2, $tmp3" %}
  ins_encode %{
    __ arrays_equals(false, $str1$$Register, $str2$$Register,
                     $cnt$$Register, $result$$Register, $tmp3$$Register,
                     $tmp1$$XMMRegister, $tmp2$$XMMRegister, false /* char */, knoreg);
  %}
  ins_pipe( pipe_slow );
%}

instruct string_equals_evex(rdi_RegP str1, rsi_RegP str2, rcx_RegI cnt, rax_RegI result,
                           legRegD tmp1, legRegD tmp2, kReg ktmp, rbx_RegI tmp3, rFlagsReg cr)
%{
  predicate(VM_Version::supports_avx512vlbw());
  match(Set result (StrEquals (Binary str1 str2) cnt));
  effect(TEMP tmp1, TEMP tmp2, TEMP ktmp, USE_KILL str1, USE_KILL str2, USE_KILL cnt, KILL tmp3, KILL cr);

  format %{ "String Equals $str1,$str2,$cnt -> $result    // KILL $tmp1, $tmp2, $tmp3" %}
  ins_encode %{
    __ arrays_equals(false, $str1$$Register, $str2$$Register,
                     $cnt$$Register, $result$$Register, $tmp3$$Register,
                     $tmp1$$XMMRegister, $tmp2$$XMMRegister, false /* char */, $ktmp$$KRegister);
  %}
  ins_pipe( pipe_slow );
%}

// fast array equals
instruct array_equalsB(rdi_RegP ary1, rsi_RegP ary2, rax_RegI result,
                       legRegD tmp1, legRegD tmp2, rcx_RegI tmp3, rbx_RegI tmp4, rFlagsReg cr)
%{
  predicate(!VM_Version::supports_avx512vlbw() && ((AryEqNode*)n)->encoding() == StrIntrinsicNode::LL);
  match(Set result (AryEq ary1 ary2));
  effect(TEMP tmp1, TEMP tmp2, USE_KILL ary1, USE_KILL ary2, KILL tmp3, KILL tmp4, KILL cr);

  format %{ "Array Equals byte[] $ary1,$ary2 -> $result   // KILL $tmp1, $tmp2, $tmp3, $tmp4" %}
  ins_encode %{
    __ arrays_equals(true, $ary1$$Register, $ary2$$Register,
                     $tmp3$$Register, $result$$Register, $tmp4$$Register,
                     $tmp1$$XMMRegister, $tmp2$$XMMRegister, false /* char */, knoreg);
  %}
  ins_pipe( pipe_slow );
%}

instruct array_equalsB_evex(rdi_RegP ary1, rsi_RegP ary2, rax_RegI result,
                            legRegD tmp1, legRegD tmp2, kReg ktmp, rcx_RegI tmp3, rbx_RegI tmp4, rFlagsReg cr)
%{
  predicate(VM_Version::supports_avx512vlbw() && ((AryEqNode*)n)->encoding() == StrIntrinsicNode::LL);
  match(Set result (AryEq ary1 ary2));
  effect(TEMP tmp1, TEMP tmp2, TEMP ktmp, USE_KILL ary1, USE_KILL ary2, KILL tmp3, KILL tmp4, KILL cr);

  format %{ "Array Equals byte[] $ary1,$ary2 -> $result   // KILL $tmp1, $tmp2, $tmp3, $tmp4" %}
  ins_encode %{
    __ arrays_equals(true, $ary1$$Register, $ary2$$Register,
                     $tmp3$$Register, $result$$Register, $tmp4$$Register,
                     $tmp1$$XMMRegister, $tmp2$$XMMRegister, false /* char */, $ktmp$$KRegister);
  %}
  ins_pipe( pipe_slow );
%}

instruct array_equalsC(rdi_RegP ary1, rsi_RegP ary2, rax_RegI result,
                       legRegD tmp1, legRegD tmp2, rcx_RegI tmp3, rbx_RegI tmp4, rFlagsReg cr)
%{
  predicate(!VM_Version::supports_avx512vlbw() && ((AryEqNode*)n)->encoding() == StrIntrinsicNode::UU);
  match(Set result (AryEq ary1 ary2));
  effect(TEMP tmp1, TEMP tmp2, USE_KILL ary1, USE_KILL ary2, KILL tmp3, KILL tmp4, KILL cr);

  format %{ "Array Equals char[] $ary1,$ary2 -> $result   // KILL $tmp1, $tmp2, $tmp3, $tmp4" %}
  ins_encode %{
    __ arrays_equals(true, $ary1$$Register, $ary2$$Register,
                     $tmp3$$Register, $result$$Register, $tmp4$$Register,
                     $tmp1$$XMMRegister, $tmp2$$XMMRegister, true /* char */, knoreg);
  %}
  ins_pipe( pipe_slow );
%}

instruct array_equalsC_evex(rdi_RegP ary1, rsi_RegP ary2, rax_RegI result,
                            legRegD tmp1, legRegD tmp2, kReg ktmp, rcx_RegI tmp3, rbx_RegI tmp4, rFlagsReg cr)
%{
  predicate(VM_Version::supports_avx512vlbw() && ((AryEqNode*)n)->encoding() == StrIntrinsicNode::UU);
  match(Set result (AryEq ary1 ary2));
  effect(TEMP tmp1, TEMP tmp2, TEMP ktmp, USE_KILL ary1, USE_KILL ary2, KILL tmp3, KILL tmp4, KILL cr);

  format %{ "Array Equals char[] $ary1,$ary2 -> $result   // KILL $tmp1, $tmp2, $tmp3, $tmp4" %}
  ins_encode %{
    __ arrays_equals(true, $ary1$$Register, $ary2$$Register,
                     $tmp3$$Register, $result$$Register, $tmp4$$Register,
                     $tmp1$$XMMRegister, $tmp2$$XMMRegister, true /* char */, $ktmp$$KRegister);
  %}
  ins_pipe( pipe_slow );
%}

instruct count_positives(rsi_RegP ary1, rcx_RegI len, rax_RegI result,
                         legRegD tmp1, legRegD tmp2, rbx_RegI tmp3, rFlagsReg cr,)
%{
  predicate(!VM_Version::supports_avx512vlbw() || !VM_Version::supports_bmi2());
  match(Set result (CountPositives ary1 len));
  effect(TEMP tmp1, TEMP tmp2, USE_KILL ary1, USE_KILL len, KILL tmp3, KILL cr);

  format %{ "countPositives byte[] $ary1,$len -> $result   // KILL $tmp1, $tmp2, $tmp3" %}
  ins_encode %{
    __ count_positives($ary1$$Register, $len$$Register,
                       $result$$Register, $tmp3$$Register,
                       $tmp1$$XMMRegister, $tmp2$$XMMRegister, knoreg, knoreg);
  %}
  ins_pipe( pipe_slow );
%}

instruct count_positives_evex(rsi_RegP ary1, rcx_RegI len, rax_RegI result,
                              legRegD tmp1, legRegD tmp2, kReg ktmp1, kReg ktmp2, rbx_RegI tmp3, rFlagsReg cr,)
%{
  predicate(VM_Version::supports_avx512vlbw() && VM_Version::supports_bmi2());
  match(Set result (CountPositives ary1 len));
  effect(TEMP tmp1, TEMP tmp2, TEMP ktmp1, TEMP ktmp2, USE_KILL ary1, USE_KILL len, KILL tmp3, KILL cr);

  format %{ "countPositives byte[] $ary1,$len -> $result   // KILL $tmp1, $tmp2, $tmp3" %}
  ins_encode %{
    __ count_positives($ary1$$Register, $len$$Register,
                       $result$$Register, $tmp3$$Register,
                       $tmp1$$XMMRegister, $tmp2$$XMMRegister, $ktmp1$$KRegister, $ktmp2$$KRegister);
  %}
  ins_pipe( pipe_slow );
%}

// fast char[] to byte[] compression
instruct string_compress(rsi_RegP src, rdi_RegP dst, rdx_RegI len, legRegD tmp1, legRegD tmp2, legRegD tmp3,
                         legRegD tmp4, rcx_RegI tmp5, rax_RegI result, rFlagsReg cr) %{
  predicate(!VM_Version::supports_avx512vlbw() || !VM_Version::supports_bmi2());
  match(Set result (StrCompressedCopy src (Binary dst len)));
  effect(TEMP tmp1, TEMP tmp2, TEMP tmp3, TEMP tmp4, USE_KILL src, USE_KILL dst,
         USE_KILL len, KILL tmp5, KILL cr);

  format %{ "String Compress $src,$dst -> $result    // KILL RAX, RCX, RDX" %}
  ins_encode %{
    __ char_array_compress($src$$Register, $dst$$Register, $len$$Register,
                           $tmp1$$XMMRegister, $tmp2$$XMMRegister, $tmp3$$XMMRegister,
                           $tmp4$$XMMRegister, $tmp5$$Register, $result$$Register,
                           knoreg, knoreg);
  %}
  ins_pipe( pipe_slow );
%}

instruct string_compress_evex(rsi_RegP src, rdi_RegP dst, rdx_RegI len, legRegD tmp1, legRegD tmp2, legRegD tmp3,
                              legRegD tmp4, kReg ktmp1, kReg ktmp2, rcx_RegI tmp5, rax_RegI result, rFlagsReg cr) %{
  predicate(VM_Version::supports_avx512vlbw() && VM_Version::supports_bmi2());
  match(Set result (StrCompressedCopy src (Binary dst len)));
  effect(TEMP tmp1, TEMP tmp2, TEMP tmp3, TEMP tmp4, TEMP ktmp1, TEMP ktmp2, USE_KILL src, USE_KILL dst,
         USE_KILL len, KILL tmp5, KILL cr);

  format %{ "String Compress $src,$dst -> $result    // KILL RAX, RCX, RDX" %}
  ins_encode %{
    __ char_array_compress($src$$Register, $dst$$Register, $len$$Register,
                           $tmp1$$XMMRegister, $tmp2$$XMMRegister, $tmp3$$XMMRegister,
                           $tmp4$$XMMRegister, $tmp5$$Register, $result$$Register,
                           $ktmp1$$KRegister, $ktmp2$$KRegister);
  %}
  ins_pipe( pipe_slow );
%}
// fast byte[] to char[] inflation
instruct string_inflate(Universe dummy, rsi_RegP src, rdi_RegP dst, rdx_RegI len,
                        legRegD tmp1, rcx_RegI tmp2, rFlagsReg cr) %{
  predicate(!VM_Version::supports_avx512vlbw() || !VM_Version::supports_bmi2());
  match(Set dummy (StrInflatedCopy src (Binary dst len)));
  effect(TEMP tmp1, TEMP tmp2, USE_KILL src, USE_KILL dst, USE_KILL len, KILL cr);

  format %{ "String Inflate $src,$dst    // KILL $tmp1, $tmp2" %}
  ins_encode %{
    __ byte_array_inflate($src$$Register, $dst$$Register, $len$$Register,
                          $tmp1$$XMMRegister, $tmp2$$Register, knoreg);
  %}
  ins_pipe( pipe_slow );
%}

instruct string_inflate_evex(Universe dummy, rsi_RegP src, rdi_RegP dst, rdx_RegI len,
                             legRegD tmp1, kReg ktmp, rcx_RegI tmp2, rFlagsReg cr) %{
  predicate(VM_Version::supports_avx512vlbw() && VM_Version::supports_bmi2());
  match(Set dummy (StrInflatedCopy src (Binary dst len)));
  effect(TEMP tmp1, TEMP tmp2, TEMP ktmp, USE_KILL src, USE_KILL dst, USE_KILL len, KILL cr);

  format %{ "String Inflate $src,$dst    // KILL $tmp1, $tmp2" %}
  ins_encode %{
    __ byte_array_inflate($src$$Register, $dst$$Register, $len$$Register,
                          $tmp1$$XMMRegister, $tmp2$$Register, $ktmp$$KRegister);
  %}
  ins_pipe( pipe_slow );
%}

// encode char[] to byte[] in ISO_8859_1
instruct encode_iso_array(rsi_RegP src, rdi_RegP dst, rdx_RegI len,
                          legRegD tmp1, legRegD tmp2, legRegD tmp3, legRegD tmp4,
                          rcx_RegI tmp5, rax_RegI result, rFlagsReg cr) %{
  predicate(!((EncodeISOArrayNode*)n)->is_ascii());
  match(Set result (EncodeISOArray src (Binary dst len)));
  effect(TEMP tmp1, TEMP tmp2, TEMP tmp3, TEMP tmp4, USE_KILL src, USE_KILL dst, USE_KILL len, KILL tmp5, KILL cr);

  format %{ "Encode iso array $src,$dst,$len -> $result    // KILL RCX, RDX, $tmp1, $tmp2, $tmp3, $tmp4, RSI, RDI " %}
  ins_encode %{
    __ encode_iso_array($src$$Register, $dst$$Register, $len$$Register,
                        $tmp1$$XMMRegister, $tmp2$$XMMRegister, $tmp3$$XMMRegister,
                        $tmp4$$XMMRegister, $tmp5$$Register, $result$$Register, false);
  %}
  ins_pipe( pipe_slow );
%}

// encode char[] to byte[] in ASCII
instruct encode_ascii_array(rsi_RegP src, rdi_RegP dst, rdx_RegI len,
                            legRegD tmp1, legRegD tmp2, legRegD tmp3, legRegD tmp4,
                            rcx_RegI tmp5, rax_RegI result, rFlagsReg cr) %{
  predicate(((EncodeISOArrayNode*)n)->is_ascii());
  match(Set result (EncodeISOArray src (Binary dst len)));
  effect(TEMP tmp1, TEMP tmp2, TEMP tmp3, TEMP tmp4, USE_KILL src, USE_KILL dst, USE_KILL len, KILL tmp5, KILL cr);

  format %{ "Encode ascii array $src,$dst,$len -> $result    // KILL RCX, RDX, $tmp1, $tmp2, $tmp3, $tmp4, RSI, RDI " %}
  ins_encode %{
    __ encode_iso_array($src$$Register, $dst$$Register, $len$$Register,
                        $tmp1$$XMMRegister, $tmp2$$XMMRegister, $tmp3$$XMMRegister,
                        $tmp4$$XMMRegister, $tmp5$$Register, $result$$Register, true);
  %}
  ins_pipe( pipe_slow );
%}

//----------Overflow Math Instructions-----------------------------------------

instruct overflowAddI_rReg(rFlagsReg cr, rax_RegI op1, rRegI op2)
%{
  match(Set cr (OverflowAddI op1 op2));
  effect(DEF cr, USE_KILL op1, USE op2);

  format %{ "addl    $op1, $op2\t# overflow check int" %}

  ins_encode %{
    __ addl($op1$$Register, $op2$$Register);
  %}
  ins_pipe(ialu_reg_reg);
%}

instruct overflowAddI_rReg_imm(rFlagsReg cr, rax_RegI op1, immI op2)
%{
  match(Set cr (OverflowAddI op1 op2));
  effect(DEF cr, USE_KILL op1, USE op2);

  format %{ "addl    $op1, $op2\t# overflow check int" %}

  ins_encode %{
    __ addl($op1$$Register, $op2$$constant);
  %}
  ins_pipe(ialu_reg_reg);
%}

instruct overflowAddL_rReg(rFlagsReg cr, rax_RegL op1, rRegL op2)
%{
  match(Set cr (OverflowAddL op1 op2));
  effect(DEF cr, USE_KILL op1, USE op2);

  format %{ "addq    $op1, $op2\t# overflow check long" %}
  ins_encode %{
    __ addq($op1$$Register, $op2$$Register);
  %}
  ins_pipe(ialu_reg_reg);
%}

instruct overflowAddL_rReg_imm(rFlagsReg cr, rax_RegL op1, immL32 op2)
%{
  match(Set cr (OverflowAddL op1 op2));
  effect(DEF cr, USE_KILL op1, USE op2);

  format %{ "addq    $op1, $op2\t# overflow check long" %}
  ins_encode %{
    __ addq($op1$$Register, $op2$$constant);
  %}
  ins_pipe(ialu_reg_reg);
%}

instruct overflowSubI_rReg(rFlagsReg cr, rRegI op1, rRegI op2)
%{
  match(Set cr (OverflowSubI op1 op2));

  format %{ "cmpl    $op1, $op2\t# overflow check int" %}
  ins_encode %{
    __ cmpl($op1$$Register, $op2$$Register);
  %}
  ins_pipe(ialu_reg_reg);
%}

instruct overflowSubI_rReg_imm(rFlagsReg cr, rRegI op1, immI op2)
%{
  match(Set cr (OverflowSubI op1 op2));

  format %{ "cmpl    $op1, $op2\t# overflow check int" %}
  ins_encode %{
    __ cmpl($op1$$Register, $op2$$constant);
  %}
  ins_pipe(ialu_reg_reg);
%}

instruct overflowSubL_rReg(rFlagsReg cr, rRegL op1, rRegL op2)
%{
  match(Set cr (OverflowSubL op1 op2));

  format %{ "cmpq    $op1, $op2\t# overflow check long" %}
  ins_encode %{
    __ cmpq($op1$$Register, $op2$$Register);
  %}
  ins_pipe(ialu_reg_reg);
%}

instruct overflowSubL_rReg_imm(rFlagsReg cr, rRegL op1, immL32 op2)
%{
  match(Set cr (OverflowSubL op1 op2));

  format %{ "cmpq    $op1, $op2\t# overflow check long" %}
  ins_encode %{
    __ cmpq($op1$$Register, $op2$$constant);
  %}
  ins_pipe(ialu_reg_reg);
%}

instruct overflowNegI_rReg(rFlagsReg cr, immI_0 zero, rax_RegI op2)
%{
  match(Set cr (OverflowSubI zero op2));
  effect(DEF cr, USE_KILL op2);

  format %{ "negl    $op2\t# overflow check int" %}
  ins_encode %{
    __ negl($op2$$Register);
  %}
  ins_pipe(ialu_reg_reg);
%}

instruct overflowNegL_rReg(rFlagsReg cr, immL0 zero, rax_RegL op2)
%{
  match(Set cr (OverflowSubL zero op2));
  effect(DEF cr, USE_KILL op2);

  format %{ "negq    $op2\t# overflow check long" %}
  ins_encode %{
    __ negq($op2$$Register);
  %}
  ins_pipe(ialu_reg_reg);
%}

instruct overflowMulI_rReg(rFlagsReg cr, rax_RegI op1, rRegI op2)
%{
  match(Set cr (OverflowMulI op1 op2));
  effect(DEF cr, USE_KILL op1, USE op2);

  format %{ "imull    $op1, $op2\t# overflow check int" %}
  ins_encode %{
    __ imull($op1$$Register, $op2$$Register);
  %}
  ins_pipe(ialu_reg_reg_alu0);
%}

instruct overflowMulI_rReg_imm(rFlagsReg cr, rRegI op1, immI op2, rRegI tmp)
%{
  match(Set cr (OverflowMulI op1 op2));
  effect(DEF cr, TEMP tmp, USE op1, USE op2);

  format %{ "imull    $tmp, $op1, $op2\t# overflow check int" %}
  ins_encode %{
    __ imull($tmp$$Register, $op1$$Register, $op2$$constant);
  %}
  ins_pipe(ialu_reg_reg_alu0);
%}

instruct overflowMulL_rReg(rFlagsReg cr, rax_RegL op1, rRegL op2)
%{
  match(Set cr (OverflowMulL op1 op2));
  effect(DEF cr, USE_KILL op1, USE op2);

  format %{ "imulq    $op1, $op2\t# overflow check long" %}
  ins_encode %{
    __ imulq($op1$$Register, $op2$$Register);
  %}
  ins_pipe(ialu_reg_reg_alu0);
%}

instruct overflowMulL_rReg_imm(rFlagsReg cr, rRegL op1, immL32 op2, rRegL tmp)
%{
  match(Set cr (OverflowMulL op1 op2));
  effect(DEF cr, TEMP tmp, USE op1, USE op2);

  format %{ "imulq    $tmp, $op1, $op2\t# overflow check long" %}
  ins_encode %{
    __ imulq($tmp$$Register, $op1$$Register, $op2$$constant);
  %}
  ins_pipe(ialu_reg_reg_alu0);
%}


//----------Control Flow Instructions------------------------------------------
// Signed compare Instructions

// XXX more variants!!
instruct compI_rReg(rFlagsReg cr, rRegI op1, rRegI op2)
%{
  match(Set cr (CmpI op1 op2));
  effect(DEF cr, USE op1, USE op2);

  format %{ "cmpl    $op1, $op2" %}
  ins_encode %{
    __ cmpl($op1$$Register, $op2$$Register);
  %}
  ins_pipe(ialu_cr_reg_reg);
%}

instruct compI_rReg_imm(rFlagsReg cr, rRegI op1, immI op2)
%{
  match(Set cr (CmpI op1 op2));

  format %{ "cmpl    $op1, $op2" %}
  ins_encode %{
    __ cmpl($op1$$Register, $op2$$constant);
  %}
  ins_pipe(ialu_cr_reg_imm);
%}

instruct compI_rReg_mem(rFlagsReg cr, rRegI op1, memory op2)
%{
  match(Set cr (CmpI op1 (LoadI op2)));

  ins_cost(500); // XXX
  format %{ "cmpl    $op1, $op2" %}
  ins_encode %{
    __ cmpl($op1$$Register, $op2$$Address);
  %}
  ins_pipe(ialu_cr_reg_mem);
%}

instruct testI_reg(rFlagsReg cr, rRegI src, immI_0 zero)
%{
  match(Set cr (CmpI src zero));

  format %{ "testl   $src, $src" %}
  ins_encode %{
    __ testl($src$$Register, $src$$Register);
  %}
  ins_pipe(ialu_cr_reg_imm);
%}

instruct testI_reg_imm(rFlagsReg cr, rRegI src, immI con, immI_0 zero)
%{
  match(Set cr (CmpI (AndI src con) zero));

  format %{ "testl   $src, $con" %}
  ins_encode %{
    __ testl($src$$Register, $con$$constant);
  %}
  ins_pipe(ialu_cr_reg_imm);
%}

instruct testI_reg_mem(rFlagsReg cr, rRegI src, memory mem, immI_0 zero)
%{
  match(Set cr (CmpI (AndI src (LoadI mem)) zero));

  format %{ "testl   $src, $mem" %}
  ins_encode %{
    __ testl($src$$Register, $mem$$Address);
  %}
  ins_pipe(ialu_cr_reg_mem);
%}

// Unsigned compare Instructions; really, same as signed except they
// produce an rFlagsRegU instead of rFlagsReg.
instruct compU_rReg(rFlagsRegU cr, rRegI op1, rRegI op2)
%{
  match(Set cr (CmpU op1 op2));

  format %{ "cmpl    $op1, $op2\t# unsigned" %}
  ins_encode %{
    __ cmpl($op1$$Register, $op2$$Register);
  %}
  ins_pipe(ialu_cr_reg_reg);
%}

instruct compU_rReg_imm(rFlagsRegU cr, rRegI op1, immI op2)
%{
  match(Set cr (CmpU op1 op2));

  format %{ "cmpl    $op1, $op2\t# unsigned" %}
  ins_encode %{
    __ cmpl($op1$$Register, $op2$$constant);
  %}
  ins_pipe(ialu_cr_reg_imm);
%}

instruct compU_rReg_mem(rFlagsRegU cr, rRegI op1, memory op2)
%{
  match(Set cr (CmpU op1 (LoadI op2)));

  ins_cost(500); // XXX
  format %{ "cmpl    $op1, $op2\t# unsigned" %}
  ins_encode %{
    __ cmpl($op1$$Register, $op2$$Address);
  %}
  ins_pipe(ialu_cr_reg_mem);
%}

// // // Cisc-spilled version of cmpU_rReg
// //instruct compU_mem_rReg(rFlagsRegU cr, memory op1, rRegI op2)
// //%{
// //  match(Set cr (CmpU (LoadI op1) op2));
// //
// //  format %{ "CMPu   $op1,$op2" %}
// //  ins_cost(500);
// //  opcode(0x39);  /* Opcode 39 /r */
// //  ins_encode( OpcP, reg_mem( op1, op2) );
// //%}

instruct testU_reg(rFlagsRegU cr, rRegI src, immI_0 zero)
%{
  match(Set cr (CmpU src zero));

  format %{ "testl   $src, $src\t# unsigned" %}
  ins_encode %{
    __ testl($src$$Register, $src$$Register);
  %}
  ins_pipe(ialu_cr_reg_imm);
%}

instruct compP_rReg(rFlagsRegU cr, rRegP op1, rRegP op2)
%{
  match(Set cr (CmpP op1 op2));

  format %{ "cmpq    $op1, $op2\t# ptr" %}
  ins_encode %{
    __ cmpq($op1$$Register, $op2$$Register);
  %}
  ins_pipe(ialu_cr_reg_reg);
%}

instruct compP_rReg_mem(rFlagsRegU cr, rRegP op1, memory op2)
%{
  match(Set cr (CmpP op1 (LoadP op2)));
  predicate(n->in(2)->as_Load()->barrier_data() == 0);

  ins_cost(500); // XXX
  format %{ "cmpq    $op1, $op2\t# ptr" %}
  ins_encode %{
    __ cmpq($op1$$Register, $op2$$Address);
  %}
  ins_pipe(ialu_cr_reg_mem);
%}

// // // Cisc-spilled version of cmpP_rReg
// //instruct compP_mem_rReg(rFlagsRegU cr, memory op1, rRegP op2)
// //%{
// //  match(Set cr (CmpP (LoadP op1) op2));
// //
// //  format %{ "CMPu   $op1,$op2" %}
// //  ins_cost(500);
// //  opcode(0x39);  /* Opcode 39 /r */
// //  ins_encode( OpcP, reg_mem( op1, op2) );
// //%}

// XXX this is generalized by compP_rReg_mem???
// Compare raw pointer (used in out-of-heap check).
// Only works because non-oop pointers must be raw pointers
// and raw pointers have no anti-dependencies.
instruct compP_mem_rReg(rFlagsRegU cr, rRegP op1, memory op2)
%{
  predicate(n->in(2)->in(2)->bottom_type()->reloc() == relocInfo::none &&
            n->in(2)->as_Load()->barrier_data() == 0);
  match(Set cr (CmpP op1 (LoadP op2)));

  format %{ "cmpq    $op1, $op2\t# raw ptr" %}
  ins_encode %{
    __ cmpq($op1$$Register, $op2$$Address);
  %}
  ins_pipe(ialu_cr_reg_mem);
%}

// This will generate a signed flags result. This should be OK since
// any compare to a zero should be eq/neq.
instruct testP_reg(rFlagsReg cr, rRegP src, immP0 zero)
%{
  match(Set cr (CmpP src zero));

  format %{ "testq   $src, $src\t# ptr" %}
  ins_encode %{
    __ testq($src$$Register, $src$$Register);
  %}
  ins_pipe(ialu_cr_reg_imm);
%}

// This will generate a signed flags result. This should be OK since
// any compare to a zero should be eq/neq.
instruct testP_mem(rFlagsReg cr, memory op, immP0 zero)
%{
  predicate((!UseCompressedOops || (CompressedOops::base() != NULL)) &&
            n->in(1)->as_Load()->barrier_data() == 0);
  match(Set cr (CmpP (LoadP op) zero));

  ins_cost(500); // XXX
  format %{ "testq   $op, 0xffffffffffffffff\t# ptr" %}
  ins_encode %{
    __ testq($op$$Address, 0xFFFFFFFF);
  %}
  ins_pipe(ialu_cr_reg_imm);
%}

instruct testP_mem_reg0(rFlagsReg cr, memory mem, immP0 zero)
%{
  predicate(UseCompressedOops && (CompressedOops::base() == NULL) &&
            n->in(1)->as_Load()->barrier_data() == 0);
  match(Set cr (CmpP (LoadP mem) zero));

  format %{ "cmpq    R12, $mem\t# ptr (R12_heapbase==0)" %}
  ins_encode %{
    __ cmpq(r12, $mem$$Address);
  %}
  ins_pipe(ialu_cr_reg_mem);
%}

instruct compN_rReg(rFlagsRegU cr, rRegN op1, rRegN op2)
%{
  match(Set cr (CmpN op1 op2));

  format %{ "cmpl    $op1, $op2\t# compressed ptr" %}
  ins_encode %{ __ cmpl($op1$$Register, $op2$$Register); %}
  ins_pipe(ialu_cr_reg_reg);
%}

instruct compN_rReg_mem(rFlagsRegU cr, rRegN src, memory mem)
%{
  match(Set cr (CmpN src (LoadN mem)));

  format %{ "cmpl    $src, $mem\t# compressed ptr" %}
  ins_encode %{
    __ cmpl($src$$Register, $mem$$Address);
  %}
  ins_pipe(ialu_cr_reg_mem);
%}

instruct compN_rReg_imm(rFlagsRegU cr, rRegN op1, immN op2) %{
  match(Set cr (CmpN op1 op2));

  format %{ "cmpl    $op1, $op2\t# compressed ptr" %}
  ins_encode %{
    __ cmp_narrow_oop($op1$$Register, (jobject)$op2$$constant);
  %}
  ins_pipe(ialu_cr_reg_imm);
%}

instruct compN_mem_imm(rFlagsRegU cr, memory mem, immN src)
%{
  match(Set cr (CmpN src (LoadN mem)));

  format %{ "cmpl    $mem, $src\t# compressed ptr" %}
  ins_encode %{
    __ cmp_narrow_oop($mem$$Address, (jobject)$src$$constant);
  %}
  ins_pipe(ialu_cr_reg_mem);
%}

instruct compN_rReg_imm_klass(rFlagsRegU cr, rRegN op1, immNKlass op2) %{
  match(Set cr (CmpN op1 op2));

  format %{ "cmpl    $op1, $op2\t# compressed klass ptr" %}
  ins_encode %{
    __ cmp_narrow_klass($op1$$Register, (Klass*)$op2$$constant);
  %}
  ins_pipe(ialu_cr_reg_imm);
%}

instruct compN_mem_imm_klass(rFlagsRegU cr, memory mem, immNKlass src)
%{
  match(Set cr (CmpN src (LoadNKlass mem)));

  format %{ "cmpl    $mem, $src\t# compressed klass ptr" %}
  ins_encode %{
    __ cmp_narrow_klass($mem$$Address, (Klass*)$src$$constant);
  %}
  ins_pipe(ialu_cr_reg_mem);
%}

instruct testN_reg(rFlagsReg cr, rRegN src, immN0 zero) %{
  match(Set cr (CmpN src zero));

  format %{ "testl   $src, $src\t# compressed ptr" %}
  ins_encode %{ __ testl($src$$Register, $src$$Register); %}
  ins_pipe(ialu_cr_reg_imm);
%}

instruct testN_mem(rFlagsReg cr, memory mem, immN0 zero)
%{
  predicate(CompressedOops::base() != NULL);
  match(Set cr (CmpN (LoadN mem) zero));

  ins_cost(500); // XXX
  format %{ "testl   $mem, 0xffffffff\t# compressed ptr" %}
  ins_encode %{
    __ cmpl($mem$$Address, (int)0xFFFFFFFF);
  %}
  ins_pipe(ialu_cr_reg_mem);
%}

instruct testN_mem_reg0(rFlagsReg cr, memory mem, immN0 zero)
%{
  predicate(CompressedOops::base() == NULL);
  match(Set cr (CmpN (LoadN mem) zero));

  format %{ "cmpl    R12, $mem\t# compressed ptr (R12_heapbase==0)" %}
  ins_encode %{
    __ cmpl(r12, $mem$$Address);
  %}
  ins_pipe(ialu_cr_reg_mem);
%}

// Yanked all unsigned pointer compare operations.
// Pointer compares are done with CmpP which is already unsigned.

instruct compL_rReg(rFlagsReg cr, rRegL op1, rRegL op2)
%{
  match(Set cr (CmpL op1 op2));

  format %{ "cmpq    $op1, $op2" %}
  ins_encode %{
    __ cmpq($op1$$Register, $op2$$Register);
  %}
  ins_pipe(ialu_cr_reg_reg);
%}

instruct compL_rReg_imm(rFlagsReg cr, rRegL op1, immL32 op2)
%{
  match(Set cr (CmpL op1 op2));

  format %{ "cmpq    $op1, $op2" %}
  ins_encode %{
    __ cmpq($op1$$Register, $op2$$constant);
  %}
  ins_pipe(ialu_cr_reg_imm);
%}

instruct compL_rReg_mem(rFlagsReg cr, rRegL op1, memory op2)
%{
  match(Set cr (CmpL op1 (LoadL op2)));

  format %{ "cmpq    $op1, $op2" %}
  ins_encode %{
    __ cmpq($op1$$Register, $op2$$Address);
  %}
  ins_pipe(ialu_cr_reg_mem);
%}

instruct testL_reg(rFlagsReg cr, rRegL src, immL0 zero)
%{
  match(Set cr (CmpL src zero));

  format %{ "testq   $src, $src" %}
  ins_encode %{
    __ testq($src$$Register, $src$$Register);
  %}
  ins_pipe(ialu_cr_reg_imm);
%}

instruct testL_reg_imm(rFlagsReg cr, rRegL src, immL32 con, immL0 zero)
%{
  match(Set cr (CmpL (AndL src con) zero));

  format %{ "testq   $src, $con\t# long" %}
  ins_encode %{
    __ testq($src$$Register, $con$$constant);
  %}
  ins_pipe(ialu_cr_reg_imm);
%}

instruct testL_reg_mem(rFlagsReg cr, rRegL src, memory mem, immL0 zero)
%{
  match(Set cr (CmpL (AndL src (LoadL mem)) zero));

  format %{ "testq   $src, $mem" %}
  ins_encode %{
    __ testq($src$$Register, $mem$$Address);
  %}
  ins_pipe(ialu_cr_reg_mem);
%}

instruct testL_reg_mem2(rFlagsReg cr, rRegP src, memory mem, immL0 zero)
%{
  match(Set cr (CmpL (AndL (CastP2X src) (LoadL mem)) zero));

  format %{ "testq   $src, $mem" %}
  ins_encode %{
    __ testq($src$$Register, $mem$$Address);
  %}
  ins_pipe(ialu_cr_reg_mem);
%}

// Manifest a CmpU result in an integer register.  Very painful.
// This is the test to avoid.
instruct cmpU3_reg_reg(rRegI dst, rRegI src1, rRegI src2, rFlagsReg flags)
%{
  match(Set dst (CmpU3 src1 src2));
  effect(KILL flags);

  ins_cost(275); // XXX
  format %{ "cmpl    $src1, $src2\t# CmpL3\n\t"
            "movl    $dst, -1\n\t"
            "jb,u    done\n\t"
            "setne   $dst\n\t"
            "movzbl  $dst, $dst\n\t"
    "done:" %}
  ins_encode %{
    Label done;
    __ cmpl($src1$$Register, $src2$$Register);
    __ movl($dst$$Register, -1);
    __ jccb(Assembler::below, done);
    __ setne($dst$$Register);
    __ movzbl($dst$$Register, $dst$$Register);
    __ bind(done);
  %}
  ins_pipe(pipe_slow);
%}

// Manifest a CmpL result in an integer register.  Very painful.
// This is the test to avoid.
instruct cmpL3_reg_reg(rRegI dst, rRegL src1, rRegL src2, rFlagsReg flags)
%{
  match(Set dst (CmpL3 src1 src2));
  effect(KILL flags);

  ins_cost(275); // XXX
  format %{ "cmpq    $src1, $src2\t# CmpL3\n\t"
            "movl    $dst, -1\n\t"
            "jl,s    done\n\t"
            "setne   $dst\n\t"
            "movzbl  $dst, $dst\n\t"
    "done:" %}
  ins_encode %{
    Label done;
    __ cmpq($src1$$Register, $src2$$Register);
    __ movl($dst$$Register, -1);
    __ jccb(Assembler::less, done);
    __ setne($dst$$Register);
    __ movzbl($dst$$Register, $dst$$Register);
    __ bind(done);
  %}
  ins_pipe(pipe_slow);
%}

// Manifest a CmpUL result in an integer register.  Very painful.
// This is the test to avoid.
instruct cmpUL3_reg_reg(rRegI dst, rRegL src1, rRegL src2, rFlagsReg flags)
%{
  match(Set dst (CmpUL3 src1 src2));
  effect(KILL flags);

  ins_cost(275); // XXX
  format %{ "cmpq    $src1, $src2\t# CmpL3\n\t"
            "movl    $dst, -1\n\t"
            "jb,u    done\n\t"
            "setne   $dst\n\t"
            "movzbl  $dst, $dst\n\t"
    "done:" %}
  ins_encode %{
    Label done;
    __ cmpq($src1$$Register, $src2$$Register);
    __ movl($dst$$Register, -1);
    __ jccb(Assembler::below, done);
    __ setne($dst$$Register);
    __ movzbl($dst$$Register, $dst$$Register);
    __ bind(done);
  %}
  ins_pipe(pipe_slow);
%}

// Unsigned long compare Instructions; really, same as signed long except they
// produce an rFlagsRegU instead of rFlagsReg.
instruct compUL_rReg(rFlagsRegU cr, rRegL op1, rRegL op2)
%{
  match(Set cr (CmpUL op1 op2));

  format %{ "cmpq    $op1, $op2\t# unsigned" %}
  ins_encode %{
    __ cmpq($op1$$Register, $op2$$Register);
  %}
  ins_pipe(ialu_cr_reg_reg);
%}

instruct compUL_rReg_imm(rFlagsRegU cr, rRegL op1, immL32 op2)
%{
  match(Set cr (CmpUL op1 op2));

  format %{ "cmpq    $op1, $op2\t# unsigned" %}
  ins_encode %{
    __ cmpq($op1$$Register, $op2$$constant);
  %}
  ins_pipe(ialu_cr_reg_imm);
%}

instruct compUL_rReg_mem(rFlagsRegU cr, rRegL op1, memory op2)
%{
  match(Set cr (CmpUL op1 (LoadL op2)));

  format %{ "cmpq    $op1, $op2\t# unsigned" %}
  ins_encode %{
    __ cmpq($op1$$Register, $op2$$Address);
  %}
  ins_pipe(ialu_cr_reg_mem);
%}

instruct testUL_reg(rFlagsRegU cr, rRegL src, immL0 zero)
%{
  match(Set cr (CmpUL src zero));

  format %{ "testq   $src, $src\t# unsigned" %}
  ins_encode %{
    __ testq($src$$Register, $src$$Register);
  %}
  ins_pipe(ialu_cr_reg_imm);
%}

instruct compB_mem_imm(rFlagsReg cr, memory mem, immI8 imm)
%{
  match(Set cr (CmpI (LoadB mem) imm));

  ins_cost(125);
  format %{ "cmpb    $mem, $imm" %}
  ins_encode %{ __ cmpb($mem$$Address, $imm$$constant); %}
  ins_pipe(ialu_cr_reg_mem);
%}

instruct testUB_mem_imm(rFlagsReg cr, memory mem, immU7 imm, immI_0 zero)
%{
  match(Set cr (CmpI (AndI (LoadUB mem) imm) zero));

  ins_cost(125);
  format %{ "testb   $mem, $imm\t# ubyte" %}
  ins_encode %{ __ testb($mem$$Address, $imm$$constant); %}
  ins_pipe(ialu_cr_reg_mem);
%}

instruct testB_mem_imm(rFlagsReg cr, memory mem, immI8 imm, immI_0 zero)
%{
  match(Set cr (CmpI (AndI (LoadB mem) imm) zero));

  ins_cost(125);
  format %{ "testb   $mem, $imm\t# byte" %}
  ins_encode %{ __ testb($mem$$Address, $imm$$constant); %}
  ins_pipe(ialu_cr_reg_mem);
%}

//----------Max and Min--------------------------------------------------------
// Min Instructions

instruct cmovI_reg_g(rRegI dst, rRegI src, rFlagsReg cr)
%{
  effect(USE_DEF dst, USE src, USE cr);

  format %{ "cmovlgt $dst, $src\t# min" %}
  ins_encode %{
    __ cmovl(Assembler::greater, $dst$$Register, $src$$Register);
  %}
  ins_pipe(pipe_cmov_reg);
%}


instruct minI_rReg(rRegI dst, rRegI src)
%{
  match(Set dst (MinI dst src));

  ins_cost(200);
  expand %{
    rFlagsReg cr;
    compI_rReg(cr, dst, src);
    cmovI_reg_g(dst, src, cr);
  %}
%}

instruct cmovI_reg_l(rRegI dst, rRegI src, rFlagsReg cr)
%{
  effect(USE_DEF dst, USE src, USE cr);

  format %{ "cmovllt $dst, $src\t# max" %}
  ins_encode %{
    __ cmovl(Assembler::less, $dst$$Register, $src$$Register);
  %}
  ins_pipe(pipe_cmov_reg);
%}


instruct maxI_rReg(rRegI dst, rRegI src)
%{
  match(Set dst (MaxI dst src));

  ins_cost(200);
  expand %{
    rFlagsReg cr;
    compI_rReg(cr, dst, src);
    cmovI_reg_l(dst, src, cr);
  %}
%}

// ============================================================================
// Branch Instructions

// Jump Direct - Label defines a relative address from JMP+1
instruct jmpDir(label labl)
%{
  match(Goto);
  effect(USE labl);

  ins_cost(300);
  format %{ "jmp     $labl" %}
  size(5);
  ins_encode %{
    Label* L = $labl$$label;
    __ jmp(*L, false); // Always long jump
  %}
  ins_pipe(pipe_jmp);
%}

// Jump Direct Conditional - Label defines a relative address from Jcc+1
instruct jmpCon(cmpOp cop, rFlagsReg cr, label labl)
%{
  match(If cop cr);
  effect(USE labl);

  ins_cost(300);
  format %{ "j$cop     $labl" %}
  size(6);
  ins_encode %{
    Label* L = $labl$$label;
    __ jcc((Assembler::Condition)($cop$$cmpcode), *L, false); // Always long jump
  %}
  ins_pipe(pipe_jcc);
%}

// Jump Direct Conditional - Label defines a relative address from Jcc+1
instruct jmpLoopEnd(cmpOp cop, rFlagsReg cr, label labl)
%{
  match(CountedLoopEnd cop cr);
  effect(USE labl);

  ins_cost(300);
  format %{ "j$cop     $labl\t# loop end" %}
  size(6);
  ins_encode %{
    Label* L = $labl$$label;
    __ jcc((Assembler::Condition)($cop$$cmpcode), *L, false); // Always long jump
  %}
  ins_pipe(pipe_jcc);
%}

// Jump Direct Conditional - Label defines a relative address from Jcc+1
instruct jmpLoopEndU(cmpOpU cop, rFlagsRegU cmp, label labl) %{
  match(CountedLoopEnd cop cmp);
  effect(USE labl);

  ins_cost(300);
  format %{ "j$cop,u   $labl\t# loop end" %}
  size(6);
  ins_encode %{
    Label* L = $labl$$label;
    __ jcc((Assembler::Condition)($cop$$cmpcode), *L, false); // Always long jump
  %}
  ins_pipe(pipe_jcc);
%}

instruct jmpLoopEndUCF(cmpOpUCF cop, rFlagsRegUCF cmp, label labl) %{
  match(CountedLoopEnd cop cmp);
  effect(USE labl);

  ins_cost(200);
  format %{ "j$cop,u   $labl\t# loop end" %}
  size(6);
  ins_encode %{
    Label* L = $labl$$label;
    __ jcc((Assembler::Condition)($cop$$cmpcode), *L, false); // Always long jump
  %}
  ins_pipe(pipe_jcc);
%}

// Jump Direct Conditional - using unsigned comparison
instruct jmpConU(cmpOpU cop, rFlagsRegU cmp, label labl) %{
  match(If cop cmp);
  effect(USE labl);

  ins_cost(300);
  format %{ "j$cop,u   $labl" %}
  size(6);
  ins_encode %{
    Label* L = $labl$$label;
    __ jcc((Assembler::Condition)($cop$$cmpcode), *L, false); // Always long jump
  %}
  ins_pipe(pipe_jcc);
%}

instruct jmpConUCF(cmpOpUCF cop, rFlagsRegUCF cmp, label labl) %{
  match(If cop cmp);
  effect(USE labl);

  ins_cost(200);
  format %{ "j$cop,u   $labl" %}
  size(6);
  ins_encode %{
    Label* L = $labl$$label;
    __ jcc((Assembler::Condition)($cop$$cmpcode), *L, false); // Always long jump
  %}
  ins_pipe(pipe_jcc);
%}

instruct jmpConUCF2(cmpOpUCF2 cop, rFlagsRegUCF cmp, label labl) %{
  match(If cop cmp);
  effect(USE labl);

  ins_cost(200);
  format %{ $$template
    if ($cop$$cmpcode == Assembler::notEqual) {
      $$emit$$"jp,u    $labl\n\t"
      $$emit$$"j$cop,u   $labl"
    } else {
      $$emit$$"jp,u    done\n\t"
      $$emit$$"j$cop,u   $labl\n\t"
      $$emit$$"done:"
    }
  %}
  ins_encode %{
    Label* l = $labl$$label;
    if ($cop$$cmpcode == Assembler::notEqual) {
      __ jcc(Assembler::parity, *l, false);
      __ jcc(Assembler::notEqual, *l, false);
    } else if ($cop$$cmpcode == Assembler::equal) {
      Label done;
      __ jccb(Assembler::parity, done);
      __ jcc(Assembler::equal, *l, false);
      __ bind(done);
    } else {
       ShouldNotReachHere();
    }
  %}
  ins_pipe(pipe_jcc);
%}

// ============================================================================
// The 2nd slow-half of a subtype check.  Scan the subklass's 2ndary
// superklass array for an instance of the superklass.  Set a hidden
// internal cache on a hit (cache is checked with exposed code in
// gen_subtype_check()).  Return NZ for a miss or zero for a hit.  The
// encoding ALSO sets flags.

instruct partialSubtypeCheck(rdi_RegP result,
                             rsi_RegP sub, rax_RegP super, rcx_RegI rcx,
                             rFlagsReg cr)
%{
  match(Set result (PartialSubtypeCheck sub super));
  effect(KILL rcx, KILL cr);

  ins_cost(1100);  // slightly larger than the next version
  format %{ "movq    rdi, [$sub + in_bytes(Klass::secondary_supers_offset())]\n\t"
            "movl    rcx, [rdi + Array<Klass*>::length_offset_in_bytes()]\t# length to scan\n\t"
            "addq    rdi, Array<Klass*>::base_offset_in_bytes()\t# Skip to start of data; set NZ in case count is zero\n\t"
            "repne   scasq\t# Scan *rdi++ for a match with rax while rcx--\n\t"
            "jne,s   miss\t\t# Missed: rdi not-zero\n\t"
            "movq    [$sub + in_bytes(Klass::secondary_super_cache_offset())], $super\t# Hit: update cache\n\t"
            "xorq    $result, $result\t\t Hit: rdi zero\n\t"
    "miss:\t" %}

  opcode(0x1); // Force a XOR of RDI
  ins_encode(enc_PartialSubtypeCheck());
  ins_pipe(pipe_slow);
%}

instruct partialSubtypeCheck_vs_Zero(rFlagsReg cr,
                                     rsi_RegP sub, rax_RegP super, rcx_RegI rcx,
                                     immP0 zero,
                                     rdi_RegP result)
%{
  match(Set cr (CmpP (PartialSubtypeCheck sub super) zero));
  effect(KILL rcx, KILL result);

  ins_cost(1000);
  format %{ "movq    rdi, [$sub + in_bytes(Klass::secondary_supers_offset())]\n\t"
            "movl    rcx, [rdi + Array<Klass*>::length_offset_in_bytes()]\t# length to scan\n\t"
            "addq    rdi, Array<Klass*>::base_offset_in_bytes()\t# Skip to start of data; set NZ in case count is zero\n\t"
            "repne   scasq\t# Scan *rdi++ for a match with rax while cx-- != 0\n\t"
            "jne,s   miss\t\t# Missed: flags nz\n\t"
            "movq    [$sub + in_bytes(Klass::secondary_super_cache_offset())], $super\t# Hit: update cache\n\t"
    "miss:\t" %}

  opcode(0x0); // No need to XOR RDI
  ins_encode(enc_PartialSubtypeCheck());
  ins_pipe(pipe_slow);
%}

// ============================================================================
// Branch Instructions -- short offset versions
//
// These instructions are used to replace jumps of a long offset (the default
// match) with jumps of a shorter offset.  These instructions are all tagged
// with the ins_short_branch attribute, which causes the ADLC to suppress the
// match rules in general matching.  Instead, the ADLC generates a conversion
// method in the MachNode which can be used to do in-place replacement of the
// long variant with the shorter variant.  The compiler will determine if a
// branch can be taken by the is_short_branch_offset() predicate in the machine
// specific code section of the file.

// Jump Direct - Label defines a relative address from JMP+1
instruct jmpDir_short(label labl) %{
  match(Goto);
  effect(USE labl);

  ins_cost(300);
  format %{ "jmp,s   $labl" %}
  size(2);
  ins_encode %{
    Label* L = $labl$$label;
    __ jmpb(*L);
  %}
  ins_pipe(pipe_jmp);
  ins_short_branch(1);
%}

// Jump Direct Conditional - Label defines a relative address from Jcc+1
instruct jmpCon_short(cmpOp cop, rFlagsReg cr, label labl) %{
  match(If cop cr);
  effect(USE labl);

  ins_cost(300);
  format %{ "j$cop,s   $labl" %}
  size(2);
  ins_encode %{
    Label* L = $labl$$label;
    __ jccb((Assembler::Condition)($cop$$cmpcode), *L);
  %}
  ins_pipe(pipe_jcc);
  ins_short_branch(1);
%}

// Jump Direct Conditional - Label defines a relative address from Jcc+1
instruct jmpLoopEnd_short(cmpOp cop, rFlagsReg cr, label labl) %{
  match(CountedLoopEnd cop cr);
  effect(USE labl);

  ins_cost(300);
  format %{ "j$cop,s   $labl\t# loop end" %}
  size(2);
  ins_encode %{
    Label* L = $labl$$label;
    __ jccb((Assembler::Condition)($cop$$cmpcode), *L);
  %}
  ins_pipe(pipe_jcc);
  ins_short_branch(1);
%}

// Jump Direct Conditional - Label defines a relative address from Jcc+1
instruct jmpLoopEndU_short(cmpOpU cop, rFlagsRegU cmp, label labl) %{
  match(CountedLoopEnd cop cmp);
  effect(USE labl);

  ins_cost(300);
  format %{ "j$cop,us  $labl\t# loop end" %}
  size(2);
  ins_encode %{
    Label* L = $labl$$label;
    __ jccb((Assembler::Condition)($cop$$cmpcode), *L);
  %}
  ins_pipe(pipe_jcc);
  ins_short_branch(1);
%}

instruct jmpLoopEndUCF_short(cmpOpUCF cop, rFlagsRegUCF cmp, label labl) %{
  match(CountedLoopEnd cop cmp);
  effect(USE labl);

  ins_cost(300);
  format %{ "j$cop,us  $labl\t# loop end" %}
  size(2);
  ins_encode %{
    Label* L = $labl$$label;
    __ jccb((Assembler::Condition)($cop$$cmpcode), *L);
  %}
  ins_pipe(pipe_jcc);
  ins_short_branch(1);
%}

// Jump Direct Conditional - using unsigned comparison
instruct jmpConU_short(cmpOpU cop, rFlagsRegU cmp, label labl) %{
  match(If cop cmp);
  effect(USE labl);

  ins_cost(300);
  format %{ "j$cop,us  $labl" %}
  size(2);
  ins_encode %{
    Label* L = $labl$$label;
    __ jccb((Assembler::Condition)($cop$$cmpcode), *L);
  %}
  ins_pipe(pipe_jcc);
  ins_short_branch(1);
%}

instruct jmpConUCF_short(cmpOpUCF cop, rFlagsRegUCF cmp, label labl) %{
  match(If cop cmp);
  effect(USE labl);

  ins_cost(300);
  format %{ "j$cop,us  $labl" %}
  size(2);
  ins_encode %{
    Label* L = $labl$$label;
    __ jccb((Assembler::Condition)($cop$$cmpcode), *L);
  %}
  ins_pipe(pipe_jcc);
  ins_short_branch(1);
%}

instruct jmpConUCF2_short(cmpOpUCF2 cop, rFlagsRegUCF cmp, label labl) %{
  match(If cop cmp);
  effect(USE labl);

  ins_cost(300);
  format %{ $$template
    if ($cop$$cmpcode == Assembler::notEqual) {
      $$emit$$"jp,u,s  $labl\n\t"
      $$emit$$"j$cop,u,s  $labl"
    } else {
      $$emit$$"jp,u,s  done\n\t"
      $$emit$$"j$cop,u,s  $labl\n\t"
      $$emit$$"done:"
    }
  %}
  size(4);
  ins_encode %{
    Label* l = $labl$$label;
    if ($cop$$cmpcode == Assembler::notEqual) {
      __ jccb(Assembler::parity, *l);
      __ jccb(Assembler::notEqual, *l);
    } else if ($cop$$cmpcode == Assembler::equal) {
      Label done;
      __ jccb(Assembler::parity, done);
      __ jccb(Assembler::equal, *l);
      __ bind(done);
    } else {
       ShouldNotReachHere();
    }
  %}
  ins_pipe(pipe_jcc);
  ins_short_branch(1);
%}

// ============================================================================
// inlined locking and unlocking

instruct cmpFastLockRTM(rFlagsReg cr, rRegP object, rbx_RegP box, rax_RegI tmp, rdx_RegI scr, rRegI cx1, rRegI cx2) %{
  predicate(Compile::current()->use_rtm());
  match(Set cr (FastLock object box));
  effect(TEMP tmp, TEMP scr, TEMP cx1, TEMP cx2, USE_KILL box);
  ins_cost(300);
  format %{ "fastlock $object,$box\t! kills $box,$tmp,$scr,$cx1,$cx2" %}
  ins_encode %{
    __ fast_lock($object$$Register, $box$$Register, $tmp$$Register,
                 $scr$$Register, $cx1$$Register, $cx2$$Register,
                 _rtm_counters, _stack_rtm_counters,
                 ((Method*)(ra_->C->method()->constant_encoding()))->method_data(),
                 true, ra_->C->profile_rtm());
  %}
  ins_pipe(pipe_slow);
%}

instruct cmpFastLock(rFlagsReg cr, rRegP object, rbx_RegP box, rax_RegI tmp, rRegP scr, rRegP cx1) %{
  predicate(!Compile::current()->use_rtm());
  match(Set cr (FastLock object box));
  effect(TEMP tmp, TEMP scr, TEMP cx1, USE_KILL box);
  ins_cost(300);
  format %{ "fastlock $object,$box\t! kills $box,$tmp,$scr" %}
  ins_encode %{
    __ fast_lock($object$$Register, $box$$Register, $tmp$$Register,
                 $scr$$Register, $cx1$$Register, noreg, NULL, NULL, NULL, false, false);
  %}
  ins_pipe(pipe_slow);
%}

instruct cmpFastUnlock(rFlagsReg cr, rRegP object, rax_RegP box, rRegP tmp) %{
  match(Set cr (FastUnlock object box));
  effect(TEMP tmp, USE_KILL box);
  ins_cost(300);
  format %{ "fastunlock $object,$box\t! kills $box,$tmp" %}
  ins_encode %{
    __ fast_unlock($object$$Register, $box$$Register, $tmp$$Register, ra_->C->use_rtm());
  %}
  ins_pipe(pipe_slow);
%}


// ============================================================================
// Safepoint Instructions
instruct safePoint_poll_tls(rFlagsReg cr, rRegP poll)
%{
  match(SafePoint poll);
  effect(KILL cr, USE poll);

  format %{ "testl   rax, [$poll]\t"
            "# Safepoint: poll for GC" %}
  ins_cost(125);
  size(4); /* setting an explicit size will cause debug builds to assert if size is incorrect */
  ins_encode %{
    __ relocate(relocInfo::poll_type);
    address pre_pc = __ pc();
    __ testl(rax, Address($poll$$Register, 0));
    assert(nativeInstruction_at(pre_pc)->is_safepoint_poll(), "must emit test %%eax [reg]");
  %}
  ins_pipe(ialu_reg_mem);
%}

instruct mask_all_evexL(kReg dst, rRegL src) %{
  match(Set dst (MaskAll src));
  format %{ "mask_all_evexL $dst, $src \t! mask all operation" %}
  ins_encode %{
    int mask_len = Matcher::vector_length(this);
    __ vector_maskall_operation($dst$$KRegister, $src$$Register, mask_len);
  %}
  ins_pipe( pipe_slow );
%}

instruct mask_all_evexI_GT32(kReg dst, rRegI src, rRegL tmp) %{
  predicate(Matcher::vector_length(n) > 32);
  match(Set dst (MaskAll src));
  effect(TEMP tmp);
  format %{ "mask_all_evexI_GT32 $dst, $src \t! using $tmp as TEMP" %}
  ins_encode %{
    int mask_len = Matcher::vector_length(this);
    __ movslq($tmp$$Register, $src$$Register);
    __ vector_maskall_operation($dst$$KRegister, $tmp$$Register, mask_len);
  %}
  ins_pipe( pipe_slow );
%}

// ============================================================================
// Procedure Call/Return Instructions
// Call Java Static Instruction
// Note: If this code changes, the corresponding ret_addr_offset() and
//       compute_padding() functions will have to be adjusted.
instruct CallStaticJavaDirect(method meth) %{
  match(CallStaticJava);
  effect(USE meth);

  ins_cost(300);
  format %{ "call,static " %}
  opcode(0xE8); /* E8 cd */
  ins_encode(clear_avx, Java_Static_Call(meth), call_epilog);
  ins_pipe(pipe_slow);
  ins_alignment(4);
%}

// Call Java Dynamic Instruction
// Note: If this code changes, the corresponding ret_addr_offset() and
//       compute_padding() functions will have to be adjusted.
instruct CallDynamicJavaDirect(method meth)
%{
  match(CallDynamicJava);
  effect(USE meth);

  ins_cost(300);
  format %{ "movq    rax, #Universe::non_oop_word()\n\t"
            "call,dynamic " %}
  ins_encode(clear_avx, Java_Dynamic_Call(meth), call_epilog);
  ins_pipe(pipe_slow);
  ins_alignment(4);
%}

// Call Runtime Instruction
instruct CallRuntimeDirect(method meth)
%{
  match(CallRuntime);
  effect(USE meth);

  ins_cost(300);
  format %{ "call,runtime " %}
  ins_encode(clear_avx, Java_To_Runtime(meth));
  ins_pipe(pipe_slow);
%}

// Call runtime without safepoint
instruct CallLeafDirect(method meth)
%{
  match(CallLeaf);
  effect(USE meth);

  ins_cost(300);
  format %{ "call_leaf,runtime " %}
  ins_encode(clear_avx, Java_To_Runtime(meth));
  ins_pipe(pipe_slow);
%}

// Call runtime without safepoint and with vector arguments
instruct CallLeafDirectVector(method meth)
%{
  match(CallLeafVector);
  effect(USE meth);

  ins_cost(300);
  format %{ "call_leaf,vector " %}
  ins_encode(Java_To_Runtime(meth));
  ins_pipe(pipe_slow);
%}

// Call runtime without safepoint
// entry point is null, target holds the address to call
instruct CallLeafNoFPInDirect(rRegP target)
%{
  predicate(n->as_Call()->entry_point() == NULL);
  match(CallLeafNoFP target);

  ins_cost(300);
  format %{ "call_leaf_nofp,runtime indirect " %}
  ins_encode %{
     __ call($target$$Register);
  %}

  ins_pipe(pipe_slow);
%}

instruct CallLeafNoFPDirect(method meth)
%{
  predicate(n->as_Call()->entry_point() != NULL);
  match(CallLeafNoFP);
  effect(USE meth);

  ins_cost(300);
  format %{ "call_leaf_nofp,runtime " %}
  ins_encode(clear_avx, Java_To_Runtime(meth));
  ins_pipe(pipe_slow);
%}

// Return Instruction
// Remove the return address & jump to it.
// Notice: We always emit a nop after a ret to make sure there is room
// for safepoint patching
instruct Ret()
%{
  match(Return);

  format %{ "ret" %}
  ins_encode %{
    __ ret(0);
  %}
  ins_pipe(pipe_jmp);
%}

// Tail Call; Jump from runtime stub to Java code.
// Also known as an 'interprocedural jump'.
// Target of jump will eventually return to caller.
// TailJump below removes the return address.
instruct TailCalljmpInd(no_rbp_RegP jump_target, rbx_RegP method_ptr)
%{
  match(TailCall jump_target method_ptr);

  ins_cost(300);
  format %{ "jmp     $jump_target\t# rbx holds method" %}
  ins_encode %{
    __ jmp($jump_target$$Register);
  %}
  ins_pipe(pipe_jmp);
%}

// Tail Jump; remove the return address; jump to target.
// TailCall above leaves the return address around.
instruct tailjmpInd(no_rbp_RegP jump_target, rax_RegP ex_oop)
%{
  match(TailJump jump_target ex_oop);

  ins_cost(300);
  format %{ "popq    rdx\t# pop return address\n\t"
            "jmp     $jump_target" %}
  ins_encode %{
    __ popq(as_Register(RDX_enc));
    __ jmp($jump_target$$Register);
  %}
  ins_pipe(pipe_jmp);
%}

// Create exception oop: created by stack-crawling runtime code.
// Created exception is now available to this handler, and is setup
// just prior to jumping to this handler.  No code emitted.
instruct CreateException(rax_RegP ex_oop)
%{
  match(Set ex_oop (CreateEx));

  size(0);
  // use the following format syntax
  format %{ "# exception oop is in rax; no code emitted" %}
  ins_encode();
  ins_pipe(empty);
%}

// Rethrow exception:
// The exception oop will come in the first argument position.
// Then JUMP (not call) to the rethrow stub code.
instruct RethrowException()
%{
  match(Rethrow);

  // use the following format syntax
  format %{ "jmp     rethrow_stub" %}
  ins_encode(enc_rethrow);
  ins_pipe(pipe_jmp);
%}

// ============================================================================
// This name is KNOWN by the ADLC and cannot be changed.
// The ADLC forces a 'TypeRawPtr::BOTTOM' output type
// for this guy.
instruct tlsLoadP(r15_RegP dst) %{
  match(Set dst (ThreadLocal));
  effect(DEF dst);

  size(0);
  format %{ "# TLS is in R15" %}
  ins_encode( /*empty encoding*/ );
  ins_pipe(ialu_reg_reg);
%}


//----------PEEPHOLE RULES-----------------------------------------------------
// These must follow all instruction definitions as they use the names
// defined in the instructions definitions.
//
// peepmatch ( root_instr_name [preceding_instruction]* );
//
// peepconstraint %{
// (instruction_number.operand_name relational_op instruction_number.operand_name
//  [, ...] );
// // instruction numbers are zero-based using left to right order in peepmatch
//
// peepreplace ( instr_name  ( [instruction_number.operand_name]* ) );
// // provide an instruction_number.operand_name for each operand that appears
// // in the replacement instruction's match rule
//
// ---------VM FLAGS---------------------------------------------------------
//
// All peephole optimizations can be turned off using -XX:-OptoPeephole
//
// Each peephole rule is given an identifying number starting with zero and
// increasing by one in the order seen by the parser.  An individual peephole
// can be enabled, and all others disabled, by using -XX:OptoPeepholeAt=#
// on the command-line.
//
// ---------CURRENT LIMITATIONS----------------------------------------------
//
// Only match adjacent instructions in same basic block
// Only equality constraints
// Only constraints between operands, not (0.dest_reg == RAX_enc)
// Only one replacement instruction
//
// ---------EXAMPLE----------------------------------------------------------
//
// // pertinent parts of existing instructions in architecture description
// instruct movI(rRegI dst, rRegI src)
// %{
//   match(Set dst (CopyI src));
// %}
//
// instruct incI_rReg(rRegI dst, immI_1 src, rFlagsReg cr)
// %{
//   match(Set dst (AddI dst src));
//   effect(KILL cr);
// %}
//
// // Change (inc mov) to lea
// peephole %{
//   // increment preceded by register-register move
//   peepmatch ( incI_rReg movI );
//   // require that the destination register of the increment
//   // match the destination register of the move
//   peepconstraint ( 0.dst == 1.dst );
//   // construct a replacement instruction that sets
//   // the destination to ( move's source register + one )
//   peepreplace ( leaI_rReg_immI( 0.dst 1.src 0.src ) );
// %}
//

// Implementation no longer uses movX instructions since
// machine-independent system no longer uses CopyX nodes.
//
// peephole
// %{
//   peepmatch (incI_rReg movI);
//   peepconstraint (0.dst == 1.dst);
//   peepreplace (leaI_rReg_immI(0.dst 1.src 0.src));
// %}

// peephole
// %{
//   peepmatch (decI_rReg movI);
//   peepconstraint (0.dst == 1.dst);
//   peepreplace (leaI_rReg_immI(0.dst 1.src 0.src));
// %}

// peephole
// %{
//   peepmatch (addI_rReg_imm movI);
//   peepconstraint (0.dst == 1.dst);
//   peepreplace (leaI_rReg_immI(0.dst 1.src 0.src));
// %}

// peephole
// %{
//   peepmatch (incL_rReg movL);
//   peepconstraint (0.dst == 1.dst);
//   peepreplace (leaL_rReg_immL(0.dst 1.src 0.src));
// %}

// peephole
// %{
//   peepmatch (decL_rReg movL);
//   peepconstraint (0.dst == 1.dst);
//   peepreplace (leaL_rReg_immL(0.dst 1.src 0.src));
// %}

// peephole
// %{
//   peepmatch (addL_rReg_imm movL);
//   peepconstraint (0.dst == 1.dst);
//   peepreplace (leaL_rReg_immL(0.dst 1.src 0.src));
// %}

// peephole
// %{
//   peepmatch (addP_rReg_imm movP);
//   peepconstraint (0.dst == 1.dst);
//   peepreplace (leaP_rReg_imm(0.dst 1.src 0.src));
// %}

// // Change load of spilled value to only a spill
// instruct storeI(memory mem, rRegI src)
// %{
//   match(Set mem (StoreI mem src));
// %}
//
// instruct loadI(rRegI dst, memory mem)
// %{
//   match(Set dst (LoadI mem));
// %}
//

peephole
%{
  peepmatch (loadI storeI);
  peepconstraint (1.src == 0.dst, 1.mem == 0.mem);
  peepreplace (storeI(1.mem 1.mem 1.src));
%}

peephole
%{
  peepmatch (loadL storeL);
  peepconstraint (1.src == 0.dst, 1.mem == 0.mem);
  peepreplace (storeL(1.mem 1.mem 1.src));
%}

//----------SMARTSPILL RULES---------------------------------------------------
// These must follow all instruction definitions as they use the names
// defined in the instructions definitions.<|MERGE_RESOLUTION|>--- conflicted
+++ resolved
@@ -492,16 +492,7 @@
   }
   return offset;
 }
-<<<<<<< HEAD
-
-int MachCallNativeNode::ret_addr_offset() {
-  int offset = 13; // movq r10,#addr; callq (r10)
-  offset += clear_avx_size();
-  return offset;
-}
-
-=======
->>>>>>> c1040897
+
 //
 // Compute padding required for nodes which need alignment
 //
