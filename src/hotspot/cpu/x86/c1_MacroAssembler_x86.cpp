/*
 * Copyright (c) 1999, 2025, Oracle and/or its affiliates. All rights reserved.
 * DO NOT ALTER OR REMOVE COPYRIGHT NOTICES OR THIS FILE HEADER.
 *
 * This code is free software; you can redistribute it and/or modify it
 * under the terms of the GNU General Public License version 2 only, as
 * published by the Free Software Foundation.
 *
 * This code is distributed in the hope that it will be useful, but WITHOUT
 * ANY WARRANTY; without even the implied warranty of MERCHANTABILITY or
 * FITNESS FOR A PARTICULAR PURPOSE.  See the GNU General Public License
 * version 2 for more details (a copy is included in the LICENSE file that
 * accompanied this code).
 *
 * You should have received a copy of the GNU General Public License version
 * 2 along with this work; if not, write to the Free Software Foundation,
 * Inc., 51 Franklin St, Fifth Floor, Boston, MA 02110-1301 USA.
 *
 * Please contact Oracle, 500 Oracle Parkway, Redwood Shores, CA 94065 USA
 * or visit www.oracle.com if you need additional information or have any
 * questions.
 *
 */

#include "c1/c1_MacroAssembler.hpp"
#include "c1/c1_Runtime1.hpp"
#include "code/compiledIC.hpp"
#include "compiler/compilerDefinitions.inline.hpp"
#include "gc/shared/barrierSet.hpp"
#include "gc/shared/barrierSetAssembler.hpp"
#include "gc/shared/collectedHeap.hpp"
#include "gc/shared/tlab_globals.hpp"
#include "interpreter/interpreter.hpp"
#include "oops/arrayOop.hpp"
#include "oops/markWord.hpp"
#include "runtime/basicLock.hpp"
#include "runtime/frame.inline.hpp"
#include "runtime/globals.hpp"
#include "runtime/os.hpp"
#include "runtime/sharedRuntime.hpp"
#include "runtime/stubRoutines.hpp"
#include "utilities/checkedCast.hpp"
#include "utilities/globalDefinitions.hpp"

int C1_MacroAssembler::lock_object(Register hdr, Register obj, Register disp_hdr, Register tmp, Label& slow_case) {
  const int aligned_mask = BytesPerWord -1;
  const int hdr_offset = oopDesc::mark_offset_in_bytes();
  assert(hdr == rax, "hdr must be rax, for the cmpxchg instruction");
  assert_different_registers(hdr, obj, disp_hdr, tmp);
  int null_check_offset = -1;

  verify_oop(obj);

  // save object being locked into the BasicObjectLock
  movptr(Address(disp_hdr, BasicObjectLock::obj_offset()), obj);

  null_check_offset = offset();

  if (DiagnoseSyncOnValueBasedClasses != 0) {
    load_klass(hdr, obj, rscratch1);
    testb(Address(hdr, Klass::misc_flags_offset()), KlassFlags::_misc_is_value_based_class);
    jcc(Assembler::notZero, slow_case);
  }

  if (LockingMode == LM_LIGHTWEIGHT) {
    const Register thread = r15_thread;
    lightweight_lock(disp_hdr, obj, hdr, thread, tmp, slow_case);
  } else  if (LockingMode == LM_LEGACY) {
    Label done;
    // Load object header
    movptr(hdr, Address(obj, hdr_offset));
    // and mark it as unlocked
    orptr(hdr, markWord::unlocked_value);
    if (EnableValhalla) {
      // Mask inline_type bit such that we go to the slow path if object is an inline type
      andptr(hdr, ~((int) markWord::inline_type_bit_in_place));
    }
    // save unlocked object header into the displaced header location on the stack
    movptr(Address(disp_hdr, 0), hdr);
    // test if object header is still the same (i.e. unlocked), and if so, store the
    // displaced header address in the object header - if it is not the same, get the
    // object header instead
    MacroAssembler::lock(); // must be immediately before cmpxchg!
    cmpxchgptr(disp_hdr, Address(obj, hdr_offset));
    // if the object header was the same, we're done
    jcc(Assembler::equal, done);
    // if the object header was not the same, it is now in the hdr register
    // => test if it is a stack pointer into the same stack (recursive locking), i.e.:
    //
    // 1) (hdr & aligned_mask) == 0
    // 2) rsp <= hdr
    // 3) hdr <= rsp + page_size
    //
    // these 3 tests can be done by evaluating the following expression:
    //
    // (hdr - rsp) & (aligned_mask - page_size)
    //
    // assuming both the stack pointer and page_size have their least
    // significant 2 bits cleared and page_size is a power of 2
    subptr(hdr, rsp);
    andptr(hdr, aligned_mask - (int)os::vm_page_size());
    // for recursive locking, the result is zero => save it in the displaced header
    // location (null in the displaced hdr location indicates recursive locking)
    movptr(Address(disp_hdr, 0), hdr);
    // otherwise we don't care about the result and handle locking via runtime call
    jcc(Assembler::notZero, slow_case);
    // done
    bind(done);
    inc_held_monitor_count();
  }

  return null_check_offset;
}

void C1_MacroAssembler::unlock_object(Register hdr, Register obj, Register disp_hdr, Label& slow_case) {
  const int aligned_mask = BytesPerWord -1;
  const int hdr_offset = oopDesc::mark_offset_in_bytes();
  assert(disp_hdr == rax, "disp_hdr must be rax, for the cmpxchg instruction");
  assert(hdr != obj && hdr != disp_hdr && obj != disp_hdr, "registers must be different");
  Label done;

  if (LockingMode != LM_LIGHTWEIGHT) {
    // load displaced header
    movptr(hdr, Address(disp_hdr, 0));
    // if the loaded hdr is null we had recursive locking
    testptr(hdr, hdr);
    // if we had recursive locking, we are done
    jcc(Assembler::zero, done);
  }

  // load object
  movptr(obj, Address(disp_hdr, BasicObjectLock::obj_offset()));
  verify_oop(obj);

  if (LockingMode == LM_LIGHTWEIGHT) {
    lightweight_unlock(obj, disp_hdr, r15_thread, hdr, slow_case);
  } else if (LockingMode == LM_LEGACY) {
    // test if object header is pointing to the displaced header, and if so, restore
    // the displaced header in the object - if the object header is not pointing to
    // the displaced header, get the object header instead
    MacroAssembler::lock(); // must be immediately before cmpxchg!
    cmpxchgptr(hdr, Address(obj, hdr_offset));
    // if the object header was not pointing to the displaced header,
    // we do unlocking via runtime call
    jcc(Assembler::notEqual, slow_case);
    // done
    bind(done);
    dec_held_monitor_count();
  }
}


// Defines obj, preserves var_size_in_bytes
void C1_MacroAssembler::try_allocate(Register obj, Register var_size_in_bytes, int con_size_in_bytes, Register t1, Register t2, Label& slow_case) {
  if (UseTLAB) {
    tlab_allocate(noreg, obj, var_size_in_bytes, con_size_in_bytes, t1, t2, slow_case);
  } else {
    jmp(slow_case);
  }
}


void C1_MacroAssembler::initialize_header(Register obj, Register klass, Register len, Register t1, Register t2) {
  assert_different_registers(obj, klass, len, t1, t2);
<<<<<<< HEAD
  if (UseCompactObjectHeaders || EnableValhalla) {
=======
  if (UseCompactObjectHeaders) {
>>>>>>> 2a0cf835
    movptr(t1, Address(klass, Klass::prototype_header_offset()));
    movptr(Address(obj, oopDesc::mark_offset_in_bytes()), t1);
  } else {
    movptr(Address(obj, oopDesc::mark_offset_in_bytes()), checked_cast<int32_t>(markWord::prototype().value()));
  }
#ifdef _LP64
  if (UseCompressedClassPointers) { // Take care not to kill klass
    movptr(t1, klass);
    encode_klass_not_null(t1, rscratch1);
    movl(Address(obj, oopDesc::klass_offset_in_bytes()), t1);
<<<<<<< HEAD
  } else if (!UseCompactObjectHeaders)
#endif
  {
=======
  } else {
    movptr(Address(obj, oopDesc::mark_offset_in_bytes()), checked_cast<int32_t>(markWord::prototype().value()));
>>>>>>> 2a0cf835
    movptr(Address(obj, oopDesc::klass_offset_in_bytes()), klass);
  }

  if (len->is_valid()) {
    movl(Address(obj, arrayOopDesc::length_offset_in_bytes()), len);
    int base_offset = arrayOopDesc::length_offset_in_bytes() + BytesPerInt;
    if (!is_aligned(base_offset, BytesPerWord)) {
      assert(is_aligned(base_offset, BytesPerInt), "must be 4-byte aligned");
      // Clear gap/first 4 bytes following the length field.
      xorl(t1, t1);
      movl(Address(obj, base_offset), t1);
    }
  } else if (UseCompressedClassPointers && !UseCompactObjectHeaders) {
    xorptr(t1, t1);
    store_klass_gap(obj, t1);
  }
}


// preserves obj, destroys len_in_bytes
void C1_MacroAssembler::initialize_body(Register obj, Register len_in_bytes, int hdr_size_in_bytes, Register t1) {
  assert(hdr_size_in_bytes >= 0, "header size must be positive or 0");
  Label done;

  // len_in_bytes is positive and ptr sized
  subptr(len_in_bytes, hdr_size_in_bytes);
  zero_memory(obj, len_in_bytes, hdr_size_in_bytes, t1);
  bind(done);
}


void C1_MacroAssembler::allocate_object(Register obj, Register t1, Register t2, int header_size, int object_size, Register klass, Label& slow_case) {
  assert(obj == rax, "obj must be in rax, for cmpxchg");
  assert_different_registers(obj, t1, t2); // XXX really?
  assert(header_size >= 0 && object_size >= header_size, "illegal sizes");

  try_allocate(obj, noreg, object_size * BytesPerWord, t1, t2, slow_case);

  initialize_object(obj, klass, noreg, object_size * HeapWordSize, t1, t2, UseTLAB);
}

void C1_MacroAssembler::initialize_object(Register obj, Register klass, Register var_size_in_bytes, int con_size_in_bytes, Register t1, Register t2, bool is_tlab_allocated) {
  assert((con_size_in_bytes & MinObjAlignmentInBytesMask) == 0,
         "con_size_in_bytes is not multiple of alignment");
  const int hdr_size_in_bytes = instanceOopDesc::header_size() * HeapWordSize;
  if (UseCompactObjectHeaders) {
    assert(hdr_size_in_bytes == 8, "check object headers size");
  }
  initialize_header(obj, klass, noreg, t1, t2);

  if (!(UseTLAB && ZeroTLAB && is_tlab_allocated)) {
    // clear rest of allocated space
    const Register t1_zero = t1;
    const Register index = t2;
    const int threshold = 6 * BytesPerWord;   // approximate break even point for code size (see comments below)
    if (var_size_in_bytes != noreg) {
      mov(index, var_size_in_bytes);
      initialize_body(obj, index, hdr_size_in_bytes, t1_zero);
    } else if (con_size_in_bytes <= threshold) {
      // use explicit null stores
      // code size = 2 + 3*n bytes (n = number of fields to clear)
      xorptr(t1_zero, t1_zero); // use t1_zero reg to clear memory (shorter code)
      for (int i = hdr_size_in_bytes; i < con_size_in_bytes; i += BytesPerWord)
        movptr(Address(obj, i), t1_zero);
    } else if (con_size_in_bytes > hdr_size_in_bytes) {
      // use loop to null out the fields
      // code size = 16 bytes for even n (n = number of fields to clear)
      // initialize last object field first if odd number of fields
      xorptr(t1_zero, t1_zero); // use t1_zero reg to clear memory (shorter code)
      movptr(index, (con_size_in_bytes - hdr_size_in_bytes) >> 3);
      // initialize last object field if constant size is odd
      if (((con_size_in_bytes - hdr_size_in_bytes) & 4) != 0)
        movptr(Address(obj, con_size_in_bytes - (1*BytesPerWord)), t1_zero);
      // initialize remaining object fields: rdx is a multiple of 2
      { Label loop;
        bind(loop);
        movptr(Address(obj, index, Address::times_8, hdr_size_in_bytes - (1*BytesPerWord)),
               t1_zero);
        decrement(index);
        jcc(Assembler::notZero, loop);
      }
    }
  }

  if (CURRENT_ENV->dtrace_alloc_probes()) {
    assert(obj == rax, "must be");
    call(RuntimeAddress(Runtime1::entry_for(C1StubId::dtrace_object_alloc_id)));
  }

  verify_oop(obj);
}

void C1_MacroAssembler::allocate_array(Register obj, Register len, Register t1, Register t2, int base_offset_in_bytes, Address::ScaleFactor f, Register klass, Label& slow_case, bool zero_array) {
  assert(obj == rax, "obj must be in rax, for cmpxchg");
  assert_different_registers(obj, len, t1, t2, klass);

  // determine alignment mask
  assert(!(BytesPerWord & 1), "must be a multiple of 2 for masking code to work");

  // check for negative or excessive length
  cmpptr(len, checked_cast<int32_t>(max_array_allocation_length));
  jcc(Assembler::above, slow_case);

  const Register arr_size = t2; // okay to be the same
  // align object end
  movptr(arr_size, base_offset_in_bytes + MinObjAlignmentInBytesMask);
  lea(arr_size, Address(arr_size, len, f));
  andptr(arr_size, ~MinObjAlignmentInBytesMask);

  try_allocate(obj, arr_size, 0, t1, t2, slow_case);

  initialize_header(obj, klass, len, t1, t2);

  // clear rest of allocated space
  if (zero_array) {
    const Register len_zero = len;
    // Align-up to word boundary, because we clear the 4 bytes potentially
    // following the length field in initialize_header().
    int base_offset = align_up(base_offset_in_bytes, BytesPerWord);
    initialize_body(obj, arr_size, base_offset, len_zero);
  }

  if (CURRENT_ENV->dtrace_alloc_probes()) {
    assert(obj == rax, "must be");
    call(RuntimeAddress(Runtime1::entry_for(C1StubId::dtrace_object_alloc_id)));
  }

  verify_oop(obj);
}

void C1_MacroAssembler::build_frame_helper(int frame_size_in_bytes, int sp_offset_for_orig_pc, int sp_inc, bool reset_orig_pc, bool needs_stack_repair) {
  push(rbp);
  if (PreserveFramePointer) {
    mov(rbp, rsp);
  }
  decrement(rsp, frame_size_in_bytes);

  if (needs_stack_repair) {
    // Save stack increment (also account for fixed framesize and rbp)
    assert((sp_inc & (StackAlignmentInBytes-1)) == 0, "stack increment not aligned");
    int real_frame_size = sp_inc + frame_size_in_bytes + wordSize;
    movptr(Address(rsp, frame_size_in_bytes - wordSize), real_frame_size);
  }
  if (reset_orig_pc) {
    // Zero orig_pc to detect deoptimization during buffering in the entry points
    movptr(Address(rsp, sp_offset_for_orig_pc), 0);
  }
}

void C1_MacroAssembler::build_frame(int frame_size_in_bytes, int bang_size_in_bytes, int sp_offset_for_orig_pc, bool needs_stack_repair, bool has_scalarized_args, Label* verified_inline_entry_label) {
  // Make sure there is enough stack space for this method's activation.
  // Note that we do this before doing an enter(). This matches the
  // ordering of C2's stack overflow check / rsp decrement and allows
  // the SharedRuntime stack overflow handling to be consistent
  // between the two compilers.
  assert(bang_size_in_bytes >= frame_size_in_bytes, "stack bang size incorrect");
  generate_stack_overflow_check(bang_size_in_bytes);

  build_frame_helper(frame_size_in_bytes, sp_offset_for_orig_pc, 0, has_scalarized_args, needs_stack_repair);

  BarrierSetAssembler* bs = BarrierSet::barrier_set()->barrier_set_assembler();
  // C1 code is not hot enough to micro optimize the nmethod entry barrier with an out-of-line stub
  bs->nmethod_entry_barrier(this, nullptr /* slow_path */, nullptr /* continuation */);

  if (verified_inline_entry_label != nullptr) {
    // Jump here from the scalarized entry points that already created the frame.
    bind(*verified_inline_entry_label);
  }
}

void C1_MacroAssembler::verified_entry(bool breakAtEntry) {
  if (breakAtEntry || VerifyFPU) {
    // Verified Entry first instruction should be 5 bytes long for correct
    // patching by patch_verified_entry().
    //
    // Breakpoint and VerifyFPU have one byte first instruction.
    // Also first instruction will be one byte "push(rbp)" if stack banging
    // code is not generated (see build_frame() above).
    // For all these cases generate long instruction first.
    fat_nop();
  }
  if (breakAtEntry) int3();
  // build frame
  IA32_ONLY( verify_FPU(0, "method_entry"); )
}

int C1_MacroAssembler::scalarized_entry(const CompiledEntrySignature* ces, int frame_size_in_bytes, int bang_size_in_bytes, int sp_offset_for_orig_pc, Label& verified_inline_entry_label, bool is_inline_ro_entry) {
  assert(InlineTypePassFieldsAsArgs, "sanity");
  // Make sure there is enough stack space for this method's activation.
  assert(bang_size_in_bytes >= frame_size_in_bytes, "stack bang size incorrect");
  generate_stack_overflow_check(bang_size_in_bytes);

  GrowableArray<SigEntry>* sig    = ces->sig();
  GrowableArray<SigEntry>* sig_cc = is_inline_ro_entry ? ces->sig_cc_ro() : ces->sig_cc();
  VMRegPair* regs      = ces->regs();
  VMRegPair* regs_cc   = is_inline_ro_entry ? ces->regs_cc_ro() : ces->regs_cc();
  int args_on_stack    = ces->args_on_stack();
  int args_on_stack_cc = is_inline_ro_entry ? ces->args_on_stack_cc_ro() : ces->args_on_stack_cc();

  assert(sig->length() <= sig_cc->length(), "Zero-sized inline class not allowed!");
  BasicType* sig_bt = NEW_RESOURCE_ARRAY(BasicType, sig_cc->length());
  int args_passed = sig->length();
  int args_passed_cc = SigEntry::fill_sig_bt(sig_cc, sig_bt);

  // Create a temp frame so we can call into the runtime. It must be properly set up to accommodate GC.
  build_frame_helper(frame_size_in_bytes, sp_offset_for_orig_pc, 0, true, ces->c1_needs_stack_repair());

  // The runtime call might safepoint, make sure nmethod entry barrier is executed
  BarrierSetAssembler* bs = BarrierSet::barrier_set()->barrier_set_assembler();
  // C1 code is not hot enough to micro optimize the nmethod entry barrier with an out-of-line stub
  bs->nmethod_entry_barrier(this, nullptr /* slow_path */, nullptr /* continuation */);

  // FIXME -- call runtime only if we cannot in-line allocate all the incoming inline type args.
  movptr(rbx, (intptr_t)(ces->method()));
  if (is_inline_ro_entry) {
    call(RuntimeAddress(Runtime1::entry_for(C1StubId::buffer_inline_args_no_receiver_id)));
  } else {
    call(RuntimeAddress(Runtime1::entry_for(C1StubId::buffer_inline_args_id)));
  }
  int rt_call_offset = offset();

  // Remove the temp frame
  addptr(rsp, frame_size_in_bytes);
  pop(rbp);

  // Check if we need to extend the stack for packing
  int sp_inc = 0;
  if (args_on_stack > args_on_stack_cc) {
    sp_inc = extend_stack_for_inline_args(args_on_stack);
  }

  shuffle_inline_args(true, is_inline_ro_entry, sig_cc,
                      args_passed_cc, args_on_stack_cc, regs_cc, // from
                      args_passed, args_on_stack, regs,          // to
                      sp_inc, rax);

  // Create the real frame. Below jump will then skip over the stack banging and frame
  // setup code in the verified_inline_entry (which has a different real_frame_size).
  build_frame_helper(frame_size_in_bytes, sp_offset_for_orig_pc, sp_inc, false, ces->c1_needs_stack_repair());

  jmp(verified_inline_entry_label);
  return rt_call_offset;
}

void C1_MacroAssembler::load_parameter(int offset_in_words, Register reg) {
  // rbp, + 0: link
  //     + 1: return address
  //     + 2: argument with offset 0
  //     + 3: argument with offset 1
  //     + 4: ...

  movptr(reg, Address(rbp, (offset_in_words + 2) * BytesPerWord));
}

#ifndef PRODUCT

void C1_MacroAssembler::verify_stack_oop(int stack_offset) {
  if (!VerifyOops) return;
  verify_oop_addr(Address(rsp, stack_offset));
}

void C1_MacroAssembler::verify_not_null_oop(Register r) {
  if (!VerifyOops) return;
  Label not_null;
  testptr(r, r);
  jcc(Assembler::notZero, not_null);
  stop("non-null oop required");
  bind(not_null);
  verify_oop(r);
}

void C1_MacroAssembler::invalidate_registers(bool inv_rax, bool inv_rbx, bool inv_rcx, bool inv_rdx, bool inv_rsi, bool inv_rdi) {
#ifdef ASSERT
  if (inv_rax) movptr(rax, 0xDEAD);
  if (inv_rbx) movptr(rbx, 0xDEAD);
  if (inv_rcx) movptr(rcx, 0xDEAD);
  if (inv_rdx) movptr(rdx, 0xDEAD);
  if (inv_rsi) movptr(rsi, 0xDEAD);
  if (inv_rdi) movptr(rdi, 0xDEAD);
#endif
}

#endif // ifndef PRODUCT<|MERGE_RESOLUTION|>--- conflicted
+++ resolved
@@ -162,29 +162,17 @@
 
 void C1_MacroAssembler::initialize_header(Register obj, Register klass, Register len, Register t1, Register t2) {
   assert_different_registers(obj, klass, len, t1, t2);
-<<<<<<< HEAD
   if (UseCompactObjectHeaders || EnableValhalla) {
-=======
-  if (UseCompactObjectHeaders) {
->>>>>>> 2a0cf835
     movptr(t1, Address(klass, Klass::prototype_header_offset()));
     movptr(Address(obj, oopDesc::mark_offset_in_bytes()), t1);
   } else {
     movptr(Address(obj, oopDesc::mark_offset_in_bytes()), checked_cast<int32_t>(markWord::prototype().value()));
   }
-#ifdef _LP64
   if (UseCompressedClassPointers) { // Take care not to kill klass
     movptr(t1, klass);
     encode_klass_not_null(t1, rscratch1);
     movl(Address(obj, oopDesc::klass_offset_in_bytes()), t1);
-<<<<<<< HEAD
-  } else if (!UseCompactObjectHeaders)
-#endif
-  {
-=======
-  } else {
-    movptr(Address(obj, oopDesc::mark_offset_in_bytes()), checked_cast<int32_t>(markWord::prototype().value()));
->>>>>>> 2a0cf835
+  } else if (!UseCompactObjectHeaders) {
     movptr(Address(obj, oopDesc::klass_offset_in_bytes()), klass);
   }
 
