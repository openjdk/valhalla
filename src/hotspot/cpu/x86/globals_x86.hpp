--- conflicted
+++ resolved
@@ -89,19 +89,9 @@
 
 define_pd_global(intx, InitArrayShortSize, 8*BytesPerLong);
 
-<<<<<<< HEAD
-#if defined(_LP64) || defined(_WINDOWS)
-define_pd_global(bool, ThreadLocalHandshakes, true);
-#else
-// get_thread() is slow on linux 32 bit, therefore off by default
-define_pd_global(bool, ThreadLocalHandshakes, false);
-#endif
-
 define_pd_global(bool, ValueTypePassFieldsAsArgs, LP64_ONLY(true) NOT_LP64(false));
 define_pd_global(bool, ValueTypeReturnedAsFields, LP64_ONLY(true) NOT_LP64(false));
 
-=======
->>>>>>> aa4ef80f
 #define ARCH_FLAGS(develop, \
                    product, \
                    diagnostic, \
