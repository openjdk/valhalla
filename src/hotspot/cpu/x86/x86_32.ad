--- conflicted
+++ resolved
@@ -11540,11 +11540,7 @@
 %}
 
 // Small ClearArray AVX512 non-constant length.
-<<<<<<< HEAD
 instruct rep_stos_evex(eCXRegI cnt, eDIRegP base, regD tmp, kReg ktmp, eAXRegI zero, Universe dummy, eFlagsReg cr) %{
-=======
-instruct rep_stos_evex(eCXRegI cnt, eDIRegP base, legRegD tmp, kReg ktmp, eAXRegI zero, Universe dummy, eFlagsReg cr) %{
->>>>>>> 024c4027
   predicate(!((ClearArrayNode*)n)->is_large() && (UseAVX > 2));
   match(Set dummy (ClearArray cnt base));
   ins_cost(125);
@@ -11655,11 +11651,7 @@
 %}
 
 // Large ClearArray AVX512.
-<<<<<<< HEAD
 instruct rep_stos_large_evex(eCXRegI cnt, eDIRegP base, regD tmp, kReg ktmp, eAXRegI zero, Universe dummy, eFlagsReg cr) %{
-=======
-instruct rep_stos_large_evex(eCXRegI cnt, eDIRegP base, legRegD tmp, kReg ktmp, eAXRegI zero, Universe dummy, eFlagsReg cr) %{
->>>>>>> 024c4027
   predicate((UseAVX > 2) && ((ClearArrayNode*)n)->is_large());
   match(Set dummy (ClearArray cnt base));
   effect(USE_KILL cnt, USE_KILL base, TEMP tmp, TEMP ktmp, KILL zero, KILL cr);
