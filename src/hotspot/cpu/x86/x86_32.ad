//
// Copyright (c) 1997, 2024, Oracle and/or its affiliates. All rights reserved.
// DO NOT ALTER OR REMOVE COPYRIGHT NOTICES OR THIS FILE HEADER.
//
// This code is free software; you can redistribute it and/or modify it
// under the terms of the GNU General Public License version 2 only, as
// published by the Free Software Foundation.
//
// This code is distributed in the hope that it will be useful, but WITHOUT
// ANY WARRANTY; without even the implied warranty of MERCHANTABILITY or
// FITNESS FOR A PARTICULAR PURPOSE.  See the GNU General Public License
// version 2 for more details (a copy is included in the LICENSE file that
// accompanied this code).
//
// You should have received a copy of the GNU General Public License version
// 2 along with this work; if not, write to the Free Software Foundation,
// Inc., 51 Franklin St, Fifth Floor, Boston, MA 02110-1301 USA.
//
// Please contact Oracle, 500 Oracle Parkway, Redwood Shores, CA 94065 USA
// or visit www.oracle.com if you need additional information or have any
// questions.
//
//

// X86 Architecture Description File

//----------REGISTER DEFINITION BLOCK------------------------------------------
// This information is used by the matcher and the register allocator to
// describe individual registers and classes of registers within the target
// architecture.

register %{
//----------Architecture Description Register Definitions----------------------
// General Registers
// "reg_def"  name ( register save type, C convention save type,
//                   ideal register type, encoding );
// Register Save Types:
//
// NS  = No-Save:       The register allocator assumes that these registers
//                      can be used without saving upon entry to the method, &
//                      that they do not need to be saved at call sites.
//
// SOC = Save-On-Call:  The register allocator assumes that these registers
//                      can be used without saving upon entry to the method,
//                      but that they must be saved at call sites.
//
// SOE = Save-On-Entry: The register allocator assumes that these registers
//                      must be saved before using them upon entry to the
//                      method, but they do not need to be saved at call
//                      sites.
//
// AS  = Always-Save:   The register allocator assumes that these registers
//                      must be saved before using them upon entry to the
//                      method, & that they must be saved at call sites.
//
// Ideal Register Type is used to determine how to save & restore a
// register.  Op_RegI will get spilled with LoadI/StoreI, Op_RegP will get
// spilled with LoadP/StoreP.  If the register supports both, use Op_RegI.
//
// The encoding number is the actual bit-pattern placed into the opcodes.

// General Registers
// Previously set EBX, ESI, and EDI as save-on-entry for java code
// Turn off SOE in java-code due to frequent use of uncommon-traps.
// Now that allocator is better, turn on ESI and EDI as SOE registers.

reg_def EBX(SOC, SOE, Op_RegI, 3, rbx->as_VMReg());
reg_def ECX(SOC, SOC, Op_RegI, 1, rcx->as_VMReg());
reg_def ESI(SOC, SOE, Op_RegI, 6, rsi->as_VMReg());
reg_def EDI(SOC, SOE, Op_RegI, 7, rdi->as_VMReg());
// now that adapter frames are gone EBP is always saved and restored by the prolog/epilog code
reg_def EBP(NS, SOE, Op_RegI, 5, rbp->as_VMReg());
reg_def EDX(SOC, SOC, Op_RegI, 2, rdx->as_VMReg());
reg_def EAX(SOC, SOC, Op_RegI, 0, rax->as_VMReg());
reg_def ESP( NS,  NS, Op_RegI, 4, rsp->as_VMReg());

// Float registers.  We treat TOS/FPR0 special.  It is invisible to the
// allocator, and only shows up in the encodings.
reg_def FPR0L( SOC, SOC, Op_RegF, 0, VMRegImpl::Bad());
reg_def FPR0H( SOC, SOC, Op_RegF, 0, VMRegImpl::Bad());
// Ok so here's the trick FPR1 is really st(0) except in the midst
// of emission of assembly for a machnode. During the emission the fpu stack
// is pushed making FPR1 == st(1) temporarily. However at any safepoint
// the stack will not have this element so FPR1 == st(0) from the
// oopMap viewpoint. This same weirdness with numbering causes
// instruction encoding to have to play games with the register
// encode to correct for this 0/1 issue. See MachSpillCopyNode::implementation
// where it does flt->flt moves to see an example
//
reg_def FPR1L( SOC, SOC, Op_RegF, 1, as_FloatRegister(0)->as_VMReg());
reg_def FPR1H( SOC, SOC, Op_RegF, 1, as_FloatRegister(0)->as_VMReg()->next());
reg_def FPR2L( SOC, SOC, Op_RegF, 2, as_FloatRegister(1)->as_VMReg());
reg_def FPR2H( SOC, SOC, Op_RegF, 2, as_FloatRegister(1)->as_VMReg()->next());
reg_def FPR3L( SOC, SOC, Op_RegF, 3, as_FloatRegister(2)->as_VMReg());
reg_def FPR3H( SOC, SOC, Op_RegF, 3, as_FloatRegister(2)->as_VMReg()->next());
reg_def FPR4L( SOC, SOC, Op_RegF, 4, as_FloatRegister(3)->as_VMReg());
reg_def FPR4H( SOC, SOC, Op_RegF, 4, as_FloatRegister(3)->as_VMReg()->next());
reg_def FPR5L( SOC, SOC, Op_RegF, 5, as_FloatRegister(4)->as_VMReg());
reg_def FPR5H( SOC, SOC, Op_RegF, 5, as_FloatRegister(4)->as_VMReg()->next());
reg_def FPR6L( SOC, SOC, Op_RegF, 6, as_FloatRegister(5)->as_VMReg());
reg_def FPR6H( SOC, SOC, Op_RegF, 6, as_FloatRegister(5)->as_VMReg()->next());
reg_def FPR7L( SOC, SOC, Op_RegF, 7, as_FloatRegister(6)->as_VMReg());
reg_def FPR7H( SOC, SOC, Op_RegF, 7, as_FloatRegister(6)->as_VMReg()->next());
//
// Empty fill registers, which are never used, but supply alignment to xmm regs
//
reg_def FILL0( SOC, SOC, Op_RegF, 8, VMRegImpl::Bad());
reg_def FILL1( SOC, SOC, Op_RegF, 9, VMRegImpl::Bad());
reg_def FILL2( SOC, SOC, Op_RegF, 10, VMRegImpl::Bad());
reg_def FILL3( SOC, SOC, Op_RegF, 11, VMRegImpl::Bad());
reg_def FILL4( SOC, SOC, Op_RegF, 12, VMRegImpl::Bad());
reg_def FILL5( SOC, SOC, Op_RegF, 13, VMRegImpl::Bad());
reg_def FILL6( SOC, SOC, Op_RegF, 14, VMRegImpl::Bad());
reg_def FILL7( SOC, SOC, Op_RegF, 15, VMRegImpl::Bad());

// Specify priority of register selection within phases of register
// allocation.  Highest priority is first.  A useful heuristic is to
// give registers a low priority when they are required by machine
// instructions, like EAX and EDX.  Registers which are used as
// pairs must fall on an even boundary (witness the FPR#L's in this list).
// For the Intel integer registers, the equivalent Long pairs are
// EDX:EAX, EBX:ECX, and EDI:EBP.
alloc_class chunk0( ECX,   EBX,   EBP,   EDI,   EAX,   EDX,   ESI, ESP,
                    FPR0L, FPR0H, FPR1L, FPR1H, FPR2L, FPR2H,
                    FPR3L, FPR3H, FPR4L, FPR4H, FPR5L, FPR5H,
                    FPR6L, FPR6H, FPR7L, FPR7H,
                    FILL0, FILL1, FILL2, FILL3, FILL4, FILL5, FILL6, FILL7);


//----------Architecture Description Register Classes--------------------------
// Several register classes are automatically defined based upon information in
// this architecture description.
// 1) reg_class inline_cache_reg           ( /* as def'd in frame section */ )
// 2) reg_class stack_slots( /* one chunk of stack-based "registers" */ )
//
// Class for no registers (empty set).
reg_class no_reg();

// Class for all registers
reg_class any_reg_with_ebp(EAX, EDX, EBP, EDI, ESI, ECX, EBX, ESP);
// Class for all registers (excluding EBP)
reg_class any_reg_no_ebp(EAX, EDX, EDI, ESI, ECX, EBX, ESP);
// Dynamic register class that selects at runtime between register classes
// any_reg and any_no_ebp_reg (depending on the value of the flag PreserveFramePointer).
// Equivalent to: return PreserveFramePointer ? any_no_ebp_reg : any_reg;
reg_class_dynamic any_reg(any_reg_no_ebp, any_reg_with_ebp, %{ PreserveFramePointer %});

// Class for general registers
reg_class int_reg_with_ebp(EAX, EDX, EBP, EDI, ESI, ECX, EBX);
// Class for general registers (excluding EBP).
// It is also safe for use by tailjumps (we don't want to allocate in ebp).
// Used also if the PreserveFramePointer flag is true.
reg_class int_reg_no_ebp(EAX, EDX, EDI, ESI, ECX, EBX);
// Dynamic register class that selects between int_reg and int_reg_no_ebp.
reg_class_dynamic int_reg(int_reg_no_ebp, int_reg_with_ebp, %{ PreserveFramePointer %});

// Class of "X" registers
reg_class int_x_reg(EBX, ECX, EDX, EAX);

// Class of registers that can appear in an address with no offset.
// EBP and ESP require an extra instruction byte for zero offset.
// Used in fast-unlock
reg_class p_reg(EDX, EDI, ESI, EBX);

// Class for general registers excluding ECX
reg_class ncx_reg_with_ebp(EAX, EDX, EBP, EDI, ESI, EBX);
// Class for general registers excluding ECX (and EBP)
reg_class ncx_reg_no_ebp(EAX, EDX, EDI, ESI, EBX);
// Dynamic register class that selects between ncx_reg and ncx_reg_no_ebp.
reg_class_dynamic ncx_reg(ncx_reg_no_ebp, ncx_reg_with_ebp, %{ PreserveFramePointer %});

// Class for general registers excluding EAX
reg_class nax_reg(EDX, EDI, ESI, ECX, EBX);

// Class for general registers excluding EAX and EBX.
reg_class nabx_reg_with_ebp(EDX, EDI, ESI, ECX, EBP);
// Class for general registers excluding EAX and EBX (and EBP)
reg_class nabx_reg_no_ebp(EDX, EDI, ESI, ECX);
// Dynamic register class that selects between nabx_reg and nabx_reg_no_ebp.
reg_class_dynamic nabx_reg(nabx_reg_no_ebp, nabx_reg_with_ebp, %{ PreserveFramePointer %});

// Class of EAX (for multiply and divide operations)
reg_class eax_reg(EAX);

// Class of EBX (for atomic add)
reg_class ebx_reg(EBX);

// Class of ECX (for shift and JCXZ operations and cmpLTMask)
reg_class ecx_reg(ECX);

// Class of EDX (for multiply and divide operations)
reg_class edx_reg(EDX);

// Class of EDI (for synchronization)
reg_class edi_reg(EDI);

// Class of ESI (for synchronization)
reg_class esi_reg(ESI);

// Singleton class for stack pointer
reg_class sp_reg(ESP);

// Singleton class for instruction pointer
// reg_class ip_reg(EIP);

// Class of integer register pairs
reg_class long_reg_with_ebp( EAX,EDX, ECX,EBX, EBP,EDI );
// Class of integer register pairs (excluding EBP and EDI);
reg_class long_reg_no_ebp( EAX,EDX, ECX,EBX );
// Dynamic register class that selects between long_reg and long_reg_no_ebp.
reg_class_dynamic long_reg(long_reg_no_ebp, long_reg_with_ebp, %{ PreserveFramePointer %});

// Class of integer register pairs that aligns with calling convention
reg_class eadx_reg( EAX,EDX );
reg_class ebcx_reg( ECX,EBX );
reg_class ebpd_reg( EBP,EDI );

// Not AX or DX, used in divides
reg_class nadx_reg_with_ebp(EBX, ECX, ESI, EDI, EBP);
// Not AX or DX (and neither EBP), used in divides
reg_class nadx_reg_no_ebp(EBX, ECX, ESI, EDI);
// Dynamic register class that selects between nadx_reg and nadx_reg_no_ebp.
reg_class_dynamic nadx_reg(nadx_reg_no_ebp, nadx_reg_with_ebp, %{ PreserveFramePointer %});

// Floating point registers.  Notice FPR0 is not a choice.
// FPR0 is not ever allocated; we use clever encodings to fake
// a 2-address instructions out of Intels FP stack.
reg_class fp_flt_reg( FPR1L,FPR2L,FPR3L,FPR4L,FPR5L,FPR6L,FPR7L );

reg_class fp_dbl_reg( FPR1L,FPR1H, FPR2L,FPR2H, FPR3L,FPR3H,
                      FPR4L,FPR4H, FPR5L,FPR5H, FPR6L,FPR6H,
                      FPR7L,FPR7H );

reg_class fp_flt_reg0( FPR1L );
reg_class fp_dbl_reg0( FPR1L,FPR1H );
reg_class fp_dbl_reg1( FPR2L,FPR2H );
reg_class fp_dbl_notreg0( FPR2L,FPR2H, FPR3L,FPR3H, FPR4L,FPR4H,
                          FPR5L,FPR5H, FPR6L,FPR6H, FPR7L,FPR7H );

%}


//----------SOURCE BLOCK-------------------------------------------------------
// This is a block of C++ code which provides values, functions, and
// definitions necessary in the rest of the architecture description
source_hpp %{
// Must be visible to the DFA in dfa_x86_32.cpp
extern bool is_operand_hi32_zero(Node* n);
%}

source %{
#define   RELOC_IMM32    Assembler::imm_operand
#define   RELOC_DISP32   Assembler::disp32_operand

#define __ _masm.

// How to find the high register of a Long pair, given the low register
#define   HIGH_FROM_LOW(x) (as_Register((x)->encoding()+2))
#define   HIGH_FROM_LOW_ENC(x) ((x)+2)

// These masks are used to provide 128-bit aligned bitmasks to the XMM
// instructions, to allow sign-masking or sign-bit flipping.  They allow
// fast versions of NegF/NegD and AbsF/AbsD.

void reg_mask_init() {}

// Note: 'double' and 'long long' have 32-bits alignment on x86.
static jlong* double_quadword(jlong *adr, jlong lo, jlong hi) {
  // Use the expression (adr)&(~0xF) to provide 128-bits aligned address
  // of 128-bits operands for SSE instructions.
  jlong *operand = (jlong*)(((uintptr_t)adr)&((uintptr_t)(~0xF)));
  // Store the value to a 128-bits operand.
  operand[0] = lo;
  operand[1] = hi;
  return operand;
}

// Buffer for 128-bits masks used by SSE instructions.
static jlong fp_signmask_pool[(4+1)*2]; // 4*128bits(data) + 128bits(alignment)

// Static initialization during VM startup.
static jlong *float_signmask_pool  = double_quadword(&fp_signmask_pool[1*2], CONST64(0x7FFFFFFF7FFFFFFF), CONST64(0x7FFFFFFF7FFFFFFF));
static jlong *double_signmask_pool = double_quadword(&fp_signmask_pool[2*2], CONST64(0x7FFFFFFFFFFFFFFF), CONST64(0x7FFFFFFFFFFFFFFF));
static jlong *float_signflip_pool  = double_quadword(&fp_signmask_pool[3*2], CONST64(0x8000000080000000), CONST64(0x8000000080000000));
static jlong *double_signflip_pool = double_quadword(&fp_signmask_pool[4*2], CONST64(0x8000000000000000), CONST64(0x8000000000000000));

// Offset hacking within calls.
static int pre_call_resets_size() {
  int size = 0;
  Compile* C = Compile::current();
  if (C->in_24_bit_fp_mode()) {
    size += 6; // fldcw
  }
  if (VM_Version::supports_vzeroupper()) {
    size += 3; // vzeroupper
  }
  return size;
}

// !!!!! Special hack to get all type of calls to specify the byte offset
//       from the start of the call to the point where the return address
//       will point.
int MachCallStaticJavaNode::ret_addr_offset() {
  return 5 + pre_call_resets_size();  // 5 bytes from start of call to where return address points
}

int MachCallDynamicJavaNode::ret_addr_offset() {
  return 10 + pre_call_resets_size();  // 10 bytes from start of call to where return address points
}

static int sizeof_FFree_Float_Stack_All = -1;

int MachCallRuntimeNode::ret_addr_offset() {
  assert(sizeof_FFree_Float_Stack_All != -1, "must have been emitted already");
  return 5 + pre_call_resets_size() + (_leaf_no_fp ? 0 : sizeof_FFree_Float_Stack_All);
}

//
// Compute padding required for nodes which need alignment
//

// The address of the call instruction needs to be 4-byte aligned to
// ensure that it does not span a cache line so that it can be patched.
int CallStaticJavaDirectNode::compute_padding(int current_offset) const {
  current_offset += pre_call_resets_size();  // skip fldcw, if any
  current_offset += 1;      // skip call opcode byte
  return align_up(current_offset, alignment_required()) - current_offset;
}

// The address of the call instruction needs to be 4-byte aligned to
// ensure that it does not span a cache line so that it can be patched.
int CallDynamicJavaDirectNode::compute_padding(int current_offset) const {
  current_offset += pre_call_resets_size();  // skip fldcw, if any
  current_offset += 5;      // skip MOV instruction
  current_offset += 1;      // skip call opcode byte
  return align_up(current_offset, alignment_required()) - current_offset;
}

// EMIT_RM()
void emit_rm(CodeBuffer &cbuf, int f1, int f2, int f3) {
  unsigned char c = (unsigned char)((f1 << 6) | (f2 << 3) | f3);
  cbuf.insts()->emit_int8(c);
}

// EMIT_CC()
void emit_cc(CodeBuffer &cbuf, int f1, int f2) {
  unsigned char c = (unsigned char)( f1 | f2 );
  cbuf.insts()->emit_int8(c);
}

// EMIT_OPCODE()
void emit_opcode(CodeBuffer &cbuf, int code) {
  cbuf.insts()->emit_int8((unsigned char) code);
}

// EMIT_OPCODE() w/ relocation information
void emit_opcode(CodeBuffer &cbuf, int code, relocInfo::relocType reloc, int offset = 0) {
  cbuf.relocate(cbuf.insts_mark() + offset, reloc);
  emit_opcode(cbuf, code);
}

// EMIT_D8()
void emit_d8(CodeBuffer &cbuf, int d8) {
  cbuf.insts()->emit_int8((unsigned char) d8);
}

// EMIT_D16()
void emit_d16(CodeBuffer &cbuf, int d16) {
  cbuf.insts()->emit_int16(d16);
}

// EMIT_D32()
void emit_d32(CodeBuffer &cbuf, int d32) {
  cbuf.insts()->emit_int32(d32);
}

// emit 32 bit value and construct relocation entry from relocInfo::relocType
void emit_d32_reloc(CodeBuffer &cbuf, int d32, relocInfo::relocType reloc,
        int format) {
  cbuf.relocate(cbuf.insts_mark(), reloc, format);
  cbuf.insts()->emit_int32(d32);
}

// emit 32 bit value and construct relocation entry from RelocationHolder
void emit_d32_reloc(CodeBuffer &cbuf, int d32, RelocationHolder const& rspec,
        int format) {
#ifdef ASSERT
  if (rspec.reloc()->type() == relocInfo::oop_type && d32 != 0 && d32 != (int)Universe::non_oop_word()) {
    assert(oopDesc::is_oop(cast_to_oop(d32)), "cannot embed broken oops in code");
  }
#endif
  cbuf.relocate(cbuf.insts_mark(), rspec, format);
  cbuf.insts()->emit_int32(d32);
}

// Access stack slot for load or store
void store_to_stackslot(CodeBuffer &cbuf, int opcode, int rm_field, int disp) {
  emit_opcode( cbuf, opcode );               // (e.g., FILD   [ESP+src])
  if( -128 <= disp && disp <= 127 ) {
    emit_rm( cbuf, 0x01, rm_field, ESP_enc );  // R/M byte
    emit_rm( cbuf, 0x00, ESP_enc, ESP_enc);    // SIB byte
    emit_d8 (cbuf, disp);     // Displacement  // R/M byte
  } else {
    emit_rm( cbuf, 0x02, rm_field, ESP_enc );  // R/M byte
    emit_rm( cbuf, 0x00, ESP_enc, ESP_enc);    // SIB byte
    emit_d32(cbuf, disp);     // Displacement  // R/M byte
  }
}

   // rRegI ereg, memory mem) %{    // emit_reg_mem
void encode_RegMem( CodeBuffer &cbuf, int reg_encoding, int base, int index, int scale, int displace, relocInfo::relocType disp_reloc ) {
  // There is no index & no scale, use form without SIB byte
  if ((index == 0x4) &&
      (scale == 0) && (base != ESP_enc)) {
    // If no displacement, mode is 0x0; unless base is [EBP]
    if ( (displace == 0) && (base != EBP_enc) ) {
      emit_rm(cbuf, 0x0, reg_encoding, base);
    }
    else {                    // If 8-bit displacement, mode 0x1
      if ((displace >= -128) && (displace <= 127)
          && (disp_reloc == relocInfo::none) ) {
        emit_rm(cbuf, 0x1, reg_encoding, base);
        emit_d8(cbuf, displace);
      }
      else {                  // If 32-bit displacement
        if (base == -1) { // Special flag for absolute address
          emit_rm(cbuf, 0x0, reg_encoding, 0x5);
          // (manual lies; no SIB needed here)
          if ( disp_reloc != relocInfo::none ) {
            emit_d32_reloc(cbuf, displace, disp_reloc, 1);
          } else {
            emit_d32      (cbuf, displace);
          }
        }
        else {                // Normal base + offset
          emit_rm(cbuf, 0x2, reg_encoding, base);
          if ( disp_reloc != relocInfo::none ) {
            emit_d32_reloc(cbuf, displace, disp_reloc, 1);
          } else {
            emit_d32      (cbuf, displace);
          }
        }
      }
    }
  }
  else {                      // Else, encode with the SIB byte
    // If no displacement, mode is 0x0; unless base is [EBP]
    if (displace == 0 && (base != EBP_enc)) {  // If no displacement
      emit_rm(cbuf, 0x0, reg_encoding, 0x4);
      emit_rm(cbuf, scale, index, base);
    }
    else {                    // If 8-bit displacement, mode 0x1
      if ((displace >= -128) && (displace <= 127)
          && (disp_reloc == relocInfo::none) ) {
        emit_rm(cbuf, 0x1, reg_encoding, 0x4);
        emit_rm(cbuf, scale, index, base);
        emit_d8(cbuf, displace);
      }
      else {                  // If 32-bit displacement
        if (base == 0x04 ) {
          emit_rm(cbuf, 0x2, reg_encoding, 0x4);
          emit_rm(cbuf, scale, index, 0x04);
        } else {
          emit_rm(cbuf, 0x2, reg_encoding, 0x4);
          emit_rm(cbuf, scale, index, base);
        }
        if ( disp_reloc != relocInfo::none ) {
          emit_d32_reloc(cbuf, displace, disp_reloc, 1);
        } else {
          emit_d32      (cbuf, displace);
        }
      }
    }
  }
}


void encode_Copy( CodeBuffer &cbuf, int dst_encoding, int src_encoding ) {
  if( dst_encoding == src_encoding ) {
    // reg-reg copy, use an empty encoding
  } else {
    emit_opcode( cbuf, 0x8B );
    emit_rm(cbuf, 0x3, dst_encoding, src_encoding );
  }
}

void emit_cmpfp_fixup(MacroAssembler& _masm) {
  Label exit;
  __ jccb(Assembler::noParity, exit);
  __ pushf();
  //
  // comiss/ucomiss instructions set ZF,PF,CF flags and
  // zero OF,AF,SF for NaN values.
  // Fixup flags by zeroing ZF,PF so that compare of NaN
  // values returns 'less than' result (CF is set).
  // Leave the rest of flags unchanged.
  //
  //    7 6 5 4 3 2 1 0
  //   |S|Z|r|A|r|P|r|C|  (r - reserved bit)
  //    0 0 1 0 1 0 1 1   (0x2B)
  //
  __ andl(Address(rsp, 0), 0xffffff2b);
  __ popf();
  __ bind(exit);
}

void emit_cmpfp3(MacroAssembler& _masm, Register dst) {
  Label done;
  __ movl(dst, -1);
  __ jcc(Assembler::parity, done);
  __ jcc(Assembler::below, done);
  __ setb(Assembler::notEqual, dst);
  __ movzbl(dst, dst);
  __ bind(done);
}


//=============================================================================
const RegMask& MachConstantBaseNode::_out_RegMask = RegMask::Empty;

int ConstantTable::calculate_table_base_offset() const {
  return 0;  // absolute addressing, no offset
}

bool MachConstantBaseNode::requires_postalloc_expand() const { return false; }
void MachConstantBaseNode::postalloc_expand(GrowableArray <Node *> *nodes, PhaseRegAlloc *ra_) {
  ShouldNotReachHere();
}

void MachConstantBaseNode::emit(CodeBuffer& cbuf, PhaseRegAlloc* ra_) const {
  // Empty encoding
}

uint MachConstantBaseNode::size(PhaseRegAlloc* ra_) const {
  return 0;
}

#ifndef PRODUCT
void MachConstantBaseNode::format(PhaseRegAlloc* ra_, outputStream* st) const {
  st->print("# MachConstantBaseNode (empty encoding)");
}
#endif


//=============================================================================
#ifndef PRODUCT
void MachPrologNode::format(PhaseRegAlloc* ra_, outputStream* st) const {
  Compile* C = ra_->C;

  int framesize = C->output()->frame_size_in_bytes();
  int bangsize = C->output()->bang_size_in_bytes();
  assert((framesize & (StackAlignmentInBytes-1)) == 0, "frame size not aligned");
  // Remove wordSize for return addr which is already pushed.
  framesize -= wordSize;

  if (C->output()->need_stack_bang(bangsize)) {
    framesize -= wordSize;
    st->print("# stack bang (%d bytes)", bangsize);
    st->print("\n\t");
    st->print("PUSH   EBP\t# Save EBP");
    if (PreserveFramePointer) {
      st->print("\n\t");
      st->print("MOV    EBP, ESP\t# Save the caller's SP into EBP");
    }
    if (framesize) {
      st->print("\n\t");
      st->print("SUB    ESP, #%d\t# Create frame",framesize);
    }
  } else {
    st->print("SUB    ESP, #%d\t# Create frame",framesize);
    st->print("\n\t");
    framesize -= wordSize;
    st->print("MOV    [ESP + #%d], EBP\t# Save EBP",framesize);
    if (PreserveFramePointer) {
      st->print("\n\t");
      st->print("MOV    EBP, ESP\t# Save the caller's SP into EBP");
      if (framesize > 0) {
        st->print("\n\t");
        st->print("ADD    EBP, #%d", framesize);
      }
    }
  }

  if (VerifyStackAtCalls) {
    st->print("\n\t");
    framesize -= wordSize;
    st->print("MOV    [ESP + #%d], 0xBADB100D\t# Majik cookie for stack depth check",framesize);
  }

  if( C->in_24_bit_fp_mode() ) {
    st->print("\n\t");
    st->print("FLDCW  \t# load 24 bit fpu control word");
  }
  if (UseSSE >= 2 && VerifyFPU) {
    st->print("\n\t");
    st->print("# verify FPU stack (must be clean on entry)");
  }

#ifdef ASSERT
  if (VerifyStackAtCalls) {
    st->print("\n\t");
    st->print("# stack alignment check");
  }
#endif
  st->cr();
}
#endif


void MachPrologNode::emit(CodeBuffer &cbuf, PhaseRegAlloc *ra_) const {
  Compile* C = ra_->C;
  C2_MacroAssembler _masm(&cbuf);

<<<<<<< HEAD
  __ verified_entry(C);
=======
  int framesize = C->output()->frame_size_in_bytes();
  int bangsize = C->output()->bang_size_in_bytes();

  __ verified_entry(framesize, C->output()->need_stack_bang(bangsize)?bangsize:0, C->in_24_bit_fp_mode(), C->stub_function() != nullptr);
>>>>>>> 1fb9e3d6

  C->output()->set_frame_complete(cbuf.insts_size());

  if (C->has_mach_constant_base_node()) {
    // NOTE: We set the table base offset here because users might be
    // emitted before MachConstantBaseNode.
    ConstantTable& constant_table = C->output()->constant_table();
    constant_table.set_table_base_offset(constant_table.calculate_table_base_offset());
  }
}

uint MachPrologNode::size(PhaseRegAlloc *ra_) const {
  return MachNode::size(ra_); // too many variables; just compute it the hard way
}

int MachPrologNode::reloc() const {
  return 0; // a large enough number
}

//=============================================================================
#ifndef PRODUCT
void MachEpilogNode::format( PhaseRegAlloc *ra_, outputStream* st ) const {
  Compile *C = ra_->C;
  int framesize = C->output()->frame_size_in_bytes();
  assert((framesize & (StackAlignmentInBytes-1)) == 0, "frame size not aligned");
  // Remove two words for return addr and rbp,
  framesize -= 2*wordSize;

  if (C->max_vector_size() > 16) {
    st->print("VZEROUPPER");
    st->cr(); st->print("\t");
  }
  if (C->in_24_bit_fp_mode()) {
    st->print("FLDCW  standard control word");
    st->cr(); st->print("\t");
  }
  if (framesize) {
    st->print("ADD    ESP,%d\t# Destroy frame",framesize);
    st->cr(); st->print("\t");
  }
  st->print_cr("POPL   EBP"); st->print("\t");
  if (do_polling() && C->is_method_compilation()) {
    st->print("CMPL    rsp, poll_offset[thread]  \n\t"
              "JA      #safepoint_stub\t"
              "# Safepoint: poll for GC");
  }
}
#endif

void MachEpilogNode::emit(CodeBuffer &cbuf, PhaseRegAlloc *ra_) const {
  Compile *C = ra_->C;
  MacroAssembler _masm(&cbuf);

  if (C->max_vector_size() > 16) {
    // Clear upper bits of YMM registers when current compiled code uses
    // wide vectors to avoid AVX <-> SSE transition penalty during call.
    _masm.vzeroupper();
  }
  // If method set FPU control word, restore to standard control word
  if (C->in_24_bit_fp_mode()) {
    _masm.fldcw(ExternalAddress(StubRoutines::x86::addr_fpu_cntrl_wrd_std()));
  }

  int framesize = C->output()->frame_size_in_bytes();
  assert((framesize & (StackAlignmentInBytes-1)) == 0, "frame size not aligned");
  // Remove two words for return addr and rbp,
  framesize -= 2*wordSize;

  // Note that VerifyStackAtCalls' Majik cookie does not change the frame size popped here

  if (framesize >= 128) {
    emit_opcode(cbuf, 0x81); // add  SP, #framesize
    emit_rm(cbuf, 0x3, 0x00, ESP_enc);
    emit_d32(cbuf, framesize);
  } else if (framesize) {
    emit_opcode(cbuf, 0x83); // add  SP, #framesize
    emit_rm(cbuf, 0x3, 0x00, ESP_enc);
    emit_d8(cbuf, framesize);
  }

  emit_opcode(cbuf, 0x58 | EBP_enc);

  if (StackReservedPages > 0 && C->has_reserved_stack_access()) {
    __ reserved_stack_check();
  }

  if (do_polling() && C->is_method_compilation()) {
    Register thread = as_Register(EBX_enc);
    MacroAssembler masm(&cbuf);
    __ get_thread(thread);
    Label dummy_label;
    Label* code_stub = &dummy_label;
    if (!C->output()->in_scratch_emit_size()) {
      C2SafepointPollStub* stub = new (C->comp_arena()) C2SafepointPollStub(__ offset());
      C->output()->add_stub(stub);
      code_stub = &stub->entry();
    }
    __ relocate(relocInfo::poll_return_type);
    __ safepoint_poll(*code_stub, thread, true /* at_return */, true /* in_nmethod */);
  }
}

uint MachEpilogNode::size(PhaseRegAlloc *ra_) const {
  return MachNode::size(ra_); // too many variables; just compute it
                              // the hard way
}

int MachEpilogNode::reloc() const {
  return 0; // a large enough number
}

const Pipeline * MachEpilogNode::pipeline() const {
  return MachNode::pipeline_class();
}

//=============================================================================

enum RC { rc_bad, rc_int, rc_kreg, rc_float, rc_xmm, rc_stack };
static enum RC rc_class( OptoReg::Name reg ) {

  if( !OptoReg::is_valid(reg)  ) return rc_bad;
  if (OptoReg::is_stack(reg)) return rc_stack;

  VMReg r = OptoReg::as_VMReg(reg);
  if (r->is_Register()) return rc_int;
  if (r->is_FloatRegister()) {
    assert(UseSSE < 2, "shouldn't be used in SSE2+ mode");
    return rc_float;
  }
  if (r->is_KRegister()) return rc_kreg;
  assert(r->is_XMMRegister(), "must be");
  return rc_xmm;
}

static int impl_helper( CodeBuffer *cbuf, bool do_size, bool is_load, int offset, int reg,
                        int opcode, const char *op_str, int size, outputStream* st ) {
  if( cbuf ) {
    emit_opcode  (*cbuf, opcode );
    encode_RegMem(*cbuf, Matcher::_regEncode[reg], ESP_enc, 0x4, 0, offset, relocInfo::none);
#ifndef PRODUCT
  } else if( !do_size ) {
    if( size != 0 ) st->print("\n\t");
    if( opcode == 0x8B || opcode == 0x89 ) { // MOV
      if( is_load ) st->print("%s   %s,[ESP + #%d]",op_str,Matcher::regName[reg],offset);
      else          st->print("%s   [ESP + #%d],%s",op_str,offset,Matcher::regName[reg]);
    } else { // FLD, FST, PUSH, POP
      st->print("%s [ESP + #%d]",op_str,offset);
    }
#endif
  }
  int offset_size = (offset == 0) ? 0 : ((offset <= 127) ? 1 : 4);
  return size+3+offset_size;
}

// Helper for XMM registers.  Extra opcode bits, limited syntax.
static int impl_x_helper( CodeBuffer *cbuf, bool do_size, bool is_load,
                         int offset, int reg_lo, int reg_hi, int size, outputStream* st ) {
  int in_size_in_bits = Assembler::EVEX_32bit;
  int evex_encoding = 0;
  if (reg_lo+1 == reg_hi) {
    in_size_in_bits = Assembler::EVEX_64bit;
    evex_encoding = Assembler::VEX_W;
  }
  if (cbuf) {
    MacroAssembler _masm(cbuf);
    // EVEX spills remain EVEX: Compressed displacemement is better than AVX on spill mem operations,
    //                          it maps more cases to single byte displacement
    _masm.set_managed();
    if (reg_lo+1 == reg_hi) { // double move?
      if (is_load) {
        __ movdbl(as_XMMRegister(Matcher::_regEncode[reg_lo]), Address(rsp, offset));
      } else {
        __ movdbl(Address(rsp, offset), as_XMMRegister(Matcher::_regEncode[reg_lo]));
      }
    } else {
      if (is_load) {
        __ movflt(as_XMMRegister(Matcher::_regEncode[reg_lo]), Address(rsp, offset));
      } else {
        __ movflt(Address(rsp, offset), as_XMMRegister(Matcher::_regEncode[reg_lo]));
      }
    }
#ifndef PRODUCT
  } else if (!do_size) {
    if (size != 0) st->print("\n\t");
    if (reg_lo+1 == reg_hi) { // double move?
      if (is_load) st->print("%s %s,[ESP + #%d]",
                              UseXmmLoadAndClearUpper ? "MOVSD " : "MOVLPD",
                              Matcher::regName[reg_lo], offset);
      else         st->print("MOVSD  [ESP + #%d],%s",
                              offset, Matcher::regName[reg_lo]);
    } else {
      if (is_load) st->print("MOVSS  %s,[ESP + #%d]",
                              Matcher::regName[reg_lo], offset);
      else         st->print("MOVSS  [ESP + #%d],%s",
                              offset, Matcher::regName[reg_lo]);
    }
#endif
  }
  bool is_single_byte = false;
  if ((UseAVX > 2) && (offset != 0)) {
    is_single_byte = Assembler::query_compressed_disp_byte(offset, true, 0, Assembler::EVEX_T1S, in_size_in_bits, evex_encoding);
  }
  int offset_size = 0;
  if (UseAVX > 2 ) {
    offset_size = (offset == 0) ? 0 : ((is_single_byte) ? 1 : 4);
  } else {
    offset_size = (offset == 0) ? 0 : ((offset <= 127) ? 1 : 4);
  }
  size += (UseAVX > 2) ? 2 : 0; // Need an additional two bytes for EVEX
  // VEX_2bytes prefix is used if UseAVX > 0, so it takes the same 2 bytes as SIMD prefix.
  return size+5+offset_size;
}


static int impl_movx_helper( CodeBuffer *cbuf, bool do_size, int src_lo, int dst_lo,
                            int src_hi, int dst_hi, int size, outputStream* st ) {
  if (cbuf) {
    MacroAssembler _masm(cbuf);
    // EVEX spills remain EVEX: logic complex between full EVEX, partial and AVX, manage EVEX spill code one way.
    _masm.set_managed();
    if (src_lo+1 == src_hi && dst_lo+1 == dst_hi) { // double move?
      __ movdbl(as_XMMRegister(Matcher::_regEncode[dst_lo]),
                as_XMMRegister(Matcher::_regEncode[src_lo]));
    } else {
      __ movflt(as_XMMRegister(Matcher::_regEncode[dst_lo]),
                as_XMMRegister(Matcher::_regEncode[src_lo]));
    }
#ifndef PRODUCT
  } else if (!do_size) {
    if (size != 0) st->print("\n\t");
    if (UseXmmRegToRegMoveAll) {//Use movaps,movapd to move between xmm registers
      if (src_lo+1 == src_hi && dst_lo+1 == dst_hi) { // double move?
        st->print("MOVAPD %s,%s",Matcher::regName[dst_lo],Matcher::regName[src_lo]);
      } else {
        st->print("MOVAPS %s,%s",Matcher::regName[dst_lo],Matcher::regName[src_lo]);
      }
    } else {
      if( src_lo+1 == src_hi && dst_lo+1 == dst_hi ) { // double move?
        st->print("MOVSD  %s,%s",Matcher::regName[dst_lo],Matcher::regName[src_lo]);
      } else {
        st->print("MOVSS  %s,%s",Matcher::regName[dst_lo],Matcher::regName[src_lo]);
      }
    }
#endif
  }
  // VEX_2bytes prefix is used if UseAVX > 0, and it takes the same 2 bytes as SIMD prefix.
  // Only MOVAPS SSE prefix uses 1 byte.  EVEX uses an additional 2 bytes.
  int sz = (UseAVX > 2) ? 6 : 4;
  if (!(src_lo+1 == src_hi && dst_lo+1 == dst_hi) &&
      UseXmmRegToRegMoveAll && (UseAVX == 0)) sz = 3;
  return size + sz;
}

static int impl_movgpr2x_helper( CodeBuffer *cbuf, bool do_size, int src_lo, int dst_lo,
                            int src_hi, int dst_hi, int size, outputStream* st ) {
  // 32-bit
  if (cbuf) {
    MacroAssembler _masm(cbuf);
    // EVEX spills remain EVEX: logic complex between full EVEX, partial and AVX, manage EVEX spill code one way.
    _masm.set_managed();
    __ movdl(as_XMMRegister(Matcher::_regEncode[dst_lo]),
             as_Register(Matcher::_regEncode[src_lo]));
#ifndef PRODUCT
  } else if (!do_size) {
    st->print("movdl   %s, %s\t# spill", Matcher::regName[dst_lo], Matcher::regName[src_lo]);
#endif
  }
  return (UseAVX> 2) ? 6 : 4;
}


static int impl_movx2gpr_helper( CodeBuffer *cbuf, bool do_size, int src_lo, int dst_lo,
                                 int src_hi, int dst_hi, int size, outputStream* st ) {
  // 32-bit
  if (cbuf) {
    MacroAssembler _masm(cbuf);
    // EVEX spills remain EVEX: logic complex between full EVEX, partial and AVX, manage EVEX spill code one way.
    _masm.set_managed();
    __ movdl(as_Register(Matcher::_regEncode[dst_lo]),
             as_XMMRegister(Matcher::_regEncode[src_lo]));
#ifndef PRODUCT
  } else if (!do_size) {
    st->print("movdl   %s, %s\t# spill", Matcher::regName[dst_lo], Matcher::regName[src_lo]);
#endif
  }
  return (UseAVX> 2) ? 6 : 4;
}

static int impl_mov_helper( CodeBuffer *cbuf, bool do_size, int src, int dst, int size, outputStream* st ) {
  if( cbuf ) {
    emit_opcode(*cbuf, 0x8B );
    emit_rm    (*cbuf, 0x3, Matcher::_regEncode[dst], Matcher::_regEncode[src] );
#ifndef PRODUCT
  } else if( !do_size ) {
    if( size != 0 ) st->print("\n\t");
    st->print("MOV    %s,%s",Matcher::regName[dst],Matcher::regName[src]);
#endif
  }
  return size+2;
}

static int impl_fp_store_helper( CodeBuffer *cbuf, bool do_size, int src_lo, int src_hi, int dst_lo, int dst_hi,
                                 int offset, int size, outputStream* st ) {
  if( src_lo != FPR1L_num ) {      // Move value to top of FP stack, if not already there
    if( cbuf ) {
      emit_opcode( *cbuf, 0xD9 );  // FLD (i.e., push it)
      emit_d8( *cbuf, 0xC0-1+Matcher::_regEncode[src_lo] );
#ifndef PRODUCT
    } else if( !do_size ) {
      if( size != 0 ) st->print("\n\t");
      st->print("FLD    %s",Matcher::regName[src_lo]);
#endif
    }
    size += 2;
  }

  int st_op = (src_lo != FPR1L_num) ? EBX_num /*store & pop*/ : EDX_num /*store no pop*/;
  const char *op_str;
  int op;
  if( src_lo+1 == src_hi && dst_lo+1 == dst_hi ) { // double store?
    op_str = (src_lo != FPR1L_num) ? "FSTP_D" : "FST_D ";
    op = 0xDD;
  } else {                   // 32-bit store
    op_str = (src_lo != FPR1L_num) ? "FSTP_S" : "FST_S ";
    op = 0xD9;
    assert( !OptoReg::is_valid(src_hi) && !OptoReg::is_valid(dst_hi), "no non-adjacent float-stores" );
  }

  return impl_helper(cbuf,do_size,false,offset,st_op,op,op_str,size, st);
}

// Next two methods are shared by 32- and 64-bit VM. They are defined in x86.ad.
static void vec_mov_helper(CodeBuffer *cbuf, int src_lo, int dst_lo,
                          int src_hi, int dst_hi, uint ireg, outputStream* st);

void vec_spill_helper(CodeBuffer *cbuf, bool is_load,
                            int stack_offset, int reg, uint ireg, outputStream* st);

static void vec_stack_to_stack_helper(CodeBuffer *cbuf, int src_offset,
                                     int dst_offset, uint ireg, outputStream* st) {
  if (cbuf) {
    MacroAssembler _masm(cbuf);
    switch (ireg) {
    case Op_VecS:
      __ pushl(Address(rsp, src_offset));
      __ popl (Address(rsp, dst_offset));
      break;
    case Op_VecD:
      __ pushl(Address(rsp, src_offset));
      __ popl (Address(rsp, dst_offset));
      __ pushl(Address(rsp, src_offset+4));
      __ popl (Address(rsp, dst_offset+4));
      break;
    case Op_VecX:
      __ movdqu(Address(rsp, -16), xmm0);
      __ movdqu(xmm0, Address(rsp, src_offset));
      __ movdqu(Address(rsp, dst_offset), xmm0);
      __ movdqu(xmm0, Address(rsp, -16));
      break;
    case Op_VecY:
      __ vmovdqu(Address(rsp, -32), xmm0);
      __ vmovdqu(xmm0, Address(rsp, src_offset));
      __ vmovdqu(Address(rsp, dst_offset), xmm0);
      __ vmovdqu(xmm0, Address(rsp, -32));
      break;
    case Op_VecZ:
      __ evmovdquq(Address(rsp, -64), xmm0, 2);
      __ evmovdquq(xmm0, Address(rsp, src_offset), 2);
      __ evmovdquq(Address(rsp, dst_offset), xmm0, 2);
      __ evmovdquq(xmm0, Address(rsp, -64), 2);
      break;
    default:
      ShouldNotReachHere();
    }
#ifndef PRODUCT
  } else {
    switch (ireg) {
    case Op_VecS:
      st->print("pushl   [rsp + #%d]\t# 32-bit mem-mem spill\n\t"
                "popl    [rsp + #%d]",
                src_offset, dst_offset);
      break;
    case Op_VecD:
      st->print("pushl   [rsp + #%d]\t# 64-bit mem-mem spill\n\t"
                "popq    [rsp + #%d]\n\t"
                "pushl   [rsp + #%d]\n\t"
                "popq    [rsp + #%d]",
                src_offset, dst_offset, src_offset+4, dst_offset+4);
      break;
     case Op_VecX:
      st->print("movdqu  [rsp - #16], xmm0\t# 128-bit mem-mem spill\n\t"
                "movdqu  xmm0, [rsp + #%d]\n\t"
                "movdqu  [rsp + #%d], xmm0\n\t"
                "movdqu  xmm0, [rsp - #16]",
                src_offset, dst_offset);
      break;
    case Op_VecY:
      st->print("vmovdqu [rsp - #32], xmm0\t# 256-bit mem-mem spill\n\t"
                "vmovdqu xmm0, [rsp + #%d]\n\t"
                "vmovdqu [rsp + #%d], xmm0\n\t"
                "vmovdqu xmm0, [rsp - #32]",
                src_offset, dst_offset);
      break;
    case Op_VecZ:
      st->print("vmovdqu [rsp - #64], xmm0\t# 512-bit mem-mem spill\n\t"
                "vmovdqu xmm0, [rsp + #%d]\n\t"
                "vmovdqu [rsp + #%d], xmm0\n\t"
                "vmovdqu xmm0, [rsp - #64]",
                src_offset, dst_offset);
      break;
    default:
      ShouldNotReachHere();
    }
#endif
  }
}

uint MachSpillCopyNode::implementation( CodeBuffer *cbuf, PhaseRegAlloc *ra_, bool do_size, outputStream* st ) const {
  // Get registers to move
  OptoReg::Name src_second = ra_->get_reg_second(in(1));
  OptoReg::Name src_first = ra_->get_reg_first(in(1));
  OptoReg::Name dst_second = ra_->get_reg_second(this );
  OptoReg::Name dst_first = ra_->get_reg_first(this );

  enum RC src_second_rc = rc_class(src_second);
  enum RC src_first_rc = rc_class(src_first);
  enum RC dst_second_rc = rc_class(dst_second);
  enum RC dst_first_rc = rc_class(dst_first);

  assert( OptoReg::is_valid(src_first) && OptoReg::is_valid(dst_first), "must move at least 1 register" );

  // Generate spill code!
  int size = 0;

  if( src_first == dst_first && src_second == dst_second )
    return size;            // Self copy, no move

  if (bottom_type()->isa_vect() != nullptr && bottom_type()->isa_vectmask() == nullptr) {
    uint ireg = ideal_reg();
    assert((src_first_rc != rc_int && dst_first_rc != rc_int), "sanity");
    assert((src_first_rc != rc_float && dst_first_rc != rc_float), "sanity");
    assert((ireg == Op_VecS || ireg == Op_VecD || ireg == Op_VecX || ireg == Op_VecY || ireg == Op_VecZ ), "sanity");
    if( src_first_rc == rc_stack && dst_first_rc == rc_stack ) {
      // mem -> mem
      int src_offset = ra_->reg2offset(src_first);
      int dst_offset = ra_->reg2offset(dst_first);
      vec_stack_to_stack_helper(cbuf, src_offset, dst_offset, ireg, st);
    } else if (src_first_rc == rc_xmm && dst_first_rc == rc_xmm ) {
      vec_mov_helper(cbuf, src_first, dst_first, src_second, dst_second, ireg, st);
    } else if (src_first_rc == rc_xmm && dst_first_rc == rc_stack ) {
      int stack_offset = ra_->reg2offset(dst_first);
      vec_spill_helper(cbuf, false, stack_offset, src_first, ireg, st);
    } else if (src_first_rc == rc_stack && dst_first_rc == rc_xmm ) {
      int stack_offset = ra_->reg2offset(src_first);
      vec_spill_helper(cbuf, true,  stack_offset, dst_first, ireg, st);
    } else {
      ShouldNotReachHere();
    }
    return 0;
  }

  // --------------------------------------
  // Check for mem-mem move.  push/pop to move.
  if( src_first_rc == rc_stack && dst_first_rc == rc_stack ) {
    if( src_second == dst_first ) { // overlapping stack copy ranges
      assert( src_second_rc == rc_stack && dst_second_rc == rc_stack, "we only expect a stk-stk copy here" );
      size = impl_helper(cbuf,do_size,true ,ra_->reg2offset(src_second),ESI_num,0xFF,"PUSH  ",size, st);
      size = impl_helper(cbuf,do_size,false,ra_->reg2offset(dst_second),EAX_num,0x8F,"POP   ",size, st);
      src_second_rc = dst_second_rc = rc_bad;  // flag as already moved the second bits
    }
    // move low bits
    size = impl_helper(cbuf,do_size,true ,ra_->reg2offset(src_first),ESI_num,0xFF,"PUSH  ",size, st);
    size = impl_helper(cbuf,do_size,false,ra_->reg2offset(dst_first),EAX_num,0x8F,"POP   ",size, st);
    if( src_second_rc == rc_stack && dst_second_rc == rc_stack ) { // mov second bits
      size = impl_helper(cbuf,do_size,true ,ra_->reg2offset(src_second),ESI_num,0xFF,"PUSH  ",size, st);
      size = impl_helper(cbuf,do_size,false,ra_->reg2offset(dst_second),EAX_num,0x8F,"POP   ",size, st);
    }
    return size;
  }

  // --------------------------------------
  // Check for integer reg-reg copy
  if( src_first_rc == rc_int && dst_first_rc == rc_int )
    size = impl_mov_helper(cbuf,do_size,src_first,dst_first,size, st);

  // Check for integer store
  if( src_first_rc == rc_int && dst_first_rc == rc_stack )
    size = impl_helper(cbuf,do_size,false,ra_->reg2offset(dst_first),src_first,0x89,"MOV ",size, st);

  // Check for integer load
  if( src_first_rc == rc_stack && dst_first_rc == rc_int )
    size = impl_helper(cbuf,do_size,true ,ra_->reg2offset(src_first),dst_first,0x8B,"MOV ",size, st);

  // Check for integer reg-xmm reg copy
  if( src_first_rc == rc_int && dst_first_rc == rc_xmm ) {
    assert( (src_second_rc == rc_bad && dst_second_rc == rc_bad),
            "no 64 bit integer-float reg moves" );
    return impl_movgpr2x_helper(cbuf,do_size,src_first,dst_first,src_second, dst_second, size, st);
  }
  // --------------------------------------
  // Check for float reg-reg copy
  if( src_first_rc == rc_float && dst_first_rc == rc_float ) {
    assert( (src_second_rc == rc_bad && dst_second_rc == rc_bad) ||
            (src_first+1 == src_second && dst_first+1 == dst_second), "no non-adjacent float-moves" );
    if( cbuf ) {

      // Note the mucking with the register encode to compensate for the 0/1
      // indexing issue mentioned in a comment in the reg_def sections
      // for FPR registers many lines above here.

      if( src_first != FPR1L_num ) {
        emit_opcode  (*cbuf, 0xD9 );           // FLD    ST(i)
        emit_d8      (*cbuf, 0xC0+Matcher::_regEncode[src_first]-1 );
        emit_opcode  (*cbuf, 0xDD );           // FSTP   ST(i)
        emit_d8      (*cbuf, 0xD8+Matcher::_regEncode[dst_first] );
     } else {
        emit_opcode  (*cbuf, 0xDD );           // FST    ST(i)
        emit_d8      (*cbuf, 0xD0+Matcher::_regEncode[dst_first]-1 );
     }
#ifndef PRODUCT
    } else if( !do_size ) {
      if( size != 0 ) st->print("\n\t");
      if( src_first != FPR1L_num ) st->print("FLD    %s\n\tFSTP   %s",Matcher::regName[src_first],Matcher::regName[dst_first]);
      else                      st->print(             "FST    %s",                            Matcher::regName[dst_first]);
#endif
    }
    return size + ((src_first != FPR1L_num) ? 2+2 : 2);
  }

  // Check for float store
  if( src_first_rc == rc_float && dst_first_rc == rc_stack ) {
    return impl_fp_store_helper(cbuf,do_size,src_first,src_second,dst_first,dst_second,ra_->reg2offset(dst_first),size, st);
  }

  // Check for float load
  if( dst_first_rc == rc_float && src_first_rc == rc_stack ) {
    int offset = ra_->reg2offset(src_first);
    const char *op_str;
    int op;
    if( src_first+1 == src_second && dst_first+1 == dst_second ) { // double load?
      op_str = "FLD_D";
      op = 0xDD;
    } else {                   // 32-bit load
      op_str = "FLD_S";
      op = 0xD9;
      assert( src_second_rc == rc_bad && dst_second_rc == rc_bad, "no non-adjacent float-loads" );
    }
    if( cbuf ) {
      emit_opcode  (*cbuf, op );
      encode_RegMem(*cbuf, 0x0, ESP_enc, 0x4, 0, offset, relocInfo::none);
      emit_opcode  (*cbuf, 0xDD );           // FSTP   ST(i)
      emit_d8      (*cbuf, 0xD8+Matcher::_regEncode[dst_first] );
#ifndef PRODUCT
    } else if( !do_size ) {
      if( size != 0 ) st->print("\n\t");
      st->print("%s  ST,[ESP + #%d]\n\tFSTP   %s",op_str, offset,Matcher::regName[dst_first]);
#endif
    }
    int offset_size = (offset == 0) ? 0 : ((offset <= 127) ? 1 : 4);
    return size + 3+offset_size+2;
  }

  // Check for xmm reg-reg copy
  if( src_first_rc == rc_xmm && dst_first_rc == rc_xmm ) {
    assert( (src_second_rc == rc_bad && dst_second_rc == rc_bad) ||
            (src_first+1 == src_second && dst_first+1 == dst_second),
            "no non-adjacent float-moves" );
    return impl_movx_helper(cbuf,do_size,src_first,dst_first,src_second, dst_second, size, st);
  }

  // Check for xmm reg-integer reg copy
  if( src_first_rc == rc_xmm && dst_first_rc == rc_int ) {
    assert( (src_second_rc == rc_bad && dst_second_rc == rc_bad),
            "no 64 bit float-integer reg moves" );
    return impl_movx2gpr_helper(cbuf,do_size,src_first,dst_first,src_second, dst_second, size, st);
  }

  // Check for xmm store
  if( src_first_rc == rc_xmm && dst_first_rc == rc_stack ) {
    return impl_x_helper(cbuf,do_size,false,ra_->reg2offset(dst_first), src_first, src_second, size, st);
  }

  // Check for float xmm load
  if( src_first_rc == rc_stack && dst_first_rc == rc_xmm ) {
    return impl_x_helper(cbuf,do_size,true ,ra_->reg2offset(src_first),dst_first, dst_second, size, st);
  }

  // Copy from float reg to xmm reg
  if( src_first_rc == rc_float && dst_first_rc == rc_xmm ) {
    // copy to the top of stack from floating point reg
    // and use LEA to preserve flags
    if( cbuf ) {
      emit_opcode(*cbuf,0x8D);  // LEA  ESP,[ESP-8]
      emit_rm(*cbuf, 0x1, ESP_enc, 0x04);
      emit_rm(*cbuf, 0x0, 0x04, ESP_enc);
      emit_d8(*cbuf,0xF8);
#ifndef PRODUCT
    } else if( !do_size ) {
      if( size != 0 ) st->print("\n\t");
      st->print("LEA    ESP,[ESP-8]");
#endif
    }
    size += 4;

    size = impl_fp_store_helper(cbuf,do_size,src_first,src_second,dst_first,dst_second,0,size, st);

    // Copy from the temp memory to the xmm reg.
    size = impl_x_helper(cbuf,do_size,true ,0,dst_first, dst_second, size, st);

    if( cbuf ) {
      emit_opcode(*cbuf,0x8D);  // LEA  ESP,[ESP+8]
      emit_rm(*cbuf, 0x1, ESP_enc, 0x04);
      emit_rm(*cbuf, 0x0, 0x04, ESP_enc);
      emit_d8(*cbuf,0x08);
#ifndef PRODUCT
    } else if( !do_size ) {
      if( size != 0 ) st->print("\n\t");
      st->print("LEA    ESP,[ESP+8]");
#endif
    }
    size += 4;
    return size;
  }

  // AVX-512 opmask specific spilling.
  if (src_first_rc == rc_stack && dst_first_rc == rc_kreg) {
    assert((src_first & 1) == 0 && src_first + 1 == src_second, "invalid register pair");
    assert((dst_first & 1) == 0 && dst_first + 1 == dst_second, "invalid register pair");
    int offset = ra_->reg2offset(src_first);
    if (cbuf != nullptr) {
      MacroAssembler _masm(cbuf);
      __ kmov(as_KRegister(Matcher::_regEncode[dst_first]), Address(rsp, offset));
#ifndef PRODUCT
    } else {
      st->print("KMOV    %s, [ESP + %d]", Matcher::regName[dst_first], offset);
#endif
    }
    return 0;
  }

  if (src_first_rc == rc_kreg && dst_first_rc == rc_stack) {
    assert((src_first & 1) == 0 && src_first + 1 == src_second, "invalid register pair");
    assert((dst_first & 1) == 0 && dst_first + 1 == dst_second, "invalid register pair");
    int offset = ra_->reg2offset(dst_first);
    if (cbuf != nullptr) {
      MacroAssembler _masm(cbuf);
      __ kmov(Address(rsp, offset), as_KRegister(Matcher::_regEncode[src_first]));
#ifndef PRODUCT
    } else {
      st->print("KMOV    [ESP + %d], %s", offset, Matcher::regName[src_first]);
#endif
    }
    return 0;
  }

  if (src_first_rc == rc_kreg && dst_first_rc == rc_int) {
    Unimplemented();
    return 0;
  }

  if (src_first_rc == rc_int && dst_first_rc == rc_kreg) {
    Unimplemented();
    return 0;
  }

  if (src_first_rc == rc_kreg && dst_first_rc == rc_kreg) {
    assert((src_first & 1) == 0 && src_first + 1 == src_second, "invalid register pair");
    assert((dst_first & 1) == 0 && dst_first + 1 == dst_second, "invalid register pair");
    if (cbuf != nullptr) {
      MacroAssembler _masm(cbuf);
      __ kmov(as_KRegister(Matcher::_regEncode[dst_first]), as_KRegister(Matcher::_regEncode[src_first]));
#ifndef PRODUCT
    } else {
      st->print("KMOV    %s, %s", Matcher::regName[dst_first], Matcher::regName[src_first]);
#endif
    }
    return 0;
  }

  assert( size > 0, "missed a case" );

  // --------------------------------------------------------------------
  // Check for second bits still needing moving.
  if( src_second == dst_second )
    return size;               // Self copy; no move
  assert( src_second_rc != rc_bad && dst_second_rc != rc_bad, "src_second & dst_second cannot be Bad" );

  // Check for second word int-int move
  if( src_second_rc == rc_int && dst_second_rc == rc_int )
    return impl_mov_helper(cbuf,do_size,src_second,dst_second,size, st);

  // Check for second word integer store
  if( src_second_rc == rc_int && dst_second_rc == rc_stack )
    return impl_helper(cbuf,do_size,false,ra_->reg2offset(dst_second),src_second,0x89,"MOV ",size, st);

  // Check for second word integer load
  if( dst_second_rc == rc_int && src_second_rc == rc_stack )
    return impl_helper(cbuf,do_size,true ,ra_->reg2offset(src_second),dst_second,0x8B,"MOV ",size, st);

  Unimplemented();
  return 0; // Mute compiler
}

#ifndef PRODUCT
void MachSpillCopyNode::format(PhaseRegAlloc *ra_, outputStream* st) const {
  implementation( nullptr, ra_, false, st );
}
#endif

void MachSpillCopyNode::emit(CodeBuffer &cbuf, PhaseRegAlloc *ra_) const {
  implementation( &cbuf, ra_, false, nullptr );
}

uint MachSpillCopyNode::size(PhaseRegAlloc *ra_) const {
  return MachNode::size(ra_);
}


//=============================================================================
#ifndef PRODUCT
void BoxLockNode::format( PhaseRegAlloc *ra_, outputStream* st ) const {
  int offset = ra_->reg2offset(in_RegMask(0).find_first_elem());
  int reg = ra_->get_reg_first(this);
  st->print("LEA    %s,[ESP + #%d]",Matcher::regName[reg],offset);
}
#endif

void BoxLockNode::emit(CodeBuffer &cbuf, PhaseRegAlloc *ra_) const {
  int offset = ra_->reg2offset(in_RegMask(0).find_first_elem());
  int reg = ra_->get_encode(this);
  if( offset >= 128 ) {
    emit_opcode(cbuf, 0x8D);      // LEA  reg,[SP+offset]
    emit_rm(cbuf, 0x2, reg, 0x04);
    emit_rm(cbuf, 0x0, 0x04, ESP_enc);
    emit_d32(cbuf, offset);
  }
  else {
    emit_opcode(cbuf, 0x8D);      // LEA  reg,[SP+offset]
    emit_rm(cbuf, 0x1, reg, 0x04);
    emit_rm(cbuf, 0x0, 0x04, ESP_enc);
    emit_d8(cbuf, offset);
  }
}

uint BoxLockNode::size(PhaseRegAlloc *ra_) const {
  int offset = ra_->reg2offset(in_RegMask(0).find_first_elem());
  if( offset >= 128 ) {
    return 7;
  }
  else {
    return 4;
  }
}

//=============================================================================
#ifndef PRODUCT
void MachUEPNode::format( PhaseRegAlloc *ra_, outputStream* st ) const {
  st->print_cr(  "CMP    EAX,[ECX+4]\t# Inline cache check");
  st->print_cr("\tJNE    SharedRuntime::handle_ic_miss_stub");
  st->print_cr("\tNOP");
  st->print_cr("\tNOP");
  if( !OptoBreakpoint )
    st->print_cr("\tNOP");
}
#endif

void MachUEPNode::emit(CodeBuffer &cbuf, PhaseRegAlloc *ra_) const {
  MacroAssembler masm(&cbuf);
#ifdef ASSERT
  uint insts_size = cbuf.insts_size();
#endif
  masm.cmpptr(rax, Address(rcx, oopDesc::klass_offset_in_bytes()));
  masm.jump_cc(Assembler::notEqual,
               RuntimeAddress(SharedRuntime::get_ic_miss_stub()));
  /* WARNING these NOPs are critical so that verified entry point is properly
     aligned for patching by NativeJump::patch_verified_entry() */
  int nops_cnt = 2;
  if( !OptoBreakpoint ) // Leave space for int3
     nops_cnt += 1;
  masm.nop(nops_cnt);

  assert(cbuf.insts_size() - insts_size == size(ra_), "checking code size of inline cache node");
}

uint MachUEPNode::size(PhaseRegAlloc *ra_) const {
  return OptoBreakpoint ? 11 : 12;
}


//=============================================================================

// Vector calling convention not supported.
bool Matcher::supports_vector_calling_convention() {
  return false;
}

OptoRegPair Matcher::vector_return_value(uint ideal_reg) {
  Unimplemented();
  return OptoRegPair(0, 0);
}

// Is this branch offset short enough that a short branch can be used?
//
// NOTE: If the platform does not provide any short branch variants, then
//       this method should return false for offset 0.
bool Matcher::is_short_branch_offset(int rule, int br_size, int offset) {
  // The passed offset is relative to address of the branch.
  // On 86 a branch displacement is calculated relative to address
  // of a next instruction.
  offset -= br_size;

  // the short version of jmpConUCF2 contains multiple branches,
  // making the reach slightly less
  if (rule == jmpConUCF2_rule)
    return (-126 <= offset && offset <= 125);
  return (-128 <= offset && offset <= 127);
}

// Return whether or not this register is ever used as an argument.  This
// function is used on startup to build the trampoline stubs in generateOptoStub.
// Registers not mentioned will be killed by the VM call in the trampoline, and
// arguments in those registers not be available to the callee.
bool Matcher::can_be_java_arg( int reg ) {
  if(  reg == ECX_num   || reg == EDX_num   ) return true;
  if( (reg == XMM0_num  || reg == XMM1_num ) && UseSSE>=1 ) return true;
  if( (reg == XMM0b_num || reg == XMM1b_num) && UseSSE>=2 ) return true;
  return false;
}

bool Matcher::is_spillable_arg( int reg ) {
  return can_be_java_arg(reg);
}

uint Matcher::int_pressure_limit()
{
  return (INTPRESSURE == -1) ? 6 : INTPRESSURE;
}

uint Matcher::float_pressure_limit()
{
  return (FLOATPRESSURE == -1) ? 6 : FLOATPRESSURE;
}

bool Matcher::use_asm_for_ldiv_by_con( jlong divisor ) {
  // Use hardware integer DIV instruction when
  // it is faster than a code which use multiply.
  // Only when constant divisor fits into 32 bit
  // (min_jint is excluded to get only correct
  // positive 32 bit values from negative).
  return VM_Version::has_fast_idiv() &&
         (divisor == (int)divisor && divisor != min_jint);
}

// Register for DIVI projection of divmodI
RegMask Matcher::divI_proj_mask() {
  return EAX_REG_mask();
}

// Register for MODI projection of divmodI
RegMask Matcher::modI_proj_mask() {
  return EDX_REG_mask();
}

// Register for DIVL projection of divmodL
RegMask Matcher::divL_proj_mask() {
  ShouldNotReachHere();
  return RegMask();
}

// Register for MODL projection of divmodL
RegMask Matcher::modL_proj_mask() {
  ShouldNotReachHere();
  return RegMask();
}

const RegMask Matcher::method_handle_invoke_SP_save_mask() {
  return NO_REG_mask();
}

// Returns true if the high 32 bits of the value is known to be zero.
bool is_operand_hi32_zero(Node* n) {
  int opc = n->Opcode();
  if (opc == Op_AndL) {
    Node* o2 = n->in(2);
    if (o2->is_Con() && (o2->get_long() & 0xFFFFFFFF00000000LL) == 0LL) {
      return true;
    }
  }
  if (opc == Op_ConL && (n->get_long() & 0xFFFFFFFF00000000LL) == 0LL) {
    return true;
  }
  return false;
}

%}

//----------ENCODING BLOCK-----------------------------------------------------
// This block specifies the encoding classes used by the compiler to output
// byte streams.  Encoding classes generate functions which are called by
// Machine Instruction Nodes in order to generate the bit encoding of the
// instruction.  Operands specify their base encoding interface with the
// interface keyword.  There are currently supported four interfaces,
// REG_INTER, CONST_INTER, MEMORY_INTER, & COND_INTER.  REG_INTER causes an
// operand to generate a function which returns its register number when
// queried.   CONST_INTER causes an operand to generate a function which
// returns the value of the constant when queried.  MEMORY_INTER causes an
// operand to generate four functions which return the Base Register, the
// Index Register, the Scale Value, and the Offset Value of the operand when
// queried.  COND_INTER causes an operand to generate six functions which
// return the encoding code (ie - encoding bits for the instruction)
// associated with each basic boolean condition for a conditional instruction.
// Instructions specify two basic values for encoding.  They use the
// ins_encode keyword to specify their encoding class (which must be one of
// the class names specified in the encoding block), and they use the
// opcode keyword to specify, in order, their primary, secondary, and
// tertiary opcode.  Only the opcode sections which a particular instruction
// needs for encoding need to be specified.
encode %{
  // Build emit functions for each basic byte or larger field in the intel
  // encoding scheme (opcode, rm, sib, immediate), and call them from C++
  // code in the enc_class source block.  Emit functions will live in the
  // main source block for now.  In future, we can generalize this by
  // adding a syntax that specifies the sizes of fields in an order,
  // so that the adlc can build the emit functions automagically

  // Emit primary opcode
  enc_class OpcP %{
    emit_opcode(cbuf, $primary);
  %}

  // Emit secondary opcode
  enc_class OpcS %{
    emit_opcode(cbuf, $secondary);
  %}

  // Emit opcode directly
  enc_class Opcode(immI d8) %{
    emit_opcode(cbuf, $d8$$constant);
  %}

  enc_class SizePrefix %{
    emit_opcode(cbuf,0x66);
  %}

  enc_class RegReg (rRegI dst, rRegI src) %{    // RegReg(Many)
    emit_rm(cbuf, 0x3, $dst$$reg, $src$$reg);
  %}

  enc_class OpcRegReg (immI opcode, rRegI dst, rRegI src) %{    // OpcRegReg(Many)
    emit_opcode(cbuf,$opcode$$constant);
    emit_rm(cbuf, 0x3, $dst$$reg, $src$$reg);
  %}

  enc_class mov_r32_imm0( rRegI dst ) %{
    emit_opcode( cbuf, 0xB8 + $dst$$reg ); // 0xB8+ rd   -- MOV r32  ,imm32
    emit_d32   ( cbuf, 0x0  );             //                         imm32==0x0
  %}

  enc_class cdq_enc %{
    // Full implementation of Java idiv and irem; checks for
    // special case as described in JVM spec., p.243 & p.271.
    //
    //         normal case                           special case
    //
    // input : rax,: dividend                         min_int
    //         reg: divisor                          -1
    //
    // output: rax,: quotient  (= rax, idiv reg)       min_int
    //         rdx: remainder (= rax, irem reg)       0
    //
    //  Code sequnce:
    //
    //  81 F8 00 00 00 80    cmp         rax,80000000h
    //  0F 85 0B 00 00 00    jne         normal_case
    //  33 D2                xor         rdx,edx
    //  83 F9 FF             cmp         rcx,0FFh
    //  0F 84 03 00 00 00    je          done
    //                  normal_case:
    //  99                   cdq
    //  F7 F9                idiv        rax,ecx
    //                  done:
    //
    emit_opcode(cbuf,0x81); emit_d8(cbuf,0xF8);
    emit_opcode(cbuf,0x00); emit_d8(cbuf,0x00);
    emit_opcode(cbuf,0x00); emit_d8(cbuf,0x80);                     // cmp rax,80000000h
    emit_opcode(cbuf,0x0F); emit_d8(cbuf,0x85);
    emit_opcode(cbuf,0x0B); emit_d8(cbuf,0x00);
    emit_opcode(cbuf,0x00); emit_d8(cbuf,0x00);                     // jne normal_case
    emit_opcode(cbuf,0x33); emit_d8(cbuf,0xD2);                     // xor rdx,edx
    emit_opcode(cbuf,0x83); emit_d8(cbuf,0xF9); emit_d8(cbuf,0xFF); // cmp rcx,0FFh
    emit_opcode(cbuf,0x0F); emit_d8(cbuf,0x84);
    emit_opcode(cbuf,0x03); emit_d8(cbuf,0x00);
    emit_opcode(cbuf,0x00); emit_d8(cbuf,0x00);                     // je done
    // normal_case:
    emit_opcode(cbuf,0x99);                                         // cdq
    // idiv (note: must be emitted by the user of this rule)
    // normal:
  %}

  // Dense encoding for older common ops
  enc_class Opc_plus(immI opcode, rRegI reg) %{
    emit_opcode(cbuf, $opcode$$constant + $reg$$reg);
  %}


  // Opcde enc_class for 8/32 bit immediate instructions with sign-extension
  enc_class OpcSE (immI imm) %{ // Emit primary opcode and set sign-extend bit
    // Check for 8-bit immediate, and set sign extend bit in opcode
    if (($imm$$constant >= -128) && ($imm$$constant <= 127)) {
      emit_opcode(cbuf, $primary | 0x02);
    }
    else {                          // If 32-bit immediate
      emit_opcode(cbuf, $primary);
    }
  %}

  enc_class OpcSErm (rRegI dst, immI imm) %{    // OpcSEr/m
    // Emit primary opcode and set sign-extend bit
    // Check for 8-bit immediate, and set sign extend bit in opcode
    if (($imm$$constant >= -128) && ($imm$$constant <= 127)) {
      emit_opcode(cbuf, $primary | 0x02);    }
    else {                          // If 32-bit immediate
      emit_opcode(cbuf, $primary);
    }
    // Emit r/m byte with secondary opcode, after primary opcode.
    emit_rm(cbuf, 0x3, $secondary, $dst$$reg);
  %}

  enc_class Con8or32 (immI imm) %{    // Con8or32(storeImmI), 8 or 32 bits
    // Check for 8-bit immediate, and set sign extend bit in opcode
    if (($imm$$constant >= -128) && ($imm$$constant <= 127)) {
      $$$emit8$imm$$constant;
    }
    else {                          // If 32-bit immediate
      // Output immediate
      $$$emit32$imm$$constant;
    }
  %}

  enc_class Long_OpcSErm_Lo(eRegL dst, immL imm) %{
    // Emit primary opcode and set sign-extend bit
    // Check for 8-bit immediate, and set sign extend bit in opcode
    int con = (int)$imm$$constant; // Throw away top bits
    emit_opcode(cbuf, ((con >= -128) && (con <= 127)) ? ($primary | 0x02) : $primary);
    // Emit r/m byte with secondary opcode, after primary opcode.
    emit_rm(cbuf, 0x3, $secondary, $dst$$reg);
    if ((con >= -128) && (con <= 127)) emit_d8 (cbuf,con);
    else                               emit_d32(cbuf,con);
  %}

  enc_class Long_OpcSErm_Hi(eRegL dst, immL imm) %{
    // Emit primary opcode and set sign-extend bit
    // Check for 8-bit immediate, and set sign extend bit in opcode
    int con = (int)($imm$$constant >> 32); // Throw away bottom bits
    emit_opcode(cbuf, ((con >= -128) && (con <= 127)) ? ($primary | 0x02) : $primary);
    // Emit r/m byte with tertiary opcode, after primary opcode.
    emit_rm(cbuf, 0x3, $tertiary, HIGH_FROM_LOW_ENC($dst$$reg));
    if ((con >= -128) && (con <= 127)) emit_d8 (cbuf,con);
    else                               emit_d32(cbuf,con);
  %}

  enc_class OpcSReg (rRegI dst) %{    // BSWAP
    emit_cc(cbuf, $secondary, $dst$$reg );
  %}

  enc_class bswap_long_bytes(eRegL dst) %{ // BSWAP
    int destlo = $dst$$reg;
    int desthi = HIGH_FROM_LOW_ENC(destlo);
    // bswap lo
    emit_opcode(cbuf, 0x0F);
    emit_cc(cbuf, 0xC8, destlo);
    // bswap hi
    emit_opcode(cbuf, 0x0F);
    emit_cc(cbuf, 0xC8, desthi);
    // xchg lo and hi
    emit_opcode(cbuf, 0x87);
    emit_rm(cbuf, 0x3, destlo, desthi);
  %}

  enc_class RegOpc (rRegI div) %{    // IDIV, IMOD, JMP indirect, ...
    emit_rm(cbuf, 0x3, $secondary, $div$$reg );
  %}

  enc_class enc_cmov(cmpOp cop ) %{ // CMOV
    $$$emit8$primary;
    emit_cc(cbuf, $secondary, $cop$$cmpcode);
  %}

  enc_class enc_cmov_dpr(cmpOp cop, regDPR src ) %{ // CMOV
    int op = 0xDA00 + $cop$$cmpcode + ($src$$reg-1);
    emit_d8(cbuf, op >> 8 );
    emit_d8(cbuf, op & 255);
  %}

  // emulate a CMOV with a conditional branch around a MOV
  enc_class enc_cmov_branch( cmpOp cop, immI brOffs ) %{ // CMOV
    // Invert sense of branch from sense of CMOV
    emit_cc( cbuf, 0x70, ($cop$$cmpcode^1) );
    emit_d8( cbuf, $brOffs$$constant );
  %}

  enc_class enc_PartialSubtypeCheck( ) %{
    Register Redi = as_Register(EDI_enc); // result register
    Register Reax = as_Register(EAX_enc); // super class
    Register Recx = as_Register(ECX_enc); // killed
    Register Resi = as_Register(ESI_enc); // sub class
    Label miss;

    MacroAssembler _masm(&cbuf);
    __ check_klass_subtype_slow_path(Resi, Reax, Recx, Redi,
                                     nullptr, &miss,
                                     /*set_cond_codes:*/ true);
    if ($primary) {
      __ xorptr(Redi, Redi);
    }
    __ bind(miss);
  %}

  enc_class FFree_Float_Stack_All %{    // Free_Float_Stack_All
    MacroAssembler masm(&cbuf);
    int start = masm.offset();
    if (UseSSE >= 2) {
      if (VerifyFPU) {
        masm.verify_FPU(0, "must be empty in SSE2+ mode");
      }
    } else {
      // External c_calling_convention expects the FPU stack to be 'clean'.
      // Compiled code leaves it dirty.  Do cleanup now.
      masm.empty_FPU_stack();
    }
    if (sizeof_FFree_Float_Stack_All == -1) {
      sizeof_FFree_Float_Stack_All = masm.offset() - start;
    } else {
      assert(masm.offset() - start == sizeof_FFree_Float_Stack_All, "wrong size");
    }
  %}

  enc_class Verify_FPU_For_Leaf %{
    if( VerifyFPU ) {
      MacroAssembler masm(&cbuf);
      masm.verify_FPU( -3, "Returning from Runtime Leaf call");
    }
  %}

  enc_class Java_To_Runtime (method meth) %{    // CALL Java_To_Runtime, Java_To_Runtime_Leaf
    // This is the instruction starting address for relocation info.
    MacroAssembler _masm(&cbuf);
    cbuf.set_insts_mark();
    $$$emit8$primary;
    // CALL directly to the runtime
    emit_d32_reloc(cbuf, ($meth$$method - (int)(cbuf.insts_end()) - 4),
                runtime_call_Relocation::spec(), RELOC_IMM32 );
    __ post_call_nop();

    if (UseSSE >= 2) {
      MacroAssembler _masm(&cbuf);
      BasicType rt = tf()->return_type();

      if ((rt == T_FLOAT || rt == T_DOUBLE) && !return_value_is_used()) {
        // A C runtime call where the return value is unused.  In SSE2+
        // mode the result needs to be removed from the FPU stack.  It's
        // likely that this function call could be removed by the
        // optimizer if the C function is a pure function.
        __ ffree(0);
      } else if (rt == T_FLOAT) {
        __ lea(rsp, Address(rsp, -4));
        __ fstp_s(Address(rsp, 0));
        __ movflt(xmm0, Address(rsp, 0));
        __ lea(rsp, Address(rsp,  4));
      } else if (rt == T_DOUBLE) {
        __ lea(rsp, Address(rsp, -8));
        __ fstp_d(Address(rsp, 0));
        __ movdbl(xmm0, Address(rsp, 0));
        __ lea(rsp, Address(rsp,  8));
      }
    }
  %}

  enc_class pre_call_resets %{
    // If method sets FPU control word restore it here
    debug_only(int off0 = cbuf.insts_size());
    if (ra_->C->in_24_bit_fp_mode()) {
      MacroAssembler _masm(&cbuf);
      __ fldcw(ExternalAddress(StubRoutines::x86::addr_fpu_cntrl_wrd_std()));
    }
    // Clear upper bits of YMM registers when current compiled code uses
    // wide vectors to avoid AVX <-> SSE transition penalty during call.
    MacroAssembler _masm(&cbuf);
    __ vzeroupper();
    debug_only(int off1 = cbuf.insts_size());
    assert(off1 - off0 == pre_call_resets_size(), "correct size prediction");
  %}

  enc_class post_call_FPU %{
    // If method sets FPU control word do it here also
    if (Compile::current()->in_24_bit_fp_mode()) {
      MacroAssembler masm(&cbuf);
      masm.fldcw(ExternalAddress(StubRoutines::x86::addr_fpu_cntrl_wrd_24()));
    }
  %}

  enc_class Java_Static_Call (method meth) %{    // JAVA STATIC CALL
    // CALL to fixup routine.  Fixup routine uses ScopeDesc info to determine
    // who we intended to call.
    MacroAssembler _masm(&cbuf);
    cbuf.set_insts_mark();
    $$$emit8$primary;

    if (!_method) {
      emit_d32_reloc(cbuf, ($meth$$method - (int)(cbuf.insts_end()) - 4),
                     runtime_call_Relocation::spec(),
                     RELOC_IMM32);
      __ post_call_nop();
    } else {
      int method_index = resolved_method_index(cbuf);
      RelocationHolder rspec = _optimized_virtual ? opt_virtual_call_Relocation::spec(method_index)
                                                  : static_call_Relocation::spec(method_index);
      emit_d32_reloc(cbuf, ($meth$$method - (int)(cbuf.insts_end()) - 4),
                     rspec, RELOC_DISP32);
      __ post_call_nop();
      address mark = cbuf.insts_mark();
      if (CodeBuffer::supports_shared_stubs() && _method->can_be_statically_bound()) {
        // Calls of the same statically bound method can share
        // a stub to the interpreter.
        cbuf.shared_stub_to_interp_for(_method, cbuf.insts()->mark_off());
      } else {
        // Emit stubs for static call.
        address stub = CompiledStaticCall::emit_to_interp_stub(cbuf, mark);
        if (stub == nullptr) {
          ciEnv::current()->record_failure("CodeCache is full");
          return;
        }
      }
    }
  %}

  enc_class Java_Dynamic_Call (method meth) %{    // JAVA DYNAMIC CALL
    MacroAssembler _masm(&cbuf);
    __ ic_call((address)$meth$$method, resolved_method_index(cbuf));
    __ post_call_nop();
  %}

  enc_class Java_Compiled_Call (method meth) %{    // JAVA COMPILED CALL
    int disp = in_bytes(Method::from_compiled_offset());
    assert( -128 <= disp && disp <= 127, "compiled_code_offset isn't small");

    // CALL *[EAX+in_bytes(Method::from_compiled_code_entry_point_offset())]
    MacroAssembler _masm(&cbuf);
    cbuf.set_insts_mark();
    $$$emit8$primary;
    emit_rm(cbuf, 0x01, $secondary, EAX_enc );  // R/M byte
    emit_d8(cbuf, disp);             // Displacement
    __ post_call_nop();
  %}

//   Following encoding is no longer used, but may be restored if calling
//   convention changes significantly.
//   Became: Xor_Reg(EBP), Java_To_Runtime( labl )
//
//   enc_class Java_Interpreter_Call (label labl) %{    // JAVA INTERPRETER CALL
//     // int ic_reg     = Matcher::inline_cache_reg();
//     // int ic_encode  = Matcher::_regEncode[ic_reg];
//     // int imo_reg    = Matcher::interpreter_method_reg();
//     // int imo_encode = Matcher::_regEncode[imo_reg];
//
//     // // Interpreter expects method_ptr in EBX, currently a callee-saved register,
//     // // so we load it immediately before the call
//     // emit_opcode(cbuf, 0x8B);                     // MOV    imo_reg,ic_reg  # method_ptr
//     // emit_rm(cbuf, 0x03, imo_encode, ic_encode ); // R/M byte
//
//     // xor rbp,ebp
//     emit_opcode(cbuf, 0x33);
//     emit_rm(cbuf, 0x3, EBP_enc, EBP_enc);
//
//     // CALL to interpreter.
//     cbuf.set_insts_mark();
//     $$$emit8$primary;
//     emit_d32_reloc(cbuf, ($labl$$label - (int)(cbuf.insts_end()) - 4),
//                 runtime_call_Relocation::spec(), RELOC_IMM32 );
//   %}

  enc_class RegOpcImm (rRegI dst, immI8 shift) %{    // SHL, SAR, SHR
    $$$emit8$primary;
    emit_rm(cbuf, 0x3, $secondary, $dst$$reg);
    $$$emit8$shift$$constant;
  %}

  enc_class LdImmI (rRegI dst, immI src) %{    // Load Immediate
    // Load immediate does not have a zero or sign extended version
    // for 8-bit immediates
    emit_opcode(cbuf, 0xB8 + $dst$$reg);
    $$$emit32$src$$constant;
  %}

  enc_class LdImmP (rRegI dst, immI src) %{    // Load Immediate
    // Load immediate does not have a zero or sign extended version
    // for 8-bit immediates
    emit_opcode(cbuf, $primary + $dst$$reg);
    $$$emit32$src$$constant;
  %}

  enc_class LdImmL_Lo( eRegL dst, immL src) %{    // Load Immediate
    // Load immediate does not have a zero or sign extended version
    // for 8-bit immediates
    int dst_enc = $dst$$reg;
    int src_con = $src$$constant & 0x0FFFFFFFFL;
    if (src_con == 0) {
      // xor dst, dst
      emit_opcode(cbuf, 0x33);
      emit_rm(cbuf, 0x3, dst_enc, dst_enc);
    } else {
      emit_opcode(cbuf, $primary + dst_enc);
      emit_d32(cbuf, src_con);
    }
  %}

  enc_class LdImmL_Hi( eRegL dst, immL src) %{    // Load Immediate
    // Load immediate does not have a zero or sign extended version
    // for 8-bit immediates
    int dst_enc = $dst$$reg + 2;
    int src_con = ((julong)($src$$constant)) >> 32;
    if (src_con == 0) {
      // xor dst, dst
      emit_opcode(cbuf, 0x33);
      emit_rm(cbuf, 0x3, dst_enc, dst_enc);
    } else {
      emit_opcode(cbuf, $primary + dst_enc);
      emit_d32(cbuf, src_con);
    }
  %}


  // Encode a reg-reg copy.  If it is useless, then empty encoding.
  enc_class enc_Copy( rRegI dst, rRegI src ) %{
    encode_Copy( cbuf, $dst$$reg, $src$$reg );
  %}

  enc_class enc_CopyL_Lo( rRegI dst, eRegL src ) %{
    encode_Copy( cbuf, $dst$$reg, $src$$reg );
  %}

  enc_class RegReg (rRegI dst, rRegI src) %{    // RegReg(Many)
    emit_rm(cbuf, 0x3, $dst$$reg, $src$$reg);
  %}

  enc_class RegReg_Lo(eRegL dst, eRegL src) %{    // RegReg(Many)
    $$$emit8$primary;
    emit_rm(cbuf, 0x3, $dst$$reg, $src$$reg);
  %}

  enc_class RegReg_Hi(eRegL dst, eRegL src) %{    // RegReg(Many)
    $$$emit8$secondary;
    emit_rm(cbuf, 0x3, HIGH_FROM_LOW_ENC($dst$$reg), HIGH_FROM_LOW_ENC($src$$reg));
  %}

  enc_class RegReg_Lo2(eRegL dst, eRegL src) %{    // RegReg(Many)
    emit_rm(cbuf, 0x3, $dst$$reg, $src$$reg);
  %}

  enc_class RegReg_Hi2(eRegL dst, eRegL src) %{    // RegReg(Many)
    emit_rm(cbuf, 0x3, HIGH_FROM_LOW_ENC($dst$$reg), HIGH_FROM_LOW_ENC($src$$reg));
  %}

  enc_class RegReg_HiLo( eRegL src, rRegI dst ) %{
    emit_rm(cbuf, 0x3, $dst$$reg, HIGH_FROM_LOW_ENC($src$$reg));
  %}

  enc_class Con32 (immI src) %{    // Con32(storeImmI)
    // Output immediate
    $$$emit32$src$$constant;
  %}

  enc_class Con32FPR_as_bits(immFPR src) %{        // storeF_imm
    // Output Float immediate bits
    jfloat jf = $src$$constant;
    int    jf_as_bits = jint_cast( jf );
    emit_d32(cbuf, jf_as_bits);
  %}

  enc_class Con32F_as_bits(immF src) %{      // storeX_imm
    // Output Float immediate bits
    jfloat jf = $src$$constant;
    int    jf_as_bits = jint_cast( jf );
    emit_d32(cbuf, jf_as_bits);
  %}

  enc_class Con16 (immI src) %{    // Con16(storeImmI)
    // Output immediate
    $$$emit16$src$$constant;
  %}

  enc_class Con_d32(immI src) %{
    emit_d32(cbuf,$src$$constant);
  %}

  enc_class conmemref (eRegP t1) %{    // Con32(storeImmI)
    // Output immediate memory reference
    emit_rm(cbuf, 0x00, $t1$$reg, 0x05 );
    emit_d32(cbuf, 0x00);
  %}

  enc_class lock_prefix( ) %{
    emit_opcode(cbuf,0xF0);         // [Lock]
  %}

  // Cmp-xchg long value.
  // Note: we need to swap rbx, and rcx before and after the
  //       cmpxchg8 instruction because the instruction uses
  //       rcx as the high order word of the new value to store but
  //       our register encoding uses rbx,.
  enc_class enc_cmpxchg8(eSIRegP mem_ptr) %{

    // XCHG  rbx,ecx
    emit_opcode(cbuf,0x87);
    emit_opcode(cbuf,0xD9);
    // [Lock]
    emit_opcode(cbuf,0xF0);
    // CMPXCHG8 [Eptr]
    emit_opcode(cbuf,0x0F);
    emit_opcode(cbuf,0xC7);
    emit_rm( cbuf, 0x0, 1, $mem_ptr$$reg );
    // XCHG  rbx,ecx
    emit_opcode(cbuf,0x87);
    emit_opcode(cbuf,0xD9);
  %}

  enc_class enc_cmpxchg(eSIRegP mem_ptr) %{
    // [Lock]
    emit_opcode(cbuf,0xF0);

    // CMPXCHG [Eptr]
    emit_opcode(cbuf,0x0F);
    emit_opcode(cbuf,0xB1);
    emit_rm( cbuf, 0x0, 1, $mem_ptr$$reg );
  %}

  enc_class enc_cmpxchgb(eSIRegP mem_ptr) %{
    // [Lock]
    emit_opcode(cbuf,0xF0);

    // CMPXCHGB [Eptr]
    emit_opcode(cbuf,0x0F);
    emit_opcode(cbuf,0xB0);
    emit_rm( cbuf, 0x0, 1, $mem_ptr$$reg );
  %}

  enc_class enc_cmpxchgw(eSIRegP mem_ptr) %{
    // [Lock]
    emit_opcode(cbuf,0xF0);

    // 16-bit mode
    emit_opcode(cbuf, 0x66);

    // CMPXCHGW [Eptr]
    emit_opcode(cbuf,0x0F);
    emit_opcode(cbuf,0xB1);
    emit_rm( cbuf, 0x0, 1, $mem_ptr$$reg );
  %}

  enc_class enc_flags_ne_to_boolean( iRegI res ) %{
    int res_encoding = $res$$reg;

    // MOV  res,0
    emit_opcode( cbuf, 0xB8 + res_encoding);
    emit_d32( cbuf, 0 );
    // JNE,s  fail
    emit_opcode(cbuf,0x75);
    emit_d8(cbuf, 5 );
    // MOV  res,1
    emit_opcode( cbuf, 0xB8 + res_encoding);
    emit_d32( cbuf, 1 );
    // fail:
  %}

  enc_class set_instruction_start( ) %{
    cbuf.set_insts_mark();            // Mark start of opcode for reloc info in mem operand
  %}

  enc_class RegMem (rRegI ereg, memory mem) %{    // emit_reg_mem
    int reg_encoding = $ereg$$reg;
    int base  = $mem$$base;
    int index = $mem$$index;
    int scale = $mem$$scale;
    int displace = $mem$$disp;
    relocInfo::relocType disp_reloc = $mem->disp_reloc();
    encode_RegMem(cbuf, reg_encoding, base, index, scale, displace, disp_reloc);
  %}

  enc_class RegMem_Hi(eRegL ereg, memory mem) %{    // emit_reg_mem
    int reg_encoding = HIGH_FROM_LOW_ENC($ereg$$reg);  // Hi register of pair, computed from lo
    int base  = $mem$$base;
    int index = $mem$$index;
    int scale = $mem$$scale;
    int displace = $mem$$disp + 4;      // Offset is 4 further in memory
    assert( $mem->disp_reloc() == relocInfo::none, "Cannot add 4 to oop" );
    encode_RegMem(cbuf, reg_encoding, base, index, scale, displace, relocInfo::none);
  %}

  enc_class move_long_small_shift( eRegL dst, immI_1_31 cnt ) %{
    int r1, r2;
    if( $tertiary == 0xA4 ) { r1 = $dst$$reg;  r2 = HIGH_FROM_LOW_ENC($dst$$reg); }
    else                    { r2 = $dst$$reg;  r1 = HIGH_FROM_LOW_ENC($dst$$reg); }
    emit_opcode(cbuf,0x0F);
    emit_opcode(cbuf,$tertiary);
    emit_rm(cbuf, 0x3, r1, r2);
    emit_d8(cbuf,$cnt$$constant);
    emit_d8(cbuf,$primary);
    emit_rm(cbuf, 0x3, $secondary, r1);
    emit_d8(cbuf,$cnt$$constant);
  %}

  enc_class move_long_big_shift_sign( eRegL dst, immI_32_63 cnt ) %{
    emit_opcode( cbuf, 0x8B ); // Move
    emit_rm(cbuf, 0x3, $dst$$reg, HIGH_FROM_LOW_ENC($dst$$reg));
    if( $cnt$$constant > 32 ) { // Shift, if not by zero
      emit_d8(cbuf,$primary);
      emit_rm(cbuf, 0x3, $secondary, $dst$$reg);
      emit_d8(cbuf,$cnt$$constant-32);
    }
    emit_d8(cbuf,$primary);
    emit_rm(cbuf, 0x3, $secondary, HIGH_FROM_LOW_ENC($dst$$reg));
    emit_d8(cbuf,31);
  %}

  enc_class move_long_big_shift_clr( eRegL dst, immI_32_63 cnt ) %{
    int r1, r2;
    if( $secondary == 0x5 ) { r1 = $dst$$reg;  r2 = HIGH_FROM_LOW_ENC($dst$$reg); }
    else                    { r2 = $dst$$reg;  r1 = HIGH_FROM_LOW_ENC($dst$$reg); }

    emit_opcode( cbuf, 0x8B ); // Move r1,r2
    emit_rm(cbuf, 0x3, r1, r2);
    if( $cnt$$constant > 32 ) { // Shift, if not by zero
      emit_opcode(cbuf,$primary);
      emit_rm(cbuf, 0x3, $secondary, r1);
      emit_d8(cbuf,$cnt$$constant-32);
    }
    emit_opcode(cbuf,0x33);  // XOR r2,r2
    emit_rm(cbuf, 0x3, r2, r2);
  %}

  // Clone of RegMem but accepts an extra parameter to access each
  // half of a double in memory; it never needs relocation info.
  enc_class Mov_MemD_half_to_Reg (immI opcode, memory mem, immI disp_for_half, rRegI rm_reg) %{
    emit_opcode(cbuf,$opcode$$constant);
    int reg_encoding = $rm_reg$$reg;
    int base     = $mem$$base;
    int index    = $mem$$index;
    int scale    = $mem$$scale;
    int displace = $mem$$disp + $disp_for_half$$constant;
    relocInfo::relocType disp_reloc = relocInfo::none;
    encode_RegMem(cbuf, reg_encoding, base, index, scale, displace, disp_reloc);
  %}

  // !!!!! Special Custom Code used by MemMove, and stack access instructions !!!!!
  //
  // Clone of RegMem except the RM-byte's reg/opcode field is an ADLC-time constant
  // and it never needs relocation information.
  // Frequently used to move data between FPU's Stack Top and memory.
  enc_class RMopc_Mem_no_oop (immI rm_opcode, memory mem) %{
    int rm_byte_opcode = $rm_opcode$$constant;
    int base     = $mem$$base;
    int index    = $mem$$index;
    int scale    = $mem$$scale;
    int displace = $mem$$disp;
    assert( $mem->disp_reloc() == relocInfo::none, "No oops here because no reloc info allowed" );
    encode_RegMem(cbuf, rm_byte_opcode, base, index, scale, displace, relocInfo::none);
  %}

  enc_class RMopc_Mem (immI rm_opcode, memory mem) %{
    int rm_byte_opcode = $rm_opcode$$constant;
    int base     = $mem$$base;
    int index    = $mem$$index;
    int scale    = $mem$$scale;
    int displace = $mem$$disp;
    relocInfo::relocType disp_reloc = $mem->disp_reloc(); // disp-as-oop when working with static globals
    encode_RegMem(cbuf, rm_byte_opcode, base, index, scale, displace, disp_reloc);
  %}

  enc_class RegLea (rRegI dst, rRegI src0, immI src1 ) %{    // emit_reg_lea
    int reg_encoding = $dst$$reg;
    int base         = $src0$$reg;      // 0xFFFFFFFF indicates no base
    int index        = 0x04;            // 0x04 indicates no index
    int scale        = 0x00;            // 0x00 indicates no scale
    int displace     = $src1$$constant; // 0x00 indicates no displacement
    relocInfo::relocType disp_reloc = relocInfo::none;
    encode_RegMem(cbuf, reg_encoding, base, index, scale, displace, disp_reloc);
  %}

  enc_class min_enc (rRegI dst, rRegI src) %{    // MIN
    // Compare dst,src
    emit_opcode(cbuf,0x3B);
    emit_rm(cbuf, 0x3, $dst$$reg, $src$$reg);
    // jmp dst < src around move
    emit_opcode(cbuf,0x7C);
    emit_d8(cbuf,2);
    // move dst,src
    emit_opcode(cbuf,0x8B);
    emit_rm(cbuf, 0x3, $dst$$reg, $src$$reg);
  %}

  enc_class max_enc (rRegI dst, rRegI src) %{    // MAX
    // Compare dst,src
    emit_opcode(cbuf,0x3B);
    emit_rm(cbuf, 0x3, $dst$$reg, $src$$reg);
    // jmp dst > src around move
    emit_opcode(cbuf,0x7F);
    emit_d8(cbuf,2);
    // move dst,src
    emit_opcode(cbuf,0x8B);
    emit_rm(cbuf, 0x3, $dst$$reg, $src$$reg);
  %}

  enc_class enc_FPR_store(memory mem, regDPR src) %{
    // If src is FPR1, we can just FST to store it.
    // Else we need to FLD it to FPR1, then FSTP to store/pop it.
    int reg_encoding = 0x2; // Just store
    int base  = $mem$$base;
    int index = $mem$$index;
    int scale = $mem$$scale;
    int displace = $mem$$disp;
    relocInfo::relocType disp_reloc = $mem->disp_reloc(); // disp-as-oop when working with static globals
    if( $src$$reg != FPR1L_enc ) {
      reg_encoding = 0x3;  // Store & pop
      emit_opcode( cbuf, 0xD9 ); // FLD (i.e., push it)
      emit_d8( cbuf, 0xC0-1+$src$$reg );
    }
    cbuf.set_insts_mark();       // Mark start of opcode for reloc info in mem operand
    emit_opcode(cbuf,$primary);
    encode_RegMem(cbuf, reg_encoding, base, index, scale, displace, disp_reloc);
  %}

  enc_class neg_reg(rRegI dst) %{
    // NEG $dst
    emit_opcode(cbuf,0xF7);
    emit_rm(cbuf, 0x3, 0x03, $dst$$reg );
  %}

  enc_class setLT_reg(eCXRegI dst) %{
    // SETLT $dst
    emit_opcode(cbuf,0x0F);
    emit_opcode(cbuf,0x9C);
    emit_rm( cbuf, 0x3, 0x4, $dst$$reg );
  %}

  enc_class enc_cmpLTP(ncxRegI p, ncxRegI q, ncxRegI y, eCXRegI tmp) %{    // cadd_cmpLT
    int tmpReg = $tmp$$reg;

    // SUB $p,$q
    emit_opcode(cbuf,0x2B);
    emit_rm(cbuf, 0x3, $p$$reg, $q$$reg);
    // SBB $tmp,$tmp
    emit_opcode(cbuf,0x1B);
    emit_rm(cbuf, 0x3, tmpReg, tmpReg);
    // AND $tmp,$y
    emit_opcode(cbuf,0x23);
    emit_rm(cbuf, 0x3, tmpReg, $y$$reg);
    // ADD $p,$tmp
    emit_opcode(cbuf,0x03);
    emit_rm(cbuf, 0x3, $p$$reg, tmpReg);
  %}

  enc_class shift_left_long( eRegL dst, eCXRegI shift ) %{
    // TEST shift,32
    emit_opcode(cbuf,0xF7);
    emit_rm(cbuf, 0x3, 0, ECX_enc);
    emit_d32(cbuf,0x20);
    // JEQ,s small
    emit_opcode(cbuf, 0x74);
    emit_d8(cbuf, 0x04);
    // MOV    $dst.hi,$dst.lo
    emit_opcode( cbuf, 0x8B );
    emit_rm(cbuf, 0x3, HIGH_FROM_LOW_ENC($dst$$reg), $dst$$reg );
    // CLR    $dst.lo
    emit_opcode(cbuf, 0x33);
    emit_rm(cbuf, 0x3, $dst$$reg, $dst$$reg);
// small:
    // SHLD   $dst.hi,$dst.lo,$shift
    emit_opcode(cbuf,0x0F);
    emit_opcode(cbuf,0xA5);
    emit_rm(cbuf, 0x3, $dst$$reg, HIGH_FROM_LOW_ENC($dst$$reg));
    // SHL    $dst.lo,$shift"
    emit_opcode(cbuf,0xD3);
    emit_rm(cbuf, 0x3, 0x4, $dst$$reg );
  %}

  enc_class shift_right_long( eRegL dst, eCXRegI shift ) %{
    // TEST shift,32
    emit_opcode(cbuf,0xF7);
    emit_rm(cbuf, 0x3, 0, ECX_enc);
    emit_d32(cbuf,0x20);
    // JEQ,s small
    emit_opcode(cbuf, 0x74);
    emit_d8(cbuf, 0x04);
    // MOV    $dst.lo,$dst.hi
    emit_opcode( cbuf, 0x8B );
    emit_rm(cbuf, 0x3, $dst$$reg, HIGH_FROM_LOW_ENC($dst$$reg) );
    // CLR    $dst.hi
    emit_opcode(cbuf, 0x33);
    emit_rm(cbuf, 0x3, HIGH_FROM_LOW_ENC($dst$$reg), HIGH_FROM_LOW_ENC($dst$$reg));
// small:
    // SHRD   $dst.lo,$dst.hi,$shift
    emit_opcode(cbuf,0x0F);
    emit_opcode(cbuf,0xAD);
    emit_rm(cbuf, 0x3, HIGH_FROM_LOW_ENC($dst$$reg), $dst$$reg);
    // SHR    $dst.hi,$shift"
    emit_opcode(cbuf,0xD3);
    emit_rm(cbuf, 0x3, 0x5, HIGH_FROM_LOW_ENC($dst$$reg) );
  %}

  enc_class shift_right_arith_long( eRegL dst, eCXRegI shift ) %{
    // TEST shift,32
    emit_opcode(cbuf,0xF7);
    emit_rm(cbuf, 0x3, 0, ECX_enc);
    emit_d32(cbuf,0x20);
    // JEQ,s small
    emit_opcode(cbuf, 0x74);
    emit_d8(cbuf, 0x05);
    // MOV    $dst.lo,$dst.hi
    emit_opcode( cbuf, 0x8B );
    emit_rm(cbuf, 0x3, $dst$$reg, HIGH_FROM_LOW_ENC($dst$$reg) );
    // SAR    $dst.hi,31
    emit_opcode(cbuf, 0xC1);
    emit_rm(cbuf, 0x3, 7, HIGH_FROM_LOW_ENC($dst$$reg) );
    emit_d8(cbuf, 0x1F );
// small:
    // SHRD   $dst.lo,$dst.hi,$shift
    emit_opcode(cbuf,0x0F);
    emit_opcode(cbuf,0xAD);
    emit_rm(cbuf, 0x3, HIGH_FROM_LOW_ENC($dst$$reg), $dst$$reg);
    // SAR    $dst.hi,$shift"
    emit_opcode(cbuf,0xD3);
    emit_rm(cbuf, 0x3, 0x7, HIGH_FROM_LOW_ENC($dst$$reg) );
  %}


  // ----------------- Encodings for floating point unit -----------------
  // May leave result in FPU-TOS or FPU reg depending on opcodes
  enc_class OpcReg_FPR(regFPR src) %{    // FMUL, FDIV
    $$$emit8$primary;
    emit_rm(cbuf, 0x3, $secondary, $src$$reg );
  %}

  // Pop argument in FPR0 with FSTP ST(0)
  enc_class PopFPU() %{
    emit_opcode( cbuf, 0xDD );
    emit_d8( cbuf, 0xD8 );
  %}

  // !!!!! equivalent to Pop_Reg_F
  enc_class Pop_Reg_DPR( regDPR dst ) %{
    emit_opcode( cbuf, 0xDD );           // FSTP   ST(i)
    emit_d8( cbuf, 0xD8+$dst$$reg );
  %}

  enc_class Push_Reg_DPR( regDPR dst ) %{
    emit_opcode( cbuf, 0xD9 );
    emit_d8( cbuf, 0xC0-1+$dst$$reg );   // FLD ST(i-1)
  %}

  enc_class strictfp_bias1( regDPR dst ) %{
    emit_opcode( cbuf, 0xDB );           // FLD m80real
    emit_opcode( cbuf, 0x2D );
    emit_d32( cbuf, (int)StubRoutines::x86::addr_fpu_subnormal_bias1() );
    emit_opcode( cbuf, 0xDE );           // FMULP ST(dst), ST0
    emit_opcode( cbuf, 0xC8+$dst$$reg );
  %}

  enc_class strictfp_bias2( regDPR dst ) %{
    emit_opcode( cbuf, 0xDB );           // FLD m80real
    emit_opcode( cbuf, 0x2D );
    emit_d32( cbuf, (int)StubRoutines::x86::addr_fpu_subnormal_bias2() );
    emit_opcode( cbuf, 0xDE );           // FMULP ST(dst), ST0
    emit_opcode( cbuf, 0xC8+$dst$$reg );
  %}

  // Special case for moving an integer register to a stack slot.
  enc_class OpcPRegSS( stackSlotI dst, rRegI src ) %{ // RegSS
    store_to_stackslot( cbuf, $primary, $src$$reg, $dst$$disp );
  %}

  // Special case for moving a register to a stack slot.
  enc_class RegSS( stackSlotI dst, rRegI src ) %{ // RegSS
    // Opcode already emitted
    emit_rm( cbuf, 0x02, $src$$reg, ESP_enc );   // R/M byte
    emit_rm( cbuf, 0x00, ESP_enc, ESP_enc);          // SIB byte
    emit_d32(cbuf, $dst$$disp);   // Displacement
  %}

  // Push the integer in stackSlot 'src' onto FP-stack
  enc_class Push_Mem_I( memory src ) %{    // FILD   [ESP+src]
    store_to_stackslot( cbuf, $primary, $secondary, $src$$disp );
  %}

  // Push FPU's TOS float to a stack-slot, and pop FPU-stack
  enc_class Pop_Mem_FPR( stackSlotF dst ) %{ // FSTP_S [ESP+dst]
    store_to_stackslot( cbuf, 0xD9, 0x03, $dst$$disp );
  %}

  // Same as Pop_Mem_F except for opcode
  // Push FPU's TOS double to a stack-slot, and pop FPU-stack
  enc_class Pop_Mem_DPR( stackSlotD dst ) %{ // FSTP_D [ESP+dst]
    store_to_stackslot( cbuf, 0xDD, 0x03, $dst$$disp );
  %}

  enc_class Pop_Reg_FPR( regFPR dst ) %{
    emit_opcode( cbuf, 0xDD );           // FSTP   ST(i)
    emit_d8( cbuf, 0xD8+$dst$$reg );
  %}

  enc_class Push_Reg_FPR( regFPR dst ) %{
    emit_opcode( cbuf, 0xD9 );           // FLD    ST(i-1)
    emit_d8( cbuf, 0xC0-1+$dst$$reg );
  %}

  // Push FPU's float to a stack-slot, and pop FPU-stack
  enc_class Pop_Mem_Reg_FPR( stackSlotF dst, regFPR src ) %{
    int pop = 0x02;
    if ($src$$reg != FPR1L_enc) {
      emit_opcode( cbuf, 0xD9 );         // FLD    ST(i-1)
      emit_d8( cbuf, 0xC0-1+$src$$reg );
      pop = 0x03;
    }
    store_to_stackslot( cbuf, 0xD9, pop, $dst$$disp ); // FST<P>_S  [ESP+dst]
  %}

  // Push FPU's double to a stack-slot, and pop FPU-stack
  enc_class Pop_Mem_Reg_DPR( stackSlotD dst, regDPR src ) %{
    int pop = 0x02;
    if ($src$$reg != FPR1L_enc) {
      emit_opcode( cbuf, 0xD9 );         // FLD    ST(i-1)
      emit_d8( cbuf, 0xC0-1+$src$$reg );
      pop = 0x03;
    }
    store_to_stackslot( cbuf, 0xDD, pop, $dst$$disp ); // FST<P>_D  [ESP+dst]
  %}

  // Push FPU's double to a FPU-stack-slot, and pop FPU-stack
  enc_class Pop_Reg_Reg_DPR( regDPR dst, regFPR src ) %{
    int pop = 0xD0 - 1; // -1 since we skip FLD
    if ($src$$reg != FPR1L_enc) {
      emit_opcode( cbuf, 0xD9 );         // FLD    ST(src-1)
      emit_d8( cbuf, 0xC0-1+$src$$reg );
      pop = 0xD8;
    }
    emit_opcode( cbuf, 0xDD );
    emit_d8( cbuf, pop+$dst$$reg );      // FST<P> ST(i)
  %}


  enc_class Push_Reg_Mod_DPR( regDPR dst, regDPR src) %{
    // load dst in FPR0
    emit_opcode( cbuf, 0xD9 );
    emit_d8( cbuf, 0xC0-1+$dst$$reg );
    if ($src$$reg != FPR1L_enc) {
      // fincstp
      emit_opcode (cbuf, 0xD9);
      emit_opcode (cbuf, 0xF7);
      // swap src with FPR1:
      // FXCH FPR1 with src
      emit_opcode(cbuf, 0xD9);
      emit_d8(cbuf, 0xC8-1+$src$$reg );
      // fdecstp
      emit_opcode (cbuf, 0xD9);
      emit_opcode (cbuf, 0xF6);
    }
  %}

  enc_class Push_ModD_encoding(regD src0, regD src1) %{
    MacroAssembler _masm(&cbuf);
    __ subptr(rsp, 8);
    __ movdbl(Address(rsp, 0), $src1$$XMMRegister);
    __ fld_d(Address(rsp, 0));
    __ movdbl(Address(rsp, 0), $src0$$XMMRegister);
    __ fld_d(Address(rsp, 0));
  %}

  enc_class Push_ModF_encoding(regF src0, regF src1) %{
    MacroAssembler _masm(&cbuf);
    __ subptr(rsp, 4);
    __ movflt(Address(rsp, 0), $src1$$XMMRegister);
    __ fld_s(Address(rsp, 0));
    __ movflt(Address(rsp, 0), $src0$$XMMRegister);
    __ fld_s(Address(rsp, 0));
  %}

  enc_class Push_ResultD(regD dst) %{
    MacroAssembler _masm(&cbuf);
    __ fstp_d(Address(rsp, 0));
    __ movdbl($dst$$XMMRegister, Address(rsp, 0));
    __ addptr(rsp, 8);
  %}

  enc_class Push_ResultF(regF dst, immI d8) %{
    MacroAssembler _masm(&cbuf);
    __ fstp_s(Address(rsp, 0));
    __ movflt($dst$$XMMRegister, Address(rsp, 0));
    __ addptr(rsp, $d8$$constant);
  %}

  enc_class Push_SrcD(regD src) %{
    MacroAssembler _masm(&cbuf);
    __ subptr(rsp, 8);
    __ movdbl(Address(rsp, 0), $src$$XMMRegister);
    __ fld_d(Address(rsp, 0));
  %}

  enc_class push_stack_temp_qword() %{
    MacroAssembler _masm(&cbuf);
    __ subptr(rsp, 8);
  %}

  enc_class pop_stack_temp_qword() %{
    MacroAssembler _masm(&cbuf);
    __ addptr(rsp, 8);
  %}

  enc_class push_xmm_to_fpr1(regD src) %{
    MacroAssembler _masm(&cbuf);
    __ movdbl(Address(rsp, 0), $src$$XMMRegister);
    __ fld_d(Address(rsp, 0));
  %}

  enc_class Push_Result_Mod_DPR( regDPR src) %{
    if ($src$$reg != FPR1L_enc) {
      // fincstp
      emit_opcode (cbuf, 0xD9);
      emit_opcode (cbuf, 0xF7);
      // FXCH FPR1 with src
      emit_opcode(cbuf, 0xD9);
      emit_d8(cbuf, 0xC8-1+$src$$reg );
      // fdecstp
      emit_opcode (cbuf, 0xD9);
      emit_opcode (cbuf, 0xF6);
    }
    // // following asm replaced with Pop_Reg_F or Pop_Mem_F
    // // FSTP   FPR$dst$$reg
    // emit_opcode( cbuf, 0xDD );
    // emit_d8( cbuf, 0xD8+$dst$$reg );
  %}

  enc_class fnstsw_sahf_skip_parity() %{
    // fnstsw ax
    emit_opcode( cbuf, 0xDF );
    emit_opcode( cbuf, 0xE0 );
    // sahf
    emit_opcode( cbuf, 0x9E );
    // jnp  ::skip
    emit_opcode( cbuf, 0x7B );
    emit_opcode( cbuf, 0x05 );
  %}

  enc_class emitModDPR() %{
    // fprem must be iterative
    // :: loop
    // fprem
    emit_opcode( cbuf, 0xD9 );
    emit_opcode( cbuf, 0xF8 );
    // wait
    emit_opcode( cbuf, 0x9b );
    // fnstsw ax
    emit_opcode( cbuf, 0xDF );
    emit_opcode( cbuf, 0xE0 );
    // sahf
    emit_opcode( cbuf, 0x9E );
    // jp  ::loop
    emit_opcode( cbuf, 0x0F );
    emit_opcode( cbuf, 0x8A );
    emit_opcode( cbuf, 0xF4 );
    emit_opcode( cbuf, 0xFF );
    emit_opcode( cbuf, 0xFF );
    emit_opcode( cbuf, 0xFF );
  %}

  enc_class fpu_flags() %{
    // fnstsw_ax
    emit_opcode( cbuf, 0xDF);
    emit_opcode( cbuf, 0xE0);
    // test ax,0x0400
    emit_opcode( cbuf, 0x66 );   // operand-size prefix for 16-bit immediate
    emit_opcode( cbuf, 0xA9 );
    emit_d16   ( cbuf, 0x0400 );
    // // // This sequence works, but stalls for 12-16 cycles on PPro
    // // test rax,0x0400
    // emit_opcode( cbuf, 0xA9 );
    // emit_d32   ( cbuf, 0x00000400 );
    //
    // jz exit (no unordered comparison)
    emit_opcode( cbuf, 0x74 );
    emit_d8    ( cbuf, 0x02 );
    // mov ah,1 - treat as LT case (set carry flag)
    emit_opcode( cbuf, 0xB4 );
    emit_d8    ( cbuf, 0x01 );
    // sahf
    emit_opcode( cbuf, 0x9E);
  %}

  enc_class cmpF_P6_fixup() %{
    // Fixup the integer flags in case comparison involved a NaN
    //
    // JNP exit (no unordered comparison, P-flag is set by NaN)
    emit_opcode( cbuf, 0x7B );
    emit_d8    ( cbuf, 0x03 );
    // MOV AH,1 - treat as LT case (set carry flag)
    emit_opcode( cbuf, 0xB4 );
    emit_d8    ( cbuf, 0x01 );
    // SAHF
    emit_opcode( cbuf, 0x9E);
    // NOP     // target for branch to avoid branch to branch
    emit_opcode( cbuf, 0x90);
  %}

//     fnstsw_ax();
//     sahf();
//     movl(dst, nan_result);
//     jcc(Assembler::parity, exit);
//     movl(dst, less_result);
//     jcc(Assembler::below, exit);
//     movl(dst, equal_result);
//     jcc(Assembler::equal, exit);
//     movl(dst, greater_result);

// less_result     =  1;
// greater_result  = -1;
// equal_result    = 0;
// nan_result      = -1;

  enc_class CmpF_Result(rRegI dst) %{
    // fnstsw_ax();
    emit_opcode( cbuf, 0xDF);
    emit_opcode( cbuf, 0xE0);
    // sahf
    emit_opcode( cbuf, 0x9E);
    // movl(dst, nan_result);
    emit_opcode( cbuf, 0xB8 + $dst$$reg);
    emit_d32( cbuf, -1 );
    // jcc(Assembler::parity, exit);
    emit_opcode( cbuf, 0x7A );
    emit_d8    ( cbuf, 0x13 );
    // movl(dst, less_result);
    emit_opcode( cbuf, 0xB8 + $dst$$reg);
    emit_d32( cbuf, -1 );
    // jcc(Assembler::below, exit);
    emit_opcode( cbuf, 0x72 );
    emit_d8    ( cbuf, 0x0C );
    // movl(dst, equal_result);
    emit_opcode( cbuf, 0xB8 + $dst$$reg);
    emit_d32( cbuf, 0 );
    // jcc(Assembler::equal, exit);
    emit_opcode( cbuf, 0x74 );
    emit_d8    ( cbuf, 0x05 );
    // movl(dst, greater_result);
    emit_opcode( cbuf, 0xB8 + $dst$$reg);
    emit_d32( cbuf, 1 );
  %}


  // Compare the longs and set flags
  // BROKEN!  Do Not use as-is
  enc_class cmpl_test( eRegL src1, eRegL src2 ) %{
    // CMP    $src1.hi,$src2.hi
    emit_opcode( cbuf, 0x3B );
    emit_rm(cbuf, 0x3, HIGH_FROM_LOW_ENC($src1$$reg), HIGH_FROM_LOW_ENC($src2$$reg) );
    // JNE,s  done
    emit_opcode(cbuf,0x75);
    emit_d8(cbuf, 2 );
    // CMP    $src1.lo,$src2.lo
    emit_opcode( cbuf, 0x3B );
    emit_rm(cbuf, 0x3, $src1$$reg, $src2$$reg );
// done:
  %}

  enc_class convert_int_long( regL dst, rRegI src ) %{
    // mov $dst.lo,$src
    int dst_encoding = $dst$$reg;
    int src_encoding = $src$$reg;
    encode_Copy( cbuf, dst_encoding  , src_encoding );
    // mov $dst.hi,$src
    encode_Copy( cbuf, HIGH_FROM_LOW_ENC(dst_encoding), src_encoding );
    // sar $dst.hi,31
    emit_opcode( cbuf, 0xC1 );
    emit_rm(cbuf, 0x3, 7, HIGH_FROM_LOW_ENC(dst_encoding) );
    emit_d8(cbuf, 0x1F );
  %}

  enc_class convert_long_double( eRegL src ) %{
    // push $src.hi
    emit_opcode(cbuf, 0x50+HIGH_FROM_LOW_ENC($src$$reg));
    // push $src.lo
    emit_opcode(cbuf, 0x50+$src$$reg  );
    // fild 64-bits at [SP]
    emit_opcode(cbuf,0xdf);
    emit_d8(cbuf, 0x6C);
    emit_d8(cbuf, 0x24);
    emit_d8(cbuf, 0x00);
    // pop stack
    emit_opcode(cbuf, 0x83); // add  SP, #8
    emit_rm(cbuf, 0x3, 0x00, ESP_enc);
    emit_d8(cbuf, 0x8);
  %}

  enc_class multiply_con_and_shift_high( eDXRegI dst, nadxRegI src1, eADXRegL_low_only src2, immI_32_63 cnt, eFlagsReg cr ) %{
    // IMUL   EDX:EAX,$src1
    emit_opcode( cbuf, 0xF7 );
    emit_rm( cbuf, 0x3, 0x5, $src1$$reg );
    // SAR    EDX,$cnt-32
    int shift_count = ((int)$cnt$$constant) - 32;
    if (shift_count > 0) {
      emit_opcode(cbuf, 0xC1);
      emit_rm(cbuf, 0x3, 7, $dst$$reg );
      emit_d8(cbuf, shift_count);
    }
  %}

  // this version doesn't have add sp, 8
  enc_class convert_long_double2( eRegL src ) %{
    // push $src.hi
    emit_opcode(cbuf, 0x50+HIGH_FROM_LOW_ENC($src$$reg));
    // push $src.lo
    emit_opcode(cbuf, 0x50+$src$$reg  );
    // fild 64-bits at [SP]
    emit_opcode(cbuf,0xdf);
    emit_d8(cbuf, 0x6C);
    emit_d8(cbuf, 0x24);
    emit_d8(cbuf, 0x00);
  %}

  enc_class long_int_multiply( eADXRegL dst, nadxRegI src) %{
    // Basic idea: long = (long)int * (long)int
    // IMUL EDX:EAX, src
    emit_opcode( cbuf, 0xF7 );
    emit_rm( cbuf, 0x3, 0x5, $src$$reg);
  %}

  enc_class long_uint_multiply( eADXRegL dst, nadxRegI src) %{
    // Basic Idea:  long = (int & 0xffffffffL) * (int & 0xffffffffL)
    // MUL EDX:EAX, src
    emit_opcode( cbuf, 0xF7 );
    emit_rm( cbuf, 0x3, 0x4, $src$$reg);
  %}

  enc_class long_multiply( eADXRegL dst, eRegL src, rRegI tmp ) %{
    // Basic idea: lo(result) = lo(x_lo * y_lo)
    //             hi(result) = hi(x_lo * y_lo) + lo(x_hi * y_lo) + lo(x_lo * y_hi)
    // MOV    $tmp,$src.lo
    encode_Copy( cbuf, $tmp$$reg, $src$$reg );
    // IMUL   $tmp,EDX
    emit_opcode( cbuf, 0x0F );
    emit_opcode( cbuf, 0xAF );
    emit_rm( cbuf, 0x3, $tmp$$reg, HIGH_FROM_LOW_ENC($dst$$reg) );
    // MOV    EDX,$src.hi
    encode_Copy( cbuf, HIGH_FROM_LOW_ENC($dst$$reg), HIGH_FROM_LOW_ENC($src$$reg) );
    // IMUL   EDX,EAX
    emit_opcode( cbuf, 0x0F );
    emit_opcode( cbuf, 0xAF );
    emit_rm( cbuf, 0x3, HIGH_FROM_LOW_ENC($dst$$reg), $dst$$reg );
    // ADD    $tmp,EDX
    emit_opcode( cbuf, 0x03 );
    emit_rm( cbuf, 0x3, $tmp$$reg, HIGH_FROM_LOW_ENC($dst$$reg) );
    // MUL   EDX:EAX,$src.lo
    emit_opcode( cbuf, 0xF7 );
    emit_rm( cbuf, 0x3, 0x4, $src$$reg );
    // ADD    EDX,ESI
    emit_opcode( cbuf, 0x03 );
    emit_rm( cbuf, 0x3, HIGH_FROM_LOW_ENC($dst$$reg), $tmp$$reg );
  %}

  enc_class long_multiply_con( eADXRegL dst, immL_127 src, rRegI tmp ) %{
    // Basic idea: lo(result) = lo(src * y_lo)
    //             hi(result) = hi(src * y_lo) + lo(src * y_hi)
    // IMUL   $tmp,EDX,$src
    emit_opcode( cbuf, 0x6B );
    emit_rm( cbuf, 0x3, $tmp$$reg, HIGH_FROM_LOW_ENC($dst$$reg) );
    emit_d8( cbuf, (int)$src$$constant );
    // MOV    EDX,$src
    emit_opcode(cbuf, 0xB8 + EDX_enc);
    emit_d32( cbuf, (int)$src$$constant );
    // MUL   EDX:EAX,EDX
    emit_opcode( cbuf, 0xF7 );
    emit_rm( cbuf, 0x3, 0x4, EDX_enc );
    // ADD    EDX,ESI
    emit_opcode( cbuf, 0x03 );
    emit_rm( cbuf, 0x3, EDX_enc, $tmp$$reg );
  %}

  enc_class long_div( eRegL src1, eRegL src2 ) %{
    // PUSH src1.hi
    emit_opcode(cbuf, HIGH_FROM_LOW_ENC(0x50+$src1$$reg) );
    // PUSH src1.lo
    emit_opcode(cbuf,               0x50+$src1$$reg  );
    // PUSH src2.hi
    emit_opcode(cbuf, HIGH_FROM_LOW_ENC(0x50+$src2$$reg) );
    // PUSH src2.lo
    emit_opcode(cbuf,               0x50+$src2$$reg  );
    // CALL directly to the runtime
    MacroAssembler _masm(&cbuf);
    cbuf.set_insts_mark();
    emit_opcode(cbuf,0xE8);       // Call into runtime
    emit_d32_reloc(cbuf, (CAST_FROM_FN_PTR(address, SharedRuntime::ldiv) - cbuf.insts_end()) - 4, runtime_call_Relocation::spec(), RELOC_IMM32 );
    __ post_call_nop();
    // Restore stack
    emit_opcode(cbuf, 0x83); // add  SP, #framesize
    emit_rm(cbuf, 0x3, 0x00, ESP_enc);
    emit_d8(cbuf, 4*4);
  %}

  enc_class long_mod( eRegL src1, eRegL src2 ) %{
    // PUSH src1.hi
    emit_opcode(cbuf, HIGH_FROM_LOW_ENC(0x50+$src1$$reg) );
    // PUSH src1.lo
    emit_opcode(cbuf,               0x50+$src1$$reg  );
    // PUSH src2.hi
    emit_opcode(cbuf, HIGH_FROM_LOW_ENC(0x50+$src2$$reg) );
    // PUSH src2.lo
    emit_opcode(cbuf,               0x50+$src2$$reg  );
    // CALL directly to the runtime
    MacroAssembler _masm(&cbuf);
    cbuf.set_insts_mark();
    emit_opcode(cbuf,0xE8);       // Call into runtime
    emit_d32_reloc(cbuf, (CAST_FROM_FN_PTR(address, SharedRuntime::lrem ) - cbuf.insts_end()) - 4, runtime_call_Relocation::spec(), RELOC_IMM32 );
    __ post_call_nop();
    // Restore stack
    emit_opcode(cbuf, 0x83); // add  SP, #framesize
    emit_rm(cbuf, 0x3, 0x00, ESP_enc);
    emit_d8(cbuf, 4*4);
  %}

  enc_class long_cmp_flags0( eRegL src, rRegI tmp ) %{
    // MOV   $tmp,$src.lo
    emit_opcode(cbuf, 0x8B);
    emit_rm(cbuf, 0x3, $tmp$$reg, $src$$reg);
    // OR    $tmp,$src.hi
    emit_opcode(cbuf, 0x0B);
    emit_rm(cbuf, 0x3, $tmp$$reg, HIGH_FROM_LOW_ENC($src$$reg));
  %}

  enc_class long_cmp_flags1( eRegL src1, eRegL src2 ) %{
    // CMP    $src1.lo,$src2.lo
    emit_opcode( cbuf, 0x3B );
    emit_rm(cbuf, 0x3, $src1$$reg, $src2$$reg );
    // JNE,s  skip
    emit_cc(cbuf, 0x70, 0x5);
    emit_d8(cbuf,2);
    // CMP    $src1.hi,$src2.hi
    emit_opcode( cbuf, 0x3B );
    emit_rm(cbuf, 0x3, HIGH_FROM_LOW_ENC($src1$$reg), HIGH_FROM_LOW_ENC($src2$$reg) );
  %}

  enc_class long_cmp_flags2( eRegL src1, eRegL src2, rRegI tmp ) %{
    // CMP    $src1.lo,$src2.lo\t! Long compare; set flags for low bits
    emit_opcode( cbuf, 0x3B );
    emit_rm(cbuf, 0x3, $src1$$reg, $src2$$reg );
    // MOV    $tmp,$src1.hi
    emit_opcode( cbuf, 0x8B );
    emit_rm(cbuf, 0x3, $tmp$$reg, HIGH_FROM_LOW_ENC($src1$$reg) );
    // SBB   $tmp,$src2.hi\t! Compute flags for long compare
    emit_opcode( cbuf, 0x1B );
    emit_rm(cbuf, 0x3, $tmp$$reg, HIGH_FROM_LOW_ENC($src2$$reg) );
  %}

  enc_class long_cmp_flags3( eRegL src, rRegI tmp ) %{
    // XOR    $tmp,$tmp
    emit_opcode(cbuf,0x33);  // XOR
    emit_rm(cbuf,0x3, $tmp$$reg, $tmp$$reg);
    // CMP    $tmp,$src.lo
    emit_opcode( cbuf, 0x3B );
    emit_rm(cbuf, 0x3, $tmp$$reg, $src$$reg );
    // SBB    $tmp,$src.hi
    emit_opcode( cbuf, 0x1B );
    emit_rm(cbuf, 0x3, $tmp$$reg, HIGH_FROM_LOW_ENC($src$$reg) );
  %}

 // Sniff, sniff... smells like Gnu Superoptimizer
  enc_class neg_long( eRegL dst ) %{
    emit_opcode(cbuf,0xF7);    // NEG hi
    emit_rm    (cbuf,0x3, 0x3, HIGH_FROM_LOW_ENC($dst$$reg));
    emit_opcode(cbuf,0xF7);    // NEG lo
    emit_rm    (cbuf,0x3, 0x3,               $dst$$reg );
    emit_opcode(cbuf,0x83);    // SBB hi,0
    emit_rm    (cbuf,0x3, 0x3, HIGH_FROM_LOW_ENC($dst$$reg));
    emit_d8    (cbuf,0 );
  %}

  enc_class enc_pop_rdx() %{
    emit_opcode(cbuf,0x5A);
  %}

  enc_class enc_rethrow() %{
    MacroAssembler _masm(&cbuf);
    cbuf.set_insts_mark();
    emit_opcode(cbuf, 0xE9);        // jmp    entry
    emit_d32_reloc(cbuf, (int)OptoRuntime::rethrow_stub() - ((int)cbuf.insts_end())-4,
                   runtime_call_Relocation::spec(), RELOC_IMM32 );
    __ post_call_nop();
  %}


  // Convert a double to an int.  Java semantics require we do complex
  // manglelations in the corner cases.  So we set the rounding mode to
  // 'zero', store the darned double down as an int, and reset the
  // rounding mode to 'nearest'.  The hardware throws an exception which
  // patches up the correct value directly to the stack.
  enc_class DPR2I_encoding( regDPR src ) %{
    // Flip to round-to-zero mode.  We attempted to allow invalid-op
    // exceptions here, so that a NAN or other corner-case value will
    // thrown an exception (but normal values get converted at full speed).
    // However, I2C adapters and other float-stack manglers leave pending
    // invalid-op exceptions hanging.  We would have to clear them before
    // enabling them and that is more expensive than just testing for the
    // invalid value Intel stores down in the corner cases.
    emit_opcode(cbuf,0xD9);            // FLDCW  trunc
    emit_opcode(cbuf,0x2D);
    emit_d32(cbuf,(int)StubRoutines::x86::addr_fpu_cntrl_wrd_trunc());
    // Allocate a word
    emit_opcode(cbuf,0x83);            // SUB ESP,4
    emit_opcode(cbuf,0xEC);
    emit_d8(cbuf,0x04);
    // Encoding assumes a double has been pushed into FPR0.
    // Store down the double as an int, popping the FPU stack
    emit_opcode(cbuf,0xDB);            // FISTP [ESP]
    emit_opcode(cbuf,0x1C);
    emit_d8(cbuf,0x24);
    // Restore the rounding mode; mask the exception
    emit_opcode(cbuf,0xD9);            // FLDCW   std/24-bit mode
    emit_opcode(cbuf,0x2D);
    emit_d32( cbuf, Compile::current()->in_24_bit_fp_mode()
        ? (int)StubRoutines::x86::addr_fpu_cntrl_wrd_24()
        : (int)StubRoutines::x86::addr_fpu_cntrl_wrd_std());

    // Load the converted int; adjust CPU stack
    emit_opcode(cbuf,0x58);       // POP EAX
    emit_opcode(cbuf,0x3D);       // CMP EAX,imm
    emit_d32   (cbuf,0x80000000); //         0x80000000
    emit_opcode(cbuf,0x75);       // JNE around_slow_call
    emit_d8    (cbuf,0x07);       // Size of slow_call
    // Push src onto stack slow-path
    emit_opcode(cbuf,0xD9 );      // FLD     ST(i)
    emit_d8    (cbuf,0xC0-1+$src$$reg );
    // CALL directly to the runtime
    MacroAssembler _masm(&cbuf);
    cbuf.set_insts_mark();
    emit_opcode(cbuf,0xE8);       // Call into runtime
    emit_d32_reloc(cbuf, (StubRoutines::x86::d2i_wrapper() - cbuf.insts_end()) - 4, runtime_call_Relocation::spec(), RELOC_IMM32 );
    __ post_call_nop();
    // Carry on here...
  %}

  enc_class DPR2L_encoding( regDPR src ) %{
    emit_opcode(cbuf,0xD9);            // FLDCW  trunc
    emit_opcode(cbuf,0x2D);
    emit_d32(cbuf,(int)StubRoutines::x86::addr_fpu_cntrl_wrd_trunc());
    // Allocate a word
    emit_opcode(cbuf,0x83);            // SUB ESP,8
    emit_opcode(cbuf,0xEC);
    emit_d8(cbuf,0x08);
    // Encoding assumes a double has been pushed into FPR0.
    // Store down the double as a long, popping the FPU stack
    emit_opcode(cbuf,0xDF);            // FISTP [ESP]
    emit_opcode(cbuf,0x3C);
    emit_d8(cbuf,0x24);
    // Restore the rounding mode; mask the exception
    emit_opcode(cbuf,0xD9);            // FLDCW   std/24-bit mode
    emit_opcode(cbuf,0x2D);
    emit_d32( cbuf, Compile::current()->in_24_bit_fp_mode()
        ? (int)StubRoutines::x86::addr_fpu_cntrl_wrd_24()
        : (int)StubRoutines::x86::addr_fpu_cntrl_wrd_std());

    // Load the converted int; adjust CPU stack
    emit_opcode(cbuf,0x58);       // POP EAX
    emit_opcode(cbuf,0x5A);       // POP EDX
    emit_opcode(cbuf,0x81);       // CMP EDX,imm
    emit_d8    (cbuf,0xFA);       // rdx
    emit_d32   (cbuf,0x80000000); //         0x80000000
    emit_opcode(cbuf,0x75);       // JNE around_slow_call
    emit_d8    (cbuf,0x07+4);     // Size of slow_call
    emit_opcode(cbuf,0x85);       // TEST EAX,EAX
    emit_opcode(cbuf,0xC0);       // 2/rax,/rax,
    emit_opcode(cbuf,0x75);       // JNE around_slow_call
    emit_d8    (cbuf,0x07);       // Size of slow_call
    // Push src onto stack slow-path
    emit_opcode(cbuf,0xD9 );      // FLD     ST(i)
    emit_d8    (cbuf,0xC0-1+$src$$reg );
    // CALL directly to the runtime
    MacroAssembler _masm(&cbuf);
    cbuf.set_insts_mark();
    emit_opcode(cbuf,0xE8);       // Call into runtime
    emit_d32_reloc(cbuf, (StubRoutines::x86::d2l_wrapper() - cbuf.insts_end()) - 4, runtime_call_Relocation::spec(), RELOC_IMM32 );
    __ post_call_nop();
    // Carry on here...
  %}

  enc_class FMul_ST_reg( eRegFPR src1 ) %{
    // Operand was loaded from memory into fp ST (stack top)
    // FMUL   ST,$src  /* D8 C8+i */
    emit_opcode(cbuf, 0xD8);
    emit_opcode(cbuf, 0xC8 + $src1$$reg);
  %}

  enc_class FAdd_ST_reg( eRegFPR src2 ) %{
    // FADDP  ST,src2  /* D8 C0+i */
    emit_opcode(cbuf, 0xD8);
    emit_opcode(cbuf, 0xC0 + $src2$$reg);
    //could use FADDP  src2,fpST  /* DE C0+i */
  %}

  enc_class FAddP_reg_ST( eRegFPR src2 ) %{
    // FADDP  src2,ST  /* DE C0+i */
    emit_opcode(cbuf, 0xDE);
    emit_opcode(cbuf, 0xC0 + $src2$$reg);
  %}

  enc_class subFPR_divFPR_encode( eRegFPR src1, eRegFPR src2) %{
    // Operand has been loaded into fp ST (stack top)
      // FSUB   ST,$src1
      emit_opcode(cbuf, 0xD8);
      emit_opcode(cbuf, 0xE0 + $src1$$reg);

      // FDIV
      emit_opcode(cbuf, 0xD8);
      emit_opcode(cbuf, 0xF0 + $src2$$reg);
  %}

  enc_class MulFAddF (eRegFPR src1, eRegFPR src2) %{
    // Operand was loaded from memory into fp ST (stack top)
    // FADD   ST,$src  /* D8 C0+i */
    emit_opcode(cbuf, 0xD8);
    emit_opcode(cbuf, 0xC0 + $src1$$reg);

    // FMUL  ST,src2  /* D8 C*+i */
    emit_opcode(cbuf, 0xD8);
    emit_opcode(cbuf, 0xC8 + $src2$$reg);
  %}


  enc_class MulFAddFreverse (eRegFPR src1, eRegFPR src2) %{
    // Operand was loaded from memory into fp ST (stack top)
    // FADD   ST,$src  /* D8 C0+i */
    emit_opcode(cbuf, 0xD8);
    emit_opcode(cbuf, 0xC0 + $src1$$reg);

    // FMULP  src2,ST  /* DE C8+i */
    emit_opcode(cbuf, 0xDE);
    emit_opcode(cbuf, 0xC8 + $src2$$reg);
  %}

  // Atomically load the volatile long
  enc_class enc_loadL_volatile( memory mem, stackSlotL dst ) %{
    emit_opcode(cbuf,0xDF);
    int rm_byte_opcode = 0x05;
    int base     = $mem$$base;
    int index    = $mem$$index;
    int scale    = $mem$$scale;
    int displace = $mem$$disp;
    relocInfo::relocType disp_reloc = $mem->disp_reloc(); // disp-as-oop when working with static globals
    encode_RegMem(cbuf, rm_byte_opcode, base, index, scale, displace, disp_reloc);
    store_to_stackslot( cbuf, 0x0DF, 0x07, $dst$$disp );
  %}

  // Volatile Store Long.  Must be atomic, so move it into
  // the FP TOS and then do a 64-bit FIST.  Has to probe the
  // target address before the store (for null-ptr checks)
  // so the memory operand is used twice in the encoding.
  enc_class enc_storeL_volatile( memory mem, stackSlotL src ) %{
    store_to_stackslot( cbuf, 0x0DF, 0x05, $src$$disp );
    cbuf.set_insts_mark();            // Mark start of FIST in case $mem has an oop
    emit_opcode(cbuf,0xDF);
    int rm_byte_opcode = 0x07;
    int base     = $mem$$base;
    int index    = $mem$$index;
    int scale    = $mem$$scale;
    int displace = $mem$$disp;
    relocInfo::relocType disp_reloc = $mem->disp_reloc(); // disp-as-oop when working with static globals
    encode_RegMem(cbuf, rm_byte_opcode, base, index, scale, displace, disp_reloc);
  %}

%}


//----------FRAME--------------------------------------------------------------
// Definition of frame structure and management information.
//
//  S T A C K   L A Y O U T    Allocators stack-slot number
//                             |   (to get allocators register number
//  G  Owned by    |        |  v    add OptoReg::stack0())
//  r   CALLER     |        |
//  o     |        +--------+      pad to even-align allocators stack-slot
//  w     V        |  pad0  |        numbers; owned by CALLER
//  t   -----------+--------+----> Matcher::_in_arg_limit, unaligned
//  h     ^        |   in   |  5
//        |        |  args  |  4   Holes in incoming args owned by SELF
//  |     |        |        |  3
//  |     |        +--------+
//  V     |        | old out|      Empty on Intel, window on Sparc
//        |    old |preserve|      Must be even aligned.
//        |     SP-+--------+----> Matcher::_old_SP, even aligned
//        |        |   in   |  3   area for Intel ret address
//     Owned by    |preserve|      Empty on Sparc.
//       SELF      +--------+
//        |        |  pad2  |  2   pad to align old SP
//        |        +--------+  1
//        |        | locks  |  0
//        |        +--------+----> OptoReg::stack0(), even aligned
//        |        |  pad1  | 11   pad to align new SP
//        |        +--------+
//        |        |        | 10
//        |        | spills |  9   spills
//        V        |        |  8   (pad0 slot for callee)
//      -----------+--------+----> Matcher::_out_arg_limit, unaligned
//        ^        |  out   |  7
//        |        |  args  |  6   Holes in outgoing args owned by CALLEE
//     Owned by    +--------+
//      CALLEE     | new out|  6   Empty on Intel, window on Sparc
//        |    new |preserve|      Must be even-aligned.
//        |     SP-+--------+----> Matcher::_new_SP, even aligned
//        |        |        |
//
// Note 1: Only region 8-11 is determined by the allocator.  Region 0-5 is
//         known from SELF's arguments and the Java calling convention.
//         Region 6-7 is determined per call site.
// Note 2: If the calling convention leaves holes in the incoming argument
//         area, those holes are owned by SELF.  Holes in the outgoing area
//         are owned by the CALLEE.  Holes should not be necessary in the
//         incoming area, as the Java calling convention is completely under
//         the control of the AD file.  Doubles can be sorted and packed to
//         avoid holes.  Holes in the outgoing arguments may be necessary for
//         varargs C calling conventions.
// Note 3: Region 0-3 is even aligned, with pad2 as needed.  Region 3-5 is
//         even aligned with pad0 as needed.
//         Region 6 is even aligned.  Region 6-7 is NOT even aligned;
//         region 6-11 is even aligned; it may be padded out more so that
//         the region from SP to FP meets the minimum stack alignment.

frame %{
  // These three registers define part of the calling convention
  // between compiled code and the interpreter.
  inline_cache_reg(EAX);                // Inline Cache Register

  // Optional: name the operand used by cisc-spilling to access [stack_pointer + offset]
  cisc_spilling_operand_name(indOffset32);

  // Number of stack slots consumed by locking an object
  sync_stack_slots(1);

  // Compiled code's Frame Pointer
  frame_pointer(ESP);
  // Interpreter stores its frame pointer in a register which is
  // stored to the stack by I2CAdaptors.
  // I2CAdaptors convert from interpreted java to compiled java.
  interpreter_frame_pointer(EBP);

  // Stack alignment requirement
  // Alignment size in bytes (128-bit -> 16 bytes)
  stack_alignment(StackAlignmentInBytes);

  // Number of outgoing stack slots killed above the out_preserve_stack_slots
  // for calls to C.  Supports the var-args backing area for register parms.
  varargs_C_out_slots_killed(0);

  // The after-PROLOG location of the return address.  Location of
  // return address specifies a type (REG or STACK) and a number
  // representing the register number (i.e. - use a register name) or
  // stack slot.
  // Ret Addr is on stack in slot 0 if no locks or verification or alignment.
  // Otherwise, it is above the locks and verification slot and alignment word
  return_addr(STACK - 1 +
              align_up((Compile::current()->in_preserve_stack_slots() +
                        Compile::current()->fixed_slots()),
                       stack_alignment_in_slots()));

  // Location of C & interpreter return values
  c_return_value %{
    assert( ideal_reg >= Op_RegI && ideal_reg <= Op_RegL, "only return normal values" );
    static int lo[Op_RegL+1] = { 0, 0, OptoReg::Bad, EAX_num,      EAX_num,      FPR1L_num,    FPR1L_num, EAX_num };
    static int hi[Op_RegL+1] = { 0, 0, OptoReg::Bad, OptoReg::Bad, OptoReg::Bad, OptoReg::Bad, FPR1H_num, EDX_num };

    // in SSE2+ mode we want to keep the FPU stack clean so pretend
    // that C functions return float and double results in XMM0.
    if( ideal_reg == Op_RegD && UseSSE>=2 )
      return OptoRegPair(XMM0b_num,XMM0_num);
    if( ideal_reg == Op_RegF && UseSSE>=2 )
      return OptoRegPair(OptoReg::Bad,XMM0_num);

    return OptoRegPair(hi[ideal_reg],lo[ideal_reg]);
  %}

  // Location of return values
  return_value %{
    assert( ideal_reg >= Op_RegI && ideal_reg <= Op_RegL, "only return normal values" );
    static int lo[Op_RegL+1] = { 0, 0, OptoReg::Bad, EAX_num,      EAX_num,      FPR1L_num,    FPR1L_num, EAX_num };
    static int hi[Op_RegL+1] = { 0, 0, OptoReg::Bad, OptoReg::Bad, OptoReg::Bad, OptoReg::Bad, FPR1H_num, EDX_num };
    if( ideal_reg == Op_RegD && UseSSE>=2 )
      return OptoRegPair(XMM0b_num,XMM0_num);
    if( ideal_reg == Op_RegF && UseSSE>=1 )
      return OptoRegPair(OptoReg::Bad,XMM0_num);
    return OptoRegPair(hi[ideal_reg],lo[ideal_reg]);
  %}

%}

//----------ATTRIBUTES---------------------------------------------------------
//----------Operand Attributes-------------------------------------------------
op_attrib op_cost(0);        // Required cost attribute

//----------Instruction Attributes---------------------------------------------
ins_attrib ins_cost(100);       // Required cost attribute
ins_attrib ins_size(8);         // Required size attribute (in bits)
ins_attrib ins_short_branch(0); // Required flag: is this instruction a
                                // non-matching short branch variant of some
                                                            // long branch?
ins_attrib ins_alignment(1);    // Required alignment attribute (must be a power of 2)
                                // specifies the alignment that some part of the instruction (not
                                // necessarily the start) requires.  If > 1, a compute_padding()
                                // function must be provided for the instruction

//----------OPERANDS-----------------------------------------------------------
// Operand definitions must precede instruction definitions for correct parsing
// in the ADLC because operands constitute user defined types which are used in
// instruction definitions.

//----------Simple Operands----------------------------------------------------
// Immediate Operands
// Integer Immediate
operand immI() %{
  match(ConI);

  op_cost(10);
  format %{ %}
  interface(CONST_INTER);
%}

// Constant for test vs zero
operand immI_0() %{
  predicate(n->get_int() == 0);
  match(ConI);

  op_cost(0);
  format %{ %}
  interface(CONST_INTER);
%}

// Constant for increment
operand immI_1() %{
  predicate(n->get_int() == 1);
  match(ConI);

  op_cost(0);
  format %{ %}
  interface(CONST_INTER);
%}

// Constant for decrement
operand immI_M1() %{
  predicate(n->get_int() == -1);
  match(ConI);

  op_cost(0);
  format %{ %}
  interface(CONST_INTER);
%}

// Valid scale values for addressing modes
operand immI2() %{
  predicate(0 <= n->get_int() && (n->get_int() <= 3));
  match(ConI);

  format %{ %}
  interface(CONST_INTER);
%}

operand immI8() %{
  predicate((-128 <= n->get_int()) && (n->get_int() <= 127));
  match(ConI);

  op_cost(5);
  format %{ %}
  interface(CONST_INTER);
%}

operand immU8() %{
  predicate((0 <= n->get_int()) && (n->get_int() <= 255));
  match(ConI);

  op_cost(5);
  format %{ %}
  interface(CONST_INTER);
%}

operand immI16() %{
  predicate((-32768 <= n->get_int()) && (n->get_int() <= 32767));
  match(ConI);

  op_cost(10);
  format %{ %}
  interface(CONST_INTER);
%}

// Int Immediate non-negative
operand immU31()
%{
  predicate(n->get_int() >= 0);
  match(ConI);

  op_cost(0);
  format %{ %}
  interface(CONST_INTER);
%}

// Constant for long shifts
operand immI_32() %{
  predicate( n->get_int() == 32 );
  match(ConI);

  op_cost(0);
  format %{ %}
  interface(CONST_INTER);
%}

operand immI_1_31() %{
  predicate( n->get_int() >= 1 && n->get_int() <= 31 );
  match(ConI);

  op_cost(0);
  format %{ %}
  interface(CONST_INTER);
%}

operand immI_32_63() %{
  predicate( n->get_int() >= 32 && n->get_int() <= 63 );
  match(ConI);
  op_cost(0);

  format %{ %}
  interface(CONST_INTER);
%}

operand immI_2() %{
  predicate( n->get_int() == 2 );
  match(ConI);

  op_cost(0);
  format %{ %}
  interface(CONST_INTER);
%}

operand immI_3() %{
  predicate( n->get_int() == 3 );
  match(ConI);

  op_cost(0);
  format %{ %}
  interface(CONST_INTER);
%}

operand immI_4()
%{
  predicate(n->get_int() == 4);
  match(ConI);

  op_cost(0);
  format %{ %}
  interface(CONST_INTER);
%}

operand immI_8()
%{
  predicate(n->get_int() == 8);
  match(ConI);

  op_cost(0);
  format %{ %}
  interface(CONST_INTER);
%}

// Pointer Immediate
operand immP() %{
  match(ConP);

  op_cost(10);
  format %{ %}
  interface(CONST_INTER);
%}

<<<<<<< HEAD
// nullptr Pointer Immediate
=======
// Null Pointer Immediate
>>>>>>> 1fb9e3d6
operand immP0() %{
  predicate( n->get_ptr() == 0 );
  match(ConP);
  op_cost(0);

  format %{ %}
  interface(CONST_INTER);
%}

// Long Immediate
operand immL() %{
  match(ConL);

  op_cost(20);
  format %{ %}
  interface(CONST_INTER);
%}

// Long Immediate zero
operand immL0() %{
  predicate( n->get_long() == 0L );
  match(ConL);
  op_cost(0);

  format %{ %}
  interface(CONST_INTER);
%}

// Long Immediate zero
operand immL_M1() %{
  predicate( n->get_long() == -1L );
  match(ConL);
  op_cost(0);

  format %{ %}
  interface(CONST_INTER);
%}

// Long immediate from 0 to 127.
// Used for a shorter form of long mul by 10.
operand immL_127() %{
  predicate((0 <= n->get_long()) && (n->get_long() <= 127));
  match(ConL);
  op_cost(0);

  format %{ %}
  interface(CONST_INTER);
%}

// Long Immediate: low 32-bit mask
operand immL_32bits() %{
  predicate(n->get_long() == 0xFFFFFFFFL);
  match(ConL);
  op_cost(0);

  format %{ %}
  interface(CONST_INTER);
%}

// Long Immediate: low 32-bit mask
operand immL32() %{
  predicate(n->get_long() == (int)(n->get_long()));
  match(ConL);
  op_cost(20);

  format %{ %}
  interface(CONST_INTER);
%}

//Double Immediate zero
operand immDPR0() %{
  // Do additional (and counter-intuitive) test against NaN to work around VC++
  // bug that generates code such that NaNs compare equal to 0.0
  predicate( UseSSE<=1 && n->getd() == 0.0 && !g_isnan(n->getd()) );
  match(ConD);

  op_cost(5);
  format %{ %}
  interface(CONST_INTER);
%}

// Double Immediate one
operand immDPR1() %{
  predicate( UseSSE<=1 && n->getd() == 1.0 );
  match(ConD);

  op_cost(5);
  format %{ %}
  interface(CONST_INTER);
%}

// Double Immediate
operand immDPR() %{
  predicate(UseSSE<=1);
  match(ConD);

  op_cost(5);
  format %{ %}
  interface(CONST_INTER);
%}

operand immD() %{
  predicate(UseSSE>=2);
  match(ConD);

  op_cost(5);
  format %{ %}
  interface(CONST_INTER);
%}

// Double Immediate zero
operand immD0() %{
  // Do additional (and counter-intuitive) test against NaN to work around VC++
  // bug that generates code such that NaNs compare equal to 0.0 AND do not
  // compare equal to -0.0.
  predicate( UseSSE>=2 && jlong_cast(n->getd()) == 0 );
  match(ConD);

  format %{ %}
  interface(CONST_INTER);
%}

// Float Immediate zero
operand immFPR0() %{
  predicate(UseSSE == 0 && n->getf() == 0.0F);
  match(ConF);

  op_cost(5);
  format %{ %}
  interface(CONST_INTER);
%}

// Float Immediate one
operand immFPR1() %{
  predicate(UseSSE == 0 && n->getf() == 1.0F);
  match(ConF);

  op_cost(5);
  format %{ %}
  interface(CONST_INTER);
%}

// Float Immediate
operand immFPR() %{
  predicate( UseSSE == 0 );
  match(ConF);

  op_cost(5);
  format %{ %}
  interface(CONST_INTER);
%}

// Float Immediate
operand immF() %{
  predicate(UseSSE >= 1);
  match(ConF);

  op_cost(5);
  format %{ %}
  interface(CONST_INTER);
%}

// Float Immediate zero.  Zero and not -0.0
operand immF0() %{
  predicate( UseSSE >= 1 && jint_cast(n->getf()) == 0 );
  match(ConF);

  op_cost(5);
  format %{ %}
  interface(CONST_INTER);
%}

// Immediates for special shifts (sign extend)

// Constants for increment
operand immI_16() %{
  predicate( n->get_int() == 16 );
  match(ConI);

  format %{ %}
  interface(CONST_INTER);
%}

operand immI_24() %{
  predicate( n->get_int() == 24 );
  match(ConI);

  format %{ %}
  interface(CONST_INTER);
%}

// Constant for byte-wide masking
operand immI_255() %{
  predicate( n->get_int() == 255 );
  match(ConI);

  format %{ %}
  interface(CONST_INTER);
%}

// Constant for short-wide masking
operand immI_65535() %{
  predicate(n->get_int() == 65535);
  match(ConI);

  format %{ %}
  interface(CONST_INTER);
%}

operand kReg()
%{
  constraint(ALLOC_IN_RC(vectmask_reg));
  match(RegVectMask);
  format %{%}
  interface(REG_INTER);
%}

operand kReg_K1()
%{
  constraint(ALLOC_IN_RC(vectmask_reg_K1));
  match(RegVectMask);
  format %{%}
  interface(REG_INTER);
%}

operand kReg_K2()
%{
  constraint(ALLOC_IN_RC(vectmask_reg_K2));
  match(RegVectMask);
  format %{%}
  interface(REG_INTER);
%}

// Special Registers
operand kReg_K3()
%{
  constraint(ALLOC_IN_RC(vectmask_reg_K3));
  match(RegVectMask);
  format %{%}
  interface(REG_INTER);
%}

operand kReg_K4()
%{
  constraint(ALLOC_IN_RC(vectmask_reg_K4));
  match(RegVectMask);
  format %{%}
  interface(REG_INTER);
%}

operand kReg_K5()
%{
  constraint(ALLOC_IN_RC(vectmask_reg_K5));
  match(RegVectMask);
  format %{%}
  interface(REG_INTER);
%}

operand kReg_K6()
%{
  constraint(ALLOC_IN_RC(vectmask_reg_K6));
  match(RegVectMask);
  format %{%}
  interface(REG_INTER);
%}

// Special Registers
operand kReg_K7()
%{
  constraint(ALLOC_IN_RC(vectmask_reg_K7));
  match(RegVectMask);
  format %{%}
  interface(REG_INTER);
%}

// Register Operands
// Integer Register
operand rRegI() %{
  constraint(ALLOC_IN_RC(int_reg));
  match(RegI);
  match(xRegI);
  match(eAXRegI);
  match(eBXRegI);
  match(eCXRegI);
  match(eDXRegI);
  match(eDIRegI);
  match(eSIRegI);

  format %{ %}
  interface(REG_INTER);
%}

// Subset of Integer Register
operand xRegI(rRegI reg) %{
  constraint(ALLOC_IN_RC(int_x_reg));
  match(reg);
  match(eAXRegI);
  match(eBXRegI);
  match(eCXRegI);
  match(eDXRegI);

  format %{ %}
  interface(REG_INTER);
%}

// Special Registers
operand eAXRegI(xRegI reg) %{
  constraint(ALLOC_IN_RC(eax_reg));
  match(reg);
  match(rRegI);

  format %{ "EAX" %}
  interface(REG_INTER);
%}

// Special Registers
operand eBXRegI(xRegI reg) %{
  constraint(ALLOC_IN_RC(ebx_reg));
  match(reg);
  match(rRegI);

  format %{ "EBX" %}
  interface(REG_INTER);
%}

operand eCXRegI(xRegI reg) %{
  constraint(ALLOC_IN_RC(ecx_reg));
  match(reg);
  match(rRegI);

  format %{ "ECX" %}
  interface(REG_INTER);
%}

operand eDXRegI(xRegI reg) %{
  constraint(ALLOC_IN_RC(edx_reg));
  match(reg);
  match(rRegI);

  format %{ "EDX" %}
  interface(REG_INTER);
%}

operand eDIRegI(xRegI reg) %{
  constraint(ALLOC_IN_RC(edi_reg));
  match(reg);
  match(rRegI);

  format %{ "EDI" %}
  interface(REG_INTER);
%}

operand naxRegI() %{
  constraint(ALLOC_IN_RC(nax_reg));
  match(RegI);
  match(eCXRegI);
  match(eDXRegI);
  match(eSIRegI);
  match(eDIRegI);

  format %{ %}
  interface(REG_INTER);
%}

operand nadxRegI() %{
  constraint(ALLOC_IN_RC(nadx_reg));
  match(RegI);
  match(eBXRegI);
  match(eCXRegI);
  match(eSIRegI);
  match(eDIRegI);

  format %{ %}
  interface(REG_INTER);
%}

operand ncxRegI() %{
  constraint(ALLOC_IN_RC(ncx_reg));
  match(RegI);
  match(eAXRegI);
  match(eDXRegI);
  match(eSIRegI);
  match(eDIRegI);

  format %{ %}
  interface(REG_INTER);
%}

// // This operand was used by cmpFastUnlock, but conflicted with 'object' reg
// //
operand eSIRegI(xRegI reg) %{
   constraint(ALLOC_IN_RC(esi_reg));
   match(reg);
   match(rRegI);

   format %{ "ESI" %}
   interface(REG_INTER);
%}

// Pointer Register
operand anyRegP() %{
  constraint(ALLOC_IN_RC(any_reg));
  match(RegP);
  match(eAXRegP);
  match(eBXRegP);
  match(eCXRegP);
  match(eDIRegP);
  match(eRegP);

  format %{ %}
  interface(REG_INTER);
%}

operand eRegP() %{
  constraint(ALLOC_IN_RC(int_reg));
  match(RegP);
  match(eAXRegP);
  match(eBXRegP);
  match(eCXRegP);
  match(eDIRegP);

  format %{ %}
  interface(REG_INTER);
%}

operand rRegP() %{
  constraint(ALLOC_IN_RC(int_reg));
  match(RegP);
  match(eAXRegP);
  match(eBXRegP);
  match(eCXRegP);
  match(eDIRegP);

  format %{ %}
  interface(REG_INTER);
%}

// On windows95, EBP is not safe to use for implicit null tests.
operand eRegP_no_EBP() %{
  constraint(ALLOC_IN_RC(int_reg_no_ebp));
  match(RegP);
  match(eAXRegP);
  match(eBXRegP);
  match(eCXRegP);
  match(eDIRegP);

  op_cost(100);
  format %{ %}
  interface(REG_INTER);
%}

operand naxRegP() %{
  constraint(ALLOC_IN_RC(nax_reg));
  match(RegP);
  match(eBXRegP);
  match(eDXRegP);
  match(eCXRegP);
  match(eSIRegP);
  match(eDIRegP);

  format %{ %}
  interface(REG_INTER);
%}

operand nabxRegP() %{
  constraint(ALLOC_IN_RC(nabx_reg));
  match(RegP);
  match(eCXRegP);
  match(eDXRegP);
  match(eSIRegP);
  match(eDIRegP);

  format %{ %}
  interface(REG_INTER);
%}

operand pRegP() %{
  constraint(ALLOC_IN_RC(p_reg));
  match(RegP);
  match(eBXRegP);
  match(eDXRegP);
  match(eSIRegP);
  match(eDIRegP);

  format %{ %}
  interface(REG_INTER);
%}

// Special Registers
// Return a pointer value
operand eAXRegP(eRegP reg) %{
  constraint(ALLOC_IN_RC(eax_reg));
  match(reg);
  format %{ "EAX" %}
  interface(REG_INTER);
%}

// Used in AtomicAdd
operand eBXRegP(eRegP reg) %{
  constraint(ALLOC_IN_RC(ebx_reg));
  match(reg);
  format %{ "EBX" %}
  interface(REG_INTER);
%}

// Tail-call (interprocedural jump) to interpreter
operand eCXRegP(eRegP reg) %{
  constraint(ALLOC_IN_RC(ecx_reg));
  match(reg);
  format %{ "ECX" %}
  interface(REG_INTER);
%}

operand eDXRegP(eRegP reg) %{
  constraint(ALLOC_IN_RC(edx_reg));
  match(reg);
  format %{ "EDX" %}
  interface(REG_INTER);
%}

operand eSIRegP(eRegP reg) %{
  constraint(ALLOC_IN_RC(esi_reg));
  match(reg);
  format %{ "ESI" %}
  interface(REG_INTER);
%}

// Used in rep stosw
operand eDIRegP(eRegP reg) %{
  constraint(ALLOC_IN_RC(edi_reg));
  match(reg);
  format %{ "EDI" %}
  interface(REG_INTER);
%}

operand eRegL() %{
  constraint(ALLOC_IN_RC(long_reg));
  match(RegL);
  match(eADXRegL);

  format %{ %}
  interface(REG_INTER);
%}

operand eADXRegL( eRegL reg ) %{
  constraint(ALLOC_IN_RC(eadx_reg));
  match(reg);

  format %{ "EDX:EAX" %}
  interface(REG_INTER);
%}

operand eBCXRegL( eRegL reg ) %{
  constraint(ALLOC_IN_RC(ebcx_reg));
  match(reg);

  format %{ "EBX:ECX" %}
  interface(REG_INTER);
%}

operand eBDPRegL( eRegL reg ) %{
  constraint(ALLOC_IN_RC(ebpd_reg));
  match(reg);

  format %{ "EBP:EDI" %}
  interface(REG_INTER);
%}
// Special case for integer high multiply
operand eADXRegL_low_only() %{
  constraint(ALLOC_IN_RC(eadx_reg));
  match(RegL);

  format %{ "EAX" %}
  interface(REG_INTER);
%}

// Flags register, used as output of compare instructions
operand rFlagsReg() %{
  constraint(ALLOC_IN_RC(int_flags));
  match(RegFlags);

  format %{ "EFLAGS" %}
  interface(REG_INTER);
%}

// Flags register, used as output of compare instructions
operand eFlagsReg() %{
  constraint(ALLOC_IN_RC(int_flags));
  match(RegFlags);

  format %{ "EFLAGS" %}
  interface(REG_INTER);
%}

// Flags register, used as output of FLOATING POINT compare instructions
operand eFlagsRegU() %{
  constraint(ALLOC_IN_RC(int_flags));
  match(RegFlags);

  format %{ "EFLAGS_U" %}
  interface(REG_INTER);
%}

operand eFlagsRegUCF() %{
  constraint(ALLOC_IN_RC(int_flags));
  match(RegFlags);
  predicate(false);

  format %{ "EFLAGS_U_CF" %}
  interface(REG_INTER);
%}

// Condition Code Register used by long compare
operand flagsReg_long_LTGE() %{
  constraint(ALLOC_IN_RC(int_flags));
  match(RegFlags);
  format %{ "FLAGS_LTGE" %}
  interface(REG_INTER);
%}
operand flagsReg_long_EQNE() %{
  constraint(ALLOC_IN_RC(int_flags));
  match(RegFlags);
  format %{ "FLAGS_EQNE" %}
  interface(REG_INTER);
%}
operand flagsReg_long_LEGT() %{
  constraint(ALLOC_IN_RC(int_flags));
  match(RegFlags);
  format %{ "FLAGS_LEGT" %}
  interface(REG_INTER);
%}

// Condition Code Register used by unsigned long compare
operand flagsReg_ulong_LTGE() %{
  constraint(ALLOC_IN_RC(int_flags));
  match(RegFlags);
  format %{ "FLAGS_U_LTGE" %}
  interface(REG_INTER);
%}
operand flagsReg_ulong_EQNE() %{
  constraint(ALLOC_IN_RC(int_flags));
  match(RegFlags);
  format %{ "FLAGS_U_EQNE" %}
  interface(REG_INTER);
%}
operand flagsReg_ulong_LEGT() %{
  constraint(ALLOC_IN_RC(int_flags));
  match(RegFlags);
  format %{ "FLAGS_U_LEGT" %}
  interface(REG_INTER);
%}

// Float register operands
operand regDPR() %{
  predicate( UseSSE < 2 );
  constraint(ALLOC_IN_RC(fp_dbl_reg));
  match(RegD);
  match(regDPR1);
  match(regDPR2);
  format %{ %}
  interface(REG_INTER);
%}

operand regDPR1(regDPR reg) %{
  predicate( UseSSE < 2 );
  constraint(ALLOC_IN_RC(fp_dbl_reg0));
  match(reg);
  format %{ "FPR1" %}
  interface(REG_INTER);
%}

operand regDPR2(regDPR reg) %{
  predicate( UseSSE < 2 );
  constraint(ALLOC_IN_RC(fp_dbl_reg1));
  match(reg);
  format %{ "FPR2" %}
  interface(REG_INTER);
%}

operand regnotDPR1(regDPR reg) %{
  predicate( UseSSE < 2 );
  constraint(ALLOC_IN_RC(fp_dbl_notreg0));
  match(reg);
  format %{ %}
  interface(REG_INTER);
%}

// Float register operands
operand regFPR() %{
  predicate( UseSSE < 2 );
  constraint(ALLOC_IN_RC(fp_flt_reg));
  match(RegF);
  match(regFPR1);
  format %{ %}
  interface(REG_INTER);
%}

// Float register operands
operand regFPR1(regFPR reg) %{
  predicate( UseSSE < 2 );
  constraint(ALLOC_IN_RC(fp_flt_reg0));
  match(reg);
  format %{ "FPR1" %}
  interface(REG_INTER);
%}

// XMM Float register operands
operand regF() %{
  predicate( UseSSE>=1 );
  constraint(ALLOC_IN_RC(float_reg_legacy));
  match(RegF);
  format %{ %}
  interface(REG_INTER);
%}

operand legRegF() %{
  predicate( UseSSE>=1 );
  constraint(ALLOC_IN_RC(float_reg_legacy));
  match(RegF);
  format %{ %}
  interface(REG_INTER);
%}

// Float register operands
operand vlRegF() %{
   constraint(ALLOC_IN_RC(float_reg_vl));
   match(RegF);

   format %{ %}
   interface(REG_INTER);
%}

// XMM Double register operands
operand regD() %{
  predicate( UseSSE>=2 );
  constraint(ALLOC_IN_RC(double_reg_legacy));
  match(RegD);
  format %{ %}
  interface(REG_INTER);
%}

// Double register operands
operand legRegD() %{
  predicate( UseSSE>=2 );
  constraint(ALLOC_IN_RC(double_reg_legacy));
  match(RegD);
  format %{ %}
  interface(REG_INTER);
%}

operand vlRegD() %{
   constraint(ALLOC_IN_RC(double_reg_vl));
   match(RegD);

   format %{ %}
   interface(REG_INTER);
%}

//----------Memory Operands----------------------------------------------------
// Direct Memory Operand
operand direct(immP addr) %{
  match(addr);

  format %{ "[$addr]" %}
  interface(MEMORY_INTER) %{
    base(0xFFFFFFFF);
    index(0x4);
    scale(0x0);
    disp($addr);
  %}
%}

// Indirect Memory Operand
operand indirect(eRegP reg) %{
  constraint(ALLOC_IN_RC(int_reg));
  match(reg);

  format %{ "[$reg]" %}
  interface(MEMORY_INTER) %{
    base($reg);
    index(0x4);
    scale(0x0);
    disp(0x0);
  %}
%}

// Indirect Memory Plus Short Offset Operand
operand indOffset8(eRegP reg, immI8 off) %{
  match(AddP reg off);

  format %{ "[$reg + $off]" %}
  interface(MEMORY_INTER) %{
    base($reg);
    index(0x4);
    scale(0x0);
    disp($off);
  %}
%}

// Indirect Memory Plus Long Offset Operand
operand indOffset32(eRegP reg, immI off) %{
  match(AddP reg off);

  format %{ "[$reg + $off]" %}
  interface(MEMORY_INTER) %{
    base($reg);
    index(0x4);
    scale(0x0);
    disp($off);
  %}
%}

// Indirect Memory Plus Long Offset Operand
operand indOffset32X(rRegI reg, immP off) %{
  match(AddP off reg);

  format %{ "[$reg + $off]" %}
  interface(MEMORY_INTER) %{
    base($reg);
    index(0x4);
    scale(0x0);
    disp($off);
  %}
%}

// Indirect Memory Plus Index Register Plus Offset Operand
operand indIndexOffset(eRegP reg, rRegI ireg, immI off) %{
  match(AddP (AddP reg ireg) off);

  op_cost(10);
  format %{"[$reg + $off + $ireg]" %}
  interface(MEMORY_INTER) %{
    base($reg);
    index($ireg);
    scale(0x0);
    disp($off);
  %}
%}

// Indirect Memory Plus Index Register Plus Offset Operand
operand indIndex(eRegP reg, rRegI ireg) %{
  match(AddP reg ireg);

  op_cost(10);
  format %{"[$reg + $ireg]" %}
  interface(MEMORY_INTER) %{
    base($reg);
    index($ireg);
    scale(0x0);
    disp(0x0);
  %}
%}

// // -------------------------------------------------------------------------
// // 486 architecture doesn't support "scale * index + offset" with out a base
// // -------------------------------------------------------------------------
// // Scaled Memory Operands
// // Indirect Memory Times Scale Plus Offset Operand
// operand indScaleOffset(immP off, rRegI ireg, immI2 scale) %{
//   match(AddP off (LShiftI ireg scale));
//
//   op_cost(10);
//   format %{"[$off + $ireg << $scale]" %}
//   interface(MEMORY_INTER) %{
//     base(0x4);
//     index($ireg);
//     scale($scale);
//     disp($off);
//   %}
// %}

// Indirect Memory Times Scale Plus Index Register
operand indIndexScale(eRegP reg, rRegI ireg, immI2 scale) %{
  match(AddP reg (LShiftI ireg scale));

  op_cost(10);
  format %{"[$reg + $ireg << $scale]" %}
  interface(MEMORY_INTER) %{
    base($reg);
    index($ireg);
    scale($scale);
    disp(0x0);
  %}
%}

// Indirect Memory Times Scale Plus Index Register Plus Offset Operand
operand indIndexScaleOffset(eRegP reg, immI off, rRegI ireg, immI2 scale) %{
  match(AddP (AddP reg (LShiftI ireg scale)) off);

  op_cost(10);
  format %{"[$reg + $off + $ireg << $scale]" %}
  interface(MEMORY_INTER) %{
    base($reg);
    index($ireg);
    scale($scale);
    disp($off);
  %}
%}

//----------Load Long Memory Operands------------------------------------------
// The load-long idiom will use it's address expression again after loading
// the first word of the long.  If the load-long destination overlaps with
// registers used in the addressing expression, the 2nd half will be loaded
// from a clobbered address.  Fix this by requiring that load-long use
// address registers that do not overlap with the load-long target.

// load-long support
operand load_long_RegP() %{
  constraint(ALLOC_IN_RC(esi_reg));
  match(RegP);
  match(eSIRegP);
  op_cost(100);
  format %{  %}
  interface(REG_INTER);
%}

// Indirect Memory Operand Long
operand load_long_indirect(load_long_RegP reg) %{
  constraint(ALLOC_IN_RC(esi_reg));
  match(reg);

  format %{ "[$reg]" %}
  interface(MEMORY_INTER) %{
    base($reg);
    index(0x4);
    scale(0x0);
    disp(0x0);
  %}
%}

// Indirect Memory Plus Long Offset Operand
operand load_long_indOffset32(load_long_RegP reg, immI off) %{
  match(AddP reg off);

  format %{ "[$reg + $off]" %}
  interface(MEMORY_INTER) %{
    base($reg);
    index(0x4);
    scale(0x0);
    disp($off);
  %}
%}

opclass load_long_memory(load_long_indirect, load_long_indOffset32);


//----------Special Memory Operands--------------------------------------------
// Stack Slot Operand - This operand is used for loading and storing temporary
//                      values on the stack where a match requires a value to
//                      flow through memory.
operand stackSlotP(sRegP reg) %{
  constraint(ALLOC_IN_RC(stack_slots));
  // No match rule because this operand is only generated in matching
  format %{ "[$reg]" %}
  interface(MEMORY_INTER) %{
    base(0x4);   // ESP
    index(0x4);  // No Index
    scale(0x0);  // No Scale
    disp($reg);  // Stack Offset
  %}
%}

operand stackSlotI(sRegI reg) %{
  constraint(ALLOC_IN_RC(stack_slots));
  // No match rule because this operand is only generated in matching
  format %{ "[$reg]" %}
  interface(MEMORY_INTER) %{
    base(0x4);   // ESP
    index(0x4);  // No Index
    scale(0x0);  // No Scale
    disp($reg);  // Stack Offset
  %}
%}

operand stackSlotF(sRegF reg) %{
  constraint(ALLOC_IN_RC(stack_slots));
  // No match rule because this operand is only generated in matching
  format %{ "[$reg]" %}
  interface(MEMORY_INTER) %{
    base(0x4);   // ESP
    index(0x4);  // No Index
    scale(0x0);  // No Scale
    disp($reg);  // Stack Offset
  %}
%}

operand stackSlotD(sRegD reg) %{
  constraint(ALLOC_IN_RC(stack_slots));
  // No match rule because this operand is only generated in matching
  format %{ "[$reg]" %}
  interface(MEMORY_INTER) %{
    base(0x4);   // ESP
    index(0x4);  // No Index
    scale(0x0);  // No Scale
    disp($reg);  // Stack Offset
  %}
%}

operand stackSlotL(sRegL reg) %{
  constraint(ALLOC_IN_RC(stack_slots));
  // No match rule because this operand is only generated in matching
  format %{ "[$reg]" %}
  interface(MEMORY_INTER) %{
    base(0x4);   // ESP
    index(0x4);  // No Index
    scale(0x0);  // No Scale
    disp($reg);  // Stack Offset
  %}
%}

//----------Conditional Branch Operands----------------------------------------
// Comparison Op  - This is the operation of the comparison, and is limited to
//                  the following set of codes:
//                  L (<), LE (<=), G (>), GE (>=), E (==), NE (!=)
//
// Other attributes of the comparison, such as unsignedness, are specified
// by the comparison instruction that sets a condition code flags register.
// That result is represented by a flags operand whose subtype is appropriate
// to the unsignedness (etc.) of the comparison.
//
// Later, the instruction which matches both the Comparison Op (a Bool) and
// the flags (produced by the Cmp) specifies the coding of the comparison op
// by matching a specific subtype of Bool operand below, such as cmpOpU.

// Comparison Code
operand cmpOp() %{
  match(Bool);

  format %{ "" %}
  interface(COND_INTER) %{
    equal(0x4, "e");
    not_equal(0x5, "ne");
    less(0xC, "l");
    greater_equal(0xD, "ge");
    less_equal(0xE, "le");
    greater(0xF, "g");
    overflow(0x0, "o");
    no_overflow(0x1, "no");
  %}
%}

// Comparison Code, unsigned compare.  Used by FP also, with
// C2 (unordered) turned into GT or LT already.  The other bits
// C0 and C3 are turned into Carry & Zero flags.
operand cmpOpU() %{
  match(Bool);

  format %{ "" %}
  interface(COND_INTER) %{
    equal(0x4, "e");
    not_equal(0x5, "ne");
    less(0x2, "b");
    greater_equal(0x3, "nb");
    less_equal(0x6, "be");
    greater(0x7, "nbe");
    overflow(0x0, "o");
    no_overflow(0x1, "no");
  %}
%}

// Floating comparisons that don't require any fixup for the unordered case
operand cmpOpUCF() %{
  match(Bool);
  predicate(n->as_Bool()->_test._test == BoolTest::lt ||
            n->as_Bool()->_test._test == BoolTest::ge ||
            n->as_Bool()->_test._test == BoolTest::le ||
            n->as_Bool()->_test._test == BoolTest::gt);
  format %{ "" %}
  interface(COND_INTER) %{
    equal(0x4, "e");
    not_equal(0x5, "ne");
    less(0x2, "b");
    greater_equal(0x3, "nb");
    less_equal(0x6, "be");
    greater(0x7, "nbe");
    overflow(0x0, "o");
    no_overflow(0x1, "no");
  %}
%}


// Floating comparisons that can be fixed up with extra conditional jumps
operand cmpOpUCF2() %{
  match(Bool);
  predicate(n->as_Bool()->_test._test == BoolTest::ne ||
            n->as_Bool()->_test._test == BoolTest::eq);
  format %{ "" %}
  interface(COND_INTER) %{
    equal(0x4, "e");
    not_equal(0x5, "ne");
    less(0x2, "b");
    greater_equal(0x3, "nb");
    less_equal(0x6, "be");
    greater(0x7, "nbe");
    overflow(0x0, "o");
    no_overflow(0x1, "no");
  %}
%}

// Comparison Code for FP conditional move
operand cmpOp_fcmov() %{
  match(Bool);

  predicate(n->as_Bool()->_test._test != BoolTest::overflow &&
            n->as_Bool()->_test._test != BoolTest::no_overflow);
  format %{ "" %}
  interface(COND_INTER) %{
    equal        (0x0C8);
    not_equal    (0x1C8);
    less         (0x0C0);
    greater_equal(0x1C0);
    less_equal   (0x0D0);
    greater      (0x1D0);
    overflow(0x0, "o"); // not really supported by the instruction
    no_overflow(0x1, "no"); // not really supported by the instruction
  %}
%}

// Comparison Code used in long compares
operand cmpOp_commute() %{
  match(Bool);

  format %{ "" %}
  interface(COND_INTER) %{
    equal(0x4, "e");
    not_equal(0x5, "ne");
    less(0xF, "g");
    greater_equal(0xE, "le");
    less_equal(0xD, "ge");
    greater(0xC, "l");
    overflow(0x0, "o");
    no_overflow(0x1, "no");
  %}
%}

// Comparison Code used in unsigned long compares
operand cmpOpU_commute() %{
  match(Bool);

  format %{ "" %}
  interface(COND_INTER) %{
    equal(0x4, "e");
    not_equal(0x5, "ne");
    less(0x7, "nbe");
    greater_equal(0x6, "be");
    less_equal(0x3, "nb");
    greater(0x2, "b");
    overflow(0x0, "o");
    no_overflow(0x1, "no");
  %}
%}

//----------OPERAND CLASSES----------------------------------------------------
// Operand Classes are groups of operands that are used as to simplify
// instruction definitions by not requiring the AD writer to specify separate
// instructions for every form of operand when the instruction accepts
// multiple operand types with the same basic encoding and format.  The classic
// case of this is memory operands.

opclass memory(direct, indirect, indOffset8, indOffset32, indOffset32X, indIndexOffset,
               indIndex, indIndexScale, indIndexScaleOffset);

// Long memory operations are encoded in 2 instructions and a +4 offset.
// This means some kind of offset is always required and you cannot use
// an oop as the offset (done when working on static globals).
opclass long_memory(direct, indirect, indOffset8, indOffset32, indIndexOffset,
                    indIndex, indIndexScale, indIndexScaleOffset);


//----------PIPELINE-----------------------------------------------------------
// Rules which define the behavior of the target architectures pipeline.
pipeline %{

//----------ATTRIBUTES---------------------------------------------------------
attributes %{
  variable_size_instructions;        // Fixed size instructions
  max_instructions_per_bundle = 3;   // Up to 3 instructions per bundle
  instruction_unit_size = 1;         // An instruction is 1 bytes long
  instruction_fetch_unit_size = 16;  // The processor fetches one line
  instruction_fetch_units = 1;       // of 16 bytes

  // List of nop instructions
  nops( MachNop );
%}

//----------RESOURCES----------------------------------------------------------
// Resources are the functional units available to the machine

// Generic P2/P3 pipeline
// 3 decoders, only D0 handles big operands; a "bundle" is the limit of
// 3 instructions decoded per cycle.
// 2 load/store ops per cycle, 1 branch, 1 FPU,
// 2 ALU op, only ALU0 handles mul/div instructions.
resources( D0, D1, D2, DECODE = D0 | D1 | D2,
           MS0, MS1, MEM = MS0 | MS1,
           BR, FPU,
           ALU0, ALU1, ALU = ALU0 | ALU1 );

//----------PIPELINE DESCRIPTION-----------------------------------------------
// Pipeline Description specifies the stages in the machine's pipeline

// Generic P2/P3 pipeline
pipe_desc(S0, S1, S2, S3, S4, S5);

//----------PIPELINE CLASSES---------------------------------------------------
// Pipeline Classes describe the stages in which input and output are
// referenced by the hardware pipeline.

// Naming convention: ialu or fpu
// Then: _reg
// Then: _reg if there is a 2nd register
// Then: _long if it's a pair of instructions implementing a long
// Then: _fat if it requires the big decoder
//   Or: _mem if it requires the big decoder and a memory unit.

// Integer ALU reg operation
pipe_class ialu_reg(rRegI dst) %{
    single_instruction;
    dst    : S4(write);
    dst    : S3(read);
    DECODE : S0;        // any decoder
    ALU    : S3;        // any alu
%}

// Long ALU reg operation
pipe_class ialu_reg_long(eRegL dst) %{
    instruction_count(2);
    dst    : S4(write);
    dst    : S3(read);
    DECODE : S0(2);     // any 2 decoders
    ALU    : S3(2);     // both alus
%}

// Integer ALU reg operation using big decoder
pipe_class ialu_reg_fat(rRegI dst) %{
    single_instruction;
    dst    : S4(write);
    dst    : S3(read);
    D0     : S0;        // big decoder only
    ALU    : S3;        // any alu
%}

// Long ALU reg operation using big decoder
pipe_class ialu_reg_long_fat(eRegL dst) %{
    instruction_count(2);
    dst    : S4(write);
    dst    : S3(read);
    D0     : S0(2);     // big decoder only; twice
    ALU    : S3(2);     // any 2 alus
%}

// Integer ALU reg-reg operation
pipe_class ialu_reg_reg(rRegI dst, rRegI src) %{
    single_instruction;
    dst    : S4(write);
    src    : S3(read);
    DECODE : S0;        // any decoder
    ALU    : S3;        // any alu
%}

// Long ALU reg-reg operation
pipe_class ialu_reg_reg_long(eRegL dst, eRegL src) %{
    instruction_count(2);
    dst    : S4(write);
    src    : S3(read);
    DECODE : S0(2);     // any 2 decoders
    ALU    : S3(2);     // both alus
%}

// Integer ALU reg-reg operation
pipe_class ialu_reg_reg_fat(rRegI dst, memory src) %{
    single_instruction;
    dst    : S4(write);
    src    : S3(read);
    D0     : S0;        // big decoder only
    ALU    : S3;        // any alu
%}

// Long ALU reg-reg operation
pipe_class ialu_reg_reg_long_fat(eRegL dst, eRegL src) %{
    instruction_count(2);
    dst    : S4(write);
    src    : S3(read);
    D0     : S0(2);     // big decoder only; twice
    ALU    : S3(2);     // both alus
%}

// Integer ALU reg-mem operation
pipe_class ialu_reg_mem(rRegI dst, memory mem) %{
    single_instruction;
    dst    : S5(write);
    mem    : S3(read);
    D0     : S0;        // big decoder only
    ALU    : S4;        // any alu
    MEM    : S3;        // any mem
%}

// Long ALU reg-mem operation
pipe_class ialu_reg_long_mem(eRegL dst, load_long_memory mem) %{
    instruction_count(2);
    dst    : S5(write);
    mem    : S3(read);
    D0     : S0(2);     // big decoder only; twice
    ALU    : S4(2);     // any 2 alus
    MEM    : S3(2);     // both mems
%}

// Integer mem operation (prefetch)
pipe_class ialu_mem(memory mem)
%{
    single_instruction;
    mem    : S3(read);
    D0     : S0;        // big decoder only
    MEM    : S3;        // any mem
%}

// Integer Store to Memory
pipe_class ialu_mem_reg(memory mem, rRegI src) %{
    single_instruction;
    mem    : S3(read);
    src    : S5(read);
    D0     : S0;        // big decoder only
    ALU    : S4;        // any alu
    MEM    : S3;
%}

// Long Store to Memory
pipe_class ialu_mem_long_reg(memory mem, eRegL src) %{
    instruction_count(2);
    mem    : S3(read);
    src    : S5(read);
    D0     : S0(2);     // big decoder only; twice
    ALU    : S4(2);     // any 2 alus
    MEM    : S3(2);     // Both mems
%}

// Integer Store to Memory
pipe_class ialu_mem_imm(memory mem) %{
    single_instruction;
    mem    : S3(read);
    D0     : S0;        // big decoder only
    ALU    : S4;        // any alu
    MEM    : S3;
%}

// Integer ALU0 reg-reg operation
pipe_class ialu_reg_reg_alu0(rRegI dst, rRegI src) %{
    single_instruction;
    dst    : S4(write);
    src    : S3(read);
    D0     : S0;        // Big decoder only
    ALU0   : S3;        // only alu0
%}

// Integer ALU0 reg-mem operation
pipe_class ialu_reg_mem_alu0(rRegI dst, memory mem) %{
    single_instruction;
    dst    : S5(write);
    mem    : S3(read);
    D0     : S0;        // big decoder only
    ALU0   : S4;        // ALU0 only
    MEM    : S3;        // any mem
%}

// Integer ALU reg-reg operation
pipe_class ialu_cr_reg_reg(eFlagsReg cr, rRegI src1, rRegI src2) %{
    single_instruction;
    cr     : S4(write);
    src1   : S3(read);
    src2   : S3(read);
    DECODE : S0;        // any decoder
    ALU    : S3;        // any alu
%}

// Integer ALU reg-imm operation
pipe_class ialu_cr_reg_imm(eFlagsReg cr, rRegI src1) %{
    single_instruction;
    cr     : S4(write);
    src1   : S3(read);
    DECODE : S0;        // any decoder
    ALU    : S3;        // any alu
%}

// Integer ALU reg-mem operation
pipe_class ialu_cr_reg_mem(eFlagsReg cr, rRegI src1, memory src2) %{
    single_instruction;
    cr     : S4(write);
    src1   : S3(read);
    src2   : S3(read);
    D0     : S0;        // big decoder only
    ALU    : S4;        // any alu
    MEM    : S3;
%}

// Conditional move reg-reg
pipe_class pipe_cmplt( rRegI p, rRegI q, rRegI y ) %{
    instruction_count(4);
    y      : S4(read);
    q      : S3(read);
    p      : S3(read);
    DECODE : S0(4);     // any decoder
%}

// Conditional move reg-reg
pipe_class pipe_cmov_reg( rRegI dst, rRegI src, eFlagsReg cr ) %{
    single_instruction;
    dst    : S4(write);
    src    : S3(read);
    cr     : S3(read);
    DECODE : S0;        // any decoder
%}

// Conditional move reg-mem
pipe_class pipe_cmov_mem( eFlagsReg cr, rRegI dst, memory src) %{
    single_instruction;
    dst    : S4(write);
    src    : S3(read);
    cr     : S3(read);
    DECODE : S0;        // any decoder
    MEM    : S3;
%}

// Conditional move reg-reg long
pipe_class pipe_cmov_reg_long( eFlagsReg cr, eRegL dst, eRegL src) %{
    single_instruction;
    dst    : S4(write);
    src    : S3(read);
    cr     : S3(read);
    DECODE : S0(2);     // any 2 decoders
%}

// Conditional move double reg-reg
pipe_class pipe_cmovDPR_reg( eFlagsReg cr, regDPR1 dst, regDPR src) %{
    single_instruction;
    dst    : S4(write);
    src    : S3(read);
    cr     : S3(read);
    DECODE : S0;        // any decoder
%}

// Float reg-reg operation
pipe_class fpu_reg(regDPR dst) %{
    instruction_count(2);
    dst    : S3(read);
    DECODE : S0(2);     // any 2 decoders
    FPU    : S3;
%}

// Float reg-reg operation
pipe_class fpu_reg_reg(regDPR dst, regDPR src) %{
    instruction_count(2);
    dst    : S4(write);
    src    : S3(read);
    DECODE : S0(2);     // any 2 decoders
    FPU    : S3;
%}

// Float reg-reg operation
pipe_class fpu_reg_reg_reg(regDPR dst, regDPR src1, regDPR src2) %{
    instruction_count(3);
    dst    : S4(write);
    src1   : S3(read);
    src2   : S3(read);
    DECODE : S0(3);     // any 3 decoders
    FPU    : S3(2);
%}

// Float reg-reg operation
pipe_class fpu_reg_reg_reg_reg(regDPR dst, regDPR src1, regDPR src2, regDPR src3) %{
    instruction_count(4);
    dst    : S4(write);
    src1   : S3(read);
    src2   : S3(read);
    src3   : S3(read);
    DECODE : S0(4);     // any 3 decoders
    FPU    : S3(2);
%}

// Float reg-reg operation
pipe_class fpu_reg_mem_reg_reg(regDPR dst, memory src1, regDPR src2, regDPR src3) %{
    instruction_count(4);
    dst    : S4(write);
    src1   : S3(read);
    src2   : S3(read);
    src3   : S3(read);
    DECODE : S1(3);     // any 3 decoders
    D0     : S0;        // Big decoder only
    FPU    : S3(2);
    MEM    : S3;
%}

// Float reg-mem operation
pipe_class fpu_reg_mem(regDPR dst, memory mem) %{
    instruction_count(2);
    dst    : S5(write);
    mem    : S3(read);
    D0     : S0;        // big decoder only
    DECODE : S1;        // any decoder for FPU POP
    FPU    : S4;
    MEM    : S3;        // any mem
%}

// Float reg-mem operation
pipe_class fpu_reg_reg_mem(regDPR dst, regDPR src1, memory mem) %{
    instruction_count(3);
    dst    : S5(write);
    src1   : S3(read);
    mem    : S3(read);
    D0     : S0;        // big decoder only
    DECODE : S1(2);     // any decoder for FPU POP
    FPU    : S4;
    MEM    : S3;        // any mem
%}

// Float mem-reg operation
pipe_class fpu_mem_reg(memory mem, regDPR src) %{
    instruction_count(2);
    src    : S5(read);
    mem    : S3(read);
    DECODE : S0;        // any decoder for FPU PUSH
    D0     : S1;        // big decoder only
    FPU    : S4;
    MEM    : S3;        // any mem
%}

pipe_class fpu_mem_reg_reg(memory mem, regDPR src1, regDPR src2) %{
    instruction_count(3);
    src1   : S3(read);
    src2   : S3(read);
    mem    : S3(read);
    DECODE : S0(2);     // any decoder for FPU PUSH
    D0     : S1;        // big decoder only
    FPU    : S4;
    MEM    : S3;        // any mem
%}

pipe_class fpu_mem_reg_mem(memory mem, regDPR src1, memory src2) %{
    instruction_count(3);
    src1   : S3(read);
    src2   : S3(read);
    mem    : S4(read);
    DECODE : S0;        // any decoder for FPU PUSH
    D0     : S0(2);     // big decoder only
    FPU    : S4;
    MEM    : S3(2);     // any mem
%}

pipe_class fpu_mem_mem(memory dst, memory src1) %{
    instruction_count(2);
    src1   : S3(read);
    dst    : S4(read);
    D0     : S0(2);     // big decoder only
    MEM    : S3(2);     // any mem
%}

pipe_class fpu_mem_mem_mem(memory dst, memory src1, memory src2) %{
    instruction_count(3);
    src1   : S3(read);
    src2   : S3(read);
    dst    : S4(read);
    D0     : S0(3);     // big decoder only
    FPU    : S4;
    MEM    : S3(3);     // any mem
%}

pipe_class fpu_mem_reg_con(memory mem, regDPR src1) %{
    instruction_count(3);
    src1   : S4(read);
    mem    : S4(read);
    DECODE : S0;        // any decoder for FPU PUSH
    D0     : S0(2);     // big decoder only
    FPU    : S4;
    MEM    : S3(2);     // any mem
%}

// Float load constant
pipe_class fpu_reg_con(regDPR dst) %{
    instruction_count(2);
    dst    : S5(write);
    D0     : S0;        // big decoder only for the load
    DECODE : S1;        // any decoder for FPU POP
    FPU    : S4;
    MEM    : S3;        // any mem
%}

// Float load constant
pipe_class fpu_reg_reg_con(regDPR dst, regDPR src) %{
    instruction_count(3);
    dst    : S5(write);
    src    : S3(read);
    D0     : S0;        // big decoder only for the load
    DECODE : S1(2);     // any decoder for FPU POP
    FPU    : S4;
    MEM    : S3;        // any mem
%}

// UnConditional branch
pipe_class pipe_jmp( label labl ) %{
    single_instruction;
    BR   : S3;
%}

// Conditional branch
pipe_class pipe_jcc( cmpOp cmp, eFlagsReg cr, label labl ) %{
    single_instruction;
    cr    : S1(read);
    BR    : S3;
%}

// Allocation idiom
pipe_class pipe_cmpxchg( eRegP dst, eRegP heap_ptr ) %{
    instruction_count(1); force_serialization;
    fixed_latency(6);
    heap_ptr : S3(read);
    DECODE   : S0(3);
    D0       : S2;
    MEM      : S3;
    ALU      : S3(2);
    dst      : S5(write);
    BR       : S5;
%}

// Generic big/slow expanded idiom
pipe_class pipe_slow(  ) %{
    instruction_count(10); multiple_bundles; force_serialization;
    fixed_latency(100);
    D0  : S0(2);
    MEM : S3(2);
%}

// The real do-nothing guy
pipe_class empty( ) %{
    instruction_count(0);
%}

// Define the class for the Nop node
define %{
   MachNop = empty;
%}

%}

//----------INSTRUCTIONS-------------------------------------------------------
//
// match      -- States which machine-independent subtree may be replaced
//               by this instruction.
// ins_cost   -- The estimated cost of this instruction is used by instruction
//               selection to identify a minimum cost tree of machine
//               instructions that matches a tree of machine-independent
//               instructions.
// format     -- A string providing the disassembly for this instruction.
//               The value of an instruction's operand may be inserted
//               by referring to it with a '$' prefix.
// opcode     -- Three instruction opcodes may be provided.  These are referred
//               to within an encode class as $primary, $secondary, and $tertiary
//               respectively.  The primary opcode is commonly used to
//               indicate the type of machine instruction, while secondary
//               and tertiary are often used for prefix options or addressing
//               modes.
// ins_encode -- A list of encode classes with parameters. The encode class
//               name must have been defined in an 'enc_class' specification
//               in the encode section of the architecture description.

// Dummy reg-to-reg vector moves. Removed during post-selection cleanup.
// Load Float
instruct MoveF2LEG(legRegF dst, regF src) %{
  match(Set dst src);
  format %{ "movss $dst,$src\t# if src != dst load float (4 bytes)" %}
  ins_encode %{
    ShouldNotReachHere();
  %}
  ins_pipe( fpu_reg_reg );
%}

// Load Float
instruct MoveLEG2F(regF dst, legRegF src) %{
  match(Set dst src);
  format %{ "movss $dst,$src\t# if src != dst load float (4 bytes)" %}
  ins_encode %{
    ShouldNotReachHere();
  %}
  ins_pipe( fpu_reg_reg );
%}

// Load Float
instruct MoveF2VL(vlRegF dst, regF src) %{
  match(Set dst src);
  format %{ "movss $dst,$src\t! load float (4 bytes)" %}
  ins_encode %{
    ShouldNotReachHere();
  %}
  ins_pipe( fpu_reg_reg );
%}

// Load Float
instruct MoveVL2F(regF dst, vlRegF src) %{
  match(Set dst src);
  format %{ "movss $dst,$src\t! load float (4 bytes)" %}
  ins_encode %{
    ShouldNotReachHere();
  %}
  ins_pipe( fpu_reg_reg );
%}



// Load Double
instruct MoveD2LEG(legRegD dst, regD src) %{
  match(Set dst src);
  format %{ "movsd $dst,$src\t# if src != dst load double (8 bytes)" %}
  ins_encode %{
    ShouldNotReachHere();
  %}
  ins_pipe( fpu_reg_reg );
%}

// Load Double
instruct MoveLEG2D(regD dst, legRegD src) %{
  match(Set dst src);
  format %{ "movsd $dst,$src\t# if src != dst load double (8 bytes)" %}
  ins_encode %{
    ShouldNotReachHere();
  %}
  ins_pipe( fpu_reg_reg );
%}

// Load Double
instruct MoveD2VL(vlRegD dst, regD src) %{
  match(Set dst src);
  format %{ "movsd $dst,$src\t! load double (8 bytes)" %}
  ins_encode %{
    ShouldNotReachHere();
  %}
  ins_pipe( fpu_reg_reg );
%}

// Load Double
instruct MoveVL2D(regD dst, vlRegD src) %{
  match(Set dst src);
  format %{ "movsd $dst,$src\t! load double (8 bytes)" %}
  ins_encode %{
    ShouldNotReachHere();
  %}
  ins_pipe( fpu_reg_reg );
%}

//----------BSWAP-Instruction--------------------------------------------------
instruct bytes_reverse_int(rRegI dst) %{
  match(Set dst (ReverseBytesI dst));

  format %{ "BSWAP  $dst" %}
  opcode(0x0F, 0xC8);
  ins_encode( OpcP, OpcSReg(dst) );
  ins_pipe( ialu_reg );
%}

instruct bytes_reverse_long(eRegL dst) %{
  match(Set dst (ReverseBytesL dst));

  format %{ "BSWAP  $dst.lo\n\t"
            "BSWAP  $dst.hi\n\t"
            "XCHG   $dst.lo $dst.hi" %}

  ins_cost(125);
  ins_encode( bswap_long_bytes(dst) );
  ins_pipe( ialu_reg_reg);
%}

instruct bytes_reverse_unsigned_short(rRegI dst, eFlagsReg cr) %{
  match(Set dst (ReverseBytesUS dst));
  effect(KILL cr);

  format %{ "BSWAP  $dst\n\t"
            "SHR    $dst,16\n\t" %}
  ins_encode %{
    __ bswapl($dst$$Register);
    __ shrl($dst$$Register, 16);
  %}
  ins_pipe( ialu_reg );
%}

instruct bytes_reverse_short(rRegI dst, eFlagsReg cr) %{
  match(Set dst (ReverseBytesS dst));
  effect(KILL cr);

  format %{ "BSWAP  $dst\n\t"
            "SAR    $dst,16\n\t" %}
  ins_encode %{
    __ bswapl($dst$$Register);
    __ sarl($dst$$Register, 16);
  %}
  ins_pipe( ialu_reg );
%}


//---------- Zeros Count Instructions ------------------------------------------

instruct countLeadingZerosI(rRegI dst, rRegI src, eFlagsReg cr) %{
  predicate(UseCountLeadingZerosInstruction);
  match(Set dst (CountLeadingZerosI src));
  effect(KILL cr);

  format %{ "LZCNT  $dst, $src\t# count leading zeros (int)" %}
  ins_encode %{
    __ lzcntl($dst$$Register, $src$$Register);
  %}
  ins_pipe(ialu_reg);
%}

instruct countLeadingZerosI_bsr(rRegI dst, rRegI src, eFlagsReg cr) %{
  predicate(!UseCountLeadingZerosInstruction);
  match(Set dst (CountLeadingZerosI src));
  effect(KILL cr);

  format %{ "BSR    $dst, $src\t# count leading zeros (int)\n\t"
            "JNZ    skip\n\t"
            "MOV    $dst, -1\n"
      "skip:\n\t"
            "NEG    $dst\n\t"
            "ADD    $dst, 31" %}
  ins_encode %{
    Register Rdst = $dst$$Register;
    Register Rsrc = $src$$Register;
    Label skip;
    __ bsrl(Rdst, Rsrc);
    __ jccb(Assembler::notZero, skip);
    __ movl(Rdst, -1);
    __ bind(skip);
    __ negl(Rdst);
    __ addl(Rdst, BitsPerInt - 1);
  %}
  ins_pipe(ialu_reg);
%}

instruct countLeadingZerosL(rRegI dst, eRegL src, eFlagsReg cr) %{
  predicate(UseCountLeadingZerosInstruction);
  match(Set dst (CountLeadingZerosL src));
  effect(TEMP dst, KILL cr);

  format %{ "LZCNT  $dst, $src.hi\t# count leading zeros (long)\n\t"
            "JNC    done\n\t"
            "LZCNT  $dst, $src.lo\n\t"
            "ADD    $dst, 32\n"
      "done:" %}
  ins_encode %{
    Register Rdst = $dst$$Register;
    Register Rsrc = $src$$Register;
    Label done;
    __ lzcntl(Rdst, HIGH_FROM_LOW(Rsrc));
    __ jccb(Assembler::carryClear, done);
    __ lzcntl(Rdst, Rsrc);
    __ addl(Rdst, BitsPerInt);
    __ bind(done);
  %}
  ins_pipe(ialu_reg);
%}

instruct countLeadingZerosL_bsr(rRegI dst, eRegL src, eFlagsReg cr) %{
  predicate(!UseCountLeadingZerosInstruction);
  match(Set dst (CountLeadingZerosL src));
  effect(TEMP dst, KILL cr);

  format %{ "BSR    $dst, $src.hi\t# count leading zeros (long)\n\t"
            "JZ     msw_is_zero\n\t"
            "ADD    $dst, 32\n\t"
            "JMP    not_zero\n"
      "msw_is_zero:\n\t"
            "BSR    $dst, $src.lo\n\t"
            "JNZ    not_zero\n\t"
            "MOV    $dst, -1\n"
      "not_zero:\n\t"
            "NEG    $dst\n\t"
            "ADD    $dst, 63\n" %}
 ins_encode %{
    Register Rdst = $dst$$Register;
    Register Rsrc = $src$$Register;
    Label msw_is_zero;
    Label not_zero;
    __ bsrl(Rdst, HIGH_FROM_LOW(Rsrc));
    __ jccb(Assembler::zero, msw_is_zero);
    __ addl(Rdst, BitsPerInt);
    __ jmpb(not_zero);
    __ bind(msw_is_zero);
    __ bsrl(Rdst, Rsrc);
    __ jccb(Assembler::notZero, not_zero);
    __ movl(Rdst, -1);
    __ bind(not_zero);
    __ negl(Rdst);
    __ addl(Rdst, BitsPerLong - 1);
  %}
  ins_pipe(ialu_reg);
%}

instruct countTrailingZerosI(rRegI dst, rRegI src, eFlagsReg cr) %{
  predicate(UseCountTrailingZerosInstruction);
  match(Set dst (CountTrailingZerosI src));
  effect(KILL cr);

  format %{ "TZCNT    $dst, $src\t# count trailing zeros (int)" %}
  ins_encode %{
    __ tzcntl($dst$$Register, $src$$Register);
  %}
  ins_pipe(ialu_reg);
%}

instruct countTrailingZerosI_bsf(rRegI dst, rRegI src, eFlagsReg cr) %{
  predicate(!UseCountTrailingZerosInstruction);
  match(Set dst (CountTrailingZerosI src));
  effect(KILL cr);

  format %{ "BSF    $dst, $src\t# count trailing zeros (int)\n\t"
            "JNZ    done\n\t"
            "MOV    $dst, 32\n"
      "done:" %}
  ins_encode %{
    Register Rdst = $dst$$Register;
    Label done;
    __ bsfl(Rdst, $src$$Register);
    __ jccb(Assembler::notZero, done);
    __ movl(Rdst, BitsPerInt);
    __ bind(done);
  %}
  ins_pipe(ialu_reg);
%}

instruct countTrailingZerosL(rRegI dst, eRegL src, eFlagsReg cr) %{
  predicate(UseCountTrailingZerosInstruction);
  match(Set dst (CountTrailingZerosL src));
  effect(TEMP dst, KILL cr);

  format %{ "TZCNT  $dst, $src.lo\t# count trailing zeros (long) \n\t"
            "JNC    done\n\t"
            "TZCNT  $dst, $src.hi\n\t"
            "ADD    $dst, 32\n"
            "done:" %}
  ins_encode %{
    Register Rdst = $dst$$Register;
    Register Rsrc = $src$$Register;
    Label done;
    __ tzcntl(Rdst, Rsrc);
    __ jccb(Assembler::carryClear, done);
    __ tzcntl(Rdst, HIGH_FROM_LOW(Rsrc));
    __ addl(Rdst, BitsPerInt);
    __ bind(done);
  %}
  ins_pipe(ialu_reg);
%}

instruct countTrailingZerosL_bsf(rRegI dst, eRegL src, eFlagsReg cr) %{
  predicate(!UseCountTrailingZerosInstruction);
  match(Set dst (CountTrailingZerosL src));
  effect(TEMP dst, KILL cr);

  format %{ "BSF    $dst, $src.lo\t# count trailing zeros (long)\n\t"
            "JNZ    done\n\t"
            "BSF    $dst, $src.hi\n\t"
            "JNZ    msw_not_zero\n\t"
            "MOV    $dst, 32\n"
      "msw_not_zero:\n\t"
            "ADD    $dst, 32\n"
      "done:" %}
  ins_encode %{
    Register Rdst = $dst$$Register;
    Register Rsrc = $src$$Register;
    Label msw_not_zero;
    Label done;
    __ bsfl(Rdst, Rsrc);
    __ jccb(Assembler::notZero, done);
    __ bsfl(Rdst, HIGH_FROM_LOW(Rsrc));
    __ jccb(Assembler::notZero, msw_not_zero);
    __ movl(Rdst, BitsPerInt);
    __ bind(msw_not_zero);
    __ addl(Rdst, BitsPerInt);
    __ bind(done);
  %}
  ins_pipe(ialu_reg);
%}


//---------- Population Count Instructions -------------------------------------

instruct popCountI(rRegI dst, rRegI src, eFlagsReg cr) %{
  predicate(UsePopCountInstruction);
  match(Set dst (PopCountI src));
  effect(KILL cr);

  format %{ "POPCNT $dst, $src" %}
  ins_encode %{
    __ popcntl($dst$$Register, $src$$Register);
  %}
  ins_pipe(ialu_reg);
%}

instruct popCountI_mem(rRegI dst, memory mem, eFlagsReg cr) %{
  predicate(UsePopCountInstruction);
  match(Set dst (PopCountI (LoadI mem)));
  effect(KILL cr);

  format %{ "POPCNT $dst, $mem" %}
  ins_encode %{
    __ popcntl($dst$$Register, $mem$$Address);
  %}
  ins_pipe(ialu_reg);
%}

// Note: Long.bitCount(long) returns an int.
instruct popCountL(rRegI dst, eRegL src, rRegI tmp, eFlagsReg cr) %{
  predicate(UsePopCountInstruction);
  match(Set dst (PopCountL src));
  effect(KILL cr, TEMP tmp, TEMP dst);

  format %{ "POPCNT $dst, $src.lo\n\t"
            "POPCNT $tmp, $src.hi\n\t"
            "ADD    $dst, $tmp" %}
  ins_encode %{
    __ popcntl($dst$$Register, $src$$Register);
    __ popcntl($tmp$$Register, HIGH_FROM_LOW($src$$Register));
    __ addl($dst$$Register, $tmp$$Register);
  %}
  ins_pipe(ialu_reg);
%}

// Note: Long.bitCount(long) returns an int.
instruct popCountL_mem(rRegI dst, memory mem, rRegI tmp, eFlagsReg cr) %{
  predicate(UsePopCountInstruction);
  match(Set dst (PopCountL (LoadL mem)));
  effect(KILL cr, TEMP tmp, TEMP dst);

  format %{ "POPCNT $dst, $mem\n\t"
            "POPCNT $tmp, $mem+4\n\t"
            "ADD    $dst, $tmp" %}
  ins_encode %{
    //__ popcntl($dst$$Register, $mem$$Address$$first);
    //__ popcntl($tmp$$Register, $mem$$Address$$second);
    __ popcntl($dst$$Register, Address::make_raw($mem$$base, $mem$$index, $mem$$scale, $mem$$disp, relocInfo::none));
    __ popcntl($tmp$$Register, Address::make_raw($mem$$base, $mem$$index, $mem$$scale, $mem$$disp + 4, relocInfo::none));
    __ addl($dst$$Register, $tmp$$Register);
  %}
  ins_pipe(ialu_reg);
%}


//----------Load/Store/Move Instructions---------------------------------------
//----------Load Instructions--------------------------------------------------
// Load Byte (8bit signed)
instruct loadB(xRegI dst, memory mem) %{
  match(Set dst (LoadB mem));

  ins_cost(125);
  format %{ "MOVSX8 $dst,$mem\t# byte" %}

  ins_encode %{
    __ movsbl($dst$$Register, $mem$$Address);
  %}

  ins_pipe(ialu_reg_mem);
%}

// Load Byte (8bit signed) into Long Register
instruct loadB2L(eRegL dst, memory mem, eFlagsReg cr) %{
  match(Set dst (ConvI2L (LoadB mem)));
  effect(KILL cr);

  ins_cost(375);
  format %{ "MOVSX8 $dst.lo,$mem\t# byte -> long\n\t"
            "MOV    $dst.hi,$dst.lo\n\t"
            "SAR    $dst.hi,7" %}

  ins_encode %{
    __ movsbl($dst$$Register, $mem$$Address);
    __ movl(HIGH_FROM_LOW($dst$$Register), $dst$$Register); // This is always a different register.
    __ sarl(HIGH_FROM_LOW($dst$$Register), 7); // 24+1 MSB are already signed extended.
  %}

  ins_pipe(ialu_reg_mem);
%}

// Load Unsigned Byte (8bit UNsigned)
instruct loadUB(xRegI dst, memory mem) %{
  match(Set dst (LoadUB mem));

  ins_cost(125);
  format %{ "MOVZX8 $dst,$mem\t# ubyte -> int" %}

  ins_encode %{
    __ movzbl($dst$$Register, $mem$$Address);
  %}

  ins_pipe(ialu_reg_mem);
%}

// Load Unsigned Byte (8 bit UNsigned) into Long Register
instruct loadUB2L(eRegL dst, memory mem, eFlagsReg cr) %{
  match(Set dst (ConvI2L (LoadUB mem)));
  effect(KILL cr);

  ins_cost(250);
  format %{ "MOVZX8 $dst.lo,$mem\t# ubyte -> long\n\t"
            "XOR    $dst.hi,$dst.hi" %}

  ins_encode %{
    Register Rdst = $dst$$Register;
    __ movzbl(Rdst, $mem$$Address);
    __ xorl(HIGH_FROM_LOW(Rdst), HIGH_FROM_LOW(Rdst));
  %}

  ins_pipe(ialu_reg_mem);
%}

// Load Unsigned Byte (8 bit UNsigned) with mask into Long Register
instruct loadUB2L_immI(eRegL dst, memory mem, immI mask, eFlagsReg cr) %{
  match(Set dst (ConvI2L (AndI (LoadUB mem) mask)));
  effect(KILL cr);

  format %{ "MOVZX8 $dst.lo,$mem\t# ubyte & 32-bit mask -> long\n\t"
            "XOR    $dst.hi,$dst.hi\n\t"
            "AND    $dst.lo,right_n_bits($mask, 8)" %}
  ins_encode %{
    Register Rdst = $dst$$Register;
    __ movzbl(Rdst, $mem$$Address);
    __ xorl(HIGH_FROM_LOW(Rdst), HIGH_FROM_LOW(Rdst));
    __ andl(Rdst, $mask$$constant & right_n_bits(8));
  %}
  ins_pipe(ialu_reg_mem);
%}

// Load Short (16bit signed)
instruct loadS(rRegI dst, memory mem) %{
  match(Set dst (LoadS mem));

  ins_cost(125);
  format %{ "MOVSX  $dst,$mem\t# short" %}

  ins_encode %{
    __ movswl($dst$$Register, $mem$$Address);
  %}

  ins_pipe(ialu_reg_mem);
%}

// Load Short (16 bit signed) to Byte (8 bit signed)
instruct loadS2B(rRegI dst, memory mem, immI_24 twentyfour) %{
  match(Set dst (RShiftI (LShiftI (LoadS mem) twentyfour) twentyfour));

  ins_cost(125);
  format %{ "MOVSX  $dst, $mem\t# short -> byte" %}
  ins_encode %{
    __ movsbl($dst$$Register, $mem$$Address);
  %}
  ins_pipe(ialu_reg_mem);
%}

// Load Short (16bit signed) into Long Register
instruct loadS2L(eRegL dst, memory mem, eFlagsReg cr) %{
  match(Set dst (ConvI2L (LoadS mem)));
  effect(KILL cr);

  ins_cost(375);
  format %{ "MOVSX  $dst.lo,$mem\t# short -> long\n\t"
            "MOV    $dst.hi,$dst.lo\n\t"
            "SAR    $dst.hi,15" %}

  ins_encode %{
    __ movswl($dst$$Register, $mem$$Address);
    __ movl(HIGH_FROM_LOW($dst$$Register), $dst$$Register); // This is always a different register.
    __ sarl(HIGH_FROM_LOW($dst$$Register), 15); // 16+1 MSB are already signed extended.
  %}

  ins_pipe(ialu_reg_mem);
%}

// Load Unsigned Short/Char (16bit unsigned)
instruct loadUS(rRegI dst, memory mem) %{
  match(Set dst (LoadUS mem));

  ins_cost(125);
  format %{ "MOVZX  $dst,$mem\t# ushort/char -> int" %}

  ins_encode %{
    __ movzwl($dst$$Register, $mem$$Address);
  %}

  ins_pipe(ialu_reg_mem);
%}

// Load Unsigned Short/Char (16 bit UNsigned) to Byte (8 bit signed)
instruct loadUS2B(rRegI dst, memory mem, immI_24 twentyfour) %{
  match(Set dst (RShiftI (LShiftI (LoadUS mem) twentyfour) twentyfour));

  ins_cost(125);
  format %{ "MOVSX  $dst, $mem\t# ushort -> byte" %}
  ins_encode %{
    __ movsbl($dst$$Register, $mem$$Address);
  %}
  ins_pipe(ialu_reg_mem);
%}

// Load Unsigned Short/Char (16 bit UNsigned) into Long Register
instruct loadUS2L(eRegL dst, memory mem, eFlagsReg cr) %{
  match(Set dst (ConvI2L (LoadUS mem)));
  effect(KILL cr);

  ins_cost(250);
  format %{ "MOVZX  $dst.lo,$mem\t# ushort/char -> long\n\t"
            "XOR    $dst.hi,$dst.hi" %}

  ins_encode %{
    __ movzwl($dst$$Register, $mem$$Address);
    __ xorl(HIGH_FROM_LOW($dst$$Register), HIGH_FROM_LOW($dst$$Register));
  %}

  ins_pipe(ialu_reg_mem);
%}

// Load Unsigned Short/Char (16 bit UNsigned) with mask 0xFF into Long Register
instruct loadUS2L_immI_255(eRegL dst, memory mem, immI_255 mask, eFlagsReg cr) %{
  match(Set dst (ConvI2L (AndI (LoadUS mem) mask)));
  effect(KILL cr);

  format %{ "MOVZX8 $dst.lo,$mem\t# ushort/char & 0xFF -> long\n\t"
            "XOR    $dst.hi,$dst.hi" %}
  ins_encode %{
    Register Rdst = $dst$$Register;
    __ movzbl(Rdst, $mem$$Address);
    __ xorl(HIGH_FROM_LOW(Rdst), HIGH_FROM_LOW(Rdst));
  %}
  ins_pipe(ialu_reg_mem);
%}

// Load Unsigned Short/Char (16 bit UNsigned) with a 32-bit mask into Long Register
instruct loadUS2L_immI(eRegL dst, memory mem, immI mask, eFlagsReg cr) %{
  match(Set dst (ConvI2L (AndI (LoadUS mem) mask)));
  effect(KILL cr);

  format %{ "MOVZX  $dst.lo, $mem\t# ushort/char & 32-bit mask -> long\n\t"
            "XOR    $dst.hi,$dst.hi\n\t"
            "AND    $dst.lo,right_n_bits($mask, 16)" %}
  ins_encode %{
    Register Rdst = $dst$$Register;
    __ movzwl(Rdst, $mem$$Address);
    __ xorl(HIGH_FROM_LOW(Rdst), HIGH_FROM_LOW(Rdst));
    __ andl(Rdst, $mask$$constant & right_n_bits(16));
  %}
  ins_pipe(ialu_reg_mem);
%}

// Load Integer
instruct loadI(rRegI dst, memory mem) %{
  match(Set dst (LoadI mem));

  ins_cost(125);
  format %{ "MOV    $dst,$mem\t# int" %}

  ins_encode %{
    __ movl($dst$$Register, $mem$$Address);
  %}

  ins_pipe(ialu_reg_mem);
%}

// Load Integer (32 bit signed) to Byte (8 bit signed)
instruct loadI2B(rRegI dst, memory mem, immI_24 twentyfour) %{
  match(Set dst (RShiftI (LShiftI (LoadI mem) twentyfour) twentyfour));

  ins_cost(125);
  format %{ "MOVSX  $dst, $mem\t# int -> byte" %}
  ins_encode %{
    __ movsbl($dst$$Register, $mem$$Address);
  %}
  ins_pipe(ialu_reg_mem);
%}

// Load Integer (32 bit signed) to Unsigned Byte (8 bit UNsigned)
instruct loadI2UB(rRegI dst, memory mem, immI_255 mask) %{
  match(Set dst (AndI (LoadI mem) mask));

  ins_cost(125);
  format %{ "MOVZX  $dst, $mem\t# int -> ubyte" %}
  ins_encode %{
    __ movzbl($dst$$Register, $mem$$Address);
  %}
  ins_pipe(ialu_reg_mem);
%}

// Load Integer (32 bit signed) to Short (16 bit signed)
instruct loadI2S(rRegI dst, memory mem, immI_16 sixteen) %{
  match(Set dst (RShiftI (LShiftI (LoadI mem) sixteen) sixteen));

  ins_cost(125);
  format %{ "MOVSX  $dst, $mem\t# int -> short" %}
  ins_encode %{
    __ movswl($dst$$Register, $mem$$Address);
  %}
  ins_pipe(ialu_reg_mem);
%}

// Load Integer (32 bit signed) to Unsigned Short/Char (16 bit UNsigned)
instruct loadI2US(rRegI dst, memory mem, immI_65535 mask) %{
  match(Set dst (AndI (LoadI mem) mask));

  ins_cost(125);
  format %{ "MOVZX  $dst, $mem\t# int -> ushort/char" %}
  ins_encode %{
    __ movzwl($dst$$Register, $mem$$Address);
  %}
  ins_pipe(ialu_reg_mem);
%}

// Load Integer into Long Register
instruct loadI2L(eRegL dst, memory mem, eFlagsReg cr) %{
  match(Set dst (ConvI2L (LoadI mem)));
  effect(KILL cr);

  ins_cost(375);
  format %{ "MOV    $dst.lo,$mem\t# int -> long\n\t"
            "MOV    $dst.hi,$dst.lo\n\t"
            "SAR    $dst.hi,31" %}

  ins_encode %{
    __ movl($dst$$Register, $mem$$Address);
    __ movl(HIGH_FROM_LOW($dst$$Register), $dst$$Register); // This is always a different register.
    __ sarl(HIGH_FROM_LOW($dst$$Register), 31);
  %}

  ins_pipe(ialu_reg_mem);
%}

// Load Integer with mask 0xFF into Long Register
instruct loadI2L_immI_255(eRegL dst, memory mem, immI_255 mask, eFlagsReg cr) %{
  match(Set dst (ConvI2L (AndI (LoadI mem) mask)));
  effect(KILL cr);

  format %{ "MOVZX8 $dst.lo,$mem\t# int & 0xFF -> long\n\t"
            "XOR    $dst.hi,$dst.hi" %}
  ins_encode %{
    Register Rdst = $dst$$Register;
    __ movzbl(Rdst, $mem$$Address);
    __ xorl(HIGH_FROM_LOW(Rdst), HIGH_FROM_LOW(Rdst));
  %}
  ins_pipe(ialu_reg_mem);
%}

// Load Integer with mask 0xFFFF into Long Register
instruct loadI2L_immI_65535(eRegL dst, memory mem, immI_65535 mask, eFlagsReg cr) %{
  match(Set dst (ConvI2L (AndI (LoadI mem) mask)));
  effect(KILL cr);

  format %{ "MOVZX  $dst.lo,$mem\t# int & 0xFFFF -> long\n\t"
            "XOR    $dst.hi,$dst.hi" %}
  ins_encode %{
    Register Rdst = $dst$$Register;
    __ movzwl(Rdst, $mem$$Address);
    __ xorl(HIGH_FROM_LOW(Rdst), HIGH_FROM_LOW(Rdst));
  %}
  ins_pipe(ialu_reg_mem);
%}

// Load Integer with 31-bit mask into Long Register
instruct loadI2L_immU31(eRegL dst, memory mem, immU31 mask, eFlagsReg cr) %{
  match(Set dst (ConvI2L (AndI (LoadI mem) mask)));
  effect(KILL cr);

  format %{ "MOV    $dst.lo,$mem\t# int & 31-bit mask -> long\n\t"
            "XOR    $dst.hi,$dst.hi\n\t"
            "AND    $dst.lo,$mask" %}
  ins_encode %{
    Register Rdst = $dst$$Register;
    __ movl(Rdst, $mem$$Address);
    __ xorl(HIGH_FROM_LOW(Rdst), HIGH_FROM_LOW(Rdst));
    __ andl(Rdst, $mask$$constant);
  %}
  ins_pipe(ialu_reg_mem);
%}

// Load Unsigned Integer into Long Register
instruct loadUI2L(eRegL dst, memory mem, immL_32bits mask, eFlagsReg cr) %{
  match(Set dst (AndL (ConvI2L (LoadI mem)) mask));
  effect(KILL cr);

  ins_cost(250);
  format %{ "MOV    $dst.lo,$mem\t# uint -> long\n\t"
            "XOR    $dst.hi,$dst.hi" %}

  ins_encode %{
    __ movl($dst$$Register, $mem$$Address);
    __ xorl(HIGH_FROM_LOW($dst$$Register), HIGH_FROM_LOW($dst$$Register));
  %}

  ins_pipe(ialu_reg_mem);
%}

// Load Long.  Cannot clobber address while loading, so restrict address
// register to ESI
instruct loadL(eRegL dst, load_long_memory mem) %{
  predicate(!((LoadLNode*)n)->require_atomic_access());
  match(Set dst (LoadL mem));

  ins_cost(250);
  format %{ "MOV    $dst.lo,$mem\t# long\n\t"
            "MOV    $dst.hi,$mem+4" %}

  ins_encode %{
    Address Amemlo = Address::make_raw($mem$$base, $mem$$index, $mem$$scale, $mem$$disp, relocInfo::none);
    Address Amemhi = Address::make_raw($mem$$base, $mem$$index, $mem$$scale, $mem$$disp + 4, relocInfo::none);
    __ movl($dst$$Register, Amemlo);
    __ movl(HIGH_FROM_LOW($dst$$Register), Amemhi);
  %}

  ins_pipe(ialu_reg_long_mem);
%}

// Volatile Load Long.  Must be atomic, so do 64-bit FILD
// then store it down to the stack and reload on the int
// side.
instruct loadL_volatile(stackSlotL dst, memory mem) %{
  predicate(UseSSE<=1 && ((LoadLNode*)n)->require_atomic_access());
  match(Set dst (LoadL mem));

  ins_cost(200);
  format %{ "FILD   $mem\t# Atomic volatile long load\n\t"
            "FISTp  $dst" %}
  ins_encode(enc_loadL_volatile(mem,dst));
  ins_pipe( fpu_reg_mem );
%}

instruct loadLX_volatile(stackSlotL dst, memory mem, regD tmp) %{
  predicate(UseSSE>=2 && ((LoadLNode*)n)->require_atomic_access());
  match(Set dst (LoadL mem));
  effect(TEMP tmp);
  ins_cost(180);
  format %{ "MOVSD  $tmp,$mem\t# Atomic volatile long load\n\t"
            "MOVSD  $dst,$tmp" %}
  ins_encode %{
    __ movdbl($tmp$$XMMRegister, $mem$$Address);
    __ movdbl(Address(rsp, $dst$$disp), $tmp$$XMMRegister);
  %}
  ins_pipe( pipe_slow );
%}

instruct loadLX_reg_volatile(eRegL dst, memory mem, regD tmp) %{
  predicate(UseSSE>=2 && ((LoadLNode*)n)->require_atomic_access());
  match(Set dst (LoadL mem));
  effect(TEMP tmp);
  ins_cost(160);
  format %{ "MOVSD  $tmp,$mem\t# Atomic volatile long load\n\t"
            "MOVD   $dst.lo,$tmp\n\t"
            "PSRLQ  $tmp,32\n\t"
            "MOVD   $dst.hi,$tmp" %}
  ins_encode %{
    __ movdbl($tmp$$XMMRegister, $mem$$Address);
    __ movdl($dst$$Register, $tmp$$XMMRegister);
    __ psrlq($tmp$$XMMRegister, 32);
    __ movdl(HIGH_FROM_LOW($dst$$Register), $tmp$$XMMRegister);
  %}
  ins_pipe( pipe_slow );
%}

// Load Range
instruct loadRange(rRegI dst, memory mem) %{
  match(Set dst (LoadRange mem));

  ins_cost(125);
  format %{ "MOV    $dst,$mem" %}
  opcode(0x8B);
  ins_encode( OpcP, RegMem(dst,mem));
  ins_pipe( ialu_reg_mem );
%}


// Load Pointer
instruct loadP(eRegP dst, memory mem) %{
  match(Set dst (LoadP mem));

  ins_cost(125);
  format %{ "MOV    $dst,$mem" %}
  opcode(0x8B);
  ins_encode( OpcP, RegMem(dst,mem));
  ins_pipe( ialu_reg_mem );
%}

// Load Klass Pointer
instruct loadKlass(eRegP dst, memory mem) %{
  match(Set dst (LoadKlass mem));

  ins_cost(125);
  format %{ "MOV    $dst,$mem" %}
  opcode(0x8B);
  ins_encode( OpcP, RegMem(dst,mem));
  ins_pipe( ialu_reg_mem );
%}

// Load Double
instruct loadDPR(regDPR dst, memory mem) %{
  predicate(UseSSE<=1);
  match(Set dst (LoadD mem));

  ins_cost(150);
  format %{ "FLD_D  ST,$mem\n\t"
            "FSTP   $dst" %}
  opcode(0xDD);               /* DD /0 */
  ins_encode( OpcP, RMopc_Mem(0x00,mem),
              Pop_Reg_DPR(dst) );
  ins_pipe( fpu_reg_mem );
%}

// Load Double to XMM
instruct loadD(regD dst, memory mem) %{
  predicate(UseSSE>=2 && UseXmmLoadAndClearUpper);
  match(Set dst (LoadD mem));
  ins_cost(145);
  format %{ "MOVSD  $dst,$mem" %}
  ins_encode %{
    __ movdbl ($dst$$XMMRegister, $mem$$Address);
  %}
  ins_pipe( pipe_slow );
%}

instruct loadD_partial(regD dst, memory mem) %{
  predicate(UseSSE>=2 && !UseXmmLoadAndClearUpper);
  match(Set dst (LoadD mem));
  ins_cost(145);
  format %{ "MOVLPD $dst,$mem" %}
  ins_encode %{
    __ movdbl ($dst$$XMMRegister, $mem$$Address);
  %}
  ins_pipe( pipe_slow );
%}

// Load to XMM register (single-precision floating point)
// MOVSS instruction
instruct loadF(regF dst, memory mem) %{
  predicate(UseSSE>=1);
  match(Set dst (LoadF mem));
  ins_cost(145);
  format %{ "MOVSS  $dst,$mem" %}
  ins_encode %{
    __ movflt ($dst$$XMMRegister, $mem$$Address);
  %}
  ins_pipe( pipe_slow );
%}

// Load Float
instruct loadFPR(regFPR dst, memory mem) %{
  predicate(UseSSE==0);
  match(Set dst (LoadF mem));

  ins_cost(150);
  format %{ "FLD_S  ST,$mem\n\t"
            "FSTP   $dst" %}
  opcode(0xD9);               /* D9 /0 */
  ins_encode( OpcP, RMopc_Mem(0x00,mem),
              Pop_Reg_FPR(dst) );
  ins_pipe( fpu_reg_mem );
%}

// Load Effective Address
instruct leaP8(eRegP dst, indOffset8 mem) %{
  match(Set dst mem);

  ins_cost(110);
  format %{ "LEA    $dst,$mem" %}
  opcode(0x8D);
  ins_encode( OpcP, RegMem(dst,mem));
  ins_pipe( ialu_reg_reg_fat );
%}

instruct leaP32(eRegP dst, indOffset32 mem) %{
  match(Set dst mem);

  ins_cost(110);
  format %{ "LEA    $dst,$mem" %}
  opcode(0x8D);
  ins_encode( OpcP, RegMem(dst,mem));
  ins_pipe( ialu_reg_reg_fat );
%}

instruct leaPIdxOff(eRegP dst, indIndexOffset mem) %{
  match(Set dst mem);

  ins_cost(110);
  format %{ "LEA    $dst,$mem" %}
  opcode(0x8D);
  ins_encode( OpcP, RegMem(dst,mem));
  ins_pipe( ialu_reg_reg_fat );
%}

instruct leaPIdxScale(eRegP dst, indIndexScale mem) %{
  match(Set dst mem);

  ins_cost(110);
  format %{ "LEA    $dst,$mem" %}
  opcode(0x8D);
  ins_encode( OpcP, RegMem(dst,mem));
  ins_pipe( ialu_reg_reg_fat );
%}

instruct leaPIdxScaleOff(eRegP dst, indIndexScaleOffset mem) %{
  match(Set dst mem);

  ins_cost(110);
  format %{ "LEA    $dst,$mem" %}
  opcode(0x8D);
  ins_encode( OpcP, RegMem(dst,mem));
  ins_pipe( ialu_reg_reg_fat );
%}

// Load Constant
instruct loadConI(rRegI dst, immI src) %{
  match(Set dst src);

  format %{ "MOV    $dst,$src" %}
  ins_encode( LdImmI(dst, src) );
  ins_pipe( ialu_reg_fat );
%}

// Load Constant zero
instruct loadConI0(rRegI dst, immI_0 src, eFlagsReg cr) %{
  match(Set dst src);
  effect(KILL cr);

  ins_cost(50);
  format %{ "XOR    $dst,$dst" %}
  opcode(0x33);  /* + rd */
  ins_encode( OpcP, RegReg( dst, dst ) );
  ins_pipe( ialu_reg );
%}

instruct loadConP(eRegP dst, immP src) %{
  match(Set dst src);

  format %{ "MOV    $dst,$src" %}
  opcode(0xB8);  /* + rd */
  ins_encode( LdImmP(dst, src) );
  ins_pipe( ialu_reg_fat );
%}

instruct loadConL(eRegL dst, immL src, eFlagsReg cr) %{
  match(Set dst src);
  effect(KILL cr);
  ins_cost(200);
  format %{ "MOV    $dst.lo,$src.lo\n\t"
            "MOV    $dst.hi,$src.hi" %}
  opcode(0xB8);
  ins_encode( LdImmL_Lo(dst, src), LdImmL_Hi(dst, src) );
  ins_pipe( ialu_reg_long_fat );
%}

instruct loadConL0(eRegL dst, immL0 src, eFlagsReg cr) %{
  match(Set dst src);
  effect(KILL cr);
  ins_cost(150);
  format %{ "XOR    $dst.lo,$dst.lo\n\t"
            "XOR    $dst.hi,$dst.hi" %}
  opcode(0x33,0x33);
  ins_encode( RegReg_Lo(dst,dst), RegReg_Hi(dst, dst) );
  ins_pipe( ialu_reg_long );
%}

// The instruction usage is guarded by predicate in operand immFPR().
instruct loadConFPR(regFPR dst, immFPR con) %{
  match(Set dst con);
  ins_cost(125);
  format %{ "FLD_S  ST,[$constantaddress]\t# load from constant table: float=$con\n\t"
            "FSTP   $dst" %}
  ins_encode %{
    __ fld_s($constantaddress($con));
    __ fstp_d($dst$$reg);
  %}
  ins_pipe(fpu_reg_con);
%}

// The instruction usage is guarded by predicate in operand immFPR0().
instruct loadConFPR0(regFPR dst, immFPR0 con) %{
  match(Set dst con);
  ins_cost(125);
  format %{ "FLDZ   ST\n\t"
            "FSTP   $dst" %}
  ins_encode %{
    __ fldz();
    __ fstp_d($dst$$reg);
  %}
  ins_pipe(fpu_reg_con);
%}

// The instruction usage is guarded by predicate in operand immFPR1().
instruct loadConFPR1(regFPR dst, immFPR1 con) %{
  match(Set dst con);
  ins_cost(125);
  format %{ "FLD1   ST\n\t"
            "FSTP   $dst" %}
  ins_encode %{
    __ fld1();
    __ fstp_d($dst$$reg);
  %}
  ins_pipe(fpu_reg_con);
%}

// The instruction usage is guarded by predicate in operand immF().
instruct loadConF(regF dst, immF con) %{
  match(Set dst con);
  ins_cost(125);
  format %{ "MOVSS  $dst,[$constantaddress]\t# load from constant table: float=$con" %}
  ins_encode %{
    __ movflt($dst$$XMMRegister, $constantaddress($con));
  %}
  ins_pipe(pipe_slow);
%}

// The instruction usage is guarded by predicate in operand immF0().
instruct loadConF0(regF dst, immF0 src) %{
  match(Set dst src);
  ins_cost(100);
  format %{ "XORPS  $dst,$dst\t# float 0.0" %}
  ins_encode %{
    __ xorps($dst$$XMMRegister, $dst$$XMMRegister);
  %}
  ins_pipe(pipe_slow);
%}

// The instruction usage is guarded by predicate in operand immDPR().
instruct loadConDPR(regDPR dst, immDPR con) %{
  match(Set dst con);
  ins_cost(125);

  format %{ "FLD_D  ST,[$constantaddress]\t# load from constant table: double=$con\n\t"
            "FSTP   $dst" %}
  ins_encode %{
    __ fld_d($constantaddress($con));
    __ fstp_d($dst$$reg);
  %}
  ins_pipe(fpu_reg_con);
%}

// The instruction usage is guarded by predicate in operand immDPR0().
instruct loadConDPR0(regDPR dst, immDPR0 con) %{
  match(Set dst con);
  ins_cost(125);

  format %{ "FLDZ   ST\n\t"
            "FSTP   $dst" %}
  ins_encode %{
    __ fldz();
    __ fstp_d($dst$$reg);
  %}
  ins_pipe(fpu_reg_con);
%}

// The instruction usage is guarded by predicate in operand immDPR1().
instruct loadConDPR1(regDPR dst, immDPR1 con) %{
  match(Set dst con);
  ins_cost(125);

  format %{ "FLD1   ST\n\t"
            "FSTP   $dst" %}
  ins_encode %{
    __ fld1();
    __ fstp_d($dst$$reg);
  %}
  ins_pipe(fpu_reg_con);
%}

// The instruction usage is guarded by predicate in operand immD().
instruct loadConD(regD dst, immD con) %{
  match(Set dst con);
  ins_cost(125);
  format %{ "MOVSD  $dst,[$constantaddress]\t# load from constant table: double=$con" %}
  ins_encode %{
    __ movdbl($dst$$XMMRegister, $constantaddress($con));
  %}
  ins_pipe(pipe_slow);
%}

// The instruction usage is guarded by predicate in operand immD0().
instruct loadConD0(regD dst, immD0 src) %{
  match(Set dst src);
  ins_cost(100);
  format %{ "XORPD  $dst,$dst\t# double 0.0" %}
  ins_encode %{
    __ xorpd ($dst$$XMMRegister, $dst$$XMMRegister);
  %}
  ins_pipe( pipe_slow );
%}

// Load Stack Slot
instruct loadSSI(rRegI dst, stackSlotI src) %{
  match(Set dst src);
  ins_cost(125);

  format %{ "MOV    $dst,$src" %}
  opcode(0x8B);
  ins_encode( OpcP, RegMem(dst,src));
  ins_pipe( ialu_reg_mem );
%}

instruct loadSSL(eRegL dst, stackSlotL src) %{
  match(Set dst src);

  ins_cost(200);
  format %{ "MOV    $dst,$src.lo\n\t"
            "MOV    $dst+4,$src.hi" %}
  opcode(0x8B, 0x8B);
  ins_encode( OpcP, RegMem( dst, src ), OpcS, RegMem_Hi( dst, src ) );
  ins_pipe( ialu_mem_long_reg );
%}

// Load Stack Slot
instruct loadSSP(eRegP dst, stackSlotP src) %{
  match(Set dst src);
  ins_cost(125);

  format %{ "MOV    $dst,$src" %}
  opcode(0x8B);
  ins_encode( OpcP, RegMem(dst,src));
  ins_pipe( ialu_reg_mem );
%}

// Load Stack Slot
instruct loadSSF(regFPR dst, stackSlotF src) %{
  match(Set dst src);
  ins_cost(125);

  format %{ "FLD_S  $src\n\t"
            "FSTP   $dst" %}
  opcode(0xD9);               /* D9 /0, FLD m32real */
  ins_encode( OpcP, RMopc_Mem_no_oop(0x00,src),
              Pop_Reg_FPR(dst) );
  ins_pipe( fpu_reg_mem );
%}

// Load Stack Slot
instruct loadSSD(regDPR dst, stackSlotD src) %{
  match(Set dst src);
  ins_cost(125);

  format %{ "FLD_D  $src\n\t"
            "FSTP   $dst" %}
  opcode(0xDD);               /* DD /0, FLD m64real */
  ins_encode( OpcP, RMopc_Mem_no_oop(0x00,src),
              Pop_Reg_DPR(dst) );
  ins_pipe( fpu_reg_mem );
%}

// Prefetch instructions for allocation.
// Must be safe to execute with invalid address (cannot fault).

instruct prefetchAlloc0( memory mem ) %{
  predicate(UseSSE==0 && AllocatePrefetchInstr!=3);
  match(PrefetchAllocation mem);
  ins_cost(0);
  size(0);
  format %{ "Prefetch allocation (non-SSE is empty encoding)" %}
  ins_encode();
  ins_pipe(empty);
%}

instruct prefetchAlloc( memory mem ) %{
  predicate(AllocatePrefetchInstr==3);
  match( PrefetchAllocation mem );
  ins_cost(100);

  format %{ "PREFETCHW $mem\t! Prefetch allocation into L1 cache and mark modified" %}
  ins_encode %{
    __ prefetchw($mem$$Address);
  %}
  ins_pipe(ialu_mem);
%}

instruct prefetchAllocNTA( memory mem ) %{
  predicate(UseSSE>=1 && AllocatePrefetchInstr==0);
  match(PrefetchAllocation mem);
  ins_cost(100);

  format %{ "PREFETCHNTA $mem\t! Prefetch allocation into non-temporal cache for write" %}
  ins_encode %{
    __ prefetchnta($mem$$Address);
  %}
  ins_pipe(ialu_mem);
%}

instruct prefetchAllocT0( memory mem ) %{
  predicate(UseSSE>=1 && AllocatePrefetchInstr==1);
  match(PrefetchAllocation mem);
  ins_cost(100);

  format %{ "PREFETCHT0 $mem\t! Prefetch allocation into L1 and L2 caches for write" %}
  ins_encode %{
    __ prefetcht0($mem$$Address);
  %}
  ins_pipe(ialu_mem);
%}

instruct prefetchAllocT2( memory mem ) %{
  predicate(UseSSE>=1 && AllocatePrefetchInstr==2);
  match(PrefetchAllocation mem);
  ins_cost(100);

  format %{ "PREFETCHT2 $mem\t! Prefetch allocation into L2 cache for write" %}
  ins_encode %{
    __ prefetcht2($mem$$Address);
  %}
  ins_pipe(ialu_mem);
%}

//----------Store Instructions-------------------------------------------------

// Store Byte
instruct storeB(memory mem, xRegI src) %{
  match(Set mem (StoreB mem src));

  ins_cost(125);
  format %{ "MOV8   $mem,$src" %}
  opcode(0x88);
  ins_encode( OpcP, RegMem( src, mem ) );
  ins_pipe( ialu_mem_reg );
%}

// Store Char/Short
instruct storeC(memory mem, rRegI src) %{
  match(Set mem (StoreC mem src));

  ins_cost(125);
  format %{ "MOV16  $mem,$src" %}
  opcode(0x89, 0x66);
  ins_encode( OpcS, OpcP, RegMem( src, mem ) );
  ins_pipe( ialu_mem_reg );
%}

// Store Integer
instruct storeI(memory mem, rRegI src) %{
  match(Set mem (StoreI mem src));

  ins_cost(125);
  format %{ "MOV    $mem,$src" %}
  opcode(0x89);
  ins_encode( OpcP, RegMem( src, mem ) );
  ins_pipe( ialu_mem_reg );
%}

// Store Long
instruct storeL(long_memory mem, eRegL src) %{
  predicate(!((StoreLNode*)n)->require_atomic_access());
  match(Set mem (StoreL mem src));

  ins_cost(200);
  format %{ "MOV    $mem,$src.lo\n\t"
            "MOV    $mem+4,$src.hi" %}
  opcode(0x89, 0x89);
  ins_encode( OpcP, RegMem( src, mem ), OpcS, RegMem_Hi( src, mem ) );
  ins_pipe( ialu_mem_long_reg );
%}

// Store Long to Integer
instruct storeL2I(memory mem, eRegL src) %{
  match(Set mem (StoreI mem (ConvL2I src)));

  format %{ "MOV    $mem,$src.lo\t# long -> int" %}
  ins_encode %{
    __ movl($mem$$Address, $src$$Register);
  %}
  ins_pipe(ialu_mem_reg);
%}

// Volatile Store Long.  Must be atomic, so move it into
// the FP TOS and then do a 64-bit FIST.  Has to probe the
// target address before the store (for null-ptr checks)
// so the memory operand is used twice in the encoding.
instruct storeL_volatile(memory mem, stackSlotL src, eFlagsReg cr ) %{
  predicate(UseSSE<=1 && ((StoreLNode*)n)->require_atomic_access());
  match(Set mem (StoreL mem src));
  effect( KILL cr );
  ins_cost(400);
  format %{ "CMP    $mem,EAX\t# Probe address for implicit null check\n\t"
            "FILD   $src\n\t"
            "FISTp  $mem\t # 64-bit atomic volatile long store" %}
  opcode(0x3B);
  ins_encode( OpcP, RegMem( EAX, mem ), enc_storeL_volatile(mem,src));
  ins_pipe( fpu_reg_mem );
%}

instruct storeLX_volatile(memory mem, stackSlotL src, regD tmp, eFlagsReg cr) %{
  predicate(UseSSE>=2 && ((StoreLNode*)n)->require_atomic_access());
  match(Set mem (StoreL mem src));
  effect( TEMP tmp, KILL cr );
  ins_cost(380);
  format %{ "CMP    $mem,EAX\t# Probe address for implicit null check\n\t"
            "MOVSD  $tmp,$src\n\t"
            "MOVSD  $mem,$tmp\t # 64-bit atomic volatile long store" %}
  ins_encode %{
    __ cmpl(rax, $mem$$Address);
    __ movdbl($tmp$$XMMRegister, Address(rsp, $src$$disp));
    __ movdbl($mem$$Address, $tmp$$XMMRegister);
  %}
  ins_pipe( pipe_slow );
%}

instruct storeLX_reg_volatile(memory mem, eRegL src, regD tmp2, regD tmp, eFlagsReg cr) %{
  predicate(UseSSE>=2 && ((StoreLNode*)n)->require_atomic_access());
  match(Set mem (StoreL mem src));
  effect( TEMP tmp2 , TEMP tmp, KILL cr );
  ins_cost(360);
  format %{ "CMP    $mem,EAX\t# Probe address for implicit null check\n\t"
            "MOVD   $tmp,$src.lo\n\t"
            "MOVD   $tmp2,$src.hi\n\t"
            "PUNPCKLDQ $tmp,$tmp2\n\t"
            "MOVSD  $mem,$tmp\t # 64-bit atomic volatile long store" %}
  ins_encode %{
    __ cmpl(rax, $mem$$Address);
    __ movdl($tmp$$XMMRegister, $src$$Register);
    __ movdl($tmp2$$XMMRegister, HIGH_FROM_LOW($src$$Register));
    __ punpckldq($tmp$$XMMRegister, $tmp2$$XMMRegister);
    __ movdbl($mem$$Address, $tmp$$XMMRegister);
  %}
  ins_pipe( pipe_slow );
%}

// Store Pointer; for storing unknown oops and raw pointers
instruct storeP(memory mem, anyRegP src) %{
  match(Set mem (StoreP mem src));

  ins_cost(125);
  format %{ "MOV    $mem,$src" %}
  opcode(0x89);
  ins_encode( OpcP, RegMem( src, mem ) );
  ins_pipe( ialu_mem_reg );
%}

// Store Integer Immediate
instruct storeImmI(memory mem, immI src) %{
  match(Set mem (StoreI mem src));

  ins_cost(150);
  format %{ "MOV    $mem,$src" %}
  opcode(0xC7);               /* C7 /0 */
  ins_encode( OpcP, RMopc_Mem(0x00,mem),  Con32( src ));
  ins_pipe( ialu_mem_imm );
%}

// Store Short/Char Immediate
instruct storeImmI16(memory mem, immI16 src) %{
  predicate(UseStoreImmI16);
  match(Set mem (StoreC mem src));

  ins_cost(150);
  format %{ "MOV16  $mem,$src" %}
  opcode(0xC7);     /* C7 /0 Same as 32 store immediate with prefix */
  ins_encode( SizePrefix, OpcP, RMopc_Mem(0x00,mem),  Con16( src ));
  ins_pipe( ialu_mem_imm );
%}

// Store Pointer Immediate; null pointers or constant oops that do not
// need card-mark barriers.
instruct storeImmP(memory mem, immP src) %{
  match(Set mem (StoreP mem src));

  ins_cost(150);
  format %{ "MOV    $mem,$src" %}
  opcode(0xC7);               /* C7 /0 */
  ins_encode( OpcP, RMopc_Mem(0x00,mem),  Con32( src ));
  ins_pipe( ialu_mem_imm );
%}

// Store Byte Immediate
instruct storeImmB(memory mem, immI8 src) %{
  match(Set mem (StoreB mem src));

  ins_cost(150);
  format %{ "MOV8   $mem,$src" %}
  opcode(0xC6);               /* C6 /0 */
  ins_encode( OpcP, RMopc_Mem(0x00,mem),  Con8or32( src ));
  ins_pipe( ialu_mem_imm );
%}

// Store CMS card-mark Immediate
instruct storeImmCM(memory mem, immI8 src) %{
  match(Set mem (StoreCM mem src));

  ins_cost(150);
  format %{ "MOV8   $mem,$src\t! CMS card-mark imm0" %}
  opcode(0xC6);               /* C6 /0 */
  ins_encode( OpcP, RMopc_Mem(0x00,mem),  Con8or32( src ));
  ins_pipe( ialu_mem_imm );
%}

// Store Double
instruct storeDPR( memory mem, regDPR1 src) %{
  predicate(UseSSE<=1);
  match(Set mem (StoreD mem src));

  ins_cost(100);
  format %{ "FST_D  $mem,$src" %}
  opcode(0xDD);       /* DD /2 */
  ins_encode( enc_FPR_store(mem,src) );
  ins_pipe( fpu_mem_reg );
%}

// Store double does rounding on x86
instruct storeDPR_rounded( memory mem, regDPR1 src) %{
  predicate(UseSSE<=1);
  match(Set mem (StoreD mem (RoundDouble src)));

  ins_cost(100);
  format %{ "FST_D  $mem,$src\t# round" %}
  opcode(0xDD);       /* DD /2 */
  ins_encode( enc_FPR_store(mem,src) );
  ins_pipe( fpu_mem_reg );
%}

// Store XMM register to memory (double-precision floating points)
// MOVSD instruction
instruct storeD(memory mem, regD src) %{
  predicate(UseSSE>=2);
  match(Set mem (StoreD mem src));
  ins_cost(95);
  format %{ "MOVSD  $mem,$src" %}
  ins_encode %{
    __ movdbl($mem$$Address, $src$$XMMRegister);
  %}
  ins_pipe( pipe_slow );
%}

// Store XMM register to memory (single-precision floating point)
// MOVSS instruction
instruct storeF(memory mem, regF src) %{
  predicate(UseSSE>=1);
  match(Set mem (StoreF mem src));
  ins_cost(95);
  format %{ "MOVSS  $mem,$src" %}
  ins_encode %{
    __ movflt($mem$$Address, $src$$XMMRegister);
  %}
  ins_pipe( pipe_slow );
%}


// Store Float
instruct storeFPR( memory mem, regFPR1 src) %{
  predicate(UseSSE==0);
  match(Set mem (StoreF mem src));

  ins_cost(100);
  format %{ "FST_S  $mem,$src" %}
  opcode(0xD9);       /* D9 /2 */
  ins_encode( enc_FPR_store(mem,src) );
  ins_pipe( fpu_mem_reg );
%}

// Store Float does rounding on x86
instruct storeFPR_rounded( memory mem, regFPR1 src) %{
  predicate(UseSSE==0);
  match(Set mem (StoreF mem (RoundFloat src)));

  ins_cost(100);
  format %{ "FST_S  $mem,$src\t# round" %}
  opcode(0xD9);       /* D9 /2 */
  ins_encode( enc_FPR_store(mem,src) );
  ins_pipe( fpu_mem_reg );
%}

// Store Float does rounding on x86
instruct storeFPR_Drounded( memory mem, regDPR1 src) %{
  predicate(UseSSE<=1);
  match(Set mem (StoreF mem (ConvD2F src)));

  ins_cost(100);
  format %{ "FST_S  $mem,$src\t# D-round" %}
  opcode(0xD9);       /* D9 /2 */
  ins_encode( enc_FPR_store(mem,src) );
  ins_pipe( fpu_mem_reg );
%}

// Store immediate Float value (it is faster than store from FPU register)
// The instruction usage is guarded by predicate in operand immFPR().
instruct storeFPR_imm( memory mem, immFPR src) %{
  match(Set mem (StoreF mem src));

  ins_cost(50);
  format %{ "MOV    $mem,$src\t# store float" %}
  opcode(0xC7);               /* C7 /0 */
  ins_encode( OpcP, RMopc_Mem(0x00,mem),  Con32FPR_as_bits( src ));
  ins_pipe( ialu_mem_imm );
%}

// Store immediate Float value (it is faster than store from XMM register)
// The instruction usage is guarded by predicate in operand immF().
instruct storeF_imm( memory mem, immF src) %{
  match(Set mem (StoreF mem src));

  ins_cost(50);
  format %{ "MOV    $mem,$src\t# store float" %}
  opcode(0xC7);               /* C7 /0 */
  ins_encode( OpcP, RMopc_Mem(0x00,mem),  Con32F_as_bits( src ));
  ins_pipe( ialu_mem_imm );
%}

// Store Integer to stack slot
instruct storeSSI(stackSlotI dst, rRegI src) %{
  match(Set dst src);

  ins_cost(100);
  format %{ "MOV    $dst,$src" %}
  opcode(0x89);
  ins_encode( OpcPRegSS( dst, src ) );
  ins_pipe( ialu_mem_reg );
%}

// Store Integer to stack slot
instruct storeSSP(stackSlotP dst, eRegP src) %{
  match(Set dst src);

  ins_cost(100);
  format %{ "MOV    $dst,$src" %}
  opcode(0x89);
  ins_encode( OpcPRegSS( dst, src ) );
  ins_pipe( ialu_mem_reg );
%}

// Store Long to stack slot
instruct storeSSL(stackSlotL dst, eRegL src) %{
  match(Set dst src);

  ins_cost(200);
  format %{ "MOV    $dst,$src.lo\n\t"
            "MOV    $dst+4,$src.hi" %}
  opcode(0x89, 0x89);
  ins_encode( OpcP, RegMem( src, dst ), OpcS, RegMem_Hi( src, dst ) );
  ins_pipe( ialu_mem_long_reg );
%}

//----------MemBar Instructions-----------------------------------------------
// Memory barrier flavors

instruct membar_acquire() %{
  match(MemBarAcquire);
  match(LoadFence);
  ins_cost(400);

  size(0);
  format %{ "MEMBAR-acquire ! (empty encoding)" %}
  ins_encode();
  ins_pipe(empty);
%}

instruct membar_acquire_lock() %{
  match(MemBarAcquireLock);
  ins_cost(0);

  size(0);
  format %{ "MEMBAR-acquire (prior CMPXCHG in FastLock so empty encoding)" %}
  ins_encode( );
  ins_pipe(empty);
%}

instruct membar_release() %{
  match(MemBarRelease);
  match(StoreFence);
  ins_cost(400);

  size(0);
  format %{ "MEMBAR-release ! (empty encoding)" %}
  ins_encode( );
  ins_pipe(empty);
%}

instruct membar_release_lock() %{
  match(MemBarReleaseLock);
  ins_cost(0);

  size(0);
  format %{ "MEMBAR-release (a FastUnlock follows so empty encoding)" %}
  ins_encode( );
  ins_pipe(empty);
%}

instruct membar_volatile(eFlagsReg cr) %{
  match(MemBarVolatile);
  effect(KILL cr);
  ins_cost(400);

  format %{
    $$template
    $$emit$$"LOCK ADDL [ESP + #0], 0\t! membar_volatile"
  %}
  ins_encode %{
    __ membar(Assembler::StoreLoad);
  %}
  ins_pipe(pipe_slow);
%}

instruct unnecessary_membar_volatile() %{
  match(MemBarVolatile);
  predicate(Matcher::post_store_load_barrier(n));
  ins_cost(0);

  size(0);
  format %{ "MEMBAR-volatile (unnecessary so empty encoding)" %}
  ins_encode( );
  ins_pipe(empty);
%}

instruct membar_storestore() %{
  match(MemBarStoreStore);
  match(StoreStoreFence);
  ins_cost(0);

  size(0);
  format %{ "MEMBAR-storestore (empty encoding)" %}
  ins_encode( );
  ins_pipe(empty);
%}

//----------Move Instructions--------------------------------------------------
instruct castX2P(eAXRegP dst, eAXRegI src) %{
  match(Set dst (CastX2P src));
  format %{ "# X2P  $dst, $src" %}
  ins_encode( /*empty encoding*/ );
  ins_cost(0);
  ins_pipe(empty);
%}

instruct castP2X(rRegI dst, eRegP src ) %{
  match(Set dst (CastP2X src));
  ins_cost(50);
  format %{ "MOV    $dst, $src\t# CastP2X" %}
  ins_encode( enc_Copy( dst, src) );
  ins_pipe( ialu_reg_reg );
%}

//----------Conditional Move---------------------------------------------------
// Conditional move
instruct jmovI_reg(cmpOp cop, eFlagsReg cr, rRegI dst, rRegI src) %{
  predicate(!VM_Version::supports_cmov() );
  match(Set dst (CMoveI (Binary cop cr) (Binary dst src)));
  ins_cost(200);
  format %{ "J$cop,us skip\t# signed cmove\n\t"
            "MOV    $dst,$src\n"
      "skip:" %}
  ins_encode %{
    Label Lskip;
    // Invert sense of branch from sense of CMOV
    __ jccb((Assembler::Condition)($cop$$cmpcode^1), Lskip);
    __ movl($dst$$Register, $src$$Register);
    __ bind(Lskip);
  %}
  ins_pipe( pipe_cmov_reg );
%}

instruct jmovI_regU(cmpOpU cop, eFlagsRegU cr, rRegI dst, rRegI src) %{
  predicate(!VM_Version::supports_cmov() );
  match(Set dst (CMoveI (Binary cop cr) (Binary dst src)));
  ins_cost(200);
  format %{ "J$cop,us skip\t# unsigned cmove\n\t"
            "MOV    $dst,$src\n"
      "skip:" %}
  ins_encode %{
    Label Lskip;
    // Invert sense of branch from sense of CMOV
    __ jccb((Assembler::Condition)($cop$$cmpcode^1), Lskip);
    __ movl($dst$$Register, $src$$Register);
    __ bind(Lskip);
  %}
  ins_pipe( pipe_cmov_reg );
%}

instruct cmovI_reg(rRegI dst, rRegI src, eFlagsReg cr, cmpOp cop ) %{
  predicate(VM_Version::supports_cmov() );
  match(Set dst (CMoveI (Binary cop cr) (Binary dst src)));
  ins_cost(200);
  format %{ "CMOV$cop $dst,$src" %}
  opcode(0x0F,0x40);
  ins_encode( enc_cmov(cop), RegReg( dst, src ) );
  ins_pipe( pipe_cmov_reg );
%}

instruct cmovI_regU( cmpOpU cop, eFlagsRegU cr, rRegI dst, rRegI src ) %{
  predicate(VM_Version::supports_cmov() );
  match(Set dst (CMoveI (Binary cop cr) (Binary dst src)));
  ins_cost(200);
  format %{ "CMOV$cop $dst,$src" %}
  opcode(0x0F,0x40);
  ins_encode( enc_cmov(cop), RegReg( dst, src ) );
  ins_pipe( pipe_cmov_reg );
%}

instruct cmovI_regUCF( cmpOpUCF cop, eFlagsRegUCF cr, rRegI dst, rRegI src ) %{
  predicate(VM_Version::supports_cmov() );
  match(Set dst (CMoveI (Binary cop cr) (Binary dst src)));
  ins_cost(200);
  expand %{
    cmovI_regU(cop, cr, dst, src);
  %}
%}

// Conditional move
instruct cmovI_mem(cmpOp cop, eFlagsReg cr, rRegI dst, memory src) %{
  predicate(VM_Version::supports_cmov() );
  match(Set dst (CMoveI (Binary cop cr) (Binary dst (LoadI src))));
  ins_cost(250);
  format %{ "CMOV$cop $dst,$src" %}
  opcode(0x0F,0x40);
  ins_encode( enc_cmov(cop), RegMem( dst, src ) );
  ins_pipe( pipe_cmov_mem );
%}

// Conditional move
instruct cmovI_memU(cmpOpU cop, eFlagsRegU cr, rRegI dst, memory src) %{
  predicate(VM_Version::supports_cmov() );
  match(Set dst (CMoveI (Binary cop cr) (Binary dst (LoadI src))));
  ins_cost(250);
  format %{ "CMOV$cop $dst,$src" %}
  opcode(0x0F,0x40);
  ins_encode( enc_cmov(cop), RegMem( dst, src ) );
  ins_pipe( pipe_cmov_mem );
%}

instruct cmovI_memUCF(cmpOpUCF cop, eFlagsRegUCF cr, rRegI dst, memory src) %{
  predicate(VM_Version::supports_cmov() );
  match(Set dst (CMoveI (Binary cop cr) (Binary dst (LoadI src))));
  ins_cost(250);
  expand %{
    cmovI_memU(cop, cr, dst, src);
  %}
%}

// Conditional move
instruct cmovP_reg(eRegP dst, eRegP src, eFlagsReg cr, cmpOp cop ) %{
  predicate(VM_Version::supports_cmov() );
  match(Set dst (CMoveP (Binary cop cr) (Binary dst src)));
  ins_cost(200);
  format %{ "CMOV$cop $dst,$src\t# ptr" %}
  opcode(0x0F,0x40);
  ins_encode( enc_cmov(cop), RegReg( dst, src ) );
  ins_pipe( pipe_cmov_reg );
%}

// Conditional move (non-P6 version)
// Note:  a CMoveP is generated for  stubs and native wrappers
//        regardless of whether we are on a P6, so we
//        emulate a cmov here
instruct cmovP_reg_nonP6(eRegP dst, eRegP src, eFlagsReg cr, cmpOp cop ) %{
  match(Set dst (CMoveP (Binary cop cr) (Binary dst src)));
  ins_cost(300);
  format %{ "Jn$cop   skip\n\t"
          "MOV    $dst,$src\t# pointer\n"
      "skip:" %}
  opcode(0x8b);
  ins_encode( enc_cmov_branch(cop, 0x2), OpcP, RegReg(dst, src));
  ins_pipe( pipe_cmov_reg );
%}

// Conditional move
instruct cmovP_regU(cmpOpU cop, eFlagsRegU cr, eRegP dst, eRegP src ) %{
  predicate(VM_Version::supports_cmov() );
  match(Set dst (CMoveP (Binary cop cr) (Binary dst src)));
  ins_cost(200);
  format %{ "CMOV$cop $dst,$src\t# ptr" %}
  opcode(0x0F,0x40);
  ins_encode( enc_cmov(cop), RegReg( dst, src ) );
  ins_pipe( pipe_cmov_reg );
%}

instruct cmovP_regUCF(cmpOpUCF cop, eFlagsRegUCF cr, eRegP dst, eRegP src ) %{
  predicate(VM_Version::supports_cmov() );
  match(Set dst (CMoveP (Binary cop cr) (Binary dst src)));
  ins_cost(200);
  expand %{
    cmovP_regU(cop, cr, dst, src);
  %}
%}

// DISABLED: Requires the ADLC to emit a bottom_type call that
// correctly meets the two pointer arguments; one is an incoming
// register but the other is a memory operand.  ALSO appears to
// be buggy with implicit null checks.
//
//// Conditional move
//instruct cmovP_mem(cmpOp cop, eFlagsReg cr, eRegP dst, memory src) %{
//  predicate(VM_Version::supports_cmov() );
//  match(Set dst (CMoveP (Binary cop cr) (Binary dst (LoadP src))));
//  ins_cost(250);
//  format %{ "CMOV$cop $dst,$src\t# ptr" %}
//  opcode(0x0F,0x40);
//  ins_encode( enc_cmov(cop), RegMem( dst, src ) );
//  ins_pipe( pipe_cmov_mem );
//%}
//
//// Conditional move
//instruct cmovP_memU(cmpOpU cop, eFlagsRegU cr, eRegP dst, memory src) %{
//  predicate(VM_Version::supports_cmov() );
//  match(Set dst (CMoveP (Binary cop cr) (Binary dst (LoadP src))));
//  ins_cost(250);
//  format %{ "CMOV$cop $dst,$src\t# ptr" %}
//  opcode(0x0F,0x40);
//  ins_encode( enc_cmov(cop), RegMem( dst, src ) );
//  ins_pipe( pipe_cmov_mem );
//%}

// Conditional move
instruct fcmovDPR_regU(cmpOp_fcmov cop, eFlagsRegU cr, regDPR1 dst, regDPR src) %{
  predicate(UseSSE<=1);
  match(Set dst (CMoveD (Binary cop cr) (Binary dst src)));
  ins_cost(200);
  format %{ "FCMOV$cop $dst,$src\t# double" %}
  opcode(0xDA);
  ins_encode( enc_cmov_dpr(cop,src) );
  ins_pipe( pipe_cmovDPR_reg );
%}

// Conditional move
instruct fcmovFPR_regU(cmpOp_fcmov cop, eFlagsRegU cr, regFPR1 dst, regFPR src) %{
  predicate(UseSSE==0);
  match(Set dst (CMoveF (Binary cop cr) (Binary dst src)));
  ins_cost(200);
  format %{ "FCMOV$cop $dst,$src\t# float" %}
  opcode(0xDA);
  ins_encode( enc_cmov_dpr(cop,src) );
  ins_pipe( pipe_cmovDPR_reg );
%}

// Float CMOV on Intel doesn't handle *signed* compares, only unsigned.
instruct fcmovDPR_regS(cmpOp cop, eFlagsReg cr, regDPR dst, regDPR src) %{
  predicate(UseSSE<=1);
  match(Set dst (CMoveD (Binary cop cr) (Binary dst src)));
  ins_cost(200);
  format %{ "Jn$cop   skip\n\t"
            "MOV    $dst,$src\t# double\n"
      "skip:" %}
  opcode (0xdd, 0x3);     /* DD D8+i or DD /3 */
  ins_encode( enc_cmov_branch( cop, 0x4 ), Push_Reg_DPR(src), OpcP, RegOpc(dst) );
  ins_pipe( pipe_cmovDPR_reg );
%}

// Float CMOV on Intel doesn't handle *signed* compares, only unsigned.
instruct fcmovFPR_regS(cmpOp cop, eFlagsReg cr, regFPR dst, regFPR src) %{
  predicate(UseSSE==0);
  match(Set dst (CMoveF (Binary cop cr) (Binary dst src)));
  ins_cost(200);
  format %{ "Jn$cop    skip\n\t"
            "MOV    $dst,$src\t# float\n"
      "skip:" %}
  opcode (0xdd, 0x3);     /* DD D8+i or DD /3 */
  ins_encode( enc_cmov_branch( cop, 0x4 ), Push_Reg_FPR(src), OpcP, RegOpc(dst) );
  ins_pipe( pipe_cmovDPR_reg );
%}

// No CMOVE with SSE/SSE2
instruct fcmovF_regS(cmpOp cop, eFlagsReg cr, regF dst, regF src) %{
  predicate (UseSSE>=1);
  match(Set dst (CMoveF (Binary cop cr) (Binary dst src)));
  ins_cost(200);
  format %{ "Jn$cop   skip\n\t"
            "MOVSS  $dst,$src\t# float\n"
      "skip:" %}
  ins_encode %{
    Label skip;
    // Invert sense of branch from sense of CMOV
    __ jccb((Assembler::Condition)($cop$$cmpcode^1), skip);
    __ movflt($dst$$XMMRegister, $src$$XMMRegister);
    __ bind(skip);
  %}
  ins_pipe( pipe_slow );
%}

// No CMOVE with SSE/SSE2
instruct fcmovD_regS(cmpOp cop, eFlagsReg cr, regD dst, regD src) %{
  predicate (UseSSE>=2);
  match(Set dst (CMoveD (Binary cop cr) (Binary dst src)));
  ins_cost(200);
  format %{ "Jn$cop   skip\n\t"
            "MOVSD  $dst,$src\t# float\n"
      "skip:" %}
  ins_encode %{
    Label skip;
    // Invert sense of branch from sense of CMOV
    __ jccb((Assembler::Condition)($cop$$cmpcode^1), skip);
    __ movdbl($dst$$XMMRegister, $src$$XMMRegister);
    __ bind(skip);
  %}
  ins_pipe( pipe_slow );
%}

// unsigned version
instruct fcmovF_regU(cmpOpU cop, eFlagsRegU cr, regF dst, regF src) %{
  predicate (UseSSE>=1);
  match(Set dst (CMoveF (Binary cop cr) (Binary dst src)));
  ins_cost(200);
  format %{ "Jn$cop   skip\n\t"
            "MOVSS  $dst,$src\t# float\n"
      "skip:" %}
  ins_encode %{
    Label skip;
    // Invert sense of branch from sense of CMOV
    __ jccb((Assembler::Condition)($cop$$cmpcode^1), skip);
    __ movflt($dst$$XMMRegister, $src$$XMMRegister);
    __ bind(skip);
  %}
  ins_pipe( pipe_slow );
%}

instruct fcmovF_regUCF(cmpOpUCF cop, eFlagsRegUCF cr, regF dst, regF src) %{
  predicate (UseSSE>=1);
  match(Set dst (CMoveF (Binary cop cr) (Binary dst src)));
  ins_cost(200);
  expand %{
    fcmovF_regU(cop, cr, dst, src);
  %}
%}

// unsigned version
instruct fcmovD_regU(cmpOpU cop, eFlagsRegU cr, regD dst, regD src) %{
  predicate (UseSSE>=2);
  match(Set dst (CMoveD (Binary cop cr) (Binary dst src)));
  ins_cost(200);
  format %{ "Jn$cop   skip\n\t"
            "MOVSD  $dst,$src\t# float\n"
      "skip:" %}
  ins_encode %{
    Label skip;
    // Invert sense of branch from sense of CMOV
    __ jccb((Assembler::Condition)($cop$$cmpcode^1), skip);
    __ movdbl($dst$$XMMRegister, $src$$XMMRegister);
    __ bind(skip);
  %}
  ins_pipe( pipe_slow );
%}

instruct fcmovD_regUCF(cmpOpUCF cop, eFlagsRegUCF cr, regD dst, regD src) %{
  predicate (UseSSE>=2);
  match(Set dst (CMoveD (Binary cop cr) (Binary dst src)));
  ins_cost(200);
  expand %{
    fcmovD_regU(cop, cr, dst, src);
  %}
%}

instruct cmovL_reg(cmpOp cop, eFlagsReg cr, eRegL dst, eRegL src) %{
  predicate(VM_Version::supports_cmov() );
  match(Set dst (CMoveL (Binary cop cr) (Binary dst src)));
  ins_cost(200);
  format %{ "CMOV$cop $dst.lo,$src.lo\n\t"
            "CMOV$cop $dst.hi,$src.hi" %}
  opcode(0x0F,0x40);
  ins_encode( enc_cmov(cop), RegReg_Lo2( dst, src ), enc_cmov(cop), RegReg_Hi2( dst, src ) );
  ins_pipe( pipe_cmov_reg_long );
%}

instruct cmovL_regU(cmpOpU cop, eFlagsRegU cr, eRegL dst, eRegL src) %{
  predicate(VM_Version::supports_cmov() );
  match(Set dst (CMoveL (Binary cop cr) (Binary dst src)));
  ins_cost(200);
  format %{ "CMOV$cop $dst.lo,$src.lo\n\t"
            "CMOV$cop $dst.hi,$src.hi" %}
  opcode(0x0F,0x40);
  ins_encode( enc_cmov(cop), RegReg_Lo2( dst, src ), enc_cmov(cop), RegReg_Hi2( dst, src ) );
  ins_pipe( pipe_cmov_reg_long );
%}

instruct cmovL_regUCF(cmpOpUCF cop, eFlagsRegUCF cr, eRegL dst, eRegL src) %{
  predicate(VM_Version::supports_cmov() );
  match(Set dst (CMoveL (Binary cop cr) (Binary dst src)));
  ins_cost(200);
  expand %{
    cmovL_regU(cop, cr, dst, src);
  %}
%}

//----------Arithmetic Instructions--------------------------------------------
//----------Addition Instructions----------------------------------------------

// Integer Addition Instructions
instruct addI_eReg(rRegI dst, rRegI src, eFlagsReg cr) %{
  match(Set dst (AddI dst src));
  effect(KILL cr);

  size(2);
  format %{ "ADD    $dst,$src" %}
  opcode(0x03);
  ins_encode( OpcP, RegReg( dst, src) );
  ins_pipe( ialu_reg_reg );
%}

instruct addI_eReg_imm(rRegI dst, immI src, eFlagsReg cr) %{
  match(Set dst (AddI dst src));
  effect(KILL cr);

  format %{ "ADD    $dst,$src" %}
  opcode(0x81, 0x00); /* /0 id */
  ins_encode( OpcSErm( dst, src ), Con8or32( src ) );
  ins_pipe( ialu_reg );
%}

instruct incI_eReg(rRegI dst, immI_1 src, eFlagsReg cr) %{
  predicate(UseIncDec);
  match(Set dst (AddI dst src));
  effect(KILL cr);

  size(1);
  format %{ "INC    $dst" %}
  opcode(0x40); /*  */
  ins_encode( Opc_plus( primary, dst ) );
  ins_pipe( ialu_reg );
%}

instruct leaI_eReg_immI(rRegI dst, rRegI src0, immI src1) %{
  match(Set dst (AddI src0 src1));
  ins_cost(110);

  format %{ "LEA    $dst,[$src0 + $src1]" %}
  opcode(0x8D); /* 0x8D /r */
  ins_encode( OpcP, RegLea( dst, src0, src1 ) );
  ins_pipe( ialu_reg_reg );
%}

instruct leaP_eReg_immI(eRegP dst, eRegP src0, immI src1) %{
  match(Set dst (AddP src0 src1));
  ins_cost(110);

  format %{ "LEA    $dst,[$src0 + $src1]\t# ptr" %}
  opcode(0x8D); /* 0x8D /r */
  ins_encode( OpcP, RegLea( dst, src0, src1 ) );
  ins_pipe( ialu_reg_reg );
%}

instruct decI_eReg(rRegI dst, immI_M1 src, eFlagsReg cr) %{
  predicate(UseIncDec);
  match(Set dst (AddI dst src));
  effect(KILL cr);

  size(1);
  format %{ "DEC    $dst" %}
  opcode(0x48); /*  */
  ins_encode( Opc_plus( primary, dst ) );
  ins_pipe( ialu_reg );
%}

instruct addP_eReg(eRegP dst, rRegI src, eFlagsReg cr) %{
  match(Set dst (AddP dst src));
  effect(KILL cr);

  size(2);
  format %{ "ADD    $dst,$src" %}
  opcode(0x03);
  ins_encode( OpcP, RegReg( dst, src) );
  ins_pipe( ialu_reg_reg );
%}

instruct addP_eReg_imm(eRegP dst, immI src, eFlagsReg cr) %{
  match(Set dst (AddP dst src));
  effect(KILL cr);

  format %{ "ADD    $dst,$src" %}
  opcode(0x81,0x00); /* Opcode 81 /0 id */
  // ins_encode( RegImm( dst, src) );
  ins_encode( OpcSErm( dst, src ), Con8or32( src ) );
  ins_pipe( ialu_reg );
%}

instruct addI_eReg_mem(rRegI dst, memory src, eFlagsReg cr) %{
  match(Set dst (AddI dst (LoadI src)));
  effect(KILL cr);

  ins_cost(150);
  format %{ "ADD    $dst,$src" %}
  opcode(0x03);
  ins_encode( OpcP, RegMem( dst, src) );
  ins_pipe( ialu_reg_mem );
%}

instruct addI_mem_eReg(memory dst, rRegI src, eFlagsReg cr) %{
  match(Set dst (StoreI dst (AddI (LoadI dst) src)));
  effect(KILL cr);

  ins_cost(150);
  format %{ "ADD    $dst,$src" %}
  opcode(0x01);  /* Opcode 01 /r */
  ins_encode( OpcP, RegMem( src, dst ) );
  ins_pipe( ialu_mem_reg );
%}

// Add Memory with Immediate
instruct addI_mem_imm(memory dst, immI src, eFlagsReg cr) %{
  match(Set dst (StoreI dst (AddI (LoadI dst) src)));
  effect(KILL cr);

  ins_cost(125);
  format %{ "ADD    $dst,$src" %}
  opcode(0x81);               /* Opcode 81 /0 id */
  ins_encode( OpcSE( src ), RMopc_Mem(0x00,dst), Con8or32( src ) );
  ins_pipe( ialu_mem_imm );
%}

instruct incI_mem(memory dst, immI_1 src, eFlagsReg cr) %{
  match(Set dst (StoreI dst (AddI (LoadI dst) src)));
  effect(KILL cr);

  ins_cost(125);
  format %{ "INC    $dst" %}
  opcode(0xFF);               /* Opcode FF /0 */
  ins_encode( OpcP, RMopc_Mem(0x00,dst));
  ins_pipe( ialu_mem_imm );
%}

instruct decI_mem(memory dst, immI_M1 src, eFlagsReg cr) %{
  match(Set dst (StoreI dst (AddI (LoadI dst) src)));
  effect(KILL cr);

  ins_cost(125);
  format %{ "DEC    $dst" %}
  opcode(0xFF);               /* Opcode FF /1 */
  ins_encode( OpcP, RMopc_Mem(0x01,dst));
  ins_pipe( ialu_mem_imm );
%}


instruct checkCastPP( eRegP dst ) %{
  match(Set dst (CheckCastPP dst));

  size(0);
  format %{ "#checkcastPP of $dst" %}
  ins_encode( /*empty encoding*/ );
  ins_pipe( empty );
%}

instruct castPP( eRegP dst ) %{
  match(Set dst (CastPP dst));
  format %{ "#castPP of $dst" %}
  ins_encode( /*empty encoding*/ );
  ins_pipe( empty );
%}

instruct castII( rRegI dst ) %{
  match(Set dst (CastII dst));
  format %{ "#castII of $dst" %}
  ins_encode( /*empty encoding*/ );
  ins_cost(0);
  ins_pipe( empty );
%}

instruct castLL( eRegL dst ) %{
  match(Set dst (CastLL dst));
  format %{ "#castLL of $dst" %}
  ins_encode( /*empty encoding*/ );
  ins_cost(0);
  ins_pipe( empty );
%}

instruct castFF( regF dst ) %{
  predicate(UseSSE >= 1);
  match(Set dst (CastFF dst));
  format %{ "#castFF of $dst" %}
  ins_encode( /*empty encoding*/ );
  ins_cost(0);
  ins_pipe( empty );
%}

instruct castDD( regD dst ) %{
  predicate(UseSSE >= 2);
  match(Set dst (CastDD dst));
  format %{ "#castDD of $dst" %}
  ins_encode( /*empty encoding*/ );
  ins_cost(0);
  ins_pipe( empty );
%}

instruct castFF_PR( regFPR dst ) %{
  predicate(UseSSE < 1);
  match(Set dst (CastFF dst));
  format %{ "#castFF of $dst" %}
  ins_encode( /*empty encoding*/ );
  ins_cost(0);
  ins_pipe( empty );
%}

instruct castDD_PR( regDPR dst ) %{
  predicate(UseSSE < 2);
  match(Set dst (CastDD dst));
  format %{ "#castDD of $dst" %}
  ins_encode( /*empty encoding*/ );
  ins_cost(0);
  ins_pipe( empty );
%}

// No flag versions for CompareAndSwap{P,I,L} because matcher can't match them

instruct compareAndSwapL( rRegI res, eSIRegP mem_ptr, eADXRegL oldval, eBCXRegL newval, eFlagsReg cr ) %{
  match(Set res (CompareAndSwapL mem_ptr (Binary oldval newval)));
  match(Set res (WeakCompareAndSwapL mem_ptr (Binary oldval newval)));
  effect(KILL cr, KILL oldval);
  format %{ "CMPXCHG8 [$mem_ptr],$newval\t# If EDX:EAX==[$mem_ptr] Then store $newval into [$mem_ptr]\n\t"
            "MOV    $res,0\n\t"
            "JNE,s  fail\n\t"
            "MOV    $res,1\n"
          "fail:" %}
  ins_encode( enc_cmpxchg8(mem_ptr),
              enc_flags_ne_to_boolean(res) );
  ins_pipe( pipe_cmpxchg );
%}

instruct compareAndSwapP( rRegI res,  pRegP mem_ptr, eAXRegP oldval, eCXRegP newval, eFlagsReg cr) %{
  match(Set res (CompareAndSwapP mem_ptr (Binary oldval newval)));
  match(Set res (WeakCompareAndSwapP mem_ptr (Binary oldval newval)));
  effect(KILL cr, KILL oldval);
  format %{ "CMPXCHG [$mem_ptr],$newval\t# If EAX==[$mem_ptr] Then store $newval into [$mem_ptr]\n\t"
            "MOV    $res,0\n\t"
            "JNE,s  fail\n\t"
            "MOV    $res,1\n"
          "fail:" %}
  ins_encode( enc_cmpxchg(mem_ptr), enc_flags_ne_to_boolean(res) );
  ins_pipe( pipe_cmpxchg );
%}

instruct compareAndSwapB( rRegI res, pRegP mem_ptr, eAXRegI oldval, eCXRegI newval, eFlagsReg cr ) %{
  match(Set res (CompareAndSwapB mem_ptr (Binary oldval newval)));
  match(Set res (WeakCompareAndSwapB mem_ptr (Binary oldval newval)));
  effect(KILL cr, KILL oldval);
  format %{ "CMPXCHGB [$mem_ptr],$newval\t# If EAX==[$mem_ptr] Then store $newval into [$mem_ptr]\n\t"
            "MOV    $res,0\n\t"
            "JNE,s  fail\n\t"
            "MOV    $res,1\n"
          "fail:" %}
  ins_encode( enc_cmpxchgb(mem_ptr),
              enc_flags_ne_to_boolean(res) );
  ins_pipe( pipe_cmpxchg );
%}

instruct compareAndSwapS( rRegI res, pRegP mem_ptr, eAXRegI oldval, eCXRegI newval, eFlagsReg cr ) %{
  match(Set res (CompareAndSwapS mem_ptr (Binary oldval newval)));
  match(Set res (WeakCompareAndSwapS mem_ptr (Binary oldval newval)));
  effect(KILL cr, KILL oldval);
  format %{ "CMPXCHGW [$mem_ptr],$newval\t# If EAX==[$mem_ptr] Then store $newval into [$mem_ptr]\n\t"
            "MOV    $res,0\n\t"
            "JNE,s  fail\n\t"
            "MOV    $res,1\n"
          "fail:" %}
  ins_encode( enc_cmpxchgw(mem_ptr),
              enc_flags_ne_to_boolean(res) );
  ins_pipe( pipe_cmpxchg );
%}

instruct compareAndSwapI( rRegI res, pRegP mem_ptr, eAXRegI oldval, eCXRegI newval, eFlagsReg cr) %{
  match(Set res (CompareAndSwapI mem_ptr (Binary oldval newval)));
  match(Set res (WeakCompareAndSwapI mem_ptr (Binary oldval newval)));
  effect(KILL cr, KILL oldval);
  format %{ "CMPXCHG [$mem_ptr],$newval\t# If EAX==[$mem_ptr] Then store $newval into [$mem_ptr]\n\t"
            "MOV    $res,0\n\t"
            "JNE,s  fail\n\t"
            "MOV    $res,1\n"
          "fail:" %}
  ins_encode( enc_cmpxchg(mem_ptr), enc_flags_ne_to_boolean(res) );
  ins_pipe( pipe_cmpxchg );
%}

instruct compareAndExchangeL( eSIRegP mem_ptr, eADXRegL oldval, eBCXRegL newval, eFlagsReg cr ) %{
  match(Set oldval (CompareAndExchangeL mem_ptr (Binary oldval newval)));
  effect(KILL cr);
  format %{ "CMPXCHG8 [$mem_ptr],$newval\t# If EDX:EAX==[$mem_ptr] Then store $newval into [$mem_ptr]\n\t" %}
  ins_encode( enc_cmpxchg8(mem_ptr) );
  ins_pipe( pipe_cmpxchg );
%}

instruct compareAndExchangeP( pRegP mem_ptr, eAXRegP oldval, eCXRegP newval, eFlagsReg cr) %{
  match(Set oldval (CompareAndExchangeP mem_ptr (Binary oldval newval)));
  effect(KILL cr);
  format %{ "CMPXCHG [$mem_ptr],$newval\t# If EAX==[$mem_ptr] Then store $newval into [$mem_ptr]\n\t" %}
  ins_encode( enc_cmpxchg(mem_ptr) );
  ins_pipe( pipe_cmpxchg );
%}

instruct compareAndExchangeB( pRegP mem_ptr, eAXRegI oldval, eCXRegI newval, eFlagsReg cr) %{
  match(Set oldval (CompareAndExchangeB mem_ptr (Binary oldval newval)));
  effect(KILL cr);
  format %{ "CMPXCHGB [$mem_ptr],$newval\t# If EAX==[$mem_ptr] Then store $newval into [$mem_ptr]\n\t" %}
  ins_encode( enc_cmpxchgb(mem_ptr) );
  ins_pipe( pipe_cmpxchg );
%}

instruct compareAndExchangeS( pRegP mem_ptr, eAXRegI oldval, eCXRegI newval, eFlagsReg cr) %{
  match(Set oldval (CompareAndExchangeS mem_ptr (Binary oldval newval)));
  effect(KILL cr);
  format %{ "CMPXCHGW [$mem_ptr],$newval\t# If EAX==[$mem_ptr] Then store $newval into [$mem_ptr]\n\t" %}
  ins_encode( enc_cmpxchgw(mem_ptr) );
  ins_pipe( pipe_cmpxchg );
%}

instruct compareAndExchangeI( pRegP mem_ptr, eAXRegI oldval, eCXRegI newval, eFlagsReg cr) %{
  match(Set oldval (CompareAndExchangeI mem_ptr (Binary oldval newval)));
  effect(KILL cr);
  format %{ "CMPXCHG [$mem_ptr],$newval\t# If EAX==[$mem_ptr] Then store $newval into [$mem_ptr]\n\t" %}
  ins_encode( enc_cmpxchg(mem_ptr) );
  ins_pipe( pipe_cmpxchg );
%}

instruct xaddB_no_res( memory mem, Universe dummy, immI add, eFlagsReg cr) %{
  predicate(n->as_LoadStore()->result_not_used());
  match(Set dummy (GetAndAddB mem add));
  effect(KILL cr);
  format %{ "ADDB  [$mem],$add" %}
  ins_encode %{
    __ lock();
    __ addb($mem$$Address, $add$$constant);
  %}
  ins_pipe( pipe_cmpxchg );
%}

// Important to match to xRegI: only 8-bit regs.
instruct xaddB( memory mem, xRegI newval, eFlagsReg cr) %{
  match(Set newval (GetAndAddB mem newval));
  effect(KILL cr);
  format %{ "XADDB  [$mem],$newval" %}
  ins_encode %{
    __ lock();
    __ xaddb($mem$$Address, $newval$$Register);
  %}
  ins_pipe( pipe_cmpxchg );
%}

instruct xaddS_no_res( memory mem, Universe dummy, immI add, eFlagsReg cr) %{
  predicate(n->as_LoadStore()->result_not_used());
  match(Set dummy (GetAndAddS mem add));
  effect(KILL cr);
  format %{ "ADDS  [$mem],$add" %}
  ins_encode %{
    __ lock();
    __ addw($mem$$Address, $add$$constant);
  %}
  ins_pipe( pipe_cmpxchg );
%}

instruct xaddS( memory mem, rRegI newval, eFlagsReg cr) %{
  match(Set newval (GetAndAddS mem newval));
  effect(KILL cr);
  format %{ "XADDS  [$mem],$newval" %}
  ins_encode %{
    __ lock();
    __ xaddw($mem$$Address, $newval$$Register);
  %}
  ins_pipe( pipe_cmpxchg );
%}

instruct xaddI_no_res( memory mem, Universe dummy, immI add, eFlagsReg cr) %{
  predicate(n->as_LoadStore()->result_not_used());
  match(Set dummy (GetAndAddI mem add));
  effect(KILL cr);
  format %{ "ADDL  [$mem],$add" %}
  ins_encode %{
    __ lock();
    __ addl($mem$$Address, $add$$constant);
  %}
  ins_pipe( pipe_cmpxchg );
%}

instruct xaddI( memory mem, rRegI newval, eFlagsReg cr) %{
  match(Set newval (GetAndAddI mem newval));
  effect(KILL cr);
  format %{ "XADDL  [$mem],$newval" %}
  ins_encode %{
    __ lock();
    __ xaddl($mem$$Address, $newval$$Register);
  %}
  ins_pipe( pipe_cmpxchg );
%}

// Important to match to xRegI: only 8-bit regs.
instruct xchgB( memory mem, xRegI newval) %{
  match(Set newval (GetAndSetB mem newval));
  format %{ "XCHGB  $newval,[$mem]" %}
  ins_encode %{
    __ xchgb($newval$$Register, $mem$$Address);
  %}
  ins_pipe( pipe_cmpxchg );
%}

instruct xchgS( memory mem, rRegI newval) %{
  match(Set newval (GetAndSetS mem newval));
  format %{ "XCHGW  $newval,[$mem]" %}
  ins_encode %{
    __ xchgw($newval$$Register, $mem$$Address);
  %}
  ins_pipe( pipe_cmpxchg );
%}

instruct xchgI( memory mem, rRegI newval) %{
  match(Set newval (GetAndSetI mem newval));
  format %{ "XCHGL  $newval,[$mem]" %}
  ins_encode %{
    __ xchgl($newval$$Register, $mem$$Address);
  %}
  ins_pipe( pipe_cmpxchg );
%}

instruct xchgP( memory mem, pRegP newval) %{
  match(Set newval (GetAndSetP mem newval));
  format %{ "XCHGL  $newval,[$mem]" %}
  ins_encode %{
    __ xchgl($newval$$Register, $mem$$Address);
  %}
  ins_pipe( pipe_cmpxchg );
%}

//----------Subtraction Instructions-------------------------------------------

// Integer Subtraction Instructions
instruct subI_eReg(rRegI dst, rRegI src, eFlagsReg cr) %{
  match(Set dst (SubI dst src));
  effect(KILL cr);

  size(2);
  format %{ "SUB    $dst,$src" %}
  opcode(0x2B);
  ins_encode( OpcP, RegReg( dst, src) );
  ins_pipe( ialu_reg_reg );
%}

instruct subI_eReg_imm(rRegI dst, immI src, eFlagsReg cr) %{
  match(Set dst (SubI dst src));
  effect(KILL cr);

  format %{ "SUB    $dst,$src" %}
  opcode(0x81,0x05);  /* Opcode 81 /5 */
  // ins_encode( RegImm( dst, src) );
  ins_encode( OpcSErm( dst, src ), Con8or32( src ) );
  ins_pipe( ialu_reg );
%}

instruct subI_eReg_mem(rRegI dst, memory src, eFlagsReg cr) %{
  match(Set dst (SubI dst (LoadI src)));
  effect(KILL cr);

  ins_cost(150);
  format %{ "SUB    $dst,$src" %}
  opcode(0x2B);
  ins_encode( OpcP, RegMem( dst, src) );
  ins_pipe( ialu_reg_mem );
%}

instruct subI_mem_eReg(memory dst, rRegI src, eFlagsReg cr) %{
  match(Set dst (StoreI dst (SubI (LoadI dst) src)));
  effect(KILL cr);

  ins_cost(150);
  format %{ "SUB    $dst,$src" %}
  opcode(0x29);  /* Opcode 29 /r */
  ins_encode( OpcP, RegMem( src, dst ) );
  ins_pipe( ialu_mem_reg );
%}

// Subtract from a pointer
instruct subP_eReg(eRegP dst, rRegI src, immI_0 zero, eFlagsReg cr) %{
  match(Set dst (AddP dst (SubI zero src)));
  effect(KILL cr);

  size(2);
  format %{ "SUB    $dst,$src" %}
  opcode(0x2B);
  ins_encode( OpcP, RegReg( dst, src) );
  ins_pipe( ialu_reg_reg );
%}

instruct negI_eReg(rRegI dst, immI_0 zero, eFlagsReg cr) %{
  match(Set dst (SubI zero dst));
  effect(KILL cr);

  size(2);
  format %{ "NEG    $dst" %}
  opcode(0xF7,0x03);  // Opcode F7 /3
  ins_encode( OpcP, RegOpc( dst ) );
  ins_pipe( ialu_reg );
%}

//----------Multiplication/Division Instructions-------------------------------
// Integer Multiplication Instructions
// Multiply Register
instruct mulI_eReg(rRegI dst, rRegI src, eFlagsReg cr) %{
  match(Set dst (MulI dst src));
  effect(KILL cr);

  size(3);
  ins_cost(300);
  format %{ "IMUL   $dst,$src" %}
  opcode(0xAF, 0x0F);
  ins_encode( OpcS, OpcP, RegReg( dst, src) );
  ins_pipe( ialu_reg_reg_alu0 );
%}

// Multiply 32-bit Immediate
instruct mulI_eReg_imm(rRegI dst, rRegI src, immI imm, eFlagsReg cr) %{
  match(Set dst (MulI src imm));
  effect(KILL cr);

  ins_cost(300);
  format %{ "IMUL   $dst,$src,$imm" %}
  opcode(0x69);  /* 69 /r id */
  ins_encode( OpcSE(imm), RegReg( dst, src ), Con8or32( imm ) );
  ins_pipe( ialu_reg_reg_alu0 );
%}

instruct loadConL_low_only(eADXRegL_low_only dst, immL32 src, eFlagsReg cr) %{
  match(Set dst src);
  effect(KILL cr);

  // Note that this is artificially increased to make it more expensive than loadConL
  ins_cost(250);
  format %{ "MOV    EAX,$src\t// low word only" %}
  opcode(0xB8);
  ins_encode( LdImmL_Lo(dst, src) );
  ins_pipe( ialu_reg_fat );
%}

// Multiply by 32-bit Immediate, taking the shifted high order results
//  (special case for shift by 32)
instruct mulI_imm_high(eDXRegI dst, nadxRegI src1, eADXRegL_low_only src2, immI_32 cnt, eFlagsReg cr) %{
  match(Set dst (ConvL2I (RShiftL (MulL (ConvI2L src1) src2) cnt)));
  predicate( _kids[0]->_kids[0]->_kids[1]->_leaf->Opcode() == Op_ConL &&
             _kids[0]->_kids[0]->_kids[1]->_leaf->as_Type()->type()->is_long()->get_con() >= min_jint &&
             _kids[0]->_kids[0]->_kids[1]->_leaf->as_Type()->type()->is_long()->get_con() <= max_jint );
  effect(USE src1, KILL cr);

  // Note that this is adjusted by 150 to compensate for the overcosting of loadConL_low_only
  ins_cost(0*100 + 1*400 - 150);
  format %{ "IMUL   EDX:EAX,$src1" %}
  ins_encode( multiply_con_and_shift_high( dst, src1, src2, cnt, cr ) );
  ins_pipe( pipe_slow );
%}

// Multiply by 32-bit Immediate, taking the shifted high order results
instruct mulI_imm_RShift_high(eDXRegI dst, nadxRegI src1, eADXRegL_low_only src2, immI_32_63 cnt, eFlagsReg cr) %{
  match(Set dst (ConvL2I (RShiftL (MulL (ConvI2L src1) src2) cnt)));
  predicate( _kids[0]->_kids[0]->_kids[1]->_leaf->Opcode() == Op_ConL &&
             _kids[0]->_kids[0]->_kids[1]->_leaf->as_Type()->type()->is_long()->get_con() >= min_jint &&
             _kids[0]->_kids[0]->_kids[1]->_leaf->as_Type()->type()->is_long()->get_con() <= max_jint );
  effect(USE src1, KILL cr);

  // Note that this is adjusted by 150 to compensate for the overcosting of loadConL_low_only
  ins_cost(1*100 + 1*400 - 150);
  format %{ "IMUL   EDX:EAX,$src1\n\t"
            "SAR    EDX,$cnt-32" %}
  ins_encode( multiply_con_and_shift_high( dst, src1, src2, cnt, cr ) );
  ins_pipe( pipe_slow );
%}

// Multiply Memory 32-bit Immediate
instruct mulI_mem_imm(rRegI dst, memory src, immI imm, eFlagsReg cr) %{
  match(Set dst (MulI (LoadI src) imm));
  effect(KILL cr);

  ins_cost(300);
  format %{ "IMUL   $dst,$src,$imm" %}
  opcode(0x69);  /* 69 /r id */
  ins_encode( OpcSE(imm), RegMem( dst, src ), Con8or32( imm ) );
  ins_pipe( ialu_reg_mem_alu0 );
%}

// Multiply Memory
instruct mulI(rRegI dst, memory src, eFlagsReg cr) %{
  match(Set dst (MulI dst (LoadI src)));
  effect(KILL cr);

  ins_cost(350);
  format %{ "IMUL   $dst,$src" %}
  opcode(0xAF, 0x0F);
  ins_encode( OpcS, OpcP, RegMem( dst, src) );
  ins_pipe( ialu_reg_mem_alu0 );
%}

instruct mulAddS2I_rReg(rRegI dst, rRegI src1, rRegI src2, rRegI src3, eFlagsReg cr)
%{
  match(Set dst (MulAddS2I (Binary dst src1) (Binary src2 src3)));
  effect(KILL cr, KILL src2);

  expand %{ mulI_eReg(dst, src1, cr);
           mulI_eReg(src2, src3, cr);
           addI_eReg(dst, src2, cr); %}
%}

// Multiply Register Int to Long
instruct mulI2L(eADXRegL dst, eAXRegI src, nadxRegI src1, eFlagsReg flags) %{
  // Basic Idea: long = (long)int * (long)int
  match(Set dst (MulL (ConvI2L src) (ConvI2L src1)));
  effect(DEF dst, USE src, USE src1, KILL flags);

  ins_cost(300);
  format %{ "IMUL   $dst,$src1" %}

  ins_encode( long_int_multiply( dst, src1 ) );
  ins_pipe( ialu_reg_reg_alu0 );
%}

instruct mulIS_eReg(eADXRegL dst, immL_32bits mask, eFlagsReg flags, eAXRegI src, nadxRegI src1) %{
  // Basic Idea:  long = (int & 0xffffffffL) * (int & 0xffffffffL)
  match(Set dst (MulL (AndL (ConvI2L src) mask) (AndL (ConvI2L src1) mask)));
  effect(KILL flags);

  ins_cost(300);
  format %{ "MUL    $dst,$src1" %}

  ins_encode( long_uint_multiply(dst, src1) );
  ins_pipe( ialu_reg_reg_alu0 );
%}

// Multiply Register Long
instruct mulL_eReg(eADXRegL dst, eRegL src, rRegI tmp, eFlagsReg cr) %{
  match(Set dst (MulL dst src));
  effect(KILL cr, TEMP tmp);
  ins_cost(4*100+3*400);
// Basic idea: lo(result) = lo(x_lo * y_lo)
//             hi(result) = hi(x_lo * y_lo) + lo(x_hi * y_lo) + lo(x_lo * y_hi)
  format %{ "MOV    $tmp,$src.lo\n\t"
            "IMUL   $tmp,EDX\n\t"
            "MOV    EDX,$src.hi\n\t"
            "IMUL   EDX,EAX\n\t"
            "ADD    $tmp,EDX\n\t"
            "MUL    EDX:EAX,$src.lo\n\t"
            "ADD    EDX,$tmp" %}
  ins_encode( long_multiply( dst, src, tmp ) );
  ins_pipe( pipe_slow );
%}

// Multiply Register Long where the left operand's high 32 bits are zero
instruct mulL_eReg_lhi0(eADXRegL dst, eRegL src, rRegI tmp, eFlagsReg cr) %{
  predicate(is_operand_hi32_zero(n->in(1)));
  match(Set dst (MulL dst src));
  effect(KILL cr, TEMP tmp);
  ins_cost(2*100+2*400);
// Basic idea: lo(result) = lo(x_lo * y_lo)
//             hi(result) = hi(x_lo * y_lo) + lo(x_lo * y_hi) where lo(x_hi * y_lo) = 0 because x_hi = 0
  format %{ "MOV    $tmp,$src.hi\n\t"
            "IMUL   $tmp,EAX\n\t"
            "MUL    EDX:EAX,$src.lo\n\t"
            "ADD    EDX,$tmp" %}
  ins_encode %{
    __ movl($tmp$$Register, HIGH_FROM_LOW($src$$Register));
    __ imull($tmp$$Register, rax);
    __ mull($src$$Register);
    __ addl(rdx, $tmp$$Register);
  %}
  ins_pipe( pipe_slow );
%}

// Multiply Register Long where the right operand's high 32 bits are zero
instruct mulL_eReg_rhi0(eADXRegL dst, eRegL src, rRegI tmp, eFlagsReg cr) %{
  predicate(is_operand_hi32_zero(n->in(2)));
  match(Set dst (MulL dst src));
  effect(KILL cr, TEMP tmp);
  ins_cost(2*100+2*400);
// Basic idea: lo(result) = lo(x_lo * y_lo)
//             hi(result) = hi(x_lo * y_lo) + lo(x_hi * y_lo) where lo(x_lo * y_hi) = 0 because y_hi = 0
  format %{ "MOV    $tmp,$src.lo\n\t"
            "IMUL   $tmp,EDX\n\t"
            "MUL    EDX:EAX,$src.lo\n\t"
            "ADD    EDX,$tmp" %}
  ins_encode %{
    __ movl($tmp$$Register, $src$$Register);
    __ imull($tmp$$Register, rdx);
    __ mull($src$$Register);
    __ addl(rdx, $tmp$$Register);
  %}
  ins_pipe( pipe_slow );
%}

// Multiply Register Long where the left and the right operands' high 32 bits are zero
instruct mulL_eReg_hi0(eADXRegL dst, eRegL src, eFlagsReg cr) %{
  predicate(is_operand_hi32_zero(n->in(1)) && is_operand_hi32_zero(n->in(2)));
  match(Set dst (MulL dst src));
  effect(KILL cr);
  ins_cost(1*400);
// Basic idea: lo(result) = lo(x_lo * y_lo)
//             hi(result) = hi(x_lo * y_lo) where lo(x_hi * y_lo) = 0 and lo(x_lo * y_hi) = 0 because x_hi = 0 and y_hi = 0
  format %{ "MUL    EDX:EAX,$src.lo\n\t" %}
  ins_encode %{
    __ mull($src$$Register);
  %}
  ins_pipe( pipe_slow );
%}

// Multiply Register Long by small constant
instruct mulL_eReg_con(eADXRegL dst, immL_127 src, rRegI tmp, eFlagsReg cr) %{
  match(Set dst (MulL dst src));
  effect(KILL cr, TEMP tmp);
  ins_cost(2*100+2*400);
  size(12);
// Basic idea: lo(result) = lo(src * EAX)
//             hi(result) = hi(src * EAX) + lo(src * EDX)
  format %{ "IMUL   $tmp,EDX,$src\n\t"
            "MOV    EDX,$src\n\t"
            "MUL    EDX\t# EDX*EAX -> EDX:EAX\n\t"
            "ADD    EDX,$tmp" %}
  ins_encode( long_multiply_con( dst, src, tmp ) );
  ins_pipe( pipe_slow );
%}

// Integer DIV with Register
instruct divI_eReg(eAXRegI rax, eDXRegI rdx, eCXRegI div, eFlagsReg cr) %{
  match(Set rax (DivI rax div));
  effect(KILL rdx, KILL cr);
  size(26);
  ins_cost(30*100+10*100);
  format %{ "CMP    EAX,0x80000000\n\t"
            "JNE,s  normal\n\t"
            "XOR    EDX,EDX\n\t"
            "CMP    ECX,-1\n\t"
            "JE,s   done\n"
    "normal: CDQ\n\t"
            "IDIV   $div\n\t"
    "done:"        %}
  opcode(0xF7, 0x7);  /* Opcode F7 /7 */
  ins_encode( cdq_enc, OpcP, RegOpc(div) );
  ins_pipe( ialu_reg_reg_alu0 );
%}

// Divide Register Long
instruct divL_eReg(eADXRegL dst, eRegL src1, eRegL src2) %{
  match(Set dst (DivL src1 src2));
  effect(CALL);
  ins_cost(10000);
  format %{ "PUSH   $src1.hi\n\t"
            "PUSH   $src1.lo\n\t"
            "PUSH   $src2.hi\n\t"
            "PUSH   $src2.lo\n\t"
            "CALL   SharedRuntime::ldiv\n\t"
            "ADD    ESP,16" %}
  ins_encode( long_div(src1,src2) );
  ins_pipe( pipe_slow );
%}

// Integer DIVMOD with Register, both quotient and mod results
instruct divModI_eReg_divmod(eAXRegI rax, eDXRegI rdx, eCXRegI div, eFlagsReg cr) %{
  match(DivModI rax div);
  effect(KILL cr);
  size(26);
  ins_cost(30*100+10*100);
  format %{ "CMP    EAX,0x80000000\n\t"
            "JNE,s  normal\n\t"
            "XOR    EDX,EDX\n\t"
            "CMP    ECX,-1\n\t"
            "JE,s   done\n"
    "normal: CDQ\n\t"
            "IDIV   $div\n\t"
    "done:"        %}
  opcode(0xF7, 0x7);  /* Opcode F7 /7 */
  ins_encode( cdq_enc, OpcP, RegOpc(div) );
  ins_pipe( pipe_slow );
%}

// Integer MOD with Register
instruct modI_eReg(eDXRegI rdx, eAXRegI rax, eCXRegI div, eFlagsReg cr) %{
  match(Set rdx (ModI rax div));
  effect(KILL rax, KILL cr);

  size(26);
  ins_cost(300);
  format %{ "CDQ\n\t"
            "IDIV   $div" %}
  opcode(0xF7, 0x7);  /* Opcode F7 /7 */
  ins_encode( cdq_enc, OpcP, RegOpc(div) );
  ins_pipe( ialu_reg_reg_alu0 );
%}

// Remainder Register Long
instruct modL_eReg(eADXRegL dst, eRegL src1, eRegL src2) %{
  match(Set dst (ModL src1 src2));
  effect(CALL);
  ins_cost(10000);
  format %{ "PUSH   $src1.hi\n\t"
            "PUSH   $src1.lo\n\t"
            "PUSH   $src2.hi\n\t"
            "PUSH   $src2.lo\n\t"
            "CALL   SharedRuntime::lrem\n\t"
            "ADD    ESP,16" %}
  ins_encode( long_mod(src1,src2) );
  ins_pipe( pipe_slow );
%}

// Divide Register Long (no special case since divisor != -1)
instruct divL_eReg_imm32( eADXRegL dst, immL32 imm, rRegI tmp, rRegI tmp2, eFlagsReg cr ) %{
  match(Set dst (DivL dst imm));
  effect( TEMP tmp, TEMP tmp2, KILL cr );
  ins_cost(1000);
  format %{ "MOV    $tmp,abs($imm) # ldiv EDX:EAX,$imm\n\t"
            "XOR    $tmp2,$tmp2\n\t"
            "CMP    $tmp,EDX\n\t"
            "JA,s   fast\n\t"
            "MOV    $tmp2,EAX\n\t"
            "MOV    EAX,EDX\n\t"
            "MOV    EDX,0\n\t"
            "JLE,s  pos\n\t"
            "LNEG   EAX : $tmp2\n\t"
            "DIV    $tmp # unsigned division\n\t"
            "XCHG   EAX,$tmp2\n\t"
            "DIV    $tmp\n\t"
            "LNEG   $tmp2 : EAX\n\t"
            "JMP,s  done\n"
    "pos:\n\t"
            "DIV    $tmp\n\t"
            "XCHG   EAX,$tmp2\n"
    "fast:\n\t"
            "DIV    $tmp\n"
    "done:\n\t"
            "MOV    EDX,$tmp2\n\t"
            "NEG    EDX:EAX # if $imm < 0" %}
  ins_encode %{
    int con = (int)$imm$$constant;
    assert(con != 0 && con != -1 && con != min_jint, "wrong divisor");
    int pcon = (con > 0) ? con : -con;
    Label Lfast, Lpos, Ldone;

    __ movl($tmp$$Register, pcon);
    __ xorl($tmp2$$Register,$tmp2$$Register);
    __ cmpl($tmp$$Register, HIGH_FROM_LOW($dst$$Register));
    __ jccb(Assembler::above, Lfast); // result fits into 32 bit

    __ movl($tmp2$$Register, $dst$$Register); // save
    __ movl($dst$$Register, HIGH_FROM_LOW($dst$$Register));
    __ movl(HIGH_FROM_LOW($dst$$Register),0); // preserve flags
    __ jccb(Assembler::lessEqual, Lpos); // result is positive

    // Negative dividend.
    // convert value to positive to use unsigned division
    __ lneg($dst$$Register, $tmp2$$Register);
    __ divl($tmp$$Register);
    __ xchgl($dst$$Register, $tmp2$$Register);
    __ divl($tmp$$Register);
    // revert result back to negative
    __ lneg($tmp2$$Register, $dst$$Register);
    __ jmpb(Ldone);

    __ bind(Lpos);
    __ divl($tmp$$Register); // Use unsigned division
    __ xchgl($dst$$Register, $tmp2$$Register);
    // Fallthrow for final divide, tmp2 has 32 bit hi result

    __ bind(Lfast);
    // fast path: src is positive
    __ divl($tmp$$Register); // Use unsigned division

    __ bind(Ldone);
    __ movl(HIGH_FROM_LOW($dst$$Register),$tmp2$$Register);
    if (con < 0) {
      __ lneg(HIGH_FROM_LOW($dst$$Register), $dst$$Register);
    }
  %}
  ins_pipe( pipe_slow );
%}

// Remainder Register Long (remainder fit into 32 bits)
instruct modL_eReg_imm32( eADXRegL dst, immL32 imm, rRegI tmp, rRegI tmp2, eFlagsReg cr ) %{
  match(Set dst (ModL dst imm));
  effect( TEMP tmp, TEMP tmp2, KILL cr );
  ins_cost(1000);
  format %{ "MOV    $tmp,abs($imm) # lrem EDX:EAX,$imm\n\t"
            "CMP    $tmp,EDX\n\t"
            "JA,s   fast\n\t"
            "MOV    $tmp2,EAX\n\t"
            "MOV    EAX,EDX\n\t"
            "MOV    EDX,0\n\t"
            "JLE,s  pos\n\t"
            "LNEG   EAX : $tmp2\n\t"
            "DIV    $tmp # unsigned division\n\t"
            "MOV    EAX,$tmp2\n\t"
            "DIV    $tmp\n\t"
            "NEG    EDX\n\t"
            "JMP,s  done\n"
    "pos:\n\t"
            "DIV    $tmp\n\t"
            "MOV    EAX,$tmp2\n"
    "fast:\n\t"
            "DIV    $tmp\n"
    "done:\n\t"
            "MOV    EAX,EDX\n\t"
            "SAR    EDX,31\n\t" %}
  ins_encode %{
    int con = (int)$imm$$constant;
    assert(con != 0 && con != -1 && con != min_jint, "wrong divisor");
    int pcon = (con > 0) ? con : -con;
    Label  Lfast, Lpos, Ldone;

    __ movl($tmp$$Register, pcon);
    __ cmpl($tmp$$Register, HIGH_FROM_LOW($dst$$Register));
    __ jccb(Assembler::above, Lfast); // src is positive and result fits into 32 bit

    __ movl($tmp2$$Register, $dst$$Register); // save
    __ movl($dst$$Register, HIGH_FROM_LOW($dst$$Register));
    __ movl(HIGH_FROM_LOW($dst$$Register),0); // preserve flags
    __ jccb(Assembler::lessEqual, Lpos); // result is positive

    // Negative dividend.
    // convert value to positive to use unsigned division
    __ lneg($dst$$Register, $tmp2$$Register);
    __ divl($tmp$$Register);
    __ movl($dst$$Register, $tmp2$$Register);
    __ divl($tmp$$Register);
    // revert remainder back to negative
    __ negl(HIGH_FROM_LOW($dst$$Register));
    __ jmpb(Ldone);

    __ bind(Lpos);
    __ divl($tmp$$Register);
    __ movl($dst$$Register, $tmp2$$Register);

    __ bind(Lfast);
    // fast path: src is positive
    __ divl($tmp$$Register);

    __ bind(Ldone);
    __ movl($dst$$Register, HIGH_FROM_LOW($dst$$Register));
    __ sarl(HIGH_FROM_LOW($dst$$Register), 31); // result sign

  %}
  ins_pipe( pipe_slow );
%}

// Integer Shift Instructions
// Shift Left by one
instruct shlI_eReg_1(rRegI dst, immI_1 shift, eFlagsReg cr) %{
  match(Set dst (LShiftI dst shift));
  effect(KILL cr);

  size(2);
  format %{ "SHL    $dst,$shift" %}
  opcode(0xD1, 0x4);  /* D1 /4 */
  ins_encode( OpcP, RegOpc( dst ) );
  ins_pipe( ialu_reg );
%}

// Shift Left by 8-bit immediate
instruct salI_eReg_imm(rRegI dst, immI8 shift, eFlagsReg cr) %{
  match(Set dst (LShiftI dst shift));
  effect(KILL cr);

  size(3);
  format %{ "SHL    $dst,$shift" %}
  opcode(0xC1, 0x4);  /* C1 /4 ib */
  ins_encode( RegOpcImm( dst, shift) );
  ins_pipe( ialu_reg );
%}

// Shift Left by variable
instruct salI_eReg_CL(rRegI dst, eCXRegI shift, eFlagsReg cr) %{
  match(Set dst (LShiftI dst shift));
  effect(KILL cr);

  size(2);
  format %{ "SHL    $dst,$shift" %}
  opcode(0xD3, 0x4);  /* D3 /4 */
  ins_encode( OpcP, RegOpc( dst ) );
  ins_pipe( ialu_reg_reg );
%}

// Arithmetic shift right by one
instruct sarI_eReg_1(rRegI dst, immI_1 shift, eFlagsReg cr) %{
  match(Set dst (RShiftI dst shift));
  effect(KILL cr);

  size(2);
  format %{ "SAR    $dst,$shift" %}
  opcode(0xD1, 0x7);  /* D1 /7 */
  ins_encode( OpcP, RegOpc( dst ) );
  ins_pipe( ialu_reg );
%}

// Arithmetic shift right by one
instruct sarI_mem_1(memory dst, immI_1 shift, eFlagsReg cr) %{
  match(Set dst (StoreI dst (RShiftI (LoadI dst) shift)));
  effect(KILL cr);
  format %{ "SAR    $dst,$shift" %}
  opcode(0xD1, 0x7);  /* D1 /7 */
  ins_encode( OpcP, RMopc_Mem(secondary,dst) );
  ins_pipe( ialu_mem_imm );
%}

// Arithmetic Shift Right by 8-bit immediate
instruct sarI_eReg_imm(rRegI dst, immI8 shift, eFlagsReg cr) %{
  match(Set dst (RShiftI dst shift));
  effect(KILL cr);

  size(3);
  format %{ "SAR    $dst,$shift" %}
  opcode(0xC1, 0x7);  /* C1 /7 ib */
  ins_encode( RegOpcImm( dst, shift ) );
  ins_pipe( ialu_mem_imm );
%}

// Arithmetic Shift Right by 8-bit immediate
instruct sarI_mem_imm(memory dst, immI8 shift, eFlagsReg cr) %{
  match(Set dst (StoreI dst (RShiftI (LoadI dst) shift)));
  effect(KILL cr);

  format %{ "SAR    $dst,$shift" %}
  opcode(0xC1, 0x7);  /* C1 /7 ib */
  ins_encode( OpcP, RMopc_Mem(secondary, dst ), Con8or32( shift ) );
  ins_pipe( ialu_mem_imm );
%}

// Arithmetic Shift Right by variable
instruct sarI_eReg_CL(rRegI dst, eCXRegI shift, eFlagsReg cr) %{
  match(Set dst (RShiftI dst shift));
  effect(KILL cr);

  size(2);
  format %{ "SAR    $dst,$shift" %}
  opcode(0xD3, 0x7);  /* D3 /7 */
  ins_encode( OpcP, RegOpc( dst ) );
  ins_pipe( ialu_reg_reg );
%}

// Logical shift right by one
instruct shrI_eReg_1(rRegI dst, immI_1 shift, eFlagsReg cr) %{
  match(Set dst (URShiftI dst shift));
  effect(KILL cr);

  size(2);
  format %{ "SHR    $dst,$shift" %}
  opcode(0xD1, 0x5);  /* D1 /5 */
  ins_encode( OpcP, RegOpc( dst ) );
  ins_pipe( ialu_reg );
%}

// Logical Shift Right by 8-bit immediate
instruct shrI_eReg_imm(rRegI dst, immI8 shift, eFlagsReg cr) %{
  match(Set dst (URShiftI dst shift));
  effect(KILL cr);

  size(3);
  format %{ "SHR    $dst,$shift" %}
  opcode(0xC1, 0x5);  /* C1 /5 ib */
  ins_encode( RegOpcImm( dst, shift) );
  ins_pipe( ialu_reg );
%}


// Logical Shift Right by 24, followed by Arithmetic Shift Left by 24.
// This idiom is used by the compiler for the i2b bytecode.
instruct i2b(rRegI dst, xRegI src, immI_24 twentyfour) %{
  match(Set dst (RShiftI (LShiftI src twentyfour) twentyfour));

  size(3);
  format %{ "MOVSX  $dst,$src :8" %}
  ins_encode %{
    __ movsbl($dst$$Register, $src$$Register);
  %}
  ins_pipe(ialu_reg_reg);
%}

// Logical Shift Right by 16, followed by Arithmetic Shift Left by 16.
// This idiom is used by the compiler the i2s bytecode.
instruct i2s(rRegI dst, xRegI src, immI_16 sixteen) %{
  match(Set dst (RShiftI (LShiftI src sixteen) sixteen));

  size(3);
  format %{ "MOVSX  $dst,$src :16" %}
  ins_encode %{
    __ movswl($dst$$Register, $src$$Register);
  %}
  ins_pipe(ialu_reg_reg);
%}


// Logical Shift Right by variable
instruct shrI_eReg_CL(rRegI dst, eCXRegI shift, eFlagsReg cr) %{
  match(Set dst (URShiftI dst shift));
  effect(KILL cr);

  size(2);
  format %{ "SHR    $dst,$shift" %}
  opcode(0xD3, 0x5);  /* D3 /5 */
  ins_encode( OpcP, RegOpc( dst ) );
  ins_pipe( ialu_reg_reg );
%}


//----------Logical Instructions-----------------------------------------------
//----------Integer Logical Instructions---------------------------------------
// And Instructions
// And Register with Register
instruct andI_eReg(rRegI dst, rRegI src, eFlagsReg cr) %{
  match(Set dst (AndI dst src));
  effect(KILL cr);

  size(2);
  format %{ "AND    $dst,$src" %}
  opcode(0x23);
  ins_encode( OpcP, RegReg( dst, src) );
  ins_pipe( ialu_reg_reg );
%}

// And Register with Immediate
instruct andI_eReg_imm(rRegI dst, immI src, eFlagsReg cr) %{
  match(Set dst (AndI dst src));
  effect(KILL cr);

  format %{ "AND    $dst,$src" %}
  opcode(0x81,0x04);  /* Opcode 81 /4 */
  // ins_encode( RegImm( dst, src) );
  ins_encode( OpcSErm( dst, src ), Con8or32( src ) );
  ins_pipe( ialu_reg );
%}

// And Register with Memory
instruct andI_eReg_mem(rRegI dst, memory src, eFlagsReg cr) %{
  match(Set dst (AndI dst (LoadI src)));
  effect(KILL cr);

  ins_cost(150);
  format %{ "AND    $dst,$src" %}
  opcode(0x23);
  ins_encode( OpcP, RegMem( dst, src) );
  ins_pipe( ialu_reg_mem );
%}

// And Memory with Register
instruct andI_mem_eReg(memory dst, rRegI src, eFlagsReg cr) %{
  match(Set dst (StoreI dst (AndI (LoadI dst) src)));
  effect(KILL cr);

  ins_cost(150);
  format %{ "AND    $dst,$src" %}
  opcode(0x21);  /* Opcode 21 /r */
  ins_encode( OpcP, RegMem( src, dst ) );
  ins_pipe( ialu_mem_reg );
%}

// And Memory with Immediate
instruct andI_mem_imm(memory dst, immI src, eFlagsReg cr) %{
  match(Set dst (StoreI dst (AndI (LoadI dst) src)));
  effect(KILL cr);

  ins_cost(125);
  format %{ "AND    $dst,$src" %}
  opcode(0x81, 0x4);  /* Opcode 81 /4 id */
  // ins_encode( MemImm( dst, src) );
  ins_encode( OpcSE( src ), RMopc_Mem(secondary, dst ), Con8or32( src ) );
  ins_pipe( ialu_mem_imm );
%}

// BMI1 instructions
instruct andnI_rReg_rReg_rReg(rRegI dst, rRegI src1, rRegI src2, immI_M1 minus_1, eFlagsReg cr) %{
  match(Set dst (AndI (XorI src1 minus_1) src2));
  predicate(UseBMI1Instructions);
  effect(KILL cr);

  format %{ "ANDNL  $dst, $src1, $src2" %}

  ins_encode %{
    __ andnl($dst$$Register, $src1$$Register, $src2$$Register);
  %}
  ins_pipe(ialu_reg);
%}

instruct andnI_rReg_rReg_mem(rRegI dst, rRegI src1, memory src2, immI_M1 minus_1, eFlagsReg cr) %{
  match(Set dst (AndI (XorI src1 minus_1) (LoadI src2) ));
  predicate(UseBMI1Instructions);
  effect(KILL cr);

  ins_cost(125);
  format %{ "ANDNL  $dst, $src1, $src2" %}

  ins_encode %{
    __ andnl($dst$$Register, $src1$$Register, $src2$$Address);
  %}
  ins_pipe(ialu_reg_mem);
%}

instruct blsiI_rReg_rReg(rRegI dst, rRegI src, immI_0 imm_zero, eFlagsReg cr) %{
  match(Set dst (AndI (SubI imm_zero src) src));
  predicate(UseBMI1Instructions);
  effect(KILL cr);

  format %{ "BLSIL  $dst, $src" %}

  ins_encode %{
    __ blsil($dst$$Register, $src$$Register);
  %}
  ins_pipe(ialu_reg);
%}

instruct blsiI_rReg_mem(rRegI dst, memory src, immI_0 imm_zero, eFlagsReg cr) %{
  match(Set dst (AndI (SubI imm_zero (LoadI src) ) (LoadI src) ));
  predicate(UseBMI1Instructions);
  effect(KILL cr);

  ins_cost(125);
  format %{ "BLSIL  $dst, $src" %}

  ins_encode %{
    __ blsil($dst$$Register, $src$$Address);
  %}
  ins_pipe(ialu_reg_mem);
%}

instruct blsmskI_rReg_rReg(rRegI dst, rRegI src, immI_M1 minus_1, eFlagsReg cr)
%{
  match(Set dst (XorI (AddI src minus_1) src));
  predicate(UseBMI1Instructions);
  effect(KILL cr);

  format %{ "BLSMSKL $dst, $src" %}

  ins_encode %{
    __ blsmskl($dst$$Register, $src$$Register);
  %}

  ins_pipe(ialu_reg);
%}

instruct blsmskI_rReg_mem(rRegI dst, memory src, immI_M1 minus_1, eFlagsReg cr)
%{
  match(Set dst (XorI (AddI (LoadI src) minus_1) (LoadI src) ));
  predicate(UseBMI1Instructions);
  effect(KILL cr);

  ins_cost(125);
  format %{ "BLSMSKL $dst, $src" %}

  ins_encode %{
    __ blsmskl($dst$$Register, $src$$Address);
  %}

  ins_pipe(ialu_reg_mem);
%}

instruct blsrI_rReg_rReg(rRegI dst, rRegI src, immI_M1 minus_1, eFlagsReg cr)
%{
  match(Set dst (AndI (AddI src minus_1) src) );
  predicate(UseBMI1Instructions);
  effect(KILL cr);

  format %{ "BLSRL  $dst, $src" %}

  ins_encode %{
    __ blsrl($dst$$Register, $src$$Register);
  %}

  ins_pipe(ialu_reg);
%}

instruct blsrI_rReg_mem(rRegI dst, memory src, immI_M1 minus_1, eFlagsReg cr)
%{
  match(Set dst (AndI (AddI (LoadI src) minus_1) (LoadI src) ));
  predicate(UseBMI1Instructions);
  effect(KILL cr);

  ins_cost(125);
  format %{ "BLSRL  $dst, $src" %}

  ins_encode %{
    __ blsrl($dst$$Register, $src$$Address);
  %}

  ins_pipe(ialu_reg_mem);
%}

// Or Instructions
// Or Register with Register
instruct orI_eReg(rRegI dst, rRegI src, eFlagsReg cr) %{
  match(Set dst (OrI dst src));
  effect(KILL cr);

  size(2);
  format %{ "OR     $dst,$src" %}
  opcode(0x0B);
  ins_encode( OpcP, RegReg( dst, src) );
  ins_pipe( ialu_reg_reg );
%}

instruct orI_eReg_castP2X(rRegI dst, eRegP src, eFlagsReg cr) %{
  match(Set dst (OrI dst (CastP2X src)));
  effect(KILL cr);

  size(2);
  format %{ "OR     $dst,$src" %}
  opcode(0x0B);
  ins_encode( OpcP, RegReg( dst, src) );
  ins_pipe( ialu_reg_reg );
%}


// Or Register with Immediate
instruct orI_eReg_imm(rRegI dst, immI src, eFlagsReg cr) %{
  match(Set dst (OrI dst src));
  effect(KILL cr);

  format %{ "OR     $dst,$src" %}
  opcode(0x81,0x01);  /* Opcode 81 /1 id */
  // ins_encode( RegImm( dst, src) );
  ins_encode( OpcSErm( dst, src ), Con8or32( src ) );
  ins_pipe( ialu_reg );
%}

// Or Register with Memory
instruct orI_eReg_mem(rRegI dst, memory src, eFlagsReg cr) %{
  match(Set dst (OrI dst (LoadI src)));
  effect(KILL cr);

  ins_cost(150);
  format %{ "OR     $dst,$src" %}
  opcode(0x0B);
  ins_encode( OpcP, RegMem( dst, src) );
  ins_pipe( ialu_reg_mem );
%}

// Or Memory with Register
instruct orI_mem_eReg(memory dst, rRegI src, eFlagsReg cr) %{
  match(Set dst (StoreI dst (OrI (LoadI dst) src)));
  effect(KILL cr);

  ins_cost(150);
  format %{ "OR     $dst,$src" %}
  opcode(0x09);  /* Opcode 09 /r */
  ins_encode( OpcP, RegMem( src, dst ) );
  ins_pipe( ialu_mem_reg );
%}

// Or Memory with Immediate
instruct orI_mem_imm(memory dst, immI src, eFlagsReg cr) %{
  match(Set dst (StoreI dst (OrI (LoadI dst) src)));
  effect(KILL cr);

  ins_cost(125);
  format %{ "OR     $dst,$src" %}
  opcode(0x81,0x1);  /* Opcode 81 /1 id */
  // ins_encode( MemImm( dst, src) );
  ins_encode( OpcSE( src ), RMopc_Mem(secondary, dst ), Con8or32( src ) );
  ins_pipe( ialu_mem_imm );
%}

// ROL/ROR
// ROL expand
instruct rolI_eReg_imm1(rRegI dst, immI_1 shift, eFlagsReg cr) %{
  effect(USE_DEF dst, USE shift, KILL cr);

  format %{ "ROL    $dst, $shift" %}
  opcode(0xD1, 0x0); /* Opcode D1 /0 */
  ins_encode( OpcP, RegOpc( dst ));
  ins_pipe( ialu_reg );
%}

instruct rolI_eReg_imm8(rRegI dst, immI8 shift, eFlagsReg cr) %{
  effect(USE_DEF dst, USE shift, KILL cr);

  format %{ "ROL    $dst, $shift" %}
  opcode(0xC1, 0x0); /*Opcode /C1  /0  */
  ins_encode( RegOpcImm(dst, shift) );
  ins_pipe(ialu_reg);
%}

instruct rolI_eReg_CL(ncxRegI dst, eCXRegI shift, eFlagsReg cr) %{
  effect(USE_DEF dst, USE shift, KILL cr);

  format %{ "ROL    $dst, $shift" %}
  opcode(0xD3, 0x0);    /* Opcode D3 /0 */
  ins_encode(OpcP, RegOpc(dst));
  ins_pipe( ialu_reg_reg );
%}
// end of ROL expand

// ROL 32bit by one once
instruct rolI_eReg_i1(rRegI dst, immI_1 lshift, immI_M1 rshift, eFlagsReg cr) %{
  match(Set dst ( OrI (LShiftI dst lshift) (URShiftI dst rshift)));

  expand %{
    rolI_eReg_imm1(dst, lshift, cr);
  %}
%}

// ROL 32bit var by imm8 once
instruct rolI_eReg_i8(rRegI dst, immI8 lshift, immI8 rshift, eFlagsReg cr) %{
  predicate(  0 == ((n->in(1)->in(2)->get_int() + n->in(2)->in(2)->get_int()) & 0x1f));
  match(Set dst ( OrI (LShiftI dst lshift) (URShiftI dst rshift)));

  expand %{
    rolI_eReg_imm8(dst, lshift, cr);
  %}
%}

// ROL 32bit var by var once
instruct rolI_eReg_Var_C0(ncxRegI dst, eCXRegI shift, immI_0 zero, eFlagsReg cr) %{
  match(Set dst ( OrI (LShiftI dst shift) (URShiftI dst (SubI zero shift))));

  expand %{
    rolI_eReg_CL(dst, shift, cr);
  %}
%}

// ROL 32bit var by var once
instruct rolI_eReg_Var_C32(ncxRegI dst, eCXRegI shift, immI_32 c32, eFlagsReg cr) %{
  match(Set dst ( OrI (LShiftI dst shift) (URShiftI dst (SubI c32 shift))));

  expand %{
    rolI_eReg_CL(dst, shift, cr);
  %}
%}

// ROR expand
instruct rorI_eReg_imm1(rRegI dst, immI_1 shift, eFlagsReg cr) %{
  effect(USE_DEF dst, USE shift, KILL cr);

  format %{ "ROR    $dst, $shift" %}
  opcode(0xD1,0x1);  /* Opcode D1 /1 */
  ins_encode( OpcP, RegOpc( dst ) );
  ins_pipe( ialu_reg );
%}

instruct rorI_eReg_imm8(rRegI dst, immI8 shift, eFlagsReg cr) %{
  effect (USE_DEF dst, USE shift, KILL cr);

  format %{ "ROR    $dst, $shift" %}
  opcode(0xC1, 0x1); /* Opcode /C1 /1 ib */
  ins_encode( RegOpcImm(dst, shift) );
  ins_pipe( ialu_reg );
%}

instruct rorI_eReg_CL(ncxRegI dst, eCXRegI shift, eFlagsReg cr)%{
  effect(USE_DEF dst, USE shift, KILL cr);

  format %{ "ROR    $dst, $shift" %}
  opcode(0xD3, 0x1);    /* Opcode D3 /1 */
  ins_encode(OpcP, RegOpc(dst));
  ins_pipe( ialu_reg_reg );
%}
// end of ROR expand

// ROR right once
instruct rorI_eReg_i1(rRegI dst, immI_1 rshift, immI_M1 lshift, eFlagsReg cr) %{
  match(Set dst ( OrI (URShiftI dst rshift) (LShiftI dst lshift)));

  expand %{
    rorI_eReg_imm1(dst, rshift, cr);
  %}
%}

// ROR 32bit by immI8 once
instruct rorI_eReg_i8(rRegI dst, immI8 rshift, immI8 lshift, eFlagsReg cr) %{
  predicate(  0 == ((n->in(1)->in(2)->get_int() + n->in(2)->in(2)->get_int()) & 0x1f));
  match(Set dst ( OrI (URShiftI dst rshift) (LShiftI dst lshift)));

  expand %{
    rorI_eReg_imm8(dst, rshift, cr);
  %}
%}

// ROR 32bit var by var once
instruct rorI_eReg_Var_C0(ncxRegI dst, eCXRegI shift, immI_0 zero, eFlagsReg cr) %{
  match(Set dst ( OrI (URShiftI dst shift) (LShiftI dst (SubI zero shift))));

  expand %{
    rorI_eReg_CL(dst, shift, cr);
  %}
%}

// ROR 32bit var by var once
instruct rorI_eReg_Var_C32(ncxRegI dst, eCXRegI shift, immI_32 c32, eFlagsReg cr) %{
  match(Set dst ( OrI (URShiftI dst shift) (LShiftI dst (SubI c32 shift))));

  expand %{
    rorI_eReg_CL(dst, shift, cr);
  %}
%}

// Xor Instructions
// Xor Register with Register
instruct xorI_eReg(rRegI dst, rRegI src, eFlagsReg cr) %{
  match(Set dst (XorI dst src));
  effect(KILL cr);

  size(2);
  format %{ "XOR    $dst,$src" %}
  opcode(0x33);
  ins_encode( OpcP, RegReg( dst, src) );
  ins_pipe( ialu_reg_reg );
%}

// Xor Register with Immediate -1
instruct xorI_eReg_im1(rRegI dst, immI_M1 imm) %{
  match(Set dst (XorI dst imm));

  size(2);
  format %{ "NOT    $dst" %}
  ins_encode %{
     __ notl($dst$$Register);
  %}
  ins_pipe( ialu_reg );
%}

// Xor Register with Immediate
instruct xorI_eReg_imm(rRegI dst, immI src, eFlagsReg cr) %{
  match(Set dst (XorI dst src));
  effect(KILL cr);

  format %{ "XOR    $dst,$src" %}
  opcode(0x81,0x06);  /* Opcode 81 /6 id */
  // ins_encode( RegImm( dst, src) );
  ins_encode( OpcSErm( dst, src ), Con8or32( src ) );
  ins_pipe( ialu_reg );
%}

// Xor Register with Memory
instruct xorI_eReg_mem(rRegI dst, memory src, eFlagsReg cr) %{
  match(Set dst (XorI dst (LoadI src)));
  effect(KILL cr);

  ins_cost(150);
  format %{ "XOR    $dst,$src" %}
  opcode(0x33);
  ins_encode( OpcP, RegMem(dst, src) );
  ins_pipe( ialu_reg_mem );
%}

// Xor Memory with Register
instruct xorI_mem_eReg(memory dst, rRegI src, eFlagsReg cr) %{
  match(Set dst (StoreI dst (XorI (LoadI dst) src)));
  effect(KILL cr);

  ins_cost(150);
  format %{ "XOR    $dst,$src" %}
  opcode(0x31);  /* Opcode 31 /r */
  ins_encode( OpcP, RegMem( src, dst ) );
  ins_pipe( ialu_mem_reg );
%}

// Xor Memory with Immediate
instruct xorI_mem_imm(memory dst, immI src, eFlagsReg cr) %{
  match(Set dst (StoreI dst (XorI (LoadI dst) src)));
  effect(KILL cr);

  ins_cost(125);
  format %{ "XOR    $dst,$src" %}
  opcode(0x81,0x6);  /* Opcode 81 /6 id */
  ins_encode( OpcSE( src ), RMopc_Mem(secondary, dst ), Con8or32( src ) );
  ins_pipe( ialu_mem_imm );
%}

//----------Convert Int to Boolean---------------------------------------------

instruct movI_nocopy(rRegI dst, rRegI src) %{
  effect( DEF dst, USE src );
  format %{ "MOV    $dst,$src" %}
  ins_encode( enc_Copy( dst, src) );
  ins_pipe( ialu_reg_reg );
%}

instruct ci2b( rRegI dst, rRegI src, eFlagsReg cr ) %{
  effect( USE_DEF dst, USE src, KILL cr );

  size(4);
  format %{ "NEG    $dst\n\t"
            "ADC    $dst,$src" %}
  ins_encode( neg_reg(dst),
              OpcRegReg(0x13,dst,src) );
  ins_pipe( ialu_reg_reg_long );
%}

instruct convI2B( rRegI dst, rRegI src, eFlagsReg cr ) %{
  match(Set dst (Conv2B src));

  expand %{
    movI_nocopy(dst,src);
    ci2b(dst,src,cr);
  %}
%}

instruct movP_nocopy(rRegI dst, eRegP src) %{
  effect( DEF dst, USE src );
  format %{ "MOV    $dst,$src" %}
  ins_encode( enc_Copy( dst, src) );
  ins_pipe( ialu_reg_reg );
%}

instruct cp2b( rRegI dst, eRegP src, eFlagsReg cr ) %{
  effect( USE_DEF dst, USE src, KILL cr );
  format %{ "NEG    $dst\n\t"
            "ADC    $dst,$src" %}
  ins_encode( neg_reg(dst),
              OpcRegReg(0x13,dst,src) );
  ins_pipe( ialu_reg_reg_long );
%}

instruct convP2B( rRegI dst, eRegP src, eFlagsReg cr ) %{
  match(Set dst (Conv2B src));

  expand %{
    movP_nocopy(dst,src);
    cp2b(dst,src,cr);
  %}
%}

instruct cmpLTMask(eCXRegI dst, ncxRegI p, ncxRegI q, eFlagsReg cr) %{
  match(Set dst (CmpLTMask p q));
  effect(KILL cr);
  ins_cost(400);

  // SETlt can only use low byte of EAX,EBX, ECX, or EDX as destination
  format %{ "XOR    $dst,$dst\n\t"
            "CMP    $p,$q\n\t"
            "SETlt  $dst\n\t"
            "NEG    $dst" %}
  ins_encode %{
    Register Rp = $p$$Register;
    Register Rq = $q$$Register;
    Register Rd = $dst$$Register;
    Label done;
    __ xorl(Rd, Rd);
    __ cmpl(Rp, Rq);
    __ setb(Assembler::less, Rd);
    __ negl(Rd);
  %}

  ins_pipe(pipe_slow);
%}

instruct cmpLTMask0(rRegI dst, immI_0 zero, eFlagsReg cr) %{
  match(Set dst (CmpLTMask dst zero));
  effect(DEF dst, KILL cr);
  ins_cost(100);

  format %{ "SAR    $dst,31\t# cmpLTMask0" %}
  ins_encode %{
  __ sarl($dst$$Register, 31);
  %}
  ins_pipe(ialu_reg);
%}

/* better to save a register than avoid a branch */
instruct cadd_cmpLTMask(rRegI p, rRegI q, rRegI y, eFlagsReg cr) %{
  match(Set p (AddI (AndI (CmpLTMask p q) y) (SubI p q)));
  effect(KILL cr);
  ins_cost(400);
  format %{ "SUB    $p,$q\t# cadd_cmpLTMask\n\t"
            "JGE    done\n\t"
            "ADD    $p,$y\n"
            "done:  " %}
  ins_encode %{
    Register Rp = $p$$Register;
    Register Rq = $q$$Register;
    Register Ry = $y$$Register;
    Label done;
    __ subl(Rp, Rq);
    __ jccb(Assembler::greaterEqual, done);
    __ addl(Rp, Ry);
    __ bind(done);
  %}

  ins_pipe(pipe_cmplt);
%}

/* better to save a register than avoid a branch */
instruct and_cmpLTMask(rRegI p, rRegI q, rRegI y, eFlagsReg cr) %{
  match(Set y (AndI (CmpLTMask p q) y));
  effect(KILL cr);

  ins_cost(300);

  format %{ "CMPL     $p, $q\t# and_cmpLTMask\n\t"
            "JLT      done\n\t"
            "XORL     $y, $y\n"
            "done:  " %}
  ins_encode %{
    Register Rp = $p$$Register;
    Register Rq = $q$$Register;
    Register Ry = $y$$Register;
    Label done;
    __ cmpl(Rp, Rq);
    __ jccb(Assembler::less, done);
    __ xorl(Ry, Ry);
    __ bind(done);
  %}

  ins_pipe(pipe_cmplt);
%}

/* If I enable this, I encourage spilling in the inner loop of compress.
instruct cadd_cmpLTMask_mem(ncxRegI p, ncxRegI q, memory y, eCXRegI tmp, eFlagsReg cr) %{
  match(Set p (AddI (AndI (CmpLTMask p q) (LoadI y)) (SubI p q)));
*/
//----------Overflow Math Instructions-----------------------------------------

instruct overflowAddI_eReg(eFlagsReg cr, eAXRegI op1, rRegI op2)
%{
  match(Set cr (OverflowAddI op1 op2));
  effect(DEF cr, USE_KILL op1, USE op2);

  format %{ "ADD    $op1, $op2\t# overflow check int" %}

  ins_encode %{
    __ addl($op1$$Register, $op2$$Register);
  %}
  ins_pipe(ialu_reg_reg);
%}

instruct overflowAddI_rReg_imm(eFlagsReg cr, eAXRegI op1, immI op2)
%{
  match(Set cr (OverflowAddI op1 op2));
  effect(DEF cr, USE_KILL op1, USE op2);

  format %{ "ADD    $op1, $op2\t# overflow check int" %}

  ins_encode %{
    __ addl($op1$$Register, $op2$$constant);
  %}
  ins_pipe(ialu_reg_reg);
%}

instruct overflowSubI_rReg(eFlagsReg cr, rRegI op1, rRegI op2)
%{
  match(Set cr (OverflowSubI op1 op2));

  format %{ "CMP    $op1, $op2\t# overflow check int" %}
  ins_encode %{
    __ cmpl($op1$$Register, $op2$$Register);
  %}
  ins_pipe(ialu_reg_reg);
%}

instruct overflowSubI_rReg_imm(eFlagsReg cr, rRegI op1, immI op2)
%{
  match(Set cr (OverflowSubI op1 op2));

  format %{ "CMP    $op1, $op2\t# overflow check int" %}
  ins_encode %{
    __ cmpl($op1$$Register, $op2$$constant);
  %}
  ins_pipe(ialu_reg_reg);
%}

instruct overflowNegI_rReg(eFlagsReg cr, immI_0 zero, eAXRegI op2)
%{
  match(Set cr (OverflowSubI zero op2));
  effect(DEF cr, USE_KILL op2);

  format %{ "NEG    $op2\t# overflow check int" %}
  ins_encode %{
    __ negl($op2$$Register);
  %}
  ins_pipe(ialu_reg_reg);
%}

instruct overflowMulI_rReg(eFlagsReg cr, eAXRegI op1, rRegI op2)
%{
  match(Set cr (OverflowMulI op1 op2));
  effect(DEF cr, USE_KILL op1, USE op2);

  format %{ "IMUL    $op1, $op2\t# overflow check int" %}
  ins_encode %{
    __ imull($op1$$Register, $op2$$Register);
  %}
  ins_pipe(ialu_reg_reg_alu0);
%}

instruct overflowMulI_rReg_imm(eFlagsReg cr, rRegI op1, immI op2, rRegI tmp)
%{
  match(Set cr (OverflowMulI op1 op2));
  effect(DEF cr, TEMP tmp, USE op1, USE op2);

  format %{ "IMUL    $tmp, $op1, $op2\t# overflow check int" %}
  ins_encode %{
    __ imull($tmp$$Register, $op1$$Register, $op2$$constant);
  %}
  ins_pipe(ialu_reg_reg_alu0);
%}

// Integer Absolute Instructions
instruct absI_rReg(rRegI dst, rRegI src, rRegI tmp, eFlagsReg cr)
%{
  match(Set dst (AbsI src));
  effect(TEMP dst, TEMP tmp, KILL cr);
  format %{ "movl $tmp, $src\n\t"
            "sarl $tmp, 31\n\t"
            "movl $dst, $src\n\t"
            "xorl $dst, $tmp\n\t"
            "subl $dst, $tmp\n"
          %}
  ins_encode %{
    __ movl($tmp$$Register, $src$$Register);
    __ sarl($tmp$$Register, 31);
    __ movl($dst$$Register, $src$$Register);
    __ xorl($dst$$Register, $tmp$$Register);
    __ subl($dst$$Register, $tmp$$Register);
  %}

  ins_pipe(ialu_reg_reg);
%}

//----------Long Instructions------------------------------------------------
// Add Long Register with Register
instruct addL_eReg(eRegL dst, eRegL src, eFlagsReg cr) %{
  match(Set dst (AddL dst src));
  effect(KILL cr);
  ins_cost(200);
  format %{ "ADD    $dst.lo,$src.lo\n\t"
            "ADC    $dst.hi,$src.hi" %}
  opcode(0x03, 0x13);
  ins_encode( RegReg_Lo(dst, src), RegReg_Hi(dst,src) );
  ins_pipe( ialu_reg_reg_long );
%}

// Add Long Register with Immediate
instruct addL_eReg_imm(eRegL dst, immL src, eFlagsReg cr) %{
  match(Set dst (AddL dst src));
  effect(KILL cr);
  format %{ "ADD    $dst.lo,$src.lo\n\t"
            "ADC    $dst.hi,$src.hi" %}
  opcode(0x81,0x00,0x02);  /* Opcode 81 /0, 81 /2 */
  ins_encode( Long_OpcSErm_Lo( dst, src ), Long_OpcSErm_Hi( dst, src ) );
  ins_pipe( ialu_reg_long );
%}

// Add Long Register with Memory
instruct addL_eReg_mem(eRegL dst, load_long_memory mem, eFlagsReg cr) %{
  match(Set dst (AddL dst (LoadL mem)));
  effect(KILL cr);
  ins_cost(125);
  format %{ "ADD    $dst.lo,$mem\n\t"
            "ADC    $dst.hi,$mem+4" %}
  opcode(0x03, 0x13);
  ins_encode( OpcP, RegMem( dst, mem), OpcS, RegMem_Hi(dst,mem) );
  ins_pipe( ialu_reg_long_mem );
%}

// Subtract Long Register with Register.
instruct subL_eReg(eRegL dst, eRegL src, eFlagsReg cr) %{
  match(Set dst (SubL dst src));
  effect(KILL cr);
  ins_cost(200);
  format %{ "SUB    $dst.lo,$src.lo\n\t"
            "SBB    $dst.hi,$src.hi" %}
  opcode(0x2B, 0x1B);
  ins_encode( RegReg_Lo(dst, src), RegReg_Hi(dst,src) );
  ins_pipe( ialu_reg_reg_long );
%}

// Subtract Long Register with Immediate
instruct subL_eReg_imm(eRegL dst, immL src, eFlagsReg cr) %{
  match(Set dst (SubL dst src));
  effect(KILL cr);
  format %{ "SUB    $dst.lo,$src.lo\n\t"
            "SBB    $dst.hi,$src.hi" %}
  opcode(0x81,0x05,0x03);  /* Opcode 81 /5, 81 /3 */
  ins_encode( Long_OpcSErm_Lo( dst, src ), Long_OpcSErm_Hi( dst, src ) );
  ins_pipe( ialu_reg_long );
%}

// Subtract Long Register with Memory
instruct subL_eReg_mem(eRegL dst, load_long_memory mem, eFlagsReg cr) %{
  match(Set dst (SubL dst (LoadL mem)));
  effect(KILL cr);
  ins_cost(125);
  format %{ "SUB    $dst.lo,$mem\n\t"
            "SBB    $dst.hi,$mem+4" %}
  opcode(0x2B, 0x1B);
  ins_encode( OpcP, RegMem( dst, mem), OpcS, RegMem_Hi(dst,mem) );
  ins_pipe( ialu_reg_long_mem );
%}

instruct negL_eReg(eRegL dst, immL0 zero, eFlagsReg cr) %{
  match(Set dst (SubL zero dst));
  effect(KILL cr);
  ins_cost(300);
  format %{ "NEG    $dst.hi\n\tNEG    $dst.lo\n\tSBB    $dst.hi,0" %}
  ins_encode( neg_long(dst) );
  ins_pipe( ialu_reg_reg_long );
%}

// And Long Register with Register
instruct andL_eReg(eRegL dst, eRegL src, eFlagsReg cr) %{
  match(Set dst (AndL dst src));
  effect(KILL cr);
  format %{ "AND    $dst.lo,$src.lo\n\t"
            "AND    $dst.hi,$src.hi" %}
  opcode(0x23,0x23);
  ins_encode( RegReg_Lo( dst, src), RegReg_Hi( dst, src) );
  ins_pipe( ialu_reg_reg_long );
%}

// And Long Register with Immediate
instruct andL_eReg_imm(eRegL dst, immL src, eFlagsReg cr) %{
  match(Set dst (AndL dst src));
  effect(KILL cr);
  format %{ "AND    $dst.lo,$src.lo\n\t"
            "AND    $dst.hi,$src.hi" %}
  opcode(0x81,0x04,0x04);  /* Opcode 81 /4, 81 /4 */
  ins_encode( Long_OpcSErm_Lo( dst, src ), Long_OpcSErm_Hi( dst, src ) );
  ins_pipe( ialu_reg_long );
%}

// And Long Register with Memory
instruct andL_eReg_mem(eRegL dst, load_long_memory mem, eFlagsReg cr) %{
  match(Set dst (AndL dst (LoadL mem)));
  effect(KILL cr);
  ins_cost(125);
  format %{ "AND    $dst.lo,$mem\n\t"
            "AND    $dst.hi,$mem+4" %}
  opcode(0x23, 0x23);
  ins_encode( OpcP, RegMem( dst, mem), OpcS, RegMem_Hi(dst,mem) );
  ins_pipe( ialu_reg_long_mem );
%}

// BMI1 instructions
instruct andnL_eReg_eReg_eReg(eRegL dst, eRegL src1, eRegL src2, immL_M1 minus_1, eFlagsReg cr) %{
  match(Set dst (AndL (XorL src1 minus_1) src2));
  predicate(UseBMI1Instructions);
  effect(KILL cr, TEMP dst);

  format %{ "ANDNL  $dst.lo, $src1.lo, $src2.lo\n\t"
            "ANDNL  $dst.hi, $src1.hi, $src2.hi"
         %}

  ins_encode %{
    Register Rdst = $dst$$Register;
    Register Rsrc1 = $src1$$Register;
    Register Rsrc2 = $src2$$Register;
    __ andnl(Rdst, Rsrc1, Rsrc2);
    __ andnl(HIGH_FROM_LOW(Rdst), HIGH_FROM_LOW(Rsrc1), HIGH_FROM_LOW(Rsrc2));
  %}
  ins_pipe(ialu_reg_reg_long);
%}

instruct andnL_eReg_eReg_mem(eRegL dst, eRegL src1, memory src2, immL_M1 minus_1, eFlagsReg cr) %{
  match(Set dst (AndL (XorL src1 minus_1) (LoadL src2) ));
  predicate(UseBMI1Instructions);
  effect(KILL cr, TEMP dst);

  ins_cost(125);
  format %{ "ANDNL  $dst.lo, $src1.lo, $src2\n\t"
            "ANDNL  $dst.hi, $src1.hi, $src2+4"
         %}

  ins_encode %{
    Register Rdst = $dst$$Register;
    Register Rsrc1 = $src1$$Register;
    Address src2_hi = Address::make_raw($src2$$base, $src2$$index, $src2$$scale, $src2$$disp + 4, relocInfo::none);

    __ andnl(Rdst, Rsrc1, $src2$$Address);
    __ andnl(HIGH_FROM_LOW(Rdst), HIGH_FROM_LOW(Rsrc1), src2_hi);
  %}
  ins_pipe(ialu_reg_mem);
%}

instruct blsiL_eReg_eReg(eRegL dst, eRegL src, immL0 imm_zero, eFlagsReg cr) %{
  match(Set dst (AndL (SubL imm_zero src) src));
  predicate(UseBMI1Instructions);
  effect(KILL cr, TEMP dst);

  format %{ "MOVL   $dst.hi, 0\n\t"
            "BLSIL  $dst.lo, $src.lo\n\t"
            "JNZ    done\n\t"
            "BLSIL  $dst.hi, $src.hi\n"
            "done:"
         %}

  ins_encode %{
    Label done;
    Register Rdst = $dst$$Register;
    Register Rsrc = $src$$Register;
    __ movl(HIGH_FROM_LOW(Rdst), 0);
    __ blsil(Rdst, Rsrc);
    __ jccb(Assembler::notZero, done);
    __ blsil(HIGH_FROM_LOW(Rdst), HIGH_FROM_LOW(Rsrc));
    __ bind(done);
  %}
  ins_pipe(ialu_reg);
%}

instruct blsiL_eReg_mem(eRegL dst, memory src, immL0 imm_zero, eFlagsReg cr) %{
  match(Set dst (AndL (SubL imm_zero (LoadL src) ) (LoadL src) ));
  predicate(UseBMI1Instructions);
  effect(KILL cr, TEMP dst);

  ins_cost(125);
  format %{ "MOVL   $dst.hi, 0\n\t"
            "BLSIL  $dst.lo, $src\n\t"
            "JNZ    done\n\t"
            "BLSIL  $dst.hi, $src+4\n"
            "done:"
         %}

  ins_encode %{
    Label done;
    Register Rdst = $dst$$Register;
    Address src_hi = Address::make_raw($src$$base, $src$$index, $src$$scale, $src$$disp + 4, relocInfo::none);

    __ movl(HIGH_FROM_LOW(Rdst), 0);
    __ blsil(Rdst, $src$$Address);
    __ jccb(Assembler::notZero, done);
    __ blsil(HIGH_FROM_LOW(Rdst), src_hi);
    __ bind(done);
  %}
  ins_pipe(ialu_reg_mem);
%}

instruct blsmskL_eReg_eReg(eRegL dst, eRegL src, immL_M1 minus_1, eFlagsReg cr)
%{
  match(Set dst (XorL (AddL src minus_1) src));
  predicate(UseBMI1Instructions);
  effect(KILL cr, TEMP dst);

  format %{ "MOVL    $dst.hi, 0\n\t"
            "BLSMSKL $dst.lo, $src.lo\n\t"
            "JNC     done\n\t"
            "BLSMSKL $dst.hi, $src.hi\n"
            "done:"
         %}

  ins_encode %{
    Label done;
    Register Rdst = $dst$$Register;
    Register Rsrc = $src$$Register;
    __ movl(HIGH_FROM_LOW(Rdst), 0);
    __ blsmskl(Rdst, Rsrc);
    __ jccb(Assembler::carryClear, done);
    __ blsmskl(HIGH_FROM_LOW(Rdst), HIGH_FROM_LOW(Rsrc));
    __ bind(done);
  %}

  ins_pipe(ialu_reg);
%}

instruct blsmskL_eReg_mem(eRegL dst, memory src, immL_M1 minus_1, eFlagsReg cr)
%{
  match(Set dst (XorL (AddL (LoadL src) minus_1) (LoadL src) ));
  predicate(UseBMI1Instructions);
  effect(KILL cr, TEMP dst);

  ins_cost(125);
  format %{ "MOVL    $dst.hi, 0\n\t"
            "BLSMSKL $dst.lo, $src\n\t"
            "JNC     done\n\t"
            "BLSMSKL $dst.hi, $src+4\n"
            "done:"
         %}

  ins_encode %{
    Label done;
    Register Rdst = $dst$$Register;
    Address src_hi = Address::make_raw($src$$base, $src$$index, $src$$scale, $src$$disp + 4, relocInfo::none);

    __ movl(HIGH_FROM_LOW(Rdst), 0);
    __ blsmskl(Rdst, $src$$Address);
    __ jccb(Assembler::carryClear, done);
    __ blsmskl(HIGH_FROM_LOW(Rdst), src_hi);
    __ bind(done);
  %}

  ins_pipe(ialu_reg_mem);
%}

instruct blsrL_eReg_eReg(eRegL dst, eRegL src, immL_M1 minus_1, eFlagsReg cr)
%{
  match(Set dst (AndL (AddL src minus_1) src) );
  predicate(UseBMI1Instructions);
  effect(KILL cr, TEMP dst);

  format %{ "MOVL   $dst.hi, $src.hi\n\t"
            "BLSRL  $dst.lo, $src.lo\n\t"
            "JNC    done\n\t"
            "BLSRL  $dst.hi, $src.hi\n"
            "done:"
  %}

  ins_encode %{
    Label done;
    Register Rdst = $dst$$Register;
    Register Rsrc = $src$$Register;
    __ movl(HIGH_FROM_LOW(Rdst), HIGH_FROM_LOW(Rsrc));
    __ blsrl(Rdst, Rsrc);
    __ jccb(Assembler::carryClear, done);
    __ blsrl(HIGH_FROM_LOW(Rdst), HIGH_FROM_LOW(Rsrc));
    __ bind(done);
  %}

  ins_pipe(ialu_reg);
%}

instruct blsrL_eReg_mem(eRegL dst, memory src, immL_M1 minus_1, eFlagsReg cr)
%{
  match(Set dst (AndL (AddL (LoadL src) minus_1) (LoadL src) ));
  predicate(UseBMI1Instructions);
  effect(KILL cr, TEMP dst);

  ins_cost(125);
  format %{ "MOVL   $dst.hi, $src+4\n\t"
            "BLSRL  $dst.lo, $src\n\t"
            "JNC    done\n\t"
            "BLSRL  $dst.hi, $src+4\n"
            "done:"
  %}

  ins_encode %{
    Label done;
    Register Rdst = $dst$$Register;
    Address src_hi = Address::make_raw($src$$base, $src$$index, $src$$scale, $src$$disp + 4, relocInfo::none);
    __ movl(HIGH_FROM_LOW(Rdst), src_hi);
    __ blsrl(Rdst, $src$$Address);
    __ jccb(Assembler::carryClear, done);
    __ blsrl(HIGH_FROM_LOW(Rdst), src_hi);
    __ bind(done);
  %}

  ins_pipe(ialu_reg_mem);
%}

// Or Long Register with Register
instruct orl_eReg(eRegL dst, eRegL src, eFlagsReg cr) %{
  match(Set dst (OrL dst src));
  effect(KILL cr);
  format %{ "OR     $dst.lo,$src.lo\n\t"
            "OR     $dst.hi,$src.hi" %}
  opcode(0x0B,0x0B);
  ins_encode( RegReg_Lo( dst, src), RegReg_Hi( dst, src) );
  ins_pipe( ialu_reg_reg_long );
%}

// Or Long Register with Immediate
instruct orl_eReg_imm(eRegL dst, immL src, eFlagsReg cr) %{
  match(Set dst (OrL dst src));
  effect(KILL cr);
  format %{ "OR     $dst.lo,$src.lo\n\t"
            "OR     $dst.hi,$src.hi" %}
  opcode(0x81,0x01,0x01);  /* Opcode 81 /1, 81 /1 */
  ins_encode( Long_OpcSErm_Lo( dst, src ), Long_OpcSErm_Hi( dst, src ) );
  ins_pipe( ialu_reg_long );
%}

// Or Long Register with Memory
instruct orl_eReg_mem(eRegL dst, load_long_memory mem, eFlagsReg cr) %{
  match(Set dst (OrL dst (LoadL mem)));
  effect(KILL cr);
  ins_cost(125);
  format %{ "OR     $dst.lo,$mem\n\t"
            "OR     $dst.hi,$mem+4" %}
  opcode(0x0B,0x0B);
  ins_encode( OpcP, RegMem( dst, mem), OpcS, RegMem_Hi(dst,mem) );
  ins_pipe( ialu_reg_long_mem );
%}

// Xor Long Register with Register
instruct xorl_eReg(eRegL dst, eRegL src, eFlagsReg cr) %{
  match(Set dst (XorL dst src));
  effect(KILL cr);
  format %{ "XOR    $dst.lo,$src.lo\n\t"
            "XOR    $dst.hi,$src.hi" %}
  opcode(0x33,0x33);
  ins_encode( RegReg_Lo( dst, src), RegReg_Hi( dst, src) );
  ins_pipe( ialu_reg_reg_long );
%}

// Xor Long Register with Immediate -1
instruct xorl_eReg_im1(eRegL dst, immL_M1 imm) %{
  match(Set dst (XorL dst imm));
  format %{ "NOT    $dst.lo\n\t"
            "NOT    $dst.hi" %}
  ins_encode %{
     __ notl($dst$$Register);
     __ notl(HIGH_FROM_LOW($dst$$Register));
  %}
  ins_pipe( ialu_reg_long );
%}

// Xor Long Register with Immediate
instruct xorl_eReg_imm(eRegL dst, immL src, eFlagsReg cr) %{
  match(Set dst (XorL dst src));
  effect(KILL cr);
  format %{ "XOR    $dst.lo,$src.lo\n\t"
            "XOR    $dst.hi,$src.hi" %}
  opcode(0x81,0x06,0x06);  /* Opcode 81 /6, 81 /6 */
  ins_encode( Long_OpcSErm_Lo( dst, src ), Long_OpcSErm_Hi( dst, src ) );
  ins_pipe( ialu_reg_long );
%}

// Xor Long Register with Memory
instruct xorl_eReg_mem(eRegL dst, load_long_memory mem, eFlagsReg cr) %{
  match(Set dst (XorL dst (LoadL mem)));
  effect(KILL cr);
  ins_cost(125);
  format %{ "XOR    $dst.lo,$mem\n\t"
            "XOR    $dst.hi,$mem+4" %}
  opcode(0x33,0x33);
  ins_encode( OpcP, RegMem( dst, mem), OpcS, RegMem_Hi(dst,mem) );
  ins_pipe( ialu_reg_long_mem );
%}

// Shift Left Long by 1
instruct shlL_eReg_1(eRegL dst, immI_1 cnt, eFlagsReg cr) %{
  predicate(UseNewLongLShift);
  match(Set dst (LShiftL dst cnt));
  effect(KILL cr);
  ins_cost(100);
  format %{ "ADD    $dst.lo,$dst.lo\n\t"
            "ADC    $dst.hi,$dst.hi" %}
  ins_encode %{
    __ addl($dst$$Register,$dst$$Register);
    __ adcl(HIGH_FROM_LOW($dst$$Register),HIGH_FROM_LOW($dst$$Register));
  %}
  ins_pipe( ialu_reg_long );
%}

// Shift Left Long by 2
instruct shlL_eReg_2(eRegL dst, immI_2 cnt, eFlagsReg cr) %{
  predicate(UseNewLongLShift);
  match(Set dst (LShiftL dst cnt));
  effect(KILL cr);
  ins_cost(100);
  format %{ "ADD    $dst.lo,$dst.lo\n\t"
            "ADC    $dst.hi,$dst.hi\n\t"
            "ADD    $dst.lo,$dst.lo\n\t"
            "ADC    $dst.hi,$dst.hi" %}
  ins_encode %{
    __ addl($dst$$Register,$dst$$Register);
    __ adcl(HIGH_FROM_LOW($dst$$Register),HIGH_FROM_LOW($dst$$Register));
    __ addl($dst$$Register,$dst$$Register);
    __ adcl(HIGH_FROM_LOW($dst$$Register),HIGH_FROM_LOW($dst$$Register));
  %}
  ins_pipe( ialu_reg_long );
%}

// Shift Left Long by 3
instruct shlL_eReg_3(eRegL dst, immI_3 cnt, eFlagsReg cr) %{
  predicate(UseNewLongLShift);
  match(Set dst (LShiftL dst cnt));
  effect(KILL cr);
  ins_cost(100);
  format %{ "ADD    $dst.lo,$dst.lo\n\t"
            "ADC    $dst.hi,$dst.hi\n\t"
            "ADD    $dst.lo,$dst.lo\n\t"
            "ADC    $dst.hi,$dst.hi\n\t"
            "ADD    $dst.lo,$dst.lo\n\t"
            "ADC    $dst.hi,$dst.hi" %}
  ins_encode %{
    __ addl($dst$$Register,$dst$$Register);
    __ adcl(HIGH_FROM_LOW($dst$$Register),HIGH_FROM_LOW($dst$$Register));
    __ addl($dst$$Register,$dst$$Register);
    __ adcl(HIGH_FROM_LOW($dst$$Register),HIGH_FROM_LOW($dst$$Register));
    __ addl($dst$$Register,$dst$$Register);
    __ adcl(HIGH_FROM_LOW($dst$$Register),HIGH_FROM_LOW($dst$$Register));
  %}
  ins_pipe( ialu_reg_long );
%}

// Shift Left Long by 1-31
instruct shlL_eReg_1_31(eRegL dst, immI_1_31 cnt, eFlagsReg cr) %{
  match(Set dst (LShiftL dst cnt));
  effect(KILL cr);
  ins_cost(200);
  format %{ "SHLD   $dst.hi,$dst.lo,$cnt\n\t"
            "SHL    $dst.lo,$cnt" %}
  opcode(0xC1, 0x4, 0xA4);  /* 0F/A4, then C1 /4 ib */
  ins_encode( move_long_small_shift(dst,cnt) );
  ins_pipe( ialu_reg_long );
%}

// Shift Left Long by 32-63
instruct shlL_eReg_32_63(eRegL dst, immI_32_63 cnt, eFlagsReg cr) %{
  match(Set dst (LShiftL dst cnt));
  effect(KILL cr);
  ins_cost(300);
  format %{ "MOV    $dst.hi,$dst.lo\n"
          "\tSHL    $dst.hi,$cnt-32\n"
          "\tXOR    $dst.lo,$dst.lo" %}
  opcode(0xC1, 0x4);  /* C1 /4 ib */
  ins_encode( move_long_big_shift_clr(dst,cnt) );
  ins_pipe( ialu_reg_long );
%}

// Shift Left Long by variable
instruct salL_eReg_CL(eRegL dst, eCXRegI shift, eFlagsReg cr) %{
  match(Set dst (LShiftL dst shift));
  effect(KILL cr);
  ins_cost(500+200);
  size(17);
  format %{ "TEST   $shift,32\n\t"
            "JEQ,s  small\n\t"
            "MOV    $dst.hi,$dst.lo\n\t"
            "XOR    $dst.lo,$dst.lo\n"
    "small:\tSHLD   $dst.hi,$dst.lo,$shift\n\t"
            "SHL    $dst.lo,$shift" %}
  ins_encode( shift_left_long( dst, shift ) );
  ins_pipe( pipe_slow );
%}

// Shift Right Long by 1-31
instruct shrL_eReg_1_31(eRegL dst, immI_1_31 cnt, eFlagsReg cr) %{
  match(Set dst (URShiftL dst cnt));
  effect(KILL cr);
  ins_cost(200);
  format %{ "SHRD   $dst.lo,$dst.hi,$cnt\n\t"
            "SHR    $dst.hi,$cnt" %}
  opcode(0xC1, 0x5, 0xAC);  /* 0F/AC, then C1 /5 ib */
  ins_encode( move_long_small_shift(dst,cnt) );
  ins_pipe( ialu_reg_long );
%}

// Shift Right Long by 32-63
instruct shrL_eReg_32_63(eRegL dst, immI_32_63 cnt, eFlagsReg cr) %{
  match(Set dst (URShiftL dst cnt));
  effect(KILL cr);
  ins_cost(300);
  format %{ "MOV    $dst.lo,$dst.hi\n"
          "\tSHR    $dst.lo,$cnt-32\n"
          "\tXOR    $dst.hi,$dst.hi" %}
  opcode(0xC1, 0x5);  /* C1 /5 ib */
  ins_encode( move_long_big_shift_clr(dst,cnt) );
  ins_pipe( ialu_reg_long );
%}

// Shift Right Long by variable
instruct shrL_eReg_CL(eRegL dst, eCXRegI shift, eFlagsReg cr) %{
  match(Set dst (URShiftL dst shift));
  effect(KILL cr);
  ins_cost(600);
  size(17);
  format %{ "TEST   $shift,32\n\t"
            "JEQ,s  small\n\t"
            "MOV    $dst.lo,$dst.hi\n\t"
            "XOR    $dst.hi,$dst.hi\n"
    "small:\tSHRD   $dst.lo,$dst.hi,$shift\n\t"
            "SHR    $dst.hi,$shift" %}
  ins_encode( shift_right_long( dst, shift ) );
  ins_pipe( pipe_slow );
%}

// Shift Right Long by 1-31
instruct sarL_eReg_1_31(eRegL dst, immI_1_31 cnt, eFlagsReg cr) %{
  match(Set dst (RShiftL dst cnt));
  effect(KILL cr);
  ins_cost(200);
  format %{ "SHRD   $dst.lo,$dst.hi,$cnt\n\t"
            "SAR    $dst.hi,$cnt" %}
  opcode(0xC1, 0x7, 0xAC);  /* 0F/AC, then C1 /7 ib */
  ins_encode( move_long_small_shift(dst,cnt) );
  ins_pipe( ialu_reg_long );
%}

// Shift Right Long by 32-63
instruct sarL_eReg_32_63( eRegL dst, immI_32_63 cnt, eFlagsReg cr) %{
  match(Set dst (RShiftL dst cnt));
  effect(KILL cr);
  ins_cost(300);
  format %{ "MOV    $dst.lo,$dst.hi\n"
          "\tSAR    $dst.lo,$cnt-32\n"
          "\tSAR    $dst.hi,31" %}
  opcode(0xC1, 0x7);  /* C1 /7 ib */
  ins_encode( move_long_big_shift_sign(dst,cnt) );
  ins_pipe( ialu_reg_long );
%}

// Shift Right arithmetic Long by variable
instruct sarL_eReg_CL(eRegL dst, eCXRegI shift, eFlagsReg cr) %{
  match(Set dst (RShiftL dst shift));
  effect(KILL cr);
  ins_cost(600);
  size(18);
  format %{ "TEST   $shift,32\n\t"
            "JEQ,s  small\n\t"
            "MOV    $dst.lo,$dst.hi\n\t"
            "SAR    $dst.hi,31\n"
    "small:\tSHRD   $dst.lo,$dst.hi,$shift\n\t"
            "SAR    $dst.hi,$shift" %}
  ins_encode( shift_right_arith_long( dst, shift ) );
  ins_pipe( pipe_slow );
%}


//----------Double Instructions------------------------------------------------
// Double Math

// Compare & branch

// P6 version of float compare, sets condition codes in EFLAGS
instruct cmpDPR_cc_P6(eFlagsRegU cr, regDPR src1, regDPR src2, eAXRegI rax) %{
  predicate(VM_Version::supports_cmov() && UseSSE <=1);
  match(Set cr (CmpD src1 src2));
  effect(KILL rax);
  ins_cost(150);
  format %{ "FLD    $src1\n\t"
            "FUCOMIP ST,$src2  // P6 instruction\n\t"
            "JNP    exit\n\t"
            "MOV    ah,1       // saw a NaN, set CF\n\t"
            "SAHF\n"
     "exit:\tNOP               // avoid branch to branch" %}
  opcode(0xDF, 0x05); /* DF E8+i or DF /5 */
  ins_encode( Push_Reg_DPR(src1),
              OpcP, RegOpc(src2),
              cmpF_P6_fixup );
  ins_pipe( pipe_slow );
%}

instruct cmpDPR_cc_P6CF(eFlagsRegUCF cr, regDPR src1, regDPR src2) %{
  predicate(VM_Version::supports_cmov() && UseSSE <=1);
  match(Set cr (CmpD src1 src2));
  ins_cost(150);
  format %{ "FLD    $src1\n\t"
            "FUCOMIP ST,$src2  // P6 instruction" %}
  opcode(0xDF, 0x05); /* DF E8+i or DF /5 */
  ins_encode( Push_Reg_DPR(src1),
              OpcP, RegOpc(src2));
  ins_pipe( pipe_slow );
%}

// Compare & branch
instruct cmpDPR_cc(eFlagsRegU cr, regDPR src1, regDPR src2, eAXRegI rax) %{
  predicate(UseSSE<=1);
  match(Set cr (CmpD src1 src2));
  effect(KILL rax);
  ins_cost(200);
  format %{ "FLD    $src1\n\t"
            "FCOMp  $src2\n\t"
            "FNSTSW AX\n\t"
            "TEST   AX,0x400\n\t"
            "JZ,s   flags\n\t"
            "MOV    AH,1\t# unordered treat as LT\n"
    "flags:\tSAHF" %}
  opcode(0xD8, 0x3); /* D8 D8+i or D8 /3 */
  ins_encode( Push_Reg_DPR(src1),
              OpcP, RegOpc(src2),
              fpu_flags);
  ins_pipe( pipe_slow );
%}

// Compare vs zero into -1,0,1
instruct cmpDPR_0(rRegI dst, regDPR src1, immDPR0 zero, eAXRegI rax, eFlagsReg cr) %{
  predicate(UseSSE<=1);
  match(Set dst (CmpD3 src1 zero));
  effect(KILL cr, KILL rax);
  ins_cost(280);
  format %{ "FTSTD  $dst,$src1" %}
  opcode(0xE4, 0xD9);
  ins_encode( Push_Reg_DPR(src1),
              OpcS, OpcP, PopFPU,
              CmpF_Result(dst));
  ins_pipe( pipe_slow );
%}

// Compare into -1,0,1
instruct cmpDPR_reg(rRegI dst, regDPR src1, regDPR src2, eAXRegI rax, eFlagsReg cr) %{
  predicate(UseSSE<=1);
  match(Set dst (CmpD3 src1 src2));
  effect(KILL cr, KILL rax);
  ins_cost(300);
  format %{ "FCMPD  $dst,$src1,$src2" %}
  opcode(0xD8, 0x3); /* D8 D8+i or D8 /3 */
  ins_encode( Push_Reg_DPR(src1),
              OpcP, RegOpc(src2),
              CmpF_Result(dst));
  ins_pipe( pipe_slow );
%}

// float compare and set condition codes in EFLAGS by XMM regs
instruct cmpD_cc(eFlagsRegU cr, regD src1, regD src2) %{
  predicate(UseSSE>=2);
  match(Set cr (CmpD src1 src2));
  ins_cost(145);
  format %{ "UCOMISD $src1,$src2\n\t"
            "JNP,s   exit\n\t"
            "PUSHF\t# saw NaN, set CF\n\t"
            "AND     [rsp], #0xffffff2b\n\t"
            "POPF\n"
    "exit:" %}
  ins_encode %{
    __ ucomisd($src1$$XMMRegister, $src2$$XMMRegister);
    emit_cmpfp_fixup(_masm);
  %}
  ins_pipe( pipe_slow );
%}

instruct cmpD_ccCF(eFlagsRegUCF cr, regD src1, regD src2) %{
  predicate(UseSSE>=2);
  match(Set cr (CmpD src1 src2));
  ins_cost(100);
  format %{ "UCOMISD $src1,$src2" %}
  ins_encode %{
    __ ucomisd($src1$$XMMRegister, $src2$$XMMRegister);
  %}
  ins_pipe( pipe_slow );
%}

// float compare and set condition codes in EFLAGS by XMM regs
instruct cmpD_ccmem(eFlagsRegU cr, regD src1, memory src2) %{
  predicate(UseSSE>=2);
  match(Set cr (CmpD src1 (LoadD src2)));
  ins_cost(145);
  format %{ "UCOMISD $src1,$src2\n\t"
            "JNP,s   exit\n\t"
            "PUSHF\t# saw NaN, set CF\n\t"
            "AND     [rsp], #0xffffff2b\n\t"
            "POPF\n"
    "exit:" %}
  ins_encode %{
    __ ucomisd($src1$$XMMRegister, $src2$$Address);
    emit_cmpfp_fixup(_masm);
  %}
  ins_pipe( pipe_slow );
%}

instruct cmpD_ccmemCF(eFlagsRegUCF cr, regD src1, memory src2) %{
  predicate(UseSSE>=2);
  match(Set cr (CmpD src1 (LoadD src2)));
  ins_cost(100);
  format %{ "UCOMISD $src1,$src2" %}
  ins_encode %{
    __ ucomisd($src1$$XMMRegister, $src2$$Address);
  %}
  ins_pipe( pipe_slow );
%}

// Compare into -1,0,1 in XMM
instruct cmpD_reg(xRegI dst, regD src1, regD src2, eFlagsReg cr) %{
  predicate(UseSSE>=2);
  match(Set dst (CmpD3 src1 src2));
  effect(KILL cr);
  ins_cost(255);
  format %{ "UCOMISD $src1, $src2\n\t"
            "MOV     $dst, #-1\n\t"
            "JP,s    done\n\t"
            "JB,s    done\n\t"
            "SETNE   $dst\n\t"
            "MOVZB   $dst, $dst\n"
    "done:" %}
  ins_encode %{
    __ ucomisd($src1$$XMMRegister, $src2$$XMMRegister);
    emit_cmpfp3(_masm, $dst$$Register);
  %}
  ins_pipe( pipe_slow );
%}

// Compare into -1,0,1 in XMM and memory
instruct cmpD_regmem(xRegI dst, regD src1, memory src2, eFlagsReg cr) %{
  predicate(UseSSE>=2);
  match(Set dst (CmpD3 src1 (LoadD src2)));
  effect(KILL cr);
  ins_cost(275);
  format %{ "UCOMISD $src1, $src2\n\t"
            "MOV     $dst, #-1\n\t"
            "JP,s    done\n\t"
            "JB,s    done\n\t"
            "SETNE   $dst\n\t"
            "MOVZB   $dst, $dst\n"
    "done:" %}
  ins_encode %{
    __ ucomisd($src1$$XMMRegister, $src2$$Address);
    emit_cmpfp3(_masm, $dst$$Register);
  %}
  ins_pipe( pipe_slow );
%}


instruct subDPR_reg(regDPR dst, regDPR src) %{
  predicate (UseSSE <=1);
  match(Set dst (SubD dst src));

  format %{ "FLD    $src\n\t"
            "DSUBp  $dst,ST" %}
  opcode(0xDE, 0x5); /* DE E8+i  or DE /5 */
  ins_cost(150);
  ins_encode( Push_Reg_DPR(src),
              OpcP, RegOpc(dst) );
  ins_pipe( fpu_reg_reg );
%}

instruct subDPR_reg_round(stackSlotD dst, regDPR src1, regDPR src2) %{
  predicate (UseSSE <=1);
  match(Set dst (RoundDouble (SubD src1 src2)));
  ins_cost(250);

  format %{ "FLD    $src2\n\t"
            "DSUB   ST,$src1\n\t"
            "FSTP_D $dst\t# D-round" %}
  opcode(0xD8, 0x5);
  ins_encode( Push_Reg_DPR(src2),
              OpcP, RegOpc(src1), Pop_Mem_DPR(dst) );
  ins_pipe( fpu_mem_reg_reg );
%}


instruct subDPR_reg_mem(regDPR dst, memory src) %{
  predicate (UseSSE <=1);
  match(Set dst (SubD dst (LoadD src)));
  ins_cost(150);

  format %{ "FLD    $src\n\t"
            "DSUBp  $dst,ST" %}
  opcode(0xDE, 0x5, 0xDD); /* DE C0+i */  /* LoadD  DD /0 */
  ins_encode( Opcode(tertiary), RMopc_Mem(0x00,src),
              OpcP, RegOpc(dst) );
  ins_pipe( fpu_reg_mem );
%}

instruct absDPR_reg(regDPR1 dst, regDPR1 src) %{
  predicate (UseSSE<=1);
  match(Set dst (AbsD src));
  ins_cost(100);
  format %{ "FABS" %}
  opcode(0xE1, 0xD9);
  ins_encode( OpcS, OpcP );
  ins_pipe( fpu_reg_reg );
%}

instruct negDPR_reg(regDPR1 dst, regDPR1 src) %{
  predicate(UseSSE<=1);
  match(Set dst (NegD src));
  ins_cost(100);
  format %{ "FCHS" %}
  opcode(0xE0, 0xD9);
  ins_encode( OpcS, OpcP );
  ins_pipe( fpu_reg_reg );
%}

instruct addDPR_reg(regDPR dst, regDPR src) %{
  predicate(UseSSE<=1);
  match(Set dst (AddD dst src));
  format %{ "FLD    $src\n\t"
            "DADD   $dst,ST" %}
  size(4);
  ins_cost(150);
  opcode(0xDE, 0x0); /* DE C0+i or DE /0*/
  ins_encode( Push_Reg_DPR(src),
              OpcP, RegOpc(dst) );
  ins_pipe( fpu_reg_reg );
%}


instruct addDPR_reg_round(stackSlotD dst, regDPR src1, regDPR src2) %{
  predicate(UseSSE<=1);
  match(Set dst (RoundDouble (AddD src1 src2)));
  ins_cost(250);

  format %{ "FLD    $src2\n\t"
            "DADD   ST,$src1\n\t"
            "FSTP_D $dst\t# D-round" %}
  opcode(0xD8, 0x0); /* D8 C0+i or D8 /0*/
  ins_encode( Push_Reg_DPR(src2),
              OpcP, RegOpc(src1), Pop_Mem_DPR(dst) );
  ins_pipe( fpu_mem_reg_reg );
%}


instruct addDPR_reg_mem(regDPR dst, memory src) %{
  predicate(UseSSE<=1);
  match(Set dst (AddD dst (LoadD src)));
  ins_cost(150);

  format %{ "FLD    $src\n\t"
            "DADDp  $dst,ST" %}
  opcode(0xDE, 0x0, 0xDD); /* DE C0+i */  /* LoadD  DD /0 */
  ins_encode( Opcode(tertiary), RMopc_Mem(0x00,src),
              OpcP, RegOpc(dst) );
  ins_pipe( fpu_reg_mem );
%}

// add-to-memory
instruct addDPR_mem_reg(memory dst, regDPR src) %{
  predicate(UseSSE<=1);
  match(Set dst (StoreD dst (RoundDouble (AddD (LoadD dst) src))));
  ins_cost(150);

  format %{ "FLD_D  $dst\n\t"
            "DADD   ST,$src\n\t"
            "FST_D  $dst" %}
  opcode(0xDD, 0x0);
  ins_encode( Opcode(0xDD), RMopc_Mem(0x00,dst),
              Opcode(0xD8), RegOpc(src),
              set_instruction_start,
              Opcode(0xDD), RMopc_Mem(0x03,dst) );
  ins_pipe( fpu_reg_mem );
%}

instruct addDPR_reg_imm1(regDPR dst, immDPR1 con) %{
  predicate(UseSSE<=1);
  match(Set dst (AddD dst con));
  ins_cost(125);
  format %{ "FLD1\n\t"
            "DADDp  $dst,ST" %}
  ins_encode %{
    __ fld1();
    __ faddp($dst$$reg);
  %}
  ins_pipe(fpu_reg);
%}

instruct addDPR_reg_imm(regDPR dst, immDPR con) %{
  predicate(UseSSE<=1 && _kids[1]->_leaf->getd() != 0.0 && _kids[1]->_leaf->getd() != 1.0 );
  match(Set dst (AddD dst con));
  ins_cost(200);
  format %{ "FLD_D  [$constantaddress]\t# load from constant table: double=$con\n\t"
            "DADDp  $dst,ST" %}
  ins_encode %{
    __ fld_d($constantaddress($con));
    __ faddp($dst$$reg);
  %}
  ins_pipe(fpu_reg_mem);
%}

instruct addDPR_reg_imm_round(stackSlotD dst, regDPR src, immDPR con) %{
  predicate(UseSSE<=1 && _kids[0]->_kids[1]->_leaf->getd() != 0.0 && _kids[0]->_kids[1]->_leaf->getd() != 1.0 );
  match(Set dst (RoundDouble (AddD src con)));
  ins_cost(200);
  format %{ "FLD_D  [$constantaddress]\t# load from constant table: double=$con\n\t"
            "DADD   ST,$src\n\t"
            "FSTP_D $dst\t# D-round" %}
  ins_encode %{
    __ fld_d($constantaddress($con));
    __ fadd($src$$reg);
    __ fstp_d(Address(rsp, $dst$$disp));
  %}
  ins_pipe(fpu_mem_reg_con);
%}

instruct mulDPR_reg(regDPR dst, regDPR src) %{
  predicate(UseSSE<=1);
  match(Set dst (MulD dst src));
  format %{ "FLD    $src\n\t"
            "DMULp  $dst,ST" %}
  opcode(0xDE, 0x1); /* DE C8+i or DE /1*/
  ins_cost(150);
  ins_encode( Push_Reg_DPR(src),
              OpcP, RegOpc(dst) );
  ins_pipe( fpu_reg_reg );
%}

// Strict FP instruction biases argument before multiply then
// biases result to avoid double rounding of subnormals.
//
// scale arg1 by multiplying arg1 by 2^(-15360)
// load arg2
// multiply scaled arg1 by arg2
// rescale product by 2^(15360)
//
instruct strictfp_mulDPR_reg(regDPR1 dst, regnotDPR1 src) %{
  predicate( UseSSE<=1 && Compile::current()->has_method() );
  match(Set dst (MulD dst src));
  ins_cost(1);   // Select this instruction for all FP double multiplies

  format %{ "FLD    StubRoutines::x86::_fpu_subnormal_bias1\n\t"
            "DMULp  $dst,ST\n\t"
            "FLD    $src\n\t"
            "DMULp  $dst,ST\n\t"
            "FLD    StubRoutines::x86::_fpu_subnormal_bias2\n\t"
            "DMULp  $dst,ST\n\t" %}
  opcode(0xDE, 0x1); /* DE C8+i or DE /1*/
  ins_encode( strictfp_bias1(dst),
              Push_Reg_DPR(src),
              OpcP, RegOpc(dst),
              strictfp_bias2(dst) );
  ins_pipe( fpu_reg_reg );
%}

instruct mulDPR_reg_imm(regDPR dst, immDPR con) %{
  predicate( UseSSE<=1 && _kids[1]->_leaf->getd() != 0.0 && _kids[1]->_leaf->getd() != 1.0 );
  match(Set dst (MulD dst con));
  ins_cost(200);
  format %{ "FLD_D  [$constantaddress]\t# load from constant table: double=$con\n\t"
            "DMULp  $dst,ST" %}
  ins_encode %{
    __ fld_d($constantaddress($con));
    __ fmulp($dst$$reg);
  %}
  ins_pipe(fpu_reg_mem);
%}


instruct mulDPR_reg_mem(regDPR dst, memory src) %{
  predicate( UseSSE<=1 );
  match(Set dst (MulD dst (LoadD src)));
  ins_cost(200);
  format %{ "FLD_D  $src\n\t"
            "DMULp  $dst,ST" %}
  opcode(0xDE, 0x1, 0xDD); /* DE C8+i or DE /1*/  /* LoadD  DD /0 */
  ins_encode( Opcode(tertiary), RMopc_Mem(0x00,src),
              OpcP, RegOpc(dst) );
  ins_pipe( fpu_reg_mem );
%}

//
// Cisc-alternate to reg-reg multiply
instruct mulDPR_reg_mem_cisc(regDPR dst, regDPR src, memory mem) %{
  predicate( UseSSE<=1 );
  match(Set dst (MulD src (LoadD mem)));
  ins_cost(250);
  format %{ "FLD_D  $mem\n\t"
            "DMUL   ST,$src\n\t"
            "FSTP_D $dst" %}
  opcode(0xD8, 0x1, 0xD9); /* D8 C8+i */  /* LoadD D9 /0 */
  ins_encode( Opcode(tertiary), RMopc_Mem(0x00,mem),
              OpcReg_FPR(src),
              Pop_Reg_DPR(dst) );
  ins_pipe( fpu_reg_reg_mem );
%}


// MACRO3 -- addDPR a mulDPR
// This instruction is a '2-address' instruction in that the result goes
// back to src2.  This eliminates a move from the macro; possibly the
// register allocator will have to add it back (and maybe not).
instruct addDPR_mulDPR_reg(regDPR src2, regDPR src1, regDPR src0) %{
  predicate( UseSSE<=1 );
  match(Set src2 (AddD (MulD src0 src1) src2));
  format %{ "FLD    $src0\t# ===MACRO3d===\n\t"
            "DMUL   ST,$src1\n\t"
            "DADDp  $src2,ST" %}
  ins_cost(250);
  opcode(0xDD); /* LoadD DD /0 */
  ins_encode( Push_Reg_FPR(src0),
              FMul_ST_reg(src1),
              FAddP_reg_ST(src2) );
  ins_pipe( fpu_reg_reg_reg );
%}


// MACRO3 -- subDPR a mulDPR
instruct subDPR_mulDPR_reg(regDPR src2, regDPR src1, regDPR src0) %{
  predicate( UseSSE<=1 );
  match(Set src2 (SubD (MulD src0 src1) src2));
  format %{ "FLD    $src0\t# ===MACRO3d===\n\t"
            "DMUL   ST,$src1\n\t"
            "DSUBRp $src2,ST" %}
  ins_cost(250);
  ins_encode( Push_Reg_FPR(src0),
              FMul_ST_reg(src1),
              Opcode(0xDE), Opc_plus(0xE0,src2));
  ins_pipe( fpu_reg_reg_reg );
%}


instruct divDPR_reg(regDPR dst, regDPR src) %{
  predicate( UseSSE<=1 );
  match(Set dst (DivD dst src));

  format %{ "FLD    $src\n\t"
            "FDIVp  $dst,ST" %}
  opcode(0xDE, 0x7); /* DE F8+i or DE /7*/
  ins_cost(150);
  ins_encode( Push_Reg_DPR(src),
              OpcP, RegOpc(dst) );
  ins_pipe( fpu_reg_reg );
%}

// Strict FP instruction biases argument before division then
// biases result, to avoid double rounding of subnormals.
//
// scale dividend by multiplying dividend by 2^(-15360)
// load divisor
// divide scaled dividend by divisor
// rescale quotient by 2^(15360)
//
instruct strictfp_divDPR_reg(regDPR1 dst, regnotDPR1 src) %{
  predicate (UseSSE<=1);
  match(Set dst (DivD dst src));
  predicate( UseSSE<=1 && Compile::current()->has_method() );
  ins_cost(01);

  format %{ "FLD    StubRoutines::x86::_fpu_subnormal_bias1\n\t"
            "DMULp  $dst,ST\n\t"
            "FLD    $src\n\t"
            "FDIVp  $dst,ST\n\t"
            "FLD    StubRoutines::x86::_fpu_subnormal_bias2\n\t"
            "DMULp  $dst,ST\n\t" %}
  opcode(0xDE, 0x7); /* DE F8+i or DE /7*/
  ins_encode( strictfp_bias1(dst),
              Push_Reg_DPR(src),
              OpcP, RegOpc(dst),
              strictfp_bias2(dst) );
  ins_pipe( fpu_reg_reg );
%}

instruct modDPR_reg(regDPR dst, regDPR src, eAXRegI rax, eFlagsReg cr) %{
  predicate(UseSSE<=1);
  match(Set dst (ModD dst src));
  effect(KILL rax, KILL cr); // emitModDPR() uses EAX and EFLAGS

  format %{ "DMOD   $dst,$src" %}
  ins_cost(250);
  ins_encode(Push_Reg_Mod_DPR(dst, src),
              emitModDPR(),
              Push_Result_Mod_DPR(src),
              Pop_Reg_DPR(dst));
  ins_pipe( pipe_slow );
%}

instruct modD_reg(regD dst, regD src0, regD src1, eAXRegI rax, eFlagsReg cr) %{
  predicate(UseSSE>=2);
  match(Set dst (ModD src0 src1));
  effect(KILL rax, KILL cr);

  format %{ "SUB    ESP,8\t # DMOD\n"
          "\tMOVSD  [ESP+0],$src1\n"
          "\tFLD_D  [ESP+0]\n"
          "\tMOVSD  [ESP+0],$src0\n"
          "\tFLD_D  [ESP+0]\n"
     "loop:\tFPREM\n"
          "\tFWAIT\n"
          "\tFNSTSW AX\n"
          "\tSAHF\n"
          "\tJP     loop\n"
          "\tFSTP_D [ESP+0]\n"
          "\tMOVSD  $dst,[ESP+0]\n"
          "\tADD    ESP,8\n"
          "\tFSTP   ST0\t # Restore FPU Stack"
    %}
  ins_cost(250);
  ins_encode( Push_ModD_encoding(src0, src1), emitModDPR(), Push_ResultD(dst), PopFPU);
  ins_pipe( pipe_slow );
%}

instruct atanDPR_reg(regDPR dst, regDPR src) %{
  predicate (UseSSE<=1);
  match(Set dst(AtanD dst src));
  format %{ "DATA   $dst,$src" %}
  opcode(0xD9, 0xF3);
  ins_encode( Push_Reg_DPR(src),
              OpcP, OpcS, RegOpc(dst) );
  ins_pipe( pipe_slow );
%}

instruct atanD_reg(regD dst, regD src, eFlagsReg cr) %{
  predicate (UseSSE>=2);
  match(Set dst(AtanD dst src));
  effect(KILL cr); // Push_{Src|Result}D() uses "{SUB|ADD} ESP,8"
  format %{ "DATA   $dst,$src" %}
  opcode(0xD9, 0xF3);
  ins_encode( Push_SrcD(src),
              OpcP, OpcS, Push_ResultD(dst) );
  ins_pipe( pipe_slow );
%}

instruct sqrtDPR_reg(regDPR dst, regDPR src) %{
  predicate (UseSSE<=1);
  match(Set dst (SqrtD src));
  format %{ "DSQRT  $dst,$src" %}
  opcode(0xFA, 0xD9);
  ins_encode( Push_Reg_DPR(src),
              OpcS, OpcP, Pop_Reg_DPR(dst) );
  ins_pipe( pipe_slow );
%}

//-------------Float Instructions-------------------------------
// Float Math

// Code for float compare:
//     fcompp();
//     fwait(); fnstsw_ax();
//     sahf();
//     movl(dst, unordered_result);
//     jcc(Assembler::parity, exit);
//     movl(dst, less_result);
//     jcc(Assembler::below, exit);
//     movl(dst, equal_result);
//     jcc(Assembler::equal, exit);
//     movl(dst, greater_result);
//   exit:

// P6 version of float compare, sets condition codes in EFLAGS
instruct cmpFPR_cc_P6(eFlagsRegU cr, regFPR src1, regFPR src2, eAXRegI rax) %{
  predicate(VM_Version::supports_cmov() && UseSSE == 0);
  match(Set cr (CmpF src1 src2));
  effect(KILL rax);
  ins_cost(150);
  format %{ "FLD    $src1\n\t"
            "FUCOMIP ST,$src2  // P6 instruction\n\t"
            "JNP    exit\n\t"
            "MOV    ah,1       // saw a NaN, set CF (treat as LT)\n\t"
            "SAHF\n"
     "exit:\tNOP               // avoid branch to branch" %}
  opcode(0xDF, 0x05); /* DF E8+i or DF /5 */
  ins_encode( Push_Reg_DPR(src1),
              OpcP, RegOpc(src2),
              cmpF_P6_fixup );
  ins_pipe( pipe_slow );
%}

instruct cmpFPR_cc_P6CF(eFlagsRegUCF cr, regFPR src1, regFPR src2) %{
  predicate(VM_Version::supports_cmov() && UseSSE == 0);
  match(Set cr (CmpF src1 src2));
  ins_cost(100);
  format %{ "FLD    $src1\n\t"
            "FUCOMIP ST,$src2  // P6 instruction" %}
  opcode(0xDF, 0x05); /* DF E8+i or DF /5 */
  ins_encode( Push_Reg_DPR(src1),
              OpcP, RegOpc(src2));
  ins_pipe( pipe_slow );
%}


// Compare & branch
instruct cmpFPR_cc(eFlagsRegU cr, regFPR src1, regFPR src2, eAXRegI rax) %{
  predicate(UseSSE == 0);
  match(Set cr (CmpF src1 src2));
  effect(KILL rax);
  ins_cost(200);
  format %{ "FLD    $src1\n\t"
            "FCOMp  $src2\n\t"
            "FNSTSW AX\n\t"
            "TEST   AX,0x400\n\t"
            "JZ,s   flags\n\t"
            "MOV    AH,1\t# unordered treat as LT\n"
    "flags:\tSAHF" %}
  opcode(0xD8, 0x3); /* D8 D8+i or D8 /3 */
  ins_encode( Push_Reg_DPR(src1),
              OpcP, RegOpc(src2),
              fpu_flags);
  ins_pipe( pipe_slow );
%}

// Compare vs zero into -1,0,1
instruct cmpFPR_0(rRegI dst, regFPR src1, immFPR0 zero, eAXRegI rax, eFlagsReg cr) %{
  predicate(UseSSE == 0);
  match(Set dst (CmpF3 src1 zero));
  effect(KILL cr, KILL rax);
  ins_cost(280);
  format %{ "FTSTF  $dst,$src1" %}
  opcode(0xE4, 0xD9);
  ins_encode( Push_Reg_DPR(src1),
              OpcS, OpcP, PopFPU,
              CmpF_Result(dst));
  ins_pipe( pipe_slow );
%}

// Compare into -1,0,1
instruct cmpFPR_reg(rRegI dst, regFPR src1, regFPR src2, eAXRegI rax, eFlagsReg cr) %{
  predicate(UseSSE == 0);
  match(Set dst (CmpF3 src1 src2));
  effect(KILL cr, KILL rax);
  ins_cost(300);
  format %{ "FCMPF  $dst,$src1,$src2" %}
  opcode(0xD8, 0x3); /* D8 D8+i or D8 /3 */
  ins_encode( Push_Reg_DPR(src1),
              OpcP, RegOpc(src2),
              CmpF_Result(dst));
  ins_pipe( pipe_slow );
%}

// float compare and set condition codes in EFLAGS by XMM regs
instruct cmpF_cc(eFlagsRegU cr, regF src1, regF src2) %{
  predicate(UseSSE>=1);
  match(Set cr (CmpF src1 src2));
  ins_cost(145);
  format %{ "UCOMISS $src1,$src2\n\t"
            "JNP,s   exit\n\t"
            "PUSHF\t# saw NaN, set CF\n\t"
            "AND     [rsp], #0xffffff2b\n\t"
            "POPF\n"
    "exit:" %}
  ins_encode %{
    __ ucomiss($src1$$XMMRegister, $src2$$XMMRegister);
    emit_cmpfp_fixup(_masm);
  %}
  ins_pipe( pipe_slow );
%}

instruct cmpF_ccCF(eFlagsRegUCF cr, regF src1, regF src2) %{
  predicate(UseSSE>=1);
  match(Set cr (CmpF src1 src2));
  ins_cost(100);
  format %{ "UCOMISS $src1,$src2" %}
  ins_encode %{
    __ ucomiss($src1$$XMMRegister, $src2$$XMMRegister);
  %}
  ins_pipe( pipe_slow );
%}

// float compare and set condition codes in EFLAGS by XMM regs
instruct cmpF_ccmem(eFlagsRegU cr, regF src1, memory src2) %{
  predicate(UseSSE>=1);
  match(Set cr (CmpF src1 (LoadF src2)));
  ins_cost(165);
  format %{ "UCOMISS $src1,$src2\n\t"
            "JNP,s   exit\n\t"
            "PUSHF\t# saw NaN, set CF\n\t"
            "AND     [rsp], #0xffffff2b\n\t"
            "POPF\n"
    "exit:" %}
  ins_encode %{
    __ ucomiss($src1$$XMMRegister, $src2$$Address);
    emit_cmpfp_fixup(_masm);
  %}
  ins_pipe( pipe_slow );
%}

instruct cmpF_ccmemCF(eFlagsRegUCF cr, regF src1, memory src2) %{
  predicate(UseSSE>=1);
  match(Set cr (CmpF src1 (LoadF src2)));
  ins_cost(100);
  format %{ "UCOMISS $src1,$src2" %}
  ins_encode %{
    __ ucomiss($src1$$XMMRegister, $src2$$Address);
  %}
  ins_pipe( pipe_slow );
%}

// Compare into -1,0,1 in XMM
instruct cmpF_reg(xRegI dst, regF src1, regF src2, eFlagsReg cr) %{
  predicate(UseSSE>=1);
  match(Set dst (CmpF3 src1 src2));
  effect(KILL cr);
  ins_cost(255);
  format %{ "UCOMISS $src1, $src2\n\t"
            "MOV     $dst, #-1\n\t"
            "JP,s    done\n\t"
            "JB,s    done\n\t"
            "SETNE   $dst\n\t"
            "MOVZB   $dst, $dst\n"
    "done:" %}
  ins_encode %{
    __ ucomiss($src1$$XMMRegister, $src2$$XMMRegister);
    emit_cmpfp3(_masm, $dst$$Register);
  %}
  ins_pipe( pipe_slow );
%}

// Compare into -1,0,1 in XMM and memory
instruct cmpF_regmem(xRegI dst, regF src1, memory src2, eFlagsReg cr) %{
  predicate(UseSSE>=1);
  match(Set dst (CmpF3 src1 (LoadF src2)));
  effect(KILL cr);
  ins_cost(275);
  format %{ "UCOMISS $src1, $src2\n\t"
            "MOV     $dst, #-1\n\t"
            "JP,s    done\n\t"
            "JB,s    done\n\t"
            "SETNE   $dst\n\t"
            "MOVZB   $dst, $dst\n"
    "done:" %}
  ins_encode %{
    __ ucomiss($src1$$XMMRegister, $src2$$Address);
    emit_cmpfp3(_masm, $dst$$Register);
  %}
  ins_pipe( pipe_slow );
%}

// Spill to obtain 24-bit precision
instruct subFPR24_reg(stackSlotF dst, regFPR src1, regFPR src2) %{
  predicate(UseSSE==0 && Compile::current()->select_24_bit_instr());
  match(Set dst (SubF src1 src2));

  format %{ "FSUB   $dst,$src1 - $src2" %}
  opcode(0xD8, 0x4); /* D8 E0+i or D8 /4 mod==0x3 ;; result in TOS */
  ins_encode( Push_Reg_FPR(src1),
              OpcReg_FPR(src2),
              Pop_Mem_FPR(dst) );
  ins_pipe( fpu_mem_reg_reg );
%}
//
// This instruction does not round to 24-bits
instruct subFPR_reg(regFPR dst, regFPR src) %{
  predicate(UseSSE==0 && !Compile::current()->select_24_bit_instr());
  match(Set dst (SubF dst src));

  format %{ "FSUB   $dst,$src" %}
  opcode(0xDE, 0x5); /* DE E8+i  or DE /5 */
  ins_encode( Push_Reg_FPR(src),
              OpcP, RegOpc(dst) );
  ins_pipe( fpu_reg_reg );
%}

// Spill to obtain 24-bit precision
instruct addFPR24_reg(stackSlotF dst, regFPR src1, regFPR src2) %{
  predicate(UseSSE==0 && Compile::current()->select_24_bit_instr());
  match(Set dst (AddF src1 src2));

  format %{ "FADD   $dst,$src1,$src2" %}
  opcode(0xD8, 0x0); /* D8 C0+i */
  ins_encode( Push_Reg_FPR(src2),
              OpcReg_FPR(src1),
              Pop_Mem_FPR(dst) );
  ins_pipe( fpu_mem_reg_reg );
%}
//
// This instruction does not round to 24-bits
instruct addFPR_reg(regFPR dst, regFPR src) %{
  predicate(UseSSE==0 && !Compile::current()->select_24_bit_instr());
  match(Set dst (AddF dst src));

  format %{ "FLD    $src\n\t"
            "FADDp  $dst,ST" %}
  opcode(0xDE, 0x0); /* DE C0+i or DE /0*/
  ins_encode( Push_Reg_FPR(src),
              OpcP, RegOpc(dst) );
  ins_pipe( fpu_reg_reg );
%}

instruct absFPR_reg(regFPR1 dst, regFPR1 src) %{
  predicate(UseSSE==0);
  match(Set dst (AbsF src));
  ins_cost(100);
  format %{ "FABS" %}
  opcode(0xE1, 0xD9);
  ins_encode( OpcS, OpcP );
  ins_pipe( fpu_reg_reg );
%}

instruct negFPR_reg(regFPR1 dst, regFPR1 src) %{
  predicate(UseSSE==0);
  match(Set dst (NegF src));
  ins_cost(100);
  format %{ "FCHS" %}
  opcode(0xE0, 0xD9);
  ins_encode( OpcS, OpcP );
  ins_pipe( fpu_reg_reg );
%}

// Cisc-alternate to addFPR_reg
// Spill to obtain 24-bit precision
instruct addFPR24_reg_mem(stackSlotF dst, regFPR src1, memory src2) %{
  predicate(UseSSE==0 && Compile::current()->select_24_bit_instr());
  match(Set dst (AddF src1 (LoadF src2)));

  format %{ "FLD    $src2\n\t"
            "FADD   ST,$src1\n\t"
            "FSTP_S $dst" %}
  opcode(0xD8, 0x0, 0xD9); /* D8 C0+i */  /* LoadF  D9 /0 */
  ins_encode( Opcode(tertiary), RMopc_Mem(0x00,src2),
              OpcReg_FPR(src1),
              Pop_Mem_FPR(dst) );
  ins_pipe( fpu_mem_reg_mem );
%}
//
// Cisc-alternate to addFPR_reg
// This instruction does not round to 24-bits
instruct addFPR_reg_mem(regFPR dst, memory src) %{
  predicate(UseSSE==0 && !Compile::current()->select_24_bit_instr());
  match(Set dst (AddF dst (LoadF src)));

  format %{ "FADD   $dst,$src" %}
  opcode(0xDE, 0x0, 0xD9); /* DE C0+i or DE /0*/  /* LoadF  D9 /0 */
  ins_encode( Opcode(tertiary), RMopc_Mem(0x00,src),
              OpcP, RegOpc(dst) );
  ins_pipe( fpu_reg_mem );
%}

// // Following two instructions for _222_mpegaudio
// Spill to obtain 24-bit precision
instruct addFPR24_mem_reg(stackSlotF dst, regFPR src2, memory src1 ) %{
  predicate(UseSSE==0 && Compile::current()->select_24_bit_instr());
  match(Set dst (AddF src1 src2));

  format %{ "FADD   $dst,$src1,$src2" %}
  opcode(0xD8, 0x0, 0xD9); /* D8 C0+i */  /* LoadF  D9 /0 */
  ins_encode( Opcode(tertiary), RMopc_Mem(0x00,src1),
              OpcReg_FPR(src2),
              Pop_Mem_FPR(dst) );
  ins_pipe( fpu_mem_reg_mem );
%}

// Cisc-spill variant
// Spill to obtain 24-bit precision
instruct addFPR24_mem_cisc(stackSlotF dst, memory src1, memory src2) %{
  predicate(UseSSE==0 && Compile::current()->select_24_bit_instr());
  match(Set dst (AddF src1 (LoadF src2)));

  format %{ "FADD   $dst,$src1,$src2 cisc" %}
  opcode(0xD8, 0x0, 0xD9); /* D8 C0+i */  /* LoadF  D9 /0 */
  ins_encode( Opcode(tertiary), RMopc_Mem(0x00,src2),
              set_instruction_start,
              OpcP, RMopc_Mem(secondary,src1),
              Pop_Mem_FPR(dst) );
  ins_pipe( fpu_mem_mem_mem );
%}

// Spill to obtain 24-bit precision
instruct addFPR24_mem_mem(stackSlotF dst, memory src1, memory src2) %{
  predicate(UseSSE==0 && Compile::current()->select_24_bit_instr());
  match(Set dst (AddF src1 src2));

  format %{ "FADD   $dst,$src1,$src2" %}
  opcode(0xD8, 0x0, 0xD9); /* D8 /0 */  /* LoadF  D9 /0 */
  ins_encode( Opcode(tertiary), RMopc_Mem(0x00,src2),
              set_instruction_start,
              OpcP, RMopc_Mem(secondary,src1),
              Pop_Mem_FPR(dst) );
  ins_pipe( fpu_mem_mem_mem );
%}


// Spill to obtain 24-bit precision
instruct addFPR24_reg_imm(stackSlotF dst, regFPR src, immFPR con) %{
  predicate(UseSSE==0 && Compile::current()->select_24_bit_instr());
  match(Set dst (AddF src con));
  format %{ "FLD    $src\n\t"
            "FADD_S [$constantaddress]\t# load from constant table: float=$con\n\t"
            "FSTP_S $dst"  %}
  ins_encode %{
    __ fld_s($src$$reg - 1);  // FLD ST(i-1)
    __ fadd_s($constantaddress($con));
    __ fstp_s(Address(rsp, $dst$$disp));
  %}
  ins_pipe(fpu_mem_reg_con);
%}
//
// This instruction does not round to 24-bits
instruct addFPR_reg_imm(regFPR dst, regFPR src, immFPR con) %{
  predicate(UseSSE==0 && !Compile::current()->select_24_bit_instr());
  match(Set dst (AddF src con));
  format %{ "FLD    $src\n\t"
            "FADD_S [$constantaddress]\t# load from constant table: float=$con\n\t"
            "FSTP   $dst"  %}
  ins_encode %{
    __ fld_s($src$$reg - 1);  // FLD ST(i-1)
    __ fadd_s($constantaddress($con));
    __ fstp_d($dst$$reg);
  %}
  ins_pipe(fpu_reg_reg_con);
%}

// Spill to obtain 24-bit precision
instruct mulFPR24_reg(stackSlotF dst, regFPR src1, regFPR src2) %{
  predicate(UseSSE==0 && Compile::current()->select_24_bit_instr());
  match(Set dst (MulF src1 src2));

  format %{ "FLD    $src1\n\t"
            "FMUL   $src2\n\t"
            "FSTP_S $dst"  %}
  opcode(0xD8, 0x1); /* D8 C8+i or D8 /1 ;; result in TOS */
  ins_encode( Push_Reg_FPR(src1),
              OpcReg_FPR(src2),
              Pop_Mem_FPR(dst) );
  ins_pipe( fpu_mem_reg_reg );
%}
//
// This instruction does not round to 24-bits
instruct mulFPR_reg(regFPR dst, regFPR src1, regFPR src2) %{
  predicate(UseSSE==0 && !Compile::current()->select_24_bit_instr());
  match(Set dst (MulF src1 src2));

  format %{ "FLD    $src1\n\t"
            "FMUL   $src2\n\t"
            "FSTP_S $dst"  %}
  opcode(0xD8, 0x1); /* D8 C8+i */
  ins_encode( Push_Reg_FPR(src2),
              OpcReg_FPR(src1),
              Pop_Reg_FPR(dst) );
  ins_pipe( fpu_reg_reg_reg );
%}


// Spill to obtain 24-bit precision
// Cisc-alternate to reg-reg multiply
instruct mulFPR24_reg_mem(stackSlotF dst, regFPR src1, memory src2) %{
  predicate(UseSSE==0 && Compile::current()->select_24_bit_instr());
  match(Set dst (MulF src1 (LoadF src2)));

  format %{ "FLD_S  $src2\n\t"
            "FMUL   $src1\n\t"
            "FSTP_S $dst"  %}
  opcode(0xD8, 0x1, 0xD9); /* D8 C8+i or DE /1*/  /* LoadF D9 /0 */
  ins_encode( Opcode(tertiary), RMopc_Mem(0x00,src2),
              OpcReg_FPR(src1),
              Pop_Mem_FPR(dst) );
  ins_pipe( fpu_mem_reg_mem );
%}
//
// This instruction does not round to 24-bits
// Cisc-alternate to reg-reg multiply
instruct mulFPR_reg_mem(regFPR dst, regFPR src1, memory src2) %{
  predicate(UseSSE==0 && !Compile::current()->select_24_bit_instr());
  match(Set dst (MulF src1 (LoadF src2)));

  format %{ "FMUL   $dst,$src1,$src2" %}
  opcode(0xD8, 0x1, 0xD9); /* D8 C8+i */  /* LoadF D9 /0 */
  ins_encode( Opcode(tertiary), RMopc_Mem(0x00,src2),
              OpcReg_FPR(src1),
              Pop_Reg_FPR(dst) );
  ins_pipe( fpu_reg_reg_mem );
%}

// Spill to obtain 24-bit precision
instruct mulFPR24_mem_mem(stackSlotF dst, memory src1, memory src2) %{
  predicate(UseSSE==0 && Compile::current()->select_24_bit_instr());
  match(Set dst (MulF src1 src2));

  format %{ "FMUL   $dst,$src1,$src2" %}
  opcode(0xD8, 0x1, 0xD9); /* D8 /1 */  /* LoadF D9 /0 */
  ins_encode( Opcode(tertiary), RMopc_Mem(0x00,src2),
              set_instruction_start,
              OpcP, RMopc_Mem(secondary,src1),
              Pop_Mem_FPR(dst) );
  ins_pipe( fpu_mem_mem_mem );
%}

// Spill to obtain 24-bit precision
instruct mulFPR24_reg_imm(stackSlotF dst, regFPR src, immFPR con) %{
  predicate(UseSSE==0 && Compile::current()->select_24_bit_instr());
  match(Set dst (MulF src con));

  format %{ "FLD    $src\n\t"
            "FMUL_S [$constantaddress]\t# load from constant table: float=$con\n\t"
            "FSTP_S $dst"  %}
  ins_encode %{
    __ fld_s($src$$reg - 1);  // FLD ST(i-1)
    __ fmul_s($constantaddress($con));
    __ fstp_s(Address(rsp, $dst$$disp));
  %}
  ins_pipe(fpu_mem_reg_con);
%}
//
// This instruction does not round to 24-bits
instruct mulFPR_reg_imm(regFPR dst, regFPR src, immFPR con) %{
  predicate(UseSSE==0 && !Compile::current()->select_24_bit_instr());
  match(Set dst (MulF src con));

  format %{ "FLD    $src\n\t"
            "FMUL_S [$constantaddress]\t# load from constant table: float=$con\n\t"
            "FSTP   $dst"  %}
  ins_encode %{
    __ fld_s($src$$reg - 1);  // FLD ST(i-1)
    __ fmul_s($constantaddress($con));
    __ fstp_d($dst$$reg);
  %}
  ins_pipe(fpu_reg_reg_con);
%}


//
// MACRO1 -- subsume unshared load into mulFPR
// This instruction does not round to 24-bits
instruct mulFPR_reg_load1(regFPR dst, regFPR src, memory mem1 ) %{
  predicate(UseSSE==0 && !Compile::current()->select_24_bit_instr());
  match(Set dst (MulF (LoadF mem1) src));

  format %{ "FLD    $mem1    ===MACRO1===\n\t"
            "FMUL   ST,$src\n\t"
            "FSTP   $dst" %}
  opcode(0xD8, 0x1, 0xD9); /* D8 C8+i or D8 /1 */  /* LoadF D9 /0 */
  ins_encode( Opcode(tertiary), RMopc_Mem(0x00,mem1),
              OpcReg_FPR(src),
              Pop_Reg_FPR(dst) );
  ins_pipe( fpu_reg_reg_mem );
%}
//
// MACRO2 -- addFPR a mulFPR which subsumed an unshared load
// This instruction does not round to 24-bits
instruct addFPR_mulFPR_reg_load1(regFPR dst, memory mem1, regFPR src1, regFPR src2) %{
  predicate(UseSSE==0 && !Compile::current()->select_24_bit_instr());
  match(Set dst (AddF (MulF (LoadF mem1) src1) src2));
  ins_cost(95);

  format %{ "FLD    $mem1     ===MACRO2===\n\t"
            "FMUL   ST,$src1  subsume mulFPR left load\n\t"
            "FADD   ST,$src2\n\t"
            "FSTP   $dst" %}
  opcode(0xD9); /* LoadF D9 /0 */
  ins_encode( OpcP, RMopc_Mem(0x00,mem1),
              FMul_ST_reg(src1),
              FAdd_ST_reg(src2),
              Pop_Reg_FPR(dst) );
  ins_pipe( fpu_reg_mem_reg_reg );
%}

// MACRO3 -- addFPR a mulFPR
// This instruction does not round to 24-bits.  It is a '2-address'
// instruction in that the result goes back to src2.  This eliminates
// a move from the macro; possibly the register allocator will have
// to add it back (and maybe not).
instruct addFPR_mulFPR_reg(regFPR src2, regFPR src1, regFPR src0) %{
  predicate(UseSSE==0 && !Compile::current()->select_24_bit_instr());
  match(Set src2 (AddF (MulF src0 src1) src2));

  format %{ "FLD    $src0     ===MACRO3===\n\t"
            "FMUL   ST,$src1\n\t"
            "FADDP  $src2,ST" %}
  opcode(0xD9); /* LoadF D9 /0 */
  ins_encode( Push_Reg_FPR(src0),
              FMul_ST_reg(src1),
              FAddP_reg_ST(src2) );
  ins_pipe( fpu_reg_reg_reg );
%}

// MACRO4 -- divFPR subFPR
// This instruction does not round to 24-bits
instruct subFPR_divFPR_reg(regFPR dst, regFPR src1, regFPR src2, regFPR src3) %{
  predicate(UseSSE==0 && !Compile::current()->select_24_bit_instr());
  match(Set dst (DivF (SubF src2 src1) src3));

  format %{ "FLD    $src2   ===MACRO4===\n\t"
            "FSUB   ST,$src1\n\t"
            "FDIV   ST,$src3\n\t"
            "FSTP  $dst" %}
  opcode(0xDE, 0x7); /* DE F8+i or DE /7*/
  ins_encode( Push_Reg_FPR(src2),
              subFPR_divFPR_encode(src1,src3),
              Pop_Reg_FPR(dst) );
  ins_pipe( fpu_reg_reg_reg_reg );
%}

// Spill to obtain 24-bit precision
instruct divFPR24_reg(stackSlotF dst, regFPR src1, regFPR src2) %{
  predicate(UseSSE==0 && Compile::current()->select_24_bit_instr());
  match(Set dst (DivF src1 src2));

  format %{ "FDIV   $dst,$src1,$src2" %}
  opcode(0xD8, 0x6); /* D8 F0+i or DE /6*/
  ins_encode( Push_Reg_FPR(src1),
              OpcReg_FPR(src2),
              Pop_Mem_FPR(dst) );
  ins_pipe( fpu_mem_reg_reg );
%}
//
// This instruction does not round to 24-bits
instruct divFPR_reg(regFPR dst, regFPR src) %{
  predicate(UseSSE==0 && !Compile::current()->select_24_bit_instr());
  match(Set dst (DivF dst src));

  format %{ "FDIV   $dst,$src" %}
  opcode(0xDE, 0x7); /* DE F8+i or DE /7*/
  ins_encode( Push_Reg_FPR(src),
              OpcP, RegOpc(dst) );
  ins_pipe( fpu_reg_reg );
%}


// Spill to obtain 24-bit precision
instruct modFPR24_reg(stackSlotF dst, regFPR src1, regFPR src2, eAXRegI rax, eFlagsReg cr) %{
  predicate( UseSSE==0 && Compile::current()->select_24_bit_instr());
  match(Set dst (ModF src1 src2));
  effect(KILL rax, KILL cr); // emitModDPR() uses EAX and EFLAGS

  format %{ "FMOD   $dst,$src1,$src2" %}
  ins_encode( Push_Reg_Mod_DPR(src1, src2),
              emitModDPR(),
              Push_Result_Mod_DPR(src2),
              Pop_Mem_FPR(dst));
  ins_pipe( pipe_slow );
%}
//
// This instruction does not round to 24-bits
instruct modFPR_reg(regFPR dst, regFPR src, eAXRegI rax, eFlagsReg cr) %{
  predicate( UseSSE==0 && !Compile::current()->select_24_bit_instr());
  match(Set dst (ModF dst src));
  effect(KILL rax, KILL cr); // emitModDPR() uses EAX and EFLAGS

  format %{ "FMOD   $dst,$src" %}
  ins_encode(Push_Reg_Mod_DPR(dst, src),
              emitModDPR(),
              Push_Result_Mod_DPR(src),
              Pop_Reg_FPR(dst));
  ins_pipe( pipe_slow );
%}

instruct modF_reg(regF dst, regF src0, regF src1, eAXRegI rax, eFlagsReg cr) %{
  predicate(UseSSE>=1);
  match(Set dst (ModF src0 src1));
  effect(KILL rax, KILL cr);
  format %{ "SUB    ESP,4\t # FMOD\n"
          "\tMOVSS  [ESP+0],$src1\n"
          "\tFLD_S  [ESP+0]\n"
          "\tMOVSS  [ESP+0],$src0\n"
          "\tFLD_S  [ESP+0]\n"
     "loop:\tFPREM\n"
          "\tFWAIT\n"
          "\tFNSTSW AX\n"
          "\tSAHF\n"
          "\tJP     loop\n"
          "\tFSTP_S [ESP+0]\n"
          "\tMOVSS  $dst,[ESP+0]\n"
          "\tADD    ESP,4\n"
          "\tFSTP   ST0\t # Restore FPU Stack"
    %}
  ins_cost(250);
  ins_encode( Push_ModF_encoding(src0, src1), emitModDPR(), Push_ResultF(dst,0x4), PopFPU);
  ins_pipe( pipe_slow );
%}


//----------Arithmetic Conversion Instructions---------------------------------
// The conversions operations are all Alpha sorted.  Please keep it that way!

instruct roundFloat_mem_reg(stackSlotF dst, regFPR src) %{
  predicate(UseSSE==0);
  match(Set dst (RoundFloat src));
  ins_cost(125);
  format %{ "FST_S  $dst,$src\t# F-round" %}
  ins_encode( Pop_Mem_Reg_FPR(dst, src) );
  ins_pipe( fpu_mem_reg );
%}

instruct roundDouble_mem_reg(stackSlotD dst, regDPR src) %{
  predicate(UseSSE<=1);
  match(Set dst (RoundDouble src));
  ins_cost(125);
  format %{ "FST_D  $dst,$src\t# D-round" %}
  ins_encode( Pop_Mem_Reg_DPR(dst, src) );
  ins_pipe( fpu_mem_reg );
%}

// Force rounding to 24-bit precision and 6-bit exponent
instruct convDPR2FPR_reg(stackSlotF dst, regDPR src) %{
  predicate(UseSSE==0);
  match(Set dst (ConvD2F src));
  format %{ "FST_S  $dst,$src\t# F-round" %}
  expand %{
    roundFloat_mem_reg(dst,src);
  %}
%}

// Force rounding to 24-bit precision and 6-bit exponent
instruct convDPR2F_reg(regF dst, regDPR src, eFlagsReg cr) %{
  predicate(UseSSE==1);
  match(Set dst (ConvD2F src));
  effect( KILL cr );
  format %{ "SUB    ESP,4\n\t"
            "FST_S  [ESP],$src\t# F-round\n\t"
            "MOVSS  $dst,[ESP]\n\t"
            "ADD ESP,4" %}
  ins_encode %{
    __ subptr(rsp, 4);
    if ($src$$reg != FPR1L_enc) {
      __ fld_s($src$$reg-1);
      __ fstp_s(Address(rsp, 0));
    } else {
      __ fst_s(Address(rsp, 0));
    }
    __ movflt($dst$$XMMRegister, Address(rsp, 0));
    __ addptr(rsp, 4);
  %}
  ins_pipe( pipe_slow );
%}

// Force rounding double precision to single precision
instruct convD2F_reg(regF dst, regD src) %{
  predicate(UseSSE>=2);
  match(Set dst (ConvD2F src));
  format %{ "CVTSD2SS $dst,$src\t# F-round" %}
  ins_encode %{
    __ cvtsd2ss ($dst$$XMMRegister, $src$$XMMRegister);
  %}
  ins_pipe( pipe_slow );
%}

instruct convFPR2DPR_reg_reg(regDPR dst, regFPR src) %{
  predicate(UseSSE==0);
  match(Set dst (ConvF2D src));
  format %{ "FST_S  $dst,$src\t# D-round" %}
  ins_encode( Pop_Reg_Reg_DPR(dst, src));
  ins_pipe( fpu_reg_reg );
%}

instruct convFPR2D_reg(stackSlotD dst, regFPR src) %{
  predicate(UseSSE==1);
  match(Set dst (ConvF2D src));
  format %{ "FST_D  $dst,$src\t# D-round" %}
  expand %{
    roundDouble_mem_reg(dst,src);
  %}
%}

instruct convF2DPR_reg(regDPR dst, regF src, eFlagsReg cr) %{
  predicate(UseSSE==1);
  match(Set dst (ConvF2D src));
  effect( KILL cr );
  format %{ "SUB    ESP,4\n\t"
            "MOVSS  [ESP] $src\n\t"
            "FLD_S  [ESP]\n\t"
            "ADD    ESP,4\n\t"
            "FSTP   $dst\t# D-round" %}
  ins_encode %{
    __ subptr(rsp, 4);
    __ movflt(Address(rsp, 0), $src$$XMMRegister);
    __ fld_s(Address(rsp, 0));
    __ addptr(rsp, 4);
    __ fstp_d($dst$$reg);
  %}
  ins_pipe( pipe_slow );
%}

instruct convF2D_reg(regD dst, regF src) %{
  predicate(UseSSE>=2);
  match(Set dst (ConvF2D src));
  format %{ "CVTSS2SD $dst,$src\t# D-round" %}
  ins_encode %{
    __ cvtss2sd ($dst$$XMMRegister, $src$$XMMRegister);
  %}
  ins_pipe( pipe_slow );
%}

// Convert a double to an int.  If the double is a NAN, stuff a zero in instead.
instruct convDPR2I_reg_reg( eAXRegI dst, eDXRegI tmp, regDPR src, eFlagsReg cr ) %{
  predicate(UseSSE<=1);
  match(Set dst (ConvD2I src));
  effect( KILL tmp, KILL cr );
  format %{ "FLD    $src\t# Convert double to int \n\t"
            "FLDCW  trunc mode\n\t"
            "SUB    ESP,4\n\t"
            "FISTp  [ESP + #0]\n\t"
            "FLDCW  std/24-bit mode\n\t"
            "POP    EAX\n\t"
            "CMP    EAX,0x80000000\n\t"
            "JNE,s  fast\n\t"
            "FLD_D  $src\n\t"
            "CALL   d2i_wrapper\n"
      "fast:" %}
  ins_encode( Push_Reg_DPR(src), DPR2I_encoding(src) );
  ins_pipe( pipe_slow );
%}

// Convert a double to an int.  If the double is a NAN, stuff a zero in instead.
instruct convD2I_reg_reg( eAXRegI dst, eDXRegI tmp, regD src, eFlagsReg cr ) %{
  predicate(UseSSE>=2);
  match(Set dst (ConvD2I src));
  effect( KILL tmp, KILL cr );
  format %{ "CVTTSD2SI $dst, $src\n\t"
            "CMP    $dst,0x80000000\n\t"
            "JNE,s  fast\n\t"
            "SUB    ESP, 8\n\t"
            "MOVSD  [ESP], $src\n\t"
            "FLD_D  [ESP]\n\t"
            "ADD    ESP, 8\n\t"
            "CALL   d2i_wrapper\n"
      "fast:" %}
  ins_encode %{
    Label fast;
    __ cvttsd2sil($dst$$Register, $src$$XMMRegister);
    __ cmpl($dst$$Register, 0x80000000);
    __ jccb(Assembler::notEqual, fast);
    __ subptr(rsp, 8);
    __ movdbl(Address(rsp, 0), $src$$XMMRegister);
    __ fld_d(Address(rsp, 0));
    __ addptr(rsp, 8);
    __ call(RuntimeAddress(CAST_FROM_FN_PTR(address, StubRoutines::x86::d2i_wrapper())));
    __ post_call_nop();
    __ bind(fast);
  %}
  ins_pipe( pipe_slow );
%}

instruct convDPR2L_reg_reg( eADXRegL dst, regDPR src, eFlagsReg cr ) %{
  predicate(UseSSE<=1);
  match(Set dst (ConvD2L src));
  effect( KILL cr );
  format %{ "FLD    $src\t# Convert double to long\n\t"
            "FLDCW  trunc mode\n\t"
            "SUB    ESP,8\n\t"
            "FISTp  [ESP + #0]\n\t"
            "FLDCW  std/24-bit mode\n\t"
            "POP    EAX\n\t"
            "POP    EDX\n\t"
            "CMP    EDX,0x80000000\n\t"
            "JNE,s  fast\n\t"
            "TEST   EAX,EAX\n\t"
            "JNE,s  fast\n\t"
            "FLD    $src\n\t"
            "CALL   d2l_wrapper\n"
      "fast:" %}
  ins_encode( Push_Reg_DPR(src),  DPR2L_encoding(src) );
  ins_pipe( pipe_slow );
%}

// XMM lacks a float/double->long conversion, so use the old FPU stack.
instruct convD2L_reg_reg( eADXRegL dst, regD src, eFlagsReg cr ) %{
  predicate (UseSSE>=2);
  match(Set dst (ConvD2L src));
  effect( KILL cr );
  format %{ "SUB    ESP,8\t# Convert double to long\n\t"
            "MOVSD  [ESP],$src\n\t"
            "FLD_D  [ESP]\n\t"
            "FLDCW  trunc mode\n\t"
            "FISTp  [ESP + #0]\n\t"
            "FLDCW  std/24-bit mode\n\t"
            "POP    EAX\n\t"
            "POP    EDX\n\t"
            "CMP    EDX,0x80000000\n\t"
            "JNE,s  fast\n\t"
            "TEST   EAX,EAX\n\t"
            "JNE,s  fast\n\t"
            "SUB    ESP,8\n\t"
            "MOVSD  [ESP],$src\n\t"
            "FLD_D  [ESP]\n\t"
            "ADD    ESP,8\n\t"
            "CALL   d2l_wrapper\n"
      "fast:" %}
  ins_encode %{
    Label fast;
    __ subptr(rsp, 8);
    __ movdbl(Address(rsp, 0), $src$$XMMRegister);
    __ fld_d(Address(rsp, 0));
    __ fldcw(ExternalAddress(StubRoutines::x86::addr_fpu_cntrl_wrd_trunc()));
    __ fistp_d(Address(rsp, 0));
    // Restore the rounding mode, mask the exception
    if (Compile::current()->in_24_bit_fp_mode()) {
      __ fldcw(ExternalAddress(StubRoutines::x86::addr_fpu_cntrl_wrd_24()));
    } else {
      __ fldcw(ExternalAddress(StubRoutines::x86::addr_fpu_cntrl_wrd_std()));
    }
    // Load the converted long, adjust CPU stack
    __ pop(rax);
    __ pop(rdx);
    __ cmpl(rdx, 0x80000000);
    __ jccb(Assembler::notEqual, fast);
    __ testl(rax, rax);
    __ jccb(Assembler::notEqual, fast);
    __ subptr(rsp, 8);
    __ movdbl(Address(rsp, 0), $src$$XMMRegister);
    __ fld_d(Address(rsp, 0));
    __ addptr(rsp, 8);
    __ call(RuntimeAddress(CAST_FROM_FN_PTR(address, StubRoutines::x86::d2l_wrapper())));
    __ post_call_nop();
    __ bind(fast);
  %}
  ins_pipe( pipe_slow );
%}

// Convert a double to an int.  Java semantics require we do complex
// manglations in the corner cases.  So we set the rounding mode to
// 'zero', store the darned double down as an int, and reset the
// rounding mode to 'nearest'.  The hardware stores a flag value down
// if we would overflow or converted a NAN; we check for this and
// and go the slow path if needed.
instruct convFPR2I_reg_reg(eAXRegI dst, eDXRegI tmp, regFPR src, eFlagsReg cr ) %{
  predicate(UseSSE==0);
  match(Set dst (ConvF2I src));
  effect( KILL tmp, KILL cr );
  format %{ "FLD    $src\t# Convert float to int \n\t"
            "FLDCW  trunc mode\n\t"
            "SUB    ESP,4\n\t"
            "FISTp  [ESP + #0]\n\t"
            "FLDCW  std/24-bit mode\n\t"
            "POP    EAX\n\t"
            "CMP    EAX,0x80000000\n\t"
            "JNE,s  fast\n\t"
            "FLD    $src\n\t"
            "CALL   d2i_wrapper\n"
      "fast:" %}
  // DPR2I_encoding works for FPR2I
  ins_encode( Push_Reg_FPR(src), DPR2I_encoding(src) );
  ins_pipe( pipe_slow );
%}

// Convert a float in xmm to an int reg.
instruct convF2I_reg(eAXRegI dst, eDXRegI tmp, regF src, eFlagsReg cr ) %{
  predicate(UseSSE>=1);
  match(Set dst (ConvF2I src));
  effect( KILL tmp, KILL cr );
  format %{ "CVTTSS2SI $dst, $src\n\t"
            "CMP    $dst,0x80000000\n\t"
            "JNE,s  fast\n\t"
            "SUB    ESP, 4\n\t"
            "MOVSS  [ESP], $src\n\t"
            "FLD    [ESP]\n\t"
            "ADD    ESP, 4\n\t"
            "CALL   d2i_wrapper\n"
      "fast:" %}
  ins_encode %{
    Label fast;
    __ cvttss2sil($dst$$Register, $src$$XMMRegister);
    __ cmpl($dst$$Register, 0x80000000);
    __ jccb(Assembler::notEqual, fast);
    __ subptr(rsp, 4);
    __ movflt(Address(rsp, 0), $src$$XMMRegister);
    __ fld_s(Address(rsp, 0));
    __ addptr(rsp, 4);
    __ call(RuntimeAddress(CAST_FROM_FN_PTR(address, StubRoutines::x86::d2i_wrapper())));
    __ post_call_nop();
    __ bind(fast);
  %}
  ins_pipe( pipe_slow );
%}

instruct convFPR2L_reg_reg( eADXRegL dst, regFPR src, eFlagsReg cr ) %{
  predicate(UseSSE==0);
  match(Set dst (ConvF2L src));
  effect( KILL cr );
  format %{ "FLD    $src\t# Convert float to long\n\t"
            "FLDCW  trunc mode\n\t"
            "SUB    ESP,8\n\t"
            "FISTp  [ESP + #0]\n\t"
            "FLDCW  std/24-bit mode\n\t"
            "POP    EAX\n\t"
            "POP    EDX\n\t"
            "CMP    EDX,0x80000000\n\t"
            "JNE,s  fast\n\t"
            "TEST   EAX,EAX\n\t"
            "JNE,s  fast\n\t"
            "FLD    $src\n\t"
            "CALL   d2l_wrapper\n"
      "fast:" %}
  // DPR2L_encoding works for FPR2L
  ins_encode( Push_Reg_FPR(src), DPR2L_encoding(src) );
  ins_pipe( pipe_slow );
%}

// XMM lacks a float/double->long conversion, so use the old FPU stack.
instruct convF2L_reg_reg( eADXRegL dst, regF src, eFlagsReg cr ) %{
  predicate (UseSSE>=1);
  match(Set dst (ConvF2L src));
  effect( KILL cr );
  format %{ "SUB    ESP,8\t# Convert float to long\n\t"
            "MOVSS  [ESP],$src\n\t"
            "FLD_S  [ESP]\n\t"
            "FLDCW  trunc mode\n\t"
            "FISTp  [ESP + #0]\n\t"
            "FLDCW  std/24-bit mode\n\t"
            "POP    EAX\n\t"
            "POP    EDX\n\t"
            "CMP    EDX,0x80000000\n\t"
            "JNE,s  fast\n\t"
            "TEST   EAX,EAX\n\t"
            "JNE,s  fast\n\t"
            "SUB    ESP,4\t# Convert float to long\n\t"
            "MOVSS  [ESP],$src\n\t"
            "FLD_S  [ESP]\n\t"
            "ADD    ESP,4\n\t"
            "CALL   d2l_wrapper\n"
      "fast:" %}
  ins_encode %{
    Label fast;
    __ subptr(rsp, 8);
    __ movflt(Address(rsp, 0), $src$$XMMRegister);
    __ fld_s(Address(rsp, 0));
    __ fldcw(ExternalAddress(StubRoutines::x86::addr_fpu_cntrl_wrd_trunc()));
    __ fistp_d(Address(rsp, 0));
    // Restore the rounding mode, mask the exception
    if (Compile::current()->in_24_bit_fp_mode()) {
      __ fldcw(ExternalAddress(StubRoutines::x86::addr_fpu_cntrl_wrd_24()));
    } else {
      __ fldcw(ExternalAddress(StubRoutines::x86::addr_fpu_cntrl_wrd_std()));
    }
    // Load the converted long, adjust CPU stack
    __ pop(rax);
    __ pop(rdx);
    __ cmpl(rdx, 0x80000000);
    __ jccb(Assembler::notEqual, fast);
    __ testl(rax, rax);
    __ jccb(Assembler::notEqual, fast);
    __ subptr(rsp, 4);
    __ movflt(Address(rsp, 0), $src$$XMMRegister);
    __ fld_s(Address(rsp, 0));
    __ addptr(rsp, 4);
    __ call(RuntimeAddress(CAST_FROM_FN_PTR(address, StubRoutines::x86::d2l_wrapper())));
    __ post_call_nop();
    __ bind(fast);
  %}
  ins_pipe( pipe_slow );
%}

instruct convI2DPR_reg(regDPR dst, stackSlotI src) %{
  predicate( UseSSE<=1 );
  match(Set dst (ConvI2D src));
  format %{ "FILD   $src\n\t"
            "FSTP   $dst" %}
  opcode(0xDB, 0x0);  /* DB /0 */
  ins_encode(Push_Mem_I(src), Pop_Reg_DPR(dst));
  ins_pipe( fpu_reg_mem );
%}

instruct convI2D_reg(regD dst, rRegI src) %{
  predicate( UseSSE>=2 && !UseXmmI2D );
  match(Set dst (ConvI2D src));
  format %{ "CVTSI2SD $dst,$src" %}
  ins_encode %{
    __ cvtsi2sdl ($dst$$XMMRegister, $src$$Register);
  %}
  ins_pipe( pipe_slow );
%}

instruct convI2D_mem(regD dst, memory mem) %{
  predicate( UseSSE>=2 );
  match(Set dst (ConvI2D (LoadI mem)));
  format %{ "CVTSI2SD $dst,$mem" %}
  ins_encode %{
    __ cvtsi2sdl ($dst$$XMMRegister, $mem$$Address);
  %}
  ins_pipe( pipe_slow );
%}

instruct convXI2D_reg(regD dst, rRegI src)
%{
  predicate( UseSSE>=2 && UseXmmI2D );
  match(Set dst (ConvI2D src));

  format %{ "MOVD  $dst,$src\n\t"
            "CVTDQ2PD $dst,$dst\t# i2d" %}
  ins_encode %{
    __ movdl($dst$$XMMRegister, $src$$Register);
    __ cvtdq2pd($dst$$XMMRegister, $dst$$XMMRegister);
  %}
  ins_pipe(pipe_slow); // XXX
%}

instruct convI2DPR_mem(regDPR dst, memory mem) %{
  predicate( UseSSE<=1 && !Compile::current()->select_24_bit_instr());
  match(Set dst (ConvI2D (LoadI mem)));
  format %{ "FILD   $mem\n\t"
            "FSTP   $dst" %}
  opcode(0xDB);      /* DB /0 */
  ins_encode( OpcP, RMopc_Mem(0x00,mem),
              Pop_Reg_DPR(dst));
  ins_pipe( fpu_reg_mem );
%}

// Convert a byte to a float; no rounding step needed.
instruct conv24I2FPR_reg(regFPR dst, stackSlotI src) %{
  predicate( UseSSE==0 && n->in(1)->Opcode() == Op_AndI && n->in(1)->in(2)->is_Con() && n->in(1)->in(2)->get_int() == 255 );
  match(Set dst (ConvI2F src));
  format %{ "FILD   $src\n\t"
            "FSTP   $dst" %}

  opcode(0xDB, 0x0);  /* DB /0 */
  ins_encode(Push_Mem_I(src), Pop_Reg_FPR(dst));
  ins_pipe( fpu_reg_mem );
%}

// In 24-bit mode, force exponent rounding by storing back out
instruct convI2FPR_SSF(stackSlotF dst, stackSlotI src) %{
  predicate( UseSSE==0 && Compile::current()->select_24_bit_instr());
  match(Set dst (ConvI2F src));
  ins_cost(200);
  format %{ "FILD   $src\n\t"
            "FSTP_S $dst" %}
  opcode(0xDB, 0x0);  /* DB /0 */
  ins_encode( Push_Mem_I(src),
              Pop_Mem_FPR(dst));
  ins_pipe( fpu_mem_mem );
%}

// In 24-bit mode, force exponent rounding by storing back out
instruct convI2FPR_SSF_mem(stackSlotF dst, memory mem) %{
  predicate( UseSSE==0 && Compile::current()->select_24_bit_instr());
  match(Set dst (ConvI2F (LoadI mem)));
  ins_cost(200);
  format %{ "FILD   $mem\n\t"
            "FSTP_S $dst" %}
  opcode(0xDB);  /* DB /0 */
  ins_encode( OpcP, RMopc_Mem(0x00,mem),
              Pop_Mem_FPR(dst));
  ins_pipe( fpu_mem_mem );
%}

// This instruction does not round to 24-bits
instruct convI2FPR_reg(regFPR dst, stackSlotI src) %{
  predicate( UseSSE==0 && !Compile::current()->select_24_bit_instr());
  match(Set dst (ConvI2F src));
  format %{ "FILD   $src\n\t"
            "FSTP   $dst" %}
  opcode(0xDB, 0x0);  /* DB /0 */
  ins_encode( Push_Mem_I(src),
              Pop_Reg_FPR(dst));
  ins_pipe( fpu_reg_mem );
%}

// This instruction does not round to 24-bits
instruct convI2FPR_mem(regFPR dst, memory mem) %{
  predicate( UseSSE==0 && !Compile::current()->select_24_bit_instr());
  match(Set dst (ConvI2F (LoadI mem)));
  format %{ "FILD   $mem\n\t"
            "FSTP   $dst" %}
  opcode(0xDB);      /* DB /0 */
  ins_encode( OpcP, RMopc_Mem(0x00,mem),
              Pop_Reg_FPR(dst));
  ins_pipe( fpu_reg_mem );
%}

// Convert an int to a float in xmm; no rounding step needed.
instruct convI2F_reg(regF dst, rRegI src) %{
  predicate( UseSSE==1 || ( UseSSE>=2 && !UseXmmI2F ));
  match(Set dst (ConvI2F src));
  format %{ "CVTSI2SS $dst, $src" %}
  ins_encode %{
    __ cvtsi2ssl ($dst$$XMMRegister, $src$$Register);
  %}
  ins_pipe( pipe_slow );
%}

 instruct convXI2F_reg(regF dst, rRegI src)
%{
  predicate( UseSSE>=2 && UseXmmI2F );
  match(Set dst (ConvI2F src));

  format %{ "MOVD  $dst,$src\n\t"
            "CVTDQ2PS $dst,$dst\t# i2f" %}
  ins_encode %{
    __ movdl($dst$$XMMRegister, $src$$Register);
    __ cvtdq2ps($dst$$XMMRegister, $dst$$XMMRegister);
  %}
  ins_pipe(pipe_slow); // XXX
%}

instruct convI2L_reg( eRegL dst, rRegI src, eFlagsReg cr) %{
  match(Set dst (ConvI2L src));
  effect(KILL cr);
  ins_cost(375);
  format %{ "MOV    $dst.lo,$src\n\t"
            "MOV    $dst.hi,$src\n\t"
            "SAR    $dst.hi,31" %}
  ins_encode(convert_int_long(dst,src));
  ins_pipe( ialu_reg_reg_long );
%}

// Zero-extend convert int to long
instruct convI2L_reg_zex(eRegL dst, rRegI src, immL_32bits mask, eFlagsReg flags ) %{
  match(Set dst (AndL (ConvI2L src) mask) );
  effect( KILL flags );
  ins_cost(250);
  format %{ "MOV    $dst.lo,$src\n\t"
            "XOR    $dst.hi,$dst.hi" %}
  opcode(0x33); // XOR
  ins_encode(enc_Copy(dst,src), OpcP, RegReg_Hi2(dst,dst) );
  ins_pipe( ialu_reg_reg_long );
%}

// Zero-extend long
instruct zerox_long(eRegL dst, eRegL src, immL_32bits mask, eFlagsReg flags ) %{
  match(Set dst (AndL src mask) );
  effect( KILL flags );
  ins_cost(250);
  format %{ "MOV    $dst.lo,$src.lo\n\t"
            "XOR    $dst.hi,$dst.hi\n\t" %}
  opcode(0x33); // XOR
  ins_encode(enc_Copy(dst,src), OpcP, RegReg_Hi2(dst,dst) );
  ins_pipe( ialu_reg_reg_long );
%}

instruct convL2DPR_reg( stackSlotD dst, eRegL src, eFlagsReg cr) %{
  predicate (UseSSE<=1);
  match(Set dst (ConvL2D src));
  effect( KILL cr );
  format %{ "PUSH   $src.hi\t# Convert long to double\n\t"
            "PUSH   $src.lo\n\t"
            "FILD   ST,[ESP + #0]\n\t"
            "ADD    ESP,8\n\t"
            "FSTP_D $dst\t# D-round" %}
  opcode(0xDF, 0x5);  /* DF /5 */
  ins_encode(convert_long_double(src), Pop_Mem_DPR(dst));
  ins_pipe( pipe_slow );
%}

instruct convL2D_reg( regD dst, eRegL src, eFlagsReg cr) %{
  predicate (UseSSE>=2);
  match(Set dst (ConvL2D src));
  effect( KILL cr );
  format %{ "PUSH   $src.hi\t# Convert long to double\n\t"
            "PUSH   $src.lo\n\t"
            "FILD_D [ESP]\n\t"
            "FSTP_D [ESP]\n\t"
            "MOVSD  $dst,[ESP]\n\t"
            "ADD    ESP,8" %}
  opcode(0xDF, 0x5);  /* DF /5 */
  ins_encode(convert_long_double2(src), Push_ResultD(dst));
  ins_pipe( pipe_slow );
%}

instruct convL2F_reg( regF dst, eRegL src, eFlagsReg cr) %{
  predicate (UseSSE>=1);
  match(Set dst (ConvL2F src));
  effect( KILL cr );
  format %{ "PUSH   $src.hi\t# Convert long to single float\n\t"
            "PUSH   $src.lo\n\t"
            "FILD_D [ESP]\n\t"
            "FSTP_S [ESP]\n\t"
            "MOVSS  $dst,[ESP]\n\t"
            "ADD    ESP,8" %}
  opcode(0xDF, 0x5);  /* DF /5 */
  ins_encode(convert_long_double2(src), Push_ResultF(dst,0x8));
  ins_pipe( pipe_slow );
%}

instruct convL2FPR_reg( stackSlotF dst, eRegL src, eFlagsReg cr) %{
  match(Set dst (ConvL2F src));
  effect( KILL cr );
  format %{ "PUSH   $src.hi\t# Convert long to single float\n\t"
            "PUSH   $src.lo\n\t"
            "FILD   ST,[ESP + #0]\n\t"
            "ADD    ESP,8\n\t"
            "FSTP_S $dst\t# F-round" %}
  opcode(0xDF, 0x5);  /* DF /5 */
  ins_encode(convert_long_double(src), Pop_Mem_FPR(dst));
  ins_pipe( pipe_slow );
%}

instruct convL2I_reg( rRegI dst, eRegL src ) %{
  match(Set dst (ConvL2I src));
  effect( DEF dst, USE src );
  format %{ "MOV    $dst,$src.lo" %}
  ins_encode(enc_CopyL_Lo(dst,src));
  ins_pipe( ialu_reg_reg );
%}

instruct MoveF2I_stack_reg(rRegI dst, stackSlotF src) %{
  match(Set dst (MoveF2I src));
  effect( DEF dst, USE src );
  ins_cost(100);
  format %{ "MOV    $dst,$src\t# MoveF2I_stack_reg" %}
  ins_encode %{
    __ movl($dst$$Register, Address(rsp, $src$$disp));
  %}
  ins_pipe( ialu_reg_mem );
%}

instruct MoveFPR2I_reg_stack(stackSlotI dst, regFPR src) %{
  predicate(UseSSE==0);
  match(Set dst (MoveF2I src));
  effect( DEF dst, USE src );

  ins_cost(125);
  format %{ "FST_S  $dst,$src\t# MoveF2I_reg_stack" %}
  ins_encode( Pop_Mem_Reg_FPR(dst, src) );
  ins_pipe( fpu_mem_reg );
%}

instruct MoveF2I_reg_stack_sse(stackSlotI dst, regF src) %{
  predicate(UseSSE>=1);
  match(Set dst (MoveF2I src));
  effect( DEF dst, USE src );

  ins_cost(95);
  format %{ "MOVSS  $dst,$src\t# MoveF2I_reg_stack_sse" %}
  ins_encode %{
    __ movflt(Address(rsp, $dst$$disp), $src$$XMMRegister);
  %}
  ins_pipe( pipe_slow );
%}

instruct MoveF2I_reg_reg_sse(rRegI dst, regF src) %{
  predicate(UseSSE>=2);
  match(Set dst (MoveF2I src));
  effect( DEF dst, USE src );
  ins_cost(85);
  format %{ "MOVD   $dst,$src\t# MoveF2I_reg_reg_sse" %}
  ins_encode %{
    __ movdl($dst$$Register, $src$$XMMRegister);
  %}
  ins_pipe( pipe_slow );
%}

instruct MoveI2F_reg_stack(stackSlotF dst, rRegI src) %{
  match(Set dst (MoveI2F src));
  effect( DEF dst, USE src );

  ins_cost(100);
  format %{ "MOV    $dst,$src\t# MoveI2F_reg_stack" %}
  ins_encode %{
    __ movl(Address(rsp, $dst$$disp), $src$$Register);
  %}
  ins_pipe( ialu_mem_reg );
%}


instruct MoveI2FPR_stack_reg(regFPR dst, stackSlotI src) %{
  predicate(UseSSE==0);
  match(Set dst (MoveI2F src));
  effect(DEF dst, USE src);

  ins_cost(125);
  format %{ "FLD_S  $src\n\t"
            "FSTP   $dst\t# MoveI2F_stack_reg" %}
  opcode(0xD9);               /* D9 /0, FLD m32real */
  ins_encode( OpcP, RMopc_Mem_no_oop(0x00,src),
              Pop_Reg_FPR(dst) );
  ins_pipe( fpu_reg_mem );
%}

instruct MoveI2F_stack_reg_sse(regF dst, stackSlotI src) %{
  predicate(UseSSE>=1);
  match(Set dst (MoveI2F src));
  effect( DEF dst, USE src );

  ins_cost(95);
  format %{ "MOVSS  $dst,$src\t# MoveI2F_stack_reg_sse" %}
  ins_encode %{
    __ movflt($dst$$XMMRegister, Address(rsp, $src$$disp));
  %}
  ins_pipe( pipe_slow );
%}

instruct MoveI2F_reg_reg_sse(regF dst, rRegI src) %{
  predicate(UseSSE>=2);
  match(Set dst (MoveI2F src));
  effect( DEF dst, USE src );

  ins_cost(85);
  format %{ "MOVD   $dst,$src\t# MoveI2F_reg_reg_sse" %}
  ins_encode %{
    __ movdl($dst$$XMMRegister, $src$$Register);
  %}
  ins_pipe( pipe_slow );
%}

instruct MoveD2L_stack_reg(eRegL dst, stackSlotD src) %{
  match(Set dst (MoveD2L src));
  effect(DEF dst, USE src);

  ins_cost(250);
  format %{ "MOV    $dst.lo,$src\n\t"
            "MOV    $dst.hi,$src+4\t# MoveD2L_stack_reg" %}
  opcode(0x8B, 0x8B);
  ins_encode( OpcP, RegMem(dst,src), OpcS, RegMem_Hi(dst,src));
  ins_pipe( ialu_mem_long_reg );
%}

instruct MoveDPR2L_reg_stack(stackSlotL dst, regDPR src) %{
  predicate(UseSSE<=1);
  match(Set dst (MoveD2L src));
  effect(DEF dst, USE src);

  ins_cost(125);
  format %{ "FST_D  $dst,$src\t# MoveD2L_reg_stack" %}
  ins_encode( Pop_Mem_Reg_DPR(dst, src) );
  ins_pipe( fpu_mem_reg );
%}

instruct MoveD2L_reg_stack_sse(stackSlotL dst, regD src) %{
  predicate(UseSSE>=2);
  match(Set dst (MoveD2L src));
  effect(DEF dst, USE src);
  ins_cost(95);
  format %{ "MOVSD  $dst,$src\t# MoveD2L_reg_stack_sse" %}
  ins_encode %{
    __ movdbl(Address(rsp, $dst$$disp), $src$$XMMRegister);
  %}
  ins_pipe( pipe_slow );
%}

instruct MoveD2L_reg_reg_sse(eRegL dst, regD src, regD tmp) %{
  predicate(UseSSE>=2);
  match(Set dst (MoveD2L src));
  effect(DEF dst, USE src, TEMP tmp);
  ins_cost(85);
  format %{ "MOVD   $dst.lo,$src\n\t"
            "PSHUFLW $tmp,$src,0x4E\n\t"
            "MOVD   $dst.hi,$tmp\t# MoveD2L_reg_reg_sse" %}
  ins_encode %{
    __ movdl($dst$$Register, $src$$XMMRegister);
    __ pshuflw($tmp$$XMMRegister, $src$$XMMRegister, 0x4e);
    __ movdl(HIGH_FROM_LOW($dst$$Register), $tmp$$XMMRegister);
  %}
  ins_pipe( pipe_slow );
%}

instruct MoveL2D_reg_stack(stackSlotD dst, eRegL src) %{
  match(Set dst (MoveL2D src));
  effect(DEF dst, USE src);

  ins_cost(200);
  format %{ "MOV    $dst,$src.lo\n\t"
            "MOV    $dst+4,$src.hi\t# MoveL2D_reg_stack" %}
  opcode(0x89, 0x89);
  ins_encode( OpcP, RegMem( src, dst ), OpcS, RegMem_Hi( src, dst ) );
  ins_pipe( ialu_mem_long_reg );
%}


instruct MoveL2DPR_stack_reg(regDPR dst, stackSlotL src) %{
  predicate(UseSSE<=1);
  match(Set dst (MoveL2D src));
  effect(DEF dst, USE src);
  ins_cost(125);

  format %{ "FLD_D  $src\n\t"
            "FSTP   $dst\t# MoveL2D_stack_reg" %}
  opcode(0xDD);               /* DD /0, FLD m64real */
  ins_encode( OpcP, RMopc_Mem_no_oop(0x00,src),
              Pop_Reg_DPR(dst) );
  ins_pipe( fpu_reg_mem );
%}


instruct MoveL2D_stack_reg_sse(regD dst, stackSlotL src) %{
  predicate(UseSSE>=2 && UseXmmLoadAndClearUpper);
  match(Set dst (MoveL2D src));
  effect(DEF dst, USE src);

  ins_cost(95);
  format %{ "MOVSD  $dst,$src\t# MoveL2D_stack_reg_sse" %}
  ins_encode %{
    __ movdbl($dst$$XMMRegister, Address(rsp, $src$$disp));
  %}
  ins_pipe( pipe_slow );
%}

instruct MoveL2D_stack_reg_sse_partial(regD dst, stackSlotL src) %{
  predicate(UseSSE>=2 && !UseXmmLoadAndClearUpper);
  match(Set dst (MoveL2D src));
  effect(DEF dst, USE src);

  ins_cost(95);
  format %{ "MOVLPD $dst,$src\t# MoveL2D_stack_reg_sse" %}
  ins_encode %{
    __ movdbl($dst$$XMMRegister, Address(rsp, $src$$disp));
  %}
  ins_pipe( pipe_slow );
%}

instruct MoveL2D_reg_reg_sse(regD dst, eRegL src, regD tmp) %{
  predicate(UseSSE>=2);
  match(Set dst (MoveL2D src));
  effect(TEMP dst, USE src, TEMP tmp);
  ins_cost(85);
  format %{ "MOVD   $dst,$src.lo\n\t"
            "MOVD   $tmp,$src.hi\n\t"
            "PUNPCKLDQ $dst,$tmp\t# MoveL2D_reg_reg_sse" %}
  ins_encode %{
    __ movdl($dst$$XMMRegister, $src$$Register);
    __ movdl($tmp$$XMMRegister, HIGH_FROM_LOW($src$$Register));
    __ punpckldq($dst$$XMMRegister, $tmp$$XMMRegister);
  %}
  ins_pipe( pipe_slow );
%}

//----------------------------- CompressBits/ExpandBits ------------------------

instruct compressBitsL_reg(eADXRegL dst, eBCXRegL src, eBDPRegL mask, eSIRegI rtmp, regF xtmp, eFlagsReg cr) %{
  predicate(n->bottom_type()->isa_long());
  match(Set dst (CompressBits src mask));
  effect(TEMP rtmp, TEMP xtmp, KILL cr);
  format %{ "compress_bits $dst, $src, $mask\t! using $rtmp and $xtmp as TEMP" %}
  ins_encode %{
    Label exit, partail_result;
    // Parallely extract both upper and lower 32 bits of source into destination register pair.
    // Merge the results of upper and lower destination registers such that upper destination
    // results are contiguously laid out after the lower destination result.
    __ pextl($dst$$Register, $src$$Register, $mask$$Register);
    __ pextl(HIGH_FROM_LOW($dst$$Register), HIGH_FROM_LOW($src$$Register), HIGH_FROM_LOW($mask$$Register));
    __ popcntl($rtmp$$Register, $mask$$Register);
    // Skip merging if bit count of lower mask register is equal to 32 (register size).
    __ cmpl($rtmp$$Register, 32);
    __ jccb(Assembler::equal, exit);
    // Due to constraint on number of GPRs on 32 bit target, using XMM register as potential spill slot.
    __ movdl($xtmp$$XMMRegister, $rtmp$$Register);
    // Shift left the contents of upper destination register by true bit count of lower mask register
    // and merge with lower destination register.
    __ shlxl($rtmp$$Register, HIGH_FROM_LOW($dst$$Register), $rtmp$$Register);
    __ orl($dst$$Register, $rtmp$$Register);
    __ movdl($rtmp$$Register, $xtmp$$XMMRegister);
    // Zero out upper destination register if true bit count of lower 32 bit mask is zero
    // since contents of upper destination have already been copied to lower destination
    // register.
    __ cmpl($rtmp$$Register, 0);
    __ jccb(Assembler::greater, partail_result);
    __ movl(HIGH_FROM_LOW($dst$$Register), 0);
    __ jmp(exit);
    __ bind(partail_result);
    // Perform right shift over upper destination register to move out bits already copied
    // to lower destination register.
    __ subl($rtmp$$Register, 32);
    __ negl($rtmp$$Register);
    __ shrxl(HIGH_FROM_LOW($dst$$Register), HIGH_FROM_LOW($dst$$Register), $rtmp$$Register);
    __ bind(exit);
  %}
  ins_pipe( pipe_slow );
%}

instruct expandBitsL_reg(eADXRegL dst, eBCXRegL src, eBDPRegL mask, eSIRegI rtmp, regF xtmp, eFlagsReg cr) %{
  predicate(n->bottom_type()->isa_long());
  match(Set dst (ExpandBits src mask));
  effect(TEMP rtmp, TEMP xtmp, KILL cr);
  format %{ "expand_bits $dst, $src, $mask\t! using $rtmp and $xtmp as TEMP" %}
  ins_encode %{
    // Extraction operation sequentially reads the bits from source register starting from LSB
    // and lays them out into destination register at bit locations corresponding to true bits
    // in mask register. Thus number of source bits read are equal to combined true bit count
    // of mask register pair.
    Label exit, mask_clipping;
    __ pdepl($dst$$Register, $src$$Register, $mask$$Register);
    __ pdepl(HIGH_FROM_LOW($dst$$Register), HIGH_FROM_LOW($src$$Register), HIGH_FROM_LOW($mask$$Register));
    __ popcntl($rtmp$$Register, $mask$$Register);
    // If true bit count of lower mask register is 32 then none of bit of lower source register
    // will feed to upper destination register.
    __ cmpl($rtmp$$Register, 32);
    __ jccb(Assembler::equal, exit);
    // Due to constraint on number of GPRs on 32 bit target, using XMM register as potential spill slot.
    __ movdl($xtmp$$XMMRegister, $rtmp$$Register);
    // Shift right the contents of lower source register to remove already consumed bits.
    __ shrxl($rtmp$$Register, $src$$Register, $rtmp$$Register);
    // Extract the bits from lower source register starting from LSB under the influence
    // of upper mask register.
    __ pdepl(HIGH_FROM_LOW($dst$$Register), $rtmp$$Register, HIGH_FROM_LOW($mask$$Register));
    __ movdl($rtmp$$Register, $xtmp$$XMMRegister);
    __ subl($rtmp$$Register, 32);
    __ negl($rtmp$$Register);
    __ movdl($xtmp$$XMMRegister, $mask$$Register);
    __ movl($mask$$Register, HIGH_FROM_LOW($mask$$Register));
    // Clear the set bits in upper mask register which have been used to extract the contents
    // from lower source register.
    __ bind(mask_clipping);
    __ blsrl($mask$$Register, $mask$$Register);
    __ decrementl($rtmp$$Register, 1);
    __ jccb(Assembler::greater, mask_clipping);
    // Starting from LSB extract the bits from upper source register under the influence of
    // remaining set bits in upper mask register.
    __ pdepl($rtmp$$Register, HIGH_FROM_LOW($src$$Register), $mask$$Register);
    // Merge the partial results extracted from lower and upper source register bits.
    __ orl(HIGH_FROM_LOW($dst$$Register), $rtmp$$Register);
    __ movdl($mask$$Register, $xtmp$$XMMRegister);
    __ bind(exit);
  %}
  ins_pipe( pipe_slow );
%}

// =======================================================================
// fast clearing of an array
// Small ClearArray non-AVX512.
instruct rep_stos(eCXRegI cnt, eDIRegP base, regD tmp, eAXRegI zero, Universe dummy, eFlagsReg cr) %{
  predicate(!((ClearArrayNode*)n)->is_large() && (UseAVX <= 2));
  match(Set dummy (ClearArray cnt base));
  effect(USE_KILL cnt, USE_KILL base, TEMP tmp, KILL zero, KILL cr);

  format %{ $$template
    $$emit$$"XOR    EAX,EAX\t# ClearArray:\n\t"
    $$emit$$"CMP    InitArrayShortSize,rcx\n\t"
    $$emit$$"JG     LARGE\n\t"
    $$emit$$"SHL    ECX, 1\n\t"
    $$emit$$"DEC    ECX\n\t"
    $$emit$$"JS     DONE\t# Zero length\n\t"
    $$emit$$"MOV    EAX,(EDI,ECX,4)\t# LOOP\n\t"
    $$emit$$"DEC    ECX\n\t"
    $$emit$$"JGE    LOOP\n\t"
    $$emit$$"JMP    DONE\n\t"
    $$emit$$"# LARGE:\n\t"
    if (UseFastStosb) {
       $$emit$$"SHL    ECX,3\t# Convert doublewords to bytes\n\t"
       $$emit$$"REP STOSB\t# store EAX into [EDI++] while ECX--\n\t"
    } else if (UseXMMForObjInit) {
       $$emit$$"MOV     RDI,RAX\n\t"
       $$emit$$"VPXOR    YMM0,YMM0,YMM0\n\t"
       $$emit$$"JMPQ    L_zero_64_bytes\n\t"
       $$emit$$"# L_loop:\t# 64-byte LOOP\n\t"
       $$emit$$"VMOVDQU YMM0,(RAX)\n\t"
       $$emit$$"VMOVDQU YMM0,0x20(RAX)\n\t"
       $$emit$$"ADD     0x40,RAX\n\t"
       $$emit$$"# L_zero_64_bytes:\n\t"
       $$emit$$"SUB     0x8,RCX\n\t"
       $$emit$$"JGE     L_loop\n\t"
       $$emit$$"ADD     0x4,RCX\n\t"
       $$emit$$"JL      L_tail\n\t"
       $$emit$$"VMOVDQU YMM0,(RAX)\n\t"
       $$emit$$"ADD     0x20,RAX\n\t"
       $$emit$$"SUB     0x4,RCX\n\t"
       $$emit$$"# L_tail:\t# Clearing tail bytes\n\t"
       $$emit$$"ADD     0x4,RCX\n\t"
       $$emit$$"JLE     L_end\n\t"
       $$emit$$"DEC     RCX\n\t"
       $$emit$$"# L_sloop:\t# 8-byte short loop\n\t"
       $$emit$$"VMOVQ   XMM0,(RAX)\n\t"
       $$emit$$"ADD     0x8,RAX\n\t"
       $$emit$$"DEC     RCX\n\t"
       $$emit$$"JGE     L_sloop\n\t"
       $$emit$$"# L_end:\n\t"
    } else {
       $$emit$$"SHL    ECX,1\t# Convert doublewords to words\n\t"
       $$emit$$"REP STOS\t# store EAX into [EDI++] while ECX--\n\t"
    }
    $$emit$$"# DONE"
  %}
  ins_encode %{
    __ clear_mem($base$$Register, $cnt$$Register, $zero$$Register,
                 $tmp$$XMMRegister, false, knoreg);
  %}
  ins_pipe( pipe_slow );
%}

// Small ClearArray AVX512 non-constant length.
instruct rep_stos_evex(eCXRegI cnt, eDIRegP base, legRegD tmp, kReg ktmp, eAXRegI zero, Universe dummy, eFlagsReg cr) %{
  predicate(!((ClearArrayNode*)n)->is_large() && (UseAVX > 2));
  match(Set dummy (ClearArray cnt base));
  ins_cost(125);
  effect(USE_KILL cnt, USE_KILL base, TEMP tmp, TEMP ktmp, KILL zero, KILL cr);

  format %{ $$template
    $$emit$$"XOR    EAX,EAX\t# ClearArray:\n\t"
    $$emit$$"CMP    InitArrayShortSize,rcx\n\t"
    $$emit$$"JG     LARGE\n\t"
    $$emit$$"SHL    ECX, 1\n\t"
    $$emit$$"DEC    ECX\n\t"
    $$emit$$"JS     DONE\t# Zero length\n\t"
    $$emit$$"MOV    EAX,(EDI,ECX,4)\t# LOOP\n\t"
    $$emit$$"DEC    ECX\n\t"
    $$emit$$"JGE    LOOP\n\t"
    $$emit$$"JMP    DONE\n\t"
    $$emit$$"# LARGE:\n\t"
    if (UseFastStosb) {
       $$emit$$"SHL    ECX,3\t# Convert doublewords to bytes\n\t"
       $$emit$$"REP STOSB\t# store EAX into [EDI++] while ECX--\n\t"
    } else if (UseXMMForObjInit) {
       $$emit$$"MOV     RDI,RAX\n\t"
       $$emit$$"VPXOR    YMM0,YMM0,YMM0\n\t"
       $$emit$$"JMPQ    L_zero_64_bytes\n\t"
       $$emit$$"# L_loop:\t# 64-byte LOOP\n\t"
       $$emit$$"VMOVDQU YMM0,(RAX)\n\t"
       $$emit$$"VMOVDQU YMM0,0x20(RAX)\n\t"
       $$emit$$"ADD     0x40,RAX\n\t"
       $$emit$$"# L_zero_64_bytes:\n\t"
       $$emit$$"SUB     0x8,RCX\n\t"
       $$emit$$"JGE     L_loop\n\t"
       $$emit$$"ADD     0x4,RCX\n\t"
       $$emit$$"JL      L_tail\n\t"
       $$emit$$"VMOVDQU YMM0,(RAX)\n\t"
       $$emit$$"ADD     0x20,RAX\n\t"
       $$emit$$"SUB     0x4,RCX\n\t"
       $$emit$$"# L_tail:\t# Clearing tail bytes\n\t"
       $$emit$$"ADD     0x4,RCX\n\t"
       $$emit$$"JLE     L_end\n\t"
       $$emit$$"DEC     RCX\n\t"
       $$emit$$"# L_sloop:\t# 8-byte short loop\n\t"
       $$emit$$"VMOVQ   XMM0,(RAX)\n\t"
       $$emit$$"ADD     0x8,RAX\n\t"
       $$emit$$"DEC     RCX\n\t"
       $$emit$$"JGE     L_sloop\n\t"
       $$emit$$"# L_end:\n\t"
    } else {
       $$emit$$"SHL    ECX,1\t# Convert doublewords to words\n\t"
       $$emit$$"REP STOS\t# store EAX into [EDI++] while ECX--\n\t"
    }
    $$emit$$"# DONE"
  %}
  ins_encode %{
    __ clear_mem($base$$Register, $cnt$$Register, $zero$$Register,
                 $tmp$$XMMRegister, false, $ktmp$$KRegister);
  %}
  ins_pipe( pipe_slow );
%}

// Large ClearArray non-AVX512.
instruct rep_stos_large(eCXRegI cnt, eDIRegP base, regD tmp, eAXRegI zero, Universe dummy, eFlagsReg cr) %{
  predicate((UseAVX <= 2) && ((ClearArrayNode*)n)->is_large());
  match(Set dummy (ClearArray cnt base));
  effect(USE_KILL cnt, USE_KILL base, TEMP tmp, KILL zero, KILL cr);
  format %{ $$template
    if (UseFastStosb) {
       $$emit$$"XOR    EAX,EAX\t# ClearArray:\n\t"
       $$emit$$"SHL    ECX,3\t# Convert doublewords to bytes\n\t"
       $$emit$$"REP STOSB\t# store EAX into [EDI++] while ECX--\n\t"
    } else if (UseXMMForObjInit) {
       $$emit$$"MOV     RDI,RAX\t# ClearArray:\n\t"
       $$emit$$"VPXOR   YMM0,YMM0,YMM0\n\t"
       $$emit$$"JMPQ    L_zero_64_bytes\n\t"
       $$emit$$"# L_loop:\t# 64-byte LOOP\n\t"
       $$emit$$"VMOVDQU YMM0,(RAX)\n\t"
       $$emit$$"VMOVDQU YMM0,0x20(RAX)\n\t"
       $$emit$$"ADD     0x40,RAX\n\t"
       $$emit$$"# L_zero_64_bytes:\n\t"
       $$emit$$"SUB     0x8,RCX\n\t"
       $$emit$$"JGE     L_loop\n\t"
       $$emit$$"ADD     0x4,RCX\n\t"
       $$emit$$"JL      L_tail\n\t"
       $$emit$$"VMOVDQU YMM0,(RAX)\n\t"
       $$emit$$"ADD     0x20,RAX\n\t"
       $$emit$$"SUB     0x4,RCX\n\t"
       $$emit$$"# L_tail:\t# Clearing tail bytes\n\t"
       $$emit$$"ADD     0x4,RCX\n\t"
       $$emit$$"JLE     L_end\n\t"
       $$emit$$"DEC     RCX\n\t"
       $$emit$$"# L_sloop:\t# 8-byte short loop\n\t"
       $$emit$$"VMOVQ   XMM0,(RAX)\n\t"
       $$emit$$"ADD     0x8,RAX\n\t"
       $$emit$$"DEC     RCX\n\t"
       $$emit$$"JGE     L_sloop\n\t"
       $$emit$$"# L_end:\n\t"
    } else {
       $$emit$$"XOR    EAX,EAX\t# ClearArray:\n\t"
       $$emit$$"SHL    ECX,1\t# Convert doublewords to words\n\t"
       $$emit$$"REP STOS\t# store EAX into [EDI++] while ECX--\n\t"
    }
    $$emit$$"# DONE"
  %}
  ins_encode %{
    __ clear_mem($base$$Register, $cnt$$Register, $zero$$Register,
                 $tmp$$XMMRegister, true, knoreg);
  %}
  ins_pipe( pipe_slow );
%}

// Large ClearArray AVX512.
instruct rep_stos_large_evex(eCXRegI cnt, eDIRegP base, legRegD tmp, kReg ktmp, eAXRegI zero, Universe dummy, eFlagsReg cr) %{
  predicate((UseAVX > 2) && ((ClearArrayNode*)n)->is_large());
  match(Set dummy (ClearArray cnt base));
  effect(USE_KILL cnt, USE_KILL base, TEMP tmp, TEMP ktmp, KILL zero, KILL cr);
  format %{ $$template
    if (UseFastStosb) {
       $$emit$$"XOR    EAX,EAX\t# ClearArray:\n\t"
       $$emit$$"SHL    ECX,3\t# Convert doublewords to bytes\n\t"
       $$emit$$"REP STOSB\t# store EAX into [EDI++] while ECX--\n\t"
    } else if (UseXMMForObjInit) {
       $$emit$$"MOV     RDI,RAX\t# ClearArray:\n\t"
       $$emit$$"VPXOR   YMM0,YMM0,YMM0\n\t"
       $$emit$$"JMPQ    L_zero_64_bytes\n\t"
       $$emit$$"# L_loop:\t# 64-byte LOOP\n\t"
       $$emit$$"VMOVDQU YMM0,(RAX)\n\t"
       $$emit$$"VMOVDQU YMM0,0x20(RAX)\n\t"
       $$emit$$"ADD     0x40,RAX\n\t"
       $$emit$$"# L_zero_64_bytes:\n\t"
       $$emit$$"SUB     0x8,RCX\n\t"
       $$emit$$"JGE     L_loop\n\t"
       $$emit$$"ADD     0x4,RCX\n\t"
       $$emit$$"JL      L_tail\n\t"
       $$emit$$"VMOVDQU YMM0,(RAX)\n\t"
       $$emit$$"ADD     0x20,RAX\n\t"
       $$emit$$"SUB     0x4,RCX\n\t"
       $$emit$$"# L_tail:\t# Clearing tail bytes\n\t"
       $$emit$$"ADD     0x4,RCX\n\t"
       $$emit$$"JLE     L_end\n\t"
       $$emit$$"DEC     RCX\n\t"
       $$emit$$"# L_sloop:\t# 8-byte short loop\n\t"
       $$emit$$"VMOVQ   XMM0,(RAX)\n\t"
       $$emit$$"ADD     0x8,RAX\n\t"
       $$emit$$"DEC     RCX\n\t"
       $$emit$$"JGE     L_sloop\n\t"
       $$emit$$"# L_end:\n\t"
    } else {
       $$emit$$"XOR    EAX,EAX\t# ClearArray:\n\t"
       $$emit$$"SHL    ECX,1\t# Convert doublewords to words\n\t"
       $$emit$$"REP STOS\t# store EAX into [EDI++] while ECX--\n\t"
    }
    $$emit$$"# DONE"
  %}
  ins_encode %{
    __ clear_mem($base$$Register, $cnt$$Register, $zero$$Register,
                 $tmp$$XMMRegister, true, $ktmp$$KRegister);
  %}
  ins_pipe( pipe_slow );
%}

// Small ClearArray AVX512 constant length.
instruct rep_stos_im(immI cnt, kReg ktmp, eRegP base, regD tmp, rRegI zero, Universe dummy, eFlagsReg cr)
%{
  predicate(!((ClearArrayNode*)n)->is_large() &&
               ((UseAVX > 2) && VM_Version::supports_avx512vlbw()));
  match(Set dummy (ClearArray cnt base));
  ins_cost(100);
  effect(TEMP tmp, TEMP zero, TEMP ktmp, KILL cr);
  format %{ "clear_mem_imm $base , $cnt  \n\t" %}
  ins_encode %{
   __ clear_mem($base$$Register, $cnt$$constant, $zero$$Register, $tmp$$XMMRegister, $ktmp$$KRegister);
  %}
  ins_pipe(pipe_slow);
%}

instruct string_compareL(eDIRegP str1, eCXRegI cnt1, eSIRegP str2, eDXRegI cnt2,
                         eAXRegI result, regD tmp1, eFlagsReg cr) %{
  predicate(!VM_Version::supports_avx512vlbw() && ((StrCompNode*)n)->encoding() == StrIntrinsicNode::LL);
  match(Set result (StrComp (Binary str1 cnt1) (Binary str2 cnt2)));
  effect(TEMP tmp1, USE_KILL str1, USE_KILL str2, USE_KILL cnt1, USE_KILL cnt2, KILL cr);

  format %{ "String Compare byte[] $str1,$cnt1,$str2,$cnt2 -> $result   // KILL $tmp1" %}
  ins_encode %{
    __ string_compare($str1$$Register, $str2$$Register,
                      $cnt1$$Register, $cnt2$$Register, $result$$Register,
                      $tmp1$$XMMRegister, StrIntrinsicNode::LL, knoreg);
  %}
  ins_pipe( pipe_slow );
%}

instruct string_compareL_evex(eDIRegP str1, eCXRegI cnt1, eSIRegP str2, eDXRegI cnt2,
                              eAXRegI result, regD tmp1, kReg ktmp, eFlagsReg cr) %{
  predicate(VM_Version::supports_avx512vlbw() && ((StrCompNode*)n)->encoding() == StrIntrinsicNode::LL);
  match(Set result (StrComp (Binary str1 cnt1) (Binary str2 cnt2)));
  effect(TEMP tmp1, TEMP ktmp, USE_KILL str1, USE_KILL str2, USE_KILL cnt1, USE_KILL cnt2, KILL cr);

  format %{ "String Compare byte[] $str1,$cnt1,$str2,$cnt2 -> $result   // KILL $tmp1" %}
  ins_encode %{
    __ string_compare($str1$$Register, $str2$$Register,
                      $cnt1$$Register, $cnt2$$Register, $result$$Register,
                      $tmp1$$XMMRegister, StrIntrinsicNode::LL, $ktmp$$KRegister);
  %}
  ins_pipe( pipe_slow );
%}

instruct string_compareU(eDIRegP str1, eCXRegI cnt1, eSIRegP str2, eDXRegI cnt2,
                         eAXRegI result, regD tmp1, eFlagsReg cr) %{
  predicate(!VM_Version::supports_avx512vlbw() && ((StrCompNode*)n)->encoding() == StrIntrinsicNode::UU);
  match(Set result (StrComp (Binary str1 cnt1) (Binary str2 cnt2)));
  effect(TEMP tmp1, USE_KILL str1, USE_KILL str2, USE_KILL cnt1, USE_KILL cnt2, KILL cr);

  format %{ "String Compare char[] $str1,$cnt1,$str2,$cnt2 -> $result   // KILL $tmp1" %}
  ins_encode %{
    __ string_compare($str1$$Register, $str2$$Register,
                      $cnt1$$Register, $cnt2$$Register, $result$$Register,
                      $tmp1$$XMMRegister, StrIntrinsicNode::UU, knoreg);
  %}
  ins_pipe( pipe_slow );
%}

instruct string_compareU_evex(eDIRegP str1, eCXRegI cnt1, eSIRegP str2, eDXRegI cnt2,
                              eAXRegI result, regD tmp1, kReg ktmp, eFlagsReg cr) %{
  predicate(VM_Version::supports_avx512vlbw() && ((StrCompNode*)n)->encoding() == StrIntrinsicNode::UU);
  match(Set result (StrComp (Binary str1 cnt1) (Binary str2 cnt2)));
  effect(TEMP tmp1, TEMP ktmp, USE_KILL str1, USE_KILL str2, USE_KILL cnt1, USE_KILL cnt2, KILL cr);

  format %{ "String Compare char[] $str1,$cnt1,$str2,$cnt2 -> $result   // KILL $tmp1" %}
  ins_encode %{
    __ string_compare($str1$$Register, $str2$$Register,
                      $cnt1$$Register, $cnt2$$Register, $result$$Register,
                      $tmp1$$XMMRegister, StrIntrinsicNode::UU, $ktmp$$KRegister);
  %}
  ins_pipe( pipe_slow );
%}

instruct string_compareLU(eDIRegP str1, eCXRegI cnt1, eSIRegP str2, eDXRegI cnt2,
                          eAXRegI result, regD tmp1, eFlagsReg cr) %{
  predicate(!VM_Version::supports_avx512vlbw() && ((StrCompNode*)n)->encoding() == StrIntrinsicNode::LU);
  match(Set result (StrComp (Binary str1 cnt1) (Binary str2 cnt2)));
  effect(TEMP tmp1, USE_KILL str1, USE_KILL str2, USE_KILL cnt1, USE_KILL cnt2, KILL cr);

  format %{ "String Compare byte[] $str1,$cnt1,$str2,$cnt2 -> $result   // KILL $tmp1" %}
  ins_encode %{
    __ string_compare($str1$$Register, $str2$$Register,
                      $cnt1$$Register, $cnt2$$Register, $result$$Register,
                      $tmp1$$XMMRegister, StrIntrinsicNode::LU, knoreg);
  %}
  ins_pipe( pipe_slow );
%}

instruct string_compareLU_evex(eDIRegP str1, eCXRegI cnt1, eSIRegP str2, eDXRegI cnt2,
                               eAXRegI result, regD tmp1, kReg ktmp, eFlagsReg cr) %{
  predicate(VM_Version::supports_avx512vlbw() && ((StrCompNode*)n)->encoding() == StrIntrinsicNode::LU);
  match(Set result (StrComp (Binary str1 cnt1) (Binary str2 cnt2)));
  effect(TEMP tmp1, TEMP ktmp, USE_KILL str1, USE_KILL str2, USE_KILL cnt1, USE_KILL cnt2, KILL cr);

  format %{ "String Compare byte[] $str1,$cnt1,$str2,$cnt2 -> $result   // KILL $tmp1" %}
  ins_encode %{
    __ string_compare($str1$$Register, $str2$$Register,
                      $cnt1$$Register, $cnt2$$Register, $result$$Register,
                      $tmp1$$XMMRegister, StrIntrinsicNode::LU, $ktmp$$KRegister);
  %}
  ins_pipe( pipe_slow );
%}

instruct string_compareUL(eSIRegP str1, eDXRegI cnt1, eDIRegP str2, eCXRegI cnt2,
                          eAXRegI result, regD tmp1, eFlagsReg cr) %{
  predicate(!VM_Version::supports_avx512vlbw() && ((StrCompNode*)n)->encoding() == StrIntrinsicNode::UL);
  match(Set result (StrComp (Binary str1 cnt1) (Binary str2 cnt2)));
  effect(TEMP tmp1, USE_KILL str1, USE_KILL str2, USE_KILL cnt1, USE_KILL cnt2, KILL cr);

  format %{ "String Compare byte[] $str1,$cnt1,$str2,$cnt2 -> $result   // KILL $tmp1" %}
  ins_encode %{
    __ string_compare($str2$$Register, $str1$$Register,
                      $cnt2$$Register, $cnt1$$Register, $result$$Register,
                      $tmp1$$XMMRegister, StrIntrinsicNode::UL, knoreg);
  %}
  ins_pipe( pipe_slow );
%}

instruct string_compareUL_evex(eSIRegP str1, eDXRegI cnt1, eDIRegP str2, eCXRegI cnt2,
                               eAXRegI result, regD tmp1, kReg ktmp, eFlagsReg cr) %{
  predicate(VM_Version::supports_avx512vlbw() && ((StrCompNode*)n)->encoding() == StrIntrinsicNode::UL);
  match(Set result (StrComp (Binary str1 cnt1) (Binary str2 cnt2)));
  effect(TEMP tmp1, TEMP ktmp, USE_KILL str1, USE_KILL str2, USE_KILL cnt1, USE_KILL cnt2, KILL cr);

  format %{ "String Compare byte[] $str1,$cnt1,$str2,$cnt2 -> $result   // KILL $tmp1" %}
  ins_encode %{
    __ string_compare($str2$$Register, $str1$$Register,
                      $cnt2$$Register, $cnt1$$Register, $result$$Register,
                      $tmp1$$XMMRegister, StrIntrinsicNode::UL, $ktmp$$KRegister);
  %}
  ins_pipe( pipe_slow );
%}

// fast string equals
instruct string_equals(eDIRegP str1, eSIRegP str2, eCXRegI cnt, eAXRegI result,
                       regD tmp1, regD tmp2, eBXRegI tmp3, eFlagsReg cr) %{
  predicate(!VM_Version::supports_avx512vlbw());
  match(Set result (StrEquals (Binary str1 str2) cnt));
  effect(TEMP tmp1, TEMP tmp2, USE_KILL str1, USE_KILL str2, USE_KILL cnt, KILL tmp3, KILL cr);

  format %{ "String Equals $str1,$str2,$cnt -> $result    // KILL $tmp1, $tmp2, $tmp3" %}
  ins_encode %{
    __ arrays_equals(false, $str1$$Register, $str2$$Register,
                     $cnt$$Register, $result$$Register, $tmp3$$Register,
                     $tmp1$$XMMRegister, $tmp2$$XMMRegister, false /* char */, knoreg);
  %}

  ins_pipe( pipe_slow );
%}

instruct string_equals_evex(eDIRegP str1, eSIRegP str2, eCXRegI cnt, eAXRegI result,
                            regD tmp1, regD tmp2, kReg ktmp, eBXRegI tmp3, eFlagsReg cr) %{
  predicate(VM_Version::supports_avx512vlbw());
  match(Set result (StrEquals (Binary str1 str2) cnt));
  effect(TEMP tmp1, TEMP tmp2, TEMP ktmp, USE_KILL str1, USE_KILL str2, USE_KILL cnt, KILL tmp3, KILL cr);

  format %{ "String Equals $str1,$str2,$cnt -> $result    // KILL $tmp1, $tmp2, $tmp3" %}
  ins_encode %{
    __ arrays_equals(false, $str1$$Register, $str2$$Register,
                     $cnt$$Register, $result$$Register, $tmp3$$Register,
                     $tmp1$$XMMRegister, $tmp2$$XMMRegister, false /* char */, $ktmp$$KRegister);
  %}

  ins_pipe( pipe_slow );
%}


// fast search of substring with known size.
instruct string_indexof_conL(eDIRegP str1, eDXRegI cnt1, eSIRegP str2, immI int_cnt2,
                             eBXRegI result, regD vec1, eAXRegI cnt2, eCXRegI tmp, eFlagsReg cr) %{
  predicate(UseSSE42Intrinsics && (((StrIndexOfNode*)n)->encoding() == StrIntrinsicNode::LL));
  match(Set result (StrIndexOf (Binary str1 cnt1) (Binary str2 int_cnt2)));
  effect(TEMP vec1, USE_KILL str1, USE_KILL str2, USE_KILL cnt1, KILL cnt2, KILL tmp, KILL cr);

  format %{ "String IndexOf byte[] $str1,$cnt1,$str2,$int_cnt2 -> $result   // KILL $vec1, $cnt1, $cnt2, $tmp" %}
  ins_encode %{
    int icnt2 = (int)$int_cnt2$$constant;
    if (icnt2 >= 16) {
      // IndexOf for constant substrings with size >= 16 elements
      // which don't need to be loaded through stack.
      __ string_indexofC8($str1$$Register, $str2$$Register,
                          $cnt1$$Register, $cnt2$$Register,
                          icnt2, $result$$Register,
                          $vec1$$XMMRegister, $tmp$$Register, StrIntrinsicNode::LL);
    } else {
      // Small strings are loaded through stack if they cross page boundary.
      __ string_indexof($str1$$Register, $str2$$Register,
                        $cnt1$$Register, $cnt2$$Register,
                        icnt2, $result$$Register,
                        $vec1$$XMMRegister, $tmp$$Register, StrIntrinsicNode::LL);
    }
  %}
  ins_pipe( pipe_slow );
%}

// fast search of substring with known size.
instruct string_indexof_conU(eDIRegP str1, eDXRegI cnt1, eSIRegP str2, immI int_cnt2,
                             eBXRegI result, regD vec1, eAXRegI cnt2, eCXRegI tmp, eFlagsReg cr) %{
  predicate(UseSSE42Intrinsics && (((StrIndexOfNode*)n)->encoding() == StrIntrinsicNode::UU));
  match(Set result (StrIndexOf (Binary str1 cnt1) (Binary str2 int_cnt2)));
  effect(TEMP vec1, USE_KILL str1, USE_KILL str2, USE_KILL cnt1, KILL cnt2, KILL tmp, KILL cr);

  format %{ "String IndexOf char[] $str1,$cnt1,$str2,$int_cnt2 -> $result   // KILL $vec1, $cnt1, $cnt2, $tmp" %}
  ins_encode %{
    int icnt2 = (int)$int_cnt2$$constant;
    if (icnt2 >= 8) {
      // IndexOf for constant substrings with size >= 8 elements
      // which don't need to be loaded through stack.
      __ string_indexofC8($str1$$Register, $str2$$Register,
                          $cnt1$$Register, $cnt2$$Register,
                          icnt2, $result$$Register,
                          $vec1$$XMMRegister, $tmp$$Register, StrIntrinsicNode::UU);
    } else {
      // Small strings are loaded through stack if they cross page boundary.
      __ string_indexof($str1$$Register, $str2$$Register,
                        $cnt1$$Register, $cnt2$$Register,
                        icnt2, $result$$Register,
                        $vec1$$XMMRegister, $tmp$$Register, StrIntrinsicNode::UU);
    }
  %}
  ins_pipe( pipe_slow );
%}

// fast search of substring with known size.
instruct string_indexof_conUL(eDIRegP str1, eDXRegI cnt1, eSIRegP str2, immI int_cnt2,
                             eBXRegI result, regD vec1, eAXRegI cnt2, eCXRegI tmp, eFlagsReg cr) %{
  predicate(UseSSE42Intrinsics && (((StrIndexOfNode*)n)->encoding() == StrIntrinsicNode::UL));
  match(Set result (StrIndexOf (Binary str1 cnt1) (Binary str2 int_cnt2)));
  effect(TEMP vec1, USE_KILL str1, USE_KILL str2, USE_KILL cnt1, KILL cnt2, KILL tmp, KILL cr);

  format %{ "String IndexOf char[] $str1,$cnt1,$str2,$int_cnt2 -> $result   // KILL $vec1, $cnt1, $cnt2, $tmp" %}
  ins_encode %{
    int icnt2 = (int)$int_cnt2$$constant;
    if (icnt2 >= 8) {
      // IndexOf for constant substrings with size >= 8 elements
      // which don't need to be loaded through stack.
      __ string_indexofC8($str1$$Register, $str2$$Register,
                          $cnt1$$Register, $cnt2$$Register,
                          icnt2, $result$$Register,
                          $vec1$$XMMRegister, $tmp$$Register, StrIntrinsicNode::UL);
    } else {
      // Small strings are loaded through stack if they cross page boundary.
      __ string_indexof($str1$$Register, $str2$$Register,
                        $cnt1$$Register, $cnt2$$Register,
                        icnt2, $result$$Register,
                        $vec1$$XMMRegister, $tmp$$Register, StrIntrinsicNode::UL);
    }
  %}
  ins_pipe( pipe_slow );
%}

instruct string_indexofL(eDIRegP str1, eDXRegI cnt1, eSIRegP str2, eAXRegI cnt2,
                         eBXRegI result, regD vec1, eCXRegI tmp, eFlagsReg cr) %{
  predicate(UseSSE42Intrinsics && (((StrIndexOfNode*)n)->encoding() == StrIntrinsicNode::LL));
  match(Set result (StrIndexOf (Binary str1 cnt1) (Binary str2 cnt2)));
  effect(TEMP vec1, USE_KILL str1, USE_KILL str2, USE_KILL cnt1, USE_KILL cnt2, KILL tmp, KILL cr);

  format %{ "String IndexOf byte[] $str1,$cnt1,$str2,$cnt2 -> $result   // KILL all" %}
  ins_encode %{
    __ string_indexof($str1$$Register, $str2$$Register,
                      $cnt1$$Register, $cnt2$$Register,
                      (-1), $result$$Register,
                      $vec1$$XMMRegister, $tmp$$Register, StrIntrinsicNode::LL);
  %}
  ins_pipe( pipe_slow );
%}

instruct string_indexofU(eDIRegP str1, eDXRegI cnt1, eSIRegP str2, eAXRegI cnt2,
                         eBXRegI result, regD vec1, eCXRegI tmp, eFlagsReg cr) %{
  predicate(UseSSE42Intrinsics && (((StrIndexOfNode*)n)->encoding() == StrIntrinsicNode::UU));
  match(Set result (StrIndexOf (Binary str1 cnt1) (Binary str2 cnt2)));
  effect(TEMP vec1, USE_KILL str1, USE_KILL str2, USE_KILL cnt1, USE_KILL cnt2, KILL tmp, KILL cr);

  format %{ "String IndexOf char[] $str1,$cnt1,$str2,$cnt2 -> $result   // KILL all" %}
  ins_encode %{
    __ string_indexof($str1$$Register, $str2$$Register,
                      $cnt1$$Register, $cnt2$$Register,
                      (-1), $result$$Register,
                      $vec1$$XMMRegister, $tmp$$Register, StrIntrinsicNode::UU);
  %}
  ins_pipe( pipe_slow );
%}

instruct string_indexofUL(eDIRegP str1, eDXRegI cnt1, eSIRegP str2, eAXRegI cnt2,
                         eBXRegI result, regD vec1, eCXRegI tmp, eFlagsReg cr) %{
  predicate(UseSSE42Intrinsics && (((StrIndexOfNode*)n)->encoding() == StrIntrinsicNode::UL));
  match(Set result (StrIndexOf (Binary str1 cnt1) (Binary str2 cnt2)));
  effect(TEMP vec1, USE_KILL str1, USE_KILL str2, USE_KILL cnt1, USE_KILL cnt2, KILL tmp, KILL cr);

  format %{ "String IndexOf char[] $str1,$cnt1,$str2,$cnt2 -> $result   // KILL all" %}
  ins_encode %{
    __ string_indexof($str1$$Register, $str2$$Register,
                      $cnt1$$Register, $cnt2$$Register,
                      (-1), $result$$Register,
                      $vec1$$XMMRegister, $tmp$$Register, StrIntrinsicNode::UL);
  %}
  ins_pipe( pipe_slow );
%}

instruct string_indexof_char(eDIRegP str1, eDXRegI cnt1, eAXRegI ch,
                              eBXRegI result, regD vec1, regD vec2, regD vec3, eCXRegI tmp, eFlagsReg cr) %{
  predicate(UseSSE42Intrinsics && (((StrIndexOfCharNode*)n)->encoding() == StrIntrinsicNode::U));
  match(Set result (StrIndexOfChar (Binary str1 cnt1) ch));
  effect(TEMP vec1, TEMP vec2, TEMP vec3, USE_KILL str1, USE_KILL cnt1, USE_KILL ch, TEMP tmp, KILL cr);
  format %{ "StringUTF16 IndexOf char[] $str1,$cnt1,$ch -> $result   // KILL all" %}
  ins_encode %{
    __ string_indexof_char($str1$$Register, $cnt1$$Register, $ch$$Register, $result$$Register,
                           $vec1$$XMMRegister, $vec2$$XMMRegister, $vec3$$XMMRegister, $tmp$$Register);
  %}
  ins_pipe( pipe_slow );
%}

instruct stringL_indexof_char(eDIRegP str1, eDXRegI cnt1, eAXRegI ch,
                              eBXRegI result, regD vec1, regD vec2, regD vec3, eCXRegI tmp, eFlagsReg cr) %{
  predicate(UseSSE42Intrinsics && (((StrIndexOfCharNode*)n)->encoding() == StrIntrinsicNode::L));
  match(Set result (StrIndexOfChar (Binary str1 cnt1) ch));
  effect(TEMP vec1, TEMP vec2, TEMP vec3, USE_KILL str1, USE_KILL cnt1, USE_KILL ch, TEMP tmp, KILL cr);
  format %{ "StringLatin1 IndexOf char[] $str1,$cnt1,$ch -> $result   // KILL all" %}
  ins_encode %{
    __ stringL_indexof_char($str1$$Register, $cnt1$$Register, $ch$$Register, $result$$Register,
                           $vec1$$XMMRegister, $vec2$$XMMRegister, $vec3$$XMMRegister, $tmp$$Register);
  %}
  ins_pipe( pipe_slow );
%}


// fast array equals
instruct array_equalsB(eDIRegP ary1, eSIRegP ary2, eAXRegI result,
                       regD tmp1, regD tmp2, eCXRegI tmp3, eBXRegI tmp4, eFlagsReg cr)
%{
  predicate(!VM_Version::supports_avx512vlbw() && ((AryEqNode*)n)->encoding() == StrIntrinsicNode::LL);
  match(Set result (AryEq ary1 ary2));
  effect(TEMP tmp1, TEMP tmp2, USE_KILL ary1, USE_KILL ary2, KILL tmp3, KILL tmp4, KILL cr);
  //ins_cost(300);

  format %{ "Array Equals byte[] $ary1,$ary2 -> $result   // KILL $tmp1, $tmp2, $tmp3, $tmp4" %}
  ins_encode %{
    __ arrays_equals(true, $ary1$$Register, $ary2$$Register,
                     $tmp3$$Register, $result$$Register, $tmp4$$Register,
                     $tmp1$$XMMRegister, $tmp2$$XMMRegister, false /* char */, knoreg);
  %}
  ins_pipe( pipe_slow );
%}

instruct array_equalsB_evex(eDIRegP ary1, eSIRegP ary2, eAXRegI result,
                       regD tmp1, regD tmp2, kReg ktmp, eCXRegI tmp3, eBXRegI tmp4, eFlagsReg cr)
%{
  predicate(VM_Version::supports_avx512vlbw() && ((AryEqNode*)n)->encoding() == StrIntrinsicNode::LL);
  match(Set result (AryEq ary1 ary2));
  effect(TEMP tmp1, TEMP tmp2, TEMP ktmp, USE_KILL ary1, USE_KILL ary2, KILL tmp3, KILL tmp4, KILL cr);
  //ins_cost(300);

  format %{ "Array Equals byte[] $ary1,$ary2 -> $result   // KILL $tmp1, $tmp2, $tmp3, $tmp4" %}
  ins_encode %{
    __ arrays_equals(true, $ary1$$Register, $ary2$$Register,
                     $tmp3$$Register, $result$$Register, $tmp4$$Register,
                     $tmp1$$XMMRegister, $tmp2$$XMMRegister, false /* char */, $ktmp$$KRegister);
  %}
  ins_pipe( pipe_slow );
%}

instruct array_equalsC(eDIRegP ary1, eSIRegP ary2, eAXRegI result,
                       regD tmp1, regD tmp2, eCXRegI tmp3, eBXRegI tmp4, eFlagsReg cr)
%{
  predicate(!VM_Version::supports_avx512vlbw() && ((AryEqNode*)n)->encoding() == StrIntrinsicNode::UU);
  match(Set result (AryEq ary1 ary2));
  effect(TEMP tmp1, TEMP tmp2, USE_KILL ary1, USE_KILL ary2, KILL tmp3, KILL tmp4, KILL cr);
  //ins_cost(300);

  format %{ "Array Equals char[] $ary1,$ary2 -> $result   // KILL $tmp1, $tmp2, $tmp3, $tmp4" %}
  ins_encode %{
    __ arrays_equals(true, $ary1$$Register, $ary2$$Register,
                     $tmp3$$Register, $result$$Register, $tmp4$$Register,
                     $tmp1$$XMMRegister, $tmp2$$XMMRegister, true /* char */, knoreg);
  %}
  ins_pipe( pipe_slow );
%}

instruct array_equalsC_evex(eDIRegP ary1, eSIRegP ary2, eAXRegI result,
                            regD tmp1, regD tmp2, kReg ktmp, eCXRegI tmp3, eBXRegI tmp4, eFlagsReg cr)
%{
  predicate(VM_Version::supports_avx512vlbw() && ((AryEqNode*)n)->encoding() == StrIntrinsicNode::UU);
  match(Set result (AryEq ary1 ary2));
  effect(TEMP tmp1, TEMP tmp2, TEMP ktmp, USE_KILL ary1, USE_KILL ary2, KILL tmp3, KILL tmp4, KILL cr);
  //ins_cost(300);

  format %{ "Array Equals char[] $ary1,$ary2 -> $result   // KILL $tmp1, $tmp2, $tmp3, $tmp4" %}
  ins_encode %{
    __ arrays_equals(true, $ary1$$Register, $ary2$$Register,
                     $tmp3$$Register, $result$$Register, $tmp4$$Register,
                     $tmp1$$XMMRegister, $tmp2$$XMMRegister, true /* char */, $ktmp$$KRegister);
  %}
  ins_pipe( pipe_slow );
%}

instruct count_positives(eSIRegP ary1, eCXRegI len, eAXRegI result,
                         regD tmp1, regD tmp2, eBXRegI tmp3, eFlagsReg cr)
%{
  predicate(!VM_Version::supports_avx512vlbw() || !VM_Version::supports_bmi2());
  match(Set result (CountPositives ary1 len));
  effect(TEMP tmp1, TEMP tmp2, USE_KILL ary1, USE_KILL len, KILL tmp3, KILL cr);

  format %{ "countPositives byte[] $ary1,$len -> $result   // KILL $tmp1, $tmp2, $tmp3" %}
  ins_encode %{
    __ count_positives($ary1$$Register, $len$$Register,
                       $result$$Register, $tmp3$$Register,
                       $tmp1$$XMMRegister, $tmp2$$XMMRegister, knoreg, knoreg);
  %}
  ins_pipe( pipe_slow );
%}

instruct count_positives_evex(eSIRegP ary1, eCXRegI len, eAXRegI result,
                              regD tmp1, regD tmp2, kReg ktmp1, kReg ktmp2, eBXRegI tmp3, eFlagsReg cr)
%{
  predicate(VM_Version::supports_avx512vlbw() && VM_Version::supports_bmi2());
  match(Set result (CountPositives ary1 len));
  effect(TEMP tmp1, TEMP tmp2, TEMP ktmp1, TEMP ktmp2, USE_KILL ary1, USE_KILL len, KILL tmp3, KILL cr);

  format %{ "countPositives byte[] $ary1,$len -> $result   // KILL $tmp1, $tmp2, $tmp3" %}
  ins_encode %{
    __ count_positives($ary1$$Register, $len$$Register,
                       $result$$Register, $tmp3$$Register,
                       $tmp1$$XMMRegister, $tmp2$$XMMRegister, $ktmp1$$KRegister, $ktmp2$$KRegister);
  %}
  ins_pipe( pipe_slow );
%}


// fast char[] to byte[] compression
instruct string_compress(eSIRegP src, eDIRegP dst, eDXRegI len, regD tmp1, regD tmp2,
                         regD tmp3, regD tmp4, eCXRegI tmp5, eAXRegI result, eFlagsReg cr) %{
  predicate(!VM_Version::supports_avx512vlbw() || !VM_Version::supports_bmi2());
  match(Set result (StrCompressedCopy src (Binary dst len)));
  effect(TEMP tmp1, TEMP tmp2, TEMP tmp3, TEMP tmp4, USE_KILL src, USE_KILL dst, USE_KILL len, KILL tmp5, KILL cr);

  format %{ "String Compress $src,$dst -> $result    // KILL RAX, RCX, RDX" %}
  ins_encode %{
    __ char_array_compress($src$$Register, $dst$$Register, $len$$Register,
                           $tmp1$$XMMRegister, $tmp2$$XMMRegister, $tmp3$$XMMRegister,
                           $tmp4$$XMMRegister, $tmp5$$Register, $result$$Register,
                           knoreg, knoreg);
  %}
  ins_pipe( pipe_slow );
%}

instruct string_compress_evex(eSIRegP src, eDIRegP dst, eDXRegI len, regD tmp1, regD tmp2,
                              regD tmp3, regD tmp4, kReg ktmp1, kReg ktmp2, eCXRegI tmp5, eAXRegI result, eFlagsReg cr) %{
  predicate(VM_Version::supports_avx512vlbw() && VM_Version::supports_bmi2());
  match(Set result (StrCompressedCopy src (Binary dst len)));
  effect(TEMP tmp1, TEMP tmp2, TEMP tmp3, TEMP tmp4, TEMP ktmp1, TEMP ktmp2, USE_KILL src, USE_KILL dst, USE_KILL len, KILL tmp5, KILL cr);

  format %{ "String Compress $src,$dst -> $result    // KILL RAX, RCX, RDX" %}
  ins_encode %{
    __ char_array_compress($src$$Register, $dst$$Register, $len$$Register,
                           $tmp1$$XMMRegister, $tmp2$$XMMRegister, $tmp3$$XMMRegister,
                           $tmp4$$XMMRegister, $tmp5$$Register, $result$$Register,
                           $ktmp1$$KRegister, $ktmp2$$KRegister);
  %}
  ins_pipe( pipe_slow );
%}

// fast byte[] to char[] inflation
instruct string_inflate(Universe dummy, eSIRegP src, eDIRegP dst, eDXRegI len,
                        regD tmp1, eCXRegI tmp2, eFlagsReg cr) %{
  predicate(!VM_Version::supports_avx512vlbw() || !VM_Version::supports_bmi2());
  match(Set dummy (StrInflatedCopy src (Binary dst len)));
  effect(TEMP tmp1, TEMP tmp2, USE_KILL src, USE_KILL dst, USE_KILL len, KILL cr);

  format %{ "String Inflate $src,$dst    // KILL $tmp1, $tmp2" %}
  ins_encode %{
    __ byte_array_inflate($src$$Register, $dst$$Register, $len$$Register,
                          $tmp1$$XMMRegister, $tmp2$$Register, knoreg);
  %}
  ins_pipe( pipe_slow );
%}

instruct string_inflate_evex(Universe dummy, eSIRegP src, eDIRegP dst, eDXRegI len,
                             regD tmp1, kReg ktmp, eCXRegI tmp2, eFlagsReg cr) %{
  predicate(VM_Version::supports_avx512vlbw() && VM_Version::supports_bmi2());
  match(Set dummy (StrInflatedCopy src (Binary dst len)));
  effect(TEMP tmp1, TEMP tmp2, TEMP ktmp, USE_KILL src, USE_KILL dst, USE_KILL len, KILL cr);

  format %{ "String Inflate $src,$dst    // KILL $tmp1, $tmp2" %}
  ins_encode %{
    __ byte_array_inflate($src$$Register, $dst$$Register, $len$$Register,
                          $tmp1$$XMMRegister, $tmp2$$Register, $ktmp$$KRegister);
  %}
  ins_pipe( pipe_slow );
%}

// encode char[] to byte[] in ISO_8859_1
instruct encode_iso_array(eSIRegP src, eDIRegP dst, eDXRegI len,
                          regD tmp1, regD tmp2, regD tmp3, regD tmp4,
                          eCXRegI tmp5, eAXRegI result, eFlagsReg cr) %{
  predicate(!((EncodeISOArrayNode*)n)->is_ascii());
  match(Set result (EncodeISOArray src (Binary dst len)));
  effect(TEMP tmp1, TEMP tmp2, TEMP tmp3, TEMP tmp4, USE_KILL src, USE_KILL dst, USE_KILL len, KILL tmp5, KILL cr);

  format %{ "Encode iso array $src,$dst,$len -> $result    // KILL ECX, EDX, $tmp1, $tmp2, $tmp3, $tmp4, ESI, EDI " %}
  ins_encode %{
    __ encode_iso_array($src$$Register, $dst$$Register, $len$$Register,
                        $tmp1$$XMMRegister, $tmp2$$XMMRegister, $tmp3$$XMMRegister,
                        $tmp4$$XMMRegister, $tmp5$$Register, $result$$Register, false);
  %}
  ins_pipe( pipe_slow );
%}

// encode char[] to byte[] in ASCII
instruct encode_ascii_array(eSIRegP src, eDIRegP dst, eDXRegI len,
                            regD tmp1, regD tmp2, regD tmp3, regD tmp4,
                            eCXRegI tmp5, eAXRegI result, eFlagsReg cr) %{
  predicate(((EncodeISOArrayNode*)n)->is_ascii());
  match(Set result (EncodeISOArray src (Binary dst len)));
  effect(TEMP tmp1, TEMP tmp2, TEMP tmp3, TEMP tmp4, USE_KILL src, USE_KILL dst, USE_KILL len, KILL tmp5, KILL cr);

  format %{ "Encode ascii array $src,$dst,$len -> $result    // KILL ECX, EDX, $tmp1, $tmp2, $tmp3, $tmp4, ESI, EDI " %}
  ins_encode %{
    __ encode_iso_array($src$$Register, $dst$$Register, $len$$Register,
                        $tmp1$$XMMRegister, $tmp2$$XMMRegister, $tmp3$$XMMRegister,
                        $tmp4$$XMMRegister, $tmp5$$Register, $result$$Register, true);
  %}
  ins_pipe( pipe_slow );
%}

//----------Control Flow Instructions------------------------------------------
// Signed compare Instructions
instruct compI_eReg(eFlagsReg cr, rRegI op1, rRegI op2) %{
  match(Set cr (CmpI op1 op2));
  effect( DEF cr, USE op1, USE op2 );
  format %{ "CMP    $op1,$op2" %}
  opcode(0x3B);  /* Opcode 3B /r */
  ins_encode( OpcP, RegReg( op1, op2) );
  ins_pipe( ialu_cr_reg_reg );
%}

instruct compI_eReg_imm(eFlagsReg cr, rRegI op1, immI op2) %{
  match(Set cr (CmpI op1 op2));
  effect( DEF cr, USE op1 );
  format %{ "CMP    $op1,$op2" %}
  opcode(0x81,0x07);  /* Opcode 81 /7 */
  // ins_encode( RegImm( op1, op2) );  /* Was CmpImm */
  ins_encode( OpcSErm( op1, op2 ), Con8or32( op2 ) );
  ins_pipe( ialu_cr_reg_imm );
%}

// Cisc-spilled version of cmpI_eReg
instruct compI_eReg_mem(eFlagsReg cr, rRegI op1, memory op2) %{
  match(Set cr (CmpI op1 (LoadI op2)));

  format %{ "CMP    $op1,$op2" %}
  ins_cost(500);
  opcode(0x3B);  /* Opcode 3B /r */
  ins_encode( OpcP, RegMem( op1, op2) );
  ins_pipe( ialu_cr_reg_mem );
%}

instruct testI_reg( eFlagsReg cr, rRegI src, immI_0 zero ) %{
  match(Set cr (CmpI src zero));
  effect( DEF cr, USE src );

  format %{ "TEST   $src,$src" %}
  opcode(0x85);
  ins_encode( OpcP, RegReg( src, src ) );
  ins_pipe( ialu_cr_reg_imm );
%}

instruct testI_reg_imm( eFlagsReg cr, rRegI src, immI con, immI_0 zero ) %{
  match(Set cr (CmpI (AndI src con) zero));

  format %{ "TEST   $src,$con" %}
  opcode(0xF7,0x00);
  ins_encode( OpcP, RegOpc(src), Con32(con) );
  ins_pipe( ialu_cr_reg_imm );
%}

instruct testI_reg_mem( eFlagsReg cr, rRegI src, memory mem, immI_0 zero ) %{
  match(Set cr (CmpI (AndI src mem) zero));

  format %{ "TEST   $src,$mem" %}
  opcode(0x85);
  ins_encode( OpcP, RegMem( src, mem ) );
  ins_pipe( ialu_cr_reg_mem );
%}

// Unsigned compare Instructions; really, same as signed except they
// produce an eFlagsRegU instead of eFlagsReg.
instruct compU_eReg(eFlagsRegU cr, rRegI op1, rRegI op2) %{
  match(Set cr (CmpU op1 op2));

  format %{ "CMPu   $op1,$op2" %}
  opcode(0x3B);  /* Opcode 3B /r */
  ins_encode( OpcP, RegReg( op1, op2) );
  ins_pipe( ialu_cr_reg_reg );
%}

instruct compU_eReg_imm(eFlagsRegU cr, rRegI op1, immI op2) %{
  match(Set cr (CmpU op1 op2));

  format %{ "CMPu   $op1,$op2" %}
  opcode(0x81,0x07);  /* Opcode 81 /7 */
  ins_encode( OpcSErm( op1, op2 ), Con8or32( op2 ) );
  ins_pipe( ialu_cr_reg_imm );
%}

// // Cisc-spilled version of cmpU_eReg
instruct compU_eReg_mem(eFlagsRegU cr, rRegI op1, memory op2) %{
  match(Set cr (CmpU op1 (LoadI op2)));

  format %{ "CMPu   $op1,$op2" %}
  ins_cost(500);
  opcode(0x3B);  /* Opcode 3B /r */
  ins_encode( OpcP, RegMem( op1, op2) );
  ins_pipe( ialu_cr_reg_mem );
%}

// // Cisc-spilled version of cmpU_eReg
//instruct compU_mem_eReg(eFlagsRegU cr, memory op1, rRegI op2) %{
//  match(Set cr (CmpU (LoadI op1) op2));
//
//  format %{ "CMPu   $op1,$op2" %}
//  ins_cost(500);
//  opcode(0x39);  /* Opcode 39 /r */
//  ins_encode( OpcP, RegMem( op1, op2) );
//%}

instruct testU_reg( eFlagsRegU cr, rRegI src, immI_0 zero ) %{
  match(Set cr (CmpU src zero));

  format %{ "TESTu  $src,$src" %}
  opcode(0x85);
  ins_encode( OpcP, RegReg( src, src ) );
  ins_pipe( ialu_cr_reg_imm );
%}

// Unsigned pointer compare Instructions
instruct compP_eReg(eFlagsRegU cr, eRegP op1, eRegP op2) %{
  match(Set cr (CmpP op1 op2));

  format %{ "CMPu   $op1,$op2" %}
  opcode(0x3B);  /* Opcode 3B /r */
  ins_encode( OpcP, RegReg( op1, op2) );
  ins_pipe( ialu_cr_reg_reg );
%}

instruct compP_eReg_imm(eFlagsRegU cr, eRegP op1, immP op2) %{
  match(Set cr (CmpP op1 op2));

  format %{ "CMPu   $op1,$op2" %}
  opcode(0x81,0x07);  /* Opcode 81 /7 */
  ins_encode( OpcSErm( op1, op2 ), Con8or32( op2 ) );
  ins_pipe( ialu_cr_reg_imm );
%}

// // Cisc-spilled version of cmpP_eReg
instruct compP_eReg_mem(eFlagsRegU cr, eRegP op1, memory op2) %{
  match(Set cr (CmpP op1 (LoadP op2)));

  format %{ "CMPu   $op1,$op2" %}
  ins_cost(500);
  opcode(0x3B);  /* Opcode 3B /r */
  ins_encode( OpcP, RegMem( op1, op2) );
  ins_pipe( ialu_cr_reg_mem );
%}

// // Cisc-spilled version of cmpP_eReg
//instruct compP_mem_eReg(eFlagsRegU cr, memory op1, eRegP op2) %{
//  match(Set cr (CmpP (LoadP op1) op2));
//
//  format %{ "CMPu   $op1,$op2" %}
//  ins_cost(500);
//  opcode(0x39);  /* Opcode 39 /r */
//  ins_encode( OpcP, RegMem( op1, op2) );
//%}

// Compare raw pointer (used in out-of-heap check).
// Only works because non-oop pointers must be raw pointers
// and raw pointers have no anti-dependencies.
instruct compP_mem_eReg( eFlagsRegU cr, eRegP op1, memory op2 ) %{
  predicate( n->in(2)->in(2)->bottom_type()->reloc() == relocInfo::none );
  match(Set cr (CmpP op1 (LoadP op2)));

  format %{ "CMPu   $op1,$op2" %}
  opcode(0x3B);  /* Opcode 3B /r */
  ins_encode( OpcP, RegMem( op1, op2) );
  ins_pipe( ialu_cr_reg_mem );
%}

//
// This will generate a signed flags result. This should be ok
// since any compare to a zero should be eq/neq.
instruct testP_reg( eFlagsReg cr, eRegP src, immP0 zero ) %{
  match(Set cr (CmpP src zero));

  format %{ "TEST   $src,$src" %}
  opcode(0x85);
  ins_encode( OpcP, RegReg( src, src ) );
  ins_pipe( ialu_cr_reg_imm );
%}

// Cisc-spilled version of testP_reg
// This will generate a signed flags result. This should be ok
// since any compare to a zero should be eq/neq.
instruct testP_Reg_mem( eFlagsReg cr, memory op, immI_0 zero ) %{
  match(Set cr (CmpP (LoadP op) zero));

  format %{ "TEST   $op,0xFFFFFFFF" %}
  ins_cost(500);
  opcode(0xF7);               /* Opcode F7 /0 */
  ins_encode( OpcP, RMopc_Mem(0x00,op), Con_d32(0xFFFFFFFF) );
  ins_pipe( ialu_cr_reg_imm );
%}

// Yanked all unsigned pointer compare operations.
// Pointer compares are done with CmpP which is already unsigned.

//----------Max and Min--------------------------------------------------------
// Min Instructions
////
//   *** Min and Max using the conditional move are slower than the
//   *** branch version on a Pentium III.
// // Conditional move for min
//instruct cmovI_reg_lt( rRegI op2, rRegI op1, eFlagsReg cr ) %{
//  effect( USE_DEF op2, USE op1, USE cr );
//  format %{ "CMOVlt $op2,$op1\t! min" %}
//  opcode(0x4C,0x0F);
//  ins_encode( OpcS, OpcP, RegReg( op2, op1 ) );
//  ins_pipe( pipe_cmov_reg );
//%}
//
//// Min Register with Register (P6 version)
//instruct minI_eReg_p6( rRegI op1, rRegI op2 ) %{
//  predicate(VM_Version::supports_cmov() );
//  match(Set op2 (MinI op1 op2));
//  ins_cost(200);
//  expand %{
//    eFlagsReg cr;
//    compI_eReg(cr,op1,op2);
//    cmovI_reg_lt(op2,op1,cr);
//  %}
//%}

// Min Register with Register (generic version)
instruct minI_eReg(rRegI dst, rRegI src, eFlagsReg flags) %{
  match(Set dst (MinI dst src));
  effect(KILL flags);
  ins_cost(300);

  format %{ "MIN    $dst,$src" %}
  opcode(0xCC);
  ins_encode( min_enc(dst,src) );
  ins_pipe( pipe_slow );
%}

// Max Register with Register
//   *** Min and Max using the conditional move are slower than the
//   *** branch version on a Pentium III.
// // Conditional move for max
//instruct cmovI_reg_gt( rRegI op2, rRegI op1, eFlagsReg cr ) %{
//  effect( USE_DEF op2, USE op1, USE cr );
//  format %{ "CMOVgt $op2,$op1\t! max" %}
//  opcode(0x4F,0x0F);
//  ins_encode( OpcS, OpcP, RegReg( op2, op1 ) );
//  ins_pipe( pipe_cmov_reg );
//%}
//
// // Max Register with Register (P6 version)
//instruct maxI_eReg_p6( rRegI op1, rRegI op2 ) %{
//  predicate(VM_Version::supports_cmov() );
//  match(Set op2 (MaxI op1 op2));
//  ins_cost(200);
//  expand %{
//    eFlagsReg cr;
//    compI_eReg(cr,op1,op2);
//    cmovI_reg_gt(op2,op1,cr);
//  %}
//%}

// Max Register with Register (generic version)
instruct maxI_eReg(rRegI dst, rRegI src, eFlagsReg flags) %{
  match(Set dst (MaxI dst src));
  effect(KILL flags);
  ins_cost(300);

  format %{ "MAX    $dst,$src" %}
  opcode(0xCC);
  ins_encode( max_enc(dst,src) );
  ins_pipe( pipe_slow );
%}

// ============================================================================
// Counted Loop limit node which represents exact final iterator value.
// Note: the resulting value should fit into integer range since
// counted loops have limit check on overflow.
instruct loopLimit_eReg(eAXRegI limit, nadxRegI init, immI stride, eDXRegI limit_hi, nadxRegI tmp, eFlagsReg flags) %{
  match(Set limit (LoopLimit (Binary init limit) stride));
  effect(TEMP limit_hi, TEMP tmp, KILL flags);
  ins_cost(300);

  format %{ "loopLimit $init,$limit,$stride  # $limit = $init + $stride *( $limit - $init + $stride -1)/ $stride, kills $limit_hi" %}
  ins_encode %{
    int strd = (int)$stride$$constant;
    assert(strd != 1 && strd != -1, "sanity");
    int m1 = (strd > 0) ? 1 : -1;
    // Convert limit to long (EAX:EDX)
    __ cdql();
    // Convert init to long (init:tmp)
    __ movl($tmp$$Register, $init$$Register);
    __ sarl($tmp$$Register, 31);
    // $limit - $init
    __ subl($limit$$Register, $init$$Register);
    __ sbbl($limit_hi$$Register, $tmp$$Register);
    // + ($stride - 1)
    if (strd > 0) {
      __ addl($limit$$Register, (strd - 1));
      __ adcl($limit_hi$$Register, 0);
      __ movl($tmp$$Register, strd);
    } else {
      __ addl($limit$$Register, (strd + 1));
      __ adcl($limit_hi$$Register, -1);
      __ lneg($limit_hi$$Register, $limit$$Register);
      __ movl($tmp$$Register, -strd);
    }
    // signed division: (EAX:EDX) / pos_stride
    __ idivl($tmp$$Register);
    if (strd < 0) {
      // restore sign
      __ negl($tmp$$Register);
    }
    // (EAX) * stride
    __ mull($tmp$$Register);
    // + init (ignore upper bits)
    __ addl($limit$$Register, $init$$Register);
  %}
  ins_pipe( pipe_slow );
%}

// ============================================================================
// Branch Instructions
// Jump Table
instruct jumpXtnd(rRegI switch_val) %{
  match(Jump switch_val);
  ins_cost(350);
  format %{  "JMP    [$constantaddress](,$switch_val,1)\n\t" %}
  ins_encode %{
    // Jump to Address(table_base + switch_reg)
    Address index(noreg, $switch_val$$Register, Address::times_1);
    __ jump(ArrayAddress($constantaddress, index), noreg);
  %}
  ins_pipe(pipe_jmp);
%}

// Jump Direct - Label defines a relative address from JMP+1
instruct jmpDir(label labl) %{
  match(Goto);
  effect(USE labl);

  ins_cost(300);
  format %{ "JMP    $labl" %}
  size(5);
  ins_encode %{
    Label* L = $labl$$label;
    __ jmp(*L, false); // Always long jump
  %}
  ins_pipe( pipe_jmp );
%}

// Jump Direct Conditional - Label defines a relative address from Jcc+1
instruct jmpCon(cmpOp cop, eFlagsReg cr, label labl) %{
  match(If cop cr);
  effect(USE labl);

  ins_cost(300);
  format %{ "J$cop    $labl" %}
  size(6);
  ins_encode %{
    Label* L = $labl$$label;
    __ jcc((Assembler::Condition)($cop$$cmpcode), *L, false); // Always long jump
  %}
  ins_pipe( pipe_jcc );
%}

// Jump Direct Conditional - Label defines a relative address from Jcc+1
instruct jmpLoopEnd(cmpOp cop, eFlagsReg cr, label labl) %{
  match(CountedLoopEnd cop cr);
  effect(USE labl);

  ins_cost(300);
  format %{ "J$cop    $labl\t# Loop end" %}
  size(6);
  ins_encode %{
    Label* L = $labl$$label;
    __ jcc((Assembler::Condition)($cop$$cmpcode), *L, false); // Always long jump
  %}
  ins_pipe( pipe_jcc );
%}

// Jump Direct Conditional - using unsigned comparison
instruct jmpConU(cmpOpU cop, eFlagsRegU cmp, label labl) %{
  match(If cop cmp);
  effect(USE labl);

  ins_cost(300);
  format %{ "J$cop,u  $labl" %}
  size(6);
  ins_encode %{
    Label* L = $labl$$label;
    __ jcc((Assembler::Condition)($cop$$cmpcode), *L, false); // Always long jump
  %}
  ins_pipe(pipe_jcc);
%}

instruct jmpConUCF(cmpOpUCF cop, eFlagsRegUCF cmp, label labl) %{
  match(If cop cmp);
  effect(USE labl);

  ins_cost(200);
  format %{ "J$cop,u  $labl" %}
  size(6);
  ins_encode %{
    Label* L = $labl$$label;
    __ jcc((Assembler::Condition)($cop$$cmpcode), *L, false); // Always long jump
  %}
  ins_pipe(pipe_jcc);
%}

instruct jmpConUCF2(cmpOpUCF2 cop, eFlagsRegUCF cmp, label labl) %{
  match(If cop cmp);
  effect(USE labl);

  ins_cost(200);
  format %{ $$template
    if ($cop$$cmpcode == Assembler::notEqual) {
      $$emit$$"JP,u   $labl\n\t"
      $$emit$$"J$cop,u   $labl"
    } else {
      $$emit$$"JP,u   done\n\t"
      $$emit$$"J$cop,u   $labl\n\t"
      $$emit$$"done:"
    }
  %}
  ins_encode %{
    Label* l = $labl$$label;
    if ($cop$$cmpcode == Assembler::notEqual) {
      __ jcc(Assembler::parity, *l, false);
      __ jcc(Assembler::notEqual, *l, false);
    } else if ($cop$$cmpcode == Assembler::equal) {
      Label done;
      __ jccb(Assembler::parity, done);
      __ jcc(Assembler::equal, *l, false);
      __ bind(done);
    } else {
       ShouldNotReachHere();
    }
  %}
  ins_pipe(pipe_jcc);
%}

// ============================================================================
// The 2nd slow-half of a subtype check.  Scan the subklass's 2ndary superklass
// array for an instance of the superklass.  Set a hidden internal cache on a
// hit (cache is checked with exposed code in gen_subtype_check()).  Return
// NZ for a miss or zero for a hit.  The encoding ALSO sets flags.
instruct partialSubtypeCheck( eDIRegP result, eSIRegP sub, eAXRegP super, eCXRegI rcx, eFlagsReg cr ) %{
  match(Set result (PartialSubtypeCheck sub super));
  effect( KILL rcx, KILL cr );

  ins_cost(1100);  // slightly larger than the next version
  format %{ "MOV    EDI,[$sub+Klass::secondary_supers]\n\t"
            "MOV    ECX,[EDI+ArrayKlass::length]\t# length to scan\n\t"
            "ADD    EDI,ArrayKlass::base_offset\t# Skip to start of data; set NZ in case count is zero\n\t"
            "REPNE SCASD\t# Scan *EDI++ for a match with EAX while CX-- != 0\n\t"
            "JNE,s  miss\t\t# Missed: EDI not-zero\n\t"
            "MOV    [$sub+Klass::secondary_super_cache],$super\t# Hit: update cache\n\t"
            "XOR    $result,$result\t\t Hit: EDI zero\n\t"
     "miss:\t" %}

  opcode(0x1); // Force a XOR of EDI
  ins_encode( enc_PartialSubtypeCheck() );
  ins_pipe( pipe_slow );
%}

instruct partialSubtypeCheck_vs_Zero( eFlagsReg cr, eSIRegP sub, eAXRegP super, eCXRegI rcx, eDIRegP result, immP0 zero ) %{
  match(Set cr (CmpP (PartialSubtypeCheck sub super) zero));
  effect( KILL rcx, KILL result );

  ins_cost(1000);
  format %{ "MOV    EDI,[$sub+Klass::secondary_supers]\n\t"
            "MOV    ECX,[EDI+ArrayKlass::length]\t# length to scan\n\t"
            "ADD    EDI,ArrayKlass::base_offset\t# Skip to start of data; set NZ in case count is zero\n\t"
            "REPNE SCASD\t# Scan *EDI++ for a match with EAX while CX-- != 0\n\t"
            "JNE,s  miss\t\t# Missed: flags NZ\n\t"
            "MOV    [$sub+Klass::secondary_super_cache],$super\t# Hit: update cache, flags Z\n\t"
     "miss:\t" %}

  opcode(0x0);  // No need to XOR EDI
  ins_encode( enc_PartialSubtypeCheck() );
  ins_pipe( pipe_slow );
%}

// ============================================================================
// Branch Instructions -- short offset versions
//
// These instructions are used to replace jumps of a long offset (the default
// match) with jumps of a shorter offset.  These instructions are all tagged
// with the ins_short_branch attribute, which causes the ADLC to suppress the
// match rules in general matching.  Instead, the ADLC generates a conversion
// method in the MachNode which can be used to do in-place replacement of the
// long variant with the shorter variant.  The compiler will determine if a
// branch can be taken by the is_short_branch_offset() predicate in the machine
// specific code section of the file.

// Jump Direct - Label defines a relative address from JMP+1
instruct jmpDir_short(label labl) %{
  match(Goto);
  effect(USE labl);

  ins_cost(300);
  format %{ "JMP,s  $labl" %}
  size(2);
  ins_encode %{
    Label* L = $labl$$label;
    __ jmpb(*L);
  %}
  ins_pipe( pipe_jmp );
  ins_short_branch(1);
%}

// Jump Direct Conditional - Label defines a relative address from Jcc+1
instruct jmpCon_short(cmpOp cop, eFlagsReg cr, label labl) %{
  match(If cop cr);
  effect(USE labl);

  ins_cost(300);
  format %{ "J$cop,s  $labl" %}
  size(2);
  ins_encode %{
    Label* L = $labl$$label;
    __ jccb((Assembler::Condition)($cop$$cmpcode), *L);
  %}
  ins_pipe( pipe_jcc );
  ins_short_branch(1);
%}

// Jump Direct Conditional - Label defines a relative address from Jcc+1
instruct jmpLoopEnd_short(cmpOp cop, eFlagsReg cr, label labl) %{
  match(CountedLoopEnd cop cr);
  effect(USE labl);

  ins_cost(300);
  format %{ "J$cop,s  $labl\t# Loop end" %}
  size(2);
  ins_encode %{
    Label* L = $labl$$label;
    __ jccb((Assembler::Condition)($cop$$cmpcode), *L);
  %}
  ins_pipe( pipe_jcc );
  ins_short_branch(1);
%}

// Jump Direct Conditional - using unsigned comparison
instruct jmpConU_short(cmpOpU cop, eFlagsRegU cmp, label labl) %{
  match(If cop cmp);
  effect(USE labl);

  ins_cost(300);
  format %{ "J$cop,us $labl" %}
  size(2);
  ins_encode %{
    Label* L = $labl$$label;
    __ jccb((Assembler::Condition)($cop$$cmpcode), *L);
  %}
  ins_pipe( pipe_jcc );
  ins_short_branch(1);
%}

instruct jmpConUCF_short(cmpOpUCF cop, eFlagsRegUCF cmp, label labl) %{
  match(If cop cmp);
  effect(USE labl);

  ins_cost(300);
  format %{ "J$cop,us $labl" %}
  size(2);
  ins_encode %{
    Label* L = $labl$$label;
    __ jccb((Assembler::Condition)($cop$$cmpcode), *L);
  %}
  ins_pipe( pipe_jcc );
  ins_short_branch(1);
%}

instruct jmpConUCF2_short(cmpOpUCF2 cop, eFlagsRegUCF cmp, label labl) %{
  match(If cop cmp);
  effect(USE labl);

  ins_cost(300);
  format %{ $$template
    if ($cop$$cmpcode == Assembler::notEqual) {
      $$emit$$"JP,u,s   $labl\n\t"
      $$emit$$"J$cop,u,s   $labl"
    } else {
      $$emit$$"JP,u,s   done\n\t"
      $$emit$$"J$cop,u,s  $labl\n\t"
      $$emit$$"done:"
    }
  %}
  size(4);
  ins_encode %{
    Label* l = $labl$$label;
    if ($cop$$cmpcode == Assembler::notEqual) {
      __ jccb(Assembler::parity, *l);
      __ jccb(Assembler::notEqual, *l);
    } else if ($cop$$cmpcode == Assembler::equal) {
      Label done;
      __ jccb(Assembler::parity, done);
      __ jccb(Assembler::equal, *l);
      __ bind(done);
    } else {
       ShouldNotReachHere();
    }
  %}
  ins_pipe(pipe_jcc);
  ins_short_branch(1);
%}

// ============================================================================
// Long Compare
//
// Currently we hold longs in 2 registers.  Comparing such values efficiently
// is tricky.  The flavor of compare used depends on whether we are testing
// for LT, LE, or EQ.  For a simple LT test we can check just the sign bit.
// The GE test is the negated LT test.  The LE test can be had by commuting
// the operands (yielding a GE test) and then negating; negate again for the
// GT test.  The EQ test is done by ORcc'ing the high and low halves, and the
// NE test is negated from that.

// Due to a shortcoming in the ADLC, it mixes up expressions like:
// (foo (CmpI (CmpL X Y) 0)) and (bar (CmpI (CmpL X 0L) 0)).  Note the
// difference between 'Y' and '0L'.  The tree-matches for the CmpI sections
// are collapsed internally in the ADLC's dfa-gen code.  The match for
// (CmpI (CmpL X Y) 0) is silently replaced with (CmpI (CmpL X 0L) 0) and the
// foo match ends up with the wrong leaf.  One fix is to not match both
// reg-reg and reg-zero forms of long-compare.  This is unfortunate because
// both forms beat the trinary form of long-compare and both are very useful
// on Intel which has so few registers.

// Manifest a CmpL result in an integer register.  Very painful.
// This is the test to avoid.
instruct cmpL3_reg_reg(eSIRegI dst, eRegL src1, eRegL src2, eFlagsReg flags ) %{
  match(Set dst (CmpL3 src1 src2));
  effect( KILL flags );
  ins_cost(1000);
  format %{ "XOR    $dst,$dst\n\t"
            "CMP    $src1.hi,$src2.hi\n\t"
            "JLT,s  m_one\n\t"
            "JGT,s  p_one\n\t"
            "CMP    $src1.lo,$src2.lo\n\t"
            "JB,s   m_one\n\t"
            "JEQ,s  done\n"
    "p_one:\tINC    $dst\n\t"
            "JMP,s  done\n"
    "m_one:\tDEC    $dst\n"
     "done:" %}
  ins_encode %{
    Label p_one, m_one, done;
    __ xorptr($dst$$Register, $dst$$Register);
    __ cmpl(HIGH_FROM_LOW($src1$$Register), HIGH_FROM_LOW($src2$$Register));
    __ jccb(Assembler::less,    m_one);
    __ jccb(Assembler::greater, p_one);
    __ cmpl($src1$$Register, $src2$$Register);
    __ jccb(Assembler::below,   m_one);
    __ jccb(Assembler::equal,   done);
    __ bind(p_one);
    __ incrementl($dst$$Register);
    __ jmpb(done);
    __ bind(m_one);
    __ decrementl($dst$$Register);
    __ bind(done);
  %}
  ins_pipe( pipe_slow );
%}

//======
// Manifest a CmpL result in the normal flags.  Only good for LT or GE
// compares.  Can be used for LE or GT compares by reversing arguments.
// NOT GOOD FOR EQ/NE tests.
instruct cmpL_zero_flags_LTGE( flagsReg_long_LTGE flags, eRegL src, immL0 zero ) %{
  match( Set flags (CmpL src zero ));
  ins_cost(100);
  format %{ "TEST   $src.hi,$src.hi" %}
  opcode(0x85);
  ins_encode( OpcP, RegReg_Hi2( src, src ) );
  ins_pipe( ialu_cr_reg_reg );
%}

// Manifest a CmpL result in the normal flags.  Only good for LT or GE
// compares.  Can be used for LE or GT compares by reversing arguments.
// NOT GOOD FOR EQ/NE tests.
instruct cmpL_reg_flags_LTGE( flagsReg_long_LTGE flags, eRegL src1, eRegL src2, rRegI tmp ) %{
  match( Set flags (CmpL src1 src2 ));
  effect( TEMP tmp );
  ins_cost(300);
  format %{ "CMP    $src1.lo,$src2.lo\t! Long compare; set flags for low bits\n\t"
            "MOV    $tmp,$src1.hi\n\t"
            "SBB    $tmp,$src2.hi\t! Compute flags for long compare" %}
  ins_encode( long_cmp_flags2( src1, src2, tmp ) );
  ins_pipe( ialu_cr_reg_reg );
%}

// Long compares reg < zero/req OR reg >= zero/req.
// Just a wrapper for a normal branch, plus the predicate test.
instruct cmpL_LTGE(cmpOp cmp, flagsReg_long_LTGE flags, label labl) %{
  match(If cmp flags);
  effect(USE labl);
  predicate( _kids[0]->_leaf->as_Bool()->_test._test == BoolTest::lt || _kids[0]->_leaf->as_Bool()->_test._test == BoolTest::ge );
  expand %{
    jmpCon(cmp,flags,labl);    // JLT or JGE...
  %}
%}

//======
// Manifest a CmpUL result in the normal flags.  Only good for LT or GE
// compares.  Can be used for LE or GT compares by reversing arguments.
// NOT GOOD FOR EQ/NE tests.
instruct cmpUL_zero_flags_LTGE(flagsReg_ulong_LTGE flags, eRegL src, immL0 zero) %{
  match(Set flags (CmpUL src zero));
  ins_cost(100);
  format %{ "TEST   $src.hi,$src.hi" %}
  opcode(0x85);
  ins_encode(OpcP, RegReg_Hi2(src, src));
  ins_pipe(ialu_cr_reg_reg);
%}

// Manifest a CmpUL result in the normal flags.  Only good for LT or GE
// compares.  Can be used for LE or GT compares by reversing arguments.
// NOT GOOD FOR EQ/NE tests.
instruct cmpUL_reg_flags_LTGE(flagsReg_ulong_LTGE flags, eRegL src1, eRegL src2, rRegI tmp) %{
  match(Set flags (CmpUL src1 src2));
  effect(TEMP tmp);
  ins_cost(300);
  format %{ "CMP    $src1.lo,$src2.lo\t! Unsigned long compare; set flags for low bits\n\t"
            "MOV    $tmp,$src1.hi\n\t"
            "SBB    $tmp,$src2.hi\t! Compute flags for unsigned long compare" %}
  ins_encode(long_cmp_flags2(src1, src2, tmp));
  ins_pipe(ialu_cr_reg_reg);
%}

// Unsigned long compares reg < zero/req OR reg >= zero/req.
// Just a wrapper for a normal branch, plus the predicate test.
instruct cmpUL_LTGE(cmpOpU cmp, flagsReg_ulong_LTGE flags, label labl) %{
  match(If cmp flags);
  effect(USE labl);
  predicate(_kids[0]->_leaf->as_Bool()->_test._test == BoolTest::lt || _kids[0]->_leaf->as_Bool()->_test._test == BoolTest::ge);
  expand %{
    jmpCon(cmp, flags, labl);    // JLT or JGE...
  %}
%}

// Compare 2 longs and CMOVE longs.
instruct cmovLL_reg_LTGE(cmpOp cmp, flagsReg_long_LTGE flags, eRegL dst, eRegL src) %{
  match(Set dst (CMoveL (Binary cmp flags) (Binary dst src)));
  predicate(VM_Version::supports_cmov() && ( _kids[0]->_kids[0]->_leaf->as_Bool()->_test._test == BoolTest::lt || _kids[0]->_kids[0]->_leaf->as_Bool()->_test._test == BoolTest::ge ));
  ins_cost(400);
  format %{ "CMOV$cmp $dst.lo,$src.lo\n\t"
            "CMOV$cmp $dst.hi,$src.hi" %}
  opcode(0x0F,0x40);
  ins_encode( enc_cmov(cmp), RegReg_Lo2( dst, src ), enc_cmov(cmp), RegReg_Hi2( dst, src ) );
  ins_pipe( pipe_cmov_reg_long );
%}

instruct cmovLL_mem_LTGE(cmpOp cmp, flagsReg_long_LTGE flags, eRegL dst, load_long_memory src) %{
  match(Set dst (CMoveL (Binary cmp flags) (Binary dst (LoadL src))));
  predicate(VM_Version::supports_cmov() && ( _kids[0]->_kids[0]->_leaf->as_Bool()->_test._test == BoolTest::lt || _kids[0]->_kids[0]->_leaf->as_Bool()->_test._test == BoolTest::ge ));
  ins_cost(500);
  format %{ "CMOV$cmp $dst.lo,$src.lo\n\t"
            "CMOV$cmp $dst.hi,$src.hi" %}
  opcode(0x0F,0x40);
  ins_encode( enc_cmov(cmp), RegMem(dst, src), enc_cmov(cmp), RegMem_Hi(dst, src) );
  ins_pipe( pipe_cmov_reg_long );
%}

instruct cmovLL_reg_LTGE_U(cmpOpU cmp, flagsReg_ulong_LTGE flags, eRegL dst, eRegL src) %{
  match(Set dst (CMoveL (Binary cmp flags) (Binary dst src)));
  predicate(VM_Version::supports_cmov() && ( _kids[0]->_kids[0]->_leaf->as_Bool()->_test._test == BoolTest::lt || _kids[0]->_kids[0]->_leaf->as_Bool()->_test._test == BoolTest::ge ));
  ins_cost(400);
  expand %{
    cmovLL_reg_LTGE(cmp, flags, dst, src);
  %}
%}

instruct cmovLL_mem_LTGE_U(cmpOpU cmp, flagsReg_ulong_LTGE flags, eRegL dst, load_long_memory src) %{
  match(Set dst (CMoveL (Binary cmp flags) (Binary dst (LoadL src))));
  predicate(VM_Version::supports_cmov() && ( _kids[0]->_kids[0]->_leaf->as_Bool()->_test._test == BoolTest::lt || _kids[0]->_kids[0]->_leaf->as_Bool()->_test._test == BoolTest::ge ));
  ins_cost(500);
  expand %{
    cmovLL_mem_LTGE(cmp, flags, dst, src);
  %}
%}

// Compare 2 longs and CMOVE ints.
instruct cmovII_reg_LTGE(cmpOp cmp, flagsReg_long_LTGE flags, rRegI dst, rRegI src) %{
  predicate(VM_Version::supports_cmov() && ( _kids[0]->_kids[0]->_leaf->as_Bool()->_test._test == BoolTest::lt || _kids[0]->_kids[0]->_leaf->as_Bool()->_test._test == BoolTest::ge ));
  match(Set dst (CMoveI (Binary cmp flags) (Binary dst src)));
  ins_cost(200);
  format %{ "CMOV$cmp $dst,$src" %}
  opcode(0x0F,0x40);
  ins_encode( enc_cmov(cmp), RegReg( dst, src ) );
  ins_pipe( pipe_cmov_reg );
%}

instruct cmovII_mem_LTGE(cmpOp cmp, flagsReg_long_LTGE flags, rRegI dst, memory src) %{
  predicate(VM_Version::supports_cmov() && ( _kids[0]->_kids[0]->_leaf->as_Bool()->_test._test == BoolTest::lt || _kids[0]->_kids[0]->_leaf->as_Bool()->_test._test == BoolTest::ge ));
  match(Set dst (CMoveI (Binary cmp flags) (Binary dst (LoadI src))));
  ins_cost(250);
  format %{ "CMOV$cmp $dst,$src" %}
  opcode(0x0F,0x40);
  ins_encode( enc_cmov(cmp), RegMem( dst, src ) );
  ins_pipe( pipe_cmov_mem );
%}

instruct cmovII_reg_LTGE_U(cmpOpU cmp, flagsReg_ulong_LTGE flags, rRegI dst, rRegI src) %{
  predicate(VM_Version::supports_cmov() && ( _kids[0]->_kids[0]->_leaf->as_Bool()->_test._test == BoolTest::lt || _kids[0]->_kids[0]->_leaf->as_Bool()->_test._test == BoolTest::ge ));
  match(Set dst (CMoveI (Binary cmp flags) (Binary dst src)));
  ins_cost(200);
  expand %{
    cmovII_reg_LTGE(cmp, flags, dst, src);
  %}
%}

instruct cmovII_mem_LTGE_U(cmpOpU cmp, flagsReg_ulong_LTGE flags, rRegI dst, memory src) %{
  predicate(VM_Version::supports_cmov() && ( _kids[0]->_kids[0]->_leaf->as_Bool()->_test._test == BoolTest::lt || _kids[0]->_kids[0]->_leaf->as_Bool()->_test._test == BoolTest::ge ));
  match(Set dst (CMoveI (Binary cmp flags) (Binary dst (LoadI src))));
  ins_cost(250);
  expand %{
    cmovII_mem_LTGE(cmp, flags, dst, src);
  %}
%}

// Compare 2 longs and CMOVE ptrs.
instruct cmovPP_reg_LTGE(cmpOp cmp, flagsReg_long_LTGE flags, eRegP dst, eRegP src) %{
  predicate(VM_Version::supports_cmov() && ( _kids[0]->_kids[0]->_leaf->as_Bool()->_test._test == BoolTest::lt || _kids[0]->_kids[0]->_leaf->as_Bool()->_test._test == BoolTest::ge ));
  match(Set dst (CMoveP (Binary cmp flags) (Binary dst src)));
  ins_cost(200);
  format %{ "CMOV$cmp $dst,$src" %}
  opcode(0x0F,0x40);
  ins_encode( enc_cmov(cmp), RegReg( dst, src ) );
  ins_pipe( pipe_cmov_reg );
%}

// Compare 2 unsigned longs and CMOVE ptrs.
instruct cmovPP_reg_LTGE_U(cmpOpU cmp, flagsReg_ulong_LTGE flags, eRegP dst, eRegP src) %{
  predicate(VM_Version::supports_cmov() && ( _kids[0]->_kids[0]->_leaf->as_Bool()->_test._test == BoolTest::lt || _kids[0]->_kids[0]->_leaf->as_Bool()->_test._test == BoolTest::ge ));
  match(Set dst (CMoveP (Binary cmp flags) (Binary dst src)));
  ins_cost(200);
  expand %{
    cmovPP_reg_LTGE(cmp,flags,dst,src);
  %}
%}

// Compare 2 longs and CMOVE doubles
instruct cmovDDPR_reg_LTGE(cmpOp cmp, flagsReg_long_LTGE flags, regDPR dst, regDPR src) %{
  predicate( UseSSE<=1 && ( _kids[0]->_kids[0]->_leaf->as_Bool()->_test._test == BoolTest::lt || _kids[0]->_kids[0]->_leaf->as_Bool()->_test._test == BoolTest::ge ));
  match(Set dst (CMoveD (Binary cmp flags) (Binary dst src)));
  ins_cost(200);
  expand %{
    fcmovDPR_regS(cmp,flags,dst,src);
  %}
%}

// Compare 2 longs and CMOVE doubles
instruct cmovDD_reg_LTGE(cmpOp cmp, flagsReg_long_LTGE flags, regD dst, regD src) %{
  predicate( UseSSE>=2 && ( _kids[0]->_kids[0]->_leaf->as_Bool()->_test._test == BoolTest::lt || _kids[0]->_kids[0]->_leaf->as_Bool()->_test._test == BoolTest::ge ));
  match(Set dst (CMoveD (Binary cmp flags) (Binary dst src)));
  ins_cost(200);
  expand %{
    fcmovD_regS(cmp,flags,dst,src);
  %}
%}

instruct cmovFFPR_reg_LTGE(cmpOp cmp, flagsReg_long_LTGE flags, regFPR dst, regFPR src) %{
  predicate( UseSSE==0 && ( _kids[0]->_kids[0]->_leaf->as_Bool()->_test._test == BoolTest::lt || _kids[0]->_kids[0]->_leaf->as_Bool()->_test._test == BoolTest::ge ));
  match(Set dst (CMoveF (Binary cmp flags) (Binary dst src)));
  ins_cost(200);
  expand %{
    fcmovFPR_regS(cmp,flags,dst,src);
  %}
%}

instruct cmovFF_reg_LTGE(cmpOp cmp, flagsReg_long_LTGE flags, regF dst, regF src) %{
  predicate( UseSSE>=1 && ( _kids[0]->_kids[0]->_leaf->as_Bool()->_test._test == BoolTest::lt || _kids[0]->_kids[0]->_leaf->as_Bool()->_test._test == BoolTest::ge ));
  match(Set dst (CMoveF (Binary cmp flags) (Binary dst src)));
  ins_cost(200);
  expand %{
    fcmovF_regS(cmp,flags,dst,src);
  %}
%}

//======
// Manifest a CmpL result in the normal flags.  Only good for EQ/NE compares.
instruct cmpL_zero_flags_EQNE( flagsReg_long_EQNE flags, eRegL src, immL0 zero, rRegI tmp ) %{
  match( Set flags (CmpL src zero ));
  effect(TEMP tmp);
  ins_cost(200);
  format %{ "MOV    $tmp,$src.lo\n\t"
            "OR     $tmp,$src.hi\t! Long is EQ/NE 0?" %}
  ins_encode( long_cmp_flags0( src, tmp ) );
  ins_pipe( ialu_reg_reg_long );
%}

// Manifest a CmpL result in the normal flags.  Only good for EQ/NE compares.
instruct cmpL_reg_flags_EQNE( flagsReg_long_EQNE flags, eRegL src1, eRegL src2 ) %{
  match( Set flags (CmpL src1 src2 ));
  ins_cost(200+300);
  format %{ "CMP    $src1.lo,$src2.lo\t! Long compare; set flags for low bits\n\t"
            "JNE,s  skip\n\t"
            "CMP    $src1.hi,$src2.hi\n\t"
     "skip:\t" %}
  ins_encode( long_cmp_flags1( src1, src2 ) );
  ins_pipe( ialu_cr_reg_reg );
%}

// Long compare reg == zero/reg OR reg != zero/reg
// Just a wrapper for a normal branch, plus the predicate test.
instruct cmpL_EQNE(cmpOp cmp, flagsReg_long_EQNE flags, label labl) %{
  match(If cmp flags);
  effect(USE labl);
  predicate( _kids[0]->_leaf->as_Bool()->_test._test == BoolTest::eq || _kids[0]->_leaf->as_Bool()->_test._test == BoolTest::ne );
  expand %{
    jmpCon(cmp,flags,labl);    // JEQ or JNE...
  %}
%}

//======
// Manifest a CmpUL result in the normal flags.  Only good for EQ/NE compares.
instruct cmpUL_zero_flags_EQNE(flagsReg_ulong_EQNE flags, eRegL src, immL0 zero, rRegI tmp) %{
  match(Set flags (CmpUL src zero));
  effect(TEMP tmp);
  ins_cost(200);
  format %{ "MOV    $tmp,$src.lo\n\t"
            "OR     $tmp,$src.hi\t! Unsigned long is EQ/NE 0?" %}
  ins_encode(long_cmp_flags0(src, tmp));
  ins_pipe(ialu_reg_reg_long);
%}

// Manifest a CmpUL result in the normal flags.  Only good for EQ/NE compares.
instruct cmpUL_reg_flags_EQNE(flagsReg_ulong_EQNE flags, eRegL src1, eRegL src2) %{
  match(Set flags (CmpUL src1 src2));
  ins_cost(200+300);
  format %{ "CMP    $src1.lo,$src2.lo\t! Unsigned long compare; set flags for low bits\n\t"
            "JNE,s  skip\n\t"
            "CMP    $src1.hi,$src2.hi\n\t"
     "skip:\t" %}
  ins_encode(long_cmp_flags1(src1, src2));
  ins_pipe(ialu_cr_reg_reg);
%}

// Unsigned long compare reg == zero/reg OR reg != zero/reg
// Just a wrapper for a normal branch, plus the predicate test.
instruct cmpUL_EQNE(cmpOpU cmp, flagsReg_ulong_EQNE flags, label labl) %{
  match(If cmp flags);
  effect(USE labl);
  predicate(_kids[0]->_leaf->as_Bool()->_test._test == BoolTest::eq || _kids[0]->_leaf->as_Bool()->_test._test == BoolTest::ne);
  expand %{
    jmpCon(cmp, flags, labl);    // JEQ or JNE...
  %}
%}

// Compare 2 longs and CMOVE longs.
instruct cmovLL_reg_EQNE(cmpOp cmp, flagsReg_long_EQNE flags, eRegL dst, eRegL src) %{
  match(Set dst (CMoveL (Binary cmp flags) (Binary dst src)));
  predicate(VM_Version::supports_cmov() && ( _kids[0]->_kids[0]->_leaf->as_Bool()->_test._test == BoolTest::eq || _kids[0]->_kids[0]->_leaf->as_Bool()->_test._test == BoolTest::ne ));
  ins_cost(400);
  format %{ "CMOV$cmp $dst.lo,$src.lo\n\t"
            "CMOV$cmp $dst.hi,$src.hi" %}
  opcode(0x0F,0x40);
  ins_encode( enc_cmov(cmp), RegReg_Lo2( dst, src ), enc_cmov(cmp), RegReg_Hi2( dst, src ) );
  ins_pipe( pipe_cmov_reg_long );
%}

instruct cmovLL_mem_EQNE(cmpOp cmp, flagsReg_long_EQNE flags, eRegL dst, load_long_memory src) %{
  match(Set dst (CMoveL (Binary cmp flags) (Binary dst (LoadL src))));
  predicate(VM_Version::supports_cmov() && ( _kids[0]->_kids[0]->_leaf->as_Bool()->_test._test == BoolTest::eq || _kids[0]->_kids[0]->_leaf->as_Bool()->_test._test == BoolTest::ne ));
  ins_cost(500);
  format %{ "CMOV$cmp $dst.lo,$src.lo\n\t"
            "CMOV$cmp $dst.hi,$src.hi" %}
  opcode(0x0F,0x40);
  ins_encode( enc_cmov(cmp), RegMem(dst, src), enc_cmov(cmp), RegMem_Hi(dst, src) );
  ins_pipe( pipe_cmov_reg_long );
%}

// Compare 2 longs and CMOVE ints.
instruct cmovII_reg_EQNE(cmpOp cmp, flagsReg_long_EQNE flags, rRegI dst, rRegI src) %{
  predicate(VM_Version::supports_cmov() && ( _kids[0]->_kids[0]->_leaf->as_Bool()->_test._test == BoolTest::eq || _kids[0]->_kids[0]->_leaf->as_Bool()->_test._test == BoolTest::ne ));
  match(Set dst (CMoveI (Binary cmp flags) (Binary dst src)));
  ins_cost(200);
  format %{ "CMOV$cmp $dst,$src" %}
  opcode(0x0F,0x40);
  ins_encode( enc_cmov(cmp), RegReg( dst, src ) );
  ins_pipe( pipe_cmov_reg );
%}

instruct cmovII_mem_EQNE(cmpOp cmp, flagsReg_long_EQNE flags, rRegI dst, memory src) %{
  predicate(VM_Version::supports_cmov() && ( _kids[0]->_kids[0]->_leaf->as_Bool()->_test._test == BoolTest::eq || _kids[0]->_kids[0]->_leaf->as_Bool()->_test._test == BoolTest::ne ));
  match(Set dst (CMoveI (Binary cmp flags) (Binary dst (LoadI src))));
  ins_cost(250);
  format %{ "CMOV$cmp $dst,$src" %}
  opcode(0x0F,0x40);
  ins_encode( enc_cmov(cmp), RegMem( dst, src ) );
  ins_pipe( pipe_cmov_mem );
%}

instruct cmovII_reg_EQNE_U(cmpOpU cmp, flagsReg_ulong_EQNE flags, rRegI dst, rRegI src) %{
  predicate(VM_Version::supports_cmov() && ( _kids[0]->_kids[0]->_leaf->as_Bool()->_test._test == BoolTest::eq || _kids[0]->_kids[0]->_leaf->as_Bool()->_test._test == BoolTest::ne ));
  match(Set dst (CMoveI (Binary cmp flags) (Binary dst src)));
  ins_cost(200);
  expand %{
    cmovII_reg_EQNE(cmp, flags, dst, src);
  %}
%}

instruct cmovII_mem_EQNE_U(cmpOpU cmp, flagsReg_ulong_EQNE flags, rRegI dst, memory src) %{
  predicate(VM_Version::supports_cmov() && ( _kids[0]->_kids[0]->_leaf->as_Bool()->_test._test == BoolTest::eq || _kids[0]->_kids[0]->_leaf->as_Bool()->_test._test == BoolTest::ne ));
  match(Set dst (CMoveI (Binary cmp flags) (Binary dst (LoadI src))));
  ins_cost(250);
  expand %{
    cmovII_mem_EQNE(cmp, flags, dst, src);
  %}
%}

// Compare 2 longs and CMOVE ptrs.
instruct cmovPP_reg_EQNE(cmpOp cmp, flagsReg_long_EQNE flags, eRegP dst, eRegP src) %{
  predicate(VM_Version::supports_cmov() && ( _kids[0]->_kids[0]->_leaf->as_Bool()->_test._test == BoolTest::eq || _kids[0]->_kids[0]->_leaf->as_Bool()->_test._test == BoolTest::ne ));
  match(Set dst (CMoveP (Binary cmp flags) (Binary dst src)));
  ins_cost(200);
  format %{ "CMOV$cmp $dst,$src" %}
  opcode(0x0F,0x40);
  ins_encode( enc_cmov(cmp), RegReg( dst, src ) );
  ins_pipe( pipe_cmov_reg );
%}

// Compare 2 unsigned longs and CMOVE ptrs.
instruct cmovPP_reg_EQNE_U(cmpOpU cmp, flagsReg_ulong_EQNE flags, eRegP dst, eRegP src) %{
  predicate(VM_Version::supports_cmov() && ( _kids[0]->_kids[0]->_leaf->as_Bool()->_test._test == BoolTest::eq || _kids[0]->_kids[0]->_leaf->as_Bool()->_test._test == BoolTest::ne ));
  match(Set dst (CMoveP (Binary cmp flags) (Binary dst src)));
  ins_cost(200);
  expand %{
    cmovPP_reg_EQNE(cmp,flags,dst,src);
  %}
%}

// Compare 2 longs and CMOVE doubles
instruct cmovDDPR_reg_EQNE(cmpOp cmp, flagsReg_long_EQNE flags, regDPR dst, regDPR src) %{
  predicate( UseSSE<=1 && ( _kids[0]->_kids[0]->_leaf->as_Bool()->_test._test == BoolTest::eq || _kids[0]->_kids[0]->_leaf->as_Bool()->_test._test == BoolTest::ne ));
  match(Set dst (CMoveD (Binary cmp flags) (Binary dst src)));
  ins_cost(200);
  expand %{
    fcmovDPR_regS(cmp,flags,dst,src);
  %}
%}

// Compare 2 longs and CMOVE doubles
instruct cmovDD_reg_EQNE(cmpOp cmp, flagsReg_long_EQNE flags, regD dst, regD src) %{
  predicate( UseSSE>=2 && ( _kids[0]->_kids[0]->_leaf->as_Bool()->_test._test == BoolTest::eq || _kids[0]->_kids[0]->_leaf->as_Bool()->_test._test == BoolTest::ne ));
  match(Set dst (CMoveD (Binary cmp flags) (Binary dst src)));
  ins_cost(200);
  expand %{
    fcmovD_regS(cmp,flags,dst,src);
  %}
%}

instruct cmovFFPR_reg_EQNE(cmpOp cmp, flagsReg_long_EQNE flags, regFPR dst, regFPR src) %{
  predicate( UseSSE==0 && ( _kids[0]->_kids[0]->_leaf->as_Bool()->_test._test == BoolTest::eq || _kids[0]->_kids[0]->_leaf->as_Bool()->_test._test == BoolTest::ne ));
  match(Set dst (CMoveF (Binary cmp flags) (Binary dst src)));
  ins_cost(200);
  expand %{
    fcmovFPR_regS(cmp,flags,dst,src);
  %}
%}

instruct cmovFF_reg_EQNE(cmpOp cmp, flagsReg_long_EQNE flags, regF dst, regF src) %{
  predicate( UseSSE>=1 && ( _kids[0]->_kids[0]->_leaf->as_Bool()->_test._test == BoolTest::eq || _kids[0]->_kids[0]->_leaf->as_Bool()->_test._test == BoolTest::ne ));
  match(Set dst (CMoveF (Binary cmp flags) (Binary dst src)));
  ins_cost(200);
  expand %{
    fcmovF_regS(cmp,flags,dst,src);
  %}
%}

//======
// Manifest a CmpL result in the normal flags.  Only good for LE or GT compares.
// Same as cmpL_reg_flags_LEGT except must negate src
instruct cmpL_zero_flags_LEGT( flagsReg_long_LEGT flags, eRegL src, immL0 zero, rRegI tmp ) %{
  match( Set flags (CmpL src zero ));
  effect( TEMP tmp );
  ins_cost(300);
  format %{ "XOR    $tmp,$tmp\t# Long compare for -$src < 0, use commuted test\n\t"
            "CMP    $tmp,$src.lo\n\t"
            "SBB    $tmp,$src.hi\n\t" %}
  ins_encode( long_cmp_flags3(src, tmp) );
  ins_pipe( ialu_reg_reg_long );
%}

// Manifest a CmpL result in the normal flags.  Only good for LE or GT compares.
// Same as cmpL_reg_flags_LTGE except operands swapped.  Swapping operands
// requires a commuted test to get the same result.
instruct cmpL_reg_flags_LEGT( flagsReg_long_LEGT flags, eRegL src1, eRegL src2, rRegI tmp ) %{
  match( Set flags (CmpL src1 src2 ));
  effect( TEMP tmp );
  ins_cost(300);
  format %{ "CMP    $src2.lo,$src1.lo\t! Long compare, swapped operands, use with commuted test\n\t"
            "MOV    $tmp,$src2.hi\n\t"
            "SBB    $tmp,$src1.hi\t! Compute flags for long compare" %}
  ins_encode( long_cmp_flags2( src2, src1, tmp ) );
  ins_pipe( ialu_cr_reg_reg );
%}

// Long compares reg < zero/req OR reg >= zero/req.
// Just a wrapper for a normal branch, plus the predicate test
instruct cmpL_LEGT(cmpOp_commute cmp, flagsReg_long_LEGT flags, label labl) %{
  match(If cmp flags);
  effect(USE labl);
  predicate( _kids[0]->_leaf->as_Bool()->_test._test == BoolTest::gt || _kids[0]->_leaf->as_Bool()->_test._test == BoolTest::le );
  ins_cost(300);
  expand %{
    jmpCon(cmp,flags,labl);    // JGT or JLE...
  %}
%}

//======
// Manifest a CmpUL result in the normal flags.  Only good for LE or GT compares.
// Same as cmpUL_reg_flags_LEGT except must negate src
instruct cmpUL_zero_flags_LEGT(flagsReg_ulong_LEGT flags, eRegL src, immL0 zero, rRegI tmp) %{
  match(Set flags (CmpUL src zero));
  effect(TEMP tmp);
  ins_cost(300);
  format %{ "XOR    $tmp,$tmp\t# Unsigned long compare for -$src < 0, use commuted test\n\t"
            "CMP    $tmp,$src.lo\n\t"
            "SBB    $tmp,$src.hi\n\t" %}
  ins_encode(long_cmp_flags3(src, tmp));
  ins_pipe(ialu_reg_reg_long);
%}

// Manifest a CmpUL result in the normal flags.  Only good for LE or GT compares.
// Same as cmpUL_reg_flags_LTGE except operands swapped.  Swapping operands
// requires a commuted test to get the same result.
instruct cmpUL_reg_flags_LEGT(flagsReg_ulong_LEGT flags, eRegL src1, eRegL src2, rRegI tmp) %{
  match(Set flags (CmpUL src1 src2));
  effect(TEMP tmp);
  ins_cost(300);
  format %{ "CMP    $src2.lo,$src1.lo\t! Unsigned long compare, swapped operands, use with commuted test\n\t"
            "MOV    $tmp,$src2.hi\n\t"
            "SBB    $tmp,$src1.hi\t! Compute flags for unsigned long compare" %}
  ins_encode(long_cmp_flags2( src2, src1, tmp));
  ins_pipe(ialu_cr_reg_reg);
%}

// Unsigned long compares reg < zero/req OR reg >= zero/req.
// Just a wrapper for a normal branch, plus the predicate test
instruct cmpUL_LEGT(cmpOpU_commute cmp, flagsReg_ulong_LEGT flags, label labl) %{
  match(If cmp flags);
  effect(USE labl);
  predicate(_kids[0]->_leaf->as_Bool()->_test._test == BoolTest::gt || _kids[0]->_leaf->as_Bool()->_test._test == BoolTest::le);
  ins_cost(300);
  expand %{
    jmpCon(cmp, flags, labl);    // JGT or JLE...
  %}
%}

// Compare 2 longs and CMOVE longs.
instruct cmovLL_reg_LEGT(cmpOp_commute cmp, flagsReg_long_LEGT flags, eRegL dst, eRegL src) %{
  match(Set dst (CMoveL (Binary cmp flags) (Binary dst src)));
  predicate(VM_Version::supports_cmov() && ( _kids[0]->_kids[0]->_leaf->as_Bool()->_test._test == BoolTest::le || _kids[0]->_kids[0]->_leaf->as_Bool()->_test._test == BoolTest::gt ));
  ins_cost(400);
  format %{ "CMOV$cmp $dst.lo,$src.lo\n\t"
            "CMOV$cmp $dst.hi,$src.hi" %}
  opcode(0x0F,0x40);
  ins_encode( enc_cmov(cmp), RegReg_Lo2( dst, src ), enc_cmov(cmp), RegReg_Hi2( dst, src ) );
  ins_pipe( pipe_cmov_reg_long );
%}

instruct cmovLL_mem_LEGT(cmpOp_commute cmp, flagsReg_long_LEGT flags, eRegL dst, load_long_memory src) %{
  match(Set dst (CMoveL (Binary cmp flags) (Binary dst (LoadL src))));
  predicate(VM_Version::supports_cmov() && ( _kids[0]->_kids[0]->_leaf->as_Bool()->_test._test == BoolTest::le || _kids[0]->_kids[0]->_leaf->as_Bool()->_test._test == BoolTest::gt ));
  ins_cost(500);
  format %{ "CMOV$cmp $dst.lo,$src.lo\n\t"
            "CMOV$cmp $dst.hi,$src.hi+4" %}
  opcode(0x0F,0x40);
  ins_encode( enc_cmov(cmp), RegMem(dst, src), enc_cmov(cmp), RegMem_Hi(dst, src) );
  ins_pipe( pipe_cmov_reg_long );
%}

instruct cmovLL_reg_LEGT_U(cmpOpU_commute cmp, flagsReg_ulong_LEGT flags, eRegL dst, eRegL src) %{
  match(Set dst (CMoveL (Binary cmp flags) (Binary dst src)));
  predicate(VM_Version::supports_cmov() && ( _kids[0]->_kids[0]->_leaf->as_Bool()->_test._test == BoolTest::le || _kids[0]->_kids[0]->_leaf->as_Bool()->_test._test == BoolTest::gt ));
  ins_cost(400);
  expand %{
    cmovLL_reg_LEGT(cmp, flags, dst, src);
  %}
%}

instruct cmovLL_mem_LEGT_U(cmpOpU_commute cmp, flagsReg_ulong_LEGT flags, eRegL dst, load_long_memory src) %{
  match(Set dst (CMoveL (Binary cmp flags) (Binary dst (LoadL src))));
  predicate(VM_Version::supports_cmov() && ( _kids[0]->_kids[0]->_leaf->as_Bool()->_test._test == BoolTest::le || _kids[0]->_kids[0]->_leaf->as_Bool()->_test._test == BoolTest::gt ));
  ins_cost(500);
  expand %{
    cmovLL_mem_LEGT(cmp, flags, dst, src);
  %}
%}

// Compare 2 longs and CMOVE ints.
instruct cmovII_reg_LEGT(cmpOp_commute cmp, flagsReg_long_LEGT flags, rRegI dst, rRegI src) %{
  predicate(VM_Version::supports_cmov() && ( _kids[0]->_kids[0]->_leaf->as_Bool()->_test._test == BoolTest::le || _kids[0]->_kids[0]->_leaf->as_Bool()->_test._test == BoolTest::gt ));
  match(Set dst (CMoveI (Binary cmp flags) (Binary dst src)));
  ins_cost(200);
  format %{ "CMOV$cmp $dst,$src" %}
  opcode(0x0F,0x40);
  ins_encode( enc_cmov(cmp), RegReg( dst, src ) );
  ins_pipe( pipe_cmov_reg );
%}

instruct cmovII_mem_LEGT(cmpOp_commute cmp, flagsReg_long_LEGT flags, rRegI dst, memory src) %{
  predicate(VM_Version::supports_cmov() && ( _kids[0]->_kids[0]->_leaf->as_Bool()->_test._test == BoolTest::le || _kids[0]->_kids[0]->_leaf->as_Bool()->_test._test == BoolTest::gt ));
  match(Set dst (CMoveI (Binary cmp flags) (Binary dst (LoadI src))));
  ins_cost(250);
  format %{ "CMOV$cmp $dst,$src" %}
  opcode(0x0F,0x40);
  ins_encode( enc_cmov(cmp), RegMem( dst, src ) );
  ins_pipe( pipe_cmov_mem );
%}

instruct cmovII_reg_LEGT_U(cmpOpU_commute cmp, flagsReg_ulong_LEGT flags, rRegI dst, rRegI src) %{
  predicate(VM_Version::supports_cmov() && ( _kids[0]->_kids[0]->_leaf->as_Bool()->_test._test == BoolTest::le || _kids[0]->_kids[0]->_leaf->as_Bool()->_test._test == BoolTest::gt ));
  match(Set dst (CMoveI (Binary cmp flags) (Binary dst src)));
  ins_cost(200);
  expand %{
    cmovII_reg_LEGT(cmp, flags, dst, src);
  %}
%}

instruct cmovII_mem_LEGT_U(cmpOpU_commute cmp, flagsReg_ulong_LEGT flags, rRegI dst, memory src) %{
  predicate(VM_Version::supports_cmov() && ( _kids[0]->_kids[0]->_leaf->as_Bool()->_test._test == BoolTest::le || _kids[0]->_kids[0]->_leaf->as_Bool()->_test._test == BoolTest::gt ));
  match(Set dst (CMoveI (Binary cmp flags) (Binary dst (LoadI src))));
  ins_cost(250);
  expand %{
    cmovII_mem_LEGT(cmp, flags, dst, src);
  %}
%}

// Compare 2 longs and CMOVE ptrs.
instruct cmovPP_reg_LEGT(cmpOp_commute cmp, flagsReg_long_LEGT flags, eRegP dst, eRegP src) %{
  predicate(VM_Version::supports_cmov() && ( _kids[0]->_kids[0]->_leaf->as_Bool()->_test._test == BoolTest::le || _kids[0]->_kids[0]->_leaf->as_Bool()->_test._test == BoolTest::gt ));
  match(Set dst (CMoveP (Binary cmp flags) (Binary dst src)));
  ins_cost(200);
  format %{ "CMOV$cmp $dst,$src" %}
  opcode(0x0F,0x40);
  ins_encode( enc_cmov(cmp), RegReg( dst, src ) );
  ins_pipe( pipe_cmov_reg );
%}

// Compare 2 unsigned longs and CMOVE ptrs.
instruct cmovPP_reg_LEGT_U(cmpOpU_commute cmp, flagsReg_ulong_LEGT flags, eRegP dst, eRegP src) %{
  predicate(VM_Version::supports_cmov() && ( _kids[0]->_kids[0]->_leaf->as_Bool()->_test._test == BoolTest::le || _kids[0]->_kids[0]->_leaf->as_Bool()->_test._test == BoolTest::gt ));
  match(Set dst (CMoveP (Binary cmp flags) (Binary dst src)));
  ins_cost(200);
  expand %{
    cmovPP_reg_LEGT(cmp,flags,dst,src);
  %}
%}

// Compare 2 longs and CMOVE doubles
instruct cmovDDPR_reg_LEGT(cmpOp_commute cmp, flagsReg_long_LEGT flags, regDPR dst, regDPR src) %{
  predicate( UseSSE<=1 && ( _kids[0]->_kids[0]->_leaf->as_Bool()->_test._test == BoolTest::le || _kids[0]->_kids[0]->_leaf->as_Bool()->_test._test == BoolTest::gt ));
  match(Set dst (CMoveD (Binary cmp flags) (Binary dst src)));
  ins_cost(200);
  expand %{
    fcmovDPR_regS(cmp,flags,dst,src);
  %}
%}

// Compare 2 longs and CMOVE doubles
instruct cmovDD_reg_LEGT(cmpOp_commute cmp, flagsReg_long_LEGT flags, regD dst, regD src) %{
  predicate( UseSSE>=2 && ( _kids[0]->_kids[0]->_leaf->as_Bool()->_test._test == BoolTest::le || _kids[0]->_kids[0]->_leaf->as_Bool()->_test._test == BoolTest::gt ));
  match(Set dst (CMoveD (Binary cmp flags) (Binary dst src)));
  ins_cost(200);
  expand %{
    fcmovD_regS(cmp,flags,dst,src);
  %}
%}

instruct cmovFFPR_reg_LEGT(cmpOp_commute cmp, flagsReg_long_LEGT flags, regFPR dst, regFPR src) %{
  predicate( UseSSE==0 && ( _kids[0]->_kids[0]->_leaf->as_Bool()->_test._test == BoolTest::le || _kids[0]->_kids[0]->_leaf->as_Bool()->_test._test == BoolTest::gt ));
  match(Set dst (CMoveF (Binary cmp flags) (Binary dst src)));
  ins_cost(200);
  expand %{
    fcmovFPR_regS(cmp,flags,dst,src);
  %}
%}


instruct cmovFF_reg_LEGT(cmpOp_commute cmp, flagsReg_long_LEGT flags, regF dst, regF src) %{
  predicate( UseSSE>=1 && ( _kids[0]->_kids[0]->_leaf->as_Bool()->_test._test == BoolTest::le || _kids[0]->_kids[0]->_leaf->as_Bool()->_test._test == BoolTest::gt ));
  match(Set dst (CMoveF (Binary cmp flags) (Binary dst src)));
  ins_cost(200);
  expand %{
    fcmovF_regS(cmp,flags,dst,src);
  %}
%}


// ============================================================================
// Procedure Call/Return Instructions
// Call Java Static Instruction
// Note: If this code changes, the corresponding ret_addr_offset() and
//       compute_padding() functions will have to be adjusted.
instruct CallStaticJavaDirect(method meth) %{
  match(CallStaticJava);
  effect(USE meth);

  ins_cost(300);
  format %{ "CALL,static " %}
  opcode(0xE8); /* E8 cd */
  ins_encode( pre_call_resets,
              Java_Static_Call( meth ),
              call_epilog,
              post_call_FPU );
  ins_pipe( pipe_slow );
  ins_alignment(4);
%}

// Call Java Dynamic Instruction
// Note: If this code changes, the corresponding ret_addr_offset() and
//       compute_padding() functions will have to be adjusted.
instruct CallDynamicJavaDirect(method meth) %{
  match(CallDynamicJava);
  effect(USE meth);

  ins_cost(300);
  format %{ "MOV    EAX,(oop)-1\n\t"
            "CALL,dynamic" %}
  opcode(0xE8); /* E8 cd */
  ins_encode( pre_call_resets,
              Java_Dynamic_Call( meth ),
              call_epilog,
              post_call_FPU );
  ins_pipe( pipe_slow );
  ins_alignment(4);
%}

// Call Runtime Instruction
instruct CallRuntimeDirect(method meth) %{
  match(CallRuntime );
  effect(USE meth);

  ins_cost(300);
  format %{ "CALL,runtime " %}
  opcode(0xE8); /* E8 cd */
  // Use FFREEs to clear entries in float stack
  ins_encode( pre_call_resets,
              FFree_Float_Stack_All,
              Java_To_Runtime( meth ),
              post_call_FPU );
  ins_pipe( pipe_slow );
%}

// Call runtime without safepoint
instruct CallLeafDirect(method meth) %{
  match(CallLeaf);
  effect(USE meth);

  ins_cost(300);
  format %{ "CALL_LEAF,runtime " %}
  opcode(0xE8); /* E8 cd */
  ins_encode( pre_call_resets,
              FFree_Float_Stack_All,
              Java_To_Runtime( meth ),
              Verify_FPU_For_Leaf, post_call_FPU );
  ins_pipe( pipe_slow );
%}

instruct CallLeafNoFPDirect(method meth) %{
  match(CallLeafNoFP);
  effect(USE meth);

  ins_cost(300);
  format %{ "CALL_LEAF_NOFP,runtime " %}
  opcode(0xE8); /* E8 cd */
  ins_encode(pre_call_resets, Java_To_Runtime(meth));
  ins_pipe( pipe_slow );
%}


// Return Instruction
// Remove the return address & jump to it.
instruct Ret() %{
  match(Return);
  format %{ "RET" %}
  opcode(0xC3);
  ins_encode(OpcP);
  ins_pipe( pipe_jmp );
%}

// Tail Call; Jump from runtime stub to Java code.
// Also known as an 'interprocedural jump'.
// Target of jump will eventually return to caller.
// TailJump below removes the return address.
instruct TailCalljmpInd(eRegP_no_EBP jump_target, eBXRegP method_ptr) %{
  match(TailCall jump_target method_ptr);
  ins_cost(300);
  format %{ "JMP    $jump_target \t# EBX holds method" %}
  opcode(0xFF, 0x4);  /* Opcode FF /4 */
  ins_encode( OpcP, RegOpc(jump_target) );
  ins_pipe( pipe_jmp );
%}


// Tail Jump; remove the return address; jump to target.
// TailCall above leaves the return address around.
instruct tailjmpInd(eRegP_no_EBP jump_target, eAXRegP ex_oop) %{
  match( TailJump jump_target ex_oop );
  ins_cost(300);
  format %{ "POP    EDX\t# pop return address into dummy\n\t"
            "JMP    $jump_target " %}
  opcode(0xFF, 0x4);  /* Opcode FF /4 */
  ins_encode( enc_pop_rdx,
              OpcP, RegOpc(jump_target) );
  ins_pipe( pipe_jmp );
%}

// Create exception oop: created by stack-crawling runtime code.
// Created exception is now available to this handler, and is setup
// just prior to jumping to this handler.  No code emitted.
instruct CreateException( eAXRegP ex_oop )
%{
  match(Set ex_oop (CreateEx));

  size(0);
  // use the following format syntax
  format %{ "# exception oop is in EAX; no code emitted" %}
  ins_encode();
  ins_pipe( empty );
%}


// Rethrow exception:
// The exception oop will come in the first argument position.
// Then JUMP (not call) to the rethrow stub code.
instruct RethrowException()
%{
  match(Rethrow);

  // use the following format syntax
  format %{ "JMP    rethrow_stub" %}
  ins_encode(enc_rethrow);
  ins_pipe( pipe_jmp );
%}

// inlined locking and unlocking

instruct cmpFastLockRTM(eFlagsReg cr, eRegP object, eBXRegP box, eAXRegI tmp, eDXRegI scr, rRegI cx1, rRegI cx2, eRegP thread) %{
  predicate(Compile::current()->use_rtm());
  match(Set cr (FastLock object box));
  effect(TEMP tmp, TEMP scr, TEMP cx1, TEMP cx2, USE_KILL box, TEMP thread);
  ins_cost(300);
  format %{ "FASTLOCK $object,$box\t! kills $box,$tmp,$scr,$cx1,$cx2" %}
  ins_encode %{
    __ get_thread($thread$$Register);
    __ fast_lock($object$$Register, $box$$Register, $tmp$$Register,
                 $scr$$Register, $cx1$$Register, $cx2$$Register, $thread$$Register,
                 _rtm_counters, _stack_rtm_counters,
                 ((Method*)(ra_->C->method()->constant_encoding()))->method_data(),
                 true, ra_->C->profile_rtm());
  %}
  ins_pipe(pipe_slow);
%}

instruct cmpFastLock(eFlagsReg cr, eRegP object, eBXRegP box, eAXRegI tmp, eRegP scr, eRegP thread) %{
  predicate(!Compile::current()->use_rtm());
  match(Set cr (FastLock object box));
  effect(TEMP tmp, TEMP scr, USE_KILL box, TEMP thread);
  ins_cost(300);
  format %{ "FASTLOCK $object,$box\t! kills $box,$tmp,$scr" %}
  ins_encode %{
    __ get_thread($thread$$Register);
    __ fast_lock($object$$Register, $box$$Register, $tmp$$Register,
                 $scr$$Register, noreg, noreg, $thread$$Register, nullptr, nullptr, nullptr, false, false);
  %}
  ins_pipe(pipe_slow);
%}

instruct cmpFastUnlock(eFlagsReg cr, eRegP object, eAXRegP box, eRegP tmp ) %{
  match(Set cr (FastUnlock object box));
  effect(TEMP tmp, USE_KILL box);
  ins_cost(300);
  format %{ "FASTUNLOCK $object,$box\t! kills $box,$tmp" %}
  ins_encode %{
    __ fast_unlock($object$$Register, $box$$Register, $tmp$$Register, ra_->C->use_rtm());
  %}
  ins_pipe(pipe_slow);
%}

instruct mask_all_evexL_LT32(kReg dst, eRegL src) %{
  predicate(Matcher::vector_length(n) <= 32);
  match(Set dst (MaskAll src));
  format %{ "mask_all_evexL_LE32 $dst, $src \t" %}
  ins_encode %{
    int mask_len = Matcher::vector_length(this);
    __ vector_maskall_operation($dst$$KRegister, $src$$Register, mask_len);
  %}
  ins_pipe( pipe_slow );
%}

instruct mask_all_evexL_GT32(kReg dst, eRegL src, kReg ktmp) %{
  predicate(Matcher::vector_length(n) > 32);
  match(Set dst (MaskAll src));
  effect(TEMP ktmp);
  format %{ "mask_all_evexL_GT32 $dst, $src \t! using $ktmp as TEMP " %}
  ins_encode %{
    int mask_len = Matcher::vector_length(this);
    __ vector_maskall_operation32($dst$$KRegister, $src$$Register, $ktmp$$KRegister, mask_len);
  %}
  ins_pipe( pipe_slow );
%}

instruct mask_all_evexI_GT32(kReg dst, rRegI src, kReg ktmp) %{
  predicate(Matcher::vector_length(n) > 32);
  match(Set dst (MaskAll src));
  effect(TEMP ktmp);
  format %{ "mask_all_evexI_GT32 $dst, $src \t! using $ktmp as TEMP" %}
  ins_encode %{
    int mask_len = Matcher::vector_length(this);
    __ vector_maskall_operation32($dst$$KRegister, $src$$Register, $ktmp$$KRegister, mask_len);
  %}
  ins_pipe( pipe_slow );
%}

// ============================================================================
// Safepoint Instruction
instruct safePoint_poll_tls(eFlagsReg cr, eRegP_no_EBP poll) %{
  match(SafePoint poll);
  effect(KILL cr, USE poll);

  format %{ "TSTL   #EAX,[$poll]\t! Safepoint: poll for GC" %}
  ins_cost(125);
  // EBP would need size(3)
  size(2); /* setting an explicit size will cause debug builds to assert if size is incorrect */
  ins_encode %{
    __ relocate(relocInfo::poll_type);
    address pre_pc = __ pc();
    __ testl(rax, Address($poll$$Register, 0));
    address post_pc = __ pc();
    guarantee(pre_pc[0] == 0x85, "must emit test-ax [reg]");
  %}
  ins_pipe(ialu_reg_mem);
%}


// ============================================================================
// This name is KNOWN by the ADLC and cannot be changed.
// The ADLC forces a 'TypeRawPtr::BOTTOM' output type
// for this guy.
instruct tlsLoadP(eRegP dst, eFlagsReg cr) %{
  match(Set dst (ThreadLocal));
  effect(DEF dst, KILL cr);

  format %{ "MOV    $dst, Thread::current()" %}
  ins_encode %{
    Register dstReg = as_Register($dst$$reg);
    __ get_thread(dstReg);
  %}
  ins_pipe( ialu_reg_fat );
%}



//----------PEEPHOLE RULES-----------------------------------------------------
// These must follow all instruction definitions as they use the names
// defined in the instructions definitions.
//
// peepmatch ( root_instr_name [preceding_instruction]* );
//
// peepconstraint %{
// (instruction_number.operand_name relational_op instruction_number.operand_name
//  [, ...] );
// // instruction numbers are zero-based using left to right order in peepmatch
//
// peepreplace ( instr_name  ( [instruction_number.operand_name]* ) );
// // provide an instruction_number.operand_name for each operand that appears
// // in the replacement instruction's match rule
//
// ---------VM FLAGS---------------------------------------------------------
//
// All peephole optimizations can be turned off using -XX:-OptoPeephole
//
// Each peephole rule is given an identifying number starting with zero and
// increasing by one in the order seen by the parser.  An individual peephole
// can be enabled, and all others disabled, by using -XX:OptoPeepholeAt=#
// on the command-line.
//
// ---------CURRENT LIMITATIONS----------------------------------------------
//
// Only match adjacent instructions in same basic block
// Only equality constraints
// Only constraints between operands, not (0.dest_reg == EAX_enc)
// Only one replacement instruction
//
// ---------EXAMPLE----------------------------------------------------------
//
// // pertinent parts of existing instructions in architecture description
// instruct movI(rRegI dst, rRegI src) %{
//   match(Set dst (CopyI src));
// %}
//
// instruct incI_eReg(rRegI dst, immI_1 src, eFlagsReg cr) %{
//   match(Set dst (AddI dst src));
//   effect(KILL cr);
// %}
//
// // Change (inc mov) to lea
// peephole %{
//   // increment preceded by register-register move
//   peepmatch ( incI_eReg movI );
//   // require that the destination register of the increment
//   // match the destination register of the move
//   peepconstraint ( 0.dst == 1.dst );
//   // construct a replacement instruction that sets
//   // the destination to ( move's source register + one )
//   peepreplace ( leaI_eReg_immI( 0.dst 1.src 0.src ) );
// %}
//
// Implementation no longer uses movX instructions since
// machine-independent system no longer uses CopyX nodes.
//
// peephole %{
//   peepmatch ( incI_eReg movI );
//   peepconstraint ( 0.dst == 1.dst );
//   peepreplace ( leaI_eReg_immI( 0.dst 1.src 0.src ) );
// %}
//
// peephole %{
//   peepmatch ( decI_eReg movI );
//   peepconstraint ( 0.dst == 1.dst );
//   peepreplace ( leaI_eReg_immI( 0.dst 1.src 0.src ) );
// %}
//
// peephole %{
//   peepmatch ( addI_eReg_imm movI );
//   peepconstraint ( 0.dst == 1.dst );
//   peepreplace ( leaI_eReg_immI( 0.dst 1.src 0.src ) );
// %}
//
// peephole %{
//   peepmatch ( addP_eReg_imm movP );
//   peepconstraint ( 0.dst == 1.dst );
//   peepreplace ( leaP_eReg_immI( 0.dst 1.src 0.src ) );
// %}

// // Change load of spilled value to only a spill
// instruct storeI(memory mem, rRegI src) %{
//   match(Set mem (StoreI mem src));
// %}
//
// instruct loadI(rRegI dst, memory mem) %{
//   match(Set dst (LoadI mem));
// %}
//
peephole %{
  peepmatch ( loadI storeI );
  peepconstraint ( 1.src == 0.dst, 1.mem == 0.mem );
  peepreplace ( storeI( 1.mem 1.mem 1.src ) );
%}

//----------SMARTSPILL RULES---------------------------------------------------
// These must follow all instruction definitions as they use the names
// defined in the instructions definitions.<|MERGE_RESOLUTION|>--- conflicted
+++ resolved
@@ -611,14 +611,7 @@
   Compile* C = ra_->C;
   C2_MacroAssembler _masm(&cbuf);
 
-<<<<<<< HEAD
   __ verified_entry(C);
-=======
-  int framesize = C->output()->frame_size_in_bytes();
-  int bangsize = C->output()->bang_size_in_bytes();
-
-  __ verified_entry(framesize, C->output()->need_stack_bang(bangsize)?bangsize:0, C->in_24_bit_fp_mode(), C->stub_function() != nullptr);
->>>>>>> 1fb9e3d6
 
   C->output()->set_frame_complete(cbuf.insts_size());
 
@@ -3400,11 +3393,7 @@
   interface(CONST_INTER);
 %}
 
-<<<<<<< HEAD
-// nullptr Pointer Immediate
-=======
 // Null Pointer Immediate
->>>>>>> 1fb9e3d6
 operand immP0() %{
   predicate( n->get_ptr() == 0 );
   match(ConP);
