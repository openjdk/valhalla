--- conflicted
+++ resolved
@@ -31,13 +31,7 @@
   // C2 compiled method's prolog code.
   void verified_entry(Compile* C, int sp_inc = 0);
 
-<<<<<<< HEAD
   void entry_barrier();
-  void emit_entry_barrier_stub(C2EntryBarrierStub* stub);
-  static int entry_barrier_stub_size();
-
-=======
->>>>>>> 861e3020
   Assembler::AvxVectorLen vector_length_encoding(int vlen_in_bytes);
 
   // Code used by cmpFastLock and cmpFastUnlock mach instructions in .ad file.
