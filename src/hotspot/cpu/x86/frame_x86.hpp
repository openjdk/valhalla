/*
 * Copyright (c) 1997, 2025, Oracle and/or its affiliates. All rights reserved.
 * DO NOT ALTER OR REMOVE COPYRIGHT NOTICES OR THIS FILE HEADER.
 *
 * This code is free software; you can redistribute it and/or modify it
 * under the terms of the GNU General Public License version 2 only, as
 * published by the Free Software Foundation.
 *
 * This code is distributed in the hope that it will be useful, but WITHOUT
 * ANY WARRANTY; without even the implied warranty of MERCHANTABILITY or
 * FITNESS FOR A PARTICULAR PURPOSE.  See the GNU General Public License
 * version 2 for more details (a copy is included in the LICENSE file that
 * accompanied this code).
 *
 * You should have received a copy of the GNU General Public License version
 * 2 along with this work; if not, write to the Free Software Foundation,
 * Inc., 51 Franklin St, Fifth Floor, Boston, MA 02110-1301 USA.
 *
 * Please contact Oracle, 500 Oracle Parkway, Redwood Shores, CA 94065 USA
 * or visit www.oracle.com if you need additional information or have any
 * questions.
 *
 */

#ifndef CPU_X86_FRAME_X86_HPP
#define CPU_X86_FRAME_X86_HPP

// A frame represents a physical stack frame (an activation).  Frames can be
// C or Java frames, and the Java frames can be interpreted or compiled.
// In contrast, vframes represent source-level activations, so that one physical frame
// can correspond to multiple source level frames because of inlining.
// A frame is comprised of {pc, fp, sp}
// ------------------------------ Asm interpreter ----------------------------------------
// Layout of asm interpreter frame:
//    [expression stack      ] * <- sp
//    [monitors              ]   \
//     ...                        | monitor block size
//    [monitors              ]   /
//    [monitor block size    ]
//    [byte code pointer     ]                   = bcp()                bcp_offset
//    [pointer to locals     ]                   = locals()             locals_offset
//    [constant pool cache   ]                   = cache()              cache_offset
//    [methodData            ]                   = mdp()                mdx_offset
//    [klass of method       ]                   = mirror()             mirror_offset
//    [Method*               ]                   = method()             method_offset
//    [last sp               ]                   = last_sp()            last_sp_offset
//    [old stack pointer     ]                     (sender_sp)          sender_sp_offset
//    [old frame pointer     ]   <- fp           = link()
//    [return pc             ]
//    [oop temp              ]                     (only for native calls)
//    [locals and parameters ]
//                               <- sender sp
// ------------------------------ Asm interpreter ----------------------------------------

 public:
  enum {
    pc_return_offset                                 =  0,
    // All frames
    link_offset                                      =  0,
    return_addr_offset                               =  1,
    // non-interpreter frames
    sender_sp_offset                                 =  2,

    // Interpreter frames
    interpreter_frame_result_handler_offset          =  3, // for native calls only
    interpreter_frame_oop_temp_offset                =  2, // for native calls only

    interpreter_frame_sender_sp_offset               = -1,
    // outgoing sp before a call to an invoked method
    interpreter_frame_last_sp_offset                 = interpreter_frame_sender_sp_offset - 1,
    interpreter_frame_method_offset                  = interpreter_frame_last_sp_offset - 1,
    interpreter_frame_mirror_offset                  = interpreter_frame_method_offset - 1,
    interpreter_frame_mdp_offset                     = interpreter_frame_mirror_offset - 1,
    interpreter_frame_cache_offset                   = interpreter_frame_mdp_offset - 1,
    interpreter_frame_locals_offset                  = interpreter_frame_cache_offset - 1,
    interpreter_frame_bcp_offset                     = interpreter_frame_locals_offset - 1,
    interpreter_frame_initial_sp_offset              = interpreter_frame_bcp_offset - 1,

    interpreter_frame_monitor_block_top_offset       = interpreter_frame_initial_sp_offset,
    interpreter_frame_monitor_block_bottom_offset    = interpreter_frame_initial_sp_offset,

    // Entry frames
#ifdef AMD64
#ifdef _WIN64
    entry_frame_after_call_words                     =  28,
    entry_frame_call_wrapper_offset                  =  2,

    arg_reg_save_area_bytes                          = 32, // Register argument save area
#else
    entry_frame_after_call_words                     = 13,
    entry_frame_call_wrapper_offset                  = -6,

    arg_reg_save_area_bytes                          =  0,
#endif // _WIN64
#else
    entry_frame_call_wrapper_offset                  =  2,
#endif // AMD64

    // size, in words, of frame metadata (e.g. pc and link)
    metadata_words                                   = sender_sp_offset,
    // size, in words, of metadata at frame bottom, i.e. it is not part of the
    // caller/callee overlap
    metadata_words_at_bottom                         = metadata_words,
    // size, in words, of frame metadata at the frame top, i.e. it is located
    // between a callee frame and its stack arguments, where it is part
    // of the caller/callee overlap
    metadata_words_at_top                            = 0,
    // size, in words, of frame metadata at the frame top that needs
    // to be reserved for callee functions in the runtime
    frame_alignment                                  = 16,
    // size, in words, of maximum shift in frame position due to alignment
    align_wiggle                                     =  1
  };

  intptr_t ptr_at(int offset) const {
    return *ptr_at_addr(offset);
  }

  void ptr_at_put(int offset, intptr_t value) {
    *ptr_at_addr(offset) = value;
  }

 private:
  // an additional field beyond _sp and _pc:
  union {
    intptr_t*  _fp; // frame pointer
    int _offset_fp; // relative frame pointer for use in stack-chunk frames
  };
  // The interpreter and adapters will extend the frame of the caller.
  // Since oopMaps are based on the sp of the caller before extension
  // we need to know that value. However in order to compute the address
  // of the return address we need the real "raw" sp. By convention we
  // use sp() to mean "raw" sp and unextended_sp() to mean the caller's
  // original sp.

  union {
    intptr_t* _unextended_sp;
    int _offset_unextended_sp; // for use in stack-chunk frames
  };

  intptr_t* ptr_at_addr(int offset) const {
    return (intptr_t*) addr_at(offset);
  }

<<<<<<< HEAD
 public:
  // Support for scalarized inline type calling convention
  intptr_t* repair_sender_sp(intptr_t* sender_sp, intptr_t** saved_fp_addr) const;
  static intptr_t* repair_sender_sp(nmethod* nm, intptr_t* sp, intptr_t** saved_fp_addr);
  bool was_augmented_on_entry(int& real_size) const;

 private:
#ifdef ASSERT
  // Used in frame::sender_for_{interpreter,compiled}_frame
  static void verify_deopt_original_pc(nmethod* nm, intptr_t* unextended_sp);
#endif

=======
>>>>>>> b37a1a33
 public:
  // Constructors

  frame(intptr_t* sp, intptr_t* fp, address pc);

  frame(intptr_t* sp, intptr_t* unextended_sp, intptr_t* fp, address pc);

  frame(intptr_t* sp, intptr_t* unextended_sp, intptr_t* fp, address pc, CodeBlob* cb);
  // used for heap frame construction by continuations
  frame(intptr_t* sp, intptr_t* unextended_sp, intptr_t* fp, address pc, CodeBlob* cb, const ImmutableOopMap* oop_map, bool relative);

  frame(intptr_t* sp, intptr_t* fp);

  void init(intptr_t* sp, intptr_t* fp, address pc);
  void setup(address pc);

  // accessors for the instance variables
  // Note: not necessarily the real 'frame pointer' (see real_fp)
  intptr_t* fp() const          { assert_absolute(); return _fp; }
  void set_fp(intptr_t* newfp)  { _fp = newfp; }
  int offset_fp() const         { assert_offset();  return _offset_fp; }
  void set_offset_fp(int value) { assert_on_heap(); _offset_fp = value; }

  inline address* sender_pc_addr() const;

  // expression stack tos if we are nested in a java call
  intptr_t* interpreter_frame_last_sp() const;

  template <typename RegisterMapT>
  static void update_map_with_saved_link(RegisterMapT* map, intptr_t** link_addr);

  // deoptimization support
  void interpreter_frame_set_last_sp(intptr_t* sp);

  static jint interpreter_frame_expression_stack_direction() { return -1; }

  // returns the sending frame, without applying any barriers
  inline frame sender_raw(RegisterMap* map) const;

#endif // CPU_X86_FRAME_X86_HPP<|MERGE_RESOLUTION|>--- conflicted
+++ resolved
@@ -142,22 +142,12 @@
     return (intptr_t*) addr_at(offset);
   }
 
-<<<<<<< HEAD
  public:
   // Support for scalarized inline type calling convention
   intptr_t* repair_sender_sp(intptr_t* sender_sp, intptr_t** saved_fp_addr) const;
   static intptr_t* repair_sender_sp(nmethod* nm, intptr_t* sp, intptr_t** saved_fp_addr);
   bool was_augmented_on_entry(int& real_size) const;
 
- private:
-#ifdef ASSERT
-  // Used in frame::sender_for_{interpreter,compiled}_frame
-  static void verify_deopt_original_pc(nmethod* nm, intptr_t* unextended_sp);
-#endif
-
-=======
->>>>>>> b37a1a33
- public:
   // Constructors
 
   frame(intptr_t* sp, intptr_t* fp, address pc);
