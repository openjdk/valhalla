/*
 * Copyright (c) 1997, 2025, Oracle and/or its affiliates. All rights reserved.
 * DO NOT ALTER OR REMOVE COPYRIGHT NOTICES OR THIS FILE HEADER.
 *
 * This code is free software; you can redistribute it and/or modify it
 * under the terms of the GNU General Public License version 2 only, as
 * published by the Free Software Foundation.
 *
 * This code is distributed in the hope that it will be useful, but WITHOUT
 * ANY WARRANTY; without even the implied warranty of MERCHANTABILITY or
 * FITNESS FOR A PARTICULAR PURPOSE.  See the GNU General Public License
 * version 2 for more details (a copy is included in the LICENSE file that
 * accompanied this code).
 *
 * You should have received a copy of the GNU General Public License version
 * 2 along with this work; if not, write to the Free Software Foundation,
 * Inc., 51 Franklin St, Fifth Floor, Boston, MA 02110-1301 USA.
 *
 * Please contact Oracle, 500 Oracle Parkway, Redwood Shores, CA 94065 USA
 * or visit www.oracle.com if you need additional information or have any
 * questions.
 *
 */

#include "asm/assembler.hpp"
#include "asm/assembler.inline.hpp"
#include "code/compiledIC.hpp"
#include "compiler/compiler_globals.hpp"
#include "compiler/disassembler.hpp"
#include "ci/ciInlineKlass.hpp"
#include "crc32c.h"
#include "gc/shared/barrierSet.hpp"
#include "gc/shared/barrierSetAssembler.hpp"
#include "gc/shared/collectedHeap.inline.hpp"
#include "gc/shared/tlab_globals.hpp"
#include "interpreter/bytecodeHistogram.hpp"
#include "interpreter/interpreter.hpp"
#include "interpreter/interpreterRuntime.hpp"
#include "jvm.h"
#include "memory/resourceArea.hpp"
#include "memory/universe.hpp"
#include "oops/accessDecorators.hpp"
#include "oops/compressedKlass.inline.hpp"
#include "oops/compressedOops.inline.hpp"
#include "oops/klass.inline.hpp"
#include "oops/resolvedFieldEntry.hpp"
#include "prims/methodHandles.hpp"
#include "runtime/continuation.hpp"
#include "runtime/interfaceSupport.inline.hpp"
#include "runtime/javaThread.hpp"
#include "runtime/jniHandles.hpp"
#include "runtime/objectMonitor.hpp"
#include "runtime/os.hpp"
#include "runtime/safepoint.hpp"
#include "runtime/safepointMechanism.hpp"
#include "runtime/sharedRuntime.hpp"
#include "runtime/signature_cc.hpp"
#include "runtime/stubRoutines.hpp"
#include "utilities/checkedCast.hpp"
#include "utilities/macros.hpp"
#include "vmreg_x86.inline.hpp"
#ifdef COMPILER2
#include "opto/output.hpp"
#endif

#ifdef PRODUCT
#define BLOCK_COMMENT(str) /* nothing */
#define STOP(error) stop(error)
#else
#define BLOCK_COMMENT(str) block_comment(str)
#define STOP(error) block_comment(error); stop(error)
#endif

#define BIND(label) bind(label); BLOCK_COMMENT(#label ":")

#ifdef ASSERT
bool AbstractAssembler::pd_check_instruction_mark() { return true; }
#endif

static const Assembler::Condition reverse[] = {
    Assembler::noOverflow     /* overflow      = 0x0 */ ,
    Assembler::overflow       /* noOverflow    = 0x1 */ ,
    Assembler::aboveEqual     /* carrySet      = 0x2, below         = 0x2 */ ,
    Assembler::below          /* aboveEqual    = 0x3, carryClear    = 0x3 */ ,
    Assembler::notZero        /* zero          = 0x4, equal         = 0x4 */ ,
    Assembler::zero           /* notZero       = 0x5, notEqual      = 0x5 */ ,
    Assembler::above          /* belowEqual    = 0x6 */ ,
    Assembler::belowEqual     /* above         = 0x7 */ ,
    Assembler::positive       /* negative      = 0x8 */ ,
    Assembler::negative       /* positive      = 0x9 */ ,
    Assembler::noParity       /* parity        = 0xa */ ,
    Assembler::parity         /* noParity      = 0xb */ ,
    Assembler::greaterEqual   /* less          = 0xc */ ,
    Assembler::less           /* greaterEqual  = 0xd */ ,
    Assembler::greater        /* lessEqual     = 0xe */ ,
    Assembler::lessEqual      /* greater       = 0xf, */

};


// Implementation of MacroAssembler

Address MacroAssembler::as_Address(AddressLiteral adr) {
  // amd64 always does this as a pc-rel
  // we can be absolute or disp based on the instruction type
  // jmp/call are displacements others are absolute
  assert(!adr.is_lval(), "must be rval");
  assert(reachable(adr), "must be");
  return Address(checked_cast<int32_t>(adr.target() - pc()), adr.target(), adr.reloc());

}

Address MacroAssembler::as_Address(ArrayAddress adr, Register rscratch) {
  AddressLiteral base = adr.base();
  lea(rscratch, base);
  Address index = adr.index();
  assert(index._disp == 0, "must not have disp"); // maybe it can?
  Address array(rscratch, index._index, index._scale, index._disp);
  return array;
}

void MacroAssembler::call_VM_leaf_base(address entry_point, int num_args) {
  Label L, E;

#ifdef _WIN64
  // Windows always allocates space for it's register args
  assert(num_args <= 4, "only register arguments supported");
  subq(rsp,  frame::arg_reg_save_area_bytes);
#endif

  // Align stack if necessary
  testl(rsp, 15);
  jcc(Assembler::zero, L);

  subq(rsp, 8);
  call(RuntimeAddress(entry_point));
  addq(rsp, 8);
  jmp(E);

  bind(L);
  call(RuntimeAddress(entry_point));

  bind(E);

#ifdef _WIN64
  // restore stack pointer
  addq(rsp, frame::arg_reg_save_area_bytes);
#endif
}

void MacroAssembler::cmp64(Register src1, AddressLiteral src2, Register rscratch) {
  assert(!src2.is_lval(), "should use cmpptr");
  assert(rscratch != noreg || always_reachable(src2), "missing");

  if (reachable(src2)) {
    cmpq(src1, as_Address(src2));
  } else {
    lea(rscratch, src2);
    Assembler::cmpq(src1, Address(rscratch, 0));
  }
}

int MacroAssembler::corrected_idivq(Register reg) {
  // Full implementation of Java ldiv and lrem; checks for special
  // case as described in JVM spec., p.243 & p.271.  The function
  // returns the (pc) offset of the idivl instruction - may be needed
  // for implicit exceptions.
  //
  //         normal case                           special case
  //
  // input : rax: dividend                         min_long
  //         reg: divisor   (may not be eax/edx)   -1
  //
  // output: rax: quotient  (= rax idiv reg)       min_long
  //         rdx: remainder (= rax irem reg)       0
  assert(reg != rax && reg != rdx, "reg cannot be rax or rdx register");
  static const int64_t min_long = 0x8000000000000000;
  Label normal_case, special_case;

  // check for special case
  cmp64(rax, ExternalAddress((address) &min_long), rdx /*rscratch*/);
  jcc(Assembler::notEqual, normal_case);
  xorl(rdx, rdx); // prepare rdx for possible special case (where
                  // remainder = 0)
  cmpq(reg, -1);
  jcc(Assembler::equal, special_case);

  // handle normal case
  bind(normal_case);
  cdqq();
  int idivq_offset = offset();
  idivq(reg);

  // normal and special case exit
  bind(special_case);

  return idivq_offset;
}

void MacroAssembler::decrementq(Register reg, int value) {
  if (value == min_jint) { subq(reg, value); return; }
  if (value <  0) { incrementq(reg, -value); return; }
  if (value == 0) {                        ; return; }
  if (value == 1 && UseIncDec) { decq(reg) ; return; }
  /* else */      { subq(reg, value)       ; return; }
}

void MacroAssembler::decrementq(Address dst, int value) {
  if (value == min_jint) { subq(dst, value); return; }
  if (value <  0) { incrementq(dst, -value); return; }
  if (value == 0) {                        ; return; }
  if (value == 1 && UseIncDec) { decq(dst) ; return; }
  /* else */      { subq(dst, value)       ; return; }
}

void MacroAssembler::incrementq(AddressLiteral dst, Register rscratch) {
  assert(rscratch != noreg || always_reachable(dst), "missing");

  if (reachable(dst)) {
    incrementq(as_Address(dst));
  } else {
    lea(rscratch, dst);
    incrementq(Address(rscratch, 0));
  }
}

void MacroAssembler::incrementq(Register reg, int value) {
  if (value == min_jint) { addq(reg, value); return; }
  if (value <  0) { decrementq(reg, -value); return; }
  if (value == 0) {                        ; return; }
  if (value == 1 && UseIncDec) { incq(reg) ; return; }
  /* else */      { addq(reg, value)       ; return; }
}

void MacroAssembler::incrementq(Address dst, int value) {
  if (value == min_jint) { addq(dst, value); return; }
  if (value <  0) { decrementq(dst, -value); return; }
  if (value == 0) {                        ; return; }
  if (value == 1 && UseIncDec) { incq(dst) ; return; }
  /* else */      { addq(dst, value)       ; return; }
}

// 32bit can do a case table jump in one instruction but we no longer allow the base
// to be installed in the Address class
void MacroAssembler::jump(ArrayAddress entry, Register rscratch) {
  lea(rscratch, entry.base());
  Address dispatch = entry.index();
  assert(dispatch._base == noreg, "must be");
  dispatch._base = rscratch;
  jmp(dispatch);
}

void MacroAssembler::lcmp2int(Register x_hi, Register x_lo, Register y_hi, Register y_lo) {
  ShouldNotReachHere(); // 64bit doesn't use two regs
  cmpq(x_lo, y_lo);
}

void MacroAssembler::lea(Register dst, AddressLiteral src) {
  mov_literal64(dst, (intptr_t)src.target(), src.rspec());
}

void MacroAssembler::lea(Address dst, AddressLiteral adr, Register rscratch) {
  lea(rscratch, adr);
  movptr(dst, rscratch);
}

void MacroAssembler::leave() {
  // %%% is this really better? Why not on 32bit too?
  emit_int8((unsigned char)0xC9); // LEAVE
}

void MacroAssembler::lneg(Register hi, Register lo) {
  ShouldNotReachHere(); // 64bit doesn't use two regs
  negq(lo);
}

void MacroAssembler::movoop(Register dst, jobject obj) {
  mov_literal64(dst, (intptr_t)obj, oop_Relocation::spec_for_immediate());
}

void MacroAssembler::movoop(Address dst, jobject obj, Register rscratch) {
  mov_literal64(rscratch, (intptr_t)obj, oop_Relocation::spec_for_immediate());
  movq(dst, rscratch);
}

void MacroAssembler::mov_metadata(Register dst, Metadata* obj) {
  mov_literal64(dst, (intptr_t)obj, metadata_Relocation::spec_for_immediate());
}

void MacroAssembler::mov_metadata(Address dst, Metadata* obj, Register rscratch) {
  mov_literal64(rscratch, (intptr_t)obj, metadata_Relocation::spec_for_immediate());
  movq(dst, rscratch);
}

void MacroAssembler::movptr(Register dst, AddressLiteral src) {
  if (src.is_lval()) {
    mov_literal64(dst, (intptr_t)src.target(), src.rspec());
  } else {
    if (reachable(src)) {
      movq(dst, as_Address(src));
    } else {
      lea(dst, src);
      movq(dst, Address(dst, 0));
    }
  }
}

void MacroAssembler::movptr(ArrayAddress dst, Register src, Register rscratch) {
  movq(as_Address(dst, rscratch), src);
}

void MacroAssembler::movptr(Register dst, ArrayAddress src) {
  movq(dst, as_Address(src, dst /*rscratch*/));
}

// src should NEVER be a real pointer. Use AddressLiteral for true pointers
void MacroAssembler::movptr(Address dst, intptr_t src, Register rscratch) {
  if (is_simm32(src)) {
    movptr(dst, checked_cast<int32_t>(src));
  } else {
    mov64(rscratch, src);
    movq(dst, rscratch);
  }
}

void MacroAssembler::pushoop(jobject obj, Register rscratch) {
  movoop(rscratch, obj);
  push(rscratch);
}

void MacroAssembler::pushklass(Metadata* obj, Register rscratch) {
  mov_metadata(rscratch, obj);
  push(rscratch);
}

void MacroAssembler::pushptr(AddressLiteral src, Register rscratch) {
  lea(rscratch, src);
  if (src.is_lval()) {
    push(rscratch);
  } else {
    pushq(Address(rscratch, 0));
  }
}

static void pass_arg0(MacroAssembler* masm, Register arg) {
  if (c_rarg0 != arg ) {
    masm->mov(c_rarg0, arg);
  }
}

static void pass_arg1(MacroAssembler* masm, Register arg) {
  if (c_rarg1 != arg ) {
    masm->mov(c_rarg1, arg);
  }
}

static void pass_arg2(MacroAssembler* masm, Register arg) {
  if (c_rarg2 != arg ) {
    masm->mov(c_rarg2, arg);
  }
}

static void pass_arg3(MacroAssembler* masm, Register arg) {
  if (c_rarg3 != arg ) {
    masm->mov(c_rarg3, arg);
  }
}

void MacroAssembler::stop(const char* msg) {
  if (ShowMessageBoxOnError) {
    address rip = pc();
    pusha(); // get regs on stack
    lea(c_rarg1, InternalAddress(rip));
    movq(c_rarg2, rsp); // pass pointer to regs array
  }
  lea(c_rarg0, ExternalAddress((address) msg));
  andq(rsp, -16); // align stack as required by ABI
  call(RuntimeAddress(CAST_FROM_FN_PTR(address, MacroAssembler::debug64)));
  hlt();
}

void MacroAssembler::warn(const char* msg) {
  push(rbp);
  movq(rbp, rsp);
  andq(rsp, -16);     // align stack as required by push_CPU_state and call
  push_CPU_state();   // keeps alignment at 16 bytes

#ifdef _WIN64
  // Windows always allocates space for its register args
  subq(rsp,  frame::arg_reg_save_area_bytes);
#endif
  lea(c_rarg0, ExternalAddress((address) msg));
  call(RuntimeAddress(CAST_FROM_FN_PTR(address, warning)));

#ifdef _WIN64
  // restore stack pointer
  addq(rsp, frame::arg_reg_save_area_bytes);
#endif
  pop_CPU_state();
  mov(rsp, rbp);
  pop(rbp);
}

void MacroAssembler::print_state() {
  address rip = pc();
  pusha();            // get regs on stack
  push(rbp);
  movq(rbp, rsp);
  andq(rsp, -16);     // align stack as required by push_CPU_state and call
  push_CPU_state();   // keeps alignment at 16 bytes

  lea(c_rarg0, InternalAddress(rip));
  lea(c_rarg1, Address(rbp, wordSize)); // pass pointer to regs array
  call_VM_leaf(CAST_FROM_FN_PTR(address, MacroAssembler::print_state64), c_rarg0, c_rarg1);

  pop_CPU_state();
  mov(rsp, rbp);
  pop(rbp);
  popa();
}

#ifndef PRODUCT
extern "C" void findpc(intptr_t x);
#endif

void MacroAssembler::debug64(char* msg, int64_t pc, int64_t regs[]) {
  // In order to get locks to work, we need to fake a in_VM state
  if (ShowMessageBoxOnError) {
    JavaThread* thread = JavaThread::current();
    JavaThreadState saved_state = thread->thread_state();
    thread->set_thread_state(_thread_in_vm);
#ifndef PRODUCT
    if (CountBytecodes || TraceBytecodes || StopInterpreterAt) {
      ttyLocker ttyl;
      BytecodeCounter::print();
    }
#endif
    // To see where a verify_oop failed, get $ebx+40/X for this frame.
    // XXX correct this offset for amd64
    // This is the value of eip which points to where verify_oop will return.
    if (os::message_box(msg, "Execution stopped, print registers?")) {
      print_state64(pc, regs);
      BREAKPOINT;
    }
  }
  fatal("DEBUG MESSAGE: %s", msg);
}

void MacroAssembler::print_state64(int64_t pc, int64_t regs[]) {
  ttyLocker ttyl;
  DebuggingContext debugging{};
  tty->print_cr("rip = 0x%016lx", (intptr_t)pc);
#ifndef PRODUCT
  tty->cr();
  findpc(pc);
  tty->cr();
#endif
#define PRINT_REG(rax, value) \
  { tty->print("%s = ", #rax); os::print_location(tty, value); }
  PRINT_REG(rax, regs[15]);
  PRINT_REG(rbx, regs[12]);
  PRINT_REG(rcx, regs[14]);
  PRINT_REG(rdx, regs[13]);
  PRINT_REG(rdi, regs[8]);
  PRINT_REG(rsi, regs[9]);
  PRINT_REG(rbp, regs[10]);
  // rsp is actually not stored by pusha(), compute the old rsp from regs (rsp after pusha): regs + 16 = old rsp
  PRINT_REG(rsp, (intptr_t)(&regs[16]));
  PRINT_REG(r8 , regs[7]);
  PRINT_REG(r9 , regs[6]);
  PRINT_REG(r10, regs[5]);
  PRINT_REG(r11, regs[4]);
  PRINT_REG(r12, regs[3]);
  PRINT_REG(r13, regs[2]);
  PRINT_REG(r14, regs[1]);
  PRINT_REG(r15, regs[0]);
#undef PRINT_REG
  // Print some words near the top of the stack.
  int64_t* rsp = &regs[16];
  int64_t* dump_sp = rsp;
  for (int col1 = 0; col1 < 8; col1++) {
    tty->print("(rsp+0x%03x) 0x%016lx: ", (int)((intptr_t)dump_sp - (intptr_t)rsp), (intptr_t)dump_sp);
    os::print_location(tty, *dump_sp++);
  }
  for (int row = 0; row < 25; row++) {
    tty->print("(rsp+0x%03x) 0x%016lx: ", (int)((intptr_t)dump_sp - (intptr_t)rsp), (intptr_t)dump_sp);
    for (int col = 0; col < 4; col++) {
      tty->print(" 0x%016lx", (intptr_t)*dump_sp++);
    }
    tty->cr();
  }
  // Print some instructions around pc:
  Disassembler::decode((address)pc-64, (address)pc);
  tty->print_cr("--------");
  Disassembler::decode((address)pc, (address)pc+32);
}

// The java_calling_convention describes stack locations as ideal slots on
// a frame with no abi restrictions. Since we must observe abi restrictions
// (like the placement of the register window) the slots must be biased by
// the following value.
static int reg2offset_in(VMReg r) {
  // Account for saved rbp and return address
  // This should really be in_preserve_stack_slots
  return (r->reg2stack() + 4) * VMRegImpl::stack_slot_size;
}

static int reg2offset_out(VMReg r) {
  return (r->reg2stack() + SharedRuntime::out_preserve_stack_slots()) * VMRegImpl::stack_slot_size;
}

// A long move
void MacroAssembler::long_move(VMRegPair src, VMRegPair dst, Register tmp, int in_stk_bias, int out_stk_bias) {

  // The calling conventions assures us that each VMregpair is either
  // all really one physical register or adjacent stack slots.

  if (src.is_single_phys_reg() ) {
    if (dst.is_single_phys_reg()) {
      if (dst.first() != src.first()) {
        mov(dst.first()->as_Register(), src.first()->as_Register());
      }
    } else {
      assert(dst.is_single_reg(), "not a stack pair: (%s, %s), (%s, %s)",
             src.first()->name(), src.second()->name(), dst.first()->name(), dst.second()->name());
      movq(Address(rsp, reg2offset_out(dst.first()) + out_stk_bias), src.first()->as_Register());
    }
  } else if (dst.is_single_phys_reg()) {
    assert(src.is_single_reg(),  "not a stack pair");
    movq(dst.first()->as_Register(), Address(rbp, reg2offset_in(src.first()) + in_stk_bias));
  } else {
    assert(src.is_single_reg() && dst.is_single_reg(), "not stack pairs");
    movq(tmp, Address(rbp, reg2offset_in(src.first()) + in_stk_bias));
    movq(Address(rsp, reg2offset_out(dst.first()) + out_stk_bias), tmp);
  }
}

// A double move
void MacroAssembler::double_move(VMRegPair src, VMRegPair dst, Register tmp, int in_stk_bias, int out_stk_bias) {

  // The calling conventions assures us that each VMregpair is either
  // all really one physical register or adjacent stack slots.

  if (src.is_single_phys_reg() ) {
    if (dst.is_single_phys_reg()) {
      // In theory these overlap but the ordering is such that this is likely a nop
      if ( src.first() != dst.first()) {
        movdbl(dst.first()->as_XMMRegister(), src.first()->as_XMMRegister());
      }
    } else {
      assert(dst.is_single_reg(), "not a stack pair");
      movdbl(Address(rsp, reg2offset_out(dst.first()) + out_stk_bias), src.first()->as_XMMRegister());
    }
  } else if (dst.is_single_phys_reg()) {
    assert(src.is_single_reg(),  "not a stack pair");
    movdbl(dst.first()->as_XMMRegister(), Address(rbp, reg2offset_in(src.first()) + in_stk_bias));
  } else {
    assert(src.is_single_reg() && dst.is_single_reg(), "not stack pairs");
    movq(tmp, Address(rbp, reg2offset_in(src.first()) + in_stk_bias));
    movq(Address(rsp, reg2offset_out(dst.first()) + out_stk_bias), tmp);
  }
}


// A float arg may have to do float reg int reg conversion
void MacroAssembler::float_move(VMRegPair src, VMRegPair dst, Register tmp, int in_stk_bias, int out_stk_bias) {
  assert(!src.second()->is_valid() && !dst.second()->is_valid(), "bad float_move");

  // The calling conventions assures us that each VMregpair is either
  // all really one physical register or adjacent stack slots.

  if (src.first()->is_stack()) {
    if (dst.first()->is_stack()) {
      movl(tmp, Address(rbp, reg2offset_in(src.first()) + in_stk_bias));
      movptr(Address(rsp, reg2offset_out(dst.first()) + out_stk_bias), tmp);
    } else {
      // stack to reg
      assert(dst.first()->is_XMMRegister(), "only expect xmm registers as parameters");
      movflt(dst.first()->as_XMMRegister(), Address(rbp, reg2offset_in(src.first()) + in_stk_bias));
    }
  } else if (dst.first()->is_stack()) {
    // reg to stack
    assert(src.first()->is_XMMRegister(), "only expect xmm registers as parameters");
    movflt(Address(rsp, reg2offset_out(dst.first()) + out_stk_bias), src.first()->as_XMMRegister());
  } else {
    // reg to reg
    // In theory these overlap but the ordering is such that this is likely a nop
    if ( src.first() != dst.first()) {
      movdbl(dst.first()->as_XMMRegister(),  src.first()->as_XMMRegister());
    }
  }
}

// On 64 bit we will store integer like items to the stack as
// 64 bits items (x86_32/64 abi) even though java would only store
// 32bits for a parameter. On 32bit it will simply be 32 bits
// So this routine will do 32->32 on 32bit and 32->64 on 64bit
void MacroAssembler::move32_64(VMRegPair src, VMRegPair dst, Register tmp, int in_stk_bias, int out_stk_bias) {
  if (src.first()->is_stack()) {
    if (dst.first()->is_stack()) {
      // stack to stack
      movslq(tmp, Address(rbp, reg2offset_in(src.first()) + in_stk_bias));
      movq(Address(rsp, reg2offset_out(dst.first()) + out_stk_bias), tmp);
    } else {
      // stack to reg
      movslq(dst.first()->as_Register(), Address(rbp, reg2offset_in(src.first()) + in_stk_bias));
    }
  } else if (dst.first()->is_stack()) {
    // reg to stack
    // Do we really have to sign extend???
    // __ movslq(src.first()->as_Register(), src.first()->as_Register());
    movq(Address(rsp, reg2offset_out(dst.first()) + out_stk_bias), src.first()->as_Register());
  } else {
    // Do we really have to sign extend???
    // __ movslq(dst.first()->as_Register(), src.first()->as_Register());
    if (dst.first() != src.first()) {
      movq(dst.first()->as_Register(), src.first()->as_Register());
    }
  }
}

void MacroAssembler::move_ptr(VMRegPair src, VMRegPair dst) {
  if (src.first()->is_stack()) {
    if (dst.first()->is_stack()) {
      // stack to stack
      movq(rax, Address(rbp, reg2offset_in(src.first())));
      movq(Address(rsp, reg2offset_out(dst.first())), rax);
    } else {
      // stack to reg
      movq(dst.first()->as_Register(), Address(rbp, reg2offset_in(src.first())));
    }
  } else if (dst.first()->is_stack()) {
    // reg to stack
    movq(Address(rsp, reg2offset_out(dst.first())), src.first()->as_Register());
  } else {
    if (dst.first() != src.first()) {
      movq(dst.first()->as_Register(), src.first()->as_Register());
    }
  }
}

// An oop arg. Must pass a handle not the oop itself
void MacroAssembler::object_move(OopMap* map,
                        int oop_handle_offset,
                        int framesize_in_slots,
                        VMRegPair src,
                        VMRegPair dst,
                        bool is_receiver,
                        int* receiver_offset) {

  // must pass a handle. First figure out the location we use as a handle

  Register rHandle = dst.first()->is_stack() ? rax : dst.first()->as_Register();

  // See if oop is null if it is we need no handle

  if (src.first()->is_stack()) {

    // Oop is already on the stack as an argument
    int offset_in_older_frame = src.first()->reg2stack() + SharedRuntime::out_preserve_stack_slots();
    map->set_oop(VMRegImpl::stack2reg(offset_in_older_frame + framesize_in_slots));
    if (is_receiver) {
      *receiver_offset = (offset_in_older_frame + framesize_in_slots) * VMRegImpl::stack_slot_size;
    }

    cmpptr(Address(rbp, reg2offset_in(src.first())), NULL_WORD);
    lea(rHandle, Address(rbp, reg2offset_in(src.first())));
    // conditionally move a null
    cmovptr(Assembler::equal, rHandle, Address(rbp, reg2offset_in(src.first())));
  } else {

    // Oop is in a register we must store it to the space we reserve
    // on the stack for oop_handles and pass a handle if oop is non-null

    const Register rOop = src.first()->as_Register();
    int oop_slot;
    if (rOop == j_rarg0)
      oop_slot = 0;
    else if (rOop == j_rarg1)
      oop_slot = 1;
    else if (rOop == j_rarg2)
      oop_slot = 2;
    else if (rOop == j_rarg3)
      oop_slot = 3;
    else if (rOop == j_rarg4)
      oop_slot = 4;
    else {
      assert(rOop == j_rarg5, "wrong register");
      oop_slot = 5;
    }

    oop_slot = oop_slot * VMRegImpl::slots_per_word + oop_handle_offset;
    int offset = oop_slot*VMRegImpl::stack_slot_size;

    map->set_oop(VMRegImpl::stack2reg(oop_slot));
    // Store oop in handle area, may be null
    movptr(Address(rsp, offset), rOop);
    if (is_receiver) {
      *receiver_offset = offset;
    }

    cmpptr(rOop, NULL_WORD);
    lea(rHandle, Address(rsp, offset));
    // conditionally move a null from the handle area where it was just stored
    cmovptr(Assembler::equal, rHandle, Address(rsp, offset));
  }

  // If arg is on the stack then place it otherwise it is already in correct reg.
  if (dst.first()->is_stack()) {
    movptr(Address(rsp, reg2offset_out(dst.first())), rHandle);
  }
}

void MacroAssembler::addptr(Register dst, int32_t imm32) {
  addq(dst, imm32);
}

void MacroAssembler::addptr(Register dst, Register src) {
  addq(dst, src);
}

void MacroAssembler::addptr(Address dst, Register src) {
  addq(dst, src);
}

void MacroAssembler::addsd(XMMRegister dst, AddressLiteral src, Register rscratch) {
  assert(rscratch != noreg || always_reachable(src), "missing");

  if (reachable(src)) {
    Assembler::addsd(dst, as_Address(src));
  } else {
    lea(rscratch, src);
    Assembler::addsd(dst, Address(rscratch, 0));
  }
}

void MacroAssembler::addss(XMMRegister dst, AddressLiteral src, Register rscratch) {
  assert(rscratch != noreg || always_reachable(src), "missing");

  if (reachable(src)) {
    addss(dst, as_Address(src));
  } else {
    lea(rscratch, src);
    addss(dst, Address(rscratch, 0));
  }
}

void MacroAssembler::addpd(XMMRegister dst, AddressLiteral src, Register rscratch) {
  assert(rscratch != noreg || always_reachable(src), "missing");

  if (reachable(src)) {
    Assembler::addpd(dst, as_Address(src));
  } else {
    lea(rscratch, src);
    Assembler::addpd(dst, Address(rscratch, 0));
  }
}

// See 8273459.  Function for ensuring 64-byte alignment, intended for stubs only.
// Stub code is generated once and never copied.
// NMethods can't use this because they get copied and we can't force alignment > 32 bytes.
void MacroAssembler::align64() {
  align(64, (uint)(uintptr_t)pc());
}

void MacroAssembler::align32() {
  align(32, (uint)(uintptr_t)pc());
}

void MacroAssembler::align(uint modulus) {
  // 8273459: Ensure alignment is possible with current segment alignment
  assert(modulus <= (uintx)CodeEntryAlignment, "Alignment must be <= CodeEntryAlignment");
  align(modulus, offset());
}

void MacroAssembler::align(uint modulus, uint target) {
  if (target % modulus != 0) {
    nop(modulus - (target % modulus));
  }
}

void MacroAssembler::push_f(XMMRegister r) {
  subptr(rsp, wordSize);
  movflt(Address(rsp, 0), r);
}

void MacroAssembler::pop_f(XMMRegister r) {
  movflt(r, Address(rsp, 0));
  addptr(rsp, wordSize);
}

void MacroAssembler::push_d(XMMRegister r) {
  subptr(rsp, 2 * wordSize);
  movdbl(Address(rsp, 0), r);
}

void MacroAssembler::pop_d(XMMRegister r) {
  movdbl(r, Address(rsp, 0));
  addptr(rsp, 2 * Interpreter::stackElementSize);
}

void MacroAssembler::andpd(XMMRegister dst, AddressLiteral src, Register rscratch) {
  // Used in sign-masking with aligned address.
  assert((UseAVX > 0) || (((intptr_t)src.target() & 15) == 0), "SSE mode requires address alignment 16 bytes");
  assert(rscratch != noreg || always_reachable(src), "missing");

  if (UseAVX > 2 &&
      (!VM_Version::supports_avx512dq() || !VM_Version::supports_avx512vl()) &&
      (dst->encoding() >= 16)) {
    vpand(dst, dst, src, AVX_512bit, rscratch);
  } else if (reachable(src)) {
    Assembler::andpd(dst, as_Address(src));
  } else {
    lea(rscratch, src);
    Assembler::andpd(dst, Address(rscratch, 0));
  }
}

void MacroAssembler::andps(XMMRegister dst, AddressLiteral src, Register rscratch) {
  // Used in sign-masking with aligned address.
  assert((UseAVX > 0) || (((intptr_t)src.target() & 15) == 0), "SSE mode requires address alignment 16 bytes");
  assert(rscratch != noreg || always_reachable(src), "missing");

  if (reachable(src)) {
    Assembler::andps(dst, as_Address(src));
  } else {
    lea(rscratch, src);
    Assembler::andps(dst, Address(rscratch, 0));
  }
}

void MacroAssembler::andptr(Register dst, int32_t imm32) {
  andq(dst, imm32);
}

void MacroAssembler::andq(Register dst, AddressLiteral src, Register rscratch) {
  assert(rscratch != noreg || always_reachable(src), "missing");

  if (reachable(src)) {
    andq(dst, as_Address(src));
  } else {
    lea(rscratch, src);
    andq(dst, Address(rscratch, 0));
  }
}

void MacroAssembler::atomic_incl(Address counter_addr) {
  lock();
  incrementl(counter_addr);
}

void MacroAssembler::atomic_incl(AddressLiteral counter_addr, Register rscratch) {
  assert(rscratch != noreg || always_reachable(counter_addr), "missing");

  if (reachable(counter_addr)) {
    atomic_incl(as_Address(counter_addr));
  } else {
    lea(rscratch, counter_addr);
    atomic_incl(Address(rscratch, 0));
  }
}

void MacroAssembler::atomic_incq(Address counter_addr) {
  lock();
  incrementq(counter_addr);
}

void MacroAssembler::atomic_incq(AddressLiteral counter_addr, Register rscratch) {
  assert(rscratch != noreg || always_reachable(counter_addr), "missing");

  if (reachable(counter_addr)) {
    atomic_incq(as_Address(counter_addr));
  } else {
    lea(rscratch, counter_addr);
    atomic_incq(Address(rscratch, 0));
  }
}

// Writes to stack successive pages until offset reached to check for
// stack overflow + shadow pages.  This clobbers tmp.
void MacroAssembler::bang_stack_size(Register size, Register tmp) {
  movptr(tmp, rsp);
  // Bang stack for total size given plus shadow page size.
  // Bang one page at a time because large size can bang beyond yellow and
  // red zones.
  Label loop;
  bind(loop);
  movl(Address(tmp, (-(int)os::vm_page_size())), size );
  subptr(tmp, (int)os::vm_page_size());
  subl(size, (int)os::vm_page_size());
  jcc(Assembler::greater, loop);

  // Bang down shadow pages too.
  // At this point, (tmp-0) is the last address touched, so don't
  // touch it again.  (It was touched as (tmp-pagesize) but then tmp
  // was post-decremented.)  Skip this address by starting at i=1, and
  // touch a few more pages below.  N.B.  It is important to touch all
  // the way down including all pages in the shadow zone.
  for (int i = 1; i < ((int)StackOverflow::stack_shadow_zone_size() / (int)os::vm_page_size()); i++) {
    // this could be any sized move but this is can be a debugging crumb
    // so the bigger the better.
    movptr(Address(tmp, (-i*(int)os::vm_page_size())), size );
  }
}

void MacroAssembler::reserved_stack_check() {
  // testing if reserved zone needs to be enabled
  Label no_reserved_zone_enabling;

  cmpptr(rsp, Address(r15_thread, JavaThread::reserved_stack_activation_offset()));
  jcc(Assembler::below, no_reserved_zone_enabling);

  call_VM_leaf(CAST_FROM_FN_PTR(address, SharedRuntime::enable_stack_reserved_zone), r15_thread);
  jump(RuntimeAddress(SharedRuntime::throw_delayed_StackOverflowError_entry()));
  should_not_reach_here();

  bind(no_reserved_zone_enabling);
}

void MacroAssembler::c2bool(Register x) {
  // implements x == 0 ? 0 : 1
  // note: must only look at least-significant byte of x
  //       since C-style booleans are stored in one byte
  //       only! (was bug)
  andl(x, 0xFF);
  setb(Assembler::notZero, x);
}

// Wouldn't need if AddressLiteral version had new name
void MacroAssembler::call(Label& L, relocInfo::relocType rtype) {
  Assembler::call(L, rtype);
}

void MacroAssembler::call(Register entry) {
  Assembler::call(entry);
}

void MacroAssembler::call(AddressLiteral entry, Register rscratch) {
  assert(rscratch != noreg || always_reachable(entry), "missing");

  if (reachable(entry)) {
    Assembler::call_literal(entry.target(), entry.rspec());
  } else {
    lea(rscratch, entry);
    Assembler::call(rscratch);
  }
}

void MacroAssembler::ic_call(address entry, jint method_index) {
  RelocationHolder rh = virtual_call_Relocation::spec(pc(), method_index);
  // Needs full 64-bit immediate for later patching.
  mov64(rax, (int64_t)Universe::non_oop_word());
  call(AddressLiteral(entry, rh));
}

int MacroAssembler::ic_check_size() {
  return UseCompactObjectHeaders ? 17 : 14;
}

int MacroAssembler::ic_check(int end_alignment) {
  Register receiver = j_rarg0;
  Register data = rax;
  Register temp = rscratch1;

  // The UEP of a code blob ensures that the VEP is padded. However, the padding of the UEP is placed
  // before the inline cache check, so we don't have to execute any nop instructions when dispatching
  // through the UEP, yet we can ensure that the VEP is aligned appropriately. That's why we align
  // before the inline cache check here, and not after
  align(end_alignment, offset() + ic_check_size());

  int uep_offset = offset();

  if (UseCompactObjectHeaders) {
    load_narrow_klass_compact(temp, receiver);
    cmpl(temp, Address(data, CompiledICData::speculated_klass_offset()));
  } else if (UseCompressedClassPointers) {
    movl(temp, Address(receiver, oopDesc::klass_offset_in_bytes()));
    cmpl(temp, Address(data, CompiledICData::speculated_klass_offset()));
  } else {
    movptr(temp, Address(receiver, oopDesc::klass_offset_in_bytes()));
    cmpptr(temp, Address(data, CompiledICData::speculated_klass_offset()));
  }

  // if inline cache check fails, then jump to runtime routine
  jump_cc(Assembler::notEqual, RuntimeAddress(SharedRuntime::get_ic_miss_stub()));
  assert((offset() % end_alignment) == 0, "Misaligned verified entry point (%d, %d, %d)", uep_offset, offset(), end_alignment);

  return uep_offset;
}

void MacroAssembler::emit_static_call_stub() {
  // Static stub relocation also tags the Method* in the code-stream.
  mov_metadata(rbx, (Metadata*) nullptr);  // Method is zapped till fixup time.
  // This is recognized as unresolved by relocs/nativeinst/ic code.
  jump(RuntimeAddress(pc()));
}

// Implementation of call_VM versions

void MacroAssembler::call_VM(Register oop_result,
                             address entry_point,
                             bool check_exceptions) {
  Label C, E;
  call(C, relocInfo::none);
  jmp(E);

  bind(C);
  call_VM_helper(oop_result, entry_point, 0, check_exceptions);
  ret(0);

  bind(E);
}

void MacroAssembler::call_VM(Register oop_result,
                             address entry_point,
                             Register arg_1,
                             bool check_exceptions) {
  Label C, E;
  call(C, relocInfo::none);
  jmp(E);

  bind(C);
  pass_arg1(this, arg_1);
  call_VM_helper(oop_result, entry_point, 1, check_exceptions);
  ret(0);

  bind(E);
}

void MacroAssembler::call_VM(Register oop_result,
                             address entry_point,
                             Register arg_1,
                             Register arg_2,
                             bool check_exceptions) {
  Label C, E;
  call(C, relocInfo::none);
  jmp(E);

  bind(C);

  assert_different_registers(arg_1, c_rarg2);

  pass_arg2(this, arg_2);
  pass_arg1(this, arg_1);
  call_VM_helper(oop_result, entry_point, 2, check_exceptions);
  ret(0);

  bind(E);
}

void MacroAssembler::call_VM(Register oop_result,
                             address entry_point,
                             Register arg_1,
                             Register arg_2,
                             Register arg_3,
                             bool check_exceptions) {
  Label C, E;
  call(C, relocInfo::none);
  jmp(E);

  bind(C);

  assert_different_registers(arg_1, c_rarg2, c_rarg3);
  assert_different_registers(arg_2, c_rarg3);
  pass_arg3(this, arg_3);
  pass_arg2(this, arg_2);
  pass_arg1(this, arg_1);
  call_VM_helper(oop_result, entry_point, 3, check_exceptions);
  ret(0);

  bind(E);
}

void MacroAssembler::call_VM(Register oop_result,
                             Register last_java_sp,
                             address entry_point,
                             int number_of_arguments,
                             bool check_exceptions) {
  call_VM_base(oop_result, last_java_sp, entry_point, number_of_arguments, check_exceptions);
}

void MacroAssembler::call_VM(Register oop_result,
                             Register last_java_sp,
                             address entry_point,
                             Register arg_1,
                             bool check_exceptions) {
  pass_arg1(this, arg_1);
  call_VM(oop_result, last_java_sp, entry_point, 1, check_exceptions);
}

void MacroAssembler::call_VM(Register oop_result,
                             Register last_java_sp,
                             address entry_point,
                             Register arg_1,
                             Register arg_2,
                             bool check_exceptions) {

  assert_different_registers(arg_1, c_rarg2);
  pass_arg2(this, arg_2);
  pass_arg1(this, arg_1);
  call_VM(oop_result, last_java_sp, entry_point, 2, check_exceptions);
}

void MacroAssembler::call_VM(Register oop_result,
                             Register last_java_sp,
                             address entry_point,
                             Register arg_1,
                             Register arg_2,
                             Register arg_3,
                             bool check_exceptions) {
  assert_different_registers(arg_1, c_rarg2, c_rarg3);
  assert_different_registers(arg_2, c_rarg3);
  pass_arg3(this, arg_3);
  pass_arg2(this, arg_2);
  pass_arg1(this, arg_1);
  call_VM(oop_result, last_java_sp, entry_point, 3, check_exceptions);
}

void MacroAssembler::super_call_VM(Register oop_result,
                                   Register last_java_sp,
                                   address entry_point,
                                   int number_of_arguments,
                                   bool check_exceptions) {
  MacroAssembler::call_VM_base(oop_result, last_java_sp, entry_point, number_of_arguments, check_exceptions);
}

void MacroAssembler::super_call_VM(Register oop_result,
                                   Register last_java_sp,
                                   address entry_point,
                                   Register arg_1,
                                   bool check_exceptions) {
  pass_arg1(this, arg_1);
  super_call_VM(oop_result, last_java_sp, entry_point, 1, check_exceptions);
}

void MacroAssembler::super_call_VM(Register oop_result,
                                   Register last_java_sp,
                                   address entry_point,
                                   Register arg_1,
                                   Register arg_2,
                                   bool check_exceptions) {

  assert_different_registers(arg_1, c_rarg2);
  pass_arg2(this, arg_2);
  pass_arg1(this, arg_1);
  super_call_VM(oop_result, last_java_sp, entry_point, 2, check_exceptions);
}

void MacroAssembler::super_call_VM(Register oop_result,
                                   Register last_java_sp,
                                   address entry_point,
                                   Register arg_1,
                                   Register arg_2,
                                   Register arg_3,
                                   bool check_exceptions) {
  assert_different_registers(arg_1, c_rarg2, c_rarg3);
  assert_different_registers(arg_2, c_rarg3);
  pass_arg3(this, arg_3);
  pass_arg2(this, arg_2);
  pass_arg1(this, arg_1);
  super_call_VM(oop_result, last_java_sp, entry_point, 3, check_exceptions);
}

void MacroAssembler::call_VM_base(Register oop_result,
                                  Register last_java_sp,
                                  address  entry_point,
                                  int      number_of_arguments,
                                  bool     check_exceptions) {
  Register java_thread = r15_thread;

  // determine last_java_sp register
  if (!last_java_sp->is_valid()) {
    last_java_sp = rsp;
  }
  // debugging support
  assert(number_of_arguments >= 0   , "cannot have negative number of arguments");
#ifdef ASSERT
  // TraceBytecodes does not use r12 but saves it over the call, so don't verify
  // r12 is the heapbase.
  if (UseCompressedOops && !TraceBytecodes) verify_heapbase("call_VM_base: heap base corrupted?");
#endif // ASSERT

  assert(java_thread != oop_result  , "cannot use the same register for java_thread & oop_result");
  assert(java_thread != last_java_sp, "cannot use the same register for java_thread & last_java_sp");

  // push java thread (becomes first argument of C function)

  mov(c_rarg0, r15_thread);

  // set last Java frame before call
  assert(last_java_sp != rbp, "can't use ebp/rbp");

  // Only interpreter should have to set fp
  set_last_Java_frame(last_java_sp, rbp, nullptr, rscratch1);

  // do the call, remove parameters
  MacroAssembler::call_VM_leaf_base(entry_point, number_of_arguments);

#ifdef ASSERT
  // Check that thread register is not clobbered.
  guarantee(java_thread != rax, "change this code");
  push(rax);
  { Label L;
    get_thread_slow(rax);
    cmpptr(java_thread, rax);
    jcc(Assembler::equal, L);
    STOP("MacroAssembler::call_VM_base: java_thread not callee saved?");
    bind(L);
  }
  pop(rax);
#endif

  // reset last Java frame
  // Only interpreter should have to clear fp
  reset_last_Java_frame(true);

   // C++ interp handles this in the interpreter
  check_and_handle_popframe();
  check_and_handle_earlyret();

  if (check_exceptions) {
    // check for pending exceptions (java_thread is set upon return)
    cmpptr(Address(r15_thread, Thread::pending_exception_offset()), NULL_WORD);
    // This used to conditionally jump to forward_exception however it is
    // possible if we relocate that the branch will not reach. So we must jump
    // around so we can always reach

    Label ok;
    jcc(Assembler::equal, ok);
    jump(RuntimeAddress(StubRoutines::forward_exception_entry()));
    bind(ok);
  }

  // get oop result if there is one and reset the value in the thread
  if (oop_result->is_valid()) {
    get_vm_result_oop(oop_result);
  }
}

void MacroAssembler::call_VM_helper(Register oop_result, address entry_point, int number_of_arguments, bool check_exceptions) {
  // Calculate the value for last_Java_sp somewhat subtle.
  // call_VM does an intermediate call which places a return address on
  // the stack just under the stack pointer as the user finished with it.
  // This allows use to retrieve last_Java_pc from last_Java_sp[-1].

  // We've pushed one address, correct last_Java_sp
  lea(rax, Address(rsp, wordSize));

  call_VM_base(oop_result, rax, entry_point, number_of_arguments, check_exceptions);
}

// Use this method when MacroAssembler version of call_VM_leaf_base() should be called from Interpreter.
void MacroAssembler::call_VM_leaf0(address entry_point) {
  MacroAssembler::call_VM_leaf_base(entry_point, 0);
}

void MacroAssembler::call_VM_leaf(address entry_point, int number_of_arguments) {
  call_VM_leaf_base(entry_point, number_of_arguments);
}

void MacroAssembler::call_VM_leaf(address entry_point, Register arg_0) {
  pass_arg0(this, arg_0);
  call_VM_leaf(entry_point, 1);
}

void MacroAssembler::call_VM_leaf(address entry_point, Register arg_0, Register arg_1) {

  assert_different_registers(arg_0, c_rarg1);
  pass_arg1(this, arg_1);
  pass_arg0(this, arg_0);
  call_VM_leaf(entry_point, 2);
}

void MacroAssembler::call_VM_leaf(address entry_point, Register arg_0, Register arg_1, Register arg_2) {
  assert_different_registers(arg_0, c_rarg1, c_rarg2);
  assert_different_registers(arg_1, c_rarg2);
  pass_arg2(this, arg_2);
  pass_arg1(this, arg_1);
  pass_arg0(this, arg_0);
  call_VM_leaf(entry_point, 3);
}

void MacroAssembler::call_VM_leaf(address entry_point, Register arg_0, Register arg_1, Register arg_2, Register arg_3) {
  assert_different_registers(arg_0, c_rarg1, c_rarg2, c_rarg3);
  assert_different_registers(arg_1, c_rarg2, c_rarg3);
  assert_different_registers(arg_2, c_rarg3);
  pass_arg3(this, arg_3);
  pass_arg2(this, arg_2);
  pass_arg1(this, arg_1);
  pass_arg0(this, arg_0);
  call_VM_leaf(entry_point, 3);
}

void MacroAssembler::super_call_VM_leaf(address entry_point) {
  MacroAssembler::call_VM_leaf_base(entry_point, 1);
}

void MacroAssembler::super_call_VM_leaf(address entry_point, Register arg_0) {
  pass_arg0(this, arg_0);
  MacroAssembler::call_VM_leaf_base(entry_point, 1);
}

void MacroAssembler::super_call_VM_leaf(address entry_point, Register arg_0, Register arg_1) {
  assert_different_registers(arg_0, c_rarg1);
  pass_arg1(this, arg_1);
  pass_arg0(this, arg_0);
  MacroAssembler::call_VM_leaf_base(entry_point, 2);
}

void MacroAssembler::super_call_VM_leaf(address entry_point, Register arg_0, Register arg_1, Register arg_2) {
  assert_different_registers(arg_0, c_rarg1, c_rarg2);
  assert_different_registers(arg_1, c_rarg2);
  pass_arg2(this, arg_2);
  pass_arg1(this, arg_1);
  pass_arg0(this, arg_0);
  MacroAssembler::call_VM_leaf_base(entry_point, 3);
}

void MacroAssembler::super_call_VM_leaf(address entry_point, Register arg_0, Register arg_1, Register arg_2, Register arg_3) {
  assert_different_registers(arg_0, c_rarg1, c_rarg2, c_rarg3);
  assert_different_registers(arg_1, c_rarg2, c_rarg3);
  assert_different_registers(arg_2, c_rarg3);
  pass_arg3(this, arg_3);
  pass_arg2(this, arg_2);
  pass_arg1(this, arg_1);
  pass_arg0(this, arg_0);
  MacroAssembler::call_VM_leaf_base(entry_point, 4);
}

void MacroAssembler::get_vm_result_oop(Register oop_result) {
  movptr(oop_result, Address(r15_thread, JavaThread::vm_result_oop_offset()));
  movptr(Address(r15_thread, JavaThread::vm_result_oop_offset()), NULL_WORD);
  verify_oop_msg(oop_result, "broken oop in call_VM_base");
}

void MacroAssembler::get_vm_result_metadata(Register metadata_result) {
  movptr(metadata_result, Address(r15_thread, JavaThread::vm_result_metadata_offset()));
  movptr(Address(r15_thread, JavaThread::vm_result_metadata_offset()), NULL_WORD);
}

void MacroAssembler::check_and_handle_earlyret() {
}

void MacroAssembler::check_and_handle_popframe() {
}

void MacroAssembler::cmp32(AddressLiteral src1, int32_t imm, Register rscratch) {
  assert(rscratch != noreg || always_reachable(src1), "missing");

  if (reachable(src1)) {
    cmpl(as_Address(src1), imm);
  } else {
    lea(rscratch, src1);
    cmpl(Address(rscratch, 0), imm);
  }
}

void MacroAssembler::cmp32(Register src1, AddressLiteral src2, Register rscratch) {
  assert(!src2.is_lval(), "use cmpptr");
  assert(rscratch != noreg || always_reachable(src2), "missing");

  if (reachable(src2)) {
    cmpl(src1, as_Address(src2));
  } else {
    lea(rscratch, src2);
    cmpl(src1, Address(rscratch, 0));
  }
}

void MacroAssembler::cmp32(Register src1, int32_t imm) {
  Assembler::cmpl(src1, imm);
}

void MacroAssembler::cmp32(Register src1, Address src2) {
  Assembler::cmpl(src1, src2);
}

void MacroAssembler::cmpsd2int(XMMRegister opr1, XMMRegister opr2, Register dst, bool unordered_is_less) {
  ucomisd(opr1, opr2);

  Label L;
  if (unordered_is_less) {
    movl(dst, -1);
    jcc(Assembler::parity, L);
    jcc(Assembler::below , L);
    movl(dst, 0);
    jcc(Assembler::equal , L);
    increment(dst);
  } else { // unordered is greater
    movl(dst, 1);
    jcc(Assembler::parity, L);
    jcc(Assembler::above , L);
    movl(dst, 0);
    jcc(Assembler::equal , L);
    decrementl(dst);
  }
  bind(L);
}

void MacroAssembler::cmpss2int(XMMRegister opr1, XMMRegister opr2, Register dst, bool unordered_is_less) {
  ucomiss(opr1, opr2);

  Label L;
  if (unordered_is_less) {
    movl(dst, -1);
    jcc(Assembler::parity, L);
    jcc(Assembler::below , L);
    movl(dst, 0);
    jcc(Assembler::equal , L);
    increment(dst);
  } else { // unordered is greater
    movl(dst, 1);
    jcc(Assembler::parity, L);
    jcc(Assembler::above , L);
    movl(dst, 0);
    jcc(Assembler::equal , L);
    decrementl(dst);
  }
  bind(L);
}


void MacroAssembler::cmp8(AddressLiteral src1, int imm, Register rscratch) {
  assert(rscratch != noreg || always_reachable(src1), "missing");

  if (reachable(src1)) {
    cmpb(as_Address(src1), imm);
  } else {
    lea(rscratch, src1);
    cmpb(Address(rscratch, 0), imm);
  }
}

void MacroAssembler::cmpptr(Register src1, AddressLiteral src2, Register rscratch) {
  assert(rscratch != noreg || always_reachable(src2), "missing");

  if (src2.is_lval()) {
    movptr(rscratch, src2);
    Assembler::cmpq(src1, rscratch);
  } else if (reachable(src2)) {
    cmpq(src1, as_Address(src2));
  } else {
    lea(rscratch, src2);
    Assembler::cmpq(src1, Address(rscratch, 0));
  }
}

void MacroAssembler::cmpptr(Address src1, AddressLiteral src2, Register rscratch) {
  assert(src2.is_lval(), "not a mem-mem compare");
  // moves src2's literal address
  movptr(rscratch, src2);
  Assembler::cmpq(src1, rscratch);
}

void MacroAssembler::cmpoop(Register src1, Register src2) {
  cmpptr(src1, src2);
}

void MacroAssembler::cmpoop(Register src1, Address src2) {
  cmpptr(src1, src2);
}

void MacroAssembler::cmpoop(Register src1, jobject src2, Register rscratch) {
  movoop(rscratch, src2);
  cmpptr(src1, rscratch);
}

void MacroAssembler::locked_cmpxchgptr(Register reg, AddressLiteral adr, Register rscratch) {
  assert(rscratch != noreg || always_reachable(adr), "missing");

  if (reachable(adr)) {
    lock();
    cmpxchgptr(reg, as_Address(adr));
  } else {
    lea(rscratch, adr);
    lock();
    cmpxchgptr(reg, Address(rscratch, 0));
  }
}

void MacroAssembler::cmpxchgptr(Register reg, Address adr) {
  cmpxchgq(reg, adr);
}

void MacroAssembler::comisd(XMMRegister dst, AddressLiteral src, Register rscratch) {
  assert(rscratch != noreg || always_reachable(src), "missing");

  if (reachable(src)) {
    Assembler::comisd(dst, as_Address(src));
  } else {
    lea(rscratch, src);
    Assembler::comisd(dst, Address(rscratch, 0));
  }
}

void MacroAssembler::comiss(XMMRegister dst, AddressLiteral src, Register rscratch) {
  assert(rscratch != noreg || always_reachable(src), "missing");

  if (reachable(src)) {
    Assembler::comiss(dst, as_Address(src));
  } else {
    lea(rscratch, src);
    Assembler::comiss(dst, Address(rscratch, 0));
  }
}


void MacroAssembler::cond_inc32(Condition cond, AddressLiteral counter_addr, Register rscratch) {
  assert(rscratch != noreg || always_reachable(counter_addr), "missing");

  Condition negated_cond = negate_condition(cond);
  Label L;
  jcc(negated_cond, L);
  pushf(); // Preserve flags
  atomic_incl(counter_addr, rscratch);
  popf();
  bind(L);
}

int MacroAssembler::corrected_idivl(Register reg) {
  // Full implementation of Java idiv and irem; checks for
  // special case as described in JVM spec., p.243 & p.271.
  // The function returns the (pc) offset of the idivl
  // instruction - may be needed for implicit exceptions.
  //
  //         normal case                           special case
  //
  // input : rax,: dividend                         min_int
  //         reg: divisor   (may not be rax,/rdx)   -1
  //
  // output: rax,: quotient  (= rax, idiv reg)       min_int
  //         rdx: remainder (= rax, irem reg)       0
  assert(reg != rax && reg != rdx, "reg cannot be rax, or rdx register");
  const int min_int = 0x80000000;
  Label normal_case, special_case;

  // check for special case
  cmpl(rax, min_int);
  jcc(Assembler::notEqual, normal_case);
  xorl(rdx, rdx); // prepare rdx for possible special case (where remainder = 0)
  cmpl(reg, -1);
  jcc(Assembler::equal, special_case);

  // handle normal case
  bind(normal_case);
  cdql();
  int idivl_offset = offset();
  idivl(reg);

  // normal and special case exit
  bind(special_case);

  return idivl_offset;
}



void MacroAssembler::decrementl(Register reg, int value) {
  if (value == min_jint) {subl(reg, value) ; return; }
  if (value <  0) { incrementl(reg, -value); return; }
  if (value == 0) {                        ; return; }
  if (value == 1 && UseIncDec) { decl(reg) ; return; }
  /* else */      { subl(reg, value)       ; return; }
}

void MacroAssembler::decrementl(Address dst, int value) {
  if (value == min_jint) {subl(dst, value) ; return; }
  if (value <  0) { incrementl(dst, -value); return; }
  if (value == 0) {                        ; return; }
  if (value == 1 && UseIncDec) { decl(dst) ; return; }
  /* else */      { subl(dst, value)       ; return; }
}

void MacroAssembler::division_with_shift (Register reg, int shift_value) {
  assert(shift_value > 0, "illegal shift value");
  Label _is_positive;
  testl (reg, reg);
  jcc (Assembler::positive, _is_positive);
  int offset = (1 << shift_value) - 1 ;

  if (offset == 1) {
    incrementl(reg);
  } else {
    addl(reg, offset);
  }

  bind (_is_positive);
  sarl(reg, shift_value);
}

void MacroAssembler::divsd(XMMRegister dst, AddressLiteral src, Register rscratch) {
  assert(rscratch != noreg || always_reachable(src), "missing");

  if (reachable(src)) {
    Assembler::divsd(dst, as_Address(src));
  } else {
    lea(rscratch, src);
    Assembler::divsd(dst, Address(rscratch, 0));
  }
}

void MacroAssembler::divss(XMMRegister dst, AddressLiteral src, Register rscratch) {
  assert(rscratch != noreg || always_reachable(src), "missing");

  if (reachable(src)) {
    Assembler::divss(dst, as_Address(src));
  } else {
    lea(rscratch, src);
    Assembler::divss(dst, Address(rscratch, 0));
  }
}

void MacroAssembler::enter() {
  push(rbp);
  mov(rbp, rsp);
}

void MacroAssembler::post_call_nop() {
  if (!Continuations::enabled()) {
    return;
  }
  InstructionMark im(this);
  relocate(post_call_nop_Relocation::spec());
  InlineSkippedInstructionsCounter skipCounter(this);
  emit_int8((uint8_t)0x0f);
  emit_int8((uint8_t)0x1f);
  emit_int8((uint8_t)0x84);
  emit_int8((uint8_t)0x00);
  emit_int32(0x00);
}

// A 5 byte nop that is safe for patching (see patch_verified_entry)
void MacroAssembler::fat_nop() {
  if (UseAddressNop) {
    addr_nop_5();
  } else {
    emit_int8((uint8_t)0x26); // es:
    emit_int8((uint8_t)0x2e); // cs:
    emit_int8((uint8_t)0x64); // fs:
    emit_int8((uint8_t)0x65); // gs:
    emit_int8((uint8_t)0x90);
  }
}

void MacroAssembler::mulpd(XMMRegister dst, AddressLiteral src, Register rscratch) {
  assert(rscratch != noreg || always_reachable(src), "missing");
  if (reachable(src)) {
    Assembler::mulpd(dst, as_Address(src));
  } else {
    lea(rscratch, src);
    Assembler::mulpd(dst, Address(rscratch, 0));
  }
}

// dst = c = a * b + c
void MacroAssembler::fmad(XMMRegister dst, XMMRegister a, XMMRegister b, XMMRegister c) {
  Assembler::vfmadd231sd(c, a, b);
  if (dst != c) {
    movdbl(dst, c);
  }
}

// dst = c = a * b + c
void MacroAssembler::fmaf(XMMRegister dst, XMMRegister a, XMMRegister b, XMMRegister c) {
  Assembler::vfmadd231ss(c, a, b);
  if (dst != c) {
    movflt(dst, c);
  }
}

// dst = c = a * b + c
void MacroAssembler::vfmad(XMMRegister dst, XMMRegister a, XMMRegister b, XMMRegister c, int vector_len) {
  Assembler::vfmadd231pd(c, a, b, vector_len);
  if (dst != c) {
    vmovdqu(dst, c);
  }
}

// dst = c = a * b + c
void MacroAssembler::vfmaf(XMMRegister dst, XMMRegister a, XMMRegister b, XMMRegister c, int vector_len) {
  Assembler::vfmadd231ps(c, a, b, vector_len);
  if (dst != c) {
    vmovdqu(dst, c);
  }
}

// dst = c = a * b + c
void MacroAssembler::vfmad(XMMRegister dst, XMMRegister a, Address b, XMMRegister c, int vector_len) {
  Assembler::vfmadd231pd(c, a, b, vector_len);
  if (dst != c) {
    vmovdqu(dst, c);
  }
}

// dst = c = a * b + c
void MacroAssembler::vfmaf(XMMRegister dst, XMMRegister a, Address b, XMMRegister c, int vector_len) {
  Assembler::vfmadd231ps(c, a, b, vector_len);
  if (dst != c) {
    vmovdqu(dst, c);
  }
}

void MacroAssembler::incrementl(AddressLiteral dst, Register rscratch) {
  assert(rscratch != noreg || always_reachable(dst), "missing");

  if (reachable(dst)) {
    incrementl(as_Address(dst));
  } else {
    lea(rscratch, dst);
    incrementl(Address(rscratch, 0));
  }
}

void MacroAssembler::incrementl(ArrayAddress dst, Register rscratch) {
  incrementl(as_Address(dst, rscratch));
}

void MacroAssembler::incrementl(Register reg, int value) {
  if (value == min_jint) {addl(reg, value) ; return; }
  if (value <  0) { decrementl(reg, -value); return; }
  if (value == 0) {                        ; return; }
  if (value == 1 && UseIncDec) { incl(reg) ; return; }
  /* else */      { addl(reg, value)       ; return; }
}

void MacroAssembler::incrementl(Address dst, int value) {
  if (value == min_jint) {addl(dst, value) ; return; }
  if (value <  0) { decrementl(dst, -value); return; }
  if (value == 0) {                        ; return; }
  if (value == 1 && UseIncDec) { incl(dst) ; return; }
  /* else */      { addl(dst, value)       ; return; }
}

void MacroAssembler::jump(AddressLiteral dst, Register rscratch) {
  assert(rscratch != noreg || always_reachable(dst), "missing");
  assert(!dst.rspec().reloc()->is_data(), "should not use ExternalAddress for jump");
  if (reachable(dst)) {
    jmp_literal(dst.target(), dst.rspec());
  } else {
    lea(rscratch, dst);
    jmp(rscratch);
  }
}

void MacroAssembler::jump_cc(Condition cc, AddressLiteral dst, Register rscratch) {
  assert(rscratch != noreg || always_reachable(dst), "missing");
  assert(!dst.rspec().reloc()->is_data(), "should not use ExternalAddress for jump_cc");
  if (reachable(dst)) {
    InstructionMark im(this);
    relocate(dst.reloc());
    const int short_size = 2;
    const int long_size = 6;
    int offs = (intptr_t)dst.target() - ((intptr_t)pc());
    if (dst.reloc() == relocInfo::none && is8bit(offs - short_size)) {
      // 0111 tttn #8-bit disp
      emit_int8(0x70 | cc);
      emit_int8((offs - short_size) & 0xFF);
    } else {
      // 0000 1111 1000 tttn #32-bit disp
      emit_int8(0x0F);
      emit_int8((unsigned char)(0x80 | cc));
      emit_int32(offs - long_size);
    }
  } else {
#ifdef ASSERT
    warning("reversing conditional branch");
#endif /* ASSERT */
    Label skip;
    jccb(reverse[cc], skip);
    lea(rscratch, dst);
    Assembler::jmp(rscratch);
    bind(skip);
  }
}

void MacroAssembler::cmp32_mxcsr_std(Address mxcsr_save, Register tmp, Register rscratch) {
  ExternalAddress mxcsr_std(StubRoutines::x86::addr_mxcsr_std());
  assert(rscratch != noreg || always_reachable(mxcsr_std), "missing");

  stmxcsr(mxcsr_save);
  movl(tmp, mxcsr_save);
  if (EnableX86ECoreOpts) {
    // The mxcsr_std has status bits set for performance on ECore
    orl(tmp, 0x003f);
  } else {
    // Mask out status bits (only check control and mask bits)
    andl(tmp, 0xFFC0);
  }
  cmp32(tmp, mxcsr_std, rscratch);
}

void MacroAssembler::ldmxcsr(AddressLiteral src, Register rscratch) {
  assert(rscratch != noreg || always_reachable(src), "missing");

  if (reachable(src)) {
    Assembler::ldmxcsr(as_Address(src));
  } else {
    lea(rscratch, src);
    Assembler::ldmxcsr(Address(rscratch, 0));
  }
}

int MacroAssembler::load_signed_byte(Register dst, Address src) {
  int off = offset();
  movsbl(dst, src); // movsxb
  return off;
}

// Note: load_signed_short used to be called load_signed_word.
// Although the 'w' in x86 opcodes refers to the term "word" in the assembler
// manual, which means 16 bits, that usage is found nowhere in HotSpot code.
// The term "word" in HotSpot means a 32- or 64-bit machine word.
int MacroAssembler::load_signed_short(Register dst, Address src) {
  // This is dubious to me since it seems safe to do a signed 16 => 64 bit
  // version but this is what 64bit has always done. This seems to imply
  // that users are only using 32bits worth.
  int off = offset();
  movswl(dst, src); // movsxw
  return off;
}

int MacroAssembler::load_unsigned_byte(Register dst, Address src) {
  // According to Intel Doc. AP-526, "Zero-Extension of Short", p.16,
  // and "3.9 Partial Register Penalties", p. 22).
  int off = offset();
  movzbl(dst, src); // movzxb
  return off;
}

// Note: load_unsigned_short used to be called load_unsigned_word.
int MacroAssembler::load_unsigned_short(Register dst, Address src) {
  // According to Intel Doc. AP-526, "Zero-Extension of Short", p.16,
  // and "3.9 Partial Register Penalties", p. 22).
  int off = offset();
  movzwl(dst, src); // movzxw
  return off;
}

void MacroAssembler::load_sized_value(Register dst, Address src, size_t size_in_bytes, bool is_signed, Register dst2) {
  switch (size_in_bytes) {
  case  8:  movq(dst, src); break;
  case  4:  movl(dst, src); break;
  case  2:  is_signed ? load_signed_short(dst, src) : load_unsigned_short(dst, src); break;
  case  1:  is_signed ? load_signed_byte( dst, src) : load_unsigned_byte( dst, src); break;
  default:  ShouldNotReachHere();
  }
}

void MacroAssembler::store_sized_value(Address dst, Register src, size_t size_in_bytes, Register src2) {
  switch (size_in_bytes) {
  case  8:  movq(dst, src); break;
  case  4:  movl(dst, src); break;
  case  2:  movw(dst, src); break;
  case  1:  movb(dst, src); break;
  default:  ShouldNotReachHere();
  }
}

void MacroAssembler::mov32(AddressLiteral dst, Register src, Register rscratch) {
  assert(rscratch != noreg || always_reachable(dst), "missing");

  if (reachable(dst)) {
    movl(as_Address(dst), src);
  } else {
    lea(rscratch, dst);
    movl(Address(rscratch, 0), src);
  }
}

void MacroAssembler::mov32(Register dst, AddressLiteral src) {
  if (reachable(src)) {
    movl(dst, as_Address(src));
  } else {
    lea(dst, src);
    movl(dst, Address(dst, 0));
  }
}

// C++ bool manipulation

void MacroAssembler::movbool(Register dst, Address src) {
  if(sizeof(bool) == 1)
    movb(dst, src);
  else if(sizeof(bool) == 2)
    movw(dst, src);
  else if(sizeof(bool) == 4)
    movl(dst, src);
  else
    // unsupported
    ShouldNotReachHere();
}

void MacroAssembler::movbool(Address dst, bool boolconst) {
  if(sizeof(bool) == 1)
    movb(dst, (int) boolconst);
  else if(sizeof(bool) == 2)
    movw(dst, (int) boolconst);
  else if(sizeof(bool) == 4)
    movl(dst, (int) boolconst);
  else
    // unsupported
    ShouldNotReachHere();
}

void MacroAssembler::movbool(Address dst, Register src) {
  if(sizeof(bool) == 1)
    movb(dst, src);
  else if(sizeof(bool) == 2)
    movw(dst, src);
  else if(sizeof(bool) == 4)
    movl(dst, src);
  else
    // unsupported
    ShouldNotReachHere();
}

void MacroAssembler::movdl(XMMRegister dst, AddressLiteral src, Register rscratch) {
  assert(rscratch != noreg || always_reachable(src), "missing");

  if (reachable(src)) {
    movdl(dst, as_Address(src));
  } else {
    lea(rscratch, src);
    movdl(dst, Address(rscratch, 0));
  }
}

void MacroAssembler::movq(XMMRegister dst, AddressLiteral src, Register rscratch) {
  assert(rscratch != noreg || always_reachable(src), "missing");

  if (reachable(src)) {
    movq(dst, as_Address(src));
  } else {
    lea(rscratch, src);
    movq(dst, Address(rscratch, 0));
  }
}

void MacroAssembler::movdbl(XMMRegister dst, AddressLiteral src, Register rscratch) {
  assert(rscratch != noreg || always_reachable(src), "missing");

  if (reachable(src)) {
    if (UseXmmLoadAndClearUpper) {
      movsd (dst, as_Address(src));
    } else {
      movlpd(dst, as_Address(src));
    }
  } else {
    lea(rscratch, src);
    if (UseXmmLoadAndClearUpper) {
      movsd (dst, Address(rscratch, 0));
    } else {
      movlpd(dst, Address(rscratch, 0));
    }
  }
}

void MacroAssembler::movflt(XMMRegister dst, AddressLiteral src, Register rscratch) {
  assert(rscratch != noreg || always_reachable(src), "missing");

  if (reachable(src)) {
    movss(dst, as_Address(src));
  } else {
    lea(rscratch, src);
    movss(dst, Address(rscratch, 0));
  }
}

void MacroAssembler::movptr(Register dst, Register src) {
  movq(dst, src);
}

void MacroAssembler::movptr(Register dst, Address src) {
  movq(dst, src);
}

// src should NEVER be a real pointer. Use AddressLiteral for true pointers
void MacroAssembler::movptr(Register dst, intptr_t src) {
  if (is_uimm32(src)) {
    movl(dst, checked_cast<uint32_t>(src));
  } else if (is_simm32(src)) {
    movq(dst, checked_cast<int32_t>(src));
  } else {
    mov64(dst, src);
  }
}

void MacroAssembler::movptr(Address dst, Register src) {
  movq(dst, src);
}

void MacroAssembler::movptr(Address dst, int32_t src) {
  movslq(dst, src);
}

void MacroAssembler::movdqu(Address dst, XMMRegister src) {
  assert(((src->encoding() < 16) || VM_Version::supports_avx512vl()),"XMM register should be 0-15");
  Assembler::movdqu(dst, src);
}

void MacroAssembler::movdqu(XMMRegister dst, Address src) {
  assert(((dst->encoding() < 16) || VM_Version::supports_avx512vl()),"XMM register should be 0-15");
  Assembler::movdqu(dst, src);
}

void MacroAssembler::movdqu(XMMRegister dst, XMMRegister src) {
  assert(((dst->encoding() < 16  && src->encoding() < 16) || VM_Version::supports_avx512vl()),"XMM register should be 0-15");
  Assembler::movdqu(dst, src);
}

void MacroAssembler::movdqu(XMMRegister dst, AddressLiteral src, Register rscratch) {
  assert(rscratch != noreg || always_reachable(src), "missing");

  if (reachable(src)) {
    movdqu(dst, as_Address(src));
  } else {
    lea(rscratch, src);
    movdqu(dst, Address(rscratch, 0));
  }
}

void MacroAssembler::vmovdqu(Address dst, XMMRegister src) {
  assert(((src->encoding() < 16) || VM_Version::supports_avx512vl()),"XMM register should be 0-15");
  Assembler::vmovdqu(dst, src);
}

void MacroAssembler::vmovdqu(XMMRegister dst, Address src) {
  assert(((dst->encoding() < 16) || VM_Version::supports_avx512vl()),"XMM register should be 0-15");
  Assembler::vmovdqu(dst, src);
}

void MacroAssembler::vmovdqu(XMMRegister dst, XMMRegister src) {
  assert(((dst->encoding() < 16  && src->encoding() < 16) || VM_Version::supports_avx512vl()),"XMM register should be 0-15");
  Assembler::vmovdqu(dst, src);
}

void MacroAssembler::vmovdqu(XMMRegister dst, AddressLiteral src, Register rscratch) {
  assert(rscratch != noreg || always_reachable(src), "missing");

  if (reachable(src)) {
    vmovdqu(dst, as_Address(src));
  }
  else {
    lea(rscratch, src);
    vmovdqu(dst, Address(rscratch, 0));
  }
}

void MacroAssembler::vmovdqu(XMMRegister dst, AddressLiteral src, int vector_len, Register rscratch) {
  assert(rscratch != noreg || always_reachable(src), "missing");

  if (vector_len == AVX_512bit) {
    evmovdquq(dst, src, AVX_512bit, rscratch);
  } else if (vector_len == AVX_256bit) {
    vmovdqu(dst, src, rscratch);
  } else {
    movdqu(dst, src, rscratch);
  }
}

void MacroAssembler::vmovdqu(XMMRegister dst, XMMRegister src, int vector_len) {
  if (vector_len == AVX_512bit) {
    evmovdquq(dst, src, AVX_512bit);
  } else if (vector_len == AVX_256bit) {
    vmovdqu(dst, src);
  } else {
    movdqu(dst, src);
  }
}

void MacroAssembler::vmovdqu(Address dst, XMMRegister src, int vector_len) {
  if (vector_len == AVX_512bit) {
    evmovdquq(dst, src, AVX_512bit);
  } else if (vector_len == AVX_256bit) {
    vmovdqu(dst, src);
  } else {
    movdqu(dst, src);
  }
}

void MacroAssembler::vmovdqu(XMMRegister dst, Address src, int vector_len) {
  if (vector_len == AVX_512bit) {
    evmovdquq(dst, src, AVX_512bit);
  } else if (vector_len == AVX_256bit) {
    vmovdqu(dst, src);
  } else {
    movdqu(dst, src);
  }
}

void MacroAssembler::vmovdqa(XMMRegister dst, AddressLiteral src, Register rscratch) {
  assert(rscratch != noreg || always_reachable(src), "missing");

  if (reachable(src)) {
    vmovdqa(dst, as_Address(src));
  }
  else {
    lea(rscratch, src);
    vmovdqa(dst, Address(rscratch, 0));
  }
}

void MacroAssembler::vmovdqa(XMMRegister dst, AddressLiteral src, int vector_len, Register rscratch) {
  assert(rscratch != noreg || always_reachable(src), "missing");

  if (vector_len == AVX_512bit) {
    evmovdqaq(dst, src, AVX_512bit, rscratch);
  } else if (vector_len == AVX_256bit) {
    vmovdqa(dst, src, rscratch);
  } else {
    movdqa(dst, src, rscratch);
  }
}

void MacroAssembler::kmov(KRegister dst, Address src) {
  if (VM_Version::supports_avx512bw()) {
    kmovql(dst, src);
  } else {
    assert(VM_Version::supports_evex(), "");
    kmovwl(dst, src);
  }
}

void MacroAssembler::kmov(Address dst, KRegister src) {
  if (VM_Version::supports_avx512bw()) {
    kmovql(dst, src);
  } else {
    assert(VM_Version::supports_evex(), "");
    kmovwl(dst, src);
  }
}

void MacroAssembler::kmov(KRegister dst, KRegister src) {
  if (VM_Version::supports_avx512bw()) {
    kmovql(dst, src);
  } else {
    assert(VM_Version::supports_evex(), "");
    kmovwl(dst, src);
  }
}

void MacroAssembler::kmov(Register dst, KRegister src) {
  if (VM_Version::supports_avx512bw()) {
    kmovql(dst, src);
  } else {
    assert(VM_Version::supports_evex(), "");
    kmovwl(dst, src);
  }
}

void MacroAssembler::kmov(KRegister dst, Register src) {
  if (VM_Version::supports_avx512bw()) {
    kmovql(dst, src);
  } else {
    assert(VM_Version::supports_evex(), "");
    kmovwl(dst, src);
  }
}

void MacroAssembler::kmovql(KRegister dst, AddressLiteral src, Register rscratch) {
  assert(rscratch != noreg || always_reachable(src), "missing");

  if (reachable(src)) {
    kmovql(dst, as_Address(src));
  } else {
    lea(rscratch, src);
    kmovql(dst, Address(rscratch, 0));
  }
}

void MacroAssembler::kmovwl(KRegister dst, AddressLiteral src, Register rscratch) {
  assert(rscratch != noreg || always_reachable(src), "missing");

  if (reachable(src)) {
    kmovwl(dst, as_Address(src));
  } else {
    lea(rscratch, src);
    kmovwl(dst, Address(rscratch, 0));
  }
}

void MacroAssembler::evmovdqub(XMMRegister dst, KRegister mask, AddressLiteral src, bool merge,
                               int vector_len, Register rscratch) {
  assert(rscratch != noreg || always_reachable(src), "missing");

  if (reachable(src)) {
    Assembler::evmovdqub(dst, mask, as_Address(src), merge, vector_len);
  } else {
    lea(rscratch, src);
    Assembler::evmovdqub(dst, mask, Address(rscratch, 0), merge, vector_len);
  }
}

void MacroAssembler::evmovdquw(XMMRegister dst, KRegister mask, AddressLiteral src, bool merge,
                               int vector_len, Register rscratch) {
  assert(rscratch != noreg || always_reachable(src), "missing");

  if (reachable(src)) {
    Assembler::evmovdquw(dst, mask, as_Address(src), merge, vector_len);
  } else {
    lea(rscratch, src);
    Assembler::evmovdquw(dst, mask, Address(rscratch, 0), merge, vector_len);
  }
}

void MacroAssembler::evmovdqul(XMMRegister dst, KRegister mask, AddressLiteral src, bool merge, int vector_len, Register rscratch) {
  assert(rscratch != noreg || always_reachable(src), "missing");

  if (reachable(src)) {
    Assembler::evmovdqul(dst, mask, as_Address(src), merge, vector_len);
  } else {
    lea(rscratch, src);
    Assembler::evmovdqul(dst, mask, Address(rscratch, 0), merge, vector_len);
  }
}

void MacroAssembler::evmovdquq(XMMRegister dst, KRegister mask, AddressLiteral src, bool merge, int vector_len, Register rscratch) {
  assert(rscratch != noreg || always_reachable(src), "missing");

  if (reachable(src)) {
    Assembler::evmovdquq(dst, mask, as_Address(src), merge, vector_len);
  } else {
    lea(rscratch, src);
    Assembler::evmovdquq(dst, mask, Address(rscratch, 0), merge, vector_len);
  }
}

void MacroAssembler::evmovdquq(XMMRegister dst, AddressLiteral src, int vector_len, Register rscratch) {
  assert(rscratch != noreg || always_reachable(src), "missing");

  if (reachable(src)) {
    Assembler::evmovdquq(dst, as_Address(src), vector_len);
  } else {
    lea(rscratch, src);
    Assembler::evmovdquq(dst, Address(rscratch, 0), vector_len);
  }
}

void MacroAssembler::evmovdqaq(XMMRegister dst, KRegister mask, AddressLiteral src, bool merge, int vector_len, Register rscratch) {
  assert(rscratch != noreg || always_reachable(src), "missing");

  if (reachable(src)) {
    Assembler::evmovdqaq(dst, mask, as_Address(src), merge, vector_len);
  } else {
    lea(rscratch, src);
    Assembler::evmovdqaq(dst, mask, Address(rscratch, 0), merge, vector_len);
  }
}

void MacroAssembler::evmovdqaq(XMMRegister dst, AddressLiteral src, int vector_len, Register rscratch) {
  assert(rscratch != noreg || always_reachable(src), "missing");

  if (reachable(src)) {
    Assembler::evmovdqaq(dst, as_Address(src), vector_len);
  } else {
    lea(rscratch, src);
    Assembler::evmovdqaq(dst, Address(rscratch, 0), vector_len);
  }
}


void MacroAssembler::movdqa(XMMRegister dst, AddressLiteral src, Register rscratch) {
  assert(rscratch != noreg || always_reachable(src), "missing");

  if (reachable(src)) {
    Assembler::movdqa(dst, as_Address(src));
  } else {
    lea(rscratch, src);
    Assembler::movdqa(dst, Address(rscratch, 0));
  }
}

void MacroAssembler::movsd(XMMRegister dst, AddressLiteral src, Register rscratch) {
  assert(rscratch != noreg || always_reachable(src), "missing");

  if (reachable(src)) {
    Assembler::movsd(dst, as_Address(src));
  } else {
    lea(rscratch, src);
    Assembler::movsd(dst, Address(rscratch, 0));
  }
}

void MacroAssembler::movss(XMMRegister dst, AddressLiteral src, Register rscratch) {
  assert(rscratch != noreg || always_reachable(src), "missing");

  if (reachable(src)) {
    Assembler::movss(dst, as_Address(src));
  } else {
    lea(rscratch, src);
    Assembler::movss(dst, Address(rscratch, 0));
  }
}

void MacroAssembler::movddup(XMMRegister dst, AddressLiteral src, Register rscratch) {
  assert(rscratch != noreg || always_reachable(src), "missing");

  if (reachable(src)) {
    Assembler::movddup(dst, as_Address(src));
  } else {
    lea(rscratch, src);
    Assembler::movddup(dst, Address(rscratch, 0));
  }
}

void MacroAssembler::vmovddup(XMMRegister dst, AddressLiteral src, int vector_len, Register rscratch) {
  assert(rscratch != noreg || always_reachable(src), "missing");

  if (reachable(src)) {
    Assembler::vmovddup(dst, as_Address(src), vector_len);
  } else {
    lea(rscratch, src);
    Assembler::vmovddup(dst, Address(rscratch, 0), vector_len);
  }
}

void MacroAssembler::mulsd(XMMRegister dst, AddressLiteral src, Register rscratch) {
  assert(rscratch != noreg || always_reachable(src), "missing");

  if (reachable(src)) {
    Assembler::mulsd(dst, as_Address(src));
  } else {
    lea(rscratch, src);
    Assembler::mulsd(dst, Address(rscratch, 0));
  }
}

void MacroAssembler::mulss(XMMRegister dst, AddressLiteral src, Register rscratch) {
  assert(rscratch != noreg || always_reachable(src), "missing");

  if (reachable(src)) {
    Assembler::mulss(dst, as_Address(src));
  } else {
    lea(rscratch, src);
    Assembler::mulss(dst, Address(rscratch, 0));
  }
}

void MacroAssembler::null_check(Register reg, int offset) {
  if (needs_explicit_null_check(offset)) {
    // provoke OS null exception if reg is null by
    // accessing M[reg] w/o changing any (non-CC) registers
    // NOTE: cmpl is plenty here to provoke a segv
    cmpptr(rax, Address(reg, 0));
    // Note: should probably use testl(rax, Address(reg, 0));
    //       may be shorter code (however, this version of
    //       testl needs to be implemented first)
  } else {
    // nothing to do, (later) access of M[reg + offset]
    // will provoke OS null exception if reg is null
  }
}

void MacroAssembler::test_markword_is_inline_type(Register markword, Label& is_inline_type) {
  andptr(markword, markWord::inline_type_mask_in_place);
  cmpptr(markword, markWord::inline_type_pattern);
  jcc(Assembler::equal, is_inline_type);
}

void MacroAssembler::test_klass_is_inline_type(Register klass, Register temp_reg, Label& is_inline_type) {
  load_unsigned_short(temp_reg, Address(klass, Klass::access_flags_offset()));
  testl(temp_reg, JVM_ACC_IDENTITY);
  jcc(Assembler::zero, is_inline_type);
}

void MacroAssembler::test_oop_is_not_inline_type(Register object, Register tmp, Label& not_inline_type) {
  testptr(object, object);
  jcc(Assembler::zero, not_inline_type);
  const int is_inline_type_mask = markWord::inline_type_pattern;
  movptr(tmp, Address(object, oopDesc::mark_offset_in_bytes()));
  andptr(tmp, is_inline_type_mask);
  cmpptr(tmp, is_inline_type_mask);
  jcc(Assembler::notEqual, not_inline_type);
}

void MacroAssembler::test_field_is_null_free_inline_type(Register flags, Register temp_reg, Label& is_null_free_inline_type) {
  movl(temp_reg, flags);
  testl(temp_reg, 1 << ResolvedFieldEntry::is_null_free_inline_type_shift);
  jcc(Assembler::notEqual, is_null_free_inline_type);
}

void MacroAssembler::test_field_is_not_null_free_inline_type(Register flags, Register temp_reg, Label& not_null_free_inline_type) {
  movl(temp_reg, flags);
  testl(temp_reg, 1 << ResolvedFieldEntry::is_null_free_inline_type_shift);
  jcc(Assembler::equal, not_null_free_inline_type);
}

void MacroAssembler::test_field_is_flat(Register flags, Register temp_reg, Label& is_flat) {
  movl(temp_reg, flags);
  testl(temp_reg, 1 << ResolvedFieldEntry::is_flat_shift);
  jcc(Assembler::notEqual, is_flat);
}

void MacroAssembler::test_field_has_null_marker(Register flags, Register temp_reg, Label& has_null_marker) {
  movl(temp_reg, flags);
  testl(temp_reg, 1 << ResolvedFieldEntry::has_null_marker_shift);
  jcc(Assembler::notEqual, has_null_marker);
}

void MacroAssembler::test_oop_prototype_bit(Register oop, Register temp_reg, int32_t test_bit, bool jmp_set, Label& jmp_label) {
  Label test_mark_word;
  // load mark word
  movptr(temp_reg, Address(oop, oopDesc::mark_offset_in_bytes()));
  // check displaced
  testl(temp_reg, markWord::unlocked_value);
  jccb(Assembler::notZero, test_mark_word);
  // slow path use klass prototype
  push(rscratch1);
  load_prototype_header(temp_reg, oop, rscratch1);
  pop(rscratch1);

  bind(test_mark_word);
  testl(temp_reg, test_bit);
  jcc((jmp_set) ? Assembler::notZero : Assembler::zero, jmp_label);
}

void MacroAssembler::test_flat_array_oop(Register oop, Register temp_reg,
                                         Label& is_flat_array) {
#ifdef _LP64
  test_oop_prototype_bit(oop, temp_reg, markWord::flat_array_bit_in_place, true, is_flat_array);
#else
  load_klass(temp_reg, oop, noreg);
  movl(temp_reg, Address(temp_reg, Klass::layout_helper_offset()));
  test_flat_array_layout(temp_reg, is_flat_array);
#endif
}

void MacroAssembler::test_non_flat_array_oop(Register oop, Register temp_reg,
                                             Label& is_non_flat_array) {
#ifdef _LP64
  test_oop_prototype_bit(oop, temp_reg, markWord::flat_array_bit_in_place, false, is_non_flat_array);
#else
  load_klass(temp_reg, oop, noreg);
  movl(temp_reg, Address(temp_reg, Klass::layout_helper_offset()));
  test_non_flat_array_layout(temp_reg, is_non_flat_array);
#endif
}

void MacroAssembler::test_null_free_array_oop(Register oop, Register temp_reg, Label&is_null_free_array) {
#ifdef _LP64
  test_oop_prototype_bit(oop, temp_reg, markWord::null_free_array_bit_in_place, true, is_null_free_array);
#else
  Unimplemented();
#endif
}

void MacroAssembler::test_non_null_free_array_oop(Register oop, Register temp_reg, Label&is_non_null_free_array) {
#ifdef _LP64
  test_oop_prototype_bit(oop, temp_reg, markWord::null_free_array_bit_in_place, false, is_non_null_free_array);
#else
  Unimplemented();
#endif
}

void MacroAssembler::test_flat_array_layout(Register lh, Label& is_flat_array) {
  testl(lh, Klass::_lh_array_tag_flat_value_bit_inplace);
  jcc(Assembler::notZero, is_flat_array);
}

void MacroAssembler::test_non_flat_array_layout(Register lh, Label& is_non_flat_array) {
  testl(lh, Klass::_lh_array_tag_flat_value_bit_inplace);
  jcc(Assembler::zero, is_non_flat_array);
}

void MacroAssembler::os_breakpoint() {
  // instead of directly emitting a breakpoint, call os:breakpoint for better debugability
  // (e.g., MSVC can't call ps() otherwise)
  call(RuntimeAddress(CAST_FROM_FN_PTR(address, os::breakpoint)));
}

void MacroAssembler::unimplemented(const char* what) {
  const char* buf = nullptr;
  {
    ResourceMark rm;
    stringStream ss;
    ss.print("unimplemented: %s", what);
    buf = code_string(ss.as_string());
  }
  stop(buf);
}

#define XSTATE_BV 0x200

void MacroAssembler::pop_CPU_state() {
  pop_FPU_state();
  pop_IU_state();
}

void MacroAssembler::pop_FPU_state() {
  fxrstor(Address(rsp, 0));
  addptr(rsp, FPUStateSizeInWords * wordSize);
}

void MacroAssembler::pop_IU_state() {
  popa();
  addq(rsp, 8);
  popf();
}

// Save Integer and Float state
// Warning: Stack must be 16 byte aligned (64bit)
void MacroAssembler::push_CPU_state() {
  push_IU_state();
  push_FPU_state();
}

void MacroAssembler::push_FPU_state() {
  subptr(rsp, FPUStateSizeInWords * wordSize);
  fxsave(Address(rsp, 0));
}

void MacroAssembler::push_IU_state() {
  // Push flags first because pusha kills them
  pushf();
  // Make sure rsp stays 16-byte aligned
  subq(rsp, 8);
  pusha();
}

void MacroAssembler::push_cont_fastpath() {
  if (!Continuations::enabled()) return;

  Label L_done;
  cmpptr(rsp, Address(r15_thread, JavaThread::cont_fastpath_offset()));
  jccb(Assembler::belowEqual, L_done);
  movptr(Address(r15_thread, JavaThread::cont_fastpath_offset()), rsp);
  bind(L_done);
}

void MacroAssembler::pop_cont_fastpath() {
  if (!Continuations::enabled()) return;

  Label L_done;
  cmpptr(rsp, Address(r15_thread, JavaThread::cont_fastpath_offset()));
  jccb(Assembler::below, L_done);
  movptr(Address(r15_thread, JavaThread::cont_fastpath_offset()), 0);
  bind(L_done);
}

void MacroAssembler::inc_held_monitor_count() {
  incrementq(Address(r15_thread, JavaThread::held_monitor_count_offset()));
}

void MacroAssembler::dec_held_monitor_count() {
  decrementq(Address(r15_thread, JavaThread::held_monitor_count_offset()));
}

#ifdef ASSERT
void MacroAssembler::stop_if_in_cont(Register cont, const char* name) {
  Label no_cont;
  movptr(cont, Address(r15_thread, JavaThread::cont_entry_offset()));
  testl(cont, cont);
  jcc(Assembler::zero, no_cont);
  stop(name);
  bind(no_cont);
}
#endif

void MacroAssembler::reset_last_Java_frame(bool clear_fp) { // determine java_thread register
  // we must set sp to zero to clear frame
  movptr(Address(r15_thread, JavaThread::last_Java_sp_offset()), NULL_WORD);
  // must clear fp, so that compiled frames are not confused; it is
  // possible that we need it only for debugging
  if (clear_fp) {
    movptr(Address(r15_thread, JavaThread::last_Java_fp_offset()), NULL_WORD);
  }
  // Always clear the pc because it could have been set by make_walkable()
  movptr(Address(r15_thread, JavaThread::last_Java_pc_offset()), NULL_WORD);
  vzeroupper();
}

void MacroAssembler::round_to(Register reg, int modulus) {
  addptr(reg, modulus - 1);
  andptr(reg, -modulus);
}

void MacroAssembler::safepoint_poll(Label& slow_path, bool at_return, bool in_nmethod) {
  if (at_return) {
    // Note that when in_nmethod is set, the stack pointer is incremented before the poll. Therefore,
    // we may safely use rsp instead to perform the stack watermark check.
    cmpptr(in_nmethod ? rsp : rbp, Address(r15_thread, JavaThread::polling_word_offset()));
    jcc(Assembler::above, slow_path);
    return;
  }
  testb(Address(r15_thread, JavaThread::polling_word_offset()), SafepointMechanism::poll_bit());
  jcc(Assembler::notZero, slow_path); // handshake bit set implies poll
}

// Calls to C land
//
// When entering C land, the rbp, & rsp of the last Java frame have to be recorded
// in the (thread-local) JavaThread object. When leaving C land, the last Java fp
// has to be reset to 0. This is required to allow proper stack traversal.
void MacroAssembler::set_last_Java_frame(Register last_java_sp,
                                         Register last_java_fp,
                                         address  last_java_pc,
                                         Register rscratch) {
  vzeroupper();
  // determine last_java_sp register
  if (!last_java_sp->is_valid()) {
    last_java_sp = rsp;
  }
  // last_java_fp is optional
  if (last_java_fp->is_valid()) {
    movptr(Address(r15_thread, JavaThread::last_Java_fp_offset()), last_java_fp);
  }
  // last_java_pc is optional
  if (last_java_pc != nullptr) {
    Address java_pc(r15_thread,
                    JavaThread::frame_anchor_offset() + JavaFrameAnchor::last_Java_pc_offset());
    lea(java_pc, InternalAddress(last_java_pc), rscratch);
  }
  movptr(Address(r15_thread, JavaThread::last_Java_sp_offset()), last_java_sp);
}

void MacroAssembler::set_last_Java_frame(Register last_java_sp,
                                         Register last_java_fp,
                                         Label &L,
                                         Register scratch) {
  lea(scratch, L);
  movptr(Address(r15_thread, JavaThread::last_Java_pc_offset()), scratch);
  set_last_Java_frame(last_java_sp, last_java_fp, nullptr, scratch);
}

void MacroAssembler::shlptr(Register dst, int imm8) {
  shlq(dst, imm8);
}

void MacroAssembler::shrptr(Register dst, int imm8) {
  shrq(dst, imm8);
}

void MacroAssembler::sign_extend_byte(Register reg) {
  movsbl(reg, reg); // movsxb
}

void MacroAssembler::sign_extend_short(Register reg) {
  movswl(reg, reg); // movsxw
}

void MacroAssembler::testl(Address dst, int32_t imm32) {
  if (imm32 >= 0 && is8bit(imm32)) {
    testb(dst, imm32);
  } else {
    Assembler::testl(dst, imm32);
  }
}

void MacroAssembler::testl(Register dst, int32_t imm32) {
  if (imm32 >= 0 && is8bit(imm32) && dst->has_byte_register()) {
    testb(dst, imm32);
  } else {
    Assembler::testl(dst, imm32);
  }
}

void MacroAssembler::testl(Register dst, AddressLiteral src) {
  assert(always_reachable(src), "Address should be reachable");
  testl(dst, as_Address(src));
}

void MacroAssembler::testq(Address dst, int32_t imm32) {
  if (imm32 >= 0) {
    testl(dst, imm32);
  } else {
    Assembler::testq(dst, imm32);
  }
}

void MacroAssembler::testq(Register dst, int32_t imm32) {
  if (imm32 >= 0) {
    testl(dst, imm32);
  } else {
    Assembler::testq(dst, imm32);
  }
}

void MacroAssembler::pcmpeqb(XMMRegister dst, XMMRegister src) {
  assert(((dst->encoding() < 16 && src->encoding() < 16) || VM_Version::supports_avx512vlbw()),"XMM register should be 0-15");
  Assembler::pcmpeqb(dst, src);
}

void MacroAssembler::pcmpeqw(XMMRegister dst, XMMRegister src) {
  assert(((dst->encoding() < 16 && src->encoding() < 16) || VM_Version::supports_avx512vlbw()),"XMM register should be 0-15");
  Assembler::pcmpeqw(dst, src);
}

void MacroAssembler::pcmpestri(XMMRegister dst, Address src, int imm8) {
  assert((dst->encoding() < 16),"XMM register should be 0-15");
  Assembler::pcmpestri(dst, src, imm8);
}

void MacroAssembler::pcmpestri(XMMRegister dst, XMMRegister src, int imm8) {
  assert((dst->encoding() < 16 && src->encoding() < 16),"XMM register should be 0-15");
  Assembler::pcmpestri(dst, src, imm8);
}

void MacroAssembler::pmovzxbw(XMMRegister dst, XMMRegister src) {
  assert(((dst->encoding() < 16 && src->encoding() < 16) || VM_Version::supports_avx512vlbw()),"XMM register should be 0-15");
  Assembler::pmovzxbw(dst, src);
}

void MacroAssembler::pmovzxbw(XMMRegister dst, Address src) {
  assert(((dst->encoding() < 16) || VM_Version::supports_avx512vlbw()),"XMM register should be 0-15");
  Assembler::pmovzxbw(dst, src);
}

void MacroAssembler::pmovmskb(Register dst, XMMRegister src) {
  assert((src->encoding() < 16),"XMM register should be 0-15");
  Assembler::pmovmskb(dst, src);
}

void MacroAssembler::ptest(XMMRegister dst, XMMRegister src) {
  assert((dst->encoding() < 16 && src->encoding() < 16),"XMM register should be 0-15");
  Assembler::ptest(dst, src);
}

void MacroAssembler::sqrtss(XMMRegister dst, AddressLiteral src, Register rscratch) {
  assert(rscratch != noreg || always_reachable(src), "missing");

  if (reachable(src)) {
    Assembler::sqrtss(dst, as_Address(src));
  } else {
    lea(rscratch, src);
    Assembler::sqrtss(dst, Address(rscratch, 0));
  }
}

void MacroAssembler::subsd(XMMRegister dst, AddressLiteral src, Register rscratch) {
  assert(rscratch != noreg || always_reachable(src), "missing");

  if (reachable(src)) {
    Assembler::subsd(dst, as_Address(src));
  } else {
    lea(rscratch, src);
    Assembler::subsd(dst, Address(rscratch, 0));
  }
}

void MacroAssembler::roundsd(XMMRegister dst, AddressLiteral src, int32_t rmode, Register rscratch) {
  assert(rscratch != noreg || always_reachable(src), "missing");

  if (reachable(src)) {
    Assembler::roundsd(dst, as_Address(src), rmode);
  } else {
    lea(rscratch, src);
    Assembler::roundsd(dst, Address(rscratch, 0), rmode);
  }
}

void MacroAssembler::subss(XMMRegister dst, AddressLiteral src, Register rscratch) {
  assert(rscratch != noreg || always_reachable(src), "missing");

  if (reachable(src)) {
    Assembler::subss(dst, as_Address(src));
  } else {
    lea(rscratch, src);
    Assembler::subss(dst, Address(rscratch, 0));
  }
}

void MacroAssembler::ucomisd(XMMRegister dst, AddressLiteral src, Register rscratch) {
  assert(rscratch != noreg || always_reachable(src), "missing");

  if (reachable(src)) {
    Assembler::ucomisd(dst, as_Address(src));
  } else {
    lea(rscratch, src);
    Assembler::ucomisd(dst, Address(rscratch, 0));
  }
}

void MacroAssembler::ucomiss(XMMRegister dst, AddressLiteral src, Register rscratch) {
  assert(rscratch != noreg || always_reachable(src), "missing");

  if (reachable(src)) {
    Assembler::ucomiss(dst, as_Address(src));
  } else {
    lea(rscratch, src);
    Assembler::ucomiss(dst, Address(rscratch, 0));
  }
}

void MacroAssembler::xorpd(XMMRegister dst, AddressLiteral src, Register rscratch) {
  assert(rscratch != noreg || always_reachable(src), "missing");

  // Used in sign-bit flipping with aligned address.
  assert((UseAVX > 0) || (((intptr_t)src.target() & 15) == 0), "SSE mode requires address alignment 16 bytes");

  if (UseAVX > 2 &&
      (!VM_Version::supports_avx512dq() || !VM_Version::supports_avx512vl()) &&
      (dst->encoding() >= 16)) {
    vpxor(dst, dst, src, Assembler::AVX_512bit, rscratch);
  } else if (reachable(src)) {
    Assembler::xorpd(dst, as_Address(src));
  } else {
    lea(rscratch, src);
    Assembler::xorpd(dst, Address(rscratch, 0));
  }
}

void MacroAssembler::xorpd(XMMRegister dst, XMMRegister src) {
  if (UseAVX > 2 &&
      (!VM_Version::supports_avx512dq() || !VM_Version::supports_avx512vl()) &&
      ((dst->encoding() >= 16) || (src->encoding() >= 16))) {
    Assembler::vpxor(dst, dst, src, Assembler::AVX_512bit);
  } else {
    Assembler::xorpd(dst, src);
  }
}

void MacroAssembler::xorps(XMMRegister dst, XMMRegister src) {
  if (UseAVX > 2 &&
      (!VM_Version::supports_avx512dq() || !VM_Version::supports_avx512vl()) &&
      ((dst->encoding() >= 16) || (src->encoding() >= 16))) {
    Assembler::vpxor(dst, dst, src, Assembler::AVX_512bit);
  } else {
    Assembler::xorps(dst, src);
  }
}

void MacroAssembler::xorps(XMMRegister dst, AddressLiteral src, Register rscratch) {
  assert(rscratch != noreg || always_reachable(src), "missing");

  // Used in sign-bit flipping with aligned address.
  assert((UseAVX > 0) || (((intptr_t)src.target() & 15) == 0), "SSE mode requires address alignment 16 bytes");

  if (UseAVX > 2 &&
      (!VM_Version::supports_avx512dq() || !VM_Version::supports_avx512vl()) &&
      (dst->encoding() >= 16)) {
    vpxor(dst, dst, src, Assembler::AVX_512bit, rscratch);
  } else if (reachable(src)) {
    Assembler::xorps(dst, as_Address(src));
  } else {
    lea(rscratch, src);
    Assembler::xorps(dst, Address(rscratch, 0));
  }
}

void MacroAssembler::pshufb(XMMRegister dst, AddressLiteral src, Register rscratch) {
  assert(rscratch != noreg || always_reachable(src), "missing");

  // Used in sign-bit flipping with aligned address.
  bool aligned_adr = (((intptr_t)src.target() & 15) == 0);
  assert((UseAVX > 0) || aligned_adr, "SSE mode requires address alignment 16 bytes");
  if (reachable(src)) {
    Assembler::pshufb(dst, as_Address(src));
  } else {
    lea(rscratch, src);
    Assembler::pshufb(dst, Address(rscratch, 0));
  }
}

// AVX 3-operands instructions

void MacroAssembler::vaddsd(XMMRegister dst, XMMRegister nds, AddressLiteral src, Register rscratch) {
  assert(rscratch != noreg || always_reachable(src), "missing");

  if (reachable(src)) {
    vaddsd(dst, nds, as_Address(src));
  } else {
    lea(rscratch, src);
    vaddsd(dst, nds, Address(rscratch, 0));
  }
}

void MacroAssembler::vaddss(XMMRegister dst, XMMRegister nds, AddressLiteral src, Register rscratch) {
  assert(rscratch != noreg || always_reachable(src), "missing");

  if (reachable(src)) {
    vaddss(dst, nds, as_Address(src));
  } else {
    lea(rscratch, src);
    vaddss(dst, nds, Address(rscratch, 0));
  }
}

void MacroAssembler::vpaddb(XMMRegister dst, XMMRegister nds, AddressLiteral src, int vector_len, Register rscratch) {
  assert(UseAVX > 0, "requires some form of AVX");
  assert(rscratch != noreg || always_reachable(src), "missing");

  if (reachable(src)) {
    Assembler::vpaddb(dst, nds, as_Address(src), vector_len);
  } else {
    lea(rscratch, src);
    Assembler::vpaddb(dst, nds, Address(rscratch, 0), vector_len);
  }
}

void MacroAssembler::vpaddd(XMMRegister dst, XMMRegister nds, AddressLiteral src, int vector_len, Register rscratch) {
  assert(UseAVX > 0, "requires some form of AVX");
  assert(rscratch != noreg || always_reachable(src), "missing");

  if (reachable(src)) {
    Assembler::vpaddd(dst, nds, as_Address(src), vector_len);
  } else {
    lea(rscratch, src);
    Assembler::vpaddd(dst, nds, Address(rscratch, 0), vector_len);
  }
}

void MacroAssembler::vabsss(XMMRegister dst, XMMRegister nds, XMMRegister src, AddressLiteral negate_field, int vector_len, Register rscratch) {
  assert(((dst->encoding() < 16 && src->encoding() < 16 && nds->encoding() < 16) || VM_Version::supports_avx512vldq()),"XMM register should be 0-15");
  assert(rscratch != noreg || always_reachable(negate_field), "missing");

  vandps(dst, nds, negate_field, vector_len, rscratch);
}

void MacroAssembler::vabssd(XMMRegister dst, XMMRegister nds, XMMRegister src, AddressLiteral negate_field, int vector_len, Register rscratch) {
  assert(((dst->encoding() < 16 && src->encoding() < 16 && nds->encoding() < 16) || VM_Version::supports_avx512vldq()),"XMM register should be 0-15");
  assert(rscratch != noreg || always_reachable(negate_field), "missing");

  vandpd(dst, nds, negate_field, vector_len, rscratch);
}

void MacroAssembler::vpaddb(XMMRegister dst, XMMRegister nds, XMMRegister src, int vector_len) {
  assert(((dst->encoding() < 16 && src->encoding() < 16 && nds->encoding() < 16) || VM_Version::supports_avx512vlbw()),"XMM register should be 0-15");
  Assembler::vpaddb(dst, nds, src, vector_len);
}

void MacroAssembler::vpaddb(XMMRegister dst, XMMRegister nds, Address src, int vector_len) {
  assert(((dst->encoding() < 16 && nds->encoding() < 16) || VM_Version::supports_avx512vlbw()),"XMM register should be 0-15");
  Assembler::vpaddb(dst, nds, src, vector_len);
}

void MacroAssembler::vpaddw(XMMRegister dst, XMMRegister nds, XMMRegister src, int vector_len) {
  assert(((dst->encoding() < 16 && src->encoding() < 16 && nds->encoding() < 16) || VM_Version::supports_avx512vlbw()),"XMM register should be 0-15");
  Assembler::vpaddw(dst, nds, src, vector_len);
}

void MacroAssembler::vpaddw(XMMRegister dst, XMMRegister nds, Address src, int vector_len) {
  assert(((dst->encoding() < 16 && nds->encoding() < 16) || VM_Version::supports_avx512vlbw()),"XMM register should be 0-15");
  Assembler::vpaddw(dst, nds, src, vector_len);
}

void MacroAssembler::vpand(XMMRegister dst, XMMRegister nds, AddressLiteral src, int vector_len, Register rscratch) {
  assert(rscratch != noreg || always_reachable(src), "missing");

  if (reachable(src)) {
    Assembler::vpand(dst, nds, as_Address(src), vector_len);
  } else {
    lea(rscratch, src);
    Assembler::vpand(dst, nds, Address(rscratch, 0), vector_len);
  }
}

void MacroAssembler::vpbroadcastd(XMMRegister dst, AddressLiteral src, int vector_len, Register rscratch) {
  assert(rscratch != noreg || always_reachable(src), "missing");

  if (reachable(src)) {
    Assembler::vpbroadcastd(dst, as_Address(src), vector_len);
  } else {
    lea(rscratch, src);
    Assembler::vpbroadcastd(dst, Address(rscratch, 0), vector_len);
  }
}

void MacroAssembler::vbroadcasti128(XMMRegister dst, AddressLiteral src, int vector_len, Register rscratch) {
  assert(rscratch != noreg || always_reachable(src), "missing");

  if (reachable(src)) {
    Assembler::vbroadcasti128(dst, as_Address(src), vector_len);
  } else {
    lea(rscratch, src);
    Assembler::vbroadcasti128(dst, Address(rscratch, 0), vector_len);
  }
}

void MacroAssembler::vpbroadcastq(XMMRegister dst, AddressLiteral src, int vector_len, Register rscratch) {
  assert(rscratch != noreg || always_reachable(src), "missing");

  if (reachable(src)) {
    Assembler::vpbroadcastq(dst, as_Address(src), vector_len);
  } else {
    lea(rscratch, src);
    Assembler::vpbroadcastq(dst, Address(rscratch, 0), vector_len);
  }
}

void MacroAssembler::vbroadcastsd(XMMRegister dst, AddressLiteral src, int vector_len, Register rscratch) {
  assert(rscratch != noreg || always_reachable(src), "missing");

  if (reachable(src)) {
    Assembler::vbroadcastsd(dst, as_Address(src), vector_len);
  } else {
    lea(rscratch, src);
    Assembler::vbroadcastsd(dst, Address(rscratch, 0), vector_len);
  }
}

void MacroAssembler::vbroadcastss(XMMRegister dst, AddressLiteral src, int vector_len, Register rscratch) {
  assert(rscratch != noreg || always_reachable(src), "missing");

  if (reachable(src)) {
    Assembler::vbroadcastss(dst, as_Address(src), vector_len);
  } else {
    lea(rscratch, src);
    Assembler::vbroadcastss(dst, Address(rscratch, 0), vector_len);
  }
}

// Vector float blend
// vblendvps(XMMRegister dst, XMMRegister nds, XMMRegister src, XMMRegister mask, int vector_len, bool compute_mask = true, XMMRegister scratch = xnoreg)
void MacroAssembler::vblendvps(XMMRegister dst, XMMRegister src1, XMMRegister src2, XMMRegister mask, int vector_len, bool compute_mask, XMMRegister scratch) {
  // WARN: Allow dst == (src1|src2), mask == scratch
  bool blend_emulation = EnableX86ECoreOpts && UseAVX > 1;
  bool scratch_available = scratch != xnoreg && scratch != src1 && scratch != src2 && scratch != dst;
  bool dst_available = dst != mask && (dst != src1 || dst != src2);
  if (blend_emulation && scratch_available && dst_available) {
    if (compute_mask) {
      vpsrad(scratch, mask, 32, vector_len);
      mask = scratch;
    }
    if (dst == src1) {
      vpandn(dst,     mask, src1, vector_len); // if mask == 0, src1
      vpand (scratch, mask, src2, vector_len); // if mask == 1, src2
    } else {
      vpand (dst,     mask, src2, vector_len); // if mask == 1, src2
      vpandn(scratch, mask, src1, vector_len); // if mask == 0, src1
    }
    vpor(dst, dst, scratch, vector_len);
  } else {
    Assembler::vblendvps(dst, src1, src2, mask, vector_len);
  }
}

// vblendvpd(XMMRegister dst, XMMRegister nds, XMMRegister src, XMMRegister mask, int vector_len, bool compute_mask = true, XMMRegister scratch = xnoreg)
void MacroAssembler::vblendvpd(XMMRegister dst, XMMRegister src1, XMMRegister src2, XMMRegister mask, int vector_len, bool compute_mask, XMMRegister scratch) {
  // WARN: Allow dst == (src1|src2), mask == scratch
  bool blend_emulation = EnableX86ECoreOpts && UseAVX > 1;
  bool scratch_available = scratch != xnoreg && scratch != src1 && scratch != src2 && scratch != dst && (!compute_mask || scratch != mask);
  bool dst_available = dst != mask && (dst != src1 || dst != src2);
  if (blend_emulation && scratch_available && dst_available) {
    if (compute_mask) {
      vpxor(scratch, scratch, scratch, vector_len);
      vpcmpgtq(scratch, scratch, mask, vector_len);
      mask = scratch;
    }
    if (dst == src1) {
      vpandn(dst,     mask, src1, vector_len); // if mask == 0, src
      vpand (scratch, mask, src2, vector_len); // if mask == 1, src2
    } else {
      vpand (dst,     mask, src2, vector_len); // if mask == 1, src2
      vpandn(scratch, mask, src1, vector_len); // if mask == 0, src
    }
    vpor(dst, dst, scratch, vector_len);
  } else {
    Assembler::vblendvpd(dst, src1, src2, mask, vector_len);
  }
}

void MacroAssembler::vpcmpeqb(XMMRegister dst, XMMRegister nds, XMMRegister src, int vector_len) {
  assert(((dst->encoding() < 16 && src->encoding() < 16 && nds->encoding() < 16) || VM_Version::supports_avx512vlbw()),"XMM register should be 0-15");
  Assembler::vpcmpeqb(dst, nds, src, vector_len);
}

void MacroAssembler::vpcmpeqb(XMMRegister dst, XMMRegister src1, Address src2, int vector_len) {
  assert(((dst->encoding() < 16 && src1->encoding() < 16) || VM_Version::supports_avx512vlbw()),"XMM register should be 0-15");
  Assembler::vpcmpeqb(dst, src1, src2, vector_len);
}

void MacroAssembler::vpcmpeqw(XMMRegister dst, XMMRegister nds, XMMRegister src, int vector_len) {
  assert(((dst->encoding() < 16 && src->encoding() < 16 && nds->encoding() < 16) || VM_Version::supports_avx512vlbw()),"XMM register should be 0-15");
  Assembler::vpcmpeqw(dst, nds, src, vector_len);
}

void MacroAssembler::vpcmpeqw(XMMRegister dst, XMMRegister nds, Address src, int vector_len) {
  assert(((dst->encoding() < 16 && nds->encoding() < 16) || VM_Version::supports_avx512vlbw()),"XMM register should be 0-15");
  Assembler::vpcmpeqw(dst, nds, src, vector_len);
}

void MacroAssembler::evpcmpeqd(KRegister kdst, KRegister mask, XMMRegister nds, AddressLiteral src, int vector_len, Register rscratch) {
  assert(rscratch != noreg || always_reachable(src), "missing");

  if (reachable(src)) {
    Assembler::evpcmpeqd(kdst, mask, nds, as_Address(src), vector_len);
  } else {
    lea(rscratch, src);
    Assembler::evpcmpeqd(kdst, mask, nds, Address(rscratch, 0), vector_len);
  }
}

void MacroAssembler::evpcmpd(KRegister kdst, KRegister mask, XMMRegister nds, AddressLiteral src,
                             int comparison, bool is_signed, int vector_len, Register rscratch) {
  assert(rscratch != noreg || always_reachable(src), "missing");

  if (reachable(src)) {
    Assembler::evpcmpd(kdst, mask, nds, as_Address(src), comparison, is_signed, vector_len);
  } else {
    lea(rscratch, src);
    Assembler::evpcmpd(kdst, mask, nds, Address(rscratch, 0), comparison, is_signed, vector_len);
  }
}

void MacroAssembler::evpcmpq(KRegister kdst, KRegister mask, XMMRegister nds, AddressLiteral src,
                             int comparison, bool is_signed, int vector_len, Register rscratch) {
  assert(rscratch != noreg || always_reachable(src), "missing");

  if (reachable(src)) {
    Assembler::evpcmpq(kdst, mask, nds, as_Address(src), comparison, is_signed, vector_len);
  } else {
    lea(rscratch, src);
    Assembler::evpcmpq(kdst, mask, nds, Address(rscratch, 0), comparison, is_signed, vector_len);
  }
}

void MacroAssembler::evpcmpb(KRegister kdst, KRegister mask, XMMRegister nds, AddressLiteral src,
                             int comparison, bool is_signed, int vector_len, Register rscratch) {
  assert(rscratch != noreg || always_reachable(src), "missing");

  if (reachable(src)) {
    Assembler::evpcmpb(kdst, mask, nds, as_Address(src), comparison, is_signed, vector_len);
  } else {
    lea(rscratch, src);
    Assembler::evpcmpb(kdst, mask, nds, Address(rscratch, 0), comparison, is_signed, vector_len);
  }
}

void MacroAssembler::evpcmpw(KRegister kdst, KRegister mask, XMMRegister nds, AddressLiteral src,
                             int comparison, bool is_signed, int vector_len, Register rscratch) {
  assert(rscratch != noreg || always_reachable(src), "missing");

  if (reachable(src)) {
    Assembler::evpcmpw(kdst, mask, nds, as_Address(src), comparison, is_signed, vector_len);
  } else {
    lea(rscratch, src);
    Assembler::evpcmpw(kdst, mask, nds, Address(rscratch, 0), comparison, is_signed, vector_len);
  }
}

void MacroAssembler::vpcmpCC(XMMRegister dst, XMMRegister nds, XMMRegister src, int cond_encoding, Width width, int vector_len) {
  if (width == Assembler::Q) {
    Assembler::vpcmpCCq(dst, nds, src, cond_encoding, vector_len);
  } else {
    Assembler::vpcmpCCbwd(dst, nds, src, cond_encoding, vector_len);
  }
}

void MacroAssembler::vpcmpCCW(XMMRegister dst, XMMRegister nds, XMMRegister src, XMMRegister xtmp, ComparisonPredicate cond, Width width, int vector_len) {
  int eq_cond_enc = 0x29;
  int gt_cond_enc = 0x37;
  if (width != Assembler::Q) {
    eq_cond_enc = 0x74 + width;
    gt_cond_enc = 0x64 + width;
  }
  switch (cond) {
  case eq:
    vpcmpCC(dst, nds, src, eq_cond_enc, width, vector_len);
    break;
  case neq:
    vpcmpCC(dst, nds, src, eq_cond_enc, width, vector_len);
    vallones(xtmp, vector_len);
    vpxor(dst, xtmp, dst, vector_len);
    break;
  case le:
    vpcmpCC(dst, nds, src, gt_cond_enc, width, vector_len);
    vallones(xtmp, vector_len);
    vpxor(dst, xtmp, dst, vector_len);
    break;
  case nlt:
    vpcmpCC(dst, src, nds, gt_cond_enc, width, vector_len);
    vallones(xtmp, vector_len);
    vpxor(dst, xtmp, dst, vector_len);
    break;
  case lt:
    vpcmpCC(dst, src, nds, gt_cond_enc, width, vector_len);
    break;
  case nle:
    vpcmpCC(dst, nds, src, gt_cond_enc, width, vector_len);
    break;
  default:
    assert(false, "Should not reach here");
  }
}

void MacroAssembler::vpmovzxbw(XMMRegister dst, Address src, int vector_len) {
  assert(((dst->encoding() < 16) || VM_Version::supports_avx512vlbw()),"XMM register should be 0-15");
  Assembler::vpmovzxbw(dst, src, vector_len);
}

void MacroAssembler::vpmovmskb(Register dst, XMMRegister src, int vector_len) {
  assert((src->encoding() < 16),"XMM register should be 0-15");
  Assembler::vpmovmskb(dst, src, vector_len);
}

void MacroAssembler::vpmullw(XMMRegister dst, XMMRegister nds, XMMRegister src, int vector_len) {
  assert(((dst->encoding() < 16 && src->encoding() < 16 && nds->encoding() < 16) || VM_Version::supports_avx512vlbw()),"XMM register should be 0-15");
  Assembler::vpmullw(dst, nds, src, vector_len);
}

void MacroAssembler::vpmullw(XMMRegister dst, XMMRegister nds, Address src, int vector_len) {
  assert(((dst->encoding() < 16 && nds->encoding() < 16) || VM_Version::supports_avx512vlbw()),"XMM register should be 0-15");
  Assembler::vpmullw(dst, nds, src, vector_len);
}

void MacroAssembler::vpmulld(XMMRegister dst, XMMRegister nds, AddressLiteral src, int vector_len, Register rscratch) {
  assert((UseAVX > 0), "AVX support is needed");
  assert(rscratch != noreg || always_reachable(src), "missing");

  if (reachable(src)) {
    Assembler::vpmulld(dst, nds, as_Address(src), vector_len);
  } else {
    lea(rscratch, src);
    Assembler::vpmulld(dst, nds, Address(rscratch, 0), vector_len);
  }
}

void MacroAssembler::vpsubb(XMMRegister dst, XMMRegister nds, XMMRegister src, int vector_len) {
  assert(((dst->encoding() < 16 && src->encoding() < 16 && nds->encoding() < 16) || VM_Version::supports_avx512vlbw()),"XMM register should be 0-15");
  Assembler::vpsubb(dst, nds, src, vector_len);
}

void MacroAssembler::vpsubb(XMMRegister dst, XMMRegister nds, Address src, int vector_len) {
  assert(((dst->encoding() < 16 && nds->encoding() < 16) || VM_Version::supports_avx512vlbw()),"XMM register should be 0-15");
  Assembler::vpsubb(dst, nds, src, vector_len);
}

void MacroAssembler::vpsubw(XMMRegister dst, XMMRegister nds, XMMRegister src, int vector_len) {
  assert(((dst->encoding() < 16 && src->encoding() < 16 && nds->encoding() < 16) || VM_Version::supports_avx512vlbw()),"XMM register should be 0-15");
  Assembler::vpsubw(dst, nds, src, vector_len);
}

void MacroAssembler::vpsubw(XMMRegister dst, XMMRegister nds, Address src, int vector_len) {
  assert(((dst->encoding() < 16 && nds->encoding() < 16) || VM_Version::supports_avx512vlbw()),"XMM register should be 0-15");
  Assembler::vpsubw(dst, nds, src, vector_len);
}

void MacroAssembler::vpsraw(XMMRegister dst, XMMRegister nds, XMMRegister shift, int vector_len) {
  assert(((dst->encoding() < 16 && shift->encoding() < 16 && nds->encoding() < 16) || VM_Version::supports_avx512vlbw()),"XMM register should be 0-15");
  Assembler::vpsraw(dst, nds, shift, vector_len);
}

void MacroAssembler::vpsraw(XMMRegister dst, XMMRegister nds, int shift, int vector_len) {
  assert(((dst->encoding() < 16 && nds->encoding() < 16) || VM_Version::supports_avx512vlbw()),"XMM register should be 0-15");
  Assembler::vpsraw(dst, nds, shift, vector_len);
}

void MacroAssembler::evpsraq(XMMRegister dst, XMMRegister nds, XMMRegister shift, int vector_len) {
  assert(UseAVX > 2,"");
  if (!VM_Version::supports_avx512vl() && vector_len < 2) {
     vector_len = 2;
  }
  Assembler::evpsraq(dst, nds, shift, vector_len);
}

void MacroAssembler::evpsraq(XMMRegister dst, XMMRegister nds, int shift, int vector_len) {
  assert(UseAVX > 2,"");
  if (!VM_Version::supports_avx512vl() && vector_len < 2) {
     vector_len = 2;
  }
  Assembler::evpsraq(dst, nds, shift, vector_len);
}

void MacroAssembler::vpsrlw(XMMRegister dst, XMMRegister nds, XMMRegister shift, int vector_len) {
  assert(((dst->encoding() < 16 && shift->encoding() < 16 && nds->encoding() < 16) || VM_Version::supports_avx512vlbw()),"XMM register should be 0-15");
  Assembler::vpsrlw(dst, nds, shift, vector_len);
}

void MacroAssembler::vpsrlw(XMMRegister dst, XMMRegister nds, int shift, int vector_len) {
  assert(((dst->encoding() < 16 && nds->encoding() < 16) || VM_Version::supports_avx512vlbw()),"XMM register should be 0-15");
  Assembler::vpsrlw(dst, nds, shift, vector_len);
}

void MacroAssembler::vpsllw(XMMRegister dst, XMMRegister nds, XMMRegister shift, int vector_len) {
  assert(((dst->encoding() < 16 && shift->encoding() < 16 && nds->encoding() < 16) || VM_Version::supports_avx512vlbw()),"XMM register should be 0-15");
  Assembler::vpsllw(dst, nds, shift, vector_len);
}

void MacroAssembler::vpsllw(XMMRegister dst, XMMRegister nds, int shift, int vector_len) {
  assert(((dst->encoding() < 16 && nds->encoding() < 16) || VM_Version::supports_avx512vlbw()),"XMM register should be 0-15");
  Assembler::vpsllw(dst, nds, shift, vector_len);
}

void MacroAssembler::vptest(XMMRegister dst, XMMRegister src) {
  assert((dst->encoding() < 16 && src->encoding() < 16),"XMM register should be 0-15");
  Assembler::vptest(dst, src);
}

void MacroAssembler::punpcklbw(XMMRegister dst, XMMRegister src) {
  assert(((dst->encoding() < 16 && src->encoding() < 16) || VM_Version::supports_avx512vlbw()),"XMM register should be 0-15");
  Assembler::punpcklbw(dst, src);
}

void MacroAssembler::pshufd(XMMRegister dst, Address src, int mode) {
  assert(((dst->encoding() < 16) || VM_Version::supports_avx512vl()),"XMM register should be 0-15");
  Assembler::pshufd(dst, src, mode);
}

void MacroAssembler::pshuflw(XMMRegister dst, XMMRegister src, int mode) {
  assert(((dst->encoding() < 16 && src->encoding() < 16) || VM_Version::supports_avx512vlbw()),"XMM register should be 0-15");
  Assembler::pshuflw(dst, src, mode);
}

void MacroAssembler::vandpd(XMMRegister dst, XMMRegister nds, AddressLiteral src, int vector_len, Register rscratch) {
  assert(rscratch != noreg || always_reachable(src), "missing");

  if (reachable(src)) {
    vandpd(dst, nds, as_Address(src), vector_len);
  } else {
    lea(rscratch, src);
    vandpd(dst, nds, Address(rscratch, 0), vector_len);
  }
}

void MacroAssembler::vandps(XMMRegister dst, XMMRegister nds, AddressLiteral src, int vector_len, Register rscratch) {
  assert(rscratch != noreg || always_reachable(src), "missing");

  if (reachable(src)) {
    vandps(dst, nds, as_Address(src), vector_len);
  } else {
    lea(rscratch, src);
    vandps(dst, nds, Address(rscratch, 0), vector_len);
  }
}

void MacroAssembler::evpord(XMMRegister dst, KRegister mask, XMMRegister nds, AddressLiteral src,
                            bool merge, int vector_len, Register rscratch) {
  assert(rscratch != noreg || always_reachable(src), "missing");

  if (reachable(src)) {
    Assembler::evpord(dst, mask, nds, as_Address(src), merge, vector_len);
  } else {
    lea(rscratch, src);
    Assembler::evpord(dst, mask, nds, Address(rscratch, 0), merge, vector_len);
  }
}

void MacroAssembler::vdivsd(XMMRegister dst, XMMRegister nds, AddressLiteral src, Register rscratch) {
  assert(rscratch != noreg || always_reachable(src), "missing");

  if (reachable(src)) {
    vdivsd(dst, nds, as_Address(src));
  } else {
    lea(rscratch, src);
    vdivsd(dst, nds, Address(rscratch, 0));
  }
}

void MacroAssembler::vdivss(XMMRegister dst, XMMRegister nds, AddressLiteral src, Register rscratch) {
  assert(rscratch != noreg || always_reachable(src), "missing");

  if (reachable(src)) {
    vdivss(dst, nds, as_Address(src));
  } else {
    lea(rscratch, src);
    vdivss(dst, nds, Address(rscratch, 0));
  }
}

void MacroAssembler::vmulsd(XMMRegister dst, XMMRegister nds, AddressLiteral src, Register rscratch) {
  assert(rscratch != noreg || always_reachable(src), "missing");

  if (reachable(src)) {
    vmulsd(dst, nds, as_Address(src));
  } else {
    lea(rscratch, src);
    vmulsd(dst, nds, Address(rscratch, 0));
  }
}

void MacroAssembler::vmulss(XMMRegister dst, XMMRegister nds, AddressLiteral src, Register rscratch) {
  assert(rscratch != noreg || always_reachable(src), "missing");

  if (reachable(src)) {
    vmulss(dst, nds, as_Address(src));
  } else {
    lea(rscratch, src);
    vmulss(dst, nds, Address(rscratch, 0));
  }
}

void MacroAssembler::vsubsd(XMMRegister dst, XMMRegister nds, AddressLiteral src, Register rscratch) {
  assert(rscratch != noreg || always_reachable(src), "missing");

  if (reachable(src)) {
    vsubsd(dst, nds, as_Address(src));
  } else {
    lea(rscratch, src);
    vsubsd(dst, nds, Address(rscratch, 0));
  }
}

void MacroAssembler::vsubss(XMMRegister dst, XMMRegister nds, AddressLiteral src, Register rscratch) {
  assert(rscratch != noreg || always_reachable(src), "missing");

  if (reachable(src)) {
    vsubss(dst, nds, as_Address(src));
  } else {
    lea(rscratch, src);
    vsubss(dst, nds, Address(rscratch, 0));
  }
}

void MacroAssembler::vnegatess(XMMRegister dst, XMMRegister nds, AddressLiteral src, Register rscratch) {
  assert(((dst->encoding() < 16 && nds->encoding() < 16) || VM_Version::supports_avx512vldq()),"XMM register should be 0-15");
  assert(rscratch != noreg || always_reachable(src), "missing");

  vxorps(dst, nds, src, Assembler::AVX_128bit, rscratch);
}

void MacroAssembler::vnegatesd(XMMRegister dst, XMMRegister nds, AddressLiteral src, Register rscratch) {
  assert(((dst->encoding() < 16 && nds->encoding() < 16) || VM_Version::supports_avx512vldq()),"XMM register should be 0-15");
  assert(rscratch != noreg || always_reachable(src), "missing");

  vxorpd(dst, nds, src, Assembler::AVX_128bit, rscratch);
}

void MacroAssembler::vxorpd(XMMRegister dst, XMMRegister nds, AddressLiteral src, int vector_len, Register rscratch) {
  assert(rscratch != noreg || always_reachable(src), "missing");

  if (reachable(src)) {
    vxorpd(dst, nds, as_Address(src), vector_len);
  } else {
    lea(rscratch, src);
    vxorpd(dst, nds, Address(rscratch, 0), vector_len);
  }
}

void MacroAssembler::vxorps(XMMRegister dst, XMMRegister nds, AddressLiteral src, int vector_len, Register rscratch) {
  assert(rscratch != noreg || always_reachable(src), "missing");

  if (reachable(src)) {
    vxorps(dst, nds, as_Address(src), vector_len);
  } else {
    lea(rscratch, src);
    vxorps(dst, nds, Address(rscratch, 0), vector_len);
  }
}

void MacroAssembler::vpxor(XMMRegister dst, XMMRegister nds, AddressLiteral src, int vector_len, Register rscratch) {
  assert(rscratch != noreg || always_reachable(src), "missing");

  if (UseAVX > 1 || (vector_len < 1)) {
    if (reachable(src)) {
      Assembler::vpxor(dst, nds, as_Address(src), vector_len);
    } else {
      lea(rscratch, src);
      Assembler::vpxor(dst, nds, Address(rscratch, 0), vector_len);
    }
  } else {
    MacroAssembler::vxorpd(dst, nds, src, vector_len, rscratch);
  }
}

void MacroAssembler::vpermd(XMMRegister dst,  XMMRegister nds, AddressLiteral src, int vector_len, Register rscratch) {
  assert(rscratch != noreg || always_reachable(src), "missing");

  if (reachable(src)) {
    Assembler::vpermd(dst, nds, as_Address(src), vector_len);
  } else {
    lea(rscratch, src);
    Assembler::vpermd(dst, nds, Address(rscratch, 0), vector_len);
  }
}

void MacroAssembler::clear_jobject_tag(Register possibly_non_local) {
  const int32_t inverted_mask = ~static_cast<int32_t>(JNIHandles::tag_mask);
  STATIC_ASSERT(inverted_mask == -4); // otherwise check this code
  // The inverted mask is sign-extended
  andptr(possibly_non_local, inverted_mask);
}

void MacroAssembler::resolve_jobject(Register value,
                                     Register tmp) {
  Register thread = r15_thread;
  assert_different_registers(value, thread, tmp);
  Label done, tagged, weak_tagged;
  testptr(value, value);
  jcc(Assembler::zero, done);           // Use null as-is.
  testptr(value, JNIHandles::tag_mask); // Test for tag.
  jcc(Assembler::notZero, tagged);

  // Resolve local handle
  access_load_at(T_OBJECT, IN_NATIVE | AS_RAW, value, Address(value, 0), tmp);
  verify_oop(value);
  jmp(done);

  bind(tagged);
  testptr(value, JNIHandles::TypeTag::weak_global); // Test for weak tag.
  jcc(Assembler::notZero, weak_tagged);

  // Resolve global handle
  access_load_at(T_OBJECT, IN_NATIVE, value, Address(value, -JNIHandles::TypeTag::global), tmp);
  verify_oop(value);
  jmp(done);

  bind(weak_tagged);
  // Resolve jweak.
  access_load_at(T_OBJECT, IN_NATIVE | ON_PHANTOM_OOP_REF,
                 value, Address(value, -JNIHandles::TypeTag::weak_global), tmp);
  verify_oop(value);

  bind(done);
}

void MacroAssembler::resolve_global_jobject(Register value,
                                            Register tmp) {
  Register thread = r15_thread;
  assert_different_registers(value, thread, tmp);
  Label done;

  testptr(value, value);
  jcc(Assembler::zero, done);           // Use null as-is.

#ifdef ASSERT
  {
    Label valid_global_tag;
    testptr(value, JNIHandles::TypeTag::global); // Test for global tag.
    jcc(Assembler::notZero, valid_global_tag);
    stop("non global jobject using resolve_global_jobject");
    bind(valid_global_tag);
  }
#endif

  // Resolve global handle
  access_load_at(T_OBJECT, IN_NATIVE, value, Address(value, -JNIHandles::TypeTag::global), tmp);
  verify_oop(value);

  bind(done);
}

void MacroAssembler::subptr(Register dst, int32_t imm32) {
  subq(dst, imm32);
}

// Force generation of a 4 byte immediate value even if it fits into 8bit
void MacroAssembler::subptr_imm32(Register dst, int32_t imm32) {
  subq_imm32(dst, imm32);
}

void MacroAssembler::subptr(Register dst, Register src) {
  subq(dst, src);
}

// C++ bool manipulation
void MacroAssembler::testbool(Register dst) {
  if(sizeof(bool) == 1)
    testb(dst, 0xff);
  else if(sizeof(bool) == 2) {
    // testw implementation needed for two byte bools
    ShouldNotReachHere();
  } else if(sizeof(bool) == 4)
    testl(dst, dst);
  else
    // unsupported
    ShouldNotReachHere();
}

void MacroAssembler::testptr(Register dst, Register src) {
  testq(dst, src);
}

// Object / value buffer allocation...
//
// Kills klass and rsi on LP64
void MacroAssembler::allocate_instance(Register klass, Register new_obj,
                                       Register t1, Register t2,
                                       bool clear_fields, Label& alloc_failed)
{
  Label done, initialize_header, initialize_object, slow_case, slow_case_no_pop;
  Register layout_size = t1;
  assert(new_obj == rax, "needs to be rax");
  assert_different_registers(klass, new_obj, t1, t2);

  // get instance_size in InstanceKlass (scaled to a count of bytes)
  movl(layout_size, Address(klass, Klass::layout_helper_offset()));
  // test to see if it is malformed in some way
  testl(layout_size, Klass::_lh_instance_slow_path_bit);
  jcc(Assembler::notZero, slow_case_no_pop);

  // Allocate the instance:
  //  If TLAB is enabled:
  //    Try to allocate in the TLAB.
  //    If fails, go to the slow path.
  //  Else If inline contiguous allocations are enabled:
  //    Try to allocate in eden.
  //    If fails due to heap end, go to slow path.
  //
  //  If TLAB is enabled OR inline contiguous is enabled:
  //    Initialize the allocation.
  //    Exit.
  //
  //  Go to slow path.

  push(klass);
  const Register thread = r15_thread;

  if (UseTLAB) {
    tlab_allocate(thread, new_obj, layout_size, 0, klass, t2, slow_case);
    if (ZeroTLAB || (!clear_fields)) {
      // the fields have been already cleared
      jmp(initialize_header);
    } else {
      // initialize both the header and fields
      jmp(initialize_object);
    }
  } else {
    jmp(slow_case);
  }

  // If UseTLAB is true, the object is created above and there is an initialize need.
  // Otherwise, skip and go to the slow path.
  if (UseTLAB) {
    if (clear_fields) {
      // The object is initialized before the header.  If the object size is
      // zero, go directly to the header initialization.
      bind(initialize_object);
      if (UseCompactObjectHeaders) {
        assert(is_aligned(oopDesc::base_offset_in_bytes(), BytesPerLong), "oop base offset must be 8-byte-aligned");
        decrement(layout_size, oopDesc::base_offset_in_bytes());
      } else {
        decrement(layout_size, sizeof(oopDesc));
      }
      jcc(Assembler::zero, initialize_header);

      // Initialize topmost object field, divide size by 8, check if odd and
      // test if zero.
      Register zero = klass;
      xorl(zero, zero);    // use zero reg to clear memory (shorter code)
      shrl(layout_size, LogBytesPerLong); // divide by 2*oopSize and set carry flag if odd

  #ifdef ASSERT
      // make sure instance_size was multiple of 8
      Label L;
      // Ignore partial flag stall after shrl() since it is debug VM
      jcc(Assembler::carryClear, L);
      stop("object size is not multiple of 2 - adjust this code");
      bind(L);
      // must be > 0, no extra check needed here
  #endif

      // initialize remaining object fields: instance_size was a multiple of 8
      {
        Label loop;
        bind(loop);
        int header_size_bytes = oopDesc::header_size() * HeapWordSize;
        assert(is_aligned(header_size_bytes, BytesPerLong), "oop header size must be 8-byte-aligned");
        movptr(Address(new_obj, layout_size, Address::times_8, header_size_bytes - 1*oopSize), zero);
        decrement(layout_size);
        jcc(Assembler::notZero, loop);
      }
    } // clear_fields

    // initialize object header only.
    bind(initialize_header);
    if (UseCompactObjectHeaders || EnableValhalla) {
      pop(klass);
      Register mark_word = t2;
      movptr(mark_word, Address(klass, Klass::prototype_header_offset()));
      movptr(Address(new_obj, oopDesc::mark_offset_in_bytes ()), mark_word);
    } else {
     movptr(Address(new_obj, oopDesc::mark_offset_in_bytes()),
            (intptr_t)markWord::prototype().value()); // header
     pop(klass);   // get saved klass back in the register.
    }
    if (!UseCompactObjectHeaders) {
      xorl(rsi, rsi);                 // use zero reg to clear memory (shorter code)
      store_klass_gap(new_obj, rsi);  // zero klass gap for compressed oops
      movptr(t2, klass);         // preserve klass
      store_klass(new_obj, t2, rscratch1);  // src klass reg is potentially compressed
    }
    jmp(done);
  }

  bind(slow_case);
  pop(klass);
  bind(slow_case_no_pop);
  jmp(alloc_failed);

  bind(done);
}

// Defines obj, preserves var_size_in_bytes, okay for t2 == var_size_in_bytes.
void MacroAssembler::tlab_allocate(Register obj,
                                   Register var_size_in_bytes,
                                   int con_size_in_bytes,
                                   Register t1,
                                   Register t2,
                                   Label& slow_case) {
  BarrierSetAssembler* bs = BarrierSet::barrier_set()->barrier_set_assembler();
  bs->tlab_allocate(this, obj, var_size_in_bytes, con_size_in_bytes, t1, t2, slow_case);
}

RegSet MacroAssembler::call_clobbered_gp_registers() {
  RegSet regs;
  regs += RegSet::of(rax, rcx, rdx);
#ifndef _WINDOWS
  regs += RegSet::of(rsi, rdi);
#endif
  regs += RegSet::range(r8, r11);
  if (UseAPX) {
    regs += RegSet::range(r16, as_Register(Register::number_of_registers - 1));
  }
  return regs;
}

XMMRegSet MacroAssembler::call_clobbered_xmm_registers() {
  int num_xmm_registers = XMMRegister::available_xmm_registers();
#if defined(_WINDOWS)
  XMMRegSet result = XMMRegSet::range(xmm0, xmm5);
  if (num_xmm_registers > 16) {
     result += XMMRegSet::range(xmm16, as_XMMRegister(num_xmm_registers - 1));
  }
  return result;
#else
  return XMMRegSet::range(xmm0, as_XMMRegister(num_xmm_registers - 1));
#endif
}

// C1 only ever uses the first double/float of the XMM register.
static int xmm_save_size() { return sizeof(double); }

static void save_xmm_register(MacroAssembler* masm, int offset, XMMRegister reg) {
  masm->movdbl(Address(rsp, offset), reg);
}

static void restore_xmm_register(MacroAssembler* masm, int offset, XMMRegister reg) {
  masm->movdbl(reg, Address(rsp, offset));
}

static int register_section_sizes(RegSet gp_registers, XMMRegSet xmm_registers,
                                  bool save_fpu, int& gp_area_size, int& xmm_area_size) {

  gp_area_size = align_up(gp_registers.size() * Register::max_slots_per_register * VMRegImpl::stack_slot_size,
                         StackAlignmentInBytes);
  xmm_area_size = save_fpu ? xmm_registers.size() * xmm_save_size() : 0;

  return gp_area_size + xmm_area_size;
}

void MacroAssembler::push_call_clobbered_registers_except(RegSet exclude, bool save_fpu) {
  block_comment("push_call_clobbered_registers start");
  // Regular registers
  RegSet gp_registers_to_push = call_clobbered_gp_registers() - exclude;

  int gp_area_size;
  int xmm_area_size;
  int total_save_size = register_section_sizes(gp_registers_to_push, call_clobbered_xmm_registers(), save_fpu,
                                               gp_area_size, xmm_area_size);
  subptr(rsp, total_save_size);

  push_set(gp_registers_to_push, 0);

  if (save_fpu) {
    push_set(call_clobbered_xmm_registers(), gp_area_size);
  }

  block_comment("push_call_clobbered_registers end");
}

void MacroAssembler::pop_call_clobbered_registers_except(RegSet exclude, bool restore_fpu) {
  block_comment("pop_call_clobbered_registers start");

  RegSet gp_registers_to_pop = call_clobbered_gp_registers() - exclude;

  int gp_area_size;
  int xmm_area_size;
  int total_save_size = register_section_sizes(gp_registers_to_pop, call_clobbered_xmm_registers(), restore_fpu,
                                               gp_area_size, xmm_area_size);

  if (restore_fpu) {
    pop_set(call_clobbered_xmm_registers(), gp_area_size);
  }

  pop_set(gp_registers_to_pop, 0);

  addptr(rsp, total_save_size);

  vzeroupper();

  block_comment("pop_call_clobbered_registers end");
}

void MacroAssembler::push_set(XMMRegSet set, int offset) {
  assert(is_aligned(set.size() * xmm_save_size(), StackAlignmentInBytes), "must be");
  int spill_offset = offset;

  for (RegSetIterator<XMMRegister> it = set.begin(); *it != xnoreg; ++it) {
    save_xmm_register(this, spill_offset, *it);
    spill_offset += xmm_save_size();
  }
}

void MacroAssembler::pop_set(XMMRegSet set, int offset) {
  int restore_size = set.size() * xmm_save_size();
  assert(is_aligned(restore_size, StackAlignmentInBytes), "must be");

  int restore_offset = offset + restore_size - xmm_save_size();

  for (ReverseRegSetIterator<XMMRegister> it = set.rbegin(); *it != xnoreg; ++it) {
    restore_xmm_register(this, restore_offset, *it);
    restore_offset -= xmm_save_size();
  }
}

void MacroAssembler::push_set(RegSet set, int offset) {
  int spill_offset;
  if (offset == -1) {
    int register_push_size = set.size() * Register::max_slots_per_register * VMRegImpl::stack_slot_size;
    int aligned_size = align_up(register_push_size, StackAlignmentInBytes);
    subptr(rsp, aligned_size);
    spill_offset = 0;
  } else {
    spill_offset = offset;
  }

  for (RegSetIterator<Register> it = set.begin(); *it != noreg; ++it) {
    movptr(Address(rsp, spill_offset), *it);
    spill_offset += Register::max_slots_per_register * VMRegImpl::stack_slot_size;
  }
}

void MacroAssembler::pop_set(RegSet set, int offset) {

  int gp_reg_size = Register::max_slots_per_register * VMRegImpl::stack_slot_size;
  int restore_size = set.size() * gp_reg_size;
  int aligned_size = align_up(restore_size, StackAlignmentInBytes);

  int restore_offset;
  if (offset == -1) {
    restore_offset = restore_size - gp_reg_size;
  } else {
    restore_offset = offset + restore_size - gp_reg_size;
  }
  for (ReverseRegSetIterator<Register> it = set.rbegin(); *it != noreg; ++it) {
    movptr(*it, Address(rsp, restore_offset));
    restore_offset -= gp_reg_size;
  }

  if (offset == -1) {
    addptr(rsp, aligned_size);
  }
}

// Preserves the contents of address, destroys the contents length_in_bytes and temp.
void MacroAssembler::zero_memory(Register address, Register length_in_bytes, int offset_in_bytes, Register temp) {
  assert(address != length_in_bytes && address != temp && temp != length_in_bytes, "registers must be different");
  assert((offset_in_bytes & (BytesPerWord - 1)) == 0, "offset must be a multiple of BytesPerWord");
  Label done;

  testptr(length_in_bytes, length_in_bytes);
  jcc(Assembler::zero, done);

  // initialize topmost word, divide index by 2, check if odd and test if zero
  // note: for the remaining code to work, index must be a multiple of BytesPerWord
#ifdef ASSERT
  {
    Label L;
    testptr(length_in_bytes, BytesPerWord - 1);
    jcc(Assembler::zero, L);
    stop("length must be a multiple of BytesPerWord");
    bind(L);
  }
#endif
  Register index = length_in_bytes;
  xorptr(temp, temp);    // use _zero reg to clear memory (shorter code)
  if (UseIncDec) {
    shrptr(index, 3);  // divide by 8/16 and set carry flag if bit 2 was set
  } else {
    shrptr(index, 2);  // use 2 instructions to avoid partial flag stall
    shrptr(index, 1);
  }

  // initialize remaining object fields: index is a multiple of 2 now
  {
    Label loop;
    bind(loop);
    movptr(Address(address, index, Address::times_8, offset_in_bytes - 1*BytesPerWord), temp);
    decrement(index);
    jcc(Assembler::notZero, loop);
  }

  bind(done);
}

void MacroAssembler::get_inline_type_field_klass(Register holder_klass, Register index, Register inline_klass) {
  inline_layout_info(holder_klass, index, inline_klass);
  movptr(inline_klass, Address(inline_klass, InlineLayoutInfo::klass_offset()));
}

void MacroAssembler::inline_layout_info(Register holder_klass, Register index, Register layout_info) {
  movptr(layout_info, Address(holder_klass, InstanceKlass::inline_layout_info_array_offset()));
#ifdef ASSERT
  {
    Label done;
    cmpptr(layout_info, 0);
    jcc(Assembler::notEqual, done);
    stop("inline_layout_info_array is null");
    bind(done);
  }
#endif

  InlineLayoutInfo array[2];
  int size = (char*)&array[1] - (char*)&array[0]; // computing size of array elements
  if (is_power_of_2(size)) {
    shll(index, log2i_exact(size)); // Scale index by power of 2
  } else {
    imull(index, index, size); // Scale the index to be the entry index * array_element_size
  }
  lea(layout_info, Address(layout_info, index, Address::times_1, Array<InlineLayoutInfo>::base_offset_in_bytes()));
}

// Look up the method for a megamorphic invokeinterface call.
// The target method is determined by <intf_klass, itable_index>.
// The receiver klass is in recv_klass.
// On success, the result will be in method_result, and execution falls through.
// On failure, execution transfers to the given label.
void MacroAssembler::lookup_interface_method(Register recv_klass,
                                             Register intf_klass,
                                             RegisterOrConstant itable_index,
                                             Register method_result,
                                             Register scan_temp,
                                             Label& L_no_such_interface,
                                             bool return_method) {
  assert_different_registers(recv_klass, intf_klass, scan_temp);
  assert_different_registers(method_result, intf_klass, scan_temp);
  assert(recv_klass != method_result || !return_method,
         "recv_klass can be destroyed when method isn't needed");

  assert(itable_index.is_constant() || itable_index.as_register() == method_result,
         "caller must use same register for non-constant itable index as for method");

  // Compute start of first itableOffsetEntry (which is at the end of the vtable)
  int vtable_base = in_bytes(Klass::vtable_start_offset());
  int itentry_off = in_bytes(itableMethodEntry::method_offset());
  int scan_step   = itableOffsetEntry::size() * wordSize;
  int vte_size    = vtableEntry::size_in_bytes();
  Address::ScaleFactor times_vte_scale = Address::times_ptr;
  assert(vte_size == wordSize, "else adjust times_vte_scale");

  movl(scan_temp, Address(recv_klass, Klass::vtable_length_offset()));

  // Could store the aligned, prescaled offset in the klass.
  lea(scan_temp, Address(recv_klass, scan_temp, times_vte_scale, vtable_base));

  if (return_method) {
    // Adjust recv_klass by scaled itable_index, so we can free itable_index.
    assert(itableMethodEntry::size() * wordSize == wordSize, "adjust the scaling in the code below");
    lea(recv_klass, Address(recv_klass, itable_index, Address::times_ptr, itentry_off));
  }

  // for (scan = klass->itable(); scan->interface() != nullptr; scan += scan_step) {
  //   if (scan->interface() == intf) {
  //     result = (klass + scan->offset() + itable_index);
  //   }
  // }
  Label search, found_method;

  for (int peel = 1; peel >= 0; peel--) {
    movptr(method_result, Address(scan_temp, itableOffsetEntry::interface_offset()));
    cmpptr(intf_klass, method_result);

    if (peel) {
      jccb(Assembler::equal, found_method);
    } else {
      jccb(Assembler::notEqual, search);
      // (invert the test to fall through to found_method...)
    }

    if (!peel)  break;

    bind(search);

    // Check that the previous entry is non-null.  A null entry means that
    // the receiver class doesn't implement the interface, and wasn't the
    // same as when the caller was compiled.
    testptr(method_result, method_result);
    jcc(Assembler::zero, L_no_such_interface);
    addptr(scan_temp, scan_step);
  }

  bind(found_method);

  if (return_method) {
    // Got a hit.
    movl(scan_temp, Address(scan_temp, itableOffsetEntry::offset_offset()));
    movptr(method_result, Address(recv_klass, scan_temp, Address::times_1));
  }
}

// Look up the method for a megamorphic invokeinterface call in a single pass over itable:
// - check recv_klass (actual object class) is a subtype of resolved_klass from CompiledICData
// - find a holder_klass (class that implements the method) vtable offset and get the method from vtable by index
// The target method is determined by <holder_klass, itable_index>.
// The receiver klass is in recv_klass.
// On success, the result will be in method_result, and execution falls through.
// On failure, execution transfers to the given label.
void MacroAssembler::lookup_interface_method_stub(Register recv_klass,
                                                  Register holder_klass,
                                                  Register resolved_klass,
                                                  Register method_result,
                                                  Register scan_temp,
                                                  Register temp_reg2,
                                                  Register receiver,
                                                  int itable_index,
                                                  Label& L_no_such_interface) {
  assert_different_registers(recv_klass, method_result, holder_klass, resolved_klass, scan_temp, temp_reg2, receiver);
  Register temp_itbl_klass = method_result;
  Register temp_reg = (temp_reg2 == noreg ? recv_klass : temp_reg2); // reuse recv_klass register on 32-bit x86 impl

  int vtable_base = in_bytes(Klass::vtable_start_offset());
  int itentry_off = in_bytes(itableMethodEntry::method_offset());
  int scan_step = itableOffsetEntry::size() * wordSize;
  int vte_size = vtableEntry::size_in_bytes();
  int ioffset = in_bytes(itableOffsetEntry::interface_offset());
  int ooffset = in_bytes(itableOffsetEntry::offset_offset());
  Address::ScaleFactor times_vte_scale = Address::times_ptr;
  assert(vte_size == wordSize, "adjust times_vte_scale");

  Label L_loop_scan_resolved_entry, L_resolved_found, L_holder_found;

  // temp_itbl_klass = recv_klass.itable[0]
  // scan_temp = &recv_klass.itable[0] + step
  movl(scan_temp, Address(recv_klass, Klass::vtable_length_offset()));
  movptr(temp_itbl_klass, Address(recv_klass, scan_temp, times_vte_scale, vtable_base + ioffset));
  lea(scan_temp, Address(recv_klass, scan_temp, times_vte_scale, vtable_base + ioffset + scan_step));
  xorptr(temp_reg, temp_reg);

  // Initial checks:
  //   - if (holder_klass != resolved_klass), go to "scan for resolved"
  //   - if (itable[0] == 0), no such interface
  //   - if (itable[0] == holder_klass), shortcut to "holder found"
  cmpptr(holder_klass, resolved_klass);
  jccb(Assembler::notEqual, L_loop_scan_resolved_entry);
  testptr(temp_itbl_klass, temp_itbl_klass);
  jccb(Assembler::zero, L_no_such_interface);
  cmpptr(holder_klass, temp_itbl_klass);
  jccb(Assembler::equal, L_holder_found);

  // Loop: Look for holder_klass record in itable
  //   do {
  //     tmp = itable[index];
  //     index += step;
  //     if (tmp == holder_klass) {
  //       goto L_holder_found; // Found!
  //     }
  //   } while (tmp != 0);
  //   goto L_no_such_interface // Not found.
  Label L_scan_holder;
  bind(L_scan_holder);
    movptr(temp_itbl_klass, Address(scan_temp, 0));
    addptr(scan_temp, scan_step);
    cmpptr(holder_klass, temp_itbl_klass);
    jccb(Assembler::equal, L_holder_found);
    testptr(temp_itbl_klass, temp_itbl_klass);
    jccb(Assembler::notZero, L_scan_holder);

  jmpb(L_no_such_interface);

  // Loop: Look for resolved_class record in itable
  //   do {
  //     tmp = itable[index];
  //     index += step;
  //     if (tmp == holder_klass) {
  //        // Also check if we have met a holder klass
  //        holder_tmp = itable[index-step-ioffset];
  //     }
  //     if (tmp == resolved_klass) {
  //        goto L_resolved_found;  // Found!
  //     }
  //   } while (tmp != 0);
  //   goto L_no_such_interface // Not found.
  //
  Label L_loop_scan_resolved;
  bind(L_loop_scan_resolved);
    movptr(temp_itbl_klass, Address(scan_temp, 0));
    addptr(scan_temp, scan_step);
    bind(L_loop_scan_resolved_entry);
    cmpptr(holder_klass, temp_itbl_klass);
    cmovl(Assembler::equal, temp_reg, Address(scan_temp, ooffset - ioffset - scan_step));
    cmpptr(resolved_klass, temp_itbl_klass);
    jccb(Assembler::equal, L_resolved_found);
    testptr(temp_itbl_klass, temp_itbl_klass);
    jccb(Assembler::notZero, L_loop_scan_resolved);

  jmpb(L_no_such_interface);

  Label L_ready;

  // See if we already have a holder klass. If not, go and scan for it.
  bind(L_resolved_found);
  testptr(temp_reg, temp_reg);
  jccb(Assembler::zero, L_scan_holder);
  jmpb(L_ready);

  bind(L_holder_found);
  movl(temp_reg, Address(scan_temp, ooffset - ioffset - scan_step));

  // Finally, temp_reg contains holder_klass vtable offset
  bind(L_ready);
  assert(itableMethodEntry::size() * wordSize == wordSize, "adjust the scaling in the code below");
  if (temp_reg2 == noreg) { // recv_klass register is clobbered for 32-bit x86 impl
    load_klass(scan_temp, receiver, noreg);
    movptr(method_result, Address(scan_temp, temp_reg, Address::times_1, itable_index * wordSize + itentry_off));
  } else {
    movptr(method_result, Address(recv_klass, temp_reg, Address::times_1, itable_index * wordSize + itentry_off));
  }
}


// virtual method calling
void MacroAssembler::lookup_virtual_method(Register recv_klass,
                                           RegisterOrConstant vtable_index,
                                           Register method_result) {
  const ByteSize base = Klass::vtable_start_offset();
  assert(vtableEntry::size() * wordSize == wordSize, "else adjust the scaling in the code below");
  Address vtable_entry_addr(recv_klass,
                            vtable_index, Address::times_ptr,
                            base + vtableEntry::method_offset());
  movptr(method_result, vtable_entry_addr);
}


void MacroAssembler::check_klass_subtype(Register sub_klass,
                           Register super_klass,
                           Register temp_reg,
                           Label& L_success) {
  Label L_failure;
  check_klass_subtype_fast_path(sub_klass, super_klass, temp_reg,        &L_success, &L_failure, nullptr);
  check_klass_subtype_slow_path(sub_klass, super_klass, temp_reg, noreg, &L_success, nullptr);
  bind(L_failure);
}


void MacroAssembler::check_klass_subtype_fast_path(Register sub_klass,
                                                   Register super_klass,
                                                   Register temp_reg,
                                                   Label* L_success,
                                                   Label* L_failure,
                                                   Label* L_slow_path,
                                        RegisterOrConstant super_check_offset) {
  assert_different_registers(sub_klass, super_klass, temp_reg);
  bool must_load_sco = (super_check_offset.constant_or_zero() == -1);
  if (super_check_offset.is_register()) {
    assert_different_registers(sub_klass, super_klass,
                               super_check_offset.as_register());
  } else if (must_load_sco) {
    assert(temp_reg != noreg, "supply either a temp or a register offset");
  }

  Label L_fallthrough;
  int label_nulls = 0;
  if (L_success == nullptr)   { L_success   = &L_fallthrough; label_nulls++; }
  if (L_failure == nullptr)   { L_failure   = &L_fallthrough; label_nulls++; }
  if (L_slow_path == nullptr) { L_slow_path = &L_fallthrough; label_nulls++; }
  assert(label_nulls <= 1, "at most one null in the batch");

  int sc_offset = in_bytes(Klass::secondary_super_cache_offset());
  int sco_offset = in_bytes(Klass::super_check_offset_offset());
  Address super_check_offset_addr(super_klass, sco_offset);

  // Hacked jcc, which "knows" that L_fallthrough, at least, is in
  // range of a jccb.  If this routine grows larger, reconsider at
  // least some of these.
#define local_jcc(assembler_cond, label)                                \
  if (&(label) == &L_fallthrough)  jccb(assembler_cond, label);         \
  else                             jcc( assembler_cond, label) /*omit semi*/

  // Hacked jmp, which may only be used just before L_fallthrough.
#define final_jmp(label)                                                \
  if (&(label) == &L_fallthrough) { /*do nothing*/ }                    \
  else                            jmp(label)                /*omit semi*/

  // If the pointers are equal, we are done (e.g., String[] elements).
  // This self-check enables sharing of secondary supertype arrays among
  // non-primary types such as array-of-interface.  Otherwise, each such
  // type would need its own customized SSA.
  // We move this check to the front of the fast path because many
  // type checks are in fact trivially successful in this manner,
  // so we get a nicely predicted branch right at the start of the check.
  cmpptr(sub_klass, super_klass);
  local_jcc(Assembler::equal, *L_success);

  // Check the supertype display:
  if (must_load_sco) {
    // Positive movl does right thing on LP64.
    movl(temp_reg, super_check_offset_addr);
    super_check_offset = RegisterOrConstant(temp_reg);
  }
  Address super_check_addr(sub_klass, super_check_offset, Address::times_1, 0);
  cmpptr(super_klass, super_check_addr); // load displayed supertype

  // This check has worked decisively for primary supers.
  // Secondary supers are sought in the super_cache ('super_cache_addr').
  // (Secondary supers are interfaces and very deeply nested subtypes.)
  // This works in the same check above because of a tricky aliasing
  // between the super_cache and the primary super display elements.
  // (The 'super_check_addr' can address either, as the case requires.)
  // Note that the cache is updated below if it does not help us find
  // what we need immediately.
  // So if it was a primary super, we can just fail immediately.
  // Otherwise, it's the slow path for us (no success at this point).

  if (super_check_offset.is_register()) {
    local_jcc(Assembler::equal, *L_success);
    cmpl(super_check_offset.as_register(), sc_offset);
    if (L_failure == &L_fallthrough) {
      local_jcc(Assembler::equal, *L_slow_path);
    } else {
      local_jcc(Assembler::notEqual, *L_failure);
      final_jmp(*L_slow_path);
    }
  } else if (super_check_offset.as_constant() == sc_offset) {
    // Need a slow path; fast failure is impossible.
    if (L_slow_path == &L_fallthrough) {
      local_jcc(Assembler::equal, *L_success);
    } else {
      local_jcc(Assembler::notEqual, *L_slow_path);
      final_jmp(*L_success);
    }
  } else {
    // No slow path; it's a fast decision.
    if (L_failure == &L_fallthrough) {
      local_jcc(Assembler::equal, *L_success);
    } else {
      local_jcc(Assembler::notEqual, *L_failure);
      final_jmp(*L_success);
    }
  }

  bind(L_fallthrough);

#undef local_jcc
#undef final_jmp
}


void MacroAssembler::check_klass_subtype_slow_path_linear(Register sub_klass,
                                                          Register super_klass,
                                                          Register temp_reg,
                                                          Register temp2_reg,
                                                          Label* L_success,
                                                          Label* L_failure,
                                                          bool set_cond_codes) {
  assert_different_registers(sub_klass, super_klass, temp_reg);
  if (temp2_reg != noreg)
    assert_different_registers(sub_klass, super_klass, temp_reg, temp2_reg);
#define IS_A_TEMP(reg) ((reg) == temp_reg || (reg) == temp2_reg)

  Label L_fallthrough;
  int label_nulls = 0;
  if (L_success == nullptr)   { L_success   = &L_fallthrough; label_nulls++; }
  if (L_failure == nullptr)   { L_failure   = &L_fallthrough; label_nulls++; }
  assert(label_nulls <= 1, "at most one null in the batch");

  // a couple of useful fields in sub_klass:
  int ss_offset = in_bytes(Klass::secondary_supers_offset());
  int sc_offset = in_bytes(Klass::secondary_super_cache_offset());
  Address secondary_supers_addr(sub_klass, ss_offset);
  Address super_cache_addr(     sub_klass, sc_offset);

  // Do a linear scan of the secondary super-klass chain.
  // This code is rarely used, so simplicity is a virtue here.
  // The repne_scan instruction uses fixed registers, which we must spill.
  // Don't worry too much about pre-existing connections with the input regs.

  assert(sub_klass != rax, "killed reg"); // killed by mov(rax, super)
  assert(sub_klass != rcx, "killed reg"); // killed by lea(rcx, &pst_counter)

  // Get super_klass value into rax (even if it was in rdi or rcx).
  bool pushed_rax = false, pushed_rcx = false, pushed_rdi = false;
  if (super_klass != rax) {
    if (!IS_A_TEMP(rax)) { push(rax); pushed_rax = true; }
    mov(rax, super_klass);
  }
  if (!IS_A_TEMP(rcx)) { push(rcx); pushed_rcx = true; }
  if (!IS_A_TEMP(rdi)) { push(rdi); pushed_rdi = true; }

#ifndef PRODUCT
  uint* pst_counter = &SharedRuntime::_partial_subtype_ctr;
  ExternalAddress pst_counter_addr((address) pst_counter);
  lea(rcx, pst_counter_addr);
  incrementl(Address(rcx, 0));
#endif //PRODUCT

  // We will consult the secondary-super array.
  movptr(rdi, secondary_supers_addr);
  // Load the array length.  (Positive movl does right thing on LP64.)
  movl(rcx, Address(rdi, Array<Klass*>::length_offset_in_bytes()));
  // Skip to start of data.
  addptr(rdi, Array<Klass*>::base_offset_in_bytes());

  // Scan RCX words at [RDI] for an occurrence of RAX.
  // Set NZ/Z based on last compare.
  // Z flag value will not be set by 'repne' if RCX == 0 since 'repne' does
  // not change flags (only scas instruction which is repeated sets flags).
  // Set Z = 0 (not equal) before 'repne' to indicate that class was not found.

    testptr(rax,rax); // Set Z = 0
    repne_scan();

  // Unspill the temp. registers:
  if (pushed_rdi)  pop(rdi);
  if (pushed_rcx)  pop(rcx);
  if (pushed_rax)  pop(rax);

  if (set_cond_codes) {
    // Special hack for the AD files:  rdi is guaranteed non-zero.
    assert(!pushed_rdi, "rdi must be left non-null");
    // Also, the condition codes are properly set Z/NZ on succeed/failure.
  }

  if (L_failure == &L_fallthrough)
        jccb(Assembler::notEqual, *L_failure);
  else  jcc(Assembler::notEqual, *L_failure);

  // Success.  Cache the super we found and proceed in triumph.
  movptr(super_cache_addr, super_klass);

  if (L_success != &L_fallthrough) {
    jmp(*L_success);
  }

#undef IS_A_TEMP

  bind(L_fallthrough);
}

void MacroAssembler::check_klass_subtype_slow_path(Register sub_klass,
                                                   Register super_klass,
                                                   Register temp_reg,
                                                   Register temp2_reg,
                                                   Label* L_success,
                                                   Label* L_failure,
                                                   bool set_cond_codes) {
  assert(set_cond_codes == false, "must be false on 64-bit x86");
  check_klass_subtype_slow_path
    (sub_klass, super_klass, temp_reg, temp2_reg, noreg, noreg,
     L_success, L_failure);
}

void MacroAssembler::check_klass_subtype_slow_path(Register sub_klass,
                                                   Register super_klass,
                                                   Register temp_reg,
                                                   Register temp2_reg,
                                                   Register temp3_reg,
                                                   Register temp4_reg,
                                                   Label* L_success,
                                                   Label* L_failure) {
  if (UseSecondarySupersTable) {
    check_klass_subtype_slow_path_table
      (sub_klass, super_klass, temp_reg, temp2_reg, temp3_reg, temp4_reg,
       L_success, L_failure);
  } else {
    check_klass_subtype_slow_path_linear
      (sub_klass, super_klass, temp_reg, temp2_reg, L_success, L_failure, /*set_cond_codes*/false);
  }
}

Register MacroAssembler::allocate_if_noreg(Register r,
                                  RegSetIterator<Register> &available_regs,
                                  RegSet &regs_to_push) {
  if (!r->is_valid()) {
    r = *available_regs++;
    regs_to_push += r;
  }
  return r;
}

void MacroAssembler::check_klass_subtype_slow_path_table(Register sub_klass,
                                                         Register super_klass,
                                                         Register temp_reg,
                                                         Register temp2_reg,
                                                         Register temp3_reg,
                                                         Register result_reg,
                                                         Label* L_success,
                                                         Label* L_failure) {
  // NB! Callers may assume that, when temp2_reg is a valid register,
  // this code sets it to a nonzero value.
  bool temp2_reg_was_valid = temp2_reg->is_valid();

  RegSet temps = RegSet::of(temp_reg, temp2_reg, temp3_reg);

  Label L_fallthrough;
  int label_nulls = 0;
  if (L_success == nullptr)   { L_success   = &L_fallthrough; label_nulls++; }
  if (L_failure == nullptr)   { L_failure   = &L_fallthrough; label_nulls++; }
  assert(label_nulls <= 1, "at most one null in the batch");

  BLOCK_COMMENT("check_klass_subtype_slow_path_table");

  RegSetIterator<Register> available_regs
    = (RegSet::of(rax, rcx, rdx, r8) + r9 + r10 + r11 + r12 - temps - sub_klass - super_klass).begin();

  RegSet pushed_regs;

  temp_reg = allocate_if_noreg(temp_reg, available_regs, pushed_regs);
  temp2_reg = allocate_if_noreg(temp2_reg, available_regs, pushed_regs);
  temp3_reg = allocate_if_noreg(temp3_reg, available_regs, pushed_regs);
  result_reg = allocate_if_noreg(result_reg, available_regs, pushed_regs);
  Register temp4_reg = allocate_if_noreg(noreg, available_regs, pushed_regs);

  assert_different_registers(sub_klass, super_klass, temp_reg, temp2_reg, temp3_reg, result_reg);

  {

    int register_push_size = pushed_regs.size() * Register::max_slots_per_register * VMRegImpl::stack_slot_size;
    int aligned_size = align_up(register_push_size, StackAlignmentInBytes);
    subptr(rsp, aligned_size);
    push_set(pushed_regs, 0);

    lookup_secondary_supers_table_var(sub_klass,
                                      super_klass,
                                      temp_reg, temp2_reg, temp3_reg, temp4_reg, result_reg);
    cmpq(result_reg, 0);

    // Unspill the temp. registers:
    pop_set(pushed_regs, 0);
    // Increment SP but do not clobber flags.
    lea(rsp, Address(rsp, aligned_size));
  }

  if (temp2_reg_was_valid) {
    movq(temp2_reg, 1);
  }

  jcc(Assembler::notEqual, *L_failure);

  if (L_success != &L_fallthrough) {
    jmp(*L_success);
  }

  bind(L_fallthrough);
}

// population_count variant for running without the POPCNT
// instruction, which was introduced with SSE4.2 in 2008.
void MacroAssembler::population_count(Register dst, Register src,
                                      Register scratch1, Register scratch2) {
  assert_different_registers(src, scratch1, scratch2);
  if (UsePopCountInstruction) {
    Assembler::popcntq(dst, src);
  } else {
    assert_different_registers(src, scratch1, scratch2);
    assert_different_registers(dst, scratch1, scratch2);
    Label loop, done;

    mov(scratch1, src);
    // dst = 0;
    // while(scratch1 != 0) {
    //   dst++;
    //   scratch1 &= (scratch1 - 1);
    // }
    xorl(dst, dst);
    testq(scratch1, scratch1);
    jccb(Assembler::equal, done);
    {
      bind(loop);
      incq(dst);
      movq(scratch2, scratch1);
      decq(scratch2);
      andq(scratch1, scratch2);
      jccb(Assembler::notEqual, loop);
    }
    bind(done);
  }
#ifdef ASSERT
  mov64(scratch1, 0xCafeBabeDeadBeef);
  movq(scratch2, scratch1);
#endif
}

// Ensure that the inline code and the stub are using the same registers.
#define LOOKUP_SECONDARY_SUPERS_TABLE_REGISTERS                      \
do {                                                                 \
  assert(r_super_klass  == rax, "mismatch");                         \
  assert(r_array_base   == rbx, "mismatch");                         \
  assert(r_array_length == rcx, "mismatch");                         \
  assert(r_array_index  == rdx, "mismatch");                         \
  assert(r_sub_klass    == rsi || r_sub_klass == noreg, "mismatch"); \
  assert(r_bitmap       == r11 || r_bitmap    == noreg, "mismatch"); \
  assert(result         == rdi || result      == noreg, "mismatch"); \
} while(0)

// Versions of salq and rorq that don't need count to be in rcx

void MacroAssembler::salq(Register dest, Register count) {
  if (count == rcx) {
    Assembler::salq(dest);
  } else {
    assert_different_registers(rcx, dest);
    xchgq(rcx, count);
    Assembler::salq(dest);
    xchgq(rcx, count);
  }
}

void MacroAssembler::rorq(Register dest, Register count) {
  if (count == rcx) {
    Assembler::rorq(dest);
  } else {
    assert_different_registers(rcx, dest);
    xchgq(rcx, count);
    Assembler::rorq(dest);
    xchgq(rcx, count);
  }
}

// Return true: we succeeded in generating this code
//
// At runtime, return 0 in result if r_super_klass is a superclass of
// r_sub_klass, otherwise return nonzero. Use this if you know the
// super_klass_slot of the class you're looking for. This is always
// the case for instanceof and checkcast.
void MacroAssembler::lookup_secondary_supers_table_const(Register r_sub_klass,
                                                         Register r_super_klass,
                                                         Register temp1,
                                                         Register temp2,
                                                         Register temp3,
                                                         Register temp4,
                                                         Register result,
                                                         u1 super_klass_slot) {
  assert_different_registers(r_sub_klass, r_super_klass, temp1, temp2, temp3, temp4, result);

  Label L_fallthrough, L_success, L_failure;

  BLOCK_COMMENT("lookup_secondary_supers_table {");

  const Register
    r_array_index  = temp1,
    r_array_length = temp2,
    r_array_base   = temp3,
    r_bitmap       = temp4;

  LOOKUP_SECONDARY_SUPERS_TABLE_REGISTERS;

  xorq(result, result); // = 0

  movq(r_bitmap, Address(r_sub_klass, Klass::secondary_supers_bitmap_offset()));
  movq(r_array_index, r_bitmap);

  // First check the bitmap to see if super_klass might be present. If
  // the bit is zero, we are certain that super_klass is not one of
  // the secondary supers.
  u1 bit = super_klass_slot;
  {
    // NB: If the count in a x86 shift instruction is 0, the flags are
    // not affected, so we do a testq instead.
    int shift_count = Klass::SECONDARY_SUPERS_TABLE_MASK - bit;
    if (shift_count != 0) {
      salq(r_array_index, shift_count);
    } else {
      testq(r_array_index, r_array_index);
    }
  }
  // We test the MSB of r_array_index, i.e. its sign bit
  jcc(Assembler::positive, L_failure);

  // Get the first array index that can contain super_klass into r_array_index.
  if (bit != 0) {
    population_count(r_array_index, r_array_index, temp2, temp3);
  } else {
    movl(r_array_index, 1);
  }
  // NB! r_array_index is off by 1. It is compensated by keeping r_array_base off by 1 word.

  // We will consult the secondary-super array.
  movptr(r_array_base, Address(r_sub_klass, in_bytes(Klass::secondary_supers_offset())));

  // We're asserting that the first word in an Array<Klass*> is the
  // length, and the second word is the first word of the data. If
  // that ever changes, r_array_base will have to be adjusted here.
  assert(Array<Klass*>::base_offset_in_bytes() == wordSize, "Adjust this code");
  assert(Array<Klass*>::length_offset_in_bytes() == 0, "Adjust this code");

  cmpq(r_super_klass, Address(r_array_base, r_array_index, Address::times_8));
  jccb(Assembler::equal, L_success);

  // Is there another entry to check? Consult the bitmap.
  btq(r_bitmap, (bit + 1) & Klass::SECONDARY_SUPERS_TABLE_MASK);
  jccb(Assembler::carryClear, L_failure);

  // Linear probe. Rotate the bitmap so that the next bit to test is
  // in Bit 1.
  if (bit != 0) {
    rorq(r_bitmap, bit);
  }

  // Calls into the stub generated by lookup_secondary_supers_table_slow_path.
  // Arguments: r_super_klass, r_array_base, r_array_index, r_bitmap.
  // Kills: r_array_length.
  // Returns: result.
  call(RuntimeAddress(StubRoutines::lookup_secondary_supers_table_slow_path_stub()));
  // Result (0/1) is in rdi
  jmpb(L_fallthrough);

  bind(L_failure);
  incq(result); // 0 => 1

  bind(L_success);
  // result = 0;

  bind(L_fallthrough);
  BLOCK_COMMENT("} lookup_secondary_supers_table");

  if (VerifySecondarySupers) {
    verify_secondary_supers_table(r_sub_klass, r_super_klass, result,
                                  temp1, temp2, temp3);
  }
}

// At runtime, return 0 in result if r_super_klass is a superclass of
// r_sub_klass, otherwise return nonzero. Use this version of
// lookup_secondary_supers_table() if you don't know ahead of time
// which superclass will be searched for. Used by interpreter and
// runtime stubs. It is larger and has somewhat greater latency than
// the version above, which takes a constant super_klass_slot.
void MacroAssembler::lookup_secondary_supers_table_var(Register r_sub_klass,
                                                       Register r_super_klass,
                                                       Register temp1,
                                                       Register temp2,
                                                       Register temp3,
                                                       Register temp4,
                                                       Register result) {
  assert_different_registers(r_sub_klass, r_super_klass, temp1, temp2, temp3, temp4, result);
  assert_different_registers(r_sub_klass, r_super_klass, rcx);
  RegSet temps = RegSet::of(temp1, temp2, temp3, temp4);

  Label L_fallthrough, L_success, L_failure;

  BLOCK_COMMENT("lookup_secondary_supers_table {");

  RegSetIterator<Register> available_regs = (temps - rcx).begin();

  // FIXME. Once we are sure that all paths reaching this point really
  // do pass rcx as one of our temps we can get rid of the following
  // workaround.
  assert(temps.contains(rcx), "fix this code");

  // We prefer to have our shift count in rcx. If rcx is one of our
  // temps, use it for slot. If not, pick any of our temps.
  Register slot;
  if (!temps.contains(rcx)) {
    slot = *available_regs++;
  } else {
    slot = rcx;
  }

  const Register r_array_index = *available_regs++;
  const Register r_bitmap      = *available_regs++;

  // The logic above guarantees this property, but we state it here.
  assert_different_registers(r_array_index, r_bitmap, rcx);

  movq(r_bitmap, Address(r_sub_klass, Klass::secondary_supers_bitmap_offset()));
  movq(r_array_index, r_bitmap);

  // First check the bitmap to see if super_klass might be present. If
  // the bit is zero, we are certain that super_klass is not one of
  // the secondary supers.
  movb(slot, Address(r_super_klass, Klass::hash_slot_offset()));
  xorl(slot, (u1)(Klass::SECONDARY_SUPERS_TABLE_SIZE - 1)); // slot ^ 63 === 63 - slot (mod 64)
  salq(r_array_index, slot);

  testq(r_array_index, r_array_index);
  // We test the MSB of r_array_index, i.e. its sign bit
  jcc(Assembler::positive, L_failure);

  const Register r_array_base = *available_regs++;

  // Get the first array index that can contain super_klass into r_array_index.
  // Note: Clobbers r_array_base and slot.
  population_count(r_array_index, r_array_index, /*temp2*/r_array_base, /*temp3*/slot);

  // NB! r_array_index is off by 1. It is compensated by keeping r_array_base off by 1 word.

  // We will consult the secondary-super array.
  movptr(r_array_base, Address(r_sub_klass, in_bytes(Klass::secondary_supers_offset())));

  // We're asserting that the first word in an Array<Klass*> is the
  // length, and the second word is the first word of the data. If
  // that ever changes, r_array_base will have to be adjusted here.
  assert(Array<Klass*>::base_offset_in_bytes() == wordSize, "Adjust this code");
  assert(Array<Klass*>::length_offset_in_bytes() == 0, "Adjust this code");

  cmpq(r_super_klass, Address(r_array_base, r_array_index, Address::times_8));
  jccb(Assembler::equal, L_success);

  // Restore slot to its true value
  movb(slot, Address(r_super_klass, Klass::hash_slot_offset()));

  // Linear probe. Rotate the bitmap so that the next bit to test is
  // in Bit 1.
  rorq(r_bitmap, slot);

  // Is there another entry to check? Consult the bitmap.
  btq(r_bitmap, 1);
  jccb(Assembler::carryClear, L_failure);

  // Calls into the stub generated by lookup_secondary_supers_table_slow_path.
  // Arguments: r_super_klass, r_array_base, r_array_index, r_bitmap.
  // Kills: r_array_length.
  // Returns: result.
  lookup_secondary_supers_table_slow_path(r_super_klass,
                                          r_array_base,
                                          r_array_index,
                                          r_bitmap,
                                          /*temp1*/result,
                                          /*temp2*/slot,
                                          &L_success,
                                          nullptr);

  bind(L_failure);
  movq(result, 1);
  jmpb(L_fallthrough);

  bind(L_success);
  xorq(result, result); // = 0

  bind(L_fallthrough);
  BLOCK_COMMENT("} lookup_secondary_supers_table");

  if (VerifySecondarySupers) {
    verify_secondary_supers_table(r_sub_klass, r_super_klass, result,
                                  temp1, temp2, temp3);
  }
}

void MacroAssembler::repne_scanq(Register addr, Register value, Register count, Register limit,
                                 Label* L_success, Label* L_failure) {
  Label L_loop, L_fallthrough;
  {
    int label_nulls = 0;
    if (L_success == nullptr) { L_success = &L_fallthrough; label_nulls++; }
    if (L_failure == nullptr) { L_failure = &L_fallthrough; label_nulls++; }
    assert(label_nulls <= 1, "at most one null in the batch");
  }
  bind(L_loop);
  cmpq(value, Address(addr, count, Address::times_8));
  jcc(Assembler::equal, *L_success);
  addl(count, 1);
  cmpl(count, limit);
  jcc(Assembler::less, L_loop);

  if (&L_fallthrough != L_failure) {
    jmp(*L_failure);
  }
  bind(L_fallthrough);
}

// Called by code generated by check_klass_subtype_slow_path
// above. This is called when there is a collision in the hashed
// lookup in the secondary supers array.
void MacroAssembler::lookup_secondary_supers_table_slow_path(Register r_super_klass,
                                                             Register r_array_base,
                                                             Register r_array_index,
                                                             Register r_bitmap,
                                                             Register temp1,
                                                             Register temp2,
                                                             Label* L_success,
                                                             Label* L_failure) {
  assert_different_registers(r_super_klass, r_array_base, r_array_index, r_bitmap, temp1, temp2);

  const Register
    r_array_length = temp1,
    r_sub_klass    = noreg,
    result         = noreg;

  Label L_fallthrough;
  int label_nulls = 0;
  if (L_success == nullptr)   { L_success   = &L_fallthrough; label_nulls++; }
  if (L_failure == nullptr)   { L_failure   = &L_fallthrough; label_nulls++; }
  assert(label_nulls <= 1, "at most one null in the batch");

  // Load the array length.
  movl(r_array_length, Address(r_array_base, Array<Klass*>::length_offset_in_bytes()));
  // And adjust the array base to point to the data.
  // NB! Effectively increments current slot index by 1.
  assert(Array<Klass*>::base_offset_in_bytes() == wordSize, "");
  addptr(r_array_base, Array<Klass*>::base_offset_in_bytes());

  // Linear probe
  Label L_huge;

  // The bitmap is full to bursting.
  // Implicit invariant: BITMAP_FULL implies (length > 0)
  cmpl(r_array_length, (int32_t)Klass::SECONDARY_SUPERS_TABLE_SIZE - 2);
  jcc(Assembler::greater, L_huge);

  // NB! Our caller has checked bits 0 and 1 in the bitmap. The
  // current slot (at secondary_supers[r_array_index]) has not yet
  // been inspected, and r_array_index may be out of bounds if we
  // wrapped around the end of the array.

  { // This is conventional linear probing, but instead of terminating
    // when a null entry is found in the table, we maintain a bitmap
    // in which a 0 indicates missing entries.
    // The check above guarantees there are 0s in the bitmap, so the loop
    // eventually terminates.

    xorl(temp2, temp2); // = 0;

    Label L_again;
    bind(L_again);

    // Check for array wraparound.
    cmpl(r_array_index, r_array_length);
    cmovl(Assembler::greaterEqual, r_array_index, temp2);

    cmpq(r_super_klass, Address(r_array_base, r_array_index, Address::times_8));
    jcc(Assembler::equal, *L_success);

    // If the next bit in bitmap is zero, we're done.
    btq(r_bitmap, 2); // look-ahead check (Bit 2); Bits 0 and 1 are tested by now
    jcc(Assembler::carryClear, *L_failure);

    rorq(r_bitmap, 1); // Bits 1/2 => 0/1
    addl(r_array_index, 1);

    jmp(L_again);
  }

  { // Degenerate case: more than 64 secondary supers.
    // FIXME: We could do something smarter here, maybe a vectorized
    // comparison or a binary search, but is that worth any added
    // complexity?
    bind(L_huge);
    xorl(r_array_index, r_array_index); // = 0
    repne_scanq(r_array_base, r_super_klass, r_array_index, r_array_length,
                L_success,
                (&L_fallthrough != L_failure ? L_failure : nullptr));

    bind(L_fallthrough);
  }
}

struct VerifyHelperArguments {
  Klass* _super;
  Klass* _sub;
  intptr_t _linear_result;
  intptr_t _table_result;
};

static void verify_secondary_supers_table_helper(const char* msg, VerifyHelperArguments* args) {
  Klass::on_secondary_supers_verification_failure(args->_super,
                                                  args->_sub,
                                                  args->_linear_result,
                                                  args->_table_result,
                                                  msg);
}

// Make sure that the hashed lookup and a linear scan agree.
void MacroAssembler::verify_secondary_supers_table(Register r_sub_klass,
                                                   Register r_super_klass,
                                                   Register result,
                                                   Register temp1,
                                                   Register temp2,
                                                   Register temp3) {
  const Register
      r_array_index  = temp1,
      r_array_length = temp2,
      r_array_base   = temp3,
      r_bitmap       = noreg;

  BLOCK_COMMENT("verify_secondary_supers_table {");

  Label L_success, L_failure, L_check, L_done;

  movptr(r_array_base, Address(r_sub_klass, in_bytes(Klass::secondary_supers_offset())));
  movl(r_array_length, Address(r_array_base, Array<Klass*>::length_offset_in_bytes()));
  // And adjust the array base to point to the data.
  addptr(r_array_base, Array<Klass*>::base_offset_in_bytes());

  testl(r_array_length, r_array_length); // array_length == 0?
  jcc(Assembler::zero, L_failure);

  movl(r_array_index, 0);
  repne_scanq(r_array_base, r_super_klass, r_array_index, r_array_length, &L_success);
  // fall through to L_failure

  const Register linear_result = r_array_index; // reuse temp1

  bind(L_failure); // not present
  movl(linear_result, 1);
  jmp(L_check);

  bind(L_success); // present
  movl(linear_result, 0);

  bind(L_check);
  cmpl(linear_result, result);
  jcc(Assembler::equal, L_done);

  { // To avoid calling convention issues, build a record on the stack
    // and pass the pointer to that instead.
    push(result);
    push(linear_result);
    push(r_sub_klass);
    push(r_super_klass);
    movptr(c_rarg1, rsp);
    movptr(c_rarg0, (uintptr_t) "mismatch");
    call(RuntimeAddress(CAST_FROM_FN_PTR(address, verify_secondary_supers_table_helper)));
    should_not_reach_here();
  }
  bind(L_done);

  BLOCK_COMMENT("} verify_secondary_supers_table");
}

#undef LOOKUP_SECONDARY_SUPERS_TABLE_REGISTERS

void MacroAssembler::clinit_barrier(Register klass, Label* L_fast_path, Label* L_slow_path) {
  assert(L_fast_path != nullptr || L_slow_path != nullptr, "at least one is required");

  Label L_fallthrough;
  if (L_fast_path == nullptr) {
    L_fast_path = &L_fallthrough;
  } else if (L_slow_path == nullptr) {
    L_slow_path = &L_fallthrough;
  }

  // Fast path check: class is fully initialized.
  // init_state needs acquire, but x86 is TSO, and so we are already good.
  cmpb(Address(klass, InstanceKlass::init_state_offset()), InstanceKlass::fully_initialized);
  jcc(Assembler::equal, *L_fast_path);

  // Fast path check: current thread is initializer thread
  cmpptr(r15_thread, Address(klass, InstanceKlass::init_thread_offset()));
  if (L_slow_path == &L_fallthrough) {
    jcc(Assembler::equal, *L_fast_path);
    bind(*L_slow_path);
  } else if (L_fast_path == &L_fallthrough) {
    jcc(Assembler::notEqual, *L_slow_path);
    bind(*L_fast_path);
  } else {
    Unimplemented();
  }
}

void MacroAssembler::cmov32(Condition cc, Register dst, Address src) {
  if (VM_Version::supports_cmov()) {
    cmovl(cc, dst, src);
  } else {
    Label L;
    jccb(negate_condition(cc), L);
    movl(dst, src);
    bind(L);
  }
}

void MacroAssembler::cmov32(Condition cc, Register dst, Register src) {
  if (VM_Version::supports_cmov()) {
    cmovl(cc, dst, src);
  } else {
    Label L;
    jccb(negate_condition(cc), L);
    movl(dst, src);
    bind(L);
  }
}

void MacroAssembler::_verify_oop(Register reg, const char* s, const char* file, int line) {
  if (!VerifyOops || VerifyAdapterSharing) {
    // Below address of the code string confuses VerifyAdapterSharing
    // because it may differ between otherwise equivalent adapters.
    return;
  }

  BLOCK_COMMENT("verify_oop {");
  push(rscratch1);
  push(rax);                          // save rax
  push(reg);                          // pass register argument

  // Pass register number to verify_oop_subroutine
  const char* b = nullptr;
  {
    ResourceMark rm;
    stringStream ss;
    ss.print("verify_oop: %s: %s (%s:%d)", reg->name(), s, file, line);
    b = code_string(ss.as_string());
  }
  AddressLiteral buffer((address) b, external_word_Relocation::spec_for_immediate());
  pushptr(buffer.addr(), rscratch1);

  // call indirectly to solve generation ordering problem
  movptr(rax, ExternalAddress(StubRoutines::verify_oop_subroutine_entry_address()));
  call(rax);
  // Caller pops the arguments (oop, message) and restores rax, r10
  BLOCK_COMMENT("} verify_oop");
}

void MacroAssembler::vallones(XMMRegister dst, int vector_len) {
  if (UseAVX > 2 && (vector_len == Assembler::AVX_512bit || VM_Version::supports_avx512vl())) {
    // Only pcmpeq has dependency breaking treatment (i.e the execution can begin without
    // waiting for the previous result on dst), not vpcmpeqd, so just use vpternlog
    vpternlogd(dst, 0xFF, dst, dst, vector_len);
  } else if (VM_Version::supports_avx()) {
    vpcmpeqd(dst, dst, dst, vector_len);
  } else {
    pcmpeqd(dst, dst);
  }
}

Address MacroAssembler::argument_address(RegisterOrConstant arg_slot,
                                         int extra_slot_offset) {
  // cf. TemplateTable::prepare_invoke(), if (load_receiver).
  int stackElementSize = Interpreter::stackElementSize;
  int offset = Interpreter::expr_offset_in_bytes(extra_slot_offset+0);
#ifdef ASSERT
  int offset1 = Interpreter::expr_offset_in_bytes(extra_slot_offset+1);
  assert(offset1 - offset == stackElementSize, "correct arithmetic");
#endif
  Register             scale_reg    = noreg;
  Address::ScaleFactor scale_factor = Address::no_scale;
  if (arg_slot.is_constant()) {
    offset += arg_slot.as_constant() * stackElementSize;
  } else {
    scale_reg    = arg_slot.as_register();
    scale_factor = Address::times(stackElementSize);
  }
  offset += wordSize;           // return PC is on stack
  return Address(rsp, scale_reg, scale_factor, offset);
}

void MacroAssembler::_verify_oop_addr(Address addr, const char* s, const char* file, int line) {
  if (!VerifyOops || VerifyAdapterSharing) {
    // Below address of the code string confuses VerifyAdapterSharing
    // because it may differ between otherwise equivalent adapters.
    return;
  }

  push(rscratch1);
  push(rax); // save rax,
  // addr may contain rsp so we will have to adjust it based on the push
  // we just did (and on 64 bit we do two pushes)
  // NOTE: 64bit seemed to have had a bug in that it did movq(addr, rax); which
  // stores rax into addr which is backwards of what was intended.
  if (addr.uses(rsp)) {
    lea(rax, addr);
    pushptr(Address(rax, 2 * BytesPerWord));
  } else {
    pushptr(addr);
  }

  // Pass register number to verify_oop_subroutine
  const char* b = nullptr;
  {
    ResourceMark rm;
    stringStream ss;
    ss.print("verify_oop_addr: %s (%s:%d)", s, file, line);
    b = code_string(ss.as_string());
  }
  AddressLiteral buffer((address) b, external_word_Relocation::spec_for_immediate());
  pushptr(buffer.addr(), rscratch1);

  // call indirectly to solve generation ordering problem
  movptr(rax, ExternalAddress(StubRoutines::verify_oop_subroutine_entry_address()));
  call(rax);
  // Caller pops the arguments (addr, message) and restores rax, r10.
}

void MacroAssembler::verify_tlab() {
#ifdef ASSERT
  if (UseTLAB && VerifyOops) {
    Label next, ok;
    Register t1 = rsi;

    push(t1);

    movptr(t1, Address(r15_thread, in_bytes(JavaThread::tlab_top_offset())));
    cmpptr(t1, Address(r15_thread, in_bytes(JavaThread::tlab_start_offset())));
    jcc(Assembler::aboveEqual, next);
    STOP("assert(top >= start)");
    should_not_reach_here();

    bind(next);
    movptr(t1, Address(r15_thread, in_bytes(JavaThread::tlab_end_offset())));
    cmpptr(t1, Address(r15_thread, in_bytes(JavaThread::tlab_top_offset())));
    jcc(Assembler::aboveEqual, ok);
    STOP("assert(top <= end)");
    should_not_reach_here();

    bind(ok);
    pop(t1);
  }
#endif
}

class ControlWord {
 public:
  int32_t _value;

  int  rounding_control() const        { return  (_value >> 10) & 3      ; }
  int  precision_control() const       { return  (_value >>  8) & 3      ; }
  bool precision() const               { return ((_value >>  5) & 1) != 0; }
  bool underflow() const               { return ((_value >>  4) & 1) != 0; }
  bool overflow() const                { return ((_value >>  3) & 1) != 0; }
  bool zero_divide() const             { return ((_value >>  2) & 1) != 0; }
  bool denormalized() const            { return ((_value >>  1) & 1) != 0; }
  bool invalid() const                 { return ((_value >>  0) & 1) != 0; }

  void print() const {
    // rounding control
    const char* rc;
    switch (rounding_control()) {
      case 0: rc = "round near"; break;
      case 1: rc = "round down"; break;
      case 2: rc = "round up  "; break;
      case 3: rc = "chop      "; break;
      default:
        rc = nullptr; // silence compiler warnings
        fatal("Unknown rounding control: %d", rounding_control());
    };
    // precision control
    const char* pc;
    switch (precision_control()) {
      case 0: pc = "24 bits "; break;
      case 1: pc = "reserved"; break;
      case 2: pc = "53 bits "; break;
      case 3: pc = "64 bits "; break;
      default:
        pc = nullptr; // silence compiler warnings
        fatal("Unknown precision control: %d", precision_control());
    };
    // flags
    char f[9];
    f[0] = ' ';
    f[1] = ' ';
    f[2] = (precision   ()) ? 'P' : 'p';
    f[3] = (underflow   ()) ? 'U' : 'u';
    f[4] = (overflow    ()) ? 'O' : 'o';
    f[5] = (zero_divide ()) ? 'Z' : 'z';
    f[6] = (denormalized()) ? 'D' : 'd';
    f[7] = (invalid     ()) ? 'I' : 'i';
    f[8] = '\x0';
    // output
    printf("%04x  masks = %s, %s, %s", _value & 0xFFFF, f, rc, pc);
  }

};

class StatusWord {
 public:
  int32_t _value;

  bool busy() const                    { return ((_value >> 15) & 1) != 0; }
  bool C3() const                      { return ((_value >> 14) & 1) != 0; }
  bool C2() const                      { return ((_value >> 10) & 1) != 0; }
  bool C1() const                      { return ((_value >>  9) & 1) != 0; }
  bool C0() const                      { return ((_value >>  8) & 1) != 0; }
  int  top() const                     { return  (_value >> 11) & 7      ; }
  bool error_status() const            { return ((_value >>  7) & 1) != 0; }
  bool stack_fault() const             { return ((_value >>  6) & 1) != 0; }
  bool precision() const               { return ((_value >>  5) & 1) != 0; }
  bool underflow() const               { return ((_value >>  4) & 1) != 0; }
  bool overflow() const                { return ((_value >>  3) & 1) != 0; }
  bool zero_divide() const             { return ((_value >>  2) & 1) != 0; }
  bool denormalized() const            { return ((_value >>  1) & 1) != 0; }
  bool invalid() const                 { return ((_value >>  0) & 1) != 0; }

  void print() const {
    // condition codes
    char c[5];
    c[0] = (C3()) ? '3' : '-';
    c[1] = (C2()) ? '2' : '-';
    c[2] = (C1()) ? '1' : '-';
    c[3] = (C0()) ? '0' : '-';
    c[4] = '\x0';
    // flags
    char f[9];
    f[0] = (error_status()) ? 'E' : '-';
    f[1] = (stack_fault ()) ? 'S' : '-';
    f[2] = (precision   ()) ? 'P' : '-';
    f[3] = (underflow   ()) ? 'U' : '-';
    f[4] = (overflow    ()) ? 'O' : '-';
    f[5] = (zero_divide ()) ? 'Z' : '-';
    f[6] = (denormalized()) ? 'D' : '-';
    f[7] = (invalid     ()) ? 'I' : '-';
    f[8] = '\x0';
    // output
    printf("%04x  flags = %s, cc =  %s, top = %d", _value & 0xFFFF, f, c, top());
  }

};

class TagWord {
 public:
  int32_t _value;

  int tag_at(int i) const              { return (_value >> (i*2)) & 3; }

  void print() const {
    printf("%04x", _value & 0xFFFF);
  }

};

class FPU_Register {
 public:
  int32_t _m0;
  int32_t _m1;
  int16_t _ex;

  bool is_indefinite() const           {
    return _ex == -1 && _m1 == (int32_t)0xC0000000 && _m0 == 0;
  }

  void print() const {
    char  sign = (_ex < 0) ? '-' : '+';
    const char* kind = (_ex == 0x7FFF || _ex == (int16_t)-1) ? "NaN" : "   ";
    printf("%c%04hx.%08x%08x  %s", sign, _ex, _m1, _m0, kind);
  };

};

class FPU_State {
 public:
  enum {
    register_size       = 10,
    number_of_registers =  8,
    register_mask       =  7
  };

  ControlWord  _control_word;
  StatusWord   _status_word;
  TagWord      _tag_word;
  int32_t      _error_offset;
  int32_t      _error_selector;
  int32_t      _data_offset;
  int32_t      _data_selector;
  int8_t       _register[register_size * number_of_registers];

  int tag_for_st(int i) const          { return _tag_word.tag_at((_status_word.top() + i) & register_mask); }
  FPU_Register* st(int i) const        { return (FPU_Register*)&_register[register_size * i]; }

  const char* tag_as_string(int tag) const {
    switch (tag) {
      case 0: return "valid";
      case 1: return "zero";
      case 2: return "special";
      case 3: return "empty";
    }
    ShouldNotReachHere();
    return nullptr;
  }

  void print() const {
    // print computation registers
    { int t = _status_word.top();
      for (int i = 0; i < number_of_registers; i++) {
        int j = (i - t) & register_mask;
        printf("%c r%d = ST%d = ", (j == 0 ? '*' : ' '), i, j);
        st(j)->print();
        printf(" %s\n", tag_as_string(_tag_word.tag_at(i)));
      }
    }
    printf("\n");
    // print control registers
    printf("ctrl = "); _control_word.print(); printf("\n");
    printf("stat = "); _status_word .print(); printf("\n");
    printf("tags = "); _tag_word    .print(); printf("\n");
  }

};

class Flag_Register {
 public:
  int32_t _value;

  bool overflow() const                { return ((_value >> 11) & 1) != 0; }
  bool direction() const               { return ((_value >> 10) & 1) != 0; }
  bool sign() const                    { return ((_value >>  7) & 1) != 0; }
  bool zero() const                    { return ((_value >>  6) & 1) != 0; }
  bool auxiliary_carry() const         { return ((_value >>  4) & 1) != 0; }
  bool parity() const                  { return ((_value >>  2) & 1) != 0; }
  bool carry() const                   { return ((_value >>  0) & 1) != 0; }

  void print() const {
    // flags
    char f[8];
    f[0] = (overflow       ()) ? 'O' : '-';
    f[1] = (direction      ()) ? 'D' : '-';
    f[2] = (sign           ()) ? 'S' : '-';
    f[3] = (zero           ()) ? 'Z' : '-';
    f[4] = (auxiliary_carry()) ? 'A' : '-';
    f[5] = (parity         ()) ? 'P' : '-';
    f[6] = (carry          ()) ? 'C' : '-';
    f[7] = '\x0';
    // output
    printf("%08x  flags = %s", _value, f);
  }

};

class IU_Register {
 public:
  int32_t _value;

  void print() const {
    printf("%08x  %11d", _value, _value);
  }

};

class IU_State {
 public:
  Flag_Register _eflags;
  IU_Register   _rdi;
  IU_Register   _rsi;
  IU_Register   _rbp;
  IU_Register   _rsp;
  IU_Register   _rbx;
  IU_Register   _rdx;
  IU_Register   _rcx;
  IU_Register   _rax;

  void print() const {
    // computation registers
    printf("rax,  = "); _rax.print(); printf("\n");
    printf("rbx,  = "); _rbx.print(); printf("\n");
    printf("rcx  = "); _rcx.print(); printf("\n");
    printf("rdx  = "); _rdx.print(); printf("\n");
    printf("rdi  = "); _rdi.print(); printf("\n");
    printf("rsi  = "); _rsi.print(); printf("\n");
    printf("rbp,  = "); _rbp.print(); printf("\n");
    printf("rsp  = "); _rsp.print(); printf("\n");
    printf("\n");
    // control registers
    printf("flgs = "); _eflags.print(); printf("\n");
  }
};


class CPU_State {
 public:
  FPU_State _fpu_state;
  IU_State  _iu_state;

  void print() const {
    printf("--------------------------------------------------\n");
    _iu_state .print();
    printf("\n");
    _fpu_state.print();
    printf("--------------------------------------------------\n");
  }

};


static void _print_CPU_state(CPU_State* state) {
  state->print();
};


void MacroAssembler::print_CPU_state() {
  push_CPU_state();
  push(rsp);                // pass CPU state
  call(RuntimeAddress(CAST_FROM_FN_PTR(address, _print_CPU_state)));
  addptr(rsp, wordSize);       // discard argument
  pop_CPU_state();
}

void MacroAssembler::restore_cpu_control_state_after_jni(Register rscratch) {
  // Either restore the MXCSR register after returning from the JNI Call
  // or verify that it wasn't changed (with -Xcheck:jni flag).
  if (VM_Version::supports_sse()) {
    if (RestoreMXCSROnJNICalls) {
      ldmxcsr(ExternalAddress(StubRoutines::x86::addr_mxcsr_std()), rscratch);
    } else if (CheckJNICalls) {
      call(RuntimeAddress(StubRoutines::x86::verify_mxcsr_entry()));
    }
  }
  // Clear upper bits of YMM registers to avoid SSE <-> AVX transition penalty.
  vzeroupper();
}

// ((OopHandle)result).resolve();
void MacroAssembler::resolve_oop_handle(Register result, Register tmp) {
  assert_different_registers(result, tmp);

  // Only 64 bit platforms support GCs that require a tmp register
  // Only IN_HEAP loads require a thread_tmp register
  // OopHandle::resolve is an indirection like jobject.
  access_load_at(T_OBJECT, IN_NATIVE,
                 result, Address(result, 0), tmp);
}

// ((WeakHandle)result).resolve();
void MacroAssembler::resolve_weak_handle(Register rresult, Register rtmp) {
  assert_different_registers(rresult, rtmp);
  Label resolved;

  // A null weak handle resolves to null.
  cmpptr(rresult, 0);
  jcc(Assembler::equal, resolved);

  // Only 64 bit platforms support GCs that require a tmp register
  // Only IN_HEAP loads require a thread_tmp register
  // WeakHandle::resolve is an indirection like jweak.
  access_load_at(T_OBJECT, IN_NATIVE | ON_PHANTOM_OOP_REF,
                 rresult, Address(rresult, 0), rtmp);
  bind(resolved);
}

void MacroAssembler::load_mirror(Register mirror, Register method, Register tmp) {
  // get mirror
  const int mirror_offset = in_bytes(Klass::java_mirror_offset());
  load_method_holder(mirror, method);
  movptr(mirror, Address(mirror, mirror_offset));
  resolve_oop_handle(mirror, tmp);
}

void MacroAssembler::load_method_holder_cld(Register rresult, Register rmethod) {
  load_method_holder(rresult, rmethod);
  movptr(rresult, Address(rresult, InstanceKlass::class_loader_data_offset()));
}

void MacroAssembler::load_method_holder(Register holder, Register method) {
  movptr(holder, Address(method, Method::const_offset()));                      // ConstMethod*
  movptr(holder, Address(holder, ConstMethod::constants_offset()));             // ConstantPool*
  movptr(holder, Address(holder, ConstantPool::pool_holder_offset()));          // InstanceKlass*
}

<<<<<<< HEAD
void MacroAssembler::load_metadata(Register dst, Register src) {
#ifdef _LP64
  if (UseCompactObjectHeaders) {
    load_narrow_klass_compact(dst, src);
  } else if (UseCompressedClassPointers) {
    movl(dst, Address(src, oopDesc::klass_offset_in_bytes()));
  } else
#endif
  {
    movptr(dst, Address(src, oopDesc::klass_offset_in_bytes()));
  }
}

#ifdef _LP64
=======
>>>>>>> 953eef4f
void MacroAssembler::load_narrow_klass_compact(Register dst, Register src) {
  assert(UseCompactObjectHeaders, "expect compact object headers");
  movq(dst, Address(src, oopDesc::mark_offset_in_bytes()));
  shrq(dst, markWord::klass_shift);
}

void MacroAssembler::load_klass(Register dst, Register src, Register tmp) {
  assert_different_registers(src, tmp);
  assert_different_registers(dst, tmp);

  if (UseCompactObjectHeaders) {
    load_narrow_klass_compact(dst, src);
    decode_klass_not_null(dst, tmp);
  } else if (UseCompressedClassPointers) {
    movl(dst, Address(src, oopDesc::klass_offset_in_bytes()));
    decode_klass_not_null(dst, tmp);
  } else {
    movptr(dst, Address(src, oopDesc::klass_offset_in_bytes()));
  }
}

void MacroAssembler::load_prototype_header(Register dst, Register src, Register tmp) {
  load_klass(dst, src, tmp);
  movptr(dst, Address(dst, Klass::prototype_header_offset()));
}

void MacroAssembler::store_klass(Register dst, Register src, Register tmp) {
  assert(!UseCompactObjectHeaders, "not with compact headers");
  assert_different_registers(src, tmp);
  assert_different_registers(dst, tmp);
  if (UseCompressedClassPointers) {
    encode_klass_not_null(src, tmp);
    movl(Address(dst, oopDesc::klass_offset_in_bytes()), src);
  } else {
    movptr(Address(dst, oopDesc::klass_offset_in_bytes()), src);
  }
}

void MacroAssembler::cmp_klass(Register klass, Register obj, Register tmp) {
  if (UseCompactObjectHeaders) {
    assert(tmp != noreg, "need tmp");
    assert_different_registers(klass, obj, tmp);
    load_narrow_klass_compact(tmp, obj);
    cmpl(klass, tmp);
  } else if (UseCompressedClassPointers) {
    cmpl(klass, Address(obj, oopDesc::klass_offset_in_bytes()));
  } else {
    cmpptr(klass, Address(obj, oopDesc::klass_offset_in_bytes()));
  }
}

void MacroAssembler::cmp_klasses_from_objects(Register obj1, Register obj2, Register tmp1, Register tmp2) {
  if (UseCompactObjectHeaders) {
    assert(tmp2 != noreg, "need tmp2");
    assert_different_registers(obj1, obj2, tmp1, tmp2);
    load_narrow_klass_compact(tmp1, obj1);
    load_narrow_klass_compact(tmp2, obj2);
    cmpl(tmp1, tmp2);
  } else if (UseCompressedClassPointers) {
    movl(tmp1, Address(obj1, oopDesc::klass_offset_in_bytes()));
    cmpl(tmp1, Address(obj2, oopDesc::klass_offset_in_bytes()));
  } else {
    movptr(tmp1, Address(obj1, oopDesc::klass_offset_in_bytes()));
    cmpptr(tmp1, Address(obj2, oopDesc::klass_offset_in_bytes()));
  }
}

void MacroAssembler::access_load_at(BasicType type, DecoratorSet decorators, Register dst, Address src,
                                    Register tmp1) {
  BarrierSetAssembler* bs = BarrierSet::barrier_set()->barrier_set_assembler();
  decorators = AccessInternal::decorator_fixup(decorators, type);
  bool as_raw = (decorators & AS_RAW) != 0;
  if (as_raw) {
    bs->BarrierSetAssembler::load_at(this, decorators, type, dst, src, tmp1);
  } else {
    bs->load_at(this, decorators, type, dst, src, tmp1);
  }
}

void MacroAssembler::access_store_at(BasicType type, DecoratorSet decorators, Address dst, Register val,
                                     Register tmp1, Register tmp2, Register tmp3) {
  BarrierSetAssembler* bs = BarrierSet::barrier_set()->barrier_set_assembler();
  decorators = AccessInternal::decorator_fixup(decorators, type);
  bool as_raw = (decorators & AS_RAW) != 0;
  if (as_raw) {
    bs->BarrierSetAssembler::store_at(this, decorators, type, dst, val, tmp1, tmp2, tmp3);
  } else {
    bs->store_at(this, decorators, type, dst, val, tmp1, tmp2, tmp3);
  }
}

<<<<<<< HEAD
void MacroAssembler::flat_field_copy(DecoratorSet decorators, Register src, Register dst,
                                     Register inline_layout_info) {
  BarrierSetAssembler* bs = BarrierSet::barrier_set()->barrier_set_assembler();
  bs->flat_field_copy(this, decorators, src, dst, inline_layout_info);
}

void MacroAssembler::payload_offset(Register inline_klass, Register offset) {
  movptr(offset, Address(inline_klass, InstanceKlass::adr_inlineklass_fixed_block_offset()));
  movl(offset, Address(offset, InlineKlass::payload_offset_offset()));
}

void MacroAssembler::payload_addr(Register oop, Register data, Register inline_klass) {
  // ((address) (void*) o) + vk->payload_offset();
  Register offset = (data == oop) ? rscratch1 : data;
  payload_offset(inline_klass, offset);
  if (data == oop) {
    addptr(data, offset);
  } else {
    lea(data, Address(oop, offset));
  }
}

void MacroAssembler::data_for_value_array_index(Register array, Register array_klass,
                                                Register index, Register data) {
  assert(index != rcx, "index needs to shift by rcx");
  assert_different_registers(array, array_klass, index);
  assert_different_registers(rcx, array, index);

  // array->base() + (index << Klass::layout_helper_log2_element_size(lh));
  movl(rcx, Address(array_klass, Klass::layout_helper_offset()));

  // Klass::layout_helper_log2_element_size(lh)
  // (lh >> _lh_log2_element_size_shift) & _lh_log2_element_size_mask;
  shrl(rcx, Klass::_lh_log2_element_size_shift);
  andl(rcx, Klass::_lh_log2_element_size_mask);
  shlptr(index); // index << rcx

  lea(data, Address(array, index, Address::times_1, arrayOopDesc::base_offset_in_bytes(T_FLAT_ELEMENT)));
}

void MacroAssembler::load_heap_oop(Register dst, Address src, Register tmp1,
                                   Register thread_tmp, DecoratorSet decorators) {
  access_load_at(T_OBJECT, IN_HEAP | decorators, dst, src, tmp1, thread_tmp);
=======
void MacroAssembler::load_heap_oop(Register dst, Address src, Register tmp1, DecoratorSet decorators) {
  access_load_at(T_OBJECT, IN_HEAP | decorators, dst, src, tmp1);
>>>>>>> 953eef4f
}

// Doesn't do verification, generates fixed size code
void MacroAssembler::load_heap_oop_not_null(Register dst, Address src, Register tmp1, DecoratorSet decorators) {
  access_load_at(T_OBJECT, IN_HEAP | IS_NOT_NULL | decorators, dst, src, tmp1);
}

void MacroAssembler::store_heap_oop(Address dst, Register val, Register tmp1,
                                    Register tmp2, Register tmp3, DecoratorSet decorators) {
  access_store_at(T_OBJECT, IN_HEAP | decorators, dst, val, tmp1, tmp2, tmp3);
}

// Used for storing nulls.
void MacroAssembler::store_heap_oop_null(Address dst) {
  access_store_at(T_OBJECT, IN_HEAP, dst, noreg, noreg, noreg, noreg);
}

void MacroAssembler::store_klass_gap(Register dst, Register src) {
  assert(!UseCompactObjectHeaders, "Don't use with compact headers");
  if (UseCompressedClassPointers) {
    // Store to klass gap in destination
    movl(Address(dst, oopDesc::klass_gap_offset_in_bytes()), src);
  }
}

#ifdef ASSERT
void MacroAssembler::verify_heapbase(const char* msg) {
  assert (UseCompressedOops, "should be compressed");
  assert (Universe::heap() != nullptr, "java heap should be initialized");
  if (CheckCompressedOops) {
    Label ok;
    ExternalAddress src2(CompressedOops::base_addr());
    const bool is_src2_reachable = reachable(src2);
    if (!is_src2_reachable) {
      push(rscratch1);  // cmpptr trashes rscratch1
    }
    cmpptr(r12_heapbase, src2, rscratch1);
    jcc(Assembler::equal, ok);
    STOP(msg);
    bind(ok);
    if (!is_src2_reachable) {
      pop(rscratch1);
    }
  }
}
#endif

// Algorithm must match oop.inline.hpp encode_heap_oop.
void MacroAssembler::encode_heap_oop(Register r) {
#ifdef ASSERT
  verify_heapbase("MacroAssembler::encode_heap_oop: heap base corrupted?");
#endif
  verify_oop_msg(r, "broken oop in encode_heap_oop");
  if (CompressedOops::base() == nullptr) {
    if (CompressedOops::shift() != 0) {
      assert (LogMinObjAlignmentInBytes == CompressedOops::shift(), "decode alg wrong");
      shrq(r, LogMinObjAlignmentInBytes);
    }
    return;
  }
  testq(r, r);
  cmovq(Assembler::equal, r, r12_heapbase);
  subq(r, r12_heapbase);
  shrq(r, LogMinObjAlignmentInBytes);
}

void MacroAssembler::encode_heap_oop_not_null(Register r) {
#ifdef ASSERT
  verify_heapbase("MacroAssembler::encode_heap_oop_not_null: heap base corrupted?");
  if (CheckCompressedOops) {
    Label ok;
    testq(r, r);
    jcc(Assembler::notEqual, ok);
    STOP("null oop passed to encode_heap_oop_not_null");
    bind(ok);
  }
#endif
  verify_oop_msg(r, "broken oop in encode_heap_oop_not_null");
  if (CompressedOops::base() != nullptr) {
    subq(r, r12_heapbase);
  }
  if (CompressedOops::shift() != 0) {
    assert (LogMinObjAlignmentInBytes == CompressedOops::shift(), "decode alg wrong");
    shrq(r, LogMinObjAlignmentInBytes);
  }
}

void MacroAssembler::encode_heap_oop_not_null(Register dst, Register src) {
#ifdef ASSERT
  verify_heapbase("MacroAssembler::encode_heap_oop_not_null2: heap base corrupted?");
  if (CheckCompressedOops) {
    Label ok;
    testq(src, src);
    jcc(Assembler::notEqual, ok);
    STOP("null oop passed to encode_heap_oop_not_null2");
    bind(ok);
  }
#endif
  verify_oop_msg(src, "broken oop in encode_heap_oop_not_null2");
  if (dst != src) {
    movq(dst, src);
  }
  if (CompressedOops::base() != nullptr) {
    subq(dst, r12_heapbase);
  }
  if (CompressedOops::shift() != 0) {
    assert (LogMinObjAlignmentInBytes == CompressedOops::shift(), "decode alg wrong");
    shrq(dst, LogMinObjAlignmentInBytes);
  }
}

void  MacroAssembler::decode_heap_oop(Register r) {
#ifdef ASSERT
  verify_heapbase("MacroAssembler::decode_heap_oop: heap base corrupted?");
#endif
  if (CompressedOops::base() == nullptr) {
    if (CompressedOops::shift() != 0) {
      assert (LogMinObjAlignmentInBytes == CompressedOops::shift(), "decode alg wrong");
      shlq(r, LogMinObjAlignmentInBytes);
    }
  } else {
    Label done;
    shlq(r, LogMinObjAlignmentInBytes);
    jccb(Assembler::equal, done);
    addq(r, r12_heapbase);
    bind(done);
  }
  verify_oop_msg(r, "broken oop in decode_heap_oop");
}

void  MacroAssembler::decode_heap_oop_not_null(Register r) {
  // Note: it will change flags
  assert (UseCompressedOops, "should only be used for compressed headers");
  assert (Universe::heap() != nullptr, "java heap should be initialized");
  // Cannot assert, unverified entry point counts instructions (see .ad file)
  // vtableStubs also counts instructions in pd_code_size_limit.
  // Also do not verify_oop as this is called by verify_oop.
  if (CompressedOops::shift() != 0) {
    assert(LogMinObjAlignmentInBytes == CompressedOops::shift(), "decode alg wrong");
    shlq(r, LogMinObjAlignmentInBytes);
    if (CompressedOops::base() != nullptr) {
      addq(r, r12_heapbase);
    }
  } else {
    assert (CompressedOops::base() == nullptr, "sanity");
  }
}

void  MacroAssembler::decode_heap_oop_not_null(Register dst, Register src) {
  // Note: it will change flags
  assert (UseCompressedOops, "should only be used for compressed headers");
  assert (Universe::heap() != nullptr, "java heap should be initialized");
  // Cannot assert, unverified entry point counts instructions (see .ad file)
  // vtableStubs also counts instructions in pd_code_size_limit.
  // Also do not verify_oop as this is called by verify_oop.
  if (CompressedOops::shift() != 0) {
    assert(LogMinObjAlignmentInBytes == CompressedOops::shift(), "decode alg wrong");
    if (LogMinObjAlignmentInBytes == Address::times_8) {
      leaq(dst, Address(r12_heapbase, src, Address::times_8, 0));
    } else {
      if (dst != src) {
        movq(dst, src);
      }
      shlq(dst, LogMinObjAlignmentInBytes);
      if (CompressedOops::base() != nullptr) {
        addq(dst, r12_heapbase);
      }
    }
  } else {
    assert (CompressedOops::base() == nullptr, "sanity");
    if (dst != src) {
      movq(dst, src);
    }
  }
}

void MacroAssembler::encode_klass_not_null(Register r, Register tmp) {
  assert_different_registers(r, tmp);
  if (CompressedKlassPointers::base() != nullptr) {
    mov64(tmp, (int64_t)CompressedKlassPointers::base());
    subq(r, tmp);
  }
  if (CompressedKlassPointers::shift() != 0) {
    shrq(r, CompressedKlassPointers::shift());
  }
}

void MacroAssembler::encode_and_move_klass_not_null(Register dst, Register src) {
  assert_different_registers(src, dst);
  if (CompressedKlassPointers::base() != nullptr) {
    mov64(dst, -(int64_t)CompressedKlassPointers::base());
    addq(dst, src);
  } else {
    movptr(dst, src);
  }
  if (CompressedKlassPointers::shift() != 0) {
    shrq(dst, CompressedKlassPointers::shift());
  }
}

void  MacroAssembler::decode_klass_not_null(Register r, Register tmp) {
  assert_different_registers(r, tmp);
  // Note: it will change flags
  assert(UseCompressedClassPointers, "should only be used for compressed headers");
  // Cannot assert, unverified entry point counts instructions (see .ad file)
  // vtableStubs also counts instructions in pd_code_size_limit.
  // Also do not verify_oop as this is called by verify_oop.
  if (CompressedKlassPointers::shift() != 0) {
    shlq(r, CompressedKlassPointers::shift());
  }
  if (CompressedKlassPointers::base() != nullptr) {
    mov64(tmp, (int64_t)CompressedKlassPointers::base());
    addq(r, tmp);
  }
}

void  MacroAssembler::decode_and_move_klass_not_null(Register dst, Register src) {
  assert_different_registers(src, dst);
  // Note: it will change flags
  assert (UseCompressedClassPointers, "should only be used for compressed headers");
  // Cannot assert, unverified entry point counts instructions (see .ad file)
  // vtableStubs also counts instructions in pd_code_size_limit.
  // Also do not verify_oop as this is called by verify_oop.

  if (CompressedKlassPointers::base() == nullptr &&
      CompressedKlassPointers::shift() == 0) {
    // The best case scenario is that there is no base or shift. Then it is already
    // a pointer that needs nothing but a register rename.
    movl(dst, src);
  } else {
    if (CompressedKlassPointers::shift() <= Address::times_8) {
      if (CompressedKlassPointers::base() != nullptr) {
        mov64(dst, (int64_t)CompressedKlassPointers::base());
      } else {
        xorq(dst, dst);
      }
      if (CompressedKlassPointers::shift() != 0) {
        assert(CompressedKlassPointers::shift() == Address::times_8, "klass not aligned on 64bits?");
        leaq(dst, Address(dst, src, Address::times_8, 0));
      } else {
        addq(dst, src);
      }
    } else {
      if (CompressedKlassPointers::base() != nullptr) {
        const uint64_t base_right_shifted =
            (uint64_t)CompressedKlassPointers::base() >> CompressedKlassPointers::shift();
        mov64(dst, base_right_shifted);
      } else {
        xorq(dst, dst);
      }
      addq(dst, src);
      shlq(dst, CompressedKlassPointers::shift());
    }
  }
}

void  MacroAssembler::set_narrow_oop(Register dst, jobject obj) {
  assert (UseCompressedOops, "should only be used for compressed headers");
  assert (Universe::heap() != nullptr, "java heap should be initialized");
  assert (oop_recorder() != nullptr, "this assembler needs an OopRecorder");
  int oop_index = oop_recorder()->find_index(obj);
  RelocationHolder rspec = oop_Relocation::spec(oop_index);
  mov_narrow_oop(dst, oop_index, rspec);
}

void  MacroAssembler::set_narrow_oop(Address dst, jobject obj) {
  assert (UseCompressedOops, "should only be used for compressed headers");
  assert (Universe::heap() != nullptr, "java heap should be initialized");
  assert (oop_recorder() != nullptr, "this assembler needs an OopRecorder");
  int oop_index = oop_recorder()->find_index(obj);
  RelocationHolder rspec = oop_Relocation::spec(oop_index);
  mov_narrow_oop(dst, oop_index, rspec);
}

void  MacroAssembler::set_narrow_klass(Register dst, Klass* k) {
  assert (UseCompressedClassPointers, "should only be used for compressed headers");
  assert (oop_recorder() != nullptr, "this assembler needs an OopRecorder");
  int klass_index = oop_recorder()->find_index(k);
  RelocationHolder rspec = metadata_Relocation::spec(klass_index);
  mov_narrow_oop(dst, CompressedKlassPointers::encode(k), rspec);
}

void  MacroAssembler::set_narrow_klass(Address dst, Klass* k) {
  assert (UseCompressedClassPointers, "should only be used for compressed headers");
  assert (oop_recorder() != nullptr, "this assembler needs an OopRecorder");
  int klass_index = oop_recorder()->find_index(k);
  RelocationHolder rspec = metadata_Relocation::spec(klass_index);
  mov_narrow_oop(dst, CompressedKlassPointers::encode(k), rspec);
}

void  MacroAssembler::cmp_narrow_oop(Register dst, jobject obj) {
  assert (UseCompressedOops, "should only be used for compressed headers");
  assert (Universe::heap() != nullptr, "java heap should be initialized");
  assert (oop_recorder() != nullptr, "this assembler needs an OopRecorder");
  int oop_index = oop_recorder()->find_index(obj);
  RelocationHolder rspec = oop_Relocation::spec(oop_index);
  Assembler::cmp_narrow_oop(dst, oop_index, rspec);
}

void  MacroAssembler::cmp_narrow_oop(Address dst, jobject obj) {
  assert (UseCompressedOops, "should only be used for compressed headers");
  assert (Universe::heap() != nullptr, "java heap should be initialized");
  assert (oop_recorder() != nullptr, "this assembler needs an OopRecorder");
  int oop_index = oop_recorder()->find_index(obj);
  RelocationHolder rspec = oop_Relocation::spec(oop_index);
  Assembler::cmp_narrow_oop(dst, oop_index, rspec);
}

void  MacroAssembler::cmp_narrow_klass(Register dst, Klass* k) {
  assert (UseCompressedClassPointers, "should only be used for compressed headers");
  assert (oop_recorder() != nullptr, "this assembler needs an OopRecorder");
  int klass_index = oop_recorder()->find_index(k);
  RelocationHolder rspec = metadata_Relocation::spec(klass_index);
  Assembler::cmp_narrow_oop(dst, CompressedKlassPointers::encode(k), rspec);
}

void  MacroAssembler::cmp_narrow_klass(Address dst, Klass* k) {
  assert (UseCompressedClassPointers, "should only be used for compressed headers");
  assert (oop_recorder() != nullptr, "this assembler needs an OopRecorder");
  int klass_index = oop_recorder()->find_index(k);
  RelocationHolder rspec = metadata_Relocation::spec(klass_index);
  Assembler::cmp_narrow_oop(dst, CompressedKlassPointers::encode(k), rspec);
}

void MacroAssembler::reinit_heapbase() {
  if (UseCompressedOops) {
    if (Universe::heap() != nullptr) {
      if (CompressedOops::base() == nullptr) {
        MacroAssembler::xorptr(r12_heapbase, r12_heapbase);
      } else {
        mov64(r12_heapbase, (int64_t)CompressedOops::base());
      }
    } else {
      movptr(r12_heapbase, ExternalAddress(CompressedOops::base_addr()));
    }
  }
}

#if COMPILER2_OR_JVMCI

// clear memory of size 'cnt' qwords, starting at 'base' using XMM/YMM/ZMM registers
void MacroAssembler::xmm_clear_mem(Register base, Register cnt, Register val, XMMRegister xtmp, KRegister mask) {
  // cnt - number of qwords (8-byte words).
  // base - start address, qword aligned.
  Label L_zero_64_bytes, L_loop, L_sloop, L_tail, L_end;
  bool use64byteVector = (MaxVectorSize == 64) && (VM_Version::avx3_threshold() == 0);
  if (use64byteVector) {
    evpbroadcastq(xtmp, val, AVX_512bit);
  } else if (MaxVectorSize >= 32) {
    movdq(xtmp, val);
    punpcklqdq(xtmp, xtmp);
    vinserti128_high(xtmp, xtmp);
  } else {
    movdq(xtmp, val);
    punpcklqdq(xtmp, xtmp);
  }
  jmp(L_zero_64_bytes);

  BIND(L_loop);
  if (MaxVectorSize >= 32) {
    fill64(base, 0, xtmp, use64byteVector);
  } else {
    movdqu(Address(base,  0), xtmp);
    movdqu(Address(base, 16), xtmp);
    movdqu(Address(base, 32), xtmp);
    movdqu(Address(base, 48), xtmp);
  }
  addptr(base, 64);

  BIND(L_zero_64_bytes);
  subptr(cnt, 8);
  jccb(Assembler::greaterEqual, L_loop);

  // Copy trailing 64 bytes
  if (use64byteVector) {
    addptr(cnt, 8);
    jccb(Assembler::equal, L_end);
    fill64_masked(3, base, 0, xtmp, mask, cnt, val, true);
    jmp(L_end);
  } else {
    addptr(cnt, 4);
    jccb(Assembler::less, L_tail);
    if (MaxVectorSize >= 32) {
      vmovdqu(Address(base, 0), xtmp);
    } else {
      movdqu(Address(base,  0), xtmp);
      movdqu(Address(base, 16), xtmp);
    }
  }
  addptr(base, 32);
  subptr(cnt, 4);

  BIND(L_tail);
  addptr(cnt, 4);
  jccb(Assembler::lessEqual, L_end);
  if (UseAVX > 2 && MaxVectorSize >= 32 && VM_Version::supports_avx512vl()) {
    fill32_masked(3, base, 0, xtmp, mask, cnt, val);
  } else {
    decrement(cnt);

    BIND(L_sloop);
    movq(Address(base, 0), xtmp);
    addptr(base, 8);
    decrement(cnt);
    jccb(Assembler::greaterEqual, L_sloop);
  }
  BIND(L_end);
}

int MacroAssembler::store_inline_type_fields_to_buf(ciInlineKlass* vk, bool from_interpreter) {
  assert(InlineTypeReturnedAsFields, "Inline types should never be returned as fields");
  // An inline type might be returned. If fields are in registers we
  // need to allocate an inline type instance and initialize it with
  // the value of the fields.
  Label skip;
  // We only need a new buffered inline type if a new one is not returned
  testptr(rax, 1);
  jcc(Assembler::zero, skip);
  int call_offset = -1;

#ifdef _LP64
  // The following code is similar to allocate_instance but has some slight differences,
  // e.g. object size is always not zero, sometimes it's constant; storing klass ptr after
  // allocating is not necessary if vk != nullptr, etc. allocate_instance is not aware of these.
  Label slow_case;
  // 1. Try to allocate a new buffered inline instance either from TLAB or eden space
  mov(rscratch1, rax); // save rax for slow_case since *_allocate may corrupt it when allocation failed
  if (vk != nullptr) {
    // Called from C1, where the return type is statically known.
    movptr(rbx, (intptr_t)vk->get_InlineKlass());
    jint lh = vk->layout_helper();
    assert(lh != Klass::_lh_neutral_value, "inline class in return type must have been resolved");
    if (UseTLAB && !Klass::layout_helper_needs_slow_path(lh)) {
      tlab_allocate(r15_thread, rax, noreg, lh, r13, r14, slow_case);
    } else {
      jmp(slow_case);
    }
  } else {
    // Call from interpreter. RAX contains ((the InlineKlass* of the return type) | 0x01)
    mov(rbx, rax);
    andptr(rbx, -2);
    if (UseTLAB) {
      movl(r14, Address(rbx, Klass::layout_helper_offset()));
      testl(r14, Klass::_lh_instance_slow_path_bit);
      jcc(Assembler::notZero, slow_case);
      tlab_allocate(r15_thread, rax, r14, 0, r13, r14, slow_case);
    } else {
      jmp(slow_case);
    }
  }
  if (UseTLAB) {
    // 2. Initialize buffered inline instance header
    Register buffer_obj = rax;
    if (UseCompactObjectHeaders) {
      Register mark_word = r13;
      movptr(mark_word, Address(rbx, Klass::prototype_header_offset()));
      movptr(Address(buffer_obj, oopDesc::mark_offset_in_bytes ()), mark_word);
    } else {
      movptr(Address(buffer_obj, oopDesc::mark_offset_in_bytes()), (intptr_t)markWord::inline_type_prototype().value());
      xorl(r13, r13);
      store_klass_gap(buffer_obj, r13);
      if (vk == nullptr) {
        // store_klass corrupts rbx(klass), so save it in r13 for later use (interpreter case only).
        mov(r13, rbx);
      }
      store_klass(buffer_obj, rbx, rscratch1);
    }
    // 3. Initialize its fields with an inline class specific handler
    if (vk != nullptr) {
      call(RuntimeAddress(vk->pack_handler())); // no need for call info as this will not safepoint.
    } else {
      movptr(rbx, Address(r13, InstanceKlass::adr_inlineklass_fixed_block_offset()));
      movptr(rbx, Address(rbx, InlineKlass::pack_handler_offset()));
      call(rbx);
    }
    jmp(skip);
  }
  bind(slow_case);
  // We failed to allocate a new inline type, fall back to a runtime
  // call. Some oop field may be live in some registers but we can't
  // tell. That runtime call will take care of preserving them
  // across a GC if there's one.
  mov(rax, rscratch1);
#endif

  if (from_interpreter) {
    super_call_VM_leaf(StubRoutines::store_inline_type_fields_to_buf());
  } else {
    call(RuntimeAddress(StubRoutines::store_inline_type_fields_to_buf()));
    call_offset = offset();
  }

  bind(skip);
  return call_offset;
}

// Move a value between registers/stack slots and update the reg_state
bool MacroAssembler::move_helper(VMReg from, VMReg to, BasicType bt, RegState reg_state[]) {
  assert(from->is_valid() && to->is_valid(), "source and destination must be valid");
  if (reg_state[to->value()] == reg_written) {
    return true; // Already written
  }
  if (from != to && bt != T_VOID) {
    if (reg_state[to->value()] == reg_readonly) {
      return false; // Not yet writable
    }
    if (from->is_reg()) {
      if (to->is_reg()) {
        if (from->is_XMMRegister()) {
          if (bt == T_DOUBLE) {
            movdbl(to->as_XMMRegister(), from->as_XMMRegister());
          } else {
            assert(bt == T_FLOAT, "must be float");
            movflt(to->as_XMMRegister(), from->as_XMMRegister());
          }
        } else {
          movq(to->as_Register(), from->as_Register());
        }
      } else {
        int st_off = to->reg2stack() * VMRegImpl::stack_slot_size + wordSize;
        Address to_addr = Address(rsp, st_off);
        if (from->is_XMMRegister()) {
          if (bt == T_DOUBLE) {
            movdbl(to_addr, from->as_XMMRegister());
          } else {
            assert(bt == T_FLOAT, "must be float");
            movflt(to_addr, from->as_XMMRegister());
          }
        } else {
          movq(to_addr, from->as_Register());
        }
      }
    } else {
      Address from_addr = Address(rsp, from->reg2stack() * VMRegImpl::stack_slot_size + wordSize);
      if (to->is_reg()) {
        if (to->is_XMMRegister()) {
          if (bt == T_DOUBLE) {
            movdbl(to->as_XMMRegister(), from_addr);
          } else {
            assert(bt == T_FLOAT, "must be float");
            movflt(to->as_XMMRegister(), from_addr);
          }
        } else {
          movq(to->as_Register(), from_addr);
        }
      } else {
        int st_off = to->reg2stack() * VMRegImpl::stack_slot_size + wordSize;
        movq(r13, from_addr);
        movq(Address(rsp, st_off), r13);
      }
    }
  }
  // Update register states
  reg_state[from->value()] = reg_writable;
  reg_state[to->value()] = reg_written;
  return true;
}

// Calculate the extra stack space required for packing or unpacking inline
// args and adjust the stack pointer
int MacroAssembler::extend_stack_for_inline_args(int args_on_stack) {
  // Two additional slots to account for return address
  int sp_inc = (args_on_stack + 2) * VMRegImpl::stack_slot_size;
  sp_inc = align_up(sp_inc, StackAlignmentInBytes);
  // Save the return address, adjust the stack (make sure it is properly
  // 16-byte aligned) and copy the return address to the new top of the stack.
  // The stack will be repaired on return (see MacroAssembler::remove_frame).
  assert(sp_inc > 0, "sanity");
  pop(r13);
  subptr(rsp, sp_inc);
  push(r13);
  return sp_inc;
}

// Read all fields from an inline type buffer and store the field values in registers/stack slots.
bool MacroAssembler::unpack_inline_helper(const GrowableArray<SigEntry>* sig, int& sig_index,
                                          VMReg from, int& from_index, VMRegPair* to, int to_count, int& to_index,
                                          RegState reg_state[]) {
  assert(sig->at(sig_index)._bt == T_VOID, "should be at end delimiter");
  assert(from->is_valid(), "source must be valid");
  bool progress = false;
#ifdef ASSERT
  const int start_offset = offset();
#endif

  Label L_null, L_notNull;
  // Don't use r14 as tmp because it's used for spilling (see MacroAssembler::spill_reg_for)
  Register tmp1 = r10;
  Register tmp2 = r13;
  Register fromReg = noreg;
  ScalarizedInlineArgsStream stream(sig, sig_index, to, to_count, to_index, -1);
  bool done = true;
  bool mark_done = true;
  VMReg toReg;
  BasicType bt;
  // Check if argument requires a null check
  bool null_check = false;
  VMReg nullCheckReg;
  while (stream.next(nullCheckReg, bt)) {
    if (sig->at(stream.sig_index())._offset == -1) {
      null_check = true;
      break;
    }
  }
  stream.reset(sig_index, to_index);
  while (stream.next(toReg, bt)) {
    assert(toReg->is_valid(), "destination must be valid");
    int idx = (int)toReg->value();
    if (reg_state[idx] == reg_readonly) {
      if (idx != from->value()) {
        mark_done = false;
      }
      done = false;
      continue;
    } else if (reg_state[idx] == reg_written) {
      continue;
    }
    assert(reg_state[idx] == reg_writable, "must be writable");
    reg_state[idx] = reg_written;
    progress = true;

    if (fromReg == noreg) {
      if (from->is_reg()) {
        fromReg = from->as_Register();
      } else {
        int st_off = from->reg2stack() * VMRegImpl::stack_slot_size + wordSize;
        movq(tmp1, Address(rsp, st_off));
        fromReg = tmp1;
      }
      if (null_check) {
        // Nullable inline type argument, emit null check
        testptr(fromReg, fromReg);
        jcc(Assembler::zero, L_null);
      }
    }
    int off = sig->at(stream.sig_index())._offset;
    if (off == -1) {
      assert(null_check, "Missing null check at");
      if (toReg->is_stack()) {
        int st_off = toReg->reg2stack() * VMRegImpl::stack_slot_size + wordSize;
        movq(Address(rsp, st_off), 1);
      } else {
        movq(toReg->as_Register(), 1);
      }
      continue;
    }
    assert(off > 0, "offset in object should be positive");
    Address fromAddr = Address(fromReg, off);
    if (!toReg->is_XMMRegister()) {
      Register dst = toReg->is_stack() ? tmp2 : toReg->as_Register();
      if (is_reference_type(bt)) {
        load_heap_oop(dst, fromAddr);
      } else {
        bool is_signed = (bt != T_CHAR) && (bt != T_BOOLEAN);
        load_sized_value(dst, fromAddr, type2aelembytes(bt), is_signed);
      }
      if (toReg->is_stack()) {
        int st_off = toReg->reg2stack() * VMRegImpl::stack_slot_size + wordSize;
        movq(Address(rsp, st_off), dst);
      }
    } else if (bt == T_DOUBLE) {
      movdbl(toReg->as_XMMRegister(), fromAddr);
    } else {
      assert(bt == T_FLOAT, "must be float");
      movflt(toReg->as_XMMRegister(), fromAddr);
    }
  }
  if (progress && null_check) {
    if (done) {
      jmp(L_notNull);
      bind(L_null);
      // Set IsInit field to zero to signal that the argument is null.
      // Also set all oop fields to zero to make the GC happy.
      stream.reset(sig_index, to_index);
      while (stream.next(toReg, bt)) {
        if (sig->at(stream.sig_index())._offset == -1 ||
            bt == T_OBJECT || bt == T_ARRAY) {
          if (toReg->is_stack()) {
            int st_off = toReg->reg2stack() * VMRegImpl::stack_slot_size + wordSize;
            movq(Address(rsp, st_off), 0);
          } else {
            xorq(toReg->as_Register(), toReg->as_Register());
          }
        }
      }
      bind(L_notNull);
    } else {
      bind(L_null);
    }
  }

  sig_index = stream.sig_index();
  to_index = stream.regs_index();

  if (mark_done && reg_state[from->value()] != reg_written) {
    // This is okay because no one else will write to that slot
    reg_state[from->value()] = reg_writable;
  }
  from_index--;
  assert(progress || (start_offset == offset()), "should not emit code");
  return done;
}

bool MacroAssembler::pack_inline_helper(const GrowableArray<SigEntry>* sig, int& sig_index, int vtarg_index,
                                        VMRegPair* from, int from_count, int& from_index, VMReg to,
                                        RegState reg_state[], Register val_array) {
  assert(sig->at(sig_index)._bt == T_METADATA, "should be at delimiter");
  assert(to->is_valid(), "destination must be valid");

  if (reg_state[to->value()] == reg_written) {
    skip_unpacked_fields(sig, sig_index, from, from_count, from_index);
    return true; // Already written
  }

  // TODO 8284443 Isn't it an issue if below code uses r14 as tmp when it contains a spilled value?
  // Be careful with r14 because it's used for spilling (see MacroAssembler::spill_reg_for).
  Register val_obj_tmp = r11;
  Register from_reg_tmp = r14;
  Register tmp1 = r10;
  Register tmp2 = r13;
  Register tmp3 = rbx;
  Register val_obj = to->is_stack() ? val_obj_tmp : to->as_Register();

  assert_different_registers(val_obj_tmp, from_reg_tmp, tmp1, tmp2, tmp3, val_array);

  if (reg_state[to->value()] == reg_readonly) {
    if (!is_reg_in_unpacked_fields(sig, sig_index, to, from, from_count, from_index)) {
      skip_unpacked_fields(sig, sig_index, from, from_count, from_index);
      return false; // Not yet writable
    }
    val_obj = val_obj_tmp;
  }

  int index = arrayOopDesc::base_offset_in_bytes(T_OBJECT) + vtarg_index * type2aelembytes(T_OBJECT);
  load_heap_oop(val_obj, Address(val_array, index));

  ScalarizedInlineArgsStream stream(sig, sig_index, from, from_count, from_index);
  VMReg fromReg;
  BasicType bt;
  Label L_null;
  while (stream.next(fromReg, bt)) {
    assert(fromReg->is_valid(), "source must be valid");
    reg_state[fromReg->value()] = reg_writable;

    int off = sig->at(stream.sig_index())._offset;
    if (off == -1) {
      // Nullable inline type argument, emit null check
      Label L_notNull;
      if (fromReg->is_stack()) {
        int ld_off = fromReg->reg2stack() * VMRegImpl::stack_slot_size + wordSize;
        testb(Address(rsp, ld_off), 1);
      } else {
        testb(fromReg->as_Register(), 1);
      }
      jcc(Assembler::notZero, L_notNull);
      movptr(val_obj, 0);
      jmp(L_null);
      bind(L_notNull);
      continue;
    }

    assert(off > 0, "offset in object should be positive");
    size_t size_in_bytes = is_java_primitive(bt) ? type2aelembytes(bt) : wordSize;

    Address dst(val_obj, off);
    if (!fromReg->is_XMMRegister()) {
      Register src;
      if (fromReg->is_stack()) {
        src = from_reg_tmp;
        int ld_off = fromReg->reg2stack() * VMRegImpl::stack_slot_size + wordSize;
        load_sized_value(src, Address(rsp, ld_off), size_in_bytes, /* is_signed */ false);
      } else {
        src = fromReg->as_Register();
      }
      assert_different_registers(dst.base(), src, tmp1, tmp2, tmp3, val_array);
      if (is_reference_type(bt)) {
        store_heap_oop(dst, src, tmp1, tmp2, tmp3, IN_HEAP | ACCESS_WRITE | IS_DEST_UNINITIALIZED);
      } else {
        store_sized_value(dst, src, size_in_bytes);
      }
    } else if (bt == T_DOUBLE) {
      movdbl(dst, fromReg->as_XMMRegister());
    } else {
      assert(bt == T_FLOAT, "must be float");
      movflt(dst, fromReg->as_XMMRegister());
    }
  }
  bind(L_null);
  sig_index = stream.sig_index();
  from_index = stream.regs_index();

  assert(reg_state[to->value()] == reg_writable, "must have already been read");
  bool success = move_helper(val_obj->as_VMReg(), to, T_OBJECT, reg_state);
  assert(success, "to register must be writeable");
  return true;
}

VMReg MacroAssembler::spill_reg_for(VMReg reg) {
  return reg->is_XMMRegister() ? xmm8->as_VMReg() : r14->as_VMReg();
}

void MacroAssembler::remove_frame(int initial_framesize, bool needs_stack_repair) {
  assert((initial_framesize & (StackAlignmentInBytes-1)) == 0, "frame size not aligned");
  if (needs_stack_repair) {
    movq(rbp, Address(rsp, initial_framesize));
    // The stack increment resides just below the saved rbp
    addq(rsp, Address(rsp, initial_framesize - wordSize));
  } else {
    if (initial_framesize > 0) {
      addq(rsp, initial_framesize);
    }
    pop(rbp);
  }
}

// Clearing constant sized memory using YMM/ZMM registers.
void MacroAssembler::clear_mem(Register base, int cnt, Register rtmp, XMMRegister xtmp, KRegister mask) {
  assert(UseAVX > 2 && VM_Version::supports_avx512vl(), "");
  bool use64byteVector = (MaxVectorSize > 32) && (VM_Version::avx3_threshold() == 0);

  int vector64_count = (cnt & (~0x7)) >> 3;
  cnt = cnt & 0x7;
  const int fill64_per_loop = 4;
  const int max_unrolled_fill64 = 8;

  // 64 byte initialization loop.
  vpxor(xtmp, xtmp, xtmp, use64byteVector ? AVX_512bit : AVX_256bit);
  int start64 = 0;
  if (vector64_count > max_unrolled_fill64) {
    Label LOOP;
    Register index = rtmp;

    start64 = vector64_count - (vector64_count % fill64_per_loop);

    movl(index, 0);
    BIND(LOOP);
    for (int i = 0; i < fill64_per_loop; i++) {
      fill64(Address(base, index, Address::times_1, i * 64), xtmp, use64byteVector);
    }
    addl(index, fill64_per_loop * 64);
    cmpl(index, start64 * 64);
    jccb(Assembler::less, LOOP);
  }
  for (int i = start64; i < vector64_count; i++) {
    fill64(base, i * 64, xtmp, use64byteVector);
  }

  // Clear remaining 64 byte tail.
  int disp = vector64_count * 64;
  if (cnt) {
    switch (cnt) {
      case 1:
        movq(Address(base, disp), xtmp);
        break;
      case 2:
        evmovdqu(T_LONG, k0, Address(base, disp), xtmp, false, Assembler::AVX_128bit);
        break;
      case 3:
        movl(rtmp, 0x7);
        kmovwl(mask, rtmp);
        evmovdqu(T_LONG, mask, Address(base, disp), xtmp, true, Assembler::AVX_256bit);
        break;
      case 4:
        evmovdqu(T_LONG, k0, Address(base, disp), xtmp, false, Assembler::AVX_256bit);
        break;
      case 5:
        if (use64byteVector) {
          movl(rtmp, 0x1F);
          kmovwl(mask, rtmp);
          evmovdqu(T_LONG, mask, Address(base, disp), xtmp, true, Assembler::AVX_512bit);
        } else {
          evmovdqu(T_LONG, k0, Address(base, disp), xtmp, false, Assembler::AVX_256bit);
          movq(Address(base, disp + 32), xtmp);
        }
        break;
      case 6:
        if (use64byteVector) {
          movl(rtmp, 0x3F);
          kmovwl(mask, rtmp);
          evmovdqu(T_LONG, mask, Address(base, disp), xtmp, true, Assembler::AVX_512bit);
        } else {
          evmovdqu(T_LONG, k0, Address(base, disp), xtmp, false, Assembler::AVX_256bit);
          evmovdqu(T_LONG, k0, Address(base, disp + 32), xtmp, false, Assembler::AVX_128bit);
        }
        break;
      case 7:
        if (use64byteVector) {
          movl(rtmp, 0x7F);
          kmovwl(mask, rtmp);
          evmovdqu(T_LONG, mask, Address(base, disp), xtmp, true, Assembler::AVX_512bit);
        } else {
          evmovdqu(T_LONG, k0, Address(base, disp), xtmp, false, Assembler::AVX_256bit);
          movl(rtmp, 0x7);
          kmovwl(mask, rtmp);
          evmovdqu(T_LONG, mask, Address(base, disp + 32), xtmp, true, Assembler::AVX_256bit);
        }
        break;
      default:
        fatal("Unexpected length : %d\n",cnt);
        break;
    }
  }
}

void MacroAssembler::clear_mem(Register base, Register cnt, Register val, XMMRegister xtmp,
                               bool is_large, bool word_copy_only, KRegister mask) {
  // cnt      - number of qwords (8-byte words).
  // base     - start address, qword aligned.
  // is_large - if optimizers know cnt is larger than InitArrayShortSize
  assert(base==rdi, "base register must be edi for rep stos");
  assert(val==rax,   "val register must be eax for rep stos");
  assert(cnt==rcx,   "cnt register must be ecx for rep stos");
  assert(InitArrayShortSize % BytesPerLong == 0,
    "InitArrayShortSize should be the multiple of BytesPerLong");

  Label DONE;

  if (!is_large) {
    Label LOOP, LONG;
    cmpptr(cnt, InitArrayShortSize/BytesPerLong);
    jccb(Assembler::greater, LONG);

    decrement(cnt);
    jccb(Assembler::negative, DONE); // Zero length

    // Use individual pointer-sized stores for small counts:
    BIND(LOOP);
    movptr(Address(base, cnt, Address::times_ptr), val);
    decrement(cnt);
    jccb(Assembler::greaterEqual, LOOP);
    jmpb(DONE);

    BIND(LONG);
  }

  // Use longer rep-prefixed ops for non-small counts:
  if (UseFastStosb && !word_copy_only) {
    shlptr(cnt, 3); // convert to number of bytes
    rep_stosb();
  } else if (UseXMMForObjInit) {
    xmm_clear_mem(base, cnt, val, xtmp, mask);
  } else {
    rep_stos();
  }

  BIND(DONE);
}

#endif //COMPILER2_OR_JVMCI


void MacroAssembler::generate_fill(BasicType t, bool aligned,
                                   Register to, Register value, Register count,
                                   Register rtmp, XMMRegister xtmp) {
  ShortBranchVerifier sbv(this);
  assert_different_registers(to, value, count, rtmp);
  Label L_exit;
  Label L_fill_2_bytes, L_fill_4_bytes;

#if defined(COMPILER2)
  if(MaxVectorSize >=32 &&
     VM_Version::supports_avx512vlbw() &&
     VM_Version::supports_bmi2()) {
    generate_fill_avx3(t, to, value, count, rtmp, xtmp);
    return;
  }
#endif

  int shift = -1;
  switch (t) {
    case T_BYTE:
      shift = 2;
      break;
    case T_SHORT:
      shift = 1;
      break;
    case T_INT:
      shift = 0;
      break;
    default: ShouldNotReachHere();
  }

  if (t == T_BYTE) {
    andl(value, 0xff);
    movl(rtmp, value);
    shll(rtmp, 8);
    orl(value, rtmp);
  }
  if (t == T_SHORT) {
    andl(value, 0xffff);
  }
  if (t == T_BYTE || t == T_SHORT) {
    movl(rtmp, value);
    shll(rtmp, 16);
    orl(value, rtmp);
  }

  cmpptr(count, 2<<shift); // Short arrays (< 8 bytes) fill by element
  jcc(Assembler::below, L_fill_4_bytes); // use unsigned cmp
  if (!UseUnalignedLoadStores && !aligned && (t == T_BYTE || t == T_SHORT)) {
    Label L_skip_align2;
    // align source address at 4 bytes address boundary
    if (t == T_BYTE) {
      Label L_skip_align1;
      // One byte misalignment happens only for byte arrays
      testptr(to, 1);
      jccb(Assembler::zero, L_skip_align1);
      movb(Address(to, 0), value);
      increment(to);
      decrement(count);
      BIND(L_skip_align1);
    }
    // Two bytes misalignment happens only for byte and short (char) arrays
    testptr(to, 2);
    jccb(Assembler::zero, L_skip_align2);
    movw(Address(to, 0), value);
    addptr(to, 2);
    subptr(count, 1<<(shift-1));
    BIND(L_skip_align2);
  }
  {
    Label L_fill_32_bytes;
    if (!UseUnalignedLoadStores) {
      // align to 8 bytes, we know we are 4 byte aligned to start
      testptr(to, 4);
      jccb(Assembler::zero, L_fill_32_bytes);
      movl(Address(to, 0), value);
      addptr(to, 4);
      subptr(count, 1<<shift);
    }
    BIND(L_fill_32_bytes);
    {
      Label L_fill_32_bytes_loop, L_check_fill_8_bytes, L_fill_8_bytes_loop, L_fill_8_bytes;
      movdl(xtmp, value);
      if (UseAVX >= 2 && UseUnalignedLoadStores) {
        Label L_check_fill_32_bytes;
        if (UseAVX > 2) {
          // Fill 64-byte chunks
          Label L_fill_64_bytes_loop_avx3, L_check_fill_64_bytes_avx2;

          // If number of bytes to fill < VM_Version::avx3_threshold(), perform fill using AVX2
          cmpptr(count, VM_Version::avx3_threshold());
          jccb(Assembler::below, L_check_fill_64_bytes_avx2);

          vpbroadcastd(xtmp, xtmp, Assembler::AVX_512bit);

          subptr(count, 16 << shift);
          jccb(Assembler::less, L_check_fill_32_bytes);
          align(16);

          BIND(L_fill_64_bytes_loop_avx3);
          evmovdqul(Address(to, 0), xtmp, Assembler::AVX_512bit);
          addptr(to, 64);
          subptr(count, 16 << shift);
          jcc(Assembler::greaterEqual, L_fill_64_bytes_loop_avx3);
          jmpb(L_check_fill_32_bytes);

          BIND(L_check_fill_64_bytes_avx2);
        }
        // Fill 64-byte chunks
        Label L_fill_64_bytes_loop;
        vpbroadcastd(xtmp, xtmp, Assembler::AVX_256bit);

        subptr(count, 16 << shift);
        jcc(Assembler::less, L_check_fill_32_bytes);
        align(16);

        BIND(L_fill_64_bytes_loop);
        vmovdqu(Address(to, 0), xtmp);
        vmovdqu(Address(to, 32), xtmp);
        addptr(to, 64);
        subptr(count, 16 << shift);
        jcc(Assembler::greaterEqual, L_fill_64_bytes_loop);

        BIND(L_check_fill_32_bytes);
        addptr(count, 8 << shift);
        jccb(Assembler::less, L_check_fill_8_bytes);
        vmovdqu(Address(to, 0), xtmp);
        addptr(to, 32);
        subptr(count, 8 << shift);

        BIND(L_check_fill_8_bytes);
        // clean upper bits of YMM registers
        movdl(xtmp, value);
        pshufd(xtmp, xtmp, 0);
      } else {
        // Fill 32-byte chunks
        pshufd(xtmp, xtmp, 0);

        subptr(count, 8 << shift);
        jcc(Assembler::less, L_check_fill_8_bytes);
        align(16);

        BIND(L_fill_32_bytes_loop);

        if (UseUnalignedLoadStores) {
          movdqu(Address(to, 0), xtmp);
          movdqu(Address(to, 16), xtmp);
        } else {
          movq(Address(to, 0), xtmp);
          movq(Address(to, 8), xtmp);
          movq(Address(to, 16), xtmp);
          movq(Address(to, 24), xtmp);
        }

        addptr(to, 32);
        subptr(count, 8 << shift);
        jcc(Assembler::greaterEqual, L_fill_32_bytes_loop);

        BIND(L_check_fill_8_bytes);
      }
      addptr(count, 8 << shift);
      jccb(Assembler::zero, L_exit);
      jmpb(L_fill_8_bytes);

      //
      // length is too short, just fill qwords
      //
      BIND(L_fill_8_bytes_loop);
      movq(Address(to, 0), xtmp);
      addptr(to, 8);
      BIND(L_fill_8_bytes);
      subptr(count, 1 << (shift + 1));
      jcc(Assembler::greaterEqual, L_fill_8_bytes_loop);
    }
  }
  // fill trailing 4 bytes
  BIND(L_fill_4_bytes);
  testl(count, 1<<shift);
  jccb(Assembler::zero, L_fill_2_bytes);
  movl(Address(to, 0), value);
  if (t == T_BYTE || t == T_SHORT) {
    Label L_fill_byte;
    addptr(to, 4);
    BIND(L_fill_2_bytes);
    // fill trailing 2 bytes
    testl(count, 1<<(shift-1));
    jccb(Assembler::zero, L_fill_byte);
    movw(Address(to, 0), value);
    if (t == T_BYTE) {
      addptr(to, 2);
      BIND(L_fill_byte);
      // fill trailing byte
      testl(count, 1);
      jccb(Assembler::zero, L_exit);
      movb(Address(to, 0), value);
    } else {
      BIND(L_fill_byte);
    }
  } else {
    BIND(L_fill_2_bytes);
  }
  BIND(L_exit);
}

void MacroAssembler::evpbroadcast(BasicType type, XMMRegister dst, Register src, int vector_len) {
  switch(type) {
    case T_BYTE:
    case T_BOOLEAN:
      evpbroadcastb(dst, src, vector_len);
      break;
    case T_SHORT:
    case T_CHAR:
      evpbroadcastw(dst, src, vector_len);
      break;
    case T_INT:
    case T_FLOAT:
      evpbroadcastd(dst, src, vector_len);
      break;
    case T_LONG:
    case T_DOUBLE:
      evpbroadcastq(dst, src, vector_len);
      break;
    default:
      fatal("Unhandled type : %s", type2name(type));
      break;
  }
}

// encode char[] to byte[] in ISO_8859_1 or ASCII
   //@IntrinsicCandidate
   //private static int implEncodeISOArray(byte[] sa, int sp,
   //byte[] da, int dp, int len) {
   //  int i = 0;
   //  for (; i < len; i++) {
   //    char c = StringUTF16.getChar(sa, sp++);
   //    if (c > '\u00FF')
   //      break;
   //    da[dp++] = (byte)c;
   //  }
   //  return i;
   //}
   //
   //@IntrinsicCandidate
   //private static int implEncodeAsciiArray(char[] sa, int sp,
   //    byte[] da, int dp, int len) {
   //  int i = 0;
   //  for (; i < len; i++) {
   //    char c = sa[sp++];
   //    if (c >= '\u0080')
   //      break;
   //    da[dp++] = (byte)c;
   //  }
   //  return i;
   //}
void MacroAssembler::encode_iso_array(Register src, Register dst, Register len,
  XMMRegister tmp1Reg, XMMRegister tmp2Reg,
  XMMRegister tmp3Reg, XMMRegister tmp4Reg,
  Register tmp5, Register result, bool ascii) {

  // rsi: src
  // rdi: dst
  // rdx: len
  // rcx: tmp5
  // rax: result
  ShortBranchVerifier sbv(this);
  assert_different_registers(src, dst, len, tmp5, result);
  Label L_done, L_copy_1_char, L_copy_1_char_exit;

  int mask = ascii ? 0xff80ff80 : 0xff00ff00;
  int short_mask = ascii ? 0xff80 : 0xff00;

  // set result
  xorl(result, result);
  // check for zero length
  testl(len, len);
  jcc(Assembler::zero, L_done);

  movl(result, len);

  // Setup pointers
  lea(src, Address(src, len, Address::times_2)); // char[]
  lea(dst, Address(dst, len, Address::times_1)); // byte[]
  negptr(len);

  if (UseSSE42Intrinsics || UseAVX >= 2) {
    Label L_copy_8_chars, L_copy_8_chars_exit;
    Label L_chars_16_check, L_copy_16_chars, L_copy_16_chars_exit;

    if (UseAVX >= 2) {
      Label L_chars_32_check, L_copy_32_chars, L_copy_32_chars_exit;
      movl(tmp5, mask);   // create mask to test for Unicode or non-ASCII chars in vector
      movdl(tmp1Reg, tmp5);
      vpbroadcastd(tmp1Reg, tmp1Reg, Assembler::AVX_256bit);
      jmp(L_chars_32_check);

      bind(L_copy_32_chars);
      vmovdqu(tmp3Reg, Address(src, len, Address::times_2, -64));
      vmovdqu(tmp4Reg, Address(src, len, Address::times_2, -32));
      vpor(tmp2Reg, tmp3Reg, tmp4Reg, /* vector_len */ 1);
      vptest(tmp2Reg, tmp1Reg);       // check for Unicode or non-ASCII chars in vector
      jccb(Assembler::notZero, L_copy_32_chars_exit);
      vpackuswb(tmp3Reg, tmp3Reg, tmp4Reg, /* vector_len */ 1);
      vpermq(tmp4Reg, tmp3Reg, 0xD8, /* vector_len */ 1);
      vmovdqu(Address(dst, len, Address::times_1, -32), tmp4Reg);

      bind(L_chars_32_check);
      addptr(len, 32);
      jcc(Assembler::lessEqual, L_copy_32_chars);

      bind(L_copy_32_chars_exit);
      subptr(len, 16);
      jccb(Assembler::greater, L_copy_16_chars_exit);

    } else if (UseSSE42Intrinsics) {
      movl(tmp5, mask);   // create mask to test for Unicode or non-ASCII chars in vector
      movdl(tmp1Reg, tmp5);
      pshufd(tmp1Reg, tmp1Reg, 0);
      jmpb(L_chars_16_check);
    }

    bind(L_copy_16_chars);
    if (UseAVX >= 2) {
      vmovdqu(tmp2Reg, Address(src, len, Address::times_2, -32));
      vptest(tmp2Reg, tmp1Reg);
      jcc(Assembler::notZero, L_copy_16_chars_exit);
      vpackuswb(tmp2Reg, tmp2Reg, tmp1Reg, /* vector_len */ 1);
      vpermq(tmp3Reg, tmp2Reg, 0xD8, /* vector_len */ 1);
    } else {
      if (UseAVX > 0) {
        movdqu(tmp3Reg, Address(src, len, Address::times_2, -32));
        movdqu(tmp4Reg, Address(src, len, Address::times_2, -16));
        vpor(tmp2Reg, tmp3Reg, tmp4Reg, /* vector_len */ 0);
      } else {
        movdqu(tmp3Reg, Address(src, len, Address::times_2, -32));
        por(tmp2Reg, tmp3Reg);
        movdqu(tmp4Reg, Address(src, len, Address::times_2, -16));
        por(tmp2Reg, tmp4Reg);
      }
      ptest(tmp2Reg, tmp1Reg);       // check for Unicode or non-ASCII chars in vector
      jccb(Assembler::notZero, L_copy_16_chars_exit);
      packuswb(tmp3Reg, tmp4Reg);
    }
    movdqu(Address(dst, len, Address::times_1, -16), tmp3Reg);

    bind(L_chars_16_check);
    addptr(len, 16);
    jcc(Assembler::lessEqual, L_copy_16_chars);

    bind(L_copy_16_chars_exit);
    if (UseAVX >= 2) {
      // clean upper bits of YMM registers
      vpxor(tmp2Reg, tmp2Reg);
      vpxor(tmp3Reg, tmp3Reg);
      vpxor(tmp4Reg, tmp4Reg);
      movdl(tmp1Reg, tmp5);
      pshufd(tmp1Reg, tmp1Reg, 0);
    }
    subptr(len, 8);
    jccb(Assembler::greater, L_copy_8_chars_exit);

    bind(L_copy_8_chars);
    movdqu(tmp3Reg, Address(src, len, Address::times_2, -16));
    ptest(tmp3Reg, tmp1Reg);
    jccb(Assembler::notZero, L_copy_8_chars_exit);
    packuswb(tmp3Reg, tmp1Reg);
    movq(Address(dst, len, Address::times_1, -8), tmp3Reg);
    addptr(len, 8);
    jccb(Assembler::lessEqual, L_copy_8_chars);

    bind(L_copy_8_chars_exit);
    subptr(len, 8);
    jccb(Assembler::zero, L_done);
  }

  bind(L_copy_1_char);
  load_unsigned_short(tmp5, Address(src, len, Address::times_2, 0));
  testl(tmp5, short_mask);      // check if Unicode or non-ASCII char
  jccb(Assembler::notZero, L_copy_1_char_exit);
  movb(Address(dst, len, Address::times_1, 0), tmp5);
  addptr(len, 1);
  jccb(Assembler::less, L_copy_1_char);

  bind(L_copy_1_char_exit);
  addptr(result, len); // len is negative count of not processed elements

  bind(L_done);
}

/**
 * Helper for multiply_to_len().
 */
void MacroAssembler::add2_with_carry(Register dest_hi, Register dest_lo, Register src1, Register src2) {
  addq(dest_lo, src1);
  adcq(dest_hi, 0);
  addq(dest_lo, src2);
  adcq(dest_hi, 0);
}

/**
 * Multiply 64 bit by 64 bit first loop.
 */
void MacroAssembler::multiply_64_x_64_loop(Register x, Register xstart, Register x_xstart,
                                           Register y, Register y_idx, Register z,
                                           Register carry, Register product,
                                           Register idx, Register kdx) {
  //
  //  jlong carry, x[], y[], z[];
  //  for (int idx=ystart, kdx=ystart+1+xstart; idx >= 0; idx-, kdx--) {
  //    huge_128 product = y[idx] * x[xstart] + carry;
  //    z[kdx] = (jlong)product;
  //    carry  = (jlong)(product >>> 64);
  //  }
  //  z[xstart] = carry;
  //

  Label L_first_loop, L_first_loop_exit;
  Label L_one_x, L_one_y, L_multiply;

  decrementl(xstart);
  jcc(Assembler::negative, L_one_x);

  movq(x_xstart, Address(x, xstart, Address::times_4,  0));
  rorq(x_xstart, 32); // convert big-endian to little-endian

  bind(L_first_loop);
  decrementl(idx);
  jcc(Assembler::negative, L_first_loop_exit);
  decrementl(idx);
  jcc(Assembler::negative, L_one_y);
  movq(y_idx, Address(y, idx, Address::times_4,  0));
  rorq(y_idx, 32); // convert big-endian to little-endian
  bind(L_multiply);
  movq(product, x_xstart);
  mulq(y_idx); // product(rax) * y_idx -> rdx:rax
  addq(product, carry);
  adcq(rdx, 0);
  subl(kdx, 2);
  movl(Address(z, kdx, Address::times_4,  4), product);
  shrq(product, 32);
  movl(Address(z, kdx, Address::times_4,  0), product);
  movq(carry, rdx);
  jmp(L_first_loop);

  bind(L_one_y);
  movl(y_idx, Address(y,  0));
  jmp(L_multiply);

  bind(L_one_x);
  movl(x_xstart, Address(x,  0));
  jmp(L_first_loop);

  bind(L_first_loop_exit);
}

/**
 * Multiply 64 bit by 64 bit and add 128 bit.
 */
void MacroAssembler::multiply_add_128_x_128(Register x_xstart, Register y, Register z,
                                            Register yz_idx, Register idx,
                                            Register carry, Register product, int offset) {
  //     huge_128 product = (y[idx] * x_xstart) + z[kdx] + carry;
  //     z[kdx] = (jlong)product;

  movq(yz_idx, Address(y, idx, Address::times_4,  offset));
  rorq(yz_idx, 32); // convert big-endian to little-endian
  movq(product, x_xstart);
  mulq(yz_idx);     // product(rax) * yz_idx -> rdx:product(rax)
  movq(yz_idx, Address(z, idx, Address::times_4,  offset));
  rorq(yz_idx, 32); // convert big-endian to little-endian

  add2_with_carry(rdx, product, carry, yz_idx);

  movl(Address(z, idx, Address::times_4,  offset+4), product);
  shrq(product, 32);
  movl(Address(z, idx, Address::times_4,  offset), product);

}

/**
 * Multiply 128 bit by 128 bit. Unrolled inner loop.
 */
void MacroAssembler::multiply_128_x_128_loop(Register x_xstart, Register y, Register z,
                                             Register yz_idx, Register idx, Register jdx,
                                             Register carry, Register product,
                                             Register carry2) {
  //   jlong carry, x[], y[], z[];
  //   int kdx = ystart+1;
  //   for (int idx=ystart-2; idx >= 0; idx -= 2) { // Third loop
  //     huge_128 product = (y[idx+1] * x_xstart) + z[kdx+idx+1] + carry;
  //     z[kdx+idx+1] = (jlong)product;
  //     jlong carry2  = (jlong)(product >>> 64);
  //     product = (y[idx] * x_xstart) + z[kdx+idx] + carry2;
  //     z[kdx+idx] = (jlong)product;
  //     carry  = (jlong)(product >>> 64);
  //   }
  //   idx += 2;
  //   if (idx > 0) {
  //     product = (y[idx] * x_xstart) + z[kdx+idx] + carry;
  //     z[kdx+idx] = (jlong)product;
  //     carry  = (jlong)(product >>> 64);
  //   }
  //

  Label L_third_loop, L_third_loop_exit, L_post_third_loop_done;

  movl(jdx, idx);
  andl(jdx, 0xFFFFFFFC);
  shrl(jdx, 2);

  bind(L_third_loop);
  subl(jdx, 1);
  jcc(Assembler::negative, L_third_loop_exit);
  subl(idx, 4);

  multiply_add_128_x_128(x_xstart, y, z, yz_idx, idx, carry, product, 8);
  movq(carry2, rdx);

  multiply_add_128_x_128(x_xstart, y, z, yz_idx, idx, carry2, product, 0);
  movq(carry, rdx);
  jmp(L_third_loop);

  bind (L_third_loop_exit);

  andl (idx, 0x3);
  jcc(Assembler::zero, L_post_third_loop_done);

  Label L_check_1;
  subl(idx, 2);
  jcc(Assembler::negative, L_check_1);

  multiply_add_128_x_128(x_xstart, y, z, yz_idx, idx, carry, product, 0);
  movq(carry, rdx);

  bind (L_check_1);
  addl (idx, 0x2);
  andl (idx, 0x1);
  subl(idx, 1);
  jcc(Assembler::negative, L_post_third_loop_done);

  movl(yz_idx, Address(y, idx, Address::times_4,  0));
  movq(product, x_xstart);
  mulq(yz_idx); // product(rax) * yz_idx -> rdx:product(rax)
  movl(yz_idx, Address(z, idx, Address::times_4,  0));

  add2_with_carry(rdx, product, yz_idx, carry);

  movl(Address(z, idx, Address::times_4,  0), product);
  shrq(product, 32);

  shlq(rdx, 32);
  orq(product, rdx);
  movq(carry, product);

  bind(L_post_third_loop_done);
}

/**
 * Multiply 128 bit by 128 bit using BMI2. Unrolled inner loop.
 *
 */
void MacroAssembler::multiply_128_x_128_bmi2_loop(Register y, Register z,
                                                  Register carry, Register carry2,
                                                  Register idx, Register jdx,
                                                  Register yz_idx1, Register yz_idx2,
                                                  Register tmp, Register tmp3, Register tmp4) {
  assert(UseBMI2Instructions, "should be used only when BMI2 is available");

  //   jlong carry, x[], y[], z[];
  //   int kdx = ystart+1;
  //   for (int idx=ystart-2; idx >= 0; idx -= 2) { // Third loop
  //     huge_128 tmp3 = (y[idx+1] * rdx) + z[kdx+idx+1] + carry;
  //     jlong carry2  = (jlong)(tmp3 >>> 64);
  //     huge_128 tmp4 = (y[idx]   * rdx) + z[kdx+idx] + carry2;
  //     carry  = (jlong)(tmp4 >>> 64);
  //     z[kdx+idx+1] = (jlong)tmp3;
  //     z[kdx+idx] = (jlong)tmp4;
  //   }
  //   idx += 2;
  //   if (idx > 0) {
  //     yz_idx1 = (y[idx] * rdx) + z[kdx+idx] + carry;
  //     z[kdx+idx] = (jlong)yz_idx1;
  //     carry  = (jlong)(yz_idx1 >>> 64);
  //   }
  //

  Label L_third_loop, L_third_loop_exit, L_post_third_loop_done;

  movl(jdx, idx);
  andl(jdx, 0xFFFFFFFC);
  shrl(jdx, 2);

  bind(L_third_loop);
  subl(jdx, 1);
  jcc(Assembler::negative, L_third_loop_exit);
  subl(idx, 4);

  movq(yz_idx1,  Address(y, idx, Address::times_4,  8));
  rorxq(yz_idx1, yz_idx1, 32); // convert big-endian to little-endian
  movq(yz_idx2, Address(y, idx, Address::times_4,  0));
  rorxq(yz_idx2, yz_idx2, 32);

  mulxq(tmp4, tmp3, yz_idx1);  //  yz_idx1 * rdx -> tmp4:tmp3
  mulxq(carry2, tmp, yz_idx2); //  yz_idx2 * rdx -> carry2:tmp

  movq(yz_idx1,  Address(z, idx, Address::times_4,  8));
  rorxq(yz_idx1, yz_idx1, 32);
  movq(yz_idx2, Address(z, idx, Address::times_4,  0));
  rorxq(yz_idx2, yz_idx2, 32);

  if (VM_Version::supports_adx()) {
    adcxq(tmp3, carry);
    adoxq(tmp3, yz_idx1);

    adcxq(tmp4, tmp);
    adoxq(tmp4, yz_idx2);

    movl(carry, 0); // does not affect flags
    adcxq(carry2, carry);
    adoxq(carry2, carry);
  } else {
    add2_with_carry(tmp4, tmp3, carry, yz_idx1);
    add2_with_carry(carry2, tmp4, tmp, yz_idx2);
  }
  movq(carry, carry2);

  movl(Address(z, idx, Address::times_4, 12), tmp3);
  shrq(tmp3, 32);
  movl(Address(z, idx, Address::times_4,  8), tmp3);

  movl(Address(z, idx, Address::times_4,  4), tmp4);
  shrq(tmp4, 32);
  movl(Address(z, idx, Address::times_4,  0), tmp4);

  jmp(L_third_loop);

  bind (L_third_loop_exit);

  andl (idx, 0x3);
  jcc(Assembler::zero, L_post_third_loop_done);

  Label L_check_1;
  subl(idx, 2);
  jcc(Assembler::negative, L_check_1);

  movq(yz_idx1, Address(y, idx, Address::times_4,  0));
  rorxq(yz_idx1, yz_idx1, 32);
  mulxq(tmp4, tmp3, yz_idx1); //  yz_idx1 * rdx -> tmp4:tmp3
  movq(yz_idx2, Address(z, idx, Address::times_4,  0));
  rorxq(yz_idx2, yz_idx2, 32);

  add2_with_carry(tmp4, tmp3, carry, yz_idx2);

  movl(Address(z, idx, Address::times_4,  4), tmp3);
  shrq(tmp3, 32);
  movl(Address(z, idx, Address::times_4,  0), tmp3);
  movq(carry, tmp4);

  bind (L_check_1);
  addl (idx, 0x2);
  andl (idx, 0x1);
  subl(idx, 1);
  jcc(Assembler::negative, L_post_third_loop_done);
  movl(tmp4, Address(y, idx, Address::times_4,  0));
  mulxq(carry2, tmp3, tmp4);  //  tmp4 * rdx -> carry2:tmp3
  movl(tmp4, Address(z, idx, Address::times_4,  0));

  add2_with_carry(carry2, tmp3, tmp4, carry);

  movl(Address(z, idx, Address::times_4,  0), tmp3);
  shrq(tmp3, 32);

  shlq(carry2, 32);
  orq(tmp3, carry2);
  movq(carry, tmp3);

  bind(L_post_third_loop_done);
}

/**
 * Code for BigInteger::multiplyToLen() intrinsic.
 *
 * rdi: x
 * rax: xlen
 * rsi: y
 * rcx: ylen
 * r8:  z
 * r11: tmp0
 * r12: tmp1
 * r13: tmp2
 * r14: tmp3
 * r15: tmp4
 * rbx: tmp5
 *
 */
void MacroAssembler::multiply_to_len(Register x, Register xlen, Register y, Register ylen, Register z, Register tmp0,
                                     Register tmp1, Register tmp2, Register tmp3, Register tmp4, Register tmp5) {
  ShortBranchVerifier sbv(this);
  assert_different_registers(x, xlen, y, ylen, z, tmp0, tmp1, tmp2, tmp3, tmp4, tmp5, rdx);

  push(tmp0);
  push(tmp1);
  push(tmp2);
  push(tmp3);
  push(tmp4);
  push(tmp5);

  push(xlen);

  const Register idx = tmp1;
  const Register kdx = tmp2;
  const Register xstart = tmp3;

  const Register y_idx = tmp4;
  const Register carry = tmp5;
  const Register product  = xlen;
  const Register x_xstart = tmp0;

  // First Loop.
  //
  //  final static long LONG_MASK = 0xffffffffL;
  //  int xstart = xlen - 1;
  //  int ystart = ylen - 1;
  //  long carry = 0;
  //  for (int idx=ystart, kdx=ystart+1+xstart; idx >= 0; idx-, kdx--) {
  //    long product = (y[idx] & LONG_MASK) * (x[xstart] & LONG_MASK) + carry;
  //    z[kdx] = (int)product;
  //    carry = product >>> 32;
  //  }
  //  z[xstart] = (int)carry;
  //

  movl(idx, ylen);               // idx = ylen;
  lea(kdx, Address(xlen, ylen)); // kdx = xlen+ylen;
  xorq(carry, carry);            // carry = 0;

  Label L_done;

  movl(xstart, xlen);
  decrementl(xstart);
  jcc(Assembler::negative, L_done);

  multiply_64_x_64_loop(x, xstart, x_xstart, y, y_idx, z, carry, product, idx, kdx);

  Label L_second_loop;
  testl(kdx, kdx);
  jcc(Assembler::zero, L_second_loop);

  Label L_carry;
  subl(kdx, 1);
  jcc(Assembler::zero, L_carry);

  movl(Address(z, kdx, Address::times_4,  0), carry);
  shrq(carry, 32);
  subl(kdx, 1);

  bind(L_carry);
  movl(Address(z, kdx, Address::times_4,  0), carry);

  // Second and third (nested) loops.
  //
  // for (int i = xstart-1; i >= 0; i--) { // Second loop
  //   carry = 0;
  //   for (int jdx=ystart, k=ystart+1+i; jdx >= 0; jdx--, k--) { // Third loop
  //     long product = (y[jdx] & LONG_MASK) * (x[i] & LONG_MASK) +
  //                    (z[k] & LONG_MASK) + carry;
  //     z[k] = (int)product;
  //     carry = product >>> 32;
  //   }
  //   z[i] = (int)carry;
  // }
  //
  // i = xlen, j = tmp1, k = tmp2, carry = tmp5, x[i] = rdx

  const Register jdx = tmp1;

  bind(L_second_loop);
  xorl(carry, carry);    // carry = 0;
  movl(jdx, ylen);       // j = ystart+1

  subl(xstart, 1);       // i = xstart-1;
  jcc(Assembler::negative, L_done);

  push (z);

  Label L_last_x;
  lea(z, Address(z, xstart, Address::times_4, 4)); // z = z + k - j
  subl(xstart, 1);       // i = xstart-1;
  jcc(Assembler::negative, L_last_x);

  if (UseBMI2Instructions) {
    movq(rdx,  Address(x, xstart, Address::times_4,  0));
    rorxq(rdx, rdx, 32); // convert big-endian to little-endian
  } else {
    movq(x_xstart, Address(x, xstart, Address::times_4,  0));
    rorq(x_xstart, 32);  // convert big-endian to little-endian
  }

  Label L_third_loop_prologue;
  bind(L_third_loop_prologue);

  push (x);
  push (xstart);
  push (ylen);


  if (UseBMI2Instructions) {
    multiply_128_x_128_bmi2_loop(y, z, carry, x, jdx, ylen, product, tmp2, x_xstart, tmp3, tmp4);
  } else { // !UseBMI2Instructions
    multiply_128_x_128_loop(x_xstart, y, z, y_idx, jdx, ylen, carry, product, x);
  }

  pop(ylen);
  pop(xlen);
  pop(x);
  pop(z);

  movl(tmp3, xlen);
  addl(tmp3, 1);
  movl(Address(z, tmp3, Address::times_4,  0), carry);
  subl(tmp3, 1);
  jccb(Assembler::negative, L_done);

  shrq(carry, 32);
  movl(Address(z, tmp3, Address::times_4,  0), carry);
  jmp(L_second_loop);

  // Next infrequent code is moved outside loops.
  bind(L_last_x);
  if (UseBMI2Instructions) {
    movl(rdx, Address(x,  0));
  } else {
    movl(x_xstart, Address(x,  0));
  }
  jmp(L_third_loop_prologue);

  bind(L_done);

  pop(xlen);

  pop(tmp5);
  pop(tmp4);
  pop(tmp3);
  pop(tmp2);
  pop(tmp1);
  pop(tmp0);
}

void MacroAssembler::vectorized_mismatch(Register obja, Register objb, Register length, Register log2_array_indxscale,
  Register result, Register tmp1, Register tmp2, XMMRegister rymm0, XMMRegister rymm1, XMMRegister rymm2){
  assert(UseSSE42Intrinsics, "SSE4.2 must be enabled.");
  Label VECTOR16_LOOP, VECTOR8_LOOP, VECTOR4_LOOP;
  Label VECTOR8_TAIL, VECTOR4_TAIL;
  Label VECTOR32_NOT_EQUAL, VECTOR16_NOT_EQUAL, VECTOR8_NOT_EQUAL, VECTOR4_NOT_EQUAL;
  Label SAME_TILL_END, DONE;
  Label BYTES_LOOP, BYTES_TAIL, BYTES_NOT_EQUAL;

  //scale is in rcx in both Win64 and Unix
  ShortBranchVerifier sbv(this);

  shlq(length);
  xorq(result, result);

  if ((AVX3Threshold == 0) && (UseAVX > 2) &&
      VM_Version::supports_avx512vlbw()) {
    Label VECTOR64_LOOP, VECTOR64_NOT_EQUAL, VECTOR32_TAIL;

    cmpq(length, 64);
    jcc(Assembler::less, VECTOR32_TAIL);

    movq(tmp1, length);
    andq(tmp1, 0x3F);      // tail count
    andq(length, ~(0x3F)); //vector count

    bind(VECTOR64_LOOP);
    // AVX512 code to compare 64 byte vectors.
    evmovdqub(rymm0, Address(obja, result), Assembler::AVX_512bit);
    evpcmpeqb(k7, rymm0, Address(objb, result), Assembler::AVX_512bit);
    kortestql(k7, k7);
    jcc(Assembler::aboveEqual, VECTOR64_NOT_EQUAL);     // mismatch
    addq(result, 64);
    subq(length, 64);
    jccb(Assembler::notZero, VECTOR64_LOOP);

    //bind(VECTOR64_TAIL);
    testq(tmp1, tmp1);
    jcc(Assembler::zero, SAME_TILL_END);

    //bind(VECTOR64_TAIL);
    // AVX512 code to compare up to 63 byte vectors.
    mov64(tmp2, 0xFFFFFFFFFFFFFFFF);
    shlxq(tmp2, tmp2, tmp1);
    notq(tmp2);
    kmovql(k3, tmp2);

    evmovdqub(rymm0, k3, Address(obja, result), false, Assembler::AVX_512bit);
    evpcmpeqb(k7, k3, rymm0, Address(objb, result), Assembler::AVX_512bit);

    ktestql(k7, k3);
    jcc(Assembler::below, SAME_TILL_END);     // not mismatch

    bind(VECTOR64_NOT_EQUAL);
    kmovql(tmp1, k7);
    notq(tmp1);
    tzcntq(tmp1, tmp1);
    addq(result, tmp1);
    shrq(result);
    jmp(DONE);
    bind(VECTOR32_TAIL);
  }

  cmpq(length, 8);
  jcc(Assembler::equal, VECTOR8_LOOP);
  jcc(Assembler::less, VECTOR4_TAIL);

  if (UseAVX >= 2) {
    Label VECTOR16_TAIL, VECTOR32_LOOP;

    cmpq(length, 16);
    jcc(Assembler::equal, VECTOR16_LOOP);
    jcc(Assembler::less, VECTOR8_LOOP);

    cmpq(length, 32);
    jccb(Assembler::less, VECTOR16_TAIL);

    subq(length, 32);
    bind(VECTOR32_LOOP);
    vmovdqu(rymm0, Address(obja, result));
    vmovdqu(rymm1, Address(objb, result));
    vpxor(rymm2, rymm0, rymm1, Assembler::AVX_256bit);
    vptest(rymm2, rymm2);
    jcc(Assembler::notZero, VECTOR32_NOT_EQUAL);//mismatch found
    addq(result, 32);
    subq(length, 32);
    jcc(Assembler::greaterEqual, VECTOR32_LOOP);
    addq(length, 32);
    jcc(Assembler::equal, SAME_TILL_END);
    //falling through if less than 32 bytes left //close the branch here.

    bind(VECTOR16_TAIL);
    cmpq(length, 16);
    jccb(Assembler::less, VECTOR8_TAIL);
    bind(VECTOR16_LOOP);
    movdqu(rymm0, Address(obja, result));
    movdqu(rymm1, Address(objb, result));
    vpxor(rymm2, rymm0, rymm1, Assembler::AVX_128bit);
    ptest(rymm2, rymm2);
    jcc(Assembler::notZero, VECTOR16_NOT_EQUAL);//mismatch found
    addq(result, 16);
    subq(length, 16);
    jcc(Assembler::equal, SAME_TILL_END);
    //falling through if less than 16 bytes left
  } else {//regular intrinsics

    cmpq(length, 16);
    jccb(Assembler::less, VECTOR8_TAIL);

    subq(length, 16);
    bind(VECTOR16_LOOP);
    movdqu(rymm0, Address(obja, result));
    movdqu(rymm1, Address(objb, result));
    pxor(rymm0, rymm1);
    ptest(rymm0, rymm0);
    jcc(Assembler::notZero, VECTOR16_NOT_EQUAL);//mismatch found
    addq(result, 16);
    subq(length, 16);
    jccb(Assembler::greaterEqual, VECTOR16_LOOP);
    addq(length, 16);
    jcc(Assembler::equal, SAME_TILL_END);
    //falling through if less than 16 bytes left
  }

  bind(VECTOR8_TAIL);
  cmpq(length, 8);
  jccb(Assembler::less, VECTOR4_TAIL);
  bind(VECTOR8_LOOP);
  movq(tmp1, Address(obja, result));
  movq(tmp2, Address(objb, result));
  xorq(tmp1, tmp2);
  testq(tmp1, tmp1);
  jcc(Assembler::notZero, VECTOR8_NOT_EQUAL);//mismatch found
  addq(result, 8);
  subq(length, 8);
  jcc(Assembler::equal, SAME_TILL_END);
  //falling through if less than 8 bytes left

  bind(VECTOR4_TAIL);
  cmpq(length, 4);
  jccb(Assembler::less, BYTES_TAIL);
  bind(VECTOR4_LOOP);
  movl(tmp1, Address(obja, result));
  xorl(tmp1, Address(objb, result));
  testl(tmp1, tmp1);
  jcc(Assembler::notZero, VECTOR4_NOT_EQUAL);//mismatch found
  addq(result, 4);
  subq(length, 4);
  jcc(Assembler::equal, SAME_TILL_END);
  //falling through if less than 4 bytes left

  bind(BYTES_TAIL);
  bind(BYTES_LOOP);
  load_unsigned_byte(tmp1, Address(obja, result));
  load_unsigned_byte(tmp2, Address(objb, result));
  xorl(tmp1, tmp2);
  testl(tmp1, tmp1);
  jcc(Assembler::notZero, BYTES_NOT_EQUAL);//mismatch found
  decq(length);
  jcc(Assembler::zero, SAME_TILL_END);
  incq(result);
  load_unsigned_byte(tmp1, Address(obja, result));
  load_unsigned_byte(tmp2, Address(objb, result));
  xorl(tmp1, tmp2);
  testl(tmp1, tmp1);
  jcc(Assembler::notZero, BYTES_NOT_EQUAL);//mismatch found
  decq(length);
  jcc(Assembler::zero, SAME_TILL_END);
  incq(result);
  load_unsigned_byte(tmp1, Address(obja, result));
  load_unsigned_byte(tmp2, Address(objb, result));
  xorl(tmp1, tmp2);
  testl(tmp1, tmp1);
  jcc(Assembler::notZero, BYTES_NOT_EQUAL);//mismatch found
  jmp(SAME_TILL_END);

  if (UseAVX >= 2) {
    bind(VECTOR32_NOT_EQUAL);
    vpcmpeqb(rymm2, rymm2, rymm2, Assembler::AVX_256bit);
    vpcmpeqb(rymm0, rymm0, rymm1, Assembler::AVX_256bit);
    vpxor(rymm0, rymm0, rymm2, Assembler::AVX_256bit);
    vpmovmskb(tmp1, rymm0);
    bsfq(tmp1, tmp1);
    addq(result, tmp1);
    shrq(result);
    jmp(DONE);
  }

  bind(VECTOR16_NOT_EQUAL);
  if (UseAVX >= 2) {
    vpcmpeqb(rymm2, rymm2, rymm2, Assembler::AVX_128bit);
    vpcmpeqb(rymm0, rymm0, rymm1, Assembler::AVX_128bit);
    pxor(rymm0, rymm2);
  } else {
    pcmpeqb(rymm2, rymm2);
    pxor(rymm0, rymm1);
    pcmpeqb(rymm0, rymm1);
    pxor(rymm0, rymm2);
  }
  pmovmskb(tmp1, rymm0);
  bsfq(tmp1, tmp1);
  addq(result, tmp1);
  shrq(result);
  jmpb(DONE);

  bind(VECTOR8_NOT_EQUAL);
  bind(VECTOR4_NOT_EQUAL);
  bsfq(tmp1, tmp1);
  shrq(tmp1, 3);
  addq(result, tmp1);
  bind(BYTES_NOT_EQUAL);
  shrq(result);
  jmpb(DONE);

  bind(SAME_TILL_END);
  mov64(result, -1);

  bind(DONE);
}

//Helper functions for square_to_len()

/**
 * Store the squares of x[], right shifted one bit (divided by 2) into z[]
 * Preserves x and z and modifies rest of the registers.
 */
void MacroAssembler::square_rshift(Register x, Register xlen, Register z, Register tmp1, Register tmp3, Register tmp4, Register tmp5, Register rdxReg, Register raxReg) {
  // Perform square and right shift by 1
  // Handle odd xlen case first, then for even xlen do the following
  // jlong carry = 0;
  // for (int j=0, i=0; j < xlen; j+=2, i+=4) {
  //     huge_128 product = x[j:j+1] * x[j:j+1];
  //     z[i:i+1] = (carry << 63) | (jlong)(product >>> 65);
  //     z[i+2:i+3] = (jlong)(product >>> 1);
  //     carry = (jlong)product;
  // }

  xorq(tmp5, tmp5);     // carry
  xorq(rdxReg, rdxReg);
  xorl(tmp1, tmp1);     // index for x
  xorl(tmp4, tmp4);     // index for z

  Label L_first_loop, L_first_loop_exit;

  testl(xlen, 1);
  jccb(Assembler::zero, L_first_loop); //jump if xlen is even

  // Square and right shift by 1 the odd element using 32 bit multiply
  movl(raxReg, Address(x, tmp1, Address::times_4, 0));
  imulq(raxReg, raxReg);
  shrq(raxReg, 1);
  adcq(tmp5, 0);
  movq(Address(z, tmp4, Address::times_4, 0), raxReg);
  incrementl(tmp1);
  addl(tmp4, 2);

  // Square and  right shift by 1 the rest using 64 bit multiply
  bind(L_first_loop);
  cmpptr(tmp1, xlen);
  jccb(Assembler::equal, L_first_loop_exit);

  // Square
  movq(raxReg, Address(x, tmp1, Address::times_4,  0));
  rorq(raxReg, 32);    // convert big-endian to little-endian
  mulq(raxReg);        // 64-bit multiply rax * rax -> rdx:rax

  // Right shift by 1 and save carry
  shrq(tmp5, 1);       // rdx:rax:tmp5 = (tmp5:rdx:rax) >>> 1
  rcrq(rdxReg, 1);
  rcrq(raxReg, 1);
  adcq(tmp5, 0);

  // Store result in z
  movq(Address(z, tmp4, Address::times_4, 0), rdxReg);
  movq(Address(z, tmp4, Address::times_4, 8), raxReg);

  // Update indices for x and z
  addl(tmp1, 2);
  addl(tmp4, 4);
  jmp(L_first_loop);

  bind(L_first_loop_exit);
}


/**
 * Perform the following multiply add operation using BMI2 instructions
 * carry:sum = sum + op1*op2 + carry
 * op2 should be in rdx
 * op2 is preserved, all other registers are modified
 */
void MacroAssembler::multiply_add_64_bmi2(Register sum, Register op1, Register op2, Register carry, Register tmp2) {
  // assert op2 is rdx
  mulxq(tmp2, op1, op1);  //  op1 * op2 -> tmp2:op1
  addq(sum, carry);
  adcq(tmp2, 0);
  addq(sum, op1);
  adcq(tmp2, 0);
  movq(carry, tmp2);
}

/**
 * Perform the following multiply add operation:
 * carry:sum = sum + op1*op2 + carry
 * Preserves op1, op2 and modifies rest of registers
 */
void MacroAssembler::multiply_add_64(Register sum, Register op1, Register op2, Register carry, Register rdxReg, Register raxReg) {
  // rdx:rax = op1 * op2
  movq(raxReg, op2);
  mulq(op1);

  //  rdx:rax = sum + carry + rdx:rax
  addq(sum, carry);
  adcq(rdxReg, 0);
  addq(sum, raxReg);
  adcq(rdxReg, 0);

  // carry:sum = rdx:sum
  movq(carry, rdxReg);
}

/**
 * Add 64 bit long carry into z[] with carry propagation.
 * Preserves z and carry register values and modifies rest of registers.
 *
 */
void MacroAssembler::add_one_64(Register z, Register zlen, Register carry, Register tmp1) {
  Label L_fourth_loop, L_fourth_loop_exit;

  movl(tmp1, 1);
  subl(zlen, 2);
  addq(Address(z, zlen, Address::times_4, 0), carry);

  bind(L_fourth_loop);
  jccb(Assembler::carryClear, L_fourth_loop_exit);
  subl(zlen, 2);
  jccb(Assembler::negative, L_fourth_loop_exit);
  addq(Address(z, zlen, Address::times_4, 0), tmp1);
  jmp(L_fourth_loop);
  bind(L_fourth_loop_exit);
}

/**
 * Shift z[] left by 1 bit.
 * Preserves x, len, z and zlen registers and modifies rest of the registers.
 *
 */
void MacroAssembler::lshift_by_1(Register x, Register len, Register z, Register zlen, Register tmp1, Register tmp2, Register tmp3, Register tmp4) {

  Label L_fifth_loop, L_fifth_loop_exit;

  // Fifth loop
  // Perform primitiveLeftShift(z, zlen, 1)

  const Register prev_carry = tmp1;
  const Register new_carry = tmp4;
  const Register value = tmp2;
  const Register zidx = tmp3;

  // int zidx, carry;
  // long value;
  // carry = 0;
  // for (zidx = zlen-2; zidx >=0; zidx -= 2) {
  //    (carry:value)  = (z[i] << 1) | carry ;
  //    z[i] = value;
  // }

  movl(zidx, zlen);
  xorl(prev_carry, prev_carry); // clear carry flag and prev_carry register

  bind(L_fifth_loop);
  decl(zidx);  // Use decl to preserve carry flag
  decl(zidx);
  jccb(Assembler::negative, L_fifth_loop_exit);

  if (UseBMI2Instructions) {
     movq(value, Address(z, zidx, Address::times_4, 0));
     rclq(value, 1);
     rorxq(value, value, 32);
     movq(Address(z, zidx, Address::times_4,  0), value);  // Store back in big endian form
  }
  else {
    // clear new_carry
    xorl(new_carry, new_carry);

    // Shift z[i] by 1, or in previous carry and save new carry
    movq(value, Address(z, zidx, Address::times_4, 0));
    shlq(value, 1);
    adcl(new_carry, 0);

    orq(value, prev_carry);
    rorq(value, 0x20);
    movq(Address(z, zidx, Address::times_4,  0), value);  // Store back in big endian form

    // Set previous carry = new carry
    movl(prev_carry, new_carry);
  }
  jmp(L_fifth_loop);

  bind(L_fifth_loop_exit);
}


/**
 * Code for BigInteger::squareToLen() intrinsic
 *
 * rdi: x
 * rsi: len
 * r8:  z
 * rcx: zlen
 * r12: tmp1
 * r13: tmp2
 * r14: tmp3
 * r15: tmp4
 * rbx: tmp5
 *
 */
void MacroAssembler::square_to_len(Register x, Register len, Register z, Register zlen, Register tmp1, Register tmp2, Register tmp3, Register tmp4, Register tmp5, Register rdxReg, Register raxReg) {

  Label L_second_loop, L_second_loop_exit, L_third_loop, L_third_loop_exit, L_last_x, L_multiply;
  push(tmp1);
  push(tmp2);
  push(tmp3);
  push(tmp4);
  push(tmp5);

  // First loop
  // Store the squares, right shifted one bit (i.e., divided by 2).
  square_rshift(x, len, z, tmp1, tmp3, tmp4, tmp5, rdxReg, raxReg);

  // Add in off-diagonal sums.
  //
  // Second, third (nested) and fourth loops.
  // zlen +=2;
  // for (int xidx=len-2,zidx=zlen-4; xidx > 0; xidx-=2,zidx-=4) {
  //    carry = 0;
  //    long op2 = x[xidx:xidx+1];
  //    for (int j=xidx-2,k=zidx; j >= 0; j-=2) {
  //       k -= 2;
  //       long op1 = x[j:j+1];
  //       long sum = z[k:k+1];
  //       carry:sum = multiply_add_64(sum, op1, op2, carry, tmp_regs);
  //       z[k:k+1] = sum;
  //    }
  //    add_one_64(z, k, carry, tmp_regs);
  // }

  const Register carry = tmp5;
  const Register sum = tmp3;
  const Register op1 = tmp4;
  Register op2 = tmp2;

  push(zlen);
  push(len);
  addl(zlen,2);
  bind(L_second_loop);
  xorq(carry, carry);
  subl(zlen, 4);
  subl(len, 2);
  push(zlen);
  push(len);
  cmpl(len, 0);
  jccb(Assembler::lessEqual, L_second_loop_exit);

  // Multiply an array by one 64 bit long.
  if (UseBMI2Instructions) {
    op2 = rdxReg;
    movq(op2, Address(x, len, Address::times_4,  0));
    rorxq(op2, op2, 32);
  }
  else {
    movq(op2, Address(x, len, Address::times_4,  0));
    rorq(op2, 32);
  }

  bind(L_third_loop);
  decrementl(len);
  jccb(Assembler::negative, L_third_loop_exit);
  decrementl(len);
  jccb(Assembler::negative, L_last_x);

  movq(op1, Address(x, len, Address::times_4,  0));
  rorq(op1, 32);

  bind(L_multiply);
  subl(zlen, 2);
  movq(sum, Address(z, zlen, Address::times_4,  0));

  // Multiply 64 bit by 64 bit and add 64 bits lower half and upper 64 bits as carry.
  if (UseBMI2Instructions) {
    multiply_add_64_bmi2(sum, op1, op2, carry, tmp2);
  }
  else {
    multiply_add_64(sum, op1, op2, carry, rdxReg, raxReg);
  }

  movq(Address(z, zlen, Address::times_4, 0), sum);

  jmp(L_third_loop);
  bind(L_third_loop_exit);

  // Fourth loop
  // Add 64 bit long carry into z with carry propagation.
  // Uses offsetted zlen.
  add_one_64(z, zlen, carry, tmp1);

  pop(len);
  pop(zlen);
  jmp(L_second_loop);

  // Next infrequent code is moved outside loops.
  bind(L_last_x);
  movl(op1, Address(x, 0));
  jmp(L_multiply);

  bind(L_second_loop_exit);
  pop(len);
  pop(zlen);
  pop(len);
  pop(zlen);

  // Fifth loop
  // Shift z left 1 bit.
  lshift_by_1(x, len, z, zlen, tmp1, tmp2, tmp3, tmp4);

  // z[zlen-1] |= x[len-1] & 1;
  movl(tmp3, Address(x, len, Address::times_4, -4));
  andl(tmp3, 1);
  orl(Address(z, zlen, Address::times_4,  -4), tmp3);

  pop(tmp5);
  pop(tmp4);
  pop(tmp3);
  pop(tmp2);
  pop(tmp1);
}

/**
 * Helper function for mul_add()
 * Multiply the in[] by int k and add to out[] starting at offset offs using
 * 128 bit by 32 bit multiply and return the carry in tmp5.
 * Only quad int aligned length of in[] is operated on in this function.
 * k is in rdxReg for BMI2Instructions, for others it is in tmp2.
 * This function preserves out, in and k registers.
 * len and offset point to the appropriate index in "in" & "out" correspondingly
 * tmp5 has the carry.
 * other registers are temporary and are modified.
 *
 */
void MacroAssembler::mul_add_128_x_32_loop(Register out, Register in,
  Register offset, Register len, Register tmp1, Register tmp2, Register tmp3,
  Register tmp4, Register tmp5, Register rdxReg, Register raxReg) {

  Label L_first_loop, L_first_loop_exit;

  movl(tmp1, len);
  shrl(tmp1, 2);

  bind(L_first_loop);
  subl(tmp1, 1);
  jccb(Assembler::negative, L_first_loop_exit);

  subl(len, 4);
  subl(offset, 4);

  Register op2 = tmp2;
  const Register sum = tmp3;
  const Register op1 = tmp4;
  const Register carry = tmp5;

  if (UseBMI2Instructions) {
    op2 = rdxReg;
  }

  movq(op1, Address(in, len, Address::times_4,  8));
  rorq(op1, 32);
  movq(sum, Address(out, offset, Address::times_4,  8));
  rorq(sum, 32);
  if (UseBMI2Instructions) {
    multiply_add_64_bmi2(sum, op1, op2, carry, raxReg);
  }
  else {
    multiply_add_64(sum, op1, op2, carry, rdxReg, raxReg);
  }
  // Store back in big endian from little endian
  rorq(sum, 0x20);
  movq(Address(out, offset, Address::times_4,  8), sum);

  movq(op1, Address(in, len, Address::times_4,  0));
  rorq(op1, 32);
  movq(sum, Address(out, offset, Address::times_4,  0));
  rorq(sum, 32);
  if (UseBMI2Instructions) {
    multiply_add_64_bmi2(sum, op1, op2, carry, raxReg);
  }
  else {
    multiply_add_64(sum, op1, op2, carry, rdxReg, raxReg);
  }
  // Store back in big endian from little endian
  rorq(sum, 0x20);
  movq(Address(out, offset, Address::times_4,  0), sum);

  jmp(L_first_loop);
  bind(L_first_loop_exit);
}

/**
 * Code for BigInteger::mulAdd() intrinsic
 *
 * rdi: out
 * rsi: in
 * r11: offs (out.length - offset)
 * rcx: len
 * r8:  k
 * r12: tmp1
 * r13: tmp2
 * r14: tmp3
 * r15: tmp4
 * rbx: tmp5
 * Multiply the in[] by word k and add to out[], return the carry in rax
 */
void MacroAssembler::mul_add(Register out, Register in, Register offs,
   Register len, Register k, Register tmp1, Register tmp2, Register tmp3,
   Register tmp4, Register tmp5, Register rdxReg, Register raxReg) {

  Label L_carry, L_last_in, L_done;

// carry = 0;
// for (int j=len-1; j >= 0; j--) {
//    long product = (in[j] & LONG_MASK) * kLong +
//                   (out[offs] & LONG_MASK) + carry;
//    out[offs--] = (int)product;
//    carry = product >>> 32;
// }
//
  push(tmp1);
  push(tmp2);
  push(tmp3);
  push(tmp4);
  push(tmp5);

  Register op2 = tmp2;
  const Register sum = tmp3;
  const Register op1 = tmp4;
  const Register carry =  tmp5;

  if (UseBMI2Instructions) {
    op2 = rdxReg;
    movl(op2, k);
  }
  else {
    movl(op2, k);
  }

  xorq(carry, carry);

  //First loop

  //Multiply in[] by k in a 4 way unrolled loop using 128 bit by 32 bit multiply
  //The carry is in tmp5
  mul_add_128_x_32_loop(out, in, offs, len, tmp1, tmp2, tmp3, tmp4, tmp5, rdxReg, raxReg);

  //Multiply the trailing in[] entry using 64 bit by 32 bit, if any
  decrementl(len);
  jccb(Assembler::negative, L_carry);
  decrementl(len);
  jccb(Assembler::negative, L_last_in);

  movq(op1, Address(in, len, Address::times_4,  0));
  rorq(op1, 32);

  subl(offs, 2);
  movq(sum, Address(out, offs, Address::times_4,  0));
  rorq(sum, 32);

  if (UseBMI2Instructions) {
    multiply_add_64_bmi2(sum, op1, op2, carry, raxReg);
  }
  else {
    multiply_add_64(sum, op1, op2, carry, rdxReg, raxReg);
  }

  // Store back in big endian from little endian
  rorq(sum, 0x20);
  movq(Address(out, offs, Address::times_4,  0), sum);

  testl(len, len);
  jccb(Assembler::zero, L_carry);

  //Multiply the last in[] entry, if any
  bind(L_last_in);
  movl(op1, Address(in, 0));
  movl(sum, Address(out, offs, Address::times_4,  -4));

  movl(raxReg, k);
  mull(op1); //tmp4 * eax -> edx:eax
  addl(sum, carry);
  adcl(rdxReg, 0);
  addl(sum, raxReg);
  adcl(rdxReg, 0);
  movl(carry, rdxReg);

  movl(Address(out, offs, Address::times_4,  -4), sum);

  bind(L_carry);
  //return tmp5/carry as carry in rax
  movl(rax, carry);

  bind(L_done);
  pop(tmp5);
  pop(tmp4);
  pop(tmp3);
  pop(tmp2);
  pop(tmp1);
}

/**
 * Emits code to update CRC-32 with a byte value according to constants in table
 *
 * @param [in,out]crc   Register containing the crc.
 * @param [in]val       Register containing the byte to fold into the CRC.
 * @param [in]table     Register containing the table of crc constants.
 *
 * uint32_t crc;
 * val = crc_table[(val ^ crc) & 0xFF];
 * crc = val ^ (crc >> 8);
 *
 */
void MacroAssembler::update_byte_crc32(Register crc, Register val, Register table) {
  xorl(val, crc);
  andl(val, 0xFF);
  shrl(crc, 8); // unsigned shift
  xorl(crc, Address(table, val, Address::times_4, 0));
}

/**
 * Fold 128-bit data chunk
 */
void MacroAssembler::fold_128bit_crc32(XMMRegister xcrc, XMMRegister xK, XMMRegister xtmp, Register buf, int offset) {
  if (UseAVX > 0) {
    vpclmulhdq(xtmp, xK, xcrc); // [123:64]
    vpclmulldq(xcrc, xK, xcrc); // [63:0]
    vpxor(xcrc, xcrc, Address(buf, offset), 0 /* vector_len */);
    pxor(xcrc, xtmp);
  } else {
    movdqa(xtmp, xcrc);
    pclmulhdq(xtmp, xK);   // [123:64]
    pclmulldq(xcrc, xK);   // [63:0]
    pxor(xcrc, xtmp);
    movdqu(xtmp, Address(buf, offset));
    pxor(xcrc, xtmp);
  }
}

void MacroAssembler::fold_128bit_crc32(XMMRegister xcrc, XMMRegister xK, XMMRegister xtmp, XMMRegister xbuf) {
  if (UseAVX > 0) {
    vpclmulhdq(xtmp, xK, xcrc);
    vpclmulldq(xcrc, xK, xcrc);
    pxor(xcrc, xbuf);
    pxor(xcrc, xtmp);
  } else {
    movdqa(xtmp, xcrc);
    pclmulhdq(xtmp, xK);
    pclmulldq(xcrc, xK);
    pxor(xcrc, xbuf);
    pxor(xcrc, xtmp);
  }
}

/**
 * 8-bit folds to compute 32-bit CRC
 *
 * uint64_t xcrc;
 * timesXtoThe32[xcrc & 0xFF] ^ (xcrc >> 8);
 */
void MacroAssembler::fold_8bit_crc32(XMMRegister xcrc, Register table, XMMRegister xtmp, Register tmp) {
  movdl(tmp, xcrc);
  andl(tmp, 0xFF);
  movdl(xtmp, Address(table, tmp, Address::times_4, 0));
  psrldq(xcrc, 1); // unsigned shift one byte
  pxor(xcrc, xtmp);
}

/**
 * uint32_t crc;
 * timesXtoThe32[crc & 0xFF] ^ (crc >> 8);
 */
void MacroAssembler::fold_8bit_crc32(Register crc, Register table, Register tmp) {
  movl(tmp, crc);
  andl(tmp, 0xFF);
  shrl(crc, 8);
  xorl(crc, Address(table, tmp, Address::times_4, 0));
}

/**
 * @param crc   register containing existing CRC (32-bit)
 * @param buf   register pointing to input byte buffer (byte*)
 * @param len   register containing number of bytes
 * @param table register that will contain address of CRC table
 * @param tmp   scratch register
 */
void MacroAssembler::kernel_crc32(Register crc, Register buf, Register len, Register table, Register tmp) {
  assert_different_registers(crc, buf, len, table, tmp, rax);

  Label L_tail, L_tail_restore, L_tail_loop, L_exit, L_align_loop, L_aligned;
  Label L_fold_tail, L_fold_128b, L_fold_512b, L_fold_512b_loop, L_fold_tail_loop;

  // For EVEX with VL and BW, provide a standard mask, VL = 128 will guide the merge
  // context for the registers used, where all instructions below are using 128-bit mode
  // On EVEX without VL and BW, these instructions will all be AVX.
  lea(table, ExternalAddress(StubRoutines::crc_table_addr()));
  notl(crc); // ~crc
  cmpl(len, 16);
  jcc(Assembler::less, L_tail);

  // Align buffer to 16 bytes
  movl(tmp, buf);
  andl(tmp, 0xF);
  jccb(Assembler::zero, L_aligned);
  subl(tmp,  16);
  addl(len, tmp);

  align(4);
  BIND(L_align_loop);
  movsbl(rax, Address(buf, 0)); // load byte with sign extension
  update_byte_crc32(crc, rax, table);
  increment(buf);
  incrementl(tmp);
  jccb(Assembler::less, L_align_loop);

  BIND(L_aligned);
  movl(tmp, len); // save
  shrl(len, 4);
  jcc(Assembler::zero, L_tail_restore);

  // Fold crc into first bytes of vector
  movdqa(xmm1, Address(buf, 0));
  movdl(rax, xmm1);
  xorl(crc, rax);
  if (VM_Version::supports_sse4_1()) {
    pinsrd(xmm1, crc, 0);
  } else {
    pinsrw(xmm1, crc, 0);
    shrl(crc, 16);
    pinsrw(xmm1, crc, 1);
  }
  addptr(buf, 16);
  subl(len, 4); // len > 0
  jcc(Assembler::less, L_fold_tail);

  movdqa(xmm2, Address(buf,  0));
  movdqa(xmm3, Address(buf, 16));
  movdqa(xmm4, Address(buf, 32));
  addptr(buf, 48);
  subl(len, 3);
  jcc(Assembler::lessEqual, L_fold_512b);

  // Fold total 512 bits of polynomial on each iteration,
  // 128 bits per each of 4 parallel streams.
  movdqu(xmm0, ExternalAddress(StubRoutines::x86::crc_by128_masks_addr() + 32), rscratch1);

  align32();
  BIND(L_fold_512b_loop);
  fold_128bit_crc32(xmm1, xmm0, xmm5, buf,  0);
  fold_128bit_crc32(xmm2, xmm0, xmm5, buf, 16);
  fold_128bit_crc32(xmm3, xmm0, xmm5, buf, 32);
  fold_128bit_crc32(xmm4, xmm0, xmm5, buf, 48);
  addptr(buf, 64);
  subl(len, 4);
  jcc(Assembler::greater, L_fold_512b_loop);

  // Fold 512 bits to 128 bits.
  BIND(L_fold_512b);
  movdqu(xmm0, ExternalAddress(StubRoutines::x86::crc_by128_masks_addr() + 16), rscratch1);
  fold_128bit_crc32(xmm1, xmm0, xmm5, xmm2);
  fold_128bit_crc32(xmm1, xmm0, xmm5, xmm3);
  fold_128bit_crc32(xmm1, xmm0, xmm5, xmm4);

  // Fold the rest of 128 bits data chunks
  BIND(L_fold_tail);
  addl(len, 3);
  jccb(Assembler::lessEqual, L_fold_128b);
  movdqu(xmm0, ExternalAddress(StubRoutines::x86::crc_by128_masks_addr() + 16), rscratch1);

  BIND(L_fold_tail_loop);
  fold_128bit_crc32(xmm1, xmm0, xmm5, buf,  0);
  addptr(buf, 16);
  decrementl(len);
  jccb(Assembler::greater, L_fold_tail_loop);

  // Fold 128 bits in xmm1 down into 32 bits in crc register.
  BIND(L_fold_128b);
  movdqu(xmm0, ExternalAddress(StubRoutines::x86::crc_by128_masks_addr()), rscratch1);
  if (UseAVX > 0) {
    vpclmulqdq(xmm2, xmm0, xmm1, 0x1);
    vpand(xmm3, xmm0, xmm2, 0 /* vector_len */);
    vpclmulqdq(xmm0, xmm0, xmm3, 0x1);
  } else {
    movdqa(xmm2, xmm0);
    pclmulqdq(xmm2, xmm1, 0x1);
    movdqa(xmm3, xmm0);
    pand(xmm3, xmm2);
    pclmulqdq(xmm0, xmm3, 0x1);
  }
  psrldq(xmm1, 8);
  psrldq(xmm2, 4);
  pxor(xmm0, xmm1);
  pxor(xmm0, xmm2);

  // 8 8-bit folds to compute 32-bit CRC.
  for (int j = 0; j < 4; j++) {
    fold_8bit_crc32(xmm0, table, xmm1, rax);
  }
  movdl(crc, xmm0); // mov 32 bits to general register
  for (int j = 0; j < 4; j++) {
    fold_8bit_crc32(crc, table, rax);
  }

  BIND(L_tail_restore);
  movl(len, tmp); // restore
  BIND(L_tail);
  andl(len, 0xf);
  jccb(Assembler::zero, L_exit);

  // Fold the rest of bytes
  align(4);
  BIND(L_tail_loop);
  movsbl(rax, Address(buf, 0)); // load byte with sign extension
  update_byte_crc32(crc, rax, table);
  increment(buf);
  decrementl(len);
  jccb(Assembler::greater, L_tail_loop);

  BIND(L_exit);
  notl(crc); // ~c
}

// Helper function for AVX 512 CRC32
// Fold 512-bit data chunks
void MacroAssembler::fold512bit_crc32_avx512(XMMRegister xcrc, XMMRegister xK, XMMRegister xtmp, Register buf,
                                             Register pos, int offset) {
  evmovdquq(xmm3, Address(buf, pos, Address::times_1, offset), Assembler::AVX_512bit);
  evpclmulqdq(xtmp, xcrc, xK, 0x10, Assembler::AVX_512bit); // [123:64]
  evpclmulqdq(xmm2, xcrc, xK, 0x01, Assembler::AVX_512bit); // [63:0]
  evpxorq(xcrc, xtmp, xmm2, Assembler::AVX_512bit /* vector_len */);
  evpxorq(xcrc, xcrc, xmm3, Assembler::AVX_512bit /* vector_len */);
}

// Helper function for AVX 512 CRC32
// Compute CRC32 for < 256B buffers
void MacroAssembler::kernel_crc32_avx512_256B(Register crc, Register buf, Register len, Register table, Register pos,
                                              Register tmp1, Register tmp2, Label& L_barrett, Label& L_16B_reduction_loop,
                                              Label& L_get_last_two_xmms, Label& L_128_done, Label& L_cleanup) {

  Label L_less_than_32, L_exact_16_left, L_less_than_16_left;
  Label L_less_than_8_left, L_less_than_4_left, L_less_than_2_left, L_zero_left;
  Label L_only_less_than_4, L_only_less_than_3, L_only_less_than_2;

  // check if there is enough buffer to be able to fold 16B at a time
  cmpl(len, 32);
  jcc(Assembler::less, L_less_than_32);

  // if there is, load the constants
  movdqu(xmm10, Address(table, 1 * 16));    //rk1 and rk2 in xmm10
  movdl(xmm0, crc);                        // get the initial crc value
  movdqu(xmm7, Address(buf, pos, Address::times_1, 0 * 16)); //load the plaintext
  pxor(xmm7, xmm0);

  // update the buffer pointer
  addl(pos, 16);
  //update the counter.subtract 32 instead of 16 to save one instruction from the loop
  subl(len, 32);
  jmp(L_16B_reduction_loop);

  bind(L_less_than_32);
  //mov initial crc to the return value. this is necessary for zero - length buffers.
  movl(rax, crc);
  testl(len, len);
  jcc(Assembler::equal, L_cleanup);

  movdl(xmm0, crc);                        //get the initial crc value

  cmpl(len, 16);
  jcc(Assembler::equal, L_exact_16_left);
  jcc(Assembler::less, L_less_than_16_left);

  movdqu(xmm7, Address(buf, pos, Address::times_1, 0 * 16)); //load the plaintext
  pxor(xmm7, xmm0);                       //xor the initial crc value
  addl(pos, 16);
  subl(len, 16);
  movdqu(xmm10, Address(table, 1 * 16));    // rk1 and rk2 in xmm10
  jmp(L_get_last_two_xmms);

  bind(L_less_than_16_left);
  //use stack space to load data less than 16 bytes, zero - out the 16B in memory first.
  pxor(xmm1, xmm1);
  movptr(tmp1, rsp);
  movdqu(Address(tmp1, 0 * 16), xmm1);

  cmpl(len, 4);
  jcc(Assembler::less, L_only_less_than_4);

  //backup the counter value
  movl(tmp2, len);
  cmpl(len, 8);
  jcc(Assembler::less, L_less_than_8_left);

  //load 8 Bytes
  movq(rax, Address(buf, pos, Address::times_1, 0 * 16));
  movq(Address(tmp1, 0 * 16), rax);
  addptr(tmp1, 8);
  subl(len, 8);
  addl(pos, 8);

  bind(L_less_than_8_left);
  cmpl(len, 4);
  jcc(Assembler::less, L_less_than_4_left);

  //load 4 Bytes
  movl(rax, Address(buf, pos, Address::times_1, 0));
  movl(Address(tmp1, 0 * 16), rax);
  addptr(tmp1, 4);
  subl(len, 4);
  addl(pos, 4);

  bind(L_less_than_4_left);
  cmpl(len, 2);
  jcc(Assembler::less, L_less_than_2_left);

  // load 2 Bytes
  movw(rax, Address(buf, pos, Address::times_1, 0));
  movl(Address(tmp1, 0 * 16), rax);
  addptr(tmp1, 2);
  subl(len, 2);
  addl(pos, 2);

  bind(L_less_than_2_left);
  cmpl(len, 1);
  jcc(Assembler::less, L_zero_left);

  // load 1 Byte
  movb(rax, Address(buf, pos, Address::times_1, 0));
  movb(Address(tmp1, 0 * 16), rax);

  bind(L_zero_left);
  movdqu(xmm7, Address(rsp, 0));
  pxor(xmm7, xmm0);                       //xor the initial crc value

  lea(rax, ExternalAddress(StubRoutines::x86::shuf_table_crc32_avx512_addr()));
  movdqu(xmm0, Address(rax, tmp2));
  pshufb(xmm7, xmm0);
  jmp(L_128_done);

  bind(L_exact_16_left);
  movdqu(xmm7, Address(buf, pos, Address::times_1, 0));
  pxor(xmm7, xmm0);                       //xor the initial crc value
  jmp(L_128_done);

  bind(L_only_less_than_4);
  cmpl(len, 3);
  jcc(Assembler::less, L_only_less_than_3);

  // load 3 Bytes
  movb(rax, Address(buf, pos, Address::times_1, 0));
  movb(Address(tmp1, 0), rax);

  movb(rax, Address(buf, pos, Address::times_1, 1));
  movb(Address(tmp1, 1), rax);

  movb(rax, Address(buf, pos, Address::times_1, 2));
  movb(Address(tmp1, 2), rax);

  movdqu(xmm7, Address(rsp, 0));
  pxor(xmm7, xmm0);                     //xor the initial crc value

  pslldq(xmm7, 0x5);
  jmp(L_barrett);
  bind(L_only_less_than_3);
  cmpl(len, 2);
  jcc(Assembler::less, L_only_less_than_2);

  // load 2 Bytes
  movb(rax, Address(buf, pos, Address::times_1, 0));
  movb(Address(tmp1, 0), rax);

  movb(rax, Address(buf, pos, Address::times_1, 1));
  movb(Address(tmp1, 1), rax);

  movdqu(xmm7, Address(rsp, 0));
  pxor(xmm7, xmm0);                     //xor the initial crc value

  pslldq(xmm7, 0x6);
  jmp(L_barrett);

  bind(L_only_less_than_2);
  //load 1 Byte
  movb(rax, Address(buf, pos, Address::times_1, 0));
  movb(Address(tmp1, 0), rax);

  movdqu(xmm7, Address(rsp, 0));
  pxor(xmm7, xmm0);                     //xor the initial crc value

  pslldq(xmm7, 0x7);
}

/**
* Compute CRC32 using AVX512 instructions
* param crc   register containing existing CRC (32-bit)
* param buf   register pointing to input byte buffer (byte*)
* param len   register containing number of bytes
* param table address of crc or crc32c table
* param tmp1  scratch register
* param tmp2  scratch register
* return rax  result register
*
* This routine is identical for crc32c with the exception of the precomputed constant
* table which will be passed as the table argument.  The calculation steps are
* the same for both variants.
*/
void MacroAssembler::kernel_crc32_avx512(Register crc, Register buf, Register len, Register table, Register tmp1, Register tmp2) {
  assert_different_registers(crc, buf, len, table, tmp1, tmp2, rax, r12);

  Label L_tail, L_tail_restore, L_tail_loop, L_exit, L_align_loop, L_aligned;
  Label L_fold_tail, L_fold_128b, L_fold_512b, L_fold_512b_loop, L_fold_tail_loop;
  Label L_less_than_256, L_fold_128_B_loop, L_fold_256_B_loop;
  Label L_fold_128_B_register, L_final_reduction_for_128, L_16B_reduction_loop;
  Label L_128_done, L_get_last_two_xmms, L_barrett, L_cleanup;

  const Register pos = r12;
  push(r12);
  subptr(rsp, 16 * 2 + 8);

  // For EVEX with VL and BW, provide a standard mask, VL = 128 will guide the merge
  // context for the registers used, where all instructions below are using 128-bit mode
  // On EVEX without VL and BW, these instructions will all be AVX.
  movl(pos, 0);

  // check if smaller than 256B
  cmpl(len, 256);
  jcc(Assembler::less, L_less_than_256);

  // load the initial crc value
  movdl(xmm10, crc);

  // receive the initial 64B data, xor the initial crc value
  evmovdquq(xmm0, Address(buf, pos, Address::times_1, 0 * 64), Assembler::AVX_512bit);
  evmovdquq(xmm4, Address(buf, pos, Address::times_1, 1 * 64), Assembler::AVX_512bit);
  evpxorq(xmm0, xmm0, xmm10, Assembler::AVX_512bit);
  evbroadcasti32x4(xmm10, Address(table, 2 * 16), Assembler::AVX_512bit); //zmm10 has rk3 and rk4

  subl(len, 256);
  cmpl(len, 256);
  jcc(Assembler::less, L_fold_128_B_loop);

  evmovdquq(xmm7, Address(buf, pos, Address::times_1, 2 * 64), Assembler::AVX_512bit);
  evmovdquq(xmm8, Address(buf, pos, Address::times_1, 3 * 64), Assembler::AVX_512bit);
  evbroadcasti32x4(xmm16, Address(table, 0 * 16), Assembler::AVX_512bit); //zmm16 has rk-1 and rk-2
  subl(len, 256);

  bind(L_fold_256_B_loop);
  addl(pos, 256);
  fold512bit_crc32_avx512(xmm0, xmm16, xmm1, buf, pos, 0 * 64);
  fold512bit_crc32_avx512(xmm4, xmm16, xmm1, buf, pos, 1 * 64);
  fold512bit_crc32_avx512(xmm7, xmm16, xmm1, buf, pos, 2 * 64);
  fold512bit_crc32_avx512(xmm8, xmm16, xmm1, buf, pos, 3 * 64);

  subl(len, 256);
  jcc(Assembler::greaterEqual, L_fold_256_B_loop);

  // Fold 256 into 128
  addl(pos, 256);
  evpclmulqdq(xmm1, xmm0, xmm10, 0x01, Assembler::AVX_512bit);
  evpclmulqdq(xmm2, xmm0, xmm10, 0x10, Assembler::AVX_512bit);
  vpternlogq(xmm7, 0x96, xmm1, xmm2, Assembler::AVX_512bit); // xor ABC

  evpclmulqdq(xmm5, xmm4, xmm10, 0x01, Assembler::AVX_512bit);
  evpclmulqdq(xmm6, xmm4, xmm10, 0x10, Assembler::AVX_512bit);
  vpternlogq(xmm8, 0x96, xmm5, xmm6, Assembler::AVX_512bit); // xor ABC

  evmovdquq(xmm0, xmm7, Assembler::AVX_512bit);
  evmovdquq(xmm4, xmm8, Assembler::AVX_512bit);

  addl(len, 128);
  jmp(L_fold_128_B_register);

  // at this section of the code, there is 128 * x + y(0 <= y<128) bytes of buffer.The fold_128_B_loop
  // loop will fold 128B at a time until we have 128 + y Bytes of buffer

  // fold 128B at a time.This section of the code folds 8 xmm registers in parallel
  bind(L_fold_128_B_loop);
  addl(pos, 128);
  fold512bit_crc32_avx512(xmm0, xmm10, xmm1, buf, pos, 0 * 64);
  fold512bit_crc32_avx512(xmm4, xmm10, xmm1, buf, pos, 1 * 64);

  subl(len, 128);
  jcc(Assembler::greaterEqual, L_fold_128_B_loop);

  addl(pos, 128);

  // at this point, the buffer pointer is pointing at the last y Bytes of the buffer, where 0 <= y < 128
  // the 128B of folded data is in 8 of the xmm registers : xmm0, xmm1, xmm2, xmm3, xmm4, xmm5, xmm6, xmm7
  bind(L_fold_128_B_register);
  evmovdquq(xmm16, Address(table, 5 * 16), Assembler::AVX_512bit); // multiply by rk9-rk16
  evmovdquq(xmm11, Address(table, 9 * 16), Assembler::AVX_512bit); // multiply by rk17-rk20, rk1,rk2, 0,0
  evpclmulqdq(xmm1, xmm0, xmm16, 0x01, Assembler::AVX_512bit);
  evpclmulqdq(xmm2, xmm0, xmm16, 0x10, Assembler::AVX_512bit);
  // save last that has no multiplicand
  vextracti64x2(xmm7, xmm4, 3);

  evpclmulqdq(xmm5, xmm4, xmm11, 0x01, Assembler::AVX_512bit);
  evpclmulqdq(xmm6, xmm4, xmm11, 0x10, Assembler::AVX_512bit);
  // Needed later in reduction loop
  movdqu(xmm10, Address(table, 1 * 16));
  vpternlogq(xmm1, 0x96, xmm2, xmm5, Assembler::AVX_512bit); // xor ABC
  vpternlogq(xmm1, 0x96, xmm6, xmm7, Assembler::AVX_512bit); // xor ABC

  // Swap 1,0,3,2 - 01 00 11 10
  evshufi64x2(xmm8, xmm1, xmm1, 0x4e, Assembler::AVX_512bit);
  evpxorq(xmm8, xmm8, xmm1, Assembler::AVX_256bit);
  vextracti128(xmm5, xmm8, 1);
  evpxorq(xmm7, xmm5, xmm8, Assembler::AVX_128bit);

  // instead of 128, we add 128 - 16 to the loop counter to save 1 instruction from the loop
  // instead of a cmp instruction, we use the negative flag with the jl instruction
  addl(len, 128 - 16);
  jcc(Assembler::less, L_final_reduction_for_128);

  bind(L_16B_reduction_loop);
  vpclmulqdq(xmm8, xmm7, xmm10, 0x01);
  vpclmulqdq(xmm7, xmm7, xmm10, 0x10);
  vpxor(xmm7, xmm7, xmm8, Assembler::AVX_128bit);
  movdqu(xmm0, Address(buf, pos, Address::times_1, 0 * 16));
  vpxor(xmm7, xmm7, xmm0, Assembler::AVX_128bit);
  addl(pos, 16);
  subl(len, 16);
  jcc(Assembler::greaterEqual, L_16B_reduction_loop);

  bind(L_final_reduction_for_128);
  addl(len, 16);
  jcc(Assembler::equal, L_128_done);

  bind(L_get_last_two_xmms);
  movdqu(xmm2, xmm7);
  addl(pos, len);
  movdqu(xmm1, Address(buf, pos, Address::times_1, -16));
  subl(pos, len);

  // get rid of the extra data that was loaded before
  // load the shift constant
  lea(rax, ExternalAddress(StubRoutines::x86::shuf_table_crc32_avx512_addr()));
  movdqu(xmm0, Address(rax, len));
  addl(rax, len);

  vpshufb(xmm7, xmm7, xmm0, Assembler::AVX_128bit);
  //Change mask to 512
  vpxor(xmm0, xmm0, ExternalAddress(StubRoutines::x86::crc_by128_masks_avx512_addr() + 2 * 16), Assembler::AVX_128bit, tmp2);
  vpshufb(xmm2, xmm2, xmm0, Assembler::AVX_128bit);

  blendvpb(xmm2, xmm2, xmm1, xmm0, Assembler::AVX_128bit);
  vpclmulqdq(xmm8, xmm7, xmm10, 0x01);
  vpclmulqdq(xmm7, xmm7, xmm10, 0x10);
  vpxor(xmm7, xmm7, xmm8, Assembler::AVX_128bit);
  vpxor(xmm7, xmm7, xmm2, Assembler::AVX_128bit);

  bind(L_128_done);
  // compute crc of a 128-bit value
  movdqu(xmm10, Address(table, 3 * 16));
  movdqu(xmm0, xmm7);

  // 64b fold
  vpclmulqdq(xmm7, xmm7, xmm10, 0x0);
  vpsrldq(xmm0, xmm0, 0x8, Assembler::AVX_128bit);
  vpxor(xmm7, xmm7, xmm0, Assembler::AVX_128bit);

  // 32b fold
  movdqu(xmm0, xmm7);
  vpslldq(xmm7, xmm7, 0x4, Assembler::AVX_128bit);
  vpclmulqdq(xmm7, xmm7, xmm10, 0x10);
  vpxor(xmm7, xmm7, xmm0, Assembler::AVX_128bit);
  jmp(L_barrett);

  bind(L_less_than_256);
  kernel_crc32_avx512_256B(crc, buf, len, table, pos, tmp1, tmp2, L_barrett, L_16B_reduction_loop, L_get_last_two_xmms, L_128_done, L_cleanup);

  //barrett reduction
  bind(L_barrett);
  vpand(xmm7, xmm7, ExternalAddress(StubRoutines::x86::crc_by128_masks_avx512_addr() + 1 * 16), Assembler::AVX_128bit, tmp2);
  movdqu(xmm1, xmm7);
  movdqu(xmm2, xmm7);
  movdqu(xmm10, Address(table, 4 * 16));

  pclmulqdq(xmm7, xmm10, 0x0);
  pxor(xmm7, xmm2);
  vpand(xmm7, xmm7, ExternalAddress(StubRoutines::x86::crc_by128_masks_avx512_addr()), Assembler::AVX_128bit, tmp2);
  movdqu(xmm2, xmm7);
  pclmulqdq(xmm7, xmm10, 0x10);
  pxor(xmm7, xmm2);
  pxor(xmm7, xmm1);
  pextrd(crc, xmm7, 2);

  bind(L_cleanup);
  addptr(rsp, 16 * 2 + 8);
  pop(r12);
}

// S. Gueron / Information Processing Letters 112 (2012) 184
// Algorithm 4: Computing carry-less multiplication using a precomputed lookup table.
// Input: A 32 bit value B = [byte3, byte2, byte1, byte0].
// Output: the 64-bit carry-less product of B * CONST
void MacroAssembler::crc32c_ipl_alg4(Register in, uint32_t n,
                                     Register tmp1, Register tmp2, Register tmp3) {
  lea(tmp3, ExternalAddress(StubRoutines::crc32c_table_addr()));
  if (n > 0) {
    addq(tmp3, n * 256 * 8);
  }
  //    Q1 = TABLEExt[n][B & 0xFF];
  movl(tmp1, in);
  andl(tmp1, 0x000000FF);
  shll(tmp1, 3);
  addq(tmp1, tmp3);
  movq(tmp1, Address(tmp1, 0));

  //    Q2 = TABLEExt[n][B >> 8 & 0xFF];
  movl(tmp2, in);
  shrl(tmp2, 8);
  andl(tmp2, 0x000000FF);
  shll(tmp2, 3);
  addq(tmp2, tmp3);
  movq(tmp2, Address(tmp2, 0));

  shlq(tmp2, 8);
  xorq(tmp1, tmp2);

  //    Q3 = TABLEExt[n][B >> 16 & 0xFF];
  movl(tmp2, in);
  shrl(tmp2, 16);
  andl(tmp2, 0x000000FF);
  shll(tmp2, 3);
  addq(tmp2, tmp3);
  movq(tmp2, Address(tmp2, 0));

  shlq(tmp2, 16);
  xorq(tmp1, tmp2);

  //    Q4 = TABLEExt[n][B >> 24 & 0xFF];
  shrl(in, 24);
  andl(in, 0x000000FF);
  shll(in, 3);
  addq(in, tmp3);
  movq(in, Address(in, 0));

  shlq(in, 24);
  xorq(in, tmp1);
  //    return Q1 ^ Q2 << 8 ^ Q3 << 16 ^ Q4 << 24;
}

void MacroAssembler::crc32c_pclmulqdq(XMMRegister w_xtmp1,
                                      Register in_out,
                                      uint32_t const_or_pre_comp_const_index, bool is_pclmulqdq_supported,
                                      XMMRegister w_xtmp2,
                                      Register tmp1,
                                      Register n_tmp2, Register n_tmp3) {
  if (is_pclmulqdq_supported) {
    movdl(w_xtmp1, in_out); // modified blindly

    movl(tmp1, const_or_pre_comp_const_index);
    movdl(w_xtmp2, tmp1);
    pclmulqdq(w_xtmp1, w_xtmp2, 0);

    movdq(in_out, w_xtmp1);
  } else {
    crc32c_ipl_alg4(in_out, const_or_pre_comp_const_index, tmp1, n_tmp2, n_tmp3);
  }
}

// Recombination Alternative 2: No bit-reflections
// T1 = (CRC_A * U1) << 1
// T2 = (CRC_B * U2) << 1
// C1 = T1 >> 32
// C2 = T2 >> 32
// T1 = T1 & 0xFFFFFFFF
// T2 = T2 & 0xFFFFFFFF
// T1 = CRC32(0, T1)
// T2 = CRC32(0, T2)
// C1 = C1 ^ T1
// C2 = C2 ^ T2
// CRC = C1 ^ C2 ^ CRC_C
void MacroAssembler::crc32c_rec_alt2(uint32_t const_or_pre_comp_const_index_u1, uint32_t const_or_pre_comp_const_index_u2, bool is_pclmulqdq_supported, Register in_out, Register in1, Register in2,
                                     XMMRegister w_xtmp1, XMMRegister w_xtmp2, XMMRegister w_xtmp3,
                                     Register tmp1, Register tmp2,
                                     Register n_tmp3) {
  crc32c_pclmulqdq(w_xtmp1, in_out, const_or_pre_comp_const_index_u1, is_pclmulqdq_supported, w_xtmp3, tmp1, tmp2, n_tmp3);
  crc32c_pclmulqdq(w_xtmp2, in1, const_or_pre_comp_const_index_u2, is_pclmulqdq_supported, w_xtmp3, tmp1, tmp2, n_tmp3);
  shlq(in_out, 1);
  movl(tmp1, in_out);
  shrq(in_out, 32);
  xorl(tmp2, tmp2);
  crc32(tmp2, tmp1, 4);
  xorl(in_out, tmp2); // we don't care about upper 32 bit contents here
  shlq(in1, 1);
  movl(tmp1, in1);
  shrq(in1, 32);
  xorl(tmp2, tmp2);
  crc32(tmp2, tmp1, 4);
  xorl(in1, tmp2);
  xorl(in_out, in1);
  xorl(in_out, in2);
}

// Set N to predefined value
// Subtract from a length of a buffer
// execute in a loop:
// CRC_A = 0xFFFFFFFF, CRC_B = 0, CRC_C = 0
// for i = 1 to N do
//  CRC_A = CRC32(CRC_A, A[i])
//  CRC_B = CRC32(CRC_B, B[i])
//  CRC_C = CRC32(CRC_C, C[i])
// end for
// Recombine
void MacroAssembler::crc32c_proc_chunk(uint32_t size, uint32_t const_or_pre_comp_const_index_u1, uint32_t const_or_pre_comp_const_index_u2, bool is_pclmulqdq_supported,
                                       Register in_out1, Register in_out2, Register in_out3,
                                       Register tmp1, Register tmp2, Register tmp3,
                                       XMMRegister w_xtmp1, XMMRegister w_xtmp2, XMMRegister w_xtmp3,
                                       Register tmp4, Register tmp5,
                                       Register n_tmp6) {
  Label L_processPartitions;
  Label L_processPartition;
  Label L_exit;

  bind(L_processPartitions);
  cmpl(in_out1, 3 * size);
  jcc(Assembler::less, L_exit);
    xorl(tmp1, tmp1);
    xorl(tmp2, tmp2);
    movq(tmp3, in_out2);
    addq(tmp3, size);

    bind(L_processPartition);
      crc32(in_out3, Address(in_out2, 0), 8);
      crc32(tmp1, Address(in_out2, size), 8);
      crc32(tmp2, Address(in_out2, size * 2), 8);
      addq(in_out2, 8);
      cmpq(in_out2, tmp3);
      jcc(Assembler::less, L_processPartition);
    crc32c_rec_alt2(const_or_pre_comp_const_index_u1, const_or_pre_comp_const_index_u2, is_pclmulqdq_supported, in_out3, tmp1, tmp2,
            w_xtmp1, w_xtmp2, w_xtmp3,
            tmp4, tmp5,
            n_tmp6);
    addq(in_out2, 2 * size);
    subl(in_out1, 3 * size);
    jmp(L_processPartitions);

  bind(L_exit);
}

// Algorithm 2: Pipelined usage of the CRC32 instruction.
// Input: A buffer I of L bytes.
// Output: the CRC32C value of the buffer.
// Notations:
// Write L = 24N + r, with N = floor (L/24).
// r = L mod 24 (0 <= r < 24).
// Consider I as the concatenation of A|B|C|R, where A, B, C, each,
// N quadwords, and R consists of r bytes.
// A[j] = I [8j+7:8j], j= 0, 1, ..., N-1
// B[j] = I [N + 8j+7:N + 8j], j= 0, 1, ..., N-1
// C[j] = I [2N + 8j+7:2N + 8j], j= 0, 1, ..., N-1
// if r > 0 R[j] = I [3N +j], j= 0, 1, ...,r-1
void MacroAssembler::crc32c_ipl_alg2_alt2(Register in_out, Register in1, Register in2,
                                          Register tmp1, Register tmp2, Register tmp3,
                                          Register tmp4, Register tmp5, Register tmp6,
                                          XMMRegister w_xtmp1, XMMRegister w_xtmp2, XMMRegister w_xtmp3,
                                          bool is_pclmulqdq_supported) {
  uint32_t const_or_pre_comp_const_index[CRC32C_NUM_PRECOMPUTED_CONSTANTS];
  Label L_wordByWord;
  Label L_byteByByteProlog;
  Label L_byteByByte;
  Label L_exit;

  if (is_pclmulqdq_supported ) {
    const_or_pre_comp_const_index[1] = *(uint32_t *)StubRoutines::crc32c_table_addr();
    const_or_pre_comp_const_index[0] = *((uint32_t *)StubRoutines::crc32c_table_addr() + 1);

    const_or_pre_comp_const_index[3] = *((uint32_t *)StubRoutines::crc32c_table_addr() + 2);
    const_or_pre_comp_const_index[2] = *((uint32_t *)StubRoutines::crc32c_table_addr() + 3);

    const_or_pre_comp_const_index[5] = *((uint32_t *)StubRoutines::crc32c_table_addr() + 4);
    const_or_pre_comp_const_index[4] = *((uint32_t *)StubRoutines::crc32c_table_addr() + 5);
    assert((CRC32C_NUM_PRECOMPUTED_CONSTANTS - 1 ) == 5, "Checking whether you declared all of the constants based on the number of \"chunks\"");
  } else {
    const_or_pre_comp_const_index[0] = 1;
    const_or_pre_comp_const_index[1] = 0;

    const_or_pre_comp_const_index[2] = 3;
    const_or_pre_comp_const_index[3] = 2;

    const_or_pre_comp_const_index[4] = 5;
    const_or_pre_comp_const_index[5] = 4;
   }
  crc32c_proc_chunk(CRC32C_HIGH, const_or_pre_comp_const_index[0], const_or_pre_comp_const_index[1], is_pclmulqdq_supported,
                    in2, in1, in_out,
                    tmp1, tmp2, tmp3,
                    w_xtmp1, w_xtmp2, w_xtmp3,
                    tmp4, tmp5,
                    tmp6);
  crc32c_proc_chunk(CRC32C_MIDDLE, const_or_pre_comp_const_index[2], const_or_pre_comp_const_index[3], is_pclmulqdq_supported,
                    in2, in1, in_out,
                    tmp1, tmp2, tmp3,
                    w_xtmp1, w_xtmp2, w_xtmp3,
                    tmp4, tmp5,
                    tmp6);
  crc32c_proc_chunk(CRC32C_LOW, const_or_pre_comp_const_index[4], const_or_pre_comp_const_index[5], is_pclmulqdq_supported,
                    in2, in1, in_out,
                    tmp1, tmp2, tmp3,
                    w_xtmp1, w_xtmp2, w_xtmp3,
                    tmp4, tmp5,
                    tmp6);
  movl(tmp1, in2);
  andl(tmp1, 0x00000007);
  negl(tmp1);
  addl(tmp1, in2);
  addq(tmp1, in1);

  cmpq(in1, tmp1);
  jccb(Assembler::greaterEqual, L_byteByByteProlog);
  align(16);
  BIND(L_wordByWord);
    crc32(in_out, Address(in1, 0), 8);
    addq(in1, 8);
    cmpq(in1, tmp1);
    jcc(Assembler::less, L_wordByWord);

  BIND(L_byteByByteProlog);
  andl(in2, 0x00000007);
  movl(tmp2, 1);

  cmpl(tmp2, in2);
  jccb(Assembler::greater, L_exit);
  BIND(L_byteByByte);
    crc32(in_out, Address(in1, 0), 1);
    incq(in1);
    incl(tmp2);
    cmpl(tmp2, in2);
    jcc(Assembler::lessEqual, L_byteByByte);

  BIND(L_exit);
}
#undef BIND
#undef BLOCK_COMMENT

// Compress char[] array to byte[].
// Intrinsic for java.lang.StringUTF16.compress(char[] src, int srcOff, byte[] dst, int dstOff, int len)
// Return the array length if every element in array can be encoded,
// otherwise, the index of first non-latin1 (> 0xff) character.
//   @IntrinsicCandidate
//   public static int compress(char[] src, int srcOff, byte[] dst, int dstOff, int len) {
//     for (int i = 0; i < len; i++) {
//       char c = src[srcOff];
//       if (c > 0xff) {
//           return i;  // return index of non-latin1 char
//       }
//       dst[dstOff] = (byte)c;
//       srcOff++;
//       dstOff++;
//     }
//     return len;
//   }
void MacroAssembler::char_array_compress(Register src, Register dst, Register len,
  XMMRegister tmp1Reg, XMMRegister tmp2Reg,
  XMMRegister tmp3Reg, XMMRegister tmp4Reg,
  Register tmp5, Register result, KRegister mask1, KRegister mask2) {
  Label copy_chars_loop, done, reset_sp, copy_tail;

  // rsi: src
  // rdi: dst
  // rdx: len
  // rcx: tmp5
  // rax: result

  // rsi holds start addr of source char[] to be compressed
  // rdi holds start addr of destination byte[]
  // rdx holds length

  assert(len != result, "");

  // save length for return
  movl(result, len);

  if ((AVX3Threshold == 0) && (UseAVX > 2) && // AVX512
    VM_Version::supports_avx512vlbw() &&
    VM_Version::supports_bmi2()) {

    Label copy_32_loop, copy_loop_tail, below_threshold, reset_for_copy_tail;

    // alignment
    Label post_alignment;

    // if length of the string is less than 32, handle it the old fashioned way
    testl(len, -32);
    jcc(Assembler::zero, below_threshold);

    // First check whether a character is compressible ( <= 0xFF).
    // Create mask to test for Unicode chars inside zmm vector
    movl(tmp5, 0x00FF);
    evpbroadcastw(tmp2Reg, tmp5, Assembler::AVX_512bit);

    testl(len, -64);
    jccb(Assembler::zero, post_alignment);

    movl(tmp5, dst);
    andl(tmp5, (32 - 1));
    negl(tmp5);
    andl(tmp5, (32 - 1));

    // bail out when there is nothing to be done
    testl(tmp5, 0xFFFFFFFF);
    jccb(Assembler::zero, post_alignment);

    // ~(~0 << len), where len is the # of remaining elements to process
    movl(len, 0xFFFFFFFF);
    shlxl(len, len, tmp5);
    notl(len);
    kmovdl(mask2, len);
    movl(len, result);

    evmovdquw(tmp1Reg, mask2, Address(src, 0), /*merge*/ false, Assembler::AVX_512bit);
    evpcmpw(mask1, mask2, tmp1Reg, tmp2Reg, Assembler::le, /*signed*/ false, Assembler::AVX_512bit);
    ktestd(mask1, mask2);
    jcc(Assembler::carryClear, copy_tail);

    evpmovwb(Address(dst, 0), mask2, tmp1Reg, Assembler::AVX_512bit);

    addptr(src, tmp5);
    addptr(src, tmp5);
    addptr(dst, tmp5);
    subl(len, tmp5);

    bind(post_alignment);
    // end of alignment

    movl(tmp5, len);
    andl(tmp5, (32 - 1));    // tail count (in chars)
    andl(len, ~(32 - 1));    // vector count (in chars)
    jccb(Assembler::zero, copy_loop_tail);

    lea(src, Address(src, len, Address::times_2));
    lea(dst, Address(dst, len, Address::times_1));
    negptr(len);

    bind(copy_32_loop);
    evmovdquw(tmp1Reg, Address(src, len, Address::times_2), Assembler::AVX_512bit);
    evpcmpuw(mask1, tmp1Reg, tmp2Reg, Assembler::le, Assembler::AVX_512bit);
    kortestdl(mask1, mask1);
    jccb(Assembler::carryClear, reset_for_copy_tail);

    // All elements in current processed chunk are valid candidates for
    // compression. Write a truncated byte elements to the memory.
    evpmovwb(Address(dst, len, Address::times_1), tmp1Reg, Assembler::AVX_512bit);
    addptr(len, 32);
    jccb(Assembler::notZero, copy_32_loop);

    bind(copy_loop_tail);
    // bail out when there is nothing to be done
    testl(tmp5, 0xFFFFFFFF);
    jcc(Assembler::zero, done);

    movl(len, tmp5);

    // ~(~0 << len), where len is the # of remaining elements to process
    movl(tmp5, 0xFFFFFFFF);
    shlxl(tmp5, tmp5, len);
    notl(tmp5);

    kmovdl(mask2, tmp5);

    evmovdquw(tmp1Reg, mask2, Address(src, 0), /*merge*/ false, Assembler::AVX_512bit);
    evpcmpw(mask1, mask2, tmp1Reg, tmp2Reg, Assembler::le, /*signed*/ false, Assembler::AVX_512bit);
    ktestd(mask1, mask2);
    jcc(Assembler::carryClear, copy_tail);

    evpmovwb(Address(dst, 0), mask2, tmp1Reg, Assembler::AVX_512bit);
    jmp(done);

    bind(reset_for_copy_tail);
    lea(src, Address(src, tmp5, Address::times_2));
    lea(dst, Address(dst, tmp5, Address::times_1));
    subptr(len, tmp5);
    jmp(copy_chars_loop);

    bind(below_threshold);
  }

  if (UseSSE42Intrinsics) {
    Label copy_32_loop, copy_16, copy_tail_sse, reset_for_copy_tail;

    // vectored compression
    testl(len, 0xfffffff8);
    jcc(Assembler::zero, copy_tail);

    movl(tmp5, 0xff00ff00);   // create mask to test for Unicode chars in vectors
    movdl(tmp1Reg, tmp5);
    pshufd(tmp1Reg, tmp1Reg, 0);   // store Unicode mask in tmp1Reg

    andl(len, 0xfffffff0);
    jccb(Assembler::zero, copy_16);

    // compress 16 chars per iter
    pxor(tmp4Reg, tmp4Reg);

    lea(src, Address(src, len, Address::times_2));
    lea(dst, Address(dst, len, Address::times_1));
    negptr(len);

    bind(copy_32_loop);
    movdqu(tmp2Reg, Address(src, len, Address::times_2));     // load 1st 8 characters
    por(tmp4Reg, tmp2Reg);
    movdqu(tmp3Reg, Address(src, len, Address::times_2, 16)); // load next 8 characters
    por(tmp4Reg, tmp3Reg);
    ptest(tmp4Reg, tmp1Reg);       // check for Unicode chars in next vector
    jccb(Assembler::notZero, reset_for_copy_tail);
    packuswb(tmp2Reg, tmp3Reg);    // only ASCII chars; compress each to 1 byte
    movdqu(Address(dst, len, Address::times_1), tmp2Reg);
    addptr(len, 16);
    jccb(Assembler::notZero, copy_32_loop);

    // compress next vector of 8 chars (if any)
    bind(copy_16);
    // len = 0
    testl(result, 0x00000008);     // check if there's a block of 8 chars to compress
    jccb(Assembler::zero, copy_tail_sse);

    pxor(tmp3Reg, tmp3Reg);

    movdqu(tmp2Reg, Address(src, 0));
    ptest(tmp2Reg, tmp1Reg);       // check for Unicode chars in vector
    jccb(Assembler::notZero, reset_for_copy_tail);
    packuswb(tmp2Reg, tmp3Reg);    // only LATIN1 chars; compress each to 1 byte
    movq(Address(dst, 0), tmp2Reg);
    addptr(src, 16);
    addptr(dst, 8);
    jmpb(copy_tail_sse);

    bind(reset_for_copy_tail);
    movl(tmp5, result);
    andl(tmp5, 0x0000000f);
    lea(src, Address(src, tmp5, Address::times_2));
    lea(dst, Address(dst, tmp5, Address::times_1));
    subptr(len, tmp5);
    jmpb(copy_chars_loop);

    bind(copy_tail_sse);
    movl(len, result);
    andl(len, 0x00000007);    // tail count (in chars)
  }
  // compress 1 char per iter
  bind(copy_tail);
  testl(len, len);
  jccb(Assembler::zero, done);
  lea(src, Address(src, len, Address::times_2));
  lea(dst, Address(dst, len, Address::times_1));
  negptr(len);

  bind(copy_chars_loop);
  load_unsigned_short(tmp5, Address(src, len, Address::times_2));
  testl(tmp5, 0xff00);      // check if Unicode char
  jccb(Assembler::notZero, reset_sp);
  movb(Address(dst, len, Address::times_1), tmp5);  // ASCII char; compress to 1 byte
  increment(len);
  jccb(Assembler::notZero, copy_chars_loop);

  // add len then return (len will be zero if compress succeeded, otherwise negative)
  bind(reset_sp);
  addl(result, len);

  bind(done);
}

// Inflate byte[] array to char[].
//   ..\jdk\src\java.base\share\classes\java\lang\StringLatin1.java
//   @IntrinsicCandidate
//   private static void inflate(byte[] src, int srcOff, char[] dst, int dstOff, int len) {
//     for (int i = 0; i < len; i++) {
//       dst[dstOff++] = (char)(src[srcOff++] & 0xff);
//     }
//   }
void MacroAssembler::byte_array_inflate(Register src, Register dst, Register len,
  XMMRegister tmp1, Register tmp2, KRegister mask) {
  Label copy_chars_loop, done, below_threshold, avx3_threshold;
  // rsi: src
  // rdi: dst
  // rdx: len
  // rcx: tmp2

  // rsi holds start addr of source byte[] to be inflated
  // rdi holds start addr of destination char[]
  // rdx holds length
  assert_different_registers(src, dst, len, tmp2);
  movl(tmp2, len);
  if ((UseAVX > 2) && // AVX512
    VM_Version::supports_avx512vlbw() &&
    VM_Version::supports_bmi2()) {

    Label copy_32_loop, copy_tail;
    Register tmp3_aliased = len;

    // if length of the string is less than 16, handle it in an old fashioned way
    testl(len, -16);
    jcc(Assembler::zero, below_threshold);

    testl(len, -1 * AVX3Threshold);
    jcc(Assembler::zero, avx3_threshold);

    // In order to use only one arithmetic operation for the main loop we use
    // this pre-calculation
    andl(tmp2, (32 - 1)); // tail count (in chars), 32 element wide loop
    andl(len, -32);     // vector count
    jccb(Assembler::zero, copy_tail);

    lea(src, Address(src, len, Address::times_1));
    lea(dst, Address(dst, len, Address::times_2));
    negptr(len);


    // inflate 32 chars per iter
    bind(copy_32_loop);
    vpmovzxbw(tmp1, Address(src, len, Address::times_1), Assembler::AVX_512bit);
    evmovdquw(Address(dst, len, Address::times_2), tmp1, Assembler::AVX_512bit);
    addptr(len, 32);
    jcc(Assembler::notZero, copy_32_loop);

    bind(copy_tail);
    // bail out when there is nothing to be done
    testl(tmp2, -1); // we don't destroy the contents of tmp2 here
    jcc(Assembler::zero, done);

    // ~(~0 << length), where length is the # of remaining elements to process
    movl(tmp3_aliased, -1);
    shlxl(tmp3_aliased, tmp3_aliased, tmp2);
    notl(tmp3_aliased);
    kmovdl(mask, tmp3_aliased);
    evpmovzxbw(tmp1, mask, Address(src, 0), Assembler::AVX_512bit);
    evmovdquw(Address(dst, 0), mask, tmp1, /*merge*/ true, Assembler::AVX_512bit);

    jmp(done);
    bind(avx3_threshold);
  }
  if (UseSSE42Intrinsics) {
    Label copy_16_loop, copy_8_loop, copy_bytes, copy_new_tail, copy_tail;

    if (UseAVX > 1) {
      andl(tmp2, (16 - 1));
      andl(len, -16);
      jccb(Assembler::zero, copy_new_tail);
    } else {
      andl(tmp2, 0x00000007);   // tail count (in chars)
      andl(len, 0xfffffff8);    // vector count (in chars)
      jccb(Assembler::zero, copy_tail);
    }

    // vectored inflation
    lea(src, Address(src, len, Address::times_1));
    lea(dst, Address(dst, len, Address::times_2));
    negptr(len);

    if (UseAVX > 1) {
      bind(copy_16_loop);
      vpmovzxbw(tmp1, Address(src, len, Address::times_1), Assembler::AVX_256bit);
      vmovdqu(Address(dst, len, Address::times_2), tmp1);
      addptr(len, 16);
      jcc(Assembler::notZero, copy_16_loop);

      bind(below_threshold);
      bind(copy_new_tail);
      movl(len, tmp2);
      andl(tmp2, 0x00000007);
      andl(len, 0xFFFFFFF8);
      jccb(Assembler::zero, copy_tail);

      pmovzxbw(tmp1, Address(src, 0));
      movdqu(Address(dst, 0), tmp1);
      addptr(src, 8);
      addptr(dst, 2 * 8);

      jmp(copy_tail, true);
    }

    // inflate 8 chars per iter
    bind(copy_8_loop);
    pmovzxbw(tmp1, Address(src, len, Address::times_1));  // unpack to 8 words
    movdqu(Address(dst, len, Address::times_2), tmp1);
    addptr(len, 8);
    jcc(Assembler::notZero, copy_8_loop);

    bind(copy_tail);
    movl(len, tmp2);

    cmpl(len, 4);
    jccb(Assembler::less, copy_bytes);

    movdl(tmp1, Address(src, 0));  // load 4 byte chars
    pmovzxbw(tmp1, tmp1);
    movq(Address(dst, 0), tmp1);
    subptr(len, 4);
    addptr(src, 4);
    addptr(dst, 8);

    bind(copy_bytes);
  } else {
    bind(below_threshold);
  }

  testl(len, len);
  jccb(Assembler::zero, done);
  lea(src, Address(src, len, Address::times_1));
  lea(dst, Address(dst, len, Address::times_2));
  negptr(len);

  // inflate 1 char per iter
  bind(copy_chars_loop);
  load_unsigned_byte(tmp2, Address(src, len, Address::times_1));  // load byte char
  movw(Address(dst, len, Address::times_2), tmp2);  // inflate byte char to word
  increment(len);
  jcc(Assembler::notZero, copy_chars_loop);

  bind(done);
}

void MacroAssembler::evmovdqu(BasicType type, KRegister kmask, XMMRegister dst, XMMRegister src, bool merge, int vector_len) {
  switch(type) {
    case T_BYTE:
    case T_BOOLEAN:
      evmovdqub(dst, kmask, src, merge, vector_len);
      break;
    case T_CHAR:
    case T_SHORT:
      evmovdquw(dst, kmask, src, merge, vector_len);
      break;
    case T_INT:
    case T_FLOAT:
      evmovdqul(dst, kmask, src, merge, vector_len);
      break;
    case T_LONG:
    case T_DOUBLE:
      evmovdquq(dst, kmask, src, merge, vector_len);
      break;
    default:
      fatal("Unexpected type argument %s", type2name(type));
      break;
  }
}


void MacroAssembler::evmovdqu(BasicType type, KRegister kmask, XMMRegister dst, Address src, bool merge, int vector_len) {
  switch(type) {
    case T_BYTE:
    case T_BOOLEAN:
      evmovdqub(dst, kmask, src, merge, vector_len);
      break;
    case T_CHAR:
    case T_SHORT:
      evmovdquw(dst, kmask, src, merge, vector_len);
      break;
    case T_INT:
    case T_FLOAT:
      evmovdqul(dst, kmask, src, merge, vector_len);
      break;
    case T_LONG:
    case T_DOUBLE:
      evmovdquq(dst, kmask, src, merge, vector_len);
      break;
    default:
      fatal("Unexpected type argument %s", type2name(type));
      break;
  }
}

void MacroAssembler::evmovdqu(BasicType type, KRegister kmask, Address dst, XMMRegister src, bool merge, int vector_len) {
  switch(type) {
    case T_BYTE:
    case T_BOOLEAN:
      evmovdqub(dst, kmask, src, merge, vector_len);
      break;
    case T_CHAR:
    case T_SHORT:
      evmovdquw(dst, kmask, src, merge, vector_len);
      break;
    case T_INT:
    case T_FLOAT:
      evmovdqul(dst, kmask, src, merge, vector_len);
      break;
    case T_LONG:
    case T_DOUBLE:
      evmovdquq(dst, kmask, src, merge, vector_len);
      break;
    default:
      fatal("Unexpected type argument %s", type2name(type));
      break;
  }
}

void MacroAssembler::knot(uint masklen, KRegister dst, KRegister src, KRegister ktmp, Register rtmp) {
  switch(masklen) {
    case 2:
       knotbl(dst, src);
       movl(rtmp, 3);
       kmovbl(ktmp, rtmp);
       kandbl(dst, ktmp, dst);
       break;
    case 4:
       knotbl(dst, src);
       movl(rtmp, 15);
       kmovbl(ktmp, rtmp);
       kandbl(dst, ktmp, dst);
       break;
    case 8:
       knotbl(dst, src);
       break;
    case 16:
       knotwl(dst, src);
       break;
    case 32:
       knotdl(dst, src);
       break;
    case 64:
       knotql(dst, src);
       break;
    default:
      fatal("Unexpected vector length %d", masklen);
      break;
  }
}

void MacroAssembler::kand(BasicType type, KRegister dst, KRegister src1, KRegister src2) {
  switch(type) {
    case T_BOOLEAN:
    case T_BYTE:
       kandbl(dst, src1, src2);
       break;
    case T_CHAR:
    case T_SHORT:
       kandwl(dst, src1, src2);
       break;
    case T_INT:
    case T_FLOAT:
       kanddl(dst, src1, src2);
       break;
    case T_LONG:
    case T_DOUBLE:
       kandql(dst, src1, src2);
       break;
    default:
      fatal("Unexpected type argument %s", type2name(type));
      break;
  }
}

void MacroAssembler::kor(BasicType type, KRegister dst, KRegister src1, KRegister src2) {
  switch(type) {
    case T_BOOLEAN:
    case T_BYTE:
       korbl(dst, src1, src2);
       break;
    case T_CHAR:
    case T_SHORT:
       korwl(dst, src1, src2);
       break;
    case T_INT:
    case T_FLOAT:
       kordl(dst, src1, src2);
       break;
    case T_LONG:
    case T_DOUBLE:
       korql(dst, src1, src2);
       break;
    default:
      fatal("Unexpected type argument %s", type2name(type));
      break;
  }
}

void MacroAssembler::kxor(BasicType type, KRegister dst, KRegister src1, KRegister src2) {
  switch(type) {
    case T_BOOLEAN:
    case T_BYTE:
       kxorbl(dst, src1, src2);
       break;
    case T_CHAR:
    case T_SHORT:
       kxorwl(dst, src1, src2);
       break;
    case T_INT:
    case T_FLOAT:
       kxordl(dst, src1, src2);
       break;
    case T_LONG:
    case T_DOUBLE:
       kxorql(dst, src1, src2);
       break;
    default:
      fatal("Unexpected type argument %s", type2name(type));
      break;
  }
}

void MacroAssembler::evperm(BasicType type, XMMRegister dst, KRegister mask, XMMRegister nds, XMMRegister src, bool merge, int vector_len) {
  switch(type) {
    case T_BOOLEAN:
    case T_BYTE:
      evpermb(dst, mask, nds, src, merge, vector_len); break;
    case T_CHAR:
    case T_SHORT:
      evpermw(dst, mask, nds, src, merge, vector_len); break;
    case T_INT:
    case T_FLOAT:
      evpermd(dst, mask, nds, src, merge, vector_len); break;
    case T_LONG:
    case T_DOUBLE:
      evpermq(dst, mask, nds, src, merge, vector_len); break;
    default:
      fatal("Unexpected type argument %s", type2name(type)); break;
  }
}

void MacroAssembler::evperm(BasicType type, XMMRegister dst, KRegister mask, XMMRegister nds, Address src, bool merge, int vector_len) {
  switch(type) {
    case T_BOOLEAN:
    case T_BYTE:
      evpermb(dst, mask, nds, src, merge, vector_len); break;
    case T_CHAR:
    case T_SHORT:
      evpermw(dst, mask, nds, src, merge, vector_len); break;
    case T_INT:
    case T_FLOAT:
      evpermd(dst, mask, nds, src, merge, vector_len); break;
    case T_LONG:
    case T_DOUBLE:
      evpermq(dst, mask, nds, src, merge, vector_len); break;
    default:
      fatal("Unexpected type argument %s", type2name(type)); break;
  }
}

void MacroAssembler::evpminu(BasicType type, XMMRegister dst, KRegister mask, XMMRegister nds, Address src, bool merge, int vector_len) {
  switch(type) {
    case T_BYTE:
      evpminub(dst, mask, nds, src, merge, vector_len); break;
    case T_SHORT:
      evpminuw(dst, mask, nds, src, merge, vector_len); break;
    case T_INT:
      evpminud(dst, mask, nds, src, merge, vector_len); break;
    case T_LONG:
      evpminuq(dst, mask, nds, src, merge, vector_len); break;
    default:
      fatal("Unexpected type argument %s", type2name(type)); break;
  }
}

void MacroAssembler::evpmaxu(BasicType type, XMMRegister dst, KRegister mask, XMMRegister nds, Address src, bool merge, int vector_len) {
  switch(type) {
    case T_BYTE:
      evpmaxub(dst, mask, nds, src, merge, vector_len); break;
    case T_SHORT:
      evpmaxuw(dst, mask, nds, src, merge, vector_len); break;
    case T_INT:
      evpmaxud(dst, mask, nds, src, merge, vector_len); break;
    case T_LONG:
      evpmaxuq(dst, mask, nds, src, merge, vector_len); break;
    default:
      fatal("Unexpected type argument %s", type2name(type)); break;
  }
}

void MacroAssembler::evpminu(BasicType type, XMMRegister dst, KRegister mask, XMMRegister nds, XMMRegister src, bool merge, int vector_len) {
  switch(type) {
    case T_BYTE:
      evpminub(dst, mask, nds, src, merge, vector_len); break;
    case T_SHORT:
      evpminuw(dst, mask, nds, src, merge, vector_len); break;
    case T_INT:
      evpminud(dst, mask, nds, src, merge, vector_len); break;
    case T_LONG:
      evpminuq(dst, mask, nds, src, merge, vector_len); break;
    default:
      fatal("Unexpected type argument %s", type2name(type)); break;
  }
}

void MacroAssembler::evpmaxu(BasicType type, XMMRegister dst, KRegister mask, XMMRegister nds, XMMRegister src, bool merge, int vector_len) {
  switch(type) {
    case T_BYTE:
      evpmaxub(dst, mask, nds, src, merge, vector_len); break;
    case T_SHORT:
      evpmaxuw(dst, mask, nds, src, merge, vector_len); break;
    case T_INT:
      evpmaxud(dst, mask, nds, src, merge, vector_len); break;
    case T_LONG:
      evpmaxuq(dst, mask, nds, src, merge, vector_len); break;
    default:
      fatal("Unexpected type argument %s", type2name(type)); break;
  }
}

void MacroAssembler::evpmins(BasicType type, XMMRegister dst, KRegister mask, XMMRegister nds, Address src, bool merge, int vector_len) {
  switch(type) {
    case T_BYTE:
      evpminsb(dst, mask, nds, src, merge, vector_len); break;
    case T_SHORT:
      evpminsw(dst, mask, nds, src, merge, vector_len); break;
    case T_INT:
      evpminsd(dst, mask, nds, src, merge, vector_len); break;
    case T_LONG:
      evpminsq(dst, mask, nds, src, merge, vector_len); break;
    default:
      fatal("Unexpected type argument %s", type2name(type)); break;
  }
}

void MacroAssembler::evpmaxs(BasicType type, XMMRegister dst, KRegister mask, XMMRegister nds, Address src, bool merge, int vector_len) {
  switch(type) {
    case T_BYTE:
      evpmaxsb(dst, mask, nds, src, merge, vector_len); break;
    case T_SHORT:
      evpmaxsw(dst, mask, nds, src, merge, vector_len); break;
    case T_INT:
      evpmaxsd(dst, mask, nds, src, merge, vector_len); break;
    case T_LONG:
      evpmaxsq(dst, mask, nds, src, merge, vector_len); break;
    default:
      fatal("Unexpected type argument %s", type2name(type)); break;
  }
}

void MacroAssembler::evpmins(BasicType type, XMMRegister dst, KRegister mask, XMMRegister nds, XMMRegister src, bool merge, int vector_len) {
  switch(type) {
    case T_BYTE:
      evpminsb(dst, mask, nds, src, merge, vector_len); break;
    case T_SHORT:
      evpminsw(dst, mask, nds, src, merge, vector_len); break;
    case T_INT:
      evpminsd(dst, mask, nds, src, merge, vector_len); break;
    case T_LONG:
      evpminsq(dst, mask, nds, src, merge, vector_len); break;
    default:
      fatal("Unexpected type argument %s", type2name(type)); break;
  }
}

void MacroAssembler::evpmaxs(BasicType type, XMMRegister dst, KRegister mask, XMMRegister nds, XMMRegister src, bool merge, int vector_len) {
  switch(type) {
    case T_BYTE:
      evpmaxsb(dst, mask, nds, src, merge, vector_len); break;
    case T_SHORT:
      evpmaxsw(dst, mask, nds, src, merge, vector_len); break;
    case T_INT:
      evpmaxsd(dst, mask, nds, src, merge, vector_len); break;
    case T_LONG:
      evpmaxsq(dst, mask, nds, src, merge, vector_len); break;
    default:
      fatal("Unexpected type argument %s", type2name(type)); break;
  }
}

void MacroAssembler::evxor(BasicType type, XMMRegister dst, KRegister mask, XMMRegister nds, XMMRegister src, bool merge, int vector_len) {
  switch(type) {
    case T_INT:
      evpxord(dst, mask, nds, src, merge, vector_len); break;
    case T_LONG:
      evpxorq(dst, mask, nds, src, merge, vector_len); break;
    default:
      fatal("Unexpected type argument %s", type2name(type)); break;
  }
}

void MacroAssembler::evxor(BasicType type, XMMRegister dst, KRegister mask, XMMRegister nds, Address src, bool merge, int vector_len) {
  switch(type) {
    case T_INT:
      evpxord(dst, mask, nds, src, merge, vector_len); break;
    case T_LONG:
      evpxorq(dst, mask, nds, src, merge, vector_len); break;
    default:
      fatal("Unexpected type argument %s", type2name(type)); break;
  }
}

void MacroAssembler::evor(BasicType type, XMMRegister dst, KRegister mask, XMMRegister nds, XMMRegister src, bool merge, int vector_len) {
  switch(type) {
    case T_INT:
      Assembler::evpord(dst, mask, nds, src, merge, vector_len); break;
    case T_LONG:
      evporq(dst, mask, nds, src, merge, vector_len); break;
    default:
      fatal("Unexpected type argument %s", type2name(type)); break;
  }
}

void MacroAssembler::evor(BasicType type, XMMRegister dst, KRegister mask, XMMRegister nds, Address src, bool merge, int vector_len) {
  switch(type) {
    case T_INT:
      Assembler::evpord(dst, mask, nds, src, merge, vector_len); break;
    case T_LONG:
      evporq(dst, mask, nds, src, merge, vector_len); break;
    default:
      fatal("Unexpected type argument %s", type2name(type)); break;
  }
}

void MacroAssembler::evand(BasicType type, XMMRegister dst, KRegister mask, XMMRegister nds, XMMRegister src, bool merge, int vector_len) {
  switch(type) {
    case T_INT:
      evpandd(dst, mask, nds, src, merge, vector_len); break;
    case T_LONG:
      evpandq(dst, mask, nds, src, merge, vector_len); break;
    default:
      fatal("Unexpected type argument %s", type2name(type)); break;
  }
}

void MacroAssembler::evand(BasicType type, XMMRegister dst, KRegister mask, XMMRegister nds, Address src, bool merge, int vector_len) {
  switch(type) {
    case T_INT:
      evpandd(dst, mask, nds, src, merge, vector_len); break;
    case T_LONG:
      evpandq(dst, mask, nds, src, merge, vector_len); break;
    default:
      fatal("Unexpected type argument %s", type2name(type)); break;
  }
}

void MacroAssembler::kortest(uint masklen, KRegister src1, KRegister src2) {
  switch(masklen) {
    case 8:
       kortestbl(src1, src2);
       break;
    case 16:
       kortestwl(src1, src2);
       break;
    case 32:
       kortestdl(src1, src2);
       break;
    case 64:
       kortestql(src1, src2);
       break;
    default:
      fatal("Unexpected mask length %d", masklen);
      break;
  }
}


void MacroAssembler::ktest(uint masklen, KRegister src1, KRegister src2) {
  switch(masklen)  {
    case 8:
       ktestbl(src1, src2);
       break;
    case 16:
       ktestwl(src1, src2);
       break;
    case 32:
       ktestdl(src1, src2);
       break;
    case 64:
       ktestql(src1, src2);
       break;
    default:
      fatal("Unexpected mask length %d", masklen);
      break;
  }
}

void MacroAssembler::evrold(BasicType type, XMMRegister dst, KRegister mask, XMMRegister src, int shift, bool merge, int vlen_enc) {
  switch(type) {
    case T_INT:
      evprold(dst, mask, src, shift, merge, vlen_enc); break;
    case T_LONG:
      evprolq(dst, mask, src, shift, merge, vlen_enc); break;
    default:
      fatal("Unexpected type argument %s", type2name(type)); break;
      break;
  }
}

void MacroAssembler::evrord(BasicType type, XMMRegister dst, KRegister mask, XMMRegister src, int shift, bool merge, int vlen_enc) {
  switch(type) {
    case T_INT:
      evprord(dst, mask, src, shift, merge, vlen_enc); break;
    case T_LONG:
      evprorq(dst, mask, src, shift, merge, vlen_enc); break;
    default:
      fatal("Unexpected type argument %s", type2name(type)); break;
  }
}

void MacroAssembler::evrold(BasicType type, XMMRegister dst, KRegister mask, XMMRegister src1, XMMRegister src2, bool merge, int vlen_enc) {
  switch(type) {
    case T_INT:
      evprolvd(dst, mask, src1, src2, merge, vlen_enc); break;
    case T_LONG:
      evprolvq(dst, mask, src1, src2, merge, vlen_enc); break;
    default:
      fatal("Unexpected type argument %s", type2name(type)); break;
  }
}

void MacroAssembler::evrord(BasicType type, XMMRegister dst, KRegister mask, XMMRegister src1, XMMRegister src2, bool merge, int vlen_enc) {
  switch(type) {
    case T_INT:
      evprorvd(dst, mask, src1, src2, merge, vlen_enc); break;
    case T_LONG:
      evprorvq(dst, mask, src1, src2, merge, vlen_enc); break;
    default:
      fatal("Unexpected type argument %s", type2name(type)); break;
  }
}

void MacroAssembler::evpandq(XMMRegister dst, XMMRegister nds, AddressLiteral src, int vector_len, Register rscratch) {
  assert(rscratch != noreg || always_reachable(src), "missing");

  if (reachable(src)) {
    evpandq(dst, nds, as_Address(src), vector_len);
  } else {
    lea(rscratch, src);
    evpandq(dst, nds, Address(rscratch, 0), vector_len);
  }
}

void MacroAssembler::evpaddq(XMMRegister dst, KRegister mask, XMMRegister nds, AddressLiteral src, bool merge, int vector_len, Register rscratch) {
  assert(rscratch != noreg || always_reachable(src), "missing");

  if (reachable(src)) {
    Assembler::evpaddq(dst, mask, nds, as_Address(src), merge, vector_len);
  } else {
    lea(rscratch, src);
    Assembler::evpaddq(dst, mask, nds, Address(rscratch, 0), merge, vector_len);
  }
}

void MacroAssembler::evporq(XMMRegister dst, XMMRegister nds, AddressLiteral src, int vector_len, Register rscratch) {
  assert(rscratch != noreg || always_reachable(src), "missing");

  if (reachable(src)) {
    evporq(dst, nds, as_Address(src), vector_len);
  } else {
    lea(rscratch, src);
    evporq(dst, nds, Address(rscratch, 0), vector_len);
  }
}

void MacroAssembler::vpshufb(XMMRegister dst, XMMRegister nds, AddressLiteral src, int vector_len, Register rscratch) {
  assert(rscratch != noreg || always_reachable(src), "missing");

  if (reachable(src)) {
    vpshufb(dst, nds, as_Address(src), vector_len);
  } else {
    lea(rscratch, src);
    vpshufb(dst, nds, Address(rscratch, 0), vector_len);
  }
}

void MacroAssembler::vpor(XMMRegister dst, XMMRegister nds, AddressLiteral src, int vector_len, Register rscratch) {
  assert(rscratch != noreg || always_reachable(src), "missing");

  if (reachable(src)) {
    Assembler::vpor(dst, nds, as_Address(src), vector_len);
  } else {
    lea(rscratch, src);
    Assembler::vpor(dst, nds, Address(rscratch, 0), vector_len);
  }
}

void MacroAssembler::vpternlogq(XMMRegister dst, int imm8, XMMRegister src2, AddressLiteral src3, int vector_len, Register rscratch) {
  assert(rscratch != noreg || always_reachable(src3), "missing");

  if (reachable(src3)) {
    vpternlogq(dst, imm8, src2, as_Address(src3), vector_len);
  } else {
    lea(rscratch, src3);
    vpternlogq(dst, imm8, src2, Address(rscratch, 0), vector_len);
  }
}

#if COMPILER2_OR_JVMCI

void MacroAssembler::fill_masked(BasicType bt, Address dst, XMMRegister xmm, KRegister mask,
                                 Register length, Register temp, int vec_enc) {
  // Computing mask for predicated vector store.
  movptr(temp, -1);
  bzhiq(temp, temp, length);
  kmov(mask, temp);
  evmovdqu(bt, mask, dst, xmm, true, vec_enc);
}

// Set memory operation for length "less than" 64 bytes.
void MacroAssembler::fill64_masked(uint shift, Register dst, int disp,
                                       XMMRegister xmm, KRegister mask, Register length,
                                       Register temp, bool use64byteVector) {
  assert(MaxVectorSize >= 32, "vector length should be >= 32");
  const BasicType type[] = { T_BYTE, T_SHORT, T_INT, T_LONG};
  if (!use64byteVector) {
    fill32(dst, disp, xmm);
    subptr(length, 32 >> shift);
    fill32_masked(shift, dst, disp + 32, xmm, mask, length, temp);
  } else {
    assert(MaxVectorSize == 64, "vector length != 64");
    fill_masked(type[shift], Address(dst, disp), xmm, mask, length, temp, Assembler::AVX_512bit);
  }
}


void MacroAssembler::fill32_masked(uint shift, Register dst, int disp,
                                       XMMRegister xmm, KRegister mask, Register length,
                                       Register temp) {
  assert(MaxVectorSize >= 32, "vector length should be >= 32");
  const BasicType type[] = { T_BYTE, T_SHORT, T_INT, T_LONG};
  fill_masked(type[shift], Address(dst, disp), xmm, mask, length, temp, Assembler::AVX_256bit);
}


void MacroAssembler::fill32(Address dst, XMMRegister xmm) {
  assert(MaxVectorSize >= 32, "vector length should be >= 32");
  vmovdqu(dst, xmm);
}

void MacroAssembler::fill32(Register dst, int disp, XMMRegister xmm) {
  fill32(Address(dst, disp), xmm);
}

void MacroAssembler::fill64(Address dst, XMMRegister xmm, bool use64byteVector) {
  assert(MaxVectorSize >= 32, "vector length should be >= 32");
  if (!use64byteVector) {
    fill32(dst, xmm);
    fill32(dst.plus_disp(32), xmm);
  } else {
    evmovdquq(dst, xmm, Assembler::AVX_512bit);
  }
}

void MacroAssembler::fill64(Register dst, int disp, XMMRegister xmm, bool use64byteVector) {
  fill64(Address(dst, disp), xmm, use64byteVector);
}

void MacroAssembler::generate_fill_avx3(BasicType type, Register to, Register value,
                                        Register count, Register rtmp, XMMRegister xtmp) {
  Label L_exit;
  Label L_fill_start;
  Label L_fill_64_bytes;
  Label L_fill_96_bytes;
  Label L_fill_128_bytes;
  Label L_fill_128_bytes_loop;
  Label L_fill_128_loop_header;
  Label L_fill_128_bytes_loop_header;
  Label L_fill_128_bytes_loop_pre_header;
  Label L_fill_zmm_sequence;

  int shift = -1;
  int avx3threshold = VM_Version::avx3_threshold();
  switch(type) {
    case T_BYTE:  shift = 0;
      break;
    case T_SHORT: shift = 1;
      break;
    case T_INT:   shift = 2;
      break;
    /* Uncomment when LONG fill stubs are supported.
    case T_LONG:  shift = 3;
      break;
    */
    default:
      fatal("Unhandled type: %s\n", type2name(type));
  }

  if ((avx3threshold != 0)  || (MaxVectorSize == 32)) {

    if (MaxVectorSize == 64) {
      cmpq(count, avx3threshold >> shift);
      jcc(Assembler::greater, L_fill_zmm_sequence);
    }

    evpbroadcast(type, xtmp, value, Assembler::AVX_256bit);

    bind(L_fill_start);

    cmpq(count, 32 >> shift);
    jccb(Assembler::greater, L_fill_64_bytes);
    fill32_masked(shift, to, 0, xtmp, k2, count, rtmp);
    jmp(L_exit);

    bind(L_fill_64_bytes);
    cmpq(count, 64 >> shift);
    jccb(Assembler::greater, L_fill_96_bytes);
    fill64_masked(shift, to, 0, xtmp, k2, count, rtmp);
    jmp(L_exit);

    bind(L_fill_96_bytes);
    cmpq(count, 96 >> shift);
    jccb(Assembler::greater, L_fill_128_bytes);
    fill64(to, 0, xtmp);
    subq(count, 64 >> shift);
    fill32_masked(shift, to, 64, xtmp, k2, count, rtmp);
    jmp(L_exit);

    bind(L_fill_128_bytes);
    cmpq(count, 128 >> shift);
    jccb(Assembler::greater, L_fill_128_bytes_loop_pre_header);
    fill64(to, 0, xtmp);
    fill32(to, 64, xtmp);
    subq(count, 96 >> shift);
    fill32_masked(shift, to, 96, xtmp, k2, count, rtmp);
    jmp(L_exit);

    bind(L_fill_128_bytes_loop_pre_header);
    {
      mov(rtmp, to);
      andq(rtmp, 31);
      jccb(Assembler::zero, L_fill_128_bytes_loop_header);
      negq(rtmp);
      addq(rtmp, 32);
      mov64(r8, -1L);
      bzhiq(r8, r8, rtmp);
      kmovql(k2, r8);
      evmovdqu(T_BYTE, k2, Address(to, 0), xtmp, true, Assembler::AVX_256bit);
      addq(to, rtmp);
      shrq(rtmp, shift);
      subq(count, rtmp);
    }

    cmpq(count, 128 >> shift);
    jcc(Assembler::less, L_fill_start);

    bind(L_fill_128_bytes_loop_header);
    subq(count, 128 >> shift);

    align32();
    bind(L_fill_128_bytes_loop);
      fill64(to, 0, xtmp);
      fill64(to, 64, xtmp);
      addq(to, 128);
      subq(count, 128 >> shift);
      jccb(Assembler::greaterEqual, L_fill_128_bytes_loop);

    addq(count, 128 >> shift);
    jcc(Assembler::zero, L_exit);
    jmp(L_fill_start);
  }

  if (MaxVectorSize == 64) {
    // Sequence using 64 byte ZMM register.
    Label L_fill_128_bytes_zmm;
    Label L_fill_192_bytes_zmm;
    Label L_fill_192_bytes_loop_zmm;
    Label L_fill_192_bytes_loop_header_zmm;
    Label L_fill_192_bytes_loop_pre_header_zmm;
    Label L_fill_start_zmm_sequence;

    bind(L_fill_zmm_sequence);
    evpbroadcast(type, xtmp, value, Assembler::AVX_512bit);

    bind(L_fill_start_zmm_sequence);
    cmpq(count, 64 >> shift);
    jccb(Assembler::greater, L_fill_128_bytes_zmm);
    fill64_masked(shift, to, 0, xtmp, k2, count, rtmp, true);
    jmp(L_exit);

    bind(L_fill_128_bytes_zmm);
    cmpq(count, 128 >> shift);
    jccb(Assembler::greater, L_fill_192_bytes_zmm);
    fill64(to, 0, xtmp, true);
    subq(count, 64 >> shift);
    fill64_masked(shift, to, 64, xtmp, k2, count, rtmp, true);
    jmp(L_exit);

    bind(L_fill_192_bytes_zmm);
    cmpq(count, 192 >> shift);
    jccb(Assembler::greater, L_fill_192_bytes_loop_pre_header_zmm);
    fill64(to, 0, xtmp, true);
    fill64(to, 64, xtmp, true);
    subq(count, 128 >> shift);
    fill64_masked(shift, to, 128, xtmp, k2, count, rtmp, true);
    jmp(L_exit);

    bind(L_fill_192_bytes_loop_pre_header_zmm);
    {
      movq(rtmp, to);
      andq(rtmp, 63);
      jccb(Assembler::zero, L_fill_192_bytes_loop_header_zmm);
      negq(rtmp);
      addq(rtmp, 64);
      mov64(r8, -1L);
      bzhiq(r8, r8, rtmp);
      kmovql(k2, r8);
      evmovdqu(T_BYTE, k2, Address(to, 0), xtmp, true, Assembler::AVX_512bit);
      addq(to, rtmp);
      shrq(rtmp, shift);
      subq(count, rtmp);
    }

    cmpq(count, 192 >> shift);
    jcc(Assembler::less, L_fill_start_zmm_sequence);

    bind(L_fill_192_bytes_loop_header_zmm);
    subq(count, 192 >> shift);

    align32();
    bind(L_fill_192_bytes_loop_zmm);
      fill64(to, 0, xtmp, true);
      fill64(to, 64, xtmp, true);
      fill64(to, 128, xtmp, true);
      addq(to, 192);
      subq(count, 192 >> shift);
      jccb(Assembler::greaterEqual, L_fill_192_bytes_loop_zmm);

    addq(count, 192 >> shift);
    jcc(Assembler::zero, L_exit);
    jmp(L_fill_start_zmm_sequence);
  }
  bind(L_exit);
}
#endif //COMPILER2_OR_JVMCI


void MacroAssembler::convert_f2i(Register dst, XMMRegister src) {
  Label done;
  cvttss2sil(dst, src);
  // Conversion instructions do not match JLS for overflow, underflow and NaN -> fixup in stub
  cmpl(dst, 0x80000000); // float_sign_flip
  jccb(Assembler::notEqual, done);
  subptr(rsp, 8);
  movflt(Address(rsp, 0), src);
  call(RuntimeAddress(CAST_FROM_FN_PTR(address, StubRoutines::x86::f2i_fixup())));
  pop(dst);
  bind(done);
}

void MacroAssembler::convert_d2i(Register dst, XMMRegister src) {
  Label done;
  cvttsd2sil(dst, src);
  // Conversion instructions do not match JLS for overflow, underflow and NaN -> fixup in stub
  cmpl(dst, 0x80000000); // float_sign_flip
  jccb(Assembler::notEqual, done);
  subptr(rsp, 8);
  movdbl(Address(rsp, 0), src);
  call(RuntimeAddress(CAST_FROM_FN_PTR(address, StubRoutines::x86::d2i_fixup())));
  pop(dst);
  bind(done);
}

void MacroAssembler::convert_f2l(Register dst, XMMRegister src) {
  Label done;
  cvttss2siq(dst, src);
  cmp64(dst, ExternalAddress((address) StubRoutines::x86::double_sign_flip()));
  jccb(Assembler::notEqual, done);
  subptr(rsp, 8);
  movflt(Address(rsp, 0), src);
  call(RuntimeAddress(CAST_FROM_FN_PTR(address, StubRoutines::x86::f2l_fixup())));
  pop(dst);
  bind(done);
}

void MacroAssembler::round_float(Register dst, XMMRegister src, Register rtmp, Register rcx) {
  // Following code is line by line assembly translation rounding algorithm.
  // Please refer to java.lang.Math.round(float) algorithm for details.
  const int32_t FloatConsts_EXP_BIT_MASK = 0x7F800000;
  const int32_t FloatConsts_SIGNIFICAND_WIDTH = 24;
  const int32_t FloatConsts_EXP_BIAS = 127;
  const int32_t FloatConsts_SIGNIF_BIT_MASK = 0x007FFFFF;
  const int32_t MINUS_32 = 0xFFFFFFE0;
  Label L_special_case, L_block1, L_exit;
  movl(rtmp, FloatConsts_EXP_BIT_MASK);
  movdl(dst, src);
  andl(dst, rtmp);
  sarl(dst, FloatConsts_SIGNIFICAND_WIDTH - 1);
  movl(rtmp, FloatConsts_SIGNIFICAND_WIDTH - 2 + FloatConsts_EXP_BIAS);
  subl(rtmp, dst);
  movl(rcx, rtmp);
  movl(dst, MINUS_32);
  testl(rtmp, dst);
  jccb(Assembler::notEqual, L_special_case);
  movdl(dst, src);
  andl(dst, FloatConsts_SIGNIF_BIT_MASK);
  orl(dst, FloatConsts_SIGNIF_BIT_MASK + 1);
  movdl(rtmp, src);
  testl(rtmp, rtmp);
  jccb(Assembler::greaterEqual, L_block1);
  negl(dst);
  bind(L_block1);
  sarl(dst);
  addl(dst, 0x1);
  sarl(dst, 0x1);
  jmp(L_exit);
  bind(L_special_case);
  convert_f2i(dst, src);
  bind(L_exit);
}

void MacroAssembler::round_double(Register dst, XMMRegister src, Register rtmp, Register rcx) {
  // Following code is line by line assembly translation rounding algorithm.
  // Please refer to java.lang.Math.round(double) algorithm for details.
  const int64_t DoubleConsts_EXP_BIT_MASK = 0x7FF0000000000000L;
  const int64_t DoubleConsts_SIGNIFICAND_WIDTH = 53;
  const int64_t DoubleConsts_EXP_BIAS = 1023;
  const int64_t DoubleConsts_SIGNIF_BIT_MASK = 0x000FFFFFFFFFFFFFL;
  const int64_t MINUS_64 = 0xFFFFFFFFFFFFFFC0L;
  Label L_special_case, L_block1, L_exit;
  mov64(rtmp, DoubleConsts_EXP_BIT_MASK);
  movq(dst, src);
  andq(dst, rtmp);
  sarq(dst, DoubleConsts_SIGNIFICAND_WIDTH - 1);
  mov64(rtmp, DoubleConsts_SIGNIFICAND_WIDTH - 2 + DoubleConsts_EXP_BIAS);
  subq(rtmp, dst);
  movq(rcx, rtmp);
  mov64(dst, MINUS_64);
  testq(rtmp, dst);
  jccb(Assembler::notEqual, L_special_case);
  movq(dst, src);
  mov64(rtmp, DoubleConsts_SIGNIF_BIT_MASK);
  andq(dst, rtmp);
  mov64(rtmp, DoubleConsts_SIGNIF_BIT_MASK + 1);
  orq(dst, rtmp);
  movq(rtmp, src);
  testq(rtmp, rtmp);
  jccb(Assembler::greaterEqual, L_block1);
  negq(dst);
  bind(L_block1);
  sarq(dst);
  addq(dst, 0x1);
  sarq(dst, 0x1);
  jmp(L_exit);
  bind(L_special_case);
  convert_d2l(dst, src);
  bind(L_exit);
}

void MacroAssembler::convert_d2l(Register dst, XMMRegister src) {
  Label done;
  cvttsd2siq(dst, src);
  cmp64(dst, ExternalAddress((address) StubRoutines::x86::double_sign_flip()));
  jccb(Assembler::notEqual, done);
  subptr(rsp, 8);
  movdbl(Address(rsp, 0), src);
  call(RuntimeAddress(CAST_FROM_FN_PTR(address, StubRoutines::x86::d2l_fixup())));
  pop(dst);
  bind(done);
}

void MacroAssembler::cache_wb(Address line)
{
  // 64 bit cpus always support clflush
  assert(VM_Version::supports_clflush(), "clflush should be available");
  bool optimized = VM_Version::supports_clflushopt();
  bool no_evict = VM_Version::supports_clwb();

  // prefer clwb (writeback without evict) otherwise
  // prefer clflushopt (potentially parallel writeback with evict)
  // otherwise fallback on clflush (serial writeback with evict)

  if (optimized) {
    if (no_evict) {
      clwb(line);
    } else {
      clflushopt(line);
    }
  } else {
    // no need for fence when using CLFLUSH
    clflush(line);
  }
}

void MacroAssembler::cache_wbsync(bool is_pre)
{
  assert(VM_Version::supports_clflush(), "clflush should be available");
  bool optimized = VM_Version::supports_clflushopt();
  bool no_evict = VM_Version::supports_clwb();

  // pick the correct implementation

  if (!is_pre && (optimized || no_evict)) {
    // need an sfence for post flush when using clflushopt or clwb
    // otherwise no no need for any synchroniaztion

    sfence();
  }
}

Assembler::Condition MacroAssembler::negate_condition(Assembler::Condition cond) {
  switch (cond) {
    // Note some conditions are synonyms for others
    case Assembler::zero:         return Assembler::notZero;
    case Assembler::notZero:      return Assembler::zero;
    case Assembler::less:         return Assembler::greaterEqual;
    case Assembler::lessEqual:    return Assembler::greater;
    case Assembler::greater:      return Assembler::lessEqual;
    case Assembler::greaterEqual: return Assembler::less;
    case Assembler::below:        return Assembler::aboveEqual;
    case Assembler::belowEqual:   return Assembler::above;
    case Assembler::above:        return Assembler::belowEqual;
    case Assembler::aboveEqual:   return Assembler::below;
    case Assembler::overflow:     return Assembler::noOverflow;
    case Assembler::noOverflow:   return Assembler::overflow;
    case Assembler::negative:     return Assembler::positive;
    case Assembler::positive:     return Assembler::negative;
    case Assembler::parity:       return Assembler::noParity;
    case Assembler::noParity:     return Assembler::parity;
  }
  ShouldNotReachHere(); return Assembler::overflow;
}

// This is simply a call to Thread::current()
void MacroAssembler::get_thread_slow(Register thread) {
  if (thread != rax) {
    push(rax);
  }
  push(rdi);
  push(rsi);
  push(rdx);
  push(rcx);
  push(r8);
  push(r9);
  push(r10);
  push(r11);

  MacroAssembler::call_VM_leaf_base(CAST_FROM_FN_PTR(address, Thread::current), 0);

  pop(r11);
  pop(r10);
  pop(r9);
  pop(r8);
  pop(rcx);
  pop(rdx);
  pop(rsi);
  pop(rdi);
  if (thread != rax) {
    mov(thread, rax);
    pop(rax);
  }
}

void MacroAssembler::check_stack_alignment(Register sp, const char* msg, unsigned bias, Register tmp) {
  Label L_stack_ok;
  if (bias == 0) {
    testptr(sp, 2 * wordSize - 1);
  } else {
    // lea(tmp, Address(rsp, bias);
    mov(tmp, sp);
    addptr(tmp, bias);
    testptr(tmp, 2 * wordSize - 1);
  }
  jcc(Assembler::equal, L_stack_ok);
  block_comment(msg);
  stop(msg);
  bind(L_stack_ok);
}

// Implements lightweight-locking.
//
// obj: the object to be locked
// reg_rax: rax
// thread: the thread which attempts to lock obj
// tmp: a temporary register
void MacroAssembler::lightweight_lock(Register basic_lock, Register obj, Register reg_rax, Register tmp, Label& slow) {
  Register thread = r15_thread;

  assert(reg_rax == rax, "");
  assert_different_registers(basic_lock, obj, reg_rax, thread, tmp);

  Label push;
  const Register top = tmp;

  // Preload the markWord. It is important that this is the first
  // instruction emitted as it is part of C1's null check semantics.
  movptr(reg_rax, Address(obj, oopDesc::mark_offset_in_bytes()));

  if (UseObjectMonitorTable) {
    // Clear cache in case fast locking succeeds or we need to take the slow-path.
    movptr(Address(basic_lock, BasicObjectLock::lock_offset() + in_ByteSize((BasicLock::object_monitor_cache_offset_in_bytes()))), 0);
  }

  if (DiagnoseSyncOnValueBasedClasses != 0) {
    load_klass(tmp, obj, rscratch1);
    testb(Address(tmp, Klass::misc_flags_offset()), KlassFlags::_misc_is_value_based_class);
    jcc(Assembler::notZero, slow);
  }

  // Load top.
  movl(top, Address(thread, JavaThread::lock_stack_top_offset()));

  // Check if the lock-stack is full.
  cmpl(top, LockStack::end_offset());
  jcc(Assembler::greaterEqual, slow);

  // Check for recursion.
  cmpptr(obj, Address(thread, top, Address::times_1, -oopSize));
  jcc(Assembler::equal, push);

  // Check header for monitor (0b10).
  testptr(reg_rax, markWord::monitor_value);
  jcc(Assembler::notZero, slow);

  // Try to lock. Transition lock bits 0b01 => 0b00
  movptr(tmp, reg_rax);
  andptr(tmp, ~(int32_t)markWord::unlocked_value);
  orptr(reg_rax, markWord::unlocked_value);
  if (EnableValhalla) {
    // Mask inline_type bit such that we go to the slow path if object is an inline type
    andptr(reg_rax, ~((int) markWord::inline_type_bit_in_place));
  }
  lock(); cmpxchgptr(tmp, Address(obj, oopDesc::mark_offset_in_bytes()));
  jcc(Assembler::notEqual, slow);

  // Restore top, CAS clobbers register.
  movl(top, Address(thread, JavaThread::lock_stack_top_offset()));

  bind(push);
  // After successful lock, push object on lock-stack.
  movptr(Address(thread, top), obj);
  incrementl(top, oopSize);
  movl(Address(thread, JavaThread::lock_stack_top_offset()), top);
}

// Implements lightweight-unlocking.
//
// obj: the object to be unlocked
// reg_rax: rax
// thread: the thread
// tmp: a temporary register
void MacroAssembler::lightweight_unlock(Register obj, Register reg_rax, Register tmp, Label& slow) {
  Register thread = r15_thread;

  assert(reg_rax == rax, "");
  assert_different_registers(obj, reg_rax, thread, tmp);

  Label unlocked, push_and_slow;
  const Register top = tmp;

  // Check if obj is top of lock-stack.
  movl(top, Address(thread, JavaThread::lock_stack_top_offset()));
  cmpptr(obj, Address(thread, top, Address::times_1, -oopSize));
  jcc(Assembler::notEqual, slow);

  // Pop lock-stack.
  DEBUG_ONLY(movptr(Address(thread, top, Address::times_1, -oopSize), 0);)
  subl(Address(thread, JavaThread::lock_stack_top_offset()), oopSize);

  // Check if recursive.
  cmpptr(obj, Address(thread, top, Address::times_1, -2 * oopSize));
  jcc(Assembler::equal, unlocked);

  // Not recursive. Check header for monitor (0b10).
  movptr(reg_rax, Address(obj, oopDesc::mark_offset_in_bytes()));
  testptr(reg_rax, markWord::monitor_value);
  jcc(Assembler::notZero, push_and_slow);

#ifdef ASSERT
  // Check header not unlocked (0b01).
  Label not_unlocked;
  testptr(reg_rax, markWord::unlocked_value);
  jcc(Assembler::zero, not_unlocked);
  stop("lightweight_unlock already unlocked");
  bind(not_unlocked);
#endif

  // Try to unlock. Transition lock bits 0b00 => 0b01
  movptr(tmp, reg_rax);
  orptr(tmp, markWord::unlocked_value);
  lock(); cmpxchgptr(tmp, Address(obj, oopDesc::mark_offset_in_bytes()));
  jcc(Assembler::equal, unlocked);

  bind(push_and_slow);
  // Restore lock-stack and handle the unlock in runtime.
#ifdef ASSERT
  movl(top, Address(thread, JavaThread::lock_stack_top_offset()));
  movptr(Address(thread, top), obj);
#endif
  addl(Address(thread, JavaThread::lock_stack_top_offset()), oopSize);
  jmp(slow);

  bind(unlocked);
}

// Saves legacy GPRs state on stack.
void MacroAssembler::save_legacy_gprs() {
  subq(rsp, 16 * wordSize);
  movq(Address(rsp, 15 * wordSize), rax);
  movq(Address(rsp, 14 * wordSize), rcx);
  movq(Address(rsp, 13 * wordSize), rdx);
  movq(Address(rsp, 12 * wordSize), rbx);
  movq(Address(rsp, 10 * wordSize), rbp);
  movq(Address(rsp, 9 * wordSize), rsi);
  movq(Address(rsp, 8 * wordSize), rdi);
  movq(Address(rsp, 7 * wordSize), r8);
  movq(Address(rsp, 6 * wordSize), r9);
  movq(Address(rsp, 5 * wordSize), r10);
  movq(Address(rsp, 4 * wordSize), r11);
  movq(Address(rsp, 3 * wordSize), r12);
  movq(Address(rsp, 2 * wordSize), r13);
  movq(Address(rsp, wordSize), r14);
  movq(Address(rsp, 0), r15);
}

// Resotres back legacy GPRs state from stack.
void MacroAssembler::restore_legacy_gprs() {
  movq(r15, Address(rsp, 0));
  movq(r14, Address(rsp, wordSize));
  movq(r13, Address(rsp, 2 * wordSize));
  movq(r12, Address(rsp, 3 * wordSize));
  movq(r11, Address(rsp, 4 * wordSize));
  movq(r10, Address(rsp, 5 * wordSize));
  movq(r9,  Address(rsp, 6 * wordSize));
  movq(r8,  Address(rsp, 7 * wordSize));
  movq(rdi, Address(rsp, 8 * wordSize));
  movq(rsi, Address(rsp, 9 * wordSize));
  movq(rbp, Address(rsp, 10 * wordSize));
  movq(rbx, Address(rsp, 12 * wordSize));
  movq(rdx, Address(rsp, 13 * wordSize));
  movq(rcx, Address(rsp, 14 * wordSize));
  movq(rax, Address(rsp, 15 * wordSize));
  addq(rsp, 16 * wordSize);
}

void MacroAssembler::setcc(Assembler::Condition comparison, Register dst) {
  if (VM_Version::supports_apx_f()) {
    esetzucc(comparison, dst);
  } else {
    setb(comparison, dst);
    movzbl(dst, dst);
  }
}<|MERGE_RESOLUTION|>--- conflicted
+++ resolved
@@ -3583,10 +3583,8 @@
   //  Go to slow path.
 
   push(klass);
-  const Register thread = r15_thread;
-
   if (UseTLAB) {
-    tlab_allocate(thread, new_obj, layout_size, 0, klass, t2, slow_case);
+    tlab_allocate(new_obj, layout_size, 0, klass, t2, slow_case);
     if (ZeroTLAB || (!clear_fields)) {
       // the fields have been already cleared
       jmp(initialize_header);
@@ -5411,23 +5409,16 @@
   movptr(holder, Address(holder, ConstantPool::pool_holder_offset()));          // InstanceKlass*
 }
 
-<<<<<<< HEAD
 void MacroAssembler::load_metadata(Register dst, Register src) {
-#ifdef _LP64
   if (UseCompactObjectHeaders) {
     load_narrow_klass_compact(dst, src);
   } else if (UseCompressedClassPointers) {
     movl(dst, Address(src, oopDesc::klass_offset_in_bytes()));
-  } else
-#endif
-  {
+  } else {
     movptr(dst, Address(src, oopDesc::klass_offset_in_bytes()));
   }
 }
 
-#ifdef _LP64
-=======
->>>>>>> 953eef4f
 void MacroAssembler::load_narrow_klass_compact(Register dst, Register src) {
   assert(UseCompactObjectHeaders, "expect compact object headers");
   movq(dst, Address(src, oopDesc::mark_offset_in_bytes()));
@@ -5519,7 +5510,6 @@
   }
 }
 
-<<<<<<< HEAD
 void MacroAssembler::flat_field_copy(DecoratorSet decorators, Register src, Register dst,
                                      Register inline_layout_info) {
   BarrierSetAssembler* bs = BarrierSet::barrier_set()->barrier_set_assembler();
@@ -5560,13 +5550,8 @@
   lea(data, Address(array, index, Address::times_1, arrayOopDesc::base_offset_in_bytes(T_FLAT_ELEMENT)));
 }
 
-void MacroAssembler::load_heap_oop(Register dst, Address src, Register tmp1,
-                                   Register thread_tmp, DecoratorSet decorators) {
-  access_load_at(T_OBJECT, IN_HEAP | decorators, dst, src, tmp1, thread_tmp);
-=======
 void MacroAssembler::load_heap_oop(Register dst, Address src, Register tmp1, DecoratorSet decorators) {
   access_load_at(T_OBJECT, IN_HEAP | decorators, dst, src, tmp1);
->>>>>>> 953eef4f
 }
 
 // Doesn't do verification, generates fixed size code
@@ -6000,7 +5985,7 @@
     jint lh = vk->layout_helper();
     assert(lh != Klass::_lh_neutral_value, "inline class in return type must have been resolved");
     if (UseTLAB && !Klass::layout_helper_needs_slow_path(lh)) {
-      tlab_allocate(r15_thread, rax, noreg, lh, r13, r14, slow_case);
+      tlab_allocate(rax, noreg, lh, r13, r14, slow_case);
     } else {
       jmp(slow_case);
     }
@@ -6012,7 +5997,7 @@
       movl(r14, Address(rbx, Klass::layout_helper_offset()));
       testl(r14, Klass::_lh_instance_slow_path_bit);
       jcc(Assembler::notZero, slow_case);
-      tlab_allocate(r15_thread, rax, r14, 0, r13, r14, slow_case);
+      tlab_allocate(rax, r14, 0, r13, r14, slow_case);
     } else {
       jmp(slow_case);
     }
