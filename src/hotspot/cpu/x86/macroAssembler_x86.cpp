--- conflicted
+++ resolved
@@ -5386,11 +5386,7 @@
 #if COMPILER2_OR_JVMCI
 
 // clear memory of size 'cnt' qwords, starting at 'base' using XMM/YMM/ZMM registers
-<<<<<<< HEAD
-void MacroAssembler::xmm_clear_mem(Register base, Register cnt, Register val, XMMRegister xtmp) {
-=======
-void MacroAssembler::xmm_clear_mem(Register base, Register cnt, Register rtmp, XMMRegister xtmp, KRegister mask) {
->>>>>>> 7146104f
+void MacroAssembler::xmm_clear_mem(Register base, Register cnt, Register val, XMMRegister xtmp, KRegister mask) {
   // cnt - number of qwords (8-byte words).
   // base - start address, qword aligned.
   Label L_zero_64_bytes, L_loop, L_sloop, L_tail, L_end;
@@ -5426,11 +5422,7 @@
   if (use64byteVector) {
     addptr(cnt, 8);
     jccb(Assembler::equal, L_end);
-<<<<<<< HEAD
-    fill64_masked_avx(3, base, 0, xtmp, k2, cnt, val, true);
-=======
-    fill64_masked_avx(3, base, 0, xtmp, mask, cnt, rtmp, true);
->>>>>>> 7146104f
+    fill64_masked_avx(3, base, 0, xtmp, mask, cnt, val, true);
     jmp(L_end);
   } else {
     addptr(cnt, 4);
@@ -5449,11 +5441,7 @@
   addptr(cnt, 4);
   jccb(Assembler::lessEqual, L_end);
   if (UseAVX > 2 && MaxVectorSize >= 32 && VM_Version::supports_avx512vl()) {
-<<<<<<< HEAD
-    fill32_masked_avx(3, base, 0, xtmp, k2, cnt, val);
-=======
-    fill32_masked_avx(3, base, 0, xtmp, mask, cnt, rtmp);
->>>>>>> 7146104f
+    fill32_masked_avx(3, base, 0, xtmp, mask, cnt, val);
   } else {
     decrement(cnt);
 
@@ -5834,12 +5822,8 @@
   }
 }
 
-<<<<<<< HEAD
-void MacroAssembler::clear_mem(Register base, Register cnt, Register val, XMMRegister xtmp, bool is_large, bool word_copy_only) {
-=======
-void MacroAssembler::clear_mem(Register base, Register cnt, Register tmp, XMMRegister xtmp,
-                               bool is_large, KRegister mask) {
->>>>>>> 7146104f
+void MacroAssembler::clear_mem(Register base, Register cnt, Register val, XMMRegister xtmp,
+                               bool is_large, bool word_copy_only, KRegister mask) {
   // cnt      - number of qwords (8-byte words).
   // base     - start address, qword aligned.
   // is_large - if optimizers know cnt is larger than InitArrayShortSize
@@ -5876,11 +5860,7 @@
     shlptr(cnt, 3); // convert to number of bytes
     rep_stosb();
   } else if (UseXMMForObjInit) {
-<<<<<<< HEAD
-    xmm_clear_mem(base, cnt, val, xtmp);
-=======
-    xmm_clear_mem(base, cnt, tmp, xtmp, mask);
->>>>>>> 7146104f
+    xmm_clear_mem(base, cnt, val, xtmp, mask);
   } else {
     NOT_LP64(shlptr(cnt, 1);) // convert to number of 32-bit words for 32-bit VM
     rep_stos();
