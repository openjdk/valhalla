--- conflicted
+++ resolved
@@ -10675,31 +10675,6 @@
 // reg_rax: rax
 // thread: the thread which attempts to lock obj
 // tmp: a temporary register
-<<<<<<< HEAD
-void MacroAssembler::lightweight_lock(Register obj, Register hdr, Register thread, Register tmp, Label& slow) {
-  assert(hdr == rax, "header must be in rax for cmpxchg");
-  assert_different_registers(obj, hdr, thread, tmp);
-
-  // First we need to check if the lock-stack has room for pushing the object reference.
-  // Note: we subtract 1 from the end-offset so that we can do a 'greater' comparison, instead
-  // of 'greaterEqual' below, which readily clears the ZF. This makes C2 code a little simpler and
-  // avoids one branch.
-  cmpl(Address(thread, JavaThread::lock_stack_top_offset()), LockStack::end_offset() - 1);
-  jcc(Assembler::greater, slow);
-
-  // Now we attempt to take the fast-lock.
-  // Clear lock_mask bits (locked state).
-  andptr(hdr, ~(int32_t)markWord::lock_mask_in_place);
-  movptr(tmp, hdr);
-  // Set unlocked_value bit.
-  orptr(hdr, markWord::unlocked_value);
-  if (EnableValhalla) {
-    // Mask inline_type bit such that we go to the slow path if object is an inline type
-    andptr(hdr, ~((int) markWord::inline_type_bit_in_place));
-  }
-  lock();
-  cmpxchgptr(tmp, Address(obj, oopDesc::mark_offset_in_bytes()));
-=======
 void MacroAssembler::lightweight_lock(Register obj, Register reg_rax, Register thread, Register tmp, Label& slow) {
   assert(reg_rax == rax, "");
   assert_different_registers(obj, reg_rax, thread, tmp);
@@ -10730,8 +10705,11 @@
   movptr(tmp, reg_rax);
   andptr(tmp, ~(int32_t)markWord::unlocked_value);
   orptr(reg_rax, markWord::unlocked_value);
+  if (EnableValhalla) {
+    // Mask inline_type bit such that we go to the slow path if object is an inline type
+    andptr(reg_rax, ~((int) markWord::inline_type_bit_in_place));
+  }
   lock(); cmpxchgptr(tmp, Address(obj, oopDesc::mark_offset_in_bytes()));
->>>>>>> 8cb9b479
   jcc(Assembler::notEqual, slow);
 
   // Restore top, CAS clobbers register.
