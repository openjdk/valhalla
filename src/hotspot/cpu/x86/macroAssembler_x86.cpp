--- conflicted
+++ resolved
@@ -5321,17 +5321,6 @@
 }
 #endif // COMPILER2
 
-<<<<<<< HEAD
-// clear memory of size 'cnt' qwords, starting at 'base' using XMM/YMM registers
-void MacroAssembler::xmm_clear_mem(Register base, Register cnt, Register val, XMMRegister xtmp) {
-  // cnt - number of qwords (8-byte words).
-  // base - start address, qword aligned.
-  Label L_zero_64_bytes, L_loop, L_sloop, L_tail, L_end;
-  movdq(xtmp, val);
-  if (UseAVX >= 2) {
-    punpcklqdq(xtmp, xtmp);
-    vinserti128_high(xtmp, xtmp);
-=======
 #if COMPILER2_OR_JVMCI
 
 // clear memory of size 'cnt' qwords, starting at 'base' using XMM/YMM/ZMM registers
@@ -5344,7 +5333,6 @@
     vpxor(xtmp, xtmp, xtmp, AVX_512bit);
   } else if (MaxVectorSize >= 32) {
     vpxor(xtmp, xtmp, xtmp, AVX_256bit);
->>>>>>> bd81ccfd
   } else {
     punpcklqdq(xtmp, xtmp);
   }
@@ -5401,7 +5389,6 @@
   BIND(L_end);
 }
 
-<<<<<<< HEAD
 int MacroAssembler::store_inline_type_fields_to_buf(ciInlineKlass* vk, bool from_interpreter) {
   // An inline type might be returned. If fields are in registers we
   // need to allocate an inline type instance and initialize it with
@@ -5698,10 +5685,6 @@
   }
 }
 
-void MacroAssembler::clear_mem(Register base, Register cnt, Register val, XMMRegister xtmp, bool is_large, bool word_copy_only) {
-  // cnt - number of qwords (8-byte words).
-  // base - start address, qword aligned.
-=======
 // Clearing constant sized memory using YMM/ZMM registers.
 void MacroAssembler::clear_mem(Register base, int cnt, Register rtmp, XMMRegister xtmp) {
   assert(UseAVX > 2 && VM_Version::supports_avx512vlbw(), "");
@@ -5773,24 +5756,20 @@
   }
 }
 
-void MacroAssembler::clear_mem(Register base, Register cnt, Register tmp, XMMRegister xtmp, bool is_large) {
+void MacroAssembler::clear_mem(Register base, Register cnt, Register tmp, XMMRegister xtmp, bool is_large, bool word_copy_only) {
   // cnt      - number of qwords (8-byte words).
   // base     - start address, qword aligned.
->>>>>>> bd81ccfd
   // is_large - if optimizers know cnt is larger than InitArrayShortSize
   assert(base==rdi, "base register must be edi for rep stos");
-  assert(val==rax,   "tmp register must be eax for rep stos");
+  assert(tmp==rax,   "tmp register must be eax for rep stos");
   assert(cnt==rcx,   "cnt register must be ecx for rep stos");
   assert(InitArrayShortSize % BytesPerLong == 0,
     "InitArrayShortSize should be the multiple of BytesPerLong");
 
   Label DONE;
-<<<<<<< HEAD
-=======
   if (!is_large || !UseXMMForObjInit) {
     xorptr(tmp, tmp);
   }
->>>>>>> bd81ccfd
 
   if (!is_large) {
     Label LOOP, LONG;
@@ -5804,7 +5783,7 @@
 
     // Use individual pointer-sized stores for small counts:
     BIND(LOOP);
-    movptr(Address(base, cnt, Address::times_ptr), val);
+    movptr(Address(base, cnt, Address::times_ptr), tmp);
     decrement(cnt);
     jccb(Assembler::greaterEqual, LOOP);
     jmpb(DONE);
@@ -5817,11 +5796,7 @@
     shlptr(cnt, 3); // convert to number of bytes
     rep_stosb();
   } else if (UseXMMForObjInit) {
-<<<<<<< HEAD
-    xmm_clear_mem(base, cnt, val, xtmp);
-=======
     xmm_clear_mem(base, cnt, tmp, xtmp);
->>>>>>> bd81ccfd
   } else {
     NOT_LP64(shlptr(cnt, 1);) // convert to number of 32-bit words for 32-bit VM
     rep_stos();
