/*
 * Copyright (c) 1997, 2021, Oracle and/or its affiliates. All rights reserved.
 * DO NOT ALTER OR REMOVE COPYRIGHT NOTICES OR THIS FILE HEADER.
 *
 * This code is free software; you can redistribute it and/or modify it
 * under the terms of the GNU General Public License version 2 only, as
 * published by the Free Software Foundation.
 *
 * This code is distributed in the hope that it will be useful, but WITHOUT
 * ANY WARRANTY; without even the implied warranty of MERCHANTABILITY or
 * FITNESS FOR A PARTICULAR PURPOSE.  See the GNU General Public License
 * version 2 for more details (a copy is included in the LICENSE file that
 * accompanied this code).
 *
 * You should have received a copy of the GNU General Public License version
 * 2 along with this work; if not, write to the Free Software Foundation,
 * Inc., 51 Franklin St, Fifth Floor, Boston, MA 02110-1301 USA.
 *
 * Please contact Oracle, 500 Oracle Parkway, Redwood Shores, CA 94065 USA
 * or visit www.oracle.com if you need additional information or have any
 * questions.
 *
 */

#include "precompiled.hpp"
#include "jvm.h"
#include "asm/assembler.hpp"
#include "asm/assembler.inline.hpp"
#include "compiler/compiler_globals.hpp"
#include "compiler/disassembler.hpp"
#include "ci/ciInlineKlass.hpp"
#include "gc/shared/barrierSet.hpp"
#include "gc/shared/barrierSetAssembler.hpp"
#include "gc/shared/collectedHeap.inline.hpp"
#include "gc/shared/tlab_globals.hpp"
#include "interpreter/bytecodeHistogram.hpp"
#include "interpreter/interpreter.hpp"
#include "memory/resourceArea.hpp"
#include "memory/universe.hpp"
#include "oops/accessDecorators.hpp"
#include "oops/compressedOops.inline.hpp"
#include "oops/klass.inline.hpp"
#include "prims/methodHandles.hpp"
#include "runtime/flags/flagSetting.hpp"
#include "runtime/interfaceSupport.inline.hpp"
#include "runtime/jniHandles.hpp"
#include "runtime/objectMonitor.hpp"
#include "runtime/os.hpp"
#include "runtime/safepoint.hpp"
#include "runtime/safepointMechanism.hpp"
#include "runtime/sharedRuntime.hpp"
#include "runtime/signature_cc.hpp"
#include "runtime/stubRoutines.hpp"
#include "runtime/thread.hpp"
#include "utilities/macros.hpp"
#include "vmreg_x86.inline.hpp"
#include "crc32c.h"
#ifdef COMPILER2
#include "opto/output.hpp"
#endif

#ifdef PRODUCT
#define BLOCK_COMMENT(str) /* nothing */
#define STOP(error) stop(error)
#else
#define BLOCK_COMMENT(str) block_comment(str)
#define STOP(error) block_comment(error); stop(error)
#endif

#define BIND(label) bind(label); BLOCK_COMMENT(#label ":")

#ifdef ASSERT
bool AbstractAssembler::pd_check_instruction_mark() { return true; }
#endif

static Assembler::Condition reverse[] = {
    Assembler::noOverflow     /* overflow      = 0x0 */ ,
    Assembler::overflow       /* noOverflow    = 0x1 */ ,
    Assembler::aboveEqual     /* carrySet      = 0x2, below         = 0x2 */ ,
    Assembler::below          /* aboveEqual    = 0x3, carryClear    = 0x3 */ ,
    Assembler::notZero        /* zero          = 0x4, equal         = 0x4 */ ,
    Assembler::zero           /* notZero       = 0x5, notEqual      = 0x5 */ ,
    Assembler::above          /* belowEqual    = 0x6 */ ,
    Assembler::belowEqual     /* above         = 0x7 */ ,
    Assembler::positive       /* negative      = 0x8 */ ,
    Assembler::negative       /* positive      = 0x9 */ ,
    Assembler::noParity       /* parity        = 0xa */ ,
    Assembler::parity         /* noParity      = 0xb */ ,
    Assembler::greaterEqual   /* less          = 0xc */ ,
    Assembler::less           /* greaterEqual  = 0xd */ ,
    Assembler::greater        /* lessEqual     = 0xe */ ,
    Assembler::lessEqual      /* greater       = 0xf, */

};


// Implementation of MacroAssembler

// First all the versions that have distinct versions depending on 32/64 bit
// Unless the difference is trivial (1 line or so).

#ifndef _LP64

// 32bit versions

Address MacroAssembler::as_Address(AddressLiteral adr) {
  return Address(adr.target(), adr.rspec());
}

Address MacroAssembler::as_Address(ArrayAddress adr) {
  return Address::make_array(adr);
}

void MacroAssembler::call_VM_leaf_base(address entry_point,
                                       int number_of_arguments) {
  call(RuntimeAddress(entry_point));
  increment(rsp, number_of_arguments * wordSize);
}

void MacroAssembler::cmpklass(Address src1, Metadata* obj) {
  cmp_literal32(src1, (int32_t)obj, metadata_Relocation::spec_for_immediate());
}


void MacroAssembler::cmpklass(Register src1, Metadata* obj) {
  cmp_literal32(src1, (int32_t)obj, metadata_Relocation::spec_for_immediate());
}

void MacroAssembler::cmpoop(Address src1, jobject obj) {
  cmp_literal32(src1, (int32_t)obj, oop_Relocation::spec_for_immediate());
}

void MacroAssembler::cmpoop(Register src1, jobject obj) {
  cmp_literal32(src1, (int32_t)obj, oop_Relocation::spec_for_immediate());
}

void MacroAssembler::extend_sign(Register hi, Register lo) {
  // According to Intel Doc. AP-526, "Integer Divide", p.18.
  if (VM_Version::is_P6() && hi == rdx && lo == rax) {
    cdql();
  } else {
    movl(hi, lo);
    sarl(hi, 31);
  }
}

void MacroAssembler::jC2(Register tmp, Label& L) {
  // set parity bit if FPU flag C2 is set (via rax)
  save_rax(tmp);
  fwait(); fnstsw_ax();
  sahf();
  restore_rax(tmp);
  // branch
  jcc(Assembler::parity, L);
}

void MacroAssembler::jnC2(Register tmp, Label& L) {
  // set parity bit if FPU flag C2 is set (via rax)
  save_rax(tmp);
  fwait(); fnstsw_ax();
  sahf();
  restore_rax(tmp);
  // branch
  jcc(Assembler::noParity, L);
}

// 32bit can do a case table jump in one instruction but we no longer allow the base
// to be installed in the Address class
void MacroAssembler::jump(ArrayAddress entry) {
  jmp(as_Address(entry));
}

// Note: y_lo will be destroyed
void MacroAssembler::lcmp2int(Register x_hi, Register x_lo, Register y_hi, Register y_lo) {
  // Long compare for Java (semantics as described in JVM spec.)
  Label high, low, done;

  cmpl(x_hi, y_hi);
  jcc(Assembler::less, low);
  jcc(Assembler::greater, high);
  // x_hi is the return register
  xorl(x_hi, x_hi);
  cmpl(x_lo, y_lo);
  jcc(Assembler::below, low);
  jcc(Assembler::equal, done);

  bind(high);
  xorl(x_hi, x_hi);
  increment(x_hi);
  jmp(done);

  bind(low);
  xorl(x_hi, x_hi);
  decrementl(x_hi);

  bind(done);
}

void MacroAssembler::lea(Register dst, AddressLiteral src) {
    mov_literal32(dst, (int32_t)src.target(), src.rspec());
}

void MacroAssembler::lea(Address dst, AddressLiteral adr) {
  // leal(dst, as_Address(adr));
  // see note in movl as to why we must use a move
  mov_literal32(dst, (int32_t) adr.target(), adr.rspec());
}

void MacroAssembler::leave() {
  mov(rsp, rbp);
  pop(rbp);
}

void MacroAssembler::lmul(int x_rsp_offset, int y_rsp_offset) {
  // Multiplication of two Java long values stored on the stack
  // as illustrated below. Result is in rdx:rax.
  //
  // rsp ---> [  ??  ] \               \
  //            ....    | y_rsp_offset  |
  //          [ y_lo ] /  (in bytes)    | x_rsp_offset
  //          [ y_hi ]                  | (in bytes)
  //            ....                    |
  //          [ x_lo ]                 /
  //          [ x_hi ]
  //            ....
  //
  // Basic idea: lo(result) = lo(x_lo * y_lo)
  //             hi(result) = hi(x_lo * y_lo) + lo(x_hi * y_lo) + lo(x_lo * y_hi)
  Address x_hi(rsp, x_rsp_offset + wordSize); Address x_lo(rsp, x_rsp_offset);
  Address y_hi(rsp, y_rsp_offset + wordSize); Address y_lo(rsp, y_rsp_offset);
  Label quick;
  // load x_hi, y_hi and check if quick
  // multiplication is possible
  movl(rbx, x_hi);
  movl(rcx, y_hi);
  movl(rax, rbx);
  orl(rbx, rcx);                                 // rbx, = 0 <=> x_hi = 0 and y_hi = 0
  jcc(Assembler::zero, quick);                   // if rbx, = 0 do quick multiply
  // do full multiplication
  // 1st step
  mull(y_lo);                                    // x_hi * y_lo
  movl(rbx, rax);                                // save lo(x_hi * y_lo) in rbx,
  // 2nd step
  movl(rax, x_lo);
  mull(rcx);                                     // x_lo * y_hi
  addl(rbx, rax);                                // add lo(x_lo * y_hi) to rbx,
  // 3rd step
  bind(quick);                                   // note: rbx, = 0 if quick multiply!
  movl(rax, x_lo);
  mull(y_lo);                                    // x_lo * y_lo
  addl(rdx, rbx);                                // correct hi(x_lo * y_lo)
}

void MacroAssembler::lneg(Register hi, Register lo) {
  negl(lo);
  adcl(hi, 0);
  negl(hi);
}

void MacroAssembler::lshl(Register hi, Register lo) {
  // Java shift left long support (semantics as described in JVM spec., p.305)
  // (basic idea for shift counts s >= n: x << s == (x << n) << (s - n))
  // shift value is in rcx !
  assert(hi != rcx, "must not use rcx");
  assert(lo != rcx, "must not use rcx");
  const Register s = rcx;                        // shift count
  const int      n = BitsPerWord;
  Label L;
  andl(s, 0x3f);                                 // s := s & 0x3f (s < 0x40)
  cmpl(s, n);                                    // if (s < n)
  jcc(Assembler::less, L);                       // else (s >= n)
  movl(hi, lo);                                  // x := x << n
  xorl(lo, lo);
  // Note: subl(s, n) is not needed since the Intel shift instructions work rcx mod n!
  bind(L);                                       // s (mod n) < n
  shldl(hi, lo);                                 // x := x << s
  shll(lo);
}


void MacroAssembler::lshr(Register hi, Register lo, bool sign_extension) {
  // Java shift right long support (semantics as described in JVM spec., p.306 & p.310)
  // (basic idea for shift counts s >= n: x >> s == (x >> n) >> (s - n))
  assert(hi != rcx, "must not use rcx");
  assert(lo != rcx, "must not use rcx");
  const Register s = rcx;                        // shift count
  const int      n = BitsPerWord;
  Label L;
  andl(s, 0x3f);                                 // s := s & 0x3f (s < 0x40)
  cmpl(s, n);                                    // if (s < n)
  jcc(Assembler::less, L);                       // else (s >= n)
  movl(lo, hi);                                  // x := x >> n
  if (sign_extension) sarl(hi, 31);
  else                xorl(hi, hi);
  // Note: subl(s, n) is not needed since the Intel shift instructions work rcx mod n!
  bind(L);                                       // s (mod n) < n
  shrdl(lo, hi);                                 // x := x >> s
  if (sign_extension) sarl(hi);
  else                shrl(hi);
}

void MacroAssembler::movoop(Register dst, jobject obj) {
  mov_literal32(dst, (int32_t)obj, oop_Relocation::spec_for_immediate());
}

void MacroAssembler::movoop(Address dst, jobject obj) {
  mov_literal32(dst, (int32_t)obj, oop_Relocation::spec_for_immediate());
}

void MacroAssembler::mov_metadata(Register dst, Metadata* obj) {
  mov_literal32(dst, (int32_t)obj, metadata_Relocation::spec_for_immediate());
}

void MacroAssembler::mov_metadata(Address dst, Metadata* obj) {
  mov_literal32(dst, (int32_t)obj, metadata_Relocation::spec_for_immediate());
}

void MacroAssembler::movptr(Register dst, AddressLiteral src, Register scratch) {
  // scratch register is not used,
  // it is defined to match parameters of 64-bit version of this method.
  if (src.is_lval()) {
    mov_literal32(dst, (intptr_t)src.target(), src.rspec());
  } else {
    movl(dst, as_Address(src));
  }
}

void MacroAssembler::movptr(ArrayAddress dst, Register src) {
  movl(as_Address(dst), src);
}

void MacroAssembler::movptr(Register dst, ArrayAddress src) {
  movl(dst, as_Address(src));
}

// src should NEVER be a real pointer. Use AddressLiteral for true pointers
void MacroAssembler::movptr(Address dst, intptr_t src) {
  movl(dst, src);
}


void MacroAssembler::pop_callee_saved_registers() {
  pop(rcx);
  pop(rdx);
  pop(rdi);
  pop(rsi);
}

void MacroAssembler::push_callee_saved_registers() {
  push(rsi);
  push(rdi);
  push(rdx);
  push(rcx);
}

void MacroAssembler::pushoop(jobject obj) {
  push_literal32((int32_t)obj, oop_Relocation::spec_for_immediate());
}

void MacroAssembler::pushklass(Metadata* obj) {
  push_literal32((int32_t)obj, metadata_Relocation::spec_for_immediate());
}

void MacroAssembler::pushptr(AddressLiteral src) {
  if (src.is_lval()) {
    push_literal32((int32_t)src.target(), src.rspec());
  } else {
    pushl(as_Address(src));
  }
}

static void pass_arg0(MacroAssembler* masm, Register arg) {
  masm->push(arg);
}

static void pass_arg1(MacroAssembler* masm, Register arg) {
  masm->push(arg);
}

static void pass_arg2(MacroAssembler* masm, Register arg) {
  masm->push(arg);
}

static void pass_arg3(MacroAssembler* masm, Register arg) {
  masm->push(arg);
}

#ifndef PRODUCT
extern "C" void findpc(intptr_t x);
#endif

void MacroAssembler::debug32(int rdi, int rsi, int rbp, int rsp, int rbx, int rdx, int rcx, int rax, int eip, char* msg) {
  // In order to get locks to work, we need to fake a in_VM state
  JavaThread* thread = JavaThread::current();
  JavaThreadState saved_state = thread->thread_state();
  thread->set_thread_state(_thread_in_vm);
  if (ShowMessageBoxOnError) {
    JavaThread* thread = JavaThread::current();
    JavaThreadState saved_state = thread->thread_state();
    thread->set_thread_state(_thread_in_vm);
    if (CountBytecodes || TraceBytecodes || StopInterpreterAt) {
      ttyLocker ttyl;
      BytecodeCounter::print();
    }
    // To see where a verify_oop failed, get $ebx+40/X for this frame.
    // This is the value of eip which points to where verify_oop will return.
    if (os::message_box(msg, "Execution stopped, print registers?")) {
      print_state32(rdi, rsi, rbp, rsp, rbx, rdx, rcx, rax, eip);
      BREAKPOINT;
    }
  }
  fatal("DEBUG MESSAGE: %s", msg);
}

void MacroAssembler::print_state32(int rdi, int rsi, int rbp, int rsp, int rbx, int rdx, int rcx, int rax, int eip) {
  ttyLocker ttyl;
  FlagSetting fs(Debugging, true);
  tty->print_cr("eip = 0x%08x", eip);
#ifndef PRODUCT
  if ((WizardMode || Verbose) && PrintMiscellaneous) {
    tty->cr();
    findpc(eip);
    tty->cr();
  }
#endif
#define PRINT_REG(rax) \
  { tty->print("%s = ", #rax); os::print_location(tty, rax); }
  PRINT_REG(rax);
  PRINT_REG(rbx);
  PRINT_REG(rcx);
  PRINT_REG(rdx);
  PRINT_REG(rdi);
  PRINT_REG(rsi);
  PRINT_REG(rbp);
  PRINT_REG(rsp);
#undef PRINT_REG
  // Print some words near top of staack.
  int* dump_sp = (int*) rsp;
  for (int col1 = 0; col1 < 8; col1++) {
    tty->print("(rsp+0x%03x) 0x%08x: ", (int)((intptr_t)dump_sp - (intptr_t)rsp), (intptr_t)dump_sp);
    os::print_location(tty, *dump_sp++);
  }
  for (int row = 0; row < 16; row++) {
    tty->print("(rsp+0x%03x) 0x%08x: ", (int)((intptr_t)dump_sp - (intptr_t)rsp), (intptr_t)dump_sp);
    for (int col = 0; col < 8; col++) {
      tty->print(" 0x%08x", *dump_sp++);
    }
    tty->cr();
  }
  // Print some instructions around pc:
  Disassembler::decode((address)eip-64, (address)eip);
  tty->print_cr("--------");
  Disassembler::decode((address)eip, (address)eip+32);
}

void MacroAssembler::stop(const char* msg) {
  ExternalAddress message((address)msg);
  // push address of message
  pushptr(message.addr());
  { Label L; call(L, relocInfo::none); bind(L); }     // push eip
  pusha();                                            // push registers
  call(RuntimeAddress(CAST_FROM_FN_PTR(address, MacroAssembler::debug32)));
  hlt();
}

void MacroAssembler::warn(const char* msg) {
  push_CPU_state();

  ExternalAddress message((address) msg);
  // push address of message
  pushptr(message.addr());

  call(RuntimeAddress(CAST_FROM_FN_PTR(address, warning)));
  addl(rsp, wordSize);       // discard argument
  pop_CPU_state();
}

void MacroAssembler::print_state() {
  { Label L; call(L, relocInfo::none); bind(L); }     // push eip
  pusha();                                            // push registers

  push_CPU_state();
  call(RuntimeAddress(CAST_FROM_FN_PTR(address, MacroAssembler::print_state32)));
  pop_CPU_state();

  popa();
  addl(rsp, wordSize);
}

#else // _LP64

// 64 bit versions

Address MacroAssembler::as_Address(AddressLiteral adr) {
  // amd64 always does this as a pc-rel
  // we can be absolute or disp based on the instruction type
  // jmp/call are displacements others are absolute
  assert(!adr.is_lval(), "must be rval");
  assert(reachable(adr), "must be");
  return Address((int32_t)(intptr_t)(adr.target() - pc()), adr.target(), adr.reloc());

}

Address MacroAssembler::as_Address(ArrayAddress adr) {
  AddressLiteral base = adr.base();
  lea(rscratch1, base);
  Address index = adr.index();
  assert(index._disp == 0, "must not have disp"); // maybe it can?
  Address array(rscratch1, index._index, index._scale, index._disp);
  return array;
}

void MacroAssembler::call_VM_leaf_base(address entry_point, int num_args) {
  Label L, E;

#ifdef _WIN64
  // Windows always allocates space for it's register args
  assert(num_args <= 4, "only register arguments supported");
  subq(rsp,  frame::arg_reg_save_area_bytes);
#endif

  // Align stack if necessary
  testl(rsp, 15);
  jcc(Assembler::zero, L);

  subq(rsp, 8);
  {
    call(RuntimeAddress(entry_point));
  }
  addq(rsp, 8);
  jmp(E);

  bind(L);
  {
    call(RuntimeAddress(entry_point));
  }

  bind(E);

#ifdef _WIN64
  // restore stack pointer
  addq(rsp, frame::arg_reg_save_area_bytes);
#endif

}

void MacroAssembler::cmp64(Register src1, AddressLiteral src2) {
  assert(!src2.is_lval(), "should use cmpptr");

  if (reachable(src2)) {
    cmpq(src1, as_Address(src2));
  } else {
    lea(rscratch1, src2);
    Assembler::cmpq(src1, Address(rscratch1, 0));
  }
}

int MacroAssembler::corrected_idivq(Register reg) {
  // Full implementation of Java ldiv and lrem; checks for special
  // case as described in JVM spec., p.243 & p.271.  The function
  // returns the (pc) offset of the idivl instruction - may be needed
  // for implicit exceptions.
  //
  //         normal case                           special case
  //
  // input : rax: dividend                         min_long
  //         reg: divisor   (may not be eax/edx)   -1
  //
  // output: rax: quotient  (= rax idiv reg)       min_long
  //         rdx: remainder (= rax irem reg)       0
  assert(reg != rax && reg != rdx, "reg cannot be rax or rdx register");
  static const int64_t min_long = 0x8000000000000000;
  Label normal_case, special_case;

  // check for special case
  cmp64(rax, ExternalAddress((address) &min_long));
  jcc(Assembler::notEqual, normal_case);
  xorl(rdx, rdx); // prepare rdx for possible special case (where
                  // remainder = 0)
  cmpq(reg, -1);
  jcc(Assembler::equal, special_case);

  // handle normal case
  bind(normal_case);
  cdqq();
  int idivq_offset = offset();
  idivq(reg);

  // normal and special case exit
  bind(special_case);

  return idivq_offset;
}

void MacroAssembler::decrementq(Register reg, int value) {
  if (value == min_jint) { subq(reg, value); return; }
  if (value <  0) { incrementq(reg, -value); return; }
  if (value == 0) {                        ; return; }
  if (value == 1 && UseIncDec) { decq(reg) ; return; }
  /* else */      { subq(reg, value)       ; return; }
}

void MacroAssembler::decrementq(Address dst, int value) {
  if (value == min_jint) { subq(dst, value); return; }
  if (value <  0) { incrementq(dst, -value); return; }
  if (value == 0) {                        ; return; }
  if (value == 1 && UseIncDec) { decq(dst) ; return; }
  /* else */      { subq(dst, value)       ; return; }
}

void MacroAssembler::incrementq(AddressLiteral dst) {
  if (reachable(dst)) {
    incrementq(as_Address(dst));
  } else {
    lea(rscratch1, dst);
    incrementq(Address(rscratch1, 0));
  }
}

void MacroAssembler::incrementq(Register reg, int value) {
  if (value == min_jint) { addq(reg, value); return; }
  if (value <  0) { decrementq(reg, -value); return; }
  if (value == 0) {                        ; return; }
  if (value == 1 && UseIncDec) { incq(reg) ; return; }
  /* else */      { addq(reg, value)       ; return; }
}

void MacroAssembler::incrementq(Address dst, int value) {
  if (value == min_jint) { addq(dst, value); return; }
  if (value <  0) { decrementq(dst, -value); return; }
  if (value == 0) {                        ; return; }
  if (value == 1 && UseIncDec) { incq(dst) ; return; }
  /* else */      { addq(dst, value)       ; return; }
}

// 32bit can do a case table jump in one instruction but we no longer allow the base
// to be installed in the Address class
void MacroAssembler::jump(ArrayAddress entry) {
  lea(rscratch1, entry.base());
  Address dispatch = entry.index();
  assert(dispatch._base == noreg, "must be");
  dispatch._base = rscratch1;
  jmp(dispatch);
}

void MacroAssembler::lcmp2int(Register x_hi, Register x_lo, Register y_hi, Register y_lo) {
  ShouldNotReachHere(); // 64bit doesn't use two regs
  cmpq(x_lo, y_lo);
}

void MacroAssembler::lea(Register dst, AddressLiteral src) {
    mov_literal64(dst, (intptr_t)src.target(), src.rspec());
}

void MacroAssembler::lea(Address dst, AddressLiteral adr) {
  mov_literal64(rscratch1, (intptr_t)adr.target(), adr.rspec());
  movptr(dst, rscratch1);
}

void MacroAssembler::leave() {
  // %%% is this really better? Why not on 32bit too?
  emit_int8((unsigned char)0xC9); // LEAVE
}

void MacroAssembler::lneg(Register hi, Register lo) {
  ShouldNotReachHere(); // 64bit doesn't use two regs
  negq(lo);
}

void MacroAssembler::movoop(Register dst, jobject obj) {
  mov_literal64(dst, (intptr_t)obj, oop_Relocation::spec_for_immediate());
}

void MacroAssembler::movoop(Address dst, jobject obj) {
  mov_literal64(rscratch1, (intptr_t)obj, oop_Relocation::spec_for_immediate());
  movq(dst, rscratch1);
}

void MacroAssembler::mov_metadata(Register dst, Metadata* obj) {
  mov_literal64(dst, (intptr_t)obj, metadata_Relocation::spec_for_immediate());
}

void MacroAssembler::mov_metadata(Address dst, Metadata* obj) {
  mov_literal64(rscratch1, (intptr_t)obj, metadata_Relocation::spec_for_immediate());
  movq(dst, rscratch1);
}

void MacroAssembler::movptr(Register dst, AddressLiteral src, Register scratch) {
  if (src.is_lval()) {
    mov_literal64(dst, (intptr_t)src.target(), src.rspec());
  } else {
    if (reachable(src)) {
      movq(dst, as_Address(src));
    } else {
      lea(scratch, src);
      movq(dst, Address(scratch, 0));
    }
  }
}

void MacroAssembler::movptr(ArrayAddress dst, Register src) {
  movq(as_Address(dst), src);
}

void MacroAssembler::movptr(Register dst, ArrayAddress src) {
  movq(dst, as_Address(src));
}

// src should NEVER be a real pointer. Use AddressLiteral for true pointers
void MacroAssembler::movptr(Address dst, intptr_t src) {
  if (is_simm32(src)) {
    movptr(dst, checked_cast<int32_t>(src));
  } else {
    mov64(rscratch1, src);
    movq(dst, rscratch1);
  }
}

// These are mostly for initializing NULL
void MacroAssembler::movptr(Address dst, int32_t src) {
  movslq(dst, src);
}

void MacroAssembler::movptr(Register dst, int32_t src) {
  mov64(dst, (intptr_t)src);
}

void MacroAssembler::pushoop(jobject obj) {
  movoop(rscratch1, obj);
  push(rscratch1);
}

void MacroAssembler::pushklass(Metadata* obj) {
  mov_metadata(rscratch1, obj);
  push(rscratch1);
}

void MacroAssembler::pushptr(AddressLiteral src) {
  lea(rscratch1, src);
  if (src.is_lval()) {
    push(rscratch1);
  } else {
    pushq(Address(rscratch1, 0));
  }
}

void MacroAssembler::reset_last_Java_frame(bool clear_fp) {
  reset_last_Java_frame(r15_thread, clear_fp);
}

void MacroAssembler::set_last_Java_frame(Register last_java_sp,
                                         Register last_java_fp,
                                         address  last_java_pc) {
  vzeroupper();
  // determine last_java_sp register
  if (!last_java_sp->is_valid()) {
    last_java_sp = rsp;
  }

  // last_java_fp is optional
  if (last_java_fp->is_valid()) {
    movptr(Address(r15_thread, JavaThread::last_Java_fp_offset()),
           last_java_fp);
  }

  // last_java_pc is optional
  if (last_java_pc != NULL) {
    Address java_pc(r15_thread,
                    JavaThread::frame_anchor_offset() + JavaFrameAnchor::last_Java_pc_offset());
    lea(rscratch1, InternalAddress(last_java_pc));
    movptr(java_pc, rscratch1);
  }

  movptr(Address(r15_thread, JavaThread::last_Java_sp_offset()), last_java_sp);
}

static void pass_arg0(MacroAssembler* masm, Register arg) {
  if (c_rarg0 != arg ) {
    masm->mov(c_rarg0, arg);
  }
}

static void pass_arg1(MacroAssembler* masm, Register arg) {
  if (c_rarg1 != arg ) {
    masm->mov(c_rarg1, arg);
  }
}

static void pass_arg2(MacroAssembler* masm, Register arg) {
  if (c_rarg2 != arg ) {
    masm->mov(c_rarg2, arg);
  }
}

static void pass_arg3(MacroAssembler* masm, Register arg) {
  if (c_rarg3 != arg ) {
    masm->mov(c_rarg3, arg);
  }
}

void MacroAssembler::stop(const char* msg) {
  if (ShowMessageBoxOnError) {
    address rip = pc();
    pusha(); // get regs on stack
    lea(c_rarg1, InternalAddress(rip));
    movq(c_rarg2, rsp); // pass pointer to regs array
  }
  lea(c_rarg0, ExternalAddress((address) msg));
  andq(rsp, -16); // align stack as required by ABI
  call(RuntimeAddress(CAST_FROM_FN_PTR(address, MacroAssembler::debug64)));
  hlt();
}

void MacroAssembler::warn(const char* msg) {
  push(rbp);
  movq(rbp, rsp);
  andq(rsp, -16);     // align stack as required by push_CPU_state and call
  push_CPU_state();   // keeps alignment at 16 bytes
  lea(c_rarg0, ExternalAddress((address) msg));
  lea(rax, ExternalAddress(CAST_FROM_FN_PTR(address, warning)));
  call(rax);
  pop_CPU_state();
  mov(rsp, rbp);
  pop(rbp);
}

void MacroAssembler::print_state() {
  address rip = pc();
  pusha();            // get regs on stack
  push(rbp);
  movq(rbp, rsp);
  andq(rsp, -16);     // align stack as required by push_CPU_state and call
  push_CPU_state();   // keeps alignment at 16 bytes

  lea(c_rarg0, InternalAddress(rip));
  lea(c_rarg1, Address(rbp, wordSize)); // pass pointer to regs array
  call_VM_leaf(CAST_FROM_FN_PTR(address, MacroAssembler::print_state64), c_rarg0, c_rarg1);

  pop_CPU_state();
  mov(rsp, rbp);
  pop(rbp);
  popa();
}

#ifndef PRODUCT
extern "C" void findpc(intptr_t x);
#endif

void MacroAssembler::debug64(char* msg, int64_t pc, int64_t regs[]) {
  // In order to get locks to work, we need to fake a in_VM state
  if (ShowMessageBoxOnError) {
    JavaThread* thread = JavaThread::current();
    JavaThreadState saved_state = thread->thread_state();
    thread->set_thread_state(_thread_in_vm);
#ifndef PRODUCT
    if (CountBytecodes || TraceBytecodes || StopInterpreterAt) {
      ttyLocker ttyl;
      BytecodeCounter::print();
    }
#endif
    // To see where a verify_oop failed, get $ebx+40/X for this frame.
    // XXX correct this offset for amd64
    // This is the value of eip which points to where verify_oop will return.
    if (os::message_box(msg, "Execution stopped, print registers?")) {
      print_state64(pc, regs);
      BREAKPOINT;
    }
  }
  fatal("DEBUG MESSAGE: %s", msg);
}

void MacroAssembler::print_state64(int64_t pc, int64_t regs[]) {
  ttyLocker ttyl;
  FlagSetting fs(Debugging, true);
  tty->print_cr("rip = 0x%016lx", (intptr_t)pc);
#ifndef PRODUCT
  tty->cr();
  findpc(pc);
  tty->cr();
#endif
#define PRINT_REG(rax, value) \
  { tty->print("%s = ", #rax); os::print_location(tty, value); }
  PRINT_REG(rax, regs[15]);
  PRINT_REG(rbx, regs[12]);
  PRINT_REG(rcx, regs[14]);
  PRINT_REG(rdx, regs[13]);
  PRINT_REG(rdi, regs[8]);
  PRINT_REG(rsi, regs[9]);
  PRINT_REG(rbp, regs[10]);
  // rsp is actually not stored by pusha(), compute the old rsp from regs (rsp after pusha): regs + 16 = old rsp
  PRINT_REG(rsp, (intptr_t)(&regs[16]));
  PRINT_REG(r8 , regs[7]);
  PRINT_REG(r9 , regs[6]);
  PRINT_REG(r10, regs[5]);
  PRINT_REG(r11, regs[4]);
  PRINT_REG(r12, regs[3]);
  PRINT_REG(r13, regs[2]);
  PRINT_REG(r14, regs[1]);
  PRINT_REG(r15, regs[0]);
#undef PRINT_REG
  // Print some words near the top of the stack.
  int64_t* rsp = &regs[16];
  int64_t* dump_sp = rsp;
  for (int col1 = 0; col1 < 8; col1++) {
    tty->print("(rsp+0x%03x) 0x%016lx: ", (int)((intptr_t)dump_sp - (intptr_t)rsp), (intptr_t)dump_sp);
    os::print_location(tty, *dump_sp++);
  }
  for (int row = 0; row < 25; row++) {
    tty->print("(rsp+0x%03x) 0x%016lx: ", (int)((intptr_t)dump_sp - (intptr_t)rsp), (intptr_t)dump_sp);
    for (int col = 0; col < 4; col++) {
      tty->print(" 0x%016lx", (intptr_t)*dump_sp++);
    }
    tty->cr();
  }
  // Print some instructions around pc:
  Disassembler::decode((address)pc-64, (address)pc);
  tty->print_cr("--------");
  Disassembler::decode((address)pc, (address)pc+32);
}

// The java_calling_convention describes stack locations as ideal slots on
// a frame with no abi restrictions. Since we must observe abi restrictions
// (like the placement of the register window) the slots must be biased by
// the following value.
static int reg2offset_in(VMReg r) {
  // Account for saved rbp and return address
  // This should really be in_preserve_stack_slots
  return (r->reg2stack() + 4) * VMRegImpl::stack_slot_size;
}

static int reg2offset_out(VMReg r) {
  return (r->reg2stack() + SharedRuntime::out_preserve_stack_slots()) * VMRegImpl::stack_slot_size;
}

// A long move
void MacroAssembler::long_move(VMRegPair src, VMRegPair dst) {

  // The calling conventions assures us that each VMregpair is either
  // all really one physical register or adjacent stack slots.

  if (src.is_single_phys_reg() ) {
    if (dst.is_single_phys_reg()) {
      if (dst.first() != src.first()) {
        mov(dst.first()->as_Register(), src.first()->as_Register());
      }
    } else {
      assert(dst.is_single_reg(), "not a stack pair");
      movq(Address(rsp, reg2offset_out(dst.first())), src.first()->as_Register());
    }
  } else if (dst.is_single_phys_reg()) {
    assert(src.is_single_reg(),  "not a stack pair");
    movq(dst.first()->as_Register(), Address(rbp, reg2offset_out(src.first())));
  } else {
    assert(src.is_single_reg() && dst.is_single_reg(), "not stack pairs");
    movq(rax, Address(rbp, reg2offset_in(src.first())));
    movq(Address(rsp, reg2offset_out(dst.first())), rax);
  }
}

// A double move
void MacroAssembler::double_move(VMRegPair src, VMRegPair dst) {

  // The calling conventions assures us that each VMregpair is either
  // all really one physical register or adjacent stack slots.

  if (src.is_single_phys_reg() ) {
    if (dst.is_single_phys_reg()) {
      // In theory these overlap but the ordering is such that this is likely a nop
      if ( src.first() != dst.first()) {
        movdbl(dst.first()->as_XMMRegister(), src.first()->as_XMMRegister());
      }
    } else {
      assert(dst.is_single_reg(), "not a stack pair");
      movdbl(Address(rsp, reg2offset_out(dst.first())), src.first()->as_XMMRegister());
    }
  } else if (dst.is_single_phys_reg()) {
    assert(src.is_single_reg(),  "not a stack pair");
    movdbl(dst.first()->as_XMMRegister(), Address(rbp, reg2offset_out(src.first())));
  } else {
    assert(src.is_single_reg() && dst.is_single_reg(), "not stack pairs");
    movq(rax, Address(rbp, reg2offset_in(src.first())));
    movq(Address(rsp, reg2offset_out(dst.first())), rax);
  }
}


// A float arg may have to do float reg int reg conversion
void MacroAssembler::float_move(VMRegPair src, VMRegPair dst) {
  assert(!src.second()->is_valid() && !dst.second()->is_valid(), "bad float_move");

  // The calling conventions assures us that each VMregpair is either
  // all really one physical register or adjacent stack slots.

  if (src.first()->is_stack()) {
    if (dst.first()->is_stack()) {
      movl(rax, Address(rbp, reg2offset_in(src.first())));
      movptr(Address(rsp, reg2offset_out(dst.first())), rax);
    } else {
      // stack to reg
      assert(dst.first()->is_XMMRegister(), "only expect xmm registers as parameters");
      movflt(dst.first()->as_XMMRegister(), Address(rbp, reg2offset_in(src.first())));
    }
  } else if (dst.first()->is_stack()) {
    // reg to stack
    assert(src.first()->is_XMMRegister(), "only expect xmm registers as parameters");
    movflt(Address(rsp, reg2offset_out(dst.first())), src.first()->as_XMMRegister());
  } else {
    // reg to reg
    // In theory these overlap but the ordering is such that this is likely a nop
    if ( src.first() != dst.first()) {
      movdbl(dst.first()->as_XMMRegister(),  src.first()->as_XMMRegister());
    }
  }
}

// On 64 bit we will store integer like items to the stack as
// 64 bits items (x86_32/64 abi) even though java would only store
// 32bits for a parameter. On 32bit it will simply be 32 bits
// So this routine will do 32->32 on 32bit and 32->64 on 64bit
void MacroAssembler::move32_64(VMRegPair src, VMRegPair dst) {
  if (src.first()->is_stack()) {
    if (dst.first()->is_stack()) {
      // stack to stack
      movslq(rax, Address(rbp, reg2offset_in(src.first())));
      movq(Address(rsp, reg2offset_out(dst.first())), rax);
    } else {
      // stack to reg
      movslq(dst.first()->as_Register(), Address(rbp, reg2offset_in(src.first())));
    }
  } else if (dst.first()->is_stack()) {
    // reg to stack
    // Do we really have to sign extend???
    // __ movslq(src.first()->as_Register(), src.first()->as_Register());
    movq(Address(rsp, reg2offset_out(dst.first())), src.first()->as_Register());
  } else {
    // Do we really have to sign extend???
    // __ movslq(dst.first()->as_Register(), src.first()->as_Register());
    if (dst.first() != src.first()) {
      movq(dst.first()->as_Register(), src.first()->as_Register());
    }
  }
}

void MacroAssembler::move_ptr(VMRegPair src, VMRegPair dst) {
  if (src.first()->is_stack()) {
    if (dst.first()->is_stack()) {
      // stack to stack
      movq(rax, Address(rbp, reg2offset_in(src.first())));
      movq(Address(rsp, reg2offset_out(dst.first())), rax);
    } else {
      // stack to reg
      movq(dst.first()->as_Register(), Address(rbp, reg2offset_in(src.first())));
    }
  } else if (dst.first()->is_stack()) {
    // reg to stack
    movq(Address(rsp, reg2offset_out(dst.first())), src.first()->as_Register());
  } else {
    if (dst.first() != src.first()) {
      movq(dst.first()->as_Register(), src.first()->as_Register());
    }
  }
}

// An oop arg. Must pass a handle not the oop itself
void MacroAssembler::object_move(OopMap* map,
                        int oop_handle_offset,
                        int framesize_in_slots,
                        VMRegPair src,
                        VMRegPair dst,
                        bool is_receiver,
                        int* receiver_offset) {

  // must pass a handle. First figure out the location we use as a handle

  Register rHandle = dst.first()->is_stack() ? rax : dst.first()->as_Register();

  // See if oop is NULL if it is we need no handle

  if (src.first()->is_stack()) {

    // Oop is already on the stack as an argument
    int offset_in_older_frame = src.first()->reg2stack() + SharedRuntime::out_preserve_stack_slots();
    map->set_oop(VMRegImpl::stack2reg(offset_in_older_frame + framesize_in_slots));
    if (is_receiver) {
      *receiver_offset = (offset_in_older_frame + framesize_in_slots) * VMRegImpl::stack_slot_size;
    }

    cmpptr(Address(rbp, reg2offset_in(src.first())), (int32_t)NULL_WORD);
    lea(rHandle, Address(rbp, reg2offset_in(src.first())));
    // conditionally move a NULL
    cmovptr(Assembler::equal, rHandle, Address(rbp, reg2offset_in(src.first())));
  } else {

    // Oop is in an a register we must store it to the space we reserve
    // on the stack for oop_handles and pass a handle if oop is non-NULL

    const Register rOop = src.first()->as_Register();
    int oop_slot;
    if (rOop == j_rarg0)
      oop_slot = 0;
    else if (rOop == j_rarg1)
      oop_slot = 1;
    else if (rOop == j_rarg2)
      oop_slot = 2;
    else if (rOop == j_rarg3)
      oop_slot = 3;
    else if (rOop == j_rarg4)
      oop_slot = 4;
    else {
      assert(rOop == j_rarg5, "wrong register");
      oop_slot = 5;
    }

    oop_slot = oop_slot * VMRegImpl::slots_per_word + oop_handle_offset;
    int offset = oop_slot*VMRegImpl::stack_slot_size;

    map->set_oop(VMRegImpl::stack2reg(oop_slot));
    // Store oop in handle area, may be NULL
    movptr(Address(rsp, offset), rOop);
    if (is_receiver) {
      *receiver_offset = offset;
    }

    cmpptr(rOop, (int32_t)NULL_WORD);
    lea(rHandle, Address(rsp, offset));
    // conditionally move a NULL from the handle area where it was just stored
    cmovptr(Assembler::equal, rHandle, Address(rsp, offset));
  }

  // If arg is on the stack then place it otherwise it is already in correct reg.
  if (dst.first()->is_stack()) {
    movptr(Address(rsp, reg2offset_out(dst.first())), rHandle);
  }
}

#endif // _LP64

// Now versions that are common to 32/64 bit

void MacroAssembler::addptr(Register dst, int32_t imm32) {
  LP64_ONLY(addq(dst, imm32)) NOT_LP64(addl(dst, imm32));
}

void MacroAssembler::addptr(Register dst, Register src) {
  LP64_ONLY(addq(dst, src)) NOT_LP64(addl(dst, src));
}

void MacroAssembler::addptr(Address dst, Register src) {
  LP64_ONLY(addq(dst, src)) NOT_LP64(addl(dst, src));
}

void MacroAssembler::addsd(XMMRegister dst, AddressLiteral src) {
  if (reachable(src)) {
    Assembler::addsd(dst, as_Address(src));
  } else {
    lea(rscratch1, src);
    Assembler::addsd(dst, Address(rscratch1, 0));
  }
}

void MacroAssembler::addss(XMMRegister dst, AddressLiteral src) {
  if (reachable(src)) {
    addss(dst, as_Address(src));
  } else {
    lea(rscratch1, src);
    addss(dst, Address(rscratch1, 0));
  }
}

void MacroAssembler::addpd(XMMRegister dst, AddressLiteral src) {
  if (reachable(src)) {
    Assembler::addpd(dst, as_Address(src));
  } else {
    lea(rscratch1, src);
    Assembler::addpd(dst, Address(rscratch1, 0));
  }
}

// See 8273459.  Function for ensuring 64-byte alignment, intended for stubs only.
// Stub code is generated once and never copied.
// NMethods can't use this because they get copied and we can't force alignment > 32 bytes.
void MacroAssembler::align64() {
  align(64, (unsigned long long) pc());
}

void MacroAssembler::align32() {
  align(32, (unsigned long long) pc());
}

void MacroAssembler::align(int modulus) {
  // 8273459: Ensure alignment is possible with current segment alignment
  assert(modulus <= CodeEntryAlignment, "Alignment must be <= CodeEntryAlignment");
  align(modulus, offset());
}

void MacroAssembler::align(int modulus, int target) {
  if (target % modulus != 0) {
    nop(modulus - (target % modulus));
  }
}

void MacroAssembler::andpd(XMMRegister dst, AddressLiteral src, Register scratch_reg) {
  // Used in sign-masking with aligned address.
  assert((UseAVX > 0) || (((intptr_t)src.target() & 15) == 0), "SSE mode requires address alignment 16 bytes");
  if (reachable(src)) {
    Assembler::andpd(dst, as_Address(src));
  } else {
    lea(scratch_reg, src);
    Assembler::andpd(dst, Address(scratch_reg, 0));
  }
}

void MacroAssembler::andps(XMMRegister dst, AddressLiteral src, Register scratch_reg) {
  // Used in sign-masking with aligned address.
  assert((UseAVX > 0) || (((intptr_t)src.target() & 15) == 0), "SSE mode requires address alignment 16 bytes");
  if (reachable(src)) {
    Assembler::andps(dst, as_Address(src));
  } else {
    lea(scratch_reg, src);
    Assembler::andps(dst, Address(scratch_reg, 0));
  }
}

void MacroAssembler::andptr(Register dst, int32_t imm32) {
  LP64_ONLY(andq(dst, imm32)) NOT_LP64(andl(dst, imm32));
}

void MacroAssembler::atomic_incl(Address counter_addr) {
  lock();
  incrementl(counter_addr);
}

void MacroAssembler::atomic_incl(AddressLiteral counter_addr, Register scr) {
  if (reachable(counter_addr)) {
    atomic_incl(as_Address(counter_addr));
  } else {
    lea(scr, counter_addr);
    atomic_incl(Address(scr, 0));
  }
}

#ifdef _LP64
void MacroAssembler::atomic_incq(Address counter_addr) {
  lock();
  incrementq(counter_addr);
}

void MacroAssembler::atomic_incq(AddressLiteral counter_addr, Register scr) {
  if (reachable(counter_addr)) {
    atomic_incq(as_Address(counter_addr));
  } else {
    lea(scr, counter_addr);
    atomic_incq(Address(scr, 0));
  }
}
#endif

// Writes to stack successive pages until offset reached to check for
// stack overflow + shadow pages.  This clobbers tmp.
void MacroAssembler::bang_stack_size(Register size, Register tmp) {
  movptr(tmp, rsp);
  // Bang stack for total size given plus shadow page size.
  // Bang one page at a time because large size can bang beyond yellow and
  // red zones.
  Label loop;
  bind(loop);
  movl(Address(tmp, (-os::vm_page_size())), size );
  subptr(tmp, os::vm_page_size());
  subl(size, os::vm_page_size());
  jcc(Assembler::greater, loop);

  // Bang down shadow pages too.
  // At this point, (tmp-0) is the last address touched, so don't
  // touch it again.  (It was touched as (tmp-pagesize) but then tmp
  // was post-decremented.)  Skip this address by starting at i=1, and
  // touch a few more pages below.  N.B.  It is important to touch all
  // the way down including all pages in the shadow zone.
  for (int i = 1; i < ((int)StackOverflow::stack_shadow_zone_size() / os::vm_page_size()); i++) {
    // this could be any sized move but this is can be a debugging crumb
    // so the bigger the better.
    movptr(Address(tmp, (-i*os::vm_page_size())), size );
  }
}

void MacroAssembler::reserved_stack_check() {
    // testing if reserved zone needs to be enabled
    Label no_reserved_zone_enabling;
    Register thread = NOT_LP64(rsi) LP64_ONLY(r15_thread);
    NOT_LP64(get_thread(rsi);)

    cmpptr(rsp, Address(thread, JavaThread::reserved_stack_activation_offset()));
    jcc(Assembler::below, no_reserved_zone_enabling);

    call_VM_leaf(CAST_FROM_FN_PTR(address, SharedRuntime::enable_stack_reserved_zone), thread);
    jump(RuntimeAddress(StubRoutines::throw_delayed_StackOverflowError_entry()));
    should_not_reach_here();

    bind(no_reserved_zone_enabling);
}

void MacroAssembler::c2bool(Register x) {
  // implements x == 0 ? 0 : 1
  // note: must only look at least-significant byte of x
  //       since C-style booleans are stored in one byte
  //       only! (was bug)
  andl(x, 0xFF);
  setb(Assembler::notZero, x);
}

// Wouldn't need if AddressLiteral version had new name
void MacroAssembler::call(Label& L, relocInfo::relocType rtype) {
  Assembler::call(L, rtype);
}

void MacroAssembler::call(Register entry) {
  Assembler::call(entry);
}

void MacroAssembler::call(AddressLiteral entry) {
  if (reachable(entry)) {
    Assembler::call_literal(entry.target(), entry.rspec());
  } else {
    lea(rscratch1, entry);
    Assembler::call(rscratch1);
  }
}

void MacroAssembler::ic_call(address entry, jint method_index) {
  RelocationHolder rh = virtual_call_Relocation::spec(pc(), method_index);
  movptr(rax, (intptr_t)Universe::non_oop_word());
  call(AddressLiteral(entry, rh));
}

// Implementation of call_VM versions

void MacroAssembler::call_VM(Register oop_result,
                             address entry_point,
                             bool check_exceptions) {
  Label C, E;
  call(C, relocInfo::none);
  jmp(E);

  bind(C);
  call_VM_helper(oop_result, entry_point, 0, check_exceptions);
  ret(0);

  bind(E);
}

void MacroAssembler::call_VM(Register oop_result,
                             address entry_point,
                             Register arg_1,
                             bool check_exceptions) {
  Label C, E;
  call(C, relocInfo::none);
  jmp(E);

  bind(C);
  pass_arg1(this, arg_1);
  call_VM_helper(oop_result, entry_point, 1, check_exceptions);
  ret(0);

  bind(E);
}

void MacroAssembler::call_VM(Register oop_result,
                             address entry_point,
                             Register arg_1,
                             Register arg_2,
                             bool check_exceptions) {
  Label C, E;
  call(C, relocInfo::none);
  jmp(E);

  bind(C);

  LP64_ONLY(assert(arg_1 != c_rarg2, "smashed arg"));

  pass_arg2(this, arg_2);
  pass_arg1(this, arg_1);
  call_VM_helper(oop_result, entry_point, 2, check_exceptions);
  ret(0);

  bind(E);
}

void MacroAssembler::call_VM(Register oop_result,
                             address entry_point,
                             Register arg_1,
                             Register arg_2,
                             Register arg_3,
                             bool check_exceptions) {
  Label C, E;
  call(C, relocInfo::none);
  jmp(E);

  bind(C);

  LP64_ONLY(assert(arg_1 != c_rarg3, "smashed arg"));
  LP64_ONLY(assert(arg_2 != c_rarg3, "smashed arg"));
  pass_arg3(this, arg_3);

  LP64_ONLY(assert(arg_1 != c_rarg2, "smashed arg"));
  pass_arg2(this, arg_2);

  pass_arg1(this, arg_1);
  call_VM_helper(oop_result, entry_point, 3, check_exceptions);
  ret(0);

  bind(E);
}

void MacroAssembler::call_VM(Register oop_result,
                             Register last_java_sp,
                             address entry_point,
                             int number_of_arguments,
                             bool check_exceptions) {
  Register thread = LP64_ONLY(r15_thread) NOT_LP64(noreg);
  call_VM_base(oop_result, thread, last_java_sp, entry_point, number_of_arguments, check_exceptions);
}

void MacroAssembler::call_VM(Register oop_result,
                             Register last_java_sp,
                             address entry_point,
                             Register arg_1,
                             bool check_exceptions) {
  pass_arg1(this, arg_1);
  call_VM(oop_result, last_java_sp, entry_point, 1, check_exceptions);
}

void MacroAssembler::call_VM(Register oop_result,
                             Register last_java_sp,
                             address entry_point,
                             Register arg_1,
                             Register arg_2,
                             bool check_exceptions) {

  LP64_ONLY(assert(arg_1 != c_rarg2, "smashed arg"));
  pass_arg2(this, arg_2);
  pass_arg1(this, arg_1);
  call_VM(oop_result, last_java_sp, entry_point, 2, check_exceptions);
}

void MacroAssembler::call_VM(Register oop_result,
                             Register last_java_sp,
                             address entry_point,
                             Register arg_1,
                             Register arg_2,
                             Register arg_3,
                             bool check_exceptions) {
  LP64_ONLY(assert(arg_1 != c_rarg3, "smashed arg"));
  LP64_ONLY(assert(arg_2 != c_rarg3, "smashed arg"));
  pass_arg3(this, arg_3);
  LP64_ONLY(assert(arg_1 != c_rarg2, "smashed arg"));
  pass_arg2(this, arg_2);
  pass_arg1(this, arg_1);
  call_VM(oop_result, last_java_sp, entry_point, 3, check_exceptions);
}

void MacroAssembler::super_call_VM(Register oop_result,
                                   Register last_java_sp,
                                   address entry_point,
                                   int number_of_arguments,
                                   bool check_exceptions) {
  Register thread = LP64_ONLY(r15_thread) NOT_LP64(noreg);
  MacroAssembler::call_VM_base(oop_result, thread, last_java_sp, entry_point, number_of_arguments, check_exceptions);
}

void MacroAssembler::super_call_VM(Register oop_result,
                                   Register last_java_sp,
                                   address entry_point,
                                   Register arg_1,
                                   bool check_exceptions) {
  pass_arg1(this, arg_1);
  super_call_VM(oop_result, last_java_sp, entry_point, 1, check_exceptions);
}

void MacroAssembler::super_call_VM(Register oop_result,
                                   Register last_java_sp,
                                   address entry_point,
                                   Register arg_1,
                                   Register arg_2,
                                   bool check_exceptions) {

  LP64_ONLY(assert(arg_1 != c_rarg2, "smashed arg"));
  pass_arg2(this, arg_2);
  pass_arg1(this, arg_1);
  super_call_VM(oop_result, last_java_sp, entry_point, 2, check_exceptions);
}

void MacroAssembler::super_call_VM(Register oop_result,
                                   Register last_java_sp,
                                   address entry_point,
                                   Register arg_1,
                                   Register arg_2,
                                   Register arg_3,
                                   bool check_exceptions) {
  LP64_ONLY(assert(arg_1 != c_rarg3, "smashed arg"));
  LP64_ONLY(assert(arg_2 != c_rarg3, "smashed arg"));
  pass_arg3(this, arg_3);
  LP64_ONLY(assert(arg_1 != c_rarg2, "smashed arg"));
  pass_arg2(this, arg_2);
  pass_arg1(this, arg_1);
  super_call_VM(oop_result, last_java_sp, entry_point, 3, check_exceptions);
}

void MacroAssembler::call_VM_base(Register oop_result,
                                  Register java_thread,
                                  Register last_java_sp,
                                  address  entry_point,
                                  int      number_of_arguments,
                                  bool     check_exceptions) {
  // determine java_thread register
  if (!java_thread->is_valid()) {
#ifdef _LP64
    java_thread = r15_thread;
#else
    java_thread = rdi;
    get_thread(java_thread);
#endif // LP64
  }
  // determine last_java_sp register
  if (!last_java_sp->is_valid()) {
    last_java_sp = rsp;
  }
  // debugging support
  assert(number_of_arguments >= 0   , "cannot have negative number of arguments");
  LP64_ONLY(assert(java_thread == r15_thread, "unexpected register"));
#ifdef ASSERT
  // TraceBytecodes does not use r12 but saves it over the call, so don't verify
  // r12 is the heapbase.
  LP64_ONLY(if (UseCompressedOops && !TraceBytecodes) verify_heapbase("call_VM_base: heap base corrupted?");)
#endif // ASSERT

  assert(java_thread != oop_result  , "cannot use the same register for java_thread & oop_result");
  assert(java_thread != last_java_sp, "cannot use the same register for java_thread & last_java_sp");

  // push java thread (becomes first argument of C function)

  NOT_LP64(push(java_thread); number_of_arguments++);
  LP64_ONLY(mov(c_rarg0, r15_thread));

  // set last Java frame before call
  assert(last_java_sp != rbp, "can't use ebp/rbp");

  // Only interpreter should have to set fp
  set_last_Java_frame(java_thread, last_java_sp, rbp, NULL);

  // do the call, remove parameters
  MacroAssembler::call_VM_leaf_base(entry_point, number_of_arguments);

  // restore the thread (cannot use the pushed argument since arguments
  // may be overwritten by C code generated by an optimizing compiler);
  // however can use the register value directly if it is callee saved.
  if (LP64_ONLY(true ||) java_thread == rdi || java_thread == rsi) {
    // rdi & rsi (also r15) are callee saved -> nothing to do
#ifdef ASSERT
    guarantee(java_thread != rax, "change this code");
    push(rax);
    { Label L;
      get_thread(rax);
      cmpptr(java_thread, rax);
      jcc(Assembler::equal, L);
      STOP("MacroAssembler::call_VM_base: rdi not callee saved?");
      bind(L);
    }
    pop(rax);
#endif
  } else {
    get_thread(java_thread);
  }
  // reset last Java frame
  // Only interpreter should have to clear fp
  reset_last_Java_frame(java_thread, true);

   // C++ interp handles this in the interpreter
  check_and_handle_popframe(java_thread);
  check_and_handle_earlyret(java_thread);

  if (check_exceptions) {
    // check for pending exceptions (java_thread is set upon return)
    cmpptr(Address(java_thread, Thread::pending_exception_offset()), (int32_t) NULL_WORD);
#ifndef _LP64
    jump_cc(Assembler::notEqual,
            RuntimeAddress(StubRoutines::forward_exception_entry()));
#else
    // This used to conditionally jump to forward_exception however it is
    // possible if we relocate that the branch will not reach. So we must jump
    // around so we can always reach

    Label ok;
    jcc(Assembler::equal, ok);
    jump(RuntimeAddress(StubRoutines::forward_exception_entry()));
    bind(ok);
#endif // LP64
  }

  // get oop result if there is one and reset the value in the thread
  if (oop_result->is_valid()) {
    get_vm_result(oop_result, java_thread);
  }
}

void MacroAssembler::call_VM_helper(Register oop_result, address entry_point, int number_of_arguments, bool check_exceptions) {

  // Calculate the value for last_Java_sp
  // somewhat subtle. call_VM does an intermediate call
  // which places a return address on the stack just under the
  // stack pointer as the user finsihed with it. This allows
  // use to retrieve last_Java_pc from last_Java_sp[-1].
  // On 32bit we then have to push additional args on the stack to accomplish
  // the actual requested call. On 64bit call_VM only can use register args
  // so the only extra space is the return address that call_VM created.
  // This hopefully explains the calculations here.

#ifdef _LP64
  // We've pushed one address, correct last_Java_sp
  lea(rax, Address(rsp, wordSize));
#else
  lea(rax, Address(rsp, (1 + number_of_arguments) * wordSize));
#endif // LP64

  call_VM_base(oop_result, noreg, rax, entry_point, number_of_arguments, check_exceptions);

}

// Use this method when MacroAssembler version of call_VM_leaf_base() should be called from Interpreter.
void MacroAssembler::call_VM_leaf0(address entry_point) {
  MacroAssembler::call_VM_leaf_base(entry_point, 0);
}

void MacroAssembler::call_VM_leaf(address entry_point, int number_of_arguments) {
  call_VM_leaf_base(entry_point, number_of_arguments);
}

void MacroAssembler::call_VM_leaf(address entry_point, Register arg_0) {
  pass_arg0(this, arg_0);
  call_VM_leaf(entry_point, 1);
}

void MacroAssembler::call_VM_leaf(address entry_point, Register arg_0, Register arg_1) {

  LP64_ONLY(assert(arg_0 != c_rarg1, "smashed arg"));
  pass_arg1(this, arg_1);
  pass_arg0(this, arg_0);
  call_VM_leaf(entry_point, 2);
}

void MacroAssembler::call_VM_leaf(address entry_point, Register arg_0, Register arg_1, Register arg_2) {
  LP64_ONLY(assert(arg_0 != c_rarg2, "smashed arg"));
  LP64_ONLY(assert(arg_1 != c_rarg2, "smashed arg"));
  pass_arg2(this, arg_2);
  LP64_ONLY(assert(arg_0 != c_rarg1, "smashed arg"));
  pass_arg1(this, arg_1);
  pass_arg0(this, arg_0);
  call_VM_leaf(entry_point, 3);
}

void MacroAssembler::super_call_VM_leaf(address entry_point) {
  MacroAssembler::call_VM_leaf_base(entry_point, 1);
}

void MacroAssembler::super_call_VM_leaf(address entry_point, Register arg_0) {
  pass_arg0(this, arg_0);
  MacroAssembler::call_VM_leaf_base(entry_point, 1);
}

void MacroAssembler::super_call_VM_leaf(address entry_point, Register arg_0, Register arg_1) {

  LP64_ONLY(assert(arg_0 != c_rarg1, "smashed arg"));
  pass_arg1(this, arg_1);
  pass_arg0(this, arg_0);
  MacroAssembler::call_VM_leaf_base(entry_point, 2);
}

void MacroAssembler::super_call_VM_leaf(address entry_point, Register arg_0, Register arg_1, Register arg_2) {
  LP64_ONLY(assert(arg_0 != c_rarg2, "smashed arg"));
  LP64_ONLY(assert(arg_1 != c_rarg2, "smashed arg"));
  pass_arg2(this, arg_2);
  LP64_ONLY(assert(arg_0 != c_rarg1, "smashed arg"));
  pass_arg1(this, arg_1);
  pass_arg0(this, arg_0);
  MacroAssembler::call_VM_leaf_base(entry_point, 3);
}

void MacroAssembler::super_call_VM_leaf(address entry_point, Register arg_0, Register arg_1, Register arg_2, Register arg_3) {
  LP64_ONLY(assert(arg_0 != c_rarg3, "smashed arg"));
  LP64_ONLY(assert(arg_1 != c_rarg3, "smashed arg"));
  LP64_ONLY(assert(arg_2 != c_rarg3, "smashed arg"));
  pass_arg3(this, arg_3);
  LP64_ONLY(assert(arg_0 != c_rarg2, "smashed arg"));
  LP64_ONLY(assert(arg_1 != c_rarg2, "smashed arg"));
  pass_arg2(this, arg_2);
  LP64_ONLY(assert(arg_0 != c_rarg1, "smashed arg"));
  pass_arg1(this, arg_1);
  pass_arg0(this, arg_0);
  MacroAssembler::call_VM_leaf_base(entry_point, 4);
}

void MacroAssembler::get_vm_result(Register oop_result, Register java_thread) {
  movptr(oop_result, Address(java_thread, JavaThread::vm_result_offset()));
  movptr(Address(java_thread, JavaThread::vm_result_offset()), NULL_WORD);
  verify_oop_msg(oop_result, "broken oop in call_VM_base");
}

void MacroAssembler::get_vm_result_2(Register metadata_result, Register java_thread) {
  movptr(metadata_result, Address(java_thread, JavaThread::vm_result_2_offset()));
  movptr(Address(java_thread, JavaThread::vm_result_2_offset()), NULL_WORD);
}

void MacroAssembler::check_and_handle_earlyret(Register java_thread) {
}

void MacroAssembler::check_and_handle_popframe(Register java_thread) {
}

void MacroAssembler::cmp32(AddressLiteral src1, int32_t imm) {
  if (reachable(src1)) {
    cmpl(as_Address(src1), imm);
  } else {
    lea(rscratch1, src1);
    cmpl(Address(rscratch1, 0), imm);
  }
}

void MacroAssembler::cmp32(Register src1, AddressLiteral src2) {
  assert(!src2.is_lval(), "use cmpptr");
  if (reachable(src2)) {
    cmpl(src1, as_Address(src2));
  } else {
    lea(rscratch1, src2);
    cmpl(src1, Address(rscratch1, 0));
  }
}

void MacroAssembler::cmp32(Register src1, int32_t imm) {
  Assembler::cmpl(src1, imm);
}

void MacroAssembler::cmp32(Register src1, Address src2) {
  Assembler::cmpl(src1, src2);
}

void MacroAssembler::cmpsd2int(XMMRegister opr1, XMMRegister opr2, Register dst, bool unordered_is_less) {
  ucomisd(opr1, opr2);

  Label L;
  if (unordered_is_less) {
    movl(dst, -1);
    jcc(Assembler::parity, L);
    jcc(Assembler::below , L);
    movl(dst, 0);
    jcc(Assembler::equal , L);
    increment(dst);
  } else { // unordered is greater
    movl(dst, 1);
    jcc(Assembler::parity, L);
    jcc(Assembler::above , L);
    movl(dst, 0);
    jcc(Assembler::equal , L);
    decrementl(dst);
  }
  bind(L);
}

void MacroAssembler::cmpss2int(XMMRegister opr1, XMMRegister opr2, Register dst, bool unordered_is_less) {
  ucomiss(opr1, opr2);

  Label L;
  if (unordered_is_less) {
    movl(dst, -1);
    jcc(Assembler::parity, L);
    jcc(Assembler::below , L);
    movl(dst, 0);
    jcc(Assembler::equal , L);
    increment(dst);
  } else { // unordered is greater
    movl(dst, 1);
    jcc(Assembler::parity, L);
    jcc(Assembler::above , L);
    movl(dst, 0);
    jcc(Assembler::equal , L);
    decrementl(dst);
  }
  bind(L);
}


void MacroAssembler::cmp8(AddressLiteral src1, int imm) {
  if (reachable(src1)) {
    cmpb(as_Address(src1), imm);
  } else {
    lea(rscratch1, src1);
    cmpb(Address(rscratch1, 0), imm);
  }
}

void MacroAssembler::cmpptr(Register src1, AddressLiteral src2) {
#ifdef _LP64
  if (src2.is_lval()) {
    movptr(rscratch1, src2);
    Assembler::cmpq(src1, rscratch1);
  } else if (reachable(src2)) {
    cmpq(src1, as_Address(src2));
  } else {
    lea(rscratch1, src2);
    Assembler::cmpq(src1, Address(rscratch1, 0));
  }
#else
  if (src2.is_lval()) {
    cmp_literal32(src1, (int32_t) src2.target(), src2.rspec());
  } else {
    cmpl(src1, as_Address(src2));
  }
#endif // _LP64
}

void MacroAssembler::cmpptr(Address src1, AddressLiteral src2) {
  assert(src2.is_lval(), "not a mem-mem compare");
#ifdef _LP64
  // moves src2's literal address
  movptr(rscratch1, src2);
  Assembler::cmpq(src1, rscratch1);
#else
  cmp_literal32(src1, (int32_t) src2.target(), src2.rspec());
#endif // _LP64
}

void MacroAssembler::cmpoop(Register src1, Register src2) {
  cmpptr(src1, src2);
}

void MacroAssembler::cmpoop(Register src1, Address src2) {
  cmpptr(src1, src2);
}

#ifdef _LP64
void MacroAssembler::cmpoop(Register src1, jobject src2) {
  movoop(rscratch1, src2);
  cmpptr(src1, rscratch1);
}
#endif

void MacroAssembler::locked_cmpxchgptr(Register reg, AddressLiteral adr) {
  if (reachable(adr)) {
    lock();
    cmpxchgptr(reg, as_Address(adr));
  } else {
    lea(rscratch1, adr);
    lock();
    cmpxchgptr(reg, Address(rscratch1, 0));
  }
}

void MacroAssembler::cmpxchgptr(Register reg, Address adr) {
  LP64_ONLY(cmpxchgq(reg, adr)) NOT_LP64(cmpxchgl(reg, adr));
}

void MacroAssembler::comisd(XMMRegister dst, AddressLiteral src) {
  if (reachable(src)) {
    Assembler::comisd(dst, as_Address(src));
  } else {
    lea(rscratch1, src);
    Assembler::comisd(dst, Address(rscratch1, 0));
  }
}

void MacroAssembler::comiss(XMMRegister dst, AddressLiteral src) {
  if (reachable(src)) {
    Assembler::comiss(dst, as_Address(src));
  } else {
    lea(rscratch1, src);
    Assembler::comiss(dst, Address(rscratch1, 0));
  }
}


void MacroAssembler::cond_inc32(Condition cond, AddressLiteral counter_addr) {
  Condition negated_cond = negate_condition(cond);
  Label L;
  jcc(negated_cond, L);
  pushf(); // Preserve flags
  atomic_incl(counter_addr);
  popf();
  bind(L);
}

int MacroAssembler::corrected_idivl(Register reg) {
  // Full implementation of Java idiv and irem; checks for
  // special case as described in JVM spec., p.243 & p.271.
  // The function returns the (pc) offset of the idivl
  // instruction - may be needed for implicit exceptions.
  //
  //         normal case                           special case
  //
  // input : rax,: dividend                         min_int
  //         reg: divisor   (may not be rax,/rdx)   -1
  //
  // output: rax,: quotient  (= rax, idiv reg)       min_int
  //         rdx: remainder (= rax, irem reg)       0
  assert(reg != rax && reg != rdx, "reg cannot be rax, or rdx register");
  const int min_int = 0x80000000;
  Label normal_case, special_case;

  // check for special case
  cmpl(rax, min_int);
  jcc(Assembler::notEqual, normal_case);
  xorl(rdx, rdx); // prepare rdx for possible special case (where remainder = 0)
  cmpl(reg, -1);
  jcc(Assembler::equal, special_case);

  // handle normal case
  bind(normal_case);
  cdql();
  int idivl_offset = offset();
  idivl(reg);

  // normal and special case exit
  bind(special_case);

  return idivl_offset;
}



void MacroAssembler::decrementl(Register reg, int value) {
  if (value == min_jint) {subl(reg, value) ; return; }
  if (value <  0) { incrementl(reg, -value); return; }
  if (value == 0) {                        ; return; }
  if (value == 1 && UseIncDec) { decl(reg) ; return; }
  /* else */      { subl(reg, value)       ; return; }
}

void MacroAssembler::decrementl(Address dst, int value) {
  if (value == min_jint) {subl(dst, value) ; return; }
  if (value <  0) { incrementl(dst, -value); return; }
  if (value == 0) {                        ; return; }
  if (value == 1 && UseIncDec) { decl(dst) ; return; }
  /* else */      { subl(dst, value)       ; return; }
}

void MacroAssembler::division_with_shift (Register reg, int shift_value) {
  assert (shift_value > 0, "illegal shift value");
  Label _is_positive;
  testl (reg, reg);
  jcc (Assembler::positive, _is_positive);
  int offset = (1 << shift_value) - 1 ;

  if (offset == 1) {
    incrementl(reg);
  } else {
    addl(reg, offset);
  }

  bind (_is_positive);
  sarl(reg, shift_value);
}

void MacroAssembler::divsd(XMMRegister dst, AddressLiteral src) {
  if (reachable(src)) {
    Assembler::divsd(dst, as_Address(src));
  } else {
    lea(rscratch1, src);
    Assembler::divsd(dst, Address(rscratch1, 0));
  }
}

void MacroAssembler::divss(XMMRegister dst, AddressLiteral src) {
  if (reachable(src)) {
    Assembler::divss(dst, as_Address(src));
  } else {
    lea(rscratch1, src);
    Assembler::divss(dst, Address(rscratch1, 0));
  }
}

void MacroAssembler::enter() {
  push(rbp);
  mov(rbp, rsp);
}

// A 5 byte nop that is safe for patching (see patch_verified_entry)
void MacroAssembler::fat_nop() {
  if (UseAddressNop) {
    addr_nop_5();
  } else {
    emit_int8(0x26); // es:
    emit_int8(0x2e); // cs:
    emit_int8(0x64); // fs:
    emit_int8(0x65); // gs:
    emit_int8((unsigned char)0x90);
  }
}

#ifndef _LP64
void MacroAssembler::fcmp(Register tmp) {
  fcmp(tmp, 1, true, true);
}

void MacroAssembler::fcmp(Register tmp, int index, bool pop_left, bool pop_right) {
  assert(!pop_right || pop_left, "usage error");
  if (VM_Version::supports_cmov()) {
    assert(tmp == noreg, "unneeded temp");
    if (pop_left) {
      fucomip(index);
    } else {
      fucomi(index);
    }
    if (pop_right) {
      fpop();
    }
  } else {
    assert(tmp != noreg, "need temp");
    if (pop_left) {
      if (pop_right) {
        fcompp();
      } else {
        fcomp(index);
      }
    } else {
      fcom(index);
    }
    // convert FPU condition into eflags condition via rax,
    save_rax(tmp);
    fwait(); fnstsw_ax();
    sahf();
    restore_rax(tmp);
  }
  // condition codes set as follows:
  //
  // CF (corresponds to C0) if x < y
  // PF (corresponds to C2) if unordered
  // ZF (corresponds to C3) if x = y
}

void MacroAssembler::fcmp2int(Register dst, bool unordered_is_less) {
  fcmp2int(dst, unordered_is_less, 1, true, true);
}

void MacroAssembler::fcmp2int(Register dst, bool unordered_is_less, int index, bool pop_left, bool pop_right) {
  fcmp(VM_Version::supports_cmov() ? noreg : dst, index, pop_left, pop_right);
  Label L;
  if (unordered_is_less) {
    movl(dst, -1);
    jcc(Assembler::parity, L);
    jcc(Assembler::below , L);
    movl(dst, 0);
    jcc(Assembler::equal , L);
    increment(dst);
  } else { // unordered is greater
    movl(dst, 1);
    jcc(Assembler::parity, L);
    jcc(Assembler::above , L);
    movl(dst, 0);
    jcc(Assembler::equal , L);
    decrementl(dst);
  }
  bind(L);
}

void MacroAssembler::fld_d(AddressLiteral src) {
  fld_d(as_Address(src));
}

void MacroAssembler::fld_s(AddressLiteral src) {
  fld_s(as_Address(src));
}

void MacroAssembler::fldcw(AddressLiteral src) {
  Assembler::fldcw(as_Address(src));
}

void MacroAssembler::fpop() {
  ffree();
  fincstp();
}

void MacroAssembler::fremr(Register tmp) {
  save_rax(tmp);
  { Label L;
    bind(L);
    fprem();
    fwait(); fnstsw_ax();
    sahf();
    jcc(Assembler::parity, L);
  }
  restore_rax(tmp);
  // Result is in ST0.
  // Note: fxch & fpop to get rid of ST1
  // (otherwise FPU stack could overflow eventually)
  fxch(1);
  fpop();
}

void MacroAssembler::empty_FPU_stack() {
  if (VM_Version::supports_mmx()) {
    emms();
  } else {
    for (int i = 8; i-- > 0; ) ffree(i);
  }
}
#endif // !LP64

void MacroAssembler::mulpd(XMMRegister dst, AddressLiteral src) {
  if (reachable(src)) {
    Assembler::mulpd(dst, as_Address(src));
  } else {
    lea(rscratch1, src);
    Assembler::mulpd(dst, Address(rscratch1, 0));
  }
}

void MacroAssembler::load_float(Address src) {
#ifdef _LP64
  movflt(xmm0, src);
#else
  if (UseSSE >= 1) {
    movflt(xmm0, src);
  } else {
    fld_s(src);
  }
#endif // LP64
}

void MacroAssembler::store_float(Address dst) {
#ifdef _LP64
  movflt(dst, xmm0);
#else
  if (UseSSE >= 1) {
    movflt(dst, xmm0);
  } else {
    fstp_s(dst);
  }
#endif // LP64
}

void MacroAssembler::load_double(Address src) {
#ifdef _LP64
  movdbl(xmm0, src);
#else
  if (UseSSE >= 2) {
    movdbl(xmm0, src);
  } else {
    fld_d(src);
  }
#endif // LP64
}

void MacroAssembler::store_double(Address dst) {
#ifdef _LP64
  movdbl(dst, xmm0);
#else
  if (UseSSE >= 2) {
    movdbl(dst, xmm0);
  } else {
    fstp_d(dst);
  }
#endif // LP64
}

// dst = c = a * b + c
void MacroAssembler::fmad(XMMRegister dst, XMMRegister a, XMMRegister b, XMMRegister c) {
  Assembler::vfmadd231sd(c, a, b);
  if (dst != c) {
    movdbl(dst, c);
  }
}

// dst = c = a * b + c
void MacroAssembler::fmaf(XMMRegister dst, XMMRegister a, XMMRegister b, XMMRegister c) {
  Assembler::vfmadd231ss(c, a, b);
  if (dst != c) {
    movflt(dst, c);
  }
}

// dst = c = a * b + c
void MacroAssembler::vfmad(XMMRegister dst, XMMRegister a, XMMRegister b, XMMRegister c, int vector_len) {
  Assembler::vfmadd231pd(c, a, b, vector_len);
  if (dst != c) {
    vmovdqu(dst, c);
  }
}

// dst = c = a * b + c
void MacroAssembler::vfmaf(XMMRegister dst, XMMRegister a, XMMRegister b, XMMRegister c, int vector_len) {
  Assembler::vfmadd231ps(c, a, b, vector_len);
  if (dst != c) {
    vmovdqu(dst, c);
  }
}

// dst = c = a * b + c
void MacroAssembler::vfmad(XMMRegister dst, XMMRegister a, Address b, XMMRegister c, int vector_len) {
  Assembler::vfmadd231pd(c, a, b, vector_len);
  if (dst != c) {
    vmovdqu(dst, c);
  }
}

// dst = c = a * b + c
void MacroAssembler::vfmaf(XMMRegister dst, XMMRegister a, Address b, XMMRegister c, int vector_len) {
  Assembler::vfmadd231ps(c, a, b, vector_len);
  if (dst != c) {
    vmovdqu(dst, c);
  }
}

void MacroAssembler::incrementl(AddressLiteral dst) {
  if (reachable(dst)) {
    incrementl(as_Address(dst));
  } else {
    lea(rscratch1, dst);
    incrementl(Address(rscratch1, 0));
  }
}

void MacroAssembler::incrementl(ArrayAddress dst) {
  incrementl(as_Address(dst));
}

void MacroAssembler::incrementl(Register reg, int value) {
  if (value == min_jint) {addl(reg, value) ; return; }
  if (value <  0) { decrementl(reg, -value); return; }
  if (value == 0) {                        ; return; }
  if (value == 1 && UseIncDec) { incl(reg) ; return; }
  /* else */      { addl(reg, value)       ; return; }
}

void MacroAssembler::incrementl(Address dst, int value) {
  if (value == min_jint) {addl(dst, value) ; return; }
  if (value <  0) { decrementl(dst, -value); return; }
  if (value == 0) {                        ; return; }
  if (value == 1 && UseIncDec) { incl(dst) ; return; }
  /* else */      { addl(dst, value)       ; return; }
}

void MacroAssembler::jump(AddressLiteral dst) {
  if (reachable(dst)) {
    jmp_literal(dst.target(), dst.rspec());
  } else {
    lea(rscratch1, dst);
    jmp(rscratch1);
  }
}

void MacroAssembler::jump_cc(Condition cc, AddressLiteral dst) {
  if (reachable(dst)) {
    InstructionMark im(this);
    relocate(dst.reloc());
    const int short_size = 2;
    const int long_size = 6;
    int offs = (intptr_t)dst.target() - ((intptr_t)pc());
    if (dst.reloc() == relocInfo::none && is8bit(offs - short_size)) {
      // 0111 tttn #8-bit disp
      emit_int8(0x70 | cc);
      emit_int8((offs - short_size) & 0xFF);
    } else {
      // 0000 1111 1000 tttn #32-bit disp
      emit_int8(0x0F);
      emit_int8((unsigned char)(0x80 | cc));
      emit_int32(offs - long_size);
    }
  } else {
#ifdef ASSERT
    warning("reversing conditional branch");
#endif /* ASSERT */
    Label skip;
    jccb(reverse[cc], skip);
    lea(rscratch1, dst);
    Assembler::jmp(rscratch1);
    bind(skip);
  }
}

void MacroAssembler::fld_x(AddressLiteral src) {
  Assembler::fld_x(as_Address(src));
}

void MacroAssembler::ldmxcsr(AddressLiteral src) {
  if (reachable(src)) {
    Assembler::ldmxcsr(as_Address(src));
  } else {
    lea(rscratch1, src);
    Assembler::ldmxcsr(Address(rscratch1, 0));
  }
}

int MacroAssembler::load_signed_byte(Register dst, Address src) {
  int off;
  if (LP64_ONLY(true ||) VM_Version::is_P6()) {
    off = offset();
    movsbl(dst, src); // movsxb
  } else {
    off = load_unsigned_byte(dst, src);
    shll(dst, 24);
    sarl(dst, 24);
  }
  return off;
}

// Note: load_signed_short used to be called load_signed_word.
// Although the 'w' in x86 opcodes refers to the term "word" in the assembler
// manual, which means 16 bits, that usage is found nowhere in HotSpot code.
// The term "word" in HotSpot means a 32- or 64-bit machine word.
int MacroAssembler::load_signed_short(Register dst, Address src) {
  int off;
  if (LP64_ONLY(true ||) VM_Version::is_P6()) {
    // This is dubious to me since it seems safe to do a signed 16 => 64 bit
    // version but this is what 64bit has always done. This seems to imply
    // that users are only using 32bits worth.
    off = offset();
    movswl(dst, src); // movsxw
  } else {
    off = load_unsigned_short(dst, src);
    shll(dst, 16);
    sarl(dst, 16);
  }
  return off;
}

int MacroAssembler::load_unsigned_byte(Register dst, Address src) {
  // According to Intel Doc. AP-526, "Zero-Extension of Short", p.16,
  // and "3.9 Partial Register Penalties", p. 22).
  int off;
  if (LP64_ONLY(true || ) VM_Version::is_P6() || src.uses(dst)) {
    off = offset();
    movzbl(dst, src); // movzxb
  } else {
    xorl(dst, dst);
    off = offset();
    movb(dst, src);
  }
  return off;
}

// Note: load_unsigned_short used to be called load_unsigned_word.
int MacroAssembler::load_unsigned_short(Register dst, Address src) {
  // According to Intel Doc. AP-526, "Zero-Extension of Short", p.16,
  // and "3.9 Partial Register Penalties", p. 22).
  int off;
  if (LP64_ONLY(true ||) VM_Version::is_P6() || src.uses(dst)) {
    off = offset();
    movzwl(dst, src); // movzxw
  } else {
    xorl(dst, dst);
    off = offset();
    movw(dst, src);
  }
  return off;
}

void MacroAssembler::load_sized_value(Register dst, Address src, size_t size_in_bytes, bool is_signed, Register dst2) {
  switch (size_in_bytes) {
#ifndef _LP64
  case  8:
    assert(dst2 != noreg, "second dest register required");
    movl(dst,  src);
    movl(dst2, src.plus_disp(BytesPerInt));
    break;
#else
  case  8:  movq(dst, src); break;
#endif
  case  4:  movl(dst, src); break;
  case  2:  is_signed ? load_signed_short(dst, src) : load_unsigned_short(dst, src); break;
  case  1:  is_signed ? load_signed_byte( dst, src) : load_unsigned_byte( dst, src); break;
  default:  ShouldNotReachHere();
  }
}

void MacroAssembler::store_sized_value(Address dst, Register src, size_t size_in_bytes, Register src2) {
  switch (size_in_bytes) {
#ifndef _LP64
  case  8:
    assert(src2 != noreg, "second source register required");
    movl(dst,                        src);
    movl(dst.plus_disp(BytesPerInt), src2);
    break;
#else
  case  8:  movq(dst, src); break;
#endif
  case  4:  movl(dst, src); break;
  case  2:  movw(dst, src); break;
  case  1:  movb(dst, src); break;
  default:  ShouldNotReachHere();
  }
}

void MacroAssembler::mov32(AddressLiteral dst, Register src) {
  if (reachable(dst)) {
    movl(as_Address(dst), src);
  } else {
    lea(rscratch1, dst);
    movl(Address(rscratch1, 0), src);
  }
}

void MacroAssembler::mov32(Register dst, AddressLiteral src) {
  if (reachable(src)) {
    movl(dst, as_Address(src));
  } else {
    lea(rscratch1, src);
    movl(dst, Address(rscratch1, 0));
  }
}

// C++ bool manipulation

void MacroAssembler::movbool(Register dst, Address src) {
  if(sizeof(bool) == 1)
    movb(dst, src);
  else if(sizeof(bool) == 2)
    movw(dst, src);
  else if(sizeof(bool) == 4)
    movl(dst, src);
  else
    // unsupported
    ShouldNotReachHere();
}

void MacroAssembler::movbool(Address dst, bool boolconst) {
  if(sizeof(bool) == 1)
    movb(dst, (int) boolconst);
  else if(sizeof(bool) == 2)
    movw(dst, (int) boolconst);
  else if(sizeof(bool) == 4)
    movl(dst, (int) boolconst);
  else
    // unsupported
    ShouldNotReachHere();
}

void MacroAssembler::movbool(Address dst, Register src) {
  if(sizeof(bool) == 1)
    movb(dst, src);
  else if(sizeof(bool) == 2)
    movw(dst, src);
  else if(sizeof(bool) == 4)
    movl(dst, src);
  else
    // unsupported
    ShouldNotReachHere();
}

void MacroAssembler::movbyte(ArrayAddress dst, int src) {
  movb(as_Address(dst), src);
}

void MacroAssembler::movdl(XMMRegister dst, AddressLiteral src) {
  if (reachable(src)) {
    movdl(dst, as_Address(src));
  } else {
    lea(rscratch1, src);
    movdl(dst, Address(rscratch1, 0));
  }
}

void MacroAssembler::movq(XMMRegister dst, AddressLiteral src) {
  if (reachable(src)) {
    movq(dst, as_Address(src));
  } else {
    lea(rscratch1, src);
    movq(dst, Address(rscratch1, 0));
  }
}

void MacroAssembler::movdbl(XMMRegister dst, AddressLiteral src) {
  if (reachable(src)) {
    if (UseXmmLoadAndClearUpper) {
      movsd (dst, as_Address(src));
    } else {
      movlpd(dst, as_Address(src));
    }
  } else {
    lea(rscratch1, src);
    if (UseXmmLoadAndClearUpper) {
      movsd (dst, Address(rscratch1, 0));
    } else {
      movlpd(dst, Address(rscratch1, 0));
    }
  }
}

void MacroAssembler::movflt(XMMRegister dst, AddressLiteral src) {
  if (reachable(src)) {
    movss(dst, as_Address(src));
  } else {
    lea(rscratch1, src);
    movss(dst, Address(rscratch1, 0));
  }
}

void MacroAssembler::movptr(Register dst, Register src) {
  LP64_ONLY(movq(dst, src)) NOT_LP64(movl(dst, src));
}

void MacroAssembler::movptr(Register dst, Address src) {
  LP64_ONLY(movq(dst, src)) NOT_LP64(movl(dst, src));
}

// src should NEVER be a real pointer. Use AddressLiteral for true pointers
void MacroAssembler::movptr(Register dst, intptr_t src) {
  LP64_ONLY(mov64(dst, src)) NOT_LP64(movl(dst, src));
}

void MacroAssembler::movptr(Address dst, Register src) {
  LP64_ONLY(movq(dst, src)) NOT_LP64(movl(dst, src));
}

void MacroAssembler::movdqu(Address dst, XMMRegister src) {
    assert(((src->encoding() < 16) || VM_Version::supports_avx512vl()),"XMM register should be 0-15");
    Assembler::movdqu(dst, src);
}

void MacroAssembler::movdqu(XMMRegister dst, Address src) {
    assert(((dst->encoding() < 16) || VM_Version::supports_avx512vl()),"XMM register should be 0-15");
    Assembler::movdqu(dst, src);
}

void MacroAssembler::movdqu(XMMRegister dst, XMMRegister src) {
    assert(((dst->encoding() < 16  && src->encoding() < 16) || VM_Version::supports_avx512vl()),"XMM register should be 0-15");
    Assembler::movdqu(dst, src);
}

void MacroAssembler::movdqu(XMMRegister dst, AddressLiteral src, Register scratchReg) {
  if (reachable(src)) {
    movdqu(dst, as_Address(src));
  } else {
    lea(scratchReg, src);
    movdqu(dst, Address(scratchReg, 0));
  }
}

void MacroAssembler::vmovdqu(Address dst, XMMRegister src) {
    assert(((src->encoding() < 16) || VM_Version::supports_avx512vl()),"XMM register should be 0-15");
    Assembler::vmovdqu(dst, src);
}

void MacroAssembler::vmovdqu(XMMRegister dst, Address src) {
    assert(((dst->encoding() < 16) || VM_Version::supports_avx512vl()),"XMM register should be 0-15");
    Assembler::vmovdqu(dst, src);
}

void MacroAssembler::vmovdqu(XMMRegister dst, XMMRegister src) {
    assert(((dst->encoding() < 16  && src->encoding() < 16) || VM_Version::supports_avx512vl()),"XMM register should be 0-15");
    Assembler::vmovdqu(dst, src);
}

void MacroAssembler::vmovdqu(XMMRegister dst, AddressLiteral src, Register scratch_reg) {
  if (reachable(src)) {
    vmovdqu(dst, as_Address(src));
  }
  else {
    lea(scratch_reg, src);
    vmovdqu(dst, Address(scratch_reg, 0));
  }
}

void MacroAssembler::kmov(KRegister dst, Address src) {
  if (VM_Version::supports_avx512bw()) {
    kmovql(dst, src);
  } else {
    assert(VM_Version::supports_evex(), "");
    kmovwl(dst, src);
  }
}

void MacroAssembler::kmov(Address dst, KRegister src) {
  if (VM_Version::supports_avx512bw()) {
    kmovql(dst, src);
  } else {
    assert(VM_Version::supports_evex(), "");
    kmovwl(dst, src);
  }
}

void MacroAssembler::kmov(KRegister dst, KRegister src) {
  if (VM_Version::supports_avx512bw()) {
    kmovql(dst, src);
  } else {
    assert(VM_Version::supports_evex(), "");
    kmovwl(dst, src);
  }
}

void MacroAssembler::kmov(Register dst, KRegister src) {
  if (VM_Version::supports_avx512bw()) {
    kmovql(dst, src);
  } else {
    assert(VM_Version::supports_evex(), "");
    kmovwl(dst, src);
  }
}

void MacroAssembler::kmov(KRegister dst, Register src) {
  if (VM_Version::supports_avx512bw()) {
    kmovql(dst, src);
  } else {
    assert(VM_Version::supports_evex(), "");
    kmovwl(dst, src);
  }
}

void MacroAssembler::kmovql(KRegister dst, AddressLiteral src, Register scratch_reg) {
  if (reachable(src)) {
    kmovql(dst, as_Address(src));
  } else {
    lea(scratch_reg, src);
    kmovql(dst, Address(scratch_reg, 0));
  }
}

void MacroAssembler::kmovwl(KRegister dst, AddressLiteral src, Register scratch_reg) {
  if (reachable(src)) {
    kmovwl(dst, as_Address(src));
  } else {
    lea(scratch_reg, src);
    kmovwl(dst, Address(scratch_reg, 0));
  }
}

void MacroAssembler::evmovdqub(XMMRegister dst, KRegister mask, AddressLiteral src, bool merge,
                               int vector_len, Register scratch_reg) {
  if (reachable(src)) {
    if (mask == k0) {
      Assembler::evmovdqub(dst, as_Address(src), merge, vector_len);
    } else {
      Assembler::evmovdqub(dst, mask, as_Address(src), merge, vector_len);
    }
  } else {
    lea(scratch_reg, src);
    if (mask == k0) {
      Assembler::evmovdqub(dst, Address(scratch_reg, 0), merge, vector_len);
    } else {
      Assembler::evmovdqub(dst, mask, Address(scratch_reg, 0), merge, vector_len);
    }
  }
}

void MacroAssembler::evmovdquw(XMMRegister dst, KRegister mask, AddressLiteral src, bool merge,
                               int vector_len, Register scratch_reg) {
  if (reachable(src)) {
    Assembler::evmovdquw(dst, mask, as_Address(src), merge, vector_len);
  } else {
    lea(scratch_reg, src);
    Assembler::evmovdquw(dst, mask, Address(scratch_reg, 0), merge, vector_len);
  }
}

void MacroAssembler::evmovdqul(XMMRegister dst, KRegister mask, AddressLiteral src, bool merge,
                               int vector_len, Register scratch_reg) {
  if (reachable(src)) {
    Assembler::evmovdqul(dst, mask, as_Address(src), merge, vector_len);
  } else {
    lea(scratch_reg, src);
    Assembler::evmovdqul(dst, mask, Address(scratch_reg, 0), merge, vector_len);
  }
}

void MacroAssembler::evmovdquq(XMMRegister dst, KRegister mask, AddressLiteral src, bool merge,
                               int vector_len, Register scratch_reg) {
  if (reachable(src)) {
    Assembler::evmovdquq(dst, mask, as_Address(src), merge, vector_len);
  } else {
    lea(scratch_reg, src);
    Assembler::evmovdquq(dst, mask, Address(scratch_reg, 0), merge, vector_len);
  }
}

void MacroAssembler::evmovdquq(XMMRegister dst, AddressLiteral src, int vector_len, Register rscratch) {
  if (reachable(src)) {
    Assembler::evmovdquq(dst, as_Address(src), vector_len);
  } else {
    lea(rscratch, src);
    Assembler::evmovdquq(dst, Address(rscratch, 0), vector_len);
  }
}

void MacroAssembler::movdqa(XMMRegister dst, AddressLiteral src) {
  if (reachable(src)) {
    Assembler::movdqa(dst, as_Address(src));
  } else {
    lea(rscratch1, src);
    Assembler::movdqa(dst, Address(rscratch1, 0));
  }
}

void MacroAssembler::movsd(XMMRegister dst, AddressLiteral src) {
  if (reachable(src)) {
    Assembler::movsd(dst, as_Address(src));
  } else {
    lea(rscratch1, src);
    Assembler::movsd(dst, Address(rscratch1, 0));
  }
}

void MacroAssembler::movss(XMMRegister dst, AddressLiteral src) {
  if (reachable(src)) {
    Assembler::movss(dst, as_Address(src));
  } else {
    lea(rscratch1, src);
    Assembler::movss(dst, Address(rscratch1, 0));
  }
}

void MacroAssembler::mulsd(XMMRegister dst, AddressLiteral src) {
  if (reachable(src)) {
    Assembler::mulsd(dst, as_Address(src));
  } else {
    lea(rscratch1, src);
    Assembler::mulsd(dst, Address(rscratch1, 0));
  }
}

void MacroAssembler::mulss(XMMRegister dst, AddressLiteral src) {
  if (reachable(src)) {
    Assembler::mulss(dst, as_Address(src));
  } else {
    lea(rscratch1, src);
    Assembler::mulss(dst, Address(rscratch1, 0));
  }
}

void MacroAssembler::null_check(Register reg, int offset) {
  if (needs_explicit_null_check(offset)) {
    // provoke OS NULL exception if reg = NULL by
    // accessing M[reg] w/o changing any (non-CC) registers
    // NOTE: cmpl is plenty here to provoke a segv
    cmpptr(rax, Address(reg, 0));
    // Note: should probably use testl(rax, Address(reg, 0));
    //       may be shorter code (however, this version of
    //       testl needs to be implemented first)
  } else {
    // nothing to do, (later) access of M[reg + offset]
    // will provoke OS NULL exception if reg = NULL
  }
}

void MacroAssembler::test_markword_is_inline_type(Register markword, Label& is_inline_type) {
  andptr(markword, markWord::inline_type_mask_in_place);
  cmpptr(markword, markWord::inline_type_pattern);
  jcc(Assembler::equal, is_inline_type);
}

void MacroAssembler::test_klass_is_inline_type(Register klass, Register temp_reg, Label& is_inline_type) {
  movl(temp_reg, Address(klass, Klass::access_flags_offset()));
  testl(temp_reg, JVM_ACC_INLINE);
  jcc(Assembler::notZero, is_inline_type);
}

void MacroAssembler::test_oop_is_not_inline_type(Register object, Register tmp, Label& not_inline_type) {
  testptr(object, object);
  jcc(Assembler::equal, not_inline_type);
  const int is_inline_type_mask = markWord::inline_type_pattern;
  movptr(tmp, Address(object, oopDesc::mark_offset_in_bytes()));
  andptr(tmp, is_inline_type_mask);
  cmpptr(tmp, is_inline_type_mask);
  jcc(Assembler::notEqual, not_inline_type);
}

void MacroAssembler::test_klass_is_empty_inline_type(Register klass, Register temp_reg, Label& is_empty_inline_type) {
#ifdef ASSERT
  {
    Label done_check;
    test_klass_is_inline_type(klass, temp_reg, done_check);
    stop("test_klass_is_empty_inline_type with non inline type klass");
    bind(done_check);
  }
#endif
  movl(temp_reg, Address(klass, InstanceKlass::misc_flags_offset()));
  testl(temp_reg, InstanceKlass::misc_flag_is_empty_inline_type());
  jcc(Assembler::notZero, is_empty_inline_type);
}

void MacroAssembler::test_field_is_null_free_inline_type(Register flags, Register temp_reg, Label& is_null_free_inline_type) {
  movl(temp_reg, flags);
  shrl(temp_reg, ConstantPoolCacheEntry::is_null_free_inline_type_shift);
  andl(temp_reg, 0x1);
  testl(temp_reg, temp_reg);
  jcc(Assembler::notZero, is_null_free_inline_type);
}

void MacroAssembler::test_field_is_not_null_free_inline_type(Register flags, Register temp_reg, Label& not_null_free_inline_type) {
  movl(temp_reg, flags);
  shrl(temp_reg, ConstantPoolCacheEntry::is_null_free_inline_type_shift);
  andl(temp_reg, 0x1);
  testl(temp_reg, temp_reg);
  jcc(Assembler::zero, not_null_free_inline_type);
}

void MacroAssembler::test_field_is_inlined(Register flags, Register temp_reg, Label& is_inlined) {
  movl(temp_reg, flags);
  shrl(temp_reg, ConstantPoolCacheEntry::is_inlined_shift);
  andl(temp_reg, 0x1);
  testl(temp_reg, temp_reg);
  jcc(Assembler::notZero, is_inlined);
}

void MacroAssembler::test_oop_prototype_bit(Register oop, Register temp_reg, int32_t test_bit, bool jmp_set, Label& jmp_label) {
  Label test_mark_word;
  // load mark word
  movptr(temp_reg, Address(oop, oopDesc::mark_offset_in_bytes()));
  // check displaced
  testl(temp_reg, markWord::unlocked_value);
  jccb(Assembler::notZero, test_mark_word);
  // slow path use klass prototype
  push(rscratch1);
  load_prototype_header(temp_reg, oop, rscratch1);
  pop(rscratch1);

  bind(test_mark_word);
  testl(temp_reg, test_bit);
  jcc((jmp_set) ? Assembler::notZero : Assembler::zero, jmp_label);
}

void MacroAssembler::test_flattened_array_oop(Register oop, Register temp_reg,
                                              Label&is_flattened_array) {
#ifdef _LP64
  test_oop_prototype_bit(oop, temp_reg, markWord::flat_array_bit_in_place, true, is_flattened_array);
#else
  load_klass(temp_reg, oop, noreg);
  movl(temp_reg, Address(temp_reg, Klass::layout_helper_offset()));
  test_flattened_array_layout(temp_reg, is_flattened_array);
#endif
}

void MacroAssembler::test_non_flattened_array_oop(Register oop, Register temp_reg,
                                                  Label&is_non_flattened_array) {
#ifdef _LP64
  test_oop_prototype_bit(oop, temp_reg, markWord::flat_array_bit_in_place, false, is_non_flattened_array);
#else
  load_klass(temp_reg, oop, noreg);
  movl(temp_reg, Address(temp_reg, Klass::layout_helper_offset()));
  test_non_flattened_array_layout(temp_reg, is_non_flattened_array);
#endif
}

void MacroAssembler::test_null_free_array_oop(Register oop, Register temp_reg, Label&is_null_free_array) {
#ifdef _LP64
  test_oop_prototype_bit(oop, temp_reg, markWord::null_free_array_bit_in_place, true, is_null_free_array);
#else
  load_klass(temp_reg, oop, noreg);
  movl(temp_reg, Address(temp_reg, Klass::layout_helper_offset()));
  test_null_free_array_layout(temp_reg, is_null_free_array);
#endif
}

void MacroAssembler::test_non_null_free_array_oop(Register oop, Register temp_reg, Label&is_non_null_free_array) {
#ifdef _LP64
  test_oop_prototype_bit(oop, temp_reg, markWord::null_free_array_bit_in_place, false, is_non_null_free_array);
#else
  load_klass(temp_reg, oop, noreg);
  movl(temp_reg, Address(temp_reg, Klass::layout_helper_offset()));
  test_non_null_free_array_layout(temp_reg, is_non_null_free_array);
#endif
}

void MacroAssembler::test_flattened_array_layout(Register lh, Label& is_flattened_array) {
  testl(lh, Klass::_lh_array_tag_flat_value_bit_inplace);
  jcc(Assembler::notZero, is_flattened_array);
}

void MacroAssembler::test_non_flattened_array_layout(Register lh, Label& is_non_flattened_array) {
  testl(lh, Klass::_lh_array_tag_flat_value_bit_inplace);
  jcc(Assembler::zero, is_non_flattened_array);
}

void MacroAssembler::test_null_free_array_layout(Register lh, Label& is_null_free_array) {
  testl(lh, Klass::_lh_null_free_array_bit_inplace);
  jcc(Assembler::notZero, is_null_free_array);
}

void MacroAssembler::test_non_null_free_array_layout(Register lh, Label& is_non_null_free_array) {
  testl(lh, Klass::_lh_null_free_array_bit_inplace);
  jcc(Assembler::zero, is_non_null_free_array);
}


void MacroAssembler::os_breakpoint() {
  // instead of directly emitting a breakpoint, call os:breakpoint for better debugability
  // (e.g., MSVC can't call ps() otherwise)
  call(RuntimeAddress(CAST_FROM_FN_PTR(address, os::breakpoint)));
}

void MacroAssembler::unimplemented(const char* what) {
  const char* buf = NULL;
  {
    ResourceMark rm;
    stringStream ss;
    ss.print("unimplemented: %s", what);
    buf = code_string(ss.as_string());
  }
  stop(buf);
}

#ifdef _LP64
#define XSTATE_BV 0x200
#endif

void MacroAssembler::pop_CPU_state() {
  pop_FPU_state();
  pop_IU_state();
}

void MacroAssembler::pop_FPU_state() {
#ifndef _LP64
  frstor(Address(rsp, 0));
#else
  fxrstor(Address(rsp, 0));
#endif
  addptr(rsp, FPUStateSizeInWords * wordSize);
}

void MacroAssembler::pop_IU_state() {
  popa();
  LP64_ONLY(addq(rsp, 8));
  popf();
}

// Save Integer and Float state
// Warning: Stack must be 16 byte aligned (64bit)
void MacroAssembler::push_CPU_state() {
  push_IU_state();
  push_FPU_state();
}

void MacroAssembler::push_FPU_state() {
  subptr(rsp, FPUStateSizeInWords * wordSize);
#ifndef _LP64
  fnsave(Address(rsp, 0));
  fwait();
#else
  fxsave(Address(rsp, 0));
#endif // LP64
}

void MacroAssembler::push_IU_state() {
  // Push flags first because pusha kills them
  pushf();
  // Make sure rsp stays 16-byte aligned
  LP64_ONLY(subq(rsp, 8));
  pusha();
}

void MacroAssembler::reset_last_Java_frame(Register java_thread, bool clear_fp) { // determine java_thread register
  if (!java_thread->is_valid()) {
    java_thread = rdi;
    get_thread(java_thread);
  }
  // we must set sp to zero to clear frame
  movptr(Address(java_thread, JavaThread::last_Java_sp_offset()), NULL_WORD);
  // must clear fp, so that compiled frames are not confused; it is
  // possible that we need it only for debugging
  if (clear_fp) {
    movptr(Address(java_thread, JavaThread::last_Java_fp_offset()), NULL_WORD);
  }
  // Always clear the pc because it could have been set by make_walkable()
  movptr(Address(java_thread, JavaThread::last_Java_pc_offset()), NULL_WORD);
  vzeroupper();
}

void MacroAssembler::restore_rax(Register tmp) {
  if (tmp == noreg) pop(rax);
  else if (tmp != rax) mov(rax, tmp);
}

void MacroAssembler::round_to(Register reg, int modulus) {
  addptr(reg, modulus - 1);
  andptr(reg, -modulus);
}

void MacroAssembler::save_rax(Register tmp) {
  if (tmp == noreg) push(rax);
  else if (tmp != rax) mov(tmp, rax);
}

void MacroAssembler::safepoint_poll(Label& slow_path, Register thread_reg, bool at_return, bool in_nmethod) {
  if (at_return) {
    // Note that when in_nmethod is set, the stack pointer is incremented before the poll. Therefore,
    // we may safely use rsp instead to perform the stack watermark check.
    cmpptr(in_nmethod ? rsp : rbp, Address(thread_reg, JavaThread::polling_word_offset()));
    jcc(Assembler::above, slow_path);
    return;
  }
  testb(Address(thread_reg, JavaThread::polling_word_offset()), SafepointMechanism::poll_bit());
  jcc(Assembler::notZero, slow_path); // handshake bit set implies poll
}

// Calls to C land
//
// When entering C land, the rbp, & rsp of the last Java frame have to be recorded
// in the (thread-local) JavaThread object. When leaving C land, the last Java fp
// has to be reset to 0. This is required to allow proper stack traversal.
void MacroAssembler::set_last_Java_frame(Register java_thread,
                                         Register last_java_sp,
                                         Register last_java_fp,
                                         address  last_java_pc) {
  vzeroupper();
  // determine java_thread register
  if (!java_thread->is_valid()) {
    java_thread = rdi;
    get_thread(java_thread);
  }
  // determine last_java_sp register
  if (!last_java_sp->is_valid()) {
    last_java_sp = rsp;
  }

  // last_java_fp is optional

  if (last_java_fp->is_valid()) {
    movptr(Address(java_thread, JavaThread::last_Java_fp_offset()), last_java_fp);
  }

  // last_java_pc is optional

  if (last_java_pc != NULL) {
    lea(Address(java_thread,
                 JavaThread::frame_anchor_offset() + JavaFrameAnchor::last_Java_pc_offset()),
        InternalAddress(last_java_pc));

  }
  movptr(Address(java_thread, JavaThread::last_Java_sp_offset()), last_java_sp);
}

void MacroAssembler::shlptr(Register dst, int imm8) {
  LP64_ONLY(shlq(dst, imm8)) NOT_LP64(shll(dst, imm8));
}

void MacroAssembler::shrptr(Register dst, int imm8) {
  LP64_ONLY(shrq(dst, imm8)) NOT_LP64(shrl(dst, imm8));
}

void MacroAssembler::sign_extend_byte(Register reg) {
  if (LP64_ONLY(true ||) (VM_Version::is_P6() && reg->has_byte_register())) {
    movsbl(reg, reg); // movsxb
  } else {
    shll(reg, 24);
    sarl(reg, 24);
  }
}

void MacroAssembler::sign_extend_short(Register reg) {
  if (LP64_ONLY(true ||) VM_Version::is_P6()) {
    movswl(reg, reg); // movsxw
  } else {
    shll(reg, 16);
    sarl(reg, 16);
  }
}

void MacroAssembler::testl(Register dst, AddressLiteral src) {
  assert(reachable(src), "Address should be reachable");
  testl(dst, as_Address(src));
}

void MacroAssembler::pcmpeqb(XMMRegister dst, XMMRegister src) {
  assert(((dst->encoding() < 16 && src->encoding() < 16) || VM_Version::supports_avx512vlbw()),"XMM register should be 0-15");
  Assembler::pcmpeqb(dst, src);
}

void MacroAssembler::pcmpeqw(XMMRegister dst, XMMRegister src) {
  assert(((dst->encoding() < 16 && src->encoding() < 16) || VM_Version::supports_avx512vlbw()),"XMM register should be 0-15");
  Assembler::pcmpeqw(dst, src);
}

void MacroAssembler::pcmpestri(XMMRegister dst, Address src, int imm8) {
  assert((dst->encoding() < 16),"XMM register should be 0-15");
  Assembler::pcmpestri(dst, src, imm8);
}

void MacroAssembler::pcmpestri(XMMRegister dst, XMMRegister src, int imm8) {
  assert((dst->encoding() < 16 && src->encoding() < 16),"XMM register should be 0-15");
  Assembler::pcmpestri(dst, src, imm8);
}

void MacroAssembler::pmovzxbw(XMMRegister dst, XMMRegister src) {
  assert(((dst->encoding() < 16 && src->encoding() < 16) || VM_Version::supports_avx512vlbw()),"XMM register should be 0-15");
  Assembler::pmovzxbw(dst, src);
}

void MacroAssembler::pmovzxbw(XMMRegister dst, Address src) {
  assert(((dst->encoding() < 16) || VM_Version::supports_avx512vlbw()),"XMM register should be 0-15");
  Assembler::pmovzxbw(dst, src);
}

void MacroAssembler::pmovmskb(Register dst, XMMRegister src) {
  assert((src->encoding() < 16),"XMM register should be 0-15");
  Assembler::pmovmskb(dst, src);
}

void MacroAssembler::ptest(XMMRegister dst, XMMRegister src) {
  assert((dst->encoding() < 16 && src->encoding() < 16),"XMM register should be 0-15");
  Assembler::ptest(dst, src);
}

void MacroAssembler::sqrtsd(XMMRegister dst, AddressLiteral src) {
  if (reachable(src)) {
    Assembler::sqrtsd(dst, as_Address(src));
  } else {
    lea(rscratch1, src);
    Assembler::sqrtsd(dst, Address(rscratch1, 0));
  }
}

void MacroAssembler::sqrtss(XMMRegister dst, AddressLiteral src) {
  if (reachable(src)) {
    Assembler::sqrtss(dst, as_Address(src));
  } else {
    lea(rscratch1, src);
    Assembler::sqrtss(dst, Address(rscratch1, 0));
  }
}

void MacroAssembler::subsd(XMMRegister dst, AddressLiteral src) {
  if (reachable(src)) {
    Assembler::subsd(dst, as_Address(src));
  } else {
    lea(rscratch1, src);
    Assembler::subsd(dst, Address(rscratch1, 0));
  }
}

void MacroAssembler::roundsd(XMMRegister dst, AddressLiteral src, int32_t rmode, Register scratch_reg) {
  if (reachable(src)) {
    Assembler::roundsd(dst, as_Address(src), rmode);
  } else {
    lea(scratch_reg, src);
    Assembler::roundsd(dst, Address(scratch_reg, 0), rmode);
  }
}

void MacroAssembler::subss(XMMRegister dst, AddressLiteral src) {
  if (reachable(src)) {
    Assembler::subss(dst, as_Address(src));
  } else {
    lea(rscratch1, src);
    Assembler::subss(dst, Address(rscratch1, 0));
  }
}

void MacroAssembler::ucomisd(XMMRegister dst, AddressLiteral src) {
  if (reachable(src)) {
    Assembler::ucomisd(dst, as_Address(src));
  } else {
    lea(rscratch1, src);
    Assembler::ucomisd(dst, Address(rscratch1, 0));
  }
}

void MacroAssembler::ucomiss(XMMRegister dst, AddressLiteral src) {
  if (reachable(src)) {
    Assembler::ucomiss(dst, as_Address(src));
  } else {
    lea(rscratch1, src);
    Assembler::ucomiss(dst, Address(rscratch1, 0));
  }
}

void MacroAssembler::xorpd(XMMRegister dst, AddressLiteral src, Register scratch_reg) {
  // Used in sign-bit flipping with aligned address.
  assert((UseAVX > 0) || (((intptr_t)src.target() & 15) == 0), "SSE mode requires address alignment 16 bytes");
  if (reachable(src)) {
    Assembler::xorpd(dst, as_Address(src));
  } else {
    lea(scratch_reg, src);
    Assembler::xorpd(dst, Address(scratch_reg, 0));
  }
}

void MacroAssembler::xorpd(XMMRegister dst, XMMRegister src) {
  if (UseAVX > 2 && !VM_Version::supports_avx512dq() && (dst->encoding() == src->encoding())) {
    Assembler::vpxor(dst, dst, src, Assembler::AVX_512bit);
  }
  else {
    Assembler::xorpd(dst, src);
  }
}

void MacroAssembler::xorps(XMMRegister dst, XMMRegister src) {
  if (UseAVX > 2 && !VM_Version::supports_avx512dq() && (dst->encoding() == src->encoding())) {
    Assembler::vpxor(dst, dst, src, Assembler::AVX_512bit);
  } else {
    Assembler::xorps(dst, src);
  }
}

void MacroAssembler::xorps(XMMRegister dst, AddressLiteral src, Register scratch_reg) {
  // Used in sign-bit flipping with aligned address.
  assert((UseAVX > 0) || (((intptr_t)src.target() & 15) == 0), "SSE mode requires address alignment 16 bytes");
  if (reachable(src)) {
    Assembler::xorps(dst, as_Address(src));
  } else {
    lea(scratch_reg, src);
    Assembler::xorps(dst, Address(scratch_reg, 0));
  }
}

void MacroAssembler::pshufb(XMMRegister dst, AddressLiteral src) {
  // Used in sign-bit flipping with aligned address.
  bool aligned_adr = (((intptr_t)src.target() & 15) == 0);
  assert((UseAVX > 0) || aligned_adr, "SSE mode requires address alignment 16 bytes");
  if (reachable(src)) {
    Assembler::pshufb(dst, as_Address(src));
  } else {
    lea(rscratch1, src);
    Assembler::pshufb(dst, Address(rscratch1, 0));
  }
}

// AVX 3-operands instructions

void MacroAssembler::vaddsd(XMMRegister dst, XMMRegister nds, AddressLiteral src) {
  if (reachable(src)) {
    vaddsd(dst, nds, as_Address(src));
  } else {
    lea(rscratch1, src);
    vaddsd(dst, nds, Address(rscratch1, 0));
  }
}

void MacroAssembler::vaddss(XMMRegister dst, XMMRegister nds, AddressLiteral src) {
  if (reachable(src)) {
    vaddss(dst, nds, as_Address(src));
  } else {
    lea(rscratch1, src);
    vaddss(dst, nds, Address(rscratch1, 0));
  }
}

void MacroAssembler::vpaddb(XMMRegister dst, XMMRegister nds, AddressLiteral src, int vector_len, Register rscratch) {
  assert(UseAVX > 0, "requires some form of AVX");
  if (reachable(src)) {
    Assembler::vpaddb(dst, nds, as_Address(src), vector_len);
  } else {
    lea(rscratch, src);
    Assembler::vpaddb(dst, nds, Address(rscratch, 0), vector_len);
  }
}

void MacroAssembler::vpaddd(XMMRegister dst, XMMRegister nds, AddressLiteral src, int vector_len, Register rscratch) {
  assert(UseAVX > 0, "requires some form of AVX");
  if (reachable(src)) {
    Assembler::vpaddd(dst, nds, as_Address(src), vector_len);
  } else {
    lea(rscratch, src);
    Assembler::vpaddd(dst, nds, Address(rscratch, 0), vector_len);
  }
}

void MacroAssembler::vabsss(XMMRegister dst, XMMRegister nds, XMMRegister src, AddressLiteral negate_field, int vector_len) {
  assert(((dst->encoding() < 16 && src->encoding() < 16 && nds->encoding() < 16) || VM_Version::supports_avx512vldq()),"XMM register should be 0-15");
  vandps(dst, nds, negate_field, vector_len);
}

void MacroAssembler::vabssd(XMMRegister dst, XMMRegister nds, XMMRegister src, AddressLiteral negate_field, int vector_len) {
  assert(((dst->encoding() < 16 && src->encoding() < 16 && nds->encoding() < 16) || VM_Version::supports_avx512vldq()),"XMM register should be 0-15");
  vandpd(dst, nds, negate_field, vector_len);
}

void MacroAssembler::vpaddb(XMMRegister dst, XMMRegister nds, XMMRegister src, int vector_len) {
  assert(((dst->encoding() < 16 && src->encoding() < 16 && nds->encoding() < 16) || VM_Version::supports_avx512vlbw()),"XMM register should be 0-15");
  Assembler::vpaddb(dst, nds, src, vector_len);
}

void MacroAssembler::vpaddb(XMMRegister dst, XMMRegister nds, Address src, int vector_len) {
  assert(((dst->encoding() < 16 && nds->encoding() < 16) || VM_Version::supports_avx512vlbw()),"XMM register should be 0-15");
  Assembler::vpaddb(dst, nds, src, vector_len);
}

void MacroAssembler::vpaddw(XMMRegister dst, XMMRegister nds, XMMRegister src, int vector_len) {
  assert(((dst->encoding() < 16 && src->encoding() < 16 && nds->encoding() < 16) || VM_Version::supports_avx512vlbw()),"XMM register should be 0-15");
  Assembler::vpaddw(dst, nds, src, vector_len);
}

void MacroAssembler::vpaddw(XMMRegister dst, XMMRegister nds, Address src, int vector_len) {
  assert(((dst->encoding() < 16 && nds->encoding() < 16) || VM_Version::supports_avx512vlbw()),"XMM register should be 0-15");
  Assembler::vpaddw(dst, nds, src, vector_len);
}

void MacroAssembler::vpand(XMMRegister dst, XMMRegister nds, AddressLiteral src, int vector_len, Register scratch_reg) {
  if (reachable(src)) {
    Assembler::vpand(dst, nds, as_Address(src), vector_len);
  } else {
    lea(scratch_reg, src);
    Assembler::vpand(dst, nds, Address(scratch_reg, 0), vector_len);
  }
}

void MacroAssembler::vpbroadcastw(XMMRegister dst, XMMRegister src, int vector_len) {
  assert(((dst->encoding() < 16 && src->encoding() < 16) || VM_Version::supports_avx512vlbw()),"XMM register should be 0-15");
  Assembler::vpbroadcastw(dst, src, vector_len);
}

void MacroAssembler::vpcmpeqb(XMMRegister dst, XMMRegister nds, XMMRegister src, int vector_len) {
  assert(((dst->encoding() < 16 && src->encoding() < 16 && nds->encoding() < 16) || VM_Version::supports_avx512vlbw()),"XMM register should be 0-15");
  Assembler::vpcmpeqb(dst, nds, src, vector_len);
}

void MacroAssembler::vpcmpeqw(XMMRegister dst, XMMRegister nds, XMMRegister src, int vector_len) {
  assert(((dst->encoding() < 16 && src->encoding() < 16 && nds->encoding() < 16) || VM_Version::supports_avx512vlbw()),"XMM register should be 0-15");
  Assembler::vpcmpeqw(dst, nds, src, vector_len);
}

void MacroAssembler::evpcmpeqd(KRegister kdst, KRegister mask, XMMRegister nds,
                               AddressLiteral src, int vector_len, Register scratch_reg) {
  if (reachable(src)) {
    Assembler::evpcmpeqd(kdst, mask, nds, as_Address(src), vector_len);
  } else {
    lea(scratch_reg, src);
    Assembler::evpcmpeqd(kdst, mask, nds, Address(scratch_reg, 0), vector_len);
  }
}

void MacroAssembler::evpcmpd(KRegister kdst, KRegister mask, XMMRegister nds, AddressLiteral src,
                             int comparison, bool is_signed, int vector_len, Register scratch_reg) {
  if (reachable(src)) {
    Assembler::evpcmpd(kdst, mask, nds, as_Address(src), comparison, is_signed, vector_len);
  } else {
    lea(scratch_reg, src);
    Assembler::evpcmpd(kdst, mask, nds, Address(scratch_reg, 0), comparison, is_signed, vector_len);
  }
}

void MacroAssembler::evpcmpq(KRegister kdst, KRegister mask, XMMRegister nds, AddressLiteral src,
                             int comparison, bool is_signed, int vector_len, Register scratch_reg) {
  if (reachable(src)) {
    Assembler::evpcmpq(kdst, mask, nds, as_Address(src), comparison, is_signed, vector_len);
  } else {
    lea(scratch_reg, src);
    Assembler::evpcmpq(kdst, mask, nds, Address(scratch_reg, 0), comparison, is_signed, vector_len);
  }
}

void MacroAssembler::evpcmpb(KRegister kdst, KRegister mask, XMMRegister nds, AddressLiteral src,
                             int comparison, bool is_signed, int vector_len, Register scratch_reg) {
  if (reachable(src)) {
    Assembler::evpcmpb(kdst, mask, nds, as_Address(src), comparison, is_signed, vector_len);
  } else {
    lea(scratch_reg, src);
    Assembler::evpcmpb(kdst, mask, nds, Address(scratch_reg, 0), comparison, is_signed, vector_len);
  }
}

void MacroAssembler::evpcmpw(KRegister kdst, KRegister mask, XMMRegister nds, AddressLiteral src,
                             int comparison, bool is_signed, int vector_len, Register scratch_reg) {
  if (reachable(src)) {
    Assembler::evpcmpw(kdst, mask, nds, as_Address(src), comparison, is_signed, vector_len);
  } else {
    lea(scratch_reg, src);
    Assembler::evpcmpw(kdst, mask, nds, Address(scratch_reg, 0), comparison, is_signed, vector_len);
  }
}

void MacroAssembler::vpcmpCC(XMMRegister dst, XMMRegister nds, XMMRegister src, int cond_encoding, Width width, int vector_len) {
  if (width == Assembler::Q) {
    Assembler::vpcmpCCq(dst, nds, src, cond_encoding, vector_len);
  } else {
    Assembler::vpcmpCCbwd(dst, nds, src, cond_encoding, vector_len);
  }
}

void MacroAssembler::vpcmpCCW(XMMRegister dst, XMMRegister nds, XMMRegister src, ComparisonPredicate cond, Width width, int vector_len, Register scratch_reg) {
  int eq_cond_enc = 0x29;
  int gt_cond_enc = 0x37;
  if (width != Assembler::Q) {
    eq_cond_enc = 0x74 + width;
    gt_cond_enc = 0x64 + width;
  }
  switch (cond) {
  case eq:
    vpcmpCC(dst, nds, src, eq_cond_enc, width, vector_len);
    break;
  case neq:
    vpcmpCC(dst, nds, src, eq_cond_enc, width, vector_len);
    vpxor(dst, dst, ExternalAddress(StubRoutines::x86::vector_all_bits_set()), vector_len, scratch_reg);
    break;
  case le:
    vpcmpCC(dst, nds, src, gt_cond_enc, width, vector_len);
    vpxor(dst, dst, ExternalAddress(StubRoutines::x86::vector_all_bits_set()), vector_len, scratch_reg);
    break;
  case nlt:
    vpcmpCC(dst, src, nds, gt_cond_enc, width, vector_len);
    vpxor(dst, dst, ExternalAddress(StubRoutines::x86::vector_all_bits_set()), vector_len, scratch_reg);
    break;
  case lt:
    vpcmpCC(dst, src, nds, gt_cond_enc, width, vector_len);
    break;
  case nle:
    vpcmpCC(dst, nds, src, gt_cond_enc, width, vector_len);
    break;
  default:
    assert(false, "Should not reach here");
  }
}

void MacroAssembler::vpmovzxbw(XMMRegister dst, Address src, int vector_len) {
  assert(((dst->encoding() < 16) || VM_Version::supports_avx512vlbw()),"XMM register should be 0-15");
  Assembler::vpmovzxbw(dst, src, vector_len);
}

void MacroAssembler::vpmovmskb(Register dst, XMMRegister src, int vector_len) {
  assert((src->encoding() < 16),"XMM register should be 0-15");
  Assembler::vpmovmskb(dst, src, vector_len);
}

void MacroAssembler::vpmullw(XMMRegister dst, XMMRegister nds, XMMRegister src, int vector_len) {
  assert(((dst->encoding() < 16 && src->encoding() < 16 && nds->encoding() < 16) || VM_Version::supports_avx512vlbw()),"XMM register should be 0-15");
  Assembler::vpmullw(dst, nds, src, vector_len);
}

void MacroAssembler::vpmullw(XMMRegister dst, XMMRegister nds, Address src, int vector_len) {
  assert(((dst->encoding() < 16 && nds->encoding() < 16) || VM_Version::supports_avx512vlbw()),"XMM register should be 0-15");
  Assembler::vpmullw(dst, nds, src, vector_len);
}

void MacroAssembler::vpmulld(XMMRegister dst, XMMRegister nds, AddressLiteral src, int vector_len, Register scratch_reg) {
  assert((UseAVX > 0), "AVX support is needed");
  if (reachable(src)) {
    Assembler::vpmulld(dst, nds, as_Address(src), vector_len);
  } else {
    lea(scratch_reg, src);
    Assembler::vpmulld(dst, nds, Address(scratch_reg, 0), vector_len);
  }
}

void MacroAssembler::vpsubb(XMMRegister dst, XMMRegister nds, XMMRegister src, int vector_len) {
  assert(((dst->encoding() < 16 && src->encoding() < 16 && nds->encoding() < 16) || VM_Version::supports_avx512vlbw()),"XMM register should be 0-15");
  Assembler::vpsubb(dst, nds, src, vector_len);
}

void MacroAssembler::vpsubb(XMMRegister dst, XMMRegister nds, Address src, int vector_len) {
  assert(((dst->encoding() < 16 && nds->encoding() < 16) || VM_Version::supports_avx512vlbw()),"XMM register should be 0-15");
  Assembler::vpsubb(dst, nds, src, vector_len);
}

void MacroAssembler::vpsubw(XMMRegister dst, XMMRegister nds, XMMRegister src, int vector_len) {
  assert(((dst->encoding() < 16 && src->encoding() < 16 && nds->encoding() < 16) || VM_Version::supports_avx512vlbw()),"XMM register should be 0-15");
  Assembler::vpsubw(dst, nds, src, vector_len);
}

void MacroAssembler::vpsubw(XMMRegister dst, XMMRegister nds, Address src, int vector_len) {
  assert(((dst->encoding() < 16 && nds->encoding() < 16) || VM_Version::supports_avx512vlbw()),"XMM register should be 0-15");
  Assembler::vpsubw(dst, nds, src, vector_len);
}

void MacroAssembler::vpsraw(XMMRegister dst, XMMRegister nds, XMMRegister shift, int vector_len) {
  assert(((dst->encoding() < 16 && shift->encoding() < 16 && nds->encoding() < 16) || VM_Version::supports_avx512vlbw()),"XMM register should be 0-15");
  Assembler::vpsraw(dst, nds, shift, vector_len);
}

void MacroAssembler::vpsraw(XMMRegister dst, XMMRegister nds, int shift, int vector_len) {
  assert(((dst->encoding() < 16 && nds->encoding() < 16) || VM_Version::supports_avx512vlbw()),"XMM register should be 0-15");
  Assembler::vpsraw(dst, nds, shift, vector_len);
}

void MacroAssembler::evpsraq(XMMRegister dst, XMMRegister nds, XMMRegister shift, int vector_len) {
  assert(UseAVX > 2,"");
  if (!VM_Version::supports_avx512vl() && vector_len < 2) {
     vector_len = 2;
  }
  Assembler::evpsraq(dst, nds, shift, vector_len);
}

void MacroAssembler::evpsraq(XMMRegister dst, XMMRegister nds, int shift, int vector_len) {
  assert(UseAVX > 2,"");
  if (!VM_Version::supports_avx512vl() && vector_len < 2) {
     vector_len = 2;
  }
  Assembler::evpsraq(dst, nds, shift, vector_len);
}

void MacroAssembler::vpsrlw(XMMRegister dst, XMMRegister nds, XMMRegister shift, int vector_len) {
  assert(((dst->encoding() < 16 && shift->encoding() < 16 && nds->encoding() < 16) || VM_Version::supports_avx512vlbw()),"XMM register should be 0-15");
  Assembler::vpsrlw(dst, nds, shift, vector_len);
}

void MacroAssembler::vpsrlw(XMMRegister dst, XMMRegister nds, int shift, int vector_len) {
  assert(((dst->encoding() < 16 && nds->encoding() < 16) || VM_Version::supports_avx512vlbw()),"XMM register should be 0-15");
  Assembler::vpsrlw(dst, nds, shift, vector_len);
}

void MacroAssembler::vpsllw(XMMRegister dst, XMMRegister nds, XMMRegister shift, int vector_len) {
  assert(((dst->encoding() < 16 && shift->encoding() < 16 && nds->encoding() < 16) || VM_Version::supports_avx512vlbw()),"XMM register should be 0-15");
  Assembler::vpsllw(dst, nds, shift, vector_len);
}

void MacroAssembler::vpsllw(XMMRegister dst, XMMRegister nds, int shift, int vector_len) {
  assert(((dst->encoding() < 16 && nds->encoding() < 16) || VM_Version::supports_avx512vlbw()),"XMM register should be 0-15");
  Assembler::vpsllw(dst, nds, shift, vector_len);
}

void MacroAssembler::vptest(XMMRegister dst, XMMRegister src) {
  assert((dst->encoding() < 16 && src->encoding() < 16),"XMM register should be 0-15");
  Assembler::vptest(dst, src);
}

void MacroAssembler::punpcklbw(XMMRegister dst, XMMRegister src) {
  assert(((dst->encoding() < 16 && src->encoding() < 16) || VM_Version::supports_avx512vlbw()),"XMM register should be 0-15");
  Assembler::punpcklbw(dst, src);
}

void MacroAssembler::pshufd(XMMRegister dst, Address src, int mode) {
  assert(((dst->encoding() < 16) || VM_Version::supports_avx512vl()),"XMM register should be 0-15");
  Assembler::pshufd(dst, src, mode);
}

void MacroAssembler::pshuflw(XMMRegister dst, XMMRegister src, int mode) {
  assert(((dst->encoding() < 16 && src->encoding() < 16) || VM_Version::supports_avx512vlbw()),"XMM register should be 0-15");
  Assembler::pshuflw(dst, src, mode);
}

void MacroAssembler::vandpd(XMMRegister dst, XMMRegister nds, AddressLiteral src, int vector_len, Register scratch_reg) {
  if (reachable(src)) {
    vandpd(dst, nds, as_Address(src), vector_len);
  } else {
    lea(scratch_reg, src);
    vandpd(dst, nds, Address(scratch_reg, 0), vector_len);
  }
}

void MacroAssembler::vandps(XMMRegister dst, XMMRegister nds, AddressLiteral src, int vector_len, Register scratch_reg) {
  if (reachable(src)) {
    vandps(dst, nds, as_Address(src), vector_len);
  } else {
    lea(scratch_reg, src);
    vandps(dst, nds, Address(scratch_reg, 0), vector_len);
  }
}

void MacroAssembler::evpord(XMMRegister dst, KRegister mask, XMMRegister nds, AddressLiteral src,
                            bool merge, int vector_len, Register scratch_reg) {
  if (reachable(src)) {
    Assembler::evpord(dst, mask, nds, as_Address(src), merge, vector_len);
  } else {
    lea(scratch_reg, src);
    Assembler::evpord(dst, mask, nds, Address(scratch_reg, 0), merge, vector_len);
  }
}

void MacroAssembler::vdivsd(XMMRegister dst, XMMRegister nds, AddressLiteral src) {
  if (reachable(src)) {
    vdivsd(dst, nds, as_Address(src));
  } else {
    lea(rscratch1, src);
    vdivsd(dst, nds, Address(rscratch1, 0));
  }
}

void MacroAssembler::vdivss(XMMRegister dst, XMMRegister nds, AddressLiteral src) {
  if (reachable(src)) {
    vdivss(dst, nds, as_Address(src));
  } else {
    lea(rscratch1, src);
    vdivss(dst, nds, Address(rscratch1, 0));
  }
}

void MacroAssembler::vmulsd(XMMRegister dst, XMMRegister nds, AddressLiteral src) {
  if (reachable(src)) {
    vmulsd(dst, nds, as_Address(src));
  } else {
    lea(rscratch1, src);
    vmulsd(dst, nds, Address(rscratch1, 0));
  }
}

void MacroAssembler::vmulss(XMMRegister dst, XMMRegister nds, AddressLiteral src) {
  if (reachable(src)) {
    vmulss(dst, nds, as_Address(src));
  } else {
    lea(rscratch1, src);
    vmulss(dst, nds, Address(rscratch1, 0));
  }
}

void MacroAssembler::vsubsd(XMMRegister dst, XMMRegister nds, AddressLiteral src) {
  if (reachable(src)) {
    vsubsd(dst, nds, as_Address(src));
  } else {
    lea(rscratch1, src);
    vsubsd(dst, nds, Address(rscratch1, 0));
  }
}

void MacroAssembler::vsubss(XMMRegister dst, XMMRegister nds, AddressLiteral src) {
  if (reachable(src)) {
    vsubss(dst, nds, as_Address(src));
  } else {
    lea(rscratch1, src);
    vsubss(dst, nds, Address(rscratch1, 0));
  }
}

void MacroAssembler::vnegatess(XMMRegister dst, XMMRegister nds, AddressLiteral src) {
  assert(((dst->encoding() < 16 && nds->encoding() < 16) || VM_Version::supports_avx512vldq()),"XMM register should be 0-15");
  vxorps(dst, nds, src, Assembler::AVX_128bit);
}

void MacroAssembler::vnegatesd(XMMRegister dst, XMMRegister nds, AddressLiteral src) {
  assert(((dst->encoding() < 16 && nds->encoding() < 16) || VM_Version::supports_avx512vldq()),"XMM register should be 0-15");
  vxorpd(dst, nds, src, Assembler::AVX_128bit);
}

void MacroAssembler::vxorpd(XMMRegister dst, XMMRegister nds, AddressLiteral src, int vector_len, Register scratch_reg) {
  if (reachable(src)) {
    vxorpd(dst, nds, as_Address(src), vector_len);
  } else {
    lea(scratch_reg, src);
    vxorpd(dst, nds, Address(scratch_reg, 0), vector_len);
  }
}

void MacroAssembler::vxorps(XMMRegister dst, XMMRegister nds, AddressLiteral src, int vector_len, Register scratch_reg) {
  if (reachable(src)) {
    vxorps(dst, nds, as_Address(src), vector_len);
  } else {
    lea(scratch_reg, src);
    vxorps(dst, nds, Address(scratch_reg, 0), vector_len);
  }
}

void MacroAssembler::vpxor(XMMRegister dst, XMMRegister nds, AddressLiteral src, int vector_len, Register scratch_reg) {
  if (UseAVX > 1 || (vector_len < 1)) {
    if (reachable(src)) {
      Assembler::vpxor(dst, nds, as_Address(src), vector_len);
    } else {
      lea(scratch_reg, src);
      Assembler::vpxor(dst, nds, Address(scratch_reg, 0), vector_len);
    }
  }
  else {
    MacroAssembler::vxorpd(dst, nds, src, vector_len, scratch_reg);
  }
}

void MacroAssembler::vpermd(XMMRegister dst,  XMMRegister nds, AddressLiteral src, int vector_len, Register scratch_reg) {
  if (reachable(src)) {
    Assembler::vpermd(dst, nds, as_Address(src), vector_len);
  } else {
    lea(scratch_reg, src);
    Assembler::vpermd(dst, nds, Address(scratch_reg, 0), vector_len);
  }
}

void MacroAssembler::clear_jweak_tag(Register possibly_jweak) {
  const int32_t inverted_jweak_mask = ~static_cast<int32_t>(JNIHandles::weak_tag_mask);
  STATIC_ASSERT(inverted_jweak_mask == -2); // otherwise check this code
  // The inverted mask is sign-extended
  andptr(possibly_jweak, inverted_jweak_mask);
}

void MacroAssembler::resolve_jobject(Register value,
                                     Register thread,
                                     Register tmp) {
  assert_different_registers(value, thread, tmp);
  Label done, not_weak;
  testptr(value, value);
  jcc(Assembler::zero, done);                // Use NULL as-is.
  testptr(value, JNIHandles::weak_tag_mask); // Test for jweak tag.
  jcc(Assembler::zero, not_weak);
  // Resolve jweak.
  access_load_at(T_OBJECT, IN_NATIVE | ON_PHANTOM_OOP_REF,
                 value, Address(value, -JNIHandles::weak_tag_value), tmp, thread);
  verify_oop(value);
  jmp(done);
  bind(not_weak);
  // Resolve (untagged) jobject.
  access_load_at(T_OBJECT, IN_NATIVE, value, Address(value, 0), tmp, thread);
  verify_oop(value);
  bind(done);
}

void MacroAssembler::subptr(Register dst, int32_t imm32) {
  LP64_ONLY(subq(dst, imm32)) NOT_LP64(subl(dst, imm32));
}

// Force generation of a 4 byte immediate value even if it fits into 8bit
void MacroAssembler::subptr_imm32(Register dst, int32_t imm32) {
  LP64_ONLY(subq_imm32(dst, imm32)) NOT_LP64(subl_imm32(dst, imm32));
}

void MacroAssembler::subptr(Register dst, Register src) {
  LP64_ONLY(subq(dst, src)) NOT_LP64(subl(dst, src));
}

// C++ bool manipulation
void MacroAssembler::testbool(Register dst) {
  if(sizeof(bool) == 1)
    testb(dst, 0xff);
  else if(sizeof(bool) == 2) {
    // testw implementation needed for two byte bools
    ShouldNotReachHere();
  } else if(sizeof(bool) == 4)
    testl(dst, dst);
  else
    // unsupported
    ShouldNotReachHere();
}

void MacroAssembler::testptr(Register dst, Register src) {
  LP64_ONLY(testq(dst, src)) NOT_LP64(testl(dst, src));
}

// Object / value buffer allocation...
//
// Kills klass and rsi on LP64
void MacroAssembler::allocate_instance(Register klass, Register new_obj,
                                       Register t1, Register t2,
                                       bool clear_fields, Label& alloc_failed)
{
  Label done, initialize_header, initialize_object, slow_case, slow_case_no_pop;
  Register layout_size = t1;
  assert(new_obj == rax, "needs to be rax, according to barrier asm eden_allocate");
  assert_different_registers(klass, new_obj, t1, t2);

  // get instance_size in InstanceKlass (scaled to a count of bytes)
  movl(layout_size, Address(klass, Klass::layout_helper_offset()));
  // test to see if it has a finalizer or is malformed in some way
  testl(layout_size, Klass::_lh_instance_slow_path_bit);
  jcc(Assembler::notZero, slow_case_no_pop);

  // Allocate the instance:
  //  If TLAB is enabled:
  //    Try to allocate in the TLAB.
  //    If fails, go to the slow path.
  //  Else If inline contiguous allocations are enabled:
  //    Try to allocate in eden.
  //    If fails due to heap end, go to slow path.
  //
  //  If TLAB is enabled OR inline contiguous is enabled:
  //    Initialize the allocation.
  //    Exit.
  //
  //  Go to slow path.
  const bool allow_shared_alloc =
    Universe::heap()->supports_inline_contig_alloc();

  push(klass);
  const Register thread = LP64_ONLY(r15_thread) NOT_LP64(klass);
#ifndef _LP64
  if (UseTLAB || allow_shared_alloc) {
    get_thread(thread);
  }
#endif // _LP64

  if (UseTLAB) {
    tlab_allocate(thread, new_obj, layout_size, 0, klass, t2, slow_case);
    if (ZeroTLAB || (!clear_fields)) {
      // the fields have been already cleared
      jmp(initialize_header);
    } else {
      // initialize both the header and fields
      jmp(initialize_object);
    }
  } else {
    // Allocation in the shared Eden, if allowed.
    //
    eden_allocate(thread, new_obj, layout_size, 0, t2, slow_case);
  }

  // If UseTLAB or allow_shared_alloc are true, the object is created above and
  // there is an initialize need. Otherwise, skip and go to the slow path.
  if (UseTLAB || allow_shared_alloc) {
    if (clear_fields) {
      // The object is initialized before the header.  If the object size is
      // zero, go directly to the header initialization.
      bind(initialize_object);
      decrement(layout_size, sizeof(oopDesc));
      jcc(Assembler::zero, initialize_header);

      // Initialize topmost object field, divide size by 8, check if odd and
      // test if zero.
      Register zero = klass;
      xorl(zero, zero);    // use zero reg to clear memory (shorter code)
      shrl(layout_size, LogBytesPerLong); // divide by 2*oopSize and set carry flag if odd

  #ifdef ASSERT
      // make sure instance_size was multiple of 8
      Label L;
      // Ignore partial flag stall after shrl() since it is debug VM
      jcc(Assembler::carryClear, L);
      stop("object size is not multiple of 2 - adjust this code");
      bind(L);
      // must be > 0, no extra check needed here
  #endif

      // initialize remaining object fields: instance_size was a multiple of 8
      {
        Label loop;
        bind(loop);
        movptr(Address(new_obj, layout_size, Address::times_8, sizeof(oopDesc) - 1*oopSize), zero);
        NOT_LP64(movptr(Address(new_obj, layout_size, Address::times_8, sizeof(oopDesc) - 2*oopSize), zero));
        decrement(layout_size);
        jcc(Assembler::notZero, loop);
      }
    } // clear_fields

    // initialize object header only.
    bind(initialize_header);
    pop(klass);
    Register mark_word = t2;
    movptr(mark_word, Address(klass, Klass::prototype_header_offset()));
    movptr(Address(new_obj, oopDesc::mark_offset_in_bytes ()), mark_word);
#ifdef _LP64
    xorl(rsi, rsi);                 // use zero reg to clear memory (shorter code)
    store_klass_gap(new_obj, rsi);  // zero klass gap for compressed oops
#endif
    movptr(t2, klass);         // preserve klass
    Register tmp_store_klass = LP64_ONLY(rscratch1) NOT_LP64(noreg);
    store_klass(new_obj, t2, tmp_store_klass);  // src klass reg is potentially compressed

    jmp(done);
  }

  bind(slow_case);
  pop(klass);
  bind(slow_case_no_pop);
  jmp(alloc_failed);

  bind(done);
}

// Defines obj, preserves var_size_in_bytes, okay for t2 == var_size_in_bytes.
void MacroAssembler::tlab_allocate(Register thread, Register obj,
                                   Register var_size_in_bytes,
                                   int con_size_in_bytes,
                                   Register t1,
                                   Register t2,
                                   Label& slow_case) {
  BarrierSetAssembler* bs = BarrierSet::barrier_set()->barrier_set_assembler();
  bs->tlab_allocate(this, thread, obj, var_size_in_bytes, con_size_in_bytes, t1, t2, slow_case);
}

// Defines obj, preserves var_size_in_bytes
void MacroAssembler::eden_allocate(Register thread, Register obj,
                                   Register var_size_in_bytes,
                                   int con_size_in_bytes,
                                   Register t1,
                                   Label& slow_case) {
  BarrierSetAssembler* bs = BarrierSet::barrier_set()->barrier_set_assembler();
  bs->eden_allocate(this, thread, obj, var_size_in_bytes, con_size_in_bytes, t1, slow_case);
}

// Preserves the contents of address, destroys the contents length_in_bytes and temp.
void MacroAssembler::zero_memory(Register address, Register length_in_bytes, int offset_in_bytes, Register temp) {
  assert(address != length_in_bytes && address != temp && temp != length_in_bytes, "registers must be different");
  assert((offset_in_bytes & (BytesPerWord - 1)) == 0, "offset must be a multiple of BytesPerWord");
  Label done;

  testptr(length_in_bytes, length_in_bytes);
  jcc(Assembler::zero, done);

  // initialize topmost word, divide index by 2, check if odd and test if zero
  // note: for the remaining code to work, index must be a multiple of BytesPerWord
#ifdef ASSERT
  {
    Label L;
    testptr(length_in_bytes, BytesPerWord - 1);
    jcc(Assembler::zero, L);
    stop("length must be a multiple of BytesPerWord");
    bind(L);
  }
#endif
  Register index = length_in_bytes;
  xorptr(temp, temp);    // use _zero reg to clear memory (shorter code)
  if (UseIncDec) {
    shrptr(index, 3);  // divide by 8/16 and set carry flag if bit 2 was set
  } else {
    shrptr(index, 2);  // use 2 instructions to avoid partial flag stall
    shrptr(index, 1);
  }
#ifndef _LP64
  // index could have not been a multiple of 8 (i.e., bit 2 was set)
  {
    Label even;
    // note: if index was a multiple of 8, then it cannot
    //       be 0 now otherwise it must have been 0 before
    //       => if it is even, we don't need to check for 0 again
    jcc(Assembler::carryClear, even);
    // clear topmost word (no jump would be needed if conditional assignment worked here)
    movptr(Address(address, index, Address::times_8, offset_in_bytes - 0*BytesPerWord), temp);
    // index could be 0 now, must check again
    jcc(Assembler::zero, done);
    bind(even);
  }
#endif // !_LP64
  // initialize remaining object fields: index is a multiple of 2 now
  {
    Label loop;
    bind(loop);
    movptr(Address(address, index, Address::times_8, offset_in_bytes - 1*BytesPerWord), temp);
    NOT_LP64(movptr(Address(address, index, Address::times_8, offset_in_bytes - 2*BytesPerWord), temp);)
    decrement(index);
    jcc(Assembler::notZero, loop);
  }

  bind(done);
}

void MacroAssembler::get_inline_type_field_klass(Register klass, Register index, Register inline_klass) {
  movptr(inline_klass, Address(klass, InstanceKlass::inline_type_field_klasses_offset()));
#ifdef ASSERT
  {
    Label done;
    cmpptr(inline_klass, 0);
    jcc(Assembler::notEqual, done);
    stop("get_inline_type_field_klass contains no inline klass");
    bind(done);
  }
#endif
  movptr(inline_klass, Address(inline_klass, index, Address::times_ptr));
}

void MacroAssembler::get_default_value_oop(Register inline_klass, Register temp_reg, Register obj) {
#ifdef ASSERT
  {
    Label done_check;
    test_klass_is_inline_type(inline_klass, temp_reg, done_check);
    stop("get_default_value_oop from non inline type klass");
    bind(done_check);
  }
#endif
  Register offset = temp_reg;
  // Getting the offset of the pre-allocated default value
  movptr(offset, Address(inline_klass, in_bytes(InstanceKlass::adr_inlineklass_fixed_block_offset())));
  movl(offset, Address(offset, in_bytes(InlineKlass::default_value_offset_offset())));

  // Getting the mirror
  movptr(obj, Address(inline_klass, in_bytes(Klass::java_mirror_offset())));
  resolve_oop_handle(obj, inline_klass);

  // Getting the pre-allocated default value from the mirror
  Address field(obj, offset, Address::times_1);
  load_heap_oop(obj, field);
}

void MacroAssembler::get_empty_inline_type_oop(Register inline_klass, Register temp_reg, Register obj) {
#ifdef ASSERT
  {
    Label done_check;
    test_klass_is_empty_inline_type(inline_klass, temp_reg, done_check);
    stop("get_empty_value from non-empty inline klass");
    bind(done_check);
  }
#endif
  get_default_value_oop(inline_klass, temp_reg, obj);
}


// Look up the method for a megamorphic invokeinterface call.
// The target method is determined by <intf_klass, itable_index>.
// The receiver klass is in recv_klass.
// On success, the result will be in method_result, and execution falls through.
// On failure, execution transfers to the given label.
void MacroAssembler::lookup_interface_method(Register recv_klass,
                                             Register intf_klass,
                                             RegisterOrConstant itable_index,
                                             Register method_result,
                                             Register scan_temp,
                                             Label& L_no_such_interface,
                                             bool return_method) {
  assert_different_registers(recv_klass, intf_klass, scan_temp);
  assert_different_registers(method_result, intf_klass, scan_temp);
  assert(recv_klass != method_result || !return_method,
         "recv_klass can be destroyed when method isn't needed");

  assert(itable_index.is_constant() || itable_index.as_register() == method_result,
         "caller must use same register for non-constant itable index as for method");

  // Compute start of first itableOffsetEntry (which is at the end of the vtable)
  int vtable_base = in_bytes(Klass::vtable_start_offset());
  int itentry_off = itableMethodEntry::method_offset_in_bytes();
  int scan_step   = itableOffsetEntry::size() * wordSize;
  int vte_size    = vtableEntry::size_in_bytes();
  Address::ScaleFactor times_vte_scale = Address::times_ptr;
  assert(vte_size == wordSize, "else adjust times_vte_scale");

  movl(scan_temp, Address(recv_klass, Klass::vtable_length_offset()));

  // %%% Could store the aligned, prescaled offset in the klassoop.
  lea(scan_temp, Address(recv_klass, scan_temp, times_vte_scale, vtable_base));

  if (return_method) {
    // Adjust recv_klass by scaled itable_index, so we can free itable_index.
    assert(itableMethodEntry::size() * wordSize == wordSize, "adjust the scaling in the code below");
    lea(recv_klass, Address(recv_klass, itable_index, Address::times_ptr, itentry_off));
  }

  // for (scan = klass->itable(); scan->interface() != NULL; scan += scan_step) {
  //   if (scan->interface() == intf) {
  //     result = (klass + scan->offset() + itable_index);
  //   }
  // }
  Label search, found_method;

  for (int peel = 1; peel >= 0; peel--) {
    movptr(method_result, Address(scan_temp, itableOffsetEntry::interface_offset_in_bytes()));
    cmpptr(intf_klass, method_result);

    if (peel) {
      jccb(Assembler::equal, found_method);
    } else {
      jccb(Assembler::notEqual, search);
      // (invert the test to fall through to found_method...)
    }

    if (!peel)  break;

    bind(search);

    // Check that the previous entry is non-null.  A null entry means that
    // the receiver class doesn't implement the interface, and wasn't the
    // same as when the caller was compiled.
    testptr(method_result, method_result);
    jcc(Assembler::zero, L_no_such_interface);
    addptr(scan_temp, scan_step);
  }

  bind(found_method);

  if (return_method) {
    // Got a hit.
    movl(scan_temp, Address(scan_temp, itableOffsetEntry::offset_offset_in_bytes()));
    movptr(method_result, Address(recv_klass, scan_temp, Address::times_1));
  }
}


// virtual method calling
void MacroAssembler::lookup_virtual_method(Register recv_klass,
                                           RegisterOrConstant vtable_index,
                                           Register method_result) {
  const int base = in_bytes(Klass::vtable_start_offset());
  assert(vtableEntry::size() * wordSize == wordSize, "else adjust the scaling in the code below");
  Address vtable_entry_addr(recv_klass,
                            vtable_index, Address::times_ptr,
                            base + vtableEntry::method_offset_in_bytes());
  movptr(method_result, vtable_entry_addr);
}


void MacroAssembler::check_klass_subtype(Register sub_klass,
                           Register super_klass,
                           Register temp_reg,
                           Label& L_success) {
  Label L_failure;
  check_klass_subtype_fast_path(sub_klass, super_klass, temp_reg,        &L_success, &L_failure, NULL);
  check_klass_subtype_slow_path(sub_klass, super_klass, temp_reg, noreg, &L_success, NULL);
  bind(L_failure);
}


void MacroAssembler::check_klass_subtype_fast_path(Register sub_klass,
                                                   Register super_klass,
                                                   Register temp_reg,
                                                   Label* L_success,
                                                   Label* L_failure,
                                                   Label* L_slow_path,
                                        RegisterOrConstant super_check_offset) {
  assert_different_registers(sub_klass, super_klass, temp_reg);
  bool must_load_sco = (super_check_offset.constant_or_zero() == -1);
  if (super_check_offset.is_register()) {
    assert_different_registers(sub_klass, super_klass,
                               super_check_offset.as_register());
  } else if (must_load_sco) {
    assert(temp_reg != noreg, "supply either a temp or a register offset");
  }

  Label L_fallthrough;
  int label_nulls = 0;
  if (L_success == NULL)   { L_success   = &L_fallthrough; label_nulls++; }
  if (L_failure == NULL)   { L_failure   = &L_fallthrough; label_nulls++; }
  if (L_slow_path == NULL) { L_slow_path = &L_fallthrough; label_nulls++; }
  assert(label_nulls <= 1, "at most one NULL in the batch");

  int sc_offset = in_bytes(Klass::secondary_super_cache_offset());
  int sco_offset = in_bytes(Klass::super_check_offset_offset());
  Address super_check_offset_addr(super_klass, sco_offset);

  // Hacked jcc, which "knows" that L_fallthrough, at least, is in
  // range of a jccb.  If this routine grows larger, reconsider at
  // least some of these.
#define local_jcc(assembler_cond, label)                                \
  if (&(label) == &L_fallthrough)  jccb(assembler_cond, label);         \
  else                             jcc( assembler_cond, label) /*omit semi*/

  // Hacked jmp, which may only be used just before L_fallthrough.
#define final_jmp(label)                                                \
  if (&(label) == &L_fallthrough) { /*do nothing*/ }                    \
  else                            jmp(label)                /*omit semi*/

  // If the pointers are equal, we are done (e.g., String[] elements).
  // This self-check enables sharing of secondary supertype arrays among
  // non-primary types such as array-of-interface.  Otherwise, each such
  // type would need its own customized SSA.
  // We move this check to the front of the fast path because many
  // type checks are in fact trivially successful in this manner,
  // so we get a nicely predicted branch right at the start of the check.
  cmpptr(sub_klass, super_klass);
  local_jcc(Assembler::equal, *L_success);

  // Check the supertype display:
  if (must_load_sco) {
    // Positive movl does right thing on LP64.
    movl(temp_reg, super_check_offset_addr);
    super_check_offset = RegisterOrConstant(temp_reg);
  }
  Address super_check_addr(sub_klass, super_check_offset, Address::times_1, 0);
  cmpptr(super_klass, super_check_addr); // load displayed supertype

  // This check has worked decisively for primary supers.
  // Secondary supers are sought in the super_cache ('super_cache_addr').
  // (Secondary supers are interfaces and very deeply nested subtypes.)
  // This works in the same check above because of a tricky aliasing
  // between the super_cache and the primary super display elements.
  // (The 'super_check_addr' can address either, as the case requires.)
  // Note that the cache is updated below if it does not help us find
  // what we need immediately.
  // So if it was a primary super, we can just fail immediately.
  // Otherwise, it's the slow path for us (no success at this point).

  if (super_check_offset.is_register()) {
    local_jcc(Assembler::equal, *L_success);
    cmpl(super_check_offset.as_register(), sc_offset);
    if (L_failure == &L_fallthrough) {
      local_jcc(Assembler::equal, *L_slow_path);
    } else {
      local_jcc(Assembler::notEqual, *L_failure);
      final_jmp(*L_slow_path);
    }
  } else if (super_check_offset.as_constant() == sc_offset) {
    // Need a slow path; fast failure is impossible.
    if (L_slow_path == &L_fallthrough) {
      local_jcc(Assembler::equal, *L_success);
    } else {
      local_jcc(Assembler::notEqual, *L_slow_path);
      final_jmp(*L_success);
    }
  } else {
    // No slow path; it's a fast decision.
    if (L_failure == &L_fallthrough) {
      local_jcc(Assembler::equal, *L_success);
    } else {
      local_jcc(Assembler::notEqual, *L_failure);
      final_jmp(*L_success);
    }
  }

  bind(L_fallthrough);

#undef local_jcc
#undef final_jmp
}


void MacroAssembler::check_klass_subtype_slow_path(Register sub_klass,
                                                   Register super_klass,
                                                   Register temp_reg,
                                                   Register temp2_reg,
                                                   Label* L_success,
                                                   Label* L_failure,
                                                   bool set_cond_codes) {
  assert_different_registers(sub_klass, super_klass, temp_reg);
  if (temp2_reg != noreg)
    assert_different_registers(sub_klass, super_klass, temp_reg, temp2_reg);
#define IS_A_TEMP(reg) ((reg) == temp_reg || (reg) == temp2_reg)

  Label L_fallthrough;
  int label_nulls = 0;
  if (L_success == NULL)   { L_success   = &L_fallthrough; label_nulls++; }
  if (L_failure == NULL)   { L_failure   = &L_fallthrough; label_nulls++; }
  assert(label_nulls <= 1, "at most one NULL in the batch");

  // a couple of useful fields in sub_klass:
  int ss_offset = in_bytes(Klass::secondary_supers_offset());
  int sc_offset = in_bytes(Klass::secondary_super_cache_offset());
  Address secondary_supers_addr(sub_klass, ss_offset);
  Address super_cache_addr(     sub_klass, sc_offset);

  // Do a linear scan of the secondary super-klass chain.
  // This code is rarely used, so simplicity is a virtue here.
  // The repne_scan instruction uses fixed registers, which we must spill.
  // Don't worry too much about pre-existing connections with the input regs.

  assert(sub_klass != rax, "killed reg"); // killed by mov(rax, super)
  assert(sub_klass != rcx, "killed reg"); // killed by lea(rcx, &pst_counter)

  // Get super_klass value into rax (even if it was in rdi or rcx).
  bool pushed_rax = false, pushed_rcx = false, pushed_rdi = false;
  if (super_klass != rax || UseCompressedOops) {
    if (!IS_A_TEMP(rax)) { push(rax); pushed_rax = true; }
    mov(rax, super_klass);
  }
  if (!IS_A_TEMP(rcx)) { push(rcx); pushed_rcx = true; }
  if (!IS_A_TEMP(rdi)) { push(rdi); pushed_rdi = true; }

#ifndef PRODUCT
  int* pst_counter = &SharedRuntime::_partial_subtype_ctr;
  ExternalAddress pst_counter_addr((address) pst_counter);
  NOT_LP64(  incrementl(pst_counter_addr) );
  LP64_ONLY( lea(rcx, pst_counter_addr) );
  LP64_ONLY( incrementl(Address(rcx, 0)) );
#endif //PRODUCT

  // We will consult the secondary-super array.
  movptr(rdi, secondary_supers_addr);
  // Load the array length.  (Positive movl does right thing on LP64.)
  movl(rcx, Address(rdi, Array<Klass*>::length_offset_in_bytes()));
  // Skip to start of data.
  addptr(rdi, Array<Klass*>::base_offset_in_bytes());

  // Scan RCX words at [RDI] for an occurrence of RAX.
  // Set NZ/Z based on last compare.
  // Z flag value will not be set by 'repne' if RCX == 0 since 'repne' does
  // not change flags (only scas instruction which is repeated sets flags).
  // Set Z = 0 (not equal) before 'repne' to indicate that class was not found.

    testptr(rax,rax); // Set Z = 0
    repne_scan();

  // Unspill the temp. registers:
  if (pushed_rdi)  pop(rdi);
  if (pushed_rcx)  pop(rcx);
  if (pushed_rax)  pop(rax);

  if (set_cond_codes) {
    // Special hack for the AD files:  rdi is guaranteed non-zero.
    assert(!pushed_rdi, "rdi must be left non-NULL");
    // Also, the condition codes are properly set Z/NZ on succeed/failure.
  }

  if (L_failure == &L_fallthrough)
        jccb(Assembler::notEqual, *L_failure);
  else  jcc(Assembler::notEqual, *L_failure);

  // Success.  Cache the super we found and proceed in triumph.
  movptr(super_cache_addr, super_klass);

  if (L_success != &L_fallthrough) {
    jmp(*L_success);
  }

#undef IS_A_TEMP

  bind(L_fallthrough);
}

void MacroAssembler::clinit_barrier(Register klass, Register thread, Label* L_fast_path, Label* L_slow_path) {
  assert(L_fast_path != NULL || L_slow_path != NULL, "at least one is required");

  Label L_fallthrough;
  if (L_fast_path == NULL) {
    L_fast_path = &L_fallthrough;
  } else if (L_slow_path == NULL) {
    L_slow_path = &L_fallthrough;
  }

  // Fast path check: class is fully initialized
  cmpb(Address(klass, InstanceKlass::init_state_offset()), InstanceKlass::fully_initialized);
  jcc(Assembler::equal, *L_fast_path);

  // Fast path check: current thread is initializer thread
  cmpptr(thread, Address(klass, InstanceKlass::init_thread_offset()));
  if (L_slow_path == &L_fallthrough) {
    jcc(Assembler::equal, *L_fast_path);
    bind(*L_slow_path);
  } else if (L_fast_path == &L_fallthrough) {
    jcc(Assembler::notEqual, *L_slow_path);
    bind(*L_fast_path);
  } else {
    Unimplemented();
  }
}

void MacroAssembler::cmov32(Condition cc, Register dst, Address src) {
  if (VM_Version::supports_cmov()) {
    cmovl(cc, dst, src);
  } else {
    Label L;
    jccb(negate_condition(cc), L);
    movl(dst, src);
    bind(L);
  }
}

void MacroAssembler::cmov32(Condition cc, Register dst, Register src) {
  if (VM_Version::supports_cmov()) {
    cmovl(cc, dst, src);
  } else {
    Label L;
    jccb(negate_condition(cc), L);
    movl(dst, src);
    bind(L);
  }
}

void MacroAssembler::_verify_oop(Register reg, const char* s, const char* file, int line) {
  if (!VerifyOops || VerifyAdapterSharing) {
    // Below address of the code string confuses VerifyAdapterSharing
    // because it may differ between otherwise equivalent adapters.
    return;
  }

  // Pass register number to verify_oop_subroutine
  const char* b = NULL;
  {
    ResourceMark rm;
    stringStream ss;
    ss.print("verify_oop: %s: %s (%s:%d)", reg->name(), s, file, line);
    b = code_string(ss.as_string());
  }
  BLOCK_COMMENT("verify_oop {");
#ifdef _LP64
  push(rscratch1);                    // save r10, trashed by movptr()
#endif
  push(rax);                          // save rax,
  push(reg);                          // pass register argument
  ExternalAddress buffer((address) b);
  // avoid using pushptr, as it modifies scratch registers
  // and our contract is not to modify anything
  movptr(rax, buffer.addr());
  push(rax);
  // call indirectly to solve generation ordering problem
  movptr(rax, ExternalAddress(StubRoutines::verify_oop_subroutine_entry_address()));
  call(rax);
  // Caller pops the arguments (oop, message) and restores rax, r10
  BLOCK_COMMENT("} verify_oop");
}

void MacroAssembler::vallones(XMMRegister dst, int vector_len) {
  if (UseAVX > 2 && (vector_len == Assembler::AVX_512bit || VM_Version::supports_avx512vl())) {
    vpternlogd(dst, 0xFF, dst, dst, vector_len);
  } else {
    assert(UseAVX > 0, "");
    vpcmpeqb(dst, dst, dst, vector_len);
  }
}

Address MacroAssembler::argument_address(RegisterOrConstant arg_slot,
                                         int extra_slot_offset) {
  // cf. TemplateTable::prepare_invoke(), if (load_receiver).
  int stackElementSize = Interpreter::stackElementSize;
  int offset = Interpreter::expr_offset_in_bytes(extra_slot_offset+0);
#ifdef ASSERT
  int offset1 = Interpreter::expr_offset_in_bytes(extra_slot_offset+1);
  assert(offset1 - offset == stackElementSize, "correct arithmetic");
#endif
  Register             scale_reg    = noreg;
  Address::ScaleFactor scale_factor = Address::no_scale;
  if (arg_slot.is_constant()) {
    offset += arg_slot.as_constant() * stackElementSize;
  } else {
    scale_reg    = arg_slot.as_register();
    scale_factor = Address::times(stackElementSize);
  }
  offset += wordSize;           // return PC is on stack
  return Address(rsp, scale_reg, scale_factor, offset);
}

void MacroAssembler::_verify_oop_addr(Address addr, const char* s, const char* file, int line) {
  if (!VerifyOops || VerifyAdapterSharing) {
    // Below address of the code string confuses VerifyAdapterSharing
    // because it may differ between otherwise equivalent adapters.
    return;
  }

  // Address adjust(addr.base(), addr.index(), addr.scale(), addr.disp() + BytesPerWord);
  // Pass register number to verify_oop_subroutine
  const char* b = NULL;
  {
    ResourceMark rm;
    stringStream ss;
    ss.print("verify_oop_addr: %s (%s:%d)", s, file, line);
    b = code_string(ss.as_string());
  }
#ifdef _LP64
  push(rscratch1);                    // save r10, trashed by movptr()
#endif
  push(rax);                          // save rax,
  // addr may contain rsp so we will have to adjust it based on the push
  // we just did (and on 64 bit we do two pushes)
  // NOTE: 64bit seemed to have had a bug in that it did movq(addr, rax); which
  // stores rax into addr which is backwards of what was intended.
  if (addr.uses(rsp)) {
    lea(rax, addr);
    pushptr(Address(rax, LP64_ONLY(2 *) BytesPerWord));
  } else {
    pushptr(addr);
  }

  ExternalAddress buffer((address) b);
  // pass msg argument
  // avoid using pushptr, as it modifies scratch registers
  // and our contract is not to modify anything
  movptr(rax, buffer.addr());
  push(rax);

  // call indirectly to solve generation ordering problem
  movptr(rax, ExternalAddress(StubRoutines::verify_oop_subroutine_entry_address()));
  call(rax);
  // Caller pops the arguments (addr, message) and restores rax, r10.
}

void MacroAssembler::verify_tlab() {
#ifdef ASSERT
  if (UseTLAB && VerifyOops) {
    Label next, ok;
    Register t1 = rsi;
    Register thread_reg = NOT_LP64(rbx) LP64_ONLY(r15_thread);

    push(t1);
    NOT_LP64(push(thread_reg));
    NOT_LP64(get_thread(thread_reg));

    movptr(t1, Address(thread_reg, in_bytes(JavaThread::tlab_top_offset())));
    cmpptr(t1, Address(thread_reg, in_bytes(JavaThread::tlab_start_offset())));
    jcc(Assembler::aboveEqual, next);
    STOP("assert(top >= start)");
    should_not_reach_here();

    bind(next);
    movptr(t1, Address(thread_reg, in_bytes(JavaThread::tlab_end_offset())));
    cmpptr(t1, Address(thread_reg, in_bytes(JavaThread::tlab_top_offset())));
    jcc(Assembler::aboveEqual, ok);
    STOP("assert(top <= end)");
    should_not_reach_here();

    bind(ok);
    NOT_LP64(pop(thread_reg));
    pop(t1);
  }
#endif
}

class ControlWord {
 public:
  int32_t _value;

  int  rounding_control() const        { return  (_value >> 10) & 3      ; }
  int  precision_control() const       { return  (_value >>  8) & 3      ; }
  bool precision() const               { return ((_value >>  5) & 1) != 0; }
  bool underflow() const               { return ((_value >>  4) & 1) != 0; }
  bool overflow() const                { return ((_value >>  3) & 1) != 0; }
  bool zero_divide() const             { return ((_value >>  2) & 1) != 0; }
  bool denormalized() const            { return ((_value >>  1) & 1) != 0; }
  bool invalid() const                 { return ((_value >>  0) & 1) != 0; }

  void print() const {
    // rounding control
    const char* rc;
    switch (rounding_control()) {
      case 0: rc = "round near"; break;
      case 1: rc = "round down"; break;
      case 2: rc = "round up  "; break;
      case 3: rc = "chop      "; break;
      default:
        rc = NULL; // silence compiler warnings
        fatal("Unknown rounding control: %d", rounding_control());
    };
    // precision control
    const char* pc;
    switch (precision_control()) {
      case 0: pc = "24 bits "; break;
      case 1: pc = "reserved"; break;
      case 2: pc = "53 bits "; break;
      case 3: pc = "64 bits "; break;
      default:
        pc = NULL; // silence compiler warnings
        fatal("Unknown precision control: %d", precision_control());
    };
    // flags
    char f[9];
    f[0] = ' ';
    f[1] = ' ';
    f[2] = (precision   ()) ? 'P' : 'p';
    f[3] = (underflow   ()) ? 'U' : 'u';
    f[4] = (overflow    ()) ? 'O' : 'o';
    f[5] = (zero_divide ()) ? 'Z' : 'z';
    f[6] = (denormalized()) ? 'D' : 'd';
    f[7] = (invalid     ()) ? 'I' : 'i';
    f[8] = '\x0';
    // output
    printf("%04x  masks = %s, %s, %s", _value & 0xFFFF, f, rc, pc);
  }

};

class StatusWord {
 public:
  int32_t _value;

  bool busy() const                    { return ((_value >> 15) & 1) != 0; }
  bool C3() const                      { return ((_value >> 14) & 1) != 0; }
  bool C2() const                      { return ((_value >> 10) & 1) != 0; }
  bool C1() const                      { return ((_value >>  9) & 1) != 0; }
  bool C0() const                      { return ((_value >>  8) & 1) != 0; }
  int  top() const                     { return  (_value >> 11) & 7      ; }
  bool error_status() const            { return ((_value >>  7) & 1) != 0; }
  bool stack_fault() const             { return ((_value >>  6) & 1) != 0; }
  bool precision() const               { return ((_value >>  5) & 1) != 0; }
  bool underflow() const               { return ((_value >>  4) & 1) != 0; }
  bool overflow() const                { return ((_value >>  3) & 1) != 0; }
  bool zero_divide() const             { return ((_value >>  2) & 1) != 0; }
  bool denormalized() const            { return ((_value >>  1) & 1) != 0; }
  bool invalid() const                 { return ((_value >>  0) & 1) != 0; }

  void print() const {
    // condition codes
    char c[5];
    c[0] = (C3()) ? '3' : '-';
    c[1] = (C2()) ? '2' : '-';
    c[2] = (C1()) ? '1' : '-';
    c[3] = (C0()) ? '0' : '-';
    c[4] = '\x0';
    // flags
    char f[9];
    f[0] = (error_status()) ? 'E' : '-';
    f[1] = (stack_fault ()) ? 'S' : '-';
    f[2] = (precision   ()) ? 'P' : '-';
    f[3] = (underflow   ()) ? 'U' : '-';
    f[4] = (overflow    ()) ? 'O' : '-';
    f[5] = (zero_divide ()) ? 'Z' : '-';
    f[6] = (denormalized()) ? 'D' : '-';
    f[7] = (invalid     ()) ? 'I' : '-';
    f[8] = '\x0';
    // output
    printf("%04x  flags = %s, cc =  %s, top = %d", _value & 0xFFFF, f, c, top());
  }

};

class TagWord {
 public:
  int32_t _value;

  int tag_at(int i) const              { return (_value >> (i*2)) & 3; }

  void print() const {
    printf("%04x", _value & 0xFFFF);
  }

};

class FPU_Register {
 public:
  int32_t _m0;
  int32_t _m1;
  int16_t _ex;

  bool is_indefinite() const           {
    return _ex == -1 && _m1 == (int32_t)0xC0000000 && _m0 == 0;
  }

  void print() const {
    char  sign = (_ex < 0) ? '-' : '+';
    const char* kind = (_ex == 0x7FFF || _ex == (int16_t)-1) ? "NaN" : "   ";
    printf("%c%04hx.%08x%08x  %s", sign, _ex, _m1, _m0, kind);
  };

};

class FPU_State {
 public:
  enum {
    register_size       = 10,
    number_of_registers =  8,
    register_mask       =  7
  };

  ControlWord  _control_word;
  StatusWord   _status_word;
  TagWord      _tag_word;
  int32_t      _error_offset;
  int32_t      _error_selector;
  int32_t      _data_offset;
  int32_t      _data_selector;
  int8_t       _register[register_size * number_of_registers];

  int tag_for_st(int i) const          { return _tag_word.tag_at((_status_word.top() + i) & register_mask); }
  FPU_Register* st(int i) const        { return (FPU_Register*)&_register[register_size * i]; }

  const char* tag_as_string(int tag) const {
    switch (tag) {
      case 0: return "valid";
      case 1: return "zero";
      case 2: return "special";
      case 3: return "empty";
    }
    ShouldNotReachHere();
    return NULL;
  }

  void print() const {
    // print computation registers
    { int t = _status_word.top();
      for (int i = 0; i < number_of_registers; i++) {
        int j = (i - t) & register_mask;
        printf("%c r%d = ST%d = ", (j == 0 ? '*' : ' '), i, j);
        st(j)->print();
        printf(" %s\n", tag_as_string(_tag_word.tag_at(i)));
      }
    }
    printf("\n");
    // print control registers
    printf("ctrl = "); _control_word.print(); printf("\n");
    printf("stat = "); _status_word .print(); printf("\n");
    printf("tags = "); _tag_word    .print(); printf("\n");
  }

};

class Flag_Register {
 public:
  int32_t _value;

  bool overflow() const                { return ((_value >> 11) & 1) != 0; }
  bool direction() const               { return ((_value >> 10) & 1) != 0; }
  bool sign() const                    { return ((_value >>  7) & 1) != 0; }
  bool zero() const                    { return ((_value >>  6) & 1) != 0; }
  bool auxiliary_carry() const         { return ((_value >>  4) & 1) != 0; }
  bool parity() const                  { return ((_value >>  2) & 1) != 0; }
  bool carry() const                   { return ((_value >>  0) & 1) != 0; }

  void print() const {
    // flags
    char f[8];
    f[0] = (overflow       ()) ? 'O' : '-';
    f[1] = (direction      ()) ? 'D' : '-';
    f[2] = (sign           ()) ? 'S' : '-';
    f[3] = (zero           ()) ? 'Z' : '-';
    f[4] = (auxiliary_carry()) ? 'A' : '-';
    f[5] = (parity         ()) ? 'P' : '-';
    f[6] = (carry          ()) ? 'C' : '-';
    f[7] = '\x0';
    // output
    printf("%08x  flags = %s", _value, f);
  }

};

class IU_Register {
 public:
  int32_t _value;

  void print() const {
    printf("%08x  %11d", _value, _value);
  }

};

class IU_State {
 public:
  Flag_Register _eflags;
  IU_Register   _rdi;
  IU_Register   _rsi;
  IU_Register   _rbp;
  IU_Register   _rsp;
  IU_Register   _rbx;
  IU_Register   _rdx;
  IU_Register   _rcx;
  IU_Register   _rax;

  void print() const {
    // computation registers
    printf("rax,  = "); _rax.print(); printf("\n");
    printf("rbx,  = "); _rbx.print(); printf("\n");
    printf("rcx  = "); _rcx.print(); printf("\n");
    printf("rdx  = "); _rdx.print(); printf("\n");
    printf("rdi  = "); _rdi.print(); printf("\n");
    printf("rsi  = "); _rsi.print(); printf("\n");
    printf("rbp,  = "); _rbp.print(); printf("\n");
    printf("rsp  = "); _rsp.print(); printf("\n");
    printf("\n");
    // control registers
    printf("flgs = "); _eflags.print(); printf("\n");
  }
};


class CPU_State {
 public:
  FPU_State _fpu_state;
  IU_State  _iu_state;

  void print() const {
    printf("--------------------------------------------------\n");
    _iu_state .print();
    printf("\n");
    _fpu_state.print();
    printf("--------------------------------------------------\n");
  }

};


static void _print_CPU_state(CPU_State* state) {
  state->print();
};


void MacroAssembler::print_CPU_state() {
  push_CPU_state();
  push(rsp);                // pass CPU state
  call(RuntimeAddress(CAST_FROM_FN_PTR(address, _print_CPU_state)));
  addptr(rsp, wordSize);       // discard argument
  pop_CPU_state();
}


#ifndef _LP64
static bool _verify_FPU(int stack_depth, char* s, CPU_State* state) {
  static int counter = 0;
  FPU_State* fs = &state->_fpu_state;
  counter++;
  // For leaf calls, only verify that the top few elements remain empty.
  // We only need 1 empty at the top for C2 code.
  if( stack_depth < 0 ) {
    if( fs->tag_for_st(7) != 3 ) {
      printf("FPR7 not empty\n");
      state->print();
      assert(false, "error");
      return false;
    }
    return true;                // All other stack states do not matter
  }

  assert((fs->_control_word._value & 0xffff) == StubRoutines::x86::fpu_cntrl_wrd_std(),
         "bad FPU control word");

  // compute stack depth
  int i = 0;
  while (i < FPU_State::number_of_registers && fs->tag_for_st(i)  < 3) i++;
  int d = i;
  while (i < FPU_State::number_of_registers && fs->tag_for_st(i) == 3) i++;
  // verify findings
  if (i != FPU_State::number_of_registers) {
    // stack not contiguous
    printf("%s: stack not contiguous at ST%d\n", s, i);
    state->print();
    assert(false, "error");
    return false;
  }
  // check if computed stack depth corresponds to expected stack depth
  if (stack_depth < 0) {
    // expected stack depth is -stack_depth or less
    if (d > -stack_depth) {
      // too many elements on the stack
      printf("%s: <= %d stack elements expected but found %d\n", s, -stack_depth, d);
      state->print();
      assert(false, "error");
      return false;
    }
  } else {
    // expected stack depth is stack_depth
    if (d != stack_depth) {
      // wrong stack depth
      printf("%s: %d stack elements expected but found %d\n", s, stack_depth, d);
      state->print();
      assert(false, "error");
      return false;
    }
  }
  // everything is cool
  return true;
}

void MacroAssembler::verify_FPU(int stack_depth, const char* s) {
  if (!VerifyFPU) return;
  push_CPU_state();
  push(rsp);                // pass CPU state
  ExternalAddress msg((address) s);
  // pass message string s
  pushptr(msg.addr());
  push(stack_depth);        // pass stack depth
  call(RuntimeAddress(CAST_FROM_FN_PTR(address, _verify_FPU)));
  addptr(rsp, 3 * wordSize);   // discard arguments
  // check for error
  { Label L;
    testl(rax, rax);
    jcc(Assembler::notZero, L);
    int3();                  // break if error condition
    bind(L);
  }
  pop_CPU_state();
}
#endif // _LP64

void MacroAssembler::restore_cpu_control_state_after_jni() {
  // Either restore the MXCSR register after returning from the JNI Call
  // or verify that it wasn't changed (with -Xcheck:jni flag).
  if (VM_Version::supports_sse()) {
    if (RestoreMXCSROnJNICalls) {
      ldmxcsr(ExternalAddress(StubRoutines::x86::addr_mxcsr_std()));
    } else if (CheckJNICalls) {
      call(RuntimeAddress(StubRoutines::x86::verify_mxcsr_entry()));
    }
  }
  // Clear upper bits of YMM registers to avoid SSE <-> AVX transition penalty.
  vzeroupper();
  // Reset k1 to 0xffff.

#ifdef COMPILER2
  if (PostLoopMultiversioning && VM_Version::supports_evex()) {
    push(rcx);
    movl(rcx, 0xffff);
    kmovwl(k1, rcx);
    pop(rcx);
  }
#endif // COMPILER2

#ifndef _LP64
  // Either restore the x87 floating pointer control word after returning
  // from the JNI call or verify that it wasn't changed.
  if (CheckJNICalls) {
    call(RuntimeAddress(StubRoutines::x86::verify_fpu_cntrl_wrd_entry()));
  }
#endif // _LP64
}

// ((OopHandle)result).resolve();
void MacroAssembler::resolve_oop_handle(Register result, Register tmp) {
  assert_different_registers(result, tmp);

  // Only 64 bit platforms support GCs that require a tmp register
  // Only IN_HEAP loads require a thread_tmp register
  // OopHandle::resolve is an indirection like jobject.
  access_load_at(T_OBJECT, IN_NATIVE,
                 result, Address(result, 0), tmp, /*tmp_thread*/noreg);
}

// ((WeakHandle)result).resolve();
void MacroAssembler::resolve_weak_handle(Register rresult, Register rtmp) {
  assert_different_registers(rresult, rtmp);
  Label resolved;

  // A null weak handle resolves to null.
  cmpptr(rresult, 0);
  jcc(Assembler::equal, resolved);

  // Only 64 bit platforms support GCs that require a tmp register
  // Only IN_HEAP loads require a thread_tmp register
  // WeakHandle::resolve is an indirection like jweak.
  access_load_at(T_OBJECT, IN_NATIVE | ON_PHANTOM_OOP_REF,
                 rresult, Address(rresult, 0), rtmp, /*tmp_thread*/noreg);
  bind(resolved);
}

void MacroAssembler::load_mirror(Register mirror, Register method, Register tmp) {
  // get mirror
  const int mirror_offset = in_bytes(Klass::java_mirror_offset());
  load_method_holder(mirror, method);
  movptr(mirror, Address(mirror, mirror_offset));
  resolve_oop_handle(mirror, tmp);
}

void MacroAssembler::load_method_holder_cld(Register rresult, Register rmethod) {
  load_method_holder(rresult, rmethod);
  movptr(rresult, Address(rresult, InstanceKlass::class_loader_data_offset()));
}

void MacroAssembler::load_method_holder(Register holder, Register method) {
  movptr(holder, Address(method, Method::const_offset()));                      // ConstMethod*
  movptr(holder, Address(holder, ConstMethod::constants_offset()));             // ConstantPool*
  movptr(holder, Address(holder, ConstantPool::pool_holder_offset_in_bytes())); // InstanceKlass*
}

void MacroAssembler::load_metadata(Register dst, Register src) {
  if (UseCompressedClassPointers) {
    movl(dst, Address(src, oopDesc::klass_offset_in_bytes()));
  } else {
    movptr(dst, Address(src, oopDesc::klass_offset_in_bytes()));
  }
}

void MacroAssembler::load_klass(Register dst, Register src, Register tmp) {
  assert_different_registers(src, tmp);
  assert_different_registers(dst, tmp);
#ifdef _LP64
  if (UseCompressedClassPointers) {
    movl(dst, Address(src, oopDesc::klass_offset_in_bytes()));
    decode_klass_not_null(dst, tmp);
  } else
#endif
  movptr(dst, Address(src, oopDesc::klass_offset_in_bytes()));
}

void MacroAssembler::load_prototype_header(Register dst, Register src, Register tmp) {
  load_klass(dst, src, tmp);
  movptr(dst, Address(dst, Klass::prototype_header_offset()));
}

void MacroAssembler::store_klass(Register dst, Register src, Register tmp) {
  assert_different_registers(src, tmp);
  assert_different_registers(dst, tmp);
#ifdef _LP64
  if (UseCompressedClassPointers) {
    encode_klass_not_null(src, tmp);
    movl(Address(dst, oopDesc::klass_offset_in_bytes()), src);
  } else
#endif
    movptr(Address(dst, oopDesc::klass_offset_in_bytes()), src);
}

void MacroAssembler::access_load_at(BasicType type, DecoratorSet decorators, Register dst, Address src,
                                    Register tmp1, Register thread_tmp) {
  BarrierSetAssembler* bs = BarrierSet::barrier_set()->barrier_set_assembler();
  decorators = AccessInternal::decorator_fixup(decorators);
  bool as_raw = (decorators & AS_RAW) != 0;
  if (as_raw) {
    bs->BarrierSetAssembler::load_at(this, decorators, type, dst, src, tmp1, thread_tmp);
  } else {
    bs->load_at(this, decorators, type, dst, src, tmp1, thread_tmp);
  }
}

void MacroAssembler::access_store_at(BasicType type, DecoratorSet decorators, Address dst, Register src,
                                     Register tmp1, Register tmp2, Register tmp3) {
  BarrierSetAssembler* bs = BarrierSet::barrier_set()->barrier_set_assembler();
  decorators = AccessInternal::decorator_fixup(decorators);
  bool as_raw = (decorators & AS_RAW) != 0;
  if (as_raw) {
    bs->BarrierSetAssembler::store_at(this, decorators, type, dst, src, tmp1, tmp2, tmp3);
  } else {
    bs->store_at(this, decorators, type, dst, src, tmp1, tmp2, tmp3);
  }
}

void MacroAssembler::access_value_copy(DecoratorSet decorators, Register src, Register dst,
                                       Register inline_klass) {
  BarrierSetAssembler* bs = BarrierSet::barrier_set()->barrier_set_assembler();
  bs->value_copy(this, decorators, src, dst, inline_klass);
}

void MacroAssembler::first_field_offset(Register inline_klass, Register offset) {
  movptr(offset, Address(inline_klass, InstanceKlass::adr_inlineklass_fixed_block_offset()));
  movl(offset, Address(offset, InlineKlass::first_field_offset_offset()));
}

void MacroAssembler::data_for_oop(Register oop, Register data, Register inline_klass) {
  // ((address) (void*) o) + vk->first_field_offset();
  Register offset = (data == oop) ? rscratch1 : data;
  first_field_offset(inline_klass, offset);
  if (data == oop) {
    addptr(data, offset);
  } else {
    lea(data, Address(oop, offset));
  }
}

void MacroAssembler::data_for_value_array_index(Register array, Register array_klass,
                                                Register index, Register data) {
  assert(index != rcx, "index needs to shift by rcx");
  assert_different_registers(array, array_klass, index);
  assert_different_registers(rcx, array, index);

  // array->base() + (index << Klass::layout_helper_log2_element_size(lh));
  movl(rcx, Address(array_klass, Klass::layout_helper_offset()));

  // Klass::layout_helper_log2_element_size(lh)
  // (lh >> _lh_log2_element_size_shift) & _lh_log2_element_size_mask;
  shrl(rcx, Klass::_lh_log2_element_size_shift);
  andl(rcx, Klass::_lh_log2_element_size_mask);
  shlptr(index); // index << rcx

  lea(data, Address(array, index, Address::times_1, arrayOopDesc::base_offset_in_bytes(T_INLINE_TYPE)));
}

void MacroAssembler::load_heap_oop(Register dst, Address src, Register tmp1,
                                   Register thread_tmp, DecoratorSet decorators) {
  access_load_at(T_OBJECT, IN_HEAP | decorators, dst, src, tmp1, thread_tmp);
}

// Doesn't do verfication, generates fixed size code
void MacroAssembler::load_heap_oop_not_null(Register dst, Address src, Register tmp1,
                                            Register thread_tmp, DecoratorSet decorators) {
  access_load_at(T_OBJECT, IN_HEAP | IS_NOT_NULL | decorators, dst, src, tmp1, thread_tmp);
}

void MacroAssembler::store_heap_oop(Address dst, Register src, Register tmp1,
                                    Register tmp2, Register tmp3, DecoratorSet decorators) {
  access_store_at(T_OBJECT, IN_HEAP | decorators, dst, src, tmp1, tmp2, tmp3);
}

// Used for storing NULLs.
void MacroAssembler::store_heap_oop_null(Address dst) {
  access_store_at(T_OBJECT, IN_HEAP, dst, noreg, noreg, noreg, noreg);
}

#ifdef _LP64
void MacroAssembler::store_klass_gap(Register dst, Register src) {
  if (UseCompressedClassPointers) {
    // Store to klass gap in destination
    movl(Address(dst, oopDesc::klass_gap_offset_in_bytes()), src);
  }
}

#ifdef ASSERT
void MacroAssembler::verify_heapbase(const char* msg) {
  assert (UseCompressedOops, "should be compressed");
  assert (Universe::heap() != NULL, "java heap should be initialized");
  if (CheckCompressedOops) {
    Label ok;
    push(rscratch1); // cmpptr trashes rscratch1
    cmpptr(r12_heapbase, ExternalAddress((address)CompressedOops::ptrs_base_addr()));
    jcc(Assembler::equal, ok);
    STOP(msg);
    bind(ok);
    pop(rscratch1);
  }
}
#endif

// Algorithm must match oop.inline.hpp encode_heap_oop.
void MacroAssembler::encode_heap_oop(Register r) {
#ifdef ASSERT
  verify_heapbase("MacroAssembler::encode_heap_oop: heap base corrupted?");
#endif
  verify_oop_msg(r, "broken oop in encode_heap_oop");
  if (CompressedOops::base() == NULL) {
    if (CompressedOops::shift() != 0) {
      assert (LogMinObjAlignmentInBytes == CompressedOops::shift(), "decode alg wrong");
      shrq(r, LogMinObjAlignmentInBytes);
    }
    return;
  }
  testq(r, r);
  cmovq(Assembler::equal, r, r12_heapbase);
  subq(r, r12_heapbase);
  shrq(r, LogMinObjAlignmentInBytes);
}

void MacroAssembler::encode_heap_oop_not_null(Register r) {
#ifdef ASSERT
  verify_heapbase("MacroAssembler::encode_heap_oop_not_null: heap base corrupted?");
  if (CheckCompressedOops) {
    Label ok;
    testq(r, r);
    jcc(Assembler::notEqual, ok);
    STOP("null oop passed to encode_heap_oop_not_null");
    bind(ok);
  }
#endif
  verify_oop_msg(r, "broken oop in encode_heap_oop_not_null");
  if (CompressedOops::base() != NULL) {
    subq(r, r12_heapbase);
  }
  if (CompressedOops::shift() != 0) {
    assert (LogMinObjAlignmentInBytes == CompressedOops::shift(), "decode alg wrong");
    shrq(r, LogMinObjAlignmentInBytes);
  }
}

void MacroAssembler::encode_heap_oop_not_null(Register dst, Register src) {
#ifdef ASSERT
  verify_heapbase("MacroAssembler::encode_heap_oop_not_null2: heap base corrupted?");
  if (CheckCompressedOops) {
    Label ok;
    testq(src, src);
    jcc(Assembler::notEqual, ok);
    STOP("null oop passed to encode_heap_oop_not_null2");
    bind(ok);
  }
#endif
  verify_oop_msg(src, "broken oop in encode_heap_oop_not_null2");
  if (dst != src) {
    movq(dst, src);
  }
  if (CompressedOops::base() != NULL) {
    subq(dst, r12_heapbase);
  }
  if (CompressedOops::shift() != 0) {
    assert (LogMinObjAlignmentInBytes == CompressedOops::shift(), "decode alg wrong");
    shrq(dst, LogMinObjAlignmentInBytes);
  }
}

void  MacroAssembler::decode_heap_oop(Register r) {
#ifdef ASSERT
  verify_heapbase("MacroAssembler::decode_heap_oop: heap base corrupted?");
#endif
  if (CompressedOops::base() == NULL) {
    if (CompressedOops::shift() != 0) {
      assert (LogMinObjAlignmentInBytes == CompressedOops::shift(), "decode alg wrong");
      shlq(r, LogMinObjAlignmentInBytes);
    }
  } else {
    Label done;
    shlq(r, LogMinObjAlignmentInBytes);
    jccb(Assembler::equal, done);
    addq(r, r12_heapbase);
    bind(done);
  }
  verify_oop_msg(r, "broken oop in decode_heap_oop");
}

void  MacroAssembler::decode_heap_oop_not_null(Register r) {
  // Note: it will change flags
  assert (UseCompressedOops, "should only be used for compressed headers");
  assert (Universe::heap() != NULL, "java heap should be initialized");
  // Cannot assert, unverified entry point counts instructions (see .ad file)
  // vtableStubs also counts instructions in pd_code_size_limit.
  // Also do not verify_oop as this is called by verify_oop.
  if (CompressedOops::shift() != 0) {
    assert(LogMinObjAlignmentInBytes == CompressedOops::shift(), "decode alg wrong");
    shlq(r, LogMinObjAlignmentInBytes);
    if (CompressedOops::base() != NULL) {
      addq(r, r12_heapbase);
    }
  } else {
    assert (CompressedOops::base() == NULL, "sanity");
  }
}

void  MacroAssembler::decode_heap_oop_not_null(Register dst, Register src) {
  // Note: it will change flags
  assert (UseCompressedOops, "should only be used for compressed headers");
  assert (Universe::heap() != NULL, "java heap should be initialized");
  // Cannot assert, unverified entry point counts instructions (see .ad file)
  // vtableStubs also counts instructions in pd_code_size_limit.
  // Also do not verify_oop as this is called by verify_oop.
  if (CompressedOops::shift() != 0) {
    assert(LogMinObjAlignmentInBytes == CompressedOops::shift(), "decode alg wrong");
    if (LogMinObjAlignmentInBytes == Address::times_8) {
      leaq(dst, Address(r12_heapbase, src, Address::times_8, 0));
    } else {
      if (dst != src) {
        movq(dst, src);
      }
      shlq(dst, LogMinObjAlignmentInBytes);
      if (CompressedOops::base() != NULL) {
        addq(dst, r12_heapbase);
      }
    }
  } else {
    assert (CompressedOops::base() == NULL, "sanity");
    if (dst != src) {
      movq(dst, src);
    }
  }
}

void MacroAssembler::encode_klass_not_null(Register r, Register tmp) {
  assert_different_registers(r, tmp);
  if (CompressedKlassPointers::base() != NULL) {
    mov64(tmp, (int64_t)CompressedKlassPointers::base());
    subq(r, tmp);
  }
  if (CompressedKlassPointers::shift() != 0) {
    assert (LogKlassAlignmentInBytes == CompressedKlassPointers::shift(), "decode alg wrong");
    shrq(r, LogKlassAlignmentInBytes);
  }
}

void MacroAssembler::encode_and_move_klass_not_null(Register dst, Register src) {
  assert_different_registers(src, dst);
  if (CompressedKlassPointers::base() != NULL) {
    mov64(dst, -(int64_t)CompressedKlassPointers::base());
    addq(dst, src);
  } else {
    movptr(dst, src);
  }
  if (CompressedKlassPointers::shift() != 0) {
    assert (LogKlassAlignmentInBytes == CompressedKlassPointers::shift(), "decode alg wrong");
    shrq(dst, LogKlassAlignmentInBytes);
  }
}

void  MacroAssembler::decode_klass_not_null(Register r, Register tmp) {
  assert_different_registers(r, tmp);
  // Note: it will change flags
  assert(UseCompressedClassPointers, "should only be used for compressed headers");
  // Cannot assert, unverified entry point counts instructions (see .ad file)
  // vtableStubs also counts instructions in pd_code_size_limit.
  // Also do not verify_oop as this is called by verify_oop.
  if (CompressedKlassPointers::shift() != 0) {
    assert(LogKlassAlignmentInBytes == CompressedKlassPointers::shift(), "decode alg wrong");
    shlq(r, LogKlassAlignmentInBytes);
  }
  if (CompressedKlassPointers::base() != NULL) {
    mov64(tmp, (int64_t)CompressedKlassPointers::base());
    addq(r, tmp);
  }
}

void  MacroAssembler::decode_and_move_klass_not_null(Register dst, Register src) {
  assert_different_registers(src, dst);
  // Note: it will change flags
  assert (UseCompressedClassPointers, "should only be used for compressed headers");
  // Cannot assert, unverified entry point counts instructions (see .ad file)
  // vtableStubs also counts instructions in pd_code_size_limit.
  // Also do not verify_oop as this is called by verify_oop.

  if (CompressedKlassPointers::base() == NULL &&
      CompressedKlassPointers::shift() == 0) {
    // The best case scenario is that there is no base or shift. Then it is already
    // a pointer that needs nothing but a register rename.
    movl(dst, src);
  } else {
    if (CompressedKlassPointers::base() != NULL) {
      mov64(dst, (int64_t)CompressedKlassPointers::base());
    } else {
      xorq(dst, dst);
    }
    if (CompressedKlassPointers::shift() != 0) {
      assert(LogKlassAlignmentInBytes == CompressedKlassPointers::shift(), "decode alg wrong");
      assert(LogKlassAlignmentInBytes == Address::times_8, "klass not aligned on 64bits?");
      leaq(dst, Address(dst, src, Address::times_8, 0));
    } else {
      addq(dst, src);
    }
  }
}

void  MacroAssembler::set_narrow_oop(Register dst, jobject obj) {
  assert (UseCompressedOops, "should only be used for compressed headers");
  assert (Universe::heap() != NULL, "java heap should be initialized");
  assert (oop_recorder() != NULL, "this assembler needs an OopRecorder");
  int oop_index = oop_recorder()->find_index(obj);
  RelocationHolder rspec = oop_Relocation::spec(oop_index);
  mov_narrow_oop(dst, oop_index, rspec);
}

void  MacroAssembler::set_narrow_oop(Address dst, jobject obj) {
  assert (UseCompressedOops, "should only be used for compressed headers");
  assert (Universe::heap() != NULL, "java heap should be initialized");
  assert (oop_recorder() != NULL, "this assembler needs an OopRecorder");
  int oop_index = oop_recorder()->find_index(obj);
  RelocationHolder rspec = oop_Relocation::spec(oop_index);
  mov_narrow_oop(dst, oop_index, rspec);
}

void  MacroAssembler::set_narrow_klass(Register dst, Klass* k) {
  assert (UseCompressedClassPointers, "should only be used for compressed headers");
  assert (oop_recorder() != NULL, "this assembler needs an OopRecorder");
  int klass_index = oop_recorder()->find_index(k);
  RelocationHolder rspec = metadata_Relocation::spec(klass_index);
  mov_narrow_oop(dst, CompressedKlassPointers::encode(k), rspec);
}

void  MacroAssembler::set_narrow_klass(Address dst, Klass* k) {
  assert (UseCompressedClassPointers, "should only be used for compressed headers");
  assert (oop_recorder() != NULL, "this assembler needs an OopRecorder");
  int klass_index = oop_recorder()->find_index(k);
  RelocationHolder rspec = metadata_Relocation::spec(klass_index);
  mov_narrow_oop(dst, CompressedKlassPointers::encode(k), rspec);
}

void  MacroAssembler::cmp_narrow_oop(Register dst, jobject obj) {
  assert (UseCompressedOops, "should only be used for compressed headers");
  assert (Universe::heap() != NULL, "java heap should be initialized");
  assert (oop_recorder() != NULL, "this assembler needs an OopRecorder");
  int oop_index = oop_recorder()->find_index(obj);
  RelocationHolder rspec = oop_Relocation::spec(oop_index);
  Assembler::cmp_narrow_oop(dst, oop_index, rspec);
}

void  MacroAssembler::cmp_narrow_oop(Address dst, jobject obj) {
  assert (UseCompressedOops, "should only be used for compressed headers");
  assert (Universe::heap() != NULL, "java heap should be initialized");
  assert (oop_recorder() != NULL, "this assembler needs an OopRecorder");
  int oop_index = oop_recorder()->find_index(obj);
  RelocationHolder rspec = oop_Relocation::spec(oop_index);
  Assembler::cmp_narrow_oop(dst, oop_index, rspec);
}

void  MacroAssembler::cmp_narrow_klass(Register dst, Klass* k) {
  assert (UseCompressedClassPointers, "should only be used for compressed headers");
  assert (oop_recorder() != NULL, "this assembler needs an OopRecorder");
  int klass_index = oop_recorder()->find_index(k);
  RelocationHolder rspec = metadata_Relocation::spec(klass_index);
  Assembler::cmp_narrow_oop(dst, CompressedKlassPointers::encode(k), rspec);
}

void  MacroAssembler::cmp_narrow_klass(Address dst, Klass* k) {
  assert (UseCompressedClassPointers, "should only be used for compressed headers");
  assert (oop_recorder() != NULL, "this assembler needs an OopRecorder");
  int klass_index = oop_recorder()->find_index(k);
  RelocationHolder rspec = metadata_Relocation::spec(klass_index);
  Assembler::cmp_narrow_oop(dst, CompressedKlassPointers::encode(k), rspec);
}

void MacroAssembler::reinit_heapbase() {
  if (UseCompressedOops) {
    if (Universe::heap() != NULL) {
      if (CompressedOops::base() == NULL) {
        MacroAssembler::xorptr(r12_heapbase, r12_heapbase);
      } else {
        mov64(r12_heapbase, (int64_t)CompressedOops::ptrs_base());
      }
    } else {
      movptr(r12_heapbase, ExternalAddress((address)CompressedOops::ptrs_base_addr()));
    }
  }
}

#endif // _LP64

#ifdef COMPILER2
// C2 compiled method's prolog code.
void MacroAssembler::verified_entry(Compile* C, int sp_inc) {
  int framesize = C->output()->frame_size_in_bytes();
  int bangsize = C->output()->bang_size_in_bytes();
  bool fp_mode_24b = false;
  int stack_bang_size = C->output()->need_stack_bang(bangsize) ? bangsize : 0;

  // WARNING: Initial instruction MUST be 5 bytes or longer so that
  // NativeJump::patch_verified_entry will be able to patch out the entry
  // code safely. The push to verify stack depth is ok at 5 bytes,
  // the frame allocation can be either 3 or 6 bytes. So if we don't do
  // stack bang then we must use the 6 byte frame allocation even if
  // we have no frame. :-(
  assert(stack_bang_size >= framesize || stack_bang_size <= 0, "stack bang size incorrect");

  assert((framesize & (StackAlignmentInBytes-1)) == 0, "frame size not aligned");
  // Remove word for return addr
  framesize -= wordSize;
  stack_bang_size -= wordSize;

  // Calls to C2R adapters often do not accept exceptional returns.
  // We require that their callers must bang for them.  But be careful, because
  // some VM calls (such as call site linkage) can use several kilobytes of
  // stack.  But the stack safety zone should account for that.
  // See bugs 4446381, 4468289, 4497237.
  if (stack_bang_size > 0) {
    generate_stack_overflow_check(stack_bang_size);

    // We always push rbp, so that on return to interpreter rbp, will be
    // restored correctly and we can correct the stack.
    push(rbp);
    // Save caller's stack pointer into RBP if the frame pointer is preserved.
    if (PreserveFramePointer) {
      mov(rbp, rsp);
    }
    // Remove word for ebp
    framesize -= wordSize;

    // Create frame
    if (framesize) {
      subptr(rsp, framesize);
    }
  } else {
    // Create frame (force generation of a 4 byte immediate value)
    subptr_imm32(rsp, framesize);

    // Save RBP register now.
    framesize -= wordSize;
    movptr(Address(rsp, framesize), rbp);
    // Save caller's stack pointer into RBP if the frame pointer is preserved.
    if (PreserveFramePointer) {
      movptr(rbp, rsp);
      if (framesize > 0) {
        addptr(rbp, framesize);
      }
    }
  }

  if (C->needs_stack_repair()) {
    // Save stack increment just below the saved rbp (also account for fixed framesize and rbp)
    assert((sp_inc & (StackAlignmentInBytes-1)) == 0, "stack increment not aligned");
    movptr(Address(rsp, framesize - wordSize), sp_inc + framesize + wordSize);
  }

  if (VerifyStackAtCalls) { // Majik cookie to verify stack depth
    framesize -= wordSize;
    movptr(Address(rsp, framesize), (int32_t)0xbadb100d);
  }

#ifndef _LP64
  // If method sets FPU control word do it now
  if (fp_mode_24b) {
    fldcw(ExternalAddress(StubRoutines::x86::addr_fpu_cntrl_wrd_24()));
  }
  if (UseSSE >= 2 && VerifyFPU) {
    verify_FPU(0, "FPU stack must be clean on entry");
  }
#endif

#ifdef ASSERT
  if (VerifyStackAtCalls) {
    Label L;
    push(rax);
    mov(rax, rsp);
    andptr(rax, StackAlignmentInBytes-1);
    cmpptr(rax, StackAlignmentInBytes-wordSize);
    pop(rax);
    jcc(Assembler::equal, L);
    STOP("Stack is not properly aligned!");
    bind(L);
  }
#endif
}
#endif // COMPILER2

#if COMPILER2_OR_JVMCI

// clear memory of size 'cnt' qwords, starting at 'base' using XMM/YMM/ZMM registers
void MacroAssembler::xmm_clear_mem(Register base, Register cnt, Register val, XMMRegister xtmp, KRegister mask) {
  // cnt - number of qwords (8-byte words).
  // base - start address, qword aligned.
  Label L_zero_64_bytes, L_loop, L_sloop, L_tail, L_end;
  bool use64byteVector = MaxVectorSize == 64 && AVX3Threshold == 0;
  if (use64byteVector) {
    evpbroadcastq(xtmp, val, AVX_512bit);
  } else if (MaxVectorSize >= 32) {
    movdq(xtmp, val);
    punpcklqdq(xtmp, xtmp);
    vinserti128_high(xtmp, xtmp);
  } else {
    movdq(xtmp, val);
    punpcklqdq(xtmp, xtmp);
  }
  jmp(L_zero_64_bytes);

  BIND(L_loop);
  if (MaxVectorSize >= 32) {
    fill64(base, 0, xtmp, use64byteVector);
  } else {
    movdqu(Address(base,  0), xtmp);
    movdqu(Address(base, 16), xtmp);
    movdqu(Address(base, 32), xtmp);
    movdqu(Address(base, 48), xtmp);
  }
  addptr(base, 64);

  BIND(L_zero_64_bytes);
  subptr(cnt, 8);
  jccb(Assembler::greaterEqual, L_loop);

  // Copy trailing 64 bytes
  if (use64byteVector) {
    addptr(cnt, 8);
    jccb(Assembler::equal, L_end);
<<<<<<< HEAD
    fill64_masked_avx(3, base, 0, xtmp, mask, cnt, val, true);
=======
    fill64_masked(3, base, 0, xtmp, mask, cnt, rtmp, true);
>>>>>>> 8683de5e
    jmp(L_end);
  } else {
    addptr(cnt, 4);
    jccb(Assembler::less, L_tail);
    if (MaxVectorSize >= 32) {
      vmovdqu(Address(base, 0), xtmp);
    } else {
      movdqu(Address(base,  0), xtmp);
      movdqu(Address(base, 16), xtmp);
    }
  }
  addptr(base, 32);
  subptr(cnt, 4);

  BIND(L_tail);
  addptr(cnt, 4);
  jccb(Assembler::lessEqual, L_end);
  if (UseAVX > 2 && MaxVectorSize >= 32 && VM_Version::supports_avx512vl()) {
<<<<<<< HEAD
    fill32_masked_avx(3, base, 0, xtmp, mask, cnt, val);
=======
    fill32_masked(3, base, 0, xtmp, mask, cnt, rtmp);
>>>>>>> 8683de5e
  } else {
    decrement(cnt);

    BIND(L_sloop);
    movq(Address(base, 0), xtmp);
    addptr(base, 8);
    decrement(cnt);
    jccb(Assembler::greaterEqual, L_sloop);
  }
  BIND(L_end);
}

int MacroAssembler::store_inline_type_fields_to_buf(ciInlineKlass* vk, bool from_interpreter) {
  // An inline type might be returned. If fields are in registers we
  // need to allocate an inline type instance and initialize it with
  // the value of the fields.
  Label skip;
  // We only need a new buffered inline type if a new one is not returned
  testptr(rax, 1);
  jcc(Assembler::zero, skip);
  int call_offset = -1;

#ifdef _LP64
  // The following code is similar to allocate_instance but has some slight differences,
  // e.g. object size is always not zero, sometimes it's constant; storing klass ptr after
  // allocating is not necessary if vk != NULL, etc. allocate_instance is not aware of these.
  Label slow_case;
  // 1. Try to allocate a new buffered inline instance either from TLAB or eden space
  mov(rscratch1, rax); // save rax for slow_case since *_allocate may corrupt it when allocation failed
  if (vk != NULL) {
    // Called from C1, where the return type is statically known.
    movptr(rbx, (intptr_t)vk->get_InlineKlass());
    jint obj_size = vk->layout_helper();
    assert(obj_size != Klass::_lh_neutral_value, "inline class in return type must have been resolved");
    if (UseTLAB) {
      tlab_allocate(r15_thread, rax, noreg, obj_size, r13, r14, slow_case);
    } else {
      eden_allocate(r15_thread, rax, noreg, obj_size, r13, slow_case);
    }
  } else {
    // Call from interpreter. RAX contains ((the InlineKlass* of the return type) | 0x01)
    mov(rbx, rax);
    andptr(rbx, -2);
    movl(r14, Address(rbx, Klass::layout_helper_offset()));
    if (UseTLAB) {
      tlab_allocate(r15_thread, rax, r14, 0, r13, r14, slow_case);
    } else {
      eden_allocate(r15_thread, rax, r14, 0, r13, slow_case);
    }
  }
  if (UseTLAB || Universe::heap()->supports_inline_contig_alloc()) {
    // 2. Initialize buffered inline instance header
    Register buffer_obj = rax;
    movptr(Address(buffer_obj, oopDesc::mark_offset_in_bytes()), (intptr_t)markWord::inline_type_prototype().value());
    xorl(r13, r13);
    store_klass_gap(buffer_obj, r13);
    if (vk == NULL) {
      // store_klass corrupts rbx(klass), so save it in r13 for later use (interpreter case only).
      mov(r13, rbx);
    }
    Register tmp_store_klass = LP64_ONLY(rscratch1) NOT_LP64(noreg);
    store_klass(buffer_obj, rbx, tmp_store_klass);
    // 3. Initialize its fields with an inline class specific handler
    if (vk != NULL) {
      call(RuntimeAddress(vk->pack_handler())); // no need for call info as this will not safepoint.
    } else {
      movptr(rbx, Address(r13, InstanceKlass::adr_inlineklass_fixed_block_offset()));
      movptr(rbx, Address(rbx, InlineKlass::pack_handler_offset()));
      call(rbx);
    }
    jmp(skip);
  }
  bind(slow_case);
  // We failed to allocate a new inline type, fall back to a runtime
  // call. Some oop field may be live in some registers but we can't
  // tell. That runtime call will take care of preserving them
  // across a GC if there's one.
  mov(rax, rscratch1);
#endif

  if (from_interpreter) {
    super_call_VM_leaf(StubRoutines::store_inline_type_fields_to_buf());
  } else {
    call(RuntimeAddress(StubRoutines::store_inline_type_fields_to_buf()));
    call_offset = offset();
  }

  bind(skip);
  return call_offset;
}

// Move a value between registers/stack slots and update the reg_state
bool MacroAssembler::move_helper(VMReg from, VMReg to, BasicType bt, RegState reg_state[]) {
  assert(from->is_valid() && to->is_valid(), "source and destination must be valid");
  if (reg_state[to->value()] == reg_written) {
    return true; // Already written
  }
  if (from != to && bt != T_VOID) {
    if (reg_state[to->value()] == reg_readonly) {
      return false; // Not yet writable
    }
    if (from->is_reg()) {
      if (to->is_reg()) {
        if (from->is_XMMRegister()) {
          if (bt == T_DOUBLE) {
            movdbl(to->as_XMMRegister(), from->as_XMMRegister());
          } else {
            assert(bt == T_FLOAT, "must be float");
            movflt(to->as_XMMRegister(), from->as_XMMRegister());
          }
        } else {
          movq(to->as_Register(), from->as_Register());
        }
      } else {
        int st_off = to->reg2stack() * VMRegImpl::stack_slot_size + wordSize;
        Address to_addr = Address(rsp, st_off);
        if (from->is_XMMRegister()) {
          if (bt == T_DOUBLE) {
            movdbl(to_addr, from->as_XMMRegister());
          } else {
            assert(bt == T_FLOAT, "must be float");
            movflt(to_addr, from->as_XMMRegister());
          }
        } else {
          movq(to_addr, from->as_Register());
        }
      }
    } else {
      Address from_addr = Address(rsp, from->reg2stack() * VMRegImpl::stack_slot_size + wordSize);
      if (to->is_reg()) {
        if (to->is_XMMRegister()) {
          if (bt == T_DOUBLE) {
            movdbl(to->as_XMMRegister(), from_addr);
          } else {
            assert(bt == T_FLOAT, "must be float");
            movflt(to->as_XMMRegister(), from_addr);
          }
        } else {
          movq(to->as_Register(), from_addr);
        }
      } else {
        int st_off = to->reg2stack() * VMRegImpl::stack_slot_size + wordSize;
        movq(r13, from_addr);
        movq(Address(rsp, st_off), r13);
      }
    }
  }
  // Update register states
  reg_state[from->value()] = reg_writable;
  reg_state[to->value()] = reg_written;
  return true;
}

// Calculate the extra stack space required for packing or unpacking inline
// args and adjust the stack pointer
int MacroAssembler::extend_stack_for_inline_args(int args_on_stack) {
  // Two additional slots to account for return address
  int sp_inc = (args_on_stack + 2) * VMRegImpl::stack_slot_size;
  sp_inc = align_up(sp_inc, StackAlignmentInBytes);
  // Save the return address, adjust the stack (make sure it is properly
  // 16-byte aligned) and copy the return address to the new top of the stack.
  // The stack will be repaired on return (see MacroAssembler::remove_frame).
  assert(sp_inc > 0, "sanity");
  pop(r13);
  subptr(rsp, sp_inc);
  push(r13);
  return sp_inc;
}

// Read all fields from an inline type buffer and store the field values in registers/stack slots.
bool MacroAssembler::unpack_inline_helper(const GrowableArray<SigEntry>* sig, int& sig_index,
                                          VMReg from, int& from_index, VMRegPair* to, int to_count, int& to_index,
                                          RegState reg_state[]) {
  assert(sig->at(sig_index)._bt == T_VOID, "should be at end delimiter");
  assert(from->is_valid(), "source must be valid");
  Register fromReg;
  if (from->is_reg()) {
    fromReg = from->as_Register();
  } else {
    int st_off = from->reg2stack() * VMRegImpl::stack_slot_size + wordSize;
    movq(r10, Address(rsp, st_off));
    fromReg = r10;
  }

  ScalarizedInlineArgsStream stream(sig, sig_index, to, to_count, to_index, -1);
  bool done = true;
  bool mark_done = true;
  VMReg toReg;
  BasicType bt;
  while (stream.next(toReg, bt)) {
    assert(toReg->is_valid(), "destination must be valid");
    int off = sig->at(stream.sig_index())._offset;
    assert(off > 0, "offset in object should be positive");
    Address fromAddr = Address(fromReg, off);

    int idx = (int)toReg->value();
    if (reg_state[idx] == reg_readonly) {
     if (idx != from->value()) {
       mark_done = false;
     }
     done = false;
     continue;
    } else if (reg_state[idx] == reg_written) {
      continue;
    } else {
      assert(reg_state[idx] == reg_writable, "must be writable");
      reg_state[idx] = reg_written;
    }

    if (!toReg->is_XMMRegister()) {
      Register dst = toReg->is_stack() ? r13 : toReg->as_Register();
      if (is_reference_type(bt)) {
        load_heap_oop(dst, fromAddr);
      } else {
        bool is_signed = (bt != T_CHAR) && (bt != T_BOOLEAN);
        load_sized_value(dst, fromAddr, type2aelembytes(bt), is_signed);
      }
      if (toReg->is_stack()) {
        int st_off = toReg->reg2stack() * VMRegImpl::stack_slot_size + wordSize;
        movq(Address(rsp, st_off), dst);
      }
    } else if (bt == T_DOUBLE) {
      movdbl(toReg->as_XMMRegister(), fromAddr);
    } else {
      assert(bt == T_FLOAT, "must be float");
      movflt(toReg->as_XMMRegister(), fromAddr);
    }
  }
  sig_index = stream.sig_index();
  to_index = stream.regs_index();

  if (mark_done && reg_state[from->value()] != reg_written) {
    // This is okay because no one else will write to that slot
    reg_state[from->value()] = reg_writable;
  }
  from_index--;
  return done;
}

bool MacroAssembler::pack_inline_helper(const GrowableArray<SigEntry>* sig, int& sig_index, int vtarg_index,
                                        VMRegPair* from, int from_count, int& from_index, VMReg to,
                                        RegState reg_state[], Register val_array) {
  assert(sig->at(sig_index)._bt == T_INLINE_TYPE, "should be at end delimiter");
  assert(to->is_valid(), "destination must be valid");

  if (reg_state[to->value()] == reg_written) {
    skip_unpacked_fields(sig, sig_index, from, from_count, from_index);
    return true; // Already written
  }

  Register val_obj_tmp = r11;
  Register from_reg_tmp = r14; // Be careful with r14 because it's used for spilling
  Register tmp1 = r10;
  Register tmp2 = r13;
  Register tmp3 = rbx;
  Register val_obj = to->is_stack() ? val_obj_tmp : to->as_Register();

  assert_different_registers(val_obj_tmp, from_reg_tmp, tmp1, tmp2, tmp3, val_array);

  if (reg_state[to->value()] == reg_readonly) {
    if (!is_reg_in_unpacked_fields(sig, sig_index, to, from, from_count, from_index)) {
      skip_unpacked_fields(sig, sig_index, from, from_count, from_index);
      return false; // Not yet writable
    }
    val_obj = val_obj_tmp;
  }

  int index = arrayOopDesc::base_offset_in_bytes(T_OBJECT) + vtarg_index * type2aelembytes(T_INLINE_TYPE);
  load_heap_oop(val_obj, Address(val_array, index));

  ScalarizedInlineArgsStream stream(sig, sig_index, from, from_count, from_index);
  VMReg fromReg;
  BasicType bt;
  while (stream.next(fromReg, bt)) {
    assert(fromReg->is_valid(), "source must be valid");
    int off = sig->at(stream.sig_index())._offset;
    assert(off > 0, "offset in object should be positive");
    size_t size_in_bytes = is_java_primitive(bt) ? type2aelembytes(bt) : wordSize;

    Address dst(val_obj, off);
    if (!fromReg->is_XMMRegister()) {
      Register src;
      if (fromReg->is_stack()) {
        src = from_reg_tmp;
        int ld_off = fromReg->reg2stack() * VMRegImpl::stack_slot_size + wordSize;
        load_sized_value(src, Address(rsp, ld_off), size_in_bytes, /* is_signed */ false);
      } else {
        src = fromReg->as_Register();
      }
      assert_different_registers(dst.base(), src, tmp1, tmp2, tmp3, val_array);
      if (is_reference_type(bt)) {
        store_heap_oop(dst, src, tmp1, tmp2, tmp3, IN_HEAP | ACCESS_WRITE | IS_DEST_UNINITIALIZED);
      } else {
        store_sized_value(dst, src, size_in_bytes);
      }
    } else if (bt == T_DOUBLE) {
      movdbl(dst, fromReg->as_XMMRegister());
    } else {
      assert(bt == T_FLOAT, "must be float");
      movflt(dst, fromReg->as_XMMRegister());
    }
    reg_state[fromReg->value()] = reg_writable;
  }
  sig_index = stream.sig_index();
  from_index = stream.regs_index();

  assert(reg_state[to->value()] == reg_writable, "must have already been read");
  bool success = move_helper(val_obj->as_VMReg(), to, T_OBJECT, reg_state);
  assert(success, "to register must be writeable");
  return true;
}

VMReg MacroAssembler::spill_reg_for(VMReg reg) {
  return reg->is_XMMRegister() ? xmm8->as_VMReg() : r14->as_VMReg();
}

void MacroAssembler::remove_frame(int initial_framesize, bool needs_stack_repair) {
  assert((initial_framesize & (StackAlignmentInBytes-1)) == 0, "frame size not aligned");
  if (needs_stack_repair) {
    movq(rbp, Address(rsp, initial_framesize));
    // The stack increment resides just below the saved rbp
    addq(rsp, Address(rsp, initial_framesize - wordSize));
  } else {
    if (initial_framesize > 0) {
      addq(rsp, initial_framesize);
    }
    pop(rbp);
  }
}

// Clearing constant sized memory using YMM/ZMM registers.
void MacroAssembler::clear_mem(Register base, int cnt, Register rtmp, XMMRegister xtmp, KRegister mask) {
  assert(UseAVX > 2 && VM_Version::supports_avx512vlbw(), "");
  bool use64byteVector = MaxVectorSize > 32 && AVX3Threshold == 0;

  int vector64_count = (cnt & (~0x7)) >> 3;
  cnt = cnt & 0x7;

  // 64 byte initialization loop.
  vpxor(xtmp, xtmp, xtmp, use64byteVector ? AVX_512bit : AVX_256bit);
  for (int i = 0; i < vector64_count; i++) {
    fill64(base, i * 64, xtmp, use64byteVector);
  }

  // Clear remaining 64 byte tail.
  int disp = vector64_count * 64;
  if (cnt) {
    switch (cnt) {
      case 1:
        movq(Address(base, disp), xtmp);
        break;
      case 2:
        evmovdqu(T_LONG, k0, Address(base, disp), xtmp, Assembler::AVX_128bit);
        break;
      case 3:
        movl(rtmp, 0x7);
        kmovwl(mask, rtmp);
        evmovdqu(T_LONG, mask, Address(base, disp), xtmp, Assembler::AVX_256bit);
        break;
      case 4:
        evmovdqu(T_LONG, k0, Address(base, disp), xtmp, Assembler::AVX_256bit);
        break;
      case 5:
        if (use64byteVector) {
          movl(rtmp, 0x1F);
          kmovwl(mask, rtmp);
          evmovdqu(T_LONG, mask, Address(base, disp), xtmp, Assembler::AVX_512bit);
        } else {
          evmovdqu(T_LONG, k0, Address(base, disp), xtmp, Assembler::AVX_256bit);
          movq(Address(base, disp + 32), xtmp);
        }
        break;
      case 6:
        if (use64byteVector) {
          movl(rtmp, 0x3F);
          kmovwl(mask, rtmp);
          evmovdqu(T_LONG, mask, Address(base, disp), xtmp, Assembler::AVX_512bit);
        } else {
          evmovdqu(T_LONG, k0, Address(base, disp), xtmp, Assembler::AVX_256bit);
          evmovdqu(T_LONG, k0, Address(base, disp + 32), xtmp, Assembler::AVX_128bit);
        }
        break;
      case 7:
        if (use64byteVector) {
          movl(rtmp, 0x7F);
          kmovwl(mask, rtmp);
          evmovdqu(T_LONG, mask, Address(base, disp), xtmp, Assembler::AVX_512bit);
        } else {
          evmovdqu(T_LONG, k0, Address(base, disp), xtmp, Assembler::AVX_256bit);
          movl(rtmp, 0x7);
          kmovwl(mask, rtmp);
          evmovdqu(T_LONG, mask, Address(base, disp + 32), xtmp, Assembler::AVX_256bit);
        }
        break;
      default:
        fatal("Unexpected length : %d\n",cnt);
        break;
    }
  }
}

void MacroAssembler::clear_mem(Register base, Register cnt, Register val, XMMRegister xtmp,
                               bool is_large, bool word_copy_only, KRegister mask) {
  // cnt      - number of qwords (8-byte words).
  // base     - start address, qword aligned.
  // is_large - if optimizers know cnt is larger than InitArrayShortSize
  assert(base==rdi, "base register must be edi for rep stos");
  assert(val==rax,   "val register must be eax for rep stos");
  assert(cnt==rcx,   "cnt register must be ecx for rep stos");
  assert(InitArrayShortSize % BytesPerLong == 0,
    "InitArrayShortSize should be the multiple of BytesPerLong");

  Label DONE;

  if (!is_large) {
    Label LOOP, LONG;
    cmpptr(cnt, InitArrayShortSize/BytesPerLong);
    jccb(Assembler::greater, LONG);

    NOT_LP64(shlptr(cnt, 1);) // convert to number of 32-bit words for 32-bit VM

    decrement(cnt);
    jccb(Assembler::negative, DONE); // Zero length

    // Use individual pointer-sized stores for small counts:
    BIND(LOOP);
    movptr(Address(base, cnt, Address::times_ptr), val);
    decrement(cnt);
    jccb(Assembler::greaterEqual, LOOP);
    jmpb(DONE);

    BIND(LONG);
  }

  // Use longer rep-prefixed ops for non-small counts:
  if (UseFastStosb && !word_copy_only) {
    shlptr(cnt, 3); // convert to number of bytes
    rep_stosb();
  } else if (UseXMMForObjInit) {
    xmm_clear_mem(base, cnt, val, xtmp, mask);
  } else {
    NOT_LP64(shlptr(cnt, 1);) // convert to number of 32-bit words for 32-bit VM
    rep_stos();
  }

  BIND(DONE);
}

#endif //COMPILER2_OR_JVMCI


void MacroAssembler::generate_fill(BasicType t, bool aligned,
                                   Register to, Register value, Register count,
                                   Register rtmp, XMMRegister xtmp) {
  ShortBranchVerifier sbv(this);
  assert_different_registers(to, value, count, rtmp);
  Label L_exit;
  Label L_fill_2_bytes, L_fill_4_bytes;

#if defined(COMPILER2) && defined(_LP64)
  if(MaxVectorSize >=32 &&
     VM_Version::supports_avx512vlbw() &&
     VM_Version::supports_bmi2()) {
    generate_fill_avx3(t, to, value, count, rtmp, xtmp);
    return;
  }
#endif

  int shift = -1;
  switch (t) {
    case T_BYTE:
      shift = 2;
      break;
    case T_SHORT:
      shift = 1;
      break;
    case T_INT:
      shift = 0;
      break;
    default: ShouldNotReachHere();
  }

  if (t == T_BYTE) {
    andl(value, 0xff);
    movl(rtmp, value);
    shll(rtmp, 8);
    orl(value, rtmp);
  }
  if (t == T_SHORT) {
    andl(value, 0xffff);
  }
  if (t == T_BYTE || t == T_SHORT) {
    movl(rtmp, value);
    shll(rtmp, 16);
    orl(value, rtmp);
  }

  cmpl(count, 2<<shift); // Short arrays (< 8 bytes) fill by element
  jcc(Assembler::below, L_fill_4_bytes); // use unsigned cmp
  if (!UseUnalignedLoadStores && !aligned && (t == T_BYTE || t == T_SHORT)) {
    Label L_skip_align2;
    // align source address at 4 bytes address boundary
    if (t == T_BYTE) {
      Label L_skip_align1;
      // One byte misalignment happens only for byte arrays
      testptr(to, 1);
      jccb(Assembler::zero, L_skip_align1);
      movb(Address(to, 0), value);
      increment(to);
      decrement(count);
      BIND(L_skip_align1);
    }
    // Two bytes misalignment happens only for byte and short (char) arrays
    testptr(to, 2);
    jccb(Assembler::zero, L_skip_align2);
    movw(Address(to, 0), value);
    addptr(to, 2);
    subl(count, 1<<(shift-1));
    BIND(L_skip_align2);
  }
  if (UseSSE < 2) {
    Label L_fill_32_bytes_loop, L_check_fill_8_bytes, L_fill_8_bytes_loop, L_fill_8_bytes;
    // Fill 32-byte chunks
    subl(count, 8 << shift);
    jcc(Assembler::less, L_check_fill_8_bytes);
    align(16);

    BIND(L_fill_32_bytes_loop);

    for (int i = 0; i < 32; i += 4) {
      movl(Address(to, i), value);
    }

    addptr(to, 32);
    subl(count, 8 << shift);
    jcc(Assembler::greaterEqual, L_fill_32_bytes_loop);
    BIND(L_check_fill_8_bytes);
    addl(count, 8 << shift);
    jccb(Assembler::zero, L_exit);
    jmpb(L_fill_8_bytes);

    //
    // length is too short, just fill qwords
    //
    BIND(L_fill_8_bytes_loop);
    movl(Address(to, 0), value);
    movl(Address(to, 4), value);
    addptr(to, 8);
    BIND(L_fill_8_bytes);
    subl(count, 1 << (shift + 1));
    jcc(Assembler::greaterEqual, L_fill_8_bytes_loop);
    // fall through to fill 4 bytes
  } else {
    Label L_fill_32_bytes;
    if (!UseUnalignedLoadStores) {
      // align to 8 bytes, we know we are 4 byte aligned to start
      testptr(to, 4);
      jccb(Assembler::zero, L_fill_32_bytes);
      movl(Address(to, 0), value);
      addptr(to, 4);
      subl(count, 1<<shift);
    }
    BIND(L_fill_32_bytes);
    {
      assert( UseSSE >= 2, "supported cpu only" );
      Label L_fill_32_bytes_loop, L_check_fill_8_bytes, L_fill_8_bytes_loop, L_fill_8_bytes;
      movdl(xtmp, value);
      if (UseAVX >= 2 && UseUnalignedLoadStores) {
        Label L_check_fill_32_bytes;
        if (UseAVX > 2) {
          // Fill 64-byte chunks
          Label L_fill_64_bytes_loop_avx3, L_check_fill_64_bytes_avx2;

          // If number of bytes to fill < AVX3Threshold, perform fill using AVX2
          cmpl(count, AVX3Threshold);
          jccb(Assembler::below, L_check_fill_64_bytes_avx2);

          vpbroadcastd(xtmp, xtmp, Assembler::AVX_512bit);

          subl(count, 16 << shift);
          jccb(Assembler::less, L_check_fill_32_bytes);
          align(16);

          BIND(L_fill_64_bytes_loop_avx3);
          evmovdqul(Address(to, 0), xtmp, Assembler::AVX_512bit);
          addptr(to, 64);
          subl(count, 16 << shift);
          jcc(Assembler::greaterEqual, L_fill_64_bytes_loop_avx3);
          jmpb(L_check_fill_32_bytes);

          BIND(L_check_fill_64_bytes_avx2);
        }
        // Fill 64-byte chunks
        Label L_fill_64_bytes_loop;
        vpbroadcastd(xtmp, xtmp, Assembler::AVX_256bit);

        subl(count, 16 << shift);
        jcc(Assembler::less, L_check_fill_32_bytes);
        align(16);

        BIND(L_fill_64_bytes_loop);
        vmovdqu(Address(to, 0), xtmp);
        vmovdqu(Address(to, 32), xtmp);
        addptr(to, 64);
        subl(count, 16 << shift);
        jcc(Assembler::greaterEqual, L_fill_64_bytes_loop);

        BIND(L_check_fill_32_bytes);
        addl(count, 8 << shift);
        jccb(Assembler::less, L_check_fill_8_bytes);
        vmovdqu(Address(to, 0), xtmp);
        addptr(to, 32);
        subl(count, 8 << shift);

        BIND(L_check_fill_8_bytes);
        // clean upper bits of YMM registers
        movdl(xtmp, value);
        pshufd(xtmp, xtmp, 0);
      } else {
        // Fill 32-byte chunks
        pshufd(xtmp, xtmp, 0);

        subl(count, 8 << shift);
        jcc(Assembler::less, L_check_fill_8_bytes);
        align(16);

        BIND(L_fill_32_bytes_loop);

        if (UseUnalignedLoadStores) {
          movdqu(Address(to, 0), xtmp);
          movdqu(Address(to, 16), xtmp);
        } else {
          movq(Address(to, 0), xtmp);
          movq(Address(to, 8), xtmp);
          movq(Address(to, 16), xtmp);
          movq(Address(to, 24), xtmp);
        }

        addptr(to, 32);
        subl(count, 8 << shift);
        jcc(Assembler::greaterEqual, L_fill_32_bytes_loop);

        BIND(L_check_fill_8_bytes);
      }
      addl(count, 8 << shift);
      jccb(Assembler::zero, L_exit);
      jmpb(L_fill_8_bytes);

      //
      // length is too short, just fill qwords
      //
      BIND(L_fill_8_bytes_loop);
      movq(Address(to, 0), xtmp);
      addptr(to, 8);
      BIND(L_fill_8_bytes);
      subl(count, 1 << (shift + 1));
      jcc(Assembler::greaterEqual, L_fill_8_bytes_loop);
    }
  }
  // fill trailing 4 bytes
  BIND(L_fill_4_bytes);
  testl(count, 1<<shift);
  jccb(Assembler::zero, L_fill_2_bytes);
  movl(Address(to, 0), value);
  if (t == T_BYTE || t == T_SHORT) {
    Label L_fill_byte;
    addptr(to, 4);
    BIND(L_fill_2_bytes);
    // fill trailing 2 bytes
    testl(count, 1<<(shift-1));
    jccb(Assembler::zero, L_fill_byte);
    movw(Address(to, 0), value);
    if (t == T_BYTE) {
      addptr(to, 2);
      BIND(L_fill_byte);
      // fill trailing byte
      testl(count, 1);
      jccb(Assembler::zero, L_exit);
      movb(Address(to, 0), value);
    } else {
      BIND(L_fill_byte);
    }
  } else {
    BIND(L_fill_2_bytes);
  }
  BIND(L_exit);
}

void MacroAssembler::evpbroadcast(BasicType type, XMMRegister dst, Register src, int vector_len) {
  switch(type) {
    case T_BYTE:
    case T_BOOLEAN:
      evpbroadcastb(dst, src, vector_len);
      break;
    case T_SHORT:
    case T_CHAR:
      evpbroadcastw(dst, src, vector_len);
      break;
    case T_INT:
    case T_FLOAT:
      evpbroadcastd(dst, src, vector_len);
      break;
    case T_LONG:
    case T_DOUBLE:
      evpbroadcastq(dst, src, vector_len);
      break;
    default:
      fatal("Unhandled type : %s", type2name(type));
      break;
  }
}

// encode char[] to byte[] in ISO_8859_1 or ASCII
   //@IntrinsicCandidate
   //private static int implEncodeISOArray(byte[] sa, int sp,
   //byte[] da, int dp, int len) {
   //  int i = 0;
   //  for (; i < len; i++) {
   //    char c = StringUTF16.getChar(sa, sp++);
   //    if (c > '\u00FF')
   //      break;
   //    da[dp++] = (byte)c;
   //  }
   //  return i;
   //}
   //
   //@IntrinsicCandidate
   //private static int implEncodeAsciiArray(char[] sa, int sp,
   //    byte[] da, int dp, int len) {
   //  int i = 0;
   //  for (; i < len; i++) {
   //    char c = sa[sp++];
   //    if (c >= '\u0080')
   //      break;
   //    da[dp++] = (byte)c;
   //  }
   //  return i;
   //}
void MacroAssembler::encode_iso_array(Register src, Register dst, Register len,
  XMMRegister tmp1Reg, XMMRegister tmp2Reg,
  XMMRegister tmp3Reg, XMMRegister tmp4Reg,
  Register tmp5, Register result, bool ascii) {

  // rsi: src
  // rdi: dst
  // rdx: len
  // rcx: tmp5
  // rax: result
  ShortBranchVerifier sbv(this);
  assert_different_registers(src, dst, len, tmp5, result);
  Label L_done, L_copy_1_char, L_copy_1_char_exit;

  int mask = ascii ? 0xff80ff80 : 0xff00ff00;
  int short_mask = ascii ? 0xff80 : 0xff00;

  // set result
  xorl(result, result);
  // check for zero length
  testl(len, len);
  jcc(Assembler::zero, L_done);

  movl(result, len);

  // Setup pointers
  lea(src, Address(src, len, Address::times_2)); // char[]
  lea(dst, Address(dst, len, Address::times_1)); // byte[]
  negptr(len);

  if (UseSSE42Intrinsics || UseAVX >= 2) {
    Label L_copy_8_chars, L_copy_8_chars_exit;
    Label L_chars_16_check, L_copy_16_chars, L_copy_16_chars_exit;

    if (UseAVX >= 2) {
      Label L_chars_32_check, L_copy_32_chars, L_copy_32_chars_exit;
      movl(tmp5, mask);   // create mask to test for Unicode or non-ASCII chars in vector
      movdl(tmp1Reg, tmp5);
      vpbroadcastd(tmp1Reg, tmp1Reg, Assembler::AVX_256bit);
      jmp(L_chars_32_check);

      bind(L_copy_32_chars);
      vmovdqu(tmp3Reg, Address(src, len, Address::times_2, -64));
      vmovdqu(tmp4Reg, Address(src, len, Address::times_2, -32));
      vpor(tmp2Reg, tmp3Reg, tmp4Reg, /* vector_len */ 1);
      vptest(tmp2Reg, tmp1Reg);       // check for Unicode or non-ASCII chars in vector
      jccb(Assembler::notZero, L_copy_32_chars_exit);
      vpackuswb(tmp3Reg, tmp3Reg, tmp4Reg, /* vector_len */ 1);
      vpermq(tmp4Reg, tmp3Reg, 0xD8, /* vector_len */ 1);
      vmovdqu(Address(dst, len, Address::times_1, -32), tmp4Reg);

      bind(L_chars_32_check);
      addptr(len, 32);
      jcc(Assembler::lessEqual, L_copy_32_chars);

      bind(L_copy_32_chars_exit);
      subptr(len, 16);
      jccb(Assembler::greater, L_copy_16_chars_exit);

    } else if (UseSSE42Intrinsics) {
      movl(tmp5, mask);   // create mask to test for Unicode or non-ASCII chars in vector
      movdl(tmp1Reg, tmp5);
      pshufd(tmp1Reg, tmp1Reg, 0);
      jmpb(L_chars_16_check);
    }

    bind(L_copy_16_chars);
    if (UseAVX >= 2) {
      vmovdqu(tmp2Reg, Address(src, len, Address::times_2, -32));
      vptest(tmp2Reg, tmp1Reg);
      jcc(Assembler::notZero, L_copy_16_chars_exit);
      vpackuswb(tmp2Reg, tmp2Reg, tmp1Reg, /* vector_len */ 1);
      vpermq(tmp3Reg, tmp2Reg, 0xD8, /* vector_len */ 1);
    } else {
      if (UseAVX > 0) {
        movdqu(tmp3Reg, Address(src, len, Address::times_2, -32));
        movdqu(tmp4Reg, Address(src, len, Address::times_2, -16));
        vpor(tmp2Reg, tmp3Reg, tmp4Reg, /* vector_len */ 0);
      } else {
        movdqu(tmp3Reg, Address(src, len, Address::times_2, -32));
        por(tmp2Reg, tmp3Reg);
        movdqu(tmp4Reg, Address(src, len, Address::times_2, -16));
        por(tmp2Reg, tmp4Reg);
      }
      ptest(tmp2Reg, tmp1Reg);       // check for Unicode or non-ASCII chars in vector
      jccb(Assembler::notZero, L_copy_16_chars_exit);
      packuswb(tmp3Reg, tmp4Reg);
    }
    movdqu(Address(dst, len, Address::times_1, -16), tmp3Reg);

    bind(L_chars_16_check);
    addptr(len, 16);
    jcc(Assembler::lessEqual, L_copy_16_chars);

    bind(L_copy_16_chars_exit);
    if (UseAVX >= 2) {
      // clean upper bits of YMM registers
      vpxor(tmp2Reg, tmp2Reg);
      vpxor(tmp3Reg, tmp3Reg);
      vpxor(tmp4Reg, tmp4Reg);
      movdl(tmp1Reg, tmp5);
      pshufd(tmp1Reg, tmp1Reg, 0);
    }
    subptr(len, 8);
    jccb(Assembler::greater, L_copy_8_chars_exit);

    bind(L_copy_8_chars);
    movdqu(tmp3Reg, Address(src, len, Address::times_2, -16));
    ptest(tmp3Reg, tmp1Reg);
    jccb(Assembler::notZero, L_copy_8_chars_exit);
    packuswb(tmp3Reg, tmp1Reg);
    movq(Address(dst, len, Address::times_1, -8), tmp3Reg);
    addptr(len, 8);
    jccb(Assembler::lessEqual, L_copy_8_chars);

    bind(L_copy_8_chars_exit);
    subptr(len, 8);
    jccb(Assembler::zero, L_done);
  }

  bind(L_copy_1_char);
  load_unsigned_short(tmp5, Address(src, len, Address::times_2, 0));
  testl(tmp5, short_mask);      // check if Unicode or non-ASCII char
  jccb(Assembler::notZero, L_copy_1_char_exit);
  movb(Address(dst, len, Address::times_1, 0), tmp5);
  addptr(len, 1);
  jccb(Assembler::less, L_copy_1_char);

  bind(L_copy_1_char_exit);
  addptr(result, len); // len is negative count of not processed elements

  bind(L_done);
}

#ifdef _LP64
/**
 * Helper for multiply_to_len().
 */
void MacroAssembler::add2_with_carry(Register dest_hi, Register dest_lo, Register src1, Register src2) {
  addq(dest_lo, src1);
  adcq(dest_hi, 0);
  addq(dest_lo, src2);
  adcq(dest_hi, 0);
}

/**
 * Multiply 64 bit by 64 bit first loop.
 */
void MacroAssembler::multiply_64_x_64_loop(Register x, Register xstart, Register x_xstart,
                                           Register y, Register y_idx, Register z,
                                           Register carry, Register product,
                                           Register idx, Register kdx) {
  //
  //  jlong carry, x[], y[], z[];
  //  for (int idx=ystart, kdx=ystart+1+xstart; idx >= 0; idx-, kdx--) {
  //    huge_128 product = y[idx] * x[xstart] + carry;
  //    z[kdx] = (jlong)product;
  //    carry  = (jlong)(product >>> 64);
  //  }
  //  z[xstart] = carry;
  //

  Label L_first_loop, L_first_loop_exit;
  Label L_one_x, L_one_y, L_multiply;

  decrementl(xstart);
  jcc(Assembler::negative, L_one_x);

  movq(x_xstart, Address(x, xstart, Address::times_4,  0));
  rorq(x_xstart, 32); // convert big-endian to little-endian

  bind(L_first_loop);
  decrementl(idx);
  jcc(Assembler::negative, L_first_loop_exit);
  decrementl(idx);
  jcc(Assembler::negative, L_one_y);
  movq(y_idx, Address(y, idx, Address::times_4,  0));
  rorq(y_idx, 32); // convert big-endian to little-endian
  bind(L_multiply);
  movq(product, x_xstart);
  mulq(y_idx); // product(rax) * y_idx -> rdx:rax
  addq(product, carry);
  adcq(rdx, 0);
  subl(kdx, 2);
  movl(Address(z, kdx, Address::times_4,  4), product);
  shrq(product, 32);
  movl(Address(z, kdx, Address::times_4,  0), product);
  movq(carry, rdx);
  jmp(L_first_loop);

  bind(L_one_y);
  movl(y_idx, Address(y,  0));
  jmp(L_multiply);

  bind(L_one_x);
  movl(x_xstart, Address(x,  0));
  jmp(L_first_loop);

  bind(L_first_loop_exit);
}

/**
 * Multiply 64 bit by 64 bit and add 128 bit.
 */
void MacroAssembler::multiply_add_128_x_128(Register x_xstart, Register y, Register z,
                                            Register yz_idx, Register idx,
                                            Register carry, Register product, int offset) {
  //     huge_128 product = (y[idx] * x_xstart) + z[kdx] + carry;
  //     z[kdx] = (jlong)product;

  movq(yz_idx, Address(y, idx, Address::times_4,  offset));
  rorq(yz_idx, 32); // convert big-endian to little-endian
  movq(product, x_xstart);
  mulq(yz_idx);     // product(rax) * yz_idx -> rdx:product(rax)
  movq(yz_idx, Address(z, idx, Address::times_4,  offset));
  rorq(yz_idx, 32); // convert big-endian to little-endian

  add2_with_carry(rdx, product, carry, yz_idx);

  movl(Address(z, idx, Address::times_4,  offset+4), product);
  shrq(product, 32);
  movl(Address(z, idx, Address::times_4,  offset), product);

}

/**
 * Multiply 128 bit by 128 bit. Unrolled inner loop.
 */
void MacroAssembler::multiply_128_x_128_loop(Register x_xstart, Register y, Register z,
                                             Register yz_idx, Register idx, Register jdx,
                                             Register carry, Register product,
                                             Register carry2) {
  //   jlong carry, x[], y[], z[];
  //   int kdx = ystart+1;
  //   for (int idx=ystart-2; idx >= 0; idx -= 2) { // Third loop
  //     huge_128 product = (y[idx+1] * x_xstart) + z[kdx+idx+1] + carry;
  //     z[kdx+idx+1] = (jlong)product;
  //     jlong carry2  = (jlong)(product >>> 64);
  //     product = (y[idx] * x_xstart) + z[kdx+idx] + carry2;
  //     z[kdx+idx] = (jlong)product;
  //     carry  = (jlong)(product >>> 64);
  //   }
  //   idx += 2;
  //   if (idx > 0) {
  //     product = (y[idx] * x_xstart) + z[kdx+idx] + carry;
  //     z[kdx+idx] = (jlong)product;
  //     carry  = (jlong)(product >>> 64);
  //   }
  //

  Label L_third_loop, L_third_loop_exit, L_post_third_loop_done;

  movl(jdx, idx);
  andl(jdx, 0xFFFFFFFC);
  shrl(jdx, 2);

  bind(L_third_loop);
  subl(jdx, 1);
  jcc(Assembler::negative, L_third_loop_exit);
  subl(idx, 4);

  multiply_add_128_x_128(x_xstart, y, z, yz_idx, idx, carry, product, 8);
  movq(carry2, rdx);

  multiply_add_128_x_128(x_xstart, y, z, yz_idx, idx, carry2, product, 0);
  movq(carry, rdx);
  jmp(L_third_loop);

  bind (L_third_loop_exit);

  andl (idx, 0x3);
  jcc(Assembler::zero, L_post_third_loop_done);

  Label L_check_1;
  subl(idx, 2);
  jcc(Assembler::negative, L_check_1);

  multiply_add_128_x_128(x_xstart, y, z, yz_idx, idx, carry, product, 0);
  movq(carry, rdx);

  bind (L_check_1);
  addl (idx, 0x2);
  andl (idx, 0x1);
  subl(idx, 1);
  jcc(Assembler::negative, L_post_third_loop_done);

  movl(yz_idx, Address(y, idx, Address::times_4,  0));
  movq(product, x_xstart);
  mulq(yz_idx); // product(rax) * yz_idx -> rdx:product(rax)
  movl(yz_idx, Address(z, idx, Address::times_4,  0));

  add2_with_carry(rdx, product, yz_idx, carry);

  movl(Address(z, idx, Address::times_4,  0), product);
  shrq(product, 32);

  shlq(rdx, 32);
  orq(product, rdx);
  movq(carry, product);

  bind(L_post_third_loop_done);
}

/**
 * Multiply 128 bit by 128 bit using BMI2. Unrolled inner loop.
 *
 */
void MacroAssembler::multiply_128_x_128_bmi2_loop(Register y, Register z,
                                                  Register carry, Register carry2,
                                                  Register idx, Register jdx,
                                                  Register yz_idx1, Register yz_idx2,
                                                  Register tmp, Register tmp3, Register tmp4) {
  assert(UseBMI2Instructions, "should be used only when BMI2 is available");

  //   jlong carry, x[], y[], z[];
  //   int kdx = ystart+1;
  //   for (int idx=ystart-2; idx >= 0; idx -= 2) { // Third loop
  //     huge_128 tmp3 = (y[idx+1] * rdx) + z[kdx+idx+1] + carry;
  //     jlong carry2  = (jlong)(tmp3 >>> 64);
  //     huge_128 tmp4 = (y[idx]   * rdx) + z[kdx+idx] + carry2;
  //     carry  = (jlong)(tmp4 >>> 64);
  //     z[kdx+idx+1] = (jlong)tmp3;
  //     z[kdx+idx] = (jlong)tmp4;
  //   }
  //   idx += 2;
  //   if (idx > 0) {
  //     yz_idx1 = (y[idx] * rdx) + z[kdx+idx] + carry;
  //     z[kdx+idx] = (jlong)yz_idx1;
  //     carry  = (jlong)(yz_idx1 >>> 64);
  //   }
  //

  Label L_third_loop, L_third_loop_exit, L_post_third_loop_done;

  movl(jdx, idx);
  andl(jdx, 0xFFFFFFFC);
  shrl(jdx, 2);

  bind(L_third_loop);
  subl(jdx, 1);
  jcc(Assembler::negative, L_third_loop_exit);
  subl(idx, 4);

  movq(yz_idx1,  Address(y, idx, Address::times_4,  8));
  rorxq(yz_idx1, yz_idx1, 32); // convert big-endian to little-endian
  movq(yz_idx2, Address(y, idx, Address::times_4,  0));
  rorxq(yz_idx2, yz_idx2, 32);

  mulxq(tmp4, tmp3, yz_idx1);  //  yz_idx1 * rdx -> tmp4:tmp3
  mulxq(carry2, tmp, yz_idx2); //  yz_idx2 * rdx -> carry2:tmp

  movq(yz_idx1,  Address(z, idx, Address::times_4,  8));
  rorxq(yz_idx1, yz_idx1, 32);
  movq(yz_idx2, Address(z, idx, Address::times_4,  0));
  rorxq(yz_idx2, yz_idx2, 32);

  if (VM_Version::supports_adx()) {
    adcxq(tmp3, carry);
    adoxq(tmp3, yz_idx1);

    adcxq(tmp4, tmp);
    adoxq(tmp4, yz_idx2);

    movl(carry, 0); // does not affect flags
    adcxq(carry2, carry);
    adoxq(carry2, carry);
  } else {
    add2_with_carry(tmp4, tmp3, carry, yz_idx1);
    add2_with_carry(carry2, tmp4, tmp, yz_idx2);
  }
  movq(carry, carry2);

  movl(Address(z, idx, Address::times_4, 12), tmp3);
  shrq(tmp3, 32);
  movl(Address(z, idx, Address::times_4,  8), tmp3);

  movl(Address(z, idx, Address::times_4,  4), tmp4);
  shrq(tmp4, 32);
  movl(Address(z, idx, Address::times_4,  0), tmp4);

  jmp(L_third_loop);

  bind (L_third_loop_exit);

  andl (idx, 0x3);
  jcc(Assembler::zero, L_post_third_loop_done);

  Label L_check_1;
  subl(idx, 2);
  jcc(Assembler::negative, L_check_1);

  movq(yz_idx1, Address(y, idx, Address::times_4,  0));
  rorxq(yz_idx1, yz_idx1, 32);
  mulxq(tmp4, tmp3, yz_idx1); //  yz_idx1 * rdx -> tmp4:tmp3
  movq(yz_idx2, Address(z, idx, Address::times_4,  0));
  rorxq(yz_idx2, yz_idx2, 32);

  add2_with_carry(tmp4, tmp3, carry, yz_idx2);

  movl(Address(z, idx, Address::times_4,  4), tmp3);
  shrq(tmp3, 32);
  movl(Address(z, idx, Address::times_4,  0), tmp3);
  movq(carry, tmp4);

  bind (L_check_1);
  addl (idx, 0x2);
  andl (idx, 0x1);
  subl(idx, 1);
  jcc(Assembler::negative, L_post_third_loop_done);
  movl(tmp4, Address(y, idx, Address::times_4,  0));
  mulxq(carry2, tmp3, tmp4);  //  tmp4 * rdx -> carry2:tmp3
  movl(tmp4, Address(z, idx, Address::times_4,  0));

  add2_with_carry(carry2, tmp3, tmp4, carry);

  movl(Address(z, idx, Address::times_4,  0), tmp3);
  shrq(tmp3, 32);

  shlq(carry2, 32);
  orq(tmp3, carry2);
  movq(carry, tmp3);

  bind(L_post_third_loop_done);
}

/**
 * Code for BigInteger::multiplyToLen() instrinsic.
 *
 * rdi: x
 * rax: xlen
 * rsi: y
 * rcx: ylen
 * r8:  z
 * r11: zlen
 * r12: tmp1
 * r13: tmp2
 * r14: tmp3
 * r15: tmp4
 * rbx: tmp5
 *
 */
void MacroAssembler::multiply_to_len(Register x, Register xlen, Register y, Register ylen, Register z, Register zlen,
                                     Register tmp1, Register tmp2, Register tmp3, Register tmp4, Register tmp5) {
  ShortBranchVerifier sbv(this);
  assert_different_registers(x, xlen, y, ylen, z, zlen, tmp1, tmp2, tmp3, tmp4, tmp5, rdx);

  push(tmp1);
  push(tmp2);
  push(tmp3);
  push(tmp4);
  push(tmp5);

  push(xlen);
  push(zlen);

  const Register idx = tmp1;
  const Register kdx = tmp2;
  const Register xstart = tmp3;

  const Register y_idx = tmp4;
  const Register carry = tmp5;
  const Register product  = xlen;
  const Register x_xstart = zlen;  // reuse register

  // First Loop.
  //
  //  final static long LONG_MASK = 0xffffffffL;
  //  int xstart = xlen - 1;
  //  int ystart = ylen - 1;
  //  long carry = 0;
  //  for (int idx=ystart, kdx=ystart+1+xstart; idx >= 0; idx-, kdx--) {
  //    long product = (y[idx] & LONG_MASK) * (x[xstart] & LONG_MASK) + carry;
  //    z[kdx] = (int)product;
  //    carry = product >>> 32;
  //  }
  //  z[xstart] = (int)carry;
  //

  movl(idx, ylen);      // idx = ylen;
  movl(kdx, zlen);      // kdx = xlen+ylen;
  xorq(carry, carry);   // carry = 0;

  Label L_done;

  movl(xstart, xlen);
  decrementl(xstart);
  jcc(Assembler::negative, L_done);

  multiply_64_x_64_loop(x, xstart, x_xstart, y, y_idx, z, carry, product, idx, kdx);

  Label L_second_loop;
  testl(kdx, kdx);
  jcc(Assembler::zero, L_second_loop);

  Label L_carry;
  subl(kdx, 1);
  jcc(Assembler::zero, L_carry);

  movl(Address(z, kdx, Address::times_4,  0), carry);
  shrq(carry, 32);
  subl(kdx, 1);

  bind(L_carry);
  movl(Address(z, kdx, Address::times_4,  0), carry);

  // Second and third (nested) loops.
  //
  // for (int i = xstart-1; i >= 0; i--) { // Second loop
  //   carry = 0;
  //   for (int jdx=ystart, k=ystart+1+i; jdx >= 0; jdx--, k--) { // Third loop
  //     long product = (y[jdx] & LONG_MASK) * (x[i] & LONG_MASK) +
  //                    (z[k] & LONG_MASK) + carry;
  //     z[k] = (int)product;
  //     carry = product >>> 32;
  //   }
  //   z[i] = (int)carry;
  // }
  //
  // i = xlen, j = tmp1, k = tmp2, carry = tmp5, x[i] = rdx

  const Register jdx = tmp1;

  bind(L_second_loop);
  xorl(carry, carry);    // carry = 0;
  movl(jdx, ylen);       // j = ystart+1

  subl(xstart, 1);       // i = xstart-1;
  jcc(Assembler::negative, L_done);

  push (z);

  Label L_last_x;
  lea(z, Address(z, xstart, Address::times_4, 4)); // z = z + k - j
  subl(xstart, 1);       // i = xstart-1;
  jcc(Assembler::negative, L_last_x);

  if (UseBMI2Instructions) {
    movq(rdx,  Address(x, xstart, Address::times_4,  0));
    rorxq(rdx, rdx, 32); // convert big-endian to little-endian
  } else {
    movq(x_xstart, Address(x, xstart, Address::times_4,  0));
    rorq(x_xstart, 32);  // convert big-endian to little-endian
  }

  Label L_third_loop_prologue;
  bind(L_third_loop_prologue);

  push (x);
  push (xstart);
  push (ylen);


  if (UseBMI2Instructions) {
    multiply_128_x_128_bmi2_loop(y, z, carry, x, jdx, ylen, product, tmp2, x_xstart, tmp3, tmp4);
  } else { // !UseBMI2Instructions
    multiply_128_x_128_loop(x_xstart, y, z, y_idx, jdx, ylen, carry, product, x);
  }

  pop(ylen);
  pop(xlen);
  pop(x);
  pop(z);

  movl(tmp3, xlen);
  addl(tmp3, 1);
  movl(Address(z, tmp3, Address::times_4,  0), carry);
  subl(tmp3, 1);
  jccb(Assembler::negative, L_done);

  shrq(carry, 32);
  movl(Address(z, tmp3, Address::times_4,  0), carry);
  jmp(L_second_loop);

  // Next infrequent code is moved outside loops.
  bind(L_last_x);
  if (UseBMI2Instructions) {
    movl(rdx, Address(x,  0));
  } else {
    movl(x_xstart, Address(x,  0));
  }
  jmp(L_third_loop_prologue);

  bind(L_done);

  pop(zlen);
  pop(xlen);

  pop(tmp5);
  pop(tmp4);
  pop(tmp3);
  pop(tmp2);
  pop(tmp1);
}

void MacroAssembler::vectorized_mismatch(Register obja, Register objb, Register length, Register log2_array_indxscale,
  Register result, Register tmp1, Register tmp2, XMMRegister rymm0, XMMRegister rymm1, XMMRegister rymm2){
  assert(UseSSE42Intrinsics, "SSE4.2 must be enabled.");
  Label VECTOR16_LOOP, VECTOR8_LOOP, VECTOR4_LOOP;
  Label VECTOR8_TAIL, VECTOR4_TAIL;
  Label VECTOR32_NOT_EQUAL, VECTOR16_NOT_EQUAL, VECTOR8_NOT_EQUAL, VECTOR4_NOT_EQUAL;
  Label SAME_TILL_END, DONE;
  Label BYTES_LOOP, BYTES_TAIL, BYTES_NOT_EQUAL;

  //scale is in rcx in both Win64 and Unix
  ShortBranchVerifier sbv(this);

  shlq(length);
  xorq(result, result);

  if ((AVX3Threshold == 0) && (UseAVX > 2) &&
      VM_Version::supports_avx512vlbw()) {
    Label VECTOR64_LOOP, VECTOR64_NOT_EQUAL, VECTOR32_TAIL;

    cmpq(length, 64);
    jcc(Assembler::less, VECTOR32_TAIL);

    movq(tmp1, length);
    andq(tmp1, 0x3F);      // tail count
    andq(length, ~(0x3F)); //vector count

    bind(VECTOR64_LOOP);
    // AVX512 code to compare 64 byte vectors.
    evmovdqub(rymm0, Address(obja, result), false, Assembler::AVX_512bit);
    evpcmpeqb(k7, rymm0, Address(objb, result), Assembler::AVX_512bit);
    kortestql(k7, k7);
    jcc(Assembler::aboveEqual, VECTOR64_NOT_EQUAL);     // mismatch
    addq(result, 64);
    subq(length, 64);
    jccb(Assembler::notZero, VECTOR64_LOOP);

    //bind(VECTOR64_TAIL);
    testq(tmp1, tmp1);
    jcc(Assembler::zero, SAME_TILL_END);

    //bind(VECTOR64_TAIL);
    // AVX512 code to compare upto 63 byte vectors.
    mov64(tmp2, 0xFFFFFFFFFFFFFFFF);
    shlxq(tmp2, tmp2, tmp1);
    notq(tmp2);
    kmovql(k3, tmp2);

    evmovdqub(rymm0, k3, Address(obja, result), false, Assembler::AVX_512bit);
    evpcmpeqb(k7, k3, rymm0, Address(objb, result), Assembler::AVX_512bit);

    ktestql(k7, k3);
    jcc(Assembler::below, SAME_TILL_END);     // not mismatch

    bind(VECTOR64_NOT_EQUAL);
    kmovql(tmp1, k7);
    notq(tmp1);
    tzcntq(tmp1, tmp1);
    addq(result, tmp1);
    shrq(result);
    jmp(DONE);
    bind(VECTOR32_TAIL);
  }

  cmpq(length, 8);
  jcc(Assembler::equal, VECTOR8_LOOP);
  jcc(Assembler::less, VECTOR4_TAIL);

  if (UseAVX >= 2) {
    Label VECTOR16_TAIL, VECTOR32_LOOP;

    cmpq(length, 16);
    jcc(Assembler::equal, VECTOR16_LOOP);
    jcc(Assembler::less, VECTOR8_LOOP);

    cmpq(length, 32);
    jccb(Assembler::less, VECTOR16_TAIL);

    subq(length, 32);
    bind(VECTOR32_LOOP);
    vmovdqu(rymm0, Address(obja, result));
    vmovdqu(rymm1, Address(objb, result));
    vpxor(rymm2, rymm0, rymm1, Assembler::AVX_256bit);
    vptest(rymm2, rymm2);
    jcc(Assembler::notZero, VECTOR32_NOT_EQUAL);//mismatch found
    addq(result, 32);
    subq(length, 32);
    jcc(Assembler::greaterEqual, VECTOR32_LOOP);
    addq(length, 32);
    jcc(Assembler::equal, SAME_TILL_END);
    //falling through if less than 32 bytes left //close the branch here.

    bind(VECTOR16_TAIL);
    cmpq(length, 16);
    jccb(Assembler::less, VECTOR8_TAIL);
    bind(VECTOR16_LOOP);
    movdqu(rymm0, Address(obja, result));
    movdqu(rymm1, Address(objb, result));
    vpxor(rymm2, rymm0, rymm1, Assembler::AVX_128bit);
    ptest(rymm2, rymm2);
    jcc(Assembler::notZero, VECTOR16_NOT_EQUAL);//mismatch found
    addq(result, 16);
    subq(length, 16);
    jcc(Assembler::equal, SAME_TILL_END);
    //falling through if less than 16 bytes left
  } else {//regular intrinsics

    cmpq(length, 16);
    jccb(Assembler::less, VECTOR8_TAIL);

    subq(length, 16);
    bind(VECTOR16_LOOP);
    movdqu(rymm0, Address(obja, result));
    movdqu(rymm1, Address(objb, result));
    pxor(rymm0, rymm1);
    ptest(rymm0, rymm0);
    jcc(Assembler::notZero, VECTOR16_NOT_EQUAL);//mismatch found
    addq(result, 16);
    subq(length, 16);
    jccb(Assembler::greaterEqual, VECTOR16_LOOP);
    addq(length, 16);
    jcc(Assembler::equal, SAME_TILL_END);
    //falling through if less than 16 bytes left
  }

  bind(VECTOR8_TAIL);
  cmpq(length, 8);
  jccb(Assembler::less, VECTOR4_TAIL);
  bind(VECTOR8_LOOP);
  movq(tmp1, Address(obja, result));
  movq(tmp2, Address(objb, result));
  xorq(tmp1, tmp2);
  testq(tmp1, tmp1);
  jcc(Assembler::notZero, VECTOR8_NOT_EQUAL);//mismatch found
  addq(result, 8);
  subq(length, 8);
  jcc(Assembler::equal, SAME_TILL_END);
  //falling through if less than 8 bytes left

  bind(VECTOR4_TAIL);
  cmpq(length, 4);
  jccb(Assembler::less, BYTES_TAIL);
  bind(VECTOR4_LOOP);
  movl(tmp1, Address(obja, result));
  xorl(tmp1, Address(objb, result));
  testl(tmp1, tmp1);
  jcc(Assembler::notZero, VECTOR4_NOT_EQUAL);//mismatch found
  addq(result, 4);
  subq(length, 4);
  jcc(Assembler::equal, SAME_TILL_END);
  //falling through if less than 4 bytes left

  bind(BYTES_TAIL);
  bind(BYTES_LOOP);
  load_unsigned_byte(tmp1, Address(obja, result));
  load_unsigned_byte(tmp2, Address(objb, result));
  xorl(tmp1, tmp2);
  testl(tmp1, tmp1);
  jcc(Assembler::notZero, BYTES_NOT_EQUAL);//mismatch found
  decq(length);
  jcc(Assembler::zero, SAME_TILL_END);
  incq(result);
  load_unsigned_byte(tmp1, Address(obja, result));
  load_unsigned_byte(tmp2, Address(objb, result));
  xorl(tmp1, tmp2);
  testl(tmp1, tmp1);
  jcc(Assembler::notZero, BYTES_NOT_EQUAL);//mismatch found
  decq(length);
  jcc(Assembler::zero, SAME_TILL_END);
  incq(result);
  load_unsigned_byte(tmp1, Address(obja, result));
  load_unsigned_byte(tmp2, Address(objb, result));
  xorl(tmp1, tmp2);
  testl(tmp1, tmp1);
  jcc(Assembler::notZero, BYTES_NOT_EQUAL);//mismatch found
  jmp(SAME_TILL_END);

  if (UseAVX >= 2) {
    bind(VECTOR32_NOT_EQUAL);
    vpcmpeqb(rymm2, rymm2, rymm2, Assembler::AVX_256bit);
    vpcmpeqb(rymm0, rymm0, rymm1, Assembler::AVX_256bit);
    vpxor(rymm0, rymm0, rymm2, Assembler::AVX_256bit);
    vpmovmskb(tmp1, rymm0);
    bsfq(tmp1, tmp1);
    addq(result, tmp1);
    shrq(result);
    jmp(DONE);
  }

  bind(VECTOR16_NOT_EQUAL);
  if (UseAVX >= 2) {
    vpcmpeqb(rymm2, rymm2, rymm2, Assembler::AVX_128bit);
    vpcmpeqb(rymm0, rymm0, rymm1, Assembler::AVX_128bit);
    pxor(rymm0, rymm2);
  } else {
    pcmpeqb(rymm2, rymm2);
    pxor(rymm0, rymm1);
    pcmpeqb(rymm0, rymm1);
    pxor(rymm0, rymm2);
  }
  pmovmskb(tmp1, rymm0);
  bsfq(tmp1, tmp1);
  addq(result, tmp1);
  shrq(result);
  jmpb(DONE);

  bind(VECTOR8_NOT_EQUAL);
  bind(VECTOR4_NOT_EQUAL);
  bsfq(tmp1, tmp1);
  shrq(tmp1, 3);
  addq(result, tmp1);
  bind(BYTES_NOT_EQUAL);
  shrq(result);
  jmpb(DONE);

  bind(SAME_TILL_END);
  mov64(result, -1);

  bind(DONE);
}

//Helper functions for square_to_len()

/**
 * Store the squares of x[], right shifted one bit (divided by 2) into z[]
 * Preserves x and z and modifies rest of the registers.
 */
void MacroAssembler::square_rshift(Register x, Register xlen, Register z, Register tmp1, Register tmp3, Register tmp4, Register tmp5, Register rdxReg, Register raxReg) {
  // Perform square and right shift by 1
  // Handle odd xlen case first, then for even xlen do the following
  // jlong carry = 0;
  // for (int j=0, i=0; j < xlen; j+=2, i+=4) {
  //     huge_128 product = x[j:j+1] * x[j:j+1];
  //     z[i:i+1] = (carry << 63) | (jlong)(product >>> 65);
  //     z[i+2:i+3] = (jlong)(product >>> 1);
  //     carry = (jlong)product;
  // }

  xorq(tmp5, tmp5);     // carry
  xorq(rdxReg, rdxReg);
  xorl(tmp1, tmp1);     // index for x
  xorl(tmp4, tmp4);     // index for z

  Label L_first_loop, L_first_loop_exit;

  testl(xlen, 1);
  jccb(Assembler::zero, L_first_loop); //jump if xlen is even

  // Square and right shift by 1 the odd element using 32 bit multiply
  movl(raxReg, Address(x, tmp1, Address::times_4, 0));
  imulq(raxReg, raxReg);
  shrq(raxReg, 1);
  adcq(tmp5, 0);
  movq(Address(z, tmp4, Address::times_4, 0), raxReg);
  incrementl(tmp1);
  addl(tmp4, 2);

  // Square and  right shift by 1 the rest using 64 bit multiply
  bind(L_first_loop);
  cmpptr(tmp1, xlen);
  jccb(Assembler::equal, L_first_loop_exit);

  // Square
  movq(raxReg, Address(x, tmp1, Address::times_4,  0));
  rorq(raxReg, 32);    // convert big-endian to little-endian
  mulq(raxReg);        // 64-bit multiply rax * rax -> rdx:rax

  // Right shift by 1 and save carry
  shrq(tmp5, 1);       // rdx:rax:tmp5 = (tmp5:rdx:rax) >>> 1
  rcrq(rdxReg, 1);
  rcrq(raxReg, 1);
  adcq(tmp5, 0);

  // Store result in z
  movq(Address(z, tmp4, Address::times_4, 0), rdxReg);
  movq(Address(z, tmp4, Address::times_4, 8), raxReg);

  // Update indices for x and z
  addl(tmp1, 2);
  addl(tmp4, 4);
  jmp(L_first_loop);

  bind(L_first_loop_exit);
}


/**
 * Perform the following multiply add operation using BMI2 instructions
 * carry:sum = sum + op1*op2 + carry
 * op2 should be in rdx
 * op2 is preserved, all other registers are modified
 */
void MacroAssembler::multiply_add_64_bmi2(Register sum, Register op1, Register op2, Register carry, Register tmp2) {
  // assert op2 is rdx
  mulxq(tmp2, op1, op1);  //  op1 * op2 -> tmp2:op1
  addq(sum, carry);
  adcq(tmp2, 0);
  addq(sum, op1);
  adcq(tmp2, 0);
  movq(carry, tmp2);
}

/**
 * Perform the following multiply add operation:
 * carry:sum = sum + op1*op2 + carry
 * Preserves op1, op2 and modifies rest of registers
 */
void MacroAssembler::multiply_add_64(Register sum, Register op1, Register op2, Register carry, Register rdxReg, Register raxReg) {
  // rdx:rax = op1 * op2
  movq(raxReg, op2);
  mulq(op1);

  //  rdx:rax = sum + carry + rdx:rax
  addq(sum, carry);
  adcq(rdxReg, 0);
  addq(sum, raxReg);
  adcq(rdxReg, 0);

  // carry:sum = rdx:sum
  movq(carry, rdxReg);
}

/**
 * Add 64 bit long carry into z[] with carry propogation.
 * Preserves z and carry register values and modifies rest of registers.
 *
 */
void MacroAssembler::add_one_64(Register z, Register zlen, Register carry, Register tmp1) {
  Label L_fourth_loop, L_fourth_loop_exit;

  movl(tmp1, 1);
  subl(zlen, 2);
  addq(Address(z, zlen, Address::times_4, 0), carry);

  bind(L_fourth_loop);
  jccb(Assembler::carryClear, L_fourth_loop_exit);
  subl(zlen, 2);
  jccb(Assembler::negative, L_fourth_loop_exit);
  addq(Address(z, zlen, Address::times_4, 0), tmp1);
  jmp(L_fourth_loop);
  bind(L_fourth_loop_exit);
}

/**
 * Shift z[] left by 1 bit.
 * Preserves x, len, z and zlen registers and modifies rest of the registers.
 *
 */
void MacroAssembler::lshift_by_1(Register x, Register len, Register z, Register zlen, Register tmp1, Register tmp2, Register tmp3, Register tmp4) {

  Label L_fifth_loop, L_fifth_loop_exit;

  // Fifth loop
  // Perform primitiveLeftShift(z, zlen, 1)

  const Register prev_carry = tmp1;
  const Register new_carry = tmp4;
  const Register value = tmp2;
  const Register zidx = tmp3;

  // int zidx, carry;
  // long value;
  // carry = 0;
  // for (zidx = zlen-2; zidx >=0; zidx -= 2) {
  //    (carry:value)  = (z[i] << 1) | carry ;
  //    z[i] = value;
  // }

  movl(zidx, zlen);
  xorl(prev_carry, prev_carry); // clear carry flag and prev_carry register

  bind(L_fifth_loop);
  decl(zidx);  // Use decl to preserve carry flag
  decl(zidx);
  jccb(Assembler::negative, L_fifth_loop_exit);

  if (UseBMI2Instructions) {
     movq(value, Address(z, zidx, Address::times_4, 0));
     rclq(value, 1);
     rorxq(value, value, 32);
     movq(Address(z, zidx, Address::times_4,  0), value);  // Store back in big endian form
  }
  else {
    // clear new_carry
    xorl(new_carry, new_carry);

    // Shift z[i] by 1, or in previous carry and save new carry
    movq(value, Address(z, zidx, Address::times_4, 0));
    shlq(value, 1);
    adcl(new_carry, 0);

    orq(value, prev_carry);
    rorq(value, 0x20);
    movq(Address(z, zidx, Address::times_4,  0), value);  // Store back in big endian form

    // Set previous carry = new carry
    movl(prev_carry, new_carry);
  }
  jmp(L_fifth_loop);

  bind(L_fifth_loop_exit);
}


/**
 * Code for BigInteger::squareToLen() intrinsic
 *
 * rdi: x
 * rsi: len
 * r8:  z
 * rcx: zlen
 * r12: tmp1
 * r13: tmp2
 * r14: tmp3
 * r15: tmp4
 * rbx: tmp5
 *
 */
void MacroAssembler::square_to_len(Register x, Register len, Register z, Register zlen, Register tmp1, Register tmp2, Register tmp3, Register tmp4, Register tmp5, Register rdxReg, Register raxReg) {

  Label L_second_loop, L_second_loop_exit, L_third_loop, L_third_loop_exit, L_last_x, L_multiply;
  push(tmp1);
  push(tmp2);
  push(tmp3);
  push(tmp4);
  push(tmp5);

  // First loop
  // Store the squares, right shifted one bit (i.e., divided by 2).
  square_rshift(x, len, z, tmp1, tmp3, tmp4, tmp5, rdxReg, raxReg);

  // Add in off-diagonal sums.
  //
  // Second, third (nested) and fourth loops.
  // zlen +=2;
  // for (int xidx=len-2,zidx=zlen-4; xidx > 0; xidx-=2,zidx-=4) {
  //    carry = 0;
  //    long op2 = x[xidx:xidx+1];
  //    for (int j=xidx-2,k=zidx; j >= 0; j-=2) {
  //       k -= 2;
  //       long op1 = x[j:j+1];
  //       long sum = z[k:k+1];
  //       carry:sum = multiply_add_64(sum, op1, op2, carry, tmp_regs);
  //       z[k:k+1] = sum;
  //    }
  //    add_one_64(z, k, carry, tmp_regs);
  // }

  const Register carry = tmp5;
  const Register sum = tmp3;
  const Register op1 = tmp4;
  Register op2 = tmp2;

  push(zlen);
  push(len);
  addl(zlen,2);
  bind(L_second_loop);
  xorq(carry, carry);
  subl(zlen, 4);
  subl(len, 2);
  push(zlen);
  push(len);
  cmpl(len, 0);
  jccb(Assembler::lessEqual, L_second_loop_exit);

  // Multiply an array by one 64 bit long.
  if (UseBMI2Instructions) {
    op2 = rdxReg;
    movq(op2, Address(x, len, Address::times_4,  0));
    rorxq(op2, op2, 32);
  }
  else {
    movq(op2, Address(x, len, Address::times_4,  0));
    rorq(op2, 32);
  }

  bind(L_third_loop);
  decrementl(len);
  jccb(Assembler::negative, L_third_loop_exit);
  decrementl(len);
  jccb(Assembler::negative, L_last_x);

  movq(op1, Address(x, len, Address::times_4,  0));
  rorq(op1, 32);

  bind(L_multiply);
  subl(zlen, 2);
  movq(sum, Address(z, zlen, Address::times_4,  0));

  // Multiply 64 bit by 64 bit and add 64 bits lower half and upper 64 bits as carry.
  if (UseBMI2Instructions) {
    multiply_add_64_bmi2(sum, op1, op2, carry, tmp2);
  }
  else {
    multiply_add_64(sum, op1, op2, carry, rdxReg, raxReg);
  }

  movq(Address(z, zlen, Address::times_4, 0), sum);

  jmp(L_third_loop);
  bind(L_third_loop_exit);

  // Fourth loop
  // Add 64 bit long carry into z with carry propogation.
  // Uses offsetted zlen.
  add_one_64(z, zlen, carry, tmp1);

  pop(len);
  pop(zlen);
  jmp(L_second_loop);

  // Next infrequent code is moved outside loops.
  bind(L_last_x);
  movl(op1, Address(x, 0));
  jmp(L_multiply);

  bind(L_second_loop_exit);
  pop(len);
  pop(zlen);
  pop(len);
  pop(zlen);

  // Fifth loop
  // Shift z left 1 bit.
  lshift_by_1(x, len, z, zlen, tmp1, tmp2, tmp3, tmp4);

  // z[zlen-1] |= x[len-1] & 1;
  movl(tmp3, Address(x, len, Address::times_4, -4));
  andl(tmp3, 1);
  orl(Address(z, zlen, Address::times_4,  -4), tmp3);

  pop(tmp5);
  pop(tmp4);
  pop(tmp3);
  pop(tmp2);
  pop(tmp1);
}

/**
 * Helper function for mul_add()
 * Multiply the in[] by int k and add to out[] starting at offset offs using
 * 128 bit by 32 bit multiply and return the carry in tmp5.
 * Only quad int aligned length of in[] is operated on in this function.
 * k is in rdxReg for BMI2Instructions, for others it is in tmp2.
 * This function preserves out, in and k registers.
 * len and offset point to the appropriate index in "in" & "out" correspondingly
 * tmp5 has the carry.
 * other registers are temporary and are modified.
 *
 */
void MacroAssembler::mul_add_128_x_32_loop(Register out, Register in,
  Register offset, Register len, Register tmp1, Register tmp2, Register tmp3,
  Register tmp4, Register tmp5, Register rdxReg, Register raxReg) {

  Label L_first_loop, L_first_loop_exit;

  movl(tmp1, len);
  shrl(tmp1, 2);

  bind(L_first_loop);
  subl(tmp1, 1);
  jccb(Assembler::negative, L_first_loop_exit);

  subl(len, 4);
  subl(offset, 4);

  Register op2 = tmp2;
  const Register sum = tmp3;
  const Register op1 = tmp4;
  const Register carry = tmp5;

  if (UseBMI2Instructions) {
    op2 = rdxReg;
  }

  movq(op1, Address(in, len, Address::times_4,  8));
  rorq(op1, 32);
  movq(sum, Address(out, offset, Address::times_4,  8));
  rorq(sum, 32);
  if (UseBMI2Instructions) {
    multiply_add_64_bmi2(sum, op1, op2, carry, raxReg);
  }
  else {
    multiply_add_64(sum, op1, op2, carry, rdxReg, raxReg);
  }
  // Store back in big endian from little endian
  rorq(sum, 0x20);
  movq(Address(out, offset, Address::times_4,  8), sum);

  movq(op1, Address(in, len, Address::times_4,  0));
  rorq(op1, 32);
  movq(sum, Address(out, offset, Address::times_4,  0));
  rorq(sum, 32);
  if (UseBMI2Instructions) {
    multiply_add_64_bmi2(sum, op1, op2, carry, raxReg);
  }
  else {
    multiply_add_64(sum, op1, op2, carry, rdxReg, raxReg);
  }
  // Store back in big endian from little endian
  rorq(sum, 0x20);
  movq(Address(out, offset, Address::times_4,  0), sum);

  jmp(L_first_loop);
  bind(L_first_loop_exit);
}

/**
 * Code for BigInteger::mulAdd() intrinsic
 *
 * rdi: out
 * rsi: in
 * r11: offs (out.length - offset)
 * rcx: len
 * r8:  k
 * r12: tmp1
 * r13: tmp2
 * r14: tmp3
 * r15: tmp4
 * rbx: tmp5
 * Multiply the in[] by word k and add to out[], return the carry in rax
 */
void MacroAssembler::mul_add(Register out, Register in, Register offs,
   Register len, Register k, Register tmp1, Register tmp2, Register tmp3,
   Register tmp4, Register tmp5, Register rdxReg, Register raxReg) {

  Label L_carry, L_last_in, L_done;

// carry = 0;
// for (int j=len-1; j >= 0; j--) {
//    long product = (in[j] & LONG_MASK) * kLong +
//                   (out[offs] & LONG_MASK) + carry;
//    out[offs--] = (int)product;
//    carry = product >>> 32;
// }
//
  push(tmp1);
  push(tmp2);
  push(tmp3);
  push(tmp4);
  push(tmp5);

  Register op2 = tmp2;
  const Register sum = tmp3;
  const Register op1 = tmp4;
  const Register carry =  tmp5;

  if (UseBMI2Instructions) {
    op2 = rdxReg;
    movl(op2, k);
  }
  else {
    movl(op2, k);
  }

  xorq(carry, carry);

  //First loop

  //Multiply in[] by k in a 4 way unrolled loop using 128 bit by 32 bit multiply
  //The carry is in tmp5
  mul_add_128_x_32_loop(out, in, offs, len, tmp1, tmp2, tmp3, tmp4, tmp5, rdxReg, raxReg);

  //Multiply the trailing in[] entry using 64 bit by 32 bit, if any
  decrementl(len);
  jccb(Assembler::negative, L_carry);
  decrementl(len);
  jccb(Assembler::negative, L_last_in);

  movq(op1, Address(in, len, Address::times_4,  0));
  rorq(op1, 32);

  subl(offs, 2);
  movq(sum, Address(out, offs, Address::times_4,  0));
  rorq(sum, 32);

  if (UseBMI2Instructions) {
    multiply_add_64_bmi2(sum, op1, op2, carry, raxReg);
  }
  else {
    multiply_add_64(sum, op1, op2, carry, rdxReg, raxReg);
  }

  // Store back in big endian from little endian
  rorq(sum, 0x20);
  movq(Address(out, offs, Address::times_4,  0), sum);

  testl(len, len);
  jccb(Assembler::zero, L_carry);

  //Multiply the last in[] entry, if any
  bind(L_last_in);
  movl(op1, Address(in, 0));
  movl(sum, Address(out, offs, Address::times_4,  -4));

  movl(raxReg, k);
  mull(op1); //tmp4 * eax -> edx:eax
  addl(sum, carry);
  adcl(rdxReg, 0);
  addl(sum, raxReg);
  adcl(rdxReg, 0);
  movl(carry, rdxReg);

  movl(Address(out, offs, Address::times_4,  -4), sum);

  bind(L_carry);
  //return tmp5/carry as carry in rax
  movl(rax, carry);

  bind(L_done);
  pop(tmp5);
  pop(tmp4);
  pop(tmp3);
  pop(tmp2);
  pop(tmp1);
}
#endif

/**
 * Emits code to update CRC-32 with a byte value according to constants in table
 *
 * @param [in,out]crc   Register containing the crc.
 * @param [in]val       Register containing the byte to fold into the CRC.
 * @param [in]table     Register containing the table of crc constants.
 *
 * uint32_t crc;
 * val = crc_table[(val ^ crc) & 0xFF];
 * crc = val ^ (crc >> 8);
 *
 */
void MacroAssembler::update_byte_crc32(Register crc, Register val, Register table) {
  xorl(val, crc);
  andl(val, 0xFF);
  shrl(crc, 8); // unsigned shift
  xorl(crc, Address(table, val, Address::times_4, 0));
}

/**
 * Fold 128-bit data chunk
 */
void MacroAssembler::fold_128bit_crc32(XMMRegister xcrc, XMMRegister xK, XMMRegister xtmp, Register buf, int offset) {
  if (UseAVX > 0) {
    vpclmulhdq(xtmp, xK, xcrc); // [123:64]
    vpclmulldq(xcrc, xK, xcrc); // [63:0]
    vpxor(xcrc, xcrc, Address(buf, offset), 0 /* vector_len */);
    pxor(xcrc, xtmp);
  } else {
    movdqa(xtmp, xcrc);
    pclmulhdq(xtmp, xK);   // [123:64]
    pclmulldq(xcrc, xK);   // [63:0]
    pxor(xcrc, xtmp);
    movdqu(xtmp, Address(buf, offset));
    pxor(xcrc, xtmp);
  }
}

void MacroAssembler::fold_128bit_crc32(XMMRegister xcrc, XMMRegister xK, XMMRegister xtmp, XMMRegister xbuf) {
  if (UseAVX > 0) {
    vpclmulhdq(xtmp, xK, xcrc);
    vpclmulldq(xcrc, xK, xcrc);
    pxor(xcrc, xbuf);
    pxor(xcrc, xtmp);
  } else {
    movdqa(xtmp, xcrc);
    pclmulhdq(xtmp, xK);
    pclmulldq(xcrc, xK);
    pxor(xcrc, xbuf);
    pxor(xcrc, xtmp);
  }
}

/**
 * 8-bit folds to compute 32-bit CRC
 *
 * uint64_t xcrc;
 * timesXtoThe32[xcrc & 0xFF] ^ (xcrc >> 8);
 */
void MacroAssembler::fold_8bit_crc32(XMMRegister xcrc, Register table, XMMRegister xtmp, Register tmp) {
  movdl(tmp, xcrc);
  andl(tmp, 0xFF);
  movdl(xtmp, Address(table, tmp, Address::times_4, 0));
  psrldq(xcrc, 1); // unsigned shift one byte
  pxor(xcrc, xtmp);
}

/**
 * uint32_t crc;
 * timesXtoThe32[crc & 0xFF] ^ (crc >> 8);
 */
void MacroAssembler::fold_8bit_crc32(Register crc, Register table, Register tmp) {
  movl(tmp, crc);
  andl(tmp, 0xFF);
  shrl(crc, 8);
  xorl(crc, Address(table, tmp, Address::times_4, 0));
}

/**
 * @param crc   register containing existing CRC (32-bit)
 * @param buf   register pointing to input byte buffer (byte*)
 * @param len   register containing number of bytes
 * @param table register that will contain address of CRC table
 * @param tmp   scratch register
 */
void MacroAssembler::kernel_crc32(Register crc, Register buf, Register len, Register table, Register tmp) {
  assert_different_registers(crc, buf, len, table, tmp, rax);

  Label L_tail, L_tail_restore, L_tail_loop, L_exit, L_align_loop, L_aligned;
  Label L_fold_tail, L_fold_128b, L_fold_512b, L_fold_512b_loop, L_fold_tail_loop;

  // For EVEX with VL and BW, provide a standard mask, VL = 128 will guide the merge
  // context for the registers used, where all instructions below are using 128-bit mode
  // On EVEX without VL and BW, these instructions will all be AVX.
  lea(table, ExternalAddress(StubRoutines::crc_table_addr()));
  notl(crc); // ~crc
  cmpl(len, 16);
  jcc(Assembler::less, L_tail);

  // Align buffer to 16 bytes
  movl(tmp, buf);
  andl(tmp, 0xF);
  jccb(Assembler::zero, L_aligned);
  subl(tmp,  16);
  addl(len, tmp);

  align(4);
  BIND(L_align_loop);
  movsbl(rax, Address(buf, 0)); // load byte with sign extension
  update_byte_crc32(crc, rax, table);
  increment(buf);
  incrementl(tmp);
  jccb(Assembler::less, L_align_loop);

  BIND(L_aligned);
  movl(tmp, len); // save
  shrl(len, 4);
  jcc(Assembler::zero, L_tail_restore);

  // Fold crc into first bytes of vector
  movdqa(xmm1, Address(buf, 0));
  movdl(rax, xmm1);
  xorl(crc, rax);
  if (VM_Version::supports_sse4_1()) {
    pinsrd(xmm1, crc, 0);
  } else {
    pinsrw(xmm1, crc, 0);
    shrl(crc, 16);
    pinsrw(xmm1, crc, 1);
  }
  addptr(buf, 16);
  subl(len, 4); // len > 0
  jcc(Assembler::less, L_fold_tail);

  movdqa(xmm2, Address(buf,  0));
  movdqa(xmm3, Address(buf, 16));
  movdqa(xmm4, Address(buf, 32));
  addptr(buf, 48);
  subl(len, 3);
  jcc(Assembler::lessEqual, L_fold_512b);

  // Fold total 512 bits of polynomial on each iteration,
  // 128 bits per each of 4 parallel streams.
  movdqu(xmm0, ExternalAddress(StubRoutines::x86::crc_by128_masks_addr() + 32));

  align32();
  BIND(L_fold_512b_loop);
  fold_128bit_crc32(xmm1, xmm0, xmm5, buf,  0);
  fold_128bit_crc32(xmm2, xmm0, xmm5, buf, 16);
  fold_128bit_crc32(xmm3, xmm0, xmm5, buf, 32);
  fold_128bit_crc32(xmm4, xmm0, xmm5, buf, 48);
  addptr(buf, 64);
  subl(len, 4);
  jcc(Assembler::greater, L_fold_512b_loop);

  // Fold 512 bits to 128 bits.
  BIND(L_fold_512b);
  movdqu(xmm0, ExternalAddress(StubRoutines::x86::crc_by128_masks_addr() + 16));
  fold_128bit_crc32(xmm1, xmm0, xmm5, xmm2);
  fold_128bit_crc32(xmm1, xmm0, xmm5, xmm3);
  fold_128bit_crc32(xmm1, xmm0, xmm5, xmm4);

  // Fold the rest of 128 bits data chunks
  BIND(L_fold_tail);
  addl(len, 3);
  jccb(Assembler::lessEqual, L_fold_128b);
  movdqu(xmm0, ExternalAddress(StubRoutines::x86::crc_by128_masks_addr() + 16));

  BIND(L_fold_tail_loop);
  fold_128bit_crc32(xmm1, xmm0, xmm5, buf,  0);
  addptr(buf, 16);
  decrementl(len);
  jccb(Assembler::greater, L_fold_tail_loop);

  // Fold 128 bits in xmm1 down into 32 bits in crc register.
  BIND(L_fold_128b);
  movdqu(xmm0, ExternalAddress(StubRoutines::x86::crc_by128_masks_addr()));
  if (UseAVX > 0) {
    vpclmulqdq(xmm2, xmm0, xmm1, 0x1);
    vpand(xmm3, xmm0, xmm2, 0 /* vector_len */);
    vpclmulqdq(xmm0, xmm0, xmm3, 0x1);
  } else {
    movdqa(xmm2, xmm0);
    pclmulqdq(xmm2, xmm1, 0x1);
    movdqa(xmm3, xmm0);
    pand(xmm3, xmm2);
    pclmulqdq(xmm0, xmm3, 0x1);
  }
  psrldq(xmm1, 8);
  psrldq(xmm2, 4);
  pxor(xmm0, xmm1);
  pxor(xmm0, xmm2);

  // 8 8-bit folds to compute 32-bit CRC.
  for (int j = 0; j < 4; j++) {
    fold_8bit_crc32(xmm0, table, xmm1, rax);
  }
  movdl(crc, xmm0); // mov 32 bits to general register
  for (int j = 0; j < 4; j++) {
    fold_8bit_crc32(crc, table, rax);
  }

  BIND(L_tail_restore);
  movl(len, tmp); // restore
  BIND(L_tail);
  andl(len, 0xf);
  jccb(Assembler::zero, L_exit);

  // Fold the rest of bytes
  align(4);
  BIND(L_tail_loop);
  movsbl(rax, Address(buf, 0)); // load byte with sign extension
  update_byte_crc32(crc, rax, table);
  increment(buf);
  decrementl(len);
  jccb(Assembler::greater, L_tail_loop);

  BIND(L_exit);
  notl(crc); // ~c
}

#ifdef _LP64
// Helper function for AVX 512 CRC32
// Fold 512-bit data chunks
void MacroAssembler::fold512bit_crc32_avx512(XMMRegister xcrc, XMMRegister xK, XMMRegister xtmp, Register buf,
                                             Register pos, int offset) {
  evmovdquq(xmm3, Address(buf, pos, Address::times_1, offset), Assembler::AVX_512bit);
  evpclmulqdq(xtmp, xcrc, xK, 0x10, Assembler::AVX_512bit); // [123:64]
  evpclmulqdq(xmm2, xcrc, xK, 0x01, Assembler::AVX_512bit); // [63:0]
  evpxorq(xcrc, xtmp, xmm2, Assembler::AVX_512bit /* vector_len */);
  evpxorq(xcrc, xcrc, xmm3, Assembler::AVX_512bit /* vector_len */);
}

// Helper function for AVX 512 CRC32
// Compute CRC32 for < 256B buffers
void MacroAssembler::kernel_crc32_avx512_256B(Register crc, Register buf, Register len, Register key, Register pos,
                                              Register tmp1, Register tmp2, Label& L_barrett, Label& L_16B_reduction_loop,
                                              Label& L_get_last_two_xmms, Label& L_128_done, Label& L_cleanup) {

  Label L_less_than_32, L_exact_16_left, L_less_than_16_left;
  Label L_less_than_8_left, L_less_than_4_left, L_less_than_2_left, L_zero_left;
  Label L_only_less_than_4, L_only_less_than_3, L_only_less_than_2;

  // check if there is enough buffer to be able to fold 16B at a time
  cmpl(len, 32);
  jcc(Assembler::less, L_less_than_32);

  // if there is, load the constants
  movdqu(xmm10, Address(key, 1 * 16));    //rk1 and rk2 in xmm10
  movdl(xmm0, crc);                        // get the initial crc value
  movdqu(xmm7, Address(buf, pos, Address::times_1, 0 * 16)); //load the plaintext
  pxor(xmm7, xmm0);

  // update the buffer pointer
  addl(pos, 16);
  //update the counter.subtract 32 instead of 16 to save one instruction from the loop
  subl(len, 32);
  jmp(L_16B_reduction_loop);

  bind(L_less_than_32);
  //mov initial crc to the return value. this is necessary for zero - length buffers.
  movl(rax, crc);
  testl(len, len);
  jcc(Assembler::equal, L_cleanup);

  movdl(xmm0, crc);                        //get the initial crc value

  cmpl(len, 16);
  jcc(Assembler::equal, L_exact_16_left);
  jcc(Assembler::less, L_less_than_16_left);

  movdqu(xmm7, Address(buf, pos, Address::times_1, 0 * 16)); //load the plaintext
  pxor(xmm7, xmm0);                       //xor the initial crc value
  addl(pos, 16);
  subl(len, 16);
  movdqu(xmm10, Address(key, 1 * 16));    // rk1 and rk2 in xmm10
  jmp(L_get_last_two_xmms);

  bind(L_less_than_16_left);
  //use stack space to load data less than 16 bytes, zero - out the 16B in memory first.
  pxor(xmm1, xmm1);
  movptr(tmp1, rsp);
  movdqu(Address(tmp1, 0 * 16), xmm1);

  cmpl(len, 4);
  jcc(Assembler::less, L_only_less_than_4);

  //backup the counter value
  movl(tmp2, len);
  cmpl(len, 8);
  jcc(Assembler::less, L_less_than_8_left);

  //load 8 Bytes
  movq(rax, Address(buf, pos, Address::times_1, 0 * 16));
  movq(Address(tmp1, 0 * 16), rax);
  addptr(tmp1, 8);
  subl(len, 8);
  addl(pos, 8);

  bind(L_less_than_8_left);
  cmpl(len, 4);
  jcc(Assembler::less, L_less_than_4_left);

  //load 4 Bytes
  movl(rax, Address(buf, pos, Address::times_1, 0));
  movl(Address(tmp1, 0 * 16), rax);
  addptr(tmp1, 4);
  subl(len, 4);
  addl(pos, 4);

  bind(L_less_than_4_left);
  cmpl(len, 2);
  jcc(Assembler::less, L_less_than_2_left);

  // load 2 Bytes
  movw(rax, Address(buf, pos, Address::times_1, 0));
  movl(Address(tmp1, 0 * 16), rax);
  addptr(tmp1, 2);
  subl(len, 2);
  addl(pos, 2);

  bind(L_less_than_2_left);
  cmpl(len, 1);
  jcc(Assembler::less, L_zero_left);

  // load 1 Byte
  movb(rax, Address(buf, pos, Address::times_1, 0));
  movb(Address(tmp1, 0 * 16), rax);

  bind(L_zero_left);
  movdqu(xmm7, Address(rsp, 0));
  pxor(xmm7, xmm0);                       //xor the initial crc value

  lea(rax, ExternalAddress(StubRoutines::x86::shuf_table_crc32_avx512_addr()));
  movdqu(xmm0, Address(rax, tmp2));
  pshufb(xmm7, xmm0);
  jmp(L_128_done);

  bind(L_exact_16_left);
  movdqu(xmm7, Address(buf, pos, Address::times_1, 0));
  pxor(xmm7, xmm0);                       //xor the initial crc value
  jmp(L_128_done);

  bind(L_only_less_than_4);
  cmpl(len, 3);
  jcc(Assembler::less, L_only_less_than_3);

  // load 3 Bytes
  movb(rax, Address(buf, pos, Address::times_1, 0));
  movb(Address(tmp1, 0), rax);

  movb(rax, Address(buf, pos, Address::times_1, 1));
  movb(Address(tmp1, 1), rax);

  movb(rax, Address(buf, pos, Address::times_1, 2));
  movb(Address(tmp1, 2), rax);

  movdqu(xmm7, Address(rsp, 0));
  pxor(xmm7, xmm0);                     //xor the initial crc value

  pslldq(xmm7, 0x5);
  jmp(L_barrett);
  bind(L_only_less_than_3);
  cmpl(len, 2);
  jcc(Assembler::less, L_only_less_than_2);

  // load 2 Bytes
  movb(rax, Address(buf, pos, Address::times_1, 0));
  movb(Address(tmp1, 0), rax);

  movb(rax, Address(buf, pos, Address::times_1, 1));
  movb(Address(tmp1, 1), rax);

  movdqu(xmm7, Address(rsp, 0));
  pxor(xmm7, xmm0);                     //xor the initial crc value

  pslldq(xmm7, 0x6);
  jmp(L_barrett);

  bind(L_only_less_than_2);
  //load 1 Byte
  movb(rax, Address(buf, pos, Address::times_1, 0));
  movb(Address(tmp1, 0), rax);

  movdqu(xmm7, Address(rsp, 0));
  pxor(xmm7, xmm0);                     //xor the initial crc value

  pslldq(xmm7, 0x7);
}

/**
* Compute CRC32 using AVX512 instructions
* param crc   register containing existing CRC (32-bit)
* param buf   register pointing to input byte buffer (byte*)
* param len   register containing number of bytes
* param tmp1  scratch register
* param tmp2  scratch register
* return rax  result register
*/
void MacroAssembler::kernel_crc32_avx512(Register crc, Register buf, Register len, Register key, Register tmp1, Register tmp2) {
  assert_different_registers(crc, buf, len, key, tmp1, tmp2, rax);

  Label L_tail, L_tail_restore, L_tail_loop, L_exit, L_align_loop, L_aligned;
  Label L_fold_tail, L_fold_128b, L_fold_512b, L_fold_512b_loop, L_fold_tail_loop;
  Label L_less_than_256, L_fold_128_B_loop, L_fold_256_B_loop;
  Label L_fold_128_B_register, L_final_reduction_for_128, L_16B_reduction_loop;
  Label L_128_done, L_get_last_two_xmms, L_barrett, L_cleanup;

  const Register pos = r12;
  push(r12);
  subptr(rsp, 16 * 2 + 8);

  // For EVEX with VL and BW, provide a standard mask, VL = 128 will guide the merge
  // context for the registers used, where all instructions below are using 128-bit mode
  // On EVEX without VL and BW, these instructions will all be AVX.
  lea(key, ExternalAddress(StubRoutines::x86::crc_table_avx512_addr()));
  notl(crc);
  movl(pos, 0);

  // check if smaller than 256B
  cmpl(len, 256);
  jcc(Assembler::less, L_less_than_256);

  // load the initial crc value
  movdl(xmm10, crc);

  // receive the initial 64B data, xor the initial crc value
  evmovdquq(xmm0, Address(buf, pos, Address::times_1, 0 * 64), Assembler::AVX_512bit);
  evmovdquq(xmm4, Address(buf, pos, Address::times_1, 1 * 64), Assembler::AVX_512bit);
  evpxorq(xmm0, xmm0, xmm10, Assembler::AVX_512bit);
  evbroadcasti32x4(xmm10, Address(key, 2 * 16), Assembler::AVX_512bit); //zmm10 has rk3 and rk4

  subl(len, 256);
  cmpl(len, 256);
  jcc(Assembler::less, L_fold_128_B_loop);

  evmovdquq(xmm7, Address(buf, pos, Address::times_1, 2 * 64), Assembler::AVX_512bit);
  evmovdquq(xmm8, Address(buf, pos, Address::times_1, 3 * 64), Assembler::AVX_512bit);
  evbroadcasti32x4(xmm16, Address(key, 0 * 16), Assembler::AVX_512bit); //zmm16 has rk-1 and rk-2
  subl(len, 256);

  bind(L_fold_256_B_loop);
  addl(pos, 256);
  fold512bit_crc32_avx512(xmm0, xmm16, xmm1, buf, pos, 0 * 64);
  fold512bit_crc32_avx512(xmm4, xmm16, xmm1, buf, pos, 1 * 64);
  fold512bit_crc32_avx512(xmm7, xmm16, xmm1, buf, pos, 2 * 64);
  fold512bit_crc32_avx512(xmm8, xmm16, xmm1, buf, pos, 3 * 64);

  subl(len, 256);
  jcc(Assembler::greaterEqual, L_fold_256_B_loop);

  // Fold 256 into 128
  addl(pos, 256);
  evpclmulqdq(xmm1, xmm0, xmm10, 0x01, Assembler::AVX_512bit);
  evpclmulqdq(xmm2, xmm0, xmm10, 0x10, Assembler::AVX_512bit);
  vpternlogq(xmm7, 0x96, xmm1, xmm2, Assembler::AVX_512bit); // xor ABC

  evpclmulqdq(xmm5, xmm4, xmm10, 0x01, Assembler::AVX_512bit);
  evpclmulqdq(xmm6, xmm4, xmm10, 0x10, Assembler::AVX_512bit);
  vpternlogq(xmm8, 0x96, xmm5, xmm6, Assembler::AVX_512bit); // xor ABC

  evmovdquq(xmm0, xmm7, Assembler::AVX_512bit);
  evmovdquq(xmm4, xmm8, Assembler::AVX_512bit);

  addl(len, 128);
  jmp(L_fold_128_B_register);

  // at this section of the code, there is 128 * x + y(0 <= y<128) bytes of buffer.The fold_128_B_loop
  // loop will fold 128B at a time until we have 128 + y Bytes of buffer

  // fold 128B at a time.This section of the code folds 8 xmm registers in parallel
  bind(L_fold_128_B_loop);
  addl(pos, 128);
  fold512bit_crc32_avx512(xmm0, xmm10, xmm1, buf, pos, 0 * 64);
  fold512bit_crc32_avx512(xmm4, xmm10, xmm1, buf, pos, 1 * 64);

  subl(len, 128);
  jcc(Assembler::greaterEqual, L_fold_128_B_loop);

  addl(pos, 128);

  // at this point, the buffer pointer is pointing at the last y Bytes of the buffer, where 0 <= y < 128
  // the 128B of folded data is in 8 of the xmm registers : xmm0, xmm1, xmm2, xmm3, xmm4, xmm5, xmm6, xmm7
  bind(L_fold_128_B_register);
  evmovdquq(xmm16, Address(key, 5 * 16), Assembler::AVX_512bit); // multiply by rk9-rk16
  evmovdquq(xmm11, Address(key, 9 * 16), Assembler::AVX_512bit); // multiply by rk17-rk20, rk1,rk2, 0,0
  evpclmulqdq(xmm1, xmm0, xmm16, 0x01, Assembler::AVX_512bit);
  evpclmulqdq(xmm2, xmm0, xmm16, 0x10, Assembler::AVX_512bit);
  // save last that has no multiplicand
  vextracti64x2(xmm7, xmm4, 3);

  evpclmulqdq(xmm5, xmm4, xmm11, 0x01, Assembler::AVX_512bit);
  evpclmulqdq(xmm6, xmm4, xmm11, 0x10, Assembler::AVX_512bit);
  // Needed later in reduction loop
  movdqu(xmm10, Address(key, 1 * 16));
  vpternlogq(xmm1, 0x96, xmm2, xmm5, Assembler::AVX_512bit); // xor ABC
  vpternlogq(xmm1, 0x96, xmm6, xmm7, Assembler::AVX_512bit); // xor ABC

  // Swap 1,0,3,2 - 01 00 11 10
  evshufi64x2(xmm8, xmm1, xmm1, 0x4e, Assembler::AVX_512bit);
  evpxorq(xmm8, xmm8, xmm1, Assembler::AVX_256bit);
  vextracti128(xmm5, xmm8, 1);
  evpxorq(xmm7, xmm5, xmm8, Assembler::AVX_128bit);

  // instead of 128, we add 128 - 16 to the loop counter to save 1 instruction from the loop
  // instead of a cmp instruction, we use the negative flag with the jl instruction
  addl(len, 128 - 16);
  jcc(Assembler::less, L_final_reduction_for_128);

  bind(L_16B_reduction_loop);
  vpclmulqdq(xmm8, xmm7, xmm10, 0x1);
  vpclmulqdq(xmm7, xmm7, xmm10, 0x10);
  vpxor(xmm7, xmm7, xmm8, Assembler::AVX_128bit);
  movdqu(xmm0, Address(buf, pos, Address::times_1, 0 * 16));
  vpxor(xmm7, xmm7, xmm0, Assembler::AVX_128bit);
  addl(pos, 16);
  subl(len, 16);
  jcc(Assembler::greaterEqual, L_16B_reduction_loop);

  bind(L_final_reduction_for_128);
  addl(len, 16);
  jcc(Assembler::equal, L_128_done);

  bind(L_get_last_two_xmms);
  movdqu(xmm2, xmm7);
  addl(pos, len);
  movdqu(xmm1, Address(buf, pos, Address::times_1, -16));
  subl(pos, len);

  // get rid of the extra data that was loaded before
  // load the shift constant
  lea(rax, ExternalAddress(StubRoutines::x86::shuf_table_crc32_avx512_addr()));
  movdqu(xmm0, Address(rax, len));
  addl(rax, len);

  vpshufb(xmm7, xmm7, xmm0, Assembler::AVX_128bit);
  //Change mask to 512
  vpxor(xmm0, xmm0, ExternalAddress(StubRoutines::x86::crc_by128_masks_avx512_addr() + 2 * 16), Assembler::AVX_128bit, tmp2);
  vpshufb(xmm2, xmm2, xmm0, Assembler::AVX_128bit);

  blendvpb(xmm2, xmm2, xmm1, xmm0, Assembler::AVX_128bit);
  vpclmulqdq(xmm8, xmm7, xmm10, 0x1);
  vpclmulqdq(xmm7, xmm7, xmm10, 0x10);
  vpxor(xmm7, xmm7, xmm8, Assembler::AVX_128bit);
  vpxor(xmm7, xmm7, xmm2, Assembler::AVX_128bit);

  bind(L_128_done);
  // compute crc of a 128-bit value
  movdqu(xmm10, Address(key, 3 * 16));
  movdqu(xmm0, xmm7);

  // 64b fold
  vpclmulqdq(xmm7, xmm7, xmm10, 0x0);
  vpsrldq(xmm0, xmm0, 0x8, Assembler::AVX_128bit);
  vpxor(xmm7, xmm7, xmm0, Assembler::AVX_128bit);

  // 32b fold
  movdqu(xmm0, xmm7);
  vpslldq(xmm7, xmm7, 0x4, Assembler::AVX_128bit);
  vpclmulqdq(xmm7, xmm7, xmm10, 0x10);
  vpxor(xmm7, xmm7, xmm0, Assembler::AVX_128bit);
  jmp(L_barrett);

  bind(L_less_than_256);
  kernel_crc32_avx512_256B(crc, buf, len, key, pos, tmp1, tmp2, L_barrett, L_16B_reduction_loop, L_get_last_two_xmms, L_128_done, L_cleanup);

  //barrett reduction
  bind(L_barrett);
  vpand(xmm7, xmm7, ExternalAddress(StubRoutines::x86::crc_by128_masks_avx512_addr() + 1 * 16), Assembler::AVX_128bit, tmp2);
  movdqu(xmm1, xmm7);
  movdqu(xmm2, xmm7);
  movdqu(xmm10, Address(key, 4 * 16));

  pclmulqdq(xmm7, xmm10, 0x0);
  pxor(xmm7, xmm2);
  vpand(xmm7, xmm7, ExternalAddress(StubRoutines::x86::crc_by128_masks_avx512_addr()), Assembler::AVX_128bit, tmp2);
  movdqu(xmm2, xmm7);
  pclmulqdq(xmm7, xmm10, 0x10);
  pxor(xmm7, xmm2);
  pxor(xmm7, xmm1);
  pextrd(crc, xmm7, 2);

  bind(L_cleanup);
  notl(crc); // ~c
  addptr(rsp, 16 * 2 + 8);
  pop(r12);
}

// S. Gueron / Information Processing Letters 112 (2012) 184
// Algorithm 4: Computing carry-less multiplication using a precomputed lookup table.
// Input: A 32 bit value B = [byte3, byte2, byte1, byte0].
// Output: the 64-bit carry-less product of B * CONST
void MacroAssembler::crc32c_ipl_alg4(Register in, uint32_t n,
                                     Register tmp1, Register tmp2, Register tmp3) {
  lea(tmp3, ExternalAddress(StubRoutines::crc32c_table_addr()));
  if (n > 0) {
    addq(tmp3, n * 256 * 8);
  }
  //    Q1 = TABLEExt[n][B & 0xFF];
  movl(tmp1, in);
  andl(tmp1, 0x000000FF);
  shll(tmp1, 3);
  addq(tmp1, tmp3);
  movq(tmp1, Address(tmp1, 0));

  //    Q2 = TABLEExt[n][B >> 8 & 0xFF];
  movl(tmp2, in);
  shrl(tmp2, 8);
  andl(tmp2, 0x000000FF);
  shll(tmp2, 3);
  addq(tmp2, tmp3);
  movq(tmp2, Address(tmp2, 0));

  shlq(tmp2, 8);
  xorq(tmp1, tmp2);

  //    Q3 = TABLEExt[n][B >> 16 & 0xFF];
  movl(tmp2, in);
  shrl(tmp2, 16);
  andl(tmp2, 0x000000FF);
  shll(tmp2, 3);
  addq(tmp2, tmp3);
  movq(tmp2, Address(tmp2, 0));

  shlq(tmp2, 16);
  xorq(tmp1, tmp2);

  //    Q4 = TABLEExt[n][B >> 24 & 0xFF];
  shrl(in, 24);
  andl(in, 0x000000FF);
  shll(in, 3);
  addq(in, tmp3);
  movq(in, Address(in, 0));

  shlq(in, 24);
  xorq(in, tmp1);
  //    return Q1 ^ Q2 << 8 ^ Q3 << 16 ^ Q4 << 24;
}

void MacroAssembler::crc32c_pclmulqdq(XMMRegister w_xtmp1,
                                      Register in_out,
                                      uint32_t const_or_pre_comp_const_index, bool is_pclmulqdq_supported,
                                      XMMRegister w_xtmp2,
                                      Register tmp1,
                                      Register n_tmp2, Register n_tmp3) {
  if (is_pclmulqdq_supported) {
    movdl(w_xtmp1, in_out); // modified blindly

    movl(tmp1, const_or_pre_comp_const_index);
    movdl(w_xtmp2, tmp1);
    pclmulqdq(w_xtmp1, w_xtmp2, 0);

    movdq(in_out, w_xtmp1);
  } else {
    crc32c_ipl_alg4(in_out, const_or_pre_comp_const_index, tmp1, n_tmp2, n_tmp3);
  }
}

// Recombination Alternative 2: No bit-reflections
// T1 = (CRC_A * U1) << 1
// T2 = (CRC_B * U2) << 1
// C1 = T1 >> 32
// C2 = T2 >> 32
// T1 = T1 & 0xFFFFFFFF
// T2 = T2 & 0xFFFFFFFF
// T1 = CRC32(0, T1)
// T2 = CRC32(0, T2)
// C1 = C1 ^ T1
// C2 = C2 ^ T2
// CRC = C1 ^ C2 ^ CRC_C
void MacroAssembler::crc32c_rec_alt2(uint32_t const_or_pre_comp_const_index_u1, uint32_t const_or_pre_comp_const_index_u2, bool is_pclmulqdq_supported, Register in_out, Register in1, Register in2,
                                     XMMRegister w_xtmp1, XMMRegister w_xtmp2, XMMRegister w_xtmp3,
                                     Register tmp1, Register tmp2,
                                     Register n_tmp3) {
  crc32c_pclmulqdq(w_xtmp1, in_out, const_or_pre_comp_const_index_u1, is_pclmulqdq_supported, w_xtmp3, tmp1, tmp2, n_tmp3);
  crc32c_pclmulqdq(w_xtmp2, in1, const_or_pre_comp_const_index_u2, is_pclmulqdq_supported, w_xtmp3, tmp1, tmp2, n_tmp3);
  shlq(in_out, 1);
  movl(tmp1, in_out);
  shrq(in_out, 32);
  xorl(tmp2, tmp2);
  crc32(tmp2, tmp1, 4);
  xorl(in_out, tmp2); // we don't care about upper 32 bit contents here
  shlq(in1, 1);
  movl(tmp1, in1);
  shrq(in1, 32);
  xorl(tmp2, tmp2);
  crc32(tmp2, tmp1, 4);
  xorl(in1, tmp2);
  xorl(in_out, in1);
  xorl(in_out, in2);
}

// Set N to predefined value
// Subtract from a lenght of a buffer
// execute in a loop:
// CRC_A = 0xFFFFFFFF, CRC_B = 0, CRC_C = 0
// for i = 1 to N do
//  CRC_A = CRC32(CRC_A, A[i])
//  CRC_B = CRC32(CRC_B, B[i])
//  CRC_C = CRC32(CRC_C, C[i])
// end for
// Recombine
void MacroAssembler::crc32c_proc_chunk(uint32_t size, uint32_t const_or_pre_comp_const_index_u1, uint32_t const_or_pre_comp_const_index_u2, bool is_pclmulqdq_supported,
                                       Register in_out1, Register in_out2, Register in_out3,
                                       Register tmp1, Register tmp2, Register tmp3,
                                       XMMRegister w_xtmp1, XMMRegister w_xtmp2, XMMRegister w_xtmp3,
                                       Register tmp4, Register tmp5,
                                       Register n_tmp6) {
  Label L_processPartitions;
  Label L_processPartition;
  Label L_exit;

  bind(L_processPartitions);
  cmpl(in_out1, 3 * size);
  jcc(Assembler::less, L_exit);
    xorl(tmp1, tmp1);
    xorl(tmp2, tmp2);
    movq(tmp3, in_out2);
    addq(tmp3, size);

    bind(L_processPartition);
      crc32(in_out3, Address(in_out2, 0), 8);
      crc32(tmp1, Address(in_out2, size), 8);
      crc32(tmp2, Address(in_out2, size * 2), 8);
      addq(in_out2, 8);
      cmpq(in_out2, tmp3);
      jcc(Assembler::less, L_processPartition);
    crc32c_rec_alt2(const_or_pre_comp_const_index_u1, const_or_pre_comp_const_index_u2, is_pclmulqdq_supported, in_out3, tmp1, tmp2,
            w_xtmp1, w_xtmp2, w_xtmp3,
            tmp4, tmp5,
            n_tmp6);
    addq(in_out2, 2 * size);
    subl(in_out1, 3 * size);
    jmp(L_processPartitions);

  bind(L_exit);
}
#else
void MacroAssembler::crc32c_ipl_alg4(Register in_out, uint32_t n,
                                     Register tmp1, Register tmp2, Register tmp3,
                                     XMMRegister xtmp1, XMMRegister xtmp2) {
  lea(tmp3, ExternalAddress(StubRoutines::crc32c_table_addr()));
  if (n > 0) {
    addl(tmp3, n * 256 * 8);
  }
  //    Q1 = TABLEExt[n][B & 0xFF];
  movl(tmp1, in_out);
  andl(tmp1, 0x000000FF);
  shll(tmp1, 3);
  addl(tmp1, tmp3);
  movq(xtmp1, Address(tmp1, 0));

  //    Q2 = TABLEExt[n][B >> 8 & 0xFF];
  movl(tmp2, in_out);
  shrl(tmp2, 8);
  andl(tmp2, 0x000000FF);
  shll(tmp2, 3);
  addl(tmp2, tmp3);
  movq(xtmp2, Address(tmp2, 0));

  psllq(xtmp2, 8);
  pxor(xtmp1, xtmp2);

  //    Q3 = TABLEExt[n][B >> 16 & 0xFF];
  movl(tmp2, in_out);
  shrl(tmp2, 16);
  andl(tmp2, 0x000000FF);
  shll(tmp2, 3);
  addl(tmp2, tmp3);
  movq(xtmp2, Address(tmp2, 0));

  psllq(xtmp2, 16);
  pxor(xtmp1, xtmp2);

  //    Q4 = TABLEExt[n][B >> 24 & 0xFF];
  shrl(in_out, 24);
  andl(in_out, 0x000000FF);
  shll(in_out, 3);
  addl(in_out, tmp3);
  movq(xtmp2, Address(in_out, 0));

  psllq(xtmp2, 24);
  pxor(xtmp1, xtmp2); // Result in CXMM
  //    return Q1 ^ Q2 << 8 ^ Q3 << 16 ^ Q4 << 24;
}

void MacroAssembler::crc32c_pclmulqdq(XMMRegister w_xtmp1,
                                      Register in_out,
                                      uint32_t const_or_pre_comp_const_index, bool is_pclmulqdq_supported,
                                      XMMRegister w_xtmp2,
                                      Register tmp1,
                                      Register n_tmp2, Register n_tmp3) {
  if (is_pclmulqdq_supported) {
    movdl(w_xtmp1, in_out);

    movl(tmp1, const_or_pre_comp_const_index);
    movdl(w_xtmp2, tmp1);
    pclmulqdq(w_xtmp1, w_xtmp2, 0);
    // Keep result in XMM since GPR is 32 bit in length
  } else {
    crc32c_ipl_alg4(in_out, const_or_pre_comp_const_index, tmp1, n_tmp2, n_tmp3, w_xtmp1, w_xtmp2);
  }
}

void MacroAssembler::crc32c_rec_alt2(uint32_t const_or_pre_comp_const_index_u1, uint32_t const_or_pre_comp_const_index_u2, bool is_pclmulqdq_supported, Register in_out, Register in1, Register in2,
                                     XMMRegister w_xtmp1, XMMRegister w_xtmp2, XMMRegister w_xtmp3,
                                     Register tmp1, Register tmp2,
                                     Register n_tmp3) {
  crc32c_pclmulqdq(w_xtmp1, in_out, const_or_pre_comp_const_index_u1, is_pclmulqdq_supported, w_xtmp3, tmp1, tmp2, n_tmp3);
  crc32c_pclmulqdq(w_xtmp2, in1, const_or_pre_comp_const_index_u2, is_pclmulqdq_supported, w_xtmp3, tmp1, tmp2, n_tmp3);

  psllq(w_xtmp1, 1);
  movdl(tmp1, w_xtmp1);
  psrlq(w_xtmp1, 32);
  movdl(in_out, w_xtmp1);

  xorl(tmp2, tmp2);
  crc32(tmp2, tmp1, 4);
  xorl(in_out, tmp2);

  psllq(w_xtmp2, 1);
  movdl(tmp1, w_xtmp2);
  psrlq(w_xtmp2, 32);
  movdl(in1, w_xtmp2);

  xorl(tmp2, tmp2);
  crc32(tmp2, tmp1, 4);
  xorl(in1, tmp2);
  xorl(in_out, in1);
  xorl(in_out, in2);
}

void MacroAssembler::crc32c_proc_chunk(uint32_t size, uint32_t const_or_pre_comp_const_index_u1, uint32_t const_or_pre_comp_const_index_u2, bool is_pclmulqdq_supported,
                                       Register in_out1, Register in_out2, Register in_out3,
                                       Register tmp1, Register tmp2, Register tmp3,
                                       XMMRegister w_xtmp1, XMMRegister w_xtmp2, XMMRegister w_xtmp3,
                                       Register tmp4, Register tmp5,
                                       Register n_tmp6) {
  Label L_processPartitions;
  Label L_processPartition;
  Label L_exit;

  bind(L_processPartitions);
  cmpl(in_out1, 3 * size);
  jcc(Assembler::less, L_exit);
    xorl(tmp1, tmp1);
    xorl(tmp2, tmp2);
    movl(tmp3, in_out2);
    addl(tmp3, size);

    bind(L_processPartition);
      crc32(in_out3, Address(in_out2, 0), 4);
      crc32(tmp1, Address(in_out2, size), 4);
      crc32(tmp2, Address(in_out2, size*2), 4);
      crc32(in_out3, Address(in_out2, 0+4), 4);
      crc32(tmp1, Address(in_out2, size+4), 4);
      crc32(tmp2, Address(in_out2, size*2+4), 4);
      addl(in_out2, 8);
      cmpl(in_out2, tmp3);
      jcc(Assembler::less, L_processPartition);

        push(tmp3);
        push(in_out1);
        push(in_out2);
        tmp4 = tmp3;
        tmp5 = in_out1;
        n_tmp6 = in_out2;

      crc32c_rec_alt2(const_or_pre_comp_const_index_u1, const_or_pre_comp_const_index_u2, is_pclmulqdq_supported, in_out3, tmp1, tmp2,
            w_xtmp1, w_xtmp2, w_xtmp3,
            tmp4, tmp5,
            n_tmp6);

        pop(in_out2);
        pop(in_out1);
        pop(tmp3);

    addl(in_out2, 2 * size);
    subl(in_out1, 3 * size);
    jmp(L_processPartitions);

  bind(L_exit);
}
#endif //LP64

#ifdef _LP64
// Algorithm 2: Pipelined usage of the CRC32 instruction.
// Input: A buffer I of L bytes.
// Output: the CRC32C value of the buffer.
// Notations:
// Write L = 24N + r, with N = floor (L/24).
// r = L mod 24 (0 <= r < 24).
// Consider I as the concatenation of A|B|C|R, where A, B, C, each,
// N quadwords, and R consists of r bytes.
// A[j] = I [8j+7:8j], j= 0, 1, ..., N-1
// B[j] = I [N + 8j+7:N + 8j], j= 0, 1, ..., N-1
// C[j] = I [2N + 8j+7:2N + 8j], j= 0, 1, ..., N-1
// if r > 0 R[j] = I [3N +j], j= 0, 1, ...,r-1
void MacroAssembler::crc32c_ipl_alg2_alt2(Register in_out, Register in1, Register in2,
                                          Register tmp1, Register tmp2, Register tmp3,
                                          Register tmp4, Register tmp5, Register tmp6,
                                          XMMRegister w_xtmp1, XMMRegister w_xtmp2, XMMRegister w_xtmp3,
                                          bool is_pclmulqdq_supported) {
  uint32_t const_or_pre_comp_const_index[CRC32C_NUM_PRECOMPUTED_CONSTANTS];
  Label L_wordByWord;
  Label L_byteByByteProlog;
  Label L_byteByByte;
  Label L_exit;

  if (is_pclmulqdq_supported ) {
    const_or_pre_comp_const_index[1] = *(uint32_t *)StubRoutines::_crc32c_table_addr;
    const_or_pre_comp_const_index[0] = *((uint32_t *)StubRoutines::_crc32c_table_addr+1);

    const_or_pre_comp_const_index[3] = *((uint32_t *)StubRoutines::_crc32c_table_addr + 2);
    const_or_pre_comp_const_index[2] = *((uint32_t *)StubRoutines::_crc32c_table_addr + 3);

    const_or_pre_comp_const_index[5] = *((uint32_t *)StubRoutines::_crc32c_table_addr + 4);
    const_or_pre_comp_const_index[4] = *((uint32_t *)StubRoutines::_crc32c_table_addr + 5);
    assert((CRC32C_NUM_PRECOMPUTED_CONSTANTS - 1 ) == 5, "Checking whether you declared all of the constants based on the number of \"chunks\"");
  } else {
    const_or_pre_comp_const_index[0] = 1;
    const_or_pre_comp_const_index[1] = 0;

    const_or_pre_comp_const_index[2] = 3;
    const_or_pre_comp_const_index[3] = 2;

    const_or_pre_comp_const_index[4] = 5;
    const_or_pre_comp_const_index[5] = 4;
   }
  crc32c_proc_chunk(CRC32C_HIGH, const_or_pre_comp_const_index[0], const_or_pre_comp_const_index[1], is_pclmulqdq_supported,
                    in2, in1, in_out,
                    tmp1, tmp2, tmp3,
                    w_xtmp1, w_xtmp2, w_xtmp3,
                    tmp4, tmp5,
                    tmp6);
  crc32c_proc_chunk(CRC32C_MIDDLE, const_or_pre_comp_const_index[2], const_or_pre_comp_const_index[3], is_pclmulqdq_supported,
                    in2, in1, in_out,
                    tmp1, tmp2, tmp3,
                    w_xtmp1, w_xtmp2, w_xtmp3,
                    tmp4, tmp5,
                    tmp6);
  crc32c_proc_chunk(CRC32C_LOW, const_or_pre_comp_const_index[4], const_or_pre_comp_const_index[5], is_pclmulqdq_supported,
                    in2, in1, in_out,
                    tmp1, tmp2, tmp3,
                    w_xtmp1, w_xtmp2, w_xtmp3,
                    tmp4, tmp5,
                    tmp6);
  movl(tmp1, in2);
  andl(tmp1, 0x00000007);
  negl(tmp1);
  addl(tmp1, in2);
  addq(tmp1, in1);

  BIND(L_wordByWord);
  cmpq(in1, tmp1);
  jcc(Assembler::greaterEqual, L_byteByByteProlog);
    crc32(in_out, Address(in1, 0), 4);
    addq(in1, 4);
    jmp(L_wordByWord);

  BIND(L_byteByByteProlog);
  andl(in2, 0x00000007);
  movl(tmp2, 1);

  BIND(L_byteByByte);
  cmpl(tmp2, in2);
  jccb(Assembler::greater, L_exit);
    crc32(in_out, Address(in1, 0), 1);
    incq(in1);
    incl(tmp2);
    jmp(L_byteByByte);

  BIND(L_exit);
}
#else
void MacroAssembler::crc32c_ipl_alg2_alt2(Register in_out, Register in1, Register in2,
                                          Register tmp1, Register  tmp2, Register tmp3,
                                          Register tmp4, Register  tmp5, Register tmp6,
                                          XMMRegister w_xtmp1, XMMRegister w_xtmp2, XMMRegister w_xtmp3,
                                          bool is_pclmulqdq_supported) {
  uint32_t const_or_pre_comp_const_index[CRC32C_NUM_PRECOMPUTED_CONSTANTS];
  Label L_wordByWord;
  Label L_byteByByteProlog;
  Label L_byteByByte;
  Label L_exit;

  if (is_pclmulqdq_supported) {
    const_or_pre_comp_const_index[1] = *(uint32_t *)StubRoutines::_crc32c_table_addr;
    const_or_pre_comp_const_index[0] = *((uint32_t *)StubRoutines::_crc32c_table_addr + 1);

    const_or_pre_comp_const_index[3] = *((uint32_t *)StubRoutines::_crc32c_table_addr + 2);
    const_or_pre_comp_const_index[2] = *((uint32_t *)StubRoutines::_crc32c_table_addr + 3);

    const_or_pre_comp_const_index[5] = *((uint32_t *)StubRoutines::_crc32c_table_addr + 4);
    const_or_pre_comp_const_index[4] = *((uint32_t *)StubRoutines::_crc32c_table_addr + 5);
  } else {
    const_or_pre_comp_const_index[0] = 1;
    const_or_pre_comp_const_index[1] = 0;

    const_or_pre_comp_const_index[2] = 3;
    const_or_pre_comp_const_index[3] = 2;

    const_or_pre_comp_const_index[4] = 5;
    const_or_pre_comp_const_index[5] = 4;
  }
  crc32c_proc_chunk(CRC32C_HIGH, const_or_pre_comp_const_index[0], const_or_pre_comp_const_index[1], is_pclmulqdq_supported,
                    in2, in1, in_out,
                    tmp1, tmp2, tmp3,
                    w_xtmp1, w_xtmp2, w_xtmp3,
                    tmp4, tmp5,
                    tmp6);
  crc32c_proc_chunk(CRC32C_MIDDLE, const_or_pre_comp_const_index[2], const_or_pre_comp_const_index[3], is_pclmulqdq_supported,
                    in2, in1, in_out,
                    tmp1, tmp2, tmp3,
                    w_xtmp1, w_xtmp2, w_xtmp3,
                    tmp4, tmp5,
                    tmp6);
  crc32c_proc_chunk(CRC32C_LOW, const_or_pre_comp_const_index[4], const_or_pre_comp_const_index[5], is_pclmulqdq_supported,
                    in2, in1, in_out,
                    tmp1, tmp2, tmp3,
                    w_xtmp1, w_xtmp2, w_xtmp3,
                    tmp4, tmp5,
                    tmp6);
  movl(tmp1, in2);
  andl(tmp1, 0x00000007);
  negl(tmp1);
  addl(tmp1, in2);
  addl(tmp1, in1);

  BIND(L_wordByWord);
  cmpl(in1, tmp1);
  jcc(Assembler::greaterEqual, L_byteByByteProlog);
    crc32(in_out, Address(in1,0), 4);
    addl(in1, 4);
    jmp(L_wordByWord);

  BIND(L_byteByByteProlog);
  andl(in2, 0x00000007);
  movl(tmp2, 1);

  BIND(L_byteByByte);
  cmpl(tmp2, in2);
  jccb(Assembler::greater, L_exit);
    movb(tmp1, Address(in1, 0));
    crc32(in_out, tmp1, 1);
    incl(in1);
    incl(tmp2);
    jmp(L_byteByByte);

  BIND(L_exit);
}
#endif // LP64
#undef BIND
#undef BLOCK_COMMENT

// Compress char[] array to byte[].
//   ..\jdk\src\java.base\share\classes\java\lang\StringUTF16.java
//   @IntrinsicCandidate
//   private static int compress(char[] src, int srcOff, byte[] dst, int dstOff, int len) {
//     for (int i = 0; i < len; i++) {
//       int c = src[srcOff++];
//       if (c >>> 8 != 0) {
//         return 0;
//       }
//       dst[dstOff++] = (byte)c;
//     }
//     return len;
//   }
void MacroAssembler::char_array_compress(Register src, Register dst, Register len,
  XMMRegister tmp1Reg, XMMRegister tmp2Reg,
  XMMRegister tmp3Reg, XMMRegister tmp4Reg,
  Register tmp5, Register result, KRegister mask1, KRegister mask2) {
  Label copy_chars_loop, return_length, return_zero, done;

  // rsi: src
  // rdi: dst
  // rdx: len
  // rcx: tmp5
  // rax: result

  // rsi holds start addr of source char[] to be compressed
  // rdi holds start addr of destination byte[]
  // rdx holds length

  assert(len != result, "");

  // save length for return
  push(len);

  if ((AVX3Threshold == 0) && (UseAVX > 2) && // AVX512
    VM_Version::supports_avx512vlbw() &&
    VM_Version::supports_bmi2()) {

    Label copy_32_loop, copy_loop_tail, below_threshold;

    // alignment
    Label post_alignment;

    // if length of the string is less than 16, handle it in an old fashioned way
    testl(len, -32);
    jcc(Assembler::zero, below_threshold);

    // First check whether a character is compressable ( <= 0xFF).
    // Create mask to test for Unicode chars inside zmm vector
    movl(result, 0x00FF);
    evpbroadcastw(tmp2Reg, result, Assembler::AVX_512bit);

    testl(len, -64);
    jcc(Assembler::zero, post_alignment);

    movl(tmp5, dst);
    andl(tmp5, (32 - 1));
    negl(tmp5);
    andl(tmp5, (32 - 1));

    // bail out when there is nothing to be done
    testl(tmp5, 0xFFFFFFFF);
    jcc(Assembler::zero, post_alignment);

    // ~(~0 << len), where len is the # of remaining elements to process
    movl(result, 0xFFFFFFFF);
    shlxl(result, result, tmp5);
    notl(result);
    kmovdl(mask2, result);

    evmovdquw(tmp1Reg, mask2, Address(src, 0), /*merge*/ false, Assembler::AVX_512bit);
    evpcmpw(mask1, mask2, tmp1Reg, tmp2Reg, Assembler::le, /*signed*/ false, Assembler::AVX_512bit);
    ktestd(mask1, mask2);
    jcc(Assembler::carryClear, return_zero);

    evpmovwb(Address(dst, 0), mask2, tmp1Reg, Assembler::AVX_512bit);

    addptr(src, tmp5);
    addptr(src, tmp5);
    addptr(dst, tmp5);
    subl(len, tmp5);

    bind(post_alignment);
    // end of alignment

    movl(tmp5, len);
    andl(tmp5, (32 - 1));    // tail count (in chars)
    andl(len, ~(32 - 1));    // vector count (in chars)
    jcc(Assembler::zero, copy_loop_tail);

    lea(src, Address(src, len, Address::times_2));
    lea(dst, Address(dst, len, Address::times_1));
    negptr(len);

    bind(copy_32_loop);
    evmovdquw(tmp1Reg, Address(src, len, Address::times_2), /*merge*/ false, Assembler::AVX_512bit);
    evpcmpuw(mask1, tmp1Reg, tmp2Reg, Assembler::le, Assembler::AVX_512bit);
    kortestdl(mask1, mask1);
    jcc(Assembler::carryClear, return_zero);

    // All elements in current processed chunk are valid candidates for
    // compression. Write a truncated byte elements to the memory.
    evpmovwb(Address(dst, len, Address::times_1), tmp1Reg, Assembler::AVX_512bit);
    addptr(len, 32);
    jcc(Assembler::notZero, copy_32_loop);

    bind(copy_loop_tail);
    // bail out when there is nothing to be done
    testl(tmp5, 0xFFFFFFFF);
    jcc(Assembler::zero, return_length);

    movl(len, tmp5);

    // ~(~0 << len), where len is the # of remaining elements to process
    movl(result, 0xFFFFFFFF);
    shlxl(result, result, len);
    notl(result);

    kmovdl(mask2, result);

    evmovdquw(tmp1Reg, mask2, Address(src, 0), /*merge*/ false, Assembler::AVX_512bit);
    evpcmpw(mask1, mask2, tmp1Reg, tmp2Reg, Assembler::le, /*signed*/ false, Assembler::AVX_512bit);
    ktestd(mask1, mask2);
    jcc(Assembler::carryClear, return_zero);

    evpmovwb(Address(dst, 0), mask2, tmp1Reg, Assembler::AVX_512bit);
    jmp(return_length);

    bind(below_threshold);
  }

  if (UseSSE42Intrinsics) {
    Label copy_32_loop, copy_16, copy_tail;

    movl(result, len);

    movl(tmp5, 0xff00ff00);   // create mask to test for Unicode chars in vectors

    // vectored compression
    andl(len, 0xfffffff0);    // vector count (in chars)
    andl(result, 0x0000000f);    // tail count (in chars)
    testl(len, len);
    jcc(Assembler::zero, copy_16);

    // compress 16 chars per iter
    movdl(tmp1Reg, tmp5);
    pshufd(tmp1Reg, tmp1Reg, 0);   // store Unicode mask in tmp1Reg
    pxor(tmp4Reg, tmp4Reg);

    lea(src, Address(src, len, Address::times_2));
    lea(dst, Address(dst, len, Address::times_1));
    negptr(len);

    bind(copy_32_loop);
    movdqu(tmp2Reg, Address(src, len, Address::times_2));     // load 1st 8 characters
    por(tmp4Reg, tmp2Reg);
    movdqu(tmp3Reg, Address(src, len, Address::times_2, 16)); // load next 8 characters
    por(tmp4Reg, tmp3Reg);
    ptest(tmp4Reg, tmp1Reg);       // check for Unicode chars in next vector
    jcc(Assembler::notZero, return_zero);
    packuswb(tmp2Reg, tmp3Reg);    // only ASCII chars; compress each to 1 byte
    movdqu(Address(dst, len, Address::times_1), tmp2Reg);
    addptr(len, 16);
    jcc(Assembler::notZero, copy_32_loop);

    // compress next vector of 8 chars (if any)
    bind(copy_16);
    movl(len, result);
    andl(len, 0xfffffff8);    // vector count (in chars)
    andl(result, 0x00000007);    // tail count (in chars)
    testl(len, len);
    jccb(Assembler::zero, copy_tail);

    movdl(tmp1Reg, tmp5);
    pshufd(tmp1Reg, tmp1Reg, 0);   // store Unicode mask in tmp1Reg
    pxor(tmp3Reg, tmp3Reg);

    movdqu(tmp2Reg, Address(src, 0));
    ptest(tmp2Reg, tmp1Reg);       // check for Unicode chars in vector
    jccb(Assembler::notZero, return_zero);
    packuswb(tmp2Reg, tmp3Reg);    // only LATIN1 chars; compress each to 1 byte
    movq(Address(dst, 0), tmp2Reg);
    addptr(src, 16);
    addptr(dst, 8);

    bind(copy_tail);
    movl(len, result);
  }
  // compress 1 char per iter
  testl(len, len);
  jccb(Assembler::zero, return_length);
  lea(src, Address(src, len, Address::times_2));
  lea(dst, Address(dst, len, Address::times_1));
  negptr(len);

  bind(copy_chars_loop);
  load_unsigned_short(result, Address(src, len, Address::times_2));
  testl(result, 0xff00);      // check if Unicode char
  jccb(Assembler::notZero, return_zero);
  movb(Address(dst, len, Address::times_1), result);  // ASCII char; compress to 1 byte
  increment(len);
  jcc(Assembler::notZero, copy_chars_loop);

  // if compression succeeded, return length
  bind(return_length);
  pop(result);
  jmpb(done);

  // if compression failed, return 0
  bind(return_zero);
  xorl(result, result);
  addptr(rsp, wordSize);

  bind(done);
}

// Inflate byte[] array to char[].
//   ..\jdk\src\java.base\share\classes\java\lang\StringLatin1.java
//   @IntrinsicCandidate
//   private static void inflate(byte[] src, int srcOff, char[] dst, int dstOff, int len) {
//     for (int i = 0; i < len; i++) {
//       dst[dstOff++] = (char)(src[srcOff++] & 0xff);
//     }
//   }
void MacroAssembler::byte_array_inflate(Register src, Register dst, Register len,
  XMMRegister tmp1, Register tmp2, KRegister mask) {
  Label copy_chars_loop, done, below_threshold, avx3_threshold;
  // rsi: src
  // rdi: dst
  // rdx: len
  // rcx: tmp2

  // rsi holds start addr of source byte[] to be inflated
  // rdi holds start addr of destination char[]
  // rdx holds length
  assert_different_registers(src, dst, len, tmp2);
  movl(tmp2, len);
  if ((UseAVX > 2) && // AVX512
    VM_Version::supports_avx512vlbw() &&
    VM_Version::supports_bmi2()) {

    Label copy_32_loop, copy_tail;
    Register tmp3_aliased = len;

    // if length of the string is less than 16, handle it in an old fashioned way
    testl(len, -16);
    jcc(Assembler::zero, below_threshold);

    testl(len, -1 * AVX3Threshold);
    jcc(Assembler::zero, avx3_threshold);

    // In order to use only one arithmetic operation for the main loop we use
    // this pre-calculation
    andl(tmp2, (32 - 1)); // tail count (in chars), 32 element wide loop
    andl(len, -32);     // vector count
    jccb(Assembler::zero, copy_tail);

    lea(src, Address(src, len, Address::times_1));
    lea(dst, Address(dst, len, Address::times_2));
    negptr(len);


    // inflate 32 chars per iter
    bind(copy_32_loop);
    vpmovzxbw(tmp1, Address(src, len, Address::times_1), Assembler::AVX_512bit);
    evmovdquw(Address(dst, len, Address::times_2), tmp1, /*merge*/ false, Assembler::AVX_512bit);
    addptr(len, 32);
    jcc(Assembler::notZero, copy_32_loop);

    bind(copy_tail);
    // bail out when there is nothing to be done
    testl(tmp2, -1); // we don't destroy the contents of tmp2 here
    jcc(Assembler::zero, done);

    // ~(~0 << length), where length is the # of remaining elements to process
    movl(tmp3_aliased, -1);
    shlxl(tmp3_aliased, tmp3_aliased, tmp2);
    notl(tmp3_aliased);
    kmovdl(mask, tmp3_aliased);
    evpmovzxbw(tmp1, mask, Address(src, 0), Assembler::AVX_512bit);
    evmovdquw(Address(dst, 0), mask, tmp1, /*merge*/ true, Assembler::AVX_512bit);

    jmp(done);
    bind(avx3_threshold);
  }
  if (UseSSE42Intrinsics) {
    Label copy_16_loop, copy_8_loop, copy_bytes, copy_new_tail, copy_tail;

    if (UseAVX > 1) {
      andl(tmp2, (16 - 1));
      andl(len, -16);
      jccb(Assembler::zero, copy_new_tail);
    } else {
      andl(tmp2, 0x00000007);   // tail count (in chars)
      andl(len, 0xfffffff8);    // vector count (in chars)
      jccb(Assembler::zero, copy_tail);
    }

    // vectored inflation
    lea(src, Address(src, len, Address::times_1));
    lea(dst, Address(dst, len, Address::times_2));
    negptr(len);

    if (UseAVX > 1) {
      bind(copy_16_loop);
      vpmovzxbw(tmp1, Address(src, len, Address::times_1), Assembler::AVX_256bit);
      vmovdqu(Address(dst, len, Address::times_2), tmp1);
      addptr(len, 16);
      jcc(Assembler::notZero, copy_16_loop);

      bind(below_threshold);
      bind(copy_new_tail);
      movl(len, tmp2);
      andl(tmp2, 0x00000007);
      andl(len, 0xFFFFFFF8);
      jccb(Assembler::zero, copy_tail);

      pmovzxbw(tmp1, Address(src, 0));
      movdqu(Address(dst, 0), tmp1);
      addptr(src, 8);
      addptr(dst, 2 * 8);

      jmp(copy_tail, true);
    }

    // inflate 8 chars per iter
    bind(copy_8_loop);
    pmovzxbw(tmp1, Address(src, len, Address::times_1));  // unpack to 8 words
    movdqu(Address(dst, len, Address::times_2), tmp1);
    addptr(len, 8);
    jcc(Assembler::notZero, copy_8_loop);

    bind(copy_tail);
    movl(len, tmp2);

    cmpl(len, 4);
    jccb(Assembler::less, copy_bytes);

    movdl(tmp1, Address(src, 0));  // load 4 byte chars
    pmovzxbw(tmp1, tmp1);
    movq(Address(dst, 0), tmp1);
    subptr(len, 4);
    addptr(src, 4);
    addptr(dst, 8);

    bind(copy_bytes);
  } else {
    bind(below_threshold);
  }

  testl(len, len);
  jccb(Assembler::zero, done);
  lea(src, Address(src, len, Address::times_1));
  lea(dst, Address(dst, len, Address::times_2));
  negptr(len);

  // inflate 1 char per iter
  bind(copy_chars_loop);
  load_unsigned_byte(tmp2, Address(src, len, Address::times_1));  // load byte char
  movw(Address(dst, len, Address::times_2), tmp2);  // inflate byte char to word
  increment(len);
  jcc(Assembler::notZero, copy_chars_loop);

  bind(done);
}


void MacroAssembler::evmovdqu(BasicType type, KRegister kmask, XMMRegister dst, Address src, int vector_len) {
  switch(type) {
    case T_BYTE:
    case T_BOOLEAN:
      evmovdqub(dst, kmask, src, false, vector_len);
      break;
    case T_CHAR:
    case T_SHORT:
      evmovdquw(dst, kmask, src, false, vector_len);
      break;
    case T_INT:
    case T_FLOAT:
      evmovdqul(dst, kmask, src, false, vector_len);
      break;
    case T_LONG:
    case T_DOUBLE:
      evmovdquq(dst, kmask, src, false, vector_len);
      break;
    default:
      fatal("Unexpected type argument %s", type2name(type));
      break;
  }
}

void MacroAssembler::evmovdqu(BasicType type, KRegister kmask, Address dst, XMMRegister src, int vector_len) {
  switch(type) {
    case T_BYTE:
    case T_BOOLEAN:
      evmovdqub(dst, kmask, src, true, vector_len);
      break;
    case T_CHAR:
    case T_SHORT:
      evmovdquw(dst, kmask, src, true, vector_len);
      break;
    case T_INT:
    case T_FLOAT:
      evmovdqul(dst, kmask, src, true, vector_len);
      break;
    case T_LONG:
    case T_DOUBLE:
      evmovdquq(dst, kmask, src, true, vector_len);
      break;
    default:
      fatal("Unexpected type argument %s", type2name(type));
      break;
  }
}

void MacroAssembler::knot(uint masklen, KRegister dst, KRegister src, KRegister ktmp, Register rtmp) {
  switch(masklen) {
    case 2:
       knotbl(dst, src);
       movl(rtmp, 3);
       kmovbl(ktmp, rtmp);
       kandbl(dst, ktmp, dst);
       break;
    case 4:
       knotbl(dst, src);
       movl(rtmp, 15);
       kmovbl(ktmp, rtmp);
       kandbl(dst, ktmp, dst);
       break;
    case 8:
       knotbl(dst, src);
       break;
    case 16:
       knotwl(dst, src);
       break;
    case 32:
       knotdl(dst, src);
       break;
    case 64:
       knotql(dst, src);
       break;
    default:
      fatal("Unexpected vector length %d", masklen);
      break;
  }
}

void MacroAssembler::kand(BasicType type, KRegister dst, KRegister src1, KRegister src2) {
  switch(type) {
    case T_BOOLEAN:
    case T_BYTE:
       kandbl(dst, src1, src2);
       break;
    case T_CHAR:
    case T_SHORT:
       kandwl(dst, src1, src2);
       break;
    case T_INT:
    case T_FLOAT:
       kanddl(dst, src1, src2);
       break;
    case T_LONG:
    case T_DOUBLE:
       kandql(dst, src1, src2);
       break;
    default:
      fatal("Unexpected type argument %s", type2name(type));
      break;
  }
}

void MacroAssembler::kor(BasicType type, KRegister dst, KRegister src1, KRegister src2) {
  switch(type) {
    case T_BOOLEAN:
    case T_BYTE:
       korbl(dst, src1, src2);
       break;
    case T_CHAR:
    case T_SHORT:
       korwl(dst, src1, src2);
       break;
    case T_INT:
    case T_FLOAT:
       kordl(dst, src1, src2);
       break;
    case T_LONG:
    case T_DOUBLE:
       korql(dst, src1, src2);
       break;
    default:
      fatal("Unexpected type argument %s", type2name(type));
      break;
  }
}

void MacroAssembler::kxor(BasicType type, KRegister dst, KRegister src1, KRegister src2) {
  switch(type) {
    case T_BOOLEAN:
    case T_BYTE:
       kxorbl(dst, src1, src2);
       break;
    case T_CHAR:
    case T_SHORT:
       kxorwl(dst, src1, src2);
       break;
    case T_INT:
    case T_FLOAT:
       kxordl(dst, src1, src2);
       break;
    case T_LONG:
    case T_DOUBLE:
       kxorql(dst, src1, src2);
       break;
    default:
      fatal("Unexpected type argument %s", type2name(type));
      break;
  }
}

void MacroAssembler::evperm(BasicType type, XMMRegister dst, KRegister mask, XMMRegister nds, XMMRegister src, bool merge, int vector_len) {
  switch(type) {
    case T_BOOLEAN:
    case T_BYTE:
      evpermb(dst, mask, nds, src, merge, vector_len); break;
    case T_CHAR:
    case T_SHORT:
      evpermw(dst, mask, nds, src, merge, vector_len); break;
    case T_INT:
    case T_FLOAT:
      evpermd(dst, mask, nds, src, merge, vector_len); break;
    case T_LONG:
    case T_DOUBLE:
      evpermq(dst, mask, nds, src, merge, vector_len); break;
    default:
      fatal("Unexpected type argument %s", type2name(type)); break;
  }
}

void MacroAssembler::evperm(BasicType type, XMMRegister dst, KRegister mask, XMMRegister nds, Address src, bool merge, int vector_len) {
  switch(type) {
    case T_BOOLEAN:
    case T_BYTE:
      evpermb(dst, mask, nds, src, merge, vector_len); break;
    case T_CHAR:
    case T_SHORT:
      evpermw(dst, mask, nds, src, merge, vector_len); break;
    case T_INT:
    case T_FLOAT:
      evpermd(dst, mask, nds, src, merge, vector_len); break;
    case T_LONG:
    case T_DOUBLE:
      evpermq(dst, mask, nds, src, merge, vector_len); break;
    default:
      fatal("Unexpected type argument %s", type2name(type)); break;
  }
}

void MacroAssembler::evpmins(BasicType type, XMMRegister dst, KRegister mask, XMMRegister nds, Address src, bool merge, int vector_len) {
  switch(type) {
    case T_BYTE:
      evpminsb(dst, mask, nds, src, merge, vector_len); break;
    case T_SHORT:
      evpminsw(dst, mask, nds, src, merge, vector_len); break;
    case T_INT:
      evpminsd(dst, mask, nds, src, merge, vector_len); break;
    case T_LONG:
      evpminsq(dst, mask, nds, src, merge, vector_len); break;
    default:
      fatal("Unexpected type argument %s", type2name(type)); break;
  }
}

void MacroAssembler::evpmaxs(BasicType type, XMMRegister dst, KRegister mask, XMMRegister nds, Address src, bool merge, int vector_len) {
  switch(type) {
    case T_BYTE:
      evpmaxsb(dst, mask, nds, src, merge, vector_len); break;
    case T_SHORT:
      evpmaxsw(dst, mask, nds, src, merge, vector_len); break;
    case T_INT:
      evpmaxsd(dst, mask, nds, src, merge, vector_len); break;
    case T_LONG:
      evpmaxsq(dst, mask, nds, src, merge, vector_len); break;
    default:
      fatal("Unexpected type argument %s", type2name(type)); break;
  }
}

void MacroAssembler::evpmins(BasicType type, XMMRegister dst, KRegister mask, XMMRegister nds, XMMRegister src, bool merge, int vector_len) {
  switch(type) {
    case T_BYTE:
      evpminsb(dst, mask, nds, src, merge, vector_len); break;
    case T_SHORT:
      evpminsw(dst, mask, nds, src, merge, vector_len); break;
    case T_INT:
      evpminsd(dst, mask, nds, src, merge, vector_len); break;
    case T_LONG:
      evpminsq(dst, mask, nds, src, merge, vector_len); break;
    default:
      fatal("Unexpected type argument %s", type2name(type)); break;
  }
}

void MacroAssembler::evpmaxs(BasicType type, XMMRegister dst, KRegister mask, XMMRegister nds, XMMRegister src, bool merge, int vector_len) {
  switch(type) {
    case T_BYTE:
      evpmaxsb(dst, mask, nds, src, merge, vector_len); break;
    case T_SHORT:
      evpmaxsw(dst, mask, nds, src, merge, vector_len); break;
    case T_INT:
      evpmaxsd(dst, mask, nds, src, merge, vector_len); break;
    case T_LONG:
      evpmaxsq(dst, mask, nds, src, merge, vector_len); break;
    default:
      fatal("Unexpected type argument %s", type2name(type)); break;
  }
}

void MacroAssembler::evxor(BasicType type, XMMRegister dst, KRegister mask, XMMRegister nds, XMMRegister src, bool merge, int vector_len) {
  switch(type) {
    case T_INT:
      evpxord(dst, mask, nds, src, merge, vector_len); break;
    case T_LONG:
      evpxorq(dst, mask, nds, src, merge, vector_len); break;
    default:
      fatal("Unexpected type argument %s", type2name(type)); break;
  }
}

void MacroAssembler::evxor(BasicType type, XMMRegister dst, KRegister mask, XMMRegister nds, Address src, bool merge, int vector_len) {
  switch(type) {
    case T_INT:
      evpxord(dst, mask, nds, src, merge, vector_len); break;
    case T_LONG:
      evpxorq(dst, mask, nds, src, merge, vector_len); break;
    default:
      fatal("Unexpected type argument %s", type2name(type)); break;
  }
}

void MacroAssembler::evor(BasicType type, XMMRegister dst, KRegister mask, XMMRegister nds, XMMRegister src, bool merge, int vector_len) {
  switch(type) {
    case T_INT:
      Assembler::evpord(dst, mask, nds, src, merge, vector_len); break;
    case T_LONG:
      evporq(dst, mask, nds, src, merge, vector_len); break;
    default:
      fatal("Unexpected type argument %s", type2name(type)); break;
  }
}

void MacroAssembler::evor(BasicType type, XMMRegister dst, KRegister mask, XMMRegister nds, Address src, bool merge, int vector_len) {
  switch(type) {
    case T_INT:
      Assembler::evpord(dst, mask, nds, src, merge, vector_len); break;
    case T_LONG:
      evporq(dst, mask, nds, src, merge, vector_len); break;
    default:
      fatal("Unexpected type argument %s", type2name(type)); break;
  }
}

void MacroAssembler::evand(BasicType type, XMMRegister dst, KRegister mask, XMMRegister nds, XMMRegister src, bool merge, int vector_len) {
  switch(type) {
    case T_INT:
      evpandd(dst, mask, nds, src, merge, vector_len); break;
    case T_LONG:
      evpandq(dst, mask, nds, src, merge, vector_len); break;
    default:
      fatal("Unexpected type argument %s", type2name(type)); break;
  }
}

void MacroAssembler::evand(BasicType type, XMMRegister dst, KRegister mask, XMMRegister nds, Address src, bool merge, int vector_len) {
  switch(type) {
    case T_INT:
      evpandd(dst, mask, nds, src, merge, vector_len); break;
    case T_LONG:
      evpandq(dst, mask, nds, src, merge, vector_len); break;
    default:
      fatal("Unexpected type argument %s", type2name(type)); break;
  }
}

void MacroAssembler::anytrue(Register dst, uint masklen, KRegister src1, KRegister src2) {
   masklen = masklen < 8 ? 8 : masklen;
   ktest(masklen, src1, src2);
   setb(Assembler::notZero, dst);
   movzbl(dst, dst);
}

void MacroAssembler::alltrue(Register dst, uint masklen, KRegister src1, KRegister src2, KRegister kscratch) {
  if (masklen < 8) {
    knotbl(kscratch, src2);
    kortestbl(src1, kscratch);
    setb(Assembler::carrySet, dst);
    movzbl(dst, dst);
  } else {
    ktest(masklen, src1, src2);
    setb(Assembler::carrySet, dst);
    movzbl(dst, dst);
  }
}

void MacroAssembler::kortest(uint masklen, KRegister src1, KRegister src2) {
  switch(masklen) {
    case 8:
       kortestbl(src1, src2);
       break;
    case 16:
       kortestwl(src1, src2);
       break;
    case 32:
       kortestdl(src1, src2);
       break;
    case 64:
       kortestql(src1, src2);
       break;
    default:
      fatal("Unexpected mask length %d", masklen);
      break;
  }
}


void MacroAssembler::ktest(uint masklen, KRegister src1, KRegister src2) {
  switch(masklen)  {
    case 8:
       ktestbl(src1, src2);
       break;
    case 16:
       ktestwl(src1, src2);
       break;
    case 32:
       ktestdl(src1, src2);
       break;
    case 64:
       ktestql(src1, src2);
       break;
    default:
      fatal("Unexpected mask length %d", masklen);
      break;
  }
}

void MacroAssembler::evrold(BasicType type, XMMRegister dst, KRegister mask, XMMRegister src, int shift, bool merge, int vlen_enc) {
  switch(type) {
    case T_INT:
      evprold(dst, mask, src, shift, merge, vlen_enc); break;
    case T_LONG:
      evprolq(dst, mask, src, shift, merge, vlen_enc); break;
    default:
      fatal("Unexpected type argument %s", type2name(type)); break;
      break;
  }
}

void MacroAssembler::evrord(BasicType type, XMMRegister dst, KRegister mask, XMMRegister src, int shift, bool merge, int vlen_enc) {
  switch(type) {
    case T_INT:
      evprord(dst, mask, src, shift, merge, vlen_enc); break;
    case T_LONG:
      evprorq(dst, mask, src, shift, merge, vlen_enc); break;
    default:
      fatal("Unexpected type argument %s", type2name(type)); break;
  }
}

void MacroAssembler::evrold(BasicType type, XMMRegister dst, KRegister mask, XMMRegister src1, XMMRegister src2, bool merge, int vlen_enc) {
  switch(type) {
    case T_INT:
      evprolvd(dst, mask, src1, src2, merge, vlen_enc); break;
    case T_LONG:
      evprolvq(dst, mask, src1, src2, merge, vlen_enc); break;
    default:
      fatal("Unexpected type argument %s", type2name(type)); break;
  }
}

void MacroAssembler::evrord(BasicType type, XMMRegister dst, KRegister mask, XMMRegister src1, XMMRegister src2, bool merge, int vlen_enc) {
  switch(type) {
    case T_INT:
      evprorvd(dst, mask, src1, src2, merge, vlen_enc); break;
    case T_LONG:
      evprorvq(dst, mask, src1, src2, merge, vlen_enc); break;
    default:
      fatal("Unexpected type argument %s", type2name(type)); break;
  }
}
#if COMPILER2_OR_JVMCI

void MacroAssembler::fill_masked(BasicType bt, Address dst, XMMRegister xmm, KRegister mask,
                                 Register length, Register temp, int vec_enc) {
  // Computing mask for predicated vector store.
  movptr(temp, -1);
  bzhiq(temp, temp, length);
  kmov(mask, temp);
  evmovdqu(bt, mask, dst, xmm, vec_enc);
}

// Set memory operation for length "less than" 64 bytes.
void MacroAssembler::fill64_masked(uint shift, Register dst, int disp,
                                       XMMRegister xmm, KRegister mask, Register length,
                                       Register temp, bool use64byteVector) {
  assert(MaxVectorSize >= 32, "vector length should be >= 32");
  BasicType type[] = { T_BYTE, T_SHORT, T_INT, T_LONG};
  if (!use64byteVector) {
    fill32(dst, disp, xmm);
    subptr(length, 32 >> shift);
    fill32_masked(shift, dst, disp + 32, xmm, mask, length, temp);
  } else {
    assert(MaxVectorSize == 64, "vector length != 64");
    fill_masked(type[shift], Address(dst, disp), xmm, mask, length, temp, Assembler::AVX_512bit);
  }
}


void MacroAssembler::fill32_masked(uint shift, Register dst, int disp,
                                       XMMRegister xmm, KRegister mask, Register length,
                                       Register temp) {
  assert(MaxVectorSize >= 32, "vector length should be >= 32");
  BasicType type[] = { T_BYTE, T_SHORT, T_INT, T_LONG};
  fill_masked(type[shift], Address(dst, disp), xmm, mask, length, temp, Assembler::AVX_256bit);
}


void MacroAssembler::fill32(Register dst, int disp, XMMRegister xmm) {
  assert(MaxVectorSize >= 32, "vector length should be >= 32");
  vmovdqu(Address(dst, disp), xmm);
}

void MacroAssembler::fill64(Register dst, int disp, XMMRegister xmm, bool use64byteVector) {
  assert(MaxVectorSize >= 32, "vector length should be >= 32");
  BasicType type[] = {T_BYTE,  T_SHORT,  T_INT,   T_LONG};
  if (!use64byteVector) {
    fill32(dst, disp, xmm);
    fill32(dst, disp + 32, xmm);
  } else {
    evmovdquq(Address(dst, disp), xmm, Assembler::AVX_512bit);
  }
}

#ifdef _LP64
void MacroAssembler::generate_fill_avx3(BasicType type, Register to, Register value,
                                        Register count, Register rtmp, XMMRegister xtmp) {
  Label L_exit;
  Label L_fill_start;
  Label L_fill_64_bytes;
  Label L_fill_96_bytes;
  Label L_fill_128_bytes;
  Label L_fill_128_bytes_loop;
  Label L_fill_128_loop_header;
  Label L_fill_128_bytes_loop_header;
  Label L_fill_128_bytes_loop_pre_header;
  Label L_fill_zmm_sequence;

  int shift = -1;
  switch(type) {
    case T_BYTE:  shift = 0;
      break;
    case T_SHORT: shift = 1;
      break;
    case T_INT:   shift = 2;
      break;
    /* Uncomment when LONG fill stubs are supported.
    case T_LONG:  shift = 3;
      break;
    */
    default:
      fatal("Unhandled type: %s\n", type2name(type));
  }

  if (AVX3Threshold != 0  || MaxVectorSize == 32) {

    if (MaxVectorSize == 64) {
      cmpq(count, AVX3Threshold >> shift);
      jcc(Assembler::greater, L_fill_zmm_sequence);
    }

    evpbroadcast(type, xtmp, value, Assembler::AVX_256bit);

    bind(L_fill_start);

    cmpq(count, 32 >> shift);
    jccb(Assembler::greater, L_fill_64_bytes);
    fill32_masked(shift, to, 0, xtmp, k2, count, rtmp);
    jmp(L_exit);

    bind(L_fill_64_bytes);
    cmpq(count, 64 >> shift);
    jccb(Assembler::greater, L_fill_96_bytes);
    fill64_masked(shift, to, 0, xtmp, k2, count, rtmp);
    jmp(L_exit);

    bind(L_fill_96_bytes);
    cmpq(count, 96 >> shift);
    jccb(Assembler::greater, L_fill_128_bytes);
    fill64(to, 0, xtmp);
    subq(count, 64 >> shift);
    fill32_masked(shift, to, 64, xtmp, k2, count, rtmp);
    jmp(L_exit);

    bind(L_fill_128_bytes);
    cmpq(count, 128 >> shift);
    jccb(Assembler::greater, L_fill_128_bytes_loop_pre_header);
    fill64(to, 0, xtmp);
    fill32(to, 64, xtmp);
    subq(count, 96 >> shift);
    fill32_masked(shift, to, 96, xtmp, k2, count, rtmp);
    jmp(L_exit);

    bind(L_fill_128_bytes_loop_pre_header);
    {
      mov(rtmp, to);
      andq(rtmp, 31);
      jccb(Assembler::zero, L_fill_128_bytes_loop_header);
      negq(rtmp);
      addq(rtmp, 32);
      mov64(r8, -1L);
      bzhiq(r8, r8, rtmp);
      kmovql(k2, r8);
      evmovdqu(T_BYTE, k2, Address(to, 0), xtmp, Assembler::AVX_256bit);
      addq(to, rtmp);
      shrq(rtmp, shift);
      subq(count, rtmp);
    }

    cmpq(count, 128 >> shift);
    jcc(Assembler::less, L_fill_start);

    bind(L_fill_128_bytes_loop_header);
    subq(count, 128 >> shift);

    align32();
    bind(L_fill_128_bytes_loop);
      fill64(to, 0, xtmp);
      fill64(to, 64, xtmp);
      addq(to, 128);
      subq(count, 128 >> shift);
      jccb(Assembler::greaterEqual, L_fill_128_bytes_loop);

    addq(count, 128 >> shift);
    jcc(Assembler::zero, L_exit);
    jmp(L_fill_start);
  }

  if (MaxVectorSize == 64) {
    // Sequence using 64 byte ZMM register.
    Label L_fill_128_bytes_zmm;
    Label L_fill_192_bytes_zmm;
    Label L_fill_192_bytes_loop_zmm;
    Label L_fill_192_bytes_loop_header_zmm;
    Label L_fill_192_bytes_loop_pre_header_zmm;
    Label L_fill_start_zmm_sequence;

    bind(L_fill_zmm_sequence);
    evpbroadcast(type, xtmp, value, Assembler::AVX_512bit);

    bind(L_fill_start_zmm_sequence);
    cmpq(count, 64 >> shift);
    jccb(Assembler::greater, L_fill_128_bytes_zmm);
    fill64_masked(shift, to, 0, xtmp, k2, count, rtmp, true);
    jmp(L_exit);

    bind(L_fill_128_bytes_zmm);
    cmpq(count, 128 >> shift);
    jccb(Assembler::greater, L_fill_192_bytes_zmm);
    fill64(to, 0, xtmp, true);
    subq(count, 64 >> shift);
    fill64_masked(shift, to, 64, xtmp, k2, count, rtmp, true);
    jmp(L_exit);

    bind(L_fill_192_bytes_zmm);
    cmpq(count, 192 >> shift);
    jccb(Assembler::greater, L_fill_192_bytes_loop_pre_header_zmm);
    fill64(to, 0, xtmp, true);
    fill64(to, 64, xtmp, true);
    subq(count, 128 >> shift);
    fill64_masked(shift, to, 128, xtmp, k2, count, rtmp, true);
    jmp(L_exit);

    bind(L_fill_192_bytes_loop_pre_header_zmm);
    {
      movq(rtmp, to);
      andq(rtmp, 63);
      jccb(Assembler::zero, L_fill_192_bytes_loop_header_zmm);
      negq(rtmp);
      addq(rtmp, 64);
      mov64(r8, -1L);
      bzhiq(r8, r8, rtmp);
      kmovql(k2, r8);
      evmovdqu(T_BYTE, k2, Address(to, 0), xtmp, Assembler::AVX_512bit);
      addq(to, rtmp);
      shrq(rtmp, shift);
      subq(count, rtmp);
    }

    cmpq(count, 192 >> shift);
    jcc(Assembler::less, L_fill_start_zmm_sequence);

    bind(L_fill_192_bytes_loop_header_zmm);
    subq(count, 192 >> shift);

    align32();
    bind(L_fill_192_bytes_loop_zmm);
      fill64(to, 0, xtmp, true);
      fill64(to, 64, xtmp, true);
      fill64(to, 128, xtmp, true);
      addq(to, 192);
      subq(count, 192 >> shift);
      jccb(Assembler::greaterEqual, L_fill_192_bytes_loop_zmm);

    addq(count, 192 >> shift);
    jcc(Assembler::zero, L_exit);
    jmp(L_fill_start_zmm_sequence);
  }
  bind(L_exit);
}
#endif
#endif //COMPILER2_OR_JVMCI


#ifdef _LP64
void MacroAssembler::convert_f2i(Register dst, XMMRegister src) {
  Label done;
  cvttss2sil(dst, src);
  // Conversion instructions do not match JLS for overflow, underflow and NaN -> fixup in stub
  cmpl(dst, 0x80000000); // float_sign_flip
  jccb(Assembler::notEqual, done);
  subptr(rsp, 8);
  movflt(Address(rsp, 0), src);
  call(RuntimeAddress(CAST_FROM_FN_PTR(address, StubRoutines::x86::f2i_fixup())));
  pop(dst);
  bind(done);
}

void MacroAssembler::convert_d2i(Register dst, XMMRegister src) {
  Label done;
  cvttsd2sil(dst, src);
  // Conversion instructions do not match JLS for overflow, underflow and NaN -> fixup in stub
  cmpl(dst, 0x80000000); // float_sign_flip
  jccb(Assembler::notEqual, done);
  subptr(rsp, 8);
  movdbl(Address(rsp, 0), src);
  call(RuntimeAddress(CAST_FROM_FN_PTR(address, StubRoutines::x86::d2i_fixup())));
  pop(dst);
  bind(done);
}

void MacroAssembler::convert_f2l(Register dst, XMMRegister src) {
  Label done;
  cvttss2siq(dst, src);
  cmp64(dst, ExternalAddress((address) StubRoutines::x86::double_sign_flip()));
  jccb(Assembler::notEqual, done);
  subptr(rsp, 8);
  movflt(Address(rsp, 0), src);
  call(RuntimeAddress(CAST_FROM_FN_PTR(address, StubRoutines::x86::f2l_fixup())));
  pop(dst);
  bind(done);
}

void MacroAssembler::convert_d2l(Register dst, XMMRegister src) {
  Label done;
  cvttsd2siq(dst, src);
  cmp64(dst, ExternalAddress((address) StubRoutines::x86::double_sign_flip()));
  jccb(Assembler::notEqual, done);
  subptr(rsp, 8);
  movdbl(Address(rsp, 0), src);
  call(RuntimeAddress(CAST_FROM_FN_PTR(address, StubRoutines::x86::d2l_fixup())));
  pop(dst);
  bind(done);
}

void MacroAssembler::cache_wb(Address line)
{
  // 64 bit cpus always support clflush
  assert(VM_Version::supports_clflush(), "clflush should be available");
  bool optimized = VM_Version::supports_clflushopt();
  bool no_evict = VM_Version::supports_clwb();

  // prefer clwb (writeback without evict) otherwise
  // prefer clflushopt (potentially parallel writeback with evict)
  // otherwise fallback on clflush (serial writeback with evict)

  if (optimized) {
    if (no_evict) {
      clwb(line);
    } else {
      clflushopt(line);
    }
  } else {
    // no need for fence when using CLFLUSH
    clflush(line);
  }
}

void MacroAssembler::cache_wbsync(bool is_pre)
{
  assert(VM_Version::supports_clflush(), "clflush should be available");
  bool optimized = VM_Version::supports_clflushopt();
  bool no_evict = VM_Version::supports_clwb();

  // pick the correct implementation

  if (!is_pre && (optimized || no_evict)) {
    // need an sfence for post flush when using clflushopt or clwb
    // otherwise no no need for any synchroniaztion

    sfence();
  }
}

#endif // _LP64

Assembler::Condition MacroAssembler::negate_condition(Assembler::Condition cond) {
  switch (cond) {
    // Note some conditions are synonyms for others
    case Assembler::zero:         return Assembler::notZero;
    case Assembler::notZero:      return Assembler::zero;
    case Assembler::less:         return Assembler::greaterEqual;
    case Assembler::lessEqual:    return Assembler::greater;
    case Assembler::greater:      return Assembler::lessEqual;
    case Assembler::greaterEqual: return Assembler::less;
    case Assembler::below:        return Assembler::aboveEqual;
    case Assembler::belowEqual:   return Assembler::above;
    case Assembler::above:        return Assembler::belowEqual;
    case Assembler::aboveEqual:   return Assembler::below;
    case Assembler::overflow:     return Assembler::noOverflow;
    case Assembler::noOverflow:   return Assembler::overflow;
    case Assembler::negative:     return Assembler::positive;
    case Assembler::positive:     return Assembler::negative;
    case Assembler::parity:       return Assembler::noParity;
    case Assembler::noParity:     return Assembler::parity;
  }
  ShouldNotReachHere(); return Assembler::overflow;
}

SkipIfEqual::SkipIfEqual(
    MacroAssembler* masm, const bool* flag_addr, bool value) {
  _masm = masm;
  _masm->cmp8(ExternalAddress((address)flag_addr), value);
  _masm->jcc(Assembler::equal, _label);
}

SkipIfEqual::~SkipIfEqual() {
  _masm->bind(_label);
}

// 32-bit Windows has its own fast-path implementation
// of get_thread
#if !defined(WIN32) || defined(_LP64)

// This is simply a call to Thread::current()
void MacroAssembler::get_thread(Register thread) {
  if (thread != rax) {
    push(rax);
  }
  LP64_ONLY(push(rdi);)
  LP64_ONLY(push(rsi);)
  push(rdx);
  push(rcx);
#ifdef _LP64
  push(r8);
  push(r9);
  push(r10);
  push(r11);
#endif

  MacroAssembler::call_VM_leaf_base(CAST_FROM_FN_PTR(address, Thread::current), 0);

#ifdef _LP64
  pop(r11);
  pop(r10);
  pop(r9);
  pop(r8);
#endif
  pop(rcx);
  pop(rdx);
  LP64_ONLY(pop(rsi);)
  LP64_ONLY(pop(rdi);)
  if (thread != rax) {
    mov(thread, rax);
    pop(rax);
  }
}

#endif // !WIN32 || _LP64<|MERGE_RESOLUTION|>--- conflicted
+++ resolved
@@ -5431,11 +5431,7 @@
   if (use64byteVector) {
     addptr(cnt, 8);
     jccb(Assembler::equal, L_end);
-<<<<<<< HEAD
-    fill64_masked_avx(3, base, 0, xtmp, mask, cnt, val, true);
-=======
-    fill64_masked(3, base, 0, xtmp, mask, cnt, rtmp, true);
->>>>>>> 8683de5e
+    fill64_masked(3, base, 0, xtmp, mask, cnt, val, true);
     jmp(L_end);
   } else {
     addptr(cnt, 4);
@@ -5454,11 +5450,7 @@
   addptr(cnt, 4);
   jccb(Assembler::lessEqual, L_end);
   if (UseAVX > 2 && MaxVectorSize >= 32 && VM_Version::supports_avx512vl()) {
-<<<<<<< HEAD
-    fill32_masked_avx(3, base, 0, xtmp, mask, cnt, val);
-=======
-    fill32_masked(3, base, 0, xtmp, mask, cnt, rtmp);
->>>>>>> 8683de5e
+    fill32_masked(3, base, 0, xtmp, mask, cnt, val);
   } else {
     decrement(cnt);
 
