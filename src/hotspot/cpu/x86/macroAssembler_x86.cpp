--- conflicted
+++ resolved
@@ -4279,7 +4279,12 @@
       // The object is initialized before the header.  If the object size is
       // zero, go directly to the header initialization.
       bind(initialize_object);
-      decrement(layout_size, sizeof(oopDesc));
+      if (UseCompactObjectHeaders) {
+        assert(is_aligned(oopDesc::base_offset_in_bytes(), BytesPerLong), "oop base offset must be 8-byte-aligned");
+        decrement(layout_size, oopDesc::base_offset_in_bytes());
+      } else {
+        decrement(layout_size, sizeof(oopDesc));
+      }
       jcc(Assembler::zero, initialize_header);
 
       // Initialize topmost object field, divide size by 8, check if odd and
@@ -4302,8 +4307,10 @@
       {
         Label loop;
         bind(loop);
-        movptr(Address(new_obj, layout_size, Address::times_8, sizeof(oopDesc) - 1*oopSize), zero);
-        NOT_LP64(movptr(Address(new_obj, layout_size, Address::times_8, sizeof(oopDesc) - 2*oopSize), zero));
+        int header_size_bytes = oopDesc::header_size() * HeapWordSize;
+        assert(is_aligned(header_size_bytes, BytesPerLong), "oop header size must be 8-byte-aligned");
+        movptr(Address(new_obj, layout_size, Address::times_8, header_size_bytes - 1*oopSize), zero);
+        NOT_LP64(movptr(Address(new_obj, layout_size, Address::times_8, header_size_bytes - 2*oopSize), zero));
         decrement(layout_size);
         jcc(Assembler::notZero, loop);
       }
@@ -4311,17 +4318,24 @@
 
     // initialize object header only.
     bind(initialize_header);
-    pop(klass);
-    Register mark_word = t2;
-    movptr(mark_word, Address(klass, Klass::prototype_header_offset()));
-    movptr(Address(new_obj, oopDesc::mark_offset_in_bytes ()), mark_word);
+    if (UseCompactObjectHeaders || EnableValhalla) {
+      pop(klass);
+      Register mark_word = t2;
+      movptr(mark_word, Address(klass, Klass::prototype_header_offset()));
+      movptr(Address(new_obj, oopDesc::mark_offset_in_bytes ()), mark_word);
+    } else {
+     movptr(Address(new_obj, oopDesc::mark_offset_in_bytes()),
+            (intptr_t)markWord::prototype().value()); // header
+     pop(klass);   // get saved klass back in the register.
+    }
+    if (!UseCompactObjectHeaders) {
 #ifdef _LP64
-    xorl(rsi, rsi);                 // use zero reg to clear memory (shorter code)
-    store_klass_gap(new_obj, rsi);  // zero klass gap for compressed oops
+      xorl(rsi, rsi);                 // use zero reg to clear memory (shorter code)
+      store_klass_gap(new_obj, rsi);  // zero klass gap for compressed oops
 #endif
-    movptr(t2, klass);         // preserve klass
-    store_klass(new_obj, t2, rscratch1);  // src klass reg is potentially compressed
-
+      movptr(t2, klass);         // preserve klass
+      store_klass(new_obj, t2, rscratch1);  // src klass reg is potentially compressed
+    }
     jmp(done);
   }
 
@@ -6275,15 +6289,19 @@
   movptr(holder, Address(holder, ConstantPool::pool_holder_offset()));          // InstanceKlass*
 }
 
-<<<<<<< HEAD
 void MacroAssembler::load_metadata(Register dst, Register src) {
-  if (UseCompressedClassPointers) {
+#ifdef _LP64
+  if (UseCompactObjectHeaders) {
+    load_narrow_klass_compact(dst, src);
+  } else if (UseCompressedClassPointers) {
     movl(dst, Address(src, oopDesc::klass_offset_in_bytes()));
-  } else {
+  } else
+#endif
+  {
     movptr(dst, Address(src, oopDesc::klass_offset_in_bytes()));
   }
 }
-=======
+
 #ifdef _LP64
 void MacroAssembler::load_narrow_klass_compact(Register dst, Register src) {
   assert(UseCompactObjectHeaders, "expect compact object headers");
@@ -6291,7 +6309,6 @@
   shrq(dst, markWord::klass_shift);
 }
 #endif
->>>>>>> 95a00f8a
 
 void MacroAssembler::load_klass(Register dst, Register src, Register tmp) {
   assert_different_registers(src, tmp);
@@ -6305,18 +6322,14 @@
     decode_klass_not_null(dst, tmp);
   } else
 #endif
-<<<<<<< HEAD
-  movptr(dst, Address(src, oopDesc::klass_offset_in_bytes()));
+  {
+    movptr(dst, Address(src, oopDesc::klass_offset_in_bytes()));
+  }
 }
 
 void MacroAssembler::load_prototype_header(Register dst, Register src, Register tmp) {
   load_klass(dst, src, tmp);
   movptr(dst, Address(dst, Klass::prototype_header_offset()));
-=======
-  {
-    movptr(dst, Address(src, oopDesc::klass_offset_in_bytes()));
-  }
->>>>>>> 95a00f8a
 }
 
 void MacroAssembler::store_klass(Register dst, Register src, Register tmp) {
