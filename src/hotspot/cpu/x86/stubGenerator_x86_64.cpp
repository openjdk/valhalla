--- conflicted
+++ resolved
@@ -3778,7 +3778,6 @@
   return start;
 }
 
-<<<<<<< HEAD
 static void save_return_registers(MacroAssembler* masm) {
   masm->push(rax);
   if (InlineTypeReturnedAsFields) {
@@ -3840,10 +3839,7 @@
   masm->pop(rax);
 }
 
-address StubGenerator::generate_cont_thaw(StubGenStubId stub_id) {
-=======
 address StubGenerator::generate_cont_thaw(StubId stub_id) {
->>>>>>> bf3cfbef
   if (!Continuations::enabled()) return nullptr;
 
   bool return_barrier;
