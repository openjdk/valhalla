/*
 * Copyright (c) 2003, 2022, Oracle and/or its affiliates. All rights reserved.
 * DO NOT ALTER OR REMOVE COPYRIGHT NOTICES OR THIS FILE HEADER.
 *
 * This code is free software; you can redistribute it and/or modify it
 * under the terms of the GNU General Public License version 2 only, as
 * published by the Free Software Foundation.
 *
 * This code is distributed in the hope that it will be useful, but WITHOUT
 * ANY WARRANTY; without even the implied warranty of MERCHANTABILITY or
 * FITNESS FOR A PARTICULAR PURPOSE.  See the GNU General Public License
 * version 2 for more details (a copy is included in the LICENSE file that
 * accompanied this code).
 *
 * You should have received a copy of the GNU General Public License version
 * 2 along with this work; if not, write to the Free Software Foundation,
 * Inc., 51 Franklin St, Fifth Floor, Boston, MA 02110-1301 USA.
 *
 * Please contact Oracle, 500 Oracle Parkway, Redwood Shores, CA 94065 USA
 * or visit www.oracle.com if you need additional information or have any
 * questions.
 *
 */

#include "precompiled.hpp"
#include "asm/assembler.hpp"
#include "asm/macroAssembler.hpp"
#include "classfile/vmIntrinsics.hpp"
#include "compiler/oopMap.hpp"
#include "gc/shared/barrierSet.hpp"
#include "gc/shared/barrierSetAssembler.hpp"
#include "gc/shared/barrierSetNMethod.hpp"
#include "gc/shared/gc_globals.hpp"
#include "memory/universe.hpp"
#include "prims/jvmtiExport.hpp"
<<<<<<< HEAD
#include "prims/methodHandles.hpp"
#include "register_x86.hpp"
=======
>>>>>>> 1e031e6a
#include "runtime/arguments.hpp"
#include "runtime/javaThread.hpp"
#include "runtime/sharedRuntime.hpp"
#include "runtime/stubRoutines.hpp"
<<<<<<< HEAD
#include "utilities/macros.hpp"
#include "vmreg_x86.inline.hpp"
=======
#include "stubGenerator_x86_64.hpp"
>>>>>>> 1e031e6a
#ifdef COMPILER2
#include "opto/runtime.hpp"
#include "opto/c2_globals.hpp"
#endif
#if INCLUDE_JVMCI
#include "jvmci/jvmci_globals.hpp"
#endif
#if INCLUDE_ZGC
#include "gc/z/zThreadLocalData.hpp"
#endif
#if INCLUDE_JFR
#include "jfr/support/jfrIntrinsics.hpp"
#endif

<<<<<<< HEAD

// Declaration and definition of StubGenerator (no .hpp file).
=======
>>>>>>> 1e031e6a
// For a more detailed description of the stub routine structure
// see the comment in stubRoutines.hpp

#define __ _masm->
#define TIMES_OOP (UseCompressedOops ? Address::times_4 : Address::times_8)

#ifdef PRODUCT
#define BLOCK_COMMENT(str) /* nothing */
#else
#define BLOCK_COMMENT(str) __ block_comment(str)
#endif // PRODUCT

#define BIND(label) bind(label); BLOCK_COMMENT(#label ":")

//
// Linux Arguments:
//    c_rarg0:   call wrapper address                   address
//    c_rarg1:   result                                 address
//    c_rarg2:   result type                            BasicType
//    c_rarg3:   method                                 Method*
//    c_rarg4:   (interpreter) entry point              address
//    c_rarg5:   parameters                             intptr_t*
//    16(rbp): parameter size (in words)              int
//    24(rbp): thread                                 Thread*
//
//     [ return_from_Java     ] <--- rsp
//     [ argument word n      ]
//      ...
// -12 [ argument word 1      ]
// -11 [ saved r15            ] <--- rsp_after_call
// -10 [ saved r14            ]
//  -9 [ saved r13            ]
//  -8 [ saved r12            ]
//  -7 [ saved rbx            ]
//  -6 [ call wrapper         ]
//  -5 [ result               ]
//  -4 [ result type          ]
//  -3 [ method               ]
//  -2 [ entry point          ]
//  -1 [ parameters           ]
//   0 [ saved rbp            ] <--- rbp
//   1 [ return address       ]
//   2 [ parameter size       ]
//   3 [ thread               ]
//
// Windows Arguments:
//    c_rarg0:   call wrapper address                   address
//    c_rarg1:   result                                 address
//    c_rarg2:   result type                            BasicType
//    c_rarg3:   method                                 Method*
//    48(rbp): (interpreter) entry point              address
//    56(rbp): parameters                             intptr_t*
//    64(rbp): parameter size (in words)              int
//    72(rbp): thread                                 Thread*
//
//     [ return_from_Java     ] <--- rsp
//     [ argument word n      ]
//      ...
// -60 [ argument word 1      ]
// -59 [ saved xmm31          ] <--- rsp after_call
//     [ saved xmm16-xmm30    ] (EVEX enabled, else the space is blank)
// -27 [ saved xmm15          ]
//     [ saved xmm7-xmm14     ]
//  -9 [ saved xmm6           ] (each xmm register takes 2 slots)
//  -7 [ saved r15            ]
//  -6 [ saved r14            ]
//  -5 [ saved r13            ]
//  -4 [ saved r12            ]
//  -3 [ saved rdi            ]
//  -2 [ saved rsi            ]
//  -1 [ saved rbx            ]
//   0 [ saved rbp            ] <--- rbp
//   1 [ return address       ]
//   2 [ call wrapper         ]
//   3 [ result               ]
//   4 [ result type          ]
//   5 [ method               ]
//   6 [ entry point          ]
//   7 [ parameters           ]
//   8 [ parameter size       ]
//   9 [ thread               ]
//
//    Windows reserves the callers stack space for arguments 1-4.
//    We spill c_rarg0-c_rarg3 to this space.

// Call stub stack layout word offsets from rbp
#ifdef _WIN64
enum call_stub_layout {
  xmm_save_first     = 6,  // save from xmm6
  xmm_save_last      = 31, // to xmm31
  xmm_save_base      = -9,
  rsp_after_call_off = xmm_save_base - 2 * (xmm_save_last - xmm_save_first), // -27
  r15_off            = -7,
  r14_off            = -6,
  r13_off            = -5,
  r12_off            = -4,
  rdi_off            = -3,
  rsi_off            = -2,
  rbx_off            = -1,
  rbp_off            =  0,
  retaddr_off        =  1,
  call_wrapper_off   =  2,
  result_off         =  3,
  result_type_off    =  4,
  method_off         =  5,
  entry_point_off    =  6,
  parameters_off     =  7,
  parameter_size_off =  8,
  thread_off         =  9
};

static Address xmm_save(int reg) {
  assert(reg >= xmm_save_first && reg <= xmm_save_last, "XMM register number out of range");
  return Address(rbp, (xmm_save_base - (reg - xmm_save_first) * 2) * wordSize);
}
#else // !_WIN64
enum call_stub_layout {
  rsp_after_call_off = -12,
  mxcsr_off          = rsp_after_call_off,
  r15_off            = -11,
  r14_off            = -10,
  r13_off            = -9,
  r12_off            = -8,
  rbx_off            = -7,
  call_wrapper_off   = -6,
  result_off         = -5,
  result_type_off    = -4,
  method_off         = -3,
  entry_point_off    = -2,
  parameters_off     = -1,
  rbp_off            =  0,
  retaddr_off        =  1,
  parameter_size_off =  2,
  thread_off         =  3
};
#endif // _WIN64

address StubGenerator::generate_call_stub(address& return_address) {

  assert((int)frame::entry_frame_after_call_words == -(int)rsp_after_call_off + 1 &&
         (int)frame::entry_frame_call_wrapper_offset == (int)call_wrapper_off,
         "adjust this code");
  StubCodeMark mark(this, "StubRoutines", "call_stub");
  address start = __ pc();

  // same as in generate_catch_exception()!
  const Address rsp_after_call(rbp, rsp_after_call_off * wordSize);

  const Address call_wrapper  (rbp, call_wrapper_off   * wordSize);
  const Address result        (rbp, result_off         * wordSize);
  const Address result_type   (rbp, result_type_off    * wordSize);
  const Address method        (rbp, method_off         * wordSize);
  const Address entry_point   (rbp, entry_point_off    * wordSize);
  const Address parameters    (rbp, parameters_off     * wordSize);
  const Address parameter_size(rbp, parameter_size_off * wordSize);

  // same as in generate_catch_exception()!
  const Address thread        (rbp, thread_off         * wordSize);

  const Address r15_save(rbp, r15_off * wordSize);
  const Address r14_save(rbp, r14_off * wordSize);
  const Address r13_save(rbp, r13_off * wordSize);
  const Address r12_save(rbp, r12_off * wordSize);
  const Address rbx_save(rbp, rbx_off * wordSize);

  // stub code
  __ enter();
  __ subptr(rsp, -rsp_after_call_off * wordSize);

  // save register parameters
#ifndef _WIN64
  __ movptr(parameters,   c_rarg5); // parameters
  __ movptr(entry_point,  c_rarg4); // entry_point
#endif

  __ movptr(method,       c_rarg3); // method
  __ movl(result_type,  c_rarg2);   // result type
  __ movptr(result,       c_rarg1); // result
  __ movptr(call_wrapper, c_rarg0); // call wrapper

  // save regs belonging to calling function
  __ movptr(rbx_save, rbx);
  __ movptr(r12_save, r12);
  __ movptr(r13_save, r13);
  __ movptr(r14_save, r14);
  __ movptr(r15_save, r15);

#ifdef _WIN64
  int last_reg = 15;
  if (UseAVX > 2) {
    last_reg = 31;
  }
  if (VM_Version::supports_evex()) {
    for (int i = xmm_save_first; i <= last_reg; i++) {
      __ vextractf32x4(xmm_save(i), as_XMMRegister(i), 0);
    }
  } else {
    for (int i = xmm_save_first; i <= last_reg; i++) {
      __ movdqu(xmm_save(i), as_XMMRegister(i));
    }
  }

  const Address rdi_save(rbp, rdi_off * wordSize);
  const Address rsi_save(rbp, rsi_off * wordSize);

  __ movptr(rsi_save, rsi);
  __ movptr(rdi_save, rdi);
#else
  const Address mxcsr_save(rbp, mxcsr_off * wordSize);
  {
    Label skip_ldmx;
    __ stmxcsr(mxcsr_save);
    __ movl(rax, mxcsr_save);
    __ andl(rax, 0xFFC0); // Mask out any pending exceptions (only check control and mask bits)
    ExternalAddress mxcsr_std(StubRoutines::x86::addr_mxcsr_std());
    __ cmp32(rax, mxcsr_std, rscratch1);
    __ jcc(Assembler::equal, skip_ldmx);
    __ ldmxcsr(mxcsr_std, rscratch1);
    __ bind(skip_ldmx);
  }
#endif

  // Load up thread register
  __ movptr(r15_thread, thread);
  __ reinit_heapbase();

#ifdef ASSERT
  // make sure we have no pending exceptions
  {
    Label L;
    __ cmpptr(Address(r15_thread, Thread::pending_exception_offset()), NULL_WORD);
    __ jcc(Assembler::equal, L);
    __ stop("StubRoutines::call_stub: entered with pending exception");
    __ bind(L);
  }
#endif

<<<<<<< HEAD
    // pass parameters if any
    BLOCK_COMMENT("pass parameters if any");
    Label parameters_done;
    __ movl(c_rarg3, parameter_size);
    __ testl(c_rarg3, c_rarg3);
    __ jcc(Assembler::zero, parameters_done);

    Label loop;
    __ movptr(c_rarg2, parameters);       // parameter pointer
    __ movl(c_rarg1, c_rarg3);            // parameter counter is in c_rarg1
    __ BIND(loop);
    __ movptr(rax, Address(c_rarg2, 0));// get parameter
    __ addptr(c_rarg2, wordSize);       // advance to next parameter
    __ decrementl(c_rarg1);             // decrement counter
    __ push(rax);                       // pass parameter
    __ jcc(Assembler::notZero, loop);

    // call Java function
    __ BIND(parameters_done);
    __ movptr(rbx, method);             // get Method*
    __ movptr(c_rarg1, entry_point);    // get entry_point
    __ mov(r13, rsp);                   // set sender sp
    BLOCK_COMMENT("call Java function");
    __ call(c_rarg1);

    BLOCK_COMMENT("call_stub_return_address:");
    return_address = __ pc();

    // store result depending on type (everything that is not
    // T_OBJECT, T_PRIMITIVE_OBJECT, T_LONG, T_FLOAT or T_DOUBLE is treated as T_INT)
    __ movptr(r13, result);
    Label is_long, is_float, is_double, check_prim, exit;
    __ movl(rbx, result_type);
    __ cmpl(rbx, T_OBJECT);
    __ jcc(Assembler::equal, check_prim);
    __ cmpl(rbx, T_PRIMITIVE_OBJECT);
    __ jcc(Assembler::equal, check_prim);
    __ cmpl(rbx, T_LONG);
    __ jcc(Assembler::equal, is_long);
    __ cmpl(rbx, T_FLOAT);
    __ jcc(Assembler::equal, is_float);
    __ cmpl(rbx, T_DOUBLE);
    __ jcc(Assembler::equal, is_double);

    // handle T_INT case
    __ movl(Address(r13, 0), rax);

    __ BIND(exit);

    // pop parameters
    __ lea(rsp, rsp_after_call);
=======
  // pass parameters if any
  BLOCK_COMMENT("pass parameters if any");
  Label parameters_done;
  __ movl(c_rarg3, parameter_size);
  __ testl(c_rarg3, c_rarg3);
  __ jcc(Assembler::zero, parameters_done);

  Label loop;
  __ movptr(c_rarg2, parameters);       // parameter pointer
  __ movl(c_rarg1, c_rarg3);            // parameter counter is in c_rarg1
  __ BIND(loop);
  __ movptr(rax, Address(c_rarg2, 0));// get parameter
  __ addptr(c_rarg2, wordSize);       // advance to next parameter
  __ decrementl(c_rarg1);             // decrement counter
  __ push(rax);                       // pass parameter
  __ jcc(Assembler::notZero, loop);

  // call Java function
  __ BIND(parameters_done);
  __ movptr(rbx, method);             // get Method*
  __ movptr(c_rarg1, entry_point);    // get entry_point
  __ mov(r13, rsp);                   // set sender sp
  BLOCK_COMMENT("call Java function");
  __ call(c_rarg1);

  BLOCK_COMMENT("call_stub_return_address:");
  return_address = __ pc();

  // store result depending on type (everything that is not
  // T_OBJECT, T_LONG, T_FLOAT or T_DOUBLE is treated as T_INT)
  __ movptr(c_rarg0, result);
  Label is_long, is_float, is_double, exit;
  __ movl(c_rarg1, result_type);
  __ cmpl(c_rarg1, T_OBJECT);
  __ jcc(Assembler::equal, is_long);
  __ cmpl(c_rarg1, T_LONG);
  __ jcc(Assembler::equal, is_long);
  __ cmpl(c_rarg1, T_FLOAT);
  __ jcc(Assembler::equal, is_float);
  __ cmpl(c_rarg1, T_DOUBLE);
  __ jcc(Assembler::equal, is_double);

  // handle T_INT case
  __ movl(Address(c_rarg0, 0), rax);

  __ BIND(exit);

  // pop parameters
  __ lea(rsp, rsp_after_call);
>>>>>>> 1e031e6a

#ifdef ASSERT
  // verify that threads correspond
  {
   Label L1, L2, L3;
    __ cmpptr(r15_thread, thread);
    __ jcc(Assembler::equal, L1);
    __ stop("StubRoutines::call_stub: r15_thread is corrupted");
    __ bind(L1);
    __ get_thread(rbx);
    __ cmpptr(r15_thread, thread);
    __ jcc(Assembler::equal, L2);
    __ stop("StubRoutines::call_stub: r15_thread is modified by call");
    __ bind(L2);
    __ cmpptr(r15_thread, rbx);
    __ jcc(Assembler::equal, L3);
    __ stop("StubRoutines::call_stub: threads must correspond");
    __ bind(L3);
  }
#endif

  __ pop_cont_fastpath();

  // restore regs belonging to calling function
#ifdef _WIN64
  // emit the restores for xmm regs
  if (VM_Version::supports_evex()) {
    for (int i = xmm_save_first; i <= last_reg; i++) {
      __ vinsertf32x4(as_XMMRegister(i), as_XMMRegister(i), xmm_save(i), 0);
    }
  } else {
    for (int i = xmm_save_first; i <= last_reg; i++) {
      __ movdqu(as_XMMRegister(i), xmm_save(i));
    }
  }
#endif
  __ movptr(r15, r15_save);
  __ movptr(r14, r14_save);
  __ movptr(r13, r13_save);
  __ movptr(r12, r12_save);
  __ movptr(rbx, rbx_save);

#ifdef _WIN64
  __ movptr(rdi, rdi_save);
  __ movptr(rsi, rsi_save);
#else
  __ ldmxcsr(mxcsr_save);
#endif

  // restore rsp
  __ addptr(rsp, -rsp_after_call_off * wordSize);

  // return
  __ vzeroupper();
  __ pop(rbp);
  __ ret(0);

<<<<<<< HEAD
    // handle return types different from T_INT
    __ BIND(check_prim);
    if (InlineTypeReturnedAsFields) {
      // Check for scalarized return value
      __ testptr(rax, 1);
      __ jcc(Assembler::zero, is_long);
      // Load pack handler address
      __ andptr(rax, -2);
      __ movptr(rax, Address(rax, InstanceKlass::adr_inlineklass_fixed_block_offset()));
      __ movptr(rbx, Address(rax, InlineKlass::pack_handler_jobject_offset()));
      // Call pack handler to initialize the buffer
      __ call(rbx);
      __ jmp(exit);
    }
    __ BIND(is_long);
    __ movq(Address(r13, 0), rax);
    __ jmp(exit);

    __ BIND(is_float);
    __ movflt(Address(r13, 0), xmm0);
    __ jmp(exit);

    __ BIND(is_double);
    __ movdbl(Address(r13, 0), xmm0);
    __ jmp(exit);
=======
  // handle return types different from T_INT
  __ BIND(is_long);
  __ movq(Address(c_rarg0, 0), rax);
  __ jmp(exit);

  __ BIND(is_float);
  __ movflt(Address(c_rarg0, 0), xmm0);
  __ jmp(exit);

  __ BIND(is_double);
  __ movdbl(Address(c_rarg0, 0), xmm0);
  __ jmp(exit);
>>>>>>> 1e031e6a

  return start;
}

// Return point for a Java call if there's an exception thrown in
// Java code.  The exception is caught and transformed into a
// pending exception stored in JavaThread that can be tested from
// within the VM.
//
// Note: Usually the parameters are removed by the callee. In case
// of an exception crossing an activation frame boundary, that is
// not the case if the callee is compiled code => need to setup the
// rsp.
//
// rax: exception oop

address StubGenerator::generate_catch_exception() {
  StubCodeMark mark(this, "StubRoutines", "catch_exception");
  address start = __ pc();

  // same as in generate_call_stub():
  const Address rsp_after_call(rbp, rsp_after_call_off * wordSize);
  const Address thread        (rbp, thread_off         * wordSize);

#ifdef ASSERT
  // verify that threads correspond
  {
    Label L1, L2, L3;
    __ cmpptr(r15_thread, thread);
    __ jcc(Assembler::equal, L1);
    __ stop("StubRoutines::catch_exception: r15_thread is corrupted");
    __ bind(L1);
    __ get_thread(rbx);
    __ cmpptr(r15_thread, thread);
    __ jcc(Assembler::equal, L2);
    __ stop("StubRoutines::catch_exception: r15_thread is modified by call");
    __ bind(L2);
    __ cmpptr(r15_thread, rbx);
    __ jcc(Assembler::equal, L3);
    __ stop("StubRoutines::catch_exception: threads must correspond");
    __ bind(L3);
  }
#endif

  // set pending exception
  __ verify_oop(rax);

  __ movptr(Address(r15_thread, Thread::pending_exception_offset()), rax);
  __ lea(rscratch1, ExternalAddress((address)__FILE__));
  __ movptr(Address(r15_thread, Thread::exception_file_offset()), rscratch1);
  __ movl(Address(r15_thread, Thread::exception_line_offset()), (int)  __LINE__);

  // complete return to VM
  assert(StubRoutines::_call_stub_return_address != NULL,
         "_call_stub_return_address must have been generated before");
  __ jump(RuntimeAddress(StubRoutines::_call_stub_return_address));

  return start;
}

// Continuation point for runtime calls returning with a pending
// exception.  The pending exception check happened in the runtime
// or native call stub.  The pending exception in Thread is
// converted into a Java-level exception.
//
// Contract with Java-level exception handlers:
// rax: exception
// rdx: throwing pc
//
// NOTE: At entry of this stub, exception-pc must be on stack !!

address StubGenerator::generate_forward_exception() {
  StubCodeMark mark(this, "StubRoutines", "forward exception");
  address start = __ pc();

  // Upon entry, the sp points to the return address returning into
  // Java (interpreted or compiled) code; i.e., the return address
  // becomes the throwing pc.
  //
  // Arguments pushed before the runtime call are still on the stack
  // but the exception handler will reset the stack pointer ->
  // ignore them.  A potential result in registers can be ignored as
  // well.

#ifdef ASSERT
  // make sure this code is only executed if there is a pending exception
  {
    Label L;
    __ cmpptr(Address(r15_thread, Thread::pending_exception_offset()), NULL_WORD);
    __ jcc(Assembler::notEqual, L);
    __ stop("StubRoutines::forward exception: no pending exception (1)");
    __ bind(L);
  }
#endif

  // compute exception handler into rbx
  __ movptr(c_rarg0, Address(rsp, 0));
  BLOCK_COMMENT("call exception_handler_for_return_address");
  __ call_VM_leaf(CAST_FROM_FN_PTR(address,
                       SharedRuntime::exception_handler_for_return_address),
                  r15_thread, c_rarg0);
  __ mov(rbx, rax);

  // setup rax & rdx, remove return address & clear pending exception
  __ pop(rdx);
  __ movptr(rax, Address(r15_thread, Thread::pending_exception_offset()));
  __ movptr(Address(r15_thread, Thread::pending_exception_offset()), NULL_WORD);

#ifdef ASSERT
  // make sure exception is set
  {
    Label L;
    __ testptr(rax, rax);
    __ jcc(Assembler::notEqual, L);
    __ stop("StubRoutines::forward exception: no pending exception (2)");
    __ bind(L);
  }
#endif

  // continue at exception handler (return address removed)
  // rax: exception
  // rbx: exception handler
  // rdx: throwing pc
  __ verify_oop(rax);
  __ jmp(rbx);

  return start;
}

// Support for intptr_t OrderAccess::fence()
//
// Arguments :
//
// Result:
address StubGenerator::generate_orderaccess_fence() {
  StubCodeMark mark(this, "StubRoutines", "orderaccess_fence");
  address start = __ pc();

  __ membar(Assembler::StoreLoad);
  __ ret(0);

  return start;
}


// Support for intptr_t get_previous_sp()
//
// This routine is used to find the previous stack pointer for the
// caller.
address StubGenerator::generate_get_previous_sp() {
  StubCodeMark mark(this, "StubRoutines", "get_previous_sp");
  address start = __ pc();

  __ movptr(rax, rsp);
  __ addptr(rax, 8); // return address is at the top of the stack.
  __ ret(0);

  return start;
}

//----------------------------------------------------------------------------------------------------
// Support for void verify_mxcsr()
//
// This routine is used with -Xcheck:jni to verify that native
// JNI code does not return to Java code without restoring the
// MXCSR register to our expected state.

address StubGenerator::generate_verify_mxcsr() {
  StubCodeMark mark(this, "StubRoutines", "verify_mxcsr");
  address start = __ pc();

  const Address mxcsr_save(rsp, 0);

  if (CheckJNICalls) {
    Label ok_ret;
    ExternalAddress mxcsr_std(StubRoutines::x86::addr_mxcsr_std());
    __ push(rax);
    __ subptr(rsp, wordSize);      // allocate a temp location
    __ stmxcsr(mxcsr_save);
    __ movl(rax, mxcsr_save);
    __ andl(rax, 0xFFC0); // Mask out any pending exceptions (only check control and mask bits)
    __ cmp32(rax, mxcsr_std, rscratch1);
    __ jcc(Assembler::equal, ok_ret);

    __ warn("MXCSR changed by native JNI code, use -XX:+RestoreMXCSROnJNICall");

    __ ldmxcsr(mxcsr_std, rscratch1);

    __ bind(ok_ret);
    __ addptr(rsp, wordSize);
    __ pop(rax);
  }

  __ ret(0);

  return start;
}

address StubGenerator::generate_f2i_fixup() {
  StubCodeMark mark(this, "StubRoutines", "f2i_fixup");
  Address inout(rsp, 5 * wordSize); // return address + 4 saves

  address start = __ pc();

  Label L;

  __ push(rax);
  __ push(c_rarg3);
  __ push(c_rarg2);
  __ push(c_rarg1);

  __ movl(rax, 0x7f800000);
  __ xorl(c_rarg3, c_rarg3);
  __ movl(c_rarg2, inout);
  __ movl(c_rarg1, c_rarg2);
  __ andl(c_rarg1, 0x7fffffff);
  __ cmpl(rax, c_rarg1); // NaN? -> 0
  __ jcc(Assembler::negative, L);
  __ testl(c_rarg2, c_rarg2); // signed ? min_jint : max_jint
  __ movl(c_rarg3, 0x80000000);
  __ movl(rax, 0x7fffffff);
  __ cmovl(Assembler::positive, c_rarg3, rax);

  __ bind(L);
  __ movptr(inout, c_rarg3);

  __ pop(c_rarg1);
  __ pop(c_rarg2);
  __ pop(c_rarg3);
  __ pop(rax);

  __ ret(0);

  return start;
}

address StubGenerator::generate_f2l_fixup() {
  StubCodeMark mark(this, "StubRoutines", "f2l_fixup");
  Address inout(rsp, 5 * wordSize); // return address + 4 saves
  address start = __ pc();

  Label L;

  __ push(rax);
  __ push(c_rarg3);
  __ push(c_rarg2);
  __ push(c_rarg1);

  __ movl(rax, 0x7f800000);
  __ xorl(c_rarg3, c_rarg3);
  __ movl(c_rarg2, inout);
  __ movl(c_rarg1, c_rarg2);
  __ andl(c_rarg1, 0x7fffffff);
  __ cmpl(rax, c_rarg1); // NaN? -> 0
  __ jcc(Assembler::negative, L);
  __ testl(c_rarg2, c_rarg2); // signed ? min_jlong : max_jlong
  __ mov64(c_rarg3, 0x8000000000000000);
  __ mov64(rax, 0x7fffffffffffffff);
  __ cmov(Assembler::positive, c_rarg3, rax);

  __ bind(L);
  __ movptr(inout, c_rarg3);

  __ pop(c_rarg1);
  __ pop(c_rarg2);
  __ pop(c_rarg3);
  __ pop(rax);

  __ ret(0);

  return start;
}

address StubGenerator::generate_d2i_fixup() {
  StubCodeMark mark(this, "StubRoutines", "d2i_fixup");
  Address inout(rsp, 6 * wordSize); // return address + 5 saves

  address start = __ pc();

  Label L;

  __ push(rax);
  __ push(c_rarg3);
  __ push(c_rarg2);
  __ push(c_rarg1);
  __ push(c_rarg0);

  __ movl(rax, 0x7ff00000);
  __ movq(c_rarg2, inout);
  __ movl(c_rarg3, c_rarg2);
  __ mov(c_rarg1, c_rarg2);
  __ mov(c_rarg0, c_rarg2);
  __ negl(c_rarg3);
  __ shrptr(c_rarg1, 0x20);
  __ orl(c_rarg3, c_rarg2);
  __ andl(c_rarg1, 0x7fffffff);
  __ xorl(c_rarg2, c_rarg2);
  __ shrl(c_rarg3, 0x1f);
  __ orl(c_rarg1, c_rarg3);
  __ cmpl(rax, c_rarg1);
  __ jcc(Assembler::negative, L); // NaN -> 0
  __ testptr(c_rarg0, c_rarg0); // signed ? min_jint : max_jint
  __ movl(c_rarg2, 0x80000000);
  __ movl(rax, 0x7fffffff);
  __ cmov(Assembler::positive, c_rarg2, rax);

  __ bind(L);
  __ movptr(inout, c_rarg2);

  __ pop(c_rarg0);
  __ pop(c_rarg1);
  __ pop(c_rarg2);
  __ pop(c_rarg3);
  __ pop(rax);

  __ ret(0);

  return start;
}

address StubGenerator::generate_d2l_fixup() {
  StubCodeMark mark(this, "StubRoutines", "d2l_fixup");
  Address inout(rsp, 6 * wordSize); // return address + 5 saves

  address start = __ pc();

  Label L;

  __ push(rax);
  __ push(c_rarg3);
  __ push(c_rarg2);
  __ push(c_rarg1);
  __ push(c_rarg0);

  __ movl(rax, 0x7ff00000);
  __ movq(c_rarg2, inout);
  __ movl(c_rarg3, c_rarg2);
  __ mov(c_rarg1, c_rarg2);
  __ mov(c_rarg0, c_rarg2);
  __ negl(c_rarg3);
  __ shrptr(c_rarg1, 0x20);
  __ orl(c_rarg3, c_rarg2);
  __ andl(c_rarg1, 0x7fffffff);
  __ xorl(c_rarg2, c_rarg2);
  __ shrl(c_rarg3, 0x1f);
  __ orl(c_rarg1, c_rarg3);
  __ cmpl(rax, c_rarg1);
  __ jcc(Assembler::negative, L); // NaN -> 0
  __ testq(c_rarg0, c_rarg0); // signed ? min_jlong : max_jlong
  __ mov64(c_rarg2, 0x8000000000000000);
  __ mov64(rax, 0x7fffffffffffffff);
  __ cmovq(Assembler::positive, c_rarg2, rax);

  __ bind(L);
  __ movq(inout, c_rarg2);

  __ pop(c_rarg0);
  __ pop(c_rarg1);
  __ pop(c_rarg2);
  __ pop(c_rarg3);
  __ pop(rax);

  __ ret(0);

  return start;
}

address StubGenerator::generate_count_leading_zeros_lut(const char *stub_name) {
  __ align64();
  StubCodeMark mark(this, "StubRoutines", stub_name);
  address start = __ pc();

  __ emit_data64(0x0101010102020304, relocInfo::none);
  __ emit_data64(0x0000000000000000, relocInfo::none);
  __ emit_data64(0x0101010102020304, relocInfo::none);
  __ emit_data64(0x0000000000000000, relocInfo::none);
  __ emit_data64(0x0101010102020304, relocInfo::none);
  __ emit_data64(0x0000000000000000, relocInfo::none);
  __ emit_data64(0x0101010102020304, relocInfo::none);
  __ emit_data64(0x0000000000000000, relocInfo::none);

  return start;
}

address StubGenerator::generate_popcount_avx_lut(const char *stub_name) {
  __ align64();
  StubCodeMark mark(this, "StubRoutines", stub_name);
  address start = __ pc();

  __ emit_data64(0x0302020102010100, relocInfo::none);
  __ emit_data64(0x0403030203020201, relocInfo::none);
  __ emit_data64(0x0302020102010100, relocInfo::none);
  __ emit_data64(0x0403030203020201, relocInfo::none);
  __ emit_data64(0x0302020102010100, relocInfo::none);
  __ emit_data64(0x0403030203020201, relocInfo::none);
  __ emit_data64(0x0302020102010100, relocInfo::none);
  __ emit_data64(0x0403030203020201, relocInfo::none);

  return start;
}

address StubGenerator::generate_iota_indices(const char *stub_name) {
  __ align(CodeEntryAlignment);
  StubCodeMark mark(this, "StubRoutines", stub_name);
  address start = __ pc();

  __ emit_data64(0x0706050403020100, relocInfo::none);
  __ emit_data64(0x0F0E0D0C0B0A0908, relocInfo::none);
  __ emit_data64(0x1716151413121110, relocInfo::none);
  __ emit_data64(0x1F1E1D1C1B1A1918, relocInfo::none);
  __ emit_data64(0x2726252423222120, relocInfo::none);
  __ emit_data64(0x2F2E2D2C2B2A2928, relocInfo::none);
  __ emit_data64(0x3736353433323130, relocInfo::none);
  __ emit_data64(0x3F3E3D3C3B3A3938, relocInfo::none);

  return start;
}

address StubGenerator::generate_vector_reverse_bit_lut(const char *stub_name) {
  __ align(CodeEntryAlignment);
  StubCodeMark mark(this, "StubRoutines", stub_name);
  address start = __ pc();

  __ emit_data64(0x0E060A020C040800, relocInfo::none);
  __ emit_data64(0x0F070B030D050901, relocInfo::none);
  __ emit_data64(0x0E060A020C040800, relocInfo::none);
  __ emit_data64(0x0F070B030D050901, relocInfo::none);
  __ emit_data64(0x0E060A020C040800, relocInfo::none);
  __ emit_data64(0x0F070B030D050901, relocInfo::none);
  __ emit_data64(0x0E060A020C040800, relocInfo::none);
  __ emit_data64(0x0F070B030D050901, relocInfo::none);

  return start;
}

address StubGenerator::generate_vector_reverse_byte_perm_mask_long(const char *stub_name) {
  __ align(CodeEntryAlignment);
  StubCodeMark mark(this, "StubRoutines", stub_name);
  address start = __ pc();

  __ emit_data64(0x0001020304050607, relocInfo::none);
  __ emit_data64(0x08090A0B0C0D0E0F, relocInfo::none);
  __ emit_data64(0x0001020304050607, relocInfo::none);
  __ emit_data64(0x08090A0B0C0D0E0F, relocInfo::none);
  __ emit_data64(0x0001020304050607, relocInfo::none);
  __ emit_data64(0x08090A0B0C0D0E0F, relocInfo::none);
  __ emit_data64(0x0001020304050607, relocInfo::none);
  __ emit_data64(0x08090A0B0C0D0E0F, relocInfo::none);

  return start;
}

address StubGenerator::generate_vector_reverse_byte_perm_mask_int(const char *stub_name) {
  __ align(CodeEntryAlignment);
  StubCodeMark mark(this, "StubRoutines", stub_name);
  address start = __ pc();

  __ emit_data64(0x0405060700010203, relocInfo::none);
  __ emit_data64(0x0C0D0E0F08090A0B, relocInfo::none);
  __ emit_data64(0x0405060700010203, relocInfo::none);
  __ emit_data64(0x0C0D0E0F08090A0B, relocInfo::none);
  __ emit_data64(0x0405060700010203, relocInfo::none);
  __ emit_data64(0x0C0D0E0F08090A0B, relocInfo::none);
  __ emit_data64(0x0405060700010203, relocInfo::none);
  __ emit_data64(0x0C0D0E0F08090A0B, relocInfo::none);

  return start;
}

address StubGenerator::generate_vector_reverse_byte_perm_mask_short(const char *stub_name) {
  __ align(CodeEntryAlignment);
  StubCodeMark mark(this, "StubRoutines", stub_name);
  address start = __ pc();

  __ emit_data64(0x0607040502030001, relocInfo::none);
  __ emit_data64(0x0E0F0C0D0A0B0809, relocInfo::none);
  __ emit_data64(0x0607040502030001, relocInfo::none);
  __ emit_data64(0x0E0F0C0D0A0B0809, relocInfo::none);
  __ emit_data64(0x0607040502030001, relocInfo::none);
  __ emit_data64(0x0E0F0C0D0A0B0809, relocInfo::none);
  __ emit_data64(0x0607040502030001, relocInfo::none);
  __ emit_data64(0x0E0F0C0D0A0B0809, relocInfo::none);

  return start;
}

address StubGenerator::generate_vector_byte_shuffle_mask(const char *stub_name) {
  __ align(CodeEntryAlignment);
  StubCodeMark mark(this, "StubRoutines", stub_name);
  address start = __ pc();

  __ emit_data64(0x7070707070707070, relocInfo::none);
  __ emit_data64(0x7070707070707070, relocInfo::none);
  __ emit_data64(0xF0F0F0F0F0F0F0F0, relocInfo::none);
  __ emit_data64(0xF0F0F0F0F0F0F0F0, relocInfo::none);

  return start;
}

address StubGenerator::generate_fp_mask(const char *stub_name, int64_t mask) {
  __ align(CodeEntryAlignment);
  StubCodeMark mark(this, "StubRoutines", stub_name);
  address start = __ pc();

  __ emit_data64( mask, relocInfo::none );
  __ emit_data64( mask, relocInfo::none );

  return start;
}

address StubGenerator::generate_vector_mask(const char *stub_name, int64_t mask) {
  __ align(CodeEntryAlignment);
  StubCodeMark mark(this, "StubRoutines", stub_name);
  address start = __ pc();

  __ emit_data64(mask, relocInfo::none);
  __ emit_data64(mask, relocInfo::none);
  __ emit_data64(mask, relocInfo::none);
  __ emit_data64(mask, relocInfo::none);
  __ emit_data64(mask, relocInfo::none);
  __ emit_data64(mask, relocInfo::none);
  __ emit_data64(mask, relocInfo::none);
  __ emit_data64(mask, relocInfo::none);

  return start;
}

address StubGenerator::generate_vector_byte_perm_mask(const char *stub_name) {
  __ align(CodeEntryAlignment);
  StubCodeMark mark(this, "StubRoutines", stub_name);
  address start = __ pc();

  __ emit_data64(0x0000000000000001, relocInfo::none);
  __ emit_data64(0x0000000000000003, relocInfo::none);
  __ emit_data64(0x0000000000000005, relocInfo::none);
  __ emit_data64(0x0000000000000007, relocInfo::none);
  __ emit_data64(0x0000000000000000, relocInfo::none);
  __ emit_data64(0x0000000000000002, relocInfo::none);
  __ emit_data64(0x0000000000000004, relocInfo::none);
  __ emit_data64(0x0000000000000006, relocInfo::none);

  return start;
}

address StubGenerator::generate_vector_fp_mask(const char *stub_name, int64_t mask) {
  __ align(CodeEntryAlignment);
  StubCodeMark mark(this, "StubRoutines", stub_name);
  address start = __ pc();

  __ emit_data64(mask, relocInfo::none);
  __ emit_data64(mask, relocInfo::none);
  __ emit_data64(mask, relocInfo::none);
  __ emit_data64(mask, relocInfo::none);
  __ emit_data64(mask, relocInfo::none);
  __ emit_data64(mask, relocInfo::none);
  __ emit_data64(mask, relocInfo::none);
  __ emit_data64(mask, relocInfo::none);

  return start;
}

address StubGenerator::generate_vector_custom_i32(const char *stub_name, Assembler::AvxVectorLen len,
                                   int32_t val0, int32_t val1, int32_t val2, int32_t val3,
                                   int32_t val4, int32_t val5, int32_t val6, int32_t val7,
                                   int32_t val8, int32_t val9, int32_t val10, int32_t val11,
                                   int32_t val12, int32_t val13, int32_t val14, int32_t val15) {
  __ align(CodeEntryAlignment);
  StubCodeMark mark(this, "StubRoutines", stub_name);
  address start = __ pc();

  assert(len != Assembler::AVX_NoVec, "vector len must be specified");
  __ emit_data(val0, relocInfo::none, 0);
  __ emit_data(val1, relocInfo::none, 0);
  __ emit_data(val2, relocInfo::none, 0);
  __ emit_data(val3, relocInfo::none, 0);
  if (len >= Assembler::AVX_256bit) {
    __ emit_data(val4, relocInfo::none, 0);
    __ emit_data(val5, relocInfo::none, 0);
    __ emit_data(val6, relocInfo::none, 0);
    __ emit_data(val7, relocInfo::none, 0);
    if (len >= Assembler::AVX_512bit) {
      __ emit_data(val8, relocInfo::none, 0);
      __ emit_data(val9, relocInfo::none, 0);
      __ emit_data(val10, relocInfo::none, 0);
      __ emit_data(val11, relocInfo::none, 0);
      __ emit_data(val12, relocInfo::none, 0);
      __ emit_data(val13, relocInfo::none, 0);
      __ emit_data(val14, relocInfo::none, 0);
      __ emit_data(val15, relocInfo::none, 0);
    }
  }
  return start;
}

// Non-destructive plausibility checks for oops
//
// Arguments:
//    all args on stack!
//
// Stack after saving c_rarg3:
//    [tos + 0]: saved c_rarg3
//    [tos + 1]: saved c_rarg2
//    [tos + 2]: saved r12 (several TemplateTable methods use it)
//    [tos + 3]: saved flags
//    [tos + 4]: return address
//  * [tos + 5]: error message (char*)
//  * [tos + 6]: object to verify (oop)
//  * [tos + 7]: saved rax - saved by caller and bashed
//  * [tos + 8]: saved r10 (rscratch1) - saved by caller
//  * = popped on exit
address StubGenerator::generate_verify_oop() {
  StubCodeMark mark(this, "StubRoutines", "verify_oop");
  address start = __ pc();

  Label exit, error;

  __ pushf();
  __ incrementl(ExternalAddress((address) StubRoutines::verify_oop_count_addr()), rscratch1);

  __ push(r12);

  // save c_rarg2 and c_rarg3
  __ push(c_rarg2);
  __ push(c_rarg3);

  enum {
    // After previous pushes.
    oop_to_verify = 6 * wordSize,
    saved_rax     = 7 * wordSize,
    saved_r10     = 8 * wordSize,

    // Before the call to MacroAssembler::debug(), see below.
    return_addr   = 16 * wordSize,
    error_msg     = 17 * wordSize
  };

  // get object
  __ movptr(rax, Address(rsp, oop_to_verify));

  // make sure object is 'reasonable'
  __ testptr(rax, rax);
  __ jcc(Assembler::zero, exit); // if obj is NULL it is OK

#if INCLUDE_ZGC
  if (UseZGC) {
    // Check if metadata bits indicate a bad oop
    __ testptr(rax, Address(r15_thread, ZThreadLocalData::address_bad_mask_offset()));
    __ jcc(Assembler::notZero, error);
  }
#endif

  // Check if the oop is in the right area of memory
  __ movptr(c_rarg2, rax);
  __ movptr(c_rarg3, (intptr_t) Universe::verify_oop_mask());
  __ andptr(c_rarg2, c_rarg3);
  __ movptr(c_rarg3, (intptr_t) Universe::verify_oop_bits());
  __ cmpptr(c_rarg2, c_rarg3);
  __ jcc(Assembler::notZero, error);

  // make sure klass is 'reasonable', which is not zero.
  __ load_klass(rax, rax, rscratch1);  // get klass
  __ testptr(rax, rax);
  __ jcc(Assembler::zero, error); // if klass is NULL it is broken

  // return if everything seems ok
  __ bind(exit);
  __ movptr(rax, Address(rsp, saved_rax));     // get saved rax back
  __ movptr(rscratch1, Address(rsp, saved_r10)); // get saved r10 back
  __ pop(c_rarg3);                             // restore c_rarg3
  __ pop(c_rarg2);                             // restore c_rarg2
  __ pop(r12);                                 // restore r12
  __ popf();                                   // restore flags
  __ ret(4 * wordSize);                        // pop caller saved stuff

  // handle errors
  __ bind(error);
  __ movptr(rax, Address(rsp, saved_rax));     // get saved rax back
  __ movptr(rscratch1, Address(rsp, saved_r10)); // get saved r10 back
  __ pop(c_rarg3);                             // get saved c_rarg3 back
  __ pop(c_rarg2);                             // get saved c_rarg2 back
  __ pop(r12);                                 // get saved r12 back
  __ popf();                                   // get saved flags off stack --
                                               // will be ignored

  __ pusha();                                  // push registers
                                               // (rip is already
                                               // already pushed)
  // debug(char* msg, int64_t pc, int64_t regs[])
  // We've popped the registers we'd saved (c_rarg3, c_rarg2 and flags), and
  // pushed all the registers, so now the stack looks like:
  //     [tos +  0] 16 saved registers
  //     [tos + 16] return address
  //   * [tos + 17] error message (char*)
  //   * [tos + 18] object to verify (oop)
  //   * [tos + 19] saved rax - saved by caller and bashed
  //   * [tos + 20] saved r10 (rscratch1) - saved by caller
  //   * = popped on exit

  __ movptr(c_rarg0, Address(rsp, error_msg));    // pass address of error message
  __ movptr(c_rarg1, Address(rsp, return_addr));  // pass return address
  __ movq(c_rarg2, rsp);                          // pass address of regs on stack
  __ mov(r12, rsp);                               // remember rsp
  __ subptr(rsp, frame::arg_reg_save_area_bytes); // windows
  __ andptr(rsp, -16);                            // align stack as required by ABI
  BLOCK_COMMENT("call MacroAssembler::debug");
  __ call(RuntimeAddress(CAST_FROM_FN_PTR(address, MacroAssembler::debug64)));
  __ hlt();

  return start;
}


// Shuffle first three arg regs on Windows into Linux/Solaris locations.
//
// Outputs:
//    rdi - rcx
//    rsi - rdx
//    rdx - r8
//    rcx - r9
//
// Registers r9 and r10 are used to save rdi and rsi on Windows, which latter
// are non-volatile.  r9 and r10 should not be used by the caller.
//
void StubGenerator::setup_arg_regs(int nargs) {
  const Register saved_rdi = r9;
  const Register saved_rsi = r10;
  assert(nargs == 3 || nargs == 4, "else fix");
#ifdef _WIN64
  assert(c_rarg0 == rcx && c_rarg1 == rdx && c_rarg2 == r8 && c_rarg3 == r9,
         "unexpected argument registers");
  if (nargs >= 4)
    __ mov(rax, r9);  // r9 is also saved_rdi
  __ movptr(saved_rdi, rdi);
  __ movptr(saved_rsi, rsi);
  __ mov(rdi, rcx); // c_rarg0
  __ mov(rsi, rdx); // c_rarg1
  __ mov(rdx, r8);  // c_rarg2
  if (nargs >= 4)
    __ mov(rcx, rax); // c_rarg3 (via rax)
#else
  assert(c_rarg0 == rdi && c_rarg1 == rsi && c_rarg2 == rdx && c_rarg3 == rcx,
         "unexpected argument registers");
#endif
  DEBUG_ONLY(_regs_in_thread = false;)
}


void StubGenerator::restore_arg_regs() {
  assert(!_regs_in_thread, "wrong call to restore_arg_regs");
  const Register saved_rdi = r9;
  const Register saved_rsi = r10;
#ifdef _WIN64
  __ movptr(rdi, saved_rdi);
  __ movptr(rsi, saved_rsi);
#endif
}


// This is used in places where r10 is a scratch register, and can
// be adapted if r9 is needed also.
void StubGenerator::setup_arg_regs_using_thread() {
  const Register saved_r15 = r9;
#ifdef _WIN64
  __ mov(saved_r15, r15);  // r15 is callee saved and needs to be restored
  __ get_thread(r15_thread);
  assert(c_rarg0 == rcx && c_rarg1 == rdx && c_rarg2 == r8 && c_rarg3 == r9,
         "unexpected argument registers");
  __ movptr(Address(r15_thread, in_bytes(JavaThread::windows_saved_rdi_offset())), rdi);
  __ movptr(Address(r15_thread, in_bytes(JavaThread::windows_saved_rsi_offset())), rsi);

  __ mov(rdi, rcx); // c_rarg0
  __ mov(rsi, rdx); // c_rarg1
  __ mov(rdx, r8);  // c_rarg2
#else
  assert(c_rarg0 == rdi && c_rarg1 == rsi && c_rarg2 == rdx && c_rarg3 == rcx,
         "unexpected argument registers");
#endif
  DEBUG_ONLY(_regs_in_thread = true;)
}


void StubGenerator::restore_arg_regs_using_thread() {
  assert(_regs_in_thread, "wrong call to restore_arg_regs");
  const Register saved_r15 = r9;
#ifdef _WIN64
  __ get_thread(r15_thread);
  __ movptr(rsi, Address(r15_thread, in_bytes(JavaThread::windows_saved_rsi_offset())));
  __ movptr(rdi, Address(r15_thread, in_bytes(JavaThread::windows_saved_rdi_offset())));
  __ mov(r15, saved_r15);  // r15 is callee saved and needs to be restored
#endif
}


void StubGenerator::setup_argument_regs(BasicType type) {
  if (type == T_BYTE || type == T_SHORT) {
    setup_arg_regs(); // from => rdi, to => rsi, count => rdx
                      // r9 and r10 may be used to save non-volatile registers
  } else {
    setup_arg_regs_using_thread(); // from => rdi, to => rsi, count => rdx
                                   // r9 is used to save r15_thread
  }
}


void StubGenerator::restore_argument_regs(BasicType type) {
  if (type == T_BYTE || type == T_SHORT) {
    restore_arg_regs();
  } else {
    restore_arg_regs_using_thread();
  }
}

<<<<<<< HEAD
  //
  //  Generate generic array copy stubs
  //
  //  Input:
  //    c_rarg0    -  src oop
  //    c_rarg1    -  src_pos (32-bits)
  //    c_rarg2    -  dst oop
  //    c_rarg3    -  dst_pos (32-bits)
  // not Win64
  //    c_rarg4    -  element count (32-bits)
  // Win64
  //    rsp+40     -  element count (32-bits)
  //
  //  Output:
  //    rax ==  0  -  success
  //    rax == -1^K - failure, where K is partial transfer count
  //
  address generate_generic_copy(const char *name,
                                address byte_copy_entry, address short_copy_entry,
                                address int_copy_entry, address oop_copy_entry,
                                address long_copy_entry, address checkcast_copy_entry) {

    Label L_failed, L_failed_0, L_objArray;
    Label L_copy_shorts, L_copy_ints, L_copy_longs;

    // Input registers
    const Register src        = c_rarg0;  // source array oop
    const Register src_pos    = c_rarg1;  // source position
    const Register dst        = c_rarg2;  // destination array oop
    const Register dst_pos    = c_rarg3;  // destination position
#ifndef _WIN64
    const Register length     = c_rarg4;
    const Register rklass_tmp = r9;  // load_klass
#else
    const Address  length(rsp, 7 * wordSize);  // elements count is on stack on Win64
    const Register rklass_tmp = rdi;  // load_klass
#endif

    { int modulus = CodeEntryAlignment;
      int target  = modulus - 5; // 5 = sizeof jmp(L_failed)
      int advance = target - (__ offset() % modulus);
      if (advance < 0)  advance += modulus;
      if (advance > 0)  __ nop(advance);
    }
    StubCodeMark mark(this, "StubRoutines", name);

    // Short-hop target to L_failed.  Makes for denser prologue code.
    __ BIND(L_failed_0);
    __ jmp(L_failed);
    assert(__ offset() % CodeEntryAlignment == 0, "no further alignment needed");

    __ align(CodeEntryAlignment);
    address start = __ pc();

    __ enter(); // required for proper stackwalking of RuntimeStub frame

#ifdef _WIN64
    __ push(rklass_tmp); // rdi is callee-save on Windows
#endif

    // bump this on entry, not on exit:
    INC_COUNTER_NP(SharedRuntime::_generic_array_copy_ctr, rscratch1);

    //-----------------------------------------------------------------------
    // Assembler stub will be used for this call to arraycopy
    // if the following conditions are met:
    //
    // (1) src and dst must not be null.
    // (2) src_pos must not be negative.
    // (3) dst_pos must not be negative.
    // (4) length  must not be negative.
    // (5) src klass and dst klass should be the same and not NULL.
    // (6) src and dst should be arrays.
    // (7) src_pos + length must not exceed length of src.
    // (8) dst_pos + length must not exceed length of dst.
    //

    //  if (src == NULL) return -1;
    __ testptr(src, src);         // src oop
    size_t j1off = __ offset();
    __ jccb(Assembler::zero, L_failed_0);

    //  if (src_pos < 0) return -1;
    __ testl(src_pos, src_pos); // src_pos (32-bits)
    __ jccb(Assembler::negative, L_failed_0);

    //  if (dst == NULL) return -1;
    __ testptr(dst, dst);         // dst oop
    __ jccb(Assembler::zero, L_failed_0);

    //  if (dst_pos < 0) return -1;
    __ testl(dst_pos, dst_pos); // dst_pos (32-bits)
    size_t j4off = __ offset();
    __ jccb(Assembler::negative, L_failed_0);

    // The first four tests are very dense code,
    // but not quite dense enough to put four
    // jumps in a 16-byte instruction fetch buffer.
    // That's good, because some branch predicters
    // do not like jumps so close together.
    // Make sure of this.
    guarantee(((j1off ^ j4off) & ~15) != 0, "I$ line of 1st & 4th jumps");

    // registers used as temp
    const Register r11_length    = r11; // elements count to copy
    const Register r10_src_klass = r10; // array klass

    //  if (length < 0) return -1;
    __ movl(r11_length, length);        // length (elements count, 32-bits value)
    __ testl(r11_length, r11_length);
    __ jccb(Assembler::negative, L_failed_0);

    __ load_klass(r10_src_klass, src, rklass_tmp);
#ifdef ASSERT
    //  assert(src->klass() != NULL);
    {
      BLOCK_COMMENT("assert klasses not null {");
      Label L1, L2;
      __ testptr(r10_src_klass, r10_src_klass);
      __ jcc(Assembler::notZero, L2);   // it is broken if klass is NULL
      __ bind(L1);
      __ stop("broken null klass");
      __ bind(L2);
      __ load_klass(rax, dst, rklass_tmp);
      __ cmpq(rax, 0);
      __ jcc(Assembler::equal, L1);     // this would be broken also
      BLOCK_COMMENT("} assert klasses not null done");
    }
#endif

    // Load layout helper (32-bits)
    //
    //  |array_tag|     | header_size | element_type |     |log2_element_size|
    // 32        30    24            16              8     2                 0
    //
    //   array_tag: typeArray = 0x3, objArray = 0x2, non-array = 0x0
    //

    const int lh_offset = in_bytes(Klass::layout_helper_offset());

    // Handle objArrays completely differently...
    const jint objArray_lh = Klass::array_layout_helper(T_OBJECT);
    __ cmpl(Address(r10_src_klass, lh_offset), objArray_lh);
    __ jcc(Assembler::equal, L_objArray);

    //  if (src->klass() != dst->klass()) return -1;
    __ load_klass(rax, dst, rklass_tmp);
    __ cmpq(r10_src_klass, rax);
    __ jcc(Assembler::notEqual, L_failed);

    const Register rax_lh = rax;  // layout helper
    __ movl(rax_lh, Address(r10_src_klass, lh_offset));

    // Check for flat inline type array -> return -1
    __ testl(rax_lh, Klass::_lh_array_tag_flat_value_bit_inplace);
    __ jcc(Assembler::notZero, L_failed);

    // Check for null-free (non-flat) inline type array -> handle as object array
    __ testl(rax_lh, Klass::_lh_null_free_array_bit_inplace);
    __ jcc(Assembler::notZero, L_objArray);

    //  if (!src->is_Array()) return -1;
    __ cmpl(rax_lh, Klass::_lh_neutral_value);
    __ jcc(Assembler::greaterEqual, L_failed);

    // At this point, it is known to be a typeArray (array_tag 0x3).
#ifdef ASSERT
    {
      BLOCK_COMMENT("assert primitive array {");
      Label L;
      __ movl(rklass_tmp, rax_lh);
      __ sarl(rklass_tmp, Klass::_lh_array_tag_shift);
      __ cmpl(rklass_tmp, Klass::_lh_array_tag_type_value);
      __ jcc(Assembler::equal, L);
      __ stop("must be a primitive array");
      __ bind(L);
      BLOCK_COMMENT("} assert primitive array done");
    }
#endif

    arraycopy_range_checks(src, src_pos, dst, dst_pos, r11_length,
                           r10, L_failed);

    // TypeArrayKlass
    //
    // src_addr = (src + array_header_in_bytes()) + (src_pos << log2elemsize);
    // dst_addr = (dst + array_header_in_bytes()) + (dst_pos << log2elemsize);
    //

    const Register r10_offset = r10;    // array offset
    const Register rax_elsize = rax_lh; // element size

    __ movl(r10_offset, rax_lh);
    __ shrl(r10_offset, Klass::_lh_header_size_shift);
    __ andptr(r10_offset, Klass::_lh_header_size_mask);   // array_offset
    __ addptr(src, r10_offset);           // src array offset
    __ addptr(dst, r10_offset);           // dst array offset
    BLOCK_COMMENT("choose copy loop based on element size");
    __ andl(rax_lh, Klass::_lh_log2_element_size_mask); // rax_lh -> rax_elsize

#ifdef _WIN64
    __ pop(rklass_tmp); // Restore callee-save rdi
#endif

    // next registers should be set before the jump to corresponding stub
    const Register from     = c_rarg0;  // source array address
    const Register to       = c_rarg1;  // destination array address
    const Register count    = c_rarg2;  // elements count

    // 'from', 'to', 'count' registers should be set in such order
    // since they are the same as 'src', 'src_pos', 'dst'.

    __ cmpl(rax_elsize, 0);
    __ jccb(Assembler::notEqual, L_copy_shorts);
    __ lea(from, Address(src, src_pos, Address::times_1, 0));// src_addr
    __ lea(to,   Address(dst, dst_pos, Address::times_1, 0));// dst_addr
    __ movl2ptr(count, r11_length); // length
    __ jump(RuntimeAddress(byte_copy_entry));

  __ BIND(L_copy_shorts);
    __ cmpl(rax_elsize, LogBytesPerShort);
    __ jccb(Assembler::notEqual, L_copy_ints);
    __ lea(from, Address(src, src_pos, Address::times_2, 0));// src_addr
    __ lea(to,   Address(dst, dst_pos, Address::times_2, 0));// dst_addr
    __ movl2ptr(count, r11_length); // length
    __ jump(RuntimeAddress(short_copy_entry));

  __ BIND(L_copy_ints);
    __ cmpl(rax_elsize, LogBytesPerInt);
    __ jccb(Assembler::notEqual, L_copy_longs);
    __ lea(from, Address(src, src_pos, Address::times_4, 0));// src_addr
    __ lea(to,   Address(dst, dst_pos, Address::times_4, 0));// dst_addr
    __ movl2ptr(count, r11_length); // length
    __ jump(RuntimeAddress(int_copy_entry));

  __ BIND(L_copy_longs);
#ifdef ASSERT
    {
      BLOCK_COMMENT("assert long copy {");
      Label L;
      __ cmpl(rax_elsize, LogBytesPerLong);
      __ jcc(Assembler::equal, L);
      __ stop("must be long copy, but elsize is wrong");
      __ bind(L);
      BLOCK_COMMENT("} assert long copy done");
    }
#endif
    __ lea(from, Address(src, src_pos, Address::times_8, 0));// src_addr
    __ lea(to,   Address(dst, dst_pos, Address::times_8, 0));// dst_addr
    __ movl2ptr(count, r11_length); // length
    __ jump(RuntimeAddress(long_copy_entry));

    // ObjArrayKlass
  __ BIND(L_objArray);
    // live at this point:  r10_src_klass, r11_length, src[_pos], dst[_pos]

    Label L_plain_copy, L_checkcast_copy;
    //  test array classes for subtyping
    __ load_klass(rax, dst, rklass_tmp);
    __ cmpq(r10_src_klass, rax); // usual case is exact equality
    __ jcc(Assembler::notEqual, L_checkcast_copy);

    // Identically typed arrays can be copied without element-wise checks.
    arraycopy_range_checks(src, src_pos, dst, dst_pos, r11_length,
                           r10, L_failed);

    __ lea(from, Address(src, src_pos, TIMES_OOP,
                 arrayOopDesc::base_offset_in_bytes(T_OBJECT))); // src_addr
    __ lea(to,   Address(dst, dst_pos, TIMES_OOP,
                 arrayOopDesc::base_offset_in_bytes(T_OBJECT))); // dst_addr
    __ movl2ptr(count, r11_length); // length
  __ BIND(L_plain_copy);
#ifdef _WIN64
    __ pop(rklass_tmp); // Restore callee-save rdi
#endif
    __ jump(RuntimeAddress(oop_copy_entry));

  __ BIND(L_checkcast_copy);
    // live at this point:  r10_src_klass, r11_length, rax (dst_klass)
    {
      // Before looking at dst.length, make sure dst is also an objArray.
      // This check also fails for flat/null-free arrays which are not supported.
      __ cmpl(Address(rax, lh_offset), objArray_lh);
      __ jcc(Assembler::notEqual, L_failed);

#ifdef ASSERT
      {
        BLOCK_COMMENT("assert not null-free array {");
        Label L;
        __ movl(rklass_tmp, Address(rax, lh_offset));
        __ testl(rklass_tmp, Klass::_lh_null_free_array_bit_inplace);
        __ jcc(Assembler::zero, L);
        __ stop("unexpected null-free array");
        __ bind(L);
        BLOCK_COMMENT("} assert not null-free array");
      }
#endif

      // It is safe to examine both src.length and dst.length.
      arraycopy_range_checks(src, src_pos, dst, dst_pos, r11_length,
                             rax, L_failed);

      const Register r11_dst_klass = r11;
      __ load_klass(r11_dst_klass, dst, rklass_tmp); // reload

      // Marshal the base address arguments now, freeing registers.
      __ lea(from, Address(src, src_pos, TIMES_OOP,
                   arrayOopDesc::base_offset_in_bytes(T_OBJECT)));
      __ lea(to,   Address(dst, dst_pos, TIMES_OOP,
                   arrayOopDesc::base_offset_in_bytes(T_OBJECT)));
      __ movl(count, length);           // length (reloaded)
      Register sco_temp = c_rarg3;      // this register is free now
      assert_different_registers(from, to, count, sco_temp,
                                 r11_dst_klass, r10_src_klass);
      assert_clean_int(count, sco_temp);

      // Generate the type check.
      const int sco_offset = in_bytes(Klass::super_check_offset_offset());
      __ movl(sco_temp, Address(r11_dst_klass, sco_offset));
      assert_clean_int(sco_temp, rax);
      generate_type_check(r10_src_klass, sco_temp, r11_dst_klass, L_plain_copy);

      // Fetch destination element klass from the ObjArrayKlass header.
      int ek_offset = in_bytes(ObjArrayKlass::element_klass_offset());
      __ movptr(r11_dst_klass, Address(r11_dst_klass, ek_offset));
      __ movl(  sco_temp,      Address(r11_dst_klass, sco_offset));
      assert_clean_int(sco_temp, rax);

#ifdef _WIN64
      __ pop(rklass_tmp); // Restore callee-save rdi
#endif
=======
address StubGenerator::generate_data_cache_writeback() {
  const Register src        = c_rarg0;  // source address
>>>>>>> 1e031e6a

  __ align(CodeEntryAlignment);

  StubCodeMark mark(this, "StubRoutines", "_data_cache_writeback");

  address start = __ pc();

  __ enter();
  __ cache_wb(Address(src, 0));
  __ leave();
  __ ret(0);

  return start;
}

address StubGenerator::generate_data_cache_writeback_sync() {
  const Register is_pre    = c_rarg0;  // pre or post sync

  __ align(CodeEntryAlignment);

  StubCodeMark mark(this, "StubRoutines", "_data_cache_writeback_sync");

  // pre wbsync is a no-op
  // post wbsync translates to an sfence

  Label skip;
  address start = __ pc();

  __ enter();
  __ cmpl(is_pre, 0);
  __ jcc(Assembler::notEqual, skip);
  __ cache_wbsync(false);
  __ bind(skip);
  __ leave();
  __ ret(0);

  return start;
}

// AES intrinsic stubs

address StubGenerator::generate_key_shuffle_mask() {
  __ align(16);
  StubCodeMark mark(this, "StubRoutines", "key_shuffle_mask");
  address start = __ pc();

  __ emit_data64( 0x0405060700010203, relocInfo::none );
  __ emit_data64( 0x0c0d0e0f08090a0b, relocInfo::none );

  return start;
}

address StubGenerator::generate_counter_shuffle_mask() {
  __ align(16);
  StubCodeMark mark(this, "StubRoutines", "counter_shuffle_mask");
  address start = __ pc();

  __ emit_data64(0x08090a0b0c0d0e0f, relocInfo::none);
  __ emit_data64(0x0001020304050607, relocInfo::none);

  return start;
}

// Utility routine for loading a 128-bit key word in little endian format
// can optionally specify that the shuffle mask is already in an xmmregister
void StubGenerator::load_key(XMMRegister xmmdst, Register key, int offset, XMMRegister xmm_shuf_mask) {
  __ movdqu(xmmdst, Address(key, offset));
  if (xmm_shuf_mask != xnoreg) {
    __ pshufb(xmmdst, xmm_shuf_mask);
  } else {
    __ pshufb(xmmdst, ExternalAddress(StubRoutines::x86::key_shuffle_mask_addr()));
  }
}

// Utility routine for increase 128bit counter (iv in CTR mode)
void StubGenerator::inc_counter(Register reg, XMMRegister xmmdst, int inc_delta, Label& next_block) {
  __ pextrq(reg, xmmdst, 0x0);
  __ addq(reg, inc_delta);
  __ pinsrq(xmmdst, reg, 0x0);
  __ jcc(Assembler::carryClear, next_block); // jump if no carry
  __ pextrq(reg, xmmdst, 0x01); // Carry
  __ addq(reg, 0x01);
  __ pinsrq(xmmdst, reg, 0x01); //Carry end
  __ BIND(next_block);          // next instruction
}

// Arguments:
//
// Inputs:
//   c_rarg0   - source byte array address
//   c_rarg1   - destination byte array address
//   c_rarg2   - K (key) in little endian int array
//
address StubGenerator::generate_aescrypt_encryptBlock() {
  assert(UseAES, "need AES instructions and misaligned SSE support");
  __ align(CodeEntryAlignment);
  StubCodeMark mark(this, "StubRoutines", "aescrypt_encryptBlock");
  Label L_doLast;
  address start = __ pc();

  const Register from        = c_rarg0;  // source array address
  const Register to          = c_rarg1;  // destination array address
  const Register key         = c_rarg2;  // key array address
  const Register keylen      = rax;

  const XMMRegister xmm_result = xmm0;
  const XMMRegister xmm_key_shuf_mask = xmm1;
  // On win64 xmm6-xmm15 must be preserved so don't use them.
  const XMMRegister xmm_temp1  = xmm2;
  const XMMRegister xmm_temp2  = xmm3;
  const XMMRegister xmm_temp3  = xmm4;
  const XMMRegister xmm_temp4  = xmm5;

  __ enter(); // required for proper stackwalking of RuntimeStub frame

  // keylen could be only {11, 13, 15} * 4 = {44, 52, 60}
  __ movl(keylen, Address(key, arrayOopDesc::length_offset_in_bytes() - arrayOopDesc::base_offset_in_bytes(T_INT)));

  __ movdqu(xmm_key_shuf_mask, ExternalAddress(StubRoutines::x86::key_shuffle_mask_addr()));
  __ movdqu(xmm_result, Address(from, 0));  // get 16 bytes of input

  // For encryption, the java expanded key ordering is just what we need
  // we don't know if the key is aligned, hence not using load-execute form

  load_key(xmm_temp1, key, 0x00, xmm_key_shuf_mask);
  __ pxor(xmm_result, xmm_temp1);

  load_key(xmm_temp1, key, 0x10, xmm_key_shuf_mask);
  load_key(xmm_temp2, key, 0x20, xmm_key_shuf_mask);
  load_key(xmm_temp3, key, 0x30, xmm_key_shuf_mask);
  load_key(xmm_temp4, key, 0x40, xmm_key_shuf_mask);

  __ aesenc(xmm_result, xmm_temp1);
  __ aesenc(xmm_result, xmm_temp2);
  __ aesenc(xmm_result, xmm_temp3);
  __ aesenc(xmm_result, xmm_temp4);

  load_key(xmm_temp1, key, 0x50, xmm_key_shuf_mask);
  load_key(xmm_temp2, key, 0x60, xmm_key_shuf_mask);
  load_key(xmm_temp3, key, 0x70, xmm_key_shuf_mask);
  load_key(xmm_temp4, key, 0x80, xmm_key_shuf_mask);

  __ aesenc(xmm_result, xmm_temp1);
  __ aesenc(xmm_result, xmm_temp2);
  __ aesenc(xmm_result, xmm_temp3);
  __ aesenc(xmm_result, xmm_temp4);

  load_key(xmm_temp1, key, 0x90, xmm_key_shuf_mask);
  load_key(xmm_temp2, key, 0xa0, xmm_key_shuf_mask);

  __ cmpl(keylen, 44);
  __ jccb(Assembler::equal, L_doLast);

  __ aesenc(xmm_result, xmm_temp1);
  __ aesenc(xmm_result, xmm_temp2);

  load_key(xmm_temp1, key, 0xb0, xmm_key_shuf_mask);
  load_key(xmm_temp2, key, 0xc0, xmm_key_shuf_mask);

  __ cmpl(keylen, 52);
  __ jccb(Assembler::equal, L_doLast);

  __ aesenc(xmm_result, xmm_temp1);
  __ aesenc(xmm_result, xmm_temp2);

  load_key(xmm_temp1, key, 0xd0, xmm_key_shuf_mask);
  load_key(xmm_temp2, key, 0xe0, xmm_key_shuf_mask);

  __ BIND(L_doLast);
  __ aesenc(xmm_result, xmm_temp1);
  __ aesenclast(xmm_result, xmm_temp2);
  __ movdqu(Address(to, 0), xmm_result);        // store the result
  __ xorptr(rax, rax); // return 0
  __ leave(); // required for proper stackwalking of RuntimeStub frame
  __ ret(0);

  return start;
}


// Arguments:
//
// Inputs:
//   c_rarg0   - source byte array address
//   c_rarg1   - destination byte array address
//   c_rarg2   - K (key) in little endian int array
//
address StubGenerator::generate_aescrypt_decryptBlock() {
  assert(UseAES, "need AES instructions and misaligned SSE support");
  __ align(CodeEntryAlignment);
  StubCodeMark mark(this, "StubRoutines", "aescrypt_decryptBlock");
  Label L_doLast;
  address start = __ pc();

  const Register from        = c_rarg0;  // source array address
  const Register to          = c_rarg1;  // destination array address
  const Register key         = c_rarg2;  // key array address
  const Register keylen      = rax;

  const XMMRegister xmm_result = xmm0;
  const XMMRegister xmm_key_shuf_mask = xmm1;
  // On win64 xmm6-xmm15 must be preserved so don't use them.
  const XMMRegister xmm_temp1  = xmm2;
  const XMMRegister xmm_temp2  = xmm3;
  const XMMRegister xmm_temp3  = xmm4;
  const XMMRegister xmm_temp4  = xmm5;

  __ enter(); // required for proper stackwalking of RuntimeStub frame

  // keylen could be only {11, 13, 15} * 4 = {44, 52, 60}
  __ movl(keylen, Address(key, arrayOopDesc::length_offset_in_bytes() - arrayOopDesc::base_offset_in_bytes(T_INT)));

  __ movdqu(xmm_key_shuf_mask, ExternalAddress(StubRoutines::x86::key_shuffle_mask_addr()));
  __ movdqu(xmm_result, Address(from, 0));

  // for decryption java expanded key ordering is rotated one position from what we want
  // so we start from 0x10 here and hit 0x00 last
  // we don't know if the key is aligned, hence not using load-execute form
  load_key(xmm_temp1, key, 0x10, xmm_key_shuf_mask);
  load_key(xmm_temp2, key, 0x20, xmm_key_shuf_mask);
  load_key(xmm_temp3, key, 0x30, xmm_key_shuf_mask);
  load_key(xmm_temp4, key, 0x40, xmm_key_shuf_mask);

  __ pxor  (xmm_result, xmm_temp1);
  __ aesdec(xmm_result, xmm_temp2);
  __ aesdec(xmm_result, xmm_temp3);
  __ aesdec(xmm_result, xmm_temp4);

  load_key(xmm_temp1, key, 0x50, xmm_key_shuf_mask);
  load_key(xmm_temp2, key, 0x60, xmm_key_shuf_mask);
  load_key(xmm_temp3, key, 0x70, xmm_key_shuf_mask);
  load_key(xmm_temp4, key, 0x80, xmm_key_shuf_mask);

  __ aesdec(xmm_result, xmm_temp1);
  __ aesdec(xmm_result, xmm_temp2);
  __ aesdec(xmm_result, xmm_temp3);
  __ aesdec(xmm_result, xmm_temp4);

  load_key(xmm_temp1, key, 0x90, xmm_key_shuf_mask);
  load_key(xmm_temp2, key, 0xa0, xmm_key_shuf_mask);
  load_key(xmm_temp3, key, 0x00, xmm_key_shuf_mask);

  __ cmpl(keylen, 44);
  __ jccb(Assembler::equal, L_doLast);

  __ aesdec(xmm_result, xmm_temp1);
  __ aesdec(xmm_result, xmm_temp2);

  load_key(xmm_temp1, key, 0xb0, xmm_key_shuf_mask);
  load_key(xmm_temp2, key, 0xc0, xmm_key_shuf_mask);

  __ cmpl(keylen, 52);
  __ jccb(Assembler::equal, L_doLast);

  __ aesdec(xmm_result, xmm_temp1);
  __ aesdec(xmm_result, xmm_temp2);

  load_key(xmm_temp1, key, 0xd0, xmm_key_shuf_mask);
  load_key(xmm_temp2, key, 0xe0, xmm_key_shuf_mask);

  __ BIND(L_doLast);
  __ aesdec(xmm_result, xmm_temp1);
  __ aesdec(xmm_result, xmm_temp2);

  // for decryption the aesdeclast operation is always on key+0x00
  __ aesdeclast(xmm_result, xmm_temp3);
  __ movdqu(Address(to, 0), xmm_result);  // store the result
  __ xorptr(rax, rax); // return 0
  __ leave(); // required for proper stackwalking of RuntimeStub frame
  __ ret(0);

  return start;
}


// Arguments:
//
// Inputs:
//   c_rarg0   - source byte array address
//   c_rarg1   - destination byte array address
//   c_rarg2   - K (key) in little endian int array
//   c_rarg3   - r vector byte array address
//   c_rarg4   - input length
//
// Output:
//   rax       - input length
//
address StubGenerator::generate_cipherBlockChaining_encryptAESCrypt() {
  assert(UseAES, "need AES instructions and misaligned SSE support");
  __ align(CodeEntryAlignment);
  StubCodeMark mark(this, "StubRoutines", "cipherBlockChaining_encryptAESCrypt");
  address start = __ pc();

  Label L_exit, L_key_192_256, L_key_256, L_loopTop_128, L_loopTop_192, L_loopTop_256;
  const Register from        = c_rarg0;  // source array address
  const Register to          = c_rarg1;  // destination array address
  const Register key         = c_rarg2;  // key array address
  const Register rvec        = c_rarg3;  // r byte array initialized from initvector array address
                                         // and left with the results of the last encryption block
#ifndef _WIN64
  const Register len_reg     = c_rarg4;  // src len (must be multiple of blocksize 16)
#else
  const Address  len_mem(rbp, 6 * wordSize);  // length is on stack on Win64
  const Register len_reg     = r11;      // pick the volatile windows register
#endif
  const Register pos         = rax;

  // xmm register assignments for the loops below
  const XMMRegister xmm_result = xmm0;
  const XMMRegister xmm_temp   = xmm1;
  // keys 0-10 preloaded into xmm2-xmm12
  const int XMM_REG_NUM_KEY_FIRST = 2;
  const int XMM_REG_NUM_KEY_LAST  = 15;
  const XMMRegister xmm_key0   = as_XMMRegister(XMM_REG_NUM_KEY_FIRST);
  const XMMRegister xmm_key10  = as_XMMRegister(XMM_REG_NUM_KEY_FIRST+10);
  const XMMRegister xmm_key11  = as_XMMRegister(XMM_REG_NUM_KEY_FIRST+11);
  const XMMRegister xmm_key12  = as_XMMRegister(XMM_REG_NUM_KEY_FIRST+12);
  const XMMRegister xmm_key13  = as_XMMRegister(XMM_REG_NUM_KEY_FIRST+13);

  __ enter(); // required for proper stackwalking of RuntimeStub frame

#ifdef _WIN64
  // on win64, fill len_reg from stack position
  __ movl(len_reg, len_mem);
#else
  __ push(len_reg); // Save
#endif

  const XMMRegister xmm_key_shuf_mask = xmm_temp;  // used temporarily to swap key bytes up front
  __ movdqu(xmm_key_shuf_mask, ExternalAddress(StubRoutines::x86::key_shuffle_mask_addr()));
  // load up xmm regs xmm2 thru xmm12 with key 0x00 - 0xa0
  for (int rnum = XMM_REG_NUM_KEY_FIRST, offset = 0x00; rnum <= XMM_REG_NUM_KEY_FIRST+10; rnum++) {
    load_key(as_XMMRegister(rnum), key, offset, xmm_key_shuf_mask);
    offset += 0x10;
  }
  __ movdqu(xmm_result, Address(rvec, 0x00));   // initialize xmm_result with r vec

  // now split to different paths depending on the keylen (len in ints of AESCrypt.KLE array (52=192, or 60=256))
  __ movl(rax, Address(key, arrayOopDesc::length_offset_in_bytes() - arrayOopDesc::base_offset_in_bytes(T_INT)));
  __ cmpl(rax, 44);
  __ jcc(Assembler::notEqual, L_key_192_256);

  // 128 bit code follows here
  __ movptr(pos, 0);
  __ align(OptoLoopAlignment);

  __ BIND(L_loopTop_128);
  __ movdqu(xmm_temp, Address(from, pos, Address::times_1, 0));   // get next 16 bytes of input
  __ pxor  (xmm_result, xmm_temp);               // xor with the current r vector
  __ pxor  (xmm_result, xmm_key0);               // do the aes rounds
  for (int rnum = XMM_REG_NUM_KEY_FIRST + 1; rnum <= XMM_REG_NUM_KEY_FIRST + 9; rnum++) {
    __ aesenc(xmm_result, as_XMMRegister(rnum));
  }
  __ aesenclast(xmm_result, xmm_key10);
  __ movdqu(Address(to, pos, Address::times_1, 0), xmm_result);     // store into the next 16 bytes of output
  // no need to store r to memory until we exit
  __ addptr(pos, AESBlockSize);
  __ subptr(len_reg, AESBlockSize);
  __ jcc(Assembler::notEqual, L_loopTop_128);

  __ BIND(L_exit);
  __ movdqu(Address(rvec, 0), xmm_result);     // final value of r stored in rvec of CipherBlockChaining object

#ifdef _WIN64
  __ movl(rax, len_mem);
#else
  __ pop(rax); // return length
#endif
  __ leave(); // required for proper stackwalking of RuntimeStub frame
  __ ret(0);

  __ BIND(L_key_192_256);
  // here rax = len in ints of AESCrypt.KLE array (52=192, or 60=256)
  load_key(xmm_key11, key, 0xb0, xmm_key_shuf_mask);
  load_key(xmm_key12, key, 0xc0, xmm_key_shuf_mask);
  __ cmpl(rax, 52);
  __ jcc(Assembler::notEqual, L_key_256);

  // 192-bit code follows here (could be changed to use more xmm registers)
  __ movptr(pos, 0);
  __ align(OptoLoopAlignment);

  __ BIND(L_loopTop_192);
  __ movdqu(xmm_temp, Address(from, pos, Address::times_1, 0));   // get next 16 bytes of input
  __ pxor  (xmm_result, xmm_temp);               // xor with the current r vector
  __ pxor  (xmm_result, xmm_key0);               // do the aes rounds
  for (int rnum = XMM_REG_NUM_KEY_FIRST + 1; rnum  <= XMM_REG_NUM_KEY_FIRST + 11; rnum++) {
    __ aesenc(xmm_result, as_XMMRegister(rnum));
  }
  __ aesenclast(xmm_result, xmm_key12);
  __ movdqu(Address(to, pos, Address::times_1, 0), xmm_result);     // store into the next 16 bytes of output
  // no need to store r to memory until we exit
  __ addptr(pos, AESBlockSize);
  __ subptr(len_reg, AESBlockSize);
  __ jcc(Assembler::notEqual, L_loopTop_192);
  __ jmp(L_exit);

  __ BIND(L_key_256);
  // 256-bit code follows here (could be changed to use more xmm registers)
  load_key(xmm_key13, key, 0xd0, xmm_key_shuf_mask);
  __ movptr(pos, 0);
  __ align(OptoLoopAlignment);

  __ BIND(L_loopTop_256);
  __ movdqu(xmm_temp, Address(from, pos, Address::times_1, 0));   // get next 16 bytes of input
  __ pxor  (xmm_result, xmm_temp);               // xor with the current r vector
  __ pxor  (xmm_result, xmm_key0);               // do the aes rounds
  for (int rnum = XMM_REG_NUM_KEY_FIRST + 1; rnum  <= XMM_REG_NUM_KEY_FIRST + 13; rnum++) {
    __ aesenc(xmm_result, as_XMMRegister(rnum));
  }
  load_key(xmm_temp, key, 0xe0);
  __ aesenclast(xmm_result, xmm_temp);
  __ movdqu(Address(to, pos, Address::times_1, 0), xmm_result);     // store into the next 16 bytes of output
  // no need to store r to memory until we exit
  __ addptr(pos, AESBlockSize);
  __ subptr(len_reg, AESBlockSize);
  __ jcc(Assembler::notEqual, L_loopTop_256);
  __ jmp(L_exit);

  return start;
}

// This is a version of CBC/AES Decrypt which does 4 blocks in a loop at a time
// to hide instruction latency
//
// Arguments:
//
// Inputs:
//   c_rarg0   - source byte array address
//   c_rarg1   - destination byte array address
//   c_rarg2   - K (key) in little endian int array
//   c_rarg3   - r vector byte array address
//   c_rarg4   - input length
//
// Output:
//   rax       - input length
//
address StubGenerator::generate_cipherBlockChaining_decryptAESCrypt_Parallel() {
  assert(UseAES, "need AES instructions and misaligned SSE support");
  __ align(CodeEntryAlignment);
  StubCodeMark mark(this, "StubRoutines", "cipherBlockChaining_decryptAESCrypt");
  address start = __ pc();

  const Register from        = c_rarg0;  // source array address
  const Register to          = c_rarg1;  // destination array address
  const Register key         = c_rarg2;  // key array address
  const Register rvec        = c_rarg3;  // r byte array initialized from initvector array address
                                         // and left with the results of the last encryption block
#ifndef _WIN64
  const Register len_reg     = c_rarg4;  // src len (must be multiple of blocksize 16)
#else
  const Address  len_mem(rbp, 6 * wordSize);  // length is on stack on Win64
  const Register len_reg     = r11;      // pick the volatile windows register
#endif
  const Register pos         = rax;

  const int PARALLEL_FACTOR = 4;
  const int ROUNDS[3] = { 10, 12, 14 }; // aes rounds for key128, key192, key256

  Label L_exit;
  Label L_singleBlock_loopTopHead[3]; // 128, 192, 256
  Label L_singleBlock_loopTopHead2[3]; // 128, 192, 256
  Label L_singleBlock_loopTop[3]; // 128, 192, 256
  Label L_multiBlock_loopTopHead[3]; // 128, 192, 256
  Label L_multiBlock_loopTop[3]; // 128, 192, 256

  // keys 0-10 preloaded into xmm5-xmm15
  const int XMM_REG_NUM_KEY_FIRST = 5;
  const int XMM_REG_NUM_KEY_LAST  = 15;
  const XMMRegister xmm_key_first = as_XMMRegister(XMM_REG_NUM_KEY_FIRST);
  const XMMRegister xmm_key_last  = as_XMMRegister(XMM_REG_NUM_KEY_LAST);

  __ enter(); // required for proper stackwalking of RuntimeStub frame

#ifdef _WIN64
  // on win64, fill len_reg from stack position
  __ movl(len_reg, len_mem);
#else
  __ push(len_reg); // Save
#endif
  __ push(rbx);
  // the java expanded key ordering is rotated one position from what we want
  // so we start from 0x10 here and hit 0x00 last
  const XMMRegister xmm_key_shuf_mask = xmm1;  // used temporarily to swap key bytes up front
  __ movdqu(xmm_key_shuf_mask, ExternalAddress(StubRoutines::x86::key_shuffle_mask_addr()));
  // load up xmm regs 5 thru 15 with key 0x10 - 0xa0 - 0x00
  for (int rnum = XMM_REG_NUM_KEY_FIRST, offset = 0x10; rnum < XMM_REG_NUM_KEY_LAST; rnum++) {
    load_key(as_XMMRegister(rnum), key, offset, xmm_key_shuf_mask);
    offset += 0x10;
  }
  load_key(xmm_key_last, key, 0x00, xmm_key_shuf_mask);

  const XMMRegister xmm_prev_block_cipher = xmm1;  // holds cipher of previous block

  // registers holding the four results in the parallelized loop
  const XMMRegister xmm_result0 = xmm0;
  const XMMRegister xmm_result1 = xmm2;
  const XMMRegister xmm_result2 = xmm3;
  const XMMRegister xmm_result3 = xmm4;

  __ movdqu(xmm_prev_block_cipher, Address(rvec, 0x00));   // initialize with initial rvec

  __ xorptr(pos, pos);

  // now split to different paths depending on the keylen (len in ints of AESCrypt.KLE array (52=192, or 60=256))
  __ movl(rbx, Address(key, arrayOopDesc::length_offset_in_bytes() - arrayOopDesc::base_offset_in_bytes(T_INT)));
  __ cmpl(rbx, 52);
  __ jcc(Assembler::equal, L_multiBlock_loopTopHead[1]);
  __ cmpl(rbx, 60);
  __ jcc(Assembler::equal, L_multiBlock_loopTopHead[2]);

#define DoFour(opc, src_reg)           \
__ opc(xmm_result0, src_reg);         \
__ opc(xmm_result1, src_reg);         \
__ opc(xmm_result2, src_reg);         \
__ opc(xmm_result3, src_reg);         \

  for (int k = 0; k < 3; ++k) {
    __ BIND(L_multiBlock_loopTopHead[k]);
    if (k != 0) {
      __ cmpptr(len_reg, PARALLEL_FACTOR * AESBlockSize); // see if at least 4 blocks left
      __ jcc(Assembler::less, L_singleBlock_loopTopHead2[k]);
    }
    if (k == 1) {
      __ subptr(rsp, 6 * wordSize);
      __ movdqu(Address(rsp, 0), xmm15); //save last_key from xmm15
      load_key(xmm15, key, 0xb0); // 0xb0; 192-bit key goes up to 0xc0
      __ movdqu(Address(rsp, 2 * wordSize), xmm15);
      load_key(xmm1, key, 0xc0);  // 0xc0;
      __ movdqu(Address(rsp, 4 * wordSize), xmm1);
    } else if (k == 2) {
      __ subptr(rsp, 10 * wordSize);
      __ movdqu(Address(rsp, 0), xmm15); //save last_key from xmm15
      load_key(xmm15, key, 0xd0); // 0xd0; 256-bit key goes up to 0xe0
      __ movdqu(Address(rsp, 6 * wordSize), xmm15);
      load_key(xmm1, key, 0xe0);  // 0xe0;
      __ movdqu(Address(rsp, 8 * wordSize), xmm1);
      load_key(xmm15, key, 0xb0); // 0xb0;
      __ movdqu(Address(rsp, 2 * wordSize), xmm15);
      load_key(xmm1, key, 0xc0);  // 0xc0;
      __ movdqu(Address(rsp, 4 * wordSize), xmm1);
    }
    __ align(OptoLoopAlignment);
    __ BIND(L_multiBlock_loopTop[k]);
    __ cmpptr(len_reg, PARALLEL_FACTOR * AESBlockSize); // see if at least 4 blocks left
    __ jcc(Assembler::less, L_singleBlock_loopTopHead[k]);

    if  (k != 0) {
      __ movdqu(xmm15, Address(rsp, 2 * wordSize));
      __ movdqu(xmm1, Address(rsp, 4 * wordSize));
    }

    __ movdqu(xmm_result0, Address(from, pos, Address::times_1, 0 * AESBlockSize)); // get next 4 blocks into xmmresult registers
    __ movdqu(xmm_result1, Address(from, pos, Address::times_1, 1 * AESBlockSize));
    __ movdqu(xmm_result2, Address(from, pos, Address::times_1, 2 * AESBlockSize));
    __ movdqu(xmm_result3, Address(from, pos, Address::times_1, 3 * AESBlockSize));

    DoFour(pxor, xmm_key_first);
    if (k == 0) {
      for (int rnum = 1; rnum < ROUNDS[k]; rnum++) {
        DoFour(aesdec, as_XMMRegister(rnum + XMM_REG_NUM_KEY_FIRST));
      }
      DoFour(aesdeclast, xmm_key_last);
    } else if (k == 1) {
      for (int rnum = 1; rnum <= ROUNDS[k]-2; rnum++) {
        DoFour(aesdec, as_XMMRegister(rnum + XMM_REG_NUM_KEY_FIRST));
      }
      __ movdqu(xmm_key_last, Address(rsp, 0)); // xmm15 needs to be loaded again.
      DoFour(aesdec, xmm1);  // key : 0xc0
      __ movdqu(xmm_prev_block_cipher, Address(rvec, 0x00));  // xmm1 needs to be loaded again
      DoFour(aesdeclast, xmm_key_last);
    } else if (k == 2) {
      for (int rnum = 1; rnum <= ROUNDS[k] - 4; rnum++) {
        DoFour(aesdec, as_XMMRegister(rnum + XMM_REG_NUM_KEY_FIRST));
      }
      DoFour(aesdec, xmm1);  // key : 0xc0
      __ movdqu(xmm15, Address(rsp, 6 * wordSize));
      __ movdqu(xmm1, Address(rsp, 8 * wordSize));
      DoFour(aesdec, xmm15);  // key : 0xd0
      __ movdqu(xmm_key_last, Address(rsp, 0)); // xmm15 needs to be loaded again.
      DoFour(aesdec, xmm1);  // key : 0xe0
      __ movdqu(xmm_prev_block_cipher, Address(rvec, 0x00));  // xmm1 needs to be loaded again
      DoFour(aesdeclast, xmm_key_last);
    }

    // for each result, xor with the r vector of previous cipher block
    __ pxor(xmm_result0, xmm_prev_block_cipher);
    __ movdqu(xmm_prev_block_cipher, Address(from, pos, Address::times_1, 0 * AESBlockSize));
    __ pxor(xmm_result1, xmm_prev_block_cipher);
    __ movdqu(xmm_prev_block_cipher, Address(from, pos, Address::times_1, 1 * AESBlockSize));
    __ pxor(xmm_result2, xmm_prev_block_cipher);
    __ movdqu(xmm_prev_block_cipher, Address(from, pos, Address::times_1, 2 * AESBlockSize));
    __ pxor(xmm_result3, xmm_prev_block_cipher);
    __ movdqu(xmm_prev_block_cipher, Address(from, pos, Address::times_1, 3 * AESBlockSize));   // this will carry over to next set of blocks
    if (k != 0) {
      __ movdqu(Address(rvec, 0x00), xmm_prev_block_cipher);
    }

    __ movdqu(Address(to, pos, Address::times_1, 0 * AESBlockSize), xmm_result0);     // store 4 results into the next 64 bytes of output
    __ movdqu(Address(to, pos, Address::times_1, 1 * AESBlockSize), xmm_result1);
    __ movdqu(Address(to, pos, Address::times_1, 2 * AESBlockSize), xmm_result2);
    __ movdqu(Address(to, pos, Address::times_1, 3 * AESBlockSize), xmm_result3);

    __ addptr(pos, PARALLEL_FACTOR * AESBlockSize);
    __ subptr(len_reg, PARALLEL_FACTOR * AESBlockSize);
    __ jmp(L_multiBlock_loopTop[k]);

    // registers used in the non-parallelized loops
    // xmm register assignments for the loops below
    const XMMRegister xmm_result = xmm0;
    const XMMRegister xmm_prev_block_cipher_save = xmm2;
    const XMMRegister xmm_key11 = xmm3;
    const XMMRegister xmm_key12 = xmm4;
    const XMMRegister key_tmp = xmm4;

    __ BIND(L_singleBlock_loopTopHead[k]);
    if (k == 1) {
      __ addptr(rsp, 6 * wordSize);
    } else if (k == 2) {
      __ addptr(rsp, 10 * wordSize);
    }
    __ cmpptr(len_reg, 0); // any blocks left??
    __ jcc(Assembler::equal, L_exit);
    __ BIND(L_singleBlock_loopTopHead2[k]);
    if (k == 1) {
      load_key(xmm_key11, key, 0xb0); // 0xb0; 192-bit key goes up to 0xc0
      load_key(xmm_key12, key, 0xc0); // 0xc0; 192-bit key goes up to 0xc0
    }
    if (k == 2) {
      load_key(xmm_key11, key, 0xb0); // 0xb0; 256-bit key goes up to 0xe0
    }
    __ align(OptoLoopAlignment);
    __ BIND(L_singleBlock_loopTop[k]);
    __ movdqu(xmm_result, Address(from, pos, Address::times_1, 0)); // get next 16 bytes of cipher input
    __ movdqa(xmm_prev_block_cipher_save, xmm_result); // save for next r vector
    __ pxor(xmm_result, xmm_key_first); // do the aes dec rounds
    for (int rnum = 1; rnum <= 9 ; rnum++) {
        __ aesdec(xmm_result, as_XMMRegister(rnum + XMM_REG_NUM_KEY_FIRST));
    }
    if (k == 1) {
      __ aesdec(xmm_result, xmm_key11);
      __ aesdec(xmm_result, xmm_key12);
    }
    if (k == 2) {
      __ aesdec(xmm_result, xmm_key11);
      load_key(key_tmp, key, 0xc0);
      __ aesdec(xmm_result, key_tmp);
      load_key(key_tmp, key, 0xd0);
      __ aesdec(xmm_result, key_tmp);
      load_key(key_tmp, key, 0xe0);
      __ aesdec(xmm_result, key_tmp);
    }

    __ aesdeclast(xmm_result, xmm_key_last); // xmm15 always came from key+0
    __ pxor(xmm_result, xmm_prev_block_cipher); // xor with the current r vector
    __ movdqu(Address(to, pos, Address::times_1, 0), xmm_result); // store into the next 16 bytes of output
    // no need to store r to memory until we exit
    __ movdqa(xmm_prev_block_cipher, xmm_prev_block_cipher_save); // set up next r vector with cipher input from this block
    __ addptr(pos, AESBlockSize);
    __ subptr(len_reg, AESBlockSize);
    __ jcc(Assembler::notEqual, L_singleBlock_loopTop[k]);
    if (k != 2) {
      __ jmp(L_exit);
    }
  } //for 128/192/256

  __ BIND(L_exit);
  __ movdqu(Address(rvec, 0), xmm_prev_block_cipher);     // final value of r stored in rvec of CipherBlockChaining object
  __ pop(rbx);
#ifdef _WIN64
  __ movl(rax, len_mem);
#else
  __ pop(rax); // return length
#endif
  __ leave(); // required for proper stackwalking of RuntimeStub frame
  __ ret(0);

  return start;
}

address StubGenerator::generate_electronicCodeBook_encryptAESCrypt() {
  __ align(CodeEntryAlignment);
  StubCodeMark mark(this, "StubRoutines", "electronicCodeBook_encryptAESCrypt");
  address start = __ pc();

  const Register from = c_rarg0;  // source array address
  const Register to = c_rarg1;  // destination array address
  const Register key = c_rarg2;  // key array address
  const Register len = c_rarg3;  // src len (must be multiple of blocksize 16)
  __ enter(); // required for proper stackwalking of RuntimeStub frame
  __ aesecb_encrypt(from, to, key, len);
  __ vzeroupper();
  __ leave(); // required for proper stackwalking of RuntimeStub frame
  __ ret(0);

  return start;
 }

address StubGenerator::generate_electronicCodeBook_decryptAESCrypt() {
  __ align(CodeEntryAlignment);
  StubCodeMark mark(this, "StubRoutines", "electronicCodeBook_decryptAESCrypt");
  address start = __ pc();

  const Register from = c_rarg0;  // source array address
  const Register to = c_rarg1;  // destination array address
  const Register key = c_rarg2;  // key array address
  const Register len = c_rarg3;  // src len (must be multiple of blocksize 16)
  __ enter(); // required for proper stackwalking of RuntimeStub frame
  __ aesecb_decrypt(from, to, key, len);
  __ vzeroupper();
  __ leave(); // required for proper stackwalking of RuntimeStub frame
  __ ret(0);

  return start;
}

// ofs and limit are use for multi-block byte array.
// int com.sun.security.provider.MD5.implCompress(byte[] b, int ofs)
address StubGenerator::generate_md5_implCompress(bool multi_block, const char *name) {
  __ align(CodeEntryAlignment);
  StubCodeMark mark(this, "StubRoutines", name);
  address start = __ pc();

  const Register buf_param = r15;
  const Address state_param(rsp, 0 * wordSize);
  const Address ofs_param  (rsp, 1 * wordSize    );
  const Address limit_param(rsp, 1 * wordSize + 4);

  __ enter();
  __ push(rbx);
  __ push(rdi);
  __ push(rsi);
  __ push(r15);
  __ subptr(rsp, 2 * wordSize);

  __ movptr(buf_param, c_rarg0);
  __ movptr(state_param, c_rarg1);
  if (multi_block) {
    __ movl(ofs_param, c_rarg2);
    __ movl(limit_param, c_rarg3);
  }
  __ fast_md5(buf_param, state_param, ofs_param, limit_param, multi_block);

  __ addptr(rsp, 2 * wordSize);
  __ pop(r15);
  __ pop(rsi);
  __ pop(rdi);
  __ pop(rbx);
  __ leave();
  __ ret(0);

  return start;
}

address StubGenerator::generate_upper_word_mask() {
  __ align64();
  StubCodeMark mark(this, "StubRoutines", "upper_word_mask");
  address start = __ pc();

  __ emit_data64(0x0000000000000000, relocInfo::none);
  __ emit_data64(0xFFFFFFFF00000000, relocInfo::none);

  return start;
}

address StubGenerator::generate_shuffle_byte_flip_mask() {
  __ align64();
  StubCodeMark mark(this, "StubRoutines", "shuffle_byte_flip_mask");
  address start = __ pc();

  __ emit_data64(0x08090a0b0c0d0e0f, relocInfo::none);
  __ emit_data64(0x0001020304050607, relocInfo::none);

  return start;
}

// ofs and limit are use for multi-block byte array.
// int com.sun.security.provider.DigestBase.implCompressMultiBlock(byte[] b, int ofs, int limit)
address StubGenerator::generate_sha1_implCompress(bool multi_block, const char *name) {
  __ align(CodeEntryAlignment);
  StubCodeMark mark(this, "StubRoutines", name);
  address start = __ pc();

  Register buf = c_rarg0;
  Register state = c_rarg1;
  Register ofs = c_rarg2;
  Register limit = c_rarg3;

  const XMMRegister abcd = xmm0;
  const XMMRegister e0 = xmm1;
  const XMMRegister e1 = xmm2;
  const XMMRegister msg0 = xmm3;

  const XMMRegister msg1 = xmm4;
  const XMMRegister msg2 = xmm5;
  const XMMRegister msg3 = xmm6;
  const XMMRegister shuf_mask = xmm7;

  __ enter();

  __ subptr(rsp, 4 * wordSize);

  __ fast_sha1(abcd, e0, e1, msg0, msg1, msg2, msg3, shuf_mask,
    buf, state, ofs, limit, rsp, multi_block);

  __ addptr(rsp, 4 * wordSize);

  __ leave();
  __ ret(0);

  return start;
}

address StubGenerator::generate_pshuffle_byte_flip_mask() {
  __ align64();
  StubCodeMark mark(this, "StubRoutines", "pshuffle_byte_flip_mask");
  address start = __ pc();

  __ emit_data64(0x0405060700010203, relocInfo::none);
  __ emit_data64(0x0c0d0e0f08090a0b, relocInfo::none);

  if (VM_Version::supports_avx2()) {
    __ emit_data64(0x0405060700010203, relocInfo::none); // second copy
    __ emit_data64(0x0c0d0e0f08090a0b, relocInfo::none);
    // _SHUF_00BA
    __ emit_data64(0x0b0a090803020100, relocInfo::none);
    __ emit_data64(0xFFFFFFFFFFFFFFFF, relocInfo::none);
    __ emit_data64(0x0b0a090803020100, relocInfo::none);
    __ emit_data64(0xFFFFFFFFFFFFFFFF, relocInfo::none);
    // _SHUF_DC00
    __ emit_data64(0xFFFFFFFFFFFFFFFF, relocInfo::none);
    __ emit_data64(0x0b0a090803020100, relocInfo::none);
    __ emit_data64(0xFFFFFFFFFFFFFFFF, relocInfo::none);
    __ emit_data64(0x0b0a090803020100, relocInfo::none);
  }

  return start;
}

//Mask for byte-swapping a couple of qwords in an XMM register using (v)pshufb.
address StubGenerator::generate_pshuffle_byte_flip_mask_sha512() {
  __ align32();
  StubCodeMark mark(this, "StubRoutines", "pshuffle_byte_flip_mask_sha512");
  address start = __ pc();

  if (VM_Version::supports_avx2()) {
    __ emit_data64(0x0001020304050607, relocInfo::none); // PSHUFFLE_BYTE_FLIP_MASK
    __ emit_data64(0x08090a0b0c0d0e0f, relocInfo::none);
    __ emit_data64(0x1011121314151617, relocInfo::none);
    __ emit_data64(0x18191a1b1c1d1e1f, relocInfo::none);
    __ emit_data64(0x0000000000000000, relocInfo::none); //MASK_YMM_LO
    __ emit_data64(0x0000000000000000, relocInfo::none);
    __ emit_data64(0xFFFFFFFFFFFFFFFF, relocInfo::none);
    __ emit_data64(0xFFFFFFFFFFFFFFFF, relocInfo::none);
  }

  return start;
}

// ofs and limit are use for multi-block byte array.
// int com.sun.security.provider.DigestBase.implCompressMultiBlock(byte[] b, int ofs, int limit)
address StubGenerator::generate_sha256_implCompress(bool multi_block, const char *name) {
  assert(VM_Version::supports_sha() || VM_Version::supports_avx2(), "");
  __ align(CodeEntryAlignment);
  StubCodeMark mark(this, "StubRoutines", name);
  address start = __ pc();

  Register buf = c_rarg0;
  Register state = c_rarg1;
  Register ofs = c_rarg2;
  Register limit = c_rarg3;

  const XMMRegister msg = xmm0;
  const XMMRegister state0 = xmm1;
  const XMMRegister state1 = xmm2;
  const XMMRegister msgtmp0 = xmm3;

  const XMMRegister msgtmp1 = xmm4;
  const XMMRegister msgtmp2 = xmm5;
  const XMMRegister msgtmp3 = xmm6;
  const XMMRegister msgtmp4 = xmm7;

  const XMMRegister shuf_mask = xmm8;

  __ enter();

  __ subptr(rsp, 4 * wordSize);

  if (VM_Version::supports_sha()) {
    __ fast_sha256(msg, state0, state1, msgtmp0, msgtmp1, msgtmp2, msgtmp3, msgtmp4,
      buf, state, ofs, limit, rsp, multi_block, shuf_mask);
  } else if (VM_Version::supports_avx2()) {
    __ sha256_AVX2(msg, state0, state1, msgtmp0, msgtmp1, msgtmp2, msgtmp3, msgtmp4,
      buf, state, ofs, limit, rsp, multi_block, shuf_mask);
  }
  __ addptr(rsp, 4 * wordSize);
  __ vzeroupper();
  __ leave();
  __ ret(0);

  return start;
}

address StubGenerator::generate_sha512_implCompress(bool multi_block, const char *name) {
  assert(VM_Version::supports_avx2(), "");
  assert(VM_Version::supports_bmi2(), "");
  __ align(CodeEntryAlignment);
  StubCodeMark mark(this, "StubRoutines", name);
  address start = __ pc();

  Register buf = c_rarg0;
  Register state = c_rarg1;
  Register ofs = c_rarg2;
  Register limit = c_rarg3;

  const XMMRegister msg = xmm0;
  const XMMRegister state0 = xmm1;
  const XMMRegister state1 = xmm2;
  const XMMRegister msgtmp0 = xmm3;
  const XMMRegister msgtmp1 = xmm4;
  const XMMRegister msgtmp2 = xmm5;
  const XMMRegister msgtmp3 = xmm6;
  const XMMRegister msgtmp4 = xmm7;

  const XMMRegister shuf_mask = xmm8;

  __ enter();

  __ sha512_AVX2(msg, state0, state1, msgtmp0, msgtmp1, msgtmp2, msgtmp3, msgtmp4,
  buf, state, ofs, limit, rsp, multi_block, shuf_mask);

  __ vzeroupper();
  __ leave();
  __ ret(0);

  return start;
}

address StubGenerator::ghash_polynomial512_addr() {
  __ align(CodeEntryAlignment);
  StubCodeMark mark(this, "StubRoutines", "_ghash_poly512_addr");
  address start = __ pc();

  __ emit_data64(0x00000001C2000000, relocInfo::none); // POLY for reduction
  __ emit_data64(0xC200000000000000, relocInfo::none);
  __ emit_data64(0x00000001C2000000, relocInfo::none);
  __ emit_data64(0xC200000000000000, relocInfo::none);
  __ emit_data64(0x00000001C2000000, relocInfo::none);
  __ emit_data64(0xC200000000000000, relocInfo::none);
  __ emit_data64(0x00000001C2000000, relocInfo::none);
  __ emit_data64(0xC200000000000000, relocInfo::none);
  __ emit_data64(0x0000000000000001, relocInfo::none); // POLY
  __ emit_data64(0xC200000000000000, relocInfo::none);
  __ emit_data64(0x0000000000000001, relocInfo::none); // TWOONE
  __ emit_data64(0x0000000100000000, relocInfo::none);

  return start;
}

// Vector AES Galois Counter Mode implementation.
//
// Inputs:           Windows    |   Linux
//   in         = rcx (c_rarg0) | rsi (c_rarg0)
//   len        = rdx (c_rarg1) | rdi (c_rarg1)
//   ct         = r8  (c_rarg2) | rdx (c_rarg2)
//   out        = r9  (c_rarg3) | rcx (c_rarg3)
//   key        = r10           | r8  (c_rarg4)
//   state      = r13           | r9  (c_rarg5)
//   subkeyHtbl = r14           | r11
//   counter    = rsi           | r12
//
// Output:
//   rax - number of processed bytes
address StubGenerator::generate_galoisCounterMode_AESCrypt() {
  __ align(CodeEntryAlignment);
  StubCodeMark mark(this, "StubRoutines", "galoisCounterMode_AESCrypt");
  address start = __ pc();

  const Register in = c_rarg0;
  const Register len = c_rarg1;
  const Register ct = c_rarg2;
  const Register out = c_rarg3;
  // and updated with the incremented counter in the end
#ifndef _WIN64
  const Register key = c_rarg4;
  const Register state = c_rarg5;
  const Address subkeyH_mem(rbp, 2 * wordSize);
  const Register subkeyHtbl = r11;
  const Register avx512_subkeyHtbl = r13;
  const Address counter_mem(rbp, 3 * wordSize);
  const Register counter = r12;
#else
  const Address key_mem(rbp, 6 * wordSize);
  const Register key = r10;
  const Address state_mem(rbp, 7 * wordSize);
  const Register state = r13;
  const Address subkeyH_mem(rbp, 8 * wordSize);
  const Register subkeyHtbl = r14;
  const Register avx512_subkeyHtbl = r12;
  const Address counter_mem(rbp, 9 * wordSize);
  const Register counter = rsi;
#endif
  __ enter();
 // Save state before entering routine
  __ push(r12);
  __ push(r13);
  __ push(r14);
  __ push(r15);
  __ push(rbx);
#ifdef _WIN64
  // on win64, fill len_reg from stack position
  __ push(rsi);
  __ movptr(key, key_mem);
  __ movptr(state, state_mem);
#endif
  __ movptr(subkeyHtbl, subkeyH_mem);
  __ movptr(counter, counter_mem);
// Save rbp and rsp
  __ push(rbp);
  __ movq(rbp, rsp);
// Align stack
  __ andq(rsp, -64);
  __ subptr(rsp, 96 * longSize); // Create space on the stack for htbl entries
  __ movptr(avx512_subkeyHtbl, rsp);

  __ aesgcm_encrypt(in, len, ct, out, key, state, subkeyHtbl, avx512_subkeyHtbl, counter);
  __ vzeroupper();

  __ movq(rsp, rbp);
  __ pop(rbp);

  // Restore state before leaving routine
#ifdef _WIN64
  __ pop(rsi);
#endif
  __ pop(rbx);
  __ pop(r15);
  __ pop(r14);
  __ pop(r13);
  __ pop(r12);

  __ leave(); // required for proper stackwalking of RuntimeStub frame
  __ ret(0);

  return start;
}

// This mask is used for incrementing counter value(linc0, linc4, etc.)
address StubGenerator::counter_mask_addr() {
  __ align64();
  StubCodeMark mark(this, "StubRoutines", "counter_mask_addr");
  address start = __ pc();

  __ emit_data64(0x08090a0b0c0d0e0f, relocInfo::none);//lbswapmask
  __ emit_data64(0x0001020304050607, relocInfo::none);
  __ emit_data64(0x08090a0b0c0d0e0f, relocInfo::none);
  __ emit_data64(0x0001020304050607, relocInfo::none);
  __ emit_data64(0x08090a0b0c0d0e0f, relocInfo::none);
  __ emit_data64(0x0001020304050607, relocInfo::none);
  __ emit_data64(0x08090a0b0c0d0e0f, relocInfo::none);
  __ emit_data64(0x0001020304050607, relocInfo::none);
  __ emit_data64(0x0000000000000000, relocInfo::none);//linc0 = counter_mask_addr+64
  __ emit_data64(0x0000000000000000, relocInfo::none);
  __ emit_data64(0x0000000000000001, relocInfo::none);//counter_mask_addr() + 80
  __ emit_data64(0x0000000000000000, relocInfo::none);
  __ emit_data64(0x0000000000000002, relocInfo::none);
  __ emit_data64(0x0000000000000000, relocInfo::none);
  __ emit_data64(0x0000000000000003, relocInfo::none);
  __ emit_data64(0x0000000000000000, relocInfo::none);
  __ emit_data64(0x0000000000000004, relocInfo::none);//linc4 = counter_mask_addr() + 128
  __ emit_data64(0x0000000000000000, relocInfo::none);
  __ emit_data64(0x0000000000000004, relocInfo::none);
  __ emit_data64(0x0000000000000000, relocInfo::none);
  __ emit_data64(0x0000000000000004, relocInfo::none);
  __ emit_data64(0x0000000000000000, relocInfo::none);
  __ emit_data64(0x0000000000000004, relocInfo::none);
  __ emit_data64(0x0000000000000000, relocInfo::none);
  __ emit_data64(0x0000000000000008, relocInfo::none);//linc8 = counter_mask_addr() + 192
  __ emit_data64(0x0000000000000000, relocInfo::none);
  __ emit_data64(0x0000000000000008, relocInfo::none);
  __ emit_data64(0x0000000000000000, relocInfo::none);
  __ emit_data64(0x0000000000000008, relocInfo::none);
  __ emit_data64(0x0000000000000000, relocInfo::none);
  __ emit_data64(0x0000000000000008, relocInfo::none);
  __ emit_data64(0x0000000000000000, relocInfo::none);
  __ emit_data64(0x0000000000000020, relocInfo::none);//linc32 = counter_mask_addr() + 256
  __ emit_data64(0x0000000000000000, relocInfo::none);
  __ emit_data64(0x0000000000000020, relocInfo::none);
  __ emit_data64(0x0000000000000000, relocInfo::none);
  __ emit_data64(0x0000000000000020, relocInfo::none);
  __ emit_data64(0x0000000000000000, relocInfo::none);
  __ emit_data64(0x0000000000000020, relocInfo::none);
  __ emit_data64(0x0000000000000000, relocInfo::none);
  __ emit_data64(0x0000000000000010, relocInfo::none);//linc16 = counter_mask_addr() + 320
  __ emit_data64(0x0000000000000000, relocInfo::none);
  __ emit_data64(0x0000000000000010, relocInfo::none);
  __ emit_data64(0x0000000000000000, relocInfo::none);
  __ emit_data64(0x0000000000000010, relocInfo::none);
  __ emit_data64(0x0000000000000000, relocInfo::none);
  __ emit_data64(0x0000000000000010, relocInfo::none);
  __ emit_data64(0x0000000000000000, relocInfo::none);

  return start;
}

 // Vector AES Counter implementation
address StubGenerator::generate_counterMode_VectorAESCrypt()  {
  __ align(CodeEntryAlignment);
  StubCodeMark mark(this, "StubRoutines", "counterMode_AESCrypt");
  address start = __ pc();

  const Register from = c_rarg0; // source array address
  const Register to = c_rarg1; // destination array address
  const Register key = c_rarg2; // key array address r8
  const Register counter = c_rarg3; // counter byte array initialized from counter array address
  // and updated with the incremented counter in the end
#ifndef _WIN64
  const Register len_reg = c_rarg4;
  const Register saved_encCounter_start = c_rarg5;
  const Register used_addr = r10;
  const Address  used_mem(rbp, 2 * wordSize);
  const Register used = r11;
#else
  const Address len_mem(rbp, 6 * wordSize); // length is on stack on Win64
  const Address saved_encCounter_mem(rbp, 7 * wordSize); // saved encrypted counter is on stack on Win64
  const Address used_mem(rbp, 8 * wordSize); // used length is on stack on Win64
  const Register len_reg = r10; // pick the first volatile windows register
  const Register saved_encCounter_start = r11;
  const Register used_addr = r13;
  const Register used = r14;
#endif
  __ enter();
 // Save state before entering routine
  __ push(r12);
  __ push(r13);
  __ push(r14);
  __ push(r15);
#ifdef _WIN64
  // on win64, fill len_reg from stack position
  __ movl(len_reg, len_mem);
  __ movptr(saved_encCounter_start, saved_encCounter_mem);
  __ movptr(used_addr, used_mem);
  __ movl(used, Address(used_addr, 0));
#else
  __ push(len_reg); // Save
  __ movptr(used_addr, used_mem);
  __ movl(used, Address(used_addr, 0));
#endif
  __ push(rbx);
  __ aesctr_encrypt(from, to, key, counter, len_reg, used, used_addr, saved_encCounter_start);
  __ vzeroupper();
  // Restore state before leaving routine
  __ pop(rbx);
#ifdef _WIN64
  __ movl(rax, len_mem); // return length
#else
  __ pop(rax); // return length
#endif
  __ pop(r15);
  __ pop(r14);
  __ pop(r13);
  __ pop(r12);

  __ leave(); // required for proper stackwalking of RuntimeStub frame
  __ ret(0);

  return start;
}

// This is a version of CTR/AES crypt which does 6 blocks in a loop at a time
// to hide instruction latency
//
// Arguments:
//
// Inputs:
//   c_rarg0   - source byte array address
//   c_rarg1   - destination byte array address
//   c_rarg2   - K (key) in little endian int array
//   c_rarg3   - counter vector byte array address
//   Linux
//     c_rarg4   -          input length
//     c_rarg5   -          saved encryptedCounter start
//     rbp + 6 * wordSize - saved used length
//   Windows
//     rbp + 6 * wordSize - input length
//     rbp + 7 * wordSize - saved encryptedCounter start
//     rbp + 8 * wordSize - saved used length
//
// Output:
//   rax       - input length
//
address StubGenerator::generate_counterMode_AESCrypt_Parallel() {
  assert(UseAES, "need AES instructions and misaligned SSE support");
  __ align(CodeEntryAlignment);
  StubCodeMark mark(this, "StubRoutines", "counterMode_AESCrypt");
  address start = __ pc();

  const Register from = c_rarg0; // source array address
  const Register to = c_rarg1; // destination array address
  const Register key = c_rarg2; // key array address
  const Register counter = c_rarg3; // counter byte array initialized from counter array address
                                    // and updated with the incremented counter in the end
#ifndef _WIN64
  const Register len_reg = c_rarg4;
  const Register saved_encCounter_start = c_rarg5;
  const Register used_addr = r10;
  const Address  used_mem(rbp, 2 * wordSize);
  const Register used = r11;
#else
  const Address len_mem(rbp, 6 * wordSize); // length is on stack on Win64
  const Address saved_encCounter_mem(rbp, 7 * wordSize); // length is on stack on Win64
  const Address used_mem(rbp, 8 * wordSize); // length is on stack on Win64
  const Register len_reg = r10; // pick the first volatile windows register
  const Register saved_encCounter_start = r11;
  const Register used_addr = r13;
  const Register used = r14;
#endif
  const Register pos = rax;

  const int PARALLEL_FACTOR = 6;
  const XMMRegister xmm_counter_shuf_mask = xmm0;
  const XMMRegister xmm_key_shuf_mask = xmm1; // used temporarily to swap key bytes up front
  const XMMRegister xmm_curr_counter = xmm2;

  const XMMRegister xmm_key_tmp0 = xmm3;
  const XMMRegister xmm_key_tmp1 = xmm4;

  // registers holding the four results in the parallelized loop
  const XMMRegister xmm_result0 = xmm5;
  const XMMRegister xmm_result1 = xmm6;
  const XMMRegister xmm_result2 = xmm7;
  const XMMRegister xmm_result3 = xmm8;
  const XMMRegister xmm_result4 = xmm9;
  const XMMRegister xmm_result5 = xmm10;

  const XMMRegister xmm_from0 = xmm11;
  const XMMRegister xmm_from1 = xmm12;
  const XMMRegister xmm_from2 = xmm13;
  const XMMRegister xmm_from3 = xmm14; //the last one is xmm14. we have to preserve it on WIN64.
  const XMMRegister xmm_from4 = xmm3; //reuse xmm3~4. Because xmm_key_tmp0~1 are useless when loading input text
  const XMMRegister xmm_from5 = xmm4;

  //for key_128, key_192, key_256
  const int rounds[3] = {10, 12, 14};
  Label L_exit_preLoop, L_preLoop_start;
  Label L_multiBlock_loopTop[3];
  Label L_singleBlockLoopTop[3];
  Label L__incCounter[3][6]; //for 6 blocks
  Label L__incCounter_single[3]; //for single block, key128, key192, key256
  Label L_processTail_insr[3], L_processTail_4_insr[3], L_processTail_2_insr[3], L_processTail_1_insr[3], L_processTail_exit_insr[3];
  Label L_processTail_4_extr[3], L_processTail_2_extr[3], L_processTail_1_extr[3], L_processTail_exit_extr[3];

  Label L_exit;

  __ enter(); // required for proper stackwalking of RuntimeStub frame

#ifdef _WIN64
  // allocate spill slots for r13, r14
  enum {
      saved_r13_offset,
      saved_r14_offset
  };
  __ subptr(rsp, 2 * wordSize);
  __ movptr(Address(rsp, saved_r13_offset * wordSize), r13);
  __ movptr(Address(rsp, saved_r14_offset * wordSize), r14);

  // on win64, fill len_reg from stack position
  __ movl(len_reg, len_mem);
  __ movptr(saved_encCounter_start, saved_encCounter_mem);
  __ movptr(used_addr, used_mem);
  __ movl(used, Address(used_addr, 0));
#else
  __ push(len_reg); // Save
  __ movptr(used_addr, used_mem);
  __ movl(used, Address(used_addr, 0));
#endif

  __ push(rbx); // Save RBX
  __ movdqu(xmm_curr_counter, Address(counter, 0x00)); // initialize counter with initial counter
  __ movdqu(xmm_counter_shuf_mask, ExternalAddress(StubRoutines::x86::counter_shuffle_mask_addr()), pos); // pos as scratch
  __ pshufb(xmm_curr_counter, xmm_counter_shuf_mask); //counter is shuffled
  __ movptr(pos, 0);

  // Use the partially used encrpyted counter from last invocation
  __ BIND(L_preLoop_start);
  __ cmpptr(used, 16);
  __ jcc(Assembler::aboveEqual, L_exit_preLoop);
    __ cmpptr(len_reg, 0);
    __ jcc(Assembler::lessEqual, L_exit_preLoop);
    __ movb(rbx, Address(saved_encCounter_start, used));
    __ xorb(rbx, Address(from, pos));
    __ movb(Address(to, pos), rbx);
    __ addptr(pos, 1);
    __ addptr(used, 1);
    __ subptr(len_reg, 1);

  __ jmp(L_preLoop_start);

  __ BIND(L_exit_preLoop);
  __ movl(Address(used_addr, 0), used);

  // key length could be only {11, 13, 15} * 4 = {44, 52, 60}
  __ movdqu(xmm_key_shuf_mask, ExternalAddress(StubRoutines::x86::key_shuffle_mask_addr()), rbx); // rbx as scratch
  __ movl(rbx, Address(key, arrayOopDesc::length_offset_in_bytes() - arrayOopDesc::base_offset_in_bytes(T_INT)));
  __ cmpl(rbx, 52);
  __ jcc(Assembler::equal, L_multiBlock_loopTop[1]);
  __ cmpl(rbx, 60);
  __ jcc(Assembler::equal, L_multiBlock_loopTop[2]);

#define CTR_DoSix(opc, src_reg)                \
  __ opc(xmm_result0, src_reg);              \
  __ opc(xmm_result1, src_reg);              \
  __ opc(xmm_result2, src_reg);              \
  __ opc(xmm_result3, src_reg);              \
  __ opc(xmm_result4, src_reg);              \
  __ opc(xmm_result5, src_reg);

  // k == 0 :  generate code for key_128
  // k == 1 :  generate code for key_192
  // k == 2 :  generate code for key_256
  for (int k = 0; k < 3; ++k) {
    //multi blocks starts here
    __ align(OptoLoopAlignment);
    __ BIND(L_multiBlock_loopTop[k]);
    __ cmpptr(len_reg, PARALLEL_FACTOR * AESBlockSize); // see if at least PARALLEL_FACTOR blocks left
    __ jcc(Assembler::less, L_singleBlockLoopTop[k]);
    load_key(xmm_key_tmp0, key, 0x00, xmm_key_shuf_mask);

    //load, then increase counters
    CTR_DoSix(movdqa, xmm_curr_counter);
    inc_counter(rbx, xmm_result1, 0x01, L__incCounter[k][0]);
    inc_counter(rbx, xmm_result2, 0x02, L__incCounter[k][1]);
    inc_counter(rbx, xmm_result3, 0x03, L__incCounter[k][2]);
    inc_counter(rbx, xmm_result4, 0x04, L__incCounter[k][3]);
    inc_counter(rbx, xmm_result5,  0x05, L__incCounter[k][4]);
    inc_counter(rbx, xmm_curr_counter, 0x06, L__incCounter[k][5]);
    CTR_DoSix(pshufb, xmm_counter_shuf_mask); // after increased, shuffled counters back for PXOR
    CTR_DoSix(pxor, xmm_key_tmp0);   //PXOR with Round 0 key

    //load two ROUND_KEYs at a time
    for (int i = 1; i < rounds[k]; ) {
      load_key(xmm_key_tmp1, key, (0x10 * i), xmm_key_shuf_mask);
      load_key(xmm_key_tmp0, key, (0x10 * (i+1)), xmm_key_shuf_mask);
      CTR_DoSix(aesenc, xmm_key_tmp1);
      i++;
      if (i != rounds[k]) {
        CTR_DoSix(aesenc, xmm_key_tmp0);
      } else {
        CTR_DoSix(aesenclast, xmm_key_tmp0);
      }
      i++;
    }

    // get next PARALLEL_FACTOR blocks into xmm_result registers
    __ movdqu(xmm_from0, Address(from, pos, Address::times_1, 0 * AESBlockSize));
    __ movdqu(xmm_from1, Address(from, pos, Address::times_1, 1 * AESBlockSize));
    __ movdqu(xmm_from2, Address(from, pos, Address::times_1, 2 * AESBlockSize));
    __ movdqu(xmm_from3, Address(from, pos, Address::times_1, 3 * AESBlockSize));
    __ movdqu(xmm_from4, Address(from, pos, Address::times_1, 4 * AESBlockSize));
    __ movdqu(xmm_from5, Address(from, pos, Address::times_1, 5 * AESBlockSize));

    __ pxor(xmm_result0, xmm_from0);
    __ pxor(xmm_result1, xmm_from1);
    __ pxor(xmm_result2, xmm_from2);
    __ pxor(xmm_result3, xmm_from3);
    __ pxor(xmm_result4, xmm_from4);
    __ pxor(xmm_result5, xmm_from5);

    // store 6 results into the next 64 bytes of output
    __ movdqu(Address(to, pos, Address::times_1, 0 * AESBlockSize), xmm_result0);
    __ movdqu(Address(to, pos, Address::times_1, 1 * AESBlockSize), xmm_result1);
    __ movdqu(Address(to, pos, Address::times_1, 2 * AESBlockSize), xmm_result2);
    __ movdqu(Address(to, pos, Address::times_1, 3 * AESBlockSize), xmm_result3);
    __ movdqu(Address(to, pos, Address::times_1, 4 * AESBlockSize), xmm_result4);
    __ movdqu(Address(to, pos, Address::times_1, 5 * AESBlockSize), xmm_result5);

    __ addptr(pos, PARALLEL_FACTOR * AESBlockSize); // increase the length of crypt text
    __ subptr(len_reg, PARALLEL_FACTOR * AESBlockSize); // decrease the remaining length
    __ jmp(L_multiBlock_loopTop[k]);

    // singleBlock starts here
    __ align(OptoLoopAlignment);
    __ BIND(L_singleBlockLoopTop[k]);
    __ cmpptr(len_reg, 0);
    __ jcc(Assembler::lessEqual, L_exit);
    load_key(xmm_key_tmp0, key, 0x00, xmm_key_shuf_mask);
    __ movdqa(xmm_result0, xmm_curr_counter);
    inc_counter(rbx, xmm_curr_counter, 0x01, L__incCounter_single[k]);
    __ pshufb(xmm_result0, xmm_counter_shuf_mask);
    __ pxor(xmm_result0, xmm_key_tmp0);
    for (int i = 1; i < rounds[k]; i++) {
      load_key(xmm_key_tmp0, key, (0x10 * i), xmm_key_shuf_mask);
      __ aesenc(xmm_result0, xmm_key_tmp0);
    }
    load_key(xmm_key_tmp0, key, (rounds[k] * 0x10), xmm_key_shuf_mask);
    __ aesenclast(xmm_result0, xmm_key_tmp0);
    __ cmpptr(len_reg, AESBlockSize);
    __ jcc(Assembler::less, L_processTail_insr[k]);
      __ movdqu(xmm_from0, Address(from, pos, Address::times_1, 0 * AESBlockSize));
      __ pxor(xmm_result0, xmm_from0);
      __ movdqu(Address(to, pos, Address::times_1, 0 * AESBlockSize), xmm_result0);
      __ addptr(pos, AESBlockSize);
      __ subptr(len_reg, AESBlockSize);
      __ jmp(L_singleBlockLoopTop[k]);
    __ BIND(L_processTail_insr[k]);                               // Process the tail part of the input array
      __ addptr(pos, len_reg);                                    // 1. Insert bytes from src array into xmm_from0 register
      __ testptr(len_reg, 8);
      __ jcc(Assembler::zero, L_processTail_4_insr[k]);
        __ subptr(pos,8);
        __ pinsrq(xmm_from0, Address(from, pos), 0);
      __ BIND(L_processTail_4_insr[k]);
      __ testptr(len_reg, 4);
      __ jcc(Assembler::zero, L_processTail_2_insr[k]);
        __ subptr(pos,4);
        __ pslldq(xmm_from0, 4);
        __ pinsrd(xmm_from0, Address(from, pos), 0);
      __ BIND(L_processTail_2_insr[k]);
      __ testptr(len_reg, 2);
      __ jcc(Assembler::zero, L_processTail_1_insr[k]);
        __ subptr(pos, 2);
        __ pslldq(xmm_from0, 2);
        __ pinsrw(xmm_from0, Address(from, pos), 0);
      __ BIND(L_processTail_1_insr[k]);
      __ testptr(len_reg, 1);
      __ jcc(Assembler::zero, L_processTail_exit_insr[k]);
        __ subptr(pos, 1);
        __ pslldq(xmm_from0, 1);
        __ pinsrb(xmm_from0, Address(from, pos), 0);
      __ BIND(L_processTail_exit_insr[k]);

      __ movdqu(Address(saved_encCounter_start, 0), xmm_result0);  // 2. Perform pxor of the encrypted counter and plaintext Bytes.
      __ pxor(xmm_result0, xmm_from0);                             //    Also the encrypted counter is saved for next invocation.

      __ testptr(len_reg, 8);
      __ jcc(Assembler::zero, L_processTail_4_extr[k]);            // 3. Extract bytes from xmm_result0 into the dest. array
        __ pextrq(Address(to, pos), xmm_result0, 0);
        __ psrldq(xmm_result0, 8);
        __ addptr(pos, 8);
      __ BIND(L_processTail_4_extr[k]);
      __ testptr(len_reg, 4);
      __ jcc(Assembler::zero, L_processTail_2_extr[k]);
        __ pextrd(Address(to, pos), xmm_result0, 0);
        __ psrldq(xmm_result0, 4);
        __ addptr(pos, 4);
      __ BIND(L_processTail_2_extr[k]);
      __ testptr(len_reg, 2);
      __ jcc(Assembler::zero, L_processTail_1_extr[k]);
        __ pextrw(Address(to, pos), xmm_result0, 0);
        __ psrldq(xmm_result0, 2);
        __ addptr(pos, 2);
      __ BIND(L_processTail_1_extr[k]);
      __ testptr(len_reg, 1);
      __ jcc(Assembler::zero, L_processTail_exit_extr[k]);
        __ pextrb(Address(to, pos), xmm_result0, 0);

      __ BIND(L_processTail_exit_extr[k]);
      __ movl(Address(used_addr, 0), len_reg);
      __ jmp(L_exit);
  }

  __ BIND(L_exit);
  __ pshufb(xmm_curr_counter, xmm_counter_shuf_mask); //counter is shuffled back.
  __ movdqu(Address(counter, 0), xmm_curr_counter); //save counter back
  __ pop(rbx); // pop the saved RBX.
#ifdef _WIN64
  __ movl(rax, len_mem);
  __ movptr(r13, Address(rsp, saved_r13_offset * wordSize));
  __ movptr(r14, Address(rsp, saved_r14_offset * wordSize));
  __ addptr(rsp, 2 * wordSize);
#else
  __ pop(rax); // return 'len'
#endif
  __ leave(); // required for proper stackwalking of RuntimeStub frame
  __ ret(0);

  return start;
}

void StubGenerator::roundDec(XMMRegister xmm_reg) {
  __ vaesdec(xmm1, xmm1, xmm_reg, Assembler::AVX_512bit);
  __ vaesdec(xmm2, xmm2, xmm_reg, Assembler::AVX_512bit);
  __ vaesdec(xmm3, xmm3, xmm_reg, Assembler::AVX_512bit);
  __ vaesdec(xmm4, xmm4, xmm_reg, Assembler::AVX_512bit);
  __ vaesdec(xmm5, xmm5, xmm_reg, Assembler::AVX_512bit);
  __ vaesdec(xmm6, xmm6, xmm_reg, Assembler::AVX_512bit);
  __ vaesdec(xmm7, xmm7, xmm_reg, Assembler::AVX_512bit);
  __ vaesdec(xmm8, xmm8, xmm_reg, Assembler::AVX_512bit);
}

void StubGenerator::roundDeclast(XMMRegister xmm_reg) {
  __ vaesdeclast(xmm1, xmm1, xmm_reg, Assembler::AVX_512bit);
  __ vaesdeclast(xmm2, xmm2, xmm_reg, Assembler::AVX_512bit);
  __ vaesdeclast(xmm3, xmm3, xmm_reg, Assembler::AVX_512bit);
  __ vaesdeclast(xmm4, xmm4, xmm_reg, Assembler::AVX_512bit);
  __ vaesdeclast(xmm5, xmm5, xmm_reg, Assembler::AVX_512bit);
  __ vaesdeclast(xmm6, xmm6, xmm_reg, Assembler::AVX_512bit);
  __ vaesdeclast(xmm7, xmm7, xmm_reg, Assembler::AVX_512bit);
  __ vaesdeclast(xmm8, xmm8, xmm_reg, Assembler::AVX_512bit);
}

void StubGenerator::ev_load_key(XMMRegister xmmdst, Register key, int offset, XMMRegister xmm_shuf_mask) {
  __ movdqu(xmmdst, Address(key, offset));
  if (xmm_shuf_mask != xnoreg) {
    __ pshufb(xmmdst, xmm_shuf_mask);
  } else {
    __ pshufb(xmmdst, ExternalAddress(StubRoutines::x86::key_shuffle_mask_addr()));
  }
  __ evshufi64x2(xmmdst, xmmdst, xmmdst, 0x0, Assembler::AVX_512bit);
}

address StubGenerator::generate_cipherBlockChaining_decryptVectorAESCrypt() {
  assert(VM_Version::supports_avx512_vaes(), "need AES instructions and misaligned SSE support");
  __ align(CodeEntryAlignment);
  StubCodeMark mark(this, "StubRoutines", "cipherBlockChaining_decryptAESCrypt");
  address start = __ pc();

  const Register from = c_rarg0;  // source array address
  const Register to = c_rarg1;  // destination array address
  const Register key = c_rarg2;  // key array address
  const Register rvec = c_rarg3;  // r byte array initialized from initvector array address
  // and left with the results of the last encryption block
#ifndef _WIN64
  const Register len_reg = c_rarg4;  // src len (must be multiple of blocksize 16)
#else
  const Address  len_mem(rbp, 6 * wordSize);  // length is on stack on Win64
  const Register len_reg = r11;      // pick the volatile windows register
#endif

  Label Loop, Loop1, L_128, L_256, L_192, KEY_192, KEY_256, Loop2, Lcbc_dec_rem_loop,
        Lcbc_dec_rem_last, Lcbc_dec_ret, Lcbc_dec_rem, Lcbc_exit;

  __ enter();

#ifdef _WIN64
// on win64, fill len_reg from stack position
  __ movl(len_reg, len_mem);
#else
  __ push(len_reg); // Save
#endif
  __ push(rbx);
  __ vzeroupper();

  // Temporary variable declaration for swapping key bytes
  const XMMRegister xmm_key_shuf_mask = xmm1;
  __ movdqu(xmm_key_shuf_mask, ExternalAddress(StubRoutines::x86::key_shuffle_mask_addr()));

  // Calculate number of rounds from key size: 44 for 10-rounds, 52 for 12-rounds, 60 for 14-rounds
  const Register rounds = rbx;
  __ movl(rounds, Address(key, arrayOopDesc::length_offset_in_bytes() - arrayOopDesc::base_offset_in_bytes(T_INT)));

  const XMMRegister IV = xmm0;
  // Load IV and broadcast value to 512-bits
  __ evbroadcasti64x2(IV, Address(rvec, 0), Assembler::AVX_512bit);

  // Temporary variables for storing round keys
  const XMMRegister RK0 = xmm30;
  const XMMRegister RK1 = xmm9;
  const XMMRegister RK2 = xmm18;
  const XMMRegister RK3 = xmm19;
  const XMMRegister RK4 = xmm20;
  const XMMRegister RK5 = xmm21;
  const XMMRegister RK6 = xmm22;
  const XMMRegister RK7 = xmm23;
  const XMMRegister RK8 = xmm24;
  const XMMRegister RK9 = xmm25;
  const XMMRegister RK10 = xmm26;

  // Load and shuffle key
  // the java expanded key ordering is rotated one position from what we want
  // so we start from 1*16 here and hit 0*16 last
  ev_load_key(RK1, key, 1 * 16, xmm_key_shuf_mask);
  ev_load_key(RK2, key, 2 * 16, xmm_key_shuf_mask);
  ev_load_key(RK3, key, 3 * 16, xmm_key_shuf_mask);
  ev_load_key(RK4, key, 4 * 16, xmm_key_shuf_mask);
  ev_load_key(RK5, key, 5 * 16, xmm_key_shuf_mask);
  ev_load_key(RK6, key, 6 * 16, xmm_key_shuf_mask);
  ev_load_key(RK7, key, 7 * 16, xmm_key_shuf_mask);
  ev_load_key(RK8, key, 8 * 16, xmm_key_shuf_mask);
  ev_load_key(RK9, key, 9 * 16, xmm_key_shuf_mask);
  ev_load_key(RK10, key, 10 * 16, xmm_key_shuf_mask);
  ev_load_key(RK0, key, 0*16, xmm_key_shuf_mask);

  // Variables for storing source cipher text
  const XMMRegister S0 = xmm10;
  const XMMRegister S1 = xmm11;
  const XMMRegister S2 = xmm12;
  const XMMRegister S3 = xmm13;
  const XMMRegister S4 = xmm14;
  const XMMRegister S5 = xmm15;
  const XMMRegister S6 = xmm16;
  const XMMRegister S7 = xmm17;

  // Variables for storing decrypted text
  const XMMRegister B0 = xmm1;
  const XMMRegister B1 = xmm2;
  const XMMRegister B2 = xmm3;
  const XMMRegister B3 = xmm4;
  const XMMRegister B4 = xmm5;
  const XMMRegister B5 = xmm6;
  const XMMRegister B6 = xmm7;
  const XMMRegister B7 = xmm8;

  __ cmpl(rounds, 44);
  __ jcc(Assembler::greater, KEY_192);
  __ jmp(Loop);

  __ BIND(KEY_192);
  const XMMRegister RK11 = xmm27;
  const XMMRegister RK12 = xmm28;
  ev_load_key(RK11, key, 11*16, xmm_key_shuf_mask);
  ev_load_key(RK12, key, 12*16, xmm_key_shuf_mask);

  __ cmpl(rounds, 52);
  __ jcc(Assembler::greater, KEY_256);
  __ jmp(Loop);

  __ BIND(KEY_256);
  const XMMRegister RK13 = xmm29;
  const XMMRegister RK14 = xmm31;
  ev_load_key(RK13, key, 13*16, xmm_key_shuf_mask);
  ev_load_key(RK14, key, 14*16, xmm_key_shuf_mask);

  __ BIND(Loop);
  __ cmpl(len_reg, 512);
  __ jcc(Assembler::below, Lcbc_dec_rem);
  __ BIND(Loop1);
  __ subl(len_reg, 512);
  __ evmovdquq(S0, Address(from, 0 * 64), Assembler::AVX_512bit);
  __ evmovdquq(S1, Address(from, 1 * 64), Assembler::AVX_512bit);
  __ evmovdquq(S2, Address(from, 2 * 64), Assembler::AVX_512bit);
  __ evmovdquq(S3, Address(from, 3 * 64), Assembler::AVX_512bit);
  __ evmovdquq(S4, Address(from, 4 * 64), Assembler::AVX_512bit);
  __ evmovdquq(S5, Address(from, 5 * 64), Assembler::AVX_512bit);
  __ evmovdquq(S6, Address(from, 6 * 64), Assembler::AVX_512bit);
  __ evmovdquq(S7, Address(from, 7 * 64), Assembler::AVX_512bit);
  __ leaq(from, Address(from, 8 * 64));

  __ evpxorq(B0, S0, RK1, Assembler::AVX_512bit);
  __ evpxorq(B1, S1, RK1, Assembler::AVX_512bit);
  __ evpxorq(B2, S2, RK1, Assembler::AVX_512bit);
  __ evpxorq(B3, S3, RK1, Assembler::AVX_512bit);
  __ evpxorq(B4, S4, RK1, Assembler::AVX_512bit);
  __ evpxorq(B5, S5, RK1, Assembler::AVX_512bit);
  __ evpxorq(B6, S6, RK1, Assembler::AVX_512bit);
  __ evpxorq(B7, S7, RK1, Assembler::AVX_512bit);

  __ evalignq(IV, S0, IV, 0x06);
  __ evalignq(S0, S1, S0, 0x06);
  __ evalignq(S1, S2, S1, 0x06);
  __ evalignq(S2, S3, S2, 0x06);
  __ evalignq(S3, S4, S3, 0x06);
  __ evalignq(S4, S5, S4, 0x06);
  __ evalignq(S5, S6, S5, 0x06);
  __ evalignq(S6, S7, S6, 0x06);

  roundDec(RK2);
  roundDec(RK3);
  roundDec(RK4);
  roundDec(RK5);
  roundDec(RK6);
  roundDec(RK7);
  roundDec(RK8);
  roundDec(RK9);
  roundDec(RK10);

  __ cmpl(rounds, 44);
  __ jcc(Assembler::belowEqual, L_128);
  roundDec(RK11);
  roundDec(RK12);

  __ cmpl(rounds, 52);
  __ jcc(Assembler::belowEqual, L_192);
  roundDec(RK13);
  roundDec(RK14);

  __ BIND(L_256);
  roundDeclast(RK0);
  __ jmp(Loop2);

  __ BIND(L_128);
  roundDeclast(RK0);
  __ jmp(Loop2);

  __ BIND(L_192);
  roundDeclast(RK0);

  __ BIND(Loop2);
  __ evpxorq(B0, B0, IV, Assembler::AVX_512bit);
  __ evpxorq(B1, B1, S0, Assembler::AVX_512bit);
  __ evpxorq(B2, B2, S1, Assembler::AVX_512bit);
  __ evpxorq(B3, B3, S2, Assembler::AVX_512bit);
  __ evpxorq(B4, B4, S3, Assembler::AVX_512bit);
  __ evpxorq(B5, B5, S4, Assembler::AVX_512bit);
  __ evpxorq(B6, B6, S5, Assembler::AVX_512bit);
  __ evpxorq(B7, B7, S6, Assembler::AVX_512bit);
  __ evmovdquq(IV, S7, Assembler::AVX_512bit);

  __ evmovdquq(Address(to, 0 * 64), B0, Assembler::AVX_512bit);
  __ evmovdquq(Address(to, 1 * 64), B1, Assembler::AVX_512bit);
  __ evmovdquq(Address(to, 2 * 64), B2, Assembler::AVX_512bit);
  __ evmovdquq(Address(to, 3 * 64), B3, Assembler::AVX_512bit);
  __ evmovdquq(Address(to, 4 * 64), B4, Assembler::AVX_512bit);
  __ evmovdquq(Address(to, 5 * 64), B5, Assembler::AVX_512bit);
  __ evmovdquq(Address(to, 6 * 64), B6, Assembler::AVX_512bit);
  __ evmovdquq(Address(to, 7 * 64), B7, Assembler::AVX_512bit);
  __ leaq(to, Address(to, 8 * 64));
  __ jmp(Loop);

  __ BIND(Lcbc_dec_rem);
  __ evshufi64x2(IV, IV, IV, 0x03, Assembler::AVX_512bit);

  __ BIND(Lcbc_dec_rem_loop);
  __ subl(len_reg, 16);
  __ jcc(Assembler::carrySet, Lcbc_dec_ret);

  __ movdqu(S0, Address(from, 0));
  __ evpxorq(B0, S0, RK1, Assembler::AVX_512bit);
  __ vaesdec(B0, B0, RK2, Assembler::AVX_512bit);
  __ vaesdec(B0, B0, RK3, Assembler::AVX_512bit);
  __ vaesdec(B0, B0, RK4, Assembler::AVX_512bit);
  __ vaesdec(B0, B0, RK5, Assembler::AVX_512bit);
  __ vaesdec(B0, B0, RK6, Assembler::AVX_512bit);
  __ vaesdec(B0, B0, RK7, Assembler::AVX_512bit);
  __ vaesdec(B0, B0, RK8, Assembler::AVX_512bit);
  __ vaesdec(B0, B0, RK9, Assembler::AVX_512bit);
  __ vaesdec(B0, B0, RK10, Assembler::AVX_512bit);
  __ cmpl(rounds, 44);
  __ jcc(Assembler::belowEqual, Lcbc_dec_rem_last);

  __ vaesdec(B0, B0, RK11, Assembler::AVX_512bit);
  __ vaesdec(B0, B0, RK12, Assembler::AVX_512bit);
  __ cmpl(rounds, 52);
  __ jcc(Assembler::belowEqual, Lcbc_dec_rem_last);

  __ vaesdec(B0, B0, RK13, Assembler::AVX_512bit);
  __ vaesdec(B0, B0, RK14, Assembler::AVX_512bit);

  __ BIND(Lcbc_dec_rem_last);
  __ vaesdeclast(B0, B0, RK0, Assembler::AVX_512bit);

  __ evpxorq(B0, B0, IV, Assembler::AVX_512bit);
  __ evmovdquq(IV, S0, Assembler::AVX_512bit);
  __ movdqu(Address(to, 0), B0);
  __ leaq(from, Address(from, 16));
  __ leaq(to, Address(to, 16));
  __ jmp(Lcbc_dec_rem_loop);

  __ BIND(Lcbc_dec_ret);
  __ movdqu(Address(rvec, 0), IV);

  // Zero out the round keys
  __ evpxorq(RK0, RK0, RK0, Assembler::AVX_512bit);
  __ evpxorq(RK1, RK1, RK1, Assembler::AVX_512bit);
  __ evpxorq(RK2, RK2, RK2, Assembler::AVX_512bit);
  __ evpxorq(RK3, RK3, RK3, Assembler::AVX_512bit);
  __ evpxorq(RK4, RK4, RK4, Assembler::AVX_512bit);
  __ evpxorq(RK5, RK5, RK5, Assembler::AVX_512bit);
  __ evpxorq(RK6, RK6, RK6, Assembler::AVX_512bit);
  __ evpxorq(RK7, RK7, RK7, Assembler::AVX_512bit);
  __ evpxorq(RK8, RK8, RK8, Assembler::AVX_512bit);
  __ evpxorq(RK9, RK9, RK9, Assembler::AVX_512bit);
  __ evpxorq(RK10, RK10, RK10, Assembler::AVX_512bit);
  __ cmpl(rounds, 44);
  __ jcc(Assembler::belowEqual, Lcbc_exit);
  __ evpxorq(RK11, RK11, RK11, Assembler::AVX_512bit);
  __ evpxorq(RK12, RK12, RK12, Assembler::AVX_512bit);
  __ cmpl(rounds, 52);
  __ jcc(Assembler::belowEqual, Lcbc_exit);
  __ evpxorq(RK13, RK13, RK13, Assembler::AVX_512bit);
  __ evpxorq(RK14, RK14, RK14, Assembler::AVX_512bit);

  __ BIND(Lcbc_exit);
  __ vzeroupper();
  __ pop(rbx);
#ifdef _WIN64
  __ movl(rax, len_mem);
#else
  __ pop(rax); // return length
#endif
  __ leave(); // required for proper stackwalking of RuntimeStub frame
  __ ret(0);

  return start;
}

// Polynomial x^128+x^127+x^126+x^121+1
address StubGenerator::ghash_polynomial_addr() {
  __ align(CodeEntryAlignment);
  StubCodeMark mark(this, "StubRoutines", "_ghash_poly_addr");
  address start = __ pc();

  __ emit_data64(0x0000000000000001, relocInfo::none);
  __ emit_data64(0xc200000000000000, relocInfo::none);

  return start;
}

address StubGenerator::ghash_shufflemask_addr() {
  __ align(CodeEntryAlignment);
  StubCodeMark mark(this, "StubRoutines", "_ghash_shuffmask_addr");
  address start = __ pc();

  __ emit_data64(0x0f0f0f0f0f0f0f0f, relocInfo::none);
  __ emit_data64(0x0f0f0f0f0f0f0f0f, relocInfo::none);

  return start;
}

// Ghash single and multi block operations using AVX instructions
address StubGenerator::generate_avx_ghash_processBlocks() {
  __ align(CodeEntryAlignment);

  StubCodeMark mark(this, "StubRoutines", "ghash_processBlocks");
  address start = __ pc();

  // arguments
  const Register state = c_rarg0;
  const Register htbl = c_rarg1;
  const Register data = c_rarg2;
  const Register blocks = c_rarg3;
  __ enter();
 // Save state before entering routine
  __ avx_ghash(state, htbl, data, blocks);
  __ leave(); // required for proper stackwalking of RuntimeStub frame
  __ ret(0);

  return start;
}

// byte swap x86 long
address StubGenerator::generate_ghash_long_swap_mask() {
  __ align(CodeEntryAlignment);
  StubCodeMark mark(this, "StubRoutines", "ghash_long_swap_mask");
  address start = __ pc();

  __ emit_data64(0x0f0e0d0c0b0a0908, relocInfo::none );
  __ emit_data64(0x0706050403020100, relocInfo::none );

return start;
}

// byte swap x86 byte array
address StubGenerator::generate_ghash_byte_swap_mask() {
  __ align(CodeEntryAlignment);
  StubCodeMark mark(this, "StubRoutines", "ghash_byte_swap_mask");
  address start = __ pc();

  __ emit_data64(0x08090a0b0c0d0e0f, relocInfo::none );
  __ emit_data64(0x0001020304050607, relocInfo::none );

return start;
}

/* Single and multi-block ghash operations */
address StubGenerator::generate_ghash_processBlocks() {
  __ align(CodeEntryAlignment);
  Label L_ghash_loop, L_exit;
  StubCodeMark mark(this, "StubRoutines", "ghash_processBlocks");
  address start = __ pc();

  const Register state        = c_rarg0;
  const Register subkeyH      = c_rarg1;
  const Register data         = c_rarg2;
  const Register blocks       = c_rarg3;

  const XMMRegister xmm_temp0 = xmm0;
  const XMMRegister xmm_temp1 = xmm1;
  const XMMRegister xmm_temp2 = xmm2;
  const XMMRegister xmm_temp3 = xmm3;
  const XMMRegister xmm_temp4 = xmm4;
  const XMMRegister xmm_temp5 = xmm5;
  const XMMRegister xmm_temp6 = xmm6;
  const XMMRegister xmm_temp7 = xmm7;
  const XMMRegister xmm_temp8 = xmm8;
  const XMMRegister xmm_temp9 = xmm9;
  const XMMRegister xmm_temp10 = xmm10;

  __ enter();

  __ movdqu(xmm_temp10, ExternalAddress(StubRoutines::x86::ghash_long_swap_mask_addr()));

  __ movdqu(xmm_temp0, Address(state, 0));
  __ pshufb(xmm_temp0, xmm_temp10);


  __ BIND(L_ghash_loop);
  __ movdqu(xmm_temp2, Address(data, 0));
  __ pshufb(xmm_temp2, ExternalAddress(StubRoutines::x86::ghash_byte_swap_mask_addr()));

  __ movdqu(xmm_temp1, Address(subkeyH, 0));
  __ pshufb(xmm_temp1, xmm_temp10);

  __ pxor(xmm_temp0, xmm_temp2);

  //
  // Multiply with the hash key
  //
  __ movdqu(xmm_temp3, xmm_temp0);
  __ pclmulqdq(xmm_temp3, xmm_temp1, 0);      // xmm3 holds a0*b0
  __ movdqu(xmm_temp4, xmm_temp0);
  __ pclmulqdq(xmm_temp4, xmm_temp1, 16);     // xmm4 holds a0*b1

  __ movdqu(xmm_temp5, xmm_temp0);
  __ pclmulqdq(xmm_temp5, xmm_temp1, 1);      // xmm5 holds a1*b0
  __ movdqu(xmm_temp6, xmm_temp0);
  __ pclmulqdq(xmm_temp6, xmm_temp1, 17);     // xmm6 holds a1*b1

  __ pxor(xmm_temp4, xmm_temp5);      // xmm4 holds a0*b1 + a1*b0

  __ movdqu(xmm_temp5, xmm_temp4);    // move the contents of xmm4 to xmm5
  __ psrldq(xmm_temp4, 8);    // shift by xmm4 64 bits to the right
  __ pslldq(xmm_temp5, 8);    // shift by xmm5 64 bits to the left
  __ pxor(xmm_temp3, xmm_temp5);
  __ pxor(xmm_temp6, xmm_temp4);      // Register pair <xmm6:xmm3> holds the result
                                      // of the carry-less multiplication of
                                      // xmm0 by xmm1.

  // We shift the result of the multiplication by one bit position
  // to the left to cope for the fact that the bits are reversed.
  __ movdqu(xmm_temp7, xmm_temp3);
  __ movdqu(xmm_temp8, xmm_temp6);
  __ pslld(xmm_temp3, 1);
  __ pslld(xmm_temp6, 1);
  __ psrld(xmm_temp7, 31);
  __ psrld(xmm_temp8, 31);
  __ movdqu(xmm_temp9, xmm_temp7);
  __ pslldq(xmm_temp8, 4);
  __ pslldq(xmm_temp7, 4);
  __ psrldq(xmm_temp9, 12);
  __ por(xmm_temp3, xmm_temp7);
  __ por(xmm_temp6, xmm_temp8);
  __ por(xmm_temp6, xmm_temp9);

  //
  // First phase of the reduction
  //
  // Move xmm3 into xmm7, xmm8, xmm9 in order to perform the shifts
  // independently.
  __ movdqu(xmm_temp7, xmm_temp3);
  __ movdqu(xmm_temp8, xmm_temp3);
  __ movdqu(xmm_temp9, xmm_temp3);
  __ pslld(xmm_temp7, 31);    // packed right shift shifting << 31
  __ pslld(xmm_temp8, 30);    // packed right shift shifting << 30
  __ pslld(xmm_temp9, 25);    // packed right shift shifting << 25
  __ pxor(xmm_temp7, xmm_temp8);      // xor the shifted versions
  __ pxor(xmm_temp7, xmm_temp9);
  __ movdqu(xmm_temp8, xmm_temp7);
  __ pslldq(xmm_temp7, 12);
  __ psrldq(xmm_temp8, 4);
  __ pxor(xmm_temp3, xmm_temp7);      // first phase of the reduction complete

  //
  // Second phase of the reduction
  //
  // Make 3 copies of xmm3 in xmm2, xmm4, xmm5 for doing these
  // shift operations.
  __ movdqu(xmm_temp2, xmm_temp3);
  __ movdqu(xmm_temp4, xmm_temp3);
  __ movdqu(xmm_temp5, xmm_temp3);
  __ psrld(xmm_temp2, 1);     // packed left shifting >> 1
  __ psrld(xmm_temp4, 2);     // packed left shifting >> 2
  __ psrld(xmm_temp5, 7);     // packed left shifting >> 7
  __ pxor(xmm_temp2, xmm_temp4);      // xor the shifted versions
  __ pxor(xmm_temp2, xmm_temp5);
  __ pxor(xmm_temp2, xmm_temp8);
  __ pxor(xmm_temp3, xmm_temp2);
  __ pxor(xmm_temp6, xmm_temp3);      // the result is in xmm6

  __ decrement(blocks);
  __ jcc(Assembler::zero, L_exit);
  __ movdqu(xmm_temp0, xmm_temp6);
  __ addptr(data, 16);
  __ jmp(L_ghash_loop);

  __ BIND(L_exit);
  __ pshufb(xmm_temp6, xmm_temp10);          // Byte swap 16-byte result
  __ movdqu(Address(state, 0), xmm_temp6);   // store the result
  __ leave();
  __ ret(0);

  return start;
}

address StubGenerator::base64_shuffle_addr() {
  __ align64();
  StubCodeMark mark(this, "StubRoutines", "shuffle_base64");
  address start = __ pc();

  assert(((unsigned long long)start & 0x3f) == 0,
         "Alignment problem (0x%08llx)", (unsigned long long)start);
  __ emit_data64(0x0405030401020001, relocInfo::none);
  __ emit_data64(0x0a0b090a07080607, relocInfo::none);
  __ emit_data64(0x10110f100d0e0c0d, relocInfo::none);
  __ emit_data64(0x1617151613141213, relocInfo::none);
  __ emit_data64(0x1c1d1b1c191a1819, relocInfo::none);
  __ emit_data64(0x222321221f201e1f, relocInfo::none);
  __ emit_data64(0x2829272825262425, relocInfo::none);
  __ emit_data64(0x2e2f2d2e2b2c2a2b, relocInfo::none);

  return start;
}

address StubGenerator::base64_avx2_shuffle_addr() {
  __ align32();
  StubCodeMark mark(this, "StubRoutines", "avx2_shuffle_base64");
  address start = __ pc();

  __ emit_data64(0x0809070805060405, relocInfo::none);
  __ emit_data64(0x0e0f0d0e0b0c0a0b, relocInfo::none);
  __ emit_data64(0x0405030401020001, relocInfo::none);
  __ emit_data64(0x0a0b090a07080607, relocInfo::none);

  return start;
}

address StubGenerator::base64_avx2_input_mask_addr() {
  __ align32();
  StubCodeMark mark(this, "StubRoutines", "avx2_input_mask_base64");
  address start = __ pc();

  __ emit_data64(0x8000000000000000, relocInfo::none);
  __ emit_data64(0x8000000080000000, relocInfo::none);
  __ emit_data64(0x8000000080000000, relocInfo::none);
  __ emit_data64(0x8000000080000000, relocInfo::none);

  return start;
}

address StubGenerator::base64_avx2_lut_addr() {
  __ align32();
  StubCodeMark mark(this, "StubRoutines", "avx2_lut_base64");
  address start = __ pc();

  __ emit_data64(0xfcfcfcfcfcfc4741, relocInfo::none);
  __ emit_data64(0x0000f0edfcfcfcfc, relocInfo::none);
  __ emit_data64(0xfcfcfcfcfcfc4741, relocInfo::none);
  __ emit_data64(0x0000f0edfcfcfcfc, relocInfo::none);

  // URL LUT
  __ emit_data64(0xfcfcfcfcfcfc4741, relocInfo::none);
  __ emit_data64(0x000020effcfcfcfc, relocInfo::none);
  __ emit_data64(0xfcfcfcfcfcfc4741, relocInfo::none);
  __ emit_data64(0x000020effcfcfcfc, relocInfo::none);

  return start;
}

address StubGenerator::base64_encoding_table_addr() {
  __ align64();
  StubCodeMark mark(this, "StubRoutines", "encoding_table_base64");
  address start = __ pc();

  assert(((unsigned long long)start & 0x3f) == 0, "Alignment problem (0x%08llx)", (unsigned long long)start);
  __ emit_data64(0x4847464544434241, relocInfo::none);
  __ emit_data64(0x504f4e4d4c4b4a49, relocInfo::none);
  __ emit_data64(0x5857565554535251, relocInfo::none);
  __ emit_data64(0x6665646362615a59, relocInfo::none);
  __ emit_data64(0x6e6d6c6b6a696867, relocInfo::none);
  __ emit_data64(0x767574737271706f, relocInfo::none);
  __ emit_data64(0x333231307a797877, relocInfo::none);
  __ emit_data64(0x2f2b393837363534, relocInfo::none);

  // URL table
  __ emit_data64(0x4847464544434241, relocInfo::none);
  __ emit_data64(0x504f4e4d4c4b4a49, relocInfo::none);
  __ emit_data64(0x5857565554535251, relocInfo::none);
  __ emit_data64(0x6665646362615a59, relocInfo::none);
  __ emit_data64(0x6e6d6c6b6a696867, relocInfo::none);
  __ emit_data64(0x767574737271706f, relocInfo::none);
  __ emit_data64(0x333231307a797877, relocInfo::none);
  __ emit_data64(0x5f2d393837363534, relocInfo::none);

  return start;
}

// Code for generating Base64 encoding.
// Intrinsic function prototype in Base64.java:
// private void encodeBlock(byte[] src, int sp, int sl, byte[] dst, int dp,
// boolean isURL) {
address StubGenerator::generate_base64_encodeBlock()
{
  __ align(CodeEntryAlignment);
  StubCodeMark mark(this, "StubRoutines", "implEncode");
  address start = __ pc();

  __ enter();

  // Save callee-saved registers before using them
  __ push(r12);
  __ push(r13);
  __ push(r14);
  __ push(r15);

  // arguments
  const Register source = c_rarg0;       // Source Array
  const Register start_offset = c_rarg1; // start offset
  const Register end_offset = c_rarg2;   // end offset
  const Register dest = c_rarg3;   // destination array

#ifndef _WIN64
  const Register dp = c_rarg4;    // Position for writing to dest array
  const Register isURL = c_rarg5; // Base64 or URL character set
#else
  const Address dp_mem(rbp, 6 * wordSize); // length is on stack on Win64
  const Address isURL_mem(rbp, 7 * wordSize);
  const Register isURL = r10; // pick the volatile windows register
  const Register dp = r12;
  __ movl(dp, dp_mem);
  __ movl(isURL, isURL_mem);
#endif

  const Register length = r14;
  const Register encode_table = r13;
  Label L_process3, L_exit, L_processdata, L_vbmiLoop, L_not512, L_32byteLoop;

  // calculate length from offsets
  __ movl(length, end_offset);
  __ subl(length, start_offset);
  __ cmpl(length, 0);
  __ jcc(Assembler::lessEqual, L_exit);

  // Code for 512-bit VBMI encoding.  Encodes 48 input bytes into 64
  // output bytes. We read 64 input bytes and ignore the last 16, so be
  // sure not to read past the end of the input buffer.
  if (VM_Version::supports_avx512_vbmi()) {
    __ cmpl(length, 64); // Do not overrun input buffer.
    __ jcc(Assembler::below, L_not512);

    __ shll(isURL, 6); // index into decode table based on isURL
    __ lea(encode_table, ExternalAddress(StubRoutines::x86::base64_encoding_table_addr()));
    __ addptr(encode_table, isURL);
    __ shrl(isURL, 6); // restore isURL

    __ mov64(rax, 0x3036242a1016040aull); // Shifts
    __ evmovdquq(xmm3, ExternalAddress(StubRoutines::x86::base64_shuffle_addr()), Assembler::AVX_512bit, r15);
    __ evmovdquq(xmm2, Address(encode_table, 0), Assembler::AVX_512bit);
    __ evpbroadcastq(xmm1, rax, Assembler::AVX_512bit);

    __ align32();
    __ BIND(L_vbmiLoop);

    __ vpermb(xmm0, xmm3, Address(source, start_offset), Assembler::AVX_512bit);
    __ subl(length, 48);

    // Put the input bytes into the proper lanes for writing, then
    // encode them.
    __ evpmultishiftqb(xmm0, xmm1, xmm0, Assembler::AVX_512bit);
    __ vpermb(xmm0, xmm0, xmm2, Assembler::AVX_512bit);

    // Write to destination
    __ evmovdquq(Address(dest, dp), xmm0, Assembler::AVX_512bit);

    __ addptr(dest, 64);
    __ addptr(source, 48);
    __ cmpl(length, 64);
    __ jcc(Assembler::aboveEqual, L_vbmiLoop);

    __ vzeroupper();
  }

  __ BIND(L_not512);
  if (VM_Version::supports_avx2()
      && VM_Version::supports_avx512vlbw()) {
    /*
    ** This AVX2 encoder is based off the paper at:
    **      https://dl.acm.org/doi/10.1145/3132709
    **
    ** We use AVX2 SIMD instructions to encode 24 bytes into 32
    ** output bytes.
    **
    */
    // Lengths under 32 bytes are done with scalar routine
    __ cmpl(length, 31);
    __ jcc(Assembler::belowEqual, L_process3);

    // Set up supporting constant table data
    __ vmovdqu(xmm9, ExternalAddress(StubRoutines::x86::base64_avx2_shuffle_addr()), rax);
    // 6-bit mask for 2nd and 4th (and multiples) 6-bit values
    __ movl(rax, 0x0fc0fc00);
    __ vmovdqu(xmm1, ExternalAddress(StubRoutines::x86::base64_avx2_input_mask_addr()), rax);
    __ evpbroadcastd(xmm8, rax, Assembler::AVX_256bit);

    // Multiplication constant for "shifting" right by 6 and 10
    // bits
    __ movl(rax, 0x04000040);

    __ subl(length, 24);
    __ evpbroadcastd(xmm7, rax, Assembler::AVX_256bit);

    // For the first load, we mask off reading of the first 4
    // bytes into the register. This is so we can get 4 3-byte
    // chunks into each lane of the register, avoiding having to
    // handle end conditions.  We then shuffle these bytes into a
    // specific order so that manipulation is easier.
    //
    // The initial read loads the XMM register like this:
    //
    // Lower 128-bit lane:
    // +----+----+----+----+----+----+----+----+----+----+----+----+----+----+----+----+
    // | XX | XX | XX | XX | A0 | A1 | A2 | B0 | B1 | B2 | C0 | C1
    // | C2 | D0 | D1 | D2 |
    // +----+----+----+----+----+----+----+----+----+----+----+----+----+----+----+----+
    //
    // Upper 128-bit lane:
    // +----+----+----+----+----+----+----+----+----+----+----+----+----+----+----+----+
    // | E0 | E1 | E2 | F0 | F1 | F2 | G0 | G1 | G2 | H0 | H1 | H2
    // | XX | XX | XX | XX |
    // +----+----+----+----+----+----+----+----+----+----+----+----+----+----+----+----+
    //
    // Where A0 is the first input byte, B0 is the fourth, etc.
    // The alphabetical significance denotes the 3 bytes to be
    // consumed and encoded into 4 bytes.
    //
    // We then shuffle the register so each 32-bit word contains
    // the sequence:
    //    A1 A0 A2 A1, B1, B0, B2, B1, etc.
    // Each of these byte sequences are then manipulated into 4
    // 6-bit values ready for encoding.
    //
    // If we focus on one set of 3-byte chunks, changing the
    // nomenclature such that A0 => a, A1 => b, and A2 => c, we
    // shuffle such that each 24-bit chunk contains:
    //
    // b7 b6 b5 b4 b3 b2 b1 b0 | a7 a6 a5 a4 a3 a2 a1 a0 | c7 c6
    // c5 c4 c3 c2 c1 c0 | b7 b6 b5 b4 b3 b2 b1 b0
    // Explain this step.
    // b3 b2 b1 b0 c5 c4 c3 c2 | c1 c0 d5 d4 d3 d2 d1 d0 | a5 a4
    // a3 a2 a1 a0 b5 b4 | b3 b2 b1 b0 c5 c4 c3 c2
    //
    // W first and off all but bits 4-9 and 16-21 (c5..c0 and
    // a5..a0) and shift them using a vector multiplication
    // operation (vpmulhuw) which effectively shifts c right by 6
    // bits and a right by 10 bits.  We similarly mask bits 10-15
    // (d5..d0) and 22-27 (b5..b0) and shift them left by 8 and 4
    // bits respectively.  This is done using vpmullw.  We end up
    // with 4 6-bit values, thus splitting the 3 input bytes,
    // ready for encoding:
    //    0 0 d5..d0 0 0 c5..c0 0 0 b5..b0 0 0 a5..a0
    //
    // For translation, we recognize that there are 5 distinct
    // ranges of legal Base64 characters as below:
    //
    //   +-------------+-------------+------------+
    //   | 6-bit value | ASCII range |   offset   |
    //   +-------------+-------------+------------+
    //   |    0..25    |    A..Z     |     65     |
    //   |   26..51    |    a..z     |     71     |
    //   |   52..61    |    0..9     |     -4     |
    //   |     62      |   + or -    | -19 or -17 |
    //   |     63      |   / or _    | -16 or 32  |
    //   +-------------+-------------+------------+
    //
    // We note that vpshufb does a parallel lookup in a
    // destination register using the lower 4 bits of bytes from a
    // source register.  If we use a saturated subtraction and
    // subtract 51 from each 6-bit value, bytes from [0,51]
    // saturate to 0, and [52,63] map to a range of [1,12].  We
    // distinguish the [0,25] and [26,51] ranges by assigning a
    // value of 13 for all 6-bit values less than 26.  We end up
    // with:
    //
    //   +-------------+-------------+------------+
    //   | 6-bit value |   Reduced   |   offset   |
    //   +-------------+-------------+------------+
    //   |    0..25    |     13      |     65     |
    //   |   26..51    |      0      |     71     |
    //   |   52..61    |    0..9     |     -4     |
    //   |     62      |     11      | -19 or -17 |
    //   |     63      |     12      | -16 or 32  |
    //   +-------------+-------------+------------+
    //
    // We then use a final vpshufb to add the appropriate offset,
    // translating the bytes.
    //
    // Load input bytes - only 28 bytes.  Mask the first load to
    // not load into the full register.
    __ vpmaskmovd(xmm1, xmm1, Address(source, start_offset, Address::times_1, -4), Assembler::AVX_256bit);

    // Move 3-byte chunks of input (12 bytes) into 16 bytes,
    // ordering by:
    //   1, 0, 2, 1; 4, 3, 5, 4; etc.  This groups 6-bit chunks
    //   for easy masking
    __ vpshufb(xmm1, xmm1, xmm9, Assembler::AVX_256bit);

    __ addl(start_offset, 24);

    // Load masking register for first and third (and multiples)
    // 6-bit values.
    __ movl(rax, 0x003f03f0);
    __ evpbroadcastd(xmm6, rax, Assembler::AVX_256bit);
    // Multiplication constant for "shifting" left by 4 and 8 bits
    __ movl(rax, 0x01000010);
    __ evpbroadcastd(xmm5, rax, Assembler::AVX_256bit);

    // Isolate 6-bit chunks of interest
    __ vpand(xmm0, xmm8, xmm1, Assembler::AVX_256bit);

    // Load constants for encoding
    __ movl(rax, 0x19191919);
    __ evpbroadcastd(xmm3, rax, Assembler::AVX_256bit);
    __ movl(rax, 0x33333333);
    __ evpbroadcastd(xmm4, rax, Assembler::AVX_256bit);

    // Shift output bytes 0 and 2 into proper lanes
    __ vpmulhuw(xmm2, xmm0, xmm7, Assembler::AVX_256bit);

    // Mask and shift output bytes 1 and 3 into proper lanes and
    // combine
    __ vpand(xmm0, xmm6, xmm1, Assembler::AVX_256bit);
    __ vpmullw(xmm0, xmm5, xmm0, Assembler::AVX_256bit);
    __ vpor(xmm0, xmm0, xmm2, Assembler::AVX_256bit);

    // Find out which are 0..25.  This indicates which input
    // values fall in the range of 'A'-'Z', which require an
    // additional offset (see comments above)
    __ vpcmpgtb(xmm2, xmm0, xmm3, Assembler::AVX_256bit);
    __ vpsubusb(xmm1, xmm0, xmm4, Assembler::AVX_256bit);
    __ vpsubb(xmm1, xmm1, xmm2, Assembler::AVX_256bit);

    // Load the proper lookup table
    __ lea(r11, ExternalAddress(StubRoutines::x86::base64_avx2_lut_addr()));
    __ movl(r15, isURL);
    __ shll(r15, 5);
    __ vmovdqu(xmm2, Address(r11, r15));

    // Shuffle the offsets based on the range calculation done
    // above. This allows us to add the correct offset to the
    // 6-bit value corresponding to the range documented above.
    __ vpshufb(xmm1, xmm2, xmm1, Assembler::AVX_256bit);
    __ vpaddb(xmm0, xmm1, xmm0, Assembler::AVX_256bit);

    // Store the encoded bytes
    __ vmovdqu(Address(dest, dp), xmm0);
    __ addl(dp, 32);

    __ cmpl(length, 31);
    __ jcc(Assembler::belowEqual, L_process3);

    __ align32();
    __ BIND(L_32byteLoop);

    // Get next 32 bytes
    __ vmovdqu(xmm1, Address(source, start_offset, Address::times_1, -4));

    __ subl(length, 24);
    __ addl(start_offset, 24);

    // This logic is identical to the above, with only constant
    // register loads removed.  Shuffle the input, mask off 6-bit
    // chunks, shift them into place, then add the offset to
    // encode.
    __ vpshufb(xmm1, xmm1, xmm9, Assembler::AVX_256bit);

    __ vpand(xmm0, xmm8, xmm1, Assembler::AVX_256bit);
    __ vpmulhuw(xmm10, xmm0, xmm7, Assembler::AVX_256bit);
    __ vpand(xmm0, xmm6, xmm1, Assembler::AVX_256bit);
    __ vpmullw(xmm0, xmm5, xmm0, Assembler::AVX_256bit);
    __ vpor(xmm0, xmm0, xmm10, Assembler::AVX_256bit);
    __ vpcmpgtb(xmm10, xmm0, xmm3, Assembler::AVX_256bit);
    __ vpsubusb(xmm1, xmm0, xmm4, Assembler::AVX_256bit);
    __ vpsubb(xmm1, xmm1, xmm10, Assembler::AVX_256bit);
    __ vpshufb(xmm1, xmm2, xmm1, Assembler::AVX_256bit);
    __ vpaddb(xmm0, xmm1, xmm0, Assembler::AVX_256bit);

    // Store the encoded bytes
    __ vmovdqu(Address(dest, dp), xmm0);
    __ addl(dp, 32);

    __ cmpl(length, 31);
    __ jcc(Assembler::above, L_32byteLoop);

    __ BIND(L_process3);
    __ vzeroupper();
  } else {
    __ BIND(L_process3);
  }

  __ cmpl(length, 3);
  __ jcc(Assembler::below, L_exit);

  // Load the encoding table based on isURL
  __ lea(r11, ExternalAddress(StubRoutines::x86::base64_encoding_table_addr()));
  __ movl(r15, isURL);
  __ shll(r15, 6);
  __ addptr(r11, r15);

  __ BIND(L_processdata);

  // Load 3 bytes
  __ load_unsigned_byte(r15, Address(source, start_offset));
  __ load_unsigned_byte(r10, Address(source, start_offset, Address::times_1, 1));
  __ load_unsigned_byte(r13, Address(source, start_offset, Address::times_1, 2));

  // Build a 32-bit word with bytes 1, 2, 0, 1
  __ movl(rax, r10);
  __ shll(r10, 24);
  __ orl(rax, r10);

  __ subl(length, 3);

  __ shll(r15, 8);
  __ shll(r13, 16);
  __ orl(rax, r15);

  __ addl(start_offset, 3);

  __ orl(rax, r13);
  // At this point, rax contains | byte1 | byte2 | byte0 | byte1
  // r13 has byte2 << 16 - need low-order 6 bits to translate.
  // This translated byte is the fourth output byte.
  __ shrl(r13, 16);
  __ andl(r13, 0x3f);

  // The high-order 6 bits of r15 (byte0) is translated.
  // The translated byte is the first output byte.
  __ shrl(r15, 10);

  __ load_unsigned_byte(r13, Address(r11, r13));
  __ load_unsigned_byte(r15, Address(r11, r15));

  __ movb(Address(dest, dp, Address::times_1, 3), r13);

  // Extract high-order 4 bits of byte1 and low-order 2 bits of byte0.
  // This translated byte is the second output byte.
  __ shrl(rax, 4);
  __ movl(r10, rax);
  __ andl(rax, 0x3f);

  __ movb(Address(dest, dp, Address::times_1, 0), r15);

  __ load_unsigned_byte(rax, Address(r11, rax));

  // Extract low-order 2 bits of byte1 and high-order 4 bits of byte2.
  // This translated byte is the third output byte.
  __ shrl(r10, 18);
  __ andl(r10, 0x3f);

  __ load_unsigned_byte(r10, Address(r11, r10));

  __ movb(Address(dest, dp, Address::times_1, 1), rax);
  __ movb(Address(dest, dp, Address::times_1, 2), r10);

  __ addl(dp, 4);
  __ cmpl(length, 3);
  __ jcc(Assembler::aboveEqual, L_processdata);

  __ BIND(L_exit);
  __ pop(r15);
  __ pop(r14);
  __ pop(r13);
  __ pop(r12);
  __ leave();
  __ ret(0);

  return start;
}

// base64 AVX512vbmi tables
address StubGenerator::base64_vbmi_lookup_lo_addr() {
  __ align64();
  StubCodeMark mark(this, "StubRoutines", "lookup_lo_base64");
  address start = __ pc();

  assert(((unsigned long long)start & 0x3f) == 0,
         "Alignment problem (0x%08llx)", (unsigned long long)start);
  __ emit_data64(0x8080808080808080, relocInfo::none);
  __ emit_data64(0x8080808080808080, relocInfo::none);
  __ emit_data64(0x8080808080808080, relocInfo::none);
  __ emit_data64(0x8080808080808080, relocInfo::none);
  __ emit_data64(0x8080808080808080, relocInfo::none);
  __ emit_data64(0x3f8080803e808080, relocInfo::none);
  __ emit_data64(0x3b3a393837363534, relocInfo::none);
  __ emit_data64(0x8080808080803d3c, relocInfo::none);

  return start;
}

address StubGenerator::base64_vbmi_lookup_hi_addr() {
  __ align64();
  StubCodeMark mark(this, "StubRoutines", "lookup_hi_base64");
  address start = __ pc();

  assert(((unsigned long long)start & 0x3f) == 0,
         "Alignment problem (0x%08llx)", (unsigned long long)start);
  __ emit_data64(0x0605040302010080, relocInfo::none);
  __ emit_data64(0x0e0d0c0b0a090807, relocInfo::none);
  __ emit_data64(0x161514131211100f, relocInfo::none);
  __ emit_data64(0x8080808080191817, relocInfo::none);
  __ emit_data64(0x201f1e1d1c1b1a80, relocInfo::none);
  __ emit_data64(0x2827262524232221, relocInfo::none);
  __ emit_data64(0x302f2e2d2c2b2a29, relocInfo::none);
  __ emit_data64(0x8080808080333231, relocInfo::none);

  return start;
}
address StubGenerator::base64_vbmi_lookup_lo_url_addr() {
  __ align64();
  StubCodeMark mark(this, "StubRoutines", "lookup_lo_base64url");
  address start = __ pc();

  assert(((unsigned long long)start & 0x3f) == 0,
         "Alignment problem (0x%08llx)", (unsigned long long)start);
  __ emit_data64(0x8080808080808080, relocInfo::none);
  __ emit_data64(0x8080808080808080, relocInfo::none);
  __ emit_data64(0x8080808080808080, relocInfo::none);
  __ emit_data64(0x8080808080808080, relocInfo::none);
  __ emit_data64(0x8080808080808080, relocInfo::none);
  __ emit_data64(0x80803e8080808080, relocInfo::none);
  __ emit_data64(0x3b3a393837363534, relocInfo::none);
  __ emit_data64(0x8080808080803d3c, relocInfo::none);

  return start;
}

address StubGenerator::base64_vbmi_lookup_hi_url_addr() {
  __ align64();
  StubCodeMark mark(this, "StubRoutines", "lookup_hi_base64url");
  address start = __ pc();

  assert(((unsigned long long)start & 0x3f) == 0,
         "Alignment problem (0x%08llx)", (unsigned long long)start);
  __ emit_data64(0x0605040302010080, relocInfo::none);
  __ emit_data64(0x0e0d0c0b0a090807, relocInfo::none);
  __ emit_data64(0x161514131211100f, relocInfo::none);
  __ emit_data64(0x3f80808080191817, relocInfo::none);
  __ emit_data64(0x201f1e1d1c1b1a80, relocInfo::none);
  __ emit_data64(0x2827262524232221, relocInfo::none);
  __ emit_data64(0x302f2e2d2c2b2a29, relocInfo::none);
  __ emit_data64(0x8080808080333231, relocInfo::none);

  return start;
}

address StubGenerator::base64_vbmi_pack_vec_addr() {
  __ align64();
  StubCodeMark mark(this, "StubRoutines", "pack_vec_base64");
  address start = __ pc();

  assert(((unsigned long long)start & 0x3f) == 0,
         "Alignment problem (0x%08llx)", (unsigned long long)start);
  __ emit_data64(0x090a040506000102, relocInfo::none);
  __ emit_data64(0x161011120c0d0e08, relocInfo::none);
  __ emit_data64(0x1c1d1e18191a1415, relocInfo::none);
  __ emit_data64(0x292a242526202122, relocInfo::none);
  __ emit_data64(0x363031322c2d2e28, relocInfo::none);
  __ emit_data64(0x3c3d3e38393a3435, relocInfo::none);
  __ emit_data64(0x0000000000000000, relocInfo::none);
  __ emit_data64(0x0000000000000000, relocInfo::none);

  return start;
}

address StubGenerator::base64_vbmi_join_0_1_addr() {
  __ align64();
  StubCodeMark mark(this, "StubRoutines", "join_0_1_base64");
  address start = __ pc();

  assert(((unsigned long long)start & 0x3f) == 0,
         "Alignment problem (0x%08llx)", (unsigned long long)start);
  __ emit_data64(0x090a040506000102, relocInfo::none);
  __ emit_data64(0x161011120c0d0e08, relocInfo::none);
  __ emit_data64(0x1c1d1e18191a1415, relocInfo::none);
  __ emit_data64(0x292a242526202122, relocInfo::none);
  __ emit_data64(0x363031322c2d2e28, relocInfo::none);
  __ emit_data64(0x3c3d3e38393a3435, relocInfo::none);
  __ emit_data64(0x494a444546404142, relocInfo::none);
  __ emit_data64(0x565051524c4d4e48, relocInfo::none);

  return start;
}

address StubGenerator::base64_vbmi_join_1_2_addr() {
  __ align64();
  StubCodeMark mark(this, "StubRoutines", "join_1_2_base64");
  address start = __ pc();

  assert(((unsigned long long)start & 0x3f) == 0,
         "Alignment problem (0x%08llx)", (unsigned long long)start);
  __ emit_data64(0x1c1d1e18191a1415, relocInfo::none);
  __ emit_data64(0x292a242526202122, relocInfo::none);
  __ emit_data64(0x363031322c2d2e28, relocInfo::none);
  __ emit_data64(0x3c3d3e38393a3435, relocInfo::none);
  __ emit_data64(0x494a444546404142, relocInfo::none);
  __ emit_data64(0x565051524c4d4e48, relocInfo::none);
  __ emit_data64(0x5c5d5e58595a5455, relocInfo::none);
  __ emit_data64(0x696a646566606162, relocInfo::none);

  return start;
}

address StubGenerator::base64_vbmi_join_2_3_addr() {
  __ align64();
  StubCodeMark mark(this, "StubRoutines", "join_2_3_base64");
  address start = __ pc();

  assert(((unsigned long long)start & 0x3f) == 0,
         "Alignment problem (0x%08llx)", (unsigned long long)start);
  __ emit_data64(0x363031322c2d2e28, relocInfo::none);
  __ emit_data64(0x3c3d3e38393a3435, relocInfo::none);
  __ emit_data64(0x494a444546404142, relocInfo::none);
  __ emit_data64(0x565051524c4d4e48, relocInfo::none);
  __ emit_data64(0x5c5d5e58595a5455, relocInfo::none);
  __ emit_data64(0x696a646566606162, relocInfo::none);
  __ emit_data64(0x767071726c6d6e68, relocInfo::none);
  __ emit_data64(0x7c7d7e78797a7475, relocInfo::none);

  return start;
}

address StubGenerator::base64_decoding_table_addr() {
  StubCodeMark mark(this, "StubRoutines", "decoding_table_base64");
  address start = __ pc();

  __ emit_data64(0xffffffffffffffff, relocInfo::none);
  __ emit_data64(0xffffffffffffffff, relocInfo::none);
  __ emit_data64(0xffffffffffffffff, relocInfo::none);
  __ emit_data64(0xffffffffffffffff, relocInfo::none);
  __ emit_data64(0xffffffffffffffff, relocInfo::none);
  __ emit_data64(0x3fffffff3effffff, relocInfo::none);
  __ emit_data64(0x3b3a393837363534, relocInfo::none);
  __ emit_data64(0xffffffffffff3d3c, relocInfo::none);
  __ emit_data64(0x06050403020100ff, relocInfo::none);
  __ emit_data64(0x0e0d0c0b0a090807, relocInfo::none);
  __ emit_data64(0x161514131211100f, relocInfo::none);
  __ emit_data64(0xffffffffff191817, relocInfo::none);
  __ emit_data64(0x201f1e1d1c1b1aff, relocInfo::none);
  __ emit_data64(0x2827262524232221, relocInfo::none);
  __ emit_data64(0x302f2e2d2c2b2a29, relocInfo::none);
  __ emit_data64(0xffffffffff333231, relocInfo::none);
  __ emit_data64(0xffffffffffffffff, relocInfo::none);
  __ emit_data64(0xffffffffffffffff, relocInfo::none);
  __ emit_data64(0xffffffffffffffff, relocInfo::none);
  __ emit_data64(0xffffffffffffffff, relocInfo::none);
  __ emit_data64(0xffffffffffffffff, relocInfo::none);
  __ emit_data64(0xffffffffffffffff, relocInfo::none);
  __ emit_data64(0xffffffffffffffff, relocInfo::none);
  __ emit_data64(0xffffffffffffffff, relocInfo::none);
  __ emit_data64(0xffffffffffffffff, relocInfo::none);
  __ emit_data64(0xffffffffffffffff, relocInfo::none);
  __ emit_data64(0xffffffffffffffff, relocInfo::none);
  __ emit_data64(0xffffffffffffffff, relocInfo::none);
  __ emit_data64(0xffffffffffffffff, relocInfo::none);
  __ emit_data64(0xffffffffffffffff, relocInfo::none);
  __ emit_data64(0xffffffffffffffff, relocInfo::none);
  __ emit_data64(0xffffffffffffffff, relocInfo::none);

  // URL table
  __ emit_data64(0xffffffffffffffff, relocInfo::none);
  __ emit_data64(0xffffffffffffffff, relocInfo::none);
  __ emit_data64(0xffffffffffffffff, relocInfo::none);
  __ emit_data64(0xffffffffffffffff, relocInfo::none);
  __ emit_data64(0xffffffffffffffff, relocInfo::none);
  __ emit_data64(0xffff3effffffffff, relocInfo::none);
  __ emit_data64(0x3b3a393837363534, relocInfo::none);
  __ emit_data64(0xffffffffffff3d3c, relocInfo::none);
  __ emit_data64(0x06050403020100ff, relocInfo::none);
  __ emit_data64(0x0e0d0c0b0a090807, relocInfo::none);
  __ emit_data64(0x161514131211100f, relocInfo::none);
  __ emit_data64(0x3fffffffff191817, relocInfo::none);
  __ emit_data64(0x201f1e1d1c1b1aff, relocInfo::none);
  __ emit_data64(0x2827262524232221, relocInfo::none);
  __ emit_data64(0x302f2e2d2c2b2a29, relocInfo::none);
  __ emit_data64(0xffffffffff333231, relocInfo::none);
  __ emit_data64(0xffffffffffffffff, relocInfo::none);
  __ emit_data64(0xffffffffffffffff, relocInfo::none);
  __ emit_data64(0xffffffffffffffff, relocInfo::none);
  __ emit_data64(0xffffffffffffffff, relocInfo::none);
  __ emit_data64(0xffffffffffffffff, relocInfo::none);
  __ emit_data64(0xffffffffffffffff, relocInfo::none);
  __ emit_data64(0xffffffffffffffff, relocInfo::none);
  __ emit_data64(0xffffffffffffffff, relocInfo::none);
  __ emit_data64(0xffffffffffffffff, relocInfo::none);
  __ emit_data64(0xffffffffffffffff, relocInfo::none);
  __ emit_data64(0xffffffffffffffff, relocInfo::none);
  __ emit_data64(0xffffffffffffffff, relocInfo::none);
  __ emit_data64(0xffffffffffffffff, relocInfo::none);
  __ emit_data64(0xffffffffffffffff, relocInfo::none);
  __ emit_data64(0xffffffffffffffff, relocInfo::none);
  __ emit_data64(0xffffffffffffffff, relocInfo::none);

  return start;
}


// Code for generating Base64 decoding.
//
// Based on the article (and associated code) from https://arxiv.org/abs/1910.05109.
//
// Intrinsic function prototype in Base64.java:
// private void decodeBlock(byte[] src, int sp, int sl, byte[] dst, int dp, boolean isURL, isMIME) {
address StubGenerator::generate_base64_decodeBlock() {
  __ align(CodeEntryAlignment);
  StubCodeMark mark(this, "StubRoutines", "implDecode");
  address start = __ pc();

  __ enter();

  // Save callee-saved registers before using them
  __ push(r12);
  __ push(r13);
  __ push(r14);
  __ push(r15);
  __ push(rbx);

  // arguments
  const Register source = c_rarg0; // Source Array
  const Register start_offset = c_rarg1; // start offset
  const Register end_offset = c_rarg2; // end offset
  const Register dest = c_rarg3; // destination array
  const Register isMIME = rbx;

#ifndef _WIN64
  const Register dp = c_rarg4;  // Position for writing to dest array
  const Register isURL = c_rarg5;// Base64 or URL character set
  __ movl(isMIME, Address(rbp, 2 * wordSize));
#else
  const Address  dp_mem(rbp, 6 * wordSize);  // length is on stack on Win64
  const Address isURL_mem(rbp, 7 * wordSize);
  const Register isURL = r10;      // pick the volatile windows register
  const Register dp = r12;
  __ movl(dp, dp_mem);
  __ movl(isURL, isURL_mem);
  __ movl(isMIME, Address(rbp, 8 * wordSize));
#endif

  const XMMRegister lookup_lo = xmm5;
  const XMMRegister lookup_hi = xmm6;
  const XMMRegister errorvec = xmm7;
  const XMMRegister pack16_op = xmm9;
  const XMMRegister pack32_op = xmm8;
  const XMMRegister input0 = xmm3;
  const XMMRegister input1 = xmm20;
  const XMMRegister input2 = xmm21;
  const XMMRegister input3 = xmm19;
  const XMMRegister join01 = xmm12;
  const XMMRegister join12 = xmm11;
  const XMMRegister join23 = xmm10;
  const XMMRegister translated0 = xmm2;
  const XMMRegister translated1 = xmm1;
  const XMMRegister translated2 = xmm0;
  const XMMRegister translated3 = xmm4;

  const XMMRegister merged0 = xmm2;
  const XMMRegister merged1 = xmm1;
  const XMMRegister merged2 = xmm0;
  const XMMRegister merged3 = xmm4;
  const XMMRegister merge_ab_bc0 = xmm2;
  const XMMRegister merge_ab_bc1 = xmm1;
  const XMMRegister merge_ab_bc2 = xmm0;
  const XMMRegister merge_ab_bc3 = xmm4;

  const XMMRegister pack24bits = xmm4;

  const Register length = r14;
  const Register output_size = r13;
  const Register output_mask = r15;
  const KRegister input_mask = k1;

  const XMMRegister input_initial_valid_b64 = xmm0;
  const XMMRegister tmp = xmm10;
  const XMMRegister mask = xmm0;
  const XMMRegister invalid_b64 = xmm1;

  Label L_process256, L_process64, L_process64Loop, L_exit, L_processdata, L_loadURL;
  Label L_continue, L_finalBit, L_padding, L_donePadding, L_bruteForce;
  Label L_forceLoop, L_bottomLoop, L_checkMIME, L_exit_no_vzero;

  // calculate length from offsets
  __ movl(length, end_offset);
  __ subl(length, start_offset);
  __ push(dest);          // Save for return value calc

  // If AVX512 VBMI not supported, just compile non-AVX code
  if(VM_Version::supports_avx512_vbmi() &&
     VM_Version::supports_avx512bw()) {
    __ cmpl(length, 128);     // 128-bytes is break-even for AVX-512
    __ jcc(Assembler::lessEqual, L_bruteForce);

    __ cmpl(isMIME, 0);
    __ jcc(Assembler::notEqual, L_bruteForce);

    // Load lookup tables based on isURL
    __ cmpl(isURL, 0);
    __ jcc(Assembler::notZero, L_loadURL);

    __ evmovdquq(lookup_lo, ExternalAddress(StubRoutines::x86::base64_vbmi_lookup_lo_addr()), Assembler::AVX_512bit, r13);
    __ evmovdquq(lookup_hi, ExternalAddress(StubRoutines::x86::base64_vbmi_lookup_hi_addr()), Assembler::AVX_512bit, r13);

    __ BIND(L_continue);

    __ movl(r15, 0x01400140);
    __ evpbroadcastd(pack16_op, r15, Assembler::AVX_512bit);

    __ movl(r15, 0x00011000);
    __ evpbroadcastd(pack32_op, r15, Assembler::AVX_512bit);

    __ cmpl(length, 0xff);
    __ jcc(Assembler::lessEqual, L_process64);

    // load masks required for decoding data
    __ BIND(L_processdata);
    __ evmovdquq(join01, ExternalAddress(StubRoutines::x86::base64_vbmi_join_0_1_addr()), Assembler::AVX_512bit,r13);
    __ evmovdquq(join12, ExternalAddress(StubRoutines::x86::base64_vbmi_join_1_2_addr()), Assembler::AVX_512bit, r13);
    __ evmovdquq(join23, ExternalAddress(StubRoutines::x86::base64_vbmi_join_2_3_addr()), Assembler::AVX_512bit, r13);

    __ align32();
    __ BIND(L_process256);
    // Grab input data
    __ evmovdquq(input0, Address(source, start_offset, Address::times_1, 0x00), Assembler::AVX_512bit);
    __ evmovdquq(input1, Address(source, start_offset, Address::times_1, 0x40), Assembler::AVX_512bit);
    __ evmovdquq(input2, Address(source, start_offset, Address::times_1, 0x80), Assembler::AVX_512bit);
    __ evmovdquq(input3, Address(source, start_offset, Address::times_1, 0xc0), Assembler::AVX_512bit);

    // Copy the low part of the lookup table into the destination of the permutation
    __ evmovdquq(translated0, lookup_lo, Assembler::AVX_512bit);
    __ evmovdquq(translated1, lookup_lo, Assembler::AVX_512bit);
    __ evmovdquq(translated2, lookup_lo, Assembler::AVX_512bit);
    __ evmovdquq(translated3, lookup_lo, Assembler::AVX_512bit);

    // Translate the base64 input into "decoded" bytes
    __ evpermt2b(translated0, input0, lookup_hi, Assembler::AVX_512bit);
    __ evpermt2b(translated1, input1, lookup_hi, Assembler::AVX_512bit);
    __ evpermt2b(translated2, input2, lookup_hi, Assembler::AVX_512bit);
    __ evpermt2b(translated3, input3, lookup_hi, Assembler::AVX_512bit);

    // OR all of the translations together to check for errors (high-order bit of byte set)
    __ vpternlogd(input0, 0xfe, input1, input2, Assembler::AVX_512bit);

    __ vpternlogd(input3, 0xfe, translated0, translated1, Assembler::AVX_512bit);
    __ vpternlogd(input0, 0xfe, translated2, translated3, Assembler::AVX_512bit);
    __ vpor(errorvec, input3, input0, Assembler::AVX_512bit);

    // Check if there was an error - if so, try 64-byte chunks
    __ evpmovb2m(k3, errorvec, Assembler::AVX_512bit);
    __ kortestql(k3, k3);
    __ jcc(Assembler::notZero, L_process64);

    // The merging and shuffling happens here
    // We multiply each byte pair [00dddddd | 00cccccc | 00bbbbbb | 00aaaaaa]
    // Multiply [00cccccc] by 2^6 added to [00dddddd] to get [0000cccc | ccdddddd]
    // The pack16_op is a vector of 0x01400140, so multiply D by 1 and C by 0x40
    __ vpmaddubsw(merge_ab_bc0, translated0, pack16_op, Assembler::AVX_512bit);
    __ vpmaddubsw(merge_ab_bc1, translated1, pack16_op, Assembler::AVX_512bit);
    __ vpmaddubsw(merge_ab_bc2, translated2, pack16_op, Assembler::AVX_512bit);
    __ vpmaddubsw(merge_ab_bc3, translated3, pack16_op, Assembler::AVX_512bit);

    // Now do the same with packed 16-bit values.
    // We start with [0000cccc | ccdddddd | 0000aaaa | aabbbbbb]
    // pack32_op is 0x00011000 (2^12, 1), so this multiplies [0000aaaa | aabbbbbb] by 2^12
    // and adds [0000cccc | ccdddddd] to yield [00000000 | aaaaaabb | bbbbcccc | ccdddddd]
    __ vpmaddwd(merged0, merge_ab_bc0, pack32_op, Assembler::AVX_512bit);
    __ vpmaddwd(merged1, merge_ab_bc1, pack32_op, Assembler::AVX_512bit);
    __ vpmaddwd(merged2, merge_ab_bc2, pack32_op, Assembler::AVX_512bit);
    __ vpmaddwd(merged3, merge_ab_bc3, pack32_op, Assembler::AVX_512bit);

    // The join vectors specify which byte from which vector goes into the outputs
    // One of every 4 bytes in the extended vector is zero, so we pack them into their
    // final positions in the register for storing (256 bytes in, 192 bytes out)
    __ evpermt2b(merged0, join01, merged1, Assembler::AVX_512bit);
    __ evpermt2b(merged1, join12, merged2, Assembler::AVX_512bit);
    __ evpermt2b(merged2, join23, merged3, Assembler::AVX_512bit);

    // Store result
    __ evmovdquq(Address(dest, dp, Address::times_1, 0x00), merged0, Assembler::AVX_512bit);
    __ evmovdquq(Address(dest, dp, Address::times_1, 0x40), merged1, Assembler::AVX_512bit);
    __ evmovdquq(Address(dest, dp, Address::times_1, 0x80), merged2, Assembler::AVX_512bit);

    __ addptr(source, 0x100);
    __ addptr(dest, 0xc0);
    __ subl(length, 0x100);
    __ cmpl(length, 64 * 4);
    __ jcc(Assembler::greaterEqual, L_process256);

    // At this point, we've decoded 64 * 4 * n bytes.
    // The remaining length will be <= 64 * 4 - 1.
    // UNLESS there was an error decoding the first 256-byte chunk.  In this
    // case, the length will be arbitrarily long.
    //
    // Note that this will be the path for MIME-encoded strings.

    __ BIND(L_process64);

    __ evmovdquq(pack24bits, ExternalAddress(StubRoutines::x86::base64_vbmi_pack_vec_addr()), Assembler::AVX_512bit, r13);

    __ cmpl(length, 63);
    __ jcc(Assembler::lessEqual, L_finalBit);

    __ mov64(rax, 0x0000ffffffffffff);
    __ kmovql(k2, rax);

    __ align32();
    __ BIND(L_process64Loop);

    // Handle first 64-byte block

    __ evmovdquq(input0, Address(source, start_offset), Assembler::AVX_512bit);
    __ evmovdquq(translated0, lookup_lo, Assembler::AVX_512bit);
    __ evpermt2b(translated0, input0, lookup_hi, Assembler::AVX_512bit);

    __ vpor(errorvec, translated0, input0, Assembler::AVX_512bit);

    // Check for error and bomb out before updating dest
    __ evpmovb2m(k3, errorvec, Assembler::AVX_512bit);
    __ kortestql(k3, k3);
    __ jcc(Assembler::notZero, L_exit);

    // Pack output register, selecting correct byte ordering
    __ vpmaddubsw(merge_ab_bc0, translated0, pack16_op, Assembler::AVX_512bit);
    __ vpmaddwd(merged0, merge_ab_bc0, pack32_op, Assembler::AVX_512bit);
    __ vpermb(merged0, pack24bits, merged0, Assembler::AVX_512bit);

    __ evmovdqub(Address(dest, dp), k2, merged0, true, Assembler::AVX_512bit);

    __ subl(length, 64);
    __ addptr(source, 64);
    __ addptr(dest, 48);

    __ cmpl(length, 64);
    __ jcc(Assembler::greaterEqual, L_process64Loop);

    __ cmpl(length, 0);
    __ jcc(Assembler::lessEqual, L_exit);

    __ BIND(L_finalBit);
    // Now have 1 to 63 bytes left to decode

    // I was going to let Java take care of the final fragment
    // however it will repeatedly call this routine for every 4 bytes
    // of input data, so handle the rest here.
    __ movq(rax, -1);
    __ bzhiq(rax, rax, length);    // Input mask in rax

    __ movl(output_size, length);
    __ shrl(output_size, 2);   // Find (len / 4) * 3 (output length)
    __ lea(output_size, Address(output_size, output_size, Address::times_2, 0));
    // output_size in r13

    // Strip pad characters, if any, and adjust length and mask
    __ cmpb(Address(source, length, Address::times_1, -1), '=');
    __ jcc(Assembler::equal, L_padding);

    __ BIND(L_donePadding);

    // Output size is (64 - output_size), output mask is (all 1s >> output_size).
    __ kmovql(input_mask, rax);
    __ movq(output_mask, -1);
    __ bzhiq(output_mask, output_mask, output_size);

    // Load initial input with all valid base64 characters.  Will be used
    // in merging source bytes to avoid masking when determining if an error occurred.
    __ movl(rax, 0x61616161);
    __ evpbroadcastd(input_initial_valid_b64, rax, Assembler::AVX_512bit);

    // A register containing all invalid base64 decoded values
    __ movl(rax, 0x80808080);
    __ evpbroadcastd(invalid_b64, rax, Assembler::AVX_512bit);

    // input_mask is in k1
    // output_size is in r13
    // output_mask is in r15
    // zmm0 - free
    // zmm1 - 0x00011000
    // zmm2 - 0x01400140
    // zmm3 - errorvec
    // zmm4 - pack vector
    // zmm5 - lookup_lo
    // zmm6 - lookup_hi
    // zmm7 - errorvec
    // zmm8 - 0x61616161
    // zmm9 - 0x80808080

    // Load only the bytes from source, merging into our "fully-valid" register
    __ evmovdqub(input_initial_valid_b64, input_mask, Address(source, start_offset, Address::times_1, 0x0), true, Assembler::AVX_512bit);

    // Decode all bytes within our merged input
    __ evmovdquq(tmp, lookup_lo, Assembler::AVX_512bit);
    __ evpermt2b(tmp, input_initial_valid_b64, lookup_hi, Assembler::AVX_512bit);
    __ vporq(mask, tmp, input_initial_valid_b64, Assembler::AVX_512bit);

    // Check for error.  Compare (decoded | initial) to all invalid.
    // If any bytes have their high-order bit set, then we have an error.
    __ evptestmb(k2, mask, invalid_b64, Assembler::AVX_512bit);
    __ kortestql(k2, k2);

    // If we have an error, use the brute force loop to decode what we can (4-byte chunks).
    __ jcc(Assembler::notZero, L_bruteForce);

    // Shuffle output bytes
    __ vpmaddubsw(tmp, tmp, pack16_op, Assembler::AVX_512bit);
    __ vpmaddwd(tmp, tmp, pack32_op, Assembler::AVX_512bit);

    __ vpermb(tmp, pack24bits, tmp, Assembler::AVX_512bit);
    __ kmovql(k1, output_mask);
    __ evmovdqub(Address(dest, dp), k1, tmp, true, Assembler::AVX_512bit);

    __ addptr(dest, output_size);

    __ BIND(L_exit);
    __ vzeroupper();
    __ pop(rax);             // Get original dest value
    __ subptr(dest, rax);      // Number of bytes converted
    __ movptr(rax, dest);
    __ pop(rbx);
    __ pop(r15);
    __ pop(r14);
    __ pop(r13);
    __ pop(r12);
    __ leave();
    __ ret(0);

    __ BIND(L_loadURL);
    __ evmovdquq(lookup_lo, ExternalAddress(StubRoutines::x86::base64_vbmi_lookup_lo_url_addr()), Assembler::AVX_512bit, r13);
    __ evmovdquq(lookup_hi, ExternalAddress(StubRoutines::x86::base64_vbmi_lookup_hi_url_addr()), Assembler::AVX_512bit, r13);
    __ jmp(L_continue);

    __ BIND(L_padding);
    __ decrementq(output_size, 1);
    __ shrq(rax, 1);

    __ cmpb(Address(source, length, Address::times_1, -2), '=');
    __ jcc(Assembler::notEqual, L_donePadding);

    __ decrementq(output_size, 1);
    __ shrq(rax, 1);
    __ jmp(L_donePadding);

    __ align32();
    __ BIND(L_bruteForce);
  }   // End of if(avx512_vbmi)

  // Use non-AVX code to decode 4-byte chunks into 3 bytes of output

  // Register state (Linux):
  // r12-15 - saved on stack
  // rdi - src
  // rsi - sp
  // rdx - sl
  // rcx - dst
  // r8 - dp
  // r9 - isURL

  // Register state (Windows):
  // r12-15 - saved on stack
  // rcx - src
  // rdx - sp
  // r8 - sl
  // r9 - dst
  // r12 - dp
  // r10 - isURL

  // Registers (common):
  // length (r14) - bytes in src

  const Register decode_table = r11;
  const Register out_byte_count = rbx;
  const Register byte1 = r13;
  const Register byte2 = r15;
  const Register byte3 = WIN64_ONLY(r8) NOT_WIN64(rdx);
  const Register byte4 = WIN64_ONLY(r10) NOT_WIN64(r9);

  __ shrl(length, 2);    // Multiple of 4 bytes only - length is # 4-byte chunks
  __ cmpl(length, 0);
  __ jcc(Assembler::lessEqual, L_exit_no_vzero);

  __ shll(isURL, 8);    // index into decode table based on isURL
  __ lea(decode_table, ExternalAddress(StubRoutines::x86::base64_decoding_table_addr()));
  __ addptr(decode_table, isURL);

  __ jmp(L_bottomLoop);

  __ align32();
  __ BIND(L_forceLoop);
  __ shll(byte1, 18);
  __ shll(byte2, 12);
  __ shll(byte3, 6);
  __ orl(byte1, byte2);
  __ orl(byte1, byte3);
  __ orl(byte1, byte4);

  __ addptr(source, 4);

  __ movb(Address(dest, dp, Address::times_1, 2), byte1);
  __ shrl(byte1, 8);
  __ movb(Address(dest, dp, Address::times_1, 1), byte1);
  __ shrl(byte1, 8);
  __ movb(Address(dest, dp, Address::times_1, 0), byte1);

  __ addptr(dest, 3);
  __ decrementl(length, 1);
  __ jcc(Assembler::zero, L_exit_no_vzero);

  __ BIND(L_bottomLoop);
  __ load_unsigned_byte(byte1, Address(source, start_offset, Address::times_1, 0x00));
  __ load_unsigned_byte(byte2, Address(source, start_offset, Address::times_1, 0x01));
  __ load_signed_byte(byte1, Address(decode_table, byte1));
  __ load_signed_byte(byte2, Address(decode_table, byte2));
  __ load_unsigned_byte(byte3, Address(source, start_offset, Address::times_1, 0x02));
  __ load_unsigned_byte(byte4, Address(source, start_offset, Address::times_1, 0x03));
  __ load_signed_byte(byte3, Address(decode_table, byte3));
  __ load_signed_byte(byte4, Address(decode_table, byte4));

  __ mov(rax, byte1);
  __ orl(rax, byte2);
  __ orl(rax, byte3);
  __ orl(rax, byte4);
  __ jcc(Assembler::positive, L_forceLoop);

  __ BIND(L_exit_no_vzero);
  __ pop(rax);             // Get original dest value
  __ subptr(dest, rax);      // Number of bytes converted
  __ movptr(rax, dest);
  __ pop(rbx);
  __ pop(r15);
  __ pop(r14);
  __ pop(r13);
  __ pop(r12);
  __ leave();
  __ ret(0);

  return start;
}


/**
 *  Arguments:
 *
 * Inputs:
 *   c_rarg0   - int crc
 *   c_rarg1   - byte* buf
 *   c_rarg2   - int length
 *
 * Output:
 *       rax   - int crc result
 */
address StubGenerator::generate_updateBytesCRC32() {
  assert(UseCRC32Intrinsics, "need AVX and CLMUL instructions");

  __ align(CodeEntryAlignment);
  StubCodeMark mark(this, "StubRoutines", "updateBytesCRC32");

  address start = __ pc();

  // Win64: rcx, rdx, r8, r9 (c_rarg0, c_rarg1, ...)
  // Unix:  rdi, rsi, rdx, rcx, r8, r9 (c_rarg0, c_rarg1, ...)
  // rscratch1: r10
  const Register crc   = c_rarg0;  // crc
  const Register buf   = c_rarg1;  // source java byte array address
  const Register len   = c_rarg2;  // length
  const Register table = c_rarg3;  // crc_table address (reuse register)
  const Register tmp1   = r11;
  const Register tmp2   = r10;
  assert_different_registers(crc, buf, len, table, tmp1, tmp2, rax);

  BLOCK_COMMENT("Entry:");
  __ enter(); // required for proper stackwalking of RuntimeStub frame

  if (VM_Version::supports_sse4_1() && VM_Version::supports_avx512_vpclmulqdq() &&
      VM_Version::supports_avx512bw() &&
      VM_Version::supports_avx512vl()) {
      // The constants used in the CRC32 algorithm requires the 1's compliment of the initial crc value.
      // However, the constant table for CRC32-C assumes the original crc value.  Account for this
      // difference before calling and after returning.
    __ lea(table, ExternalAddress(StubRoutines::x86::crc_table_avx512_addr()));
    __ notl(crc);
    __ kernel_crc32_avx512(crc, buf, len, table, tmp1, tmp2);
    __ notl(crc);
  } else {
    __ kernel_crc32(crc, buf, len, table, tmp1);
  }

  __ movl(rax, crc);
  __ vzeroupper();
  __ leave(); // required for proper stackwalking of RuntimeStub frame
  __ ret(0);

  return start;
}

/**
*  Arguments:
*
* Inputs:
*   c_rarg0   - int crc
*   c_rarg1   - byte* buf
*   c_rarg2   - long length
*   c_rarg3   - table_start - optional (present only when doing a library_call,
*              not used by x86 algorithm)
*
* Output:
*       rax   - int crc result
*/
address StubGenerator::generate_updateBytesCRC32C(bool is_pclmulqdq_supported) {
  assert(UseCRC32CIntrinsics, "need SSE4_2");
  __ align(CodeEntryAlignment);
  StubCodeMark mark(this, "StubRoutines", "updateBytesCRC32C");
  address start = __ pc();

  //reg.arg        int#0        int#1        int#2        int#3        int#4        int#5        float regs
  //Windows        RCX          RDX          R8           R9           none         none         XMM0..XMM3
  //Lin / Sol      RDI          RSI          RDX          RCX          R8           R9           XMM0..XMM7
  const Register crc = c_rarg0;  // crc
  const Register buf = c_rarg1;  // source java byte array address
  const Register len = c_rarg2;  // length
  const Register a = rax;
  const Register j = r9;
  const Register k = r10;
  const Register l = r11;
#ifdef _WIN64
  const Register y = rdi;
  const Register z = rsi;
#else
  const Register y = rcx;
  const Register z = r8;
#endif
  assert_different_registers(crc, buf, len, a, j, k, l, y, z);

  BLOCK_COMMENT("Entry:");
  __ enter(); // required for proper stackwalking of RuntimeStub frame
  if (VM_Version::supports_sse4_1() && VM_Version::supports_avx512_vpclmulqdq() &&
      VM_Version::supports_avx512bw() &&
      VM_Version::supports_avx512vl()) {
    __ lea(j, ExternalAddress(StubRoutines::x86::crc32c_table_avx512_addr()));
    __ kernel_crc32_avx512(crc, buf, len, j, l, k);
  } else {
#ifdef _WIN64
    __ push(y);
    __ push(z);
#endif
    __ crc32c_ipl_alg2_alt2(crc, buf, len,
                            a, j, k,
                            l, y, z,
                            c_farg0, c_farg1, c_farg2,
                            is_pclmulqdq_supported);
#ifdef _WIN64
    __ pop(z);
    __ pop(y);
#endif
  }
  __ movl(rax, crc);
  __ vzeroupper();
  __ leave(); // required for proper stackwalking of RuntimeStub frame
  __ ret(0);

  return start;
}


/**
 *  Arguments:
 *
 *  Input:
 *    c_rarg0   - x address
 *    c_rarg1   - x length
 *    c_rarg2   - y address
 *    c_rarg3   - y length
 * not Win64
 *    c_rarg4   - z address
 *    c_rarg5   - z length
 * Win64
 *    rsp+40    - z address
 *    rsp+48    - z length
 */
address StubGenerator::generate_multiplyToLen() {
  __ align(CodeEntryAlignment);
  StubCodeMark mark(this, "StubRoutines", "multiplyToLen");
  address start = __ pc();

  // Win64: rcx, rdx, r8, r9 (c_rarg0, c_rarg1, ...)
  // Unix:  rdi, rsi, rdx, rcx, r8, r9 (c_rarg0, c_rarg1, ...)
  const Register x     = rdi;
  const Register xlen  = rax;
  const Register y     = rsi;
  const Register ylen  = rcx;
  const Register z     = r8;
  const Register zlen  = r11;

  // Next registers will be saved on stack in multiply_to_len().
  const Register tmp1  = r12;
  const Register tmp2  = r13;
  const Register tmp3  = r14;
  const Register tmp4  = r15;
  const Register tmp5  = rbx;

  BLOCK_COMMENT("Entry:");
  __ enter(); // required for proper stackwalking of RuntimeStub frame

#ifndef _WIN64
  __ movptr(zlen, r9); // Save r9 in r11 - zlen
#endif
  setup_arg_regs(4); // x => rdi, xlen => rsi, y => rdx
                     // ylen => rcx, z => r8, zlen => r11
                     // r9 and r10 may be used to save non-volatile registers
#ifdef _WIN64
  // last 2 arguments (#4, #5) are on stack on Win64
  __ movptr(z, Address(rsp, 6 * wordSize));
  __ movptr(zlen, Address(rsp, 7 * wordSize));
#endif

  __ movptr(xlen, rsi);
  __ movptr(y,    rdx);
  __ multiply_to_len(x, xlen, y, ylen, z, zlen, tmp1, tmp2, tmp3, tmp4, tmp5);

  restore_arg_regs();

  __ leave(); // required for proper stackwalking of RuntimeStub frame
  __ ret(0);

  return start;
}

/**
*  Arguments:
*
*  Input:
*    c_rarg0   - obja     address
*    c_rarg1   - objb     address
*    c_rarg3   - length   length
*    c_rarg4   - scale    log2_array_indxscale
*
*  Output:
*        rax   - int >= mismatched index, < 0 bitwise complement of tail
*/
address StubGenerator::generate_vectorizedMismatch() {
  __ align(CodeEntryAlignment);
  StubCodeMark mark(this, "StubRoutines", "vectorizedMismatch");
  address start = __ pc();

  BLOCK_COMMENT("Entry:");
  __ enter();

#ifdef _WIN64  // Win64: rcx, rdx, r8, r9 (c_rarg0, c_rarg1, ...)
  const Register scale = c_rarg0;  //rcx, will exchange with r9
  const Register objb = c_rarg1;   //rdx
  const Register length = c_rarg2; //r8
  const Register obja = c_rarg3;   //r9
  __ xchgq(obja, scale);  //now obja and scale contains the correct contents

  const Register tmp1 = r10;
  const Register tmp2 = r11;
#endif
#ifndef _WIN64 // Unix:  rdi, rsi, rdx, rcx, r8, r9 (c_rarg0, c_rarg1, ...)
  const Register obja = c_rarg0;   //U:rdi
  const Register objb = c_rarg1;   //U:rsi
  const Register length = c_rarg2; //U:rdx
  const Register scale = c_rarg3;  //U:rcx
  const Register tmp1 = r8;
  const Register tmp2 = r9;
#endif
  const Register result = rax; //return value
  const XMMRegister vec0 = xmm0;
  const XMMRegister vec1 = xmm1;
  const XMMRegister vec2 = xmm2;

  __ vectorized_mismatch(obja, objb, length, scale, result, tmp1, tmp2, vec0, vec1, vec2);

  __ vzeroupper();
  __ leave();
  __ ret(0);

  return start;
}

/**
 *  Arguments:
 *
//  Input:
//    c_rarg0   - x address
//    c_rarg1   - x length
//    c_rarg2   - z address
//    c_rarg3   - z length
 *
 */
address StubGenerator::generate_squareToLen() {

  __ align(CodeEntryAlignment);
  StubCodeMark mark(this, "StubRoutines", "squareToLen");
  address start = __ pc();

  // Win64: rcx, rdx, r8, r9 (c_rarg0, c_rarg1, ...)
  // Unix:  rdi, rsi, rdx, rcx (c_rarg0, c_rarg1, ...)
  const Register x      = rdi;
  const Register len    = rsi;
  const Register z      = r8;
  const Register zlen   = rcx;

 const Register tmp1      = r12;
 const Register tmp2      = r13;
 const Register tmp3      = r14;
 const Register tmp4      = r15;
 const Register tmp5      = rbx;

  BLOCK_COMMENT("Entry:");
  __ enter(); // required for proper stackwalking of RuntimeStub frame

  setup_arg_regs(4); // x => rdi, len => rsi, z => rdx
                     // zlen => rcx
                     // r9 and r10 may be used to save non-volatile registers
  __ movptr(r8, rdx);
  __ square_to_len(x, len, z, zlen, tmp1, tmp2, tmp3, tmp4, tmp5, rdx, rax);

  restore_arg_regs();

  __ leave(); // required for proper stackwalking of RuntimeStub frame
  __ ret(0);

  return start;
}

address StubGenerator::generate_method_entry_barrier() {
  __ align(CodeEntryAlignment);
  StubCodeMark mark(this, "StubRoutines", "nmethod_entry_barrier");
  address start = __ pc();

  Label deoptimize_label;

  __ push(-1); // cookie, this is used for writing the new rsp when deoptimizing

  BLOCK_COMMENT("Entry:");
  __ enter(); // save rbp

  // save c_rarg0, because we want to use that value.
  // We could do without it but then we depend on the number of slots used by pusha
  __ push(c_rarg0);

  __ lea(c_rarg0, Address(rsp, wordSize * 3)); // 1 for cookie, 1 for rbp, 1 for c_rarg0 - this should be the return address

  __ pusha();

  // The method may have floats as arguments, and we must spill them before calling
  // the VM runtime.
  assert(Argument::n_float_register_parameters_j == 8, "Assumption");
  const int xmm_size = wordSize * 2;
  const int xmm_spill_size = xmm_size * Argument::n_float_register_parameters_j;
  __ subptr(rsp, xmm_spill_size);
  __ movdqu(Address(rsp, xmm_size * 7), xmm7);
  __ movdqu(Address(rsp, xmm_size * 6), xmm6);
  __ movdqu(Address(rsp, xmm_size * 5), xmm5);
  __ movdqu(Address(rsp, xmm_size * 4), xmm4);
  __ movdqu(Address(rsp, xmm_size * 3), xmm3);
  __ movdqu(Address(rsp, xmm_size * 2), xmm2);
  __ movdqu(Address(rsp, xmm_size * 1), xmm1);
  __ movdqu(Address(rsp, xmm_size * 0), xmm0);

  __ call_VM_leaf(CAST_FROM_FN_PTR(address, static_cast<int (*)(address*)>(BarrierSetNMethod::nmethod_stub_entry_barrier)), 1);

  __ movdqu(xmm0, Address(rsp, xmm_size * 0));
  __ movdqu(xmm1, Address(rsp, xmm_size * 1));
  __ movdqu(xmm2, Address(rsp, xmm_size * 2));
  __ movdqu(xmm3, Address(rsp, xmm_size * 3));
  __ movdqu(xmm4, Address(rsp, xmm_size * 4));
  __ movdqu(xmm5, Address(rsp, xmm_size * 5));
  __ movdqu(xmm6, Address(rsp, xmm_size * 6));
  __ movdqu(xmm7, Address(rsp, xmm_size * 7));
  __ addptr(rsp, xmm_spill_size);

  __ cmpl(rax, 1); // 1 means deoptimize
  __ jcc(Assembler::equal, deoptimize_label);

  __ popa();
  __ pop(c_rarg0);

  __ leave();

  __ addptr(rsp, 1 * wordSize); // cookie
  __ ret(0);


  __ BIND(deoptimize_label);

  __ popa();
  __ pop(c_rarg0);

  __ leave();

  // this can be taken out, but is good for verification purposes. getting a SIGSEGV
  // here while still having a correct stack is valuable
  __ testptr(rsp, Address(rsp, 0));

  __ movptr(rsp, Address(rsp, 0)); // new rsp was written in the barrier
  __ jmp(Address(rsp, -1 * wordSize)); // jmp target should be callers verified_entry_point

  return start;
}

 /**
 *  Arguments:
 *
 *  Input:
 *    c_rarg0   - out address
 *    c_rarg1   - in address
 *    c_rarg2   - offset
 *    c_rarg3   - len
 * not Win64
 *    c_rarg4   - k
 * Win64
 *    rsp+40    - k
 */
address StubGenerator::generate_mulAdd() {
  __ align(CodeEntryAlignment);
  StubCodeMark mark(this, "StubRoutines", "mulAdd");
  address start = __ pc();

  // Win64: rcx, rdx, r8, r9 (c_rarg0, c_rarg1, ...)
  // Unix:  rdi, rsi, rdx, rcx, r8, r9 (c_rarg0, c_rarg1, ...)
  const Register out     = rdi;
  const Register in      = rsi;
  const Register offset  = r11;
  const Register len     = rcx;
  const Register k       = r8;

  // Next registers will be saved on stack in mul_add().
  const Register tmp1  = r12;
  const Register tmp2  = r13;
  const Register tmp3  = r14;
  const Register tmp4  = r15;
  const Register tmp5  = rbx;

  BLOCK_COMMENT("Entry:");
  __ enter(); // required for proper stackwalking of RuntimeStub frame

  setup_arg_regs(4); // out => rdi, in => rsi, offset => rdx
                     // len => rcx, k => r8
                     // r9 and r10 may be used to save non-volatile registers
#ifdef _WIN64
  // last argument is on stack on Win64
  __ movl(k, Address(rsp, 6 * wordSize));
#endif
  __ movptr(r11, rdx);  // move offset in rdx to offset(r11)
  __ mul_add(out, in, offset, len, k, tmp1, tmp2, tmp3, tmp4, tmp5, rdx, rax);

  restore_arg_regs();

  __ leave(); // required for proper stackwalking of RuntimeStub frame
  __ ret(0);

  return start;
}

address StubGenerator::generate_bigIntegerRightShift() {
  __ align(CodeEntryAlignment);
  StubCodeMark mark(this, "StubRoutines", "bigIntegerRightShiftWorker");
  address start = __ pc();

  Label Shift512Loop, ShiftTwo, ShiftTwoLoop, ShiftOne, Exit;
  // For Unix, the arguments are as follows: rdi, rsi, rdx, rcx, r8.
  const Register newArr = rdi;
  const Register oldArr = rsi;
  const Register newIdx = rdx;
  const Register shiftCount = rcx;  // It was intentional to have shiftCount in rcx since it is used implicitly for shift.
  const Register totalNumIter = r8;

  // For windows, we use r9 and r10 as temps to save rdi and rsi. Thus we cannot allocate them for our temps.
  // For everything else, we prefer using r9 and r10 since we do not have to save them before use.
  const Register tmp1 = r11;                    // Caller save.
  const Register tmp2 = rax;                    // Caller save.
  const Register tmp3 = WIN64_ONLY(r12) NOT_WIN64(r9);   // Windows: Callee save. Linux: Caller save.
  const Register tmp4 = WIN64_ONLY(r13) NOT_WIN64(r10);  // Windows: Callee save. Linux: Caller save.
  const Register tmp5 = r14;                    // Callee save.
  const Register tmp6 = r15;

  const XMMRegister x0 = xmm0;
  const XMMRegister x1 = xmm1;
  const XMMRegister x2 = xmm2;

  BLOCK_COMMENT("Entry:");
  __ enter(); // required for proper stackwalking of RuntimeStub frame

#ifdef _WIN64
  setup_arg_regs(4);
  // For windows, since last argument is on stack, we need to move it to the appropriate register.
  __ movl(totalNumIter, Address(rsp, 6 * wordSize));
  // Save callee save registers.
  __ push(tmp3);
  __ push(tmp4);
#endif
  __ push(tmp5);

  // Rename temps used throughout the code.
  const Register idx = tmp1;
  const Register nIdx = tmp2;

  __ xorl(idx, idx);

  // Start right shift from end of the array.
  // For example, if #iteration = 4 and newIdx = 1
  // then dest[4] = src[4] >> shiftCount  | src[3] <<< (shiftCount - 32)
  // if #iteration = 4 and newIdx = 0
  // then dest[3] = src[4] >> shiftCount  | src[3] <<< (shiftCount - 32)
  __ movl(idx, totalNumIter);
  __ movl(nIdx, idx);
  __ addl(nIdx, newIdx);

  // If vectorization is enabled, check if the number of iterations is at least 64
  // If not, then go to ShifTwo processing 2 iterations
  if (VM_Version::supports_avx512_vbmi2()) {
    __ cmpptr(totalNumIter, (AVX3Threshold/64));
    __ jcc(Assembler::less, ShiftTwo);

    if (AVX3Threshold < 16 * 64) {
      __ cmpl(totalNumIter, 16);
      __ jcc(Assembler::less, ShiftTwo);
    }
    __ evpbroadcastd(x0, shiftCount, Assembler::AVX_512bit);
    __ subl(idx, 16);
    __ subl(nIdx, 16);
    __ BIND(Shift512Loop);
    __ evmovdqul(x2, Address(oldArr, idx, Address::times_4, 4), Assembler::AVX_512bit);
    __ evmovdqul(x1, Address(oldArr, idx, Address::times_4), Assembler::AVX_512bit);
    __ vpshrdvd(x2, x1, x0, Assembler::AVX_512bit);
    __ evmovdqul(Address(newArr, nIdx, Address::times_4), x2, Assembler::AVX_512bit);
    __ subl(nIdx, 16);
    __ subl(idx, 16);
    __ jcc(Assembler::greaterEqual, Shift512Loop);
    __ addl(idx, 16);
    __ addl(nIdx, 16);
  }
  __ BIND(ShiftTwo);
  __ cmpl(idx, 2);
  __ jcc(Assembler::less, ShiftOne);
  __ subl(idx, 2);
  __ subl(nIdx, 2);
  __ BIND(ShiftTwoLoop);
  __ movl(tmp5, Address(oldArr, idx, Address::times_4, 8));
  __ movl(tmp4, Address(oldArr, idx, Address::times_4, 4));
  __ movl(tmp3, Address(oldArr, idx, Address::times_4));
  __ shrdl(tmp5, tmp4);
  __ shrdl(tmp4, tmp3);
  __ movl(Address(newArr, nIdx, Address::times_4, 4), tmp5);
  __ movl(Address(newArr, nIdx, Address::times_4), tmp4);
  __ subl(nIdx, 2);
  __ subl(idx, 2);
  __ jcc(Assembler::greaterEqual, ShiftTwoLoop);
  __ addl(idx, 2);
  __ addl(nIdx, 2);

  // Do the last iteration
  __ BIND(ShiftOne);
  __ cmpl(idx, 1);
  __ jcc(Assembler::less, Exit);
  __ subl(idx, 1);
  __ subl(nIdx, 1);
  __ movl(tmp4, Address(oldArr, idx, Address::times_4, 4));
  __ movl(tmp3, Address(oldArr, idx, Address::times_4));
  __ shrdl(tmp4, tmp3);
  __ movl(Address(newArr, nIdx, Address::times_4), tmp4);
  __ BIND(Exit);
  __ vzeroupper();
  // Restore callee save registers.
  __ pop(tmp5);
#ifdef _WIN64
  __ pop(tmp4);
  __ pop(tmp3);
  restore_arg_regs();
#endif
  __ leave(); // required for proper stackwalking of RuntimeStub frame
  __ ret(0);

  return start;
}

 /**
 *  Arguments:
 *
 *  Input:
 *    c_rarg0   - newArr address
 *    c_rarg1   - oldArr address
 *    c_rarg2   - newIdx
 *    c_rarg3   - shiftCount
 * not Win64
 *    c_rarg4   - numIter
 * Win64
 *    rsp40    - numIter
 */
address StubGenerator::generate_bigIntegerLeftShift() {
  __ align(CodeEntryAlignment);
  StubCodeMark mark(this,  "StubRoutines", "bigIntegerLeftShiftWorker");
  address start = __ pc();

  Label Shift512Loop, ShiftTwo, ShiftTwoLoop, ShiftOne, Exit;
  // For Unix, the arguments are as follows: rdi, rsi, rdx, rcx, r8.
  const Register newArr = rdi;
  const Register oldArr = rsi;
  const Register newIdx = rdx;
  const Register shiftCount = rcx;  // It was intentional to have shiftCount in rcx since it is used implicitly for shift.
  const Register totalNumIter = r8;
  // For windows, we use r9 and r10 as temps to save rdi and rsi. Thus we cannot allocate them for our temps.
  // For everything else, we prefer using r9 and r10 since we do not have to save them before use.
  const Register tmp1 = r11;                    // Caller save.
  const Register tmp2 = rax;                    // Caller save.
  const Register tmp3 = WIN64_ONLY(r12) NOT_WIN64(r9);   // Windows: Callee save. Linux: Caller save.
  const Register tmp4 = WIN64_ONLY(r13) NOT_WIN64(r10);  // Windows: Callee save. Linux: Caller save.
  const Register tmp5 = r14;                    // Callee save.

  const XMMRegister x0 = xmm0;
  const XMMRegister x1 = xmm1;
  const XMMRegister x2 = xmm2;
  BLOCK_COMMENT("Entry:");
  __ enter(); // required for proper stackwalking of RuntimeStub frame

#ifdef _WIN64
  setup_arg_regs(4);
  // For windows, since last argument is on stack, we need to move it to the appropriate register.
  __ movl(totalNumIter, Address(rsp, 6 * wordSize));
  // Save callee save registers.
  __ push(tmp3);
  __ push(tmp4);
#endif
  __ push(tmp5);

  // Rename temps used throughout the code
  const Register idx = tmp1;
  const Register numIterTmp = tmp2;

  // Start idx from zero.
  __ xorl(idx, idx);
  // Compute interior pointer for new array. We do this so that we can use same index for both old and new arrays.
  __ lea(newArr, Address(newArr, newIdx, Address::times_4));
  __ movl(numIterTmp, totalNumIter);

  // If vectorization is enabled, check if the number of iterations is at least 64
  // If not, then go to ShiftTwo shifting two numbers at a time
  if (VM_Version::supports_avx512_vbmi2()) {
    __ cmpl(totalNumIter, (AVX3Threshold/64));
    __ jcc(Assembler::less, ShiftTwo);

    if (AVX3Threshold < 16 * 64) {
      __ cmpl(totalNumIter, 16);
      __ jcc(Assembler::less, ShiftTwo);
    }
    __ evpbroadcastd(x0, shiftCount, Assembler::AVX_512bit);
    __ subl(numIterTmp, 16);
    __ BIND(Shift512Loop);
    __ evmovdqul(x1, Address(oldArr, idx, Address::times_4), Assembler::AVX_512bit);
    __ evmovdqul(x2, Address(oldArr, idx, Address::times_4, 0x4), Assembler::AVX_512bit);
    __ vpshldvd(x1, x2, x0, Assembler::AVX_512bit);
    __ evmovdqul(Address(newArr, idx, Address::times_4), x1, Assembler::AVX_512bit);
    __ addl(idx, 16);
    __ subl(numIterTmp, 16);
    __ jcc(Assembler::greaterEqual, Shift512Loop);
    __ addl(numIterTmp, 16);
  }
  __ BIND(ShiftTwo);
  __ cmpl(totalNumIter, 1);
  __ jcc(Assembler::less, Exit);
  __ movl(tmp3, Address(oldArr, idx, Address::times_4));
  __ subl(numIterTmp, 2);
  __ jcc(Assembler::less, ShiftOne);

  __ BIND(ShiftTwoLoop);
  __ movl(tmp4, Address(oldArr, idx, Address::times_4, 0x4));
  __ movl(tmp5, Address(oldArr, idx, Address::times_4, 0x8));
  __ shldl(tmp3, tmp4);
  __ shldl(tmp4, tmp5);
  __ movl(Address(newArr, idx, Address::times_4), tmp3);
  __ movl(Address(newArr, idx, Address::times_4, 0x4), tmp4);
  __ movl(tmp3, tmp5);
  __ addl(idx, 2);
  __ subl(numIterTmp, 2);
  __ jcc(Assembler::greaterEqual, ShiftTwoLoop);

  // Do the last iteration
  __ BIND(ShiftOne);
  __ addl(numIterTmp, 2);
  __ cmpl(numIterTmp, 1);
  __ jcc(Assembler::less, Exit);
  __ movl(tmp4, Address(oldArr, idx, Address::times_4, 0x4));
  __ shldl(tmp3, tmp4);
  __ movl(Address(newArr, idx, Address::times_4), tmp3);

  __ BIND(Exit);
  __ vzeroupper();
  // Restore callee save registers.
  __ pop(tmp5);
#ifdef _WIN64
  __ pop(tmp4);
  __ pop(tmp3);
  restore_arg_regs();
#endif
  __ leave(); // required for proper stackwalking of RuntimeStub frame
  __ ret(0);

  return start;
}

void StubGenerator::generate_libm_stubs() {
  if (UseLibmIntrinsic && InlineIntrinsics) {
    if (vmIntrinsics::is_intrinsic_available(vmIntrinsics::_dsin)) {
      StubRoutines::_dsin = generate_libmSin(); // from stubGenerator_x86_64_sin.cpp
    }
    if (vmIntrinsics::is_intrinsic_available(vmIntrinsics::_dcos)) {
      StubRoutines::_dcos = generate_libmCos(); // from stubGenerator_x86_64_cos.cpp
    }
    if (vmIntrinsics::is_intrinsic_available(vmIntrinsics::_dtan)) {
      StubRoutines::_dtan = generate_libmTan();
    }
    if (vmIntrinsics::is_intrinsic_available(vmIntrinsics::_dexp)) {
      StubRoutines::_dexp = generate_libmExp();
    }
    if (vmIntrinsics::is_intrinsic_available(vmIntrinsics::_dpow)) {
      StubRoutines::_dpow = generate_libmPow();
    }
    if (vmIntrinsics::is_intrinsic_available(vmIntrinsics::_dlog)) {
      StubRoutines::_dlog = generate_libmLog();
    }
    if (vmIntrinsics::is_intrinsic_available(vmIntrinsics::_dlog10)) {
      StubRoutines::_dlog10 = generate_libmLog10();
    }
  }
}


address StubGenerator::generate_cont_thaw(const char* label, Continuation::thaw_kind kind) {
  if (!Continuations::enabled()) return nullptr;

  bool return_barrier = Continuation::is_thaw_return_barrier(kind);
  bool return_barrier_exception = Continuation::is_thaw_return_barrier_exception(kind);

  StubCodeMark mark(this, "StubRoutines", label);
  address start = __ pc();

  // TODO: Handle Valhalla return types. May require generating different return barriers.

  if (!return_barrier) {
    // Pop return address. If we don't do this, we get a drift,
    // where the bottom-most frozen frame continuously grows.
    __ pop(c_rarg3);
  } else {
    __ movptr(rsp, Address(r15_thread, JavaThread::cont_entry_offset()));
  }

#ifdef ASSERT
  {
    Label L_good_sp;
    __ cmpptr(rsp, Address(r15_thread, JavaThread::cont_entry_offset()));
    __ jcc(Assembler::equal, L_good_sp);
    __ stop("Incorrect rsp at thaw entry");
    __ BIND(L_good_sp);
  }
#endif // ASSERT

  if (return_barrier) {
    // Preserve possible return value from a method returning to the return barrier.
    __ push(rax);
    __ push_d(xmm0);
  }

  __ movptr(c_rarg0, r15_thread);
  __ movptr(c_rarg1, (return_barrier ? 1 : 0));
  __ call_VM_leaf(CAST_FROM_FN_PTR(address, Continuation::prepare_thaw), 2);
  __ movptr(rbx, rax);

  if (return_barrier) {
    // Restore return value from a method returning to the return barrier.
    // No safepoint in the call to thaw, so even an oop return value should be OK.
    __ pop_d(xmm0);
    __ pop(rax);
  }

#ifdef ASSERT
  {
    Label L_good_sp;
    __ cmpptr(rsp, Address(r15_thread, JavaThread::cont_entry_offset()));
    __ jcc(Assembler::equal, L_good_sp);
    __ stop("Incorrect rsp after prepare thaw");
    __ BIND(L_good_sp);
  }
#endif // ASSERT

  // rbx contains the size of the frames to thaw, 0 if overflow or no more frames
  Label L_thaw_success;
  __ testptr(rbx, rbx);
  __ jccb(Assembler::notZero, L_thaw_success);
  __ jump(ExternalAddress(StubRoutines::throw_StackOverflowError_entry()));
  __ bind(L_thaw_success);

  // Make room for the thawed frames and align the stack.
  __ subptr(rsp, rbx);
  __ andptr(rsp, -StackAlignmentInBytes);

  if (return_barrier) {
    // Preserve possible return value from a method returning to the return barrier. (Again.)
    __ push(rax);
    __ push_d(xmm0);
  }

  // If we want, we can templatize thaw by kind, and have three different entries.
  __ movptr(c_rarg0, r15_thread);
  __ movptr(c_rarg1, kind);
  __ call_VM_leaf(Continuation::thaw_entry(), 2);
  __ movptr(rbx, rax);

  if (return_barrier) {
    // Restore return value from a method returning to the return barrier. (Again.)
    // No safepoint in the call to thaw, so even an oop return value should be OK.
    __ pop_d(xmm0);
    __ pop(rax);
  } else {
    // Return 0 (success) from doYield.
    __ xorptr(rax, rax);
  }

  // After thawing, rbx is the SP of the yielding frame.
  // Move there, and then to saved RBP slot.
  __ movptr(rsp, rbx);
  __ subptr(rsp, 2*wordSize);

  if (return_barrier_exception) {
    __ movptr(c_rarg0, r15_thread);
    __ movptr(c_rarg1, Address(rsp, wordSize)); // return address

    // rax still holds the original exception oop, save it before the call
    __ push(rax);

    __ call_VM_leaf(CAST_FROM_FN_PTR(address, SharedRuntime::exception_handler_for_return_address), 2);
    __ movptr(rbx, rax);

    // Continue at exception handler:
    //   rax: exception oop
    //   rbx: exception handler
    //   rdx: exception pc
    __ pop(rax);
    __ verify_oop(rax);
    __ pop(rbp); // pop out RBP here too
    __ pop(rdx);
    __ jmp(rbx);
  } else {
    // We are "returning" into the topmost thawed frame; see Thaw::push_return_frame
    __ pop(rbp);
    __ ret(0);
  }

  return start;
}

address StubGenerator::generate_cont_thaw() {
  return generate_cont_thaw("Cont thaw", Continuation::thaw_top);
}

// TODO: will probably need multiple return barriers depending on return type

address StubGenerator::generate_cont_returnBarrier() {
  return generate_cont_thaw("Cont thaw return barrier", Continuation::thaw_return_barrier);
}

address StubGenerator::generate_cont_returnBarrier_exception() {
  return generate_cont_thaw("Cont thaw return barrier exception", Continuation::thaw_return_barrier_exception);
}

#if INCLUDE_JFR

// For c2: c_rarg0 is junk, call to runtime to write a checkpoint.
// It returns a jobject handle to the event writer.
// The handle is dereferenced and the return value is the event writer oop.
RuntimeStub* StubGenerator::generate_jfr_write_checkpoint() {
  enum layout {
    rbp_off,
    rbpH_off,
    return_off,
    return_off2,
    framesize // inclusive of return address
  };

  CodeBuffer code("jfr_write_checkpoint", 512, 64);
  MacroAssembler* _masm = new MacroAssembler(&code);
  address start = __ pc();

  __ enter();
  address the_pc = __ pc();

  int frame_complete = the_pc - start;

  __ set_last_Java_frame(rsp, rbp, the_pc, rscratch1);
  __ movptr(c_rarg0, r15_thread);
  __ call_VM_leaf(CAST_FROM_FN_PTR(address, JfrIntrinsicSupport::write_checkpoint), 1);
  __ reset_last_Java_frame(true);

  // rax is jobject handle result, unpack and process it through a barrier.
  Label L_null_jobject;
  __ testptr(rax, rax);
  __ jcc(Assembler::zero, L_null_jobject);

  BarrierSetAssembler* bs = BarrierSet::barrier_set()->barrier_set_assembler();
  bs->load_at(_masm, ACCESS_READ | IN_NATIVE, T_OBJECT, rax, Address(rax, 0), c_rarg0, r15_thread);

  __ bind(L_null_jobject);

  __ leave();
  __ ret(0);

  OopMapSet* oop_maps = new OopMapSet();
  OopMap* map = new OopMap(framesize, 1);
  oop_maps->add_gc_map(frame_complete, map);

  RuntimeStub* stub =
    RuntimeStub::new_runtime_stub(code.name(),
                                  &code,
                                  frame_complete,
                                  (framesize >> (LogBytesPerWord - LogBytesPerInt)),
                                  oop_maps,
                                  false);
  return stub;
}

#endif // INCLUDE_JFR

// Continuation point for throwing of implicit exceptions that are
// not handled in the current activation. Fabricates an exception
// oop and initiates normal exception dispatching in this
// frame. Since we need to preserve callee-saved values (currently
// only for C2, but done for C1 as well) we need a callee-saved oop
// map and therefore have to make these stubs into RuntimeStubs
// rather than BufferBlobs.  If the compiler needs all registers to
// be preserved between the fault point and the exception handler
// then it must assume responsibility for that in
// AbstractCompiler::continuation_for_implicit_null_exception or
// continuation_for_implicit_division_by_zero_exception. All other
// implicit exceptions (e.g., NullPointerException or
// AbstractMethodError on entry) are either at call sites or
// otherwise assume that stack unwinding will be initiated, so
// caller saved registers were assumed volatile in the compiler.
address StubGenerator::generate_throw_exception(const char* name,
                                                address runtime_entry,
                                                Register arg1,
                                                Register arg2) {
  // Information about frame layout at time of blocking runtime call.
  // Note that we only have to preserve callee-saved registers since
  // the compilers are responsible for supplying a continuation point
  // if they expect all registers to be preserved.
  enum layout {
    rbp_off = frame::arg_reg_save_area_bytes/BytesPerInt,
    rbp_off2,
    return_off,
    return_off2,
    framesize // inclusive of return address
  };

  int insts_size = 512;
  int locs_size  = 64;

  CodeBuffer code(name, insts_size, locs_size);
  OopMapSet* oop_maps  = new OopMapSet();
  MacroAssembler* _masm = new MacroAssembler(&code);

  address start = __ pc();

  // This is an inlined and slightly modified version of call_VM
  // which has the ability to fetch the return PC out of
  // thread-local storage and also sets up last_Java_sp slightly
  // differently than the real call_VM

  __ enter(); // required for proper stackwalking of RuntimeStub frame

  assert(is_even(framesize/2), "sp not 16-byte aligned");

  // return address and rbp are already in place
  __ subptr(rsp, (framesize-4) << LogBytesPerInt); // prolog

  int frame_complete = __ pc() - start;

  // Set up last_Java_sp and last_Java_fp
  address the_pc = __ pc();
  __ set_last_Java_frame(rsp, rbp, the_pc, rscratch1);
  __ andptr(rsp, -(StackAlignmentInBytes));    // Align stack

  // Call runtime
  if (arg1 != noreg) {
    assert(arg2 != c_rarg1, "clobbered");
    __ movptr(c_rarg1, arg1);
  }
  if (arg2 != noreg) {
    __ movptr(c_rarg2, arg2);
  }
  __ movptr(c_rarg0, r15_thread);
  BLOCK_COMMENT("call runtime_entry");
  __ call(RuntimeAddress(runtime_entry));

  // Generate oop map
  OopMap* map = new OopMap(framesize, 0);

  oop_maps->add_gc_map(the_pc - start, map);

  __ reset_last_Java_frame(true);

  __ leave(); // required for proper stackwalking of RuntimeStub frame

  // check for pending exceptions
#ifdef ASSERT
  Label L;
  __ cmpptr(Address(r15_thread, Thread::pending_exception_offset()), NULL_WORD);
  __ jcc(Assembler::notEqual, L);
  __ should_not_reach_here();
  __ bind(L);
#endif // ASSERT
  __ jump(RuntimeAddress(StubRoutines::forward_exception_entry()));


  // codeBlob framesize is in words (not VMRegImpl::slot_size)
  RuntimeStub* stub =
    RuntimeStub::new_runtime_stub(name,
                                  &code,
                                  frame_complete,
                                  (framesize >> (LogBytesPerWord - LogBytesPerInt)),
                                  oop_maps, false);
  return stub->entry_point();
}

void StubGenerator::create_control_words() {
  // Round to nearest, 64-bit mode, exceptions masked
  StubRoutines::x86::_mxcsr_std = 0x1F80;
}

// Initialization
void StubGenerator::generate_initial() {
  // Generates all stubs and initializes the entry points

  // This platform-specific settings are needed by generate_call_stub()
  create_control_words();

  // entry points that exist in all platforms Note: This is code
  // that could be shared among different platforms - however the
  // benefit seems to be smaller than the disadvantage of having a
  // much more complicated generator structure. See also comment in
  // stubRoutines.hpp.

  StubRoutines::_forward_exception_entry = generate_forward_exception();

  StubRoutines::_call_stub_entry =
    generate_call_stub(StubRoutines::_call_stub_return_address);

  // is referenced by megamorphic call
  StubRoutines::_catch_exception_entry = generate_catch_exception();

  // atomic calls
  StubRoutines::_fence_entry                = generate_orderaccess_fence();

  // platform dependent
  StubRoutines::x86::_get_previous_sp_entry = generate_get_previous_sp();

  StubRoutines::x86::_verify_mxcsr_entry    = generate_verify_mxcsr();

  StubRoutines::x86::_f2i_fixup             = generate_f2i_fixup();
  StubRoutines::x86::_f2l_fixup             = generate_f2l_fixup();
  StubRoutines::x86::_d2i_fixup             = generate_d2i_fixup();
  StubRoutines::x86::_d2l_fixup             = generate_d2l_fixup();

  StubRoutines::x86::_float_sign_mask       = generate_fp_mask("float_sign_mask",  0x7FFFFFFF7FFFFFFF);
  StubRoutines::x86::_float_sign_flip       = generate_fp_mask("float_sign_flip",  0x8000000080000000);
  StubRoutines::x86::_double_sign_mask      = generate_fp_mask("double_sign_mask", 0x7FFFFFFFFFFFFFFF);
  StubRoutines::x86::_double_sign_flip      = generate_fp_mask("double_sign_flip", 0x8000000000000000);

  // Build this early so it's available for the interpreter.
  StubRoutines::_throw_StackOverflowError_entry =
    generate_throw_exception("StackOverflowError throw_exception",
                             CAST_FROM_FN_PTR(address,
                                              SharedRuntime::
                                              throw_StackOverflowError));
  StubRoutines::_throw_delayed_StackOverflowError_entry =
    generate_throw_exception("delayed StackOverflowError throw_exception",
                             CAST_FROM_FN_PTR(address,
                                              SharedRuntime::
                                              throw_delayed_StackOverflowError));
  if (UseCRC32Intrinsics) {
    // set table address before stub generation which use it
    StubRoutines::_crc_table_adr = (address)StubRoutines::x86::_crc_table;
    StubRoutines::_updateBytesCRC32 = generate_updateBytesCRC32();
  }

  if (UseCRC32CIntrinsics) {
    bool supports_clmul = VM_Version::supports_clmul();
    StubRoutines::x86::generate_CRC32C_table(supports_clmul);
    StubRoutines::_crc32c_table_addr = (address)StubRoutines::x86::_crc32c_table;
    StubRoutines::_updateBytesCRC32C = generate_updateBytesCRC32C(supports_clmul);
  }

<<<<<<< HEAD
  // Call here from the interpreter or compiled code to either load
  // multiple returned values from the inline type instance being
  // returned to registers or to store returned values to a newly
  // allocated inline type instance.
  // Register is a class, but it would be assigned numerical value.
  // "0" is assigned for xmm0. Thus we need to ignore -Wnonnull.
  PRAGMA_DIAG_PUSH
  PRAGMA_NONNULL_IGNORED
  address generate_return_value_stub(address destination, const char* name, bool has_res) {
    // We need to save all registers the calling convention may use so
    // the runtime calls read or update those registers. This needs to
    // be in sync with SharedRuntime::java_return_convention().
    enum layout {
      pad_off = frame::arg_reg_save_area_bytes/BytesPerInt, pad_off_2,
      rax_off, rax_off_2,
      j_rarg5_off, j_rarg5_2,
      j_rarg4_off, j_rarg4_2,
      j_rarg3_off, j_rarg3_2,
      j_rarg2_off, j_rarg2_2,
      j_rarg1_off, j_rarg1_2,
      j_rarg0_off, j_rarg0_2,
      j_farg0_off, j_farg0_2,
      j_farg1_off, j_farg1_2,
      j_farg2_off, j_farg2_2,
      j_farg3_off, j_farg3_2,
      j_farg4_off, j_farg4_2,
      j_farg5_off, j_farg5_2,
      j_farg6_off, j_farg6_2,
      j_farg7_off, j_farg7_2,
      rbp_off, rbp_off_2,
      return_off, return_off_2,

      framesize
    };

    CodeBuffer buffer(name, 1000, 512);
    MacroAssembler* masm = new MacroAssembler(&buffer);

    int frame_size_in_bytes = align_up(framesize*BytesPerInt, 16);
    assert(frame_size_in_bytes == framesize*BytesPerInt, "misaligned");
    int frame_size_in_slots = frame_size_in_bytes / BytesPerInt;
    int frame_size_in_words = frame_size_in_bytes / wordSize;

    OopMapSet *oop_maps = new OopMapSet();
    OopMap* map = new OopMap(frame_size_in_slots, 0);

    map->set_callee_saved(VMRegImpl::stack2reg(rax_off), rax->as_VMReg());
    map->set_callee_saved(VMRegImpl::stack2reg(j_rarg5_off), j_rarg5->as_VMReg());
    map->set_callee_saved(VMRegImpl::stack2reg(j_rarg4_off), j_rarg4->as_VMReg());
    map->set_callee_saved(VMRegImpl::stack2reg(j_rarg3_off), j_rarg3->as_VMReg());
    map->set_callee_saved(VMRegImpl::stack2reg(j_rarg2_off), j_rarg2->as_VMReg());
    map->set_callee_saved(VMRegImpl::stack2reg(j_rarg1_off), j_rarg1->as_VMReg());
    map->set_callee_saved(VMRegImpl::stack2reg(j_rarg0_off), j_rarg0->as_VMReg());
    map->set_callee_saved(VMRegImpl::stack2reg(j_farg0_off), j_farg0->as_VMReg());
    map->set_callee_saved(VMRegImpl::stack2reg(j_farg1_off), j_farg1->as_VMReg());
    map->set_callee_saved(VMRegImpl::stack2reg(j_farg2_off), j_farg2->as_VMReg());
    map->set_callee_saved(VMRegImpl::stack2reg(j_farg3_off), j_farg3->as_VMReg());
    map->set_callee_saved(VMRegImpl::stack2reg(j_farg4_off), j_farg4->as_VMReg());
    map->set_callee_saved(VMRegImpl::stack2reg(j_farg5_off), j_farg5->as_VMReg());
    map->set_callee_saved(VMRegImpl::stack2reg(j_farg6_off), j_farg6->as_VMReg());
    map->set_callee_saved(VMRegImpl::stack2reg(j_farg7_off), j_farg7->as_VMReg());

    int start = __ offset();

    __ subptr(rsp, frame_size_in_bytes - 8 /* return address*/);

    __ movptr(Address(rsp, rbp_off * BytesPerInt), rbp);
    __ movdbl(Address(rsp, j_farg7_off * BytesPerInt), j_farg7);
    __ movdbl(Address(rsp, j_farg6_off * BytesPerInt), j_farg6);
    __ movdbl(Address(rsp, j_farg5_off * BytesPerInt), j_farg5);
    __ movdbl(Address(rsp, j_farg4_off * BytesPerInt), j_farg4);
    __ movdbl(Address(rsp, j_farg3_off * BytesPerInt), j_farg3);
    __ movdbl(Address(rsp, j_farg2_off * BytesPerInt), j_farg2);
    __ movdbl(Address(rsp, j_farg1_off * BytesPerInt), j_farg1);
    __ movdbl(Address(rsp, j_farg0_off * BytesPerInt), j_farg0);

    __ movptr(Address(rsp, j_rarg0_off * BytesPerInt), j_rarg0);
    __ movptr(Address(rsp, j_rarg1_off * BytesPerInt), j_rarg1);
    __ movptr(Address(rsp, j_rarg2_off * BytesPerInt), j_rarg2);
    __ movptr(Address(rsp, j_rarg3_off * BytesPerInt), j_rarg3);
    __ movptr(Address(rsp, j_rarg4_off * BytesPerInt), j_rarg4);
    __ movptr(Address(rsp, j_rarg5_off * BytesPerInt), j_rarg5);
    __ movptr(Address(rsp, rax_off * BytesPerInt), rax);

    int frame_complete = __ offset();

    __ set_last_Java_frame(noreg, noreg, NULL, rscratch1);

    __ mov(c_rarg0, r15_thread);
    __ mov(c_rarg1, rax);

    __ call(RuntimeAddress(destination));

    // Set an oopmap for the call site.

    oop_maps->add_gc_map( __ offset() - start, map);

    // clear last_Java_sp
    __ reset_last_Java_frame(false);

    __ movptr(rbp, Address(rsp, rbp_off * BytesPerInt));
    __ movdbl(j_farg7, Address(rsp, j_farg7_off * BytesPerInt));
    __ movdbl(j_farg6, Address(rsp, j_farg6_off * BytesPerInt));
    __ movdbl(j_farg5, Address(rsp, j_farg5_off * BytesPerInt));
    __ movdbl(j_farg4, Address(rsp, j_farg4_off * BytesPerInt));
    __ movdbl(j_farg3, Address(rsp, j_farg3_off * BytesPerInt));
    __ movdbl(j_farg2, Address(rsp, j_farg2_off * BytesPerInt));
    __ movdbl(j_farg1, Address(rsp, j_farg1_off * BytesPerInt));
    __ movdbl(j_farg0, Address(rsp, j_farg0_off * BytesPerInt));

    __ movptr(j_rarg0, Address(rsp, j_rarg0_off * BytesPerInt));
    __ movptr(j_rarg1, Address(rsp, j_rarg1_off * BytesPerInt));
    __ movptr(j_rarg2, Address(rsp, j_rarg2_off * BytesPerInt));
    __ movptr(j_rarg3, Address(rsp, j_rarg3_off * BytesPerInt));
    __ movptr(j_rarg4, Address(rsp, j_rarg4_off * BytesPerInt));
    __ movptr(j_rarg5, Address(rsp, j_rarg5_off * BytesPerInt));
    __ movptr(rax, Address(rsp, rax_off * BytesPerInt));

    __ addptr(rsp, frame_size_in_bytes-8);

    // check for pending exceptions
    Label pending;
    __ cmpptr(Address(r15_thread, Thread::pending_exception_offset()), (int32_t)NULL_WORD);
    __ jcc(Assembler::notEqual, pending);

    if (has_res) {
      __ get_vm_result(rax, r15_thread);
    }

    __ ret(0);

    __ bind(pending);

    __ movptr(rax, Address(r15_thread, Thread::pending_exception_offset()));
    __ jump(RuntimeAddress(StubRoutines::forward_exception_entry()));

    // -------------
    // make sure all code is generated
    masm->flush();

    RuntimeStub* stub = RuntimeStub::new_runtime_stub(name, &buffer, frame_complete, frame_size_in_words, oop_maps, false);
    return stub->entry_point();
  }

  // Initialization
  void generate_initial() {
    // Generates all stubs and initializes the entry points

    // This platform-specific settings are needed by generate_call_stub()
    create_control_words();

    // entry points that exist in all platforms Note: This is code
    // that could be shared among different platforms - however the
    // benefit seems to be smaller than the disadvantage of having a
    // much more complicated generator structure. See also comment in
    // stubRoutines.hpp.

    StubRoutines::_forward_exception_entry = generate_forward_exception();

    // Generate these first because they are called from other stubs
    if (InlineTypeReturnedAsFields) {
      StubRoutines::_load_inline_type_fields_in_regs =
        generate_return_value_stub(CAST_FROM_FN_PTR(address, SharedRuntime::load_inline_type_fields_in_regs), "load_inline_type_fields_in_regs", false);
      StubRoutines::_store_inline_type_fields_to_buf =
        generate_return_value_stub(CAST_FROM_FN_PTR(address, SharedRuntime::store_inline_type_fields_to_buf), "store_inline_type_fields_to_buf", true);
    }
    StubRoutines::_call_stub_entry = generate_call_stub(StubRoutines::_call_stub_return_address);

    // is referenced by megamorphic call
    StubRoutines::_catch_exception_entry = generate_catch_exception();

    // atomic calls
    StubRoutines::_fence_entry                = generate_orderaccess_fence();

    // platform dependent
    StubRoutines::x86::_get_previous_sp_entry = generate_get_previous_sp();

    StubRoutines::x86::_verify_mxcsr_entry    = generate_verify_mxcsr();

    StubRoutines::x86::_f2i_fixup             = generate_f2i_fixup();
    StubRoutines::x86::_f2l_fixup             = generate_f2l_fixup();
    StubRoutines::x86::_d2i_fixup             = generate_d2i_fixup();
    StubRoutines::x86::_d2l_fixup             = generate_d2l_fixup();

    StubRoutines::x86::_float_sign_mask       = generate_fp_mask("float_sign_mask",  0x7FFFFFFF7FFFFFFF);
    StubRoutines::x86::_float_sign_flip       = generate_fp_mask("float_sign_flip",  0x8000000080000000);
    StubRoutines::x86::_double_sign_mask      = generate_fp_mask("double_sign_mask", 0x7FFFFFFFFFFFFFFF);
    StubRoutines::x86::_double_sign_flip      = generate_fp_mask("double_sign_flip", 0x8000000000000000);

    // Build this early so it's available for the interpreter.
    StubRoutines::_throw_StackOverflowError_entry =
      generate_throw_exception("StackOverflowError throw_exception",
                               CAST_FROM_FN_PTR(address,
                                                SharedRuntime::
                                                throw_StackOverflowError));
    StubRoutines::_throw_delayed_StackOverflowError_entry =
      generate_throw_exception("delayed StackOverflowError throw_exception",
                               CAST_FROM_FN_PTR(address,
                                                SharedRuntime::
                                                throw_delayed_StackOverflowError));
    if (UseCRC32Intrinsics) {
      // set table address before stub generation which use it
      StubRoutines::_crc_table_adr = (address)StubRoutines::x86::_crc_table;
      StubRoutines::_updateBytesCRC32 = generate_updateBytesCRC32();
    }
=======
  if (UseAdler32Intrinsics) {
     StubRoutines::_updateBytesAdler32 = generate_updateBytesAdler32();
  }
}
>>>>>>> 1e031e6a

void StubGenerator::generate_phase1() {
  // Continuation stubs:
  StubRoutines::_cont_thaw          = generate_cont_thaw();
  StubRoutines::_cont_returnBarrier = generate_cont_returnBarrier();
  StubRoutines::_cont_returnBarrierExc = generate_cont_returnBarrier_exception();

  JFR_ONLY(StubRoutines::_jfr_write_checkpoint_stub = generate_jfr_write_checkpoint();)
  JFR_ONLY(StubRoutines::_jfr_write_checkpoint = StubRoutines::_jfr_write_checkpoint_stub->entry_point();)
}

void StubGenerator::generate_all() {
  // Generates all stubs and initializes the entry points

  // These entry points require SharedInfo::stack0 to be set up in
  // non-core builds and need to be relocatable, so they each
  // fabricate a RuntimeStub internally.
  StubRoutines::_throw_AbstractMethodError_entry =
    generate_throw_exception("AbstractMethodError throw_exception",
                             CAST_FROM_FN_PTR(address,
                                              SharedRuntime::
                                              throw_AbstractMethodError));

  StubRoutines::_throw_IncompatibleClassChangeError_entry =
    generate_throw_exception("IncompatibleClassChangeError throw_exception",
                             CAST_FROM_FN_PTR(address,
                                              SharedRuntime::
                                              throw_IncompatibleClassChangeError));

  StubRoutines::_throw_NullPointerException_at_call_entry =
    generate_throw_exception("NullPointerException at call throw_exception",
                             CAST_FROM_FN_PTR(address,
                                              SharedRuntime::
                                              throw_NullPointerException_at_call));

  // entry points that are platform specific
  StubRoutines::x86::_vector_float_sign_mask = generate_vector_mask("vector_float_sign_mask", 0x7FFFFFFF7FFFFFFF);
  StubRoutines::x86::_vector_float_sign_flip = generate_vector_mask("vector_float_sign_flip", 0x8000000080000000);
  StubRoutines::x86::_vector_double_sign_mask = generate_vector_mask("vector_double_sign_mask", 0x7FFFFFFFFFFFFFFF);
  StubRoutines::x86::_vector_double_sign_flip = generate_vector_mask("vector_double_sign_flip", 0x8000000000000000);
  StubRoutines::x86::_vector_all_bits_set = generate_vector_mask("vector_all_bits_set", 0xFFFFFFFFFFFFFFFF);
  StubRoutines::x86::_vector_int_mask_cmp_bits = generate_vector_mask("vector_int_mask_cmp_bits", 0x0000000100000001);
  StubRoutines::x86::_vector_short_to_byte_mask = generate_vector_mask("vector_short_to_byte_mask", 0x00ff00ff00ff00ff);
  StubRoutines::x86::_vector_byte_perm_mask = generate_vector_byte_perm_mask("vector_byte_perm_mask");
  StubRoutines::x86::_vector_int_to_byte_mask = generate_vector_mask("vector_int_to_byte_mask", 0x000000ff000000ff);
  StubRoutines::x86::_vector_int_to_short_mask = generate_vector_mask("vector_int_to_short_mask", 0x0000ffff0000ffff);
  StubRoutines::x86::_vector_32_bit_mask = generate_vector_custom_i32("vector_32_bit_mask", Assembler::AVX_512bit,
                                                                      0xFFFFFFFF, 0, 0, 0);
  StubRoutines::x86::_vector_64_bit_mask = generate_vector_custom_i32("vector_64_bit_mask", Assembler::AVX_512bit,
                                                                      0xFFFFFFFF, 0xFFFFFFFF, 0, 0);
  StubRoutines::x86::_vector_int_shuffle_mask = generate_vector_mask("vector_int_shuffle_mask", 0x0302010003020100);
  StubRoutines::x86::_vector_byte_shuffle_mask = generate_vector_byte_shuffle_mask("vector_byte_shuffle_mask");
  StubRoutines::x86::_vector_short_shuffle_mask = generate_vector_mask("vector_short_shuffle_mask", 0x0100010001000100);
  StubRoutines::x86::_vector_long_shuffle_mask = generate_vector_mask("vector_long_shuffle_mask", 0x0000000100000000);
  StubRoutines::x86::_vector_long_sign_mask = generate_vector_mask("vector_long_sign_mask", 0x8000000000000000);
  StubRoutines::x86::_vector_iota_indices = generate_iota_indices("iota_indices");
  StubRoutines::x86::_vector_count_leading_zeros_lut = generate_count_leading_zeros_lut("count_leading_zeros_lut");
  StubRoutines::x86::_vector_reverse_bit_lut = generate_vector_reverse_bit_lut("reverse_bit_lut");
  StubRoutines::x86::_vector_reverse_byte_perm_mask_long = generate_vector_reverse_byte_perm_mask_long("perm_mask_long");
  StubRoutines::x86::_vector_reverse_byte_perm_mask_int = generate_vector_reverse_byte_perm_mask_int("perm_mask_int");
  StubRoutines::x86::_vector_reverse_byte_perm_mask_short = generate_vector_reverse_byte_perm_mask_short("perm_mask_short");

  if (VM_Version::supports_avx2() && !VM_Version::supports_avx512_vpopcntdq()) {
    // lut implementation influenced by counting 1s algorithm from section 5-1 of Hackers' Delight.
    StubRoutines::x86::_vector_popcount_lut = generate_popcount_avx_lut("popcount_lut");
  }

  // support for verify_oop (must happen after universe_init)
  if (VerifyOops) {
    StubRoutines::_verify_oop_subroutine_entry = generate_verify_oop();
  }

  // data cache line writeback
  StubRoutines::_data_cache_writeback = generate_data_cache_writeback();
  StubRoutines::_data_cache_writeback_sync = generate_data_cache_writeback_sync();

  // arraycopy stubs used by compilers
  generate_arraycopy_stubs();

  // don't bother generating these AES intrinsic stubs unless global flag is set
  if (UseAESIntrinsics) {
    StubRoutines::x86::_key_shuffle_mask_addr = generate_key_shuffle_mask();  // needed by the others
    StubRoutines::_aescrypt_encryptBlock = generate_aescrypt_encryptBlock();
    StubRoutines::_aescrypt_decryptBlock = generate_aescrypt_decryptBlock();
    StubRoutines::_cipherBlockChaining_encryptAESCrypt = generate_cipherBlockChaining_encryptAESCrypt();
    if (VM_Version::supports_avx512_vaes() &&  VM_Version::supports_avx512vl() && VM_Version::supports_avx512dq() ) {
      StubRoutines::_cipherBlockChaining_decryptAESCrypt = generate_cipherBlockChaining_decryptVectorAESCrypt();
      StubRoutines::_electronicCodeBook_encryptAESCrypt = generate_electronicCodeBook_encryptAESCrypt();
      StubRoutines::_electronicCodeBook_decryptAESCrypt = generate_electronicCodeBook_decryptAESCrypt();
      StubRoutines::x86::_counter_mask_addr = counter_mask_addr();
      StubRoutines::x86::_ghash_poly512_addr = ghash_polynomial512_addr();
      StubRoutines::x86::_ghash_long_swap_mask_addr = generate_ghash_long_swap_mask();
      StubRoutines::_galoisCounterMode_AESCrypt = generate_galoisCounterMode_AESCrypt();
    } else {
      StubRoutines::_cipherBlockChaining_decryptAESCrypt = generate_cipherBlockChaining_decryptAESCrypt_Parallel();
    }
  }

  if (UseAESCTRIntrinsics) {
    if (VM_Version::supports_avx512_vaes() && VM_Version::supports_avx512bw() && VM_Version::supports_avx512vl()) {
      if (StubRoutines::x86::_counter_mask_addr == NULL) {
        StubRoutines::x86::_counter_mask_addr = counter_mask_addr();
      }
      StubRoutines::_counterMode_AESCrypt = generate_counterMode_VectorAESCrypt();
    } else {
      StubRoutines::x86::_counter_shuffle_mask_addr = generate_counter_shuffle_mask();
      StubRoutines::_counterMode_AESCrypt = generate_counterMode_AESCrypt_Parallel();
    }
  }

  if (UseMD5Intrinsics) {
    StubRoutines::_md5_implCompress = generate_md5_implCompress(false, "md5_implCompress");
    StubRoutines::_md5_implCompressMB = generate_md5_implCompress(true, "md5_implCompressMB");
  }
  if (UseSHA1Intrinsics) {
    StubRoutines::x86::_upper_word_mask_addr = generate_upper_word_mask();
    StubRoutines::x86::_shuffle_byte_flip_mask_addr = generate_shuffle_byte_flip_mask();
    StubRoutines::_sha1_implCompress = generate_sha1_implCompress(false, "sha1_implCompress");
    StubRoutines::_sha1_implCompressMB = generate_sha1_implCompress(true, "sha1_implCompressMB");
  }
  if (UseSHA256Intrinsics) {
    StubRoutines::x86::_k256_adr = (address)StubRoutines::x86::_k256;
    char* dst = (char*)StubRoutines::x86::_k256_W;
    char* src = (char*)StubRoutines::x86::_k256;
    for (int ii = 0; ii < 16; ++ii) {
      memcpy(dst + 32 * ii,      src + 16 * ii, 16);
      memcpy(dst + 32 * ii + 16, src + 16 * ii, 16);
    }
    StubRoutines::x86::_k256_W_adr = (address)StubRoutines::x86::_k256_W;
    StubRoutines::x86::_pshuffle_byte_flip_mask_addr = generate_pshuffle_byte_flip_mask();
    StubRoutines::_sha256_implCompress = generate_sha256_implCompress(false, "sha256_implCompress");
    StubRoutines::_sha256_implCompressMB = generate_sha256_implCompress(true, "sha256_implCompressMB");
  }
  if (UseSHA512Intrinsics) {
    StubRoutines::x86::_k512_W_addr = (address)StubRoutines::x86::_k512_W;
    StubRoutines::x86::_pshuffle_byte_flip_mask_addr_sha512 = generate_pshuffle_byte_flip_mask_sha512();
    StubRoutines::_sha512_implCompress = generate_sha512_implCompress(false, "sha512_implCompress");
    StubRoutines::_sha512_implCompressMB = generate_sha512_implCompress(true, "sha512_implCompressMB");
  }

  // Generate GHASH intrinsics code
  if (UseGHASHIntrinsics) {
    if (StubRoutines::x86::_ghash_long_swap_mask_addr == NULL) {
      StubRoutines::x86::_ghash_long_swap_mask_addr = generate_ghash_long_swap_mask();
    }
  StubRoutines::x86::_ghash_byte_swap_mask_addr = generate_ghash_byte_swap_mask();
    if (VM_Version::supports_avx()) {
      StubRoutines::x86::_ghash_shuffmask_addr = ghash_shufflemask_addr();
      StubRoutines::x86::_ghash_poly_addr = ghash_polynomial_addr();
      StubRoutines::_ghash_processBlocks = generate_avx_ghash_processBlocks();
    } else {
      StubRoutines::_ghash_processBlocks = generate_ghash_processBlocks();
    }
  }


  if (UseBASE64Intrinsics) {
    if(VM_Version::supports_avx2() &&
       VM_Version::supports_avx512bw() &&
       VM_Version::supports_avx512vl()) {
      StubRoutines::x86::_avx2_shuffle_base64 = base64_avx2_shuffle_addr();
      StubRoutines::x86::_avx2_input_mask_base64 = base64_avx2_input_mask_addr();
      StubRoutines::x86::_avx2_lut_base64 = base64_avx2_lut_addr();
    }
    StubRoutines::x86::_encoding_table_base64 = base64_encoding_table_addr();
    if (VM_Version::supports_avx512_vbmi()) {
      StubRoutines::x86::_shuffle_base64 = base64_shuffle_addr();
      StubRoutines::x86::_lookup_lo_base64 = base64_vbmi_lookup_lo_addr();
      StubRoutines::x86::_lookup_hi_base64 = base64_vbmi_lookup_hi_addr();
      StubRoutines::x86::_lookup_lo_base64url = base64_vbmi_lookup_lo_url_addr();
      StubRoutines::x86::_lookup_hi_base64url = base64_vbmi_lookup_hi_url_addr();
      StubRoutines::x86::_pack_vec_base64 = base64_vbmi_pack_vec_addr();
      StubRoutines::x86::_join_0_1_base64 = base64_vbmi_join_0_1_addr();
      StubRoutines::x86::_join_1_2_base64 = base64_vbmi_join_1_2_addr();
      StubRoutines::x86::_join_2_3_base64 = base64_vbmi_join_2_3_addr();
    }
    StubRoutines::x86::_decoding_table_base64 = base64_decoding_table_addr();
    StubRoutines::_base64_encodeBlock = generate_base64_encodeBlock();
    StubRoutines::_base64_decodeBlock = generate_base64_decodeBlock();
  }

  BarrierSetNMethod* bs_nm = BarrierSet::barrier_set()->barrier_set_nmethod();
  if (bs_nm != NULL) {
    StubRoutines::x86::_method_entry_barrier = generate_method_entry_barrier();
  }
#ifdef COMPILER2
  if (UseMultiplyToLenIntrinsic) {
    StubRoutines::_multiplyToLen = generate_multiplyToLen();
  }
  if (UseSquareToLenIntrinsic) {
    StubRoutines::_squareToLen = generate_squareToLen();
  }
  if (UseMulAddIntrinsic) {
    StubRoutines::_mulAdd = generate_mulAdd();
  }
  if (VM_Version::supports_avx512_vbmi2()) {
    StubRoutines::_bigIntegerRightShiftWorker = generate_bigIntegerRightShift();
    StubRoutines::_bigIntegerLeftShiftWorker = generate_bigIntegerLeftShift();
  }
  if (UseMontgomeryMultiplyIntrinsic) {
    StubRoutines::_montgomeryMultiply
      = CAST_FROM_FN_PTR(address, SharedRuntime::montgomery_multiply);
  }
  if (UseMontgomerySquareIntrinsic) {
    StubRoutines::_montgomerySquare
      = CAST_FROM_FN_PTR(address, SharedRuntime::montgomery_square);
  }

  // Get svml stub routine addresses
  void *libjsvml = NULL;
  char ebuf[1024];
  char dll_name[JVM_MAXPATHLEN];
  if (os::dll_locate_lib(dll_name, sizeof(dll_name), Arguments::get_dll_dir(), "jsvml")) {
    libjsvml = os::dll_load(dll_name, ebuf, sizeof ebuf);
  }
  if (libjsvml != NULL) {
    // SVML method naming convention
    //   All the methods are named as __jsvml_op<T><N>_ha_<VV>
    //   Where:
    //      ha stands for high accuracy
    //      <T> is optional to indicate float/double
    //              Set to f for vector float operation
    //              Omitted for vector double operation
    //      <N> is the number of elements in the vector
    //              1, 2, 4, 8, 16
    //              e.g. 128 bit float vector has 4 float elements
    //      <VV> indicates the avx/sse level:
    //              z0 is AVX512, l9 is AVX2, e9 is AVX1 and ex is for SSE2
    //      e.g. __jsvml_expf16_ha_z0 is the method for computing 16 element vector float exp using AVX 512 insns
    //           __jsvml_exp8_ha_z0 is the method for computing 8 element vector double exp using AVX 512 insns

    log_info(library)("Loaded library %s, handle " INTPTR_FORMAT, JNI_LIB_PREFIX "jsvml" JNI_LIB_SUFFIX, p2i(libjsvml));
    if (UseAVX > 2) {
      for (int op = 0; op < VectorSupport::NUM_SVML_OP; op++) {
        int vop = VectorSupport::VECTOR_OP_SVML_START + op;
        if ((!VM_Version::supports_avx512dq()) &&
            (vop == VectorSupport::VECTOR_OP_LOG || vop == VectorSupport::VECTOR_OP_LOG10 || vop == VectorSupport::VECTOR_OP_POW)) {
          continue;
        }
        snprintf(ebuf, sizeof(ebuf), "__jsvml_%sf16_ha_z0", VectorSupport::svmlname[op]);
        StubRoutines::_vector_f_math[VectorSupport::VEC_SIZE_512][op] = (address)os::dll_lookup(libjsvml, ebuf);

        snprintf(ebuf, sizeof(ebuf), "__jsvml_%s8_ha_z0", VectorSupport::svmlname[op]);
        StubRoutines::_vector_d_math[VectorSupport::VEC_SIZE_512][op] = (address)os::dll_lookup(libjsvml, ebuf);
      }
    }
    const char* avx_sse_str = (UseAVX >= 2) ? "l9" : ((UseAVX == 1) ? "e9" : "ex");
    for (int op = 0; op < VectorSupport::NUM_SVML_OP; op++) {
      int vop = VectorSupport::VECTOR_OP_SVML_START + op;
      if (vop == VectorSupport::VECTOR_OP_POW) {
        continue;
      }
      snprintf(ebuf, sizeof(ebuf), "__jsvml_%sf4_ha_%s", VectorSupport::svmlname[op], avx_sse_str);
      StubRoutines::_vector_f_math[VectorSupport::VEC_SIZE_64][op] = (address)os::dll_lookup(libjsvml, ebuf);

      snprintf(ebuf, sizeof(ebuf), "__jsvml_%sf4_ha_%s", VectorSupport::svmlname[op], avx_sse_str);
      StubRoutines::_vector_f_math[VectorSupport::VEC_SIZE_128][op] = (address)os::dll_lookup(libjsvml, ebuf);

      snprintf(ebuf, sizeof(ebuf), "__jsvml_%sf8_ha_%s", VectorSupport::svmlname[op], avx_sse_str);
      StubRoutines::_vector_f_math[VectorSupport::VEC_SIZE_256][op] = (address)os::dll_lookup(libjsvml, ebuf);

      snprintf(ebuf, sizeof(ebuf), "__jsvml_%s1_ha_%s", VectorSupport::svmlname[op], avx_sse_str);
      StubRoutines::_vector_d_math[VectorSupport::VEC_SIZE_64][op] = (address)os::dll_lookup(libjsvml, ebuf);

      snprintf(ebuf, sizeof(ebuf), "__jsvml_%s2_ha_%s", VectorSupport::svmlname[op], avx_sse_str);
      StubRoutines::_vector_d_math[VectorSupport::VEC_SIZE_128][op] = (address)os::dll_lookup(libjsvml, ebuf);

      snprintf(ebuf, sizeof(ebuf), "__jsvml_%s4_ha_%s", VectorSupport::svmlname[op], avx_sse_str);
      StubRoutines::_vector_d_math[VectorSupport::VEC_SIZE_256][op] = (address)os::dll_lookup(libjsvml, ebuf);
    }
  }
#endif // COMPILER2

  if (UseVectorizedMismatchIntrinsic) {
    StubRoutines::_vectorizedMismatch = generate_vectorizedMismatch();
  }
}

void StubGenerator_generate(CodeBuffer* code, int phase) {
  if (UnsafeCopyMemory::_table == NULL) {
    UnsafeCopyMemory::create_table(16);
  }
  StubGenerator g(code, phase);
}

#undef __<|MERGE_RESOLUTION|>--- conflicted
+++ resolved
@@ -33,21 +33,13 @@
 #include "gc/shared/gc_globals.hpp"
 #include "memory/universe.hpp"
 #include "prims/jvmtiExport.hpp"
-<<<<<<< HEAD
-#include "prims/methodHandles.hpp"
-#include "register_x86.hpp"
-=======
->>>>>>> 1e031e6a
 #include "runtime/arguments.hpp"
 #include "runtime/javaThread.hpp"
 #include "runtime/sharedRuntime.hpp"
 #include "runtime/stubRoutines.hpp"
-<<<<<<< HEAD
 #include "utilities/macros.hpp"
 #include "vmreg_x86.inline.hpp"
-=======
 #include "stubGenerator_x86_64.hpp"
->>>>>>> 1e031e6a
 #ifdef COMPILER2
 #include "opto/runtime.hpp"
 #include "opto/c2_globals.hpp"
@@ -62,11 +54,6 @@
 #include "jfr/support/jfrIntrinsics.hpp"
 #endif
 
-<<<<<<< HEAD
-
-// Declaration and definition of StubGenerator (no .hpp file).
-=======
->>>>>>> 1e031e6a
 // For a more detailed description of the stub routine structure
 // see the comment in stubRoutines.hpp
 
@@ -304,59 +291,6 @@
   }
 #endif
 
-<<<<<<< HEAD
-    // pass parameters if any
-    BLOCK_COMMENT("pass parameters if any");
-    Label parameters_done;
-    __ movl(c_rarg3, parameter_size);
-    __ testl(c_rarg3, c_rarg3);
-    __ jcc(Assembler::zero, parameters_done);
-
-    Label loop;
-    __ movptr(c_rarg2, parameters);       // parameter pointer
-    __ movl(c_rarg1, c_rarg3);            // parameter counter is in c_rarg1
-    __ BIND(loop);
-    __ movptr(rax, Address(c_rarg2, 0));// get parameter
-    __ addptr(c_rarg2, wordSize);       // advance to next parameter
-    __ decrementl(c_rarg1);             // decrement counter
-    __ push(rax);                       // pass parameter
-    __ jcc(Assembler::notZero, loop);
-
-    // call Java function
-    __ BIND(parameters_done);
-    __ movptr(rbx, method);             // get Method*
-    __ movptr(c_rarg1, entry_point);    // get entry_point
-    __ mov(r13, rsp);                   // set sender sp
-    BLOCK_COMMENT("call Java function");
-    __ call(c_rarg1);
-
-    BLOCK_COMMENT("call_stub_return_address:");
-    return_address = __ pc();
-
-    // store result depending on type (everything that is not
-    // T_OBJECT, T_PRIMITIVE_OBJECT, T_LONG, T_FLOAT or T_DOUBLE is treated as T_INT)
-    __ movptr(r13, result);
-    Label is_long, is_float, is_double, check_prim, exit;
-    __ movl(rbx, result_type);
-    __ cmpl(rbx, T_OBJECT);
-    __ jcc(Assembler::equal, check_prim);
-    __ cmpl(rbx, T_PRIMITIVE_OBJECT);
-    __ jcc(Assembler::equal, check_prim);
-    __ cmpl(rbx, T_LONG);
-    __ jcc(Assembler::equal, is_long);
-    __ cmpl(rbx, T_FLOAT);
-    __ jcc(Assembler::equal, is_float);
-    __ cmpl(rbx, T_DOUBLE);
-    __ jcc(Assembler::equal, is_double);
-
-    // handle T_INT case
-    __ movl(Address(r13, 0), rax);
-
-    __ BIND(exit);
-
-    // pop parameters
-    __ lea(rsp, rsp_after_call);
-=======
   // pass parameters if any
   BLOCK_COMMENT("pass parameters if any");
   Label parameters_done;
@@ -386,27 +320,28 @@
   return_address = __ pc();
 
   // store result depending on type (everything that is not
-  // T_OBJECT, T_LONG, T_FLOAT or T_DOUBLE is treated as T_INT)
-  __ movptr(c_rarg0, result);
-  Label is_long, is_float, is_double, exit;
-  __ movl(c_rarg1, result_type);
-  __ cmpl(c_rarg1, T_OBJECT);
+  // T_OBJECT, T_PRIMITIVE_OBJECT, T_LONG, T_FLOAT or T_DOUBLE is treated as T_INT)
+  __ movptr(r13, result);
+  Label is_long, is_float, is_double, check_prim, exit;
+  __ movl(rbx, result_type);
+  __ cmpl(rbx, T_OBJECT);
+  __ jcc(Assembler::equal, check_prim);
+  __ cmpl(rbx, T_PRIMITIVE_OBJECT);
+  __ jcc(Assembler::equal, check_prim);
+  __ cmpl(rbx, T_LONG);
   __ jcc(Assembler::equal, is_long);
-  __ cmpl(c_rarg1, T_LONG);
-  __ jcc(Assembler::equal, is_long);
-  __ cmpl(c_rarg1, T_FLOAT);
+  __ cmpl(rbx, T_FLOAT);
   __ jcc(Assembler::equal, is_float);
-  __ cmpl(c_rarg1, T_DOUBLE);
+  __ cmpl(rbx, T_DOUBLE);
   __ jcc(Assembler::equal, is_double);
 
   // handle T_INT case
-  __ movl(Address(c_rarg0, 0), rax);
+  __ movl(Address(r13, 0), rax);
 
   __ BIND(exit);
 
   // pop parameters
   __ lea(rsp, rsp_after_call);
->>>>>>> 1e031e6a
 
 #ifdef ASSERT
   // verify that threads correspond
@@ -464,46 +399,31 @@
   __ pop(rbp);
   __ ret(0);
 
-<<<<<<< HEAD
-    // handle return types different from T_INT
-    __ BIND(check_prim);
-    if (InlineTypeReturnedAsFields) {
-      // Check for scalarized return value
-      __ testptr(rax, 1);
-      __ jcc(Assembler::zero, is_long);
-      // Load pack handler address
-      __ andptr(rax, -2);
-      __ movptr(rax, Address(rax, InstanceKlass::adr_inlineklass_fixed_block_offset()));
-      __ movptr(rbx, Address(rax, InlineKlass::pack_handler_jobject_offset()));
-      // Call pack handler to initialize the buffer
-      __ call(rbx);
-      __ jmp(exit);
-    }
-    __ BIND(is_long);
-    __ movq(Address(r13, 0), rax);
+  // handle return types different from T_INT
+  __ BIND(check_prim);
+  if (InlineTypeReturnedAsFields) {
+    // Check for scalarized return value
+    __ testptr(rax, 1);
+    __ jcc(Assembler::zero, is_long);
+    // Load pack handler address
+    __ andptr(rax, -2);
+    __ movptr(rax, Address(rax, InstanceKlass::adr_inlineklass_fixed_block_offset()));
+    __ movptr(rbx, Address(rax, InlineKlass::pack_handler_jobject_offset()));
+    // Call pack handler to initialize the buffer
+    __ call(rbx);
     __ jmp(exit);
-
-    __ BIND(is_float);
-    __ movflt(Address(r13, 0), xmm0);
-    __ jmp(exit);
-
-    __ BIND(is_double);
-    __ movdbl(Address(r13, 0), xmm0);
-    __ jmp(exit);
-=======
-  // handle return types different from T_INT
+  }
   __ BIND(is_long);
-  __ movq(Address(c_rarg0, 0), rax);
+  __ movq(Address(r13, 0), rax);
   __ jmp(exit);
 
   __ BIND(is_float);
-  __ movflt(Address(c_rarg0, 0), xmm0);
+  __ movflt(Address(r13, 0), xmm0);
   __ jmp(exit);
 
   __ BIND(is_double);
-  __ movdbl(Address(c_rarg0, 0), xmm0);
+  __ movdbl(Address(r13, 0), xmm0);
   __ jmp(exit);
->>>>>>> 1e031e6a
 
   return start;
 }
@@ -1316,342 +1236,8 @@
   }
 }
 
-<<<<<<< HEAD
-  //
-  //  Generate generic array copy stubs
-  //
-  //  Input:
-  //    c_rarg0    -  src oop
-  //    c_rarg1    -  src_pos (32-bits)
-  //    c_rarg2    -  dst oop
-  //    c_rarg3    -  dst_pos (32-bits)
-  // not Win64
-  //    c_rarg4    -  element count (32-bits)
-  // Win64
-  //    rsp+40     -  element count (32-bits)
-  //
-  //  Output:
-  //    rax ==  0  -  success
-  //    rax == -1^K - failure, where K is partial transfer count
-  //
-  address generate_generic_copy(const char *name,
-                                address byte_copy_entry, address short_copy_entry,
-                                address int_copy_entry, address oop_copy_entry,
-                                address long_copy_entry, address checkcast_copy_entry) {
-
-    Label L_failed, L_failed_0, L_objArray;
-    Label L_copy_shorts, L_copy_ints, L_copy_longs;
-
-    // Input registers
-    const Register src        = c_rarg0;  // source array oop
-    const Register src_pos    = c_rarg1;  // source position
-    const Register dst        = c_rarg2;  // destination array oop
-    const Register dst_pos    = c_rarg3;  // destination position
-#ifndef _WIN64
-    const Register length     = c_rarg4;
-    const Register rklass_tmp = r9;  // load_klass
-#else
-    const Address  length(rsp, 7 * wordSize);  // elements count is on stack on Win64
-    const Register rklass_tmp = rdi;  // load_klass
-#endif
-
-    { int modulus = CodeEntryAlignment;
-      int target  = modulus - 5; // 5 = sizeof jmp(L_failed)
-      int advance = target - (__ offset() % modulus);
-      if (advance < 0)  advance += modulus;
-      if (advance > 0)  __ nop(advance);
-    }
-    StubCodeMark mark(this, "StubRoutines", name);
-
-    // Short-hop target to L_failed.  Makes for denser prologue code.
-    __ BIND(L_failed_0);
-    __ jmp(L_failed);
-    assert(__ offset() % CodeEntryAlignment == 0, "no further alignment needed");
-
-    __ align(CodeEntryAlignment);
-    address start = __ pc();
-
-    __ enter(); // required for proper stackwalking of RuntimeStub frame
-
-#ifdef _WIN64
-    __ push(rklass_tmp); // rdi is callee-save on Windows
-#endif
-
-    // bump this on entry, not on exit:
-    INC_COUNTER_NP(SharedRuntime::_generic_array_copy_ctr, rscratch1);
-
-    //-----------------------------------------------------------------------
-    // Assembler stub will be used for this call to arraycopy
-    // if the following conditions are met:
-    //
-    // (1) src and dst must not be null.
-    // (2) src_pos must not be negative.
-    // (3) dst_pos must not be negative.
-    // (4) length  must not be negative.
-    // (5) src klass and dst klass should be the same and not NULL.
-    // (6) src and dst should be arrays.
-    // (7) src_pos + length must not exceed length of src.
-    // (8) dst_pos + length must not exceed length of dst.
-    //
-
-    //  if (src == NULL) return -1;
-    __ testptr(src, src);         // src oop
-    size_t j1off = __ offset();
-    __ jccb(Assembler::zero, L_failed_0);
-
-    //  if (src_pos < 0) return -1;
-    __ testl(src_pos, src_pos); // src_pos (32-bits)
-    __ jccb(Assembler::negative, L_failed_0);
-
-    //  if (dst == NULL) return -1;
-    __ testptr(dst, dst);         // dst oop
-    __ jccb(Assembler::zero, L_failed_0);
-
-    //  if (dst_pos < 0) return -1;
-    __ testl(dst_pos, dst_pos); // dst_pos (32-bits)
-    size_t j4off = __ offset();
-    __ jccb(Assembler::negative, L_failed_0);
-
-    // The first four tests are very dense code,
-    // but not quite dense enough to put four
-    // jumps in a 16-byte instruction fetch buffer.
-    // That's good, because some branch predicters
-    // do not like jumps so close together.
-    // Make sure of this.
-    guarantee(((j1off ^ j4off) & ~15) != 0, "I$ line of 1st & 4th jumps");
-
-    // registers used as temp
-    const Register r11_length    = r11; // elements count to copy
-    const Register r10_src_klass = r10; // array klass
-
-    //  if (length < 0) return -1;
-    __ movl(r11_length, length);        // length (elements count, 32-bits value)
-    __ testl(r11_length, r11_length);
-    __ jccb(Assembler::negative, L_failed_0);
-
-    __ load_klass(r10_src_klass, src, rklass_tmp);
-#ifdef ASSERT
-    //  assert(src->klass() != NULL);
-    {
-      BLOCK_COMMENT("assert klasses not null {");
-      Label L1, L2;
-      __ testptr(r10_src_klass, r10_src_klass);
-      __ jcc(Assembler::notZero, L2);   // it is broken if klass is NULL
-      __ bind(L1);
-      __ stop("broken null klass");
-      __ bind(L2);
-      __ load_klass(rax, dst, rklass_tmp);
-      __ cmpq(rax, 0);
-      __ jcc(Assembler::equal, L1);     // this would be broken also
-      BLOCK_COMMENT("} assert klasses not null done");
-    }
-#endif
-
-    // Load layout helper (32-bits)
-    //
-    //  |array_tag|     | header_size | element_type |     |log2_element_size|
-    // 32        30    24            16              8     2                 0
-    //
-    //   array_tag: typeArray = 0x3, objArray = 0x2, non-array = 0x0
-    //
-
-    const int lh_offset = in_bytes(Klass::layout_helper_offset());
-
-    // Handle objArrays completely differently...
-    const jint objArray_lh = Klass::array_layout_helper(T_OBJECT);
-    __ cmpl(Address(r10_src_klass, lh_offset), objArray_lh);
-    __ jcc(Assembler::equal, L_objArray);
-
-    //  if (src->klass() != dst->klass()) return -1;
-    __ load_klass(rax, dst, rklass_tmp);
-    __ cmpq(r10_src_klass, rax);
-    __ jcc(Assembler::notEqual, L_failed);
-
-    const Register rax_lh = rax;  // layout helper
-    __ movl(rax_lh, Address(r10_src_klass, lh_offset));
-
-    // Check for flat inline type array -> return -1
-    __ testl(rax_lh, Klass::_lh_array_tag_flat_value_bit_inplace);
-    __ jcc(Assembler::notZero, L_failed);
-
-    // Check for null-free (non-flat) inline type array -> handle as object array
-    __ testl(rax_lh, Klass::_lh_null_free_array_bit_inplace);
-    __ jcc(Assembler::notZero, L_objArray);
-
-    //  if (!src->is_Array()) return -1;
-    __ cmpl(rax_lh, Klass::_lh_neutral_value);
-    __ jcc(Assembler::greaterEqual, L_failed);
-
-    // At this point, it is known to be a typeArray (array_tag 0x3).
-#ifdef ASSERT
-    {
-      BLOCK_COMMENT("assert primitive array {");
-      Label L;
-      __ movl(rklass_tmp, rax_lh);
-      __ sarl(rklass_tmp, Klass::_lh_array_tag_shift);
-      __ cmpl(rklass_tmp, Klass::_lh_array_tag_type_value);
-      __ jcc(Assembler::equal, L);
-      __ stop("must be a primitive array");
-      __ bind(L);
-      BLOCK_COMMENT("} assert primitive array done");
-    }
-#endif
-
-    arraycopy_range_checks(src, src_pos, dst, dst_pos, r11_length,
-                           r10, L_failed);
-
-    // TypeArrayKlass
-    //
-    // src_addr = (src + array_header_in_bytes()) + (src_pos << log2elemsize);
-    // dst_addr = (dst + array_header_in_bytes()) + (dst_pos << log2elemsize);
-    //
-
-    const Register r10_offset = r10;    // array offset
-    const Register rax_elsize = rax_lh; // element size
-
-    __ movl(r10_offset, rax_lh);
-    __ shrl(r10_offset, Klass::_lh_header_size_shift);
-    __ andptr(r10_offset, Klass::_lh_header_size_mask);   // array_offset
-    __ addptr(src, r10_offset);           // src array offset
-    __ addptr(dst, r10_offset);           // dst array offset
-    BLOCK_COMMENT("choose copy loop based on element size");
-    __ andl(rax_lh, Klass::_lh_log2_element_size_mask); // rax_lh -> rax_elsize
-
-#ifdef _WIN64
-    __ pop(rklass_tmp); // Restore callee-save rdi
-#endif
-
-    // next registers should be set before the jump to corresponding stub
-    const Register from     = c_rarg0;  // source array address
-    const Register to       = c_rarg1;  // destination array address
-    const Register count    = c_rarg2;  // elements count
-
-    // 'from', 'to', 'count' registers should be set in such order
-    // since they are the same as 'src', 'src_pos', 'dst'.
-
-    __ cmpl(rax_elsize, 0);
-    __ jccb(Assembler::notEqual, L_copy_shorts);
-    __ lea(from, Address(src, src_pos, Address::times_1, 0));// src_addr
-    __ lea(to,   Address(dst, dst_pos, Address::times_1, 0));// dst_addr
-    __ movl2ptr(count, r11_length); // length
-    __ jump(RuntimeAddress(byte_copy_entry));
-
-  __ BIND(L_copy_shorts);
-    __ cmpl(rax_elsize, LogBytesPerShort);
-    __ jccb(Assembler::notEqual, L_copy_ints);
-    __ lea(from, Address(src, src_pos, Address::times_2, 0));// src_addr
-    __ lea(to,   Address(dst, dst_pos, Address::times_2, 0));// dst_addr
-    __ movl2ptr(count, r11_length); // length
-    __ jump(RuntimeAddress(short_copy_entry));
-
-  __ BIND(L_copy_ints);
-    __ cmpl(rax_elsize, LogBytesPerInt);
-    __ jccb(Assembler::notEqual, L_copy_longs);
-    __ lea(from, Address(src, src_pos, Address::times_4, 0));// src_addr
-    __ lea(to,   Address(dst, dst_pos, Address::times_4, 0));// dst_addr
-    __ movl2ptr(count, r11_length); // length
-    __ jump(RuntimeAddress(int_copy_entry));
-
-  __ BIND(L_copy_longs);
-#ifdef ASSERT
-    {
-      BLOCK_COMMENT("assert long copy {");
-      Label L;
-      __ cmpl(rax_elsize, LogBytesPerLong);
-      __ jcc(Assembler::equal, L);
-      __ stop("must be long copy, but elsize is wrong");
-      __ bind(L);
-      BLOCK_COMMENT("} assert long copy done");
-    }
-#endif
-    __ lea(from, Address(src, src_pos, Address::times_8, 0));// src_addr
-    __ lea(to,   Address(dst, dst_pos, Address::times_8, 0));// dst_addr
-    __ movl2ptr(count, r11_length); // length
-    __ jump(RuntimeAddress(long_copy_entry));
-
-    // ObjArrayKlass
-  __ BIND(L_objArray);
-    // live at this point:  r10_src_klass, r11_length, src[_pos], dst[_pos]
-
-    Label L_plain_copy, L_checkcast_copy;
-    //  test array classes for subtyping
-    __ load_klass(rax, dst, rklass_tmp);
-    __ cmpq(r10_src_klass, rax); // usual case is exact equality
-    __ jcc(Assembler::notEqual, L_checkcast_copy);
-
-    // Identically typed arrays can be copied without element-wise checks.
-    arraycopy_range_checks(src, src_pos, dst, dst_pos, r11_length,
-                           r10, L_failed);
-
-    __ lea(from, Address(src, src_pos, TIMES_OOP,
-                 arrayOopDesc::base_offset_in_bytes(T_OBJECT))); // src_addr
-    __ lea(to,   Address(dst, dst_pos, TIMES_OOP,
-                 arrayOopDesc::base_offset_in_bytes(T_OBJECT))); // dst_addr
-    __ movl2ptr(count, r11_length); // length
-  __ BIND(L_plain_copy);
-#ifdef _WIN64
-    __ pop(rklass_tmp); // Restore callee-save rdi
-#endif
-    __ jump(RuntimeAddress(oop_copy_entry));
-
-  __ BIND(L_checkcast_copy);
-    // live at this point:  r10_src_klass, r11_length, rax (dst_klass)
-    {
-      // Before looking at dst.length, make sure dst is also an objArray.
-      // This check also fails for flat/null-free arrays which are not supported.
-      __ cmpl(Address(rax, lh_offset), objArray_lh);
-      __ jcc(Assembler::notEqual, L_failed);
-
-#ifdef ASSERT
-      {
-        BLOCK_COMMENT("assert not null-free array {");
-        Label L;
-        __ movl(rklass_tmp, Address(rax, lh_offset));
-        __ testl(rklass_tmp, Klass::_lh_null_free_array_bit_inplace);
-        __ jcc(Assembler::zero, L);
-        __ stop("unexpected null-free array");
-        __ bind(L);
-        BLOCK_COMMENT("} assert not null-free array");
-      }
-#endif
-
-      // It is safe to examine both src.length and dst.length.
-      arraycopy_range_checks(src, src_pos, dst, dst_pos, r11_length,
-                             rax, L_failed);
-
-      const Register r11_dst_klass = r11;
-      __ load_klass(r11_dst_klass, dst, rklass_tmp); // reload
-
-      // Marshal the base address arguments now, freeing registers.
-      __ lea(from, Address(src, src_pos, TIMES_OOP,
-                   arrayOopDesc::base_offset_in_bytes(T_OBJECT)));
-      __ lea(to,   Address(dst, dst_pos, TIMES_OOP,
-                   arrayOopDesc::base_offset_in_bytes(T_OBJECT)));
-      __ movl(count, length);           // length (reloaded)
-      Register sco_temp = c_rarg3;      // this register is free now
-      assert_different_registers(from, to, count, sco_temp,
-                                 r11_dst_klass, r10_src_klass);
-      assert_clean_int(count, sco_temp);
-
-      // Generate the type check.
-      const int sco_offset = in_bytes(Klass::super_check_offset_offset());
-      __ movl(sco_temp, Address(r11_dst_klass, sco_offset));
-      assert_clean_int(sco_temp, rax);
-      generate_type_check(r10_src_klass, sco_temp, r11_dst_klass, L_plain_copy);
-
-      // Fetch destination element klass from the ObjArrayKlass header.
-      int ek_offset = in_bytes(ObjArrayKlass::element_klass_offset());
-      __ movptr(r11_dst_klass, Address(r11_dst_klass, ek_offset));
-      __ movl(  sco_temp,      Address(r11_dst_klass, sco_offset));
-      assert_clean_int(sco_temp, rax);
-
-#ifdef _WIN64
-      __ pop(rklass_tmp); // Restore callee-save rdi
-#endif
-=======
 address StubGenerator::generate_data_cache_writeback() {
   const Register src        = c_rarg0;  // source address
->>>>>>> 1e031e6a
 
   __ align(CodeEntryAlignment);
 
@@ -5778,6 +5364,16 @@
 
   StubRoutines::_forward_exception_entry = generate_forward_exception();
 
+  // Generate these first because they are called from other stubs
+  if (InlineTypeReturnedAsFields) {
+    StubRoutines::_load_inline_type_fields_in_regs =
+      generate_return_value_stub(CAST_FROM_FN_PTR(address, SharedRuntime::load_inline_type_fields_in_regs),
+                                 "load_inline_type_fields_in_regs", false);
+    StubRoutines::_store_inline_type_fields_to_buf =
+      generate_return_value_stub(CAST_FROM_FN_PTR(address, SharedRuntime::store_inline_type_fields_to_buf),
+                                 "store_inline_type_fields_to_buf", true);
+  }
+
   StubRoutines::_call_stub_entry =
     generate_call_stub(StubRoutines::_call_stub_return_address);
 
@@ -5826,218 +5422,154 @@
     StubRoutines::_updateBytesCRC32C = generate_updateBytesCRC32C(supports_clmul);
   }
 
-<<<<<<< HEAD
-  // Call here from the interpreter or compiled code to either load
-  // multiple returned values from the inline type instance being
-  // returned to registers or to store returned values to a newly
-  // allocated inline type instance.
-  // Register is a class, but it would be assigned numerical value.
-  // "0" is assigned for xmm0. Thus we need to ignore -Wnonnull.
-  PRAGMA_DIAG_PUSH
-  PRAGMA_NONNULL_IGNORED
-  address generate_return_value_stub(address destination, const char* name, bool has_res) {
-    // We need to save all registers the calling convention may use so
-    // the runtime calls read or update those registers. This needs to
-    // be in sync with SharedRuntime::java_return_convention().
-    enum layout {
-      pad_off = frame::arg_reg_save_area_bytes/BytesPerInt, pad_off_2,
-      rax_off, rax_off_2,
-      j_rarg5_off, j_rarg5_2,
-      j_rarg4_off, j_rarg4_2,
-      j_rarg3_off, j_rarg3_2,
-      j_rarg2_off, j_rarg2_2,
-      j_rarg1_off, j_rarg1_2,
-      j_rarg0_off, j_rarg0_2,
-      j_farg0_off, j_farg0_2,
-      j_farg1_off, j_farg1_2,
-      j_farg2_off, j_farg2_2,
-      j_farg3_off, j_farg3_2,
-      j_farg4_off, j_farg4_2,
-      j_farg5_off, j_farg5_2,
-      j_farg6_off, j_farg6_2,
-      j_farg7_off, j_farg7_2,
-      rbp_off, rbp_off_2,
-      return_off, return_off_2,
-
-      framesize
-    };
-
-    CodeBuffer buffer(name, 1000, 512);
-    MacroAssembler* masm = new MacroAssembler(&buffer);
-
-    int frame_size_in_bytes = align_up(framesize*BytesPerInt, 16);
-    assert(frame_size_in_bytes == framesize*BytesPerInt, "misaligned");
-    int frame_size_in_slots = frame_size_in_bytes / BytesPerInt;
-    int frame_size_in_words = frame_size_in_bytes / wordSize;
-
-    OopMapSet *oop_maps = new OopMapSet();
-    OopMap* map = new OopMap(frame_size_in_slots, 0);
-
-    map->set_callee_saved(VMRegImpl::stack2reg(rax_off), rax->as_VMReg());
-    map->set_callee_saved(VMRegImpl::stack2reg(j_rarg5_off), j_rarg5->as_VMReg());
-    map->set_callee_saved(VMRegImpl::stack2reg(j_rarg4_off), j_rarg4->as_VMReg());
-    map->set_callee_saved(VMRegImpl::stack2reg(j_rarg3_off), j_rarg3->as_VMReg());
-    map->set_callee_saved(VMRegImpl::stack2reg(j_rarg2_off), j_rarg2->as_VMReg());
-    map->set_callee_saved(VMRegImpl::stack2reg(j_rarg1_off), j_rarg1->as_VMReg());
-    map->set_callee_saved(VMRegImpl::stack2reg(j_rarg0_off), j_rarg0->as_VMReg());
-    map->set_callee_saved(VMRegImpl::stack2reg(j_farg0_off), j_farg0->as_VMReg());
-    map->set_callee_saved(VMRegImpl::stack2reg(j_farg1_off), j_farg1->as_VMReg());
-    map->set_callee_saved(VMRegImpl::stack2reg(j_farg2_off), j_farg2->as_VMReg());
-    map->set_callee_saved(VMRegImpl::stack2reg(j_farg3_off), j_farg3->as_VMReg());
-    map->set_callee_saved(VMRegImpl::stack2reg(j_farg4_off), j_farg4->as_VMReg());
-    map->set_callee_saved(VMRegImpl::stack2reg(j_farg5_off), j_farg5->as_VMReg());
-    map->set_callee_saved(VMRegImpl::stack2reg(j_farg6_off), j_farg6->as_VMReg());
-    map->set_callee_saved(VMRegImpl::stack2reg(j_farg7_off), j_farg7->as_VMReg());
-
-    int start = __ offset();
-
-    __ subptr(rsp, frame_size_in_bytes - 8 /* return address*/);
-
-    __ movptr(Address(rsp, rbp_off * BytesPerInt), rbp);
-    __ movdbl(Address(rsp, j_farg7_off * BytesPerInt), j_farg7);
-    __ movdbl(Address(rsp, j_farg6_off * BytesPerInt), j_farg6);
-    __ movdbl(Address(rsp, j_farg5_off * BytesPerInt), j_farg5);
-    __ movdbl(Address(rsp, j_farg4_off * BytesPerInt), j_farg4);
-    __ movdbl(Address(rsp, j_farg3_off * BytesPerInt), j_farg3);
-    __ movdbl(Address(rsp, j_farg2_off * BytesPerInt), j_farg2);
-    __ movdbl(Address(rsp, j_farg1_off * BytesPerInt), j_farg1);
-    __ movdbl(Address(rsp, j_farg0_off * BytesPerInt), j_farg0);
-
-    __ movptr(Address(rsp, j_rarg0_off * BytesPerInt), j_rarg0);
-    __ movptr(Address(rsp, j_rarg1_off * BytesPerInt), j_rarg1);
-    __ movptr(Address(rsp, j_rarg2_off * BytesPerInt), j_rarg2);
-    __ movptr(Address(rsp, j_rarg3_off * BytesPerInt), j_rarg3);
-    __ movptr(Address(rsp, j_rarg4_off * BytesPerInt), j_rarg4);
-    __ movptr(Address(rsp, j_rarg5_off * BytesPerInt), j_rarg5);
-    __ movptr(Address(rsp, rax_off * BytesPerInt), rax);
-
-    int frame_complete = __ offset();
-
-    __ set_last_Java_frame(noreg, noreg, NULL, rscratch1);
-
-    __ mov(c_rarg0, r15_thread);
-    __ mov(c_rarg1, rax);
-
-    __ call(RuntimeAddress(destination));
-
-    // Set an oopmap for the call site.
-
-    oop_maps->add_gc_map( __ offset() - start, map);
-
-    // clear last_Java_sp
-    __ reset_last_Java_frame(false);
-
-    __ movptr(rbp, Address(rsp, rbp_off * BytesPerInt));
-    __ movdbl(j_farg7, Address(rsp, j_farg7_off * BytesPerInt));
-    __ movdbl(j_farg6, Address(rsp, j_farg6_off * BytesPerInt));
-    __ movdbl(j_farg5, Address(rsp, j_farg5_off * BytesPerInt));
-    __ movdbl(j_farg4, Address(rsp, j_farg4_off * BytesPerInt));
-    __ movdbl(j_farg3, Address(rsp, j_farg3_off * BytesPerInt));
-    __ movdbl(j_farg2, Address(rsp, j_farg2_off * BytesPerInt));
-    __ movdbl(j_farg1, Address(rsp, j_farg1_off * BytesPerInt));
-    __ movdbl(j_farg0, Address(rsp, j_farg0_off * BytesPerInt));
-
-    __ movptr(j_rarg0, Address(rsp, j_rarg0_off * BytesPerInt));
-    __ movptr(j_rarg1, Address(rsp, j_rarg1_off * BytesPerInt));
-    __ movptr(j_rarg2, Address(rsp, j_rarg2_off * BytesPerInt));
-    __ movptr(j_rarg3, Address(rsp, j_rarg3_off * BytesPerInt));
-    __ movptr(j_rarg4, Address(rsp, j_rarg4_off * BytesPerInt));
-    __ movptr(j_rarg5, Address(rsp, j_rarg5_off * BytesPerInt));
-    __ movptr(rax, Address(rsp, rax_off * BytesPerInt));
-
-    __ addptr(rsp, frame_size_in_bytes-8);
-
-    // check for pending exceptions
-    Label pending;
-    __ cmpptr(Address(r15_thread, Thread::pending_exception_offset()), (int32_t)NULL_WORD);
-    __ jcc(Assembler::notEqual, pending);
-
-    if (has_res) {
-      __ get_vm_result(rax, r15_thread);
-    }
-
-    __ ret(0);
-
-    __ bind(pending);
-
-    __ movptr(rax, Address(r15_thread, Thread::pending_exception_offset()));
-    __ jump(RuntimeAddress(StubRoutines::forward_exception_entry()));
-
-    // -------------
-    // make sure all code is generated
-    masm->flush();
-
-    RuntimeStub* stub = RuntimeStub::new_runtime_stub(name, &buffer, frame_complete, frame_size_in_words, oop_maps, false);
-    return stub->entry_point();
-  }
-
-  // Initialization
-  void generate_initial() {
-    // Generates all stubs and initializes the entry points
-
-    // This platform-specific settings are needed by generate_call_stub()
-    create_control_words();
-
-    // entry points that exist in all platforms Note: This is code
-    // that could be shared among different platforms - however the
-    // benefit seems to be smaller than the disadvantage of having a
-    // much more complicated generator structure. See also comment in
-    // stubRoutines.hpp.
-
-    StubRoutines::_forward_exception_entry = generate_forward_exception();
-
-    // Generate these first because they are called from other stubs
-    if (InlineTypeReturnedAsFields) {
-      StubRoutines::_load_inline_type_fields_in_regs =
-        generate_return_value_stub(CAST_FROM_FN_PTR(address, SharedRuntime::load_inline_type_fields_in_regs), "load_inline_type_fields_in_regs", false);
-      StubRoutines::_store_inline_type_fields_to_buf =
-        generate_return_value_stub(CAST_FROM_FN_PTR(address, SharedRuntime::store_inline_type_fields_to_buf), "store_inline_type_fields_to_buf", true);
-    }
-    StubRoutines::_call_stub_entry = generate_call_stub(StubRoutines::_call_stub_return_address);
-
-    // is referenced by megamorphic call
-    StubRoutines::_catch_exception_entry = generate_catch_exception();
-
-    // atomic calls
-    StubRoutines::_fence_entry                = generate_orderaccess_fence();
-
-    // platform dependent
-    StubRoutines::x86::_get_previous_sp_entry = generate_get_previous_sp();
-
-    StubRoutines::x86::_verify_mxcsr_entry    = generate_verify_mxcsr();
-
-    StubRoutines::x86::_f2i_fixup             = generate_f2i_fixup();
-    StubRoutines::x86::_f2l_fixup             = generate_f2l_fixup();
-    StubRoutines::x86::_d2i_fixup             = generate_d2i_fixup();
-    StubRoutines::x86::_d2l_fixup             = generate_d2l_fixup();
-
-    StubRoutines::x86::_float_sign_mask       = generate_fp_mask("float_sign_mask",  0x7FFFFFFF7FFFFFFF);
-    StubRoutines::x86::_float_sign_flip       = generate_fp_mask("float_sign_flip",  0x8000000080000000);
-    StubRoutines::x86::_double_sign_mask      = generate_fp_mask("double_sign_mask", 0x7FFFFFFFFFFFFFFF);
-    StubRoutines::x86::_double_sign_flip      = generate_fp_mask("double_sign_flip", 0x8000000000000000);
-
-    // Build this early so it's available for the interpreter.
-    StubRoutines::_throw_StackOverflowError_entry =
-      generate_throw_exception("StackOverflowError throw_exception",
-                               CAST_FROM_FN_PTR(address,
-                                                SharedRuntime::
-                                                throw_StackOverflowError));
-    StubRoutines::_throw_delayed_StackOverflowError_entry =
-      generate_throw_exception("delayed StackOverflowError throw_exception",
-                               CAST_FROM_FN_PTR(address,
-                                                SharedRuntime::
-                                                throw_delayed_StackOverflowError));
-    if (UseCRC32Intrinsics) {
-      // set table address before stub generation which use it
-      StubRoutines::_crc_table_adr = (address)StubRoutines::x86::_crc_table;
-      StubRoutines::_updateBytesCRC32 = generate_updateBytesCRC32();
-    }
-=======
   if (UseAdler32Intrinsics) {
      StubRoutines::_updateBytesAdler32 = generate_updateBytesAdler32();
   }
 }
->>>>>>> 1e031e6a
+
+// Call here from the interpreter or compiled code to either load
+// multiple returned values from the inline type instance being
+// returned to registers or to store returned values to a newly
+// allocated inline type instance.
+// Register is a class, but it would be assigned numerical value.
+// "0" is assigned for xmm0. Thus we need to ignore -Wnonnull.
+PRAGMA_DIAG_PUSH
+PRAGMA_NONNULL_IGNORED
+address StubGenerator::generate_return_value_stub(address destination, const char* name, bool has_res) {
+  // We need to save all registers the calling convention may use so
+  // the runtime calls read or update those registers. This needs to
+  // be in sync with SharedRuntime::java_return_convention().
+  enum layout {
+    pad_off = frame::arg_reg_save_area_bytes/BytesPerInt, pad_off_2,
+    rax_off, rax_off_2,
+    j_rarg5_off, j_rarg5_2,
+    j_rarg4_off, j_rarg4_2,
+    j_rarg3_off, j_rarg3_2,
+    j_rarg2_off, j_rarg2_2,
+    j_rarg1_off, j_rarg1_2,
+    j_rarg0_off, j_rarg0_2,
+    j_farg0_off, j_farg0_2,
+    j_farg1_off, j_farg1_2,
+    j_farg2_off, j_farg2_2,
+    j_farg3_off, j_farg3_2,
+    j_farg4_off, j_farg4_2,
+    j_farg5_off, j_farg5_2,
+    j_farg6_off, j_farg6_2,
+    j_farg7_off, j_farg7_2,
+    rbp_off, rbp_off_2,
+    return_off, return_off_2,
+
+    framesize
+  };
+
+  CodeBuffer buffer(name, 1000, 512);
+  MacroAssembler* _masm = new MacroAssembler(&buffer);
+
+  int frame_size_in_bytes = align_up(framesize*BytesPerInt, 16);
+  assert(frame_size_in_bytes == framesize*BytesPerInt, "misaligned");
+  int frame_size_in_slots = frame_size_in_bytes / BytesPerInt;
+  int frame_size_in_words = frame_size_in_bytes / wordSize;
+
+  OopMapSet *oop_maps = new OopMapSet();
+  OopMap* map = new OopMap(frame_size_in_slots, 0);
+
+  map->set_callee_saved(VMRegImpl::stack2reg(rax_off), rax->as_VMReg());
+  map->set_callee_saved(VMRegImpl::stack2reg(j_rarg5_off), j_rarg5->as_VMReg());
+  map->set_callee_saved(VMRegImpl::stack2reg(j_rarg4_off), j_rarg4->as_VMReg());
+  map->set_callee_saved(VMRegImpl::stack2reg(j_rarg3_off), j_rarg3->as_VMReg());
+  map->set_callee_saved(VMRegImpl::stack2reg(j_rarg2_off), j_rarg2->as_VMReg());
+  map->set_callee_saved(VMRegImpl::stack2reg(j_rarg1_off), j_rarg1->as_VMReg());
+  map->set_callee_saved(VMRegImpl::stack2reg(j_rarg0_off), j_rarg0->as_VMReg());
+  map->set_callee_saved(VMRegImpl::stack2reg(j_farg0_off), j_farg0->as_VMReg());
+  map->set_callee_saved(VMRegImpl::stack2reg(j_farg1_off), j_farg1->as_VMReg());
+  map->set_callee_saved(VMRegImpl::stack2reg(j_farg2_off), j_farg2->as_VMReg());
+  map->set_callee_saved(VMRegImpl::stack2reg(j_farg3_off), j_farg3->as_VMReg());
+  map->set_callee_saved(VMRegImpl::stack2reg(j_farg4_off), j_farg4->as_VMReg());
+  map->set_callee_saved(VMRegImpl::stack2reg(j_farg5_off), j_farg5->as_VMReg());
+  map->set_callee_saved(VMRegImpl::stack2reg(j_farg6_off), j_farg6->as_VMReg());
+  map->set_callee_saved(VMRegImpl::stack2reg(j_farg7_off), j_farg7->as_VMReg());
+
+  int start = __ offset();
+
+  __ subptr(rsp, frame_size_in_bytes - 8 /* return address*/);
+
+  __ movptr(Address(rsp, rbp_off * BytesPerInt), rbp);
+  __ movdbl(Address(rsp, j_farg7_off * BytesPerInt), j_farg7);
+  __ movdbl(Address(rsp, j_farg6_off * BytesPerInt), j_farg6);
+  __ movdbl(Address(rsp, j_farg5_off * BytesPerInt), j_farg5);
+  __ movdbl(Address(rsp, j_farg4_off * BytesPerInt), j_farg4);
+  __ movdbl(Address(rsp, j_farg3_off * BytesPerInt), j_farg3);
+  __ movdbl(Address(rsp, j_farg2_off * BytesPerInt), j_farg2);
+  __ movdbl(Address(rsp, j_farg1_off * BytesPerInt), j_farg1);
+  __ movdbl(Address(rsp, j_farg0_off * BytesPerInt), j_farg0);
+
+  __ movptr(Address(rsp, j_rarg0_off * BytesPerInt), j_rarg0);
+  __ movptr(Address(rsp, j_rarg1_off * BytesPerInt), j_rarg1);
+  __ movptr(Address(rsp, j_rarg2_off * BytesPerInt), j_rarg2);
+  __ movptr(Address(rsp, j_rarg3_off * BytesPerInt), j_rarg3);
+  __ movptr(Address(rsp, j_rarg4_off * BytesPerInt), j_rarg4);
+  __ movptr(Address(rsp, j_rarg5_off * BytesPerInt), j_rarg5);
+  __ movptr(Address(rsp, rax_off * BytesPerInt), rax);
+
+  int frame_complete = __ offset();
+
+  __ set_last_Java_frame(noreg, noreg, NULL, rscratch1);
+
+  __ mov(c_rarg0, r15_thread);
+  __ mov(c_rarg1, rax);
+
+  __ call(RuntimeAddress(destination));
+
+  // Set an oopmap for the call site.
+
+  oop_maps->add_gc_map( __ offset() - start, map);
+
+  // clear last_Java_sp
+  __ reset_last_Java_frame(false);
+
+  __ movptr(rbp, Address(rsp, rbp_off * BytesPerInt));
+  __ movdbl(j_farg7, Address(rsp, j_farg7_off * BytesPerInt));
+  __ movdbl(j_farg6, Address(rsp, j_farg6_off * BytesPerInt));
+  __ movdbl(j_farg5, Address(rsp, j_farg5_off * BytesPerInt));
+  __ movdbl(j_farg4, Address(rsp, j_farg4_off * BytesPerInt));
+  __ movdbl(j_farg3, Address(rsp, j_farg3_off * BytesPerInt));
+  __ movdbl(j_farg2, Address(rsp, j_farg2_off * BytesPerInt));
+  __ movdbl(j_farg1, Address(rsp, j_farg1_off * BytesPerInt));
+  __ movdbl(j_farg0, Address(rsp, j_farg0_off * BytesPerInt));
+
+  __ movptr(j_rarg0, Address(rsp, j_rarg0_off * BytesPerInt));
+  __ movptr(j_rarg1, Address(rsp, j_rarg1_off * BytesPerInt));
+  __ movptr(j_rarg2, Address(rsp, j_rarg2_off * BytesPerInt));
+  __ movptr(j_rarg3, Address(rsp, j_rarg3_off * BytesPerInt));
+  __ movptr(j_rarg4, Address(rsp, j_rarg4_off * BytesPerInt));
+  __ movptr(j_rarg5, Address(rsp, j_rarg5_off * BytesPerInt));
+  __ movptr(rax, Address(rsp, rax_off * BytesPerInt));
+
+  __ addptr(rsp, frame_size_in_bytes-8);
+
+  // check for pending exceptions
+  Label pending;
+  __ cmpptr(Address(r15_thread, Thread::pending_exception_offset()), (int32_t)NULL_WORD);
+  __ jcc(Assembler::notEqual, pending);
+
+  if (has_res) {
+    __ get_vm_result(rax, r15_thread);
+  }
+
+  __ ret(0);
+
+  __ bind(pending);
+
+  __ movptr(rax, Address(r15_thread, Thread::pending_exception_offset()));
+  __ jump(RuntimeAddress(StubRoutines::forward_exception_entry()));
+
+  // -------------
+  // make sure all code is generated
+  _masm->flush();
+
+  RuntimeStub* stub = RuntimeStub::new_runtime_stub(name, &buffer, frame_complete, frame_size_in_words, oop_maps, false);
+  return stub->entry_point();
+}
 
 void StubGenerator::generate_phase1() {
   // Continuation stubs:
