/*
 * Copyright (c) 2003, 2022, Oracle and/or its affiliates. All rights reserved.
 * DO NOT ALTER OR REMOVE COPYRIGHT NOTICES OR THIS FILE HEADER.
 *
 * This code is free software; you can redistribute it and/or modify it
 * under the terms of the GNU General Public License version 2 only, as
 * published by the Free Software Foundation.
 *
 * This code is distributed in the hope that it will be useful, but WITHOUT
 * ANY WARRANTY; without even the implied warranty of MERCHANTABILITY or
 * FITNESS FOR A PARTICULAR PURPOSE.  See the GNU General Public License
 * version 2 for more details (a copy is included in the LICENSE file that
 * accompanied this code).
 *
 * You should have received a copy of the GNU General Public License version
 * 2 along with this work; if not, write to the Free Software Foundation,
 * Inc., 51 Franklin St, Fifth Floor, Boston, MA 02110-1301 USA.
 *
 * Please contact Oracle, 500 Oracle Parkway, Redwood Shores, CA 94065 USA
 * or visit www.oracle.com if you need additional information or have any
 * questions.
 *
 */

#include "precompiled.hpp"
#include "asm/macroAssembler.hpp"
#include "asm/macroAssembler.inline.hpp"
#include "code/debugInfoRec.hpp"
#include "code/icBuffer.hpp"
#include "code/nativeInst.hpp"
#include "code/vtableStubs.hpp"
#include "compiler/oopMap.hpp"
#include "gc/shared/gcLocker.hpp"
#include "gc/shared/barrierSet.hpp"
#include "gc/shared/barrierSetAssembler.hpp"
#include "interpreter/interpreter.hpp"
#include "logging/log.hpp"
#include "memory/resourceArea.hpp"
#include "oops/compiledICHolder.hpp"
#include "oops/klass.inline.hpp"
#include "prims/methodHandles.hpp"
#include "runtime/jniHandles.hpp"
#include "runtime/safepointMechanism.hpp"
#include "runtime/sharedRuntime.hpp"
#include "runtime/signature.hpp"
#include "runtime/stubRoutines.hpp"
#include "runtime/vframeArray.hpp"
#include "runtime/vm_version.hpp"
#include "utilities/align.hpp"
#include "vmreg_x86.inline.hpp"
#ifdef COMPILER1
#include "c1/c1_Runtime1.hpp"
#endif
#ifdef COMPILER2
#include "opto/runtime.hpp"
#endif

#define __ masm->

const int StackAlignmentInSlots = StackAlignmentInBytes / VMRegImpl::stack_slot_size;

class RegisterSaver {
  // Capture info about frame layout
#define DEF_XMM_OFFS(regnum) xmm ## regnum ## _off = xmm_off + (regnum)*16/BytesPerInt, xmm ## regnum ## H_off
  enum layout {
                fpu_state_off = 0,
                fpu_state_end = fpu_state_off+FPUStateSizeInWords,
                st0_off, st0H_off,
                st1_off, st1H_off,
                st2_off, st2H_off,
                st3_off, st3H_off,
                st4_off, st4H_off,
                st5_off, st5H_off,
                st6_off, st6H_off,
                st7_off, st7H_off,
                xmm_off,
                DEF_XMM_OFFS(0),
                DEF_XMM_OFFS(1),
                DEF_XMM_OFFS(2),
                DEF_XMM_OFFS(3),
                DEF_XMM_OFFS(4),
                DEF_XMM_OFFS(5),
                DEF_XMM_OFFS(6),
                DEF_XMM_OFFS(7),
                flags_off = xmm7_off + 16/BytesPerInt + 1, // 16-byte stack alignment fill word
                rdi_off,
                rsi_off,
                ignore_off,  // extra copy of rbp,
                rsp_off,
                rbx_off,
                rdx_off,
                rcx_off,
                rax_off,
                // The frame sender code expects that rbp will be in the "natural" place and
                // will override any oopMap setting for it. We must therefore force the layout
                // so that it agrees with the frame sender code.
                rbp_off,
                return_off,      // slot for return address
                reg_save_size };
  enum { FPU_regs_live = flags_off - fpu_state_end };

  public:

  static OopMap* save_live_registers(MacroAssembler* masm, int additional_frame_words,
                                     int* total_frame_words, bool verify_fpu = true, bool save_vectors = false);
  static void restore_live_registers(MacroAssembler* masm, bool restore_vectors = false);

  static int rax_offset() { return rax_off; }
  static int rbx_offset() { return rbx_off; }

  // Offsets into the register save area
  // Used by deoptimization when it is managing result register
  // values on its own

  static int raxOffset(void) { return rax_off; }
  static int rdxOffset(void) { return rdx_off; }
  static int rbxOffset(void) { return rbx_off; }
  static int xmm0Offset(void) { return xmm0_off; }
  // This really returns a slot in the fp save area, which one is not important
  static int fpResultOffset(void) { return st0_off; }

  // During deoptimization only the result register need to be restored
  // all the other values have already been extracted.

  static void restore_result_registers(MacroAssembler* masm);

};

OopMap* RegisterSaver::save_live_registers(MacroAssembler* masm, int additional_frame_words,
                                           int* total_frame_words, bool verify_fpu, bool save_vectors) {
  int num_xmm_regs = XMMRegisterImpl::number_of_registers;
  int ymm_bytes = num_xmm_regs * 16;
  int zmm_bytes = num_xmm_regs * 32;
#ifdef COMPILER2
  int opmask_state_bytes = KRegisterImpl::number_of_registers * 8;
  if (save_vectors) {
    assert(UseAVX > 0, "Vectors larger than 16 byte long are supported only with AVX");
    assert(MaxVectorSize <= 64, "Only up to 64 byte long vectors are supported");
    // Save upper half of YMM registers
    int vect_bytes = ymm_bytes;
    if (UseAVX > 2) {
      // Save upper half of ZMM registers as well
      vect_bytes += zmm_bytes;
      additional_frame_words += opmask_state_bytes / wordSize;
    }
    additional_frame_words += vect_bytes / wordSize;
  }
#else
  assert(!save_vectors, "vectors are generated only by C2");
#endif
  int frame_size_in_bytes = (reg_save_size + additional_frame_words) * wordSize;
  int frame_words = frame_size_in_bytes / wordSize;
  *total_frame_words = frame_words;

  assert(FPUStateSizeInWords == 27, "update stack layout");

  // save registers, fpu state, and flags
  // We assume caller has already has return address slot on the stack
  // We push epb twice in this sequence because we want the real rbp,
  // to be under the return like a normal enter and we want to use pusha
  // We push by hand instead of using push.
  __ enter();
  __ pusha();
  __ pushf();
  __ subptr(rsp,FPU_regs_live*wordSize); // Push FPU registers space
  __ push_FPU_state();          // Save FPU state & init

  if (verify_fpu) {
    // Some stubs may have non standard FPU control word settings so
    // only check and reset the value when it required to be the
    // standard value.  The safepoint blob in particular can be used
    // in methods which are using the 24 bit control word for
    // optimized float math.

#ifdef ASSERT
    // Make sure the control word has the expected value
    Label ok;
    __ cmpw(Address(rsp, 0), StubRoutines::x86::fpu_cntrl_wrd_std());
    __ jccb(Assembler::equal, ok);
    __ stop("corrupted control word detected");
    __ bind(ok);
#endif

    // Reset the control word to guard against exceptions being unmasked
    // since fstp_d can cause FPU stack underflow exceptions.  Write it
    // into the on stack copy and then reload that to make sure that the
    // current and future values are correct.
    __ movw(Address(rsp, 0), StubRoutines::x86::fpu_cntrl_wrd_std());
  }

  __ frstor(Address(rsp, 0));
  if (!verify_fpu) {
    // Set the control word so that exceptions are masked for the
    // following code.
    __ fldcw(ExternalAddress(StubRoutines::x86::addr_fpu_cntrl_wrd_std()));
  }

  int off = st0_off;
  int delta = st1_off - off;

  // Save the FPU registers in de-opt-able form
  for (int n = 0; n < FloatRegisterImpl::number_of_registers; n++) {
    __ fstp_d(Address(rsp, off*wordSize));
    off += delta;
  }

  off = xmm0_off;
  delta = xmm1_off - off;
  if(UseSSE == 1) {
    // Save the XMM state
    for (int n = 0; n < num_xmm_regs; n++) {
      __ movflt(Address(rsp, off*wordSize), as_XMMRegister(n));
      off += delta;
    }
  } else if(UseSSE >= 2) {
    // Save whole 128bit (16 bytes) XMM registers
    for (int n = 0; n < num_xmm_regs; n++) {
      __ movdqu(Address(rsp, off*wordSize), as_XMMRegister(n));
      off += delta;
    }
  }

#ifdef COMPILER2
  if (save_vectors) {
    __ subptr(rsp, ymm_bytes);
    // Save upper half of YMM registers
    for (int n = 0; n < num_xmm_regs; n++) {
      __ vextractf128_high(Address(rsp, n*16), as_XMMRegister(n));
    }
    if (UseAVX > 2) {
      __ subptr(rsp, zmm_bytes);
      // Save upper half of ZMM registers
      for (int n = 0; n < num_xmm_regs; n++) {
        __ vextractf64x4_high(Address(rsp, n*32), as_XMMRegister(n));
      }
      __ subptr(rsp, opmask_state_bytes);
      // Save opmask registers
      for (int n = 0; n < KRegisterImpl::number_of_registers; n++) {
        __ kmov(Address(rsp, n*8), as_KRegister(n));
      }
    }
  }
#else
  assert(!save_vectors, "vectors are generated only by C2");
#endif

  __ vzeroupper();

  // Set an oopmap for the call site.  This oopmap will map all
  // oop-registers and debug-info registers as callee-saved.  This
  // will allow deoptimization at this safepoint to find all possible
  // debug-info recordings, as well as let GC find all oops.

  OopMapSet *oop_maps = new OopMapSet();
  OopMap* map =  new OopMap( frame_words, 0 );

#define STACK_OFFSET(x) VMRegImpl::stack2reg((x) + additional_frame_words)
#define NEXTREG(x) (x)->as_VMReg()->next()

  map->set_callee_saved(STACK_OFFSET(rax_off), rax->as_VMReg());
  map->set_callee_saved(STACK_OFFSET(rcx_off), rcx->as_VMReg());
  map->set_callee_saved(STACK_OFFSET(rdx_off), rdx->as_VMReg());
  map->set_callee_saved(STACK_OFFSET(rbx_off), rbx->as_VMReg());
  // rbp, location is known implicitly, no oopMap
  map->set_callee_saved(STACK_OFFSET(rsi_off), rsi->as_VMReg());
  map->set_callee_saved(STACK_OFFSET(rdi_off), rdi->as_VMReg());

  // %%% This is really a waste but we'll keep things as they were for now for the upper component
  off = st0_off;
  delta = st1_off - off;
  for (int n = 0; n < FloatRegisterImpl::number_of_registers; n++) {
    FloatRegister freg_name = as_FloatRegister(n);
    map->set_callee_saved(STACK_OFFSET(off), freg_name->as_VMReg());
    map->set_callee_saved(STACK_OFFSET(off+1), NEXTREG(freg_name));
    off += delta;
  }
  off = xmm0_off;
  delta = xmm1_off - off;
  for (int n = 0; n < num_xmm_regs; n++) {
    XMMRegister xmm_name = as_XMMRegister(n);
    map->set_callee_saved(STACK_OFFSET(off), xmm_name->as_VMReg());
    map->set_callee_saved(STACK_OFFSET(off+1), NEXTREG(xmm_name));
    off += delta;
  }
#undef NEXTREG
#undef STACK_OFFSET

  return map;
}

void RegisterSaver::restore_live_registers(MacroAssembler* masm, bool restore_vectors) {
  int opmask_state_bytes = 0;
  int additional_frame_bytes = 0;
  int num_xmm_regs = XMMRegisterImpl::number_of_registers;
  int ymm_bytes = num_xmm_regs * 16;
  int zmm_bytes = num_xmm_regs * 32;
  // Recover XMM & FPU state
#ifdef COMPILER2
  if (restore_vectors) {
    assert(UseAVX > 0, "Vectors larger than 16 byte long are supported only with AVX");
    assert(MaxVectorSize <= 64, "Only up to 64 byte long vectors are supported");
    // Save upper half of YMM registers
    additional_frame_bytes = ymm_bytes;
    if (UseAVX > 2) {
      // Save upper half of ZMM registers as well
      additional_frame_bytes += zmm_bytes;
      opmask_state_bytes = KRegisterImpl::number_of_registers * 8;
      additional_frame_bytes += opmask_state_bytes;
    }
  }
#else
  assert(!restore_vectors, "vectors are generated only by C2");
#endif

  int off = xmm0_off;
  int delta = xmm1_off - off;

  __ vzeroupper();

  if (UseSSE == 1) {
    // Restore XMM registers
    assert(additional_frame_bytes == 0, "");
    for (int n = 0; n < num_xmm_regs; n++) {
      __ movflt(as_XMMRegister(n), Address(rsp, off*wordSize));
      off += delta;
    }
  } else if (UseSSE >= 2) {
    // Restore whole 128bit (16 bytes) XMM registers. Do this before restoring YMM and
    // ZMM because the movdqu instruction zeros the upper part of the XMM register.
    for (int n = 0; n < num_xmm_regs; n++) {
      __ movdqu(as_XMMRegister(n), Address(rsp, off*wordSize+additional_frame_bytes));
      off += delta;
    }
  }

  if (restore_vectors) {
    off = additional_frame_bytes - ymm_bytes;
    // Restore upper half of YMM registers.
    for (int n = 0; n < num_xmm_regs; n++) {
      __ vinsertf128_high(as_XMMRegister(n), Address(rsp, n*16+off));
    }
    if (UseAVX > 2) {
      // Restore upper half of ZMM registers.
      off = opmask_state_bytes;
      for (int n = 0; n < num_xmm_regs; n++) {
        __ vinsertf64x4_high(as_XMMRegister(n), Address(rsp, n*32+off));
      }
      for (int n = 0; n < KRegisterImpl::number_of_registers; n++) {
        __ kmov(as_KRegister(n), Address(rsp, n*8));
      }
    }
    __ addptr(rsp, additional_frame_bytes);
  }

  __ pop_FPU_state();
  __ addptr(rsp, FPU_regs_live*wordSize); // Pop FPU registers

  __ popf();
  __ popa();
  // Get the rbp, described implicitly by the frame sender code (no oopMap)
  __ pop(rbp);
}

void RegisterSaver::restore_result_registers(MacroAssembler* masm) {

  // Just restore result register. Only used by deoptimization. By
  // now any callee save register that needs to be restore to a c2
  // caller of the deoptee has been extracted into the vframeArray
  // and will be stuffed into the c2i adapter we create for later
  // restoration so only result registers need to be restored here.
  //

  __ frstor(Address(rsp, 0));      // Restore fpu state

  // Recover XMM & FPU state
  if( UseSSE == 1 ) {
    __ movflt(xmm0, Address(rsp, xmm0_off*wordSize));
  } else if( UseSSE >= 2 ) {
    __ movdbl(xmm0, Address(rsp, xmm0_off*wordSize));
  }
  __ movptr(rax, Address(rsp, rax_off*wordSize));
  __ movptr(rdx, Address(rsp, rdx_off*wordSize));
  // Pop all of the register save are off the stack except the return address
  __ addptr(rsp, return_off * wordSize);
}

// Is vector's size (in bytes) bigger than a size saved by default?
// 16 bytes XMM registers are saved by default using SSE2 movdqu instructions.
// Note, MaxVectorSize == 0 with UseSSE < 2 and vectors are not generated.
bool SharedRuntime::is_wide_vector(int size) {
  return size > 16;
}

// The java_calling_convention describes stack locations as ideal slots on
// a frame with no abi restrictions. Since we must observe abi restrictions
// (like the placement of the register window) the slots must be biased by
// the following value.
static int reg2offset_in(VMReg r) {
  // Account for saved rbp, and return address
  // This should really be in_preserve_stack_slots
  return (r->reg2stack() + 2) * VMRegImpl::stack_slot_size;
}

static int reg2offset_out(VMReg r) {
  return (r->reg2stack() + SharedRuntime::out_preserve_stack_slots()) * VMRegImpl::stack_slot_size;
}

// ---------------------------------------------------------------------------
// Read the array of BasicTypes from a signature, and compute where the
// arguments should go.  Values in the VMRegPair regs array refer to 4-byte
// quantities.  Values less than SharedInfo::stack0 are registers, those above
// refer to 4-byte stack slots.  All stack slots are based off of the stack pointer
// as framesizes are fixed.
// VMRegImpl::stack0 refers to the first slot 0(sp).
// and VMRegImpl::stack0+1 refers to the memory word 4-byes higher.  Register
// up to RegisterImpl::number_of_registers) are the 32-bit
// integer registers.

// Pass first two oop/int args in registers ECX and EDX.
// Pass first two float/double args in registers XMM0 and XMM1.
// Doubles have precedence, so if you pass a mix of floats and doubles
// the doubles will grab the registers before the floats will.

// Note: the INPUTS in sig_bt are in units of Java argument words, which are
// either 32-bit or 64-bit depending on the build.  The OUTPUTS are in 32-bit
// units regardless of build. Of course for i486 there is no 64 bit build


// ---------------------------------------------------------------------------
// The compiled Java calling convention.
// Pass first two oop/int args in registers ECX and EDX.
// Pass first two float/double args in registers XMM0 and XMM1.
// Doubles have precedence, so if you pass a mix of floats and doubles
// the doubles will grab the registers before the floats will.
int SharedRuntime::java_calling_convention(const BasicType *sig_bt,
                                           VMRegPair *regs,
                                           int total_args_passed) {
  uint    stack = 0;          // Starting stack position for args on stack


  // Pass first two oop/int args in registers ECX and EDX.
  uint reg_arg0 = 9999;
  uint reg_arg1 = 9999;

  // Pass first two float/double args in registers XMM0 and XMM1.
  // Doubles have precedence, so if you pass a mix of floats and doubles
  // the doubles will grab the registers before the floats will.
  // CNC - TURNED OFF FOR non-SSE.
  //       On Intel we have to round all doubles (and most floats) at
  //       call sites by storing to the stack in any case.
  // UseSSE=0 ==> Don't Use ==> 9999+0
  // UseSSE=1 ==> Floats only ==> 9999+1
  // UseSSE>=2 ==> Floats or doubles ==> 9999+2
  enum { fltarg_dontuse = 9999+0, fltarg_float_only = 9999+1, fltarg_flt_dbl = 9999+2 };
  uint fargs = (UseSSE>=2) ? 2 : UseSSE;
  uint freg_arg0 = 9999+fargs;
  uint freg_arg1 = 9999+fargs;

  // Pass doubles & longs aligned on the stack.  First count stack slots for doubles
  int i;
  for( i = 0; i < total_args_passed; i++) {
    if( sig_bt[i] == T_DOUBLE ) {
      // first 2 doubles go in registers
      if( freg_arg0 == fltarg_flt_dbl ) freg_arg0 = i;
      else if( freg_arg1 == fltarg_flt_dbl ) freg_arg1 = i;
      else // Else double is passed low on the stack to be aligned.
        stack += 2;
    } else if( sig_bt[i] == T_LONG ) {
      stack += 2;
    }
  }
  int dstack = 0;             // Separate counter for placing doubles

  // Now pick where all else goes.
  for( i = 0; i < total_args_passed; i++) {
    // From the type and the argument number (count) compute the location
    switch( sig_bt[i] ) {
    case T_SHORT:
    case T_CHAR:
    case T_BYTE:
    case T_BOOLEAN:
    case T_INT:
    case T_ARRAY:
    case T_OBJECT:
    case T_PRIMITIVE_OBJECT:
    case T_ADDRESS:
      if( reg_arg0 == 9999 )  {
        reg_arg0 = i;
        regs[i].set1(rcx->as_VMReg());
      } else if( reg_arg1 == 9999 )  {
        reg_arg1 = i;
        regs[i].set1(rdx->as_VMReg());
      } else {
        regs[i].set1(VMRegImpl::stack2reg(stack++));
      }
      break;
    case T_FLOAT:
      if( freg_arg0 == fltarg_flt_dbl || freg_arg0 == fltarg_float_only ) {
        freg_arg0 = i;
        regs[i].set1(xmm0->as_VMReg());
      } else if( freg_arg1 == fltarg_flt_dbl || freg_arg1 == fltarg_float_only ) {
        freg_arg1 = i;
        regs[i].set1(xmm1->as_VMReg());
      } else {
        regs[i].set1(VMRegImpl::stack2reg(stack++));
      }
      break;
    case T_LONG:
      assert((i + 1) < total_args_passed && sig_bt[i+1] == T_VOID, "missing Half" );
      regs[i].set2(VMRegImpl::stack2reg(dstack));
      dstack += 2;
      break;
    case T_DOUBLE:
      assert((i + 1) < total_args_passed && sig_bt[i+1] == T_VOID, "missing Half" );
      if( freg_arg0 == (uint)i ) {
        regs[i].set2(xmm0->as_VMReg());
      } else if( freg_arg1 == (uint)i ) {
        regs[i].set2(xmm1->as_VMReg());
      } else {
        regs[i].set2(VMRegImpl::stack2reg(dstack));
        dstack += 2;
      }
      break;
    case T_VOID: regs[i].set_bad(); break;
      break;
    default:
      ShouldNotReachHere();
      break;
    }
  }

  // return value can be odd number of VMRegImpl stack slots make multiple of 2
  return align_up(stack, 2);
}

const uint SharedRuntime::java_return_convention_max_int = 1;
const uint SharedRuntime::java_return_convention_max_float = 1;
int SharedRuntime::java_return_convention(const BasicType *sig_bt,
                                          VMRegPair *regs,
                                          int total_args_passed) {
  Unimplemented();
  return 0;
}

// Patch the callers callsite with entry to compiled code if it exists.
static void patch_callers_callsite(MacroAssembler *masm) {
  Label L;
  __ cmpptr(Address(rbx, in_bytes(Method::code_offset())), (int32_t)NULL_WORD);
  __ jcc(Assembler::equal, L);
  // Schedule the branch target address early.
  // Call into the VM to patch the caller, then jump to compiled callee
  // rax, isn't live so capture return address while we easily can
  __ movptr(rax, Address(rsp, 0));
  __ pusha();
  __ pushf();

  if (UseSSE == 1) {
    __ subptr(rsp, 2*wordSize);
    __ movflt(Address(rsp, 0), xmm0);
    __ movflt(Address(rsp, wordSize), xmm1);
  }
  if (UseSSE >= 2) {
    __ subptr(rsp, 4*wordSize);
    __ movdbl(Address(rsp, 0), xmm0);
    __ movdbl(Address(rsp, 2*wordSize), xmm1);
  }
#ifdef COMPILER2
  // C2 may leave the stack dirty if not in SSE2+ mode
  if (UseSSE >= 2) {
    __ verify_FPU(0, "c2i transition should have clean FPU stack");
  } else {
    __ empty_FPU_stack();
  }
#endif /* COMPILER2 */

  // VM needs caller's callsite
  __ push(rax);
  // VM needs target method
  __ push(rbx);
  __ call(RuntimeAddress(CAST_FROM_FN_PTR(address, SharedRuntime::fixup_callers_callsite)));
  __ addptr(rsp, 2*wordSize);

  if (UseSSE == 1) {
    __ movflt(xmm0, Address(rsp, 0));
    __ movflt(xmm1, Address(rsp, wordSize));
    __ addptr(rsp, 2*wordSize);
  }
  if (UseSSE >= 2) {
    __ movdbl(xmm0, Address(rsp, 0));
    __ movdbl(xmm1, Address(rsp, 2*wordSize));
    __ addptr(rsp, 4*wordSize);
  }

  __ popf();
  __ popa();
  __ bind(L);
}


static void move_c2i_double(MacroAssembler *masm, XMMRegister r, int st_off) {
  int next_off = st_off - Interpreter::stackElementSize;
  __ movdbl(Address(rsp, next_off), r);
}

static void gen_c2i_adapter(MacroAssembler *masm,
                            const GrowableArray<SigEntry>& sig_extended,
                            const VMRegPair *regs,
                            Label& skip_fixup,
                            address start,
                            OopMapSet*& oop_maps,
                            int& frame_complete,
                            int& frame_size_in_words) {
  // Before we get into the guts of the C2I adapter, see if we should be here
  // at all.  We've come from compiled code and are attempting to jump to the
  // interpreter, which means the caller made a static call to get here
  // (vcalls always get a compiled target if there is one).  Check for a
  // compiled target.  If there is one, we need to patch the caller's call.
  patch_callers_callsite(masm);

  __ bind(skip_fixup);

#ifdef COMPILER2
  // C2 may leave the stack dirty if not in SSE2+ mode
  if (UseSSE >= 2) {
    __ verify_FPU(0, "c2i transition should have clean FPU stack");
  } else {
    __ empty_FPU_stack();
  }
#endif /* COMPILER2 */

  // Since all args are passed on the stack, total_args_passed * interpreter_
  // stack_element_size  is the
  // space we need.
  int extraspace = sig_extended.length() * Interpreter::stackElementSize;

  // Get return address
  __ pop(rax);

  // set senderSP value
  __ movptr(rsi, rsp);

  __ subptr(rsp, extraspace);

  // Now write the args into the outgoing interpreter space
  for (int i = 0; i < sig_extended.length(); i++) {
    if (sig_extended.at(i)._bt == T_VOID) {
      assert(i > 0 && (sig_extended.at(i-1)._bt == T_LONG || sig_extended.at(i-1)._bt == T_DOUBLE), "missing half");
      continue;
    }

    // st_off points to lowest address on stack.
    int st_off = ((sig_extended.length() - 1) - i) * Interpreter::stackElementSize;
    int next_off = st_off - Interpreter::stackElementSize;

    // Say 4 args:
    // i   st_off
    // 0   12 T_LONG
    // 1    8 T_VOID
    // 2    4 T_OBJECT
    // 3    0 T_BOOL
    VMReg r_1 = regs[i].first();
    VMReg r_2 = regs[i].second();
    if (!r_1->is_valid()) {
      assert(!r_2->is_valid(), "");
      continue;
    }

    if (r_1->is_stack()) {
      // memory to memory use fpu stack top
      int ld_off = r_1->reg2stack() * VMRegImpl::stack_slot_size + extraspace;

      if (!r_2->is_valid()) {
        __ movl(rdi, Address(rsp, ld_off));
        __ movptr(Address(rsp, st_off), rdi);
      } else {

        // ld_off == LSW, ld_off+VMRegImpl::stack_slot_size == MSW
        // st_off == MSW, st_off-wordSize == LSW

        __ movptr(rdi, Address(rsp, ld_off));
        __ movptr(Address(rsp, next_off), rdi);
#ifndef _LP64
        __ movptr(rdi, Address(rsp, ld_off + wordSize));
        __ movptr(Address(rsp, st_off), rdi);
#else
#ifdef ASSERT
        // Overwrite the unused slot with known junk
        __ mov64(rax, CONST64(0xdeadffffdeadaaaa));
        __ movptr(Address(rsp, st_off), rax);
#endif /* ASSERT */
#endif // _LP64
      }
    } else if (r_1->is_Register()) {
      Register r = r_1->as_Register();
      if (!r_2->is_valid()) {
        __ movl(Address(rsp, st_off), r);
      } else {
        // long/double in gpr
        NOT_LP64(ShouldNotReachHere());
        // Two VMRegs can be T_OBJECT, T_ADDRESS, T_DOUBLE, T_LONG
        // T_DOUBLE and T_LONG use two slots in the interpreter
        if (sig_extended.at(i)._bt == T_LONG || sig_extended.at(i)._bt == T_DOUBLE) {
          // long/double in gpr
#ifdef ASSERT
          // Overwrite the unused slot with known junk
          LP64_ONLY(__ mov64(rax, CONST64(0xdeadffffdeadaaab)));
          __ movptr(Address(rsp, st_off), rax);
#endif /* ASSERT */
          __ movptr(Address(rsp, next_off), r);
        } else {
          __ movptr(Address(rsp, st_off), r);
        }
      }
    } else {
      assert(r_1->is_XMMRegister(), "");
      if (!r_2->is_valid()) {
        __ movflt(Address(rsp, st_off), r_1->as_XMMRegister());
      } else {
        assert(sig_extended.at(i)._bt == T_DOUBLE || sig_extended.at(i)._bt == T_LONG, "wrong type");
        move_c2i_double(masm, r_1->as_XMMRegister(), st_off);
      }
    }
  }

  // Schedule the branch target address early.
  __ movptr(rcx, Address(rbx, in_bytes(Method::interpreter_entry_offset())));
  // And repush original return address
  __ push(rax);
  __ jmp(rcx);
}


static void move_i2c_double(MacroAssembler *masm, XMMRegister r, Register saved_sp, int ld_off) {
  int next_val_off = ld_off - Interpreter::stackElementSize;
  __ movdbl(r, Address(saved_sp, next_val_off));
}

static void range_check(MacroAssembler* masm, Register pc_reg, Register temp_reg,
                        address code_start, address code_end,
                        Label& L_ok) {
  Label L_fail;
  __ lea(temp_reg, ExternalAddress(code_start));
  __ cmpptr(pc_reg, temp_reg);
  __ jcc(Assembler::belowEqual, L_fail);
  __ lea(temp_reg, ExternalAddress(code_end));
  __ cmpptr(pc_reg, temp_reg);
  __ jcc(Assembler::below, L_ok);
  __ bind(L_fail);
}

void SharedRuntime::gen_i2c_adapter(MacroAssembler *masm,
                                    int comp_args_on_stack,
                                    const GrowableArray<SigEntry>& sig_extended,
                                    const VMRegPair *regs) {

  // Note: rsi contains the senderSP on entry. We must preserve it since
  // we may do a i2c -> c2i transition if we lose a race where compiled
  // code goes non-entrant while we get args ready.

  // Adapters can be frameless because they do not require the caller
  // to perform additional cleanup work, such as correcting the stack pointer.
  // An i2c adapter is frameless because the *caller* frame, which is interpreted,
  // routinely repairs its own stack pointer (from interpreter_frame_last_sp),
  // even if a callee has modified the stack pointer.
  // A c2i adapter is frameless because the *callee* frame, which is interpreted,
  // routinely repairs its caller's stack pointer (from sender_sp, which is set
  // up via the senderSP register).
  // In other words, if *either* the caller or callee is interpreted, we can
  // get the stack pointer repaired after a call.
  // This is why c2i and i2c adapters cannot be indefinitely composed.
  // In particular, if a c2i adapter were to somehow call an i2c adapter,
  // both caller and callee would be compiled methods, and neither would
  // clean up the stack pointer changes performed by the two adapters.
  // If this happens, control eventually transfers back to the compiled
  // caller, but with an uncorrected stack, causing delayed havoc.

  // Pick up the return address
  __ movptr(rax, Address(rsp, 0));

  if (VerifyAdapterCalls &&
      (Interpreter::code() != NULL || StubRoutines::code1() != NULL)) {
    // So, let's test for cascading c2i/i2c adapters right now.
    //  assert(Interpreter::contains($return_addr) ||
    //         StubRoutines::contains($return_addr),
    //         "i2c adapter must return to an interpreter frame");
    __ block_comment("verify_i2c { ");
    Label L_ok;
    if (Interpreter::code() != NULL)
      range_check(masm, rax, rdi,
                  Interpreter::code()->code_start(), Interpreter::code()->code_end(),
                  L_ok);
    if (StubRoutines::code1() != NULL)
      range_check(masm, rax, rdi,
                  StubRoutines::code1()->code_begin(), StubRoutines::code1()->code_end(),
                  L_ok);
    if (StubRoutines::code2() != NULL)
      range_check(masm, rax, rdi,
                  StubRoutines::code2()->code_begin(), StubRoutines::code2()->code_end(),
                  L_ok);
    const char* msg = "i2c adapter must return to an interpreter frame";
    __ block_comment(msg);
    __ stop(msg);
    __ bind(L_ok);
    __ block_comment("} verify_i2ce ");
  }

  // Must preserve original SP for loading incoming arguments because
  // we need to align the outgoing SP for compiled code.
  __ movptr(rdi, rsp);

  // Cut-out for having no stack args.  Since up to 2 int/oop args are passed
  // in registers, we will occasionally have no stack args.
  int comp_words_on_stack = 0;
  if (comp_args_on_stack) {
    // Sig words on the stack are greater-than VMRegImpl::stack0.  Those in
    // registers are below.  By subtracting stack0, we either get a negative
    // number (all values in registers) or the maximum stack slot accessed.
    // int comp_args_on_stack = VMRegImpl::reg2stack(max_arg);
    // Convert 4-byte stack slots to words.
    comp_words_on_stack = align_up(comp_args_on_stack*4, wordSize)>>LogBytesPerWord;
    // Round up to miminum stack alignment, in wordSize
    comp_words_on_stack = align_up(comp_words_on_stack, 2);
    __ subptr(rsp, comp_words_on_stack * wordSize);
  }

  // Align the outgoing SP
  __ andptr(rsp, -(StackAlignmentInBytes));

  // push the return address on the stack (note that pushing, rather
  // than storing it, yields the correct frame alignment for the callee)
  __ push(rax);

  // Put saved SP in another register
  const Register saved_sp = rax;
  __ movptr(saved_sp, rdi);


  // Will jump to the compiled code just as if compiled code was doing it.
  // Pre-load the register-jump target early, to schedule it better.
  __ movptr(rdi, Address(rbx, in_bytes(Method::from_compiled_offset())));

  // Now generate the shuffle code.  Pick up all register args and move the
  // rest through the floating point stack top.
  for (int i = 0; i < sig_extended.length(); i++) {
    if (sig_extended.at(i)._bt == T_VOID) {
      // Longs and doubles are passed in native word order, but misaligned
      // in the 32-bit build.
      assert(i > 0 && (sig_extended.at(i-1)._bt == T_LONG || sig_extended.at(i-1)._bt == T_DOUBLE), "missing half");
      continue;
    }

    // Pick up 0, 1 or 2 words from SP+offset.

    assert(!regs[i].second()->is_valid() || regs[i].first()->next() == regs[i].second(),
            "scrambled load targets?");
    // Load in argument order going down.
    int ld_off = (sig_extended.length() - i) * Interpreter::stackElementSize;
    // Point to interpreter value (vs. tag)
    int next_off = ld_off - Interpreter::stackElementSize;
    //
    //
    //
    VMReg r_1 = regs[i].first();
    VMReg r_2 = regs[i].second();
    if (!r_1->is_valid()) {
      assert(!r_2->is_valid(), "");
      continue;
    }
    if (r_1->is_stack()) {
      // Convert stack slot to an SP offset (+ wordSize to account for return address )
      int st_off = regs[i].first()->reg2stack()*VMRegImpl::stack_slot_size + wordSize;

      // We can use rsi as a temp here because compiled code doesn't need rsi as an input
      // and if we end up going thru a c2i because of a miss a reasonable value of rsi
      // we be generated.
      if (!r_2->is_valid()) {
        // __ fld_s(Address(saved_sp, ld_off));
        // __ fstp_s(Address(rsp, st_off));
        __ movl(rsi, Address(saved_sp, ld_off));
        __ movptr(Address(rsp, st_off), rsi);
      } else {
        // Interpreter local[n] == MSW, local[n+1] == LSW however locals
        // are accessed as negative so LSW is at LOW address

        // ld_off is MSW so get LSW
        // st_off is LSW (i.e. reg.first())
        // __ fld_d(Address(saved_sp, next_off));
        // __ fstp_d(Address(rsp, st_off));
        //
        // We are using two VMRegs. This can be either T_OBJECT, T_ADDRESS, T_LONG, or T_DOUBLE
        // the interpreter allocates two slots but only uses one for thr T_LONG or T_DOUBLE case
        // So we must adjust where to pick up the data to match the interpreter.
        //
        // Interpreter local[n] == MSW, local[n+1] == LSW however locals
        // are accessed as negative so LSW is at LOW address

        // ld_off is MSW so get LSW
        const int offset = (NOT_LP64(true ||) sig_extended.at(i)._bt==T_LONG||sig_extended.at(i)._bt==T_DOUBLE)?
                           next_off : ld_off;
        __ movptr(rsi, Address(saved_sp, offset));
        __ movptr(Address(rsp, st_off), rsi);
#ifndef _LP64
        __ movptr(rsi, Address(saved_sp, ld_off));
        __ movptr(Address(rsp, st_off + wordSize), rsi);
#endif // _LP64
      }
    } else if (r_1->is_Register()) {  // Register argument
      Register r = r_1->as_Register();
      assert(r != rax, "must be different");
      if (r_2->is_valid()) {
        //
        // We are using two VMRegs. This can be either T_OBJECT, T_ADDRESS, T_LONG, or T_DOUBLE
        // the interpreter allocates two slots but only uses one for thr T_LONG or T_DOUBLE case
        // So we must adjust where to pick up the data to match the interpreter.

        const int offset = (NOT_LP64(true ||) sig_extended.at(i)._bt==T_LONG||sig_extended.at(i)._bt==T_DOUBLE)?
                           next_off : ld_off;

        // this can be a misaligned move
        __ movptr(r, Address(saved_sp, offset));
#ifndef _LP64
        assert(r_2->as_Register() != rax, "need another temporary register");
        // Remember r_1 is low address (and LSB on x86)
        // So r_2 gets loaded from high address regardless of the platform
        __ movptr(r_2->as_Register(), Address(saved_sp, ld_off));
#endif // _LP64
      } else {
        __ movl(r, Address(saved_sp, ld_off));
      }
    } else {
      assert(r_1->is_XMMRegister(), "");
      if (!r_2->is_valid()) {
        __ movflt(r_1->as_XMMRegister(), Address(saved_sp, ld_off));
      } else {
        move_i2c_double(masm, r_1->as_XMMRegister(), saved_sp, ld_off);
      }
    }
  }

  // 6243940 We might end up in handle_wrong_method if
  // the callee is deoptimized as we race thru here. If that
  // happens we don't want to take a safepoint because the
  // caller frame will look interpreted and arguments are now
  // "compiled" so it is much better to make this transition
  // invisible to the stack walking code. Unfortunately if
  // we try and find the callee by normal means a safepoint
  // is possible. So we stash the desired callee in the thread
  // and the vm will find there should this case occur.

  __ get_thread(rax);
  __ movptr(Address(rax, JavaThread::callee_target_offset()), rbx);

  // move Method* to rax, in case we end up in an c2i adapter.
  // the c2i adapters expect Method* in rax, (c2) because c2's
  // resolve stubs return the result (the method) in rax,.
  // I'd love to fix this.
  __ mov(rax, rbx);

  __ jmp(rdi);
}

// ---------------------------------------------------------------
AdapterHandlerEntry* SharedRuntime::generate_i2c2i_adapters(MacroAssembler *masm,
                                                            int comp_args_on_stack,
                                                            const GrowableArray<SigEntry>& sig_extended,
                                                            const VMRegPair *regs,
                                                            AdapterFingerPrint* fingerprint,
                                                            AdapterBlob*& new_adapter) {
  address i2c_entry = __ pc();

  gen_i2c_adapter(masm, comp_args_on_stack, sig_extended, regs);

  // -------------------------------------------------------------------------
  // Generate a C2I adapter.  On entry we know rbx, holds the Method* during calls
  // to the interpreter.  The args start out packed in the compiled layout.  They
  // need to be unpacked into the interpreter layout.  This will almost always
  // require some stack space.  We grow the current (compiled) stack, then repack
  // the args.  We  finally end in a jump to the generic interpreter entry point.
  // On exit from the interpreter, the interpreter will restore our SP (lest the
  // compiled code, which relies solely on SP and not EBP, get sick).

  address c2i_unverified_entry = __ pc();
  Label skip_fixup;

  Register holder = rax;
  Register receiver = rcx;
  Register temp = rbx;

  {

    Label missed;
    __ movptr(temp, Address(receiver, oopDesc::klass_offset_in_bytes()));
    __ cmpptr(temp, Address(holder, CompiledICHolder::holder_klass_offset()));
    __ movptr(rbx, Address(holder, CompiledICHolder::holder_metadata_offset()));
    __ jcc(Assembler::notEqual, missed);
    // Method might have been compiled since the call site was patched to
    // interpreted if that is the case treat it as a miss so we can get
    // the call site corrected.
    __ cmpptr(Address(rbx, in_bytes(Method::code_offset())), (int32_t)NULL_WORD);
    __ jcc(Assembler::equal, skip_fixup);

    __ bind(missed);
    __ jump(RuntimeAddress(SharedRuntime::get_ic_miss_stub()));
  }

  address c2i_entry = __ pc();

  BarrierSetAssembler* bs = BarrierSet::barrier_set()->barrier_set_assembler();
  bs->c2i_entry_barrier(masm);

  OopMapSet* oop_maps = NULL;
  int frame_complete = CodeOffsets::frame_never_safe;
  int frame_size_in_words = 0;
  gen_c2i_adapter(masm, sig_extended, regs, skip_fixup, i2c_entry, oop_maps, frame_complete, frame_size_in_words);

  __ flush();
  new_adapter = AdapterBlob::create(masm->code(), frame_complete, frame_size_in_words, oop_maps);
  return AdapterHandlerLibrary::new_entry(fingerprint, i2c_entry, c2i_entry, c2i_unverified_entry);
}

int SharedRuntime::c_calling_convention(const BasicType *sig_bt,
                                         VMRegPair *regs,
                                         VMRegPair *regs2,
                                         int total_args_passed) {
  assert(regs2 == NULL, "not needed on x86");
// We return the amount of VMRegImpl stack slots we need to reserve for all
// the arguments NOT counting out_preserve_stack_slots.

  uint    stack = 0;        // All arguments on stack

  for( int i = 0; i < total_args_passed; i++) {
    // From the type and the argument number (count) compute the location
    switch( sig_bt[i] ) {
    case T_BOOLEAN:
    case T_CHAR:
    case T_FLOAT:
    case T_BYTE:
    case T_SHORT:
    case T_INT:
    case T_OBJECT:
    case T_PRIMITIVE_OBJECT:
    case T_ARRAY:
    case T_ADDRESS:
    case T_METADATA:
      regs[i].set1(VMRegImpl::stack2reg(stack++));
      break;
    case T_LONG:
    case T_DOUBLE: // The stack numbering is reversed from Java
      // Since C arguments do not get reversed, the ordering for
      // doubles on the stack must be opposite the Java convention
      assert((i + 1) < total_args_passed && sig_bt[i+1] == T_VOID, "missing Half" );
      regs[i].set2(VMRegImpl::stack2reg(stack));
      stack += 2;
      break;
    case T_VOID: regs[i].set_bad(); break;
    default:
      ShouldNotReachHere();
      break;
    }
  }
  return stack;
}

int SharedRuntime::vector_calling_convention(VMRegPair *regs,
                                             uint num_bits,
                                             uint total_args_passed) {
  Unimplemented();
  return 0;
}

// A simple move of integer like type
static void simple_move32(MacroAssembler* masm, VMRegPair src, VMRegPair dst) {
  if (src.first()->is_stack()) {
    if (dst.first()->is_stack()) {
      // stack to stack
      // __ ld(FP, reg2offset(src.first()), L5);
      // __ st(L5, SP, reg2offset(dst.first()));
      __ movl2ptr(rax, Address(rbp, reg2offset_in(src.first())));
      __ movptr(Address(rsp, reg2offset_out(dst.first())), rax);
    } else {
      // stack to reg
      __ movl2ptr(dst.first()->as_Register(),  Address(rbp, reg2offset_in(src.first())));
    }
  } else if (dst.first()->is_stack()) {
    // reg to stack
    // no need to sign extend on 64bit
    __ movptr(Address(rsp, reg2offset_out(dst.first())), src.first()->as_Register());
  } else {
    if (dst.first() != src.first()) {
      __ mov(dst.first()->as_Register(), src.first()->as_Register());
    }
  }
}

// An oop arg. Must pass a handle not the oop itself
static void object_move(MacroAssembler* masm,
                        OopMap* map,
                        int oop_handle_offset,
                        int framesize_in_slots,
                        VMRegPair src,
                        VMRegPair dst,
                        bool is_receiver,
                        int* receiver_offset) {

  // Because of the calling conventions we know that src can be a
  // register or a stack location. dst can only be a stack location.

  assert(dst.first()->is_stack(), "must be stack");
  // must pass a handle. First figure out the location we use as a handle

  if (src.first()->is_stack()) {
    // Oop is already on the stack as an argument
    Register rHandle = rax;
    Label nil;
    __ xorptr(rHandle, rHandle);
    __ cmpptr(Address(rbp, reg2offset_in(src.first())), (int32_t)NULL_WORD);
    __ jcc(Assembler::equal, nil);
    __ lea(rHandle, Address(rbp, reg2offset_in(src.first())));
    __ bind(nil);
    __ movptr(Address(rsp, reg2offset_out(dst.first())), rHandle);

    int offset_in_older_frame = src.first()->reg2stack() + SharedRuntime::out_preserve_stack_slots();
    map->set_oop(VMRegImpl::stack2reg(offset_in_older_frame + framesize_in_slots));
    if (is_receiver) {
      *receiver_offset = (offset_in_older_frame + framesize_in_slots) * VMRegImpl::stack_slot_size;
    }
  } else {
    // Oop is in a register we must store it to the space we reserve
    // on the stack for oop_handles
    const Register rOop = src.first()->as_Register();
    const Register rHandle = rax;
    int oop_slot = (rOop == rcx ? 0 : 1) * VMRegImpl::slots_per_word + oop_handle_offset;
    int offset = oop_slot*VMRegImpl::stack_slot_size;
    Label skip;
    __ movptr(Address(rsp, offset), rOop);
    map->set_oop(VMRegImpl::stack2reg(oop_slot));
    __ xorptr(rHandle, rHandle);
    __ cmpptr(rOop, (int32_t)NULL_WORD);
    __ jcc(Assembler::equal, skip);
    __ lea(rHandle, Address(rsp, offset));
    __ bind(skip);
    // Store the handle parameter
    __ movptr(Address(rsp, reg2offset_out(dst.first())), rHandle);
    if (is_receiver) {
      *receiver_offset = offset;
    }
  }
}

// A float arg may have to do float reg int reg conversion
static void float_move(MacroAssembler* masm, VMRegPair src, VMRegPair dst) {
  assert(!src.second()->is_valid() && !dst.second()->is_valid(), "bad float_move");

  // Because of the calling convention we know that src is either a stack location
  // or an xmm register. dst can only be a stack location.

  assert(dst.first()->is_stack() && ( src.first()->is_stack() || src.first()->is_XMMRegister()), "bad parameters");

  if (src.first()->is_stack()) {
    __ movl(rax, Address(rbp, reg2offset_in(src.first())));
    __ movptr(Address(rsp, reg2offset_out(dst.first())), rax);
  } else {
    // reg to stack
    __ movflt(Address(rsp, reg2offset_out(dst.first())), src.first()->as_XMMRegister());
  }
}

// A long move
static void long_move(MacroAssembler* masm, VMRegPair src, VMRegPair dst) {

  // The only legal possibility for a long_move VMRegPair is:
  // 1: two stack slots (possibly unaligned)
  // as neither the java  or C calling convention will use registers
  // for longs.

  if (src.first()->is_stack() && dst.first()->is_stack()) {
    assert(src.second()->is_stack() && dst.second()->is_stack(), "must be all stack");
    __ movptr(rax, Address(rbp, reg2offset_in(src.first())));
    NOT_LP64(__ movptr(rbx, Address(rbp, reg2offset_in(src.second()))));
    __ movptr(Address(rsp, reg2offset_out(dst.first())), rax);
    NOT_LP64(__ movptr(Address(rsp, reg2offset_out(dst.second())), rbx));
  } else {
    ShouldNotReachHere();
  }
}

// A double move
static void double_move(MacroAssembler* masm, VMRegPair src, VMRegPair dst) {

  // The only legal possibilities for a double_move VMRegPair are:
  // The painful thing here is that like long_move a VMRegPair might be

  // Because of the calling convention we know that src is either
  //   1: a single physical register (xmm registers only)
  //   2: two stack slots (possibly unaligned)
  // dst can only be a pair of stack slots.

  assert(dst.first()->is_stack() && (src.first()->is_XMMRegister() || src.first()->is_stack()), "bad args");

  if (src.first()->is_stack()) {
    // source is all stack
    __ movptr(rax, Address(rbp, reg2offset_in(src.first())));
    NOT_LP64(__ movptr(rbx, Address(rbp, reg2offset_in(src.second()))));
    __ movptr(Address(rsp, reg2offset_out(dst.first())), rax);
    NOT_LP64(__ movptr(Address(rsp, reg2offset_out(dst.second())), rbx));
  } else {
    // reg to stack
    // No worries about stack alignment
    __ movdbl(Address(rsp, reg2offset_out(dst.first())), src.first()->as_XMMRegister());
  }
}


void SharedRuntime::save_native_result(MacroAssembler *masm, BasicType ret_type, int frame_slots) {
  // We always ignore the frame_slots arg and just use the space just below frame pointer
  // which by this time is free to use
  switch (ret_type) {
  case T_FLOAT:
    __ fstp_s(Address(rbp, -wordSize));
    break;
  case T_DOUBLE:
    __ fstp_d(Address(rbp, -2*wordSize));
    break;
  case T_VOID:  break;
  case T_LONG:
    __ movptr(Address(rbp, -wordSize), rax);
    NOT_LP64(__ movptr(Address(rbp, -2*wordSize), rdx));
    break;
  default: {
    __ movptr(Address(rbp, -wordSize), rax);
    }
  }
}

void SharedRuntime::restore_native_result(MacroAssembler *masm, BasicType ret_type, int frame_slots) {
  // We always ignore the frame_slots arg and just use the space just below frame pointer
  // which by this time is free to use
  switch (ret_type) {
  case T_FLOAT:
    __ fld_s(Address(rbp, -wordSize));
    break;
  case T_DOUBLE:
    __ fld_d(Address(rbp, -2*wordSize));
    break;
  case T_LONG:
    __ movptr(rax, Address(rbp, -wordSize));
    NOT_LP64(__ movptr(rdx, Address(rbp, -2*wordSize)));
    break;
  case T_VOID:  break;
  default: {
    __ movptr(rax, Address(rbp, -wordSize));
    }
  }
}

static void verify_oop_args(MacroAssembler* masm,
                            const methodHandle& method,
                            const BasicType* sig_bt,
                            const VMRegPair* regs) {
  Register temp_reg = rbx;  // not part of any compiled calling seq
  if (VerifyOops) {
    for (int i = 0; i < method->size_of_parameters(); i++) {
      if (is_reference_type(sig_bt[i])) {
        VMReg r = regs[i].first();
        assert(r->is_valid(), "bad oop arg");
        if (r->is_stack()) {
          __ movptr(temp_reg, Address(rsp, r->reg2stack() * VMRegImpl::stack_slot_size + wordSize));
          __ verify_oop(temp_reg);
        } else {
          __ verify_oop(r->as_Register());
        }
      }
    }
  }
}

static void gen_special_dispatch(MacroAssembler* masm,
                                 const methodHandle& method,
                                 const BasicType* sig_bt,
                                 const VMRegPair* regs) {
  verify_oop_args(masm, method, sig_bt, regs);
  vmIntrinsics::ID iid = method->intrinsic_id();

  // Now write the args into the outgoing interpreter space
  bool     has_receiver   = false;
  Register receiver_reg   = noreg;
  int      member_arg_pos = -1;
  Register member_reg     = noreg;
  int      ref_kind       = MethodHandles::signature_polymorphic_intrinsic_ref_kind(iid);
  if (ref_kind != 0) {
    member_arg_pos = method->size_of_parameters() - 1;  // trailing MemberName argument
    member_reg = rbx;  // known to be free at this point
    has_receiver = MethodHandles::ref_kind_has_receiver(ref_kind);
  } else if (iid == vmIntrinsics::_invokeBasic) {
    has_receiver = true;
  } else {
    fatal("unexpected intrinsic id %d", vmIntrinsics::as_int(iid));
  }

  if (member_reg != noreg) {
    // Load the member_arg into register, if necessary.
    SharedRuntime::check_member_name_argument_is_last_argument(method, sig_bt, regs);
    VMReg r = regs[member_arg_pos].first();
    if (r->is_stack()) {
      __ movptr(member_reg, Address(rsp, r->reg2stack() * VMRegImpl::stack_slot_size + wordSize));
    } else {
      // no data motion is needed
      member_reg = r->as_Register();
    }
  }

  if (has_receiver) {
    // Make sure the receiver is loaded into a register.
    assert(method->size_of_parameters() > 0, "oob");
    assert(sig_bt[0] == T_OBJECT, "receiver argument must be an object");
    VMReg r = regs[0].first();
    assert(r->is_valid(), "bad receiver arg");
    if (r->is_stack()) {
      // Porting note:  This assumes that compiled calling conventions always
      // pass the receiver oop in a register.  If this is not true on some
      // platform, pick a temp and load the receiver from stack.
      fatal("receiver always in a register");
      receiver_reg = rcx;  // known to be free at this point
      __ movptr(receiver_reg, Address(rsp, r->reg2stack() * VMRegImpl::stack_slot_size + wordSize));
    } else {
      // no data motion is needed
      receiver_reg = r->as_Register();
    }
  }

  // Figure out which address we are really jumping to:
  MethodHandles::generate_method_handle_dispatch(masm, iid,
                                                 receiver_reg, member_reg, /*for_compiler_entry:*/ true);
}

// ---------------------------------------------------------------------------
// Generate a native wrapper for a given method.  The method takes arguments
// in the Java compiled code convention, marshals them to the native
// convention (handlizes oops, etc), transitions to native, makes the call,
// returns to java state (possibly blocking), unhandlizes any result and
// returns.
//
// Critical native functions are a shorthand for the use of
// GetPrimtiveArrayCritical and disallow the use of any other JNI
// functions.  The wrapper is expected to unpack the arguments before
// passing them to the callee. Critical native functions leave the state _in_Java,
// since they cannot stop for GC.
// Some other parts of JNI setup are skipped like the tear down of the JNI handle
// block and the check for pending exceptions it's impossible for them
// to be thrown.
//
//
nmethod* SharedRuntime::generate_native_wrapper(MacroAssembler* masm,
                                                const methodHandle& method,
                                                int compile_id,
                                                BasicType* in_sig_bt,
                                                VMRegPair* in_regs,
                                                BasicType ret_type) {
  if (method->is_method_handle_intrinsic()) {
    vmIntrinsics::ID iid = method->intrinsic_id();
    intptr_t start = (intptr_t)__ pc();
    int vep_offset = ((intptr_t)__ pc()) - start;
    gen_special_dispatch(masm,
                         method,
                         in_sig_bt,
                         in_regs);
    int frame_complete = ((intptr_t)__ pc()) - start;  // not complete, period
    __ flush();
    int stack_slots = SharedRuntime::out_preserve_stack_slots();  // no out slots at all, actually
    return nmethod::new_native_nmethod(method,
                                       compile_id,
                                       masm->code(),
                                       vep_offset,
                                       frame_complete,
                                       stack_slots / VMRegImpl::slots_per_word,
                                       in_ByteSize(-1),
                                       in_ByteSize(-1),
                                       (OopMapSet*)NULL);
  }
  address native_func = method->native_function();
  assert(native_func != NULL, "must have function");

  // An OopMap for lock (and class if static)
  OopMapSet *oop_maps = new OopMapSet();

  // We have received a description of where all the java arg are located
  // on entry to the wrapper. We need to convert these args to where
  // the jni function will expect them. To figure out where they go
  // we convert the java signature to a C signature by inserting
  // the hidden arguments as arg[0] and possibly arg[1] (static method)

  const int total_in_args = method->size_of_parameters();
  int  total_c_args       = total_in_args + (method->is_static() ? 2 : 1);

  BasicType* out_sig_bt = NEW_RESOURCE_ARRAY(BasicType, total_c_args);
  VMRegPair* out_regs   = NEW_RESOURCE_ARRAY(VMRegPair, total_c_args);
  BasicType* in_elem_bt = NULL;

  int argc = 0;
  out_sig_bt[argc++] = T_ADDRESS;
  if (method->is_static()) {
    out_sig_bt[argc++] = T_OBJECT;
  }

  for (int i = 0; i < total_in_args ; i++ ) {
    out_sig_bt[argc++] = in_sig_bt[i];
  }

  // Now figure out where the args must be stored and how much stack space
  // they require.
  int out_arg_slots;
  out_arg_slots = c_calling_convention(out_sig_bt, out_regs, NULL, total_c_args);

  // Compute framesize for the wrapper.  We need to handlize all oops in
  // registers a max of 2 on x86.

  // Calculate the total number of stack slots we will need.

  // First count the abi requirement plus all of the outgoing args
  int stack_slots = SharedRuntime::out_preserve_stack_slots() + out_arg_slots;

  // Now the space for the inbound oop handle area
  int total_save_slots = 2 * VMRegImpl::slots_per_word; // 2 arguments passed in registers

  int oop_handle_offset = stack_slots;
  stack_slots += total_save_slots;

  // Now any space we need for handlizing a klass if static method

  int klass_slot_offset = 0;
  int klass_offset = -1;
  int lock_slot_offset = 0;
  bool is_static = false;

  if (method->is_static()) {
    klass_slot_offset = stack_slots;
    stack_slots += VMRegImpl::slots_per_word;
    klass_offset = klass_slot_offset * VMRegImpl::stack_slot_size;
    is_static = true;
  }

  // Plus a lock if needed

  if (method->is_synchronized()) {
    lock_slot_offset = stack_slots;
    stack_slots += VMRegImpl::slots_per_word;
  }

  // Now a place (+2) to save return values or temp during shuffling
  // + 2 for return address (which we own) and saved rbp,
  stack_slots += 4;

  // Ok The space we have allocated will look like:
  //
  //
  // FP-> |                     |
  //      |---------------------|
  //      | 2 slots for moves   |
  //      |---------------------|
  //      | lock box (if sync)  |
  //      |---------------------| <- lock_slot_offset  (-lock_slot_rbp_offset)
  //      | klass (if static)   |
  //      |---------------------| <- klass_slot_offset
  //      | oopHandle area      |
  //      |---------------------| <- oop_handle_offset (a max of 2 registers)
  //      | outbound memory     |
  //      | based arguments     |
  //      |                     |
  //      |---------------------|
  //      |                     |
  // SP-> | out_preserved_slots |
  //
  //
  // ****************************************************************************
  // WARNING - on Windows Java Natives use pascal calling convention and pop the
  // arguments off of the stack after the jni call. Before the call we can use
  // instructions that are SP relative. After the jni call we switch to FP
  // relative instructions instead of re-adjusting the stack on windows.
  // ****************************************************************************


  // Now compute actual number of stack words we need rounding to make
  // stack properly aligned.
  stack_slots = align_up(stack_slots, StackAlignmentInSlots);

  int stack_size = stack_slots * VMRegImpl::stack_slot_size;

  intptr_t start = (intptr_t)__ pc();

  // First thing make an ic check to see if we should even be here

  // We are free to use all registers as temps without saving them and
  // restoring them except rbp. rbp is the only callee save register
  // as far as the interpreter and the compiler(s) are concerned.


  const Register ic_reg = rax;
  const Register receiver = rcx;
  Label hit;
  Label exception_pending;

  __ verify_oop(receiver);
  __ cmpptr(ic_reg, Address(receiver, oopDesc::klass_offset_in_bytes()));
  __ jcc(Assembler::equal, hit);

  __ jump(RuntimeAddress(SharedRuntime::get_ic_miss_stub()));

  // verified entry must be aligned for code patching.
  // and the first 5 bytes must be in the same cache line
  // if we align at 8 then we will be sure 5 bytes are in the same line
  __ align(8);

  __ bind(hit);

  int vep_offset = ((intptr_t)__ pc()) - start;

#ifdef COMPILER1
  // For Object.hashCode, System.identityHashCode try to pull hashCode from object header if available.
  if ((InlineObjectHash && method->intrinsic_id() == vmIntrinsics::_hashCode) || (method->intrinsic_id() == vmIntrinsics::_identityHashCode)) {
    inline_check_hashcode_from_object_header(masm, method, rcx /*obj_reg*/, rax /*result*/);
   }
#endif // COMPILER1

  // The instruction at the verified entry point must be 5 bytes or longer
  // because it can be patched on the fly by make_non_entrant. The stack bang
  // instruction fits that requirement.

  // Generate stack overflow check
  __ bang_stack_with_offset((int)StackOverflow::stack_shadow_zone_size());

  // Generate a new frame for the wrapper.
  __ enter();
  // -2 because return address is already present and so is saved rbp
  __ subptr(rsp, stack_size - 2*wordSize);


  BarrierSetAssembler* bs = BarrierSet::barrier_set()->barrier_set_assembler();
  bs->nmethod_entry_barrier(masm, NULL /* slow_path */, NULL /* continuation */);

  // Frame is now completed as far as size and linkage.
  int frame_complete = ((intptr_t)__ pc()) - start;

  if (UseRTMLocking) {
    // Abort RTM transaction before calling JNI
    // because critical section will be large and will be
    // aborted anyway. Also nmethod could be deoptimized.
    __ xabort(0);
  }

  // Calculate the difference between rsp and rbp,. We need to know it
  // after the native call because on windows Java Natives will pop
  // the arguments and it is painful to do rsp relative addressing
  // in a platform independent way. So after the call we switch to
  // rbp, relative addressing.

  int fp_adjustment = stack_size - 2*wordSize;

#ifdef COMPILER2
  // C2 may leave the stack dirty if not in SSE2+ mode
  if (UseSSE >= 2) {
    __ verify_FPU(0, "c2i transition should have clean FPU stack");
  } else {
    __ empty_FPU_stack();
  }
#endif /* COMPILER2 */

  // Compute the rbp, offset for any slots used after the jni call

  int lock_slot_rbp_offset = (lock_slot_offset*VMRegImpl::stack_slot_size) - fp_adjustment;

  // We use rdi as a thread pointer because it is callee save and
  // if we load it once it is usable thru the entire wrapper
  const Register thread = rdi;

   // We use rsi as the oop handle for the receiver/klass
   // It is callee save so it survives the call to native

   const Register oop_handle_reg = rsi;

   __ get_thread(thread);

  //
  // We immediately shuffle the arguments so that any vm call we have to
  // make from here on out (sync slow path, jvmti, etc.) we will have
  // captured the oops from our caller and have a valid oopMap for
  // them.

  // -----------------
  // The Grand Shuffle
  //
  // Natives require 1 or 2 extra arguments over the normal ones: the JNIEnv*
  // and, if static, the class mirror instead of a receiver.  This pretty much
  // guarantees that register layout will not match (and x86 doesn't use reg
  // parms though amd does).  Since the native abi doesn't use register args
  // and the java conventions does we don't have to worry about collisions.
  // All of our moved are reg->stack or stack->stack.
  // We ignore the extra arguments during the shuffle and handle them at the
  // last moment. The shuffle is described by the two calling convention
  // vectors we have in our possession. We simply walk the java vector to
  // get the source locations and the c vector to get the destinations.

  int c_arg = method->is_static() ? 2 : 1;

  // Record rsp-based slot for receiver on stack for non-static methods
  int receiver_offset = -1;

  // This is a trick. We double the stack slots so we can claim
  // the oops in the caller's frame. Since we are sure to have
  // more args than the caller doubling is enough to make
  // sure we can capture all the incoming oop args from the
  // caller.
  //
  OopMap* map = new OopMap(stack_slots * 2, 0 /* arg_slots*/);

  // Mark location of rbp,
  // map->set_callee_saved(VMRegImpl::stack2reg( stack_slots - 2), stack_slots * 2, 0, rbp->as_VMReg());

  // We know that we only have args in at most two integer registers (rcx, rdx). So rax, rbx
  // Are free to temporaries if we have to do  stack to steck moves.
  // All inbound args are referenced based on rbp, and all outbound args via rsp.

  for (int i = 0; i < total_in_args ; i++, c_arg++ ) {
    switch (in_sig_bt[i]) {
      case T_ARRAY:
      case T_PRIMITIVE_OBJECT:
      case T_OBJECT:
        object_move(masm, map, oop_handle_offset, stack_slots, in_regs[i], out_regs[c_arg],
                    ((i == 0) && (!is_static)),
                    &receiver_offset);
        break;
      case T_VOID:
        break;

      case T_FLOAT:
        float_move(masm, in_regs[i], out_regs[c_arg]);
          break;

      case T_DOUBLE:
        assert( i + 1 < total_in_args &&
                in_sig_bt[i + 1] == T_VOID &&
                out_sig_bt[c_arg+1] == T_VOID, "bad arg list");
        double_move(masm, in_regs[i], out_regs[c_arg]);
        break;

      case T_LONG :
        long_move(masm, in_regs[i], out_regs[c_arg]);
        break;

      case T_ADDRESS: assert(false, "found T_ADDRESS in java args");

      default:
        simple_move32(masm, in_regs[i], out_regs[c_arg]);
    }
  }

  // Pre-load a static method's oop into rsi.  Used both by locking code and
  // the normal JNI call code.
  if (method->is_static()) {

    //  load opp into a register
    __ movoop(oop_handle_reg, JNIHandles::make_local(method->method_holder()->java_mirror()));

    // Now handlize the static class mirror it's known not-null.
    __ movptr(Address(rsp, klass_offset), oop_handle_reg);
    map->set_oop(VMRegImpl::stack2reg(klass_slot_offset));

    // Now get the handle
    __ lea(oop_handle_reg, Address(rsp, klass_offset));
    // store the klass handle as second argument
    __ movptr(Address(rsp, wordSize), oop_handle_reg);
  }

  // Change state to native (we save the return address in the thread, since it might not
  // be pushed on the stack when we do a stack traversal). It is enough that the pc()
  // points into the right code segment. It does not have to be the correct return pc.
  // We use the same pc/oopMap repeatedly when we call out

  intptr_t the_pc = (intptr_t) __ pc();
  oop_maps->add_gc_map(the_pc - start, map);

  __ set_last_Java_frame(thread, rsp, noreg, (address)the_pc);


  // We have all of the arguments setup at this point. We must not touch any register
  // argument registers at this point (what if we save/restore them there are no oop?

  {
    SkipIfEqual skip_if(masm, &DTraceMethodProbes, 0);
    __ mov_metadata(rax, method());
    __ call_VM_leaf(
         CAST_FROM_FN_PTR(address, SharedRuntime::dtrace_method_entry),
         thread, rax);
  }

  // RedefineClasses() tracing support for obsolete method entry
  if (log_is_enabled(Trace, redefine, class, obsolete)) {
    __ mov_metadata(rax, method());
    __ call_VM_leaf(
         CAST_FROM_FN_PTR(address, SharedRuntime::rc_trace_method_entry),
         thread, rax);
  }

  // These are register definitions we need for locking/unlocking
  const Register swap_reg = rax;  // Must use rax, for cmpxchg instruction
  const Register obj_reg  = rcx;  // Will contain the oop
  const Register lock_reg = rdx;  // Address of compiler lock object (BasicLock)

  Label slow_path_lock;
  Label lock_done;

  // Lock a synchronized method
  if (method->is_synchronized()) {
    Label count_mon;

    const int mark_word_offset = BasicLock::displaced_header_offset_in_bytes();

    // Get the handle (the 2nd argument)
    __ movptr(oop_handle_reg, Address(rsp, wordSize));

    // Get address of the box

    __ lea(lock_reg, Address(rbp, lock_slot_rbp_offset));

    // Load the oop from the handle
    __ movptr(obj_reg, Address(oop_handle_reg, 0));

    if (!UseHeavyMonitors) {
      // Load immediate 1 into swap_reg %rax,
      __ movptr(swap_reg, 1);

      // Load (object->mark() | 1) into swap_reg %rax,
      __ orptr(swap_reg, Address(obj_reg, oopDesc::mark_offset_in_bytes()));

      // Save (object->mark() | 1) into BasicLock's displaced header
      __ movptr(Address(lock_reg, mark_word_offset), swap_reg);

      // src -> dest iff dest == rax, else rax, <- dest
      // *obj_reg = lock_reg iff *obj_reg == rax, else rax, = *(obj_reg)
      __ lock();
      __ cmpxchgptr(lock_reg, Address(obj_reg, oopDesc::mark_offset_in_bytes()));
      __ jcc(Assembler::equal, count_mon);

      // Test if the oopMark is an obvious stack pointer, i.e.,
      //  1) (mark & 3) == 0, and
      //  2) rsp <= mark < mark + os::pagesize()
      // These 3 tests can be done by evaluating the following
      // expression: ((mark - rsp) & (3 - os::vm_page_size())),
      // assuming both stack pointer and pagesize have their
      // least significant 2 bits clear.
      // NOTE: the oopMark is in swap_reg %rax, as the result of cmpxchg

      __ subptr(swap_reg, rsp);
      __ andptr(swap_reg, 3 - os::vm_page_size());

      // Save the test result, for recursive case, the result is zero
      __ movptr(Address(lock_reg, mark_word_offset), swap_reg);
      __ jcc(Assembler::notEqual, slow_path_lock);
    } else {
      __ jmp(slow_path_lock);
    }
    __ bind(count_mon);
    __ inc_held_monitor_count();

    // Slow path will re-enter here
    __ bind(lock_done);
  }


  // Finally just about ready to make the JNI call

  // get JNIEnv* which is first argument to native
  __ lea(rdx, Address(thread, in_bytes(JavaThread::jni_environment_offset())));
  __ movptr(Address(rsp, 0), rdx);

  // Now set thread in native
  __ movl(Address(thread, JavaThread::thread_state_offset()), _thread_in_native);

  __ call(RuntimeAddress(native_func));

  // Verify or restore cpu control state after JNI call
  __ restore_cpu_control_state_after_jni();

  // WARNING - on Windows Java Natives use pascal calling convention and pop the
  // arguments off of the stack. We could just re-adjust the stack pointer here
  // and continue to do SP relative addressing but we instead switch to FP
  // relative addressing.

  // Unpack native results.
  switch (ret_type) {
  case T_BOOLEAN: __ c2bool(rax);            break;
  case T_CHAR   : __ andptr(rax, 0xFFFF);    break;
  case T_BYTE   : __ sign_extend_byte (rax); break;
  case T_SHORT  : __ sign_extend_short(rax); break;
  case T_INT    : /* nothing to do */        break;
  case T_DOUBLE :
  case T_FLOAT  :
    // Result is in st0 we'll save as needed
    break;
  case T_ARRAY:                 // Really a handle
  case T_PRIMITIVE_OBJECT:           // Really a handle
  case T_OBJECT:                // Really a handle
      break; // can't de-handlize until after safepoint check
  case T_VOID: break;
  case T_LONG: break;
  default       : ShouldNotReachHere();
  }

  Label after_transition;

  // Switch thread to "native transition" state before reading the synchronization state.
  // This additional state is necessary because reading and testing the synchronization
  // state is not atomic w.r.t. GC, as this scenario demonstrates:
  //     Java thread A, in _thread_in_native state, loads _not_synchronized and is preempted.
  //     VM thread changes sync state to synchronizing and suspends threads for GC.
  //     Thread A is resumed to finish this native method, but doesn't block here since it
  //     didn't see any synchronization is progress, and escapes.
  __ movl(Address(thread, JavaThread::thread_state_offset()), _thread_in_native_trans);

  // Force this write out before the read below
  __ membar(Assembler::Membar_mask_bits(
            Assembler::LoadLoad | Assembler::LoadStore |
            Assembler::StoreLoad | Assembler::StoreStore));

  if (AlwaysRestoreFPU) {
    // Make sure the control word is correct.
    __ fldcw(ExternalAddress(StubRoutines::x86::addr_fpu_cntrl_wrd_std()));
  }

  // check for safepoint operation in progress and/or pending suspend requests
  { Label Continue, slow_path;

    __ safepoint_poll(slow_path, thread, true /* at_return */, false /* in_nmethod */);

    __ cmpl(Address(thread, JavaThread::suspend_flags_offset()), 0);
    __ jcc(Assembler::equal, Continue);
    __ bind(slow_path);

    // Don't use call_VM as it will see a possible pending exception and forward it
    // and never return here preventing us from clearing _last_native_pc down below.
    // Also can't use call_VM_leaf either as it will check to see if rsi & rdi are
    // preserved and correspond to the bcp/locals pointers. So we do a runtime call
    // by hand.
    //
    __ vzeroupper();

    save_native_result(masm, ret_type, stack_slots);
    __ push(thread);
    __ call(RuntimeAddress(CAST_FROM_FN_PTR(address,
                                              JavaThread::check_special_condition_for_native_trans)));
    __ increment(rsp, wordSize);
    // Restore any method result value
    restore_native_result(masm, ret_type, stack_slots);
    __ bind(Continue);
  }

  // change thread state
  __ movl(Address(thread, JavaThread::thread_state_offset()), _thread_in_Java);
  __ bind(after_transition);

  Label reguard;
  Label reguard_done;
  __ cmpl(Address(thread, JavaThread::stack_guard_state_offset()), StackOverflow::stack_guard_yellow_reserved_disabled);
  __ jcc(Assembler::equal, reguard);

  // slow path reguard  re-enters here
  __ bind(reguard_done);

  // Handle possible exception (will unlock if necessary)

  // native result if any is live

  // Unlock
  Label slow_path_unlock;
  Label unlock_done;
  if (method->is_synchronized()) {

    Label fast_done;

    // Get locked oop from the handle we passed to jni
    __ movptr(obj_reg, Address(oop_handle_reg, 0));

    if (!UseHeavyMonitors) {
      Label not_recur;
      // Simple recursive lock?
      __ cmpptr(Address(rbp, lock_slot_rbp_offset), (int32_t)NULL_WORD);
      __ jcc(Assembler::notEqual, not_recur);
      __ dec_held_monitor_count();
      __ jmpb(fast_done);
      __ bind(not_recur);
    }

    // Must save rax, if it is live now because cmpxchg must use it
    if (ret_type != T_FLOAT && ret_type != T_DOUBLE && ret_type != T_VOID) {
      save_native_result(masm, ret_type, stack_slots);
    }

    if (!UseHeavyMonitors) {
      //  get old displaced header
      __ movptr(rbx, Address(rbp, lock_slot_rbp_offset));

      // get address of the stack lock
      __ lea(rax, Address(rbp, lock_slot_rbp_offset));

      // Atomic swap old header if oop still contains the stack lock
      // src -> dest iff dest == rax, else rax, <- dest
      // *obj_reg = rbx, iff *obj_reg == rax, else rax, = *(obj_reg)
      __ lock();
      __ cmpxchgptr(rbx, Address(obj_reg, oopDesc::mark_offset_in_bytes()));
      __ jcc(Assembler::notEqual, slow_path_unlock);
      __ dec_held_monitor_count();
    } else {
      __ jmp(slow_path_unlock);
    }

    // slow path re-enters here
    __ bind(unlock_done);
    if (ret_type != T_FLOAT && ret_type != T_DOUBLE && ret_type != T_VOID) {
      restore_native_result(masm, ret_type, stack_slots);
    }

    __ bind(fast_done);
  }

  {
    SkipIfEqual skip_if(masm, &DTraceMethodProbes, 0);
    // Tell dtrace about this method exit
    save_native_result(masm, ret_type, stack_slots);
    __ mov_metadata(rax, method());
    __ call_VM_leaf(
         CAST_FROM_FN_PTR(address, SharedRuntime::dtrace_method_exit),
         thread, rax);
    restore_native_result(masm, ret_type, stack_slots);
  }

  // We can finally stop using that last_Java_frame we setup ages ago

  __ reset_last_Java_frame(thread, false);

  // Unbox oop result, e.g. JNIHandles::resolve value.
  if (is_reference_type(ret_type)) {
    __ resolve_jobject(rax /* value */,
                       thread /* thread */,
                       rcx /* tmp */);
  }

  if (CheckJNICalls) {
    // clear_pending_jni_exception_check
    __ movptr(Address(thread, JavaThread::pending_jni_exception_check_fn_offset()), NULL_WORD);
  }

  // reset handle block
  __ movptr(rcx, Address(thread, JavaThread::active_handles_offset()));
  __ movl(Address(rcx, JNIHandleBlock::top_offset_in_bytes()), NULL_WORD);

  // Any exception pending?
  __ cmpptr(Address(thread, in_bytes(Thread::pending_exception_offset())), (int32_t)NULL_WORD);
  __ jcc(Assembler::notEqual, exception_pending);

  // no exception, we're almost done

  // check that only result value is on FPU stack
  __ verify_FPU(ret_type == T_FLOAT || ret_type == T_DOUBLE ? 1 : 0, "native_wrapper normal exit");

  // Fixup floating pointer results so that result looks like a return from a compiled method
  if (ret_type == T_FLOAT) {
    if (UseSSE >= 1) {
      // Pop st0 and store as float and reload into xmm register
      __ fstp_s(Address(rbp, -4));
      __ movflt(xmm0, Address(rbp, -4));
    }
  } else if (ret_type == T_DOUBLE) {
    if (UseSSE >= 2) {
      // Pop st0 and store as double and reload into xmm register
      __ fstp_d(Address(rbp, -8));
      __ movdbl(xmm0, Address(rbp, -8));
    }
  }

  // Return

  __ leave();
  __ ret(0);

  // Unexpected paths are out of line and go here

  // Slow path locking & unlocking
  if (method->is_synchronized()) {

    // BEGIN Slow path lock

    __ bind(slow_path_lock);

    // has last_Java_frame setup. No exceptions so do vanilla call not call_VM
    // args are (oop obj, BasicLock* lock, JavaThread* thread)
    __ push(thread);
    __ push(lock_reg);
    __ push(obj_reg);
    __ call(RuntimeAddress(CAST_FROM_FN_PTR(address, SharedRuntime::complete_monitor_locking_C)));
    __ addptr(rsp, 3*wordSize);

#ifdef ASSERT
    { Label L;
    __ cmpptr(Address(thread, in_bytes(Thread::pending_exception_offset())), (int)NULL_WORD);
    __ jcc(Assembler::equal, L);
    __ stop("no pending exception allowed on exit from monitorenter");
    __ bind(L);
    }
#endif
    __ jmp(lock_done);

    // END Slow path lock

    // BEGIN Slow path unlock
    __ bind(slow_path_unlock);
    __ vzeroupper();
    // Slow path unlock

    if (ret_type == T_FLOAT || ret_type == T_DOUBLE ) {
      save_native_result(masm, ret_type, stack_slots);
    }
    // Save pending exception around call to VM (which contains an EXCEPTION_MARK)

    __ pushptr(Address(thread, in_bytes(Thread::pending_exception_offset())));
    __ movptr(Address(thread, in_bytes(Thread::pending_exception_offset())), NULL_WORD);


    // should be a peal
    // +wordSize because of the push above
    // args are (oop obj, BasicLock* lock, JavaThread* thread)
    __ push(thread);
    __ lea(rax, Address(rbp, lock_slot_rbp_offset));
    __ push(rax);

    __ push(obj_reg);
    __ call(RuntimeAddress(CAST_FROM_FN_PTR(address, SharedRuntime::complete_monitor_unlocking_C)));
    __ addptr(rsp, 3*wordSize);
#ifdef ASSERT
    {
      Label L;
      __ cmpptr(Address(thread, in_bytes(Thread::pending_exception_offset())), (int32_t)NULL_WORD);
      __ jcc(Assembler::equal, L);
      __ stop("no pending exception allowed on exit complete_monitor_unlocking_C");
      __ bind(L);
    }
#endif /* ASSERT */

    __ popptr(Address(thread, in_bytes(Thread::pending_exception_offset())));

    if (ret_type == T_FLOAT || ret_type == T_DOUBLE ) {
      restore_native_result(masm, ret_type, stack_slots);
    }
    __ jmp(unlock_done);
    // END Slow path unlock

  }

  // SLOW PATH Reguard the stack if needed

  __ bind(reguard);
  __ vzeroupper();
  save_native_result(masm, ret_type, stack_slots);
  {
    __ call(RuntimeAddress(CAST_FROM_FN_PTR(address, SharedRuntime::reguard_yellow_pages)));
  }
  restore_native_result(masm, ret_type, stack_slots);
  __ jmp(reguard_done);


  // BEGIN EXCEPTION PROCESSING

  // Forward  the exception
  __ bind(exception_pending);

  // remove possible return value from FPU register stack
  __ empty_FPU_stack();

  // pop our frame
  __ leave();
  // and forward the exception
  __ jump(RuntimeAddress(StubRoutines::forward_exception_entry()));

  __ flush();

  nmethod *nm = nmethod::new_native_nmethod(method,
                                            compile_id,
                                            masm->code(),
                                            vep_offset,
                                            frame_complete,
                                            stack_slots / VMRegImpl::slots_per_word,
                                            (is_static ? in_ByteSize(klass_offset) : in_ByteSize(receiver_offset)),
                                            in_ByteSize(lock_slot_offset*VMRegImpl::stack_slot_size),
                                            oop_maps);

  return nm;

}

// this function returns the adjust size (in number of words) to a c2i adapter
// activation for use during deoptimization
int Deoptimization::last_frame_adjust(int callee_parameters, int callee_locals ) {
  return (callee_locals - callee_parameters) * Interpreter::stackElementWords;
}


// Number of stack slots between incoming argument block and the start of
// a new frame.  The PROLOG must add this many slots to the stack.  The
// EPILOG must remove this many slots.  Intel needs one slot for
// return address and one for rbp, (must save rbp)
uint SharedRuntime::in_preserve_stack_slots() {
  return 2+VerifyStackAtCalls;
}

uint SharedRuntime::out_preserve_stack_slots() {
  return 0;
}

//------------------------------generate_deopt_blob----------------------------
void SharedRuntime::generate_deopt_blob() {
  // allocate space for the code
  ResourceMark rm;
  // setup code generation tools
  // note: the buffer code size must account for StackShadowPages=50
  CodeBuffer   buffer("deopt_blob", 1536, 1024);
  MacroAssembler* masm = new MacroAssembler(&buffer);
  int frame_size_in_words;
  OopMap* map = NULL;
  // Account for the extra args we place on the stack
  // by the time we call fetch_unroll_info
  const int additional_words = 2; // deopt kind, thread

  OopMapSet *oop_maps = new OopMapSet();

  // -------------
  // This code enters when returning to a de-optimized nmethod.  A return
  // address has been pushed on the stack, and return values are in
  // registers.
  // If we are doing a normal deopt then we were called from the patched
  // nmethod from the point we returned to the nmethod. So the return
  // address on the stack is wrong by NativeCall::instruction_size
  // We will adjust the value to it looks like we have the original return
  // address on the stack (like when we eagerly deoptimized).
  // In the case of an exception pending with deoptimized then we enter
  // with a return address on the stack that points after the call we patched
  // into the exception handler. We have the following register state:
  //    rax,: exception
  //    rbx,: exception handler
  //    rdx: throwing pc
  // So in this case we simply jam rdx into the useless return address and
  // the stack looks just like we want.
  //
  // At this point we need to de-opt.  We save the argument return
  // registers.  We call the first C routine, fetch_unroll_info().  This
  // routine captures the return values and returns a structure which
  // describes the current frame size and the sizes of all replacement frames.
  // The current frame is compiled code and may contain many inlined
  // functions, each with their own JVM state.  We pop the current frame, then
  // push all the new frames.  Then we call the C routine unpack_frames() to
  // populate these frames.  Finally unpack_frames() returns us the new target
  // address.  Notice that callee-save registers are BLOWN here; they have
  // already been captured in the vframeArray at the time the return PC was
  // patched.
  address start = __ pc();
  Label cont;

  // Prolog for non exception case!

  // Save everything in sight.

  map = RegisterSaver::save_live_registers(masm, additional_words, &frame_size_in_words, false);
  // Normal deoptimization
  __ push(Deoptimization::Unpack_deopt);
  __ jmp(cont);

  int reexecute_offset = __ pc() - start;

  // Reexecute case
  // return address is the pc describes what bci to do re-execute at

  // No need to update map as each call to save_live_registers will produce identical oopmap
  (void) RegisterSaver::save_live_registers(masm, additional_words, &frame_size_in_words, false);

  __ push(Deoptimization::Unpack_reexecute);
  __ jmp(cont);

  int exception_offset = __ pc() - start;

  // Prolog for exception case

  // all registers are dead at this entry point, except for rax, and
  // rdx which contain the exception oop and exception pc
  // respectively.  Set them in TLS and fall thru to the
  // unpack_with_exception_in_tls entry point.

  __ get_thread(rdi);
  __ movptr(Address(rdi, JavaThread::exception_pc_offset()), rdx);
  __ movptr(Address(rdi, JavaThread::exception_oop_offset()), rax);

  int exception_in_tls_offset = __ pc() - start;

  // new implementation because exception oop is now passed in JavaThread

  // Prolog for exception case
  // All registers must be preserved because they might be used by LinearScan
  // Exceptiop oop and throwing PC are passed in JavaThread
  // tos: stack at point of call to method that threw the exception (i.e. only
  // args are on the stack, no return address)

  // make room on stack for the return address
  // It will be patched later with the throwing pc. The correct value is not
  // available now because loading it from memory would destroy registers.
  __ push(0);

  // Save everything in sight.

  // No need to update map as each call to save_live_registers will produce identical oopmap
  (void) RegisterSaver::save_live_registers(masm, additional_words, &frame_size_in_words, false);

  // Now it is safe to overwrite any register

  // store the correct deoptimization type
  __ push(Deoptimization::Unpack_exception);

  // load throwing pc from JavaThread and patch it as the return address
  // of the current frame. Then clear the field in JavaThread
  __ get_thread(rdi);
  __ movptr(rdx, Address(rdi, JavaThread::exception_pc_offset()));
  __ movptr(Address(rbp, wordSize), rdx);
  __ movptr(Address(rdi, JavaThread::exception_pc_offset()), NULL_WORD);

#ifdef ASSERT
  // verify that there is really an exception oop in JavaThread
  __ movptr(rax, Address(rdi, JavaThread::exception_oop_offset()));
  __ verify_oop(rax);

  // verify that there is no pending exception
  Label no_pending_exception;
  __ movptr(rax, Address(rdi, Thread::pending_exception_offset()));
  __ testptr(rax, rax);
  __ jcc(Assembler::zero, no_pending_exception);
  __ stop("must not have pending exception here");
  __ bind(no_pending_exception);
#endif

  __ bind(cont);

  // Compiled code leaves the floating point stack dirty, empty it.
  __ empty_FPU_stack();


  // Call C code.  Need thread and this frame, but NOT official VM entry
  // crud.  We cannot block on this call, no GC can happen.
  __ get_thread(rcx);
  __ push(rcx);
  // fetch_unroll_info needs to call last_java_frame()
  __ set_last_Java_frame(rcx, noreg, noreg, NULL);

  __ call(RuntimeAddress(CAST_FROM_FN_PTR(address, Deoptimization::fetch_unroll_info)));

  // Need to have an oopmap that tells fetch_unroll_info where to
  // find any register it might need.

  oop_maps->add_gc_map( __ pc()-start, map);

  // Discard args to fetch_unroll_info
  __ pop(rcx);
  __ pop(rcx);

  __ get_thread(rcx);
  __ reset_last_Java_frame(rcx, false);

  // Load UnrollBlock into EDI
  __ mov(rdi, rax);

  // Move the unpack kind to a safe place in the UnrollBlock because
  // we are very short of registers

  Address unpack_kind(rdi, Deoptimization::UnrollBlock::unpack_kind_offset_in_bytes());
  // retrieve the deopt kind from the UnrollBlock.
  __ movl(rax, unpack_kind);

   Label noException;
  __ cmpl(rax, Deoptimization::Unpack_exception);   // Was exception pending?
  __ jcc(Assembler::notEqual, noException);
  __ movptr(rax, Address(rcx, JavaThread::exception_oop_offset()));
  __ movptr(rdx, Address(rcx, JavaThread::exception_pc_offset()));
  __ movptr(Address(rcx, JavaThread::exception_oop_offset()), NULL_WORD);
  __ movptr(Address(rcx, JavaThread::exception_pc_offset()), NULL_WORD);

  __ verify_oop(rax);

  // Overwrite the result registers with the exception results.
  __ movptr(Address(rsp, RegisterSaver::raxOffset()*wordSize), rax);
  __ movptr(Address(rsp, RegisterSaver::rdxOffset()*wordSize), rdx);

  __ bind(noException);

  // Stack is back to only having register save data on the stack.
  // Now restore the result registers. Everything else is either dead or captured
  // in the vframeArray.

  RegisterSaver::restore_result_registers(masm);

  // Non standard control word may be leaked out through a safepoint blob, and we can
  // deopt at a poll point with the non standard control word. However, we should make
  // sure the control word is correct after restore_result_registers.
  __ fldcw(ExternalAddress(StubRoutines::x86::addr_fpu_cntrl_wrd_std()));

  // All of the register save area has been popped of the stack. Only the
  // return address remains.

  // Pop all the frames we must move/replace.
  //
  // Frame picture (youngest to oldest)
  // 1: self-frame (no frame link)
  // 2: deopting frame  (no frame link)
  // 3: caller of deopting frame (could be compiled/interpreted).
  //
  // Note: by leaving the return address of self-frame on the stack
  // and using the size of frame 2 to adjust the stack
  // when we are done the return to frame 3 will still be on the stack.

  // Pop deoptimized frame
  __ addptr(rsp, Address(rdi,Deoptimization::UnrollBlock::size_of_deoptimized_frame_offset_in_bytes()));

  // sp should be pointing at the return address to the caller (3)

  // Pick up the initial fp we should save
  // restore rbp before stack bang because if stack overflow is thrown it needs to be pushed (and preserved)
  __ movptr(rbp, Address(rdi, Deoptimization::UnrollBlock::initial_info_offset_in_bytes()));

#ifdef ASSERT
  // Compilers generate code that bang the stack by as much as the
  // interpreter would need. So this stack banging should never
  // trigger a fault. Verify that it does not on non product builds.
  __ movl(rbx, Address(rdi ,Deoptimization::UnrollBlock::total_frame_sizes_offset_in_bytes()));
  __ bang_stack_size(rbx, rcx);
#endif

  // Load array of frame pcs into ECX
  __ movptr(rcx,Address(rdi,Deoptimization::UnrollBlock::frame_pcs_offset_in_bytes()));

  __ pop(rsi); // trash the old pc

  // Load array of frame sizes into ESI
  __ movptr(rsi,Address(rdi,Deoptimization::UnrollBlock::frame_sizes_offset_in_bytes()));

  Address counter(rdi, Deoptimization::UnrollBlock::counter_temp_offset_in_bytes());

  __ movl(rbx, Address(rdi, Deoptimization::UnrollBlock::number_of_frames_offset_in_bytes()));
  __ movl(counter, rbx);

  // Now adjust the caller's stack to make up for the extra locals
  // but record the original sp so that we can save it in the skeletal interpreter
  // frame and the stack walking of interpreter_sender will get the unextended sp
  // value and not the "real" sp value.

  Address sp_temp(rdi, Deoptimization::UnrollBlock::sender_sp_temp_offset_in_bytes());
  __ movptr(sp_temp, rsp);
  __ movl2ptr(rbx, Address(rdi, Deoptimization::UnrollBlock::caller_adjustment_offset_in_bytes()));
  __ subptr(rsp, rbx);

  // Push interpreter frames in a loop
  Label loop;
  __ bind(loop);
  __ movptr(rbx, Address(rsi, 0));      // Load frame size
  __ subptr(rbx, 2*wordSize);           // we'll push pc and rbp, by hand
  __ pushptr(Address(rcx, 0));          // save return address
  __ enter();                           // save old & set new rbp,
  __ subptr(rsp, rbx);                  // Prolog!
  __ movptr(rbx, sp_temp);              // sender's sp
  // This value is corrected by layout_activation_impl
  __ movptr(Address(rbp, frame::interpreter_frame_last_sp_offset * wordSize), NULL_WORD);
  __ movptr(Address(rbp, frame::interpreter_frame_sender_sp_offset * wordSize), rbx); // Make it walkable
  __ movptr(sp_temp, rsp);              // pass to next frame
  __ addptr(rsi, wordSize);             // Bump array pointer (sizes)
  __ addptr(rcx, wordSize);             // Bump array pointer (pcs)
  __ decrementl(counter);             // decrement counter
  __ jcc(Assembler::notZero, loop);
  __ pushptr(Address(rcx, 0));          // save final return address

  // Re-push self-frame
  __ enter();                           // save old & set new rbp,

  //  Return address and rbp, are in place
  // We'll push additional args later. Just allocate a full sized
  // register save area
  __ subptr(rsp, (frame_size_in_words-additional_words - 2) * wordSize);

  // Restore frame locals after moving the frame
  __ movptr(Address(rsp, RegisterSaver::raxOffset()*wordSize), rax);
  __ movptr(Address(rsp, RegisterSaver::rdxOffset()*wordSize), rdx);
  __ fstp_d(Address(rsp, RegisterSaver::fpResultOffset()*wordSize));   // Pop float stack and store in local
  if( UseSSE>=2 ) __ movdbl(Address(rsp, RegisterSaver::xmm0Offset()*wordSize), xmm0);
  if( UseSSE==1 ) __ movflt(Address(rsp, RegisterSaver::xmm0Offset()*wordSize), xmm0);

  // Set up the args to unpack_frame

  __ pushl(unpack_kind);                     // get the unpack_kind value
  __ get_thread(rcx);
  __ push(rcx);

  // set last_Java_sp, last_Java_fp
  __ set_last_Java_frame(rcx, noreg, rbp, NULL);

  // Call C code.  Need thread but NOT official VM entry
  // crud.  We cannot block on this call, no GC can happen.  Call should
  // restore return values to their stack-slots with the new SP.
  __ call(RuntimeAddress(CAST_FROM_FN_PTR(address, Deoptimization::unpack_frames)));
  // Set an oopmap for the call site
  oop_maps->add_gc_map( __ pc()-start, new OopMap( frame_size_in_words, 0 ));

  // rax, contains the return result type
  __ push(rax);

  __ get_thread(rcx);
  __ reset_last_Java_frame(rcx, false);

  // Collect return values
  __ movptr(rax,Address(rsp, (RegisterSaver::raxOffset() + additional_words + 1)*wordSize));
  __ movptr(rdx,Address(rsp, (RegisterSaver::rdxOffset() + additional_words + 1)*wordSize));

  // Clear floating point stack before returning to interpreter
  __ empty_FPU_stack();

  // Check if we should push the float or double return value.
  Label results_done, yes_double_value;
  __ cmpl(Address(rsp, 0), T_DOUBLE);
  __ jcc (Assembler::zero, yes_double_value);
  __ cmpl(Address(rsp, 0), T_FLOAT);
  __ jcc (Assembler::notZero, results_done);

  // return float value as expected by interpreter
  if( UseSSE>=1 ) __ movflt(xmm0, Address(rsp, (RegisterSaver::xmm0Offset() + additional_words + 1)*wordSize));
  else            __ fld_d(Address(rsp, (RegisterSaver::fpResultOffset() + additional_words + 1)*wordSize));
  __ jmp(results_done);

  // return double value as expected by interpreter
  __ bind(yes_double_value);
  if( UseSSE>=2 ) __ movdbl(xmm0, Address(rsp, (RegisterSaver::xmm0Offset() + additional_words + 1)*wordSize));
  else            __ fld_d(Address(rsp, (RegisterSaver::fpResultOffset() + additional_words + 1)*wordSize));

  __ bind(results_done);

  // Pop self-frame.
  __ leave();                              // Epilog!

  // Jump to interpreter
  __ ret(0);

  // -------------
  // make sure all code is generated
  masm->flush();

  _deopt_blob = DeoptimizationBlob::create( &buffer, oop_maps, 0, exception_offset, reexecute_offset, frame_size_in_words);
  _deopt_blob->set_unpack_with_exception_in_tls_offset(exception_in_tls_offset);
}


#ifdef COMPILER2
//------------------------------generate_uncommon_trap_blob--------------------
void SharedRuntime::generate_uncommon_trap_blob() {
  // allocate space for the code
  ResourceMark rm;
  // setup code generation tools
  CodeBuffer   buffer("uncommon_trap_blob", 512, 512);
  MacroAssembler* masm = new MacroAssembler(&buffer);

  enum frame_layout {
    arg0_off,      // thread                     sp + 0 // Arg location for
    arg1_off,      // unloaded_class_index       sp + 1 // calling C
    arg2_off,      // exec_mode                  sp + 2
    // The frame sender code expects that rbp will be in the "natural" place and
    // will override any oopMap setting for it. We must therefore force the layout
    // so that it agrees with the frame sender code.
    rbp_off,       // callee saved register      sp + 3
    return_off,    // slot for return address    sp + 4
    framesize
  };

  address start = __ pc();

  if (UseRTMLocking) {
    // Abort RTM transaction before possible nmethod deoptimization.
    __ xabort(0);
  }

  // Push self-frame.
  __ subptr(rsp, return_off*wordSize);     // Epilog!

  // rbp, is an implicitly saved callee saved register (i.e. the calling
  // convention will save restore it in prolog/epilog) Other than that
  // there are no callee save registers no that adapter frames are gone.
  __ movptr(Address(rsp, rbp_off*wordSize), rbp);

  // Clear the floating point exception stack
  __ empty_FPU_stack();

  // set last_Java_sp
  __ get_thread(rdx);
  __ set_last_Java_frame(rdx, noreg, noreg, NULL);

  // Call C code.  Need thread but NOT official VM entry
  // crud.  We cannot block on this call, no GC can happen.  Call should
  // capture callee-saved registers as well as return values.
  __ movptr(Address(rsp, arg0_off*wordSize), rdx);
  // argument already in ECX
  __ movl(Address(rsp, arg1_off*wordSize),rcx);
  __ movl(Address(rsp, arg2_off*wordSize), Deoptimization::Unpack_uncommon_trap);
  __ call(RuntimeAddress(CAST_FROM_FN_PTR(address, Deoptimization::uncommon_trap)));

  // Set an oopmap for the call site
  OopMapSet *oop_maps = new OopMapSet();
  OopMap* map =  new OopMap( framesize, 0 );
  // No oopMap for rbp, it is known implicitly

  oop_maps->add_gc_map( __ pc()-start, map);

  __ get_thread(rcx);

  __ reset_last_Java_frame(rcx, false);

  // Load UnrollBlock into EDI
  __ movptr(rdi, rax);

#ifdef ASSERT
  { Label L;
    __ cmpptr(Address(rdi, Deoptimization::UnrollBlock::unpack_kind_offset_in_bytes()),
            (int32_t)Deoptimization::Unpack_uncommon_trap);
    __ jcc(Assembler::equal, L);
    __ stop("SharedRuntime::generate_deopt_blob: expected Unpack_uncommon_trap");
    __ bind(L);
  }
#endif

  // Pop all the frames we must move/replace.
  //
  // Frame picture (youngest to oldest)
  // 1: self-frame (no frame link)
  // 2: deopting frame  (no frame link)
  // 3: caller of deopting frame (could be compiled/interpreted).

  // Pop self-frame.  We have no frame, and must rely only on EAX and ESP.
  __ addptr(rsp,(framesize-1)*wordSize);     // Epilog!

  // Pop deoptimized frame
  __ movl2ptr(rcx, Address(rdi,Deoptimization::UnrollBlock::size_of_deoptimized_frame_offset_in_bytes()));
  __ addptr(rsp, rcx);

  // sp should be pointing at the return address to the caller (3)

  // Pick up the initial fp we should save
  // restore rbp before stack bang because if stack overflow is thrown it needs to be pushed (and preserved)
  __ movptr(rbp, Address(rdi, Deoptimization::UnrollBlock::initial_info_offset_in_bytes()));

#ifdef ASSERT
  // Compilers generate code that bang the stack by as much as the
  // interpreter would need. So this stack banging should never
  // trigger a fault. Verify that it does not on non product builds.
  __ movl(rbx, Address(rdi ,Deoptimization::UnrollBlock::total_frame_sizes_offset_in_bytes()));
  __ bang_stack_size(rbx, rcx);
#endif

  // Load array of frame pcs into ECX
  __ movl(rcx,Address(rdi,Deoptimization::UnrollBlock::frame_pcs_offset_in_bytes()));

  __ pop(rsi); // trash the pc

  // Load array of frame sizes into ESI
  __ movptr(rsi,Address(rdi,Deoptimization::UnrollBlock::frame_sizes_offset_in_bytes()));

  Address counter(rdi, Deoptimization::UnrollBlock::counter_temp_offset_in_bytes());

  __ movl(rbx, Address(rdi, Deoptimization::UnrollBlock::number_of_frames_offset_in_bytes()));
  __ movl(counter, rbx);

  // Now adjust the caller's stack to make up for the extra locals
  // but record the original sp so that we can save it in the skeletal interpreter
  // frame and the stack walking of interpreter_sender will get the unextended sp
  // value and not the "real" sp value.

  Address sp_temp(rdi, Deoptimization::UnrollBlock::sender_sp_temp_offset_in_bytes());
  __ movptr(sp_temp, rsp);
  __ movl(rbx, Address(rdi, Deoptimization::UnrollBlock::caller_adjustment_offset_in_bytes()));
  __ subptr(rsp, rbx);

  // Push interpreter frames in a loop
  Label loop;
  __ bind(loop);
  __ movptr(rbx, Address(rsi, 0));      // Load frame size
  __ subptr(rbx, 2*wordSize);           // we'll push pc and rbp, by hand
  __ pushptr(Address(rcx, 0));          // save return address
  __ enter();                           // save old & set new rbp,
  __ subptr(rsp, rbx);                  // Prolog!
  __ movptr(rbx, sp_temp);              // sender's sp
  // This value is corrected by layout_activation_impl
  __ movptr(Address(rbp, frame::interpreter_frame_last_sp_offset * wordSize), NULL_WORD );
  __ movptr(Address(rbp, frame::interpreter_frame_sender_sp_offset * wordSize), rbx); // Make it walkable
  __ movptr(sp_temp, rsp);              // pass to next frame
  __ addptr(rsi, wordSize);             // Bump array pointer (sizes)
  __ addptr(rcx, wordSize);             // Bump array pointer (pcs)
  __ decrementl(counter);             // decrement counter
  __ jcc(Assembler::notZero, loop);
  __ pushptr(Address(rcx, 0));            // save final return address

  // Re-push self-frame
  __ enter();                           // save old & set new rbp,
  __ subptr(rsp, (framesize-2) * wordSize);   // Prolog!


  // set last_Java_sp, last_Java_fp
  __ get_thread(rdi);
  __ set_last_Java_frame(rdi, noreg, rbp, NULL);

  // Call C code.  Need thread but NOT official VM entry
  // crud.  We cannot block on this call, no GC can happen.  Call should
  // restore return values to their stack-slots with the new SP.
  __ movptr(Address(rsp,arg0_off*wordSize),rdi);
  __ movl(Address(rsp,arg1_off*wordSize), Deoptimization::Unpack_uncommon_trap);
  __ call(RuntimeAddress(CAST_FROM_FN_PTR(address, Deoptimization::unpack_frames)));
  // Set an oopmap for the call site
  oop_maps->add_gc_map( __ pc()-start, new OopMap( framesize, 0 ) );

  __ get_thread(rdi);
  __ reset_last_Java_frame(rdi, true);

  // Pop self-frame.
  __ leave();     // Epilog!

  // Jump to interpreter
  __ ret(0);

  // -------------
  // make sure all code is generated
  masm->flush();

   _uncommon_trap_blob = UncommonTrapBlob::create(&buffer, oop_maps, framesize);
}
#endif // COMPILER2

//------------------------------generate_handler_blob------
//
// Generate a special Compile2Runtime blob that saves all registers,
// setup oopmap, and calls safepoint code to stop the compiled code for
// a safepoint.
//
SafepointBlob* SharedRuntime::generate_handler_blob(address call_ptr, int poll_type) {

  // Account for thread arg in our frame
  const int additional_words = 1;
  int frame_size_in_words;

  assert (StubRoutines::forward_exception_entry() != NULL, "must be generated before");

  ResourceMark rm;
  OopMapSet *oop_maps = new OopMapSet();
  OopMap* map;

  // allocate space for the code
  // setup code generation tools
  CodeBuffer   buffer("handler_blob", 2048, 1024);
  MacroAssembler* masm = new MacroAssembler(&buffer);

  const Register java_thread = rdi; // callee-saved for VC++
  address start   = __ pc();
  address call_pc = NULL;
  bool cause_return = (poll_type == POLL_AT_RETURN);
  bool save_vectors = (poll_type == POLL_AT_VECTOR_LOOP);

  if (UseRTMLocking) {
    // Abort RTM transaction before calling runtime
    // because critical section will be large and will be
    // aborted anyway. Also nmethod could be deoptimized.
    __ xabort(0);
  }

  // If cause_return is true we are at a poll_return and there is
  // the return address on the stack to the caller on the nmethod
  // that is safepoint. We can leave this return on the stack and
  // effectively complete the return and safepoint in the caller.
  // Otherwise we push space for a return address that the safepoint
  // handler will install later to make the stack walking sensible.
  if (!cause_return)
    __ push(rbx);  // Make room for return address (or push it again)

  map = RegisterSaver::save_live_registers(masm, additional_words, &frame_size_in_words, false, save_vectors);

  // The following is basically a call_VM. However, we need the precise
  // address of the call in order to generate an oopmap. Hence, we do all the
  // work ourselves.

  // Push thread argument and setup last_Java_sp
  __ get_thread(java_thread);
  __ push(java_thread);
  __ set_last_Java_frame(java_thread, noreg, noreg, NULL);

  // if this was not a poll_return then we need to correct the return address now.
  if (!cause_return) {
    // Get the return pc saved by the signal handler and stash it in its appropriate place on the stack.
    // Additionally, rbx is a callee saved register and we can look at it later to determine
    // if someone changed the return address for us!
    __ movptr(rbx, Address(java_thread, JavaThread::saved_exception_pc_offset()));
    __ movptr(Address(rbp, wordSize), rbx);
  }

  // do the call
  __ call(RuntimeAddress(call_ptr));

  // Set an oopmap for the call site.  This oopmap will map all
  // oop-registers and debug-info registers as callee-saved.  This
  // will allow deoptimization at this safepoint to find all possible
  // debug-info recordings, as well as let GC find all oops.

  oop_maps->add_gc_map( __ pc() - start, map);

  // Discard arg
  __ pop(rcx);

  Label noException;

  // Clear last_Java_sp again
  __ get_thread(java_thread);
  __ reset_last_Java_frame(java_thread, false);

  __ cmpptr(Address(java_thread, Thread::pending_exception_offset()), (int32_t)NULL_WORD);
  __ jcc(Assembler::equal, noException);

  // Exception pending
  RegisterSaver::restore_live_registers(masm, save_vectors);

  __ jump(RuntimeAddress(StubRoutines::forward_exception_entry()));

  __ bind(noException);

  Label no_adjust, bail, not_special;
  if (!cause_return) {
    // If our stashed return pc was modified by the runtime we avoid touching it
    __ cmpptr(rbx, Address(rbp, wordSize));
    __ jccb(Assembler::notEqual, no_adjust);

    // Skip over the poll instruction.
    // See NativeInstruction::is_safepoint_poll()
    // Possible encodings:
    //      85 00       test   %eax,(%rax)
    //      85 01       test   %eax,(%rcx)
    //      85 02       test   %eax,(%rdx)
    //      85 03       test   %eax,(%rbx)
    //      85 06       test   %eax,(%rsi)
    //      85 07       test   %eax,(%rdi)
    //
    //      85 04 24    test   %eax,(%rsp)
    //      85 45 00    test   %eax,0x0(%rbp)

#ifdef ASSERT
    __ movptr(rax, rbx); // remember where 0x85 should be, for verification below
#endif
    // rsp/rbp base encoding takes 3 bytes with the following register values:
    // rsp 0x04
    // rbp 0x05
    __ movzbl(rcx, Address(rbx, 1));
    __ andptr(rcx, 0x07); // looking for 0x04 .. 0x05
    __ subptr(rcx, 4);    // looking for 0x00 .. 0x01
    __ cmpptr(rcx, 1);
    __ jcc(Assembler::above, not_special);
    __ addptr(rbx, 1);
    __ bind(not_special);
#ifdef ASSERT
    // Verify the correct encoding of the poll we're about to skip.
    __ cmpb(Address(rax, 0), NativeTstRegMem::instruction_code_memXregl);
    __ jcc(Assembler::notEqual, bail);
    // Mask out the modrm bits
    __ testb(Address(rax, 1), NativeTstRegMem::modrm_mask);
    // rax encodes to 0, so if the bits are nonzero it's incorrect
    __ jcc(Assembler::notZero, bail);
#endif
    // Adjust return pc forward to step over the safepoint poll instruction
    __ addptr(rbx, 2);
    __ movptr(Address(rbp, wordSize), rbx);
  }

  __ bind(no_adjust);
  // Normal exit, register restoring and exit
  RegisterSaver::restore_live_registers(masm, save_vectors);

  __ ret(0);

#ifdef ASSERT
  __ bind(bail);
  __ stop("Attempting to adjust pc to skip safepoint poll but the return point is not what we expected");
#endif

  // make sure all code is generated
  masm->flush();

  // Fill-out other meta info
  return SafepointBlob::create(&buffer, oop_maps, frame_size_in_words);
}

//
// generate_resolve_blob - call resolution (static/virtual/opt-virtual/ic-miss
//
// Generate a stub that calls into vm to find out the proper destination
// of a java call. All the argument registers are live at this point
// but since this is generic code we don't know what they are and the caller
// must do any gc of the args.
//
RuntimeStub* SharedRuntime::generate_resolve_blob(address destination, const char* name) {
  assert (StubRoutines::forward_exception_entry() != NULL, "must be generated before");

  // allocate space for the code
  ResourceMark rm;

  CodeBuffer buffer(name, 1000, 512);
  MacroAssembler* masm                = new MacroAssembler(&buffer);

  int frame_size_words;
  enum frame_layout {
                thread_off,
                extra_words };

  OopMapSet *oop_maps = new OopMapSet();
  OopMap* map = NULL;

  int start = __ offset();

  map = RegisterSaver::save_live_registers(masm, extra_words, &frame_size_words);

  int frame_complete = __ offset();

  const Register thread = rdi;
  __ get_thread(rdi);

  __ push(thread);
  __ set_last_Java_frame(thread, noreg, rbp, NULL);

  __ call(RuntimeAddress(destination));


  // Set an oopmap for the call site.
  // We need this not only for callee-saved registers, but also for volatile
  // registers that the compiler might be keeping live across a safepoint.

  oop_maps->add_gc_map( __ offset() - start, map);

  // rax, contains the address we are going to jump to assuming no exception got installed

  __ addptr(rsp, wordSize);

  // clear last_Java_sp
  __ reset_last_Java_frame(thread, true);
  // check for pending exceptions
  Label pending;
  __ cmpptr(Address(thread, Thread::pending_exception_offset()), (int32_t)NULL_WORD);
  __ jcc(Assembler::notEqual, pending);

  // get the returned Method*
  __ get_vm_result_2(rbx, thread);
  __ movptr(Address(rsp, RegisterSaver::rbx_offset() * wordSize), rbx);

  __ movptr(Address(rsp, RegisterSaver::rax_offset() * wordSize), rax);

  RegisterSaver::restore_live_registers(masm);

  // We are back to the original state on entry and ready to go.

  __ jmp(rax);

  // Pending exception after the safepoint

  __ bind(pending);

  RegisterSaver::restore_live_registers(masm);

  // exception pending => remove activation and forward to exception handler

  __ get_thread(thread);
  __ movptr(Address(thread, JavaThread::vm_result_offset()), NULL_WORD);
  __ movptr(rax, Address(thread, Thread::pending_exception_offset()));
  __ jump(RuntimeAddress(StubRoutines::forward_exception_entry()));

  // -------------
  // make sure all code is generated
  masm->flush();

  // return the  blob
  // frame_size_words or bytes??
  return RuntimeStub::new_runtime_stub(name, &buffer, frame_complete, frame_size_words, oop_maps, true);
<<<<<<< HEAD
}

BufferedInlineTypeBlob* SharedRuntime::generate_buffered_inline_type_adapter(const InlineKlass* vk) {
  Unimplemented();
  return NULL;
}

#ifdef COMPILER2
RuntimeStub* SharedRuntime::make_native_invoker(address call_target,
                                                int shadow_space_bytes,
                                                const GrowableArray<VMReg>& input_registers,
                                                const GrowableArray<VMReg>& output_registers) {
  ShouldNotCallThis();
  return nullptr;
}
#endif
=======
}
>>>>>>> c1040897
<|MERGE_RESOLUTION|>--- conflicted
+++ resolved
@@ -2884,23 +2884,9 @@
   // return the  blob
   // frame_size_words or bytes??
   return RuntimeStub::new_runtime_stub(name, &buffer, frame_complete, frame_size_words, oop_maps, true);
-<<<<<<< HEAD
 }
 
 BufferedInlineTypeBlob* SharedRuntime::generate_buffered_inline_type_adapter(const InlineKlass* vk) {
   Unimplemented();
   return NULL;
-}
-
-#ifdef COMPILER2
-RuntimeStub* SharedRuntime::make_native_invoker(address call_target,
-                                                int shadow_space_bytes,
-                                                const GrowableArray<VMReg>& input_registers,
-                                                const GrowableArray<VMReg>& output_registers) {
-  ShouldNotCallThis();
-  return nullptr;
-}
-#endif
-=======
-}
->>>>>>> c1040897
+}