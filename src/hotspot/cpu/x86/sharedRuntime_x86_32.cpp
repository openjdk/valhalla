--- conflicted
+++ resolved
@@ -978,16 +978,12 @@
   BarrierSetAssembler* bs = BarrierSet::barrier_set()->barrier_set_assembler();
   bs->c2i_entry_barrier(masm);
 
-  OopMapSet* oop_maps = NULL;
+  OopMapSet* oop_maps = nullptr;
   int frame_complete = CodeOffsets::frame_never_safe;
   int frame_size_in_words = 0;
   gen_c2i_adapter(masm, sig_extended, regs, skip_fixup, i2c_entry, oop_maps, frame_complete, frame_size_in_words);
 
-<<<<<<< HEAD
-  __ flush();
   new_adapter = AdapterBlob::create(masm->code(), frame_complete, frame_size_in_words, oop_maps);
-=======
->>>>>>> 75168eac
   return AdapterHandlerLibrary::new_entry(fingerprint, i2c_entry, c2i_entry, c2i_unverified_entry);
 }
 
@@ -2861,5 +2857,5 @@
 
 BufferedInlineTypeBlob* SharedRuntime::generate_buffered_inline_type_adapter(const InlineKlass* vk) {
   Unimplemented();
-  return NULL;
+  return nullptr;
 }