--- conflicted
+++ resolved
@@ -1231,269 +1231,6 @@
   }
 }
 
-<<<<<<< HEAD
-
-static void save_or_restore_arguments(MacroAssembler* masm,
-                                      const int stack_slots,
-                                      const int total_in_args,
-                                      const int arg_save_area,
-                                      OopMap* map,
-                                      VMRegPair* in_regs,
-                                      BasicType* in_sig_bt) {
-  // if map is non-NULL then the code should store the values,
-  // otherwise it should load them.
-  int handle_index = 0;
-  // Save down double word first
-  for ( int i = 0; i < total_in_args; i++) {
-    if (in_regs[i].first()->is_XMMRegister() && in_sig_bt[i] == T_DOUBLE) {
-      int slot = handle_index * VMRegImpl::slots_per_word + arg_save_area;
-      int offset = slot * VMRegImpl::stack_slot_size;
-      handle_index += 2;
-      assert(handle_index <= stack_slots, "overflow");
-      if (map != NULL) {
-        __ movdbl(Address(rsp, offset), in_regs[i].first()->as_XMMRegister());
-      } else {
-        __ movdbl(in_regs[i].first()->as_XMMRegister(), Address(rsp, offset));
-      }
-    }
-    if (in_regs[i].first()->is_Register() && in_sig_bt[i] == T_LONG) {
-      int slot = handle_index * VMRegImpl::slots_per_word + arg_save_area;
-      int offset = slot * VMRegImpl::stack_slot_size;
-      handle_index += 2;
-      assert(handle_index <= stack_slots, "overflow");
-      if (map != NULL) {
-        __ movl(Address(rsp, offset), in_regs[i].first()->as_Register());
-        if (in_regs[i].second()->is_Register()) {
-          __ movl(Address(rsp, offset + 4), in_regs[i].second()->as_Register());
-        }
-      } else {
-        __ movl(in_regs[i].first()->as_Register(), Address(rsp, offset));
-        if (in_regs[i].second()->is_Register()) {
-          __ movl(in_regs[i].second()->as_Register(), Address(rsp, offset + 4));
-        }
-      }
-    }
-  }
-  // Save or restore single word registers
-  for ( int i = 0; i < total_in_args; i++) {
-    if (in_regs[i].first()->is_Register()) {
-      int slot = handle_index++ * VMRegImpl::slots_per_word + arg_save_area;
-      int offset = slot * VMRegImpl::stack_slot_size;
-      assert(handle_index <= stack_slots, "overflow");
-      if (in_sig_bt[i] == T_ARRAY && map != NULL) {
-        map->set_oop(VMRegImpl::stack2reg(slot));;
-      }
-
-      // Value is in an input register pass we must flush it to the stack
-      const Register reg = in_regs[i].first()->as_Register();
-      switch (in_sig_bt[i]) {
-        case T_ARRAY:
-          if (map != NULL) {
-            __ movptr(Address(rsp, offset), reg);
-          } else {
-            __ movptr(reg, Address(rsp, offset));
-          }
-          break;
-        case T_BOOLEAN:
-        case T_CHAR:
-        case T_BYTE:
-        case T_SHORT:
-        case T_INT:
-          if (map != NULL) {
-            __ movl(Address(rsp, offset), reg);
-          } else {
-            __ movl(reg, Address(rsp, offset));
-          }
-          break;
-        case T_OBJECT:
-        case T_INLINE_TYPE:
-        default: ShouldNotReachHere();
-      }
-    } else if (in_regs[i].first()->is_XMMRegister()) {
-      if (in_sig_bt[i] == T_FLOAT) {
-        int slot = handle_index++ * VMRegImpl::slots_per_word + arg_save_area;
-        int offset = slot * VMRegImpl::stack_slot_size;
-        assert(handle_index <= stack_slots, "overflow");
-        if (map != NULL) {
-          __ movflt(Address(rsp, offset), in_regs[i].first()->as_XMMRegister());
-        } else {
-          __ movflt(in_regs[i].first()->as_XMMRegister(), Address(rsp, offset));
-        }
-      }
-    } else if (in_regs[i].first()->is_stack()) {
-      if (in_sig_bt[i] == T_ARRAY && map != NULL) {
-        int offset_in_older_frame = in_regs[i].first()->reg2stack() + SharedRuntime::out_preserve_stack_slots();
-        map->set_oop(VMRegImpl::stack2reg(offset_in_older_frame + stack_slots));
-      }
-    }
-  }
-}
-
-// Registers need to be saved for runtime call
-static Register caller_saved_registers[] = {
-  rcx, rdx, rsi, rdi
-};
-
-// Save caller saved registers except r1 and r2
-static void save_registers_except(MacroAssembler* masm, Register r1, Register r2) {
-  int reg_len = (int)(sizeof(caller_saved_registers) / sizeof(Register));
-  for (int index = 0; index < reg_len; index ++) {
-    Register this_reg = caller_saved_registers[index];
-    if (this_reg != r1 && this_reg != r2) {
-      __ push(this_reg);
-    }
-  }
-}
-
-// Restore caller saved registers except r1 and r2
-static void restore_registers_except(MacroAssembler* masm, Register r1, Register r2) {
-  int reg_len = (int)(sizeof(caller_saved_registers) / sizeof(Register));
-  for (int index = reg_len - 1; index >= 0; index --) {
-    Register this_reg = caller_saved_registers[index];
-    if (this_reg != r1 && this_reg != r2) {
-      __ pop(this_reg);
-    }
-  }
-}
-
-// Pin object, return pinned object or null in rax
-static void gen_pin_object(MacroAssembler* masm,
-                           Register thread, VMRegPair reg) {
-  __ block_comment("gen_pin_object {");
-
-  Label is_null;
-  Register tmp_reg = rax;
-  VMRegPair tmp(tmp_reg->as_VMReg());
-  if (reg.first()->is_stack()) {
-    // Load the arg up from the stack
-    simple_move32(masm, reg, tmp);
-    reg = tmp;
-  } else {
-    __ movl(tmp_reg, reg.first()->as_Register());
-  }
-  __ testptr(reg.first()->as_Register(), reg.first()->as_Register());
-  __ jccb(Assembler::equal, is_null);
-
-  // Save registers that may be used by runtime call
-  Register arg = reg.first()->is_Register() ? reg.first()->as_Register() : noreg;
-  save_registers_except(masm, arg, thread);
-
-  __ call_VM_leaf(
-    CAST_FROM_FN_PTR(address, SharedRuntime::pin_object),
-    thread, reg.first()->as_Register());
-
-  // Restore saved registers
-  restore_registers_except(masm, arg, thread);
-
-  __ bind(is_null);
-  __ block_comment("} gen_pin_object");
-}
-
-// Unpin object
-static void gen_unpin_object(MacroAssembler* masm,
-                             Register thread, VMRegPair reg) {
-  __ block_comment("gen_unpin_object {");
-  Label is_null;
-
-  // temp register
-  __ push(rax);
-  Register tmp_reg = rax;
-  VMRegPair tmp(tmp_reg->as_VMReg());
-
-  simple_move32(masm, reg, tmp);
-
-  __ testptr(rax, rax);
-  __ jccb(Assembler::equal, is_null);
-
-  // Save registers that may be used by runtime call
-  Register arg = reg.first()->is_Register() ? reg.first()->as_Register() : noreg;
-  save_registers_except(masm, arg, thread);
-
-  __ call_VM_leaf(
-    CAST_FROM_FN_PTR(address, SharedRuntime::unpin_object),
-    thread, rax);
-
-  // Restore saved registers
-  restore_registers_except(masm, arg, thread);
-  __ bind(is_null);
-  __ pop(rax);
-  __ block_comment("} gen_unpin_object");
-}
-
-// Check GCLocker::needs_gc and enter the runtime if it's true.  This
-// keeps a new JNI critical region from starting until a GC has been
-// forced.  Save down any oops in registers and describe them in an
-// OopMap.
-static void check_needs_gc_for_critical_native(MacroAssembler* masm,
-                                               Register thread,
-                                               int stack_slots,
-                                               int total_c_args,
-                                               int total_in_args,
-                                               int arg_save_area,
-                                               OopMapSet* oop_maps,
-                                               VMRegPair* in_regs,
-                                               BasicType* in_sig_bt) {
-  __ block_comment("check GCLocker::needs_gc");
-  Label cont;
-  __ cmp8(ExternalAddress((address)GCLocker::needs_gc_address()), false);
-  __ jcc(Assembler::equal, cont);
-
-  // Save down any incoming oops and call into the runtime to halt for a GC
-
-  OopMap* map = new OopMap(stack_slots * 2, 0 /* arg_slots*/);
-
-  save_or_restore_arguments(masm, stack_slots, total_in_args,
-                            arg_save_area, map, in_regs, in_sig_bt);
-
-  address the_pc = __ pc();
-  oop_maps->add_gc_map( __ offset(), map);
-  __ set_last_Java_frame(thread, rsp, noreg, the_pc);
-
-  __ block_comment("block_for_jni_critical");
-  __ push(thread);
-  __ call(RuntimeAddress(CAST_FROM_FN_PTR(address, SharedRuntime::block_for_jni_critical)));
-  __ increment(rsp, wordSize);
-
-  __ get_thread(thread);
-  __ reset_last_Java_frame(thread, false);
-
-  save_or_restore_arguments(masm, stack_slots, total_in_args,
-                            arg_save_area, NULL, in_regs, in_sig_bt);
-
-  __ bind(cont);
-#ifdef ASSERT
-  if (StressCriticalJNINatives) {
-    // Stress register saving
-    OopMap* map = new OopMap(stack_slots * 2, 0 /* arg_slots*/);
-    save_or_restore_arguments(masm, stack_slots, total_in_args,
-                              arg_save_area, map, in_regs, in_sig_bt);
-    // Destroy argument registers
-    for (int i = 0; i < total_in_args - 1; i++) {
-      if (in_regs[i].first()->is_Register()) {
-        const Register reg = in_regs[i].first()->as_Register();
-        __ xorptr(reg, reg);
-      } else if (in_regs[i].first()->is_XMMRegister()) {
-        __ xorpd(in_regs[i].first()->as_XMMRegister(), in_regs[i].first()->as_XMMRegister());
-      } else if (in_regs[i].first()->is_FloatRegister()) {
-        ShouldNotReachHere();
-      } else if (in_regs[i].first()->is_stack()) {
-        // Nothing to do
-      } else {
-        ShouldNotReachHere();
-      }
-      if (in_sig_bt[i] == T_LONG || in_sig_bt[i] == T_DOUBLE) {
-        i++;
-      }
-    }
-
-    save_or_restore_arguments(masm, stack_slots, total_in_args,
-                              arg_save_area, NULL, in_regs, in_sig_bt);
-  }
-#endif
-}
-
-=======
->>>>>>> d735f919
 // Unpack an array argument into a pointer to the body and the length
 // if the array is non-null, otherwise pass 0 for both.
 static void unpack_array_argument(MacroAssembler* masm, VMRegPair reg, BasicType in_elem_type, VMRegPair body_arg, VMRegPair length_arg) {
