--- conflicted
+++ resolved
@@ -2552,18 +2552,10 @@
   fatal("Type profiling not implemented on this platform");
 }
 
-<<<<<<< HEAD
 void LIR_Assembler::emit_profile_inline_type(LIR_OpProfileInlineType* op) {
   Unimplemented();
 }
 
-void LIR_Assembler::emit_delay(LIR_OpDelay*) {
-  Unimplemented();
-}
-
-
-=======
->>>>>>> 3d679087
 void LIR_Assembler::monitor_address(int monitor_no, LIR_Opr dst) {
   Address mon_addr = frame_map()->address_for_monitor_lock(monitor_no);
   __ add_slow(dst->as_pointer_register(), mon_addr.base(), mon_addr.disp());
