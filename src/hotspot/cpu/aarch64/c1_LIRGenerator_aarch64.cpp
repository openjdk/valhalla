--- conflicted
+++ resolved
@@ -1145,10 +1145,9 @@
   CodeEmitInfo* info = state_for(x, x->state());
   LIR_Opr reg = result_register_for(x->type());
   new_instance(reg, x->klass(), x->is_unresolved(),
-<<<<<<< HEAD
                /* allow_inline */ false,
-               FrameMap::r2_oop_opr,
-               FrameMap::r5_oop_opr,
+               FrameMap::r10_oop_opr,
+               FrameMap::r11_oop_opr,
                FrameMap::r4_oop_opr,
                LIR_OprFact::illegalOpr,
                FrameMap::r3_metadata_opr, info);
@@ -1163,18 +1162,11 @@
   LIR_Opr reg = result_register_for(x->type());
   new_instance(reg, x->klass(), false,
                /* allow_inline */ true,
-               FrameMap::r2_oop_opr,
-               FrameMap::r5_oop_opr,
+               FrameMap::r10_oop_opr,
+               FrameMap::r11_oop_opr,
                FrameMap::r4_oop_opr,
                LIR_OprFact::illegalOpr,
                FrameMap::r3_metadata_opr, info);
-=======
-                       FrameMap::r10_oop_opr,
-                       FrameMap::r11_oop_opr,
-                       FrameMap::r4_oop_opr,
-                       LIR_OprFact::illegalOpr,
-                       FrameMap::r3_metadata_opr, info);
->>>>>>> 0a27f264
   LIR_Opr result = rlock_result(x);
   __ move(reg, result);
 
