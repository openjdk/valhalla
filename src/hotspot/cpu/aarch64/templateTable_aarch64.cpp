/*
 * Copyright (c) 2003, 2023, Oracle and/or its affiliates. All rights reserved.
 * Copyright (c) 2014, Red Hat Inc. All rights reserved.
 * DO NOT ALTER OR REMOVE COPYRIGHT NOTICES OR THIS FILE HEADER.
 *
 * This code is free software; you can redistribute it and/or modify it
 * under the terms of the GNU General Public License version 2 only, as
 * published by the Free Software Foundation.
 *
 * This code is distributed in the hope that it will be useful, but WITHOUT
 * ANY WARRANTY; without even the implied warranty of MERCHANTABILITY or
 * FITNESS FOR A PARTICULAR PURPOSE.  See the GNU General Public License
 * version 2 for more details (a copy is included in the LICENSE file that
 * accompanied this code).
 *
 * You should have received a copy of the GNU General Public License version
 * 2 along with this work; if not, write to the Free Software Foundation,
 * Inc., 51 Franklin St, Fifth Floor, Boston, MA 02110-1301 USA.
 *
 * Please contact Oracle, 500 Oracle Parkway, Redwood Shores, CA 94065 USA
 * or visit www.oracle.com if you need additional information or have any
 * questions.
 *
 */

#include "precompiled.hpp"
#include "asm/macroAssembler.inline.hpp"
#include "compiler/compilerDefinitions.inline.hpp"
#include "gc/shared/barrierSetAssembler.hpp"
#include "gc/shared/collectedHeap.hpp"
#include "gc/shared/tlab_globals.hpp"
#include "interpreter/interpreter.hpp"
#include "interpreter/interpreterRuntime.hpp"
#include "interpreter/interp_masm.hpp"
#include "interpreter/templateTable.hpp"
#include "memory/universe.hpp"
#include "oops/methodData.hpp"
#include "oops/method.hpp"
#include "oops/objArrayKlass.hpp"
#include "oops/oop.inline.hpp"
#include "prims/jvmtiExport.hpp"
#include "prims/methodHandles.hpp"
#include "runtime/frame.inline.hpp"
#include "runtime/sharedRuntime.hpp"
#include "runtime/stubRoutines.hpp"
#include "runtime/synchronizer.hpp"
#include "utilities/powerOfTwo.hpp"

#define __ _masm->

// Address computation: local variables

static inline Address iaddress(int n) {
  return Address(rlocals, Interpreter::local_offset_in_bytes(n));
}

static inline Address laddress(int n) {
  return iaddress(n + 1);
}

static inline Address faddress(int n) {
  return iaddress(n);
}

static inline Address daddress(int n) {
  return laddress(n);
}

static inline Address aaddress(int n) {
  return iaddress(n);
}

static inline Address iaddress(Register r) {
  return Address(rlocals, r, Address::lsl(3));
}

static inline Address laddress(Register r, Register scratch,
                               InterpreterMacroAssembler* _masm) {
  __ lea(scratch, Address(rlocals, r, Address::lsl(3)));
  return Address(scratch, Interpreter::local_offset_in_bytes(1));
}

static inline Address faddress(Register r) {
  return iaddress(r);
}

static inline Address daddress(Register r, Register scratch,
                               InterpreterMacroAssembler* _masm) {
  return laddress(r, scratch, _masm);
}

static inline Address aaddress(Register r) {
  return iaddress(r);
}

static inline Address at_rsp() {
  return Address(esp, 0);
}

// At top of Java expression stack which may be different than esp().  It
// isn't for category 1 objects.
static inline Address at_tos   () {
  return Address(esp,  Interpreter::expr_offset_in_bytes(0));
}

static inline Address at_tos_p1() {
  return Address(esp,  Interpreter::expr_offset_in_bytes(1));
}

static inline Address at_tos_p2() {
  return Address(esp,  Interpreter::expr_offset_in_bytes(2));
}

static inline Address at_tos_p3() {
  return Address(esp,  Interpreter::expr_offset_in_bytes(3));
}

static inline Address at_tos_p4() {
  return Address(esp,  Interpreter::expr_offset_in_bytes(4));
}

static inline Address at_tos_p5() {
  return Address(esp,  Interpreter::expr_offset_in_bytes(5));
}

// Condition conversion
static Assembler::Condition j_not(TemplateTable::Condition cc) {
  switch (cc) {
  case TemplateTable::equal        : return Assembler::NE;
  case TemplateTable::not_equal    : return Assembler::EQ;
  case TemplateTable::less         : return Assembler::GE;
  case TemplateTable::less_equal   : return Assembler::GT;
  case TemplateTable::greater      : return Assembler::LE;
  case TemplateTable::greater_equal: return Assembler::LT;
  }
  ShouldNotReachHere();
  return Assembler::EQ;
}


// Miscellaneous helper routines
// Store an oop (or null) at the Address described by obj.
// If val == noreg this means store a null
static void do_oop_store(InterpreterMacroAssembler* _masm,
                         Address dst,
                         Register val,
                         DecoratorSet decorators) {
  assert(val == noreg || val == r0, "parameter is just for looks");
  __ store_heap_oop(dst, val, r10, r11, r3, decorators);
}

static void do_oop_load(InterpreterMacroAssembler* _masm,
                        Address src,
                        Register dst,
                        DecoratorSet decorators) {
  __ load_heap_oop(dst, src, r10, r11, decorators);
}

Address TemplateTable::at_bcp(int offset) {
  assert(_desc->uses_bcp(), "inconsistent uses_bcp information");
  return Address(rbcp, offset);
}

void TemplateTable::patch_bytecode(Bytecodes::Code bc, Register bc_reg,
                                   Register temp_reg, bool load_bc_into_bc_reg/*=true*/,
                                   int byte_no)
{
  if (!RewriteBytecodes)  return;
  Label L_patch_done;

  switch (bc) {
  case Bytecodes::_fast_qputfield:
  case Bytecodes::_fast_aputfield:
  case Bytecodes::_fast_bputfield:
  case Bytecodes::_fast_zputfield:
  case Bytecodes::_fast_cputfield:
  case Bytecodes::_fast_dputfield:
  case Bytecodes::_fast_fputfield:
  case Bytecodes::_fast_iputfield:
  case Bytecodes::_fast_lputfield:
  case Bytecodes::_fast_sputfield:
    {
      // We skip bytecode quickening for putfield instructions when
      // the put_code written to the constant pool cache is zero.
      // This is required so that every execution of this instruction
      // calls out to InterpreterRuntime::resolve_get_put to do
      // additional, required work.
      assert(byte_no == f1_byte || byte_no == f2_byte, "byte_no out of range");
      assert(load_bc_into_bc_reg, "we use bc_reg as temp");
      __ get_cache_and_index_and_bytecode_at_bcp(temp_reg, bc_reg, temp_reg, byte_no, 1);
      __ movw(bc_reg, bc);
      __ cbzw(temp_reg, L_patch_done);  // don't patch
    }
    break;
  default:
    assert(byte_no == -1, "sanity");
    // the pair bytecodes have already done the load.
    if (load_bc_into_bc_reg) {
      __ movw(bc_reg, bc);
    }
  }

  if (JvmtiExport::can_post_breakpoint()) {
    Label L_fast_patch;
    // if a breakpoint is present we can't rewrite the stream directly
    __ load_unsigned_byte(temp_reg, at_bcp(0));
    __ cmpw(temp_reg, Bytecodes::_breakpoint);
    __ br(Assembler::NE, L_fast_patch);
    // Let breakpoint table handling rewrite to quicker bytecode
    __ call_VM(noreg, CAST_FROM_FN_PTR(address, InterpreterRuntime::set_original_bytecode_at), rmethod, rbcp, bc_reg);
    __ b(L_patch_done);
    __ bind(L_fast_patch);
  }

#ifdef ASSERT
  Label L_okay;
  __ load_unsigned_byte(temp_reg, at_bcp(0));
  __ cmpw(temp_reg, (int) Bytecodes::java_code(bc));
  __ br(Assembler::EQ, L_okay);
  __ cmpw(temp_reg, bc_reg);
  __ br(Assembler::EQ, L_okay);
  __ stop("patching the wrong bytecode");
  __ bind(L_okay);
#endif

  // patch bytecode
  __ strb(bc_reg, at_bcp(0));
  __ bind(L_patch_done);
}


// Individual instructions

void TemplateTable::nop() {
  transition(vtos, vtos);
  // nothing to do
}

void TemplateTable::shouldnotreachhere() {
  transition(vtos, vtos);
  __ stop("shouldnotreachhere bytecode");
}

void TemplateTable::aconst_null()
{
  transition(vtos, atos);
  __ mov(r0, 0);
}

void TemplateTable::iconst(int value)
{
  transition(vtos, itos);
  __ mov(r0, value);
}

void TemplateTable::lconst(int value)
{
  __ mov(r0, value);
}

void TemplateTable::fconst(int value)
{
  transition(vtos, ftos);
  switch (value) {
  case 0:
    __ fmovs(v0, 0.0);
    break;
  case 1:
    __ fmovs(v0, 1.0);
    break;
  case 2:
    __ fmovs(v0, 2.0);
    break;
  default:
    ShouldNotReachHere();
    break;
  }
}

void TemplateTable::dconst(int value)
{
  transition(vtos, dtos);
  switch (value) {
  case 0:
    __ fmovd(v0, 0.0);
    break;
  case 1:
    __ fmovd(v0, 1.0);
    break;
  case 2:
    __ fmovd(v0, 2.0);
    break;
  default:
    ShouldNotReachHere();
    break;
  }
}

void TemplateTable::bipush()
{
  transition(vtos, itos);
  __ load_signed_byte32(r0, at_bcp(1));
}

void TemplateTable::sipush()
{
  transition(vtos, itos);
  __ load_unsigned_short(r0, at_bcp(1));
  __ revw(r0, r0);
  __ asrw(r0, r0, 16);
}

void TemplateTable::ldc(LdcType type)
{
  transition(vtos, vtos);
  Label call_ldc, notFloat, notClass, notInt, Done;

  if (is_ldc_wide(type)) {
    __ get_unsigned_2_byte_index_at_bcp(r1, 1);
  } else {
    __ load_unsigned_byte(r1, at_bcp(1));
  }
  __ get_cpool_and_tags(r2, r0);

  const int base_offset = ConstantPool::header_size() * wordSize;
  const int tags_offset = Array<u1>::base_offset_in_bytes();

  // get type
  __ add(r3, r1, tags_offset);
  __ lea(r3, Address(r0, r3));
  __ ldarb(r3, r3);
  __ andr(r3, r3, ~JVM_CONSTANT_QDescBit);

  // unresolved class - get the resolved class
  __ cmp(r3, (u1)JVM_CONSTANT_UnresolvedClass);
  __ br(Assembler::EQ, call_ldc);

  // unresolved class in error state - call into runtime to throw the error
  // from the first resolution attempt
  __ cmp(r3, (u1)JVM_CONSTANT_UnresolvedClassInError);
  __ br(Assembler::EQ, call_ldc);

  // resolved class - need to call vm to get java mirror of the class
  __ cmp(r3, (u1)JVM_CONSTANT_Class);
  __ br(Assembler::NE, notClass);

  __ bind(call_ldc);
  __ mov(c_rarg1, is_ldc_wide(type) ? 1 : 0);
  call_VM(r0, CAST_FROM_FN_PTR(address, InterpreterRuntime::ldc), c_rarg1);
  __ push_ptr(r0);
  __ verify_oop(r0);
  __ b(Done);

  __ bind(notClass);
  __ cmp(r3, (u1)JVM_CONSTANT_Float);
  __ br(Assembler::NE, notFloat);
  // ftos
  __ adds(r1, r2, r1, Assembler::LSL, 3);
  __ ldrs(v0, Address(r1, base_offset));
  __ push_f();
  __ b(Done);

  __ bind(notFloat);

  __ cmp(r3, (u1)JVM_CONSTANT_Integer);
  __ br(Assembler::NE, notInt);

  // itos
  __ adds(r1, r2, r1, Assembler::LSL, 3);
  __ ldrw(r0, Address(r1, base_offset));
  __ push_i(r0);
  __ b(Done);

  __ bind(notInt);
  condy_helper(Done);

  __ bind(Done);
}

// Fast path for caching oop constants.
void TemplateTable::fast_aldc(LdcType type)
{
  transition(vtos, atos);

  Register result = r0;
  Register tmp = r1;
  Register rarg = r2;

  int index_size = is_ldc_wide(type) ? sizeof(u2) : sizeof(u1);

  Label resolved;

  // We are resolved if the resolved reference cache entry contains a
  // non-null object (String, MethodType, etc.)
  assert_different_registers(result, tmp);
  __ get_cache_index_at_bcp(tmp, 1, index_size);
  __ load_resolved_reference_at_index(result, tmp);
  __ cbnz(result, resolved);

  address entry = CAST_FROM_FN_PTR(address, InterpreterRuntime::resolve_ldc);

  // first time invocation - must resolve first
  __ mov(rarg, (int)bytecode());
  __ call_VM(result, entry, rarg);

  __ bind(resolved);

  { // Check for the null sentinel.
    // If we just called the VM, it already did the mapping for us,
    // but it's harmless to retry.
    Label notNull;

    // Stash null_sentinel address to get its value later
    __ movptr(rarg, (uintptr_t)Universe::the_null_sentinel_addr());
    __ ldr(tmp, Address(rarg));
    __ resolve_oop_handle(tmp, r5, rscratch2);
    __ cmpoop(result, tmp);
    __ br(Assembler::NE, notNull);
    __ mov(result, 0);  // null object reference
    __ bind(notNull);
  }

  if (VerifyOops) {
    // Safe to call with 0 result
    __ verify_oop(result);
  }
}

void TemplateTable::ldc2_w()
{
  transition(vtos, vtos);
  Label notDouble, notLong, Done;
  __ get_unsigned_2_byte_index_at_bcp(r0, 1);

  __ get_cpool_and_tags(r1, r2);
  const int base_offset = ConstantPool::header_size() * wordSize;
  const int tags_offset = Array<u1>::base_offset_in_bytes();

  // get type
  __ lea(r2, Address(r2, r0, Address::lsl(0)));
  __ load_unsigned_byte(r2, Address(r2, tags_offset));
  __ cmpw(r2, (int)JVM_CONSTANT_Double);
  __ br(Assembler::NE, notDouble);

  // dtos
  __ lea (r2, Address(r1, r0, Address::lsl(3)));
  __ ldrd(v0, Address(r2, base_offset));
  __ push_d();
  __ b(Done);

  __ bind(notDouble);
  __ cmpw(r2, (int)JVM_CONSTANT_Long);
  __ br(Assembler::NE, notLong);

  // ltos
  __ lea(r0, Address(r1, r0, Address::lsl(3)));
  __ ldr(r0, Address(r0, base_offset));
  __ push_l();
  __ b(Done);

  __ bind(notLong);
  condy_helper(Done);

  __ bind(Done);
}

void TemplateTable::condy_helper(Label& Done)
{
  Register obj = r0;
  Register rarg = r1;
  Register flags = r2;
  Register off = r3;

  address entry = CAST_FROM_FN_PTR(address, InterpreterRuntime::resolve_ldc);

  __ mov(rarg, (int) bytecode());
  __ call_VM(obj, entry, rarg);

  __ get_vm_result_2(flags, rthread);

  // VMr = obj = base address to find primitive value to push
  // VMr2 = flags = (tos, off) using format of CPCE::_flags
  __ mov(off, flags);
  __ andw(off, off, ConstantPoolCacheEntry::field_index_mask);

  const Address field(obj, off);

  // What sort of thing are we loading?
  // x86 uses a shift and mask or wings it with a shift plus assert
  // the mask is not needed. aarch64 just uses bitfield extract
  __ ubfxw(flags, flags, ConstantPoolCacheEntry::tos_state_shift,
           ConstantPoolCacheEntry::tos_state_bits);

  switch (bytecode()) {
    case Bytecodes::_ldc:
    case Bytecodes::_ldc_w:
      {
        // tos in (itos, ftos, stos, btos, ctos, ztos)
        Label notInt, notFloat, notShort, notByte, notChar, notBool;
        __ cmpw(flags, itos);
        __ br(Assembler::NE, notInt);
        // itos
        __ ldrw(r0, field);
        __ push(itos);
        __ b(Done);

        __ bind(notInt);
        __ cmpw(flags, ftos);
        __ br(Assembler::NE, notFloat);
        // ftos
        __ load_float(field);
        __ push(ftos);
        __ b(Done);

        __ bind(notFloat);
        __ cmpw(flags, stos);
        __ br(Assembler::NE, notShort);
        // stos
        __ load_signed_short(r0, field);
        __ push(stos);
        __ b(Done);

        __ bind(notShort);
        __ cmpw(flags, btos);
        __ br(Assembler::NE, notByte);
        // btos
        __ load_signed_byte(r0, field);
        __ push(btos);
        __ b(Done);

        __ bind(notByte);
        __ cmpw(flags, ctos);
        __ br(Assembler::NE, notChar);
        // ctos
        __ load_unsigned_short(r0, field);
        __ push(ctos);
        __ b(Done);

        __ bind(notChar);
        __ cmpw(flags, ztos);
        __ br(Assembler::NE, notBool);
        // ztos
        __ load_signed_byte(r0, field);
        __ push(ztos);
        __ b(Done);

        __ bind(notBool);
        break;
      }

    case Bytecodes::_ldc2_w:
      {
        Label notLong, notDouble;
        __ cmpw(flags, ltos);
        __ br(Assembler::NE, notLong);
        // ltos
        __ ldr(r0, field);
        __ push(ltos);
        __ b(Done);

        __ bind(notLong);
        __ cmpw(flags, dtos);
        __ br(Assembler::NE, notDouble);
        // dtos
        __ load_double(field);
        __ push(dtos);
        __ b(Done);

       __ bind(notDouble);
        break;
      }

    default:
      ShouldNotReachHere();
    }

    __ stop("bad ldc/condy");
}

void TemplateTable::locals_index(Register reg, int offset)
{
  __ ldrb(reg, at_bcp(offset));
  __ neg(reg, reg);
}

void TemplateTable::iload() {
  iload_internal();
}

void TemplateTable::nofast_iload() {
  iload_internal(may_not_rewrite);
}

void TemplateTable::iload_internal(RewriteControl rc) {
  transition(vtos, itos);
  if (RewriteFrequentPairs && rc == may_rewrite) {
    Label rewrite, done;
    Register bc = r4;

    // get next bytecode
    __ load_unsigned_byte(r1, at_bcp(Bytecodes::length_for(Bytecodes::_iload)));

    // if _iload, wait to rewrite to iload2.  We only want to rewrite the
    // last two iloads in a pair.  Comparing against fast_iload means that
    // the next bytecode is neither an iload or a caload, and therefore
    // an iload pair.
    __ cmpw(r1, Bytecodes::_iload);
    __ br(Assembler::EQ, done);

    // if _fast_iload rewrite to _fast_iload2
    __ cmpw(r1, Bytecodes::_fast_iload);
    __ movw(bc, Bytecodes::_fast_iload2);
    __ br(Assembler::EQ, rewrite);

    // if _caload rewrite to _fast_icaload
    __ cmpw(r1, Bytecodes::_caload);
    __ movw(bc, Bytecodes::_fast_icaload);
    __ br(Assembler::EQ, rewrite);

    // else rewrite to _fast_iload
    __ movw(bc, Bytecodes::_fast_iload);

    // rewrite
    // bc: new bytecode
    __ bind(rewrite);
    patch_bytecode(Bytecodes::_iload, bc, r1, false);
    __ bind(done);

  }

  // do iload, get the local value into tos
  locals_index(r1);
  __ ldr(r0, iaddress(r1));

}

void TemplateTable::fast_iload2()
{
  transition(vtos, itos);
  locals_index(r1);
  __ ldr(r0, iaddress(r1));
  __ push(itos);
  locals_index(r1, 3);
  __ ldr(r0, iaddress(r1));
}

void TemplateTable::fast_iload()
{
  transition(vtos, itos);
  locals_index(r1);
  __ ldr(r0, iaddress(r1));
}

void TemplateTable::lload()
{
  transition(vtos, ltos);
  __ ldrb(r1, at_bcp(1));
  __ sub(r1, rlocals, r1, ext::uxtw, LogBytesPerWord);
  __ ldr(r0, Address(r1, Interpreter::local_offset_in_bytes(1)));
}

void TemplateTable::fload()
{
  transition(vtos, ftos);
  locals_index(r1);
  // n.b. we use ldrd here because this is a 64 bit slot
  // this is comparable to the iload case
  __ ldrd(v0, faddress(r1));
}

void TemplateTable::dload()
{
  transition(vtos, dtos);
  __ ldrb(r1, at_bcp(1));
  __ sub(r1, rlocals, r1, ext::uxtw, LogBytesPerWord);
  __ ldrd(v0, Address(r1, Interpreter::local_offset_in_bytes(1)));
}

void TemplateTable::aload()
{
  transition(vtos, atos);
  locals_index(r1);
  __ ldr(r0, iaddress(r1));
}

void TemplateTable::locals_index_wide(Register reg) {
  __ ldrh(reg, at_bcp(2));
  __ rev16w(reg, reg);
  __ neg(reg, reg);
}

void TemplateTable::wide_iload() {
  transition(vtos, itos);
  locals_index_wide(r1);
  __ ldr(r0, iaddress(r1));
}

void TemplateTable::wide_lload()
{
  transition(vtos, ltos);
  __ ldrh(r1, at_bcp(2));
  __ rev16w(r1, r1);
  __ sub(r1, rlocals, r1, ext::uxtw, LogBytesPerWord);
  __ ldr(r0, Address(r1, Interpreter::local_offset_in_bytes(1)));
}

void TemplateTable::wide_fload()
{
  transition(vtos, ftos);
  locals_index_wide(r1);
  // n.b. we use ldrd here because this is a 64 bit slot
  // this is comparable to the iload case
  __ ldrd(v0, faddress(r1));
}

void TemplateTable::wide_dload()
{
  transition(vtos, dtos);
  __ ldrh(r1, at_bcp(2));
  __ rev16w(r1, r1);
  __ sub(r1, rlocals, r1, ext::uxtw, LogBytesPerWord);
  __ ldrd(v0, Address(r1, Interpreter::local_offset_in_bytes(1)));
}

void TemplateTable::wide_aload()
{
  transition(vtos, atos);
  locals_index_wide(r1);
  __ ldr(r0, aaddress(r1));
}

void TemplateTable::index_check(Register array, Register index)
{
  // destroys r1, rscratch1
  // sign extend index for use by indexed load
  // __ movl2ptr(index, index);
  // check index
  Register length = rscratch1;
  __ ldrw(length, Address(array, arrayOopDesc::length_offset_in_bytes()));
  __ cmpw(index, length);
  if (index != r1) {
    // ??? convention: move aberrant index into r1 for exception message
    assert(r1 != array, "different registers");
    __ mov(r1, index);
  }
  Label ok;
  __ br(Assembler::LO, ok);
  // ??? convention: move array into r3 for exception message
   __ mov(r3, array);
   __ mov(rscratch1, Interpreter::_throw_ArrayIndexOutOfBoundsException_entry);
   __ br(rscratch1);
  __ bind(ok);
}

void TemplateTable::iaload()
{
  transition(itos, itos);
  __ mov(r1, r0);
  __ pop_ptr(r0);
  // r0: array
  // r1: index
  index_check(r0, r1); // leaves index in r1, kills rscratch1
  __ add(r1, r1, arrayOopDesc::base_offset_in_bytes(T_INT) >> 2);
  __ access_load_at(T_INT, IN_HEAP | IS_ARRAY, r0, Address(r0, r1, Address::uxtw(2)), noreg, noreg);
}

void TemplateTable::laload()
{
  transition(itos, ltos);
  __ mov(r1, r0);
  __ pop_ptr(r0);
  // r0: array
  // r1: index
  index_check(r0, r1); // leaves index in r1, kills rscratch1
  __ add(r1, r1, arrayOopDesc::base_offset_in_bytes(T_LONG) >> 3);
  __ access_load_at(T_LONG, IN_HEAP | IS_ARRAY, r0, Address(r0, r1, Address::uxtw(3)), noreg, noreg);
}

void TemplateTable::faload()
{
  transition(itos, ftos);
  __ mov(r1, r0);
  __ pop_ptr(r0);
  // r0: array
  // r1: index
  index_check(r0, r1); // leaves index in r1, kills rscratch1
  __ add(r1, r1, arrayOopDesc::base_offset_in_bytes(T_FLOAT) >> 2);
  __ access_load_at(T_FLOAT, IN_HEAP | IS_ARRAY, r0, Address(r0, r1, Address::uxtw(2)), noreg, noreg);
}

void TemplateTable::daload()
{
  transition(itos, dtos);
  __ mov(r1, r0);
  __ pop_ptr(r0);
  // r0: array
  // r1: index
  index_check(r0, r1); // leaves index in r1, kills rscratch1
  __ add(r1, r1, arrayOopDesc::base_offset_in_bytes(T_DOUBLE) >> 3);
  __ access_load_at(T_DOUBLE, IN_HEAP | IS_ARRAY, r0, Address(r0, r1, Address::uxtw(3)), noreg, noreg);
}

void TemplateTable::aaload()
{
  transition(itos, atos);
  __ mov(r1, r0);
  __ pop_ptr(r0);
  // r0: array
  // r1: index
  index_check(r0, r1); // leaves index in r1, kills rscratch1
  __ profile_array(r2, r0, r4);
  if (UseFlatArray) {
    Label is_flat_array, done;

    __ test_flattened_array_oop(r0, r8 /*temp*/, is_flat_array);
    __ add(r1, r1, arrayOopDesc::base_offset_in_bytes(T_OBJECT) >> LogBytesPerHeapOop);
    do_oop_load(_masm, Address(r0, r1, Address::uxtw(LogBytesPerHeapOop)), r0, IS_ARRAY);

    __ b(done);
    __ bind(is_flat_array);
    __ call_VM(r0, CAST_FROM_FN_PTR(address, InterpreterRuntime::value_array_load), r0, r1);
    __ bind(done);
  } else {
    __ add(r1, r1, arrayOopDesc::base_offset_in_bytes(T_OBJECT) >> LogBytesPerHeapOop);
    do_oop_load(_masm, Address(r0, r1, Address::uxtw(LogBytesPerHeapOop)), r0, IS_ARRAY);
  }
  __ profile_element(r2, r0, r4);
}

void TemplateTable::baload()
{
  transition(itos, itos);
  __ mov(r1, r0);
  __ pop_ptr(r0);
  // r0: array
  // r1: index
  index_check(r0, r1); // leaves index in r1, kills rscratch1
  __ add(r1, r1, arrayOopDesc::base_offset_in_bytes(T_BYTE) >> 0);
  __ access_load_at(T_BYTE, IN_HEAP | IS_ARRAY, r0, Address(r0, r1, Address::uxtw(0)), noreg, noreg);
}

void TemplateTable::caload()
{
  transition(itos, itos);
  __ mov(r1, r0);
  __ pop_ptr(r0);
  // r0: array
  // r1: index
  index_check(r0, r1); // leaves index in r1, kills rscratch1
  __ add(r1, r1, arrayOopDesc::base_offset_in_bytes(T_CHAR) >> 1);
  __ access_load_at(T_CHAR, IN_HEAP | IS_ARRAY, r0, Address(r0, r1, Address::uxtw(1)), noreg, noreg);
}

// iload followed by caload frequent pair
void TemplateTable::fast_icaload()
{
  transition(vtos, itos);
  // load index out of locals
  locals_index(r2);
  __ ldr(r1, iaddress(r2));

  __ pop_ptr(r0);

  // r0: array
  // r1: index
  index_check(r0, r1); // leaves index in r1, kills rscratch1
  __ add(r1, r1, arrayOopDesc::base_offset_in_bytes(T_CHAR) >> 1);
  __ access_load_at(T_CHAR, IN_HEAP | IS_ARRAY, r0, Address(r0, r1, Address::uxtw(1)), noreg, noreg);
}

void TemplateTable::saload()
{
  transition(itos, itos);
  __ mov(r1, r0);
  __ pop_ptr(r0);
  // r0: array
  // r1: index
  index_check(r0, r1); // leaves index in r1, kills rscratch1
  __ add(r1, r1, arrayOopDesc::base_offset_in_bytes(T_SHORT) >> 1);
  __ access_load_at(T_SHORT, IN_HEAP | IS_ARRAY, r0, Address(r0, r1, Address::uxtw(1)), noreg, noreg);
}

void TemplateTable::iload(int n)
{
  transition(vtos, itos);
  __ ldr(r0, iaddress(n));
}

void TemplateTable::lload(int n)
{
  transition(vtos, ltos);
  __ ldr(r0, laddress(n));
}

void TemplateTable::fload(int n)
{
  transition(vtos, ftos);
  __ ldrs(v0, faddress(n));
}

void TemplateTable::dload(int n)
{
  transition(vtos, dtos);
  __ ldrd(v0, daddress(n));
}

void TemplateTable::aload(int n)
{
  transition(vtos, atos);
  __ ldr(r0, iaddress(n));
}

void TemplateTable::aload_0() {
  aload_0_internal();
}

void TemplateTable::nofast_aload_0() {
  aload_0_internal(may_not_rewrite);
}

void TemplateTable::aload_0_internal(RewriteControl rc) {
  // According to bytecode histograms, the pairs:
  //
  // _aload_0, _fast_igetfield
  // _aload_0, _fast_agetfield
  // _aload_0, _fast_fgetfield
  //
  // occur frequently. If RewriteFrequentPairs is set, the (slow)
  // _aload_0 bytecode checks if the next bytecode is either
  // _fast_igetfield, _fast_agetfield or _fast_fgetfield and then
  // rewrites the current bytecode into a pair bytecode; otherwise it
  // rewrites the current bytecode into _fast_aload_0 that doesn't do
  // the pair check anymore.
  //
  // Note: If the next bytecode is _getfield, the rewrite must be
  //       delayed, otherwise we may miss an opportunity for a pair.
  //
  // Also rewrite frequent pairs
  //   aload_0, aload_1
  //   aload_0, iload_1
  // These bytecodes with a small amount of code are most profitable
  // to rewrite
  if (RewriteFrequentPairs && rc == may_rewrite) {
    Label rewrite, done;
    const Register bc = r4;

    // get next bytecode
    __ load_unsigned_byte(r1, at_bcp(Bytecodes::length_for(Bytecodes::_aload_0)));

    // if _getfield then wait with rewrite
    __ cmpw(r1, Bytecodes::Bytecodes::_getfield);
    __ br(Assembler::EQ, done);

    // if _igetfield then rewrite to _fast_iaccess_0
    assert(Bytecodes::java_code(Bytecodes::_fast_iaccess_0) == Bytecodes::_aload_0, "fix bytecode definition");
    __ cmpw(r1, Bytecodes::_fast_igetfield);
    __ movw(bc, Bytecodes::_fast_iaccess_0);
    __ br(Assembler::EQ, rewrite);

    // if _agetfield then rewrite to _fast_aaccess_0
    assert(Bytecodes::java_code(Bytecodes::_fast_aaccess_0) == Bytecodes::_aload_0, "fix bytecode definition");
    __ cmpw(r1, Bytecodes::_fast_agetfield);
    __ movw(bc, Bytecodes::_fast_aaccess_0);
    __ br(Assembler::EQ, rewrite);

    // if _fgetfield then rewrite to _fast_faccess_0
    assert(Bytecodes::java_code(Bytecodes::_fast_faccess_0) == Bytecodes::_aload_0, "fix bytecode definition");
    __ cmpw(r1, Bytecodes::_fast_fgetfield);
    __ movw(bc, Bytecodes::_fast_faccess_0);
    __ br(Assembler::EQ, rewrite);

    // else rewrite to _fast_aload0
    assert(Bytecodes::java_code(Bytecodes::_fast_aload_0) == Bytecodes::_aload_0, "fix bytecode definition");
    __ movw(bc, Bytecodes::Bytecodes::_fast_aload_0);

    // rewrite
    // bc: new bytecode
    __ bind(rewrite);
    patch_bytecode(Bytecodes::_aload_0, bc, r1, false);

    __ bind(done);
  }

  // Do actual aload_0 (must do this after patch_bytecode which might call VM and GC might change oop).
  aload(0);
}

void TemplateTable::istore()
{
  transition(itos, vtos);
  locals_index(r1);
  // FIXME: We're being very pernickerty here storing a jint in a
  // local with strw, which costs an extra instruction over what we'd
  // be able to do with a simple str.  We should just store the whole
  // word.
  __ lea(rscratch1, iaddress(r1));
  __ strw(r0, Address(rscratch1));
}

void TemplateTable::lstore()
{
  transition(ltos, vtos);
  locals_index(r1);
  __ str(r0, laddress(r1, rscratch1, _masm));
}

void TemplateTable::fstore() {
  transition(ftos, vtos);
  locals_index(r1);
  __ lea(rscratch1, iaddress(r1));
  __ strs(v0, Address(rscratch1));
}

void TemplateTable::dstore() {
  transition(dtos, vtos);
  locals_index(r1);
  __ strd(v0, daddress(r1, rscratch1, _masm));
}

void TemplateTable::astore()
{
  transition(vtos, vtos);
  __ pop_ptr(r0);
  locals_index(r1);
  __ str(r0, aaddress(r1));
}

void TemplateTable::wide_istore() {
  transition(vtos, vtos);
  __ pop_i();
  locals_index_wide(r1);
  __ lea(rscratch1, iaddress(r1));
  __ strw(r0, Address(rscratch1));
}

void TemplateTable::wide_lstore() {
  transition(vtos, vtos);
  __ pop_l();
  locals_index_wide(r1);
  __ str(r0, laddress(r1, rscratch1, _masm));
}

void TemplateTable::wide_fstore() {
  transition(vtos, vtos);
  __ pop_f();
  locals_index_wide(r1);
  __ lea(rscratch1, faddress(r1));
  __ strs(v0, rscratch1);
}

void TemplateTable::wide_dstore() {
  transition(vtos, vtos);
  __ pop_d();
  locals_index_wide(r1);
  __ strd(v0, daddress(r1, rscratch1, _masm));
}

void TemplateTable::wide_astore() {
  transition(vtos, vtos);
  __ pop_ptr(r0);
  locals_index_wide(r1);
  __ str(r0, aaddress(r1));
}

void TemplateTable::iastore() {
  transition(itos, vtos);
  __ pop_i(r1);
  __ pop_ptr(r3);
  // r0: value
  // r1: index
  // r3: array
  index_check(r3, r1); // prefer index in r1
  __ add(r1, r1, arrayOopDesc::base_offset_in_bytes(T_INT) >> 2);
  __ access_store_at(T_INT, IN_HEAP | IS_ARRAY, Address(r3, r1, Address::uxtw(2)), r0, noreg, noreg, noreg);
}

void TemplateTable::lastore() {
  transition(ltos, vtos);
  __ pop_i(r1);
  __ pop_ptr(r3);
  // r0: value
  // r1: index
  // r3: array
  index_check(r3, r1); // prefer index in r1
  __ add(r1, r1, arrayOopDesc::base_offset_in_bytes(T_LONG) >> 3);
  __ access_store_at(T_LONG, IN_HEAP | IS_ARRAY, Address(r3, r1, Address::uxtw(3)), r0, noreg, noreg, noreg);
}

void TemplateTable::fastore() {
  transition(ftos, vtos);
  __ pop_i(r1);
  __ pop_ptr(r3);
  // v0: value
  // r1:  index
  // r3:  array
  index_check(r3, r1); // prefer index in r1
  __ add(r1, r1, arrayOopDesc::base_offset_in_bytes(T_FLOAT) >> 2);
  __ access_store_at(T_FLOAT, IN_HEAP | IS_ARRAY, Address(r3, r1, Address::uxtw(2)), noreg /* ftos */, noreg, noreg, noreg);
}

void TemplateTable::dastore() {
  transition(dtos, vtos);
  __ pop_i(r1);
  __ pop_ptr(r3);
  // v0: value
  // r1:  index
  // r3:  array
  index_check(r3, r1); // prefer index in r1
  __ add(r1, r1, arrayOopDesc::base_offset_in_bytes(T_DOUBLE) >> 3);
  __ access_store_at(T_DOUBLE, IN_HEAP | IS_ARRAY, Address(r3, r1, Address::uxtw(3)), noreg /* dtos */, noreg, noreg, noreg);
}

void TemplateTable::aastore() {
  Label is_null, is_flat_array, ok_is_subtype, done;
  transition(vtos, vtos);
  // stack: ..., array, index, value
  __ ldr(r0, at_tos());    // value
  __ ldr(r2, at_tos_p1()); // index
  __ ldr(r3, at_tos_p2()); // array

  index_check(r3, r2);     // kills r1

  __ profile_array(r4, r3, r5);
  __ profile_element(r4, r0, r5);

  __ add(r4, r2, arrayOopDesc::base_offset_in_bytes(T_OBJECT) >> LogBytesPerHeapOop);
  Address element_address(r3, r4, Address::uxtw(LogBytesPerHeapOop));
  // Be careful not to clobber r4 below

  // do array store check - check for null value first
  __ cbz(r0, is_null);

  // Move array class to r5
  __ load_klass(r5, r3);

  if (UseFlatArray) {
    __ ldrw(r6, Address(r5, Klass::layout_helper_offset()));
    __ test_flattened_array_layout(r6, is_flat_array);
  }

  // Move subklass into r1
  __ load_klass(r1, r0);

  // Move array element superklass into r0
  __ ldr(r0, Address(r5, ObjArrayKlass::element_klass_offset()));
  // Compress array + index*oopSize + 12 into a single register.  Frees r2.

  // Generate subtype check.  Blows r2, r5
  // Superklass in r0.  Subklass in r1.

  // is "r1 <: r0" ? (value subclass <: array element superclass)
  __ gen_subtype_check(r1, ok_is_subtype, false);

  // Come here on failure
  // object is at TOS
  __ b(Interpreter::_throw_ArrayStoreException_entry);

  // Come here on success
  __ bind(ok_is_subtype);

  // Get the value we will store
  __ ldr(r0, at_tos());
  // Now store using the appropriate barrier
  do_oop_store(_masm, element_address, r0, IS_ARRAY);
  __ b(done);

  // Have a null in r0, r3=array, r2=index.  Store null at ary[idx]
  __ bind(is_null);
  if (EnablePrimitiveClasses) {
    Label is_null_into_value_array_npe, store_null;

    // No way to store null in flat null-free array
    __ test_null_free_array_oop(r3, r8, is_null_into_value_array_npe);
    __ b(store_null);

    __ bind(is_null_into_value_array_npe);
    __ b(ExternalAddress(Interpreter::_throw_NullPointerException_entry));

    __ bind(store_null);
  }

  // Store a null
  do_oop_store(_masm, element_address, noreg, IS_ARRAY);
  __ b(done);

  if (UseFlatArray) {
     Label is_type_ok;
    __ bind(is_flat_array); // Store non-null value to flat

    // Simplistic type check...
    // r0 - value, r2 - index, r3 - array.

    // Profile the not-null value's klass.
    // Load value class
     __ load_klass(r1, r0);

    // Move element klass into r7
     __ ldr(r7, Address(r5, ArrayKlass::element_klass_offset()));

    // flat value array needs exact type match
    // is "r1 == r7" (value subclass == array element superclass)

     __ cmp(r7, r1);
     __ br(Assembler::EQ, is_type_ok);

     __ b(ExternalAddress(Interpreter::_throw_ArrayStoreException_entry));

     __ bind(is_type_ok);
    // r1: value's klass
    // r3: array
    // r5: array klass
    __ test_klass_is_empty_inline_type(r1, r7, done);

    // calc dst for copy
    __ ldrw(r7, at_tos_p1()); // index
    __ data_for_value_array_index(r3, r5, r7, r7);

    // ...and src for copy
    __ ldr(r6, at_tos());  // value
    __ data_for_oop(r6, r6, r1);

    __ mov(r4, r1);  // Shuffle arguments to avoid conflict with c_rarg1
    __ access_value_copy(IN_HEAP, r6, r7, r4);
  }

  // Pop stack arguments
  __ bind(done);
  __ add(esp, esp, 3 * Interpreter::stackElementSize);
}

void TemplateTable::bastore()
{
  transition(itos, vtos);
  __ pop_i(r1);
  __ pop_ptr(r3);
  // r0: value
  // r1: index
  // r3: array
  index_check(r3, r1); // prefer index in r1

  // Need to check whether array is boolean or byte
  // since both types share the bastore bytecode.
  __ load_klass(r2, r3);
  __ ldrw(r2, Address(r2, Klass::layout_helper_offset()));
  int diffbit_index = exact_log2(Klass::layout_helper_boolean_diffbit());
  Label L_skip;
  __ tbz(r2, diffbit_index, L_skip);
  __ andw(r0, r0, 1);  // if it is a T_BOOLEAN array, mask the stored value to 0/1
  __ bind(L_skip);

  __ add(r1, r1, arrayOopDesc::base_offset_in_bytes(T_BYTE) >> 0);
  __ access_store_at(T_BYTE, IN_HEAP | IS_ARRAY, Address(r3, r1, Address::uxtw(0)), r0, noreg, noreg, noreg);
}

void TemplateTable::castore()
{
  transition(itos, vtos);
  __ pop_i(r1);
  __ pop_ptr(r3);
  // r0: value
  // r1: index
  // r3: array
  index_check(r3, r1); // prefer index in r1
  __ add(r1, r1, arrayOopDesc::base_offset_in_bytes(T_CHAR) >> 1);
  __ access_store_at(T_CHAR, IN_HEAP | IS_ARRAY, Address(r3, r1, Address::uxtw(1)), r0, noreg, noreg, noreg);
}

void TemplateTable::sastore()
{
  castore();
}

void TemplateTable::istore(int n)
{
  transition(itos, vtos);
  __ str(r0, iaddress(n));
}

void TemplateTable::lstore(int n)
{
  transition(ltos, vtos);
  __ str(r0, laddress(n));
}

void TemplateTable::fstore(int n)
{
  transition(ftos, vtos);
  __ strs(v0, faddress(n));
}

void TemplateTable::dstore(int n)
{
  transition(dtos, vtos);
  __ strd(v0, daddress(n));
}

void TemplateTable::astore(int n)
{
  transition(vtos, vtos);
  __ pop_ptr(r0);
  __ str(r0, iaddress(n));
}

void TemplateTable::pop()
{
  transition(vtos, vtos);
  __ add(esp, esp, Interpreter::stackElementSize);
}

void TemplateTable::pop2()
{
  transition(vtos, vtos);
  __ add(esp, esp, 2 * Interpreter::stackElementSize);
}

void TemplateTable::dup()
{
  transition(vtos, vtos);
  __ ldr(r0, Address(esp, 0));
  __ push(r0);
  // stack: ..., a, a
}

void TemplateTable::dup_x1()
{
  transition(vtos, vtos);
  // stack: ..., a, b
  __ ldr(r0, at_tos());  // load b
  __ ldr(r2, at_tos_p1());  // load a
  __ str(r0, at_tos_p1());  // store b
  __ str(r2, at_tos());  // store a
  __ push(r0);                  // push b
  // stack: ..., b, a, b
}

void TemplateTable::dup_x2()
{
  transition(vtos, vtos);
  // stack: ..., a, b, c
  __ ldr(r0, at_tos());  // load c
  __ ldr(r2, at_tos_p2());  // load a
  __ str(r0, at_tos_p2());  // store c in a
  __ push(r0);      // push c
  // stack: ..., c, b, c, c
  __ ldr(r0, at_tos_p2());  // load b
  __ str(r2, at_tos_p2());  // store a in b
  // stack: ..., c, a, c, c
  __ str(r0, at_tos_p1());  // store b in c
  // stack: ..., c, a, b, c
}

void TemplateTable::dup2()
{
  transition(vtos, vtos);
  // stack: ..., a, b
  __ ldr(r0, at_tos_p1());  // load a
  __ push(r0);                  // push a
  __ ldr(r0, at_tos_p1());  // load b
  __ push(r0);                  // push b
  // stack: ..., a, b, a, b
}

void TemplateTable::dup2_x1()
{
  transition(vtos, vtos);
  // stack: ..., a, b, c
  __ ldr(r2, at_tos());  // load c
  __ ldr(r0, at_tos_p1());  // load b
  __ push(r0);                  // push b
  __ push(r2);                  // push c
  // stack: ..., a, b, c, b, c
  __ str(r2, at_tos_p3());  // store c in b
  // stack: ..., a, c, c, b, c
  __ ldr(r2, at_tos_p4());  // load a
  __ str(r2, at_tos_p2());  // store a in 2nd c
  // stack: ..., a, c, a, b, c
  __ str(r0, at_tos_p4());  // store b in a
  // stack: ..., b, c, a, b, c
}

void TemplateTable::dup2_x2()
{
  transition(vtos, vtos);
  // stack: ..., a, b, c, d
  __ ldr(r2, at_tos());  // load d
  __ ldr(r0, at_tos_p1());  // load c
  __ push(r0)            ;      // push c
  __ push(r2);                  // push d
  // stack: ..., a, b, c, d, c, d
  __ ldr(r0, at_tos_p4());  // load b
  __ str(r0, at_tos_p2());  // store b in d
  __ str(r2, at_tos_p4());  // store d in b
  // stack: ..., a, d, c, b, c, d
  __ ldr(r2, at_tos_p5());  // load a
  __ ldr(r0, at_tos_p3());  // load c
  __ str(r2, at_tos_p3());  // store a in c
  __ str(r0, at_tos_p5());  // store c in a
  // stack: ..., c, d, a, b, c, d
}

void TemplateTable::swap()
{
  transition(vtos, vtos);
  // stack: ..., a, b
  __ ldr(r2, at_tos_p1());  // load a
  __ ldr(r0, at_tos());  // load b
  __ str(r2, at_tos());  // store a in b
  __ str(r0, at_tos_p1());  // store b in a
  // stack: ..., b, a
}

void TemplateTable::iop2(Operation op)
{
  transition(itos, itos);
  // r0 <== r1 op r0
  __ pop_i(r1);
  switch (op) {
  case add  : __ addw(r0, r1, r0); break;
  case sub  : __ subw(r0, r1, r0); break;
  case mul  : __ mulw(r0, r1, r0); break;
  case _and : __ andw(r0, r1, r0); break;
  case _or  : __ orrw(r0, r1, r0); break;
  case _xor : __ eorw(r0, r1, r0); break;
  case shl  : __ lslvw(r0, r1, r0); break;
  case shr  : __ asrvw(r0, r1, r0); break;
  case ushr : __ lsrvw(r0, r1, r0);break;
  default   : ShouldNotReachHere();
  }
}

void TemplateTable::lop2(Operation op)
{
  transition(ltos, ltos);
  // r0 <== r1 op r0
  __ pop_l(r1);
  switch (op) {
  case add  : __ add(r0, r1, r0); break;
  case sub  : __ sub(r0, r1, r0); break;
  case mul  : __ mul(r0, r1, r0); break;
  case _and : __ andr(r0, r1, r0); break;
  case _or  : __ orr(r0, r1, r0); break;
  case _xor : __ eor(r0, r1, r0); break;
  default   : ShouldNotReachHere();
  }
}

void TemplateTable::idiv()
{
  transition(itos, itos);
  // explicitly check for div0
  Label no_div0;
  __ cbnzw(r0, no_div0);
  __ mov(rscratch1, Interpreter::_throw_ArithmeticException_entry);
  __ br(rscratch1);
  __ bind(no_div0);
  __ pop_i(r1);
  // r0 <== r1 idiv r0
  __ corrected_idivl(r0, r1, r0, /* want_remainder */ false);
}

void TemplateTable::irem()
{
  transition(itos, itos);
  // explicitly check for div0
  Label no_div0;
  __ cbnzw(r0, no_div0);
  __ mov(rscratch1, Interpreter::_throw_ArithmeticException_entry);
  __ br(rscratch1);
  __ bind(no_div0);
  __ pop_i(r1);
  // r0 <== r1 irem r0
  __ corrected_idivl(r0, r1, r0, /* want_remainder */ true);
}

void TemplateTable::lmul()
{
  transition(ltos, ltos);
  __ pop_l(r1);
  __ mul(r0, r0, r1);
}

void TemplateTable::ldiv()
{
  transition(ltos, ltos);
  // explicitly check for div0
  Label no_div0;
  __ cbnz(r0, no_div0);
  __ mov(rscratch1, Interpreter::_throw_ArithmeticException_entry);
  __ br(rscratch1);
  __ bind(no_div0);
  __ pop_l(r1);
  // r0 <== r1 ldiv r0
  __ corrected_idivq(r0, r1, r0, /* want_remainder */ false);
}

void TemplateTable::lrem()
{
  transition(ltos, ltos);
  // explicitly check for div0
  Label no_div0;
  __ cbnz(r0, no_div0);
  __ mov(rscratch1, Interpreter::_throw_ArithmeticException_entry);
  __ br(rscratch1);
  __ bind(no_div0);
  __ pop_l(r1);
  // r0 <== r1 lrem r0
  __ corrected_idivq(r0, r1, r0, /* want_remainder */ true);
}

void TemplateTable::lshl()
{
  transition(itos, ltos);
  // shift count is in r0
  __ pop_l(r1);
  __ lslv(r0, r1, r0);
}

void TemplateTable::lshr()
{
  transition(itos, ltos);
  // shift count is in r0
  __ pop_l(r1);
  __ asrv(r0, r1, r0);
}

void TemplateTable::lushr()
{
  transition(itos, ltos);
  // shift count is in r0
  __ pop_l(r1);
  __ lsrv(r0, r1, r0);
}

void TemplateTable::fop2(Operation op)
{
  transition(ftos, ftos);
  switch (op) {
  case add:
    // n.b. use ldrd because this is a 64 bit slot
    __ pop_f(v1);
    __ fadds(v0, v1, v0);
    break;
  case sub:
    __ pop_f(v1);
    __ fsubs(v0, v1, v0);
    break;
  case mul:
    __ pop_f(v1);
    __ fmuls(v0, v1, v0);
    break;
  case div:
    __ pop_f(v1);
    __ fdivs(v0, v1, v0);
    break;
  case rem:
    __ fmovs(v1, v0);
    __ pop_f(v0);
    __ call_VM_leaf(CAST_FROM_FN_PTR(address, SharedRuntime::frem));
    break;
  default:
    ShouldNotReachHere();
    break;
  }
}

void TemplateTable::dop2(Operation op)
{
  transition(dtos, dtos);
  switch (op) {
  case add:
    // n.b. use ldrd because this is a 64 bit slot
    __ pop_d(v1);
    __ faddd(v0, v1, v0);
    break;
  case sub:
    __ pop_d(v1);
    __ fsubd(v0, v1, v0);
    break;
  case mul:
    __ pop_d(v1);
    __ fmuld(v0, v1, v0);
    break;
  case div:
    __ pop_d(v1);
    __ fdivd(v0, v1, v0);
    break;
  case rem:
    __ fmovd(v1, v0);
    __ pop_d(v0);
    __ call_VM_leaf(CAST_FROM_FN_PTR(address, SharedRuntime::drem));
    break;
  default:
    ShouldNotReachHere();
    break;
  }
}

void TemplateTable::ineg()
{
  transition(itos, itos);
  __ negw(r0, r0);

}

void TemplateTable::lneg()
{
  transition(ltos, ltos);
  __ neg(r0, r0);
}

void TemplateTable::fneg()
{
  transition(ftos, ftos);
  __ fnegs(v0, v0);
}

void TemplateTable::dneg()
{
  transition(dtos, dtos);
  __ fnegd(v0, v0);
}

void TemplateTable::iinc()
{
  transition(vtos, vtos);
  __ load_signed_byte(r1, at_bcp(2)); // get constant
  locals_index(r2);
  __ ldr(r0, iaddress(r2));
  __ addw(r0, r0, r1);
  __ str(r0, iaddress(r2));
}

void TemplateTable::wide_iinc()
{
  transition(vtos, vtos);
  // __ mov(r1, zr);
  __ ldrw(r1, at_bcp(2)); // get constant and index
  __ rev16(r1, r1);
  __ ubfx(r2, r1, 0, 16);
  __ neg(r2, r2);
  __ sbfx(r1, r1, 16, 16);
  __ ldr(r0, iaddress(r2));
  __ addw(r0, r0, r1);
  __ str(r0, iaddress(r2));
}

void TemplateTable::convert()
{
  // Checking
#ifdef ASSERT
  {
    TosState tos_in  = ilgl;
    TosState tos_out = ilgl;
    switch (bytecode()) {
    case Bytecodes::_i2l: // fall through
    case Bytecodes::_i2f: // fall through
    case Bytecodes::_i2d: // fall through
    case Bytecodes::_i2b: // fall through
    case Bytecodes::_i2c: // fall through
    case Bytecodes::_i2s: tos_in = itos; break;
    case Bytecodes::_l2i: // fall through
    case Bytecodes::_l2f: // fall through
    case Bytecodes::_l2d: tos_in = ltos; break;
    case Bytecodes::_f2i: // fall through
    case Bytecodes::_f2l: // fall through
    case Bytecodes::_f2d: tos_in = ftos; break;
    case Bytecodes::_d2i: // fall through
    case Bytecodes::_d2l: // fall through
    case Bytecodes::_d2f: tos_in = dtos; break;
    default             : ShouldNotReachHere();
    }
    switch (bytecode()) {
    case Bytecodes::_l2i: // fall through
    case Bytecodes::_f2i: // fall through
    case Bytecodes::_d2i: // fall through
    case Bytecodes::_i2b: // fall through
    case Bytecodes::_i2c: // fall through
    case Bytecodes::_i2s: tos_out = itos; break;
    case Bytecodes::_i2l: // fall through
    case Bytecodes::_f2l: // fall through
    case Bytecodes::_d2l: tos_out = ltos; break;
    case Bytecodes::_i2f: // fall through
    case Bytecodes::_l2f: // fall through
    case Bytecodes::_d2f: tos_out = ftos; break;
    case Bytecodes::_i2d: // fall through
    case Bytecodes::_l2d: // fall through
    case Bytecodes::_f2d: tos_out = dtos; break;
    default             : ShouldNotReachHere();
    }
    transition(tos_in, tos_out);
  }
#endif // ASSERT
  // static const int64_t is_nan = 0x8000000000000000L;

  // Conversion
  switch (bytecode()) {
  case Bytecodes::_i2l:
    __ sxtw(r0, r0);
    break;
  case Bytecodes::_i2f:
    __ scvtfws(v0, r0);
    break;
  case Bytecodes::_i2d:
    __ scvtfwd(v0, r0);
    break;
  case Bytecodes::_i2b:
    __ sxtbw(r0, r0);
    break;
  case Bytecodes::_i2c:
    __ uxthw(r0, r0);
    break;
  case Bytecodes::_i2s:
    __ sxthw(r0, r0);
    break;
  case Bytecodes::_l2i:
    __ uxtw(r0, r0);
    break;
  case Bytecodes::_l2f:
    __ scvtfs(v0, r0);
    break;
  case Bytecodes::_l2d:
    __ scvtfd(v0, r0);
    break;
  case Bytecodes::_f2i:
  {
    Label L_Okay;
    __ clear_fpsr();
    __ fcvtzsw(r0, v0);
    __ get_fpsr(r1);
    __ cbzw(r1, L_Okay);
    __ call_VM_leaf(CAST_FROM_FN_PTR(address, SharedRuntime::f2i));
    __ bind(L_Okay);
  }
    break;
  case Bytecodes::_f2l:
  {
    Label L_Okay;
    __ clear_fpsr();
    __ fcvtzs(r0, v0);
    __ get_fpsr(r1);
    __ cbzw(r1, L_Okay);
    __ call_VM_leaf(CAST_FROM_FN_PTR(address, SharedRuntime::f2l));
    __ bind(L_Okay);
  }
    break;
  case Bytecodes::_f2d:
    __ fcvts(v0, v0);
    break;
  case Bytecodes::_d2i:
  {
    Label L_Okay;
    __ clear_fpsr();
    __ fcvtzdw(r0, v0);
    __ get_fpsr(r1);
    __ cbzw(r1, L_Okay);
    __ call_VM_leaf(CAST_FROM_FN_PTR(address, SharedRuntime::d2i));
    __ bind(L_Okay);
  }
    break;
  case Bytecodes::_d2l:
  {
    Label L_Okay;
    __ clear_fpsr();
    __ fcvtzd(r0, v0);
    __ get_fpsr(r1);
    __ cbzw(r1, L_Okay);
    __ call_VM_leaf(CAST_FROM_FN_PTR(address, SharedRuntime::d2l));
    __ bind(L_Okay);
  }
    break;
  case Bytecodes::_d2f:
    __ fcvtd(v0, v0);
    break;
  default:
    ShouldNotReachHere();
  }
}

void TemplateTable::lcmp()
{
  transition(ltos, itos);
  Label done;
  __ pop_l(r1);
  __ cmp(r1, r0);
  __ mov(r0, (uint64_t)-1L);
  __ br(Assembler::LT, done);
  // __ mov(r0, 1UL);
  // __ csel(r0, r0, zr, Assembler::NE);
  // and here is a faster way
  __ csinc(r0, zr, zr, Assembler::EQ);
  __ bind(done);
}

void TemplateTable::float_cmp(bool is_float, int unordered_result)
{
  Label done;
  if (is_float) {
    // XXX get rid of pop here, use ... reg, mem32
    __ pop_f(v1);
    __ fcmps(v1, v0);
  } else {
    // XXX get rid of pop here, use ... reg, mem64
    __ pop_d(v1);
    __ fcmpd(v1, v0);
  }
  if (unordered_result < 0) {
    // we want -1 for unordered or less than, 0 for equal and 1 for
    // greater than.
    __ mov(r0, (uint64_t)-1L);
    // for FP LT tests less than or unordered
    __ br(Assembler::LT, done);
    // install 0 for EQ otherwise 1
    __ csinc(r0, zr, zr, Assembler::EQ);
  } else {
    // we want -1 for less than, 0 for equal and 1 for unordered or
    // greater than.
    __ mov(r0, 1L);
    // for FP HI tests greater than or unordered
    __ br(Assembler::HI, done);
    // install 0 for EQ otherwise ~0
    __ csinv(r0, zr, zr, Assembler::EQ);

  }
  __ bind(done);
}

void TemplateTable::branch(bool is_jsr, bool is_wide)
{
  __ profile_taken_branch(r0, r1);
  const ByteSize be_offset = MethodCounters::backedge_counter_offset() +
                             InvocationCounter::counter_offset();
  const ByteSize inv_offset = MethodCounters::invocation_counter_offset() +
                              InvocationCounter::counter_offset();

  // load branch displacement
  if (!is_wide) {
    __ ldrh(r2, at_bcp(1));
    __ rev16(r2, r2);
    // sign extend the 16 bit value in r2
    __ sbfm(r2, r2, 0, 15);
  } else {
    __ ldrw(r2, at_bcp(1));
    __ revw(r2, r2);
    // sign extend the 32 bit value in r2
    __ sbfm(r2, r2, 0, 31);
  }

  // Handle all the JSR stuff here, then exit.
  // It's much shorter and cleaner than intermingling with the non-JSR
  // normal-branch stuff occurring below.

  if (is_jsr) {
    // Pre-load the next target bytecode into rscratch1
    __ load_unsigned_byte(rscratch1, Address(rbcp, r2));
    // compute return address as bci
    __ ldr(rscratch2, Address(rmethod, Method::const_offset()));
    __ add(rscratch2, rscratch2,
           in_bytes(ConstMethod::codes_offset()) - (is_wide ? 5 : 3));
    __ sub(r1, rbcp, rscratch2);
    __ push_i(r1);
    // Adjust the bcp by the 16-bit displacement in r2
    __ add(rbcp, rbcp, r2);
    __ dispatch_only(vtos, /*generate_poll*/true);
    return;
  }

  // Normal (non-jsr) branch handling

  // Adjust the bcp by the displacement in r2
  __ add(rbcp, rbcp, r2);

  assert(UseLoopCounter || !UseOnStackReplacement,
         "on-stack-replacement requires loop counters");
  Label backedge_counter_overflow;
  Label dispatch;
  if (UseLoopCounter) {
    // increment backedge counter for backward branches
    // r0: MDO
    // w1: MDO bumped taken-count
    // r2: target offset
    __ cmp(r2, zr);
    __ br(Assembler::GT, dispatch); // count only if backward branch

    // ECN: FIXME: This code smells
    // check if MethodCounters exists
    Label has_counters;
    __ ldr(rscratch1, Address(rmethod, Method::method_counters_offset()));
    __ cbnz(rscratch1, has_counters);
    __ push(r0);
    __ push(r1);
    __ push(r2);
    __ call_VM(noreg, CAST_FROM_FN_PTR(address,
            InterpreterRuntime::build_method_counters), rmethod);
    __ pop(r2);
    __ pop(r1);
    __ pop(r0);
    __ ldr(rscratch1, Address(rmethod, Method::method_counters_offset()));
    __ cbz(rscratch1, dispatch); // No MethodCounters allocated, OutOfMemory
    __ bind(has_counters);

    Label no_mdo;
    int increment = InvocationCounter::count_increment;
    if (ProfileInterpreter) {
      // Are we profiling?
      __ ldr(r1, Address(rmethod, in_bytes(Method::method_data_offset())));
      __ cbz(r1, no_mdo);
      // Increment the MDO backedge counter
      const Address mdo_backedge_counter(r1, in_bytes(MethodData::backedge_counter_offset()) +
                                         in_bytes(InvocationCounter::counter_offset()));
      const Address mask(r1, in_bytes(MethodData::backedge_mask_offset()));
      __ increment_mask_and_jump(mdo_backedge_counter, increment, mask,
                                 r0, rscratch1, false, Assembler::EQ,
                                 UseOnStackReplacement ? &backedge_counter_overflow : &dispatch);
      __ b(dispatch);
    }
    __ bind(no_mdo);
    // Increment backedge counter in MethodCounters*
    __ ldr(rscratch1, Address(rmethod, Method::method_counters_offset()));
    const Address mask(rscratch1, in_bytes(MethodCounters::backedge_mask_offset()));
    __ increment_mask_and_jump(Address(rscratch1, be_offset), increment, mask,
                               r0, rscratch2, false, Assembler::EQ,
                               UseOnStackReplacement ? &backedge_counter_overflow : &dispatch);
    __ bind(dispatch);
  }

  // Pre-load the next target bytecode into rscratch1
  __ load_unsigned_byte(rscratch1, Address(rbcp, 0));

  // continue with the bytecode @ target
  // rscratch1: target bytecode
  // rbcp: target bcp
  __ dispatch_only(vtos, /*generate_poll*/true);

  if (UseLoopCounter && UseOnStackReplacement) {
    // invocation counter overflow
    __ bind(backedge_counter_overflow);
    __ neg(r2, r2);
    __ add(r2, r2, rbcp);     // branch bcp
    // IcoResult frequency_counter_overflow([JavaThread*], address branch_bcp)
    __ call_VM(noreg,
               CAST_FROM_FN_PTR(address,
                                InterpreterRuntime::frequency_counter_overflow),
               r2);
    __ load_unsigned_byte(r1, Address(rbcp, 0));  // restore target bytecode

    // r0: osr nmethod (osr ok) or null (osr not possible)
    // w1: target bytecode
    // r2: scratch
    __ cbz(r0, dispatch);     // test result -- no osr if null
    // nmethod may have been invalidated (VM may block upon call_VM return)
    __ ldrb(r2, Address(r0, nmethod::state_offset()));
    if (nmethod::in_use != 0)
      __ sub(r2, r2, nmethod::in_use);
    __ cbnz(r2, dispatch);

    // We have the address of an on stack replacement routine in r0
    // We need to prepare to execute the OSR method. First we must
    // migrate the locals and monitors off of the stack.

    __ mov(r19, r0);                             // save the nmethod

    call_VM(noreg, CAST_FROM_FN_PTR(address, SharedRuntime::OSR_migration_begin));

    // r0 is OSR buffer, move it to expected parameter location
    __ mov(j_rarg0, r0);

    // remove activation
    // get sender esp
    __ ldr(esp,
        Address(rfp, frame::interpreter_frame_sender_sp_offset * wordSize));
    // remove frame anchor
    __ leave();
    // Ensure compiled code always sees stack at proper alignment
    __ andr(sp, esp, -16);

    // and begin the OSR nmethod
    __ ldr(rscratch1, Address(r19, nmethod::osr_entry_point_offset()));
    __ br(rscratch1);
  }
}


void TemplateTable::if_0cmp(Condition cc)
{
  transition(itos, vtos);
  // assume branch is more often taken than not (loops use backward branches)
  Label not_taken;
  if (cc == equal)
    __ cbnzw(r0, not_taken);
  else if (cc == not_equal)
    __ cbzw(r0, not_taken);
  else {
    __ andsw(zr, r0, r0);
    __ br(j_not(cc), not_taken);
  }

  branch(false, false);
  __ bind(not_taken);
  __ profile_not_taken_branch(r0);
}

void TemplateTable::if_icmp(Condition cc)
{
  transition(itos, vtos);
  // assume branch is more often taken than not (loops use backward branches)
  Label not_taken;
  __ pop_i(r1);
  __ cmpw(r1, r0, Assembler::LSL);
  __ br(j_not(cc), not_taken);
  branch(false, false);
  __ bind(not_taken);
  __ profile_not_taken_branch(r0);
}

void TemplateTable::if_nullcmp(Condition cc)
{
  transition(atos, vtos);
  // assume branch is more often taken than not (loops use backward branches)
  Label not_taken;
  if (cc == equal)
    __ cbnz(r0, not_taken);
  else
    __ cbz(r0, not_taken);
  branch(false, false);
  __ bind(not_taken);
  __ profile_not_taken_branch(r0);
}

void TemplateTable::if_acmp(Condition cc) {
  transition(atos, vtos);
  // assume branch is more often taken than not (loops use backward branches)
  Label taken, not_taken;
  __ pop_ptr(r1);

  __ profile_acmp(r2, r1, r0, r4);

  Register is_inline_type_mask = rscratch1;
  __ mov(is_inline_type_mask, markWord::inline_type_pattern);

  if (EnableValhalla) {
    __ cmp(r1, r0);
    __ br(Assembler::EQ, (cc == equal) ? taken : not_taken);

    // might be substitutable, test if either r0 or r1 is null
    __ andr(r2, r0, r1);
    __ cbz(r2, (cc == equal) ? not_taken : taken);

    // and both are values ?
    __ ldr(r2, Address(r1, oopDesc::mark_offset_in_bytes()));
    __ andr(r2, r2, is_inline_type_mask);
    __ ldr(r4, Address(r0, oopDesc::mark_offset_in_bytes()));
    __ andr(r4, r4, is_inline_type_mask);
    __ andr(r2, r2, r4);
    __ cmp(r2,  is_inline_type_mask);
    __ br(Assembler::NE, (cc == equal) ? not_taken : taken);

    // same value klass ?
    __ load_metadata(r2, r1);
    __ load_metadata(r4, r0);
    __ cmp(r2, r4);
    __ br(Assembler::NE, (cc == equal) ? not_taken : taken);

    // Know both are the same type, let's test for substitutability...
    if (cc == equal) {
      invoke_is_substitutable(r0, r1, taken, not_taken);
    } else {
      invoke_is_substitutable(r0, r1, not_taken, taken);
    }
    __ stop("Not reachable");
  }

  __ cmpoop(r1, r0);
  __ br(j_not(cc), not_taken);
  __ bind(taken);
  branch(false, false);
  __ bind(not_taken);
  __ profile_not_taken_branch(r0, true);
}

void TemplateTable::invoke_is_substitutable(Register aobj, Register bobj,
                                            Label& is_subst, Label& not_subst) {

  __ call_VM(noreg, CAST_FROM_FN_PTR(address, InterpreterRuntime::is_substitutable), aobj, bobj);
  // Restored... r0 answer, jmp to outcome...
  __ cbz(r0, not_subst);
  __ b(is_subst);
}


void TemplateTable::ret() {
  transition(vtos, vtos);
  locals_index(r1);
  __ ldr(r1, aaddress(r1)); // get return bci, compute return bcp
  __ profile_ret(r1, r2);
  __ ldr(rbcp, Address(rmethod, Method::const_offset()));
  __ lea(rbcp, Address(rbcp, r1));
  __ add(rbcp, rbcp, in_bytes(ConstMethod::codes_offset()));
  __ dispatch_next(vtos, 0, /*generate_poll*/true);
}

void TemplateTable::wide_ret() {
  transition(vtos, vtos);
  locals_index_wide(r1);
  __ ldr(r1, aaddress(r1)); // get return bci, compute return bcp
  __ profile_ret(r1, r2);
  __ ldr(rbcp, Address(rmethod, Method::const_offset()));
  __ lea(rbcp, Address(rbcp, r1));
  __ add(rbcp, rbcp, in_bytes(ConstMethod::codes_offset()));
  __ dispatch_next(vtos, 0, /*generate_poll*/true);
}


void TemplateTable::tableswitch() {
  Label default_case, continue_execution;
  transition(itos, vtos);
  // align rbcp
  __ lea(r1, at_bcp(BytesPerInt));
  __ andr(r1, r1, -BytesPerInt);
  // load lo & hi
  __ ldrw(r2, Address(r1, BytesPerInt));
  __ ldrw(r3, Address(r1, 2 * BytesPerInt));
  __ rev32(r2, r2);
  __ rev32(r3, r3);
  // check against lo & hi
  __ cmpw(r0, r2);
  __ br(Assembler::LT, default_case);
  __ cmpw(r0, r3);
  __ br(Assembler::GT, default_case);
  // lookup dispatch offset
  __ subw(r0, r0, r2);
  __ lea(r3, Address(r1, r0, Address::uxtw(2)));
  __ ldrw(r3, Address(r3, 3 * BytesPerInt));
  __ profile_switch_case(r0, r1, r2);
  // continue execution
  __ bind(continue_execution);
  __ rev32(r3, r3);
  __ load_unsigned_byte(rscratch1, Address(rbcp, r3, Address::sxtw(0)));
  __ add(rbcp, rbcp, r3, ext::sxtw);
  __ dispatch_only(vtos, /*generate_poll*/true);
  // handle default
  __ bind(default_case);
  __ profile_switch_default(r0);
  __ ldrw(r3, Address(r1, 0));
  __ b(continue_execution);
}

void TemplateTable::lookupswitch() {
  transition(itos, itos);
  __ stop("lookupswitch bytecode should have been rewritten");
}

void TemplateTable::fast_linearswitch() {
  transition(itos, vtos);
  Label loop_entry, loop, found, continue_execution;
  // bswap r0 so we can avoid bswapping the table entries
  __ rev32(r0, r0);
  // align rbcp
  __ lea(r19, at_bcp(BytesPerInt)); // btw: should be able to get rid of
                                    // this instruction (change offsets
                                    // below)
  __ andr(r19, r19, -BytesPerInt);
  // set counter
  __ ldrw(r1, Address(r19, BytesPerInt));
  __ rev32(r1, r1);
  __ b(loop_entry);
  // table search
  __ bind(loop);
  __ lea(rscratch1, Address(r19, r1, Address::lsl(3)));
  __ ldrw(rscratch1, Address(rscratch1, 2 * BytesPerInt));
  __ cmpw(r0, rscratch1);
  __ br(Assembler::EQ, found);
  __ bind(loop_entry);
  __ subs(r1, r1, 1);
  __ br(Assembler::PL, loop);
  // default case
  __ profile_switch_default(r0);
  __ ldrw(r3, Address(r19, 0));
  __ b(continue_execution);
  // entry found -> get offset
  __ bind(found);
  __ lea(rscratch1, Address(r19, r1, Address::lsl(3)));
  __ ldrw(r3, Address(rscratch1, 3 * BytesPerInt));
  __ profile_switch_case(r1, r0, r19);
  // continue execution
  __ bind(continue_execution);
  __ rev32(r3, r3);
  __ add(rbcp, rbcp, r3, ext::sxtw);
  __ ldrb(rscratch1, Address(rbcp, 0));
  __ dispatch_only(vtos, /*generate_poll*/true);
}

void TemplateTable::fast_binaryswitch() {
  transition(itos, vtos);
  // Implementation using the following core algorithm:
  //
  // int binary_search(int key, LookupswitchPair* array, int n) {
  //   // Binary search according to "Methodik des Programmierens" by
  //   // Edsger W. Dijkstra and W.H.J. Feijen, Addison Wesley Germany 1985.
  //   int i = 0;
  //   int j = n;
  //   while (i+1 < j) {
  //     // invariant P: 0 <= i < j <= n and (a[i] <= key < a[j] or Q)
  //     // with      Q: for all i: 0 <= i < n: key < a[i]
  //     // where a stands for the array and assuming that the (inexisting)
  //     // element a[n] is infinitely big.
  //     int h = (i + j) >> 1;
  //     // i < h < j
  //     if (key < array[h].fast_match()) {
  //       j = h;
  //     } else {
  //       i = h;
  //     }
  //   }
  //   // R: a[i] <= key < a[i+1] or Q
  //   // (i.e., if key is within array, i is the correct index)
  //   return i;
  // }

  // Register allocation
  const Register key   = r0; // already set (tosca)
  const Register array = r1;
  const Register i     = r2;
  const Register j     = r3;
  const Register h     = rscratch1;
  const Register temp  = rscratch2;

  // Find array start
  __ lea(array, at_bcp(3 * BytesPerInt)); // btw: should be able to
                                          // get rid of this
                                          // instruction (change
                                          // offsets below)
  __ andr(array, array, -BytesPerInt);

  // Initialize i & j
  __ mov(i, 0);                            // i = 0;
  __ ldrw(j, Address(array, -BytesPerInt)); // j = length(array);

  // Convert j into native byteordering
  __ rev32(j, j);

  // And start
  Label entry;
  __ b(entry);

  // binary search loop
  {
    Label loop;
    __ bind(loop);
    // int h = (i + j) >> 1;
    __ addw(h, i, j);                           // h = i + j;
    __ lsrw(h, h, 1);                                   // h = (i + j) >> 1;
    // if (key < array[h].fast_match()) {
    //   j = h;
    // } else {
    //   i = h;
    // }
    // Convert array[h].match to native byte-ordering before compare
    __ ldr(temp, Address(array, h, Address::lsl(3)));
    __ rev32(temp, temp);
    __ cmpw(key, temp);
    // j = h if (key <  array[h].fast_match())
    __ csel(j, h, j, Assembler::LT);
    // i = h if (key >= array[h].fast_match())
    __ csel(i, h, i, Assembler::GE);
    // while (i+1 < j)
    __ bind(entry);
    __ addw(h, i, 1);          // i+1
    __ cmpw(h, j);             // i+1 < j
    __ br(Assembler::LT, loop);
  }

  // end of binary search, result index is i (must check again!)
  Label default_case;
  // Convert array[i].match to native byte-ordering before compare
  __ ldr(temp, Address(array, i, Address::lsl(3)));
  __ rev32(temp, temp);
  __ cmpw(key, temp);
  __ br(Assembler::NE, default_case);

  // entry found -> j = offset
  __ add(j, array, i, ext::uxtx, 3);
  __ ldrw(j, Address(j, BytesPerInt));
  __ profile_switch_case(i, key, array);
  __ rev32(j, j);
  __ load_unsigned_byte(rscratch1, Address(rbcp, j, Address::sxtw(0)));
  __ lea(rbcp, Address(rbcp, j, Address::sxtw(0)));
  __ dispatch_only(vtos, /*generate_poll*/true);

  // default case -> j = default offset
  __ bind(default_case);
  __ profile_switch_default(i);
  __ ldrw(j, Address(array, -2 * BytesPerInt));
  __ rev32(j, j);
  __ load_unsigned_byte(rscratch1, Address(rbcp, j, Address::sxtw(0)));
  __ lea(rbcp, Address(rbcp, j, Address::sxtw(0)));
  __ dispatch_only(vtos, /*generate_poll*/true);
}


void TemplateTable::_return(TosState state)
{
  transition(state, state);
  assert(_desc->calls_vm(),
         "inconsistent calls_vm information"); // call in remove_activation

  if (_desc->bytecode() == Bytecodes::_return_register_finalizer) {
    assert(state == vtos, "only valid state");

    __ ldr(c_rarg1, aaddress(0));
    __ load_klass(r3, c_rarg1);
    __ ldrw(r3, Address(r3, Klass::access_flags_offset()));
    Label skip_register_finalizer;
    __ tbz(r3, exact_log2(JVM_ACC_HAS_FINALIZER), skip_register_finalizer);

    __ call_VM(noreg, CAST_FROM_FN_PTR(address, InterpreterRuntime::register_finalizer), c_rarg1);

    __ bind(skip_register_finalizer);
  }

  // Issue a StoreStore barrier after all stores but before return
  // from any constructor for any class with a final field.  We don't
  // know if this is a finalizer, so we always do so.
  if (_desc->bytecode() == Bytecodes::_return)
    __ membar(MacroAssembler::StoreStore);

  // Narrow result if state is itos but result type is smaller.
  // Need to narrow in the return bytecode rather than in generate_return_entry
  // since compiled code callers expect the result to already be narrowed.
  if (state == itos) {
    __ narrow(r0);
  }

  __ remove_activation(state);
  __ ret(lr);
}

// ----------------------------------------------------------------------------
// Volatile variables demand their effects be made known to all CPU's
// in order.  Store buffers on most chips allow reads & writes to
// reorder; the JMM's ReadAfterWrite.java test fails in -Xint mode
// without some kind of memory barrier (i.e., it's not sufficient that
// the interpreter does not reorder volatile references, the hardware
// also must not reorder them).
//
// According to the new Java Memory Model (JMM):
// (1) All volatiles are serialized wrt to each other.  ALSO reads &
//     writes act as acquire & release, so:
// (2) A read cannot let unrelated NON-volatile memory refs that
//     happen after the read float up to before the read.  It's OK for
//     non-volatile memory refs that happen before the volatile read to
//     float down below it.
// (3) Similar a volatile write cannot let unrelated NON-volatile
//     memory refs that happen BEFORE the write float down to after the
//     write.  It's OK for non-volatile memory refs that happen after the
//     volatile write to float up before it.
//
// We only put in barriers around volatile refs (they are expensive),
// not _between_ memory refs (that would require us to track the
// flavor of the previous memory refs).  Requirements (2) and (3)
// require some barriers before volatile stores and after volatile
// loads.  These nearly cover requirement (1) but miss the
// volatile-store-volatile-load case.  This final case is placed after
// volatile-stores although it could just as well go before
// volatile-loads.

void TemplateTable::resolve_cache_and_index(int byte_no,
                                            Register Rcache,
                                            Register index,
                                            size_t index_size) {
  const Register temp = r19;
  assert_different_registers(Rcache, index, temp);

  Label resolved, clinit_barrier_slow;

  Bytecodes::Code code = bytecode();
  switch (code) {
  case Bytecodes::_nofast_getfield: code = Bytecodes::_getfield; break;
  case Bytecodes::_nofast_putfield: code = Bytecodes::_putfield; break;
  default: break;
  }

  assert(byte_no == f1_byte || byte_no == f2_byte, "byte_no out of range");
  __ get_cache_and_index_and_bytecode_at_bcp(Rcache, index, temp, byte_no, 1, index_size);
  __ subs(zr, temp, (int) code);  // have we resolved this bytecode?
  __ br(Assembler::EQ, resolved);

  // resolve first time through
  // Class initialization barrier slow path lands here as well.
  __ bind(clinit_barrier_slow);
  address entry = CAST_FROM_FN_PTR(address, InterpreterRuntime::resolve_from_cache);
  __ mov(temp, (int) code);
  __ call_VM(noreg, entry, temp);

  // Update registers with resolved info
  __ get_cache_and_index_at_bcp(Rcache, index, 1, index_size);
  // n.b. unlike x86 Rcache is now rcpool plus the indexed offset
  // so all clients ofthis method must be modified accordingly
  __ bind(resolved);

  // Class initialization barrier for static methods
  if (VM_Version::supports_fast_class_init_checks() && bytecode() == Bytecodes::_invokestatic) {
    __ load_resolved_method_at_index(byte_no, temp, Rcache);
    __ load_method_holder(temp, temp);
    __ clinit_barrier(temp, rscratch1, nullptr, &clinit_barrier_slow);
  }
}

// The Rcache and index registers must be set before call
// n.b unlike x86 cache already includes the index offset
void TemplateTable::load_field_cp_cache_entry(Register obj,
                                              Register cache,
                                              Register index,
                                              Register off,
                                              Register flags,
                                              bool is_static = false) {
  assert_different_registers(cache, index, flags, off);

  ByteSize cp_base_offset = ConstantPoolCache::base_offset();
  // Field offset
  __ ldr(off, Address(cache, in_bytes(cp_base_offset +
                                      ConstantPoolCacheEntry::f2_offset())));
  // Flags
  __ ldrw(flags, Address(cache, in_bytes(cp_base_offset +
                                         ConstantPoolCacheEntry::flags_offset())));

  // klass overwrite register
  if (is_static) {
    __ ldr(obj, Address(cache, in_bytes(cp_base_offset +
                                        ConstantPoolCacheEntry::f1_offset())));
    const int mirror_offset = in_bytes(Klass::java_mirror_offset());
    __ ldr(obj, Address(obj, mirror_offset));
    __ resolve_oop_handle(obj, r5, rscratch2);
  }
}

// The rmethod register is input and overwritten to be the adapter method for the
// indy call. Link Register (lr) is set to the return address for the adapter and
// an appendix may be pushed to the stack. Registers r0-r3 are clobbered
void TemplateTable::load_invokedynamic_entry(Register method) {
  // setup registers
  const Register appendix = r0;
  const Register cache = r2;
  const Register index = r3;
  assert_different_registers(method, appendix, cache, index, rcpool);

  __ save_bcp();

  Label resolved;

  __ load_resolved_indy_entry(cache, index);
  // Load-acquire the adapter method to match store-release in ResolvedIndyEntry::fill_in()
  __ lea(method, Address(cache, in_bytes(ResolvedIndyEntry::method_offset())));
  __ ldar(method, method);

  // Compare the method to zero
  __ cbnz(method, resolved);

  Bytecodes::Code code = bytecode();

  // Call to the interpreter runtime to resolve invokedynamic
  address entry = CAST_FROM_FN_PTR(address, InterpreterRuntime::resolve_from_cache);
  __ mov(method, code); // this is essentially Bytecodes::_invokedynamic
  __ call_VM(noreg, entry, method);
  // Update registers with resolved info
  __ load_resolved_indy_entry(cache, index);
  // Load-acquire the adapter method to match store-release in ResolvedIndyEntry::fill_in()
  __ lea(method, Address(cache, in_bytes(ResolvedIndyEntry::method_offset())));
  __ ldar(method, method);

#ifdef ASSERT
  __ cbnz(method, resolved);
  __ stop("Should be resolved by now");
#endif // ASSERT
  __ bind(resolved);

  Label L_no_push;
  // Check if there is an appendix
  __ load_unsigned_byte(index, Address(cache, in_bytes(ResolvedIndyEntry::flags_offset())));
  __ tbz(index, ResolvedIndyEntry::has_appendix_shift, L_no_push);

  // Get appendix
  __ load_unsigned_short(index, Address(cache, in_bytes(ResolvedIndyEntry::resolved_references_index_offset())));
  // Push the appendix as a trailing parameter
  // since the parameter_size includes it.
  __ push(method);
  __ mov(method, index);
  __ load_resolved_reference_at_index(appendix, method);
  __ verify_oop(appendix);
  __ pop(method);
  __ push(appendix);  // push appendix (MethodType, CallSite, etc.)
  __ bind(L_no_push);

  // compute return type
  __ load_unsigned_byte(index, Address(cache, in_bytes(ResolvedIndyEntry::result_type_offset())));
  // load return address
  // Return address is loaded into link register(lr) and not pushed to the stack
  // like x86
  {
    const address table_addr = (address) Interpreter::invoke_return_entry_table_for(code);
    __ mov(rscratch1, table_addr);
    __ ldr(lr, Address(rscratch1, index, Address::lsl(3)));
  }
}

void TemplateTable::load_invoke_cp_cache_entry(int byte_no,
                                               Register method,
                                               Register itable_index,
                                               Register flags,
                                               bool is_invokevirtual,
                                               bool is_invokevfinal, /*unused*/
                                               bool is_invokedynamic /*unused*/) {
  // setup registers
  const Register cache = rscratch2;
  const Register index = r4;
  assert_different_registers(method, flags);
  assert_different_registers(method, cache, index);
  assert_different_registers(itable_index, flags);
  assert_different_registers(itable_index, cache, index);
  // determine constant pool cache field offsets
  assert(is_invokevirtual == (byte_no == f2_byte), "is_invokevirtual flag redundant");
  const int method_offset = in_bytes(
    ConstantPoolCache::base_offset() +
      (is_invokevirtual
       ? ConstantPoolCacheEntry::f2_offset()
       : ConstantPoolCacheEntry::f1_offset()));
  const int flags_offset = in_bytes(ConstantPoolCache::base_offset() +
                                    ConstantPoolCacheEntry::flags_offset());
  // access constant pool cache fields
  const int index_offset = in_bytes(ConstantPoolCache::base_offset() +
                                    ConstantPoolCacheEntry::f2_offset());

  size_t index_size = sizeof(u2);
  resolve_cache_and_index(byte_no, cache, index, index_size);
  __ ldr(method, Address(cache, method_offset));

  if (itable_index != noreg) {
    __ ldr(itable_index, Address(cache, index_offset));
  }
  __ ldrw(flags, Address(cache, flags_offset));
}


// The registers cache and index expected to be set before call.
// Correct values of the cache and index registers are preserved.
void TemplateTable::jvmti_post_field_access(Register cache, Register index,
                                            bool is_static, bool has_tos) {
  // do the JVMTI work here to avoid disturbing the register state below
  // We use c_rarg registers here because we want to use the register used in
  // the call to the VM
  if (JvmtiExport::can_post_field_access()) {
    // Check to see if a field access watch has been set before we
    // take the time to call into the VM.
    Label L1;
    assert_different_registers(cache, index, r0);
    __ lea(rscratch1, ExternalAddress((address) JvmtiExport::get_field_access_count_addr()));
    __ ldrw(r0, Address(rscratch1));
    __ cbzw(r0, L1);

    __ get_cache_and_index_at_bcp(c_rarg2, c_rarg3, 1);
    __ lea(c_rarg2, Address(c_rarg2, in_bytes(ConstantPoolCache::base_offset())));

    if (is_static) {
      __ mov(c_rarg1, zr); // null object reference
    } else {
      __ ldr(c_rarg1, at_tos()); // get object pointer without popping it
      __ verify_oop(c_rarg1);
    }
    // c_rarg1: object pointer or null
    // c_rarg2: cache entry pointer
    // c_rarg3: jvalue object on the stack
    __ call_VM(noreg, CAST_FROM_FN_PTR(address,
                                       InterpreterRuntime::post_field_access),
               c_rarg1, c_rarg2, c_rarg3);
    __ get_cache_and_index_at_bcp(cache, index, 1);
    __ bind(L1);
  }
}

void TemplateTable::pop_and_check_object(Register r)
{
  __ pop_ptr(r);
  __ null_check(r);  // for field access must check obj.
  __ verify_oop(r);
}

void TemplateTable::getfield_or_static(int byte_no, bool is_static, RewriteControl rc)
{
  const Register cache = r2;
  const Register index = r3;
  const Register obj   = r4;
  const Register klass = r5;
  const Register inline_klass = r7;
  const Register off   = r19;
  const Register flags = r0;
  const Register raw_flags = r6;
  const Register bc    = r4; // uses same reg as obj, so don't mix them

  resolve_cache_and_index(byte_no, cache, index, sizeof(u2));
  jvmti_post_field_access(cache, index, is_static, false);
  load_field_cp_cache_entry(obj, cache, index, off, raw_flags, is_static);

  if (!is_static) {
    // obj is on the stack
    pop_and_check_object(obj);
  }

  // 8179954: We need to make sure that the code generated for
  // volatile accesses forms a sequentially-consistent set of
  // operations when combined with STLR and LDAR.  Without a leading
  // membar it's possible for a simple Dekker test to fail if loads
  // use LDR;DMB but stores use STLR.  This can happen if C2 compiles
  // the stores in one method and we interpret the loads in another.
  if (!CompilerConfig::is_c1_or_interpreter_only_no_jvmci()){
    Label notVolatile;
    __ tbz(raw_flags, ConstantPoolCacheEntry::is_volatile_shift, notVolatile);
    __ membar(MacroAssembler::AnyAny);
    __ bind(notVolatile);
  }

  const Address field(obj, off);

  Label Done, notByte, notBool, notInt, notShort, notChar,
              notLong, notFloat, notObj, notDouble;

  if (!is_static) {
    __ ldr(klass, Address(cache, in_bytes(ConstantPoolCache::base_offset() +
                                          ConstantPoolCacheEntry::f1_offset())));
  }

  // x86 uses a shift and mask or wings it with a shift plus assert
  // the mask is not needed. aarch64 just uses bitfield extract
  __ ubfxw(flags, raw_flags, ConstantPoolCacheEntry::tos_state_shift, ConstantPoolCacheEntry::tos_state_bits);

  assert(btos == 0, "change code, btos != 0");
  __ cbnz(flags, notByte);

  // Don't rewrite getstatic, only getfield
  if (is_static) rc = may_not_rewrite;

  // btos
  __ access_load_at(T_BYTE, IN_HEAP, r0, field, noreg, noreg);
  __ push(btos);
  // Rewrite bytecode to be faster
  if (rc == may_rewrite) {
    patch_bytecode(Bytecodes::_fast_bgetfield, bc, r1);
  }
  __ b(Done);

  __ bind(notByte);
  __ cmp(flags, (u1)ztos);
  __ br(Assembler::NE, notBool);

  // ztos (same code as btos)
  __ access_load_at(T_BOOLEAN, IN_HEAP, r0, field, noreg, noreg);
  __ push(ztos);
  // Rewrite bytecode to be faster
  if (rc == may_rewrite) {
    // use btos rewriting, no truncating to t/f bit is needed for getfield.
    patch_bytecode(Bytecodes::_fast_bgetfield, bc, r1);
  }
  __ b(Done);

  __ bind(notBool);
  __ cmp(flags, (u1)atos);
  __ br(Assembler::NE, notObj);
  // atos
  if (!EnablePrimitiveClasses) {
    do_oop_load(_masm, field, r0, IN_HEAP);
    __ push(atos);
    if (rc == may_rewrite) {
      patch_bytecode(Bytecodes::_fast_agetfield, bc, r1);
    }
    __ b(Done);
  } else { // Valhalla
    if (is_static) {
      __ load_heap_oop(r0, field, rscratch1, rscratch2);
      Label is_null_free_inline_type, uninitialized;
      // Issue below if the static field has not been initialized yet
      __ test_field_is_null_free_inline_type(raw_flags, noreg /*temp*/, is_null_free_inline_type);
        // field is not a null free inline type
        __ push(atos);
        __ b(Done);
      // field is a null free inline type, must not return null even if uninitialized
      __ bind(is_null_free_inline_type);
        __ cbz(r0, uninitialized);
          __ push(atos);
          __ b(Done);
        __ bind(uninitialized);
          __ andw(raw_flags, raw_flags, ConstantPoolCacheEntry::field_index_mask);
          Label slow_case, finish;
          __ ldrb(rscratch1, Address(cache, InstanceKlass::init_state_offset()));
          __ cmp(rscratch1, (u1)InstanceKlass::fully_initialized);
          __ br(Assembler::NE, slow_case);
          __ get_default_value_oop(klass, off /* temp */, r0);
        __ b(finish);
        __ bind(slow_case);
          __ call_VM(r0, CAST_FROM_FN_PTR(address, InterpreterRuntime::uninitialized_static_inline_type_field), obj, raw_flags);
          __ bind(finish);
          __ verify_oop(r0);
          __ push(atos);
          __ b(Done);
    } else {
      Label is_inlined, nonnull, is_inline_type, rewrite_inline;
      __ test_field_is_null_free_inline_type(raw_flags, noreg /*temp*/, is_inline_type);
        // Non-inline field case
        __ load_heap_oop(r0, field, rscratch1, rscratch2);
        __ push(atos);
        if (rc == may_rewrite) {
          patch_bytecode(Bytecodes::_fast_agetfield, bc, r1);
        }
        __ b(Done);
      __ bind(is_inline_type);
        __ test_field_is_inlined(raw_flags, noreg /* temp */, is_inlined);
         // field is not inlined
          __ load_heap_oop(r0, field, rscratch1, rscratch2);
          __ cbnz(r0, nonnull);
            __ andw(raw_flags, raw_flags, ConstantPoolCacheEntry::field_index_mask);
            __ get_inline_type_field_klass(klass, raw_flags, inline_klass);
            __ get_default_value_oop(inline_klass, klass /* temp */, r0);
          __ bind(nonnull);
          __ verify_oop(r0);
          __ push(atos);
          __ b(rewrite_inline);
        __ bind(is_inlined);
        // field is inlined
          __ andw(raw_flags, raw_flags, ConstantPoolCacheEntry::field_index_mask);
          __ mov(r0, obj);
          __ read_inlined_field(klass, raw_flags, off, inline_klass /* temp */, r0);
          __ verify_oop(r0);
          __ push(atos);
      __ bind(rewrite_inline);
      if (rc == may_rewrite) {
        patch_bytecode(Bytecodes::_fast_qgetfield, bc, r1);
      }
      __ b(Done);
    }
  }

  __ bind(notObj);
  __ cmp(flags, (u1)itos);
  __ br(Assembler::NE, notInt);
  // itos
  __ access_load_at(T_INT, IN_HEAP, r0, field, noreg, noreg);
  __ push(itos);
  // Rewrite bytecode to be faster
  if (rc == may_rewrite) {
    patch_bytecode(Bytecodes::_fast_igetfield, bc, r1);
  }
  __ b(Done);

  __ bind(notInt);
  __ cmp(flags, (u1)ctos);
  __ br(Assembler::NE, notChar);
  // ctos
  __ access_load_at(T_CHAR, IN_HEAP, r0, field, noreg, noreg);
  __ push(ctos);
  // Rewrite bytecode to be faster
  if (rc == may_rewrite) {
    patch_bytecode(Bytecodes::_fast_cgetfield, bc, r1);
  }
  __ b(Done);

  __ bind(notChar);
  __ cmp(flags, (u1)stos);
  __ br(Assembler::NE, notShort);
  // stos
  __ access_load_at(T_SHORT, IN_HEAP, r0, field, noreg, noreg);
  __ push(stos);
  // Rewrite bytecode to be faster
  if (rc == may_rewrite) {
    patch_bytecode(Bytecodes::_fast_sgetfield, bc, r1);
  }
  __ b(Done);

  __ bind(notShort);
  __ cmp(flags, (u1)ltos);
  __ br(Assembler::NE, notLong);
  // ltos
  __ access_load_at(T_LONG, IN_HEAP, r0, field, noreg, noreg);
  __ push(ltos);
  // Rewrite bytecode to be faster
  if (rc == may_rewrite) {
    patch_bytecode(Bytecodes::_fast_lgetfield, bc, r1);
  }
  __ b(Done);

  __ bind(notLong);
  __ cmp(flags, (u1)ftos);
  __ br(Assembler::NE, notFloat);
  // ftos
  __ access_load_at(T_FLOAT, IN_HEAP, noreg /* ftos */, field, noreg, noreg);
  __ push(ftos);
  // Rewrite bytecode to be faster
  if (rc == may_rewrite) {
    patch_bytecode(Bytecodes::_fast_fgetfield, bc, r1);
  }
  __ b(Done);

  __ bind(notFloat);
#ifdef ASSERT
  __ cmp(flags, (u1)dtos);
  __ br(Assembler::NE, notDouble);
#endif
  // dtos
  __ access_load_at(T_DOUBLE, IN_HEAP, noreg /* ftos */, field, noreg, noreg);
  __ push(dtos);
  // Rewrite bytecode to be faster
  if (rc == may_rewrite) {
    patch_bytecode(Bytecodes::_fast_dgetfield, bc, r1);
  }
#ifdef ASSERT
  __ b(Done);

  __ bind(notDouble);
  __ stop("Bad state");
#endif

  __ bind(Done);

  Label notVolatile;
  __ tbz(raw_flags, ConstantPoolCacheEntry::is_volatile_shift, notVolatile);
  __ membar(MacroAssembler::LoadLoad | MacroAssembler::LoadStore);
  __ bind(notVolatile);
}


void TemplateTable::getfield(int byte_no)
{
  getfield_or_static(byte_no, false);
}

void TemplateTable::nofast_getfield(int byte_no) {
  getfield_or_static(byte_no, false, may_not_rewrite);
}

void TemplateTable::getstatic(int byte_no)
{
  getfield_or_static(byte_no, true);
}

// The registers cache and index expected to be set before call.
// The function may destroy various registers, just not the cache and index registers.
void TemplateTable::jvmti_post_field_mod(Register cache, Register index, bool is_static) {
  transition(vtos, vtos);

  ByteSize cp_base_offset = ConstantPoolCache::base_offset();

  if (JvmtiExport::can_post_field_modification()) {
    // Check to see if a field modification watch has been set before
    // we take the time to call into the VM.
    Label L1;
    assert_different_registers(cache, index, r0);
    __ lea(rscratch1, ExternalAddress((address)JvmtiExport::get_field_modification_count_addr()));
    __ ldrw(r0, Address(rscratch1));
    __ cbz(r0, L1);

    __ get_cache_and_index_at_bcp(c_rarg2, rscratch1, 1);

    if (is_static) {
      // Life is simple.  Null out the object pointer.
      __ mov(c_rarg1, zr);
    } else {
      // Life is harder. The stack holds the value on top, followed by
      // the object.  We don't know the size of the value, though; it
      // could be one or two words depending on its type. As a result,
      // we must find the type to determine where the object is.
      __ ldrw(c_rarg3, Address(c_rarg2,
                               in_bytes(cp_base_offset +
                                        ConstantPoolCacheEntry::flags_offset())));
      __ lsr(c_rarg3, c_rarg3,
             ConstantPoolCacheEntry::tos_state_shift);
      ConstantPoolCacheEntry::verify_tos_state_shift();
      Label nope2, done, ok;
      __ ldr(c_rarg1, at_tos_p1());  // initially assume a one word jvalue
      __ cmpw(c_rarg3, ltos);
      __ br(Assembler::EQ, ok);
      __ cmpw(c_rarg3, dtos);
      __ br(Assembler::NE, nope2);
      __ bind(ok);
      __ ldr(c_rarg1, at_tos_p2()); // ltos (two word jvalue)
      __ bind(nope2);
    }
    // cache entry pointer
    __ add(c_rarg2, c_rarg2, in_bytes(cp_base_offset));
    // object (tos)
    __ mov(c_rarg3, esp);
    // c_rarg1: object pointer set up above (null if static)
    // c_rarg2: cache entry pointer
    // c_rarg3: jvalue object on the stack
    __ call_VM(noreg,
               CAST_FROM_FN_PTR(address,
                                InterpreterRuntime::post_field_modification),
               c_rarg1, c_rarg2, c_rarg3);
    __ get_cache_and_index_at_bcp(cache, index, 1);
    __ bind(L1);
  }
}

void TemplateTable::putfield_or_static(int byte_no, bool is_static, RewriteControl rc) {
  transition(vtos, vtos);

  const Register cache = r2;
  const Register index = r3;
  const Register obj   = r2;
  const Register off   = r19;
  const Register flags = r0;
  const Register flags2 = r6;
  const Register bc    = r4;
  const Register inline_klass = r5;

  resolve_cache_and_index(byte_no, cache, index, sizeof(u2));
  jvmti_post_field_mod(cache, index, is_static);
  load_field_cp_cache_entry(obj, cache, index, off, flags, is_static);

  Label Done;
  __ mov(r5, flags);

  {
    Label notVolatile;
    __ tbz(r5, ConstantPoolCacheEntry::is_volatile_shift, notVolatile);
    __ membar(MacroAssembler::StoreStore | MacroAssembler::LoadStore);
    __ bind(notVolatile);
  }

  // field address
  const Address field(obj, off);

  Label notByte, notBool, notInt, notShort, notChar,
        notLong, notFloat, notObj, notDouble;

  __ mov(flags2, flags);

  // x86 uses a shift and mask or wings it with a shift plus assert
  // the mask is not needed. aarch64 just uses bitfield extract
  __ ubfxw(flags, flags, ConstantPoolCacheEntry::tos_state_shift,  ConstantPoolCacheEntry::tos_state_bits);

  assert(btos == 0, "change code, btos != 0");
  __ cbnz(flags, notByte);

  // Don't rewrite putstatic, only putfield
  if (is_static) rc = may_not_rewrite;

  // btos
  {
    __ pop(btos);
    if (!is_static) pop_and_check_object(obj);
    __ access_store_at(T_BYTE, IN_HEAP, field, r0, noreg, noreg, noreg);
    if (rc == may_rewrite) {
      patch_bytecode(Bytecodes::_fast_bputfield, bc, r1, true, byte_no);
    }
    __ b(Done);
  }

  __ bind(notByte);
  __ cmp(flags, (u1)ztos);
  __ br(Assembler::NE, notBool);

  // ztos
  {
    __ pop(ztos);
    if (!is_static) pop_and_check_object(obj);
    __ access_store_at(T_BOOLEAN, IN_HEAP, field, r0, noreg, noreg, noreg);
    if (rc == may_rewrite) {
      patch_bytecode(Bytecodes::_fast_zputfield, bc, r1, true, byte_no);
    }
    __ b(Done);
  }

  __ bind(notBool);
  __ cmp(flags, (u1)atos);
  __ br(Assembler::NE, notObj);

  // atos
  {
     if (!EnablePrimitiveClasses) {
      __ pop(atos);
      if (!is_static) pop_and_check_object(obj);
      // Store into the field
      do_oop_store(_masm, field, r0, IN_HEAP);
      if (rc == may_rewrite) {
        patch_bytecode(Bytecodes::_fast_aputfield, bc, r1, true, byte_no);
      }
      __ b(Done);
     } else { // Valhalla
      __ pop(atos);
      if (is_static) {
        Label is_inline_type;
         __ test_field_is_not_null_free_inline_type(flags2, noreg /* temp */, is_inline_type);
         __ null_check(r0);
         __ bind(is_inline_type);
         do_oop_store(_masm, field, r0, IN_HEAP);
         __ b(Done);
      } else {
        Label is_inline_type, is_inlined, rewrite_not_inline, rewrite_inline;
        __ test_field_is_null_free_inline_type(flags2, noreg /*temp*/, is_inline_type);
        // Not an inline type
        pop_and_check_object(obj);
        // Store into the field
        do_oop_store(_masm, field, r0, IN_HEAP);
        __ bind(rewrite_not_inline);
        if (rc == may_rewrite) {
          patch_bytecode(Bytecodes::_fast_aputfield, bc, r19, true, byte_no);
        }
        __ b(Done);
        // Implementation of the inline type semantic
        __ bind(is_inline_type);
        __ null_check(r0);
        __ test_field_is_inlined(flags2, noreg /*temp*/, is_inlined);
        // field is not inlined
        pop_and_check_object(obj);
        // Store into the field
        do_oop_store(_masm, field, r0, IN_HEAP);
        __ b(rewrite_inline);
        __ bind(is_inlined);
        // field is inlined
        pop_and_check_object(obj);
        assert_different_registers(r0, inline_klass, obj, off);
        __ load_klass(inline_klass, r0);
        __ data_for_oop(r0, r0, inline_klass);
        __ add(obj, obj, off);
        __ access_value_copy(IN_HEAP, r0, obj, inline_klass);
        __ bind(rewrite_inline);
        if (rc == may_rewrite) {
          patch_bytecode(Bytecodes::_fast_qputfield, bc, r19, true, byte_no);
        }
        __ b(Done);
      }
     }  // Valhalla
  }

  __ bind(notObj);
  __ cmp(flags, (u1)itos);
  __ br(Assembler::NE, notInt);

  // itos
  {
    __ pop(itos);
    if (!is_static) pop_and_check_object(obj);
    __ access_store_at(T_INT, IN_HEAP, field, r0, noreg, noreg, noreg);
    if (rc == may_rewrite) {
      patch_bytecode(Bytecodes::_fast_iputfield, bc, r1, true, byte_no);
    }
    __ b(Done);
  }

  __ bind(notInt);
  __ cmp(flags, (u1)ctos);
  __ br(Assembler::NE, notChar);

  // ctos
  {
    __ pop(ctos);
    if (!is_static) pop_and_check_object(obj);
    __ access_store_at(T_CHAR, IN_HEAP, field, r0, noreg, noreg, noreg);
    if (rc == may_rewrite) {
      patch_bytecode(Bytecodes::_fast_cputfield, bc, r1, true, byte_no);
    }
    __ b(Done);
  }

  __ bind(notChar);
  __ cmp(flags, (u1)stos);
  __ br(Assembler::NE, notShort);

  // stos
  {
    __ pop(stos);
    if (!is_static) pop_and_check_object(obj);
    __ access_store_at(T_SHORT, IN_HEAP, field, r0, noreg, noreg, noreg);
    if (rc == may_rewrite) {
      patch_bytecode(Bytecodes::_fast_sputfield, bc, r1, true, byte_no);
    }
    __ b(Done);
  }

  __ bind(notShort);
  __ cmp(flags, (u1)ltos);
  __ br(Assembler::NE, notLong);

  // ltos
  {
    __ pop(ltos);
    if (!is_static) pop_and_check_object(obj);
    __ access_store_at(T_LONG, IN_HEAP, field, r0, noreg, noreg, noreg);
    if (rc == may_rewrite) {
      patch_bytecode(Bytecodes::_fast_lputfield, bc, r1, true, byte_no);
    }
    __ b(Done);
  }

  __ bind(notLong);
  __ cmp(flags, (u1)ftos);
  __ br(Assembler::NE, notFloat);

  // ftos
  {
    __ pop(ftos);
    if (!is_static) pop_and_check_object(obj);
    __ access_store_at(T_FLOAT, IN_HEAP, field, noreg /* ftos */, noreg, noreg, noreg);
    if (rc == may_rewrite) {
      patch_bytecode(Bytecodes::_fast_fputfield, bc, r1, true, byte_no);
    }
    __ b(Done);
  }

  __ bind(notFloat);
#ifdef ASSERT
  __ cmp(flags, (u1)dtos);
  __ br(Assembler::NE, notDouble);
#endif

  // dtos
  {
    __ pop(dtos);
    if (!is_static) pop_and_check_object(obj);
    __ access_store_at(T_DOUBLE, IN_HEAP, field, noreg /* dtos */, noreg, noreg, noreg);
    if (rc == may_rewrite) {
      patch_bytecode(Bytecodes::_fast_dputfield, bc, r1, true, byte_no);
    }
  }

#ifdef ASSERT
  __ b(Done);

  __ bind(notDouble);
  __ stop("Bad state");
#endif

  __ bind(Done);

  {
    Label notVolatile;
    __ tbz(r5, ConstantPoolCacheEntry::is_volatile_shift, notVolatile);
    __ membar(MacroAssembler::StoreLoad | MacroAssembler::StoreStore);
    __ bind(notVolatile);
  }
}

void TemplateTable::putfield(int byte_no)
{
  putfield_or_static(byte_no, false);
}

void TemplateTable::nofast_putfield(int byte_no) {
  putfield_or_static(byte_no, false, may_not_rewrite);
}

void TemplateTable::putstatic(int byte_no) {
  putfield_or_static(byte_no, true);
}

void TemplateTable::jvmti_post_fast_field_mod()
{
  if (JvmtiExport::can_post_field_modification()) {
    // Check to see if a field modification watch has been set before
    // we take the time to call into the VM.
    Label L2;
    __ lea(rscratch1, ExternalAddress((address)JvmtiExport::get_field_modification_count_addr()));
    __ ldrw(c_rarg3, Address(rscratch1));
    __ cbzw(c_rarg3, L2);
    __ pop_ptr(r19);                  // copy the object pointer from tos
    __ verify_oop(r19);
    __ push_ptr(r19);                 // put the object pointer back on tos
    // Save tos values before call_VM() clobbers them. Since we have
    // to do it for every data type, we use the saved values as the
    // jvalue object.
    switch (bytecode()) {          // load values into the jvalue object
    case Bytecodes::_fast_qputfield: //fall through
    case Bytecodes::_fast_aputfield: __ push_ptr(r0); break;
    case Bytecodes::_fast_bputfield: // fall through
    case Bytecodes::_fast_zputfield: // fall through
    case Bytecodes::_fast_sputfield: // fall through
    case Bytecodes::_fast_cputfield: // fall through
    case Bytecodes::_fast_iputfield: __ push_i(r0); break;
    case Bytecodes::_fast_dputfield: __ push_d(); break;
    case Bytecodes::_fast_fputfield: __ push_f(); break;
    case Bytecodes::_fast_lputfield: __ push_l(r0); break;

    default:
      ShouldNotReachHere();
    }
    __ mov(c_rarg3, esp);             // points to jvalue on the stack
    // access constant pool cache entry
    __ get_cache_entry_pointer_at_bcp(c_rarg2, r0, 1);
    __ verify_oop(r19);
    // r19: object pointer copied above
    // c_rarg2: cache entry pointer
    // c_rarg3: jvalue object on the stack
    __ call_VM(noreg,
               CAST_FROM_FN_PTR(address,
                                InterpreterRuntime::post_field_modification),
               r19, c_rarg2, c_rarg3);

    switch (bytecode()) {             // restore tos values
    case Bytecodes::_fast_qputfield: //fall through
    case Bytecodes::_fast_aputfield: __ pop_ptr(r0); break;
    case Bytecodes::_fast_bputfield: // fall through
    case Bytecodes::_fast_zputfield: // fall through
    case Bytecodes::_fast_sputfield: // fall through
    case Bytecodes::_fast_cputfield: // fall through
    case Bytecodes::_fast_iputfield: __ pop_i(r0); break;
    case Bytecodes::_fast_dputfield: __ pop_d(); break;
    case Bytecodes::_fast_fputfield: __ pop_f(); break;
    case Bytecodes::_fast_lputfield: __ pop_l(r0); break;
    default: break;
    }
    __ bind(L2);
  }
}

void TemplateTable::fast_storefield(TosState state)
{
  transition(state, vtos);

  ByteSize base = ConstantPoolCache::base_offset();

  jvmti_post_fast_field_mod();

  // access constant pool cache
  __ get_cache_and_index_at_bcp(r2, r1, 1);

  // Must prevent reordering of the following cp cache loads with bytecode load
  __ membar(MacroAssembler::LoadLoad);

  // test for volatile with r3
  __ ldrw(r3, Address(r2, in_bytes(base +
                                   ConstantPoolCacheEntry::flags_offset())));

  // replace index with field offset from cache entry
  __ ldr(r1, Address(r2, in_bytes(base + ConstantPoolCacheEntry::f2_offset())));

  {
    Label notVolatile;
    __ tbz(r3, ConstantPoolCacheEntry::is_volatile_shift, notVolatile);
    __ membar(MacroAssembler::StoreStore | MacroAssembler::LoadStore);
    __ bind(notVolatile);
  }

  Label notVolatile;

  // Get object from stack
  pop_and_check_object(r2);

  // field address
  const Address field(r2, r1);

  // access field
  switch (bytecode()) {
  case Bytecodes::_fast_qputfield: //fall through
   {
      Label is_inlined, done;
      __ null_check(r0);
      __ test_field_is_inlined(r3, noreg /* temp */, is_inlined);
      // field is not inlined
      do_oop_store(_masm, field, r0, IN_HEAP);
      __ b(done);
      __ bind(is_inlined);
      // field is inlined
      __ load_klass(r4, r0);
      __ data_for_oop(r0, r0, r4);
      __ lea(rscratch1, field);
      __ access_value_copy(IN_HEAP, r0, rscratch1, r4);
      __ bind(done);
    }
    break;
  case Bytecodes::_fast_aputfield:
    do_oop_store(_masm, field, r0, IN_HEAP);
    break;
  case Bytecodes::_fast_lputfield:
    __ access_store_at(T_LONG, IN_HEAP, field, r0, noreg, noreg, noreg);
    break;
  case Bytecodes::_fast_iputfield:
    __ access_store_at(T_INT, IN_HEAP, field, r0, noreg, noreg, noreg);
    break;
  case Bytecodes::_fast_zputfield:
    __ access_store_at(T_BOOLEAN, IN_HEAP, field, r0, noreg, noreg, noreg);
    break;
  case Bytecodes::_fast_bputfield:
    __ access_store_at(T_BYTE, IN_HEAP, field, r0, noreg, noreg, noreg);
    break;
  case Bytecodes::_fast_sputfield:
    __ access_store_at(T_SHORT, IN_HEAP, field, r0, noreg, noreg, noreg);
    break;
  case Bytecodes::_fast_cputfield:
    __ access_store_at(T_CHAR, IN_HEAP, field, r0, noreg, noreg, noreg);
    break;
  case Bytecodes::_fast_fputfield:
    __ access_store_at(T_FLOAT, IN_HEAP, field, noreg /* ftos */, noreg, noreg, noreg);
    break;
  case Bytecodes::_fast_dputfield:
    __ access_store_at(T_DOUBLE, IN_HEAP, field, noreg /* dtos */, noreg, noreg, noreg);
    break;
  default:
    ShouldNotReachHere();
  }

  {
    Label notVolatile;
    __ tbz(r3, ConstantPoolCacheEntry::is_volatile_shift, notVolatile);
    __ membar(MacroAssembler::StoreLoad | MacroAssembler::StoreStore);
    __ bind(notVolatile);
  }
}


void TemplateTable::fast_accessfield(TosState state)
{
  transition(atos, state);
  // Do the JVMTI work here to avoid disturbing the register state below
  if (JvmtiExport::can_post_field_access()) {
    // Check to see if a field access watch has been set before we
    // take the time to call into the VM.
    Label L1;
    __ lea(rscratch1, ExternalAddress((address) JvmtiExport::get_field_access_count_addr()));
    __ ldrw(r2, Address(rscratch1));
    __ cbzw(r2, L1);
    // access constant pool cache entry
    __ get_cache_entry_pointer_at_bcp(c_rarg2, rscratch2, 1);
    __ verify_oop(r0);
    __ push_ptr(r0);  // save object pointer before call_VM() clobbers it
    __ mov(c_rarg1, r0);
    // c_rarg1: object pointer copied above
    // c_rarg2: cache entry pointer
    __ call_VM(noreg,
               CAST_FROM_FN_PTR(address,
                                InterpreterRuntime::post_field_access),
               c_rarg1, c_rarg2);
    __ pop_ptr(r0); // restore object pointer
    __ bind(L1);
  }

  // access constant pool cache
  __ get_cache_and_index_at_bcp(r2, r1, 1);

  // Must prevent reordering of the following cp cache loads with bytecode load
  __ membar(MacroAssembler::LoadLoad);

  __ ldr(r1, Address(r2, in_bytes(ConstantPoolCache::base_offset() +
                                  ConstantPoolCacheEntry::f2_offset())));
  __ ldrw(r3, Address(r2, in_bytes(ConstantPoolCache::base_offset() +
                                   ConstantPoolCacheEntry::flags_offset())));

  // r0: object
  __ verify_oop(r0);
  __ null_check(r0);
  const Address field(r0, r1);

  // 8179954: We need to make sure that the code generated for
  // volatile accesses forms a sequentially-consistent set of
  // operations when combined with STLR and LDAR.  Without a leading
  // membar it's possible for a simple Dekker test to fail if loads
  // use LDR;DMB but stores use STLR.  This can happen if C2 compiles
  // the stores in one method and we interpret the loads in another.
  if (!CompilerConfig::is_c1_or_interpreter_only_no_jvmci()) {
    Label notVolatile;
    __ tbz(r3, ConstantPoolCacheEntry::is_volatile_shift, notVolatile);
    __ membar(MacroAssembler::AnyAny);
    __ bind(notVolatile);
  }

  // access field
  switch (bytecode()) {
  case Bytecodes::_fast_qgetfield:
    {
      Register index = r4, klass = r5, inline_klass = r6, tmp = r7;
      Label is_inlined, nonnull, Done;
      __ test_field_is_inlined(r3, noreg /* temp */, is_inlined);
        // field is not inlined
        __ load_heap_oop(r0, field, rscratch1, rscratch2);
        __ cbnz(r0, nonnull);
          __ andw(index, r3, ConstantPoolCacheEntry::field_index_mask);
          __ ldr(klass, Address(r2, in_bytes(ConstantPoolCache::base_offset() +
                                             ConstantPoolCacheEntry::f1_offset())));
          __ get_inline_type_field_klass(klass, index, inline_klass);
          __ get_default_value_oop(inline_klass, tmp /* temp */, r0);
        __ bind(nonnull);
        __ verify_oop(r0);
        __ b(Done);
      __ bind(is_inlined);
      // field is inlined
        __ andw(index, r3, ConstantPoolCacheEntry::field_index_mask);
        __ ldr(klass, Address(r2, in_bytes(ConstantPoolCache::base_offset() +
                                           ConstantPoolCacheEntry::f1_offset())));
        __ read_inlined_field(klass, index, r1, tmp /* temp */, r0);
        __ verify_oop(r0);
      __ bind(Done);
    }
    break;
  case Bytecodes::_fast_agetfield:
    do_oop_load(_masm, field, r0, IN_HEAP);
    __ verify_oop(r0);
    break;
  case Bytecodes::_fast_lgetfield:
    __ access_load_at(T_LONG, IN_HEAP, r0, field, noreg, noreg);
    break;
  case Bytecodes::_fast_igetfield:
    __ access_load_at(T_INT, IN_HEAP, r0, field, noreg, noreg);
    break;
  case Bytecodes::_fast_bgetfield:
    __ access_load_at(T_BYTE, IN_HEAP, r0, field, noreg, noreg);
    break;
  case Bytecodes::_fast_sgetfield:
    __ access_load_at(T_SHORT, IN_HEAP, r0, field, noreg, noreg);
    break;
  case Bytecodes::_fast_cgetfield:
    __ access_load_at(T_CHAR, IN_HEAP, r0, field, noreg, noreg);
    break;
  case Bytecodes::_fast_fgetfield:
    __ access_load_at(T_FLOAT, IN_HEAP, noreg /* ftos */, field, noreg, noreg);
    break;
  case Bytecodes::_fast_dgetfield:
    __ access_load_at(T_DOUBLE, IN_HEAP, noreg /* dtos */, field, noreg, noreg);
    break;
  default:
    ShouldNotReachHere();
  }
  {
    Label notVolatile;
    __ tbz(r3, ConstantPoolCacheEntry::is_volatile_shift, notVolatile);
    __ membar(MacroAssembler::LoadLoad | MacroAssembler::LoadStore);
    __ bind(notVolatile);
  }
}

void TemplateTable::fast_xaccess(TosState state)
{
  transition(vtos, state);

  // get receiver
  __ ldr(r0, aaddress(0));
  // access constant pool cache
  __ get_cache_and_index_at_bcp(r2, r3, 2);
  __ ldr(r1, Address(r2, in_bytes(ConstantPoolCache::base_offset() +
                                  ConstantPoolCacheEntry::f2_offset())));

  // 8179954: We need to make sure that the code generated for
  // volatile accesses forms a sequentially-consistent set of
  // operations when combined with STLR and LDAR.  Without a leading
  // membar it's possible for a simple Dekker test to fail if loads
  // use LDR;DMB but stores use STLR.  This can happen if C2 compiles
  // the stores in one method and we interpret the loads in another.
  if (!CompilerConfig::is_c1_or_interpreter_only_no_jvmci()) {
    Label notVolatile;
    __ ldrw(r3, Address(r2, in_bytes(ConstantPoolCache::base_offset() +
                                     ConstantPoolCacheEntry::flags_offset())));
    __ tbz(r3, ConstantPoolCacheEntry::is_volatile_shift, notVolatile);
    __ membar(MacroAssembler::AnyAny);
    __ bind(notVolatile);
  }

  // make sure exception is reported in correct bcp range (getfield is
  // next instruction)
  __ increment(rbcp);
  __ null_check(r0);
  switch (state) {
  case itos:
    __ access_load_at(T_INT, IN_HEAP, r0, Address(r0, r1, Address::lsl(0)), noreg, noreg);
    break;
  case atos:
    do_oop_load(_masm, Address(r0, r1, Address::lsl(0)), r0, IN_HEAP);
    __ verify_oop(r0);
    break;
  case ftos:
    __ access_load_at(T_FLOAT, IN_HEAP, noreg /* ftos */, Address(r0, r1, Address::lsl(0)), noreg, noreg);
    break;
  default:
    ShouldNotReachHere();
  }

  {
    Label notVolatile;
    __ ldrw(r3, Address(r2, in_bytes(ConstantPoolCache::base_offset() +
                                     ConstantPoolCacheEntry::flags_offset())));
    __ tbz(r3, ConstantPoolCacheEntry::is_volatile_shift, notVolatile);
    __ membar(MacroAssembler::LoadLoad | MacroAssembler::LoadStore);
    __ bind(notVolatile);
  }

  __ decrement(rbcp);
}



//-----------------------------------------------------------------------------
// Calls

void TemplateTable::prepare_invoke(int byte_no,
                                   Register method, // linked method (or i-klass)
                                   Register index,  // itable index, MethodType, etc.
                                   Register recv,   // if caller wants to see it
                                   Register flags   // if caller wants to test it
                                   ) {
  // determine flags
  Bytecodes::Code code = bytecode();
  const bool is_invokeinterface  = code == Bytecodes::_invokeinterface;
  const bool is_invokedynamic    = code == Bytecodes::_invokedynamic;
  const bool is_invokehandle     = code == Bytecodes::_invokehandle;
  const bool is_invokevirtual    = code == Bytecodes::_invokevirtual;
  const bool is_invokespecial    = code == Bytecodes::_invokespecial;
  const bool load_receiver       = (recv  != noreg);
  const bool save_flags          = (flags != noreg);
  assert(load_receiver == (code != Bytecodes::_invokestatic && code != Bytecodes::_invokedynamic), "");
  assert(save_flags    == (is_invokeinterface || is_invokevirtual), "need flags for vfinal");
  assert(flags == noreg || flags == r3, "");
  assert(recv  == noreg || recv  == r2, "");

  // setup registers & access constant pool cache
  if (recv  == noreg)  recv  = r2;
  if (flags == noreg)  flags = r3;
  assert_different_registers(method, index, recv, flags);

  // save 'interpreter return address'
  __ save_bcp();

  load_invoke_cp_cache_entry(byte_no, method, index, flags, is_invokevirtual, false, is_invokedynamic);

  // maybe push appendix to arguments (just before return address)
  if (is_invokehandle) {
    Label L_no_push;
    __ tbz(flags, ConstantPoolCacheEntry::has_appendix_shift, L_no_push);
    // Push the appendix as a trailing parameter.
    // This must be done before we get the receiver,
    // since the parameter_size includes it.
    __ push(r19);
    __ mov(r19, index);
    __ load_resolved_reference_at_index(index, r19);
    __ pop(r19);
    __ push(index);  // push appendix (MethodType, CallSite, etc.)
    __ bind(L_no_push);
  }

  // load receiver if needed (note: no return address pushed yet)
  if (load_receiver) {
    __ andw(recv, flags, ConstantPoolCacheEntry::parameter_size_mask);
    // FIXME -- is this actually correct? looks like it should be 2
    // const int no_return_pc_pushed_yet = -1;  // argument slot correction before we push return address
    // const int receiver_is_at_end      = -1;  // back off one slot to get receiver
    // Address recv_addr = __ argument_address(recv, no_return_pc_pushed_yet + receiver_is_at_end);
    // __ movptr(recv, recv_addr);
    __ add(rscratch1, esp, recv, ext::uxtx, 3); // FIXME: uxtb here?
    __ ldr(recv, Address(rscratch1, -Interpreter::expr_offset_in_bytes(1)));
    __ verify_oop(recv);
  }

  // compute return type
  // x86 uses a shift and mask or wings it with a shift plus assert
  // the mask is not needed. aarch64 just uses bitfield extract
  __ ubfxw(rscratch2, flags, ConstantPoolCacheEntry::tos_state_shift,  ConstantPoolCacheEntry::tos_state_bits);
  // load return address
  {
    const address table_addr = (address) Interpreter::invoke_return_entry_table_for(code);
    __ mov(rscratch1, table_addr);
    __ ldr(lr, Address(rscratch1, rscratch2, Address::lsl(3)));
  }
}


void TemplateTable::invokevirtual_helper(Register index,
                                         Register recv,
                                         Register flags)
{
  // Uses temporary registers r0, r3
  assert_different_registers(index, recv, r0, r3);
  // Test for an invoke of a final method
  Label notFinal;
  __ tbz(flags, ConstantPoolCacheEntry::is_vfinal_shift, notFinal);

  const Register method = index;  // method must be rmethod
  assert(method == rmethod,
         "Method must be rmethod for interpreter calling convention");

  // do the call - the index is actually the method to call
  // that is, f2 is a vtable index if !is_vfinal, else f2 is a Method*

  // It's final, need a null check here!
  __ null_check(recv);

  // profile this call
  __ profile_final_call(r0);
  __ profile_arguments_type(r0, method, r4, true);

  __ jump_from_interpreted(method, r0);

  __ bind(notFinal);

  // get receiver klass
  __ load_klass(r0, recv);

  // profile this call
  __ profile_virtual_call(r0, rlocals, r3);

  // get target Method & entry point
  __ lookup_virtual_method(r0, index, method);
  __ profile_arguments_type(r3, method, r4, true);
  // FIXME -- this looks completely redundant. is it?
  // __ ldr(r3, Address(method, Method::interpreter_entry_offset()));
  __ jump_from_interpreted(method, r3);
}

void TemplateTable::invokevirtual(int byte_no)
{
  transition(vtos, vtos);
  assert(byte_no == f2_byte, "use this argument");

  prepare_invoke(byte_no, rmethod, noreg, r2, r3);

  // rmethod: index (actually a Method*)
  // r2: receiver
  // r3: flags

  invokevirtual_helper(rmethod, r2, r3);
}

void TemplateTable::invokespecial(int byte_no)
{
  transition(vtos, vtos);
  assert(byte_no == f1_byte, "use this argument");

  prepare_invoke(byte_no, rmethod, noreg,  // get f1 Method*
                 r2);  // get receiver also for null check
  __ verify_oop(r2);
  __ null_check(r2);
  // do the call
  __ profile_call(r0);
  __ profile_arguments_type(r0, rmethod, rbcp, false);
  __ jump_from_interpreted(rmethod, r0);
}

void TemplateTable::invokestatic(int byte_no)
{
  transition(vtos, vtos);
  assert(byte_no == f1_byte, "use this argument");

  prepare_invoke(byte_no, rmethod);  // get f1 Method*
  // do the call
  __ profile_call(r0);
  __ profile_arguments_type(r0, rmethod, r4, false);
  __ jump_from_interpreted(rmethod, r0);
}

void TemplateTable::fast_invokevfinal(int byte_no)
{
  __ call_Unimplemented();
}

void TemplateTable::invokeinterface(int byte_no) {
  transition(vtos, vtos);
  assert(byte_no == f1_byte, "use this argument");

  prepare_invoke(byte_no, r0, rmethod,  // get f1 Klass*, f2 Method*
                 r2, r3); // recv, flags

  // r0: interface klass (from f1)
  // rmethod: method (from f2)
  // r2: receiver
  // r3: flags

  // First check for Object case, then private interface method,
  // then regular interface method.

  // Special case of invokeinterface called for virtual method of
  // java.lang.Object.  See cpCache.cpp for details.
  Label notObjectMethod;
  __ tbz(r3, ConstantPoolCacheEntry::is_forced_virtual_shift, notObjectMethod);

  invokevirtual_helper(rmethod, r2, r3);
  __ bind(notObjectMethod);

  Label no_such_interface;

  // Check for private method invocation - indicated by vfinal
  Label notVFinal;
  __ tbz(r3, ConstantPoolCacheEntry::is_vfinal_shift, notVFinal);

  // Get receiver klass into r3
  __ load_klass(r3, r2);

  Label subtype;
  __ check_klass_subtype(r3, r0, r4, subtype);
  // If we get here the typecheck failed
  __ b(no_such_interface);
  __ bind(subtype);

  __ profile_final_call(r0);
  __ profile_arguments_type(r0, rmethod, r4, true);
  __ jump_from_interpreted(rmethod, r0);

  __ bind(notVFinal);

  // Get receiver klass into r3
  __ restore_locals();
  __ load_klass(r3, r2);

  Label no_such_method;

  // Preserve method for throw_AbstractMethodErrorVerbose.
  __ mov(r16, rmethod);
  // Receiver subtype check against REFC.
  // Superklass in r0. Subklass in r3. Blows rscratch2, r13
  __ lookup_interface_method(// inputs: rec. class, interface, itable index
                             r3, r0, noreg,
                             // outputs: scan temp. reg, scan temp. reg
                             rscratch2, r13,
                             no_such_interface,
                             /*return_method=*/false);

  // profile this call
  __ profile_virtual_call(r3, r13, r19);

  // Get declaring interface class from method, and itable index

  __ load_method_holder(r0, rmethod);
  __ ldrw(rmethod, Address(rmethod, Method::itable_index_offset()));
  __ subw(rmethod, rmethod, Method::itable_index_max);
  __ negw(rmethod, rmethod);

  // Preserve recvKlass for throw_AbstractMethodErrorVerbose.
  __ mov(rlocals, r3);
  __ lookup_interface_method(// inputs: rec. class, interface, itable index
                             rlocals, r0, rmethod,
                             // outputs: method, scan temp. reg
                             rmethod, r13,
                             no_such_interface);

  // rmethod,: Method to call
  // r2: receiver
  // Check for abstract method error
  // Note: This should be done more efficiently via a throw_abstract_method_error
  //       interpreter entry point and a conditional jump to it in case of a null
  //       method.
  __ cbz(rmethod, no_such_method);

  __ profile_arguments_type(r3, rmethod, r13, true);

  // do the call
  // r2: receiver
  // rmethod,: Method
  __ jump_from_interpreted(rmethod, r3);
  __ should_not_reach_here();

  // exception handling code follows...
  // note: must restore interpreter registers to canonical
  //       state for exception handling to work correctly!

  __ bind(no_such_method);
  // throw exception
  __ restore_bcp();      // bcp must be correct for exception handler   (was destroyed)
  __ restore_locals();   // make sure locals pointer is correct as well (was destroyed)
  // Pass arguments for generating a verbose error message.
  __ call_VM(noreg, CAST_FROM_FN_PTR(address, InterpreterRuntime::throw_AbstractMethodErrorVerbose), r3, r16);
  // the call_VM checks for exception, so we should never return here.
  __ should_not_reach_here();

  __ bind(no_such_interface);
  // throw exception
  __ restore_bcp();      // bcp must be correct for exception handler   (was destroyed)
  __ restore_locals();   // make sure locals pointer is correct as well (was destroyed)
  // Pass arguments for generating a verbose error message.
  __ call_VM(noreg, CAST_FROM_FN_PTR(address,
                   InterpreterRuntime::throw_IncompatibleClassChangeErrorVerbose), r3, r0);
  // the call_VM checks for exception, so we should never return here.
  __ should_not_reach_here();
  return;
}

void TemplateTable::invokehandle(int byte_no) {
  transition(vtos, vtos);
  assert(byte_no == f1_byte, "use this argument");

  prepare_invoke(byte_no, rmethod, r0, r2);
  __ verify_method_ptr(r2);
  __ verify_oop(r2);
  __ null_check(r2);

  // FIXME: profile the LambdaForm also

  // r13 is safe to use here as a scratch reg because it is about to
  // be clobbered by jump_from_interpreted().
  __ profile_final_call(r13);
  __ profile_arguments_type(r13, rmethod, r4, true);

  __ jump_from_interpreted(rmethod, r0);
}

void TemplateTable::invokedynamic(int byte_no) {
  transition(vtos, vtos);
  assert(byte_no == f1_byte, "use this argument");

  load_invokedynamic_entry(rmethod);

  // r0: CallSite object (from cpool->resolved_references[])
  // rmethod: MH.linkToCallSite method (from f2)

  // Note:  r0_callsite is already pushed by prepare_invoke

  // %%% should make a type profile for any invokedynamic that takes a ref argument
  // profile this call
  __ profile_call(rbcp);
  __ profile_arguments_type(r3, rmethod, r13, false);

  __ verify_oop(r0);

  __ jump_from_interpreted(rmethod, r0);
}


//-----------------------------------------------------------------------------
// Allocation

void TemplateTable::_new() {
  transition(vtos, atos);

  __ get_unsigned_2_byte_index_at_bcp(r3, 1);
  Label slow_case;
  Label done;
  Label is_not_value;
  Label initialize_header;

  __ get_cpool_and_tags(r4, r0);
  // Make sure the class we're about to instantiate has been resolved.
  // This is done before loading InstanceKlass to be consistent with the order
  // how Constant Pool is updated (see ConstantPool::klass_at_put)
  const int tags_offset = Array<u1>::base_offset_in_bytes();
  __ lea(rscratch1, Address(r0, r3, Address::lsl(0)));
  __ lea(rscratch1, Address(rscratch1, tags_offset));
  __ ldarb(rscratch1, rscratch1);
  __ cmp(rscratch1, (u1)JVM_CONSTANT_Class);
  __ br(Assembler::NE, slow_case);

  // get InstanceKlass
  __ load_resolved_klass_at_offset(r4, r3, r4, rscratch1);

  __ ldrb(rscratch1, Address(r4, InstanceKlass::kind_offset()));
  __ cmp(rscratch1, (u1)InlineKlassKind);
  __ br(Assembler::NE, is_not_value);

  __ call_VM(noreg, CAST_FROM_FN_PTR(address, InterpreterRuntime::throw_InstantiationError));

  __ bind(is_not_value);

  // make sure klass is initialized & doesn't have finalizer
  // make sure klass is fully initialized
  __ ldrb(rscratch1, Address(r4, InstanceKlass::init_state_offset()));
  __ cmp(rscratch1, (u1)InstanceKlass::fully_initialized);
  __ br(Assembler::NE, slow_case);

  __ allocate_instance(r4, r0, r3, r1, true, slow_case);
  __ b(done);

  // slow case
  __ bind(slow_case);
  __ get_constant_pool(c_rarg1);
  __ get_unsigned_2_byte_index_at_bcp(c_rarg2, 1);
  call_VM(r0, CAST_FROM_FN_PTR(address, InterpreterRuntime::_new), c_rarg1, c_rarg2);
  __ verify_oop(r0);

  // continue
  __ bind(done);
  // Must prevent reordering of stores for object initialization with stores that publish the new object.
  __ membar(Assembler::StoreStore);
}

void TemplateTable::aconst_init() {
  transition(vtos, atos);
  __ get_unsigned_2_byte_index_at_bcp(c_rarg2, 1);
  __ get_constant_pool(c_rarg1);
  call_VM(r0, CAST_FROM_FN_PTR(address, InterpreterRuntime::aconst_init),
          c_rarg1, c_rarg2);
  __ verify_oop(r0);
  // Must prevent reordering of stores for object initialization with stores that publish the new object.
  __ membar(Assembler::StoreStore);
}

void TemplateTable::withfield() {
  transition(vtos, atos);
  resolve_cache_and_index(f2_byte, c_rarg1 /*cache*/, c_rarg2 /*index*/, sizeof(u2));

  ByteSize cp_base_offset = ConstantPoolCache::base_offset();

  // n.b. unlike x86 cache is now rcpool plus the indexed offset
  __ lea(c_rarg1, Address(c_rarg1, in_bytes(cp_base_offset)));

  __ lea(c_rarg2, at_tos());
  call_VM(r1, CAST_FROM_FN_PTR(address, InterpreterRuntime::withfield), c_rarg1, c_rarg2);
  // new value type is returned in r1
  // stack adjustment is returned in r0
  __ verify_oop(r1);
  __ add(esp, esp, r0);
  __ mov(r0, r1);
}

void TemplateTable::newarray() {
  transition(itos, atos);
  __ load_unsigned_byte(c_rarg1, at_bcp(1));
  __ mov(c_rarg2, r0);
  call_VM(r0, CAST_FROM_FN_PTR(address, InterpreterRuntime::newarray),
          c_rarg1, c_rarg2);
  // Must prevent reordering of stores for object initialization with stores that publish the new object.
  __ membar(Assembler::StoreStore);
}

void TemplateTable::anewarray() {
  transition(itos, atos);
  __ get_unsigned_2_byte_index_at_bcp(c_rarg2, 1);
  __ get_constant_pool(c_rarg1);
  __ mov(c_rarg3, r0);
  call_VM(r0, CAST_FROM_FN_PTR(address, InterpreterRuntime::anewarray),
          c_rarg1, c_rarg2, c_rarg3);
  // Must prevent reordering of stores for object initialization with stores that publish the new object.
  __ membar(Assembler::StoreStore);
}

void TemplateTable::arraylength() {
  transition(atos, itos);
  __ ldrw(r0, Address(r0, arrayOopDesc::length_offset_in_bytes()));
}

void TemplateTable::checkcast()
{
  transition(atos, atos);
  Label done, is_null, ok_is_subtype, quicked, resolved;
  __ cbz(r0, is_null);

  // Get cpool & tags index
  __ get_cpool_and_tags(r2, r3); // r2=cpool, r3=tags array
  __ get_unsigned_2_byte_index_at_bcp(r19, 1); // r19=index
  // See if bytecode has already been quicked
  __ add(rscratch1, r3, Array<u1>::base_offset_in_bytes());
  __ lea(r1, Address(rscratch1, r19));
  __ ldarb(r1, r1);
  __ andr(r1, r1, ~JVM_CONSTANT_QDescBit);
  __ cmp(r1, (u1)JVM_CONSTANT_Class);
  __ br(Assembler::EQ, quicked);

  __ push(atos); // save receiver for result, and for GC
  call_VM(r0, CAST_FROM_FN_PTR(address, InterpreterRuntime::quicken_io_cc));
  // vm_result_2 has metadata result
  __ get_vm_result_2(r0, rthread);
  __ pop(r3); // restore receiver
  __ b(resolved);

  // Get superklass in r0 and subklass in r3
  __ bind(quicked);
  __ mov(r3, r0); // Save object in r3; r0 needed for subtype check
  __ load_resolved_klass_at_offset(r2, r19, r0, rscratch1); // r0 = klass

  __ bind(resolved);
  __ load_klass(r19, r3);

  // Generate subtype check.  Blows r2, r5.  Object in r3.
  // Superklass in r0.  Subklass in r19.
  __ gen_subtype_check(r19, ok_is_subtype);

  // Come here on failure
  __ push(r3);
  // object is at TOS
  __ b(Interpreter::_throw_ClassCastException_entry);

  // Come here on success
  __ bind(ok_is_subtype);
  __ mov(r0, r3); // Restore object in r3

<<<<<<< HEAD
  __ b(done);
  __ bind(is_null);

  // Collect counts on whether this test sees NULLs a lot or not.
=======
  // Collect counts on whether this test sees nulls a lot or not.
>>>>>>> cc9f7ad9
  if (ProfileInterpreter) {
    __ profile_null_seen(r2);
  }

  if (EnablePrimitiveClasses) {
    // Get cpool & tags index
    __ get_cpool_and_tags(r2, r3); // r2=cpool, r3=tags array
    __ get_unsigned_2_byte_index_at_bcp(r19, 1); // r19=index
     // See if bytecode has already been quicked
    __ add(rscratch1, r3, Array<u1>::base_offset_in_bytes());
    __ lea(r1, Address(rscratch1, r19));
    __ ldarb(r1, r1);
    // See if CP entry is a Q-descriptor
    __ andr (r1, r1, JVM_CONSTANT_QDescBit);
    __ cmp(r1, (u1) JVM_CONSTANT_QDescBit);
    __ br(Assembler::NE, done);
    __ b(ExternalAddress(Interpreter::_throw_NullPointerException_entry));
  }

  __ bind(done);
}

void TemplateTable::instanceof() {
  transition(atos, itos);
  Label done, is_null, ok_is_subtype, quicked, resolved;
  __ cbz(r0, is_null);

  // Get cpool & tags index
  __ get_cpool_and_tags(r2, r3); // r2=cpool, r3=tags array
  __ get_unsigned_2_byte_index_at_bcp(r19, 1); // r19=index
  // See if bytecode has already been quicked
  __ add(rscratch1, r3, Array<u1>::base_offset_in_bytes());
  __ lea(r1, Address(rscratch1, r19));
  __ ldarb(r1, r1);
  __ andr(r1, r1, ~JVM_CONSTANT_QDescBit);
  __ cmp(r1, (u1)JVM_CONSTANT_Class);
  __ br(Assembler::EQ, quicked);

  __ push(atos); // save receiver for result, and for GC
  call_VM(r0, CAST_FROM_FN_PTR(address, InterpreterRuntime::quicken_io_cc));
  // vm_result_2 has metadata result
  __ get_vm_result_2(r0, rthread);
  __ pop(r3); // restore receiver
  __ verify_oop(r3);
  __ load_klass(r3, r3);
  __ b(resolved);

  // Get superklass in r0 and subklass in r3
  __ bind(quicked);
  __ load_klass(r3, r0);
  __ load_resolved_klass_at_offset(r2, r19, r0, rscratch1);

  __ bind(resolved);

  // Generate subtype check.  Blows r2, r5
  // Superklass in r0.  Subklass in r3.
  __ gen_subtype_check(r3, ok_is_subtype);

  // Come here on failure
  __ mov(r0, 0);
  __ b(done);
  // Come here on success
  __ bind(ok_is_subtype);
  __ mov(r0, 1);

  // Collect counts on whether this test sees nulls a lot or not.
  if (ProfileInterpreter) {
    __ b(done);
    __ bind(is_null);
    __ profile_null_seen(r2);
  } else {
    __ bind(is_null);   // same as 'done'
  }
  __ bind(done);
  // r0 = 0: obj == nullptr or  obj is not an instanceof the specified klass
  // r0 = 1: obj != nullptr and obj is     an instanceof the specified klass
}

//-----------------------------------------------------------------------------
// Breakpoints
void TemplateTable::_breakpoint() {
  // Note: We get here even if we are single stepping..
  // jbug inists on setting breakpoints at every bytecode
  // even if we are in single step mode.

  transition(vtos, vtos);

  // get the unpatched byte code
  __ get_method(c_rarg1);
  __ call_VM(noreg,
             CAST_FROM_FN_PTR(address,
                              InterpreterRuntime::get_original_bytecode_at),
             c_rarg1, rbcp);
  __ mov(r19, r0);

  // post the breakpoint event
  __ call_VM(noreg,
             CAST_FROM_FN_PTR(address, InterpreterRuntime::_breakpoint),
             rmethod, rbcp);

  // complete the execution of original bytecode
  __ mov(rscratch1, r19);
  __ dispatch_only_normal(vtos);
}

//-----------------------------------------------------------------------------
// Exceptions

void TemplateTable::athrow() {
  transition(atos, vtos);
  __ null_check(r0);
  __ b(Interpreter::throw_exception_entry());
}

//-----------------------------------------------------------------------------
// Synchronization
//
// Note: monitorenter & exit are symmetric routines; which is reflected
//       in the assembly code structure as well
//
// Stack layout:
//
// [expressions  ] <--- esp               = expression stack top
// ..
// [expressions  ]
// [monitor entry] <--- monitor block top = expression stack bot
// ..
// [monitor entry]
// [frame data   ] <--- monitor block bot
// ...
// [saved rfp    ] <--- rfp
void TemplateTable::monitorenter()
{
  transition(atos, vtos);

  // check for null object
  __ null_check(r0);

  Label is_inline_type;
  __ ldr(rscratch1, Address(r0, oopDesc::mark_offset_in_bytes()));
  __ test_markword_is_inline_type(rscratch1, is_inline_type);

  const Address monitor_block_top(
        rfp, frame::interpreter_frame_monitor_block_top_offset * wordSize);
  const Address monitor_block_bot(
        rfp, frame::interpreter_frame_initial_sp_offset * wordSize);
  const int entry_size = frame::interpreter_frame_monitor_size() * wordSize;

  Label allocated;

  // initialize entry pointer
  __ mov(c_rarg1, zr); // points to free slot or null

  // find a free slot in the monitor block (result in c_rarg1)
  {
    Label entry, loop, exit;
    __ ldr(c_rarg3, monitor_block_top); // points to current entry,
                                        // starting with top-most entry
    __ lea(c_rarg2, monitor_block_bot); // points to word before bottom

    __ b(entry);

    __ bind(loop);
    // check if current entry is used
    // if not used then remember entry in c_rarg1
    __ ldr(rscratch1, Address(c_rarg3, BasicObjectLock::obj_offset_in_bytes()));
    __ cmp(zr, rscratch1);
    __ csel(c_rarg1, c_rarg3, c_rarg1, Assembler::EQ);
    // check if current entry is for same object
    __ cmp(r0, rscratch1);
    // if same object then stop searching
    __ br(Assembler::EQ, exit);
    // otherwise advance to next entry
    __ add(c_rarg3, c_rarg3, entry_size);
    __ bind(entry);
    // check if bottom reached
    __ cmp(c_rarg3, c_rarg2);
    // if not at bottom then check this entry
    __ br(Assembler::NE, loop);
    __ bind(exit);
  }

  __ cbnz(c_rarg1, allocated); // check if a slot has been found and
                            // if found, continue with that on

  // allocate one if there's no free slot
  {
    Label entry, loop;
    // 1. compute new pointers            // rsp: old expression stack top

    __ check_extended_sp();
    __ sub(sp, sp, entry_size);           // make room for the monitor
    __ mov(rscratch1, sp);
    __ str(rscratch1, Address(rfp, frame::interpreter_frame_extended_sp_offset * wordSize));

    __ ldr(c_rarg1, monitor_block_bot);   // c_rarg1: old expression stack bottom
    __ sub(esp, esp, entry_size);         // move expression stack top
    __ sub(c_rarg1, c_rarg1, entry_size); // move expression stack bottom
    __ mov(c_rarg3, esp);                 // set start value for copy loop
    __ str(c_rarg1, monitor_block_bot);   // set new monitor block bottom

    __ b(entry);
    // 2. move expression stack contents
    __ bind(loop);
    __ ldr(c_rarg2, Address(c_rarg3, entry_size)); // load expression stack
                                                   // word from old location
    __ str(c_rarg2, Address(c_rarg3, 0));          // and store it at new location
    __ add(c_rarg3, c_rarg3, wordSize);            // advance to next word
    __ bind(entry);
    __ cmp(c_rarg3, c_rarg1);        // check if bottom reached
    __ br(Assembler::NE, loop);      // if not at bottom then
                                     // copy next word
  }

  // call run-time routine
  // c_rarg1: points to monitor entry
  __ bind(allocated);

  // Increment bcp to point to the next bytecode, so exception
  // handling for async. exceptions work correctly.
  // The object has already been popped from the stack, so the
  // expression stack looks correct.
  __ increment(rbcp);

  // store object
  __ str(r0, Address(c_rarg1, BasicObjectLock::obj_offset_in_bytes()));
  __ lock_object(c_rarg1);

  // check to make sure this monitor doesn't cause stack overflow after locking
  __ save_bcp();  // in case of exception
  __ generate_stack_overflow_check(0);

  // The bcp has already been incremented. Just need to dispatch to
  // next instruction.
  __ dispatch_next(vtos);

  __ bind(is_inline_type);
  __ call_VM(noreg, CAST_FROM_FN_PTR(address,
                    InterpreterRuntime::throw_illegal_monitor_state_exception));
  __ should_not_reach_here();
}


void TemplateTable::monitorexit()
{
  transition(atos, vtos);

  // check for null object
  __ null_check(r0);

  const int is_inline_type_mask = markWord::inline_type_pattern;
  Label has_identity;
  __ ldr(rscratch1, Address(r0, oopDesc::mark_offset_in_bytes()));
  __ mov(rscratch2, is_inline_type_mask);
  __ andr(rscratch1, rscratch1, rscratch2);
  __ cmp(rscratch1, rscratch2);
  __ br(Assembler::NE, has_identity);
  __ call_VM(noreg, CAST_FROM_FN_PTR(address,
                     InterpreterRuntime::throw_illegal_monitor_state_exception));
  __ should_not_reach_here();
  __ bind(has_identity);

  const Address monitor_block_top(
        rfp, frame::interpreter_frame_monitor_block_top_offset * wordSize);
  const Address monitor_block_bot(
        rfp, frame::interpreter_frame_initial_sp_offset * wordSize);
  const int entry_size = frame::interpreter_frame_monitor_size() * wordSize;

  Label found;

  // find matching slot
  {
    Label entry, loop;
    __ ldr(c_rarg1, monitor_block_top); // points to current entry,
                                        // starting with top-most entry
    __ lea(c_rarg2, monitor_block_bot); // points to word before bottom
                                        // of monitor block
    __ b(entry);

    __ bind(loop);
    // check if current entry is for same object
    __ ldr(rscratch1, Address(c_rarg1, BasicObjectLock::obj_offset_in_bytes()));
    __ cmp(r0, rscratch1);
    // if same object then stop searching
    __ br(Assembler::EQ, found);
    // otherwise advance to next entry
    __ add(c_rarg1, c_rarg1, entry_size);
    __ bind(entry);
    // check if bottom reached
    __ cmp(c_rarg1, c_rarg2);
    // if not at bottom then check this entry
    __ br(Assembler::NE, loop);
  }

  // error handling. Unlocking was not block-structured
  __ call_VM(noreg, CAST_FROM_FN_PTR(address,
                   InterpreterRuntime::throw_illegal_monitor_state_exception));
  __ should_not_reach_here();

  // call run-time routine
  __ bind(found);
  __ push_ptr(r0); // make sure object is on stack (contract with oopMaps)
  __ unlock_object(c_rarg1);
  __ pop_ptr(r0); // discard object
}


// Wide instructions
void TemplateTable::wide()
{
  __ load_unsigned_byte(r19, at_bcp(1));
  __ mov(rscratch1, (address)Interpreter::_wentry_point);
  __ ldr(rscratch1, Address(rscratch1, r19, Address::uxtw(3)));
  __ br(rscratch1);
}


// Multi arrays
void TemplateTable::multianewarray() {
  transition(vtos, atos);
  __ load_unsigned_byte(r0, at_bcp(3)); // get number of dimensions
  // last dim is on top of stack; we want address of first one:
  // first_addr = last_addr + (ndims - 1) * wordSize
  __ lea(c_rarg1, Address(esp, r0, Address::uxtw(3)));
  __ sub(c_rarg1, c_rarg1, wordSize);
  call_VM(r0,
          CAST_FROM_FN_PTR(address, InterpreterRuntime::multianewarray),
          c_rarg1);
  __ load_unsigned_byte(r1, at_bcp(3));
  __ lea(esp, Address(esp, r1, Address::uxtw(3)));
}<|MERGE_RESOLUTION|>--- conflicted
+++ resolved
@@ -3960,14 +3960,10 @@
   __ bind(ok_is_subtype);
   __ mov(r0, r3); // Restore object in r3
 
-<<<<<<< HEAD
   __ b(done);
   __ bind(is_null);
 
-  // Collect counts on whether this test sees NULLs a lot or not.
-=======
   // Collect counts on whether this test sees nulls a lot or not.
->>>>>>> cc9f7ad9
   if (ProfileInterpreter) {
     __ profile_null_seen(r2);
   }
