--- conflicted
+++ resolved
@@ -3047,11 +3047,11 @@
 
   // atos
   {
-<<<<<<< HEAD
      if (!EnableValhalla) {
       __ pop(atos);
       if (!is_static) pop_and_check_object(obj);
       // Store into the field
+      // Clobbers: r10, r11, r3
       do_oop_store(_masm, field, r0, IN_HEAP);
       if (rc == may_rewrite) {
         patch_bytecode(Bytecodes::_fast_aputfield, bc, r1, true, byte_no);
@@ -3073,6 +3073,7 @@
         // Not an inline type
         pop_and_check_object(obj);
         // Store into the field
+        // Clobbers: r10, r11, r3
         do_oop_store(_masm, field, r0, IN_HEAP);
         __ bind(rewrite_not_inline);
         if (rc == may_rewrite) {
@@ -3086,6 +3087,7 @@
         // field is not flat
         pop_and_check_object(obj);
         // Store into the field
+        // Clobbers: r10, r11, r3
         do_oop_store(_masm, field, r0, IN_HEAP);
         __ b(rewrite_inline);
         __ bind(is_flat);
@@ -3111,17 +3113,6 @@
         __ b(Done);
       }
      }  // Valhalla
-=======
-    __ pop(atos);
-    if (!is_static) pop_and_check_object(obj);
-    // Store into the field
-    // Clobbers: r10, r11, r3
-    do_oop_store(_masm, field, r0, IN_HEAP);
-    if (rc == may_rewrite) {
-      patch_bytecode(Bytecodes::_fast_aputfield, bc, r1, true, byte_no);
-    }
-    __ b(Done);
->>>>>>> c59e44a7
   }
 
   __ bind(notObj);
