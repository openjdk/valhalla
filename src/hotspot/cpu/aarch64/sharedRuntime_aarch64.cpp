--- conflicted
+++ resolved
@@ -596,7 +596,7 @@
     Label L_skip_barrier;
 
     { // Bypass the barrier for non-static methods
-      __ ldrw(rscratch1, Address(rmethod, Method::access_flags_offset()));
+      __ ldrh(rscratch1, Address(rmethod, Method::access_flags_offset()));
       __ andsw(zr, rscratch1, JVM_ACC_STATIC);
       __ br(Assembler::EQ, L_skip_barrier); // non-static
     }
@@ -1028,19 +1028,11 @@
     skip_fixup.reset();
   }
 
-<<<<<<< HEAD
   // Scalarized c2i adapter
   address c2i_entry        = __ pc();
   address c2i_inline_entry = __ pc();
   gen_c2i_adapter(masm, sig_cc, regs_cc, /* requires_clinit_barrier = */ true, c2i_no_clinit_check_entry,
                   skip_fixup, i2c_entry, oop_maps, frame_complete, frame_size_in_words, /* alloc_inline_receiver = */ true);
-=======
-    { // Bypass the barrier for non-static methods
-      __ ldrh(rscratch1, Address(rmethod, Method::access_flags_offset()));
-      __ andsw(zr, rscratch1, JVM_ACC_STATIC);
-      __ br(Assembler::EQ, L_skip_barrier); // non-static
-    }
->>>>>>> 2e00816a
 
   // Non-scalarized c2i adapter
   if (regs != regs_cc) {
