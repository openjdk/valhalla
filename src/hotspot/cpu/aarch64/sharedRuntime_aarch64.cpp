/*
 * Copyright (c) 2003, 2024, Oracle and/or its affiliates. All rights reserved.
 * Copyright (c) 2014, 2021, Red Hat Inc. All rights reserved.
 * Copyright (c) 2021, Azul Systems, Inc. All rights reserved.
 * DO NOT ALTER OR REMOVE COPYRIGHT NOTICES OR THIS FILE HEADER.
 *
 * This code is free software; you can redistribute it and/or modify it
 * under the terms of the GNU General Public License version 2 only, as
 * published by the Free Software Foundation.
 *
 * This code is distributed in the hope that it will be useful, but WITHOUT
 * ANY WARRANTY; without even the implied warranty of MERCHANTABILITY or
 * FITNESS FOR A PARTICULAR PURPOSE.  See the GNU General Public License
 * version 2 for more details (a copy is included in the LICENSE file that
 * accompanied this code).
 *
 * You should have received a copy of the GNU General Public License version
 * 2 along with this work; if not, write to the Free Software Foundation,
 * Inc., 51 Franklin St, Fifth Floor, Boston, MA 02110-1301 USA.
 *
 * Please contact Oracle, 500 Oracle Parkway, Redwood Shores, CA 94065 USA
 * or visit www.oracle.com if you need additional information or have any
 * questions.
 *
 */

#include "precompiled.hpp"
#include "asm/macroAssembler.hpp"
#include "asm/macroAssembler.inline.hpp"
#include "classfile/symbolTable.hpp"
#include "code/codeCache.hpp"
#include "code/compiledIC.hpp"
#include "code/debugInfoRec.hpp"
#include "code/vtableStubs.hpp"
#include "compiler/oopMap.hpp"
#include "gc/shared/barrierSetAssembler.hpp"
#include "interpreter/interpreter.hpp"
#include "interpreter/interp_masm.hpp"
#include "logging/log.hpp"
#include "memory/resourceArea.hpp"
#include "nativeInst_aarch64.hpp"
#include "oops/klass.inline.hpp"
#include "oops/method.inline.hpp"
#include "prims/methodHandles.hpp"
#include "runtime/continuation.hpp"
#include "runtime/continuationEntry.inline.hpp"
#include "runtime/globals.hpp"
#include "runtime/jniHandles.hpp"
#include "runtime/safepointMechanism.hpp"
#include "runtime/sharedRuntime.hpp"
#include "runtime/signature.hpp"
#include "runtime/stubRoutines.hpp"
#include "runtime/vframeArray.hpp"
#include "utilities/align.hpp"
#include "utilities/formatBuffer.hpp"
#include "vmreg_aarch64.inline.hpp"
#ifdef COMPILER1
#include "c1/c1_Runtime1.hpp"
#endif
#ifdef COMPILER2
#include "adfiles/ad_aarch64.hpp"
#include "opto/runtime.hpp"
#endif
#if INCLUDE_JVMCI
#include "jvmci/jvmciJavaClasses.hpp"
#endif

#define __ masm->

#ifdef PRODUCT
#define BLOCK_COMMENT(str) /* nothing */
#else
#define BLOCK_COMMENT(str) __ block_comment(str)
#endif

const int StackAlignmentInSlots = StackAlignmentInBytes / VMRegImpl::stack_slot_size;

// FIXME -- this is used by C1
class RegisterSaver {
  const bool _save_vectors;
 public:
  RegisterSaver(bool save_vectors) : _save_vectors(save_vectors) {}

  OopMap* save_live_registers(MacroAssembler* masm, int additional_frame_words, int* total_frame_words);
  void restore_live_registers(MacroAssembler* masm);

  // Offsets into the register save area
  // Used by deoptimization when it is managing result register
  // values on its own

  int reg_offset_in_bytes(Register r);
  int r0_offset_in_bytes()    { return reg_offset_in_bytes(r0); }
  int rscratch1_offset_in_bytes()    { return reg_offset_in_bytes(rscratch1); }
  int v0_offset_in_bytes();

  // Total stack size in bytes for saving sve predicate registers.
  int total_sve_predicate_in_bytes();

  // Capture info about frame layout
  // Note this is only correct when not saving full vectors.
  enum layout {
                fpu_state_off = 0,
                fpu_state_end = fpu_state_off + FPUStateSizeInWords - 1,
                // The frame sender code expects that rfp will be in
                // the "natural" place and will override any oopMap
                // setting for it. We must therefore force the layout
                // so that it agrees with the frame sender code.
                r0_off = fpu_state_off + FPUStateSizeInWords,
                rfp_off = r0_off + (Register::number_of_registers - 2) * Register::max_slots_per_register,
                return_off = rfp_off + Register::max_slots_per_register,      // slot for return address
                reg_save_size = return_off + Register::max_slots_per_register};

};

int RegisterSaver::reg_offset_in_bytes(Register r) {
  // The integer registers are located above the floating point
  // registers in the stack frame pushed by save_live_registers() so the
  // offset depends on whether we are saving full vectors, and whether
  // those vectors are NEON or SVE.

  int slots_per_vect = FloatRegister::save_slots_per_register;

#if COMPILER2_OR_JVMCI
  if (_save_vectors) {
    slots_per_vect = FloatRegister::slots_per_neon_register;

#ifdef COMPILER2
    if (Matcher::supports_scalable_vector()) {
      slots_per_vect = Matcher::scalable_vector_reg_size(T_FLOAT);
    }
#endif
  }
#endif

  int r0_offset = v0_offset_in_bytes() + (slots_per_vect * FloatRegister::number_of_registers) * BytesPerInt;
  return r0_offset + r->encoding() * wordSize;
}

int RegisterSaver::v0_offset_in_bytes() {
  // The floating point registers are located above the predicate registers if
  // they are present in the stack frame pushed by save_live_registers(). So the
  // offset depends on the saved total predicate vectors in the stack frame.
  return (total_sve_predicate_in_bytes() / VMRegImpl::stack_slot_size) * BytesPerInt;
}

int RegisterSaver::total_sve_predicate_in_bytes() {
#ifdef COMPILER2
  if (_save_vectors && Matcher::supports_scalable_vector()) {
    return (Matcher::scalable_vector_reg_size(T_BYTE) >> LogBitsPerByte) *
           PRegister::number_of_registers;
  }
#endif
  return 0;
}

OopMap* RegisterSaver::save_live_registers(MacroAssembler* masm, int additional_frame_words, int* total_frame_words) {
  bool use_sve = false;
  int sve_vector_size_in_bytes = 0;
  int sve_vector_size_in_slots = 0;
  int sve_predicate_size_in_slots = 0;
  int total_predicate_in_bytes = total_sve_predicate_in_bytes();
  int total_predicate_in_slots = total_predicate_in_bytes / VMRegImpl::stack_slot_size;

#ifdef COMPILER2
  use_sve = Matcher::supports_scalable_vector();
  if (use_sve) {
    sve_vector_size_in_bytes = Matcher::scalable_vector_reg_size(T_BYTE);
    sve_vector_size_in_slots = Matcher::scalable_vector_reg_size(T_FLOAT);
    sve_predicate_size_in_slots = Matcher::scalable_predicate_reg_slots();
  }
#endif

#if COMPILER2_OR_JVMCI
  if (_save_vectors) {
    int extra_save_slots_per_register = 0;
    // Save upper half of vector registers
    if (use_sve) {
      extra_save_slots_per_register = sve_vector_size_in_slots - FloatRegister::save_slots_per_register;
    } else {
      extra_save_slots_per_register = FloatRegister::extra_save_slots_per_neon_register;
    }
    int extra_vector_bytes = extra_save_slots_per_register *
                             VMRegImpl::stack_slot_size *
                             FloatRegister::number_of_registers;
    additional_frame_words += ((extra_vector_bytes + total_predicate_in_bytes) / wordSize);
  }
#else
  assert(!_save_vectors, "vectors are generated only by C2 and JVMCI");
#endif

  int frame_size_in_bytes = align_up(additional_frame_words * wordSize +
                                     reg_save_size * BytesPerInt, 16);
  // OopMap frame size is in compiler stack slots (jint's) not bytes or words
  int frame_size_in_slots = frame_size_in_bytes / BytesPerInt;
  // The caller will allocate additional_frame_words
  int additional_frame_slots = additional_frame_words * wordSize / BytesPerInt;
  // CodeBlob frame size is in words.
  int frame_size_in_words = frame_size_in_bytes / wordSize;
  *total_frame_words = frame_size_in_words;

  // Save Integer and Float registers.
  __ enter();
  __ push_CPU_state(_save_vectors, use_sve, sve_vector_size_in_bytes, total_predicate_in_bytes);

  // Set an oopmap for the call site.  This oopmap will map all
  // oop-registers and debug-info registers as callee-saved.  This
  // will allow deoptimization at this safepoint to find all possible
  // debug-info recordings, as well as let GC find all oops.

  OopMapSet *oop_maps = new OopMapSet();
  OopMap* oop_map = new OopMap(frame_size_in_slots, 0);

  for (int i = 0; i < Register::number_of_registers; i++) {
    Register r = as_Register(i);
    if (i <= rfp->encoding() && r != rscratch1 && r != rscratch2) {
      // SP offsets are in 4-byte words.
      // Register slots are 8 bytes wide, 32 floating-point registers.
      int sp_offset = Register::max_slots_per_register * i +
                      FloatRegister::save_slots_per_register * FloatRegister::number_of_registers;
      oop_map->set_callee_saved(VMRegImpl::stack2reg(sp_offset + additional_frame_slots), r->as_VMReg());
    }
  }

  for (int i = 0; i < FloatRegister::number_of_registers; i++) {
    FloatRegister r = as_FloatRegister(i);
    int sp_offset = 0;
    if (_save_vectors) {
      sp_offset = use_sve ? (total_predicate_in_slots + sve_vector_size_in_slots * i) :
                            (FloatRegister::slots_per_neon_register * i);
    } else {
      sp_offset = FloatRegister::save_slots_per_register * i;
    }
    oop_map->set_callee_saved(VMRegImpl::stack2reg(sp_offset), r->as_VMReg());
  }

  return oop_map;
}

void RegisterSaver::restore_live_registers(MacroAssembler* masm) {
#ifdef COMPILER2
  __ pop_CPU_state(_save_vectors, Matcher::supports_scalable_vector(),
                   Matcher::scalable_vector_reg_size(T_BYTE), total_sve_predicate_in_bytes());
#else
#if !INCLUDE_JVMCI
  assert(!_save_vectors, "vectors are generated only by C2 and JVMCI");
#endif
  __ pop_CPU_state(_save_vectors);
#endif
  __ ldp(rfp, lr, Address(__ post(sp, 2 * wordSize)));
  __ authenticate_return_address();
}

// Is vector's size (in bytes) bigger than a size saved by default?
// 8 bytes vector registers are saved by default on AArch64.
// The SVE supported min vector size is 8 bytes and we need to save
// predicate registers when the vector size is 8 bytes as well.
bool SharedRuntime::is_wide_vector(int size) {
  return size > 8 || (UseSVE > 0 && size >= 8);
}

// ---------------------------------------------------------------------------
// Read the array of BasicTypes from a signature, and compute where the
// arguments should go.  Values in the VMRegPair regs array refer to 4-byte
// quantities.  Values less than VMRegImpl::stack0 are registers, those above
// refer to 4-byte stack slots.  All stack slots are based off of the stack pointer
// as framesizes are fixed.
// VMRegImpl::stack0 refers to the first slot 0(sp).
// and VMRegImpl::stack0+1 refers to the memory word 4-byes higher.
// Register up to Register::number_of_registers are the 64-bit
// integer registers.

// Note: the INPUTS in sig_bt are in units of Java argument words,
// which are 64-bit.  The OUTPUTS are in 32-bit units.

// The Java calling convention is a "shifted" version of the C ABI.
// By skipping the first C ABI register we can call non-static jni
// methods with small numbers of arguments without having to shuffle
// the arguments at all. Since we control the java ABI we ought to at
// least get some advantage out of it.

int SharedRuntime::java_calling_convention(const BasicType *sig_bt,
                                           VMRegPair *regs,
                                           int total_args_passed) {

  // Create the mapping between argument positions and
  // registers.
  static const Register INT_ArgReg[Argument::n_int_register_parameters_j] = {
    j_rarg0, j_rarg1, j_rarg2, j_rarg3, j_rarg4, j_rarg5, j_rarg6, j_rarg7
  };
  static const FloatRegister FP_ArgReg[Argument::n_float_register_parameters_j] = {
    j_farg0, j_farg1, j_farg2, j_farg3,
    j_farg4, j_farg5, j_farg6, j_farg7
  };


  uint int_args = 0;
  uint fp_args = 0;
  uint stk_args = 0;

  for (int i = 0; i < total_args_passed; i++) {
    switch (sig_bt[i]) {
    case T_BOOLEAN:
    case T_CHAR:
    case T_BYTE:
    case T_SHORT:
    case T_INT:
      if (int_args < Argument::n_int_register_parameters_j) {
        regs[i].set1(INT_ArgReg[int_args++]->as_VMReg());
      } else {
        stk_args = align_up(stk_args, 2);
        regs[i].set1(VMRegImpl::stack2reg(stk_args));
        stk_args += 1;
      }
      break;
    case T_VOID:
      // halves of T_LONG or T_DOUBLE
      assert(i != 0 && (sig_bt[i - 1] == T_LONG || sig_bt[i - 1] == T_DOUBLE), "expecting half");
      regs[i].set_bad();
      break;
    case T_LONG:
      assert((i + 1) < total_args_passed && sig_bt[i + 1] == T_VOID, "expecting half");
      // fall through
    case T_OBJECT:
    case T_ARRAY:
    case T_ADDRESS:
      if (int_args < Argument::n_int_register_parameters_j) {
        regs[i].set2(INT_ArgReg[int_args++]->as_VMReg());
      } else {
        stk_args = align_up(stk_args, 2);
        regs[i].set2(VMRegImpl::stack2reg(stk_args));
        stk_args += 2;
      }
      break;
    case T_FLOAT:
      if (fp_args < Argument::n_float_register_parameters_j) {
        regs[i].set1(FP_ArgReg[fp_args++]->as_VMReg());
      } else {
        stk_args = align_up(stk_args, 2);
        regs[i].set1(VMRegImpl::stack2reg(stk_args));
        stk_args += 1;
      }
      break;
    case T_DOUBLE:
      assert((i + 1) < total_args_passed && sig_bt[i + 1] == T_VOID, "expecting half");
      if (fp_args < Argument::n_float_register_parameters_j) {
        regs[i].set2(FP_ArgReg[fp_args++]->as_VMReg());
      } else {
        stk_args = align_up(stk_args, 2);
        regs[i].set2(VMRegImpl::stack2reg(stk_args));
        stk_args += 2;
      }
      break;
    default:
      ShouldNotReachHere();
      break;
    }
  }

  return stk_args;
}


const uint SharedRuntime::java_return_convention_max_int = Argument::n_int_register_parameters_j;
const uint SharedRuntime::java_return_convention_max_float = Argument::n_float_register_parameters_j;

int SharedRuntime::java_return_convention(const BasicType *sig_bt, VMRegPair *regs, int total_args_passed) {

  // Create the mapping between argument positions and registers.

  static const Register INT_ArgReg[java_return_convention_max_int] = {
    r0 /* j_rarg7 */, j_rarg6, j_rarg5, j_rarg4, j_rarg3, j_rarg2, j_rarg1, j_rarg0
  };

  static const FloatRegister FP_ArgReg[java_return_convention_max_float] = {
    j_farg0, j_farg1, j_farg2, j_farg3, j_farg4, j_farg5, j_farg6, j_farg7
  };

  uint int_args = 0;
  uint fp_args = 0;

  for (int i = 0; i < total_args_passed; i++) {
    switch (sig_bt[i]) {
    case T_BOOLEAN:
    case T_CHAR:
    case T_BYTE:
    case T_SHORT:
    case T_INT:
      if (int_args < SharedRuntime::java_return_convention_max_int) {
        regs[i].set1(INT_ArgReg[int_args]->as_VMReg());
        int_args ++;
      } else {
        return -1;
      }
      break;
    case T_VOID:
      // halves of T_LONG or T_DOUBLE
      assert(i != 0 && (sig_bt[i - 1] == T_LONG || sig_bt[i - 1] == T_DOUBLE), "expecting half");
      regs[i].set_bad();
      break;
    case T_LONG:
      assert((i + 1) < total_args_passed && sig_bt[i + 1] == T_VOID, "expecting half");
      // fall through
    case T_OBJECT:
    case T_ARRAY:
    case T_ADDRESS:
      // Should T_METADATA be added to java_calling_convention as well ?
    case T_METADATA:
      if (int_args < SharedRuntime::java_return_convention_max_int) {
        regs[i].set2(INT_ArgReg[int_args]->as_VMReg());
        int_args ++;
      } else {
        return -1;
      }
      break;
    case T_FLOAT:
      if (fp_args < SharedRuntime::java_return_convention_max_float) {
        regs[i].set1(FP_ArgReg[fp_args]->as_VMReg());
        fp_args ++;
      } else {
        return -1;
      }
      break;
    case T_DOUBLE:
      assert((i + 1) < total_args_passed && sig_bt[i + 1] == T_VOID, "expecting half");
      if (fp_args < SharedRuntime::java_return_convention_max_float) {
        regs[i].set2(FP_ArgReg[fp_args]->as_VMReg());
        fp_args ++;
      } else {
        return -1;
      }
      break;
    default:
      ShouldNotReachHere();
      break;
    }
  }

  return int_args + fp_args;
}

// Patch the callers callsite with entry to compiled code if it exists.
static void patch_callers_callsite(MacroAssembler *masm) {
  Label L;
  __ ldr(rscratch1, Address(rmethod, in_bytes(Method::code_offset())));
  __ cbz(rscratch1, L);

  __ enter();
  __ push_CPU_state();

  // VM needs caller's callsite
  // VM needs target method
  // This needs to be a long call since we will relocate this adapter to
  // the codeBuffer and it may not reach

#ifndef PRODUCT
  assert(frame::arg_reg_save_area_bytes == 0, "not expecting frame reg save area");
#endif

  __ mov(c_rarg0, rmethod);
  __ mov(c_rarg1, lr);
  __ authenticate_return_address(c_rarg1);
  __ lea(rscratch1, RuntimeAddress(CAST_FROM_FN_PTR(address, SharedRuntime::fixup_callers_callsite)));
  __ blr(rscratch1);

  // Explicit isb required because fixup_callers_callsite may change the code
  // stream.
  __ safepoint_isb();

  __ pop_CPU_state();
  // restore sp
  __ leave();
  __ bind(L);
}

// For each inline type argument, sig includes the list of fields of
// the inline type. This utility function computes the number of
// arguments for the call if inline types are passed by reference (the
// calling convention the interpreter expects).
static int compute_total_args_passed_int(const GrowableArray<SigEntry>* sig_extended) {
  int total_args_passed = 0;
  if (InlineTypePassFieldsAsArgs) {
     for (int i = 0; i < sig_extended->length(); i++) {
       BasicType bt = sig_extended->at(i)._bt;
       if (bt == T_METADATA) {
         // In sig_extended, an inline type argument starts with:
         // T_METADATA, followed by the types of the fields of the
         // inline type and T_VOID to mark the end of the value
         // type. Inline types are flattened so, for instance, in the
         // case of an inline type with an int field and an inline type
         // field that itself has 2 fields, an int and a long:
         // T_METADATA T_INT T_METADATA T_INT T_LONG T_VOID (second
         // slot for the T_LONG) T_VOID (inner inline type) T_VOID
         // (outer inline type)
         total_args_passed++;
         int vt = 1;
         do {
           i++;
           BasicType bt = sig_extended->at(i)._bt;
           BasicType prev_bt = sig_extended->at(i-1)._bt;
           if (bt == T_METADATA) {
             vt++;
           } else if (bt == T_VOID &&
                      prev_bt != T_LONG &&
                      prev_bt != T_DOUBLE) {
             vt--;
           }
         } while (vt != 0);
       } else {
         total_args_passed++;
       }
     }
  } else {
    total_args_passed = sig_extended->length();
  }

  return total_args_passed;
}


static void gen_c2i_adapter_helper(MacroAssembler* masm,
                                   BasicType bt,
                                   BasicType prev_bt,
                                   size_t size_in_bytes,
                                   const VMRegPair& reg_pair,
                                   const Address& to,
                                   Register tmp1,
                                   Register tmp2,
                                   Register tmp3,
                                   int extraspace,
                                   bool is_oop) {
  if (bt == T_VOID) {
    assert(prev_bt == T_LONG || prev_bt == T_DOUBLE, "missing half");
    return;
  }

  // Say 4 args:
  // i   st_off
  // 0   32 T_LONG
  // 1   24 T_VOID
  // 2   16 T_OBJECT
  // 3    8 T_BOOL
  // -    0 return address
  //
  // However to make thing extra confusing. Because we can fit a Java long/double in
  // a single slot on a 64 bt vm and it would be silly to break them up, the interpreter
  // leaves one slot empty and only stores to a single slot. In this case the
  // slot that is occupied is the T_VOID slot. See I said it was confusing.

  bool wide = (size_in_bytes == wordSize);
  VMReg r_1 = reg_pair.first();
  VMReg r_2 = reg_pair.second();
  assert(r_2->is_valid() == wide, "invalid size");
  if (!r_1->is_valid()) {
    assert(!r_2->is_valid(), "");
    return;
  }

  if (!r_1->is_FloatRegister()) {
    Register val = r25;
    if (r_1->is_stack()) {
      // memory to memory use r25 (scratch registers is used by store_heap_oop)
      int ld_off = r_1->reg2stack() * VMRegImpl::stack_slot_size + extraspace;
      __ load_sized_value(val, Address(sp, ld_off), size_in_bytes, /* is_signed */ false);
    } else {
      val = r_1->as_Register();
    }
    assert_different_registers(to.base(), val, tmp1, tmp2, tmp3);
    if (is_oop) {
      __ store_heap_oop(to, val, tmp1, tmp2, tmp3, IN_HEAP | ACCESS_WRITE | IS_DEST_UNINITIALIZED);
    } else {
      __ store_sized_value(to, val, size_in_bytes);
    }
  } else {
    if (wide) {
      __ strd(r_1->as_FloatRegister(), to);
    } else {
      // only a float use just part of the slot
      __ strs(r_1->as_FloatRegister(), to);
    }
  }
}

static void gen_c2i_adapter(MacroAssembler *masm,
                            const GrowableArray<SigEntry>* sig_extended,
                            const VMRegPair *regs,
                            bool requires_clinit_barrier,
                            address& c2i_no_clinit_check_entry,
                            Label& skip_fixup,
                            address start,
                            OopMapSet* oop_maps,
                            int& frame_complete,
                            int& frame_size_in_words,
                            bool alloc_inline_receiver) {
  if (requires_clinit_barrier && VM_Version::supports_fast_class_init_checks()) {
    Label L_skip_barrier;

    { // Bypass the barrier for non-static methods
      __ ldrw(rscratch1, Address(rmethod, Method::access_flags_offset()));
      __ andsw(zr, rscratch1, JVM_ACC_STATIC);
      __ br(Assembler::EQ, L_skip_barrier); // non-static
    }

    __ load_method_holder(rscratch2, rmethod);
    __ clinit_barrier(rscratch2, rscratch1, &L_skip_barrier);
    __ far_jump(RuntimeAddress(SharedRuntime::get_handle_wrong_method_stub()));

    __ bind(L_skip_barrier);
    c2i_no_clinit_check_entry = __ pc();
  }

  BarrierSetAssembler* bs = BarrierSet::barrier_set()->barrier_set_assembler();
  bs->c2i_entry_barrier(masm);

  // Before we get into the guts of the C2I adapter, see if we should be here
  // at all.  We've come from compiled code and are attempting to jump to the
  // interpreter, which means the caller made a static call to get here
  // (vcalls always get a compiled target if there is one).  Check for a
  // compiled target.  If there is one, we need to patch the caller's call.
  patch_callers_callsite(masm);

  __ bind(skip_fixup);

  // Name some registers to be used in the following code. We can use
  // anything except r0-r7 which are arguments in the Java calling
  // convention, rmethod (r12), and r13 which holds the outgoing sender
  // SP for the interpreter.
  Register buf_array = r10;   // Array of buffered inline types
  Register buf_oop = r11;     // Buffered inline type oop
  Register tmp1 = r15;
  Register tmp2 = r16;
  Register tmp3 = r17;

  if (InlineTypePassFieldsAsArgs) {
    // Is there an inline type argument?
    bool has_inline_argument = false;
    for (int i = 0; i < sig_extended->length() && !has_inline_argument; i++) {
      has_inline_argument = (sig_extended->at(i)._bt == T_METADATA);
    }
    if (has_inline_argument) {
      // There is at least an inline type argument: we're coming from
      // compiled code so we have no buffers to back the inline types
      // Allocate the buffers here with a runtime call.
      RegisterSaver reg_save(false /* save_vectors */);
      OopMap* map = reg_save.save_live_registers(masm, 0, &frame_size_in_words);

      frame_complete = __ offset();
      address the_pc = __ pc();

      Label retaddr;
      __ set_last_Java_frame(sp, noreg, retaddr, rscratch1);

      __ mov(c_rarg0, rthread);
      __ mov(c_rarg1, rmethod);
      __ mov(c_rarg2, (int64_t)alloc_inline_receiver);

      __ lea(rscratch1, RuntimeAddress(CAST_FROM_FN_PTR(address, SharedRuntime::allocate_inline_types)));
      __ blr(rscratch1);
      __ bind(retaddr);

      oop_maps->add_gc_map(__ pc() - start, map);
      __ reset_last_Java_frame(false);

      reg_save.restore_live_registers(masm);

      Label no_exception;
      __ ldr(rscratch1, Address(rthread, Thread::pending_exception_offset()));
      __ cbz(rscratch1, no_exception);

      __ str(zr, Address(rthread, JavaThread::vm_result_offset()));
      __ ldr(r0, Address(rthread, Thread::pending_exception_offset()));
      __ b(RuntimeAddress(StubRoutines::forward_exception_entry()));

      __ bind(no_exception);

      // We get an array of objects from the runtime call
      __ get_vm_result(buf_array, rthread);
      __ get_vm_result_2(rmethod, rthread); // TODO: required to keep the callee Method live?
    }
  }

  // Since all args are passed on the stack, total_args_passed *
  // Interpreter::stackElementSize is the space we need.

  int total_args_passed = compute_total_args_passed_int(sig_extended);
  int extraspace = total_args_passed * Interpreter::stackElementSize;

  // stack is aligned, keep it that way
  extraspace = align_up(extraspace, StackAlignmentInBytes);

  // set senderSP value
  __ mov(r19_sender_sp, sp);

  __ sub(sp, sp, extraspace);

  // Now write the args into the outgoing interpreter space

  // next_arg_comp is the next argument from the compiler point of
  // view (inline type fields are passed in registers/on the stack). In
  // sig_extended, an inline type argument starts with: T_METADATA,
  // followed by the types of the fields of the inline type and T_VOID
  // to mark the end of the inline type. ignored counts the number of
  // T_METADATA/T_VOID. next_vt_arg is the next inline type argument:
  // used to get the buffer for that argument from the pool of buffers
  // we allocated above and want to pass to the
  // interpreter. next_arg_int is the next argument from the
  // interpreter point of view (inline types are passed by reference).
  for (int next_arg_comp = 0, ignored = 0, next_vt_arg = 0, next_arg_int = 0;
       next_arg_comp < sig_extended->length(); next_arg_comp++) {
    assert(ignored <= next_arg_comp, "shouldn't skip over more slots than there are arguments");
    assert(next_arg_int <= total_args_passed, "more arguments for the interpreter than expected?");
    BasicType bt = sig_extended->at(next_arg_comp)._bt;
    int st_off = (total_args_passed - next_arg_int - 1) * Interpreter::stackElementSize;
    if (!InlineTypePassFieldsAsArgs || bt != T_METADATA) {
      int next_off = st_off - Interpreter::stackElementSize;
      const int offset = (bt == T_LONG || bt == T_DOUBLE) ? next_off : st_off;
      const VMRegPair reg_pair = regs[next_arg_comp-ignored];
      size_t size_in_bytes = reg_pair.second()->is_valid() ? 8 : 4;
      gen_c2i_adapter_helper(masm, bt, next_arg_comp > 0 ? sig_extended->at(next_arg_comp-1)._bt : T_ILLEGAL,
                             size_in_bytes, reg_pair, Address(sp, offset), tmp1, tmp2, tmp3, extraspace, false);
      next_arg_int++;
#ifdef ASSERT
      if (bt == T_LONG || bt == T_DOUBLE) {
        // Overwrite the unused slot with known junk
        __ mov(rscratch1, CONST64(0xdeadffffdeadaaaa));
        __ str(rscratch1, Address(sp, st_off));
      }
#endif /* ASSERT */
    } else {
      ignored++;
      // get the buffer from the just allocated pool of buffers
      int index = arrayOopDesc::base_offset_in_bytes(T_OBJECT) + next_vt_arg * type2aelembytes(T_OBJECT);
      __ load_heap_oop(buf_oop, Address(buf_array, index), tmp1, tmp2);
      next_vt_arg++; next_arg_int++;
      int vt = 1;
      // write fields we get from compiled code in registers/stack
      // slots to the buffer: we know we are done with that inline type
      // argument when we hit the T_VOID that acts as an end of inline
      // type delimiter for this inline type. Inline types are flattened
      // so we might encounter embedded inline types. Each entry in
      // sig_extended contains a field offset in the buffer.
      Label L_null;
      do {
        next_arg_comp++;
        BasicType bt = sig_extended->at(next_arg_comp)._bt;
        BasicType prev_bt = sig_extended->at(next_arg_comp - 1)._bt;
        if (bt == T_METADATA) {
          vt++;
          ignored++;
        } else if (bt == T_VOID && prev_bt != T_LONG && prev_bt != T_DOUBLE) {
          vt--;
          ignored++;
        } else {
          int off = sig_extended->at(next_arg_comp)._offset;
          if (off == -1) {
            // Nullable inline type argument, emit null check
            VMReg reg = regs[next_arg_comp-ignored].first();
            Label L_notNull;
            if (reg->is_stack()) {
              int ld_off = reg->reg2stack() * VMRegImpl::stack_slot_size + extraspace;
              __ ldrb(tmp1, Address(sp, ld_off));
              __ cbnz(tmp1, L_notNull);
            } else {
              __ cbnz(reg->as_Register(), L_notNull);
            }
            __ str(zr, Address(sp, st_off));
            __ b(L_null);
            __ bind(L_notNull);
            continue;
          }
          assert(off > 0, "offset in object should be positive");
          size_t size_in_bytes = is_java_primitive(bt) ? type2aelembytes(bt) : wordSize;
          bool is_oop = is_reference_type(bt);
          gen_c2i_adapter_helper(masm, bt, next_arg_comp > 0 ? sig_extended->at(next_arg_comp-1)._bt : T_ILLEGAL,
                                 size_in_bytes, regs[next_arg_comp-ignored], Address(buf_oop, off), tmp1, tmp2, tmp3, extraspace, is_oop);
        }
      } while (vt != 0);
      // pass the buffer to the interpreter
      __ str(buf_oop, Address(sp, st_off));
      __ bind(L_null);
    }
  }

  __ mov(esp, sp); // Interp expects args on caller's expression stack

  __ ldr(rscratch1, Address(rmethod, in_bytes(Method::interpreter_entry_offset())));
  __ br(rscratch1);
}

void SharedRuntime::gen_i2c_adapter(MacroAssembler *masm, int comp_args_on_stack, const GrowableArray<SigEntry>* sig, const VMRegPair *regs) {


  // Note: r19_sender_sp contains the senderSP on entry. We must
  // preserve it since we may do a i2c -> c2i transition if we lose a
  // race where compiled code goes non-entrant while we get args
  // ready.

  // Adapters are frameless.

  // An i2c adapter is frameless because the *caller* frame, which is
  // interpreted, routinely repairs its own esp (from
  // interpreter_frame_last_sp), even if a callee has modified the
  // stack pointer.  It also recalculates and aligns sp.

  // A c2i adapter is frameless because the *callee* frame, which is
  // interpreted, routinely repairs its caller's sp (from sender_sp,
  // which is set up via the senderSP register).

  // In other words, if *either* the caller or callee is interpreted, we can
  // get the stack pointer repaired after a call.

  // This is why c2i and i2c adapters cannot be indefinitely composed.
  // In particular, if a c2i adapter were to somehow call an i2c adapter,
  // both caller and callee would be compiled methods, and neither would
  // clean up the stack pointer changes performed by the two adapters.
  // If this happens, control eventually transfers back to the compiled
  // caller, but with an uncorrected stack, causing delayed havoc.

  if (VerifyAdapterCalls &&
      (Interpreter::code() != nullptr || StubRoutines::final_stubs_code() != nullptr)) {
#if 0
    // So, let's test for cascading c2i/i2c adapters right now.
    //  assert(Interpreter::contains($return_addr) ||
    //         StubRoutines::contains($return_addr),
    //         "i2c adapter must return to an interpreter frame");
    __ block_comment("verify_i2c { ");
    Label L_ok;
    if (Interpreter::code() != nullptr) {
      range_check(masm, rax, r11,
                  Interpreter::code()->code_start(), Interpreter::code()->code_end(),
                  L_ok);
    }
    if (StubRoutines::initial_stubs_code() != nullptr) {
      range_check(masm, rax, r11,
                  StubRoutines::initial_stubs_code()->code_begin(),
                  StubRoutines::initial_stubs_code()->code_end(),
                  L_ok);
    }
    if (StubRoutines::final_stubs_code() != nullptr) {
      range_check(masm, rax, r11,
                  StubRoutines::final_stubs_code()->code_begin(),
                  StubRoutines::final_stubs_code()->code_end(),
                  L_ok);
    }
    const char* msg = "i2c adapter must return to an interpreter frame";
    __ block_comment(msg);
    __ stop(msg);
    __ bind(L_ok);
    __ block_comment("} verify_i2ce ");
#endif
  }

  // Cut-out for having no stack args.
  int comp_words_on_stack = 0;
  if (comp_args_on_stack) {
     comp_words_on_stack = align_up(comp_args_on_stack * VMRegImpl::stack_slot_size, wordSize) >> LogBytesPerWord;
     __ sub(rscratch1, sp, comp_words_on_stack * wordSize);
     __ andr(sp, rscratch1, -16);
  }

  // Will jump to the compiled code just as if compiled code was doing it.
  // Pre-load the register-jump target early, to schedule it better.
  __ ldr(rscratch1, Address(rmethod, in_bytes(Method::from_compiled_inline_offset())));

#if INCLUDE_JVMCI
  if (EnableJVMCI) {
    // check if this call should be routed towards a specific entry point
    __ ldr(rscratch2, Address(rthread, in_bytes(JavaThread::jvmci_alternate_call_target_offset())));
    Label no_alternative_target;
    __ cbz(rscratch2, no_alternative_target);
    __ mov(rscratch1, rscratch2);
    __ str(zr, Address(rthread, in_bytes(JavaThread::jvmci_alternate_call_target_offset())));
    __ bind(no_alternative_target);
  }
#endif // INCLUDE_JVMCI

  int total_args_passed = sig->length();

  // Now generate the shuffle code.
  for (int i = 0; i < total_args_passed; i++) {
    BasicType bt = sig->at(i)._bt;
    if (bt == T_VOID) {
      assert(i > 0 && (sig->at(i - 1)._bt == T_LONG || sig->at(i - 1)._bt == T_DOUBLE), "missing half");
      continue;
    }

    // Pick up 0, 1 or 2 words from SP+offset.
    assert(!regs[i].second()->is_valid() || regs[i].first()->next() == regs[i].second(), "scrambled load targets?");

    // Load in argument order going down.
    int ld_off = (total_args_passed - i - 1) * Interpreter::stackElementSize;
    // Point to interpreter value (vs. tag)
    int next_off = ld_off - Interpreter::stackElementSize;
    //
    //
    //
    VMReg r_1 = regs[i].first();
    VMReg r_2 = regs[i].second();
    if (!r_1->is_valid()) {
      assert(!r_2->is_valid(), "");
      continue;
    }
    if (r_1->is_stack()) {
      // Convert stack slot to an SP offset (+ wordSize to account for return address )
      int st_off = regs[i].first()->reg2stack() * VMRegImpl::stack_slot_size;
      if (!r_2->is_valid()) {
        // sign extend???
        __ ldrsw(rscratch2, Address(esp, ld_off));
        __ str(rscratch2, Address(sp, st_off));
      } else {
        //
        // We are using two optoregs. This can be either T_OBJECT,
        // T_ADDRESS, T_LONG, or T_DOUBLE the interpreter allocates
        // two slots but only uses one for thr T_LONG or T_DOUBLE case
        // So we must adjust where to pick up the data to match the
        // interpreter.
        //
        // Interpreter local[n] == MSW, local[n+1] == LSW however locals
        // are accessed as negative so LSW is at LOW address

        // ld_off is MSW so get LSW
        const int offset = (bt == T_LONG || bt == T_DOUBLE) ? next_off : ld_off;
        __ ldr(rscratch2, Address(esp, offset));
        // st_off is LSW (i.e. reg.first())
         __ str(rscratch2, Address(sp, st_off));
       }
     } else if (r_1->is_Register()) {  // Register argument
       Register r = r_1->as_Register();
       if (r_2->is_valid()) {
         //
         // We are using two VMRegs. This can be either T_OBJECT,
         // T_ADDRESS, T_LONG, or T_DOUBLE the interpreter allocates
         // two slots but only uses one for thr T_LONG or T_DOUBLE case
         // So we must adjust where to pick up the data to match the
         // interpreter.

        const int offset = (bt == T_LONG || bt == T_DOUBLE) ? next_off : ld_off;

         // this can be a misaligned move
         __ ldr(r, Address(esp, offset));
       } else {
         // sign extend and use a full word?
         __ ldrw(r, Address(esp, ld_off));
       }
     } else {
       if (!r_2->is_valid()) {
         __ ldrs(r_1->as_FloatRegister(), Address(esp, ld_off));
       } else {
         __ ldrd(r_1->as_FloatRegister(), Address(esp, next_off));
       }
     }
   }


  __ mov(rscratch2, rscratch1);
  __ push_cont_fastpath(rthread); // Set JavaThread::_cont_fastpath to the sp of the oldest interpreted frame we know about; kills rscratch1
  __ mov(rscratch1, rscratch2);

  // 6243940 We might end up in handle_wrong_method if
  // the callee is deoptimized as we race thru here. If that
  // happens we don't want to take a safepoint because the
  // caller frame will look interpreted and arguments are now
  // "compiled" so it is much better to make this transition
  // invisible to the stack walking code. Unfortunately if
  // we try and find the callee by normal means a safepoint
  // is possible. So we stash the desired callee in the thread
  // and the vm will find there should this case occur.

  __ str(rmethod, Address(rthread, JavaThread::callee_target_offset()));
  __ br(rscratch1);
}

static void gen_inline_cache_check(MacroAssembler *masm, Label& skip_fixup) {
  Register data = rscratch2;
  __ ic_check(1 /* end_alignment */);
  __ ldr(rmethod, Address(data, CompiledICData::speculated_method_offset()));

  // Method might have been compiled since the call site was patched to
  // interpreted; if that is the case treat it as a miss so we can get
  // the call site corrected.
  __ ldr(rscratch1, Address(rmethod, in_bytes(Method::code_offset())));
  __ cbz(rscratch1, skip_fixup);
  __ far_jump(RuntimeAddress(SharedRuntime::get_ic_miss_stub()));
}

// ---------------------------------------------------------------
AdapterHandlerEntry* SharedRuntime::generate_i2c2i_adapters(MacroAssembler* masm,
                                                            int comp_args_on_stack,
                                                            const GrowableArray<SigEntry>* sig,
                                                            const VMRegPair* regs,
                                                            const GrowableArray<SigEntry>* sig_cc,
                                                            const VMRegPair* regs_cc,
                                                            const GrowableArray<SigEntry>* sig_cc_ro,
                                                            const VMRegPair* regs_cc_ro,
                                                            AdapterFingerPrint* fingerprint,
                                                            AdapterBlob*& new_adapter,
                                                            bool allocate_code_blob) {

  address i2c_entry = __ pc();
  gen_i2c_adapter(masm, comp_args_on_stack, sig, regs);

  // -------------------------------------------------------------------------
  // Generate a C2I adapter.  On entry we know rmethod holds the Method* during calls
  // to the interpreter.  The args start out packed in the compiled layout.  They
  // need to be unpacked into the interpreter layout.  This will almost always
  // require some stack space.  We grow the current (compiled) stack, then repack
  // the args.  We  finally end in a jump to the generic interpreter entry point.
  // On exit from the interpreter, the interpreter will restore our SP (lest the
  // compiled code, which relies solely on SP and not FP, get sick).

  address c2i_unverified_entry        = __ pc();
  address c2i_unverified_inline_entry = __ pc();
  Label skip_fixup;

  gen_inline_cache_check(masm, skip_fixup);

  OopMapSet* oop_maps = new OopMapSet();
  int frame_complete = CodeOffsets::frame_never_safe;
  int frame_size_in_words = 0;

  // Scalarized c2i adapter with non-scalarized receiver (i.e., don't pack receiver)
  address c2i_no_clinit_check_entry = nullptr;
  address c2i_inline_ro_entry = __ pc();
  if (regs_cc != regs_cc_ro) {
    // No class init barrier needed because method is guaranteed to be non-static
    gen_c2i_adapter(masm, sig_cc_ro, regs_cc_ro, /* requires_clinit_barrier = */ false, c2i_no_clinit_check_entry,
                    skip_fixup, i2c_entry, oop_maps, frame_complete, frame_size_in_words, /* alloc_inline_receiver = */ false);
    skip_fixup.reset();
  }

  // Scalarized c2i adapter
  address c2i_entry        = __ pc();
  address c2i_inline_entry = __ pc();
  gen_c2i_adapter(masm, sig_cc, regs_cc, /* requires_clinit_barrier = */ true, c2i_no_clinit_check_entry,
                  skip_fixup, i2c_entry, oop_maps, frame_complete, frame_size_in_words, /* alloc_inline_receiver = */ true);

  // Non-scalarized c2i adapter
  if (regs != regs_cc) {
    c2i_unverified_inline_entry = __ pc();
    Label inline_entry_skip_fixup;
    gen_inline_cache_check(masm, inline_entry_skip_fixup);

    c2i_inline_entry = __ pc();
    gen_c2i_adapter(masm, sig, regs, /* requires_clinit_barrier = */ true, c2i_no_clinit_check_entry,
                    inline_entry_skip_fixup, i2c_entry, oop_maps, frame_complete, frame_size_in_words, /* alloc_inline_receiver = */ false);
  }


  // The c2i adapter might safepoint and trigger a GC. The caller must make sure that
  // the GC knows about the location of oop argument locations passed to the c2i adapter.
  if (allocate_code_blob) {
    bool caller_must_gc_arguments = (regs != regs_cc);
    new_adapter = AdapterBlob::create(masm->code(), frame_complete, frame_size_in_words, oop_maps, caller_must_gc_arguments);
  }

  return AdapterHandlerLibrary::new_entry(fingerprint, i2c_entry, c2i_entry, c2i_inline_entry, c2i_inline_ro_entry, c2i_unverified_entry, c2i_unverified_inline_entry, c2i_no_clinit_check_entry);
}

static int c_calling_convention_priv(const BasicType *sig_bt,
                                         VMRegPair *regs,
                                         int total_args_passed) {

// We return the amount of VMRegImpl stack slots we need to reserve for all
// the arguments NOT counting out_preserve_stack_slots.

    static const Register INT_ArgReg[Argument::n_int_register_parameters_c] = {
      c_rarg0, c_rarg1, c_rarg2, c_rarg3, c_rarg4, c_rarg5,  c_rarg6,  c_rarg7
    };
    static const FloatRegister FP_ArgReg[Argument::n_float_register_parameters_c] = {
      c_farg0, c_farg1, c_farg2, c_farg3,
      c_farg4, c_farg5, c_farg6, c_farg7
    };

    uint int_args = 0;
    uint fp_args = 0;
    uint stk_args = 0; // inc by 2 each time

    for (int i = 0; i < total_args_passed; i++) {
      switch (sig_bt[i]) {
      case T_BOOLEAN:
      case T_CHAR:
      case T_BYTE:
      case T_SHORT:
      case T_INT:
        if (int_args < Argument::n_int_register_parameters_c) {
          regs[i].set1(INT_ArgReg[int_args++]->as_VMReg());
        } else {
#ifdef __APPLE__
          // Less-than word types are stored one after another.
          // The code is unable to handle this so bailout.
          return -1;
#endif
          regs[i].set1(VMRegImpl::stack2reg(stk_args));
          stk_args += 2;
        }
        break;
      case T_LONG:
        assert((i + 1) < total_args_passed && sig_bt[i + 1] == T_VOID, "expecting half");
        // fall through
      case T_OBJECT:
      case T_ARRAY:
      case T_ADDRESS:
      case T_METADATA:
        if (int_args < Argument::n_int_register_parameters_c) {
          regs[i].set2(INT_ArgReg[int_args++]->as_VMReg());
        } else {
          regs[i].set2(VMRegImpl::stack2reg(stk_args));
          stk_args += 2;
        }
        break;
      case T_FLOAT:
        if (fp_args < Argument::n_float_register_parameters_c) {
          regs[i].set1(FP_ArgReg[fp_args++]->as_VMReg());
        } else {
#ifdef __APPLE__
          // Less-than word types are stored one after another.
          // The code is unable to handle this so bailout.
          return -1;
#endif
          regs[i].set1(VMRegImpl::stack2reg(stk_args));
          stk_args += 2;
        }
        break;
      case T_DOUBLE:
        assert((i + 1) < total_args_passed && sig_bt[i + 1] == T_VOID, "expecting half");
        if (fp_args < Argument::n_float_register_parameters_c) {
          regs[i].set2(FP_ArgReg[fp_args++]->as_VMReg());
        } else {
          regs[i].set2(VMRegImpl::stack2reg(stk_args));
          stk_args += 2;
        }
        break;
      case T_VOID: // Halves of longs and doubles
        assert(i != 0 && (sig_bt[i - 1] == T_LONG || sig_bt[i - 1] == T_DOUBLE), "expecting half");
        regs[i].set_bad();
        break;
      default:
        ShouldNotReachHere();
        break;
      }
    }

  return stk_args;
}

int SharedRuntime::vector_calling_convention(VMRegPair *regs,
                                             uint num_bits,
                                             uint total_args_passed) {
  Unimplemented();
  return 0;
}

int SharedRuntime::c_calling_convention(const BasicType *sig_bt,
                                         VMRegPair *regs,
                                         int total_args_passed)
{
  int result = c_calling_convention_priv(sig_bt, regs, total_args_passed);
  guarantee(result >= 0, "Unsupported arguments configuration");
  return result;
}


void SharedRuntime::save_native_result(MacroAssembler *masm, BasicType ret_type, int frame_slots) {
  // We always ignore the frame_slots arg and just use the space just below frame pointer
  // which by this time is free to use
  switch (ret_type) {
  case T_FLOAT:
    __ strs(v0, Address(rfp, -wordSize));
    break;
  case T_DOUBLE:
    __ strd(v0, Address(rfp, -wordSize));
    break;
  case T_VOID:  break;
  default: {
    __ str(r0, Address(rfp, -wordSize));
    }
  }
}

void SharedRuntime::restore_native_result(MacroAssembler *masm, BasicType ret_type, int frame_slots) {
  // We always ignore the frame_slots arg and just use the space just below frame pointer
  // which by this time is free to use
  switch (ret_type) {
  case T_FLOAT:
    __ ldrs(v0, Address(rfp, -wordSize));
    break;
  case T_DOUBLE:
    __ ldrd(v0, Address(rfp, -wordSize));
    break;
  case T_VOID:  break;
  default: {
    __ ldr(r0, Address(rfp, -wordSize));
    }
  }
}
static void save_args(MacroAssembler *masm, int arg_count, int first_arg, VMRegPair *args) {
  RegSet x;
  for ( int i = first_arg ; i < arg_count ; i++ ) {
    if (args[i].first()->is_Register()) {
      x = x + args[i].first()->as_Register();
    } else if (args[i].first()->is_FloatRegister()) {
      __ strd(args[i].first()->as_FloatRegister(), Address(__ pre(sp, -2 * wordSize)));
    }
  }
  __ push(x, sp);
}

static void restore_args(MacroAssembler *masm, int arg_count, int first_arg, VMRegPair *args) {
  RegSet x;
  for ( int i = first_arg ; i < arg_count ; i++ ) {
    if (args[i].first()->is_Register()) {
      x = x + args[i].first()->as_Register();
    } else {
      ;
    }
  }
  __ pop(x, sp);
  for ( int i = arg_count - 1 ; i >= first_arg ; i-- ) {
    if (args[i].first()->is_Register()) {
      ;
    } else if (args[i].first()->is_FloatRegister()) {
      __ ldrd(args[i].first()->as_FloatRegister(), Address(__ post(sp, 2 * wordSize)));
    }
  }
}

static void verify_oop_args(MacroAssembler* masm,
                            const methodHandle& method,
                            const BasicType* sig_bt,
                            const VMRegPair* regs) {
  Register temp_reg = r19;  // not part of any compiled calling seq
  if (VerifyOops) {
    for (int i = 0; i < method->size_of_parameters(); i++) {
      if (sig_bt[i] == T_OBJECT ||
          sig_bt[i] == T_ARRAY) {
        VMReg r = regs[i].first();
        assert(r->is_valid(), "bad oop arg");
        if (r->is_stack()) {
          __ ldr(temp_reg, Address(sp, r->reg2stack() * VMRegImpl::stack_slot_size));
          __ verify_oop(temp_reg);
        } else {
          __ verify_oop(r->as_Register());
        }
      }
    }
  }
}

// on exit, sp points to the ContinuationEntry
static OopMap* continuation_enter_setup(MacroAssembler* masm, int& stack_slots) {
  assert(ContinuationEntry::size() % VMRegImpl::stack_slot_size == 0, "");
  assert(in_bytes(ContinuationEntry::cont_offset())  % VMRegImpl::stack_slot_size == 0, "");
  assert(in_bytes(ContinuationEntry::chunk_offset()) % VMRegImpl::stack_slot_size == 0, "");

  stack_slots += (int)ContinuationEntry::size()/wordSize;
  __ sub(sp, sp, (int)ContinuationEntry::size()); // place Continuation metadata

  OopMap* map = new OopMap(((int)ContinuationEntry::size() + wordSize)/ VMRegImpl::stack_slot_size, 0 /* arg_slots*/);

  __ ldr(rscratch1, Address(rthread, JavaThread::cont_entry_offset()));
  __ str(rscratch1, Address(sp, ContinuationEntry::parent_offset()));
  __ mov(rscratch1, sp); // we can't use sp as the source in str
  __ str(rscratch1, Address(rthread, JavaThread::cont_entry_offset()));

  return map;
}

// on entry c_rarg1 points to the continuation
//          sp points to ContinuationEntry
//          c_rarg3 -- isVirtualThread
static void fill_continuation_entry(MacroAssembler* masm) {
#ifdef ASSERT
  __ movw(rscratch1, ContinuationEntry::cookie_value());
  __ strw(rscratch1, Address(sp, ContinuationEntry::cookie_offset()));
#endif

  __ str (c_rarg1, Address(sp, ContinuationEntry::cont_offset()));
  __ strw(c_rarg3, Address(sp, ContinuationEntry::flags_offset()));
  __ str (zr,      Address(sp, ContinuationEntry::chunk_offset()));
  __ strw(zr,      Address(sp, ContinuationEntry::argsize_offset()));
  __ strw(zr,      Address(sp, ContinuationEntry::pin_count_offset()));

  __ ldr(rscratch1, Address(rthread, JavaThread::cont_fastpath_offset()));
  __ str(rscratch1, Address(sp, ContinuationEntry::parent_cont_fastpath_offset()));
  __ ldr(rscratch1, Address(rthread, JavaThread::held_monitor_count_offset()));
  __ str(rscratch1, Address(sp, ContinuationEntry::parent_held_monitor_count_offset()));

  __ str(zr, Address(rthread, JavaThread::cont_fastpath_offset()));
  __ str(zr, Address(rthread, JavaThread::held_monitor_count_offset()));
}

// on entry, sp points to the ContinuationEntry
// on exit, rfp points to the spilled rfp in the entry frame
static void continuation_enter_cleanup(MacroAssembler* masm) {
#ifndef PRODUCT
  Label OK;
  __ ldr(rscratch1, Address(rthread, JavaThread::cont_entry_offset()));
  __ cmp(sp, rscratch1);
  __ br(Assembler::EQ, OK);
  __ stop("incorrect sp1");
  __ bind(OK);
#endif
  __ ldr(rscratch1, Address(sp, ContinuationEntry::parent_cont_fastpath_offset()));
  __ str(rscratch1, Address(rthread, JavaThread::cont_fastpath_offset()));

  if (CheckJNICalls) {
    // Check if this is a virtual thread continuation
    Label L_skip_vthread_code;
    __ ldrw(rscratch1, Address(sp, ContinuationEntry::flags_offset()));
    __ cbzw(rscratch1, L_skip_vthread_code);

    // If the held monitor count is > 0 and this vthread is terminating then
    // it failed to release a JNI monitor. So we issue the same log message
    // that JavaThread::exit does.
    __ ldr(rscratch1, Address(rthread, JavaThread::jni_monitor_count_offset()));
    __ cbz(rscratch1, L_skip_vthread_code);

    // Save return value potentially containing the exception oop in callee-saved R19.
    __ mov(r19, r0);
    __ call_VM_leaf(CAST_FROM_FN_PTR(address, SharedRuntime::log_jni_monitor_still_held));
    // Restore potential return value.
    __ mov(r0, r19);

    // For vthreads we have to explicitly zero the JNI monitor count of the carrier
    // on termination. The held count is implicitly zeroed below when we restore from
    // the parent held count (which has to be zero).
    __ str(zr, Address(rthread, JavaThread::jni_monitor_count_offset()));

    __ bind(L_skip_vthread_code);
  }
#ifdef ASSERT
  else {
    // Check if this is a virtual thread continuation
    Label L_skip_vthread_code;
    __ ldrw(rscratch1, Address(sp, ContinuationEntry::flags_offset()));
    __ cbzw(rscratch1, L_skip_vthread_code);

    // See comment just above. If not checking JNI calls the JNI count is only
    // needed for assertion checking.
    __ str(zr, Address(rthread, JavaThread::jni_monitor_count_offset()));

    __ bind(L_skip_vthread_code);
  }
#endif

  __ ldr(rscratch1, Address(sp, ContinuationEntry::parent_held_monitor_count_offset()));
  __ str(rscratch1, Address(rthread, JavaThread::held_monitor_count_offset()));

  __ ldr(rscratch2, Address(sp, ContinuationEntry::parent_offset()));
  __ str(rscratch2, Address(rthread, JavaThread::cont_entry_offset()));
  __ add(rfp, sp, (int)ContinuationEntry::size());
}

// enterSpecial(Continuation c, boolean isContinue, boolean isVirtualThread)
// On entry: c_rarg1 -- the continuation object
//           c_rarg2 -- isContinue
//           c_rarg3 -- isVirtualThread
static void gen_continuation_enter(MacroAssembler* masm,
                                 const methodHandle& method,
                                 const BasicType* sig_bt,
                                 const VMRegPair* regs,
                                 int& exception_offset,
                                 OopMapSet*oop_maps,
                                 int& frame_complete,
                                 int& stack_slots,
                                 int& interpreted_entry_offset,
                                 int& compiled_entry_offset) {
  //verify_oop_args(masm, method, sig_bt, regs);
  Address resolve(SharedRuntime::get_resolve_static_call_stub(), relocInfo::static_call_type);

  address start = __ pc();

  Label call_thaw, exit;

  // i2i entry used at interp_only_mode only
  interpreted_entry_offset = __ pc() - start;
  {

#ifdef ASSERT
    Label is_interp_only;
    __ ldrw(rscratch1, Address(rthread, JavaThread::interp_only_mode_offset()));
    __ cbnzw(rscratch1, is_interp_only);
    __ stop("enterSpecial interpreter entry called when not in interp_only_mode");
    __ bind(is_interp_only);
#endif

    // Read interpreter arguments into registers (this is an ad-hoc i2c adapter)
    __ ldr(c_rarg1, Address(esp, Interpreter::stackElementSize*2));
    __ ldr(c_rarg2, Address(esp, Interpreter::stackElementSize*1));
    __ ldr(c_rarg3, Address(esp, Interpreter::stackElementSize*0));
    __ push_cont_fastpath(rthread);

    __ enter();
    stack_slots = 2; // will be adjusted in setup
    OopMap* map = continuation_enter_setup(masm, stack_slots);
    // The frame is complete here, but we only record it for the compiled entry, so the frame would appear unsafe,
    // but that's okay because at the very worst we'll miss an async sample, but we're in interp_only_mode anyway.

    fill_continuation_entry(masm);

    __ cbnz(c_rarg2, call_thaw);

    const address tr_call = __ trampoline_call(resolve);
    if (tr_call == nullptr) {
      fatal("CodeCache is full at gen_continuation_enter");
    }

    oop_maps->add_gc_map(__ pc() - start, map);
    __ post_call_nop();

    __ b(exit);

    address stub = CompiledDirectCall::emit_to_interp_stub(masm, tr_call);
    if (stub == nullptr) {
      fatal("CodeCache is full at gen_continuation_enter");
    }
  }

  // compiled entry
  __ align(CodeEntryAlignment);
  compiled_entry_offset = __ pc() - start;

  __ enter();
  stack_slots = 2; // will be adjusted in setup
  OopMap* map = continuation_enter_setup(masm, stack_slots);
  frame_complete = __ pc() - start;

  fill_continuation_entry(masm);

  __ cbnz(c_rarg2, call_thaw);

  const address tr_call = __ trampoline_call(resolve);
  if (tr_call == nullptr) {
    fatal("CodeCache is full at gen_continuation_enter");
  }

  oop_maps->add_gc_map(__ pc() - start, map);
  __ post_call_nop();

  __ b(exit);

  __ bind(call_thaw);

  __ rt_call(CAST_FROM_FN_PTR(address, StubRoutines::cont_thaw()));
  oop_maps->add_gc_map(__ pc() - start, map->deep_copy());
  ContinuationEntry::_return_pc_offset = __ pc() - start;
  __ post_call_nop();

  __ bind(exit);
  continuation_enter_cleanup(masm);
  __ leave();
  __ ret(lr);

  /// exception handling

  exception_offset = __ pc() - start;
  {
      __ mov(r19, r0); // save return value contaning the exception oop in callee-saved R19

      continuation_enter_cleanup(masm);

      __ ldr(c_rarg1, Address(rfp, wordSize)); // return address
      __ authenticate_return_address(c_rarg1);
      __ call_VM_leaf(CAST_FROM_FN_PTR(address, SharedRuntime::exception_handler_for_return_address), rthread, c_rarg1);

      // see OptoRuntime::generate_exception_blob: r0 -- exception oop, r3 -- exception pc

      __ mov(r1, r0); // the exception handler
      __ mov(r0, r19); // restore return value contaning the exception oop
      __ verify_oop(r0);

      __ leave();
      __ mov(r3, lr);
      __ br(r1); // the exception handler
  }

  address stub = CompiledDirectCall::emit_to_interp_stub(masm, tr_call);
  if (stub == nullptr) {
    fatal("CodeCache is full at gen_continuation_enter");
  }
}

static void gen_continuation_yield(MacroAssembler* masm,
                                   const methodHandle& method,
                                   const BasicType* sig_bt,
                                   const VMRegPair* regs,
                                   OopMapSet* oop_maps,
                                   int& frame_complete,
                                   int& stack_slots,
                                   int& compiled_entry_offset) {
    enum layout {
      rfp_off1,
      rfp_off2,
      lr_off,
      lr_off2,
      framesize // inclusive of return address
    };
    // assert(is_even(framesize/2), "sp not 16-byte aligned");
    stack_slots = framesize /  VMRegImpl::slots_per_word;
    assert(stack_slots == 2, "recheck layout");

    address start = __ pc();

    compiled_entry_offset = __ pc() - start;
    __ enter();

    __ mov(c_rarg1, sp);

    frame_complete = __ pc() - start;
    address the_pc = __ pc();

    __ post_call_nop(); // this must be exactly after the pc value that is pushed into the frame info, we use this nop for fast CodeBlob lookup

    __ mov(c_rarg0, rthread);
    __ set_last_Java_frame(sp, rfp, the_pc, rscratch1);
    __ call_VM_leaf(Continuation::freeze_entry(), 2);
    __ reset_last_Java_frame(true);

    Label pinned;

    __ cbnz(r0, pinned);

    // We've succeeded, set sp to the ContinuationEntry
    __ ldr(rscratch1, Address(rthread, JavaThread::cont_entry_offset()));
    __ mov(sp, rscratch1);
    continuation_enter_cleanup(masm);

    __ bind(pinned); // pinned -- return to caller

    // handle pending exception thrown by freeze
    __ ldr(rscratch1, Address(rthread, in_bytes(Thread::pending_exception_offset())));
    Label ok;
    __ cbz(rscratch1, ok);
    __ leave();
    __ lea(rscratch1, RuntimeAddress(StubRoutines::forward_exception_entry()));
    __ br(rscratch1);
    __ bind(ok);

    __ leave();
    __ ret(lr);

    OopMap* map = new OopMap(framesize, 1);
    oop_maps->add_gc_map(the_pc - start, map);
}

static void gen_special_dispatch(MacroAssembler* masm,
                                 const methodHandle& method,
                                 const BasicType* sig_bt,
                                 const VMRegPair* regs) {
  verify_oop_args(masm, method, sig_bt, regs);
  vmIntrinsics::ID iid = method->intrinsic_id();

  // Now write the args into the outgoing interpreter space
  bool     has_receiver   = false;
  Register receiver_reg   = noreg;
  int      member_arg_pos = -1;
  Register member_reg     = noreg;
  int      ref_kind       = MethodHandles::signature_polymorphic_intrinsic_ref_kind(iid);
  if (ref_kind != 0) {
    member_arg_pos = method->size_of_parameters() - 1;  // trailing MemberName argument
    member_reg = r19;  // known to be free at this point
    has_receiver = MethodHandles::ref_kind_has_receiver(ref_kind);
  } else if (iid == vmIntrinsics::_invokeBasic) {
    has_receiver = true;
  } else if (iid == vmIntrinsics::_linkToNative) {
    member_arg_pos = method->size_of_parameters() - 1;  // trailing NativeEntryPoint argument
    member_reg = r19;  // known to be free at this point
  } else {
    fatal("unexpected intrinsic id %d", vmIntrinsics::as_int(iid));
  }

  if (member_reg != noreg) {
    // Load the member_arg into register, if necessary.
    SharedRuntime::check_member_name_argument_is_last_argument(method, sig_bt, regs);
    VMReg r = regs[member_arg_pos].first();
    if (r->is_stack()) {
      __ ldr(member_reg, Address(sp, r->reg2stack() * VMRegImpl::stack_slot_size));
    } else {
      // no data motion is needed
      member_reg = r->as_Register();
    }
  }

  if (has_receiver) {
    // Make sure the receiver is loaded into a register.
    assert(method->size_of_parameters() > 0, "oob");
    assert(sig_bt[0] == T_OBJECT, "receiver argument must be an object");
    VMReg r = regs[0].first();
    assert(r->is_valid(), "bad receiver arg");
    if (r->is_stack()) {
      // Porting note:  This assumes that compiled calling conventions always
      // pass the receiver oop in a register.  If this is not true on some
      // platform, pick a temp and load the receiver from stack.
      fatal("receiver always in a register");
      receiver_reg = r2;  // known to be free at this point
      __ ldr(receiver_reg, Address(sp, r->reg2stack() * VMRegImpl::stack_slot_size));
    } else {
      // no data motion is needed
      receiver_reg = r->as_Register();
    }
  }

  // Figure out which address we are really jumping to:
  MethodHandles::generate_method_handle_dispatch(masm, iid,
                                                 receiver_reg, member_reg, /*for_compiler_entry:*/ true);
}

// ---------------------------------------------------------------------------
// Generate a native wrapper for a given method.  The method takes arguments
// in the Java compiled code convention, marshals them to the native
// convention (handlizes oops, etc), transitions to native, makes the call,
// returns to java state (possibly blocking), unhandlizes any result and
// returns.
//
// Critical native functions are a shorthand for the use of
// GetPrimtiveArrayCritical and disallow the use of any other JNI
// functions.  The wrapper is expected to unpack the arguments before
// passing them to the callee. Critical native functions leave the state _in_Java,
// since they block out GC.
// Some other parts of JNI setup are skipped like the tear down of the JNI handle
// block and the check for pending exceptions it's impossible for them
// to be thrown.
//
nmethod* SharedRuntime::generate_native_wrapper(MacroAssembler* masm,
                                                const methodHandle& method,
                                                int compile_id,
                                                BasicType* in_sig_bt,
                                                VMRegPair* in_regs,
                                                BasicType ret_type) {
  if (method->is_continuation_native_intrinsic()) {
    int exception_offset = -1;
    OopMapSet* oop_maps = new OopMapSet();
    int frame_complete = -1;
    int stack_slots = -1;
    int interpreted_entry_offset = -1;
    int vep_offset = -1;
    if (method->is_continuation_enter_intrinsic()) {
      gen_continuation_enter(masm,
                             method,
                             in_sig_bt,
                             in_regs,
                             exception_offset,
                             oop_maps,
                             frame_complete,
                             stack_slots,
                             interpreted_entry_offset,
                             vep_offset);
    } else if (method->is_continuation_yield_intrinsic()) {
      gen_continuation_yield(masm,
                             method,
                             in_sig_bt,
                             in_regs,
                             oop_maps,
                             frame_complete,
                             stack_slots,
                             vep_offset);
    } else {
      guarantee(false, "Unknown Continuation native intrinsic");
    }

#ifdef ASSERT
    if (method->is_continuation_enter_intrinsic()) {
      assert(interpreted_entry_offset != -1, "Must be set");
      assert(exception_offset != -1,         "Must be set");
    } else {
      assert(interpreted_entry_offset == -1, "Must be unset");
      assert(exception_offset == -1,         "Must be unset");
    }
    assert(frame_complete != -1,    "Must be set");
    assert(stack_slots != -1,       "Must be set");
    assert(vep_offset != -1,        "Must be set");
#endif

    __ flush();
    nmethod* nm = nmethod::new_native_nmethod(method,
                                              compile_id,
                                              masm->code(),
                                              vep_offset,
                                              frame_complete,
                                              stack_slots,
                                              in_ByteSize(-1),
                                              in_ByteSize(-1),
                                              oop_maps,
                                              exception_offset);
    if (nm == nullptr) return nm;
    if (method->is_continuation_enter_intrinsic()) {
      ContinuationEntry::set_enter_code(nm, interpreted_entry_offset);
    } else if (method->is_continuation_yield_intrinsic()) {
      _cont_doYield_stub = nm;
    } else {
      guarantee(false, "Unknown Continuation native intrinsic");
    }
    return nm;
  }

  if (method->is_method_handle_intrinsic()) {
    vmIntrinsics::ID iid = method->intrinsic_id();
    intptr_t start = (intptr_t)__ pc();
    int vep_offset = ((intptr_t)__ pc()) - start;

    // First instruction must be a nop as it may need to be patched on deoptimisation
    __ nop();
    gen_special_dispatch(masm,
                         method,
                         in_sig_bt,
                         in_regs);
    int frame_complete = ((intptr_t)__ pc()) - start;  // not complete, period
    __ flush();
    int stack_slots = SharedRuntime::out_preserve_stack_slots();  // no out slots at all, actually
    return nmethod::new_native_nmethod(method,
                                       compile_id,
                                       masm->code(),
                                       vep_offset,
                                       frame_complete,
                                       stack_slots / VMRegImpl::slots_per_word,
                                       in_ByteSize(-1),
                                       in_ByteSize(-1),
                                       nullptr);
  }
  address native_func = method->native_function();
  assert(native_func != nullptr, "must have function");

  // An OopMap for lock (and class if static)
  OopMapSet *oop_maps = new OopMapSet();
  intptr_t start = (intptr_t)__ pc();

  // We have received a description of where all the java arg are located
  // on entry to the wrapper. We need to convert these args to where
  // the jni function will expect them. To figure out where they go
  // we convert the java signature to a C signature by inserting
  // the hidden arguments as arg[0] and possibly arg[1] (static method)

  const int total_in_args = method->size_of_parameters();
  int total_c_args = total_in_args + (method->is_static() ? 2 : 1);

  BasicType* out_sig_bt = NEW_RESOURCE_ARRAY(BasicType, total_c_args);
  VMRegPair* out_regs   = NEW_RESOURCE_ARRAY(VMRegPair, total_c_args);
  BasicType* in_elem_bt = nullptr;

  int argc = 0;
  out_sig_bt[argc++] = T_ADDRESS;
  if (method->is_static()) {
    out_sig_bt[argc++] = T_OBJECT;
  }

  for (int i = 0; i < total_in_args ; i++ ) {
    out_sig_bt[argc++] = in_sig_bt[i];
  }

  // Now figure out where the args must be stored and how much stack space
  // they require.
  int out_arg_slots;
  out_arg_slots = c_calling_convention_priv(out_sig_bt, out_regs, total_c_args);

  if (out_arg_slots < 0) {
    return nullptr;
  }

  // Compute framesize for the wrapper.  We need to handlize all oops in
  // incoming registers

  // Calculate the total number of stack slots we will need.

  // First count the abi requirement plus all of the outgoing args
  int stack_slots = SharedRuntime::out_preserve_stack_slots() + out_arg_slots;

  // Now the space for the inbound oop handle area
  int total_save_slots = 8 * VMRegImpl::slots_per_word;  // 8 arguments passed in registers

  int oop_handle_offset = stack_slots;
  stack_slots += total_save_slots;

  // Now any space we need for handlizing a klass if static method

  int klass_slot_offset = 0;
  int klass_offset = -1;
  int lock_slot_offset = 0;
  bool is_static = false;

  if (method->is_static()) {
    klass_slot_offset = stack_slots;
    stack_slots += VMRegImpl::slots_per_word;
    klass_offset = klass_slot_offset * VMRegImpl::stack_slot_size;
    is_static = true;
  }

  // Plus a lock if needed

  if (method->is_synchronized()) {
    lock_slot_offset = stack_slots;
    stack_slots += VMRegImpl::slots_per_word;
  }

  // Now a place (+2) to save return values or temp during shuffling
  // + 4 for return address (which we own) and saved rfp
  stack_slots += 6;

  // Ok The space we have allocated will look like:
  //
  //
  // FP-> |                     |
  //      |---------------------|
  //      | 2 slots for moves   |
  //      |---------------------|
  //      | lock box (if sync)  |
  //      |---------------------| <- lock_slot_offset
  //      | klass (if static)   |
  //      |---------------------| <- klass_slot_offset
  //      | oopHandle area      |
  //      |---------------------| <- oop_handle_offset (8 java arg registers)
  //      | outbound memory     |
  //      | based arguments     |
  //      |                     |
  //      |---------------------|
  //      |                     |
  // SP-> | out_preserved_slots |
  //
  //


  // Now compute actual number of stack words we need rounding to make
  // stack properly aligned.
  stack_slots = align_up(stack_slots, StackAlignmentInSlots);

  int stack_size = stack_slots * VMRegImpl::stack_slot_size;

  // First thing make an ic check to see if we should even be here

  // We are free to use all registers as temps without saving them and
  // restoring them except rfp. rfp is the only callee save register
  // as far as the interpreter and the compiler(s) are concerned.

  const Register receiver = j_rarg0;

  Label exception_pending;

  assert_different_registers(receiver, rscratch1);
  __ verify_oop(receiver);
  __ ic_check(8 /* end_alignment */);

  // Verified entry point must be aligned
  int vep_offset = ((intptr_t)__ pc()) - start;

  // If we have to make this method not-entrant we'll overwrite its
  // first instruction with a jump.  For this action to be legal we
  // must ensure that this first instruction is a B, BL, NOP, BKPT,
  // SVC, HVC, or SMC.  Make it a NOP.
  __ nop();

  if (VM_Version::supports_fast_class_init_checks() && method->needs_clinit_barrier()) {
    Label L_skip_barrier;
    __ mov_metadata(rscratch2, method->method_holder()); // InstanceKlass*
    __ clinit_barrier(rscratch2, rscratch1, &L_skip_barrier);
    __ far_jump(RuntimeAddress(SharedRuntime::get_handle_wrong_method_stub()));

    __ bind(L_skip_barrier);
  }

  // Generate stack overflow check
  __ bang_stack_with_offset(checked_cast<int>(StackOverflow::stack_shadow_zone_size()));

  // Generate a new frame for the wrapper.
  __ enter();
  // -2 because return address is already present and so is saved rfp
  __ sub(sp, sp, stack_size - 2*wordSize);

  BarrierSetAssembler* bs = BarrierSet::barrier_set()->barrier_set_assembler();
  bs->nmethod_entry_barrier(masm, nullptr /* slow_path */, nullptr /* continuation */, nullptr /* guard */);

  // Frame is now completed as far as size and linkage.
  int frame_complete = ((intptr_t)__ pc()) - start;

  // We use r20 as the oop handle for the receiver/klass
  // It is callee save so it survives the call to native

  const Register oop_handle_reg = r20;

  //
  // We immediately shuffle the arguments so that any vm call we have to
  // make from here on out (sync slow path, jvmti, etc.) we will have
  // captured the oops from our caller and have a valid oopMap for
  // them.

  // -----------------
  // The Grand Shuffle

  // The Java calling convention is either equal (linux) or denser (win64) than the
  // c calling convention. However the because of the jni_env argument the c calling
  // convention always has at least one more (and two for static) arguments than Java.
  // Therefore if we move the args from java -> c backwards then we will never have
  // a register->register conflict and we don't have to build a dependency graph
  // and figure out how to break any cycles.
  //

  // Record esp-based slot for receiver on stack for non-static methods
  int receiver_offset = -1;

  // This is a trick. We double the stack slots so we can claim
  // the oops in the caller's frame. Since we are sure to have
  // more args than the caller doubling is enough to make
  // sure we can capture all the incoming oop args from the
  // caller.
  //
  OopMap* map = new OopMap(stack_slots * 2, 0 /* arg_slots*/);

  // Mark location of rfp (someday)
  // map->set_callee_saved(VMRegImpl::stack2reg( stack_slots - 2), stack_slots * 2, 0, vmreg(rfp));


  int float_args = 0;
  int int_args = 0;

#ifdef ASSERT
  bool reg_destroyed[Register::number_of_registers];
  bool freg_destroyed[FloatRegister::number_of_registers];
  for ( int r = 0 ; r < Register::number_of_registers ; r++ ) {
    reg_destroyed[r] = false;
  }
  for ( int f = 0 ; f < FloatRegister::number_of_registers ; f++ ) {
    freg_destroyed[f] = false;
  }

#endif /* ASSERT */

  // For JNI natives the incoming and outgoing registers are offset upwards.
  GrowableArray<int> arg_order(2 * total_in_args);
  VMRegPair tmp_vmreg;
  tmp_vmreg.set2(r19->as_VMReg());

  for (int i = total_in_args - 1, c_arg = total_c_args - 1; i >= 0; i--, c_arg--) {
    arg_order.push(i);
    arg_order.push(c_arg);
  }

  int temploc = -1;
  for (int ai = 0; ai < arg_order.length(); ai += 2) {
    int i = arg_order.at(ai);
    int c_arg = arg_order.at(ai + 1);
    __ block_comment(err_msg("move %d -> %d", i, c_arg));
    assert(c_arg != -1 && i != -1, "wrong order");
#ifdef ASSERT
    if (in_regs[i].first()->is_Register()) {
      assert(!reg_destroyed[in_regs[i].first()->as_Register()->encoding()], "destroyed reg!");
    } else if (in_regs[i].first()->is_FloatRegister()) {
      assert(!freg_destroyed[in_regs[i].first()->as_FloatRegister()->encoding()], "destroyed reg!");
    }
    if (out_regs[c_arg].first()->is_Register()) {
      reg_destroyed[out_regs[c_arg].first()->as_Register()->encoding()] = true;
    } else if (out_regs[c_arg].first()->is_FloatRegister()) {
      freg_destroyed[out_regs[c_arg].first()->as_FloatRegister()->encoding()] = true;
    }
#endif /* ASSERT */
    switch (in_sig_bt[i]) {
      case T_ARRAY:
      case T_OBJECT:
        __ object_move(map, oop_handle_offset, stack_slots, in_regs[i], out_regs[c_arg],
                       ((i == 0) && (!is_static)),
                       &receiver_offset);
        int_args++;
        break;
      case T_VOID:
        break;

      case T_FLOAT:
        __ float_move(in_regs[i], out_regs[c_arg]);
        float_args++;
        break;

      case T_DOUBLE:
        assert( i + 1 < total_in_args &&
                in_sig_bt[i + 1] == T_VOID &&
                out_sig_bt[c_arg+1] == T_VOID, "bad arg list");
        __ double_move(in_regs[i], out_regs[c_arg]);
        float_args++;
        break;

      case T_LONG :
        __ long_move(in_regs[i], out_regs[c_arg]);
        int_args++;
        break;

      case T_ADDRESS: assert(false, "found T_ADDRESS in java args");

      default:
        __ move32_64(in_regs[i], out_regs[c_arg]);
        int_args++;
    }
  }

  // point c_arg at the first arg that is already loaded in case we
  // need to spill before we call out
  int c_arg = total_c_args - total_in_args;

  // Pre-load a static method's oop into c_rarg1.
  if (method->is_static()) {

    //  load oop into a register
    __ movoop(c_rarg1,
              JNIHandles::make_local(method->method_holder()->java_mirror()));

    // Now handlize the static class mirror it's known not-null.
    __ str(c_rarg1, Address(sp, klass_offset));
    map->set_oop(VMRegImpl::stack2reg(klass_slot_offset));

    // Now get the handle
    __ lea(c_rarg1, Address(sp, klass_offset));
    // and protect the arg if we must spill
    c_arg--;
  }

  // Change state to native (we save the return address in the thread, since it might not
  // be pushed on the stack when we do a stack traversal).
  // We use the same pc/oopMap repeatedly when we call out

  Label native_return;
  __ set_last_Java_frame(sp, noreg, native_return, rscratch1);

  Label dtrace_method_entry, dtrace_method_entry_done;
  if (DTraceMethodProbes) {
    __ b(dtrace_method_entry);
    __ bind(dtrace_method_entry_done);
  }

  // RedefineClasses() tracing support for obsolete method entry
  if (log_is_enabled(Trace, redefine, class, obsolete)) {
    // protect the args we've loaded
    save_args(masm, total_c_args, c_arg, out_regs);
    __ mov_metadata(c_rarg1, method());
    __ call_VM_leaf(
      CAST_FROM_FN_PTR(address, SharedRuntime::rc_trace_method_entry),
      rthread, c_rarg1);
    restore_args(masm, total_c_args, c_arg, out_regs);
  }

  // Lock a synchronized method

  // Register definitions used by locking and unlocking

  const Register swap_reg = r0;
  const Register obj_reg  = r19;  // Will contain the oop
  const Register lock_reg = r13;  // Address of compiler lock object (BasicLock)
  const Register old_hdr  = r13;  // value of old header at unlock time
  const Register lock_tmp = r14;  // Temporary used by lightweight_lock/unlock
  const Register tmp = lr;

  Label slow_path_lock;
  Label lock_done;

  if (method->is_synchronized()) {
    Label count;
    const int mark_word_offset = BasicLock::displaced_header_offset_in_bytes();

    // Get the handle (the 2nd argument)
    __ mov(oop_handle_reg, c_rarg1);

    // Get address of the box

    __ lea(lock_reg, Address(sp, lock_slot_offset * VMRegImpl::stack_slot_size));

    // Load the oop from the handle
    __ ldr(obj_reg, Address(oop_handle_reg, 0));

    if (LockingMode == LM_MONITOR) {
      __ b(slow_path_lock);
    } else if (LockingMode == LM_LEGACY) {
      // Load (object->mark() | 1) into swap_reg %r0
      __ ldr(rscratch1, Address(obj_reg, oopDesc::mark_offset_in_bytes()));
      __ orr(swap_reg, rscratch1, 1);
      if (EnableValhalla) {
        // Mask inline_type bit such that we go to the slow path if object is an inline type
        __ andr(swap_reg, swap_reg, ~((int) markWord::inline_type_bit_in_place));
      }

      // Save (object->mark() | 1) into BasicLock's displaced header
      __ str(swap_reg, Address(lock_reg, mark_word_offset));

      // src -> dest iff dest == r0 else r0 <- dest
      __ cmpxchg_obj_header(r0, lock_reg, obj_reg, rscratch1, count, /*fallthrough*/nullptr);

      // Hmm should this move to the slow path code area???

      // Test if the oopMark is an obvious stack pointer, i.e.,
      //  1) (mark & 3) == 0, and
      //  2) sp <= mark < mark + os::pagesize()
      // These 3 tests can be done by evaluating the following
      // expression: ((mark - sp) & (3 - os::vm_page_size())),
      // assuming both stack pointer and pagesize have their
      // least significant 2 bits clear.
      // NOTE: the oopMark is in swap_reg %r0 as the result of cmpxchg

      __ sub(swap_reg, sp, swap_reg);
      __ neg(swap_reg, swap_reg);
      __ ands(swap_reg, swap_reg, 3 - (int)os::vm_page_size());

      // Save the test result, for recursive case, the result is zero
      __ str(swap_reg, Address(lock_reg, mark_word_offset));
      __ br(Assembler::NE, slow_path_lock);
    } else {
      assert(LockingMode == LM_LIGHTWEIGHT, "must be");
      __ lightweight_lock(lock_reg, obj_reg, swap_reg, tmp, lock_tmp, slow_path_lock);
    }
    __ bind(count);
    __ increment(Address(rthread, JavaThread::held_monitor_count_offset()));

    // Slow path will re-enter here
    __ bind(lock_done);
  }


  // Finally just about ready to make the JNI call

  // get JNIEnv* which is first argument to native
  __ lea(c_rarg0, Address(rthread, in_bytes(JavaThread::jni_environment_offset())));

  // Now set thread in native
  __ mov(rscratch1, _thread_in_native);
  __ lea(rscratch2, Address(rthread, JavaThread::thread_state_offset()));
  __ stlrw(rscratch1, rscratch2);

  __ rt_call(native_func);

  __ bind(native_return);

  intptr_t return_pc = (intptr_t) __ pc();
  oop_maps->add_gc_map(return_pc - start, map);

  // Verify or restore cpu control state after JNI call
  __ restore_cpu_control_state_after_jni(rscratch1, rscratch2);

  // Unpack native results.
  switch (ret_type) {
  case T_BOOLEAN: __ c2bool(r0);                     break;
  case T_CHAR   : __ ubfx(r0, r0, 0, 16);            break;
  case T_BYTE   : __ sbfx(r0, r0, 0, 8);             break;
  case T_SHORT  : __ sbfx(r0, r0, 0, 16);            break;
  case T_INT    : __ sbfx(r0, r0, 0, 32);            break;
  case T_DOUBLE :
  case T_FLOAT  :
    // Result is in v0 we'll save as needed
    break;
  case T_ARRAY:                 // Really a handle
  case T_OBJECT:                // Really a handle
      break; // can't de-handlize until after safepoint check
  case T_VOID: break;
  case T_LONG: break;
  default       : ShouldNotReachHere();
  }

  Label safepoint_in_progress, safepoint_in_progress_done;
  Label after_transition;

  // Switch thread to "native transition" state before reading the synchronization state.
  // This additional state is necessary because reading and testing the synchronization
  // state is not atomic w.r.t. GC, as this scenario demonstrates:
  //     Java thread A, in _thread_in_native state, loads _not_synchronized and is preempted.
  //     VM thread changes sync state to synchronizing and suspends threads for GC.
  //     Thread A is resumed to finish this native method, but doesn't block here since it
  //     didn't see any synchronization is progress, and escapes.
  __ mov(rscratch1, _thread_in_native_trans);

  __ strw(rscratch1, Address(rthread, JavaThread::thread_state_offset()));

  // Force this write out before the read below
  if (!UseSystemMemoryBarrier) {
    __ dmb(Assembler::ISH);
  }

  __ verify_sve_vector_length();

  // Check for safepoint operation in progress and/or pending suspend requests.
  {
    // No need for acquire as Java threads always disarm themselves.
    __ safepoint_poll(safepoint_in_progress, true /* at_return */, false /* acquire */, false /* in_nmethod */);
    __ ldrw(rscratch1, Address(rthread, JavaThread::suspend_flags_offset()));
    __ cbnzw(rscratch1, safepoint_in_progress);
    __ bind(safepoint_in_progress_done);
  }

  // change thread state
  __ mov(rscratch1, _thread_in_Java);
  __ lea(rscratch2, Address(rthread, JavaThread::thread_state_offset()));
  __ stlrw(rscratch1, rscratch2);
  __ bind(after_transition);

  Label reguard;
  Label reguard_done;
  __ ldrb(rscratch1, Address(rthread, JavaThread::stack_guard_state_offset()));
  __ cmpw(rscratch1, StackOverflow::stack_guard_yellow_reserved_disabled);
  __ br(Assembler::EQ, reguard);
  __ bind(reguard_done);

  // native result if any is live

  // Unlock
  Label unlock_done;
  Label slow_path_unlock;
  if (method->is_synchronized()) {

    // Get locked oop from the handle we passed to jni
    __ ldr(obj_reg, Address(oop_handle_reg, 0));

    Label done, not_recursive;

    if (LockingMode == LM_LEGACY) {
      // Simple recursive lock?
      __ ldr(rscratch1, Address(sp, lock_slot_offset * VMRegImpl::stack_slot_size));
      __ cbnz(rscratch1, not_recursive);
      __ decrement(Address(rthread, JavaThread::held_monitor_count_offset()));
      __ b(done);
    }

    __ bind(not_recursive);

    // Must save r0 if if it is live now because cmpxchg must use it
    if (ret_type != T_FLOAT && ret_type != T_DOUBLE && ret_type != T_VOID) {
      save_native_result(masm, ret_type, stack_slots);
    }

    if (LockingMode == LM_MONITOR) {
      __ b(slow_path_unlock);
    } else if (LockingMode == LM_LEGACY) {
      // get address of the stack lock
      __ lea(r0, Address(sp, lock_slot_offset * VMRegImpl::stack_slot_size));
      //  get old displaced header
      __ ldr(old_hdr, Address(r0, 0));

      // Atomic swap old header if oop still contains the stack lock
      Label count;
      __ cmpxchg_obj_header(r0, old_hdr, obj_reg, rscratch1, count, &slow_path_unlock);
      __ bind(count);
      __ decrement(Address(rthread, JavaThread::held_monitor_count_offset()));
    } else {
      assert(LockingMode == LM_LIGHTWEIGHT, "");
      __ lightweight_unlock(obj_reg, old_hdr, swap_reg, lock_tmp, slow_path_unlock);
      __ decrement(Address(rthread, JavaThread::held_monitor_count_offset()));
    }

    // slow path re-enters here
    __ bind(unlock_done);
    if (ret_type != T_FLOAT && ret_type != T_DOUBLE && ret_type != T_VOID) {
      restore_native_result(masm, ret_type, stack_slots);
    }

    __ bind(done);
  }

  Label dtrace_method_exit, dtrace_method_exit_done;
  if (DTraceMethodProbes) {
    __ b(dtrace_method_exit);
    __ bind(dtrace_method_exit_done);
  }

  __ reset_last_Java_frame(false);

  // Unbox oop result, e.g. JNIHandles::resolve result.
  if (is_reference_type(ret_type)) {
    __ resolve_jobject(r0, r1, r2);
  }

  if (CheckJNICalls) {
    // clear_pending_jni_exception_check
    __ str(zr, Address(rthread, JavaThread::pending_jni_exception_check_fn_offset()));
  }

  // reset handle block
  __ ldr(r2, Address(rthread, JavaThread::active_handles_offset()));
  __ str(zr, Address(r2, JNIHandleBlock::top_offset()));

  __ leave();

  // Any exception pending?
  __ ldr(rscratch1, Address(rthread, in_bytes(Thread::pending_exception_offset())));
  __ cbnz(rscratch1, exception_pending);

  // We're done
  __ ret(lr);

  // Unexpected paths are out of line and go here

  // forward the exception
  __ bind(exception_pending);

  // and forward the exception
  __ far_jump(RuntimeAddress(StubRoutines::forward_exception_entry()));

  // Slow path locking & unlocking
  if (method->is_synchronized()) {

    __ block_comment("Slow path lock {");
    __ bind(slow_path_lock);

    // has last_Java_frame setup. No exceptions so do vanilla call not call_VM
    // args are (oop obj, BasicLock* lock, JavaThread* thread)

    // protect the args we've loaded
    save_args(masm, total_c_args, c_arg, out_regs);

    __ mov(c_rarg0, obj_reg);
    __ mov(c_rarg1, lock_reg);
    __ mov(c_rarg2, rthread);

    // Not a leaf but we have last_Java_frame setup as we want
    __ call_VM_leaf(CAST_FROM_FN_PTR(address, SharedRuntime::complete_monitor_locking_C), 3);
    restore_args(masm, total_c_args, c_arg, out_regs);

#ifdef ASSERT
    { Label L;
      __ ldr(rscratch1, Address(rthread, in_bytes(Thread::pending_exception_offset())));
      __ cbz(rscratch1, L);
      __ stop("no pending exception allowed on exit from monitorenter");
      __ bind(L);
    }
#endif
    __ b(lock_done);

    __ block_comment("} Slow path lock");

    __ block_comment("Slow path unlock {");
    __ bind(slow_path_unlock);

    // If we haven't already saved the native result we must save it now as xmm registers
    // are still exposed.

    if (ret_type == T_FLOAT || ret_type == T_DOUBLE ) {
      save_native_result(masm, ret_type, stack_slots);
    }

    __ mov(c_rarg2, rthread);
    __ lea(c_rarg1, Address(sp, lock_slot_offset * VMRegImpl::stack_slot_size));
    __ mov(c_rarg0, obj_reg);

    // Save pending exception around call to VM (which contains an EXCEPTION_MARK)
    // NOTE that obj_reg == r19 currently
    __ ldr(r19, Address(rthread, in_bytes(Thread::pending_exception_offset())));
    __ str(zr, Address(rthread, in_bytes(Thread::pending_exception_offset())));

    __ rt_call(CAST_FROM_FN_PTR(address, SharedRuntime::complete_monitor_unlocking_C));

#ifdef ASSERT
    {
      Label L;
      __ ldr(rscratch1, Address(rthread, in_bytes(Thread::pending_exception_offset())));
      __ cbz(rscratch1, L);
      __ stop("no pending exception allowed on exit complete_monitor_unlocking_C");
      __ bind(L);
    }
#endif /* ASSERT */

    __ str(r19, Address(rthread, in_bytes(Thread::pending_exception_offset())));

    if (ret_type == T_FLOAT || ret_type == T_DOUBLE ) {
      restore_native_result(masm, ret_type, stack_slots);
    }
    __ b(unlock_done);

    __ block_comment("} Slow path unlock");

  } // synchronized

  // SLOW PATH Reguard the stack if needed

  __ bind(reguard);
  save_native_result(masm, ret_type, stack_slots);
  __ rt_call(CAST_FROM_FN_PTR(address, SharedRuntime::reguard_yellow_pages));
  restore_native_result(masm, ret_type, stack_slots);
  // and continue
  __ b(reguard_done);

  // SLOW PATH safepoint
  {
    __ block_comment("safepoint {");
    __ bind(safepoint_in_progress);

    // Don't use call_VM as it will see a possible pending exception and forward it
    // and never return here preventing us from clearing _last_native_pc down below.
    //
    save_native_result(masm, ret_type, stack_slots);
    __ mov(c_rarg0, rthread);
#ifndef PRODUCT
  assert(frame::arg_reg_save_area_bytes == 0, "not expecting frame reg save area");
#endif
    __ lea(rscratch1, RuntimeAddress(CAST_FROM_FN_PTR(address, JavaThread::check_special_condition_for_native_trans)));
    __ blr(rscratch1);

    // Restore any method result value
    restore_native_result(masm, ret_type, stack_slots);

    __ b(safepoint_in_progress_done);
    __ block_comment("} safepoint");
  }

  // SLOW PATH dtrace support
  if (DTraceMethodProbes) {
    {
      __ block_comment("dtrace entry {");
      __ bind(dtrace_method_entry);

      // We have all of the arguments setup at this point. We must not touch any register
      // argument registers at this point (what if we save/restore them there are no oop?

      save_args(masm, total_c_args, c_arg, out_regs);
      __ mov_metadata(c_rarg1, method());
      __ call_VM_leaf(
        CAST_FROM_FN_PTR(address, SharedRuntime::dtrace_method_entry),
        rthread, c_rarg1);
      restore_args(masm, total_c_args, c_arg, out_regs);
      __ b(dtrace_method_entry_done);
      __ block_comment("} dtrace entry");
    }

    {
      __ block_comment("dtrace exit {");
      __ bind(dtrace_method_exit);
      save_native_result(masm, ret_type, stack_slots);
      __ mov_metadata(c_rarg1, method());
      __ call_VM_leaf(
        CAST_FROM_FN_PTR(address, SharedRuntime::dtrace_method_exit),
        rthread, c_rarg1);
      restore_native_result(masm, ret_type, stack_slots);
      __ b(dtrace_method_exit_done);
      __ block_comment("} dtrace exit");
    }
  }

  __ flush();

  nmethod *nm = nmethod::new_native_nmethod(method,
                                            compile_id,
                                            masm->code(),
                                            vep_offset,
                                            frame_complete,
                                            stack_slots / VMRegImpl::slots_per_word,
                                            (is_static ? in_ByteSize(klass_offset) : in_ByteSize(receiver_offset)),
                                            in_ByteSize(lock_slot_offset*VMRegImpl::stack_slot_size),
                                            oop_maps);

  return nm;
}

// this function returns the adjust size (in number of words) to a c2i adapter
// activation for use during deoptimization
int Deoptimization::last_frame_adjust(int callee_parameters, int callee_locals) {
  assert(callee_locals >= callee_parameters,
          "test and remove; got more parms than locals");
  if (callee_locals < callee_parameters)
    return 0;                   // No adjustment for negative locals
  int diff = (callee_locals - callee_parameters) * Interpreter::stackElementWords;
  // diff is counted in stack words
  return align_up(diff, 2);
}


//------------------------------generate_deopt_blob----------------------------
void SharedRuntime::generate_deopt_blob() {
  // Allocate space for the code
  ResourceMark rm;
  // Setup code generation tools
  int pad = 0;
#if INCLUDE_JVMCI
  if (EnableJVMCI) {
    pad += 512; // Increase the buffer size when compiling for JVMCI
  }
#endif
  CodeBuffer buffer("deopt_blob", 2048+pad, 1024);
  MacroAssembler* masm = new MacroAssembler(&buffer);
  int frame_size_in_words;
  OopMap* map = nullptr;
  OopMapSet *oop_maps = new OopMapSet();
  RegisterSaver reg_save(COMPILER2_OR_JVMCI != 0);

  // -------------
  // This code enters when returning to a de-optimized nmethod.  A return
  // address has been pushed on the stack, and return values are in
  // registers.
  // If we are doing a normal deopt then we were called from the patched
  // nmethod from the point we returned to the nmethod. So the return
  // address on the stack is wrong by NativeCall::instruction_size
  // We will adjust the value so it looks like we have the original return
  // address on the stack (like when we eagerly deoptimized).
  // In the case of an exception pending when deoptimizing, we enter
  // with a return address on the stack that points after the call we patched
  // into the exception handler. We have the following register state from,
  // e.g., the forward exception stub (see stubGenerator_x86_64.cpp).
  //    r0: exception oop
  //    r19: exception handler
  //    r3: throwing pc
  // So in this case we simply jam r3 into the useless return address and
  // the stack looks just like we want.
  //
  // At this point we need to de-opt.  We save the argument return
  // registers.  We call the first C routine, fetch_unroll_info().  This
  // routine captures the return values and returns a structure which
  // describes the current frame size and the sizes of all replacement frames.
  // The current frame is compiled code and may contain many inlined
  // functions, each with their own JVM state.  We pop the current frame, then
  // push all the new frames.  Then we call the C routine unpack_frames() to
  // populate these frames.  Finally unpack_frames() returns us the new target
  // address.  Notice that callee-save registers are BLOWN here; they have
  // already been captured in the vframeArray at the time the return PC was
  // patched.
  address start = __ pc();
  Label cont;

  // Prolog for non exception case!

  // Save everything in sight.
  map = reg_save.save_live_registers(masm, 0, &frame_size_in_words);

  // Normal deoptimization.  Save exec mode for unpack_frames.
  __ movw(rcpool, Deoptimization::Unpack_deopt); // callee-saved
  __ b(cont);

  int reexecute_offset = __ pc() - start;
#if INCLUDE_JVMCI && !defined(COMPILER1)
  if (EnableJVMCI && UseJVMCICompiler) {
    // JVMCI does not use this kind of deoptimization
    __ should_not_reach_here();
  }
#endif

  // Reexecute case
  // return address is the pc describes what bci to do re-execute at

  // No need to update map as each call to save_live_registers will produce identical oopmap
  (void) reg_save.save_live_registers(masm, 0, &frame_size_in_words);

  __ movw(rcpool, Deoptimization::Unpack_reexecute); // callee-saved
  __ b(cont);

#if INCLUDE_JVMCI
  Label after_fetch_unroll_info_call;
  int implicit_exception_uncommon_trap_offset = 0;
  int uncommon_trap_offset = 0;

  if (EnableJVMCI) {
    implicit_exception_uncommon_trap_offset = __ pc() - start;

    __ ldr(lr, Address(rthread, in_bytes(JavaThread::jvmci_implicit_exception_pc_offset())));
    __ str(zr, Address(rthread, in_bytes(JavaThread::jvmci_implicit_exception_pc_offset())));

    uncommon_trap_offset = __ pc() - start;

    // Save everything in sight.
    reg_save.save_live_registers(masm, 0, &frame_size_in_words);
    // fetch_unroll_info needs to call last_java_frame()
    Label retaddr;
    __ set_last_Java_frame(sp, noreg, retaddr, rscratch1);

    __ ldrw(c_rarg1, Address(rthread, in_bytes(JavaThread::pending_deoptimization_offset())));
    __ movw(rscratch1, -1);
    __ strw(rscratch1, Address(rthread, in_bytes(JavaThread::pending_deoptimization_offset())));

    __ movw(rcpool, (int32_t)Deoptimization::Unpack_reexecute);
    __ mov(c_rarg0, rthread);
    __ movw(c_rarg2, rcpool); // exec mode
    __ lea(rscratch1,
           RuntimeAddress(CAST_FROM_FN_PTR(address,
                                           Deoptimization::uncommon_trap)));
    __ blr(rscratch1);
    __ bind(retaddr);
    oop_maps->add_gc_map( __ pc()-start, map->deep_copy());

    __ reset_last_Java_frame(false);

    __ b(after_fetch_unroll_info_call);
  } // EnableJVMCI
#endif // INCLUDE_JVMCI

  int exception_offset = __ pc() - start;

  // Prolog for exception case

  // all registers are dead at this entry point, except for r0, and
  // r3 which contain the exception oop and exception pc
  // respectively.  Set them in TLS and fall thru to the
  // unpack_with_exception_in_tls entry point.

  __ str(r3, Address(rthread, JavaThread::exception_pc_offset()));
  __ str(r0, Address(rthread, JavaThread::exception_oop_offset()));

  int exception_in_tls_offset = __ pc() - start;

  // new implementation because exception oop is now passed in JavaThread

  // Prolog for exception case
  // All registers must be preserved because they might be used by LinearScan
  // Exceptiop oop and throwing PC are passed in JavaThread
  // tos: stack at point of call to method that threw the exception (i.e. only
  // args are on the stack, no return address)

  // The return address pushed by save_live_registers will be patched
  // later with the throwing pc. The correct value is not available
  // now because loading it from memory would destroy registers.

  // NB: The SP at this point must be the SP of the method that is
  // being deoptimized.  Deoptimization assumes that the frame created
  // here by save_live_registers is immediately below the method's SP.
  // This is a somewhat fragile mechanism.

  // Save everything in sight.
  map = reg_save.save_live_registers(masm, 0, &frame_size_in_words);

  // Now it is safe to overwrite any register

  // Deopt during an exception.  Save exec mode for unpack_frames.
  __ mov(rcpool, Deoptimization::Unpack_exception); // callee-saved

  // load throwing pc from JavaThread and patch it as the return address
  // of the current frame. Then clear the field in JavaThread
  __ ldr(r3, Address(rthread, JavaThread::exception_pc_offset()));
  __ protect_return_address(r3);
  __ str(r3, Address(rfp, wordSize));
  __ str(zr, Address(rthread, JavaThread::exception_pc_offset()));

#ifdef ASSERT
  // verify that there is really an exception oop in JavaThread
  __ ldr(r0, Address(rthread, JavaThread::exception_oop_offset()));
  __ verify_oop(r0);

  // verify that there is no pending exception
  Label no_pending_exception;
  __ ldr(rscratch1, Address(rthread, Thread::pending_exception_offset()));
  __ cbz(rscratch1, no_pending_exception);
  __ stop("must not have pending exception here");
  __ bind(no_pending_exception);
#endif

  __ bind(cont);

  // Call C code.  Need thread and this frame, but NOT official VM entry
  // crud.  We cannot block on this call, no GC can happen.
  //
  // UnrollBlock* fetch_unroll_info(JavaThread* thread)

  // fetch_unroll_info needs to call last_java_frame().

  Label retaddr;
  __ set_last_Java_frame(sp, noreg, retaddr, rscratch1);
#ifdef ASSERT
  { Label L;
    __ ldr(rscratch1, Address(rthread, JavaThread::last_Java_fp_offset()));
    __ cbz(rscratch1, L);
    __ stop("SharedRuntime::generate_deopt_blob: last_Java_fp not cleared");
    __ bind(L);
  }
#endif // ASSERT
  __ mov(c_rarg0, rthread);
  __ mov(c_rarg1, rcpool);
  __ lea(rscratch1, RuntimeAddress(CAST_FROM_FN_PTR(address, Deoptimization::fetch_unroll_info)));
  __ blr(rscratch1);
  __ bind(retaddr);

  // Need to have an oopmap that tells fetch_unroll_info where to
  // find any register it might need.
  oop_maps->add_gc_map(__ pc() - start, map);

  __ reset_last_Java_frame(false);

#if INCLUDE_JVMCI
  if (EnableJVMCI) {
    __ bind(after_fetch_unroll_info_call);
  }
#endif

  // Load UnrollBlock* into r5
  __ mov(r5, r0);

  __ ldrw(rcpool, Address(r5, Deoptimization::UnrollBlock::unpack_kind_offset()));
   Label noException;
  __ cmpw(rcpool, Deoptimization::Unpack_exception);   // Was exception pending?
  __ br(Assembler::NE, noException);
  __ ldr(r0, Address(rthread, JavaThread::exception_oop_offset()));
  // QQQ this is useless it was null above
  __ ldr(r3, Address(rthread, JavaThread::exception_pc_offset()));
  __ str(zr, Address(rthread, JavaThread::exception_oop_offset()));
  __ str(zr, Address(rthread, JavaThread::exception_pc_offset()));

  __ verify_oop(r0);

  // Overwrite the result registers with the exception results.
  __ str(r0, Address(sp, reg_save.r0_offset_in_bytes()));
  // I think this is useless
  // __ str(r3, Address(sp, RegisterSaver::r3_offset_in_bytes()));

  __ bind(noException);

  // Only register save data is on the stack.
  // Now restore the result registers.  Everything else is either dead
  // or captured in the vframeArray.

  // Restore fp result register
  __ ldrd(v0, Address(sp, reg_save.v0_offset_in_bytes()));
  // Restore integer result register
  __ ldr(r0, Address(sp, reg_save.r0_offset_in_bytes()));

  // Pop all of the register save area off the stack
  __ add(sp, sp, frame_size_in_words * wordSize);

  // All of the register save area has been popped of the stack. Only the
  // return address remains.

  // Pop all the frames we must move/replace.
  //
  // Frame picture (youngest to oldest)
  // 1: self-frame (no frame link)
  // 2: deopting frame  (no frame link)
  // 3: caller of deopting frame (could be compiled/interpreted).
  //
  // Note: by leaving the return address of self-frame on the stack
  // and using the size of frame 2 to adjust the stack
  // when we are done the return to frame 3 will still be on the stack.

  // Pop deoptimized frame
  __ ldrw(r2, Address(r5, Deoptimization::UnrollBlock::size_of_deoptimized_frame_offset()));
  __ sub(r2, r2, 2 * wordSize);
  __ add(sp, sp, r2);
  __ ldp(rfp, zr, __ post(sp, 2 * wordSize));

#ifdef ASSERT
  // Compilers generate code that bang the stack by as much as the
  // interpreter would need. So this stack banging should never
  // trigger a fault. Verify that it does not on non product builds.
  __ ldrw(r19, Address(r5, Deoptimization::UnrollBlock::total_frame_sizes_offset()));
  __ bang_stack_size(r19, r2);
#endif
  // Load address of array of frame pcs into r2
  __ ldr(r2, Address(r5, Deoptimization::UnrollBlock::frame_pcs_offset()));

  // Trash the old pc
  // __ addptr(sp, wordSize);  FIXME ????

  // Load address of array of frame sizes into r4
  __ ldr(r4, Address(r5, Deoptimization::UnrollBlock::frame_sizes_offset()));

  // Load counter into r3
  __ ldrw(r3, Address(r5, Deoptimization::UnrollBlock::number_of_frames_offset()));

  // Now adjust the caller's stack to make up for the extra locals
  // but record the original sp so that we can save it in the skeletal interpreter
  // frame and the stack walking of interpreter_sender will get the unextended sp
  // value and not the "real" sp value.

  const Register sender_sp = r6;

  __ mov(sender_sp, sp);
  __ ldrw(r19, Address(r5,
                       Deoptimization::UnrollBlock::
                       caller_adjustment_offset()));
  __ sub(sp, sp, r19);

  // Push interpreter frames in a loop
  __ mov(rscratch1, (uint64_t)0xDEADDEAD);        // Make a recognizable pattern
  __ mov(rscratch2, rscratch1);
  Label loop;
  __ bind(loop);
  __ ldr(r19, Address(__ post(r4, wordSize)));          // Load frame size
  __ sub(r19, r19, 2*wordSize);           // We'll push pc and fp by hand
  __ ldr(lr, Address(__ post(r2, wordSize)));  // Load pc
  __ enter();                           // Save old & set new fp
  __ sub(sp, sp, r19);                  // Prolog
  // This value is corrected by layout_activation_impl
  __ str(zr, Address(rfp, frame::interpreter_frame_last_sp_offset * wordSize));
  __ str(sender_sp, Address(rfp, frame::interpreter_frame_sender_sp_offset * wordSize)); // Make it walkable
  __ mov(sender_sp, sp);               // Pass sender_sp to next frame
  __ sub(r3, r3, 1);                   // Decrement counter
  __ cbnz(r3, loop);

    // Re-push self-frame
  __ ldr(lr, Address(r2));
  __ enter();

  // Allocate a full sized register save area.  We subtract 2 because
  // enter() just pushed 2 words
  __ sub(sp, sp, (frame_size_in_words - 2) * wordSize);

  // Restore frame locals after moving the frame
  __ strd(v0, Address(sp, reg_save.v0_offset_in_bytes()));
  __ str(r0, Address(sp, reg_save.r0_offset_in_bytes()));

  // Call C code.  Need thread but NOT official VM entry
  // crud.  We cannot block on this call, no GC can happen.  Call should
  // restore return values to their stack-slots with the new SP.
  //
  // void Deoptimization::unpack_frames(JavaThread* thread, int exec_mode)

  // Use rfp because the frames look interpreted now
  // Don't need the precise return PC here, just precise enough to point into this code blob.
  address the_pc = __ pc();
  __ set_last_Java_frame(sp, rfp, the_pc, rscratch1);

  __ mov(c_rarg0, rthread);
  __ movw(c_rarg1, rcpool); // second arg: exec_mode
  __ lea(rscratch1, RuntimeAddress(CAST_FROM_FN_PTR(address, Deoptimization::unpack_frames)));
  __ blr(rscratch1);

  // Set an oopmap for the call site
  // Use the same PC we used for the last java frame
  oop_maps->add_gc_map(the_pc - start,
                       new OopMap( frame_size_in_words, 0 ));

  // Clear fp AND pc
  __ reset_last_Java_frame(true);

  // Collect return values
  __ ldrd(v0, Address(sp, reg_save.v0_offset_in_bytes()));
  __ ldr(r0, Address(sp, reg_save.r0_offset_in_bytes()));
  // I think this is useless (throwing pc?)
  // __ ldr(r3, Address(sp, RegisterSaver::r3_offset_in_bytes()));

  // Pop self-frame.
  __ leave();                           // Epilog

  // Jump to interpreter
  __ ret(lr);

  // Make sure all code is generated
  masm->flush();

  _deopt_blob = DeoptimizationBlob::create(&buffer, oop_maps, 0, exception_offset, reexecute_offset, frame_size_in_words);
  _deopt_blob->set_unpack_with_exception_in_tls_offset(exception_in_tls_offset);
#if INCLUDE_JVMCI
  if (EnableJVMCI) {
    _deopt_blob->set_uncommon_trap_offset(uncommon_trap_offset);
    _deopt_blob->set_implicit_exception_uncommon_trap_offset(implicit_exception_uncommon_trap_offset);
  }
#endif
}

// Number of stack slots between incoming argument block and the start of
// a new frame.  The PROLOG must add this many slots to the stack.  The
// EPILOG must remove this many slots. aarch64 needs two slots for
// return address and fp.
// TODO think this is correct but check
uint SharedRuntime::in_preserve_stack_slots() {
  return 4;
}

uint SharedRuntime::out_preserve_stack_slots() {
  return 0;
}


//------------------------------generate_handler_blob------
//
// Generate a special Compile2Runtime blob that saves all registers,
// and setup oopmap.
//
SafepointBlob* SharedRuntime::generate_handler_blob(address call_ptr, int poll_type) {
  ResourceMark rm;
  OopMapSet *oop_maps = new OopMapSet();
  OopMap* map;

  // Allocate space for the code.  Setup code generation tools.
  CodeBuffer buffer("handler_blob", 2048, 1024);
  MacroAssembler* masm = new MacroAssembler(&buffer);

  address start   = __ pc();
  address call_pc = nullptr;
  int frame_size_in_words;
  bool cause_return = (poll_type == POLL_AT_RETURN);
  RegisterSaver reg_save(poll_type == POLL_AT_VECTOR_LOOP /* save_vectors */);

  // When the signal occurred, the LR was either signed and stored on the stack (in which
  // case it will be restored from the stack before being used) or unsigned and not stored
  // on the stack. Stipping ensures we get the right value.
  __ strip_return_address();

  // Save Integer and Float registers.
  map = reg_save.save_live_registers(masm, 0, &frame_size_in_words);

  // The following is basically a call_VM.  However, we need the precise
  // address of the call in order to generate an oopmap. Hence, we do all the
  // work ourselves.

  Label retaddr;
  __ set_last_Java_frame(sp, noreg, retaddr, rscratch1);

  // The return address must always be correct so that frame constructor never
  // sees an invalid pc.

  if (!cause_return) {
    // overwrite the return address pushed by save_live_registers
    // Additionally, r20 is a callee-saved register so we can look at
    // it later to determine if someone changed the return address for
    // us!
    __ ldr(r20, Address(rthread, JavaThread::saved_exception_pc_offset()));
    __ protect_return_address(r20);
    __ str(r20, Address(rfp, wordSize));
  }

  // Do the call
  __ mov(c_rarg0, rthread);
  __ lea(rscratch1, RuntimeAddress(call_ptr));
  __ blr(rscratch1);
  __ bind(retaddr);

  // Set an oopmap for the call site.  This oopmap will map all
  // oop-registers and debug-info registers as callee-saved.  This
  // will allow deoptimization at this safepoint to find all possible
  // debug-info recordings, as well as let GC find all oops.

  oop_maps->add_gc_map( __ pc() - start, map);

  Label noException;

  __ reset_last_Java_frame(false);

  __ membar(Assembler::LoadLoad | Assembler::LoadStore);

  __ ldr(rscratch1, Address(rthread, Thread::pending_exception_offset()));
  __ cbz(rscratch1, noException);

  // Exception pending

  reg_save.restore_live_registers(masm);

  __ far_jump(RuntimeAddress(StubRoutines::forward_exception_entry()));

  // No exception case
  __ bind(noException);

  Label no_adjust, bail;
  if (!cause_return) {
    // If our stashed return pc was modified by the runtime we avoid touching it
    __ ldr(rscratch1, Address(rfp, wordSize));
    __ cmp(r20, rscratch1);
    __ br(Assembler::NE, no_adjust);
    __ authenticate_return_address(r20);

#ifdef ASSERT
    // Verify the correct encoding of the poll we're about to skip.
    // See NativeInstruction::is_ldrw_to_zr()
    __ ldrw(rscratch1, Address(r20));
    __ ubfx(rscratch2, rscratch1, 22, 10);
    __ cmpw(rscratch2, 0b1011100101);
    __ br(Assembler::NE, bail);
    __ ubfx(rscratch2, rscratch1, 0, 5);
    __ cmpw(rscratch2, 0b11111);
    __ br(Assembler::NE, bail);
#endif
    // Adjust return pc forward to step over the safepoint poll instruction
    __ add(r20, r20, NativeInstruction::instruction_size);
    __ protect_return_address(r20);
    __ str(r20, Address(rfp, wordSize));
  }

  __ bind(no_adjust);
  // Normal exit, restore registers and exit.
  reg_save.restore_live_registers(masm);

  __ ret(lr);

#ifdef ASSERT
  __ bind(bail);
  __ stop("Attempting to adjust pc to skip safepoint poll but the return point is not what we expected");
#endif

  // Make sure all code is generated
  masm->flush();

  // Fill-out other meta info
  return SafepointBlob::create(&buffer, oop_maps, frame_size_in_words);
}

//
// generate_resolve_blob - call resolution (static/virtual/opt-virtual/ic-miss
//
// Generate a stub that calls into vm to find out the proper destination
// of a java call. All the argument registers are live at this point
// but since this is generic code we don't know what they are and the caller
// must do any gc of the args.
//
RuntimeStub* SharedRuntime::generate_resolve_blob(address destination, const char* name) {
  assert (StubRoutines::forward_exception_entry() != nullptr, "must be generated before");

  // allocate space for the code
  ResourceMark rm;

  CodeBuffer buffer(name, 1000, 512);
  MacroAssembler* masm                = new MacroAssembler(&buffer);

  int frame_size_in_words;
  RegisterSaver reg_save(false /* save_vectors */);

  OopMapSet *oop_maps = new OopMapSet();
  OopMap* map = nullptr;

  int start = __ offset();

  map = reg_save.save_live_registers(masm, 0, &frame_size_in_words);

  int frame_complete = __ offset();

  {
    Label retaddr;
    __ set_last_Java_frame(sp, noreg, retaddr, rscratch1);

    __ mov(c_rarg0, rthread);
    __ lea(rscratch1, RuntimeAddress(destination));

    __ blr(rscratch1);
    __ bind(retaddr);
  }

  // Set an oopmap for the call site.
  // We need this not only for callee-saved registers, but also for volatile
  // registers that the compiler might be keeping live across a safepoint.

  oop_maps->add_gc_map( __ offset() - start, map);

  // r0 contains the address we are going to jump to assuming no exception got installed

  // clear last_Java_sp
  __ reset_last_Java_frame(false);
  // check for pending exceptions
  Label pending;
  __ ldr(rscratch1, Address(rthread, Thread::pending_exception_offset()));
  __ cbnz(rscratch1, pending);

  // get the returned Method*
  __ get_vm_result_2(rmethod, rthread);
  __ str(rmethod, Address(sp, reg_save.reg_offset_in_bytes(rmethod)));

  // r0 is where we want to jump, overwrite rscratch1 which is saved and scratch
  __ str(r0, Address(sp, reg_save.rscratch1_offset_in_bytes()));
  reg_save.restore_live_registers(masm);

  // We are back to the original state on entry and ready to go.

  __ br(rscratch1);

  // Pending exception after the safepoint

  __ bind(pending);

  reg_save.restore_live_registers(masm);

  // exception pending => remove activation and forward to exception handler

  __ str(zr, Address(rthread, JavaThread::vm_result_offset()));

  __ ldr(r0, Address(rthread, Thread::pending_exception_offset()));
  __ far_jump(RuntimeAddress(StubRoutines::forward_exception_entry()));

  // -------------
  // make sure all code is generated
  masm->flush();

  // return the  blob
  // frame_size_words or bytes??
  return RuntimeStub::new_runtime_stub(name, &buffer, frame_complete, frame_size_in_words, oop_maps, true);
}

// Continuation point for throwing of implicit exceptions that are
// not handled in the current activation. Fabricates an exception
// oop and initiates normal exception dispatching in this
// frame. Since we need to preserve callee-saved values (currently
// only for C2, but done for C1 as well) we need a callee-saved oop
// map and therefore have to make these stubs into RuntimeStubs
// rather than BufferBlobs.  If the compiler needs all registers to
// be preserved between the fault point and the exception handler
// then it must assume responsibility for that in
// AbstractCompiler::continuation_for_implicit_null_exception or
// continuation_for_implicit_division_by_zero_exception. All other
// implicit exceptions (e.g., NullPointerException or
// AbstractMethodError on entry) are either at call sites or
// otherwise assume that stack unwinding will be initiated, so
// caller saved registers were assumed volatile in the compiler.

RuntimeStub* SharedRuntime::generate_throw_exception(const char* name, address runtime_entry) {
  // Information about frame layout at time of blocking runtime call.
  // Note that we only have to preserve callee-saved registers since
  // the compilers are responsible for supplying a continuation point
  // if they expect all registers to be preserved.
  // n.b. aarch64 asserts that frame::arg_reg_save_area_bytes == 0
  enum layout {
    rfp_off = 0,
    rfp_off2,
    return_off,
    return_off2,
    framesize // inclusive of return address
  };

  int insts_size = 512;
  int locs_size  = 64;

  ResourceMark rm;
  const char* timer_msg = "SharedRuntime generate_throw_exception";
  TraceTime timer(timer_msg, TRACETIME_LOG(Info, startuptime));

  CodeBuffer code(name, insts_size, locs_size);
  OopMapSet* oop_maps  = new OopMapSet();
  MacroAssembler* masm = new MacroAssembler(&code);

  address start = __ pc();

  // This is an inlined and slightly modified version of call_VM
  // which has the ability to fetch the return PC out of
  // thread-local storage and also sets up last_Java_sp slightly
  // differently than the real call_VM

  __ enter(); // Save FP and LR before call

  assert(is_even(framesize/2), "sp not 16-byte aligned");

  // lr and fp are already in place
  __ sub(sp, rfp, ((uint64_t)framesize-4) << LogBytesPerInt); // prolog

  int frame_complete = __ pc() - start;

  // Set up last_Java_sp and last_Java_fp
  address the_pc = __ pc();
  __ set_last_Java_frame(sp, rfp, the_pc, rscratch1);

  __ mov(c_rarg0, rthread);
  BLOCK_COMMENT("call runtime_entry");
  __ mov(rscratch1, runtime_entry);
  __ blr(rscratch1);

  // Generate oop map
  OopMap* map = new OopMap(framesize, 0);

  oop_maps->add_gc_map(the_pc - start, map);

  __ reset_last_Java_frame(true);

  // Reinitialize the ptrue predicate register, in case the external runtime
  // call clobbers ptrue reg, as we may return to SVE compiled code.
  __ reinitialize_ptrue();

  __ leave();

  // check for pending exceptions
#ifdef ASSERT
  Label L;
  __ ldr(rscratch1, Address(rthread, Thread::pending_exception_offset()));
  __ cbnz(rscratch1, L);
  __ should_not_reach_here();
  __ bind(L);
#endif // ASSERT
  __ far_jump(RuntimeAddress(StubRoutines::forward_exception_entry()));

  // codeBlob framesize is in words (not VMRegImpl::slot_size)
  RuntimeStub* stub =
    RuntimeStub::new_runtime_stub(name,
                                  &code,
                                  frame_complete,
                                  (framesize >> (LogBytesPerWord - LogBytesPerInt)),
                                  oop_maps, false);
  return stub;
}

#if INCLUDE_JFR

static void jfr_prologue(address the_pc, MacroAssembler* masm, Register thread) {
  __ set_last_Java_frame(sp, rfp, the_pc, rscratch1);
  __ mov(c_rarg0, thread);
}

// The handle is dereferenced through a load barrier.
static void jfr_epilogue(MacroAssembler* masm) {
  __ reset_last_Java_frame(true);
}

// For c2: c_rarg0 is junk, call to runtime to write a checkpoint.
// It returns a jobject handle to the event writer.
// The handle is dereferenced and the return value is the event writer oop.
RuntimeStub* SharedRuntime::generate_jfr_write_checkpoint() {
  enum layout {
    rbp_off,
    rbpH_off,
    return_off,
    return_off2,
    framesize // inclusive of return address
  };

  int insts_size = 1024;
  int locs_size = 64;
  CodeBuffer code("jfr_write_checkpoint", insts_size, locs_size);
  OopMapSet* oop_maps = new OopMapSet();
  MacroAssembler* masm = new MacroAssembler(&code);

  address start = __ pc();
  __ enter();
  int frame_complete = __ pc() - start;
  address the_pc = __ pc();
  jfr_prologue(the_pc, masm, rthread);
  __ call_VM_leaf(CAST_FROM_FN_PTR(address, JfrIntrinsicSupport::write_checkpoint), 1);
  jfr_epilogue(masm);
  __ resolve_global_jobject(r0, rscratch1, rscratch2);
  __ leave();
  __ ret(lr);

  OopMap* map = new OopMap(framesize, 1); // rfp
  oop_maps->add_gc_map(the_pc - start, map);

  RuntimeStub* stub = // codeBlob framesize is in words (not VMRegImpl::slot_size)
    RuntimeStub::new_runtime_stub("jfr_write_checkpoint", &code, frame_complete,
                                  (framesize >> (LogBytesPerWord - LogBytesPerInt)),
                                  oop_maps, false);
  return stub;
}

// For c2: call to return a leased buffer.
RuntimeStub* SharedRuntime::generate_jfr_return_lease() {
  enum layout {
    rbp_off,
    rbpH_off,
    return_off,
    return_off2,
    framesize // inclusive of return address
  };

  int insts_size = 1024;
  int locs_size = 64;

  CodeBuffer code("jfr_return_lease", insts_size, locs_size);
  OopMapSet* oop_maps = new OopMapSet();
  MacroAssembler* masm = new MacroAssembler(&code);

  address start = __ pc();
  __ enter();
  int frame_complete = __ pc() - start;
  address the_pc = __ pc();
  jfr_prologue(the_pc, masm, rthread);
  __ call_VM_leaf(CAST_FROM_FN_PTR(address, JfrIntrinsicSupport::return_lease), 1);
  jfr_epilogue(masm);

  __ leave();
  __ ret(lr);

  OopMap* map = new OopMap(framesize, 1); // rfp
  oop_maps->add_gc_map(the_pc - start, map);

  RuntimeStub* stub = // codeBlob framesize is in words (not VMRegImpl::slot_size)
    RuntimeStub::new_runtime_stub("jfr_return_lease", &code, frame_complete,
                                  (framesize >> (LogBytesPerWord - LogBytesPerInt)),
                                  oop_maps, false);
  return stub;
}

<<<<<<< HEAD
#endif // COMPILER2

BufferedInlineTypeBlob* SharedRuntime::generate_buffered_inline_type_adapter(const InlineKlass* vk) {
  BufferBlob* buf = BufferBlob::create("inline types pack/unpack", 16 * K);
  CodeBuffer buffer(buf);
  short buffer_locs[20];
  buffer.insts()->initialize_shared_locs((relocInfo*)buffer_locs,
                                         sizeof(buffer_locs)/sizeof(relocInfo));

  MacroAssembler _masm(&buffer);
  MacroAssembler* masm = &_masm;

  const Array<SigEntry>* sig_vk = vk->extended_sig();
  const Array<VMRegPair>* regs = vk->return_regs();

  int pack_fields_jobject_off = __ offset();
  // Resolve pre-allocated buffer from JNI handle.
  // We cannot do this in generate_call_stub() because it requires GC code to be initialized.
  Register Rresult = r14;  // See StubGenerator::generate_call_stub().
  __ ldr(r0, Address(Rresult));
  __ resolve_jobject(r0 /* value */,
                     rthread /* thread */,
                     r12 /* tmp */);
  __ str(r0, Address(Rresult));

  int pack_fields_off = __ offset();

  int j = 1;
  for (int i = 0; i < sig_vk->length(); i++) {
    BasicType bt = sig_vk->at(i)._bt;
    if (bt == T_METADATA) {
      continue;
    }
    if (bt == T_VOID) {
      if (sig_vk->at(i-1)._bt == T_LONG ||
          sig_vk->at(i-1)._bt == T_DOUBLE) {
        j++;
      }
      continue;
    }
    int off = sig_vk->at(i)._offset;
    VMRegPair pair = regs->at(j);
    VMReg r_1 = pair.first();
    VMReg r_2 = pair.second();
    Address to(r0, off);
    if (bt == T_FLOAT) {
      __ strs(r_1->as_FloatRegister(), to);
    } else if (bt == T_DOUBLE) {
      __ strd(r_1->as_FloatRegister(), to);
    } else {
      Register val = r_1->as_Register();
      assert_different_registers(to.base(), val, r15, r16, r17);
      if (is_reference_type(bt)) {
        __ store_heap_oop(to, val, r15, r16, r17, IN_HEAP | ACCESS_WRITE | IS_DEST_UNINITIALIZED);
      } else {
        __ store_sized_value(to, r_1->as_Register(), type2aelembytes(bt));
      }
    }
    j++;
  }
  assert(j == regs->length(), "missed a field?");

  __ ret(lr);

  int unpack_fields_off = __ offset();

  Label skip;
  __ cbz(r0, skip);

  j = 1;
  for (int i = 0; i < sig_vk->length(); i++) {
    BasicType bt = sig_vk->at(i)._bt;
    if (bt == T_METADATA) {
      continue;
    }
    if (bt == T_VOID) {
      if (sig_vk->at(i-1)._bt == T_LONG ||
          sig_vk->at(i-1)._bt == T_DOUBLE) {
        j++;
      }
      continue;
    }
    int off = sig_vk->at(i)._offset;
    assert(off > 0, "offset in object should be positive");
    VMRegPair pair = regs->at(j);
    VMReg r_1 = pair.first();
    VMReg r_2 = pair.second();
    Address from(r0, off);
    if (bt == T_FLOAT) {
      __ ldrs(r_1->as_FloatRegister(), from);
    } else if (bt == T_DOUBLE) {
      __ ldrd(r_1->as_FloatRegister(), from);
    } else if (bt == T_OBJECT || bt == T_ARRAY) {
      assert_different_registers(r0, r_1->as_Register());
      __ load_heap_oop(r_1->as_Register(), from, rscratch1, rscratch2);
    } else {
      assert(is_java_primitive(bt), "unexpected basic type");
      assert_different_registers(r0, r_1->as_Register());

      size_t size_in_bytes = type2aelembytes(bt);
      __ load_sized_value(r_1->as_Register(), from, size_in_bytes, bt != T_CHAR && bt != T_BOOLEAN);
    }
    j++;
  }
  assert(j == regs->length(), "missed a field?");

  __ bind(skip);

  __ ret(lr);

  __ flush();

  return BufferedInlineTypeBlob::create(&buffer, pack_fields_off, pack_fields_jobject_off, unpack_fields_off);
}
=======
#endif // INCLUDE_JFR
>>>>>>> 1d05989b
<|MERGE_RESOLUTION|>--- conflicted
+++ resolved
@@ -3050,197 +3050,6 @@
   return RuntimeStub::new_runtime_stub(name, &buffer, frame_complete, frame_size_in_words, oop_maps, true);
 }
 
-// Continuation point for throwing of implicit exceptions that are
-// not handled in the current activation. Fabricates an exception
-// oop and initiates normal exception dispatching in this
-// frame. Since we need to preserve callee-saved values (currently
-// only for C2, but done for C1 as well) we need a callee-saved oop
-// map and therefore have to make these stubs into RuntimeStubs
-// rather than BufferBlobs.  If the compiler needs all registers to
-// be preserved between the fault point and the exception handler
-// then it must assume responsibility for that in
-// AbstractCompiler::continuation_for_implicit_null_exception or
-// continuation_for_implicit_division_by_zero_exception. All other
-// implicit exceptions (e.g., NullPointerException or
-// AbstractMethodError on entry) are either at call sites or
-// otherwise assume that stack unwinding will be initiated, so
-// caller saved registers were assumed volatile in the compiler.
-
-RuntimeStub* SharedRuntime::generate_throw_exception(const char* name, address runtime_entry) {
-  // Information about frame layout at time of blocking runtime call.
-  // Note that we only have to preserve callee-saved registers since
-  // the compilers are responsible for supplying a continuation point
-  // if they expect all registers to be preserved.
-  // n.b. aarch64 asserts that frame::arg_reg_save_area_bytes == 0
-  enum layout {
-    rfp_off = 0,
-    rfp_off2,
-    return_off,
-    return_off2,
-    framesize // inclusive of return address
-  };
-
-  int insts_size = 512;
-  int locs_size  = 64;
-
-  ResourceMark rm;
-  const char* timer_msg = "SharedRuntime generate_throw_exception";
-  TraceTime timer(timer_msg, TRACETIME_LOG(Info, startuptime));
-
-  CodeBuffer code(name, insts_size, locs_size);
-  OopMapSet* oop_maps  = new OopMapSet();
-  MacroAssembler* masm = new MacroAssembler(&code);
-
-  address start = __ pc();
-
-  // This is an inlined and slightly modified version of call_VM
-  // which has the ability to fetch the return PC out of
-  // thread-local storage and also sets up last_Java_sp slightly
-  // differently than the real call_VM
-
-  __ enter(); // Save FP and LR before call
-
-  assert(is_even(framesize/2), "sp not 16-byte aligned");
-
-  // lr and fp are already in place
-  __ sub(sp, rfp, ((uint64_t)framesize-4) << LogBytesPerInt); // prolog
-
-  int frame_complete = __ pc() - start;
-
-  // Set up last_Java_sp and last_Java_fp
-  address the_pc = __ pc();
-  __ set_last_Java_frame(sp, rfp, the_pc, rscratch1);
-
-  __ mov(c_rarg0, rthread);
-  BLOCK_COMMENT("call runtime_entry");
-  __ mov(rscratch1, runtime_entry);
-  __ blr(rscratch1);
-
-  // Generate oop map
-  OopMap* map = new OopMap(framesize, 0);
-
-  oop_maps->add_gc_map(the_pc - start, map);
-
-  __ reset_last_Java_frame(true);
-
-  // Reinitialize the ptrue predicate register, in case the external runtime
-  // call clobbers ptrue reg, as we may return to SVE compiled code.
-  __ reinitialize_ptrue();
-
-  __ leave();
-
-  // check for pending exceptions
-#ifdef ASSERT
-  Label L;
-  __ ldr(rscratch1, Address(rthread, Thread::pending_exception_offset()));
-  __ cbnz(rscratch1, L);
-  __ should_not_reach_here();
-  __ bind(L);
-#endif // ASSERT
-  __ far_jump(RuntimeAddress(StubRoutines::forward_exception_entry()));
-
-  // codeBlob framesize is in words (not VMRegImpl::slot_size)
-  RuntimeStub* stub =
-    RuntimeStub::new_runtime_stub(name,
-                                  &code,
-                                  frame_complete,
-                                  (framesize >> (LogBytesPerWord - LogBytesPerInt)),
-                                  oop_maps, false);
-  return stub;
-}
-
-#if INCLUDE_JFR
-
-static void jfr_prologue(address the_pc, MacroAssembler* masm, Register thread) {
-  __ set_last_Java_frame(sp, rfp, the_pc, rscratch1);
-  __ mov(c_rarg0, thread);
-}
-
-// The handle is dereferenced through a load barrier.
-static void jfr_epilogue(MacroAssembler* masm) {
-  __ reset_last_Java_frame(true);
-}
-
-// For c2: c_rarg0 is junk, call to runtime to write a checkpoint.
-// It returns a jobject handle to the event writer.
-// The handle is dereferenced and the return value is the event writer oop.
-RuntimeStub* SharedRuntime::generate_jfr_write_checkpoint() {
-  enum layout {
-    rbp_off,
-    rbpH_off,
-    return_off,
-    return_off2,
-    framesize // inclusive of return address
-  };
-
-  int insts_size = 1024;
-  int locs_size = 64;
-  CodeBuffer code("jfr_write_checkpoint", insts_size, locs_size);
-  OopMapSet* oop_maps = new OopMapSet();
-  MacroAssembler* masm = new MacroAssembler(&code);
-
-  address start = __ pc();
-  __ enter();
-  int frame_complete = __ pc() - start;
-  address the_pc = __ pc();
-  jfr_prologue(the_pc, masm, rthread);
-  __ call_VM_leaf(CAST_FROM_FN_PTR(address, JfrIntrinsicSupport::write_checkpoint), 1);
-  jfr_epilogue(masm);
-  __ resolve_global_jobject(r0, rscratch1, rscratch2);
-  __ leave();
-  __ ret(lr);
-
-  OopMap* map = new OopMap(framesize, 1); // rfp
-  oop_maps->add_gc_map(the_pc - start, map);
-
-  RuntimeStub* stub = // codeBlob framesize is in words (not VMRegImpl::slot_size)
-    RuntimeStub::new_runtime_stub("jfr_write_checkpoint", &code, frame_complete,
-                                  (framesize >> (LogBytesPerWord - LogBytesPerInt)),
-                                  oop_maps, false);
-  return stub;
-}
-
-// For c2: call to return a leased buffer.
-RuntimeStub* SharedRuntime::generate_jfr_return_lease() {
-  enum layout {
-    rbp_off,
-    rbpH_off,
-    return_off,
-    return_off2,
-    framesize // inclusive of return address
-  };
-
-  int insts_size = 1024;
-  int locs_size = 64;
-
-  CodeBuffer code("jfr_return_lease", insts_size, locs_size);
-  OopMapSet* oop_maps = new OopMapSet();
-  MacroAssembler* masm = new MacroAssembler(&code);
-
-  address start = __ pc();
-  __ enter();
-  int frame_complete = __ pc() - start;
-  address the_pc = __ pc();
-  jfr_prologue(the_pc, masm, rthread);
-  __ call_VM_leaf(CAST_FROM_FN_PTR(address, JfrIntrinsicSupport::return_lease), 1);
-  jfr_epilogue(masm);
-
-  __ leave();
-  __ ret(lr);
-
-  OopMap* map = new OopMap(framesize, 1); // rfp
-  oop_maps->add_gc_map(the_pc - start, map);
-
-  RuntimeStub* stub = // codeBlob framesize is in words (not VMRegImpl::slot_size)
-    RuntimeStub::new_runtime_stub("jfr_return_lease", &code, frame_complete,
-                                  (framesize >> (LogBytesPerWord - LogBytesPerInt)),
-                                  oop_maps, false);
-  return stub;
-}
-
-<<<<<<< HEAD
-#endif // COMPILER2
-
 BufferedInlineTypeBlob* SharedRuntime::generate_buffered_inline_type_adapter(const InlineKlass* vk) {
   BufferBlob* buf = BufferBlob::create("inline types pack/unpack", 16 * K);
   CodeBuffer buffer(buf);
@@ -3353,6 +3162,193 @@
 
   return BufferedInlineTypeBlob::create(&buffer, pack_fields_off, pack_fields_jobject_off, unpack_fields_off);
 }
-=======
-#endif // INCLUDE_JFR
->>>>>>> 1d05989b
+
+// Continuation point for throwing of implicit exceptions that are
+// not handled in the current activation. Fabricates an exception
+// oop and initiates normal exception dispatching in this
+// frame. Since we need to preserve callee-saved values (currently
+// only for C2, but done for C1 as well) we need a callee-saved oop
+// map and therefore have to make these stubs into RuntimeStubs
+// rather than BufferBlobs.  If the compiler needs all registers to
+// be preserved between the fault point and the exception handler
+// then it must assume responsibility for that in
+// AbstractCompiler::continuation_for_implicit_null_exception or
+// continuation_for_implicit_division_by_zero_exception. All other
+// implicit exceptions (e.g., NullPointerException or
+// AbstractMethodError on entry) are either at call sites or
+// otherwise assume that stack unwinding will be initiated, so
+// caller saved registers were assumed volatile in the compiler.
+
+RuntimeStub* SharedRuntime::generate_throw_exception(const char* name, address runtime_entry) {
+  // Information about frame layout at time of blocking runtime call.
+  // Note that we only have to preserve callee-saved registers since
+  // the compilers are responsible for supplying a continuation point
+  // if they expect all registers to be preserved.
+  // n.b. aarch64 asserts that frame::arg_reg_save_area_bytes == 0
+  enum layout {
+    rfp_off = 0,
+    rfp_off2,
+    return_off,
+    return_off2,
+    framesize // inclusive of return address
+  };
+
+  int insts_size = 512;
+  int locs_size  = 64;
+
+  ResourceMark rm;
+  const char* timer_msg = "SharedRuntime generate_throw_exception";
+  TraceTime timer(timer_msg, TRACETIME_LOG(Info, startuptime));
+
+  CodeBuffer code(name, insts_size, locs_size);
+  OopMapSet* oop_maps  = new OopMapSet();
+  MacroAssembler* masm = new MacroAssembler(&code);
+
+  address start = __ pc();
+
+  // This is an inlined and slightly modified version of call_VM
+  // which has the ability to fetch the return PC out of
+  // thread-local storage and also sets up last_Java_sp slightly
+  // differently than the real call_VM
+
+  __ enter(); // Save FP and LR before call
+
+  assert(is_even(framesize/2), "sp not 16-byte aligned");
+
+  // lr and fp are already in place
+  __ sub(sp, rfp, ((uint64_t)framesize-4) << LogBytesPerInt); // prolog
+
+  int frame_complete = __ pc() - start;
+
+  // Set up last_Java_sp and last_Java_fp
+  address the_pc = __ pc();
+  __ set_last_Java_frame(sp, rfp, the_pc, rscratch1);
+
+  __ mov(c_rarg0, rthread);
+  BLOCK_COMMENT("call runtime_entry");
+  __ mov(rscratch1, runtime_entry);
+  __ blr(rscratch1);
+
+  // Generate oop map
+  OopMap* map = new OopMap(framesize, 0);
+
+  oop_maps->add_gc_map(the_pc - start, map);
+
+  __ reset_last_Java_frame(true);
+
+  // Reinitialize the ptrue predicate register, in case the external runtime
+  // call clobbers ptrue reg, as we may return to SVE compiled code.
+  __ reinitialize_ptrue();
+
+  __ leave();
+
+  // check for pending exceptions
+#ifdef ASSERT
+  Label L;
+  __ ldr(rscratch1, Address(rthread, Thread::pending_exception_offset()));
+  __ cbnz(rscratch1, L);
+  __ should_not_reach_here();
+  __ bind(L);
+#endif // ASSERT
+  __ far_jump(RuntimeAddress(StubRoutines::forward_exception_entry()));
+
+  // codeBlob framesize is in words (not VMRegImpl::slot_size)
+  RuntimeStub* stub =
+    RuntimeStub::new_runtime_stub(name,
+                                  &code,
+                                  frame_complete,
+                                  (framesize >> (LogBytesPerWord - LogBytesPerInt)),
+                                  oop_maps, false);
+  return stub;
+}
+
+#if INCLUDE_JFR
+
+static void jfr_prologue(address the_pc, MacroAssembler* masm, Register thread) {
+  __ set_last_Java_frame(sp, rfp, the_pc, rscratch1);
+  __ mov(c_rarg0, thread);
+}
+
+// The handle is dereferenced through a load barrier.
+static void jfr_epilogue(MacroAssembler* masm) {
+  __ reset_last_Java_frame(true);
+}
+
+// For c2: c_rarg0 is junk, call to runtime to write a checkpoint.
+// It returns a jobject handle to the event writer.
+// The handle is dereferenced and the return value is the event writer oop.
+RuntimeStub* SharedRuntime::generate_jfr_write_checkpoint() {
+  enum layout {
+    rbp_off,
+    rbpH_off,
+    return_off,
+    return_off2,
+    framesize // inclusive of return address
+  };
+
+  int insts_size = 1024;
+  int locs_size = 64;
+  CodeBuffer code("jfr_write_checkpoint", insts_size, locs_size);
+  OopMapSet* oop_maps = new OopMapSet();
+  MacroAssembler* masm = new MacroAssembler(&code);
+
+  address start = __ pc();
+  __ enter();
+  int frame_complete = __ pc() - start;
+  address the_pc = __ pc();
+  jfr_prologue(the_pc, masm, rthread);
+  __ call_VM_leaf(CAST_FROM_FN_PTR(address, JfrIntrinsicSupport::write_checkpoint), 1);
+  jfr_epilogue(masm);
+  __ resolve_global_jobject(r0, rscratch1, rscratch2);
+  __ leave();
+  __ ret(lr);
+
+  OopMap* map = new OopMap(framesize, 1); // rfp
+  oop_maps->add_gc_map(the_pc - start, map);
+
+  RuntimeStub* stub = // codeBlob framesize is in words (not VMRegImpl::slot_size)
+    RuntimeStub::new_runtime_stub("jfr_write_checkpoint", &code, frame_complete,
+                                  (framesize >> (LogBytesPerWord - LogBytesPerInt)),
+                                  oop_maps, false);
+  return stub;
+}
+
+// For c2: call to return a leased buffer.
+RuntimeStub* SharedRuntime::generate_jfr_return_lease() {
+  enum layout {
+    rbp_off,
+    rbpH_off,
+    return_off,
+    return_off2,
+    framesize // inclusive of return address
+  };
+
+  int insts_size = 1024;
+  int locs_size = 64;
+
+  CodeBuffer code("jfr_return_lease", insts_size, locs_size);
+  OopMapSet* oop_maps = new OopMapSet();
+  MacroAssembler* masm = new MacroAssembler(&code);
+
+  address start = __ pc();
+  __ enter();
+  int frame_complete = __ pc() - start;
+  address the_pc = __ pc();
+  jfr_prologue(the_pc, masm, rthread);
+  __ call_VM_leaf(CAST_FROM_FN_PTR(address, JfrIntrinsicSupport::return_lease), 1);
+  jfr_epilogue(masm);
+
+  __ leave();
+  __ ret(lr);
+
+  OopMap* map = new OopMap(framesize, 1); // rfp
+  oop_maps->add_gc_map(the_pc - start, map);
+
+  RuntimeStub* stub = // codeBlob framesize is in words (not VMRegImpl::slot_size)
+    RuntimeStub::new_runtime_stub("jfr_return_lease", &code, frame_complete,
+                                  (framesize >> (LogBytesPerWord - LogBytesPerInt)),
+                                  oop_maps, false);
+  return stub;
+}
+
+#endif // INCLUDE_JFR