--- conflicted
+++ resolved
@@ -3337,7 +3337,6 @@
   // Set exception blob
   _exception_blob =  ExceptionBlob::create(&buffer, oop_maps, SimpleRuntimeFrame::framesize >> 1);
 }
-<<<<<<< HEAD
 
 BufferedInlineTypeBlob* SharedRuntime::generate_buffered_inline_type_adapter(const InlineKlass* vk) {
   BufferBlob* buf = BufferBlob::create("inline types pack/unpack", 16 * K);
@@ -3444,13 +3443,10 @@
   return BufferedInlineTypeBlob::create(&buffer, pack_fields_off, unpack_fields_off);
 }
 #endif // COMPILER2
-=======
-#endif // COMPILER2
 
 BufferBlob* SharedRuntime::make_native_invoker(address call_target,
                                            int shadow_space_bytes,
                                            const GrowableArray<VMReg>& input_registers,
                                            const GrowableArray<VMReg>& output_registers) {
   return NULL;
-}
->>>>>>> 7aed9b65
+}