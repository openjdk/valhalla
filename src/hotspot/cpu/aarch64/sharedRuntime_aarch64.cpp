/*
 * Copyright (c) 2003, 2024, Oracle and/or its affiliates. All rights reserved.
 * Copyright (c) 2014, 2021, Red Hat Inc. All rights reserved.
 * Copyright (c) 2021, Azul Systems, Inc. All rights reserved.
 * DO NOT ALTER OR REMOVE COPYRIGHT NOTICES OR THIS FILE HEADER.
 *
 * This code is free software; you can redistribute it and/or modify it
 * under the terms of the GNU General Public License version 2 only, as
 * published by the Free Software Foundation.
 *
 * This code is distributed in the hope that it will be useful, but WITHOUT
 * ANY WARRANTY; without even the implied warranty of MERCHANTABILITY or
 * FITNESS FOR A PARTICULAR PURPOSE.  See the GNU General Public License
 * version 2 for more details (a copy is included in the LICENSE file that
 * accompanied this code).
 *
 * You should have received a copy of the GNU General Public License version
 * 2 along with this work; if not, write to the Free Software Foundation,
 * Inc., 51 Franklin St, Fifth Floor, Boston, MA 02110-1301 USA.
 *
 * Please contact Oracle, 500 Oracle Parkway, Redwood Shores, CA 94065 USA
 * or visit www.oracle.com if you need additional information or have any
 * questions.
 *
 */

#include "precompiled.hpp"
#include "asm/macroAssembler.hpp"
#include "asm/macroAssembler.inline.hpp"
#include "classfile/symbolTable.hpp"
#include "code/codeCache.hpp"
#include "code/compiledIC.hpp"
#include "code/debugInfoRec.hpp"
#include "code/vtableStubs.hpp"
#include "compiler/oopMap.hpp"
#include "gc/shared/barrierSetAssembler.hpp"
#include "interpreter/interpreter.hpp"
#include "interpreter/interp_masm.hpp"
#include "logging/log.hpp"
#include "memory/resourceArea.hpp"
#include "nativeInst_aarch64.hpp"
#include "oops/klass.inline.hpp"
#include "oops/method.inline.hpp"
#include "prims/methodHandles.hpp"
#include "runtime/continuation.hpp"
#include "runtime/continuationEntry.inline.hpp"
#include "runtime/globals.hpp"
#include "runtime/jniHandles.hpp"
#include "runtime/safepointMechanism.hpp"
#include "runtime/sharedRuntime.hpp"
#include "runtime/signature.hpp"
#include "runtime/stubRoutines.hpp"
#include "runtime/vframeArray.hpp"
#include "utilities/align.hpp"
#include "utilities/formatBuffer.hpp"
#include "vmreg_aarch64.inline.hpp"
#ifdef COMPILER1
#include "c1/c1_Runtime1.hpp"
#endif
#ifdef COMPILER2
#include "adfiles/ad_aarch64.hpp"
#include "opto/runtime.hpp"
#endif
#if INCLUDE_JVMCI
#include "jvmci/jvmciJavaClasses.hpp"
#endif

#define __ masm->

const int StackAlignmentInSlots = StackAlignmentInBytes / VMRegImpl::stack_slot_size;

// FIXME -- this is used by C1
class RegisterSaver {
  const bool _save_vectors;
 public:
  RegisterSaver(bool save_vectors) : _save_vectors(save_vectors) {}

  OopMap* save_live_registers(MacroAssembler* masm, int additional_frame_words, int* total_frame_words);
  void restore_live_registers(MacroAssembler* masm);

  // Offsets into the register save area
  // Used by deoptimization when it is managing result register
  // values on its own

  int reg_offset_in_bytes(Register r);
  int r0_offset_in_bytes()    { return reg_offset_in_bytes(r0); }
  int rscratch1_offset_in_bytes()    { return reg_offset_in_bytes(rscratch1); }
  int v0_offset_in_bytes();

  // Total stack size in bytes for saving sve predicate registers.
  int total_sve_predicate_in_bytes();

  // Capture info about frame layout
  // Note this is only correct when not saving full vectors.
  enum layout {
                fpu_state_off = 0,
                fpu_state_end = fpu_state_off + FPUStateSizeInWords - 1,
                // The frame sender code expects that rfp will be in
                // the "natural" place and will override any oopMap
                // setting for it. We must therefore force the layout
                // so that it agrees with the frame sender code.
                r0_off = fpu_state_off + FPUStateSizeInWords,
                rfp_off = r0_off + (Register::number_of_registers - 2) * Register::max_slots_per_register,
                return_off = rfp_off + Register::max_slots_per_register,      // slot for return address
                reg_save_size = return_off + Register::max_slots_per_register};

};

int RegisterSaver::reg_offset_in_bytes(Register r) {
  // The integer registers are located above the floating point
  // registers in the stack frame pushed by save_live_registers() so the
  // offset depends on whether we are saving full vectors, and whether
  // those vectors are NEON or SVE.

  int slots_per_vect = FloatRegister::save_slots_per_register;

#if COMPILER2_OR_JVMCI
  if (_save_vectors) {
    slots_per_vect = FloatRegister::slots_per_neon_register;

#ifdef COMPILER2
    if (Matcher::supports_scalable_vector()) {
      slots_per_vect = Matcher::scalable_vector_reg_size(T_FLOAT);
    }
#endif
  }
#endif

  int r0_offset = v0_offset_in_bytes() + (slots_per_vect * FloatRegister::number_of_registers) * BytesPerInt;
  return r0_offset + r->encoding() * wordSize;
}

int RegisterSaver::v0_offset_in_bytes() {
  // The floating point registers are located above the predicate registers if
  // they are present in the stack frame pushed by save_live_registers(). So the
  // offset depends on the saved total predicate vectors in the stack frame.
  return (total_sve_predicate_in_bytes() / VMRegImpl::stack_slot_size) * BytesPerInt;
}

int RegisterSaver::total_sve_predicate_in_bytes() {
#ifdef COMPILER2
  if (_save_vectors && Matcher::supports_scalable_vector()) {
    return (Matcher::scalable_vector_reg_size(T_BYTE) >> LogBitsPerByte) *
           PRegister::number_of_registers;
  }
#endif
  return 0;
}

OopMap* RegisterSaver::save_live_registers(MacroAssembler* masm, int additional_frame_words, int* total_frame_words) {
  bool use_sve = false;
  int sve_vector_size_in_bytes = 0;
  int sve_vector_size_in_slots = 0;
  int sve_predicate_size_in_slots = 0;
  int total_predicate_in_bytes = total_sve_predicate_in_bytes();
  int total_predicate_in_slots = total_predicate_in_bytes / VMRegImpl::stack_slot_size;

#ifdef COMPILER2
  use_sve = Matcher::supports_scalable_vector();
  if (use_sve) {
    sve_vector_size_in_bytes = Matcher::scalable_vector_reg_size(T_BYTE);
    sve_vector_size_in_slots = Matcher::scalable_vector_reg_size(T_FLOAT);
    sve_predicate_size_in_slots = Matcher::scalable_predicate_reg_slots();
  }
#endif

#if COMPILER2_OR_JVMCI
  if (_save_vectors) {
    int extra_save_slots_per_register = 0;
    // Save upper half of vector registers
    if (use_sve) {
      extra_save_slots_per_register = sve_vector_size_in_slots - FloatRegister::save_slots_per_register;
    } else {
      extra_save_slots_per_register = FloatRegister::extra_save_slots_per_neon_register;
    }
    int extra_vector_bytes = extra_save_slots_per_register *
                             VMRegImpl::stack_slot_size *
                             FloatRegister::number_of_registers;
    additional_frame_words += ((extra_vector_bytes + total_predicate_in_bytes) / wordSize);
  }
#else
  assert(!_save_vectors, "vectors are generated only by C2 and JVMCI");
#endif

  int frame_size_in_bytes = align_up(additional_frame_words * wordSize +
                                     reg_save_size * BytesPerInt, 16);
  // OopMap frame size is in compiler stack slots (jint's) not bytes or words
  int frame_size_in_slots = frame_size_in_bytes / BytesPerInt;
  // The caller will allocate additional_frame_words
  int additional_frame_slots = additional_frame_words * wordSize / BytesPerInt;
  // CodeBlob frame size is in words.
  int frame_size_in_words = frame_size_in_bytes / wordSize;
  *total_frame_words = frame_size_in_words;

  // Save Integer and Float registers.
  __ enter();
  __ push_CPU_state(_save_vectors, use_sve, sve_vector_size_in_bytes, total_predicate_in_bytes);

  // Set an oopmap for the call site.  This oopmap will map all
  // oop-registers and debug-info registers as callee-saved.  This
  // will allow deoptimization at this safepoint to find all possible
  // debug-info recordings, as well as let GC find all oops.

  OopMapSet *oop_maps = new OopMapSet();
  OopMap* oop_map = new OopMap(frame_size_in_slots, 0);

  for (int i = 0; i < Register::number_of_registers; i++) {
    Register r = as_Register(i);
    if (i <= rfp->encoding() && r != rscratch1 && r != rscratch2) {
      // SP offsets are in 4-byte words.
      // Register slots are 8 bytes wide, 32 floating-point registers.
      int sp_offset = Register::max_slots_per_register * i +
                      FloatRegister::save_slots_per_register * FloatRegister::number_of_registers;
      oop_map->set_callee_saved(VMRegImpl::stack2reg(sp_offset + additional_frame_slots), r->as_VMReg());
    }
  }

  for (int i = 0; i < FloatRegister::number_of_registers; i++) {
    FloatRegister r = as_FloatRegister(i);
    int sp_offset = 0;
    if (_save_vectors) {
      sp_offset = use_sve ? (total_predicate_in_slots + sve_vector_size_in_slots * i) :
                            (FloatRegister::slots_per_neon_register * i);
    } else {
      sp_offset = FloatRegister::save_slots_per_register * i;
    }
    oop_map->set_callee_saved(VMRegImpl::stack2reg(sp_offset), r->as_VMReg());
  }

  return oop_map;
}

void RegisterSaver::restore_live_registers(MacroAssembler* masm) {
#ifdef COMPILER2
  __ pop_CPU_state(_save_vectors, Matcher::supports_scalable_vector(),
                   Matcher::scalable_vector_reg_size(T_BYTE), total_sve_predicate_in_bytes());
#else
#if !INCLUDE_JVMCI
  assert(!_save_vectors, "vectors are generated only by C2 and JVMCI");
#endif
  __ pop_CPU_state(_save_vectors);
#endif
  __ ldp(rfp, lr, Address(__ post(sp, 2 * wordSize)));
  __ authenticate_return_address();
}

// Is vector's size (in bytes) bigger than a size saved by default?
// 8 bytes vector registers are saved by default on AArch64.
// The SVE supported min vector size is 8 bytes and we need to save
// predicate registers when the vector size is 8 bytes as well.
bool SharedRuntime::is_wide_vector(int size) {
  return size > 8 || (UseSVE > 0 && size >= 8);
}

// ---------------------------------------------------------------------------
// Read the array of BasicTypes from a signature, and compute where the
// arguments should go.  Values in the VMRegPair regs array refer to 4-byte
// quantities.  Values less than VMRegImpl::stack0 are registers, those above
// refer to 4-byte stack slots.  All stack slots are based off of the stack pointer
// as framesizes are fixed.
// VMRegImpl::stack0 refers to the first slot 0(sp).
// and VMRegImpl::stack0+1 refers to the memory word 4-byes higher.
// Register up to Register::number_of_registers are the 64-bit
// integer registers.

// Note: the INPUTS in sig_bt are in units of Java argument words,
// which are 64-bit.  The OUTPUTS are in 32-bit units.

// The Java calling convention is a "shifted" version of the C ABI.
// By skipping the first C ABI register we can call non-static jni
// methods with small numbers of arguments without having to shuffle
// the arguments at all. Since we control the java ABI we ought to at
// least get some advantage out of it.

int SharedRuntime::java_calling_convention(const BasicType *sig_bt,
                                           VMRegPair *regs,
                                           int total_args_passed) {

  // Create the mapping between argument positions and
  // registers.
  static const Register INT_ArgReg[Argument::n_int_register_parameters_j] = {
    j_rarg0, j_rarg1, j_rarg2, j_rarg3, j_rarg4, j_rarg5, j_rarg6, j_rarg7
  };
  static const FloatRegister FP_ArgReg[Argument::n_float_register_parameters_j] = {
    j_farg0, j_farg1, j_farg2, j_farg3,
    j_farg4, j_farg5, j_farg6, j_farg7
  };


  uint int_args = 0;
  uint fp_args = 0;
  uint stk_args = 0;

  for (int i = 0; i < total_args_passed; i++) {
    switch (sig_bt[i]) {
    case T_BOOLEAN:
    case T_CHAR:
    case T_BYTE:
    case T_SHORT:
    case T_INT:
      if (int_args < Argument::n_int_register_parameters_j) {
        regs[i].set1(INT_ArgReg[int_args++]->as_VMReg());
      } else {
        stk_args = align_up(stk_args, 2);
        regs[i].set1(VMRegImpl::stack2reg(stk_args));
        stk_args += 1;
      }
      break;
    case T_VOID:
      // halves of T_LONG or T_DOUBLE
      assert(i != 0 && (sig_bt[i - 1] == T_LONG || sig_bt[i - 1] == T_DOUBLE), "expecting half");
      regs[i].set_bad();
      break;
    case T_LONG:
      assert((i + 1) < total_args_passed && sig_bt[i + 1] == T_VOID, "expecting half");
      // fall through
    case T_OBJECT:
    case T_ARRAY:
    case T_ADDRESS:
      if (int_args < Argument::n_int_register_parameters_j) {
        regs[i].set2(INT_ArgReg[int_args++]->as_VMReg());
      } else {
        stk_args = align_up(stk_args, 2);
        regs[i].set2(VMRegImpl::stack2reg(stk_args));
        stk_args += 2;
      }
      break;
    case T_FLOAT:
      if (fp_args < Argument::n_float_register_parameters_j) {
        regs[i].set1(FP_ArgReg[fp_args++]->as_VMReg());
      } else {
        stk_args = align_up(stk_args, 2);
        regs[i].set1(VMRegImpl::stack2reg(stk_args));
        stk_args += 1;
      }
      break;
    case T_DOUBLE:
      assert((i + 1) < total_args_passed && sig_bt[i + 1] == T_VOID, "expecting half");
      if (fp_args < Argument::n_float_register_parameters_j) {
        regs[i].set2(FP_ArgReg[fp_args++]->as_VMReg());
      } else {
        stk_args = align_up(stk_args, 2);
        regs[i].set2(VMRegImpl::stack2reg(stk_args));
        stk_args += 2;
      }
      break;
    default:
      ShouldNotReachHere();
      break;
    }
  }

  return stk_args;
}


const uint SharedRuntime::java_return_convention_max_int = Argument::n_int_register_parameters_j;
const uint SharedRuntime::java_return_convention_max_float = Argument::n_float_register_parameters_j;

int SharedRuntime::java_return_convention(const BasicType *sig_bt, VMRegPair *regs, int total_args_passed) {

  // Create the mapping between argument positions and registers.

  static const Register INT_ArgReg[java_return_convention_max_int] = {
    r0 /* j_rarg7 */, j_rarg6, j_rarg5, j_rarg4, j_rarg3, j_rarg2, j_rarg1, j_rarg0
  };

  static const FloatRegister FP_ArgReg[java_return_convention_max_float] = {
    j_farg0, j_farg1, j_farg2, j_farg3, j_farg4, j_farg5, j_farg6, j_farg7
  };

  uint int_args = 0;
  uint fp_args = 0;

  for (int i = 0; i < total_args_passed; i++) {
    switch (sig_bt[i]) {
    case T_BOOLEAN:
    case T_CHAR:
    case T_BYTE:
    case T_SHORT:
    case T_INT:
      if (int_args < SharedRuntime::java_return_convention_max_int) {
        regs[i].set1(INT_ArgReg[int_args]->as_VMReg());
        int_args ++;
      } else {
        return -1;
      }
      break;
    case T_VOID:
      // halves of T_LONG or T_DOUBLE
      assert(i != 0 && (sig_bt[i - 1] == T_LONG || sig_bt[i - 1] == T_DOUBLE), "expecting half");
      regs[i].set_bad();
      break;
    case T_LONG:
      assert((i + 1) < total_args_passed && sig_bt[i + 1] == T_VOID, "expecting half");
      // fall through
    case T_OBJECT:
    case T_ARRAY:
    case T_ADDRESS:
      // Should T_METADATA be added to java_calling_convention as well ?
    case T_METADATA:
      if (int_args < SharedRuntime::java_return_convention_max_int) {
        regs[i].set2(INT_ArgReg[int_args]->as_VMReg());
        int_args ++;
      } else {
        return -1;
      }
      break;
    case T_FLOAT:
      if (fp_args < SharedRuntime::java_return_convention_max_float) {
        regs[i].set1(FP_ArgReg[fp_args]->as_VMReg());
        fp_args ++;
      } else {
        return -1;
      }
      break;
    case T_DOUBLE:
      assert((i + 1) < total_args_passed && sig_bt[i + 1] == T_VOID, "expecting half");
      if (fp_args < SharedRuntime::java_return_convention_max_float) {
        regs[i].set2(FP_ArgReg[fp_args]->as_VMReg());
        fp_args ++;
      } else {
        return -1;
      }
      break;
    default:
      ShouldNotReachHere();
      break;
    }
  }

  return int_args + fp_args;
}

// Patch the callers callsite with entry to compiled code if it exists.
static void patch_callers_callsite(MacroAssembler *masm) {
  Label L;
  __ ldr(rscratch1, Address(rmethod, in_bytes(Method::code_offset())));
  __ cbz(rscratch1, L);

  __ enter();
  __ push_CPU_state();

  // VM needs caller's callsite
  // VM needs target method
  // This needs to be a long call since we will relocate this adapter to
  // the codeBuffer and it may not reach

#ifndef PRODUCT
  assert(frame::arg_reg_save_area_bytes == 0, "not expecting frame reg save area");
#endif

  __ mov(c_rarg0, rmethod);
  __ mov(c_rarg1, lr);
  __ authenticate_return_address(c_rarg1);
  __ lea(rscratch1, RuntimeAddress(CAST_FROM_FN_PTR(address, SharedRuntime::fixup_callers_callsite)));
  __ blr(rscratch1);

  // Explicit isb required because fixup_callers_callsite may change the code
  // stream.
  __ safepoint_isb();

  __ pop_CPU_state();
  // restore sp
  __ leave();
  __ bind(L);
}

// For each inline type argument, sig includes the list of fields of
// the inline type. This utility function computes the number of
// arguments for the call if inline types are passed by reference (the
// calling convention the interpreter expects).
static int compute_total_args_passed_int(const GrowableArray<SigEntry>* sig_extended) {
  int total_args_passed = 0;
  if (InlineTypePassFieldsAsArgs) {
     for (int i = 0; i < sig_extended->length(); i++) {
       BasicType bt = sig_extended->at(i)._bt;
       if (bt == T_METADATA) {
         // In sig_extended, an inline type argument starts with:
         // T_METADATA, followed by the types of the fields of the
         // inline type and T_VOID to mark the end of the value
         // type. Inline types are flattened so, for instance, in the
         // case of an inline type with an int field and an inline type
         // field that itself has 2 fields, an int and a long:
         // T_METADATA T_INT T_METADATA T_INT T_LONG T_VOID (second
         // slot for the T_LONG) T_VOID (inner inline type) T_VOID
         // (outer inline type)
         total_args_passed++;
         int vt = 1;
         do {
           i++;
           BasicType bt = sig_extended->at(i)._bt;
           BasicType prev_bt = sig_extended->at(i-1)._bt;
           if (bt == T_METADATA) {
             vt++;
           } else if (bt == T_VOID &&
                      prev_bt != T_LONG &&
                      prev_bt != T_DOUBLE) {
             vt--;
           }
         } while (vt != 0);
       } else {
         total_args_passed++;
       }
     }
  } else {
    total_args_passed = sig_extended->length();
  }

  return total_args_passed;
}


static void gen_c2i_adapter_helper(MacroAssembler* masm,
                                   BasicType bt,
                                   BasicType prev_bt,
                                   size_t size_in_bytes,
                                   const VMRegPair& reg_pair,
                                   const Address& to,
                                   Register tmp1,
                                   Register tmp2,
                                   Register tmp3,
                                   int extraspace,
                                   bool is_oop) {
  if (bt == T_VOID) {
    assert(prev_bt == T_LONG || prev_bt == T_DOUBLE, "missing half");
    return;
  }

  // Say 4 args:
  // i   st_off
  // 0   32 T_LONG
  // 1   24 T_VOID
  // 2   16 T_OBJECT
  // 3    8 T_BOOL
  // -    0 return address
  //
  // However to make thing extra confusing. Because we can fit a Java long/double in
  // a single slot on a 64 bt vm and it would be silly to break them up, the interpreter
  // leaves one slot empty and only stores to a single slot. In this case the
  // slot that is occupied is the T_VOID slot. See I said it was confusing.

  bool wide = (size_in_bytes == wordSize);
  VMReg r_1 = reg_pair.first();
  VMReg r_2 = reg_pair.second();
  assert(r_2->is_valid() == wide, "invalid size");
  if (!r_1->is_valid()) {
    assert(!r_2->is_valid(), "");
    return;
  }

  if (!r_1->is_FloatRegister()) {
    Register val = r25;
    if (r_1->is_stack()) {
      // memory to memory use r25 (scratch registers is used by store_heap_oop)
      int ld_off = r_1->reg2stack() * VMRegImpl::stack_slot_size + extraspace;
      __ load_sized_value(val, Address(sp, ld_off), size_in_bytes, /* is_signed */ false);
    } else {
      val = r_1->as_Register();
    }
    assert_different_registers(to.base(), val, tmp1, tmp2, tmp3);
    if (is_oop) {
      __ store_heap_oop(to, val, tmp1, tmp2, tmp3, IN_HEAP | ACCESS_WRITE | IS_DEST_UNINITIALIZED);
    } else {
      __ store_sized_value(to, val, size_in_bytes);
    }
  } else {
    if (wide) {
      __ strd(r_1->as_FloatRegister(), to);
    } else {
      // only a float use just part of the slot
      __ strs(r_1->as_FloatRegister(), to);
    }
  }
}

static void gen_c2i_adapter(MacroAssembler *masm,
                            const GrowableArray<SigEntry>* sig_extended,
                            const VMRegPair *regs,
                            bool requires_clinit_barrier,
                            address& c2i_no_clinit_check_entry,
                            Label& skip_fixup,
                            address start,
                            OopMapSet* oop_maps,
                            int& frame_complete,
                            int& frame_size_in_words,
                            bool alloc_inline_receiver) {
  if (requires_clinit_barrier && VM_Version::supports_fast_class_init_checks()) {
    Label L_skip_barrier;

    { // Bypass the barrier for non-static methods
      __ ldrw(rscratch1, Address(rmethod, Method::access_flags_offset()));
      __ andsw(zr, rscratch1, JVM_ACC_STATIC);
      __ br(Assembler::EQ, L_skip_barrier); // non-static
    }

    __ load_method_holder(rscratch2, rmethod);
    __ clinit_barrier(rscratch2, rscratch1, &L_skip_barrier);
    __ far_jump(RuntimeAddress(SharedRuntime::get_handle_wrong_method_stub()));

    __ bind(L_skip_barrier);
    c2i_no_clinit_check_entry = __ pc();
  }

  BarrierSetAssembler* bs = BarrierSet::barrier_set()->barrier_set_assembler();
  bs->c2i_entry_barrier(masm);

  // Before we get into the guts of the C2I adapter, see if we should be here
  // at all.  We've come from compiled code and are attempting to jump to the
  // interpreter, which means the caller made a static call to get here
  // (vcalls always get a compiled target if there is one).  Check for a
  // compiled target.  If there is one, we need to patch the caller's call.
  patch_callers_callsite(masm);

  __ bind(skip_fixup);

  // Name some registers to be used in the following code. We can use
  // anything except r0-r7 which are arguments in the Java calling
  // convention, rmethod (r12), and r13 which holds the outgoing sender
  // SP for the interpreter.
  Register buf_array = r10;   // Array of buffered inline types
  Register buf_oop = r11;     // Buffered inline type oop
  Register tmp1 = r15;
  Register tmp2 = r16;
  Register tmp3 = r17;

  if (InlineTypePassFieldsAsArgs) {
    // Is there an inline type argument?
    bool has_inline_argument = false;
    for (int i = 0; i < sig_extended->length() && !has_inline_argument; i++) {
      has_inline_argument = (sig_extended->at(i)._bt == T_METADATA);
    }
    if (has_inline_argument) {
      // There is at least an inline type argument: we're coming from
      // compiled code so we have no buffers to back the inline types
      // Allocate the buffers here with a runtime call.
      RegisterSaver reg_save(false /* save_vectors */);
      OopMap* map = reg_save.save_live_registers(masm, 0, &frame_size_in_words);

      frame_complete = __ offset();
      address the_pc = __ pc();

      Label retaddr;
      __ set_last_Java_frame(sp, noreg, retaddr, rscratch1);

      __ mov(c_rarg0, rthread);
      __ mov(c_rarg1, rmethod);
      __ mov(c_rarg2, (int64_t)alloc_inline_receiver);

      __ lea(rscratch1, RuntimeAddress(CAST_FROM_FN_PTR(address, SharedRuntime::allocate_inline_types)));
      __ blr(rscratch1);
      __ bind(retaddr);

      oop_maps->add_gc_map(__ pc() - start, map);
      __ reset_last_Java_frame(false);

      reg_save.restore_live_registers(masm);

      Label no_exception;
      __ ldr(rscratch1, Address(rthread, Thread::pending_exception_offset()));
      __ cbz(rscratch1, no_exception);

      __ str(zr, Address(rthread, JavaThread::vm_result_offset()));
      __ ldr(r0, Address(rthread, Thread::pending_exception_offset()));
      __ b(RuntimeAddress(StubRoutines::forward_exception_entry()));

      __ bind(no_exception);

      // We get an array of objects from the runtime call
      __ get_vm_result(buf_array, rthread);
      __ get_vm_result_2(rmethod, rthread); // TODO: required to keep the callee Method live?
    }
  }

  // Since all args are passed on the stack, total_args_passed *
  // Interpreter::stackElementSize is the space we need.

  int total_args_passed = compute_total_args_passed_int(sig_extended);
  int extraspace = total_args_passed * Interpreter::stackElementSize;

  // stack is aligned, keep it that way
  extraspace = align_up(extraspace, StackAlignmentInBytes);

  // set senderSP value
  __ mov(r19_sender_sp, sp);

  __ sub(sp, sp, extraspace);

  // Now write the args into the outgoing interpreter space

  // next_arg_comp is the next argument from the compiler point of
  // view (inline type fields are passed in registers/on the stack). In
  // sig_extended, an inline type argument starts with: T_METADATA,
  // followed by the types of the fields of the inline type and T_VOID
  // to mark the end of the inline type. ignored counts the number of
  // T_METADATA/T_VOID. next_vt_arg is the next inline type argument:
  // used to get the buffer for that argument from the pool of buffers
  // we allocated above and want to pass to the
  // interpreter. next_arg_int is the next argument from the
  // interpreter point of view (inline types are passed by reference).
  for (int next_arg_comp = 0, ignored = 0, next_vt_arg = 0, next_arg_int = 0;
       next_arg_comp < sig_extended->length(); next_arg_comp++) {
    assert(ignored <= next_arg_comp, "shouldn't skip over more slots than there are arguments");
    assert(next_arg_int <= total_args_passed, "more arguments for the interpreter than expected?");
    BasicType bt = sig_extended->at(next_arg_comp)._bt;
    int st_off = (total_args_passed - next_arg_int - 1) * Interpreter::stackElementSize;
    if (!InlineTypePassFieldsAsArgs || bt != T_METADATA) {
      int next_off = st_off - Interpreter::stackElementSize;
      const int offset = (bt == T_LONG || bt == T_DOUBLE) ? next_off : st_off;
      const VMRegPair reg_pair = regs[next_arg_comp-ignored];
      size_t size_in_bytes = reg_pair.second()->is_valid() ? 8 : 4;
      gen_c2i_adapter_helper(masm, bt, next_arg_comp > 0 ? sig_extended->at(next_arg_comp-1)._bt : T_ILLEGAL,
                             size_in_bytes, reg_pair, Address(sp, offset), tmp1, tmp2, tmp3, extraspace, false);
      next_arg_int++;
#ifdef ASSERT
      if (bt == T_LONG || bt == T_DOUBLE) {
        // Overwrite the unused slot with known junk
        __ mov(rscratch1, CONST64(0xdeadffffdeadaaaa));
        __ str(rscratch1, Address(sp, st_off));
      }
#endif /* ASSERT */
    } else {
      ignored++;
      // get the buffer from the just allocated pool of buffers
      int index = arrayOopDesc::base_offset_in_bytes(T_OBJECT) + next_vt_arg * type2aelembytes(T_OBJECT);
      __ load_heap_oop(buf_oop, Address(buf_array, index), tmp1, tmp2);
      next_vt_arg++; next_arg_int++;
      int vt = 1;
      // write fields we get from compiled code in registers/stack
      // slots to the buffer: we know we are done with that inline type
      // argument when we hit the T_VOID that acts as an end of inline
      // type delimiter for this inline type. Inline types are flattened
      // so we might encounter embedded inline types. Each entry in
      // sig_extended contains a field offset in the buffer.
      Label L_null;
      do {
        next_arg_comp++;
        BasicType bt = sig_extended->at(next_arg_comp)._bt;
        BasicType prev_bt = sig_extended->at(next_arg_comp - 1)._bt;
        if (bt == T_METADATA) {
          vt++;
          ignored++;
        } else if (bt == T_VOID && prev_bt != T_LONG && prev_bt != T_DOUBLE) {
          vt--;
          ignored++;
        } else {
          int off = sig_extended->at(next_arg_comp)._offset;
          if (off == -1) {
            // Nullable inline type argument, emit null check
            VMReg reg = regs[next_arg_comp-ignored].first();
            Label L_notNull;
            if (reg->is_stack()) {
              int ld_off = reg->reg2stack() * VMRegImpl::stack_slot_size + extraspace;
              __ ldrb(tmp1, Address(sp, ld_off));
              __ cbnz(tmp1, L_notNull);
            } else {
              __ cbnz(reg->as_Register(), L_notNull);
            }
            __ str(zr, Address(sp, st_off));
            __ b(L_null);
            __ bind(L_notNull);
            continue;
          }
          assert(off > 0, "offset in object should be positive");
          size_t size_in_bytes = is_java_primitive(bt) ? type2aelembytes(bt) : wordSize;
          bool is_oop = is_reference_type(bt);
          gen_c2i_adapter_helper(masm, bt, next_arg_comp > 0 ? sig_extended->at(next_arg_comp-1)._bt : T_ILLEGAL,
                                 size_in_bytes, regs[next_arg_comp-ignored], Address(buf_oop, off), tmp1, tmp2, tmp3, extraspace, is_oop);
        }
      } while (vt != 0);
      // pass the buffer to the interpreter
      __ str(buf_oop, Address(sp, st_off));
      __ bind(L_null);
    }
  }

  __ mov(esp, sp); // Interp expects args on caller's expression stack

  __ ldr(rscratch1, Address(rmethod, in_bytes(Method::interpreter_entry_offset())));
  __ br(rscratch1);
}

void SharedRuntime::gen_i2c_adapter(MacroAssembler *masm, int comp_args_on_stack, const GrowableArray<SigEntry>* sig, const VMRegPair *regs) {


  // Note: r19_sender_sp contains the senderSP on entry. We must
  // preserve it since we may do a i2c -> c2i transition if we lose a
  // race where compiled code goes non-entrant while we get args
  // ready.

  // Adapters are frameless.

  // An i2c adapter is frameless because the *caller* frame, which is
  // interpreted, routinely repairs its own esp (from
  // interpreter_frame_last_sp), even if a callee has modified the
  // stack pointer.  It also recalculates and aligns sp.

  // A c2i adapter is frameless because the *callee* frame, which is
  // interpreted, routinely repairs its caller's sp (from sender_sp,
  // which is set up via the senderSP register).

  // In other words, if *either* the caller or callee is interpreted, we can
  // get the stack pointer repaired after a call.

  // This is why c2i and i2c adapters cannot be indefinitely composed.
  // In particular, if a c2i adapter were to somehow call an i2c adapter,
  // both caller and callee would be compiled methods, and neither would
  // clean up the stack pointer changes performed by the two adapters.
  // If this happens, control eventually transfers back to the compiled
  // caller, but with an uncorrected stack, causing delayed havoc.

  if (VerifyAdapterCalls &&
      (Interpreter::code() != nullptr || StubRoutines::final_stubs_code() != nullptr)) {
#if 0
    // So, let's test for cascading c2i/i2c adapters right now.
    //  assert(Interpreter::contains($return_addr) ||
    //         StubRoutines::contains($return_addr),
    //         "i2c adapter must return to an interpreter frame");
    __ block_comment("verify_i2c { ");
    Label L_ok;
    if (Interpreter::code() != nullptr) {
      range_check(masm, rax, r11,
                  Interpreter::code()->code_start(), Interpreter::code()->code_end(),
                  L_ok);
    }
    if (StubRoutines::initial_stubs_code() != nullptr) {
      range_check(masm, rax, r11,
                  StubRoutines::initial_stubs_code()->code_begin(),
                  StubRoutines::initial_stubs_code()->code_end(),
                  L_ok);
    }
    if (StubRoutines::final_stubs_code() != nullptr) {
      range_check(masm, rax, r11,
                  StubRoutines::final_stubs_code()->code_begin(),
                  StubRoutines::final_stubs_code()->code_end(),
                  L_ok);
    }
    const char* msg = "i2c adapter must return to an interpreter frame";
    __ block_comment(msg);
    __ stop(msg);
    __ bind(L_ok);
    __ block_comment("} verify_i2ce ");
#endif
  }

  // Cut-out for having no stack args.
  int comp_words_on_stack = 0;
  if (comp_args_on_stack) {
     comp_words_on_stack = align_up(comp_args_on_stack * VMRegImpl::stack_slot_size, wordSize) >> LogBytesPerWord;
     __ sub(rscratch1, sp, comp_words_on_stack * wordSize);
     __ andr(sp, rscratch1, -16);
  }

  // Will jump to the compiled code just as if compiled code was doing it.
  // Pre-load the register-jump target early, to schedule it better.
  __ ldr(rscratch1, Address(rmethod, in_bytes(Method::from_compiled_inline_offset())));

#if INCLUDE_JVMCI
  if (EnableJVMCI) {
    // check if this call should be routed towards a specific entry point
    __ ldr(rscratch2, Address(rthread, in_bytes(JavaThread::jvmci_alternate_call_target_offset())));
    Label no_alternative_target;
    __ cbz(rscratch2, no_alternative_target);
    __ mov(rscratch1, rscratch2);
    __ str(zr, Address(rthread, in_bytes(JavaThread::jvmci_alternate_call_target_offset())));
    __ bind(no_alternative_target);
  }
#endif // INCLUDE_JVMCI

  int total_args_passed = sig->length();

  // Now generate the shuffle code.
  for (int i = 0; i < total_args_passed; i++) {
    BasicType bt = sig->at(i)._bt;
    if (bt == T_VOID) {
      assert(i > 0 && (sig->at(i - 1)._bt == T_LONG || sig->at(i - 1)._bt == T_DOUBLE), "missing half");
      continue;
    }

    // Pick up 0, 1 or 2 words from SP+offset.
    assert(!regs[i].second()->is_valid() || regs[i].first()->next() == regs[i].second(), "scrambled load targets?");

    // Load in argument order going down.
    int ld_off = (total_args_passed - i - 1) * Interpreter::stackElementSize;
    // Point to interpreter value (vs. tag)
    int next_off = ld_off - Interpreter::stackElementSize;
    //
    //
    //
    VMReg r_1 = regs[i].first();
    VMReg r_2 = regs[i].second();
    if (!r_1->is_valid()) {
      assert(!r_2->is_valid(), "");
      continue;
    }
    if (r_1->is_stack()) {
      // Convert stack slot to an SP offset (+ wordSize to account for return address )
      int st_off = regs[i].first()->reg2stack() * VMRegImpl::stack_slot_size;
      if (!r_2->is_valid()) {
        // sign extend???
        __ ldrsw(rscratch2, Address(esp, ld_off));
        __ str(rscratch2, Address(sp, st_off));
      } else {
        //
        // We are using two optoregs. This can be either T_OBJECT,
        // T_ADDRESS, T_LONG, or T_DOUBLE the interpreter allocates
        // two slots but only uses one for thr T_LONG or T_DOUBLE case
        // So we must adjust where to pick up the data to match the
        // interpreter.
        //
        // Interpreter local[n] == MSW, local[n+1] == LSW however locals
        // are accessed as negative so LSW is at LOW address

        // ld_off is MSW so get LSW
        const int offset = (bt == T_LONG || bt == T_DOUBLE) ? next_off : ld_off;
        __ ldr(rscratch2, Address(esp, offset));
        // st_off is LSW (i.e. reg.first())
         __ str(rscratch2, Address(sp, st_off));
       }
     } else if (r_1->is_Register()) {  // Register argument
       Register r = r_1->as_Register();
       if (r_2->is_valid()) {
         //
         // We are using two VMRegs. This can be either T_OBJECT,
         // T_ADDRESS, T_LONG, or T_DOUBLE the interpreter allocates
         // two slots but only uses one for thr T_LONG or T_DOUBLE case
         // So we must adjust where to pick up the data to match the
         // interpreter.

        const int offset = (bt == T_LONG || bt == T_DOUBLE) ? next_off : ld_off;

         // this can be a misaligned move
         __ ldr(r, Address(esp, offset));
       } else {
         // sign extend and use a full word?
         __ ldrw(r, Address(esp, ld_off));
       }
     } else {
       if (!r_2->is_valid()) {
         __ ldrs(r_1->as_FloatRegister(), Address(esp, ld_off));
       } else {
         __ ldrd(r_1->as_FloatRegister(), Address(esp, next_off));
       }
     }
   }


  __ mov(rscratch2, rscratch1);
  __ push_cont_fastpath(rthread); // Set JavaThread::_cont_fastpath to the sp of the oldest interpreted frame we know about; kills rscratch1
  __ mov(rscratch1, rscratch2);

  // 6243940 We might end up in handle_wrong_method if
  // the callee is deoptimized as we race thru here. If that
  // happens we don't want to take a safepoint because the
  // caller frame will look interpreted and arguments are now
  // "compiled" so it is much better to make this transition
  // invisible to the stack walking code. Unfortunately if
  // we try and find the callee by normal means a safepoint
  // is possible. So we stash the desired callee in the thread
  // and the vm will find there should this case occur.

  __ str(rmethod, Address(rthread, JavaThread::callee_target_offset()));
  __ br(rscratch1);
}

static void gen_inline_cache_check(MacroAssembler *masm, Label& skip_fixup) {
  Register data = rscratch2;
  __ ic_check(1 /* end_alignment */);
  __ ldr(rmethod, Address(data, CompiledICData::speculated_method_offset()));

  // Method might have been compiled since the call site was patched to
  // interpreted; if that is the case treat it as a miss so we can get
  // the call site corrected.
  __ ldr(rscratch1, Address(rmethod, in_bytes(Method::code_offset())));
  __ cbz(rscratch1, skip_fixup);
  __ far_jump(RuntimeAddress(SharedRuntime::get_ic_miss_stub()));
}

// ---------------------------------------------------------------
AdapterHandlerEntry* SharedRuntime::generate_i2c2i_adapters(MacroAssembler* masm,
                                                            int comp_args_on_stack,
                                                            const GrowableArray<SigEntry>* sig,
                                                            const VMRegPair* regs,
                                                            const GrowableArray<SigEntry>* sig_cc,
                                                            const VMRegPair* regs_cc,
                                                            const GrowableArray<SigEntry>* sig_cc_ro,
                                                            const VMRegPair* regs_cc_ro,
                                                            AdapterFingerPrint* fingerprint,
                                                            AdapterBlob*& new_adapter,
                                                            bool allocate_code_blob) {

  address i2c_entry = __ pc();
  gen_i2c_adapter(masm, comp_args_on_stack, sig, regs);

  // -------------------------------------------------------------------------
  // Generate a C2I adapter.  On entry we know rmethod holds the Method* during calls
  // to the interpreter.  The args start out packed in the compiled layout.  They
  // need to be unpacked into the interpreter layout.  This will almost always
  // require some stack space.  We grow the current (compiled) stack, then repack
  // the args.  We  finally end in a jump to the generic interpreter entry point.
  // On exit from the interpreter, the interpreter will restore our SP (lest the
  // compiled code, which relies solely on SP and not FP, get sick).

  address c2i_unverified_entry        = __ pc();
  address c2i_unverified_inline_entry = __ pc();
  Label skip_fixup;

  gen_inline_cache_check(masm, skip_fixup);

  OopMapSet* oop_maps = new OopMapSet();
  int frame_complete = CodeOffsets::frame_never_safe;
  int frame_size_in_words = 0;

  // Scalarized c2i adapter with non-scalarized receiver (i.e., don't pack receiver)
  address c2i_no_clinit_check_entry = nullptr;
  address c2i_inline_ro_entry = __ pc();
  if (regs_cc != regs_cc_ro) {
    // No class init barrier needed because method is guaranteed to be non-static
    gen_c2i_adapter(masm, sig_cc_ro, regs_cc_ro, /* requires_clinit_barrier = */ false, c2i_no_clinit_check_entry,
                    skip_fixup, i2c_entry, oop_maps, frame_complete, frame_size_in_words, /* alloc_inline_receiver = */ false);
    skip_fixup.reset();
  }

  // Scalarized c2i adapter
  address c2i_entry        = __ pc();
  address c2i_inline_entry = __ pc();
  gen_c2i_adapter(masm, sig_cc, regs_cc, /* requires_clinit_barrier = */ true, c2i_no_clinit_check_entry,
                  skip_fixup, i2c_entry, oop_maps, frame_complete, frame_size_in_words, /* alloc_inline_receiver = */ true);

  // Non-scalarized c2i adapter
  if (regs != regs_cc) {
    c2i_unverified_inline_entry = __ pc();
    Label inline_entry_skip_fixup;
    gen_inline_cache_check(masm, inline_entry_skip_fixup);

    c2i_inline_entry = __ pc();
    gen_c2i_adapter(masm, sig, regs, /* requires_clinit_barrier = */ true, c2i_no_clinit_check_entry,
                    inline_entry_skip_fixup, i2c_entry, oop_maps, frame_complete, frame_size_in_words, /* alloc_inline_receiver = */ false);
  }


  // The c2i adapter might safepoint and trigger a GC. The caller must make sure that
  // the GC knows about the location of oop argument locations passed to the c2i adapter.
  if (allocate_code_blob) {
    bool caller_must_gc_arguments = (regs != regs_cc);
    new_adapter = AdapterBlob::create(masm->code(), frame_complete, frame_size_in_words, oop_maps, caller_must_gc_arguments);
  }

  return AdapterHandlerLibrary::new_entry(fingerprint, i2c_entry, c2i_entry, c2i_inline_entry, c2i_inline_ro_entry, c2i_unverified_entry, c2i_unverified_inline_entry, c2i_no_clinit_check_entry);
}

static int c_calling_convention_priv(const BasicType *sig_bt,
                                         VMRegPair *regs,
                                         int total_args_passed) {

// We return the amount of VMRegImpl stack slots we need to reserve for all
// the arguments NOT counting out_preserve_stack_slots.

    static const Register INT_ArgReg[Argument::n_int_register_parameters_c] = {
      c_rarg0, c_rarg1, c_rarg2, c_rarg3, c_rarg4, c_rarg5,  c_rarg6,  c_rarg7
    };
    static const FloatRegister FP_ArgReg[Argument::n_float_register_parameters_c] = {
      c_farg0, c_farg1, c_farg2, c_farg3,
      c_farg4, c_farg5, c_farg6, c_farg7
    };

    uint int_args = 0;
    uint fp_args = 0;
    uint stk_args = 0; // inc by 2 each time

    for (int i = 0; i < total_args_passed; i++) {
      switch (sig_bt[i]) {
      case T_BOOLEAN:
      case T_CHAR:
      case T_BYTE:
      case T_SHORT:
      case T_INT:
        if (int_args < Argument::n_int_register_parameters_c) {
          regs[i].set1(INT_ArgReg[int_args++]->as_VMReg());
        } else {
#ifdef __APPLE__
          // Less-than word types are stored one after another.
          // The code is unable to handle this so bailout.
          return -1;
#endif
          regs[i].set1(VMRegImpl::stack2reg(stk_args));
          stk_args += 2;
        }
        break;
      case T_LONG:
        assert((i + 1) < total_args_passed && sig_bt[i + 1] == T_VOID, "expecting half");
        // fall through
      case T_OBJECT:
      case T_ARRAY:
      case T_ADDRESS:
      case T_METADATA:
        if (int_args < Argument::n_int_register_parameters_c) {
          regs[i].set2(INT_ArgReg[int_args++]->as_VMReg());
        } else {
          regs[i].set2(VMRegImpl::stack2reg(stk_args));
          stk_args += 2;
        }
        break;
      case T_FLOAT:
        if (fp_args < Argument::n_float_register_parameters_c) {
          regs[i].set1(FP_ArgReg[fp_args++]->as_VMReg());
        } else {
#ifdef __APPLE__
          // Less-than word types are stored one after another.
          // The code is unable to handle this so bailout.
          return -1;
#endif
          regs[i].set1(VMRegImpl::stack2reg(stk_args));
          stk_args += 2;
        }
        break;
      case T_DOUBLE:
        assert((i + 1) < total_args_passed && sig_bt[i + 1] == T_VOID, "expecting half");
        if (fp_args < Argument::n_float_register_parameters_c) {
          regs[i].set2(FP_ArgReg[fp_args++]->as_VMReg());
        } else {
          regs[i].set2(VMRegImpl::stack2reg(stk_args));
          stk_args += 2;
        }
        break;
      case T_VOID: // Halves of longs and doubles
        assert(i != 0 && (sig_bt[i - 1] == T_LONG || sig_bt[i - 1] == T_DOUBLE), "expecting half");
        regs[i].set_bad();
        break;
      default:
        ShouldNotReachHere();
        break;
      }
    }

  return stk_args;
}

int SharedRuntime::vector_calling_convention(VMRegPair *regs,
                                             uint num_bits,
                                             uint total_args_passed) {
  Unimplemented();
  return 0;
}

int SharedRuntime::c_calling_convention(const BasicType *sig_bt,
                                         VMRegPair *regs,
                                         int total_args_passed)
{
  int result = c_calling_convention_priv(sig_bt, regs, total_args_passed);
  guarantee(result >= 0, "Unsupported arguments configuration");
  return result;
}


void SharedRuntime::save_native_result(MacroAssembler *masm, BasicType ret_type, int frame_slots) {
  // We always ignore the frame_slots arg and just use the space just below frame pointer
  // which by this time is free to use
  switch (ret_type) {
  case T_FLOAT:
    __ strs(v0, Address(rfp, -wordSize));
    break;
  case T_DOUBLE:
    __ strd(v0, Address(rfp, -wordSize));
    break;
  case T_VOID:  break;
  default: {
    __ str(r0, Address(rfp, -wordSize));
    }
  }
}

void SharedRuntime::restore_native_result(MacroAssembler *masm, BasicType ret_type, int frame_slots) {
  // We always ignore the frame_slots arg and just use the space just below frame pointer
  // which by this time is free to use
  switch (ret_type) {
  case T_FLOAT:
    __ ldrs(v0, Address(rfp, -wordSize));
    break;
  case T_DOUBLE:
    __ ldrd(v0, Address(rfp, -wordSize));
    break;
  case T_VOID:  break;
  default: {
    __ ldr(r0, Address(rfp, -wordSize));
    }
  }
}
static void save_args(MacroAssembler *masm, int arg_count, int first_arg, VMRegPair *args) {
  RegSet x;
  for ( int i = first_arg ; i < arg_count ; i++ ) {
    if (args[i].first()->is_Register()) {
      x = x + args[i].first()->as_Register();
    } else if (args[i].first()->is_FloatRegister()) {
      __ strd(args[i].first()->as_FloatRegister(), Address(__ pre(sp, -2 * wordSize)));
    }
  }
  __ push(x, sp);
}

static void restore_args(MacroAssembler *masm, int arg_count, int first_arg, VMRegPair *args) {
  RegSet x;
  for ( int i = first_arg ; i < arg_count ; i++ ) {
    if (args[i].first()->is_Register()) {
      x = x + args[i].first()->as_Register();
    } else {
      ;
    }
  }
  __ pop(x, sp);
  for ( int i = arg_count - 1 ; i >= first_arg ; i-- ) {
    if (args[i].first()->is_Register()) {
      ;
    } else if (args[i].first()->is_FloatRegister()) {
      __ ldrd(args[i].first()->as_FloatRegister(), Address(__ post(sp, 2 * wordSize)));
    }
  }
}

static void verify_oop_args(MacroAssembler* masm,
                            const methodHandle& method,
                            const BasicType* sig_bt,
                            const VMRegPair* regs) {
  Register temp_reg = r19;  // not part of any compiled calling seq
  if (VerifyOops) {
    for (int i = 0; i < method->size_of_parameters(); i++) {
      if (sig_bt[i] == T_OBJECT ||
          sig_bt[i] == T_ARRAY) {
        VMReg r = regs[i].first();
        assert(r->is_valid(), "bad oop arg");
        if (r->is_stack()) {
          __ ldr(temp_reg, Address(sp, r->reg2stack() * VMRegImpl::stack_slot_size));
          __ verify_oop(temp_reg);
        } else {
          __ verify_oop(r->as_Register());
        }
      }
    }
  }
}

// on exit, sp points to the ContinuationEntry
static OopMap* continuation_enter_setup(MacroAssembler* masm, int& stack_slots) {
  assert(ContinuationEntry::size() % VMRegImpl::stack_slot_size == 0, "");
  assert(in_bytes(ContinuationEntry::cont_offset())  % VMRegImpl::stack_slot_size == 0, "");
  assert(in_bytes(ContinuationEntry::chunk_offset()) % VMRegImpl::stack_slot_size == 0, "");

  stack_slots += (int)ContinuationEntry::size()/wordSize;
  __ sub(sp, sp, (int)ContinuationEntry::size()); // place Continuation metadata

  OopMap* map = new OopMap(((int)ContinuationEntry::size() + wordSize)/ VMRegImpl::stack_slot_size, 0 /* arg_slots*/);

  __ ldr(rscratch1, Address(rthread, JavaThread::cont_entry_offset()));
  __ str(rscratch1, Address(sp, ContinuationEntry::parent_offset()));
  __ mov(rscratch1, sp); // we can't use sp as the source in str
  __ str(rscratch1, Address(rthread, JavaThread::cont_entry_offset()));

  return map;
}

// on entry c_rarg1 points to the continuation
//          sp points to ContinuationEntry
//          c_rarg3 -- isVirtualThread
static void fill_continuation_entry(MacroAssembler* masm) {
#ifdef ASSERT
  __ movw(rscratch1, ContinuationEntry::cookie_value());
  __ strw(rscratch1, Address(sp, ContinuationEntry::cookie_offset()));
#endif

  __ str (c_rarg1, Address(sp, ContinuationEntry::cont_offset()));
  __ strw(c_rarg3, Address(sp, ContinuationEntry::flags_offset()));
  __ str (zr,      Address(sp, ContinuationEntry::chunk_offset()));
  __ strw(zr,      Address(sp, ContinuationEntry::argsize_offset()));
  __ strw(zr,      Address(sp, ContinuationEntry::pin_count_offset()));

  __ ldr(rscratch1, Address(rthread, JavaThread::cont_fastpath_offset()));
  __ str(rscratch1, Address(sp, ContinuationEntry::parent_cont_fastpath_offset()));
  __ ldr(rscratch1, Address(rthread, JavaThread::held_monitor_count_offset()));
  __ str(rscratch1, Address(sp, ContinuationEntry::parent_held_monitor_count_offset()));

  __ str(zr, Address(rthread, JavaThread::cont_fastpath_offset()));
  __ str(zr, Address(rthread, JavaThread::held_monitor_count_offset()));
}

// on entry, sp points to the ContinuationEntry
// on exit, rfp points to the spilled rfp in the entry frame
static void continuation_enter_cleanup(MacroAssembler* masm) {
#ifndef PRODUCT
  Label OK;
  __ ldr(rscratch1, Address(rthread, JavaThread::cont_entry_offset()));
  __ cmp(sp, rscratch1);
  __ br(Assembler::EQ, OK);
  __ stop("incorrect sp1");
  __ bind(OK);
#endif
  __ ldr(rscratch1, Address(sp, ContinuationEntry::parent_cont_fastpath_offset()));
  __ str(rscratch1, Address(rthread, JavaThread::cont_fastpath_offset()));

  if (CheckJNICalls) {
    // Check if this is a virtual thread continuation
    Label L_skip_vthread_code;
    __ ldrw(rscratch1, Address(sp, ContinuationEntry::flags_offset()));
    __ cbzw(rscratch1, L_skip_vthread_code);

    // If the held monitor count is > 0 and this vthread is terminating then
    // it failed to release a JNI monitor. So we issue the same log message
    // that JavaThread::exit does.
    __ ldr(rscratch1, Address(rthread, JavaThread::jni_monitor_count_offset()));
    __ cbz(rscratch1, L_skip_vthread_code);

    // Save return value potentially containing the exception oop in callee-saved R19.
    __ mov(r19, r0);
    __ call_VM_leaf(CAST_FROM_FN_PTR(address, SharedRuntime::log_jni_monitor_still_held));
    // Restore potential return value.
    __ mov(r0, r19);

    // For vthreads we have to explicitly zero the JNI monitor count of the carrier
    // on termination. The held count is implicitly zeroed below when we restore from
    // the parent held count (which has to be zero).
    __ str(zr, Address(rthread, JavaThread::jni_monitor_count_offset()));

    __ bind(L_skip_vthread_code);
  }
#ifdef ASSERT
  else {
    // Check if this is a virtual thread continuation
    Label L_skip_vthread_code;
    __ ldrw(rscratch1, Address(sp, ContinuationEntry::flags_offset()));
    __ cbzw(rscratch1, L_skip_vthread_code);

    // See comment just above. If not checking JNI calls the JNI count is only
    // needed for assertion checking.
    __ str(zr, Address(rthread, JavaThread::jni_monitor_count_offset()));

    __ bind(L_skip_vthread_code);
  }
#endif

  __ ldr(rscratch1, Address(sp, ContinuationEntry::parent_held_monitor_count_offset()));
  __ str(rscratch1, Address(rthread, JavaThread::held_monitor_count_offset()));

  __ ldr(rscratch2, Address(sp, ContinuationEntry::parent_offset()));
  __ str(rscratch2, Address(rthread, JavaThread::cont_entry_offset()));
  __ add(rfp, sp, (int)ContinuationEntry::size());
}

// enterSpecial(Continuation c, boolean isContinue, boolean isVirtualThread)
// On entry: c_rarg1 -- the continuation object
//           c_rarg2 -- isContinue
//           c_rarg3 -- isVirtualThread
static void gen_continuation_enter(MacroAssembler* masm,
                                 const methodHandle& method,
                                 const BasicType* sig_bt,
                                 const VMRegPair* regs,
                                 int& exception_offset,
                                 OopMapSet*oop_maps,
                                 int& frame_complete,
                                 int& stack_slots,
                                 int& interpreted_entry_offset,
                                 int& compiled_entry_offset) {
  //verify_oop_args(masm, method, sig_bt, regs);
  Address resolve(SharedRuntime::get_resolve_static_call_stub(), relocInfo::static_call_type);

  address start = __ pc();

  Label call_thaw, exit;

  // i2i entry used at interp_only_mode only
  interpreted_entry_offset = __ pc() - start;
  {

#ifdef ASSERT
    Label is_interp_only;
    __ ldrw(rscratch1, Address(rthread, JavaThread::interp_only_mode_offset()));
    __ cbnzw(rscratch1, is_interp_only);
    __ stop("enterSpecial interpreter entry called when not in interp_only_mode");
    __ bind(is_interp_only);
#endif

    // Read interpreter arguments into registers (this is an ad-hoc i2c adapter)
    __ ldr(c_rarg1, Address(esp, Interpreter::stackElementSize*2));
    __ ldr(c_rarg2, Address(esp, Interpreter::stackElementSize*1));
    __ ldr(c_rarg3, Address(esp, Interpreter::stackElementSize*0));
    __ push_cont_fastpath(rthread);

    __ enter();
    stack_slots = 2; // will be adjusted in setup
    OopMap* map = continuation_enter_setup(masm, stack_slots);
    // The frame is complete here, but we only record it for the compiled entry, so the frame would appear unsafe,
    // but that's okay because at the very worst we'll miss an async sample, but we're in interp_only_mode anyway.

    fill_continuation_entry(masm);

    __ cbnz(c_rarg2, call_thaw);

    const address tr_call = __ trampoline_call(resolve);
    if (tr_call == nullptr) {
      fatal("CodeCache is full at gen_continuation_enter");
    }

    oop_maps->add_gc_map(__ pc() - start, map);
    __ post_call_nop();

    __ b(exit);

    address stub = CompiledDirectCall::emit_to_interp_stub(masm, tr_call);
    if (stub == nullptr) {
      fatal("CodeCache is full at gen_continuation_enter");
    }
  }

  // compiled entry
  __ align(CodeEntryAlignment);
  compiled_entry_offset = __ pc() - start;

  __ enter();
  stack_slots = 2; // will be adjusted in setup
  OopMap* map = continuation_enter_setup(masm, stack_slots);
  frame_complete = __ pc() - start;

  fill_continuation_entry(masm);

  __ cbnz(c_rarg2, call_thaw);

  const address tr_call = __ trampoline_call(resolve);
  if (tr_call == nullptr) {
    fatal("CodeCache is full at gen_continuation_enter");
  }

  oop_maps->add_gc_map(__ pc() - start, map);
  __ post_call_nop();

  __ b(exit);

  __ bind(call_thaw);

  __ rt_call(CAST_FROM_FN_PTR(address, StubRoutines::cont_thaw()));
  oop_maps->add_gc_map(__ pc() - start, map->deep_copy());
  ContinuationEntry::_return_pc_offset = __ pc() - start;
  __ post_call_nop();

  __ bind(exit);
  continuation_enter_cleanup(masm);
  __ leave();
  __ ret(lr);

  /// exception handling

  exception_offset = __ pc() - start;
  {
      __ mov(r19, r0); // save return value contaning the exception oop in callee-saved R19

      continuation_enter_cleanup(masm);

      __ ldr(c_rarg1, Address(rfp, wordSize)); // return address
      __ authenticate_return_address(c_rarg1);
      __ call_VM_leaf(CAST_FROM_FN_PTR(address, SharedRuntime::exception_handler_for_return_address), rthread, c_rarg1);

      // see OptoRuntime::generate_exception_blob: r0 -- exception oop, r3 -- exception pc

      __ mov(r1, r0); // the exception handler
      __ mov(r0, r19); // restore return value contaning the exception oop
      __ verify_oop(r0);

      __ leave();
      __ mov(r3, lr);
      __ br(r1); // the exception handler
  }

  address stub = CompiledDirectCall::emit_to_interp_stub(masm, tr_call);
  if (stub == nullptr) {
    fatal("CodeCache is full at gen_continuation_enter");
  }
}

static void gen_continuation_yield(MacroAssembler* masm,
                                   const methodHandle& method,
                                   const BasicType* sig_bt,
                                   const VMRegPair* regs,
                                   OopMapSet* oop_maps,
                                   int& frame_complete,
                                   int& stack_slots,
                                   int& compiled_entry_offset) {
    enum layout {
      rfp_off1,
      rfp_off2,
      lr_off,
      lr_off2,
      framesize // inclusive of return address
    };
    // assert(is_even(framesize/2), "sp not 16-byte aligned");
    stack_slots = framesize /  VMRegImpl::slots_per_word;
    assert(stack_slots == 2, "recheck layout");

    address start = __ pc();

    compiled_entry_offset = __ pc() - start;
    __ enter();

    __ mov(c_rarg1, sp);

    frame_complete = __ pc() - start;
    address the_pc = __ pc();

    __ post_call_nop(); // this must be exactly after the pc value that is pushed into the frame info, we use this nop for fast CodeBlob lookup

    __ mov(c_rarg0, rthread);
    __ set_last_Java_frame(sp, rfp, the_pc, rscratch1);
    __ call_VM_leaf(Continuation::freeze_entry(), 2);
    __ reset_last_Java_frame(true);

    Label pinned;

    __ cbnz(r0, pinned);

    // We've succeeded, set sp to the ContinuationEntry
    __ ldr(rscratch1, Address(rthread, JavaThread::cont_entry_offset()));
    __ mov(sp, rscratch1);
    continuation_enter_cleanup(masm);

    __ bind(pinned); // pinned -- return to caller

    // handle pending exception thrown by freeze
    __ ldr(rscratch1, Address(rthread, in_bytes(Thread::pending_exception_offset())));
    Label ok;
    __ cbz(rscratch1, ok);
    __ leave();
    __ lea(rscratch1, RuntimeAddress(StubRoutines::forward_exception_entry()));
    __ br(rscratch1);
    __ bind(ok);

    __ leave();
    __ ret(lr);

    OopMap* map = new OopMap(framesize, 1);
    oop_maps->add_gc_map(the_pc - start, map);
}

static void gen_special_dispatch(MacroAssembler* masm,
                                 const methodHandle& method,
                                 const BasicType* sig_bt,
                                 const VMRegPair* regs) {
  verify_oop_args(masm, method, sig_bt, regs);
  vmIntrinsics::ID iid = method->intrinsic_id();

  // Now write the args into the outgoing interpreter space
  bool     has_receiver   = false;
  Register receiver_reg   = noreg;
  int      member_arg_pos = -1;
  Register member_reg     = noreg;
  int      ref_kind       = MethodHandles::signature_polymorphic_intrinsic_ref_kind(iid);
  if (ref_kind != 0) {
    member_arg_pos = method->size_of_parameters() - 1;  // trailing MemberName argument
    member_reg = r19;  // known to be free at this point
    has_receiver = MethodHandles::ref_kind_has_receiver(ref_kind);
  } else if (iid == vmIntrinsics::_invokeBasic) {
    has_receiver = true;
  } else if (iid == vmIntrinsics::_linkToNative) {
    member_arg_pos = method->size_of_parameters() - 1;  // trailing NativeEntryPoint argument
    member_reg = r19;  // known to be free at this point
  } else {
    fatal("unexpected intrinsic id %d", vmIntrinsics::as_int(iid));
  }

  if (member_reg != noreg) {
    // Load the member_arg into register, if necessary.
    SharedRuntime::check_member_name_argument_is_last_argument(method, sig_bt, regs);
    VMReg r = regs[member_arg_pos].first();
    if (r->is_stack()) {
      __ ldr(member_reg, Address(sp, r->reg2stack() * VMRegImpl::stack_slot_size));
    } else {
      // no data motion is needed
      member_reg = r->as_Register();
    }
  }

  if (has_receiver) {
    // Make sure the receiver is loaded into a register.
    assert(method->size_of_parameters() > 0, "oob");
    assert(sig_bt[0] == T_OBJECT, "receiver argument must be an object");
    VMReg r = regs[0].first();
    assert(r->is_valid(), "bad receiver arg");
    if (r->is_stack()) {
      // Porting note:  This assumes that compiled calling conventions always
      // pass the receiver oop in a register.  If this is not true on some
      // platform, pick a temp and load the receiver from stack.
      fatal("receiver always in a register");
      receiver_reg = r2;  // known to be free at this point
      __ ldr(receiver_reg, Address(sp, r->reg2stack() * VMRegImpl::stack_slot_size));
    } else {
      // no data motion is needed
      receiver_reg = r->as_Register();
    }
  }

  // Figure out which address we are really jumping to:
  MethodHandles::generate_method_handle_dispatch(masm, iid,
                                                 receiver_reg, member_reg, /*for_compiler_entry:*/ true);
}

// ---------------------------------------------------------------------------
// Generate a native wrapper for a given method.  The method takes arguments
// in the Java compiled code convention, marshals them to the native
// convention (handlizes oops, etc), transitions to native, makes the call,
// returns to java state (possibly blocking), unhandlizes any result and
// returns.
//
// Critical native functions are a shorthand for the use of
// GetPrimtiveArrayCritical and disallow the use of any other JNI
// functions.  The wrapper is expected to unpack the arguments before
// passing them to the callee. Critical native functions leave the state _in_Java,
// since they block out GC.
// Some other parts of JNI setup are skipped like the tear down of the JNI handle
// block and the check for pending exceptions it's impossible for them
// to be thrown.
//
nmethod* SharedRuntime::generate_native_wrapper(MacroAssembler* masm,
                                                const methodHandle& method,
                                                int compile_id,
                                                BasicType* in_sig_bt,
                                                VMRegPair* in_regs,
                                                BasicType ret_type) {
  if (method->is_continuation_native_intrinsic()) {
    int exception_offset = -1;
    OopMapSet* oop_maps = new OopMapSet();
    int frame_complete = -1;
    int stack_slots = -1;
    int interpreted_entry_offset = -1;
    int vep_offset = -1;
    if (method->is_continuation_enter_intrinsic()) {
      gen_continuation_enter(masm,
                             method,
                             in_sig_bt,
                             in_regs,
                             exception_offset,
                             oop_maps,
                             frame_complete,
                             stack_slots,
                             interpreted_entry_offset,
                             vep_offset);
    } else if (method->is_continuation_yield_intrinsic()) {
      gen_continuation_yield(masm,
                             method,
                             in_sig_bt,
                             in_regs,
                             oop_maps,
                             frame_complete,
                             stack_slots,
                             vep_offset);
    } else {
      guarantee(false, "Unknown Continuation native intrinsic");
    }

#ifdef ASSERT
    if (method->is_continuation_enter_intrinsic()) {
      assert(interpreted_entry_offset != -1, "Must be set");
      assert(exception_offset != -1,         "Must be set");
    } else {
      assert(interpreted_entry_offset == -1, "Must be unset");
      assert(exception_offset == -1,         "Must be unset");
    }
    assert(frame_complete != -1,    "Must be set");
    assert(stack_slots != -1,       "Must be set");
    assert(vep_offset != -1,        "Must be set");
#endif

    __ flush();
    nmethod* nm = nmethod::new_native_nmethod(method,
                                              compile_id,
                                              masm->code(),
                                              vep_offset,
                                              frame_complete,
                                              stack_slots,
                                              in_ByteSize(-1),
                                              in_ByteSize(-1),
                                              oop_maps,
                                              exception_offset);
    if (nm == nullptr) return nm;
    if (method->is_continuation_enter_intrinsic()) {
      ContinuationEntry::set_enter_code(nm, interpreted_entry_offset);
    } else if (method->is_continuation_yield_intrinsic()) {
      _cont_doYield_stub = nm;
    } else {
      guarantee(false, "Unknown Continuation native intrinsic");
    }
    return nm;
  }

  if (method->is_method_handle_intrinsic()) {
    vmIntrinsics::ID iid = method->intrinsic_id();
    intptr_t start = (intptr_t)__ pc();
    int vep_offset = ((intptr_t)__ pc()) - start;

    // First instruction must be a nop as it may need to be patched on deoptimisation
    __ nop();
    gen_special_dispatch(masm,
                         method,
                         in_sig_bt,
                         in_regs);
    int frame_complete = ((intptr_t)__ pc()) - start;  // not complete, period
    __ flush();
    int stack_slots = SharedRuntime::out_preserve_stack_slots();  // no out slots at all, actually
    return nmethod::new_native_nmethod(method,
                                       compile_id,
                                       masm->code(),
                                       vep_offset,
                                       frame_complete,
                                       stack_slots / VMRegImpl::slots_per_word,
                                       in_ByteSize(-1),
                                       in_ByteSize(-1),
                                       nullptr);
  }
  address native_func = method->native_function();
  assert(native_func != nullptr, "must have function");

  // An OopMap for lock (and class if static)
  OopMapSet *oop_maps = new OopMapSet();
  intptr_t start = (intptr_t)__ pc();

  // We have received a description of where all the java arg are located
  // on entry to the wrapper. We need to convert these args to where
  // the jni function will expect them. To figure out where they go
  // we convert the java signature to a C signature by inserting
  // the hidden arguments as arg[0] and possibly arg[1] (static method)

  const int total_in_args = method->size_of_parameters();
  int total_c_args = total_in_args + (method->is_static() ? 2 : 1);

  BasicType* out_sig_bt = NEW_RESOURCE_ARRAY(BasicType, total_c_args);
  VMRegPair* out_regs   = NEW_RESOURCE_ARRAY(VMRegPair, total_c_args);
  BasicType* in_elem_bt = nullptr;

  int argc = 0;
  out_sig_bt[argc++] = T_ADDRESS;
  if (method->is_static()) {
    out_sig_bt[argc++] = T_OBJECT;
  }

  for (int i = 0; i < total_in_args ; i++ ) {
    out_sig_bt[argc++] = in_sig_bt[i];
  }

  // Now figure out where the args must be stored and how much stack space
  // they require.
  int out_arg_slots;
  out_arg_slots = c_calling_convention_priv(out_sig_bt, out_regs, total_c_args);

  if (out_arg_slots < 0) {
    return nullptr;
  }

  // Compute framesize for the wrapper.  We need to handlize all oops in
  // incoming registers

  // Calculate the total number of stack slots we will need.

  // First count the abi requirement plus all of the outgoing args
  int stack_slots = SharedRuntime::out_preserve_stack_slots() + out_arg_slots;

  // Now the space for the inbound oop handle area
  int total_save_slots = 8 * VMRegImpl::slots_per_word;  // 8 arguments passed in registers

  int oop_handle_offset = stack_slots;
  stack_slots += total_save_slots;

  // Now any space we need for handlizing a klass if static method

  int klass_slot_offset = 0;
  int klass_offset = -1;
  int lock_slot_offset = 0;
  bool is_static = false;

  if (method->is_static()) {
    klass_slot_offset = stack_slots;
    stack_slots += VMRegImpl::slots_per_word;
    klass_offset = klass_slot_offset * VMRegImpl::stack_slot_size;
    is_static = true;
  }

  // Plus a lock if needed

  if (method->is_synchronized()) {
    lock_slot_offset = stack_slots;
    stack_slots += VMRegImpl::slots_per_word;
  }

  // Now a place (+2) to save return values or temp during shuffling
  // + 4 for return address (which we own) and saved rfp
  stack_slots += 6;

  // Ok The space we have allocated will look like:
  //
  //
  // FP-> |                     |
  //      |---------------------|
  //      | 2 slots for moves   |
  //      |---------------------|
  //      | lock box (if sync)  |
  //      |---------------------| <- lock_slot_offset
  //      | klass (if static)   |
  //      |---------------------| <- klass_slot_offset
  //      | oopHandle area      |
  //      |---------------------| <- oop_handle_offset (8 java arg registers)
  //      | outbound memory     |
  //      | based arguments     |
  //      |                     |
  //      |---------------------|
  //      |                     |
  // SP-> | out_preserved_slots |
  //
  //


  // Now compute actual number of stack words we need rounding to make
  // stack properly aligned.
  stack_slots = align_up(stack_slots, StackAlignmentInSlots);

  int stack_size = stack_slots * VMRegImpl::stack_slot_size;

  // First thing make an ic check to see if we should even be here

  // We are free to use all registers as temps without saving them and
  // restoring them except rfp. rfp is the only callee save register
  // as far as the interpreter and the compiler(s) are concerned.

  const Register receiver = j_rarg0;

  Label exception_pending;

  assert_different_registers(receiver, rscratch1);
  __ verify_oop(receiver);
  __ ic_check(8 /* end_alignment */);

  // Verified entry point must be aligned
  int vep_offset = ((intptr_t)__ pc()) - start;

  // If we have to make this method not-entrant we'll overwrite its
  // first instruction with a jump.  For this action to be legal we
  // must ensure that this first instruction is a B, BL, NOP, BKPT,
  // SVC, HVC, or SMC.  Make it a NOP.
  __ nop();

  if (VM_Version::supports_fast_class_init_checks() && method->needs_clinit_barrier()) {
    Label L_skip_barrier;
    __ mov_metadata(rscratch2, method->method_holder()); // InstanceKlass*
    __ clinit_barrier(rscratch2, rscratch1, &L_skip_barrier);
    __ far_jump(RuntimeAddress(SharedRuntime::get_handle_wrong_method_stub()));

    __ bind(L_skip_barrier);
  }

  // Generate stack overflow check
  __ bang_stack_with_offset(checked_cast<int>(StackOverflow::stack_shadow_zone_size()));

  // Generate a new frame for the wrapper.
  __ enter();
  // -2 because return address is already present and so is saved rfp
  __ sub(sp, sp, stack_size - 2*wordSize);

  BarrierSetAssembler* bs = BarrierSet::barrier_set()->barrier_set_assembler();
  bs->nmethod_entry_barrier(masm, nullptr /* slow_path */, nullptr /* continuation */, nullptr /* guard */);

  // Frame is now completed as far as size and linkage.
  int frame_complete = ((intptr_t)__ pc()) - start;

  // We use r20 as the oop handle for the receiver/klass
  // It is callee save so it survives the call to native

  const Register oop_handle_reg = r20;

  //
  // We immediately shuffle the arguments so that any vm call we have to
  // make from here on out (sync slow path, jvmti, etc.) we will have
  // captured the oops from our caller and have a valid oopMap for
  // them.

  // -----------------
  // The Grand Shuffle

  // The Java calling convention is either equal (linux) or denser (win64) than the
  // c calling convention. However the because of the jni_env argument the c calling
  // convention always has at least one more (and two for static) arguments than Java.
  // Therefore if we move the args from java -> c backwards then we will never have
  // a register->register conflict and we don't have to build a dependency graph
  // and figure out how to break any cycles.
  //

  // Record esp-based slot for receiver on stack for non-static methods
  int receiver_offset = -1;

  // This is a trick. We double the stack slots so we can claim
  // the oops in the caller's frame. Since we are sure to have
  // more args than the caller doubling is enough to make
  // sure we can capture all the incoming oop args from the
  // caller.
  //
  OopMap* map = new OopMap(stack_slots * 2, 0 /* arg_slots*/);

  // Mark location of rfp (someday)
  // map->set_callee_saved(VMRegImpl::stack2reg( stack_slots - 2), stack_slots * 2, 0, vmreg(rfp));


  int float_args = 0;
  int int_args = 0;

#ifdef ASSERT
  bool reg_destroyed[Register::number_of_registers];
  bool freg_destroyed[FloatRegister::number_of_registers];
  for ( int r = 0 ; r < Register::number_of_registers ; r++ ) {
    reg_destroyed[r] = false;
  }
  for ( int f = 0 ; f < FloatRegister::number_of_registers ; f++ ) {
    freg_destroyed[f] = false;
  }

#endif /* ASSERT */

  // For JNI natives the incoming and outgoing registers are offset upwards.
  GrowableArray<int> arg_order(2 * total_in_args);
  VMRegPair tmp_vmreg;
  tmp_vmreg.set2(r19->as_VMReg());

  for (int i = total_in_args - 1, c_arg = total_c_args - 1; i >= 0; i--, c_arg--) {
    arg_order.push(i);
    arg_order.push(c_arg);
  }

  int temploc = -1;
  for (int ai = 0; ai < arg_order.length(); ai += 2) {
    int i = arg_order.at(ai);
    int c_arg = arg_order.at(ai + 1);
    __ block_comment(err_msg("move %d -> %d", i, c_arg));
    assert(c_arg != -1 && i != -1, "wrong order");
#ifdef ASSERT
    if (in_regs[i].first()->is_Register()) {
      assert(!reg_destroyed[in_regs[i].first()->as_Register()->encoding()], "destroyed reg!");
    } else if (in_regs[i].first()->is_FloatRegister()) {
      assert(!freg_destroyed[in_regs[i].first()->as_FloatRegister()->encoding()], "destroyed reg!");
    }
    if (out_regs[c_arg].first()->is_Register()) {
      reg_destroyed[out_regs[c_arg].first()->as_Register()->encoding()] = true;
    } else if (out_regs[c_arg].first()->is_FloatRegister()) {
      freg_destroyed[out_regs[c_arg].first()->as_FloatRegister()->encoding()] = true;
    }
#endif /* ASSERT */
    switch (in_sig_bt[i]) {
      case T_ARRAY:
      case T_OBJECT:
        __ object_move(map, oop_handle_offset, stack_slots, in_regs[i], out_regs[c_arg],
                       ((i == 0) && (!is_static)),
                       &receiver_offset);
        int_args++;
        break;
      case T_VOID:
        break;

      case T_FLOAT:
        __ float_move(in_regs[i], out_regs[c_arg]);
        float_args++;
        break;

      case T_DOUBLE:
        assert( i + 1 < total_in_args &&
                in_sig_bt[i + 1] == T_VOID &&
                out_sig_bt[c_arg+1] == T_VOID, "bad arg list");
        __ double_move(in_regs[i], out_regs[c_arg]);
        float_args++;
        break;

      case T_LONG :
        __ long_move(in_regs[i], out_regs[c_arg]);
        int_args++;
        break;

      case T_ADDRESS: assert(false, "found T_ADDRESS in java args");

      default:
        __ move32_64(in_regs[i], out_regs[c_arg]);
        int_args++;
    }
  }

  // point c_arg at the first arg that is already loaded in case we
  // need to spill before we call out
  int c_arg = total_c_args - total_in_args;

  // Pre-load a static method's oop into c_rarg1.
  if (method->is_static()) {

    //  load oop into a register
    __ movoop(c_rarg1,
              JNIHandles::make_local(method->method_holder()->java_mirror()));

    // Now handlize the static class mirror it's known not-null.
    __ str(c_rarg1, Address(sp, klass_offset));
    map->set_oop(VMRegImpl::stack2reg(klass_slot_offset));

    // Now get the handle
    __ lea(c_rarg1, Address(sp, klass_offset));
    // and protect the arg if we must spill
    c_arg--;
  }

  // Change state to native (we save the return address in the thread, since it might not
  // be pushed on the stack when we do a stack traversal).
  // We use the same pc/oopMap repeatedly when we call out

  Label native_return;
  __ set_last_Java_frame(sp, noreg, native_return, rscratch1);

  Label dtrace_method_entry, dtrace_method_entry_done;
  if (DTraceMethodProbes) {
    __ b(dtrace_method_entry);
    __ bind(dtrace_method_entry_done);
  }

  // RedefineClasses() tracing support for obsolete method entry
  if (log_is_enabled(Trace, redefine, class, obsolete)) {
    // protect the args we've loaded
    save_args(masm, total_c_args, c_arg, out_regs);
    __ mov_metadata(c_rarg1, method());
    __ call_VM_leaf(
      CAST_FROM_FN_PTR(address, SharedRuntime::rc_trace_method_entry),
      rthread, c_rarg1);
    restore_args(masm, total_c_args, c_arg, out_regs);
  }

  // Lock a synchronized method

  // Register definitions used by locking and unlocking

  const Register swap_reg = r0;
  const Register obj_reg  = r19;  // Will contain the oop
  const Register lock_reg = r13;  // Address of compiler lock object (BasicLock)
  const Register old_hdr  = r13;  // value of old header at unlock time
  const Register lock_tmp = r14;  // Temporary used by lightweight_lock/unlock
  const Register tmp = lr;

  Label slow_path_lock;
  Label lock_done;

  if (method->is_synchronized()) {
    Label count;
    const int mark_word_offset = BasicLock::displaced_header_offset_in_bytes();

    // Get the handle (the 2nd argument)
    __ mov(oop_handle_reg, c_rarg1);

    // Get address of the box

    __ lea(lock_reg, Address(sp, lock_slot_offset * VMRegImpl::stack_slot_size));

    // Load the oop from the handle
    __ ldr(obj_reg, Address(oop_handle_reg, 0));

    if (LockingMode == LM_MONITOR) {
      __ b(slow_path_lock);
    } else if (LockingMode == LM_LEGACY) {
      // Load (object->mark() | 1) into swap_reg %r0
      __ ldr(rscratch1, Address(obj_reg, oopDesc::mark_offset_in_bytes()));
      __ orr(swap_reg, rscratch1, 1);
      if (EnableValhalla) {
        // Mask inline_type bit such that we go to the slow path if object is an inline type
        __ andr(swap_reg, swap_reg, ~((int) markWord::inline_type_bit_in_place));
      }

      // Save (object->mark() | 1) into BasicLock's displaced header
      __ str(swap_reg, Address(lock_reg, mark_word_offset));

      // src -> dest iff dest == r0 else r0 <- dest
      __ cmpxchg_obj_header(r0, lock_reg, obj_reg, rscratch1, count, /*fallthrough*/nullptr);

      // Hmm should this move to the slow path code area???

      // Test if the oopMark is an obvious stack pointer, i.e.,
      //  1) (mark & 3) == 0, and
      //  2) sp <= mark < mark + os::pagesize()
      // These 3 tests can be done by evaluating the following
      // expression: ((mark - sp) & (3 - os::vm_page_size())),
      // assuming both stack pointer and pagesize have their
      // least significant 2 bits clear.
      // NOTE: the oopMark is in swap_reg %r0 as the result of cmpxchg

      __ sub(swap_reg, sp, swap_reg);
      __ neg(swap_reg, swap_reg);
      __ ands(swap_reg, swap_reg, 3 - (int)os::vm_page_size());

      // Save the test result, for recursive case, the result is zero
      __ str(swap_reg, Address(lock_reg, mark_word_offset));
      __ br(Assembler::NE, slow_path_lock);
    } else {
      assert(LockingMode == LM_LIGHTWEIGHT, "must be");
      __ lightweight_lock(obj_reg, swap_reg, tmp, lock_tmp, slow_path_lock);
    }
    __ bind(count);
    __ increment(Address(rthread, JavaThread::held_monitor_count_offset()));

    // Slow path will re-enter here
    __ bind(lock_done);
  }


  // Finally just about ready to make the JNI call

  // get JNIEnv* which is first argument to native
  __ lea(c_rarg0, Address(rthread, in_bytes(JavaThread::jni_environment_offset())));

  // Now set thread in native
  __ mov(rscratch1, _thread_in_native);
  __ lea(rscratch2, Address(rthread, JavaThread::thread_state_offset()));
  __ stlrw(rscratch1, rscratch2);

  __ rt_call(native_func);

  __ bind(native_return);

  intptr_t return_pc = (intptr_t) __ pc();
  oop_maps->add_gc_map(return_pc - start, map);

  // Verify or restore cpu control state after JNI call
  __ restore_cpu_control_state_after_jni(rscratch1, rscratch2);

  // Unpack native results.
  switch (ret_type) {
  case T_BOOLEAN: __ c2bool(r0);                     break;
  case T_CHAR   : __ ubfx(r0, r0, 0, 16);            break;
  case T_BYTE   : __ sbfx(r0, r0, 0, 8);             break;
  case T_SHORT  : __ sbfx(r0, r0, 0, 16);            break;
  case T_INT    : __ sbfx(r0, r0, 0, 32);            break;
  case T_DOUBLE :
  case T_FLOAT  :
    // Result is in v0 we'll save as needed
    break;
  case T_ARRAY:                 // Really a handle
  case T_OBJECT:                // Really a handle
      break; // can't de-handlize until after safepoint check
  case T_VOID: break;
  case T_LONG: break;
  default       : ShouldNotReachHere();
  }

  Label safepoint_in_progress, safepoint_in_progress_done;
  Label after_transition;

  // Switch thread to "native transition" state before reading the synchronization state.
  // This additional state is necessary because reading and testing the synchronization
  // state is not atomic w.r.t. GC, as this scenario demonstrates:
  //     Java thread A, in _thread_in_native state, loads _not_synchronized and is preempted.
  //     VM thread changes sync state to synchronizing and suspends threads for GC.
  //     Thread A is resumed to finish this native method, but doesn't block here since it
  //     didn't see any synchronization is progress, and escapes.
  __ mov(rscratch1, _thread_in_native_trans);

  __ strw(rscratch1, Address(rthread, JavaThread::thread_state_offset()));

  // Force this write out before the read below
  if (!UseSystemMemoryBarrier) {
    __ dmb(Assembler::ISH);
  }

  __ verify_sve_vector_length();

  // Check for safepoint operation in progress and/or pending suspend requests.
  {
    // We need an acquire here to ensure that any subsequent load of the
    // global SafepointSynchronize::_state flag is ordered after this load
    // of the thread-local polling word.  We don't want this poll to
    // return false (i.e. not safepointing) and a later poll of the global
    // SafepointSynchronize::_state spuriously to return true.
    //
    // This is to avoid a race when we're in a native->Java transition
    // racing the code which wakes up from a safepoint.

    __ safepoint_poll(safepoint_in_progress, true /* at_return */, true /* acquire */, false /* in_nmethod */);
    __ ldrw(rscratch1, Address(rthread, JavaThread::suspend_flags_offset()));
    __ cbnzw(rscratch1, safepoint_in_progress);
    __ bind(safepoint_in_progress_done);
  }

  // change thread state
  __ mov(rscratch1, _thread_in_Java);
  __ lea(rscratch2, Address(rthread, JavaThread::thread_state_offset()));
  __ stlrw(rscratch1, rscratch2);
  __ bind(after_transition);

  Label reguard;
  Label reguard_done;
  __ ldrb(rscratch1, Address(rthread, JavaThread::stack_guard_state_offset()));
  __ cmpw(rscratch1, StackOverflow::stack_guard_yellow_reserved_disabled);
  __ br(Assembler::EQ, reguard);
  __ bind(reguard_done);

  // native result if any is live

  // Unlock
  Label unlock_done;
  Label slow_path_unlock;
  if (method->is_synchronized()) {

    // Get locked oop from the handle we passed to jni
    __ ldr(obj_reg, Address(oop_handle_reg, 0));

    Label done, not_recursive;

    if (LockingMode == LM_LEGACY) {
      // Simple recursive lock?
      __ ldr(rscratch1, Address(sp, lock_slot_offset * VMRegImpl::stack_slot_size));
      __ cbnz(rscratch1, not_recursive);
      __ decrement(Address(rthread, JavaThread::held_monitor_count_offset()));
      __ b(done);
    }

    __ bind(not_recursive);

    // Must save r0 if if it is live now because cmpxchg must use it
    if (ret_type != T_FLOAT && ret_type != T_DOUBLE && ret_type != T_VOID) {
      save_native_result(masm, ret_type, stack_slots);
    }

    if (LockingMode == LM_MONITOR) {
      __ b(slow_path_unlock);
    } else if (LockingMode == LM_LEGACY) {
      // get address of the stack lock
      __ lea(r0, Address(sp, lock_slot_offset * VMRegImpl::stack_slot_size));
      //  get old displaced header
      __ ldr(old_hdr, Address(r0, 0));

      // Atomic swap old header if oop still contains the stack lock
      Label count;
      __ cmpxchg_obj_header(r0, old_hdr, obj_reg, rscratch1, count, &slow_path_unlock);
      __ bind(count);
      __ decrement(Address(rthread, JavaThread::held_monitor_count_offset()));
    } else {
      assert(LockingMode == LM_LIGHTWEIGHT, "");
      __ lightweight_unlock(obj_reg, old_hdr, swap_reg, lock_tmp, slow_path_unlock);
      __ decrement(Address(rthread, JavaThread::held_monitor_count_offset()));
    }

    // slow path re-enters here
    __ bind(unlock_done);
    if (ret_type != T_FLOAT && ret_type != T_DOUBLE && ret_type != T_VOID) {
      restore_native_result(masm, ret_type, stack_slots);
    }

    __ bind(done);
  }

  Label dtrace_method_exit, dtrace_method_exit_done;
  if (DTraceMethodProbes) {
    __ b(dtrace_method_exit);
    __ bind(dtrace_method_exit_done);
  }

  __ reset_last_Java_frame(false);

  // Unbox oop result, e.g. JNIHandles::resolve result.
  if (is_reference_type(ret_type)) {
    __ resolve_jobject(r0, r1, r2);
  }

  if (CheckJNICalls) {
    // clear_pending_jni_exception_check
    __ str(zr, Address(rthread, JavaThread::pending_jni_exception_check_fn_offset()));
  }

  // reset handle block
  __ ldr(r2, Address(rthread, JavaThread::active_handles_offset()));
  __ str(zr, Address(r2, JNIHandleBlock::top_offset()));

  __ leave();

  // Any exception pending?
  __ ldr(rscratch1, Address(rthread, in_bytes(Thread::pending_exception_offset())));
  __ cbnz(rscratch1, exception_pending);

  // We're done
  __ ret(lr);

  // Unexpected paths are out of line and go here

  // forward the exception
  __ bind(exception_pending);

  // and forward the exception
  __ far_jump(RuntimeAddress(StubRoutines::forward_exception_entry()));

  // Slow path locking & unlocking
  if (method->is_synchronized()) {

    __ block_comment("Slow path lock {");
    __ bind(slow_path_lock);

    // has last_Java_frame setup. No exceptions so do vanilla call not call_VM
    // args are (oop obj, BasicLock* lock, JavaThread* thread)

    // protect the args we've loaded
    save_args(masm, total_c_args, c_arg, out_regs);

    __ mov(c_rarg0, obj_reg);
    __ mov(c_rarg1, lock_reg);
    __ mov(c_rarg2, rthread);

    // Not a leaf but we have last_Java_frame setup as we want
    __ call_VM_leaf(CAST_FROM_FN_PTR(address, SharedRuntime::complete_monitor_locking_C), 3);
    restore_args(masm, total_c_args, c_arg, out_regs);

#ifdef ASSERT
    { Label L;
      __ ldr(rscratch1, Address(rthread, in_bytes(Thread::pending_exception_offset())));
      __ cbz(rscratch1, L);
      __ stop("no pending exception allowed on exit from monitorenter");
      __ bind(L);
    }
#endif
    __ b(lock_done);

    __ block_comment("} Slow path lock");

    __ block_comment("Slow path unlock {");
    __ bind(slow_path_unlock);

    // If we haven't already saved the native result we must save it now as xmm registers
    // are still exposed.

    if (ret_type == T_FLOAT || ret_type == T_DOUBLE ) {
      save_native_result(masm, ret_type, stack_slots);
    }

    __ mov(c_rarg2, rthread);
    __ lea(c_rarg1, Address(sp, lock_slot_offset * VMRegImpl::stack_slot_size));
    __ mov(c_rarg0, obj_reg);

    // Save pending exception around call to VM (which contains an EXCEPTION_MARK)
    // NOTE that obj_reg == r19 currently
    __ ldr(r19, Address(rthread, in_bytes(Thread::pending_exception_offset())));
    __ str(zr, Address(rthread, in_bytes(Thread::pending_exception_offset())));

    __ rt_call(CAST_FROM_FN_PTR(address, SharedRuntime::complete_monitor_unlocking_C));

#ifdef ASSERT
    {
      Label L;
      __ ldr(rscratch1, Address(rthread, in_bytes(Thread::pending_exception_offset())));
      __ cbz(rscratch1, L);
      __ stop("no pending exception allowed on exit complete_monitor_unlocking_C");
      __ bind(L);
    }
#endif /* ASSERT */

    __ str(r19, Address(rthread, in_bytes(Thread::pending_exception_offset())));

    if (ret_type == T_FLOAT || ret_type == T_DOUBLE ) {
      restore_native_result(masm, ret_type, stack_slots);
    }
    __ b(unlock_done);

    __ block_comment("} Slow path unlock");

  } // synchronized

  // SLOW PATH Reguard the stack if needed

  __ bind(reguard);
  save_native_result(masm, ret_type, stack_slots);
  __ rt_call(CAST_FROM_FN_PTR(address, SharedRuntime::reguard_yellow_pages));
  restore_native_result(masm, ret_type, stack_slots);
  // and continue
  __ b(reguard_done);

  // SLOW PATH safepoint
  {
    __ block_comment("safepoint {");
    __ bind(safepoint_in_progress);

    // Don't use call_VM as it will see a possible pending exception and forward it
    // and never return here preventing us from clearing _last_native_pc down below.
    //
    save_native_result(masm, ret_type, stack_slots);
    __ mov(c_rarg0, rthread);
#ifndef PRODUCT
  assert(frame::arg_reg_save_area_bytes == 0, "not expecting frame reg save area");
#endif
    __ lea(rscratch1, RuntimeAddress(CAST_FROM_FN_PTR(address, JavaThread::check_special_condition_for_native_trans)));
    __ blr(rscratch1);

    // Restore any method result value
    restore_native_result(masm, ret_type, stack_slots);

    __ b(safepoint_in_progress_done);
    __ block_comment("} safepoint");
  }

  // SLOW PATH dtrace support
  if (DTraceMethodProbes) {
    {
      __ block_comment("dtrace entry {");
      __ bind(dtrace_method_entry);

      // We have all of the arguments setup at this point. We must not touch any register
      // argument registers at this point (what if we save/restore them there are no oop?

      save_args(masm, total_c_args, c_arg, out_regs);
      __ mov_metadata(c_rarg1, method());
      __ call_VM_leaf(
        CAST_FROM_FN_PTR(address, SharedRuntime::dtrace_method_entry),
        rthread, c_rarg1);
      restore_args(masm, total_c_args, c_arg, out_regs);
      __ b(dtrace_method_entry_done);
      __ block_comment("} dtrace entry");
    }

    {
      __ block_comment("dtrace exit {");
      __ bind(dtrace_method_exit);
      save_native_result(masm, ret_type, stack_slots);
      __ mov_metadata(c_rarg1, method());
      __ call_VM_leaf(
        CAST_FROM_FN_PTR(address, SharedRuntime::dtrace_method_exit),
        rthread, c_rarg1);
      restore_native_result(masm, ret_type, stack_slots);
      __ b(dtrace_method_exit_done);
      __ block_comment("} dtrace exit");
    }
  }

  __ flush();

  nmethod *nm = nmethod::new_native_nmethod(method,
                                            compile_id,
                                            masm->code(),
                                            vep_offset,
                                            frame_complete,
                                            stack_slots / VMRegImpl::slots_per_word,
                                            (is_static ? in_ByteSize(klass_offset) : in_ByteSize(receiver_offset)),
                                            in_ByteSize(lock_slot_offset*VMRegImpl::stack_slot_size),
                                            oop_maps);

  return nm;
}

// this function returns the adjust size (in number of words) to a c2i adapter
// activation for use during deoptimization
int Deoptimization::last_frame_adjust(int callee_parameters, int callee_locals) {
  assert(callee_locals >= callee_parameters,
          "test and remove; got more parms than locals");
  if (callee_locals < callee_parameters)
    return 0;                   // No adjustment for negative locals
  int diff = (callee_locals - callee_parameters) * Interpreter::stackElementWords;
  // diff is counted in stack words
  return align_up(diff, 2);
}


//------------------------------generate_deopt_blob----------------------------
void SharedRuntime::generate_deopt_blob() {
  // Allocate space for the code
  ResourceMark rm;
  // Setup code generation tools
  int pad = 0;
#if INCLUDE_JVMCI
  if (EnableJVMCI) {
    pad += 512; // Increase the buffer size when compiling for JVMCI
  }
#endif
  CodeBuffer buffer("deopt_blob", 2048+pad, 1024);
  MacroAssembler* masm = new MacroAssembler(&buffer);
  int frame_size_in_words;
  OopMap* map = nullptr;
  OopMapSet *oop_maps = new OopMapSet();
  RegisterSaver reg_save(COMPILER2_OR_JVMCI != 0);

  // -------------
  // This code enters when returning to a de-optimized nmethod.  A return
  // address has been pushed on the stack, and return values are in
  // registers.
  // If we are doing a normal deopt then we were called from the patched
  // nmethod from the point we returned to the nmethod. So the return
  // address on the stack is wrong by NativeCall::instruction_size
  // We will adjust the value so it looks like we have the original return
  // address on the stack (like when we eagerly deoptimized).
  // In the case of an exception pending when deoptimizing, we enter
  // with a return address on the stack that points after the call we patched
  // into the exception handler. We have the following register state from,
  // e.g., the forward exception stub (see stubGenerator_x86_64.cpp).
  //    r0: exception oop
  //    r19: exception handler
  //    r3: throwing pc
  // So in this case we simply jam r3 into the useless return address and
  // the stack looks just like we want.
  //
  // At this point we need to de-opt.  We save the argument return
  // registers.  We call the first C routine, fetch_unroll_info().  This
  // routine captures the return values and returns a structure which
  // describes the current frame size and the sizes of all replacement frames.
  // The current frame is compiled code and may contain many inlined
  // functions, each with their own JVM state.  We pop the current frame, then
  // push all the new frames.  Then we call the C routine unpack_frames() to
  // populate these frames.  Finally unpack_frames() returns us the new target
  // address.  Notice that callee-save registers are BLOWN here; they have
  // already been captured in the vframeArray at the time the return PC was
  // patched.
  address start = __ pc();
  Label cont;

  // Prolog for non exception case!

  // Save everything in sight.
  map = reg_save.save_live_registers(masm, 0, &frame_size_in_words);

  // Normal deoptimization.  Save exec mode for unpack_frames.
  __ movw(rcpool, Deoptimization::Unpack_deopt); // callee-saved
  __ b(cont);

  int reexecute_offset = __ pc() - start;
#if INCLUDE_JVMCI && !defined(COMPILER1)
  if (EnableJVMCI && UseJVMCICompiler) {
    // JVMCI does not use this kind of deoptimization
    __ should_not_reach_here();
  }
#endif

  // Reexecute case
  // return address is the pc describes what bci to do re-execute at

  // No need to update map as each call to save_live_registers will produce identical oopmap
  (void) reg_save.save_live_registers(masm, 0, &frame_size_in_words);

  __ movw(rcpool, Deoptimization::Unpack_reexecute); // callee-saved
  __ b(cont);

#if INCLUDE_JVMCI
  Label after_fetch_unroll_info_call;
  int implicit_exception_uncommon_trap_offset = 0;
  int uncommon_trap_offset = 0;

  if (EnableJVMCI) {
    implicit_exception_uncommon_trap_offset = __ pc() - start;

    __ ldr(lr, Address(rthread, in_bytes(JavaThread::jvmci_implicit_exception_pc_offset())));
    __ str(zr, Address(rthread, in_bytes(JavaThread::jvmci_implicit_exception_pc_offset())));

    uncommon_trap_offset = __ pc() - start;

    // Save everything in sight.
    reg_save.save_live_registers(masm, 0, &frame_size_in_words);
    // fetch_unroll_info needs to call last_java_frame()
    Label retaddr;
    __ set_last_Java_frame(sp, noreg, retaddr, rscratch1);

    __ ldrw(c_rarg1, Address(rthread, in_bytes(JavaThread::pending_deoptimization_offset())));
    __ movw(rscratch1, -1);
    __ strw(rscratch1, Address(rthread, in_bytes(JavaThread::pending_deoptimization_offset())));

    __ movw(rcpool, (int32_t)Deoptimization::Unpack_reexecute);
    __ mov(c_rarg0, rthread);
    __ movw(c_rarg2, rcpool); // exec mode
    __ lea(rscratch1,
           RuntimeAddress(CAST_FROM_FN_PTR(address,
                                           Deoptimization::uncommon_trap)));
    __ blr(rscratch1);
    __ bind(retaddr);
    oop_maps->add_gc_map( __ pc()-start, map->deep_copy());

    __ reset_last_Java_frame(false);

    __ b(after_fetch_unroll_info_call);
  } // EnableJVMCI
#endif // INCLUDE_JVMCI

  int exception_offset = __ pc() - start;

  // Prolog for exception case

  // all registers are dead at this entry point, except for r0, and
  // r3 which contain the exception oop and exception pc
  // respectively.  Set them in TLS and fall thru to the
  // unpack_with_exception_in_tls entry point.

  __ str(r3, Address(rthread, JavaThread::exception_pc_offset()));
  __ str(r0, Address(rthread, JavaThread::exception_oop_offset()));

  int exception_in_tls_offset = __ pc() - start;

  // new implementation because exception oop is now passed in JavaThread

  // Prolog for exception case
  // All registers must be preserved because they might be used by LinearScan
  // Exceptiop oop and throwing PC are passed in JavaThread
  // tos: stack at point of call to method that threw the exception (i.e. only
  // args are on the stack, no return address)

  // The return address pushed by save_live_registers will be patched
  // later with the throwing pc. The correct value is not available
  // now because loading it from memory would destroy registers.

  // NB: The SP at this point must be the SP of the method that is
  // being deoptimized.  Deoptimization assumes that the frame created
  // here by save_live_registers is immediately below the method's SP.
  // This is a somewhat fragile mechanism.

  // Save everything in sight.
  map = reg_save.save_live_registers(masm, 0, &frame_size_in_words);

  // Now it is safe to overwrite any register

  // Deopt during an exception.  Save exec mode for unpack_frames.
  __ mov(rcpool, Deoptimization::Unpack_exception); // callee-saved

  // load throwing pc from JavaThread and patch it as the return address
  // of the current frame. Then clear the field in JavaThread
  __ ldr(r3, Address(rthread, JavaThread::exception_pc_offset()));
  __ protect_return_address(r3);
  __ str(r3, Address(rfp, wordSize));
  __ str(zr, Address(rthread, JavaThread::exception_pc_offset()));

#ifdef ASSERT
  // verify that there is really an exception oop in JavaThread
  __ ldr(r0, Address(rthread, JavaThread::exception_oop_offset()));
  __ verify_oop(r0);

  // verify that there is no pending exception
  Label no_pending_exception;
  __ ldr(rscratch1, Address(rthread, Thread::pending_exception_offset()));
  __ cbz(rscratch1, no_pending_exception);
  __ stop("must not have pending exception here");
  __ bind(no_pending_exception);
#endif

  __ bind(cont);

  // Call C code.  Need thread and this frame, but NOT official VM entry
  // crud.  We cannot block on this call, no GC can happen.
  //
  // UnrollBlock* fetch_unroll_info(JavaThread* thread)

  // fetch_unroll_info needs to call last_java_frame().

  Label retaddr;
  __ set_last_Java_frame(sp, noreg, retaddr, rscratch1);
#ifdef ASSERT
  { Label L;
    __ ldr(rscratch1, Address(rthread, JavaThread::last_Java_fp_offset()));
    __ cbz(rscratch1, L);
    __ stop("SharedRuntime::generate_deopt_blob: last_Java_fp not cleared");
    __ bind(L);
  }
#endif // ASSERT
  __ mov(c_rarg0, rthread);
  __ mov(c_rarg1, rcpool);
  __ lea(rscratch1, RuntimeAddress(CAST_FROM_FN_PTR(address, Deoptimization::fetch_unroll_info)));
  __ blr(rscratch1);
  __ bind(retaddr);

  // Need to have an oopmap that tells fetch_unroll_info where to
  // find any register it might need.
  oop_maps->add_gc_map(__ pc() - start, map);

  __ reset_last_Java_frame(false);

#if INCLUDE_JVMCI
  if (EnableJVMCI) {
    __ bind(after_fetch_unroll_info_call);
  }
#endif

  // Load UnrollBlock* into r5
  __ mov(r5, r0);

  __ ldrw(rcpool, Address(r5, Deoptimization::UnrollBlock::unpack_kind_offset()));
   Label noException;
  __ cmpw(rcpool, Deoptimization::Unpack_exception);   // Was exception pending?
  __ br(Assembler::NE, noException);
  __ ldr(r0, Address(rthread, JavaThread::exception_oop_offset()));
  // QQQ this is useless it was null above
  __ ldr(r3, Address(rthread, JavaThread::exception_pc_offset()));
  __ str(zr, Address(rthread, JavaThread::exception_oop_offset()));
  __ str(zr, Address(rthread, JavaThread::exception_pc_offset()));

  __ verify_oop(r0);

  // Overwrite the result registers with the exception results.
  __ str(r0, Address(sp, reg_save.r0_offset_in_bytes()));
  // I think this is useless
  // __ str(r3, Address(sp, RegisterSaver::r3_offset_in_bytes()));

  __ bind(noException);

  // Only register save data is on the stack.
  // Now restore the result registers.  Everything else is either dead
  // or captured in the vframeArray.

  // Restore fp result register
  __ ldrd(v0, Address(sp, reg_save.v0_offset_in_bytes()));
  // Restore integer result register
  __ ldr(r0, Address(sp, reg_save.r0_offset_in_bytes()));

  // Pop all of the register save area off the stack
  __ add(sp, sp, frame_size_in_words * wordSize);

  // All of the register save area has been popped of the stack. Only the
  // return address remains.

  // Pop all the frames we must move/replace.
  //
  // Frame picture (youngest to oldest)
  // 1: self-frame (no frame link)
  // 2: deopting frame  (no frame link)
  // 3: caller of deopting frame (could be compiled/interpreted).
  //
  // Note: by leaving the return address of self-frame on the stack
  // and using the size of frame 2 to adjust the stack
  // when we are done the return to frame 3 will still be on the stack.

  // Pop deoptimized frame
  __ ldrw(r2, Address(r5, Deoptimization::UnrollBlock::size_of_deoptimized_frame_offset()));
  __ sub(r2, r2, 2 * wordSize);
  __ add(sp, sp, r2);
  __ ldp(rfp, zr, __ post(sp, 2 * wordSize));

#ifdef ASSERT
  // Compilers generate code that bang the stack by as much as the
  // interpreter would need. So this stack banging should never
  // trigger a fault. Verify that it does not on non product builds.
  __ ldrw(r19, Address(r5, Deoptimization::UnrollBlock::total_frame_sizes_offset()));
  __ bang_stack_size(r19, r2);
#endif
  // Load address of array of frame pcs into r2
  __ ldr(r2, Address(r5, Deoptimization::UnrollBlock::frame_pcs_offset()));

  // Trash the old pc
  // __ addptr(sp, wordSize);  FIXME ????

  // Load address of array of frame sizes into r4
  __ ldr(r4, Address(r5, Deoptimization::UnrollBlock::frame_sizes_offset()));

  // Load counter into r3
  __ ldrw(r3, Address(r5, Deoptimization::UnrollBlock::number_of_frames_offset()));

  // Now adjust the caller's stack to make up for the extra locals
  // but record the original sp so that we can save it in the skeletal interpreter
  // frame and the stack walking of interpreter_sender will get the unextended sp
  // value and not the "real" sp value.

  const Register sender_sp = r6;

  __ mov(sender_sp, sp);
  __ ldrw(r19, Address(r5,
                       Deoptimization::UnrollBlock::
                       caller_adjustment_offset()));
  __ sub(sp, sp, r19);

  // Push interpreter frames in a loop
  __ mov(rscratch1, (uint64_t)0xDEADDEAD);        // Make a recognizable pattern
  __ mov(rscratch2, rscratch1);
  Label loop;
  __ bind(loop);
  __ ldr(r19, Address(__ post(r4, wordSize)));          // Load frame size
  __ sub(r19, r19, 2*wordSize);           // We'll push pc and fp by hand
  __ ldr(lr, Address(__ post(r2, wordSize)));  // Load pc
  __ enter();                           // Save old & set new fp
  __ sub(sp, sp, r19);                  // Prolog
  // This value is corrected by layout_activation_impl
  __ str(zr, Address(rfp, frame::interpreter_frame_last_sp_offset * wordSize));
  __ str(sender_sp, Address(rfp, frame::interpreter_frame_sender_sp_offset * wordSize)); // Make it walkable
  __ mov(sender_sp, sp);               // Pass sender_sp to next frame
  __ sub(r3, r3, 1);                   // Decrement counter
  __ cbnz(r3, loop);

    // Re-push self-frame
  __ ldr(lr, Address(r2));
  __ enter();

  // Allocate a full sized register save area.  We subtract 2 because
  // enter() just pushed 2 words
  __ sub(sp, sp, (frame_size_in_words - 2) * wordSize);

  // Restore frame locals after moving the frame
  __ strd(v0, Address(sp, reg_save.v0_offset_in_bytes()));
  __ str(r0, Address(sp, reg_save.r0_offset_in_bytes()));

  // Call C code.  Need thread but NOT official VM entry
  // crud.  We cannot block on this call, no GC can happen.  Call should
  // restore return values to their stack-slots with the new SP.
  //
  // void Deoptimization::unpack_frames(JavaThread* thread, int exec_mode)

  // Use rfp because the frames look interpreted now
  // Don't need the precise return PC here, just precise enough to point into this code blob.
  address the_pc = __ pc();
  __ set_last_Java_frame(sp, rfp, the_pc, rscratch1);

  __ mov(c_rarg0, rthread);
  __ movw(c_rarg1, rcpool); // second arg: exec_mode
  __ lea(rscratch1, RuntimeAddress(CAST_FROM_FN_PTR(address, Deoptimization::unpack_frames)));
  __ blr(rscratch1);

  // Set an oopmap for the call site
  // Use the same PC we used for the last java frame
  oop_maps->add_gc_map(the_pc - start,
                       new OopMap( frame_size_in_words, 0 ));

  // Clear fp AND pc
  __ reset_last_Java_frame(true);

  // Collect return values
  __ ldrd(v0, Address(sp, reg_save.v0_offset_in_bytes()));
  __ ldr(r0, Address(sp, reg_save.r0_offset_in_bytes()));
  // I think this is useless (throwing pc?)
  // __ ldr(r3, Address(sp, RegisterSaver::r3_offset_in_bytes()));

  // Pop self-frame.
  __ leave();                           // Epilog

  // Jump to interpreter
  __ ret(lr);

  // Make sure all code is generated
  masm->flush();

  _deopt_blob = DeoptimizationBlob::create(&buffer, oop_maps, 0, exception_offset, reexecute_offset, frame_size_in_words);
  _deopt_blob->set_unpack_with_exception_in_tls_offset(exception_in_tls_offset);
#if INCLUDE_JVMCI
  if (EnableJVMCI) {
    _deopt_blob->set_uncommon_trap_offset(uncommon_trap_offset);
    _deopt_blob->set_implicit_exception_uncommon_trap_offset(implicit_exception_uncommon_trap_offset);
  }
#endif
}

// Number of stack slots between incoming argument block and the start of
// a new frame.  The PROLOG must add this many slots to the stack.  The
// EPILOG must remove this many slots. aarch64 needs two slots for
// return address and fp.
// TODO think this is correct but check
uint SharedRuntime::in_preserve_stack_slots() {
  return 4;
}

uint SharedRuntime::out_preserve_stack_slots() {
  return 0;
}


//------------------------------generate_handler_blob------
//
// Generate a special Compile2Runtime blob that saves all registers,
// and setup oopmap.
//
SafepointBlob* SharedRuntime::generate_handler_blob(address call_ptr, int poll_type) {
  ResourceMark rm;
  OopMapSet *oop_maps = new OopMapSet();
  OopMap* map;

  // Allocate space for the code.  Setup code generation tools.
  CodeBuffer buffer("handler_blob", 2048, 1024);
  MacroAssembler* masm = new MacroAssembler(&buffer);

  address start   = __ pc();
  address call_pc = nullptr;
  int frame_size_in_words;
  bool cause_return = (poll_type == POLL_AT_RETURN);
  RegisterSaver reg_save(poll_type == POLL_AT_VECTOR_LOOP /* save_vectors */);

  // When the signal occurred, the LR was either signed and stored on the stack (in which
  // case it will be restored from the stack before being used) or unsigned and not stored
  // on the stack. Stipping ensures we get the right value.
  __ strip_return_address();

  // Save Integer and Float registers.
  map = reg_save.save_live_registers(masm, 0, &frame_size_in_words);

  // The following is basically a call_VM.  However, we need the precise
  // address of the call in order to generate an oopmap. Hence, we do all the
  // work ourselves.

  Label retaddr;
  __ set_last_Java_frame(sp, noreg, retaddr, rscratch1);

  // The return address must always be correct so that frame constructor never
  // sees an invalid pc.

  if (!cause_return) {
    // overwrite the return address pushed by save_live_registers
    // Additionally, r20 is a callee-saved register so we can look at
    // it later to determine if someone changed the return address for
    // us!
    __ ldr(r20, Address(rthread, JavaThread::saved_exception_pc_offset()));
    __ protect_return_address(r20);
    __ str(r20, Address(rfp, wordSize));
  }

  // Do the call
  __ mov(c_rarg0, rthread);
  __ lea(rscratch1, RuntimeAddress(call_ptr));
  __ blr(rscratch1);
  __ bind(retaddr);

  // Set an oopmap for the call site.  This oopmap will map all
  // oop-registers and debug-info registers as callee-saved.  This
  // will allow deoptimization at this safepoint to find all possible
  // debug-info recordings, as well as let GC find all oops.

  oop_maps->add_gc_map( __ pc() - start, map);

  Label noException;

  __ reset_last_Java_frame(false);

  __ membar(Assembler::LoadLoad | Assembler::LoadStore);

  __ ldr(rscratch1, Address(rthread, Thread::pending_exception_offset()));
  __ cbz(rscratch1, noException);

  // Exception pending

  reg_save.restore_live_registers(masm);

  __ far_jump(RuntimeAddress(StubRoutines::forward_exception_entry()));

  // No exception case
  __ bind(noException);

  Label no_adjust, bail;
  if (!cause_return) {
    // If our stashed return pc was modified by the runtime we avoid touching it
    __ ldr(rscratch1, Address(rfp, wordSize));
    __ cmp(r20, rscratch1);
    __ br(Assembler::NE, no_adjust);
    __ authenticate_return_address(r20);

#ifdef ASSERT
    // Verify the correct encoding of the poll we're about to skip.
    // See NativeInstruction::is_ldrw_to_zr()
    __ ldrw(rscratch1, Address(r20));
    __ ubfx(rscratch2, rscratch1, 22, 10);
    __ cmpw(rscratch2, 0b1011100101);
    __ br(Assembler::NE, bail);
    __ ubfx(rscratch2, rscratch1, 0, 5);
    __ cmpw(rscratch2, 0b11111);
    __ br(Assembler::NE, bail);
#endif
    // Adjust return pc forward to step over the safepoint poll instruction
    __ add(r20, r20, NativeInstruction::instruction_size);
    __ protect_return_address(r20);
    __ str(r20, Address(rfp, wordSize));
  }

  __ bind(no_adjust);
  // Normal exit, restore registers and exit.
  reg_save.restore_live_registers(masm);

  __ ret(lr);

#ifdef ASSERT
  __ bind(bail);
  __ stop("Attempting to adjust pc to skip safepoint poll but the return point is not what we expected");
#endif

  // Make sure all code is generated
  masm->flush();

  // Fill-out other meta info
  return SafepointBlob::create(&buffer, oop_maps, frame_size_in_words);
}

//
// generate_resolve_blob - call resolution (static/virtual/opt-virtual/ic-miss
//
// Generate a stub that calls into vm to find out the proper destination
// of a java call. All the argument registers are live at this point
// but since this is generic code we don't know what they are and the caller
// must do any gc of the args.
//
RuntimeStub* SharedRuntime::generate_resolve_blob(address destination, const char* name) {
  assert (StubRoutines::forward_exception_entry() != nullptr, "must be generated before");

  // allocate space for the code
  ResourceMark rm;

  CodeBuffer buffer(name, 1000, 512);
  MacroAssembler* masm                = new MacroAssembler(&buffer);

  int frame_size_in_words;
  RegisterSaver reg_save(false /* save_vectors */);

  OopMapSet *oop_maps = new OopMapSet();
  OopMap* map = nullptr;

  int start = __ offset();

  map = reg_save.save_live_registers(masm, 0, &frame_size_in_words);

  int frame_complete = __ offset();

  {
    Label retaddr;
    __ set_last_Java_frame(sp, noreg, retaddr, rscratch1);

    __ mov(c_rarg0, rthread);
    __ lea(rscratch1, RuntimeAddress(destination));

    __ blr(rscratch1);
    __ bind(retaddr);
  }

  // Set an oopmap for the call site.
  // We need this not only for callee-saved registers, but also for volatile
  // registers that the compiler might be keeping live across a safepoint.

  oop_maps->add_gc_map( __ offset() - start, map);

  // r0 contains the address we are going to jump to assuming no exception got installed

  // clear last_Java_sp
  __ reset_last_Java_frame(false);
  // check for pending exceptions
  Label pending;
  __ ldr(rscratch1, Address(rthread, Thread::pending_exception_offset()));
  __ cbnz(rscratch1, pending);

  // get the returned Method*
  __ get_vm_result_2(rmethod, rthread);
  __ str(rmethod, Address(sp, reg_save.reg_offset_in_bytes(rmethod)));

  // r0 is where we want to jump, overwrite rscratch1 which is saved and scratch
  __ str(r0, Address(sp, reg_save.rscratch1_offset_in_bytes()));
  reg_save.restore_live_registers(masm);

  // We are back to the original state on entry and ready to go.

  __ br(rscratch1);

  // Pending exception after the safepoint

  __ bind(pending);

  reg_save.restore_live_registers(masm);

  // exception pending => remove activation and forward to exception handler

  __ str(zr, Address(rthread, JavaThread::vm_result_offset()));

  __ ldr(r0, Address(rthread, Thread::pending_exception_offset()));
  __ far_jump(RuntimeAddress(StubRoutines::forward_exception_entry()));

  // -------------
  // make sure all code is generated
  masm->flush();

  // return the  blob
  // frame_size_words or bytes??
  return RuntimeStub::new_runtime_stub(name, &buffer, frame_complete, frame_size_in_words, oop_maps, true);
<<<<<<< HEAD
}

#ifdef COMPILER2
// This is here instead of runtime_aarch64_64.cpp because it uses SimpleRuntimeFrame
//
//------------------------------generate_exception_blob---------------------------
// creates exception blob at the end
// Using exception blob, this code is jumped from a compiled method.
// (see emit_exception_handler in x86_64.ad file)
//
// Given an exception pc at a call we call into the runtime for the
// handler in this method. This handler might merely restore state
// (i.e. callee save registers) unwind the frame and jump to the
// exception handler for the nmethod if there is no Java level handler
// for the nmethod.
//
// This code is entered with a jmp.
//
// Arguments:
//   r0: exception oop
//   r3: exception pc
//
// Results:
//   r0: exception oop
//   r3: exception pc in caller or ???
//   destination: exception handler of caller
//
// Note: the exception pc MUST be at a call (precise debug information)
//       Registers r0, r3, r2, r4, r5, r8-r11 are not callee saved.
//

void OptoRuntime::generate_exception_blob() {
  assert(!OptoRuntime::is_callee_saved_register(R3_num), "");
  assert(!OptoRuntime::is_callee_saved_register(R0_num), "");
  assert(!OptoRuntime::is_callee_saved_register(R2_num), "");

  assert(SimpleRuntimeFrame::framesize % 4 == 0, "sp not 16-byte aligned");

  // Allocate space for the code
  ResourceMark rm;
  // Setup code generation tools
  CodeBuffer buffer("exception_blob", 2048, 1024);
  MacroAssembler* masm = new MacroAssembler(&buffer);

  // TODO check various assumptions made here
  //
  // make sure we do so before running this

  address start = __ pc();

  // push rfp and retaddr by hand
  // Exception pc is 'return address' for stack walker
  __ protect_return_address();
  __ stp(rfp, lr, Address(__ pre(sp, -2 * wordSize)));
  // there are no callee save registers and we don't expect an
  // arg reg save area
#ifndef PRODUCT
  assert(frame::arg_reg_save_area_bytes == 0, "not expecting frame reg save area");
#endif
  // Store exception in Thread object. We cannot pass any arguments to the
  // handle_exception call, since we do not want to make any assumption
  // about the size of the frame where the exception happened in.
  __ str(r0, Address(rthread, JavaThread::exception_oop_offset()));
  __ str(r3, Address(rthread, JavaThread::exception_pc_offset()));

  // This call does all the hard work.  It checks if an exception handler
  // exists in the method.
  // If so, it returns the handler address.
  // If not, it prepares for stack-unwinding, restoring the callee-save
  // registers of the frame being removed.
  //
  // address OptoRuntime::handle_exception_C(JavaThread* thread)
  //
  // n.b. 1 gp arg, 0 fp args, integral return type

  // the stack should always be aligned
  address the_pc = __ pc();
  __ set_last_Java_frame(sp, noreg, the_pc, rscratch1);
  __ mov(c_rarg0, rthread);
  __ lea(rscratch1, RuntimeAddress(CAST_FROM_FN_PTR(address, OptoRuntime::handle_exception_C)));
  __ blr(rscratch1);
  // handle_exception_C is a special VM call which does not require an explicit
  // instruction sync afterwards.

  // May jump to SVE compiled code
  __ reinitialize_ptrue();

  // Set an oopmap for the call site.  This oopmap will only be used if we
  // are unwinding the stack.  Hence, all locations will be dead.
  // Callee-saved registers will be the same as the frame above (i.e.,
  // handle_exception_stub), since they were restored when we got the
  // exception.

  OopMapSet* oop_maps = new OopMapSet();

  oop_maps->add_gc_map(the_pc - start, new OopMap(SimpleRuntimeFrame::framesize, 0));

  __ reset_last_Java_frame(false);

  // Restore callee-saved registers

  // rfp is an implicitly saved callee saved register (i.e. the calling
  // convention will save restore it in prolog/epilog) Other than that
  // there are no callee save registers now that adapter frames are gone.
  // and we dont' expect an arg reg save area
  __ ldp(rfp, r3, Address(__ post(sp, 2 * wordSize)));
  __ authenticate_return_address(r3);

  // r0: exception handler

  // We have a handler in r0 (could be deopt blob).
  __ mov(r8, r0);

  // Get the exception oop
  __ ldr(r0, Address(rthread, JavaThread::exception_oop_offset()));
  // Get the exception pc in case we are deoptimized
  __ ldr(r4, Address(rthread, JavaThread::exception_pc_offset()));
#ifdef ASSERT
  __ str(zr, Address(rthread, JavaThread::exception_handler_pc_offset()));
  __ str(zr, Address(rthread, JavaThread::exception_pc_offset()));
#endif
  // Clear the exception oop so GC no longer processes it as a root.
  __ str(zr, Address(rthread, JavaThread::exception_oop_offset()));

  // r0: exception oop
  // r8:  exception handler
  // r4: exception pc
  // Jump to handler

  __ br(r8);

  // Make sure all code is generated
  masm->flush();

  // Set exception blob
  _exception_blob =  ExceptionBlob::create(&buffer, oop_maps, SimpleRuntimeFrame::framesize >> 1);
}

#endif // COMPILER2

BufferedInlineTypeBlob* SharedRuntime::generate_buffered_inline_type_adapter(const InlineKlass* vk) {
  BufferBlob* buf = BufferBlob::create("inline types pack/unpack", 16 * K);
  CodeBuffer buffer(buf);
  short buffer_locs[20];
  buffer.insts()->initialize_shared_locs((relocInfo*)buffer_locs,
                                         sizeof(buffer_locs)/sizeof(relocInfo));

  MacroAssembler _masm(&buffer);
  MacroAssembler* masm = &_masm;

  const Array<SigEntry>* sig_vk = vk->extended_sig();
  const Array<VMRegPair>* regs = vk->return_regs();

  int pack_fields_jobject_off = __ offset();
  // Resolve pre-allocated buffer from JNI handle.
  // We cannot do this in generate_call_stub() because it requires GC code to be initialized.
  Register Rresult = r14;  // See StubGenerator::generate_call_stub().
  __ ldr(r0, Address(Rresult));
  __ resolve_jobject(r0 /* value */,
                     rthread /* thread */,
                     r12 /* tmp */);
  __ str(r0, Address(Rresult));

  int pack_fields_off = __ offset();

  int j = 1;
  for (int i = 0; i < sig_vk->length(); i++) {
    BasicType bt = sig_vk->at(i)._bt;
    if (bt == T_METADATA) {
      continue;
    }
    if (bt == T_VOID) {
      if (sig_vk->at(i-1)._bt == T_LONG ||
          sig_vk->at(i-1)._bt == T_DOUBLE) {
        j++;
      }
      continue;
    }
    int off = sig_vk->at(i)._offset;
    VMRegPair pair = regs->at(j);
    VMReg r_1 = pair.first();
    VMReg r_2 = pair.second();
    Address to(r0, off);
    if (bt == T_FLOAT) {
      __ strs(r_1->as_FloatRegister(), to);
    } else if (bt == T_DOUBLE) {
      __ strd(r_1->as_FloatRegister(), to);
    } else {
      Register val = r_1->as_Register();
      assert_different_registers(to.base(), val, r15, r16, r17);
      if (is_reference_type(bt)) {
        __ store_heap_oop(to, val, r15, r16, r17, IN_HEAP | ACCESS_WRITE | IS_DEST_UNINITIALIZED);
      } else {
        __ store_sized_value(to, r_1->as_Register(), type2aelembytes(bt));
      }
    }
    j++;
  }
  assert(j == regs->length(), "missed a field?");

  __ ret(lr);

  int unpack_fields_off = __ offset();

  Label skip;
  __ cbz(r0, skip);

  j = 1;
  for (int i = 0; i < sig_vk->length(); i++) {
    BasicType bt = sig_vk->at(i)._bt;
    if (bt == T_METADATA) {
      continue;
    }
    if (bt == T_VOID) {
      if (sig_vk->at(i-1)._bt == T_LONG ||
          sig_vk->at(i-1)._bt == T_DOUBLE) {
        j++;
      }
      continue;
    }
    int off = sig_vk->at(i)._offset;
    assert(off > 0, "offset in object should be positive");
    VMRegPair pair = regs->at(j);
    VMReg r_1 = pair.first();
    VMReg r_2 = pair.second();
    Address from(r0, off);
    if (bt == T_FLOAT) {
      __ ldrs(r_1->as_FloatRegister(), from);
    } else if (bt == T_DOUBLE) {
      __ ldrd(r_1->as_FloatRegister(), from);
    } else if (bt == T_OBJECT || bt == T_ARRAY) {
      assert_different_registers(r0, r_1->as_Register());
      __ load_heap_oop(r_1->as_Register(), from, rscratch1, rscratch2);
    } else {
      assert(is_java_primitive(bt), "unexpected basic type");
      assert_different_registers(r0, r_1->as_Register());

      size_t size_in_bytes = type2aelembytes(bt);
      __ load_sized_value(r_1->as_Register(), from, size_in_bytes, bt != T_CHAR && bt != T_BOOLEAN);
    }
    j++;
  }
  assert(j == regs->length(), "missed a field?");

  __ bind(skip);

  __ ret(lr);

  __ flush();

  return BufferedInlineTypeBlob::create(&buffer, pack_fields_off, pack_fields_jobject_off, unpack_fields_off);
=======
>>>>>>> 16df9c33
}<|MERGE_RESOLUTION|>--- conflicted
+++ resolved
@@ -3050,146 +3050,7 @@
   // return the  blob
   // frame_size_words or bytes??
   return RuntimeStub::new_runtime_stub(name, &buffer, frame_complete, frame_size_in_words, oop_maps, true);
-<<<<<<< HEAD
-}
-
-#ifdef COMPILER2
-// This is here instead of runtime_aarch64_64.cpp because it uses SimpleRuntimeFrame
-//
-//------------------------------generate_exception_blob---------------------------
-// creates exception blob at the end
-// Using exception blob, this code is jumped from a compiled method.
-// (see emit_exception_handler in x86_64.ad file)
-//
-// Given an exception pc at a call we call into the runtime for the
-// handler in this method. This handler might merely restore state
-// (i.e. callee save registers) unwind the frame and jump to the
-// exception handler for the nmethod if there is no Java level handler
-// for the nmethod.
-//
-// This code is entered with a jmp.
-//
-// Arguments:
-//   r0: exception oop
-//   r3: exception pc
-//
-// Results:
-//   r0: exception oop
-//   r3: exception pc in caller or ???
-//   destination: exception handler of caller
-//
-// Note: the exception pc MUST be at a call (precise debug information)
-//       Registers r0, r3, r2, r4, r5, r8-r11 are not callee saved.
-//
-
-void OptoRuntime::generate_exception_blob() {
-  assert(!OptoRuntime::is_callee_saved_register(R3_num), "");
-  assert(!OptoRuntime::is_callee_saved_register(R0_num), "");
-  assert(!OptoRuntime::is_callee_saved_register(R2_num), "");
-
-  assert(SimpleRuntimeFrame::framesize % 4 == 0, "sp not 16-byte aligned");
-
-  // Allocate space for the code
-  ResourceMark rm;
-  // Setup code generation tools
-  CodeBuffer buffer("exception_blob", 2048, 1024);
-  MacroAssembler* masm = new MacroAssembler(&buffer);
-
-  // TODO check various assumptions made here
-  //
-  // make sure we do so before running this
-
-  address start = __ pc();
-
-  // push rfp and retaddr by hand
-  // Exception pc is 'return address' for stack walker
-  __ protect_return_address();
-  __ stp(rfp, lr, Address(__ pre(sp, -2 * wordSize)));
-  // there are no callee save registers and we don't expect an
-  // arg reg save area
-#ifndef PRODUCT
-  assert(frame::arg_reg_save_area_bytes == 0, "not expecting frame reg save area");
-#endif
-  // Store exception in Thread object. We cannot pass any arguments to the
-  // handle_exception call, since we do not want to make any assumption
-  // about the size of the frame where the exception happened in.
-  __ str(r0, Address(rthread, JavaThread::exception_oop_offset()));
-  __ str(r3, Address(rthread, JavaThread::exception_pc_offset()));
-
-  // This call does all the hard work.  It checks if an exception handler
-  // exists in the method.
-  // If so, it returns the handler address.
-  // If not, it prepares for stack-unwinding, restoring the callee-save
-  // registers of the frame being removed.
-  //
-  // address OptoRuntime::handle_exception_C(JavaThread* thread)
-  //
-  // n.b. 1 gp arg, 0 fp args, integral return type
-
-  // the stack should always be aligned
-  address the_pc = __ pc();
-  __ set_last_Java_frame(sp, noreg, the_pc, rscratch1);
-  __ mov(c_rarg0, rthread);
-  __ lea(rscratch1, RuntimeAddress(CAST_FROM_FN_PTR(address, OptoRuntime::handle_exception_C)));
-  __ blr(rscratch1);
-  // handle_exception_C is a special VM call which does not require an explicit
-  // instruction sync afterwards.
-
-  // May jump to SVE compiled code
-  __ reinitialize_ptrue();
-
-  // Set an oopmap for the call site.  This oopmap will only be used if we
-  // are unwinding the stack.  Hence, all locations will be dead.
-  // Callee-saved registers will be the same as the frame above (i.e.,
-  // handle_exception_stub), since they were restored when we got the
-  // exception.
-
-  OopMapSet* oop_maps = new OopMapSet();
-
-  oop_maps->add_gc_map(the_pc - start, new OopMap(SimpleRuntimeFrame::framesize, 0));
-
-  __ reset_last_Java_frame(false);
-
-  // Restore callee-saved registers
-
-  // rfp is an implicitly saved callee saved register (i.e. the calling
-  // convention will save restore it in prolog/epilog) Other than that
-  // there are no callee save registers now that adapter frames are gone.
-  // and we dont' expect an arg reg save area
-  __ ldp(rfp, r3, Address(__ post(sp, 2 * wordSize)));
-  __ authenticate_return_address(r3);
-
-  // r0: exception handler
-
-  // We have a handler in r0 (could be deopt blob).
-  __ mov(r8, r0);
-
-  // Get the exception oop
-  __ ldr(r0, Address(rthread, JavaThread::exception_oop_offset()));
-  // Get the exception pc in case we are deoptimized
-  __ ldr(r4, Address(rthread, JavaThread::exception_pc_offset()));
-#ifdef ASSERT
-  __ str(zr, Address(rthread, JavaThread::exception_handler_pc_offset()));
-  __ str(zr, Address(rthread, JavaThread::exception_pc_offset()));
-#endif
-  // Clear the exception oop so GC no longer processes it as a root.
-  __ str(zr, Address(rthread, JavaThread::exception_oop_offset()));
-
-  // r0: exception oop
-  // r8:  exception handler
-  // r4: exception pc
-  // Jump to handler
-
-  __ br(r8);
-
-  // Make sure all code is generated
-  masm->flush();
-
-  // Set exception blob
-  _exception_blob =  ExceptionBlob::create(&buffer, oop_maps, SimpleRuntimeFrame::framesize >> 1);
-}
-
-#endif // COMPILER2
+}
 
 BufferedInlineTypeBlob* SharedRuntime::generate_buffered_inline_type_adapter(const InlineKlass* vk) {
   BufferBlob* buf = BufferBlob::create("inline types pack/unpack", 16 * K);
@@ -3302,6 +3163,4 @@
   __ flush();
 
   return BufferedInlineTypeBlob::create(&buffer, pack_fields_off, pack_fields_jobject_off, unpack_fields_off);
-=======
->>>>>>> 16df9c33
 }