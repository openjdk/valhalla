--- conflicted
+++ resolved
@@ -3930,47 +3930,14 @@
     // Check for existing monitor
     __ tbnz(disp_hdr, exact_log2(markWord::monitor_value), object_has_monitor);
 
-<<<<<<< HEAD
-    // Set tmp to be (markWord of object | UNLOCK_VALUE).
-    __ orr(tmp, disp_hdr, markWord::unlocked_value);
-
-    if (EnableValhalla) {
-      // Mask inline_type bit such that we go to the slow path if object is an inline type
-      __ andr(tmp, tmp, ~((int) markWord::inline_type_bit_in_place));
-    }
-
-    // Initialize the box. (Must happen before we update the object mark!)
-    __ str(tmp, Address(box, BasicLock::displaced_header_offset_in_bytes()));
-
-    // Compare object markWord with an unlocked value (tmp) and if
-    // equal exchange the stack address of our box with object markWord.
-    // On failure disp_hdr contains the possibly locked markWord.
-    __ cmpxchg(oop, tmp, box, Assembler::xword, /*acquire*/ true,
-               /*release*/ true, /*weak*/ false, disp_hdr);
-    __ br(Assembler::EQ, cont);
-
-    assert(oopDesc::mark_offset_in_bytes() == 0, "offset of _mark is not 0");
-
-    // If the compare-and-exchange succeeded, then we found an unlocked
-    // object, will have now locked it will continue at label cont
-
-    __ bind(cas_failed);
-    // We did not see an unlocked object so try the fast recursive case.
-
-    // Check if the owner is self by comparing the value in the
-    // markWord of object (disp_hdr) with the stack pointer.
-    __ mov(rscratch1, sp);
-    __ sub(disp_hdr, disp_hdr, rscratch1);
-    __ mov(tmp, (address) (~(os::vm_page_size()-1) | markWord::lock_mask_in_place));
-    // If condition is true we are cont and hence we can store 0 as the
-    // displaced header in the box, which indicates that it is a recursive lock.
-    __ ands(tmp/*==0?*/, disp_hdr, tmp);   // Sets flags for result
-    __ str(tmp/*==0, perhaps*/, Address(box, BasicLock::displaced_header_offset_in_bytes()));
-
-=======
     if (!UseHeavyMonitors) {
       // Set tmp to be (markWord of object | UNLOCK_VALUE).
       __ orr(tmp, disp_hdr, markWord::unlocked_value);
+
+      if (EnableValhalla) {
+        // Mask inline_type bit such that we go to the slow path if object is an inline type
+        __ andr(tmp, tmp, ~((int) markWord::inline_type_bit_in_place));
+      }
 
       // Initialize the box. (Must happen before we update the object mark!)
       __ str(tmp, Address(box, BasicLock::displaced_header_offset_in_bytes()));
@@ -4002,7 +3969,6 @@
     } else {
       __ tst(oop, oop); // Set NE to indicate 'failure' -> take slow-path. We know that oop != 0.
     }
->>>>>>> ae2504b4
     __ b(cont);
 
     // Handle existing monitor.
