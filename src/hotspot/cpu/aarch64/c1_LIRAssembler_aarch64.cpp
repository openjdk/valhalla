/*
 * Copyright (c) 2000, 2025, Oracle and/or its affiliates. All rights reserved.
 * Copyright (c) 2014, 2020, Red Hat Inc. All rights reserved.
 * DO NOT ALTER OR REMOVE COPYRIGHT NOTICES OR THIS FILE HEADER.
 *
 * This code is free software; you can redistribute it and/or modify it
 * under the terms of the GNU General Public License version 2 only, as
 * published by the Free Software Foundation.
 *
 * This code is distributed in the hope that it will be useful, but WITHOUT
 * ANY WARRANTY; without even the implied warranty of MERCHANTABILITY or
 * FITNESS FOR A PARTICULAR PURPOSE.  See the GNU General Public License
 * version 2 for more details (a copy is included in the LICENSE file that
 * accompanied this code).
 *
 * You should have received a copy of the GNU General Public License version
 * 2 along with this work; if not, write to the Free Software Foundation,
 * Inc., 51 Franklin St, Fifth Floor, Boston, MA 02110-1301 USA.
 *
 * Please contact Oracle, 500 Oracle Parkway, Redwood Shores, CA 94065 USA
 * or visit www.oracle.com if you need additional information or have any
 * questions.
 *
 */

#include "asm/macroAssembler.inline.hpp"
#include "asm/assembler.hpp"
#include "c1/c1_CodeStubs.hpp"
#include "c1/c1_Compilation.hpp"
#include "c1/c1_LIRAssembler.hpp"
#include "c1/c1_MacroAssembler.hpp"
#include "c1/c1_Runtime1.hpp"
#include "c1/c1_ValueStack.hpp"
#include "ci/ciArrayKlass.hpp"
#include "ci/ciInlineKlass.hpp"
#include "ci/ciInstance.hpp"
#include "code/compiledIC.hpp"
#include "gc/shared/collectedHeap.hpp"
#include "gc/shared/gc_globals.hpp"
#include "nativeInst_aarch64.hpp"
#include "oops/objArrayKlass.hpp"
#include "oops/oop.inline.hpp"
#include "runtime/frame.inline.hpp"
#include "runtime/sharedRuntime.hpp"
#include "runtime/stubRoutines.hpp"
#include "utilities/powerOfTwo.hpp"
#include "vmreg_aarch64.inline.hpp"


#ifndef PRODUCT
#define COMMENT(x)   do { __ block_comment(x); } while (0)
#else
#define COMMENT(x)
#endif

NEEDS_CLEANUP // remove this definitions ?
const Register SYNC_header = r0;   // synchronization header
const Register SHIFT_count = r0;   // where count for shift operations must be

#define __ _masm->


static void select_different_registers(Register preserve,
                                       Register extra,
                                       Register &tmp1,
                                       Register &tmp2) {
  if (tmp1 == preserve) {
    assert_different_registers(tmp1, tmp2, extra);
    tmp1 = extra;
  } else if (tmp2 == preserve) {
    assert_different_registers(tmp1, tmp2, extra);
    tmp2 = extra;
  }
  assert_different_registers(preserve, tmp1, tmp2);
}



static void select_different_registers(Register preserve,
                                       Register extra,
                                       Register &tmp1,
                                       Register &tmp2,
                                       Register &tmp3) {
  if (tmp1 == preserve) {
    assert_different_registers(tmp1, tmp2, tmp3, extra);
    tmp1 = extra;
  } else if (tmp2 == preserve) {
    assert_different_registers(tmp1, tmp2, tmp3, extra);
    tmp2 = extra;
  } else if (tmp3 == preserve) {
    assert_different_registers(tmp1, tmp2, tmp3, extra);
    tmp3 = extra;
  }
  assert_different_registers(preserve, tmp1, tmp2, tmp3);
}


bool LIR_Assembler::is_small_constant(LIR_Opr opr) { Unimplemented(); return false; }


LIR_Opr LIR_Assembler::receiverOpr() {
  return FrameMap::receiver_opr;
}

LIR_Opr LIR_Assembler::osrBufferPointer() {
  return FrameMap::as_pointer_opr(receiverOpr()->as_register());
}

//--------------fpu register translations-----------------------


address LIR_Assembler::float_constant(float f) {
  address const_addr = __ float_constant(f);
  if (const_addr == nullptr) {
    bailout("const section overflow");
    return __ code()->consts()->start();
  } else {
    return const_addr;
  }
}


address LIR_Assembler::double_constant(double d) {
  address const_addr = __ double_constant(d);
  if (const_addr == nullptr) {
    bailout("const section overflow");
    return __ code()->consts()->start();
  } else {
    return const_addr;
  }
}

address LIR_Assembler::int_constant(jlong n) {
  address const_addr = __ long_constant(n);
  if (const_addr == nullptr) {
    bailout("const section overflow");
    return __ code()->consts()->start();
  } else {
    return const_addr;
  }
}

void LIR_Assembler::breakpoint() { Unimplemented(); }

void LIR_Assembler::push(LIR_Opr opr) { Unimplemented(); }

void LIR_Assembler::pop(LIR_Opr opr) { Unimplemented(); }

bool LIR_Assembler::is_literal_address(LIR_Address* addr) { Unimplemented(); return false; }
//-------------------------------------------

static Register as_reg(LIR_Opr op) {
  return op->is_double_cpu() ? op->as_register_lo() : op->as_register();
}

static jlong as_long(LIR_Opr data) {
  jlong result;
  switch (data->type()) {
  case T_INT:
    result = (data->as_jint());
    break;
  case T_LONG:
    result = (data->as_jlong());
    break;
  default:
    ShouldNotReachHere();
    result = 0;  // unreachable
  }
  return result;
}

Address LIR_Assembler::as_Address(LIR_Address* addr, Register tmp) {
  Register base = addr->base()->as_pointer_register();
  LIR_Opr opr = addr->index();
  if (opr->is_cpu_register()) {
    Register index;
    if (opr->is_single_cpu())
      index = opr->as_register();
    else
      index = opr->as_register_lo();
    assert(addr->disp() == 0, "must be");
    switch(opr->type()) {
      case T_INT:
        return Address(base, index, Address::sxtw(addr->scale()));
      case T_LONG:
        return Address(base, index, Address::lsl(addr->scale()));
      default:
        ShouldNotReachHere();
      }
  } else {
    assert(addr->scale() == 0,
           "expected for immediate operand, was: %d", addr->scale());
    ptrdiff_t offset = ptrdiff_t(addr->disp());
    // NOTE: Does not handle any 16 byte vector access.
    const uint type_size = type2aelembytes(addr->type(), true);
    return __ legitimize_address(Address(base, offset), type_size, tmp);
  }
  return Address();
}

Address LIR_Assembler::as_Address_hi(LIR_Address* addr) {
  ShouldNotReachHere();
  return Address();
}

Address LIR_Assembler::as_Address(LIR_Address* addr) {
  return as_Address(addr, rscratch1);
}

Address LIR_Assembler::as_Address_lo(LIR_Address* addr) {
  return as_Address(addr, rscratch1);  // Ouch
  // FIXME: This needs to be much more clever.  See x86.
}

// Ensure a valid Address (base + offset) to a stack-slot. If stack access is
// not encodable as a base + (immediate) offset, generate an explicit address
// calculation to hold the address in a temporary register.
Address LIR_Assembler::stack_slot_address(int index, uint size, Register tmp, int adjust) {
  precond(size == 4 || size == 8);
  Address addr = frame_map()->address_for_slot(index, adjust);
  precond(addr.getMode() == Address::base_plus_offset);
  precond(addr.base() == sp);
  precond(addr.offset() > 0);
  uint mask = size - 1;
  assert((addr.offset() & mask) == 0, "scaled offsets only");
  return __ legitimize_address(addr, size, tmp);
}

void LIR_Assembler::osr_entry() {
  offsets()->set_value(CodeOffsets::OSR_Entry, code_offset());
  BlockBegin* osr_entry = compilation()->hir()->osr_entry();
  ValueStack* entry_state = osr_entry->state();
  int number_of_locks = entry_state->locks_size();

  // we jump here if osr happens with the interpreter
  // state set up to continue at the beginning of the
  // loop that triggered osr - in particular, we have
  // the following registers setup:
  //
  // r2: osr buffer
  //

  // build frame
  ciMethod* m = compilation()->method();
  __ build_frame(initial_frame_size_in_bytes(), bang_size_in_bytes());

  // OSR buffer is
  //
  // locals[nlocals-1..0]
  // monitors[0..number_of_locks]
  //
  // locals is a direct copy of the interpreter frame so in the osr buffer
  // so first slot in the local array is the last local from the interpreter
  // and last slot is local[0] (receiver) from the interpreter
  //
  // Similarly with locks. The first lock slot in the osr buffer is the nth lock
  // from the interpreter frame, the nth lock slot in the osr buffer is 0th lock
  // in the interpreter frame (the method lock if a sync method)

  // Initialize monitors in the compiled activation.
  //   r2: pointer to osr buffer
  //
  // All other registers are dead at this point and the locals will be
  // copied into place by code emitted in the IR.

  Register OSR_buf = osrBufferPointer()->as_pointer_register();
  { assert(frame::interpreter_frame_monitor_size() == BasicObjectLock::size(), "adjust code below");
    int monitor_offset = BytesPerWord * method()->max_locals() +
      (2 * BytesPerWord) * (number_of_locks - 1);
    // SharedRuntime::OSR_migration_begin() packs BasicObjectLocks in
    // the OSR buffer using 2 word entries: first the lock and then
    // the oop.
    for (int i = 0; i < number_of_locks; i++) {
      int slot_offset = monitor_offset - ((i * 2) * BytesPerWord);
#ifdef ASSERT
      // verify the interpreter's monitor has a non-null object
      {
        Label L;
        __ ldr(rscratch1, __ form_address(rscratch1, OSR_buf, slot_offset + 1*BytesPerWord, 0));
        __ cbnz(rscratch1, L);
        __ stop("locked object is null");
        __ bind(L);
      }
#endif
      __ ldr(r19, __ form_address(rscratch1, OSR_buf, slot_offset, 0));
      __ ldr(r20, __ form_address(rscratch1, OSR_buf, slot_offset + BytesPerWord, 0));
      __ str(r19, frame_map()->address_for_monitor_lock(i));
      __ str(r20, frame_map()->address_for_monitor_object(i));
    }
  }
}


// inline cache check; done before the frame is built.
int LIR_Assembler::check_icache() {
  return __ ic_check(CodeEntryAlignment);
}

void LIR_Assembler::clinit_barrier(ciMethod* method) {
  assert(VM_Version::supports_fast_class_init_checks(), "sanity");
  assert(!method->holder()->is_not_initialized(), "initialization should have been started");

  Label L_skip_barrier;

  __ mov_metadata(rscratch2, method->holder()->constant_encoding());
  __ clinit_barrier(rscratch2, rscratch1, &L_skip_barrier /*L_fast_path*/);
  __ far_jump(RuntimeAddress(SharedRuntime::get_handle_wrong_method_stub()));
  __ bind(L_skip_barrier);
}

void LIR_Assembler::jobject2reg(jobject o, Register reg) {
  if (o == nullptr) {
    __ mov(reg, zr);
  } else {
    __ movoop(reg, o);
  }
}

void LIR_Assembler::deoptimize_trap(CodeEmitInfo *info) {
  address target = nullptr;
  relocInfo::relocType reloc_type = relocInfo::none;

  switch (patching_id(info)) {
  case PatchingStub::access_field_id:
    target = Runtime1::entry_for(StubId::c1_access_field_patching_id);
    reloc_type = relocInfo::section_word_type;
    break;
  case PatchingStub::load_klass_id:
    target = Runtime1::entry_for(StubId::c1_load_klass_patching_id);
    reloc_type = relocInfo::metadata_type;
    break;
  case PatchingStub::load_mirror_id:
    target = Runtime1::entry_for(StubId::c1_load_mirror_patching_id);
    reloc_type = relocInfo::oop_type;
    break;
  case PatchingStub::load_appendix_id:
    target = Runtime1::entry_for(StubId::c1_load_appendix_patching_id);
    reloc_type = relocInfo::oop_type;
    break;
  default: ShouldNotReachHere();
  }

  __ far_call(RuntimeAddress(target));
  add_call_info_here(info);
}

void LIR_Assembler::jobject2reg_with_patching(Register reg, CodeEmitInfo *info) {
  deoptimize_trap(info);
}


// This specifies the rsp decrement needed to build the frame
int LIR_Assembler::initial_frame_size_in_bytes() const {
  // if rounding, must let FrameMap know!

  return in_bytes(frame_map()->framesize_in_bytes());
}


int LIR_Assembler::emit_exception_handler() {
  // generate code for exception handler
  address handler_base = __ start_a_stub(exception_handler_size());
  if (handler_base == nullptr) {
    // not enough space left for the handler
    bailout("exception handler overflow");
    return -1;
  }

  int offset = code_offset();

  // the exception oop and pc are in r0, and r3
  // no other registers need to be preserved, so invalidate them
  __ invalidate_registers(false, true, true, false, true, true);

  // check that there is really an exception
  __ verify_not_null_oop(r0);

  // search an exception handler (r0: exception oop, r3: throwing pc)
  __ far_call(RuntimeAddress(Runtime1::entry_for(StubId::c1_handle_exception_from_callee_id)));
  __ should_not_reach_here();
  guarantee(code_offset() - offset <= exception_handler_size(), "overflow");
  __ end_a_stub();

  return offset;
}


// Emit the code to remove the frame from the stack in the exception
// unwind path.
int LIR_Assembler::emit_unwind_handler() {
#ifndef PRODUCT
  if (CommentedAssembly) {
    _masm->block_comment("Unwind handler");
  }
#endif

  int offset = code_offset();

  // Fetch the exception from TLS and clear out exception related thread state
  __ ldr(r0, Address(rthread, JavaThread::exception_oop_offset()));
  __ str(zr, Address(rthread, JavaThread::exception_oop_offset()));
  __ str(zr, Address(rthread, JavaThread::exception_pc_offset()));

  __ bind(_unwind_handler_entry);
  __ verify_not_null_oop(r0);
  if (method()->is_synchronized() || compilation()->env()->dtrace_method_probes()) {
    __ mov(r19, r0);  // Preserve the exception
  }

  // Perform needed unlocking
  MonitorExitStub* stub = nullptr;
  if (method()->is_synchronized()) {
    monitor_address(0, FrameMap::r0_opr);
    stub = new MonitorExitStub(FrameMap::r0_opr, true, 0);
    if (LockingMode == LM_MONITOR) {
      __ b(*stub->entry());
    } else {
      __ unlock_object(r5, r4, r0, r6, *stub->entry());
    }
    __ bind(*stub->continuation());
  }

  if (compilation()->env()->dtrace_method_probes()) {
    __ mov(c_rarg0, rthread);
    __ mov_metadata(c_rarg1, method()->constant_encoding());
    __ call_VM_leaf(CAST_FROM_FN_PTR(address, SharedRuntime::dtrace_method_exit), c_rarg0, c_rarg1);
  }

  if (method()->is_synchronized() || compilation()->env()->dtrace_method_probes()) {
    __ mov(r0, r19);  // Restore the exception
  }

  // remove the activation and dispatch to the unwind handler
  __ block_comment("remove_frame and dispatch to the unwind handler");
<<<<<<< HEAD
  __ remove_frame(initial_frame_size_in_bytes(), needs_stack_repair());
  __ far_jump(RuntimeAddress(Runtime1::entry_for(C1StubId::unwind_exception_id)));
=======
  __ remove_frame(initial_frame_size_in_bytes());
  __ far_jump(RuntimeAddress(Runtime1::entry_for(StubId::c1_unwind_exception_id)));
>>>>>>> bf3cfbef

  // Emit the slow path assembly
  if (stub != nullptr) {
    stub->emit_code(this);
  }

  return offset;
}


int LIR_Assembler::emit_deopt_handler() {
  // generate code for exception handler
  address handler_base = __ start_a_stub(deopt_handler_size());
  if (handler_base == nullptr) {
    // not enough space left for the handler
    bailout("deopt handler overflow");
    return -1;
  }

  int offset = code_offset();

  __ adr(lr, pc());
  __ far_jump(RuntimeAddress(SharedRuntime::deopt_blob()->unpack()));
  guarantee(code_offset() - offset <= deopt_handler_size(), "overflow");
  __ end_a_stub();

  return offset;
}

void LIR_Assembler::add_debug_info_for_branch(address adr, CodeEmitInfo* info) {
  _masm->code_section()->relocate(adr, relocInfo::poll_type);
  int pc_offset = code_offset();
  flush_debug_info(pc_offset);
  info->record_debug_info(compilation()->debug_info_recorder(), pc_offset);
  if (info->exception_handlers() != nullptr) {
    compilation()->add_exception_handlers_for_pco(pc_offset, info->exception_handlers());
  }
}

void LIR_Assembler::return_op(LIR_Opr result, C1SafepointPollStub* code_stub) {
  assert(result->is_illegal() || !result->is_single_cpu() || result->as_register() == r0, "word returns are in r0,");

  if (InlineTypeReturnedAsFields) {
    // Check if we are returning an non-null inline type and load its fields into registers
    ciType* return_type = compilation()->method()->return_type();
    if (return_type->is_inlinetype()) {
      ciInlineKlass* vk = return_type->as_inline_klass();
      if (vk->can_be_returned_as_fields()) {
        address unpack_handler = vk->unpack_handler();
        assert(unpack_handler != nullptr, "must be");
        __ far_call(RuntimeAddress(unpack_handler));
      }
    } else if (return_type->is_instance_klass() && (!return_type->is_loaded() || StressCallingConvention)) {
      Label skip;
      Label not_null;
      __ cbnz(r0, not_null);
      // Returned value is null, zero all return registers because they may belong to oop fields
      __ mov(j_rarg1, zr);
      __ mov(j_rarg2, zr);
      __ mov(j_rarg3, zr);
      __ mov(j_rarg4, zr);
      __ mov(j_rarg5, zr);
      __ mov(j_rarg6, zr);
      __ mov(j_rarg7, zr);
      __ b(skip);
      __ bind(not_null);

      // Check if we are returning an non-null inline type and load its fields into registers
      __ test_oop_is_not_inline_type(r0, rscratch2, skip, /* can_be_null= */ false);

      // Load fields from a buffered value with an inline class specific handler
      __ load_klass(rscratch1 /*dst*/, r0 /*src*/);
      __ ldr(rscratch1, Address(rscratch1, InstanceKlass::adr_inlineklass_fixed_block_offset()));
      __ ldr(rscratch1, Address(rscratch1, InlineKlass::unpack_handler_offset()));
      // Unpack handler can be null if inline type is not scalarizable in returns
      __ cbz(rscratch1, skip);
      __ blr(rscratch1);

      __ bind(skip);
    }
    // At this point, r0 points to the value object (for interpreter or C1 caller).
    // The fields of the object are copied into registers (for C2 caller).
  }

  // Pop the stack before the safepoint code
  __ remove_frame(initial_frame_size_in_bytes(), needs_stack_repair());

  if (StackReservedPages > 0 && compilation()->has_reserved_stack_access()) {
    __ reserved_stack_check();
  }

  code_stub->set_safepoint_offset(__ offset());
  __ relocate(relocInfo::poll_return_type);
  __ safepoint_poll(*code_stub->entry(), true /* at_return */, true /* in_nmethod */);
  __ ret(lr);
}

int LIR_Assembler::store_inline_type_fields_to_buf(ciInlineKlass* vk) {
  return (__ store_inline_type_fields_to_buf(vk, false));
}

int LIR_Assembler::safepoint_poll(LIR_Opr tmp, CodeEmitInfo* info) {
  guarantee(info != nullptr, "Shouldn't be null");
  __ get_polling_page(rscratch1, relocInfo::poll_type);
  add_debug_info_for_branch(info);  // This isn't just debug info:
                                    // it's the oop map
  __ read_polling_page(rscratch1, relocInfo::poll_type);
  return __ offset();
}


void LIR_Assembler::move_regs(Register from_reg, Register to_reg) {
  if (from_reg == r31_sp)
    from_reg = sp;
  if (to_reg == r31_sp)
    to_reg = sp;
  __ mov(to_reg, from_reg);
}

void LIR_Assembler::swap_reg(Register a, Register b) { Unimplemented(); }


void LIR_Assembler::const2reg(LIR_Opr src, LIR_Opr dest, LIR_PatchCode patch_code, CodeEmitInfo* info) {
  assert(src->is_constant(), "should not call otherwise");
  assert(dest->is_register(), "should not call otherwise");
  LIR_Const* c = src->as_constant_ptr();

  switch (c->type()) {
    case T_INT: {
      assert(patch_code == lir_patch_none, "no patching handled here");
      __ movw(dest->as_register(), c->as_jint());
      break;
    }

    case T_ADDRESS: {
      assert(patch_code == lir_patch_none, "no patching handled here");
      __ mov(dest->as_register(), c->as_jint());
      break;
    }

    case T_LONG: {
      assert(patch_code == lir_patch_none, "no patching handled here");
      __ mov(dest->as_register_lo(), (intptr_t)c->as_jlong());
      break;
    }

    case T_OBJECT: {
        if (patch_code != lir_patch_none) {
          jobject2reg_with_patching(dest->as_register(), info);
        } else {
          jobject2reg(c->as_jobject(), dest->as_register());
        }
      break;
    }

    case T_METADATA: {
      if (patch_code != lir_patch_none) {
        klass2reg_with_patching(dest->as_register(), info);
      } else {
        __ mov_metadata(dest->as_register(), c->as_metadata());
      }
      break;
    }

    case T_FLOAT: {
      if (__ operand_valid_for_float_immediate(c->as_jfloat())) {
        __ fmovs(dest->as_float_reg(), (c->as_jfloat()));
      } else {
        __ adr(rscratch1, InternalAddress(float_constant(c->as_jfloat())));
        __ ldrs(dest->as_float_reg(), Address(rscratch1));
      }
      break;
    }

    case T_DOUBLE: {
      if (__ operand_valid_for_float_immediate(c->as_jdouble())) {
        __ fmovd(dest->as_double_reg(), (c->as_jdouble()));
      } else {
        __ adr(rscratch1, InternalAddress(double_constant(c->as_jdouble())));
        __ ldrd(dest->as_double_reg(), Address(rscratch1));
      }
      break;
    }

    default:
      ShouldNotReachHere();
  }
}

void LIR_Assembler::const2stack(LIR_Opr src, LIR_Opr dest) {
  LIR_Const* c = src->as_constant_ptr();
  switch (c->type()) {
  case T_OBJECT:
    {
      if (! c->as_jobject())
        __ str(zr, frame_map()->address_for_slot(dest->single_stack_ix()));
      else {
        const2reg(src, FrameMap::rscratch1_opr, lir_patch_none, nullptr);
        reg2stack(FrameMap::rscratch1_opr, dest, c->type());
      }
    }
    break;
  case T_ADDRESS:
    {
      const2reg(src, FrameMap::rscratch1_opr, lir_patch_none, nullptr);
      reg2stack(FrameMap::rscratch1_opr, dest, c->type());
    }
  case T_INT:
  case T_FLOAT:
    {
      Register reg = zr;
      if (c->as_jint_bits() == 0)
        __ strw(zr, frame_map()->address_for_slot(dest->single_stack_ix()));
      else {
        __ movw(rscratch1, c->as_jint_bits());
        __ strw(rscratch1, frame_map()->address_for_slot(dest->single_stack_ix()));
      }
    }
    break;
  case T_LONG:
  case T_DOUBLE:
    {
      Register reg = zr;
      if (c->as_jlong_bits() == 0)
        __ str(zr, frame_map()->address_for_slot(dest->double_stack_ix(),
                                                 lo_word_offset_in_bytes));
      else {
        __ mov(rscratch1, (intptr_t)c->as_jlong_bits());
        __ str(rscratch1, frame_map()->address_for_slot(dest->double_stack_ix(),
                                                        lo_word_offset_in_bytes));
      }
    }
    break;
  default:
    ShouldNotReachHere();
  }
}

void LIR_Assembler::const2mem(LIR_Opr src, LIR_Opr dest, BasicType type, CodeEmitInfo* info, bool wide) {
  assert(src->is_constant(), "should not call otherwise");
  LIR_Const* c = src->as_constant_ptr();
  LIR_Address* to_addr = dest->as_address_ptr();

  void (Assembler::* insn)(Register Rt, const Address &adr);

  switch (type) {
  case T_ADDRESS:
    assert(c->as_jint() == 0, "should be");
    insn = &Assembler::str;
    break;
  case T_LONG:
    assert(c->as_jlong() == 0, "should be");
    insn = &Assembler::str;
    break;
  case T_INT:
    assert(c->as_jint() == 0, "should be");
    insn = &Assembler::strw;
    break;
  case T_OBJECT:
  case T_ARRAY:
    // Non-null case is not handled on aarch64 but handled on x86
    // FIXME: do we need to add it here?
    assert(c->as_jobject() == nullptr, "should be");
    if (UseCompressedOops && !wide) {
      insn = &Assembler::strw;
    } else {
      insn = &Assembler::str;
    }
    break;
  case T_CHAR:
  case T_SHORT:
    assert(c->as_jint() == 0, "should be");
    insn = &Assembler::strh;
    break;
  case T_BOOLEAN:
  case T_BYTE:
    assert(c->as_jint() == 0, "should be");
    insn = &Assembler::strb;
    break;
  default:
    ShouldNotReachHere();
    insn = &Assembler::str;  // unreachable
  }

  if (info) add_debug_info_for_null_check_here(info);
  (_masm->*insn)(zr, as_Address(to_addr, rscratch1));
}

void LIR_Assembler::reg2reg(LIR_Opr src, LIR_Opr dest) {
  assert(src->is_register(), "should not call otherwise");
  assert(dest->is_register(), "should not call otherwise");

  // move between cpu-registers
  if (dest->is_single_cpu()) {
    if (src->type() == T_LONG) {
      // Can do LONG -> OBJECT
      move_regs(src->as_register_lo(), dest->as_register());
      return;
    }
    assert(src->is_single_cpu(), "must match");
    if (src->type() == T_OBJECT) {
      __ verify_oop(src->as_register());
    }
    move_regs(src->as_register(), dest->as_register());

  } else if (dest->is_double_cpu()) {
    if (is_reference_type(src->type())) {
      // Surprising to me but we can see move of a long to t_object
      __ verify_oop(src->as_register());
      move_regs(src->as_register(), dest->as_register_lo());
      return;
    }
    assert(src->is_double_cpu(), "must match");
    Register f_lo = src->as_register_lo();
    Register f_hi = src->as_register_hi();
    Register t_lo = dest->as_register_lo();
    Register t_hi = dest->as_register_hi();
    assert(f_hi == f_lo, "must be same");
    assert(t_hi == t_lo, "must be same");
    move_regs(f_lo, t_lo);

  } else if (dest->is_single_fpu()) {
    __ fmovs(dest->as_float_reg(), src->as_float_reg());

  } else if (dest->is_double_fpu()) {
    __ fmovd(dest->as_double_reg(), src->as_double_reg());

  } else {
    ShouldNotReachHere();
  }
}

void LIR_Assembler::reg2stack(LIR_Opr src, LIR_Opr dest, BasicType type) {
  precond(src->is_register() && dest->is_stack());

  uint const c_sz32 = sizeof(uint32_t);
  uint const c_sz64 = sizeof(uint64_t);

  if (src->is_single_cpu()) {
    int index = dest->single_stack_ix();
    if (is_reference_type(type)) {
      __ str(src->as_register(), stack_slot_address(index, c_sz64, rscratch1));
      __ verify_oop(src->as_register());
    } else if (type == T_METADATA || type == T_DOUBLE || type == T_ADDRESS) {
      __ str(src->as_register(), stack_slot_address(index, c_sz64, rscratch1));
    } else {
      __ strw(src->as_register(), stack_slot_address(index, c_sz32, rscratch1));
    }

  } else if (src->is_double_cpu()) {
    int index = dest->double_stack_ix();
    Address dest_addr_LO = stack_slot_address(index, c_sz64, rscratch1, lo_word_offset_in_bytes);
    __ str(src->as_register_lo(), dest_addr_LO);

  } else if (src->is_single_fpu()) {
    int index = dest->single_stack_ix();
    __ strs(src->as_float_reg(), stack_slot_address(index, c_sz32, rscratch1));

  } else if (src->is_double_fpu()) {
    int index = dest->double_stack_ix();
    __ strd(src->as_double_reg(), stack_slot_address(index, c_sz64, rscratch1));

  } else {
    ShouldNotReachHere();
  }
}


void LIR_Assembler::reg2mem(LIR_Opr src, LIR_Opr dest, BasicType type, LIR_PatchCode patch_code, CodeEmitInfo* info, bool wide) {
  LIR_Address* to_addr = dest->as_address_ptr();
  PatchingStub* patch = nullptr;
  Register compressed_src = rscratch1;

  if (patch_code != lir_patch_none) {
    deoptimize_trap(info);
    return;
  }

  if (is_reference_type(type)) {
    __ verify_oop(src->as_register());

    if (UseCompressedOops && !wide) {
      __ encode_heap_oop(compressed_src, src->as_register());
    } else {
      compressed_src = src->as_register();
    }
  }

  int null_check_here = code_offset();
  switch (type) {
    case T_FLOAT: {
      __ strs(src->as_float_reg(), as_Address(to_addr));
      break;
    }

    case T_DOUBLE: {
      __ strd(src->as_double_reg(), as_Address(to_addr));
      break;
    }

    case T_ARRAY:   // fall through
    case T_OBJECT:  // fall through
      if (UseCompressedOops && !wide) {
        __ strw(compressed_src, as_Address(to_addr, rscratch2));
      } else {
         __ str(compressed_src, as_Address(to_addr));
      }
      break;
    case T_METADATA:
      // We get here to store a method pointer to the stack to pass to
      // a dtrace runtime call. This can't work on 64 bit with
      // compressed klass ptrs: T_METADATA can be a compressed klass
      // ptr or a 64 bit method pointer.
      ShouldNotReachHere();
      __ str(src->as_register(), as_Address(to_addr));
      break;
    case T_ADDRESS:
      __ str(src->as_register(), as_Address(to_addr));
      break;
    case T_INT:
      __ strw(src->as_register(), as_Address(to_addr));
      break;

    case T_LONG: {
      __ str(src->as_register_lo(), as_Address_lo(to_addr));
      break;
    }

    case T_BYTE:    // fall through
    case T_BOOLEAN: {
      __ strb(src->as_register(), as_Address(to_addr));
      break;
    }

    case T_CHAR:    // fall through
    case T_SHORT:
      __ strh(src->as_register(), as_Address(to_addr));
      break;

    default:
      ShouldNotReachHere();
  }
  if (info != nullptr) {
    add_debug_info_for_null_check(null_check_here, info);
  }
}


void LIR_Assembler::stack2reg(LIR_Opr src, LIR_Opr dest, BasicType type) {
  precond(src->is_stack() && dest->is_register());

  uint const c_sz32 = sizeof(uint32_t);
  uint const c_sz64 = sizeof(uint64_t);

  if (dest->is_single_cpu()) {
    int index = src->single_stack_ix();
    if (is_reference_type(type)) {
      __ ldr(dest->as_register(), stack_slot_address(index, c_sz64, rscratch1));
      __ verify_oop(dest->as_register());
    } else if (type == T_METADATA || type == T_ADDRESS) {
      __ ldr(dest->as_register(), stack_slot_address(index, c_sz64, rscratch1));
    } else {
      __ ldrw(dest->as_register(), stack_slot_address(index, c_sz32, rscratch1));
    }

  } else if (dest->is_double_cpu()) {
    int index = src->double_stack_ix();
    Address src_addr_LO = stack_slot_address(index, c_sz64, rscratch1, lo_word_offset_in_bytes);
    __ ldr(dest->as_register_lo(), src_addr_LO);

  } else if (dest->is_single_fpu()) {
    int index = src->single_stack_ix();
    __ ldrs(dest->as_float_reg(), stack_slot_address(index, c_sz32, rscratch1));

  } else if (dest->is_double_fpu()) {
    int index = src->double_stack_ix();
    __ ldrd(dest->as_double_reg(), stack_slot_address(index, c_sz64, rscratch1));

  } else {
    ShouldNotReachHere();
  }
}


void LIR_Assembler::klass2reg_with_patching(Register reg, CodeEmitInfo* info) {
  address target = nullptr;
  relocInfo::relocType reloc_type = relocInfo::none;

  switch (patching_id(info)) {
  case PatchingStub::access_field_id:
    target = Runtime1::entry_for(StubId::c1_access_field_patching_id);
    reloc_type = relocInfo::section_word_type;
    break;
  case PatchingStub::load_klass_id:
    target = Runtime1::entry_for(StubId::c1_load_klass_patching_id);
    reloc_type = relocInfo::metadata_type;
    break;
  case PatchingStub::load_mirror_id:
    target = Runtime1::entry_for(StubId::c1_load_mirror_patching_id);
    reloc_type = relocInfo::oop_type;
    break;
  case PatchingStub::load_appendix_id:
    target = Runtime1::entry_for(StubId::c1_load_appendix_patching_id);
    reloc_type = relocInfo::oop_type;
    break;
  default: ShouldNotReachHere();
  }

  __ far_call(RuntimeAddress(target));
  add_call_info_here(info);
}

void LIR_Assembler::stack2stack(LIR_Opr src, LIR_Opr dest, BasicType type) {

  LIR_Opr temp;
  if (type == T_LONG || type == T_DOUBLE)
    temp = FrameMap::rscratch1_long_opr;
  else
    temp = FrameMap::rscratch1_opr;

  stack2reg(src, temp, src->type());
  reg2stack(temp, dest, dest->type());
}


void LIR_Assembler::mem2reg(LIR_Opr src, LIR_Opr dest, BasicType type, LIR_PatchCode patch_code, CodeEmitInfo* info, bool wide) {
  LIR_Address* addr = src->as_address_ptr();
  LIR_Address* from_addr = src->as_address_ptr();

  if (addr->base()->type() == T_OBJECT) {
    __ verify_oop(addr->base()->as_pointer_register());
  }

  if (patch_code != lir_patch_none) {
    deoptimize_trap(info);
    return;
  }

  if (info != nullptr) {
    add_debug_info_for_null_check_here(info);
  }
  int null_check_here = code_offset();
  switch (type) {
    case T_FLOAT: {
      __ ldrs(dest->as_float_reg(), as_Address(from_addr));
      break;
    }

    case T_DOUBLE: {
      __ ldrd(dest->as_double_reg(), as_Address(from_addr));
      break;
    }

    case T_ARRAY:   // fall through
    case T_OBJECT:  // fall through
      if (UseCompressedOops && !wide) {
        __ ldrw(dest->as_register(), as_Address(from_addr));
      } else {
        __ ldr(dest->as_register(), as_Address(from_addr));
      }
      break;
    case T_METADATA:
      // We get here to store a method pointer to the stack to pass to
      // a dtrace runtime call. This can't work on 64 bit with
      // compressed klass ptrs: T_METADATA can be a compressed klass
      // ptr or a 64 bit method pointer.
      ShouldNotReachHere();
      __ ldr(dest->as_register(), as_Address(from_addr));
      break;
    case T_ADDRESS:
      __ ldr(dest->as_register(), as_Address(from_addr));
      break;
    case T_INT:
      __ ldrw(dest->as_register(), as_Address(from_addr));
      break;

    case T_LONG: {
      __ ldr(dest->as_register_lo(), as_Address_lo(from_addr));
      break;
    }

    case T_BYTE:
      __ ldrsb(dest->as_register(), as_Address(from_addr));
      break;
    case T_BOOLEAN: {
      __ ldrb(dest->as_register(), as_Address(from_addr));
      break;
    }

    case T_CHAR:
      __ ldrh(dest->as_register(), as_Address(from_addr));
      break;
    case T_SHORT:
      __ ldrsh(dest->as_register(), as_Address(from_addr));
      break;

    default:
      ShouldNotReachHere();
  }

  if (is_reference_type(type)) {
    if (UseCompressedOops && !wide) {
      __ decode_heap_oop(dest->as_register());
    }

    __ verify_oop(dest->as_register());
  }
}

void LIR_Assembler::move(LIR_Opr src, LIR_Opr dst) {
  assert(dst->is_cpu_register(), "must be");
  assert(dst->type() == src->type(), "must be");

  if (src->is_cpu_register()) {
    reg2reg(src, dst);
  } else if (src->is_stack()) {
    stack2reg(src, dst, dst->type());
  } else if (src->is_constant()) {
    const2reg(src, dst, lir_patch_none, nullptr);
  } else {
    ShouldNotReachHere();
  }
}

int LIR_Assembler::array_element_size(BasicType type) const {
  int elem_size = type2aelembytes(type);
  return exact_log2(elem_size);
}


void LIR_Assembler::emit_op3(LIR_Op3* op) {
  switch (op->code()) {
  case lir_idiv:
  case lir_irem:
    arithmetic_idiv(op->code(),
                    op->in_opr1(),
                    op->in_opr2(),
                    op->in_opr3(),
                    op->result_opr(),
                    op->info());
    break;
  case lir_fmad:
    __ fmaddd(op->result_opr()->as_double_reg(),
              op->in_opr1()->as_double_reg(),
              op->in_opr2()->as_double_reg(),
              op->in_opr3()->as_double_reg());
    break;
  case lir_fmaf:
    __ fmadds(op->result_opr()->as_float_reg(),
              op->in_opr1()->as_float_reg(),
              op->in_opr2()->as_float_reg(),
              op->in_opr3()->as_float_reg());
    break;
  default:      ShouldNotReachHere(); break;
  }
}

void LIR_Assembler::emit_opBranch(LIR_OpBranch* op) {
#ifdef ASSERT
  assert(op->block() == nullptr || op->block()->label() == op->label(), "wrong label");
  if (op->block() != nullptr)  _branch_target_blocks.append(op->block());
  if (op->ublock() != nullptr) _branch_target_blocks.append(op->ublock());
#endif

  if (op->cond() == lir_cond_always) {
    if (op->info() != nullptr) add_debug_info_for_branch(op->info());
    __ b(*(op->label()));
  } else {
    Assembler::Condition acond;
    if (op->code() == lir_cond_float_branch) {
      bool is_unordered = (op->ublock() == op->block());
      // Assembler::EQ does not permit unordered branches, so we add
      // another branch here.  Likewise, Assembler::NE does not permit
      // ordered branches.
      if ((is_unordered && op->cond() == lir_cond_equal)
          || (!is_unordered && op->cond() == lir_cond_notEqual))
        __ br(Assembler::VS, *(op->ublock()->label()));
      switch(op->cond()) {
      case lir_cond_equal:        acond = Assembler::EQ; break;
      case lir_cond_notEqual:     acond = Assembler::NE; break;
      case lir_cond_less:         acond = (is_unordered ? Assembler::LT : Assembler::LO); break;
      case lir_cond_lessEqual:    acond = (is_unordered ? Assembler::LE : Assembler::LS); break;
      case lir_cond_greaterEqual: acond = (is_unordered ? Assembler::HS : Assembler::GE); break;
      case lir_cond_greater:      acond = (is_unordered ? Assembler::HI : Assembler::GT); break;
      default:                    ShouldNotReachHere();
        acond = Assembler::EQ;  // unreachable
      }
    } else {
      switch (op->cond()) {
        case lir_cond_equal:        acond = Assembler::EQ; break;
        case lir_cond_notEqual:     acond = Assembler::NE; break;
        case lir_cond_less:         acond = Assembler::LT; break;
        case lir_cond_lessEqual:    acond = Assembler::LE; break;
        case lir_cond_greaterEqual: acond = Assembler::GE; break;
        case lir_cond_greater:      acond = Assembler::GT; break;
        case lir_cond_belowEqual:   acond = Assembler::LS; break;
        case lir_cond_aboveEqual:   acond = Assembler::HS; break;
        default:                    ShouldNotReachHere();
          acond = Assembler::EQ;  // unreachable
      }
    }
    __ br(acond,*(op->label()));
  }
}



void LIR_Assembler::emit_opConvert(LIR_OpConvert* op) {
  LIR_Opr src  = op->in_opr();
  LIR_Opr dest = op->result_opr();

  switch (op->bytecode()) {
    case Bytecodes::_i2f:
      {
        __ scvtfws(dest->as_float_reg(), src->as_register());
        break;
      }
    case Bytecodes::_i2d:
      {
        __ scvtfwd(dest->as_double_reg(), src->as_register());
        break;
      }
    case Bytecodes::_l2d:
      {
        __ scvtfd(dest->as_double_reg(), src->as_register_lo());
        break;
      }
    case Bytecodes::_l2f:
      {
        __ scvtfs(dest->as_float_reg(), src->as_register_lo());
        break;
      }
    case Bytecodes::_f2d:
      {
        __ fcvts(dest->as_double_reg(), src->as_float_reg());
        break;
      }
    case Bytecodes::_d2f:
      {
        __ fcvtd(dest->as_float_reg(), src->as_double_reg());
        break;
      }
    case Bytecodes::_i2c:
      {
        __ ubfx(dest->as_register(), src->as_register(), 0, 16);
        break;
      }
    case Bytecodes::_i2l:
      {
        __ sxtw(dest->as_register_lo(), src->as_register());
        break;
      }
    case Bytecodes::_i2s:
      {
        __ sxth(dest->as_register(), src->as_register());
        break;
      }
    case Bytecodes::_i2b:
      {
        __ sxtb(dest->as_register(), src->as_register());
        break;
      }
    case Bytecodes::_l2i:
      {
        _masm->block_comment("FIXME: This could be a no-op");
        __ uxtw(dest->as_register(), src->as_register_lo());
        break;
      }
    case Bytecodes::_d2l:
      {
        __ fcvtzd(dest->as_register_lo(), src->as_double_reg());
        break;
      }
    case Bytecodes::_f2i:
      {
        __ fcvtzsw(dest->as_register(), src->as_float_reg());
        break;
      }
    case Bytecodes::_f2l:
      {
        __ fcvtzs(dest->as_register_lo(), src->as_float_reg());
        break;
      }
    case Bytecodes::_d2i:
      {
        __ fcvtzdw(dest->as_register(), src->as_double_reg());
        break;
      }
    default: ShouldNotReachHere();
  }
}

void LIR_Assembler::emit_alloc_obj(LIR_OpAllocObj* op) {
  if (op->init_check()) {
    __ lea(rscratch1, Address(op->klass()->as_register(), InstanceKlass::init_state_offset()));
    __ ldarb(rscratch1, rscratch1);
    __ cmpw(rscratch1, InstanceKlass::fully_initialized);
    add_debug_info_for_null_check_here(op->stub()->info());
    __ br(Assembler::NE, *op->stub()->entry());
  }
  __ allocate_object(op->obj()->as_register(),
                     op->tmp1()->as_register(),
                     op->tmp2()->as_register(),
                     op->header_size(),
                     op->object_size(),
                     op->klass()->as_register(),
                     *op->stub()->entry());
  __ bind(*op->stub()->continuation());
}

void LIR_Assembler::emit_alloc_array(LIR_OpAllocArray* op) {
  Register len =  op->len()->as_register();
  __ uxtw(len, len);

  if (UseSlowPath || op->always_slow_path() ||
      (!UseFastNewObjectArray && is_reference_type(op->type())) ||
      (!UseFastNewTypeArray   && !is_reference_type(op->type()))) {
    __ b(*op->stub()->entry());
  } else {
    Register tmp1 = op->tmp1()->as_register();
    Register tmp2 = op->tmp2()->as_register();
    Register tmp3 = op->tmp3()->as_register();
    if (len == tmp1) {
      tmp1 = tmp3;
    } else if (len == tmp2) {
      tmp2 = tmp3;
    } else if (len == tmp3) {
      // everything is ok
    } else {
      __ mov(tmp3, len);
    }
    __ allocate_array(op->obj()->as_register(),
                      len,
                      tmp1,
                      tmp2,
                      arrayOopDesc::base_offset_in_bytes(op->type()),
                      array_element_size(op->type()),
                      op->klass()->as_register(),
                      *op->stub()->entry(),
                      op->zero_array());
  }
  __ bind(*op->stub()->continuation());
}

void LIR_Assembler::type_profile_helper(Register mdo,
                                        ciMethodData *md, ciProfileData *data,
                                        Register recv, Label* update_done) {

  // Given a profile data offset, generate an Address which points to
  // the corresponding slot in mdo->data().
  // Clobbers rscratch2.
  auto slot_at = [=](ByteSize offset) -> Address {
    return __ form_address(rscratch2, mdo,
                           md->byte_offset_of_slot(data, offset),
                           LogBytesPerWord);
  };

  for (uint i = 0; i < ReceiverTypeData::row_limit(); i++) {
    Label next_test;
    // See if the receiver is receiver[n].
    __ ldr(rscratch1, slot_at(ReceiverTypeData::receiver_offset(i)));
    __ cmp(recv, rscratch1);
    __ br(Assembler::NE, next_test);
    __ addptr(slot_at(ReceiverTypeData::receiver_count_offset(i)),
              DataLayout::counter_increment);
    __ b(*update_done);
    __ bind(next_test);
  }

  // Didn't find receiver; find next empty slot and fill it in
  for (uint i = 0; i < ReceiverTypeData::row_limit(); i++) {
    Label next_test;
    Address recv_addr(slot_at(ReceiverTypeData::receiver_offset(i)));
    __ ldr(rscratch1, recv_addr);
    __ cbnz(rscratch1, next_test);
    __ str(recv, recv_addr);
    __ mov(rscratch1, DataLayout::counter_increment);
    __ str(rscratch1, slot_at(ReceiverTypeData::receiver_count_offset(i)));
    __ b(*update_done);
    __ bind(next_test);
  }
}

void LIR_Assembler::emit_typecheck_helper(LIR_OpTypeCheck *op, Label* success, Label* failure, Label* obj_is_null) {
  // we always need a stub for the failure case.
  CodeStub* stub = op->stub();
  Register obj = op->object()->as_register();
  Register k_RInfo = op->tmp1()->as_register();
  Register klass_RInfo = op->tmp2()->as_register();
  Register dst = op->result_opr()->as_register();
  ciKlass* k = op->klass();
  Register Rtmp1 = noreg;

  // check if it needs to be profiled
  ciMethodData* md;
  ciProfileData* data;

  const bool should_profile = op->should_profile();

  if (should_profile) {
    ciMethod* method = op->profiled_method();
    assert(method != nullptr, "Should have method");
    int bci = op->profiled_bci();
    md = method->method_data_or_null();
    assert(md != nullptr, "Sanity");
    data = md->bci_to_data(bci);
    assert(data != nullptr,                "need data for type check");
    assert(data->is_ReceiverTypeData(), "need ReceiverTypeData for type check");
  }
  Label* success_target = success;
  Label* failure_target = failure;

  if (obj == k_RInfo) {
    k_RInfo = dst;
  } else if (obj == klass_RInfo) {
    klass_RInfo = dst;
  }
  if (k->is_loaded() && !UseCompressedClassPointers) {
    select_different_registers(obj, dst, k_RInfo, klass_RInfo);
  } else {
    Rtmp1 = op->tmp3()->as_register();
    select_different_registers(obj, dst, k_RInfo, klass_RInfo, Rtmp1);
  }

  assert_different_registers(obj, k_RInfo, klass_RInfo);

  if (op->need_null_check()) {
    if (should_profile) {
      Register mdo  = klass_RInfo;
      __ mov_metadata(mdo, md->constant_encoding());
      Label not_null;
      __ cbnz(obj, not_null);
      // Object is null; update MDO and exit
      Address data_addr
        = __ form_address(rscratch2, mdo,
                          md->byte_offset_of_slot(data, DataLayout::flags_offset()),
                          0);
      __ ldrb(rscratch1, data_addr);
      __ orr(rscratch1, rscratch1, BitData::null_seen_byte_constant());
      __ strb(rscratch1, data_addr);
      __ b(*obj_is_null);
      __ bind(not_null);

      Label update_done;
      Register recv = k_RInfo;
      __ load_klass(recv, obj);
      type_profile_helper(mdo, md, data, recv, &update_done);
      Address counter_addr(mdo, md->byte_offset_of_slot(data, CounterData::count_offset()));
      __ addptr(counter_addr, DataLayout::counter_increment);

      __ bind(update_done);
    } else {
      __ cbz(obj, *obj_is_null);
    }
  }

  if (!k->is_loaded()) {
    klass2reg_with_patching(k_RInfo, op->info_for_patch());
  } else {
    __ mov_metadata(k_RInfo, k->constant_encoding());
  }
  __ verify_oop(obj);

  if (op->fast_check()) {
    // get object class
    // not a safepoint as obj null check happens earlier
    __ load_klass(rscratch1, obj);
    __ cmp( rscratch1, k_RInfo);

    __ br(Assembler::NE, *failure_target);
    // successful cast, fall through to profile or jump
  } else {
    // get object class
    // not a safepoint as obj null check happens earlier
    __ load_klass(klass_RInfo, obj);
    if (k->is_loaded()) {
      // See if we get an immediate positive hit
      __ ldr(rscratch1, Address(klass_RInfo, int64_t(k->super_check_offset())));
      __ cmp(k_RInfo, rscratch1);
      if ((juint)in_bytes(Klass::secondary_super_cache_offset()) != k->super_check_offset()) {
        __ br(Assembler::NE, *failure_target);
        // successful cast, fall through to profile or jump
      } else {
        // See if we get an immediate positive hit
        __ br(Assembler::EQ, *success_target);
        // check for self
        __ cmp(klass_RInfo, k_RInfo);
        __ br(Assembler::EQ, *success_target);

        __ stp(klass_RInfo, k_RInfo, Address(__ pre(sp, -2 * wordSize)));
        __ far_call(RuntimeAddress(Runtime1::entry_for(StubId::c1_slow_subtype_check_id)));
        __ ldr(klass_RInfo, Address(__ post(sp, 2 * wordSize)));
        // result is a boolean
        __ cbzw(klass_RInfo, *failure_target);
        // successful cast, fall through to profile or jump
      }
    } else {
      // perform the fast part of the checking logic
      __ check_klass_subtype_fast_path(klass_RInfo, k_RInfo, Rtmp1, success_target, failure_target, nullptr);
      // call out-of-line instance of __ check_klass_subtype_slow_path(...):
      __ stp(klass_RInfo, k_RInfo, Address(__ pre(sp, -2 * wordSize)));
      __ far_call(RuntimeAddress(Runtime1::entry_for(StubId::c1_slow_subtype_check_id)));
      __ ldp(k_RInfo, klass_RInfo, Address(__ post(sp, 2 * wordSize)));
      // result is a boolean
      __ cbz(k_RInfo, *failure_target);
      // successful cast, fall through to profile or jump
    }
  }
  __ b(*success);
}


void LIR_Assembler::emit_opTypeCheck(LIR_OpTypeCheck* op) {
  const bool should_profile = op->should_profile();

  LIR_Code code = op->code();
  if (code == lir_store_check) {
    Register value = op->object()->as_register();
    Register array = op->array()->as_register();
    Register k_RInfo = op->tmp1()->as_register();
    Register klass_RInfo = op->tmp2()->as_register();
    Register Rtmp1 = op->tmp3()->as_register();

    CodeStub* stub = op->stub();

    // check if it needs to be profiled
    ciMethodData* md;
    ciProfileData* data;

    if (should_profile) {
      ciMethod* method = op->profiled_method();
      assert(method != nullptr, "Should have method");
      int bci = op->profiled_bci();
      md = method->method_data_or_null();
      assert(md != nullptr, "Sanity");
      data = md->bci_to_data(bci);
      assert(data != nullptr,                "need data for type check");
      assert(data->is_ReceiverTypeData(), "need ReceiverTypeData for type check");
    }
    Label done;
    Label* success_target = &done;
    Label* failure_target = stub->entry();

    if (should_profile) {
      Label not_null;
      Register mdo  = klass_RInfo;
      __ mov_metadata(mdo, md->constant_encoding());
      __ cbnz(value, not_null);
      // Object is null; update MDO and exit
      Address data_addr
        = __ form_address(rscratch2, mdo,
                          md->byte_offset_of_slot(data, DataLayout::flags_offset()), 0);
      __ ldrb(rscratch1, data_addr);
      __ orr(rscratch1, rscratch1, BitData::null_seen_byte_constant());
      __ strb(rscratch1, data_addr);
      __ b(done);
      __ bind(not_null);

      Label update_done;
      Register recv = k_RInfo;
      __ load_klass(recv, value);
      type_profile_helper(mdo, md, data, recv, &update_done);
      Address counter_addr(mdo, md->byte_offset_of_slot(data, CounterData::count_offset()));
      __ addptr(counter_addr, DataLayout::counter_increment);
      __ bind(update_done);
    } else {
      __ cbz(value, done);
    }

    add_debug_info_for_null_check_here(op->info_for_exception());
    __ load_klass(k_RInfo, array);
    __ load_klass(klass_RInfo, value);

    // get instance klass (it's already uncompressed)
    __ ldr(k_RInfo, Address(k_RInfo, ObjArrayKlass::element_klass_offset()));
    // perform the fast part of the checking logic
    __ check_klass_subtype_fast_path(klass_RInfo, k_RInfo, Rtmp1, success_target, failure_target, nullptr);
    // call out-of-line instance of __ check_klass_subtype_slow_path(...):
    __ stp(klass_RInfo, k_RInfo, Address(__ pre(sp, -2 * wordSize)));
    __ far_call(RuntimeAddress(Runtime1::entry_for(StubId::c1_slow_subtype_check_id)));
    __ ldp(k_RInfo, klass_RInfo, Address(__ post(sp, 2 * wordSize)));
    // result is a boolean
    __ cbzw(k_RInfo, *failure_target);
    // fall through to the success case

    __ bind(done);
  } else if (code == lir_checkcast) {
    Register obj = op->object()->as_register();
    Register dst = op->result_opr()->as_register();
    Label success;
    emit_typecheck_helper(op, &success, op->stub()->entry(), &success);
    __ bind(success);
    if (dst != obj) {
      __ mov(dst, obj);
    }
  } else if (code == lir_instanceof) {
    Register obj = op->object()->as_register();
    Register dst = op->result_opr()->as_register();
    Label success, failure, done;
    emit_typecheck_helper(op, &success, &failure, &failure);
    __ bind(failure);
    __ mov(dst, zr);
    __ b(done);
    __ bind(success);
    __ mov(dst, 1);
    __ bind(done);
  } else {
    ShouldNotReachHere();
  }
}

void LIR_Assembler::emit_opFlattenedArrayCheck(LIR_OpFlattenedArrayCheck* op) {
  // We are loading/storing from/to an array that *may* be a flat array (the
  // declared type is Object[], abstract[], interface[] or VT.ref[]).
  // If this array is a flat array, take the slow path.
  __ test_flat_array_oop(op->array()->as_register(), op->tmp()->as_register(), *op->stub()->entry());
  if (!op->value()->is_illegal()) {
    // The array is not a flat array, but it might be null-free. If we are storing
    // a null into a null-free array, take the slow path (which will throw NPE).
    Label skip;
    __ cbnz(op->value()->as_register(), skip);
    __ test_null_free_array_oop(op->array()->as_register(), op->tmp()->as_register(), *op->stub()->entry());
    __ bind(skip);
  }
}

void LIR_Assembler::emit_opNullFreeArrayCheck(LIR_OpNullFreeArrayCheck* op) {
  // We are storing into an array that *may* be null-free (the declared type is
  // Object[], abstract[], interface[] or VT.ref[]).
  Label test_mark_word;
  Register tmp = op->tmp()->as_register();
  __ ldr(tmp, Address(op->array()->as_register(), oopDesc::mark_offset_in_bytes()));
  __ tst(tmp, markWord::unlocked_value);
  __ br(Assembler::NE, test_mark_word);
  __ load_prototype_header(tmp, op->array()->as_register());
  __ bind(test_mark_word);
  __ tst(tmp, markWord::null_free_array_bit_in_place);
}

void LIR_Assembler::emit_opSubstitutabilityCheck(LIR_OpSubstitutabilityCheck* op) {
  Label L_oops_equal;
  Label L_oops_not_equal;
  Label L_end;

  Register left  = op->left()->as_register();
  Register right = op->right()->as_register();

  __ cmp(left, right);
  __ br(Assembler::EQ, L_oops_equal);

  // (1) Null check -- if one of the operands is null, the other must not be null (because
  //     the two references are not equal), so they are not substitutable,
  //     FIXME: do null check only if the operand is nullable
  {
    __ cbz(left, L_oops_not_equal);
    __ cbz(right, L_oops_not_equal);
  }

  ciKlass* left_klass = op->left_klass();
  ciKlass* right_klass = op->right_klass();

  // (2) Inline type check -- if either of the operands is not a inline type,
  //     they are not substitutable. We do this only if we are not sure that the
  //     operands are inline type
  if ((left_klass == nullptr || right_klass == nullptr) ||// The klass is still unloaded, or came from a Phi node.
      !left_klass->is_inlinetype() || !right_klass->is_inlinetype()) {
    Register tmp1  = op->tmp1()->as_register();
    __ mov(tmp1, markWord::inline_type_pattern);
    __ ldr(rscratch1, Address(left, oopDesc::mark_offset_in_bytes()));
    __ andr(tmp1, tmp1, rscratch1);
    __ ldr(rscratch1, Address(right, oopDesc::mark_offset_in_bytes()));
    __ andr(tmp1, tmp1, rscratch1);
    __ cmp(tmp1, (u1)markWord::inline_type_pattern);
    __ br(Assembler::NE, L_oops_not_equal);
  }

  // (3) Same klass check: if the operands are of different klasses, they are not substitutable.
  if (left_klass != nullptr && left_klass->is_inlinetype() && left_klass == right_klass) {
    // No need to load klass -- the operands are statically known to be the same inline klass.
    __ b(*op->stub()->entry());
  } else {
    Register left_klass_op = op->left_klass_op()->as_register();
    Register right_klass_op = op->right_klass_op()->as_register();

    if (UseCompressedClassPointers) {
      __ ldrw(left_klass_op,  Address(left,  oopDesc::klass_offset_in_bytes()));
      __ ldrw(right_klass_op, Address(right, oopDesc::klass_offset_in_bytes()));
      __ cmpw(left_klass_op, right_klass_op);
    } else {
      __ ldr(left_klass_op,  Address(left,  oopDesc::klass_offset_in_bytes()));
      __ ldr(right_klass_op, Address(right, oopDesc::klass_offset_in_bytes()));
      __ cmp(left_klass_op, right_klass_op);
    }

    __ br(Assembler::EQ, *op->stub()->entry()); // same klass -> do slow check
    // fall through to L_oops_not_equal
  }

  __ bind(L_oops_not_equal);
  move(op->not_equal_result(), op->result_opr());
  __ b(L_end);

  __ bind(L_oops_equal);
  move(op->equal_result(), op->result_opr());
  __ b(L_end);

  // We've returned from the stub. R0 contains 0x0 IFF the two
  // operands are not substitutable. (Don't compare against 0x1 in case the
  // C compiler is naughty)
  __ bind(*op->stub()->continuation());
  __ cbz(r0, L_oops_not_equal); // (call_stub() == 0x0) -> not_equal
  move(op->equal_result(), op->result_opr()); // (call_stub() != 0x0) -> equal
  // fall-through
  __ bind(L_end);
}


void LIR_Assembler::casw(Register addr, Register newval, Register cmpval) {
  __ cmpxchg(addr, cmpval, newval, Assembler::word, /* acquire*/ true, /* release*/ true, /* weak*/ false, rscratch1);
  __ cset(rscratch1, Assembler::NE);
  __ membar(__ AnyAny);
}

void LIR_Assembler::casl(Register addr, Register newval, Register cmpval) {
  __ cmpxchg(addr, cmpval, newval, Assembler::xword, /* acquire*/ true, /* release*/ true, /* weak*/ false, rscratch1);
  __ cset(rscratch1, Assembler::NE);
  __ membar(__ AnyAny);
}


void LIR_Assembler::emit_compare_and_swap(LIR_OpCompareAndSwap* op) {
  Register addr;
  if (op->addr()->is_register()) {
    addr = as_reg(op->addr());
  } else {
    assert(op->addr()->is_address(), "what else?");
    LIR_Address* addr_ptr = op->addr()->as_address_ptr();
    assert(addr_ptr->disp() == 0, "need 0 disp");
    assert(addr_ptr->index() == LIR_Opr::illegalOpr(), "need 0 index");
    addr = as_reg(addr_ptr->base());
  }
  Register newval = as_reg(op->new_value());
  Register cmpval = as_reg(op->cmp_value());

  if (op->code() == lir_cas_obj) {
    if (UseCompressedOops) {
      Register t1 = op->tmp1()->as_register();
      assert(op->tmp1()->is_valid(), "must be");
      __ encode_heap_oop(t1, cmpval);
      cmpval = t1;
      __ encode_heap_oop(rscratch2, newval);
      newval = rscratch2;
      casw(addr, newval, cmpval);
    } else {
      casl(addr, newval, cmpval);
    }
  } else if (op->code() == lir_cas_int) {
    casw(addr, newval, cmpval);
  } else {
    casl(addr, newval, cmpval);
  }
}


void LIR_Assembler::cmove(LIR_Condition condition, LIR_Opr opr1, LIR_Opr opr2, LIR_Opr result, BasicType type,
                          LIR_Opr cmp_opr1, LIR_Opr cmp_opr2) {
  assert(cmp_opr1 == LIR_OprFact::illegalOpr && cmp_opr2 == LIR_OprFact::illegalOpr, "unnecessary cmp oprs on aarch64");

  Assembler::Condition acond, ncond;
  switch (condition) {
  case lir_cond_equal:        acond = Assembler::EQ; ncond = Assembler::NE; break;
  case lir_cond_notEqual:     acond = Assembler::NE; ncond = Assembler::EQ; break;
  case lir_cond_less:         acond = Assembler::LT; ncond = Assembler::GE; break;
  case lir_cond_lessEqual:    acond = Assembler::LE; ncond = Assembler::GT; break;
  case lir_cond_greaterEqual: acond = Assembler::GE; ncond = Assembler::LT; break;
  case lir_cond_greater:      acond = Assembler::GT; ncond = Assembler::LE; break;
  case lir_cond_belowEqual:
  case lir_cond_aboveEqual:
  default:                    ShouldNotReachHere();
    acond = Assembler::EQ; ncond = Assembler::NE;  // unreachable
  }

  assert(result->is_single_cpu() || result->is_double_cpu(),
         "expect single register for result");
  if (opr1->is_constant() && opr2->is_constant()
      && opr1->type() == T_INT && opr2->type() == T_INT) {
    jint val1 = opr1->as_jint();
    jint val2 = opr2->as_jint();
    if (val1 == 0 && val2 == 1) {
      __ cset(result->as_register(), ncond);
      return;
    } else if (val1 == 1 && val2 == 0) {
      __ cset(result->as_register(), acond);
      return;
    }
  }

  if (opr1->is_constant() && opr2->is_constant()
      && opr1->type() == T_LONG && opr2->type() == T_LONG) {
    jlong val1 = opr1->as_jlong();
    jlong val2 = opr2->as_jlong();
    if (val1 == 0 && val2 == 1) {
      __ cset(result->as_register_lo(), ncond);
      return;
    } else if (val1 == 1 && val2 == 0) {
      __ cset(result->as_register_lo(), acond);
      return;
    }
  }

  if (opr1->is_stack()) {
    stack2reg(opr1, FrameMap::rscratch1_opr, result->type());
    opr1 = FrameMap::rscratch1_opr;
  } else if (opr1->is_constant()) {
    LIR_Opr tmp
      = opr1->type() == T_LONG ? FrameMap::rscratch1_long_opr : FrameMap::rscratch1_opr;
    const2reg(opr1, tmp, lir_patch_none, nullptr);
    opr1 = tmp;
  }

  if (opr2->is_stack()) {
    stack2reg(opr2, FrameMap::rscratch2_opr, result->type());
    opr2 = FrameMap::rscratch2_opr;
  } else if (opr2->is_constant()) {
    LIR_Opr tmp
      = opr2->type() == T_LONG ? FrameMap::rscratch2_long_opr : FrameMap::rscratch2_opr;
    const2reg(opr2, tmp, lir_patch_none, nullptr);
    opr2 = tmp;
  }

  if (result->type() == T_LONG)
    __ csel(result->as_register_lo(), opr1->as_register_lo(), opr2->as_register_lo(), acond);
  else
    __ csel(result->as_register(), opr1->as_register(), opr2->as_register(), acond);
}

void LIR_Assembler::arith_op(LIR_Code code, LIR_Opr left, LIR_Opr right, LIR_Opr dest, CodeEmitInfo* info) {
  assert(info == nullptr, "should never be used, idiv/irem and ldiv/lrem not handled by this method");

  if (left->is_single_cpu()) {
    Register lreg = left->as_register();
    Register dreg = as_reg(dest);

    if (right->is_single_cpu()) {
      // cpu register - cpu register

      assert(left->type() == T_INT && right->type() == T_INT && dest->type() == T_INT,
             "should be");
      Register rreg = right->as_register();
      switch (code) {
      case lir_add: __ addw (dest->as_register(), lreg, rreg); break;
      case lir_sub: __ subw (dest->as_register(), lreg, rreg); break;
      case lir_mul: __ mulw (dest->as_register(), lreg, rreg); break;
      default:      ShouldNotReachHere();
      }

    } else if (right->is_double_cpu()) {
      Register rreg = right->as_register_lo();
      // single_cpu + double_cpu: can happen with obj+long
      assert(code == lir_add || code == lir_sub, "mismatched arithmetic op");
      switch (code) {
      case lir_add: __ add(dreg, lreg, rreg); break;
      case lir_sub: __ sub(dreg, lreg, rreg); break;
      default: ShouldNotReachHere();
      }
    } else if (right->is_constant()) {
      // cpu register - constant
      jlong c;

      // FIXME.  This is fugly: we really need to factor all this logic.
      switch(right->type()) {
      case T_LONG:
        c = right->as_constant_ptr()->as_jlong();
        break;
      case T_INT:
      case T_ADDRESS:
        c = right->as_constant_ptr()->as_jint();
        break;
      default:
        ShouldNotReachHere();
        c = 0;  // unreachable
        break;
      }

      assert(code == lir_add || code == lir_sub, "mismatched arithmetic op");
      if (c == 0 && dreg == lreg) {
        COMMENT("effective nop elided");
        return;
      }
      switch(left->type()) {
      case T_INT:
        switch (code) {
        case lir_add: __ addw(dreg, lreg, c); break;
        case lir_sub: __ subw(dreg, lreg, c); break;
        default: ShouldNotReachHere();
        }
        break;
      case T_OBJECT:
      case T_ADDRESS:
        switch (code) {
        case lir_add: __ add(dreg, lreg, c); break;
        case lir_sub: __ sub(dreg, lreg, c); break;
        default: ShouldNotReachHere();
        }
        break;
      default:
        ShouldNotReachHere();
      }
    } else {
      ShouldNotReachHere();
    }

  } else if (left->is_double_cpu()) {
    Register lreg_lo = left->as_register_lo();

    if (right->is_double_cpu()) {
      // cpu register - cpu register
      Register rreg_lo = right->as_register_lo();
      switch (code) {
      case lir_add: __ add (dest->as_register_lo(), lreg_lo, rreg_lo); break;
      case lir_sub: __ sub (dest->as_register_lo(), lreg_lo, rreg_lo); break;
      case lir_mul: __ mul (dest->as_register_lo(), lreg_lo, rreg_lo); break;
      case lir_div: __ corrected_idivq(dest->as_register_lo(), lreg_lo, rreg_lo, false, rscratch1); break;
      case lir_rem: __ corrected_idivq(dest->as_register_lo(), lreg_lo, rreg_lo, true, rscratch1); break;
      default:
        ShouldNotReachHere();
      }

    } else if (right->is_constant()) {
      jlong c = right->as_constant_ptr()->as_jlong();
      Register dreg = as_reg(dest);
      switch (code) {
        case lir_add:
        case lir_sub:
          if (c == 0 && dreg == lreg_lo) {
            COMMENT("effective nop elided");
            return;
          }
          code == lir_add ? __ add(dreg, lreg_lo, c) : __ sub(dreg, lreg_lo, c);
          break;
        case lir_div:
          assert(c > 0 && is_power_of_2(c), "divisor must be power-of-2 constant");
          if (c == 1) {
            // move lreg_lo to dreg if divisor is 1
            __ mov(dreg, lreg_lo);
          } else {
            unsigned int shift = log2i_exact(c);
            // use rscratch1 as intermediate result register
            __ asr(rscratch1, lreg_lo, 63);
            __ add(rscratch1, lreg_lo, rscratch1, Assembler::LSR, 64 - shift);
            __ asr(dreg, rscratch1, shift);
          }
          break;
        case lir_rem:
          assert(c > 0 && is_power_of_2(c), "divisor must be power-of-2 constant");
          if (c == 1) {
            // move 0 to dreg if divisor is 1
            __ mov(dreg, zr);
          } else {
            // use rscratch1 as intermediate result register
            __ negs(rscratch1, lreg_lo);
            __ andr(dreg, lreg_lo, c - 1);
            __ andr(rscratch1, rscratch1, c - 1);
            __ csneg(dreg, dreg, rscratch1, Assembler::MI);
          }
          break;
        default:
          ShouldNotReachHere();
      }
    } else {
      ShouldNotReachHere();
    }
  } else if (left->is_single_fpu()) {
    assert(right->is_single_fpu(), "right hand side of float arithmetics needs to be float register");
    switch (code) {
    case lir_add: __ fadds (dest->as_float_reg(), left->as_float_reg(), right->as_float_reg()); break;
    case lir_sub: __ fsubs (dest->as_float_reg(), left->as_float_reg(), right->as_float_reg()); break;
    case lir_mul: __ fmuls (dest->as_float_reg(), left->as_float_reg(), right->as_float_reg()); break;
    case lir_div: __ fdivs (dest->as_float_reg(), left->as_float_reg(), right->as_float_reg()); break;
    default:
      ShouldNotReachHere();
    }
  } else if (left->is_double_fpu()) {
    if (right->is_double_fpu()) {
      // fpu register - fpu register
      switch (code) {
      case lir_add: __ faddd (dest->as_double_reg(), left->as_double_reg(), right->as_double_reg()); break;
      case lir_sub: __ fsubd (dest->as_double_reg(), left->as_double_reg(), right->as_double_reg()); break;
      case lir_mul: __ fmuld (dest->as_double_reg(), left->as_double_reg(), right->as_double_reg()); break;
      case lir_div: __ fdivd (dest->as_double_reg(), left->as_double_reg(), right->as_double_reg()); break;
      default:
        ShouldNotReachHere();
      }
    } else {
      if (right->is_constant()) {
        ShouldNotReachHere();
      }
      ShouldNotReachHere();
    }
  } else if (left->is_single_stack() || left->is_address()) {
    assert(left == dest, "left and dest must be equal");
    ShouldNotReachHere();
  } else {
    ShouldNotReachHere();
  }
}

void LIR_Assembler::intrinsic_op(LIR_Code code, LIR_Opr value, LIR_Opr tmp, LIR_Opr dest, LIR_Op* op) {
  switch(code) {
  case lir_abs : __ fabsd(dest->as_double_reg(), value->as_double_reg()); break;
  case lir_sqrt: __ fsqrtd(dest->as_double_reg(), value->as_double_reg()); break;
  case lir_f2hf: __ flt_to_flt16(dest->as_register(), value->as_float_reg(), tmp->as_float_reg()); break;
  case lir_hf2f: __ flt16_to_flt(dest->as_float_reg(), value->as_register(), tmp->as_float_reg()); break;
  default      : ShouldNotReachHere();
  }
}

void LIR_Assembler::logic_op(LIR_Code code, LIR_Opr left, LIR_Opr right, LIR_Opr dst) {

  assert(left->is_single_cpu() || left->is_double_cpu(), "expect single or double register");
  Register Rleft = left->is_single_cpu() ? left->as_register() :
                                           left->as_register_lo();
   if (dst->is_single_cpu()) {
     Register Rdst = dst->as_register();
     if (right->is_constant()) {
       switch (code) {
         case lir_logic_and: __ andw (Rdst, Rleft, right->as_jint()); break;
         case lir_logic_or:  __ orrw (Rdst, Rleft, right->as_jint()); break;
         case lir_logic_xor: __ eorw (Rdst, Rleft, right->as_jint()); break;
         default: ShouldNotReachHere(); break;
       }
     } else {
       Register Rright = right->is_single_cpu() ? right->as_register() :
                                                  right->as_register_lo();
       switch (code) {
         case lir_logic_and: __ andw (Rdst, Rleft, Rright); break;
         case lir_logic_or:  __ orrw (Rdst, Rleft, Rright); break;
         case lir_logic_xor: __ eorw (Rdst, Rleft, Rright); break;
         default: ShouldNotReachHere(); break;
       }
     }
   } else {
     Register Rdst = dst->as_register_lo();
     if (right->is_constant()) {
       switch (code) {
         case lir_logic_and: __ andr (Rdst, Rleft, right->as_jlong()); break;
         case lir_logic_or:  __ orr (Rdst, Rleft, right->as_jlong()); break;
         case lir_logic_xor: __ eor (Rdst, Rleft, right->as_jlong()); break;
         default: ShouldNotReachHere(); break;
       }
     } else {
       Register Rright = right->is_single_cpu() ? right->as_register() :
                                                  right->as_register_lo();
       switch (code) {
         case lir_logic_and: __ andr (Rdst, Rleft, Rright); break;
         case lir_logic_or:  __ orr (Rdst, Rleft, Rright); break;
         case lir_logic_xor: __ eor (Rdst, Rleft, Rright); break;
         default: ShouldNotReachHere(); break;
       }
     }
   }
}



void LIR_Assembler::arithmetic_idiv(LIR_Code code, LIR_Opr left, LIR_Opr right, LIR_Opr illegal, LIR_Opr result, CodeEmitInfo* info) {

  // opcode check
  assert((code == lir_idiv) || (code == lir_irem), "opcode must be idiv or irem");
  bool is_irem = (code == lir_irem);

  // operand check
  assert(left->is_single_cpu(),   "left must be register");
  assert(right->is_single_cpu() || right->is_constant(),  "right must be register or constant");
  assert(result->is_single_cpu(), "result must be register");
  Register lreg = left->as_register();
  Register dreg = result->as_register();

  // power-of-2 constant check and codegen
  if (right->is_constant()) {
    int c = right->as_constant_ptr()->as_jint();
    assert(c > 0 && is_power_of_2(c), "divisor must be power-of-2 constant");
    if (is_irem) {
      if (c == 1) {
        // move 0 to dreg if divisor is 1
        __ movw(dreg, zr);
      } else {
        // use rscratch1 as intermediate result register
        __ negsw(rscratch1, lreg);
        __ andw(dreg, lreg, c - 1);
        __ andw(rscratch1, rscratch1, c - 1);
        __ csnegw(dreg, dreg, rscratch1, Assembler::MI);
      }
    } else {
      if (c == 1) {
        // move lreg to dreg if divisor is 1
        __ movw(dreg, lreg);
      } else {
        unsigned int shift = exact_log2(c);
        // use rscratch1 as intermediate result register
        __ asrw(rscratch1, lreg, 31);
        __ addw(rscratch1, lreg, rscratch1, Assembler::LSR, 32 - shift);
        __ asrw(dreg, rscratch1, shift);
      }
    }
  } else {
    Register rreg = right->as_register();
    __ corrected_idivl(dreg, lreg, rreg, is_irem, rscratch1);
  }
}


void LIR_Assembler::comp_op(LIR_Condition condition, LIR_Opr opr1, LIR_Opr opr2, LIR_Op2* op) {
  if (opr1->is_constant() && opr2->is_single_cpu()) {
    // tableswitch
    Register reg = as_reg(opr2);
    struct tableswitch &table = switches[opr1->as_constant_ptr()->as_jint()];
    __ tableswitch(reg, table._first_key, table._last_key, table._branches, table._after);
  } else if (opr1->is_single_cpu() || opr1->is_double_cpu()) {
    Register reg1 = as_reg(opr1);
    if (opr2->is_single_cpu()) {
      // cpu register - cpu register
      Register reg2 = opr2->as_register();
      if (is_reference_type(opr1->type())) {
        __ cmpoop(reg1, reg2);
      } else {
        assert(!is_reference_type(opr2->type()), "cmp int, oop?");
        __ cmpw(reg1, reg2);
      }
      return;
    }
    if (opr2->is_double_cpu()) {
      // cpu register - cpu register
      Register reg2 = opr2->as_register_lo();
      __ cmp(reg1, reg2);
      return;
    }

    if (opr2->is_constant()) {
      bool is_32bit = false; // width of register operand
      jlong imm;

      switch(opr2->type()) {
      case T_INT:
        imm = opr2->as_constant_ptr()->as_jint();
        is_32bit = true;
        break;
      case T_LONG:
        imm = opr2->as_constant_ptr()->as_jlong();
        break;
      case T_ADDRESS:
        imm = opr2->as_constant_ptr()->as_jint();
        break;
      case T_METADATA:
        imm = (intptr_t)(opr2->as_constant_ptr()->as_metadata());
        break;
      case T_OBJECT:
      case T_ARRAY:
        jobject2reg(opr2->as_constant_ptr()->as_jobject(), rscratch1);
        __ cmpoop(reg1, rscratch1);
        return;
      default:
        ShouldNotReachHere();
        imm = 0;  // unreachable
        break;
      }

      if (Assembler::operand_valid_for_add_sub_immediate(imm)) {
        if (is_32bit)
          __ cmpw(reg1, imm);
        else
          __ subs(zr, reg1, imm);
        return;
      } else {
        __ mov(rscratch1, imm);
        if (is_32bit)
          __ cmpw(reg1, rscratch1);
        else
          __ cmp(reg1, rscratch1);
        return;
      }
    } else
      ShouldNotReachHere();
  } else if (opr1->is_single_fpu()) {
    FloatRegister reg1 = opr1->as_float_reg();
    assert(opr2->is_single_fpu(), "expect single float register");
    FloatRegister reg2 = opr2->as_float_reg();
    __ fcmps(reg1, reg2);
  } else if (opr1->is_double_fpu()) {
    FloatRegister reg1 = opr1->as_double_reg();
    assert(opr2->is_double_fpu(), "expect double float register");
    FloatRegister reg2 = opr2->as_double_reg();
    __ fcmpd(reg1, reg2);
  } else {
    ShouldNotReachHere();
  }
}

void LIR_Assembler::comp_fl2i(LIR_Code code, LIR_Opr left, LIR_Opr right, LIR_Opr dst, LIR_Op2* op){
  if (code == lir_cmp_fd2i || code == lir_ucmp_fd2i) {
    bool is_unordered_less = (code == lir_ucmp_fd2i);
    if (left->is_single_fpu()) {
      __ float_cmp(true, is_unordered_less ? -1 : 1, left->as_float_reg(), right->as_float_reg(), dst->as_register());
    } else if (left->is_double_fpu()) {
      __ float_cmp(false, is_unordered_less ? -1 : 1, left->as_double_reg(), right->as_double_reg(), dst->as_register());
    } else {
      ShouldNotReachHere();
    }
  } else if (code == lir_cmp_l2i) {
    Label done;
    __ cmp(left->as_register_lo(), right->as_register_lo());
    __ mov(dst->as_register(), (uint64_t)-1L);
    __ br(Assembler::LT, done);
    __ csinc(dst->as_register(), zr, zr, Assembler::EQ);
    __ bind(done);
  } else {
    ShouldNotReachHere();
  }
}


void LIR_Assembler::align_call(LIR_Code code) {  }


void LIR_Assembler::call(LIR_OpJavaCall* op, relocInfo::relocType rtype) {
  address call = __ trampoline_call(Address(op->addr(), rtype));
  if (call == nullptr) {
    bailout("trampoline stub overflow");
    return;
  }
  add_call_info(code_offset(), op->info(), op->maybe_return_as_fields());
  __ post_call_nop();
}


void LIR_Assembler::ic_call(LIR_OpJavaCall* op) {
  address call = __ ic_call(op->addr());
  if (call == nullptr) {
    bailout("trampoline stub overflow");
    return;
  }
  add_call_info(code_offset(), op->info(), op->maybe_return_as_fields());
  __ post_call_nop();
}

void LIR_Assembler::emit_static_call_stub() {
  address call_pc = __ pc();
  address stub = __ start_a_stub(call_stub_size());
  if (stub == nullptr) {
    bailout("static call stub overflow");
    return;
  }

  int start = __ offset();

  __ relocate(static_stub_Relocation::spec(call_pc));
  __ emit_static_call_stub();

  assert(__ offset() - start + CompiledDirectCall::to_trampoline_stub_size()
        <= call_stub_size(), "stub too big");
  __ end_a_stub();
}


void LIR_Assembler::throw_op(LIR_Opr exceptionPC, LIR_Opr exceptionOop, CodeEmitInfo* info) {
  assert(exceptionOop->as_register() == r0, "must match");
  assert(exceptionPC->as_register() == r3, "must match");

  // exception object is not added to oop map by LinearScan
  // (LinearScan assumes that no oops are in fixed registers)
  info->add_register_oop(exceptionOop);
  StubId unwind_id;

  // get current pc information
  // pc is only needed if the method has an exception handler, the unwind code does not need it.
  if (compilation()->debug_info_recorder()->last_pc_offset() == __ offset()) {
    // As no instructions have been generated yet for this LIR node it's
    // possible that an oop map already exists for the current offset.
    // In that case insert an dummy NOP here to ensure all oop map PCs
    // are unique. See JDK-8237483.
    __ nop();
  }
  int pc_for_athrow_offset = __ offset();
  InternalAddress pc_for_athrow(__ pc());
  __ adr(exceptionPC->as_register(), pc_for_athrow);
  add_call_info(pc_for_athrow_offset, info); // for exception handler

  __ verify_not_null_oop(r0);
  // search an exception handler (r0: exception oop, r3: throwing pc)
  if (compilation()->has_fpu_code()) {
    unwind_id = StubId::c1_handle_exception_id;
  } else {
    unwind_id = StubId::c1_handle_exception_nofpu_id;
  }
  __ far_call(RuntimeAddress(Runtime1::entry_for(unwind_id)));

  // FIXME: enough room for two byte trap   ????
  __ nop();
}


void LIR_Assembler::unwind_op(LIR_Opr exceptionOop) {
  assert(exceptionOop->as_register() == r0, "must match");

  __ b(_unwind_handler_entry);
}


void LIR_Assembler::shift_op(LIR_Code code, LIR_Opr left, LIR_Opr count, LIR_Opr dest, LIR_Opr tmp) {
  Register lreg = left->is_single_cpu() ? left->as_register() : left->as_register_lo();
  Register dreg = dest->is_single_cpu() ? dest->as_register() : dest->as_register_lo();

  switch (left->type()) {
    case T_INT: {
      switch (code) {
      case lir_shl:  __ lslvw (dreg, lreg, count->as_register()); break;
      case lir_shr:  __ asrvw (dreg, lreg, count->as_register()); break;
      case lir_ushr: __ lsrvw (dreg, lreg, count->as_register()); break;
      default:
        ShouldNotReachHere();
        break;
      }
      break;
    case T_LONG:
    case T_ADDRESS:
    case T_OBJECT:
      switch (code) {
      case lir_shl:  __ lslv (dreg, lreg, count->as_register()); break;
      case lir_shr:  __ asrv (dreg, lreg, count->as_register()); break;
      case lir_ushr: __ lsrv (dreg, lreg, count->as_register()); break;
      default:
        ShouldNotReachHere();
        break;
      }
      break;
    default:
      ShouldNotReachHere();
      break;
    }
  }
}


void LIR_Assembler::shift_op(LIR_Code code, LIR_Opr left, jint count, LIR_Opr dest) {
  Register dreg = dest->is_single_cpu() ? dest->as_register() : dest->as_register_lo();
  Register lreg = left->is_single_cpu() ? left->as_register() : left->as_register_lo();

  switch (left->type()) {
    case T_INT: {
      switch (code) {
      case lir_shl:  __ lslw (dreg, lreg, count); break;
      case lir_shr:  __ asrw (dreg, lreg, count); break;
      case lir_ushr: __ lsrw (dreg, lreg, count); break;
      default:
        ShouldNotReachHere();
        break;
      }
      break;
    case T_LONG:
    case T_ADDRESS:
    case T_OBJECT:
      switch (code) {
      case lir_shl:  __ lsl (dreg, lreg, count); break;
      case lir_shr:  __ asr (dreg, lreg, count); break;
      case lir_ushr: __ lsr (dreg, lreg, count); break;
      default:
        ShouldNotReachHere();
        break;
      }
      break;
    default:
      ShouldNotReachHere();
      break;
    }
  }
}


void LIR_Assembler::store_parameter(Register r, int offset_from_rsp_in_words) {
  assert(offset_from_rsp_in_words >= 0, "invalid offset from rsp");
  int offset_from_rsp_in_bytes = offset_from_rsp_in_words * BytesPerWord;
  assert(offset_from_rsp_in_bytes < frame_map()->reserved_argument_area_size(), "invalid offset");
  __ str (r, Address(sp, offset_from_rsp_in_bytes));
}


void LIR_Assembler::store_parameter(jint c,     int offset_from_rsp_in_words) {
  assert(offset_from_rsp_in_words >= 0, "invalid offset from rsp");
  int offset_from_rsp_in_bytes = offset_from_rsp_in_words * BytesPerWord;
  assert(offset_from_rsp_in_bytes < frame_map()->reserved_argument_area_size(), "invalid offset");
  __ mov (rscratch1, c);
  __ str (rscratch1, Address(sp, offset_from_rsp_in_bytes));
}


void LIR_Assembler::store_parameter(jobject o,  int offset_from_rsp_in_words) {
  ShouldNotReachHere();
  assert(offset_from_rsp_in_words >= 0, "invalid offset from rsp");
  int offset_from_rsp_in_bytes = offset_from_rsp_in_words * BytesPerWord;
  assert(offset_from_rsp_in_bytes < frame_map()->reserved_argument_area_size(), "invalid offset");
  __ lea(rscratch1, __ constant_oop_address(o));
  __ str(rscratch1, Address(sp, offset_from_rsp_in_bytes));
}

void LIR_Assembler::arraycopy_inlinetype_check(Register obj, Register tmp, CodeStub* slow_path, bool is_dest, bool null_check) {
  if (null_check) {
    __ cbz(obj, *slow_path->entry());
  }
  if (is_dest) {
    __ test_null_free_array_oop(obj, tmp, *slow_path->entry());
    // TODO 8350865 Flat no longer implies null-free, so we need to check for flat dest. Can we do better here?
    __ test_flat_array_oop(obj, tmp, *slow_path->entry());
  } else {
    __ test_flat_array_oop(obj, tmp, *slow_path->entry());
  }
}

// This code replaces a call to arraycopy; no exception may
// be thrown in this code, they must be thrown in the System.arraycopy
// activation frame; we could save some checks if this would not be the case
void LIR_Assembler::emit_arraycopy(LIR_OpArrayCopy* op) {
  ciArrayKlass* default_type = op->expected_type();
  Register src = op->src()->as_register();
  Register dst = op->dst()->as_register();
  Register src_pos = op->src_pos()->as_register();
  Register dst_pos = op->dst_pos()->as_register();
  Register length  = op->length()->as_register();
  Register tmp = op->tmp()->as_register();

  CodeStub* stub = op->stub();
  int flags = op->flags();
  BasicType basic_type = default_type != nullptr ? default_type->element_type()->basic_type() : T_ILLEGAL;
  if (is_reference_type(basic_type)) basic_type = T_OBJECT;

  if (flags & LIR_OpArrayCopy::always_slow_path) {
    __ b(*stub->entry());
    __ bind(*stub->continuation());
    return;
  }

  // if we don't know anything, just go through the generic arraycopy
  if (default_type == nullptr // || basic_type == T_OBJECT
      ) {
    Label done;
    assert(src == r1 && src_pos == r2, "mismatch in calling convention");

    // Save the arguments in case the generic arraycopy fails and we
    // have to fall back to the JNI stub
    __ stp(dst,     dst_pos, Address(sp, 0*BytesPerWord));
    __ stp(length,  src_pos, Address(sp, 2*BytesPerWord));
    __ str(src,              Address(sp, 4*BytesPerWord));

    address copyfunc_addr = StubRoutines::generic_arraycopy();
    assert(copyfunc_addr != nullptr, "generic arraycopy stub required");

    // The arguments are in java calling convention so we shift them
    // to C convention
    assert_different_registers(c_rarg0, j_rarg1, j_rarg2, j_rarg3, j_rarg4);
    __ mov(c_rarg0, j_rarg0);
    assert_different_registers(c_rarg1, j_rarg2, j_rarg3, j_rarg4);
    __ mov(c_rarg1, j_rarg1);
    assert_different_registers(c_rarg2, j_rarg3, j_rarg4);
    __ mov(c_rarg2, j_rarg2);
    assert_different_registers(c_rarg3, j_rarg4);
    __ mov(c_rarg3, j_rarg3);
    __ mov(c_rarg4, j_rarg4);
#ifndef PRODUCT
    if (PrintC1Statistics) {
      __ incrementw(ExternalAddress((address)&Runtime1::_generic_arraycopystub_cnt));
    }
#endif
    __ far_call(RuntimeAddress(copyfunc_addr));

    __ cbz(r0, *stub->continuation());

    // Reload values from the stack so they are where the stub
    // expects them.
    __ ldp(dst,     dst_pos, Address(sp, 0*BytesPerWord));
    __ ldp(length,  src_pos, Address(sp, 2*BytesPerWord));
    __ ldr(src,              Address(sp, 4*BytesPerWord));

    // r0 is -1^K where K == partial copied count
    __ eonw(rscratch1, r0, zr);
    // adjust length down and src/end pos up by partial copied count
    __ subw(length, length, rscratch1);
    __ addw(src_pos, src_pos, rscratch1);
    __ addw(dst_pos, dst_pos, rscratch1);
    __ b(*stub->entry());

    __ bind(*stub->continuation());
    return;
  }

  // Handle inline type arrays
  if (flags & LIR_OpArrayCopy::src_inlinetype_check) {
    arraycopy_inlinetype_check(src, tmp, stub, false, (flags & LIR_OpArrayCopy::src_null_check));
  }
  if (flags & LIR_OpArrayCopy::dst_inlinetype_check) {
    arraycopy_inlinetype_check(dst, tmp, stub, true, (flags & LIR_OpArrayCopy::dst_null_check));
  }

  assert(default_type != nullptr && default_type->is_array_klass() && default_type->is_loaded(), "must be true at this point");

  int elem_size = type2aelembytes(basic_type);
  int scale = exact_log2(elem_size);

  Address src_length_addr = Address(src, arrayOopDesc::length_offset_in_bytes());
  Address dst_length_addr = Address(dst, arrayOopDesc::length_offset_in_bytes());

  // test for null
  if (flags & LIR_OpArrayCopy::src_null_check) {
    __ cbz(src, *stub->entry());
  }
  if (flags & LIR_OpArrayCopy::dst_null_check) {
    __ cbz(dst, *stub->entry());
  }

  // If the compiler was not able to prove that exact type of the source or the destination
  // of the arraycopy is an array type, check at runtime if the source or the destination is
  // an instance type.
  if (flags & LIR_OpArrayCopy::type_check) {
    if (!(flags & LIR_OpArrayCopy::LIR_OpArrayCopy::dst_objarray)) {
      __ load_klass(tmp, dst);
      __ ldrw(rscratch1, Address(tmp, in_bytes(Klass::layout_helper_offset())));
      __ cmpw(rscratch1, Klass::_lh_neutral_value);
      __ br(Assembler::GE, *stub->entry());
    }

    if (!(flags & LIR_OpArrayCopy::LIR_OpArrayCopy::src_objarray)) {
      __ load_klass(tmp, src);
      __ ldrw(rscratch1, Address(tmp, in_bytes(Klass::layout_helper_offset())));
      __ cmpw(rscratch1, Klass::_lh_neutral_value);
      __ br(Assembler::GE, *stub->entry());
    }
  }

  // check if negative
  if (flags & LIR_OpArrayCopy::src_pos_positive_check) {
    __ cmpw(src_pos, 0);
    __ br(Assembler::LT, *stub->entry());
  }
  if (flags & LIR_OpArrayCopy::dst_pos_positive_check) {
    __ cmpw(dst_pos, 0);
    __ br(Assembler::LT, *stub->entry());
  }

  if (flags & LIR_OpArrayCopy::length_positive_check) {
    __ cmpw(length, 0);
    __ br(Assembler::LT, *stub->entry());
  }

  if (flags & LIR_OpArrayCopy::src_range_check) {
    __ addw(tmp, src_pos, length);
    __ ldrw(rscratch1, src_length_addr);
    __ cmpw(tmp, rscratch1);
    __ br(Assembler::HI, *stub->entry());
  }
  if (flags & LIR_OpArrayCopy::dst_range_check) {
    __ addw(tmp, dst_pos, length);
    __ ldrw(rscratch1, dst_length_addr);
    __ cmpw(tmp, rscratch1);
    __ br(Assembler::HI, *stub->entry());
  }

  if (flags & LIR_OpArrayCopy::type_check) {
    // We don't know the array types are compatible
    if (basic_type != T_OBJECT) {
      // Simple test for basic type arrays
      __ cmp_klasses_from_objects(src, dst, tmp, rscratch1);
      __ br(Assembler::NE, *stub->entry());
    } else {
      // For object arrays, if src is a sub class of dst then we can
      // safely do the copy.
      Label cont, slow;

#define PUSH(r1, r2)                                    \
      stp(r1, r2, __ pre(sp, -2 * wordSize));

#define POP(r1, r2)                                     \
      ldp(r1, r2, __ post(sp, 2 * wordSize));

      __ PUSH(src, dst);

      __ load_klass(src, src);
      __ load_klass(dst, dst);

      __ check_klass_subtype_fast_path(src, dst, tmp, &cont, &slow, nullptr);

      __ PUSH(src, dst);
      __ far_call(RuntimeAddress(Runtime1::entry_for(StubId::c1_slow_subtype_check_id)));
      __ POP(src, dst);

      __ cbnz(src, cont);

      __ bind(slow);
      __ POP(src, dst);

      address copyfunc_addr = StubRoutines::checkcast_arraycopy();
      if (copyfunc_addr != nullptr) { // use stub if available
        // src is not a sub class of dst so we have to do a
        // per-element check.

        int mask = LIR_OpArrayCopy::src_objarray|LIR_OpArrayCopy::dst_objarray;
        if ((flags & mask) != mask) {
          // Check that at least both of them object arrays.
          assert(flags & mask, "one of the two should be known to be an object array");

          if (!(flags & LIR_OpArrayCopy::src_objarray)) {
            __ load_klass(tmp, src);
          } else if (!(flags & LIR_OpArrayCopy::dst_objarray)) {
            __ load_klass(tmp, dst);
          }
          int lh_offset = in_bytes(Klass::layout_helper_offset());
          Address klass_lh_addr(tmp, lh_offset);
          jint objArray_lh = Klass::array_layout_helper(T_OBJECT);
          __ ldrw(rscratch1, klass_lh_addr);
          __ mov(rscratch2, objArray_lh);
          __ eorw(rscratch1, rscratch1, rscratch2);
          __ cbnzw(rscratch1, *stub->entry());
        }

       // Spill because stubs can use any register they like and it's
       // easier to restore just those that we care about.
        __ stp(dst,     dst_pos, Address(sp, 0*BytesPerWord));
        __ stp(length,  src_pos, Address(sp, 2*BytesPerWord));
        __ str(src,              Address(sp, 4*BytesPerWord));

        __ lea(c_rarg0, Address(src, src_pos, Address::uxtw(scale)));
        __ add(c_rarg0, c_rarg0, arrayOopDesc::base_offset_in_bytes(basic_type));
        assert_different_registers(c_rarg0, dst, dst_pos, length);
        __ lea(c_rarg1, Address(dst, dst_pos, Address::uxtw(scale)));
        __ add(c_rarg1, c_rarg1, arrayOopDesc::base_offset_in_bytes(basic_type));
        assert_different_registers(c_rarg1, dst, length);
        __ uxtw(c_rarg2, length);
        assert_different_registers(c_rarg2, dst);

        __ load_klass(c_rarg4, dst);
        __ ldr(c_rarg4, Address(c_rarg4, ObjArrayKlass::element_klass_offset()));
        __ ldrw(c_rarg3, Address(c_rarg4, Klass::super_check_offset_offset()));
        __ far_call(RuntimeAddress(copyfunc_addr));

#ifndef PRODUCT
        if (PrintC1Statistics) {
          Label failed;
          __ cbnz(r0, failed);
          __ incrementw(ExternalAddress((address)&Runtime1::_arraycopy_checkcast_cnt));
          __ bind(failed);
        }
#endif

        __ cbz(r0, *stub->continuation());

#ifndef PRODUCT
        if (PrintC1Statistics) {
          __ incrementw(ExternalAddress((address)&Runtime1::_arraycopy_checkcast_attempt_cnt));
        }
#endif
        assert_different_registers(dst, dst_pos, length, src_pos, src, r0, rscratch1);

        // Restore previously spilled arguments
        __ ldp(dst,     dst_pos, Address(sp, 0*BytesPerWord));
        __ ldp(length,  src_pos, Address(sp, 2*BytesPerWord));
        __ ldr(src,              Address(sp, 4*BytesPerWord));

        // return value is -1^K where K is partial copied count
        __ eonw(rscratch1, r0, zr);
        // adjust length down and src/end pos up by partial copied count
        __ subw(length, length, rscratch1);
        __ addw(src_pos, src_pos, rscratch1);
        __ addw(dst_pos, dst_pos, rscratch1);
      }

      __ b(*stub->entry());

      __ bind(cont);
      __ POP(src, dst);
    }
  }

#ifdef ASSERT
  if (basic_type != T_OBJECT || !(flags & LIR_OpArrayCopy::type_check)) {
    // Sanity check the known type with the incoming class.  For the
    // primitive case the types must match exactly with src.klass and
    // dst.klass each exactly matching the default type.  For the
    // object array case, if no type check is needed then either the
    // dst type is exactly the expected type and the src type is a
    // subtype which we can't check or src is the same array as dst
    // but not necessarily exactly of type default_type.
    Label known_ok, halt;
    __ mov_metadata(tmp, default_type->constant_encoding());

    if (basic_type != T_OBJECT) {
      __ cmp_klass(dst, tmp, rscratch1);
      __ br(Assembler::NE, halt);
      __ cmp_klass(src, tmp, rscratch1);
      __ br(Assembler::EQ, known_ok);
    } else {
      __ cmp_klass(dst, tmp, rscratch1);
      __ br(Assembler::EQ, known_ok);
      __ cmp(src, dst);
      __ br(Assembler::EQ, known_ok);
    }
    __ bind(halt);
    __ stop("incorrect type information in arraycopy");
    __ bind(known_ok);
  }
#endif

#ifndef PRODUCT
  if (PrintC1Statistics) {
    __ incrementw(ExternalAddress(Runtime1::arraycopy_count_address(basic_type)));
  }
#endif

  __ lea(c_rarg0, Address(src, src_pos, Address::uxtw(scale)));
  __ add(c_rarg0, c_rarg0, arrayOopDesc::base_offset_in_bytes(basic_type));
  assert_different_registers(c_rarg0, dst, dst_pos, length);
  __ lea(c_rarg1, Address(dst, dst_pos, Address::uxtw(scale)));
  __ add(c_rarg1, c_rarg1, arrayOopDesc::base_offset_in_bytes(basic_type));
  assert_different_registers(c_rarg1, dst, length);
  __ uxtw(c_rarg2, length);
  assert_different_registers(c_rarg2, dst);

  bool disjoint = (flags & LIR_OpArrayCopy::overlapping) == 0;
  bool aligned = (flags & LIR_OpArrayCopy::unaligned) == 0;
  const char *name;
  address entry = StubRoutines::select_arraycopy_function(basic_type, aligned, disjoint, name, false);

 CodeBlob *cb = CodeCache::find_blob(entry);
 if (cb) {
   __ far_call(RuntimeAddress(entry));
 } else {
   __ call_VM_leaf(entry, 3);
 }

  if (stub != nullptr) {
    __ bind(*stub->continuation());
  }
}




void LIR_Assembler::emit_lock(LIR_OpLock* op) {
  Register obj = op->obj_opr()->as_register();  // may not be an oop
  Register hdr = op->hdr_opr()->as_register();
  Register lock = op->lock_opr()->as_register();
  Register temp = op->scratch_opr()->as_register();
  if (LockingMode == LM_MONITOR) {
    if (op->info() != nullptr) {
      add_debug_info_for_null_check_here(op->info());
      __ null_check(obj, -1);
    }
    __ b(*op->stub()->entry());
  } else if (op->code() == lir_lock) {
    assert(BasicLock::displaced_header_offset_in_bytes() == 0, "lock_reg must point to the displaced header");
    // add debug info for NullPointerException only if one is possible
    int null_check_offset = __ lock_object(hdr, obj, lock, temp, *op->stub()->entry());
    if (op->info() != nullptr) {
      add_debug_info_for_null_check(null_check_offset, op->info());
    }
    // done
  } else if (op->code() == lir_unlock) {
    assert(BasicLock::displaced_header_offset_in_bytes() == 0, "lock_reg must point to the displaced header");
    __ unlock_object(hdr, obj, lock, temp, *op->stub()->entry());
  } else {
    Unimplemented();
  }
  __ bind(*op->stub()->continuation());
}

void LIR_Assembler::emit_load_klass(LIR_OpLoadKlass* op) {
  Register obj = op->obj()->as_pointer_register();
  Register result = op->result_opr()->as_pointer_register();

  CodeEmitInfo* info = op->info();
  if (info != nullptr) {
    add_debug_info_for_null_check_here(info);
  }

  __ load_klass(result, obj);
}

void LIR_Assembler::emit_profile_call(LIR_OpProfileCall* op) {
  ciMethod* method = op->profiled_method();
  int bci          = op->profiled_bci();
  ciMethod* callee = op->profiled_callee();

  // Update counter for all call types
  ciMethodData* md = method->method_data_or_null();
  assert(md != nullptr, "Sanity");
  ciProfileData* data = md->bci_to_data(bci);
  assert(data != nullptr && data->is_CounterData(), "need CounterData for calls");
  assert(op->mdo()->is_single_cpu(),  "mdo must be allocated");
  Register mdo  = op->mdo()->as_register();
  __ mov_metadata(mdo, md->constant_encoding());
  Address counter_addr(mdo, md->byte_offset_of_slot(data, CounterData::count_offset()));
  // Perform additional virtual call profiling for invokevirtual and
  // invokeinterface bytecodes
  if (op->should_profile_receiver_type()) {
    assert(op->recv()->is_single_cpu(), "recv must be allocated");
    Register recv = op->recv()->as_register();
    assert_different_registers(mdo, recv);
    assert(data->is_VirtualCallData(), "need VirtualCallData for virtual calls");
    ciKlass* known_klass = op->known_holder();
    if (C1OptimizeVirtualCallProfiling && known_klass != nullptr) {
      // We know the type that will be seen at this call site; we can
      // statically update the MethodData* rather than needing to do
      // dynamic tests on the receiver type

      // NOTE: we should probably put a lock around this search to
      // avoid collisions by concurrent compilations
      ciVirtualCallData* vc_data = (ciVirtualCallData*) data;
      uint i;
      for (i = 0; i < VirtualCallData::row_limit(); i++) {
        ciKlass* receiver = vc_data->receiver(i);
        if (known_klass->equals(receiver)) {
          Address data_addr(mdo, md->byte_offset_of_slot(data, VirtualCallData::receiver_count_offset(i)));
          __ addptr(data_addr, DataLayout::counter_increment);
          return;
        }
      }

      // Receiver type not found in profile data; select an empty slot

      // Note that this is less efficient than it should be because it
      // always does a write to the receiver part of the
      // VirtualCallData rather than just the first time
      for (i = 0; i < VirtualCallData::row_limit(); i++) {
        ciKlass* receiver = vc_data->receiver(i);
        if (receiver == nullptr) {
          __ mov_metadata(rscratch1, known_klass->constant_encoding());
          Address recv_addr =
            __ form_address(rscratch2, mdo,
                            md->byte_offset_of_slot(data, VirtualCallData::receiver_offset(i)),
                            LogBytesPerWord);
          __ str(rscratch1, recv_addr);
          Address data_addr(mdo, md->byte_offset_of_slot(data, VirtualCallData::receiver_count_offset(i)));
          __ addptr(data_addr, DataLayout::counter_increment);
          return;
        }
      }
    } else {
      __ load_klass(recv, recv);
      Label update_done;
      type_profile_helper(mdo, md, data, recv, &update_done);
      // Receiver did not match any saved receiver and there is no empty row for it.
      // Increment total counter to indicate polymorphic case.
      __ addptr(counter_addr, DataLayout::counter_increment);

      __ bind(update_done);
    }
  } else {
    // Static call
    __ addptr(counter_addr, DataLayout::counter_increment);
  }
}


void LIR_Assembler::emit_delay(LIR_OpDelay*) {
  Unimplemented();
}


void LIR_Assembler::monitor_address(int monitor_no, LIR_Opr dst) {
  __ lea(dst->as_register(), frame_map()->address_for_monitor_lock(monitor_no));
}

void LIR_Assembler::emit_updatecrc32(LIR_OpUpdateCRC32* op) {
  assert(op->crc()->is_single_cpu(),  "crc must be register");
  assert(op->val()->is_single_cpu(),  "byte value must be register");
  assert(op->result_opr()->is_single_cpu(), "result must be register");
  Register crc = op->crc()->as_register();
  Register val = op->val()->as_register();
  Register res = op->result_opr()->as_register();

  assert_different_registers(val, crc, res);
  uint64_t offset;
  __ adrp(res, ExternalAddress(StubRoutines::crc_table_addr()), offset);
  __ add(res, res, offset);

  __ mvnw(crc, crc); // ~crc
  __ update_byte_crc32(crc, val, res);
  __ mvnw(res, crc); // ~crc
}

void LIR_Assembler::emit_profile_type(LIR_OpProfileType* op) {
  COMMENT("emit_profile_type {");
  Register obj = op->obj()->as_register();
  Register tmp = op->tmp()->as_pointer_register();
  Address mdo_addr = as_Address(op->mdp()->as_address_ptr());
  ciKlass* exact_klass = op->exact_klass();
  intptr_t current_klass = op->current_klass();
  bool not_null = op->not_null();
  bool no_conflict = op->no_conflict();

  Label update, next, none;

  bool do_null = !not_null;
  bool exact_klass_set = exact_klass != nullptr && ciTypeEntries::valid_ciklass(current_klass) == exact_klass;
  bool do_update = !TypeEntries::is_type_unknown(current_klass) && !exact_klass_set;

  assert(do_null || do_update, "why are we here?");
  assert(!TypeEntries::was_null_seen(current_klass) || do_update, "why are we here?");
  assert(mdo_addr.base() != rscratch1, "wrong register");

  __ verify_oop(obj);

  if (tmp != obj) {
    assert_different_registers(obj, tmp, rscratch1, rscratch2, mdo_addr.base(), mdo_addr.index());
    __ mov(tmp, obj);
  } else {
    assert_different_registers(obj, rscratch1, rscratch2, mdo_addr.base(), mdo_addr.index());
  }
  if (do_null) {
    __ cbnz(tmp, update);
    if (!TypeEntries::was_null_seen(current_klass)) {
      __ ldr(rscratch2, mdo_addr);
      __ orr(rscratch2, rscratch2, TypeEntries::null_seen);
      __ str(rscratch2, mdo_addr);
    }
    if (do_update) {
#ifndef ASSERT
      __ b(next);
    }
#else
      __ b(next);
    }
  } else {
    __ cbnz(tmp, update);
    __ stop("unexpected null obj");
#endif
  }

  __ bind(update);

  if (do_update) {
#ifdef ASSERT
    if (exact_klass != nullptr) {
      Label ok;
      __ load_klass(tmp, tmp);
      __ mov_metadata(rscratch1, exact_klass->constant_encoding());
      __ eor(rscratch1, tmp, rscratch1);
      __ cbz(rscratch1, ok);
      __ stop("exact klass and actual klass differ");
      __ bind(ok);
    }
#endif
    if (!no_conflict) {
      if (exact_klass == nullptr || TypeEntries::is_type_none(current_klass)) {
        if (exact_klass != nullptr) {
          __ mov_metadata(tmp, exact_klass->constant_encoding());
        } else {
          __ load_klass(tmp, tmp);
        }

        __ ldr(rscratch2, mdo_addr);
        __ eor(tmp, tmp, rscratch2);
        __ andr(rscratch1, tmp, TypeEntries::type_klass_mask);
        // klass seen before, nothing to do. The unknown bit may have been
        // set already but no need to check.
        __ cbz(rscratch1, next);

        __ tbnz(tmp, exact_log2(TypeEntries::type_unknown), next); // already unknown. Nothing to do anymore.

        if (TypeEntries::is_type_none(current_klass)) {
          __ cbz(rscratch2, none);
          __ cmp(rscratch2, (u1)TypeEntries::null_seen);
          __ br(Assembler::EQ, none);
          // There is a chance that the checks above
          // fail if another thread has just set the
          // profiling to this obj's klass
          __ dmb(Assembler::ISHLD);
          __ eor(tmp, tmp, rscratch2); // get back original value before XOR
          __ ldr(rscratch2, mdo_addr);
          __ eor(tmp, tmp, rscratch2);
          __ andr(rscratch1, tmp, TypeEntries::type_klass_mask);
          __ cbz(rscratch1, next);
        }
      } else {
        assert(ciTypeEntries::valid_ciklass(current_klass) != nullptr &&
               ciTypeEntries::valid_ciklass(current_klass) != exact_klass, "conflict only");

        __ ldr(tmp, mdo_addr);
        __ tbnz(tmp, exact_log2(TypeEntries::type_unknown), next); // already unknown. Nothing to do anymore.
      }

      // different than before. Cannot keep accurate profile.
      __ ldr(rscratch2, mdo_addr);
      __ orr(rscratch2, rscratch2, TypeEntries::type_unknown);
      __ str(rscratch2, mdo_addr);

      if (TypeEntries::is_type_none(current_klass)) {
        __ b(next);

        __ bind(none);
        // first time here. Set profile type.
        __ str(tmp, mdo_addr);
#ifdef ASSERT
        __ andr(tmp, tmp, TypeEntries::type_mask);
        __ verify_klass_ptr(tmp);
#endif
      }
    } else {
      // There's a single possible klass at this profile point
      assert(exact_klass != nullptr, "should be");
      if (TypeEntries::is_type_none(current_klass)) {
        __ mov_metadata(tmp, exact_klass->constant_encoding());
        __ ldr(rscratch2, mdo_addr);
        __ eor(tmp, tmp, rscratch2);
        __ andr(rscratch1, tmp, TypeEntries::type_klass_mask);
        __ cbz(rscratch1, next);
#ifdef ASSERT
        {
          Label ok;
          __ ldr(rscratch1, mdo_addr);
          __ cbz(rscratch1, ok);
          __ cmp(rscratch1, (u1)TypeEntries::null_seen);
          __ br(Assembler::EQ, ok);
          // may have been set by another thread
          __ dmb(Assembler::ISHLD);
          __ mov_metadata(rscratch1, exact_klass->constant_encoding());
          __ ldr(rscratch2, mdo_addr);
          __ eor(rscratch2, rscratch1, rscratch2);
          __ andr(rscratch2, rscratch2, TypeEntries::type_mask);
          __ cbz(rscratch2, ok);

          __ stop("unexpected profiling mismatch");
          __ bind(ok);
        }
#endif
        // first time here. Set profile type.
        __ str(tmp, mdo_addr);
#ifdef ASSERT
        __ andr(tmp, tmp, TypeEntries::type_mask);
        __ verify_klass_ptr(tmp);
#endif
      } else {
        assert(ciTypeEntries::valid_ciklass(current_klass) != nullptr &&
               ciTypeEntries::valid_ciklass(current_klass) != exact_klass, "inconsistent");

        __ ldr(tmp, mdo_addr);
        __ tbnz(tmp, exact_log2(TypeEntries::type_unknown), next); // already unknown. Nothing to do anymore.

        __ orr(tmp, tmp, TypeEntries::type_unknown);
        __ str(tmp, mdo_addr);
        // FIXME: Write barrier needed here?
      }
    }

    __ bind(next);
  }
  COMMENT("} emit_profile_type");
}

void LIR_Assembler::emit_profile_inline_type(LIR_OpProfileInlineType* op) {
  Register obj = op->obj()->as_register();
  Register tmp = op->tmp()->as_pointer_register();
  bool not_null = op->not_null();
  int flag = op->flag();

  Label not_inline_type;
  if (!not_null) {
    __ cbz(obj, not_inline_type);
  }

  __ test_oop_is_not_inline_type(obj, tmp, not_inline_type);

  Address mdo_addr = as_Address(op->mdp()->as_address_ptr(), rscratch2);
  __ ldrb(rscratch1, mdo_addr);
  __ orr(rscratch1, rscratch1, flag);
  __ strb(rscratch1, mdo_addr);

  __ bind(not_inline_type);
}

void LIR_Assembler::align_backward_branch_target() {
}


void LIR_Assembler::negate(LIR_Opr left, LIR_Opr dest, LIR_Opr tmp) {
  // tmp must be unused
  assert(tmp->is_illegal(), "wasting a register if tmp is allocated");

  if (left->is_single_cpu()) {
    assert(dest->is_single_cpu(), "expect single result reg");
    __ negw(dest->as_register(), left->as_register());
  } else if (left->is_double_cpu()) {
    assert(dest->is_double_cpu(), "expect double result reg");
    __ neg(dest->as_register_lo(), left->as_register_lo());
  } else if (left->is_single_fpu()) {
    assert(dest->is_single_fpu(), "expect single float result reg");
    __ fnegs(dest->as_float_reg(), left->as_float_reg());
  } else {
    assert(left->is_double_fpu(), "expect double float operand reg");
    assert(dest->is_double_fpu(), "expect double float result reg");
    __ fnegd(dest->as_double_reg(), left->as_double_reg());
  }
}


void LIR_Assembler::leal(LIR_Opr addr, LIR_Opr dest, LIR_PatchCode patch_code, CodeEmitInfo* info) {
  if (patch_code != lir_patch_none) {
    deoptimize_trap(info);
    return;
  }

  __ lea(dest->as_register_lo(), as_Address(addr->as_address_ptr()));
}


void LIR_Assembler::rt_call(LIR_Opr result, address dest, const LIR_OprList* args, LIR_Opr tmp, CodeEmitInfo* info) {
  assert(!tmp->is_valid(), "don't need temporary");

  CodeBlob *cb = CodeCache::find_blob(dest);
  if (cb) {
    __ far_call(RuntimeAddress(dest));
  } else {
    __ mov(rscratch1, RuntimeAddress(dest));
    __ blr(rscratch1);
  }

  if (info != nullptr) {
    add_call_info_here(info);
  }
  __ post_call_nop();
}

void LIR_Assembler::volatile_move_op(LIR_Opr src, LIR_Opr dest, BasicType type, CodeEmitInfo* info) {
  if (dest->is_address() || src->is_address()) {
    move_op(src, dest, type, lir_patch_none, info, /*wide*/false);
  } else {
    ShouldNotReachHere();
  }
}

#ifdef ASSERT
// emit run-time assertion
void LIR_Assembler::emit_assert(LIR_OpAssert* op) {
  assert(op->code() == lir_assert, "must be");

  if (op->in_opr1()->is_valid()) {
    assert(op->in_opr2()->is_valid(), "both operands must be valid");
    comp_op(op->condition(), op->in_opr1(), op->in_opr2(), op);
  } else {
    assert(op->in_opr2()->is_illegal(), "both operands must be illegal");
    assert(op->condition() == lir_cond_always, "no other conditions allowed");
  }

  Label ok;
  if (op->condition() != lir_cond_always) {
    Assembler::Condition acond = Assembler::AL;
    switch (op->condition()) {
      case lir_cond_equal:        acond = Assembler::EQ;  break;
      case lir_cond_notEqual:     acond = Assembler::NE;  break;
      case lir_cond_less:         acond = Assembler::LT;  break;
      case lir_cond_lessEqual:    acond = Assembler::LE;  break;
      case lir_cond_greaterEqual: acond = Assembler::GE;  break;
      case lir_cond_greater:      acond = Assembler::GT;  break;
      case lir_cond_belowEqual:   acond = Assembler::LS;  break;
      case lir_cond_aboveEqual:   acond = Assembler::HS;  break;
      default:                    ShouldNotReachHere();
    }
    __ br(acond, ok);
  }
  if (op->halt()) {
    const char* str = __ code_string(op->msg());
    __ stop(str);
  } else {
    breakpoint();
  }
  __ bind(ok);
}
#endif

#ifndef PRODUCT
#define COMMENT(x)   do { __ block_comment(x); } while (0)
#else
#define COMMENT(x)
#endif

void LIR_Assembler::membar() {
  COMMENT("membar");
  __ membar(MacroAssembler::AnyAny);
}

void LIR_Assembler::membar_acquire() {
  __ membar(Assembler::LoadLoad|Assembler::LoadStore);
}

void LIR_Assembler::membar_release() {
  __ membar(Assembler::LoadStore|Assembler::StoreStore);
}

void LIR_Assembler::membar_loadload() {
  __ membar(Assembler::LoadLoad);
}

void LIR_Assembler::membar_storestore() {
  __ membar(MacroAssembler::StoreStore);
}

void LIR_Assembler::membar_loadstore() { __ membar(MacroAssembler::LoadStore); }

void LIR_Assembler::membar_storeload() { __ membar(MacroAssembler::StoreLoad); }

void LIR_Assembler::on_spin_wait() {
  __ spin_wait();
}

void LIR_Assembler::get_thread(LIR_Opr result_reg) {
  __ mov(result_reg->as_register(), rthread);
}

void LIR_Assembler::check_orig_pc() {
  __ ldr(rscratch2, frame_map()->address_for_orig_pc_addr());
  __ cmp(rscratch2, (u1)NULL_WORD);
}

void LIR_Assembler::peephole(LIR_List *lir) {
#if 0
  if (tableswitch_count >= max_tableswitches)
    return;

  /*
    This finite-state automaton recognizes sequences of compare-and-
    branch instructions.  We will turn them into a tableswitch.  You
    could argue that C1 really shouldn't be doing this sort of
    optimization, but without it the code is really horrible.
  */

  enum { start_s, cmp1_s, beq_s, cmp_s } state;
  int first_key, last_key = -2147483648;
  int next_key = 0;
  int start_insn = -1;
  int last_insn = -1;
  Register reg = noreg;
  LIR_Opr reg_opr;
  state = start_s;

  LIR_OpList* inst = lir->instructions_list();
  for (int i = 0; i < inst->length(); i++) {
    LIR_Op* op = inst->at(i);
    switch (state) {
    case start_s:
      first_key = -1;
      start_insn = i;
      switch (op->code()) {
      case lir_cmp:
        LIR_Opr opr1 = op->as_Op2()->in_opr1();
        LIR_Opr opr2 = op->as_Op2()->in_opr2();
        if (opr1->is_cpu_register() && opr1->is_single_cpu()
            && opr2->is_constant()
            && opr2->type() == T_INT) {
          reg_opr = opr1;
          reg = opr1->as_register();
          first_key = opr2->as_constant_ptr()->as_jint();
          next_key = first_key + 1;
          state = cmp_s;
          goto next_state;
        }
        break;
      }
      break;
    case cmp_s:
      switch (op->code()) {
      case lir_branch:
        if (op->as_OpBranch()->cond() == lir_cond_equal) {
          state = beq_s;
          last_insn = i;
          goto next_state;
        }
      }
      state = start_s;
      break;
    case beq_s:
      switch (op->code()) {
      case lir_cmp: {
        LIR_Opr opr1 = op->as_Op2()->in_opr1();
        LIR_Opr opr2 = op->as_Op2()->in_opr2();
        if (opr1->is_cpu_register() && opr1->is_single_cpu()
            && opr1->as_register() == reg
            && opr2->is_constant()
            && opr2->type() == T_INT
            && opr2->as_constant_ptr()->as_jint() == next_key) {
          last_key = next_key;
          next_key++;
          state = cmp_s;
          goto next_state;
        }
      }
      }
      last_key = next_key;
      state = start_s;
      break;
    default:
      assert(false, "impossible state");
    }
    if (state == start_s) {
      if (first_key < last_key - 5L && reg != noreg) {
        {
          // printf("found run register %d starting at insn %d low value %d high value %d\n",
          //        reg->encoding(),
          //        start_insn, first_key, last_key);
          //   for (int i = 0; i < inst->length(); i++) {
          //     inst->at(i)->print();
          //     tty->print("\n");
          //   }
          //   tty->print("\n");
        }

        struct tableswitch *sw = &switches[tableswitch_count];
        sw->_insn_index = start_insn, sw->_first_key = first_key,
          sw->_last_key = last_key, sw->_reg = reg;
        inst->insert_before(last_insn + 1, new LIR_OpLabel(&sw->_after));
        {
          // Insert the new table of branches
          int offset = last_insn;
          for (int n = first_key; n < last_key; n++) {
            inst->insert_before
              (last_insn + 1,
               new LIR_OpBranch(lir_cond_always, T_ILLEGAL,
                                inst->at(offset)->as_OpBranch()->label()));
            offset -= 2, i++;
          }
        }
        // Delete all the old compare-and-branch instructions
        for (int n = first_key; n < last_key; n++) {
          inst->remove_at(start_insn);
          inst->remove_at(start_insn);
        }
        // Insert the tableswitch instruction
        inst->insert_before(start_insn,
                            new LIR_Op2(lir_cmp, lir_cond_always,
                                        LIR_OprFact::intConst(tableswitch_count),
                                        reg_opr));
        inst->insert_before(start_insn + 1, new LIR_OpLabel(&sw->_branches));
        tableswitch_count++;
      }
      reg = noreg;
      last_key = -2147483648;
    }
  next_state:
    ;
  }
#endif
}

void LIR_Assembler::atomic_op(LIR_Code code, LIR_Opr src, LIR_Opr data, LIR_Opr dest, LIR_Opr tmp_op) {
  Address addr = as_Address(src->as_address_ptr());
  BasicType type = src->type();
  bool is_oop = is_reference_type(type);

  void (MacroAssembler::* add)(Register prev, RegisterOrConstant incr, Register addr);
  void (MacroAssembler::* xchg)(Register prev, Register newv, Register addr);

  switch(type) {
  case T_INT:
    xchg = &MacroAssembler::atomic_xchgalw;
    add = &MacroAssembler::atomic_addalw;
    break;
  case T_LONG:
    xchg = &MacroAssembler::atomic_xchgal;
    add = &MacroAssembler::atomic_addal;
    break;
  case T_OBJECT:
  case T_ARRAY:
    if (UseCompressedOops) {
      xchg = &MacroAssembler::atomic_xchgalw;
      add = &MacroAssembler::atomic_addalw;
    } else {
      xchg = &MacroAssembler::atomic_xchgal;
      add = &MacroAssembler::atomic_addal;
    }
    break;
  default:
    ShouldNotReachHere();
    xchg = &MacroAssembler::atomic_xchgal;
    add = &MacroAssembler::atomic_addal; // unreachable
  }

  switch (code) {
  case lir_xadd:
    {
      RegisterOrConstant inc;
      Register tmp = as_reg(tmp_op);
      Register dst = as_reg(dest);
      if (data->is_constant()) {
        inc = RegisterOrConstant(as_long(data));
        assert_different_registers(dst, addr.base(), tmp,
                                   rscratch1, rscratch2);
      } else {
        inc = RegisterOrConstant(as_reg(data));
        assert_different_registers(inc.as_register(), dst, addr.base(), tmp,
                                   rscratch1, rscratch2);
      }
      __ lea(tmp, addr);
      (_masm->*add)(dst, inc, tmp);
      break;
    }
  case lir_xchg:
    {
      Register tmp = tmp_op->as_register();
      Register obj = as_reg(data);
      Register dst = as_reg(dest);
      if (is_oop && UseCompressedOops) {
        __ encode_heap_oop(rscratch2, obj);
        obj = rscratch2;
      }
      assert_different_registers(obj, addr.base(), tmp, rscratch1);
      assert_different_registers(dst, addr.base(), tmp, rscratch1);
      __ lea(tmp, addr);
      (_masm->*xchg)(dst, obj, tmp);
      if (is_oop && UseCompressedOops) {
        __ decode_heap_oop(dst);
      }
    }
    break;
  default:
    ShouldNotReachHere();
  }
  __ membar(__ AnyAny);
}

#undef __<|MERGE_RESOLUTION|>--- conflicted
+++ resolved
@@ -432,13 +432,8 @@
 
   // remove the activation and dispatch to the unwind handler
   __ block_comment("remove_frame and dispatch to the unwind handler");
-<<<<<<< HEAD
   __ remove_frame(initial_frame_size_in_bytes(), needs_stack_repair());
-  __ far_jump(RuntimeAddress(Runtime1::entry_for(C1StubId::unwind_exception_id)));
-=======
-  __ remove_frame(initial_frame_size_in_bytes());
   __ far_jump(RuntimeAddress(Runtime1::entry_for(StubId::c1_unwind_exception_id)));
->>>>>>> bf3cfbef
 
   // Emit the slow path assembly
   if (stub != nullptr) {
