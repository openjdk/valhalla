/*
 * Copyright (c) 2003, 2022, Oracle and/or its affiliates. All rights reserved.
 * Copyright (c) 2014, 2022, Red Hat Inc. All rights reserved.
 * DO NOT ALTER OR REMOVE COPYRIGHT NOTICES OR THIS FILE HEADER.
 *
 * This code is free software; you can redistribute it and/or modify it
 * under the terms of the GNU General Public License version 2 only, as
 * published by the Free Software Foundation.
 *
 * This code is distributed in the hope that it will be useful, but WITHOUT
 * ANY WARRANTY; without even the implied warranty of MERCHANTABILITY or
 * FITNESS FOR A PARTICULAR PURPOSE.  See the GNU General Public License
 * version 2 for more details (a copy is included in the LICENSE file that
 * accompanied this code).
 *
 * You should have received a copy of the GNU General Public License version
 * 2 along with this work; if not, write to the Free Software Foundation,
 * Inc., 51 Franklin St, Fifth Floor, Boston, MA 02110-1301 USA.
 *
 * Please contact Oracle, 500 Oracle Parkway, Redwood Shores, CA 94065 USA
 * or visit www.oracle.com if you need additional information or have any
 * questions.
 *
 */

#include "precompiled.hpp"
#include "asm/macroAssembler.hpp"
#include "asm/macroAssembler.inline.hpp"
#include "asm/register.hpp"
#include "atomic_aarch64.hpp"
#include "compiler/oopMap.hpp"
#include "gc/shared/barrierSet.hpp"
#include "gc/shared/barrierSetAssembler.hpp"
#include "gc/shared/gc_globals.hpp"
#include "gc/shared/tlab_globals.hpp"
#include "interpreter/interpreter.hpp"
#include "memory/universe.hpp"
#include "nativeInst_aarch64.hpp"
#include "oops/instanceOop.hpp"
#include "oops/method.hpp"
#include "oops/objArrayKlass.hpp"
#include "oops/oop.inline.hpp"
#include "prims/methodHandles.hpp"
#include "runtime/atomic.hpp"
#include "runtime/continuation.hpp"
#include "runtime/continuationEntry.inline.hpp"
#include "runtime/frame.inline.hpp"
#include "runtime/handles.inline.hpp"
#include "runtime/javaThread.hpp"
#include "runtime/sharedRuntime.hpp"
#include "runtime/stubCodeGenerator.hpp"
#include "runtime/stubRoutines.hpp"
#include "utilities/align.hpp"
#include "utilities/globalDefinitions.hpp"
#include "utilities/powerOfTwo.hpp"
#ifdef COMPILER2
#include "opto/runtime.hpp"
#endif
#if INCLUDE_ZGC
#include "gc/z/zThreadLocalData.hpp"
#endif

// Declaration and definition of StubGenerator (no .hpp file).
// For a more detailed description of the stub routine structure
// see the comment in stubRoutines.hpp

#undef __
#define __ _masm->
#define TIMES_OOP Address::sxtw(exact_log2(UseCompressedOops ? 4 : 8))

#ifdef PRODUCT
#define BLOCK_COMMENT(str) /* nothing */
#else
#define BLOCK_COMMENT(str) __ block_comment(str)
#endif

#define BIND(label) bind(label); BLOCK_COMMENT(#label ":")

OopMap* continuation_enter_setup(MacroAssembler* masm, int& stack_slots);
void fill_continuation_entry(MacroAssembler* masm);
void continuation_enter_cleanup(MacroAssembler* masm);

// Stub Code definitions

class StubGenerator: public StubCodeGenerator {
 private:

#ifdef PRODUCT
#define inc_counter_np(counter) ((void)0)
#else
  void inc_counter_np_(int& counter) {
    __ lea(rscratch2, ExternalAddress((address)&counter));
    __ ldrw(rscratch1, Address(rscratch2));
    __ addw(rscratch1, rscratch1, 1);
    __ strw(rscratch1, Address(rscratch2));
  }
#define inc_counter_np(counter) \
  BLOCK_COMMENT("inc_counter " #counter); \
  inc_counter_np_(counter);
#endif

  // Call stubs are used to call Java from C
  //
  // Arguments:
  //    c_rarg0:   call wrapper address                   address
  //    c_rarg1:   result                                 address
  //    c_rarg2:   result type                            BasicType
  //    c_rarg3:   method                                 Method*
  //    c_rarg4:   (interpreter) entry point              address
  //    c_rarg5:   parameters                             intptr_t*
  //    c_rarg6:   parameter size (in words)              int
  //    c_rarg7:   thread                                 Thread*
  //
  // There is no return from the stub itself as any Java result
  // is written to result
  //
  // we save r30 (lr) as the return PC at the base of the frame and
  // link r29 (fp) below it as the frame pointer installing sp (r31)
  // into fp.
  //
  // we save r0-r7, which accounts for all the c arguments.
  //
  // TODO: strictly do we need to save them all? they are treated as
  // volatile by C so could we omit saving the ones we are going to
  // place in global registers (thread? method?) or those we only use
  // during setup of the Java call?
  //
  // we don't need to save r8 which C uses as an indirect result location
  // return register.
  //
  // we don't need to save r9-r15 which both C and Java treat as
  // volatile
  //
  // we don't need to save r16-18 because Java does not use them
  //
  // we save r19-r28 which Java uses as scratch registers and C
  // expects to be callee-save
  //
  // we save the bottom 64 bits of each value stored in v8-v15; it is
  // the responsibility of the caller to preserve larger values.
  //
  // so the stub frame looks like this when we enter Java code
  //
  //     [ return_from_Java     ] <--- sp
  //     [ argument word n      ]
  //      ...
  // -27 [ argument word 1      ]
  // -26 [ saved v15            ] <--- sp_after_call
  // -25 [ saved v14            ]
  // -24 [ saved v13            ]
  // -23 [ saved v12            ]
  // -22 [ saved v11            ]
  // -21 [ saved v10            ]
  // -20 [ saved v9             ]
  // -19 [ saved v8             ]
  // -18 [ saved r28            ]
  // -17 [ saved r27            ]
  // -16 [ saved r26            ]
  // -15 [ saved r25            ]
  // -14 [ saved r24            ]
  // -13 [ saved r23            ]
  // -12 [ saved r22            ]
  // -11 [ saved r21            ]
  // -10 [ saved r20            ]
  //  -9 [ saved r19            ]
  //  -8 [ call wrapper    (r0) ]
  //  -7 [ result          (r1) ]
  //  -6 [ result type     (r2) ]
  //  -5 [ method          (r3) ]
  //  -4 [ entry point     (r4) ]
  //  -3 [ parameters      (r5) ]
  //  -2 [ parameter size  (r6) ]
  //  -1 [ thread (r7)          ]
  //   0 [ saved fp       (r29) ] <--- fp == saved sp (r31)
  //   1 [ saved lr       (r30) ]

  // Call stub stack layout word offsets from fp
  enum call_stub_layout {
    sp_after_call_off = -26,

    d15_off            = -26,
    d13_off            = -24,
    d11_off            = -22,
    d9_off             = -20,

    r28_off            = -18,
    r26_off            = -16,
    r24_off            = -14,
    r22_off            = -12,
    r20_off            = -10,
    call_wrapper_off   =  -8,
    result_off         =  -7,
    result_type_off    =  -6,
    method_off         =  -5,
    entry_point_off    =  -4,
    parameter_size_off =  -2,
    thread_off         =  -1,
    fp_f               =   0,
    retaddr_off        =   1,
  };

  address generate_call_stub(address& return_address) {
    assert((int)frame::entry_frame_after_call_words == -(int)sp_after_call_off + 1 &&
           (int)frame::entry_frame_call_wrapper_offset == (int)call_wrapper_off,
           "adjust this code");

    StubCodeMark mark(this, "StubRoutines", "call_stub");
    address start = __ pc();

    const Address sp_after_call(rfp, sp_after_call_off * wordSize);

    const Address call_wrapper  (rfp, call_wrapper_off   * wordSize);
    const Address result        (rfp, result_off         * wordSize);
    const Address result_type   (rfp, result_type_off    * wordSize);
    const Address method        (rfp, method_off         * wordSize);
    const Address entry_point   (rfp, entry_point_off    * wordSize);
    const Address parameter_size(rfp, parameter_size_off * wordSize);

    const Address thread        (rfp, thread_off         * wordSize);

    const Address d15_save      (rfp, d15_off * wordSize);
    const Address d13_save      (rfp, d13_off * wordSize);
    const Address d11_save      (rfp, d11_off * wordSize);
    const Address d9_save       (rfp, d9_off * wordSize);

    const Address r28_save      (rfp, r28_off * wordSize);
    const Address r26_save      (rfp, r26_off * wordSize);
    const Address r24_save      (rfp, r24_off * wordSize);
    const Address r22_save      (rfp, r22_off * wordSize);
    const Address r20_save      (rfp, r20_off * wordSize);

    // stub code

    address aarch64_entry = __ pc();

    // set up frame and move sp to end of save area
    __ enter();
    __ sub(sp, rfp, -sp_after_call_off * wordSize);

    // save register parameters and Java scratch/global registers
    // n.b. we save thread even though it gets installed in
    // rthread because we want to sanity check rthread later
    __ str(c_rarg7,  thread);
    __ strw(c_rarg6, parameter_size);
    __ stp(c_rarg4, c_rarg5,  entry_point);
    __ stp(c_rarg2, c_rarg3,  result_type);
    __ stp(c_rarg0, c_rarg1,  call_wrapper);

    __ stp(r20, r19,   r20_save);
    __ stp(r22, r21,   r22_save);
    __ stp(r24, r23,   r24_save);
    __ stp(r26, r25,   r26_save);
    __ stp(r28, r27,   r28_save);

    __ stpd(v9,  v8,   d9_save);
    __ stpd(v11, v10,  d11_save);
    __ stpd(v13, v12,  d13_save);
    __ stpd(v15, v14,  d15_save);

    // install Java thread in global register now we have saved
    // whatever value it held
    __ mov(rthread, c_rarg7);
    // And method
    __ mov(rmethod, c_rarg3);

    // set up the heapbase register
    __ reinit_heapbase();

#ifdef ASSERT
    // make sure we have no pending exceptions
    {
      Label L;
      __ ldr(rscratch1, Address(rthread, in_bytes(Thread::pending_exception_offset())));
      __ cmp(rscratch1, (u1)NULL_WORD);
      __ br(Assembler::EQ, L);
      __ stop("StubRoutines::call_stub: entered with pending exception");
      __ BIND(L);
    }
#endif
    // pass parameters if any
    __ mov(esp, sp);
    __ sub(rscratch1, sp, c_rarg6, ext::uxtw, LogBytesPerWord); // Move SP out of the way
    __ andr(sp, rscratch1, -2 * wordSize);

    BLOCK_COMMENT("pass parameters if any");
    Label parameters_done;
    // parameter count is still in c_rarg6
    // and parameter pointer identifying param 1 is in c_rarg5
    __ cbzw(c_rarg6, parameters_done);

    address loop = __ pc();
    __ ldr(rscratch1, Address(__ post(c_rarg5, wordSize)));
    __ subsw(c_rarg6, c_rarg6, 1);
    __ push(rscratch1);
    __ br(Assembler::GT, loop);

    __ BIND(parameters_done);

    // call Java entry -- passing methdoOop, and current sp
    //      rmethod: Method*
    //      r19_sender_sp: sender sp
    BLOCK_COMMENT("call Java function");
    __ mov(r19_sender_sp, sp);
    __ blr(c_rarg4);

    // we do this here because the notify will already have been done
    // if we get to the next instruction via an exception
    //
    // n.b. adding this instruction here affects the calculation of
    // whether or not a routine returns to the call stub (used when
    // doing stack walks) since the normal test is to check the return
    // pc against the address saved below. so we may need to allow for
    // this extra instruction in the check.

    // save current address for use by exception handling code

    return_address = __ pc();

    // store result depending on type (everything that is not
    // T_OBJECT, T_PRIMITIVE_OBJECT, T_LONG, T_FLOAT or T_DOUBLE is treated as T_INT)
    // n.b. this assumes Java returns an integral result in r0
    // and a floating result in j_farg0
    // All of j_rargN may be used to return inline type fields so be careful
    // not to clobber those.
    // SharedRuntime::generate_buffered_inline_type_adapter() knows the register
    // assignment of Rresult below.
    Register Rresult = r14, Rresult_type = r15;
    __ ldr(Rresult, result);
    Label is_long, is_float, is_double, check_prim, exit;
    __ ldr(Rresult_type, result_type);
    __ cmp(Rresult_type, (u1)T_OBJECT);
    __ br(Assembler::EQ, check_prim);
    __ cmp(Rresult_type, (u1)T_PRIMITIVE_OBJECT);
    __ br(Assembler::EQ, check_prim);
    __ cmp(Rresult_type, (u1)T_LONG);
    __ br(Assembler::EQ, is_long);
    __ cmp(Rresult_type, (u1)T_FLOAT);
    __ br(Assembler::EQ, is_float);
    __ cmp(Rresult_type, (u1)T_DOUBLE);
    __ br(Assembler::EQ, is_double);

    // handle T_INT case
    __ strw(r0, Address(Rresult));

    __ BIND(exit);

    // pop parameters
    __ sub(esp, rfp, -sp_after_call_off * wordSize);

#ifdef ASSERT
    // verify that threads correspond
    {
      Label L, S;
      __ ldr(rscratch1, thread);
      __ cmp(rthread, rscratch1);
      __ br(Assembler::NE, S);
      __ get_thread(rscratch1);
      __ cmp(rthread, rscratch1);
      __ br(Assembler::EQ, L);
      __ BIND(S);
      __ stop("StubRoutines::call_stub: threads must correspond");
      __ BIND(L);
    }
#endif

    __ pop_cont_fastpath(rthread);

    // restore callee-save registers
    __ ldpd(v15, v14,  d15_save);
    __ ldpd(v13, v12,  d13_save);
    __ ldpd(v11, v10,  d11_save);
    __ ldpd(v9,  v8,   d9_save);

    __ ldp(r28, r27,   r28_save);
    __ ldp(r26, r25,   r26_save);
    __ ldp(r24, r23,   r24_save);
    __ ldp(r22, r21,   r22_save);
    __ ldp(r20, r19,   r20_save);

    __ ldp(c_rarg0, c_rarg1,  call_wrapper);
    __ ldrw(c_rarg2, result_type);
    __ ldr(c_rarg3,  method);
    __ ldp(c_rarg4, c_rarg5,  entry_point);
    __ ldp(c_rarg6, c_rarg7,  parameter_size);

    // leave frame and return to caller
    __ leave();
    __ ret(lr);

    // handle return types different from T_INT
    __ BIND(check_prim);
    if (InlineTypeReturnedAsFields) {
      // Check for scalarized return value
      __ tbz(r0, 0, is_long);
      // Load pack handler address
      __ andr(rscratch1, r0, -2);
      __ ldr(rscratch1, Address(rscratch1, InstanceKlass::adr_inlineklass_fixed_block_offset()));
      __ ldr(rscratch1, Address(rscratch1, InlineKlass::pack_handler_jobject_offset()));
      __ blr(rscratch1);
      __ b(exit);
    }

    __ BIND(is_long);
    __ str(r0, Address(Rresult, 0));
    __ br(Assembler::AL, exit);

    __ BIND(is_float);
    __ strs(j_farg0, Address(Rresult, 0));
    __ br(Assembler::AL, exit);

    __ BIND(is_double);
    __ strd(j_farg0, Address(Rresult, 0));
    __ br(Assembler::AL, exit);

    return start;
  }

  // Return point for a Java call if there's an exception thrown in
  // Java code.  The exception is caught and transformed into a
  // pending exception stored in JavaThread that can be tested from
  // within the VM.
  //
  // Note: Usually the parameters are removed by the callee. In case
  // of an exception crossing an activation frame boundary, that is
  // not the case if the callee is compiled code => need to setup the
  // rsp.
  //
  // r0: exception oop

  address generate_catch_exception() {
    StubCodeMark mark(this, "StubRoutines", "catch_exception");
    address start = __ pc();

    // same as in generate_call_stub():
    const Address sp_after_call(rfp, sp_after_call_off * wordSize);
    const Address thread        (rfp, thread_off         * wordSize);

#ifdef ASSERT
    // verify that threads correspond
    {
      Label L, S;
      __ ldr(rscratch1, thread);
      __ cmp(rthread, rscratch1);
      __ br(Assembler::NE, S);
      __ get_thread(rscratch1);
      __ cmp(rthread, rscratch1);
      __ br(Assembler::EQ, L);
      __ bind(S);
      __ stop("StubRoutines::catch_exception: threads must correspond");
      __ bind(L);
    }
#endif

    // set pending exception
    __ verify_oop(r0);

    __ str(r0, Address(rthread, Thread::pending_exception_offset()));
    __ mov(rscratch1, (address)__FILE__);
    __ str(rscratch1, Address(rthread, Thread::exception_file_offset()));
    __ movw(rscratch1, (int)__LINE__);
    __ strw(rscratch1, Address(rthread, Thread::exception_line_offset()));

    // complete return to VM
    assert(StubRoutines::_call_stub_return_address != NULL,
           "_call_stub_return_address must have been generated before");
    __ b(StubRoutines::_call_stub_return_address);

    return start;
  }

  // Continuation point for runtime calls returning with a pending
  // exception.  The pending exception check happened in the runtime
  // or native call stub.  The pending exception in Thread is
  // converted into a Java-level exception.
  //
  // Contract with Java-level exception handlers:
  // r0: exception
  // r3: throwing pc
  //
  // NOTE: At entry of this stub, exception-pc must be in LR !!

  // NOTE: this is always used as a jump target within generated code
  // so it just needs to be generated code with no x86 prolog

  address generate_forward_exception() {
    StubCodeMark mark(this, "StubRoutines", "forward exception");
    address start = __ pc();

    // Upon entry, LR points to the return address returning into
    // Java (interpreted or compiled) code; i.e., the return address
    // becomes the throwing pc.
    //
    // Arguments pushed before the runtime call are still on the stack
    // but the exception handler will reset the stack pointer ->
    // ignore them.  A potential result in registers can be ignored as
    // well.

#ifdef ASSERT
    // make sure this code is only executed if there is a pending exception
    {
      Label L;
      __ ldr(rscratch1, Address(rthread, Thread::pending_exception_offset()));
      __ cbnz(rscratch1, L);
      __ stop("StubRoutines::forward exception: no pending exception (1)");
      __ bind(L);
    }
#endif

    // compute exception handler into r19

    // call the VM to find the handler address associated with the
    // caller address. pass thread in r0 and caller pc (ret address)
    // in r1. n.b. the caller pc is in lr, unlike x86 where it is on
    // the stack.
    __ mov(c_rarg1, lr);
    // lr will be trashed by the VM call so we move it to R19
    // (callee-saved) because we also need to pass it to the handler
    // returned by this call.
    __ mov(r19, lr);
    BLOCK_COMMENT("call exception_handler_for_return_address");
    __ call_VM_leaf(CAST_FROM_FN_PTR(address,
                         SharedRuntime::exception_handler_for_return_address),
                    rthread, c_rarg1);
    // Reinitialize the ptrue predicate register, in case the external runtime
    // call clobbers ptrue reg, as we may return to SVE compiled code.
    __ reinitialize_ptrue();

    // we should not really care that lr is no longer the callee
    // address. we saved the value the handler needs in r19 so we can
    // just copy it to r3. however, the C2 handler will push its own
    // frame and then calls into the VM and the VM code asserts that
    // the PC for the frame above the handler belongs to a compiled
    // Java method. So, we restore lr here to satisfy that assert.
    __ mov(lr, r19);
    // setup r0 & r3 & clear pending exception
    __ mov(r3, r19);
    __ mov(r19, r0);
    __ ldr(r0, Address(rthread, Thread::pending_exception_offset()));
    __ str(zr, Address(rthread, Thread::pending_exception_offset()));

#ifdef ASSERT
    // make sure exception is set
    {
      Label L;
      __ cbnz(r0, L);
      __ stop("StubRoutines::forward exception: no pending exception (2)");
      __ bind(L);
    }
#endif

    // continue at exception handler
    // r0: exception
    // r3: throwing pc
    // r19: exception handler
    __ verify_oop(r0);
    __ br(r19);

    return start;
  }

  // Non-destructive plausibility checks for oops
  //
  // Arguments:
  //    r0: oop to verify
  //    rscratch1: error message
  //
  // Stack after saving c_rarg3:
  //    [tos + 0]: saved c_rarg3
  //    [tos + 1]: saved c_rarg2
  //    [tos + 2]: saved lr
  //    [tos + 3]: saved rscratch2
  //    [tos + 4]: saved r0
  //    [tos + 5]: saved rscratch1
  address generate_verify_oop() {

    StubCodeMark mark(this, "StubRoutines", "verify_oop");
    address start = __ pc();

    Label exit, error;

    // save c_rarg2 and c_rarg3
    __ stp(c_rarg3, c_rarg2, Address(__ pre(sp, -16)));

    // __ incrementl(ExternalAddress((address) StubRoutines::verify_oop_count_addr()));
    __ lea(c_rarg2, ExternalAddress((address) StubRoutines::verify_oop_count_addr()));
    __ ldr(c_rarg3, Address(c_rarg2));
    __ add(c_rarg3, c_rarg3, 1);
    __ str(c_rarg3, Address(c_rarg2));

    // object is in r0
    // make sure object is 'reasonable'
    __ cbz(r0, exit); // if obj is NULL it is OK

#if INCLUDE_ZGC
    if (UseZGC) {
      // Check if mask is good.
      // verifies that ZAddressBadMask & r0 == 0
      __ ldr(c_rarg3, Address(rthread, ZThreadLocalData::address_bad_mask_offset()));
      __ andr(c_rarg2, r0, c_rarg3);
      __ cbnz(c_rarg2, error);
    }
#endif

    // Check if the oop is in the right area of memory
    __ mov(c_rarg3, (intptr_t) Universe::verify_oop_mask());
    __ andr(c_rarg2, r0, c_rarg3);
    __ mov(c_rarg3, (intptr_t) Universe::verify_oop_bits());

    // Compare c_rarg2 and c_rarg3.  We don't use a compare
    // instruction here because the flags register is live.
    __ eor(c_rarg2, c_rarg2, c_rarg3);
    __ cbnz(c_rarg2, error);

    // make sure klass is 'reasonable', which is not zero.
    __ load_klass(r0, r0);  // get klass
    __ cbz(r0, error);      // if klass is NULL it is broken

    // return if everything seems ok
    __ bind(exit);

    __ ldp(c_rarg3, c_rarg2, Address(__ post(sp, 16)));
    __ ret(lr);

    // handle errors
    __ bind(error);
    __ ldp(c_rarg3, c_rarg2, Address(__ post(sp, 16)));

    __ push(RegSet::range(r0, r29), sp);
    // debug(char* msg, int64_t pc, int64_t regs[])
    __ mov(c_rarg0, rscratch1);      // pass address of error message
    __ mov(c_rarg1, lr);             // pass return address
    __ mov(c_rarg2, sp);             // pass address of regs on stack
#ifndef PRODUCT
    assert(frame::arg_reg_save_area_bytes == 0, "not expecting frame reg save area");
#endif
    BLOCK_COMMENT("call MacroAssembler::debug");
    __ mov(rscratch1, CAST_FROM_FN_PTR(address, MacroAssembler::debug64));
    __ blr(rscratch1);
    __ hlt(0);

    return start;
  }

  void array_overlap_test(Label& L_no_overlap, Address::sxtw sf) { __ b(L_no_overlap); }

  // Generate indices for iota vector.
  address generate_iota_indices(const char *stub_name) {
    __ align(CodeEntryAlignment);
    StubCodeMark mark(this, "StubRoutines", stub_name);
    address start = __ pc();
    __ emit_data64(0x0706050403020100, relocInfo::none);
    __ emit_data64(0x0F0E0D0C0B0A0908, relocInfo::none);
    return start;
  }

  // The inner part of zero_words().  This is the bulk operation,
  // zeroing words in blocks, possibly using DC ZVA to do it.  The
  // caller is responsible for zeroing the last few words.
  //
  // Inputs:
  // r10: the HeapWord-aligned base address of an array to zero.
  // r11: the count in HeapWords, r11 > 0.
  //
  // Returns r10 and r11, adjusted for the caller to clear.
  // r10: the base address of the tail of words left to clear.
  // r11: the number of words in the tail.
  //      r11 < MacroAssembler::zero_words_block_size.

  address generate_zero_blocks() {
    Label done;
    Label base_aligned;

    Register base = r10, cnt = r11;

    __ align(CodeEntryAlignment);
    StubCodeMark mark(this, "StubRoutines", "zero_blocks");
    address start = __ pc();

    if (UseBlockZeroing) {
      int zva_length = VM_Version::zva_length();

      // Ensure ZVA length can be divided by 16. This is required by
      // the subsequent operations.
      assert (zva_length % 16 == 0, "Unexpected ZVA Length");

      __ tbz(base, 3, base_aligned);
      __ str(zr, Address(__ post(base, 8)));
      __ sub(cnt, cnt, 1);
      __ bind(base_aligned);

      // Ensure count >= zva_length * 2 so that it still deserves a zva after
      // alignment.
      Label small;
      int low_limit = MAX2(zva_length * 2, (int)BlockZeroingLowLimit);
      __ subs(rscratch1, cnt, low_limit >> 3);
      __ br(Assembler::LT, small);
      __ zero_dcache_blocks(base, cnt);
      __ bind(small);
    }

    {
      // Number of stp instructions we'll unroll
      const int unroll =
        MacroAssembler::zero_words_block_size / 2;
      // Clear the remaining blocks.
      Label loop;
      __ subs(cnt, cnt, unroll * 2);
      __ br(Assembler::LT, done);
      __ bind(loop);
      for (int i = 0; i < unroll; i++)
        __ stp(zr, zr, __ post(base, 16));
      __ subs(cnt, cnt, unroll * 2);
      __ br(Assembler::GE, loop);
      __ bind(done);
      __ add(cnt, cnt, unroll * 2);
    }

    __ ret(lr);

    return start;
  }


  typedef enum {
    copy_forwards = 1,
    copy_backwards = -1
  } copy_direction;

  // Bulk copy of blocks of 8 words.
  //
  // count is a count of words.
  //
  // Precondition: count >= 8
  //
  // Postconditions:
  //
  // The least significant bit of count contains the remaining count
  // of words to copy.  The rest of count is trash.
  //
  // s and d are adjusted to point to the remaining words to copy
  //
  void generate_copy_longs(Label &start, Register s, Register d, Register count,
                           copy_direction direction) {
    int unit = wordSize * direction;
    int bias = (UseSIMDForMemoryOps ? 4:2) * wordSize;

    const Register t0 = r3, t1 = r4, t2 = r5, t3 = r6,
      t4 = r7, t5 = r10, t6 = r11, t7 = r12;
    const Register stride = r13;

    assert_different_registers(rscratch1, t0, t1, t2, t3, t4, t5, t6, t7);
    assert_different_registers(s, d, count, rscratch1);

    Label again, drain;
    const char *stub_name;
    if (direction == copy_forwards)
      stub_name = "forward_copy_longs";
    else
      stub_name = "backward_copy_longs";

    __ align(CodeEntryAlignment);

    StubCodeMark mark(this, "StubRoutines", stub_name);

    __ bind(start);

    Label unaligned_copy_long;
    if (AvoidUnalignedAccesses) {
      __ tbnz(d, 3, unaligned_copy_long);
    }

    if (direction == copy_forwards) {
      __ sub(s, s, bias);
      __ sub(d, d, bias);
    }

#ifdef ASSERT
    // Make sure we are never given < 8 words
    {
      Label L;
      __ cmp(count, (u1)8);
      __ br(Assembler::GE, L);
      __ stop("genrate_copy_longs called with < 8 words");
      __ bind(L);
    }
#endif

    // Fill 8 registers
    if (UseSIMDForMemoryOps) {
      __ ldpq(v0, v1, Address(s, 4 * unit));
      __ ldpq(v2, v3, Address(__ pre(s, 8 * unit)));
    } else {
      __ ldp(t0, t1, Address(s, 2 * unit));
      __ ldp(t2, t3, Address(s, 4 * unit));
      __ ldp(t4, t5, Address(s, 6 * unit));
      __ ldp(t6, t7, Address(__ pre(s, 8 * unit)));
    }

    __ subs(count, count, 16);
    __ br(Assembler::LO, drain);

    int prefetch = PrefetchCopyIntervalInBytes;
    bool use_stride = false;
    if (direction == copy_backwards) {
       use_stride = prefetch > 256;
       prefetch = -prefetch;
       if (use_stride) __ mov(stride, prefetch);
    }

    __ bind(again);

    if (PrefetchCopyIntervalInBytes > 0)
      __ prfm(use_stride ? Address(s, stride) : Address(s, prefetch), PLDL1KEEP);

    if (UseSIMDForMemoryOps) {
      __ stpq(v0, v1, Address(d, 4 * unit));
      __ ldpq(v0, v1, Address(s, 4 * unit));
      __ stpq(v2, v3, Address(__ pre(d, 8 * unit)));
      __ ldpq(v2, v3, Address(__ pre(s, 8 * unit)));
    } else {
      __ stp(t0, t1, Address(d, 2 * unit));
      __ ldp(t0, t1, Address(s, 2 * unit));
      __ stp(t2, t3, Address(d, 4 * unit));
      __ ldp(t2, t3, Address(s, 4 * unit));
      __ stp(t4, t5, Address(d, 6 * unit));
      __ ldp(t4, t5, Address(s, 6 * unit));
      __ stp(t6, t7, Address(__ pre(d, 8 * unit)));
      __ ldp(t6, t7, Address(__ pre(s, 8 * unit)));
    }

    __ subs(count, count, 8);
    __ br(Assembler::HS, again);

    // Drain
    __ bind(drain);
    if (UseSIMDForMemoryOps) {
      __ stpq(v0, v1, Address(d, 4 * unit));
      __ stpq(v2, v3, Address(__ pre(d, 8 * unit)));
    } else {
      __ stp(t0, t1, Address(d, 2 * unit));
      __ stp(t2, t3, Address(d, 4 * unit));
      __ stp(t4, t5, Address(d, 6 * unit));
      __ stp(t6, t7, Address(__ pre(d, 8 * unit)));
    }

    {
      Label L1, L2;
      __ tbz(count, exact_log2(4), L1);
      if (UseSIMDForMemoryOps) {
        __ ldpq(v0, v1, Address(__ pre(s, 4 * unit)));
        __ stpq(v0, v1, Address(__ pre(d, 4 * unit)));
      } else {
        __ ldp(t0, t1, Address(s, 2 * unit));
        __ ldp(t2, t3, Address(__ pre(s, 4 * unit)));
        __ stp(t0, t1, Address(d, 2 * unit));
        __ stp(t2, t3, Address(__ pre(d, 4 * unit)));
      }
      __ bind(L1);

      if (direction == copy_forwards) {
        __ add(s, s, bias);
        __ add(d, d, bias);
      }

      __ tbz(count, 1, L2);
      __ ldp(t0, t1, Address(__ adjust(s, 2 * unit, direction == copy_backwards)));
      __ stp(t0, t1, Address(__ adjust(d, 2 * unit, direction == copy_backwards)));
      __ bind(L2);
    }

    __ ret(lr);

    if (AvoidUnalignedAccesses) {
      Label drain, again;
      // Register order for storing. Order is different for backward copy.

      __ bind(unaligned_copy_long);

      // source address is even aligned, target odd aligned
      //
      // when forward copying word pairs we read long pairs at offsets
      // {0, 2, 4, 6} (in long words). when backwards copying we read
      // long pairs at offsets {-2, -4, -6, -8}. We adjust the source
      // address by -2 in the forwards case so we can compute the
      // source offsets for both as {2, 4, 6, 8} * unit where unit = 1
      // or -1.
      //
      // when forward copying we need to store 1 word, 3 pairs and
      // then 1 word at offsets {0, 1, 3, 5, 7}. Rather than use a
      // zero offset We adjust the destination by -1 which means we
      // have to use offsets { 1, 2, 4, 6, 8} * unit for the stores.
      //
      // When backwards copyng we need to store 1 word, 3 pairs and
      // then 1 word at offsets {-1, -3, -5, -7, -8} i.e. we use
      // offsets {1, 3, 5, 7, 8} * unit.

      if (direction == copy_forwards) {
        __ sub(s, s, 16);
        __ sub(d, d, 8);
      }

      // Fill 8 registers
      //
      // for forwards copy s was offset by -16 from the original input
      // value of s so the register contents are at these offsets
      // relative to the 64 bit block addressed by that original input
      // and so on for each successive 64 byte block when s is updated
      //
      // t0 at offset 0,  t1 at offset 8
      // t2 at offset 16, t3 at offset 24
      // t4 at offset 32, t5 at offset 40
      // t6 at offset 48, t7 at offset 56

      // for backwards copy s was not offset so the register contents
      // are at these offsets into the preceding 64 byte block
      // relative to that original input and so on for each successive
      // preceding 64 byte block when s is updated. this explains the
      // slightly counter-intuitive looking pattern of register usage
      // in the stp instructions for backwards copy.
      //
      // t0 at offset -16, t1 at offset -8
      // t2 at offset -32, t3 at offset -24
      // t4 at offset -48, t5 at offset -40
      // t6 at offset -64, t7 at offset -56

      __ ldp(t0, t1, Address(s, 2 * unit));
      __ ldp(t2, t3, Address(s, 4 * unit));
      __ ldp(t4, t5, Address(s, 6 * unit));
      __ ldp(t6, t7, Address(__ pre(s, 8 * unit)));

      __ subs(count, count, 16);
      __ br(Assembler::LO, drain);

      int prefetch = PrefetchCopyIntervalInBytes;
      bool use_stride = false;
      if (direction == copy_backwards) {
         use_stride = prefetch > 256;
         prefetch = -prefetch;
         if (use_stride) __ mov(stride, prefetch);
      }

      __ bind(again);

      if (PrefetchCopyIntervalInBytes > 0)
        __ prfm(use_stride ? Address(s, stride) : Address(s, prefetch), PLDL1KEEP);

      if (direction == copy_forwards) {
       // allowing for the offset of -8 the store instructions place
       // registers into the target 64 bit block at the following
       // offsets
       //
       // t0 at offset 0
       // t1 at offset 8,  t2 at offset 16
       // t3 at offset 24, t4 at offset 32
       // t5 at offset 40, t6 at offset 48
       // t7 at offset 56

        __ str(t0, Address(d, 1 * unit));
        __ stp(t1, t2, Address(d, 2 * unit));
        __ ldp(t0, t1, Address(s, 2 * unit));
        __ stp(t3, t4, Address(d, 4 * unit));
        __ ldp(t2, t3, Address(s, 4 * unit));
        __ stp(t5, t6, Address(d, 6 * unit));
        __ ldp(t4, t5, Address(s, 6 * unit));
        __ str(t7, Address(__ pre(d, 8 * unit)));
        __ ldp(t6, t7, Address(__ pre(s, 8 * unit)));
      } else {
       // d was not offset when we started so the registers are
       // written into the 64 bit block preceding d with the following
       // offsets
       //
       // t1 at offset -8
       // t3 at offset -24, t0 at offset -16
       // t5 at offset -48, t2 at offset -32
       // t7 at offset -56, t4 at offset -48
       //                   t6 at offset -64
       //
       // note that this matches the offsets previously noted for the
       // loads

        __ str(t1, Address(d, 1 * unit));
        __ stp(t3, t0, Address(d, 3 * unit));
        __ ldp(t0, t1, Address(s, 2 * unit));
        __ stp(t5, t2, Address(d, 5 * unit));
        __ ldp(t2, t3, Address(s, 4 * unit));
        __ stp(t7, t4, Address(d, 7 * unit));
        __ ldp(t4, t5, Address(s, 6 * unit));
        __ str(t6, Address(__ pre(d, 8 * unit)));
        __ ldp(t6, t7, Address(__ pre(s, 8 * unit)));
      }

      __ subs(count, count, 8);
      __ br(Assembler::HS, again);

      // Drain
      //
      // this uses the same pattern of offsets and register arguments
      // as above
      __ bind(drain);
      if (direction == copy_forwards) {
        __ str(t0, Address(d, 1 * unit));
        __ stp(t1, t2, Address(d, 2 * unit));
        __ stp(t3, t4, Address(d, 4 * unit));
        __ stp(t5, t6, Address(d, 6 * unit));
        __ str(t7, Address(__ pre(d, 8 * unit)));
      } else {
        __ str(t1, Address(d, 1 * unit));
        __ stp(t3, t0, Address(d, 3 * unit));
        __ stp(t5, t2, Address(d, 5 * unit));
        __ stp(t7, t4, Address(d, 7 * unit));
        __ str(t6, Address(__ pre(d, 8 * unit)));
      }
      // now we need to copy any remaining part block which may
      // include a 4 word block subblock and/or a 2 word subblock.
      // bits 2 and 1 in the count are the tell-tale for whether we
      // have each such subblock
      {
        Label L1, L2;
        __ tbz(count, exact_log2(4), L1);
       // this is the same as above but copying only 4 longs hence
       // with only one intervening stp between the str instructions
       // but note that the offsets and registers still follow the
       // same pattern
        __ ldp(t0, t1, Address(s, 2 * unit));
        __ ldp(t2, t3, Address(__ pre(s, 4 * unit)));
        if (direction == copy_forwards) {
          __ str(t0, Address(d, 1 * unit));
          __ stp(t1, t2, Address(d, 2 * unit));
          __ str(t3, Address(__ pre(d, 4 * unit)));
        } else {
          __ str(t1, Address(d, 1 * unit));
          __ stp(t3, t0, Address(d, 3 * unit));
          __ str(t2, Address(__ pre(d, 4 * unit)));
        }
        __ bind(L1);

        __ tbz(count, 1, L2);
       // this is the same as above but copying only 2 longs hence
       // there is no intervening stp between the str instructions
       // but note that the offset and register patterns are still
       // the same
        __ ldp(t0, t1, Address(__ pre(s, 2 * unit)));
        if (direction == copy_forwards) {
          __ str(t0, Address(d, 1 * unit));
          __ str(t1, Address(__ pre(d, 2 * unit)));
        } else {
          __ str(t1, Address(d, 1 * unit));
          __ str(t0, Address(__ pre(d, 2 * unit)));
        }
        __ bind(L2);

       // for forwards copy we need to re-adjust the offsets we
       // applied so that s and d are follow the last words written

       if (direction == copy_forwards) {
         __ add(s, s, 16);
         __ add(d, d, 8);
       }

      }

      __ ret(lr);
      }
  }

  // Small copy: less than 16 bytes.
  //
  // NB: Ignores all of the bits of count which represent more than 15
  // bytes, so a caller doesn't have to mask them.

  void copy_memory_small(Register s, Register d, Register count, Register tmp, int step) {
    bool is_backwards = step < 0;
    size_t granularity = uabs(step);
    int direction = is_backwards ? -1 : 1;
    int unit = wordSize * direction;

    Label Lword, Lint, Lshort, Lbyte;

    assert(granularity
           && granularity <= sizeof (jlong), "Impossible granularity in copy_memory_small");

    const Register t0 = r3, t1 = r4, t2 = r5, t3 = r6;

    // ??? I don't know if this bit-test-and-branch is the right thing
    // to do.  It does a lot of jumping, resulting in several
    // mispredicted branches.  It might make more sense to do this
    // with something like Duff's device with a single computed branch.

    __ tbz(count, 3 - exact_log2(granularity), Lword);
    __ ldr(tmp, Address(__ adjust(s, unit, is_backwards)));
    __ str(tmp, Address(__ adjust(d, unit, is_backwards)));
    __ bind(Lword);

    if (granularity <= sizeof (jint)) {
      __ tbz(count, 2 - exact_log2(granularity), Lint);
      __ ldrw(tmp, Address(__ adjust(s, sizeof (jint) * direction, is_backwards)));
      __ strw(tmp, Address(__ adjust(d, sizeof (jint) * direction, is_backwards)));
      __ bind(Lint);
    }

    if (granularity <= sizeof (jshort)) {
      __ tbz(count, 1 - exact_log2(granularity), Lshort);
      __ ldrh(tmp, Address(__ adjust(s, sizeof (jshort) * direction, is_backwards)));
      __ strh(tmp, Address(__ adjust(d, sizeof (jshort) * direction, is_backwards)));
      __ bind(Lshort);
    }

    if (granularity <= sizeof (jbyte)) {
      __ tbz(count, 0, Lbyte);
      __ ldrb(tmp, Address(__ adjust(s, sizeof (jbyte) * direction, is_backwards)));
      __ strb(tmp, Address(__ adjust(d, sizeof (jbyte) * direction, is_backwards)));
      __ bind(Lbyte);
    }
  }

  Label copy_f, copy_b;

  // All-singing all-dancing memory copy.
  //
  // Copy count units of memory from s to d.  The size of a unit is
  // step, which can be positive or negative depending on the direction
  // of copy.  If is_aligned is false, we align the source address.
  //

  void copy_memory(bool is_aligned, Register s, Register d,
                   Register count, Register tmp, int step) {
    copy_direction direction = step < 0 ? copy_backwards : copy_forwards;
    bool is_backwards = step < 0;
    unsigned int granularity = uabs(step);
    const Register t0 = r3, t1 = r4;

    // <= 80 (or 96 for SIMD) bytes do inline. Direction doesn't matter because we always
    // load all the data before writing anything
    Label copy4, copy8, copy16, copy32, copy80, copy_big, finish;
    const Register t2 = r5, t3 = r6, t4 = r7, t5 = r8;
    const Register t6 = r9, t7 = r10, t8 = r11, t9 = r12;
    const Register send = r17, dend = r16;

    if (PrefetchCopyIntervalInBytes > 0)
      __ prfm(Address(s, 0), PLDL1KEEP);
    __ cmp(count, u1((UseSIMDForMemoryOps ? 96:80)/granularity));
    __ br(Assembler::HI, copy_big);

    __ lea(send, Address(s, count, Address::lsl(exact_log2(granularity))));
    __ lea(dend, Address(d, count, Address::lsl(exact_log2(granularity))));

    __ cmp(count, u1(16/granularity));
    __ br(Assembler::LS, copy16);

    __ cmp(count, u1(64/granularity));
    __ br(Assembler::HI, copy80);

    __ cmp(count, u1(32/granularity));
    __ br(Assembler::LS, copy32);

    // 33..64 bytes
    if (UseSIMDForMemoryOps) {
      __ ldpq(v0, v1, Address(s, 0));
      __ ldpq(v2, v3, Address(send, -32));
      __ stpq(v0, v1, Address(d, 0));
      __ stpq(v2, v3, Address(dend, -32));
    } else {
      __ ldp(t0, t1, Address(s, 0));
      __ ldp(t2, t3, Address(s, 16));
      __ ldp(t4, t5, Address(send, -32));
      __ ldp(t6, t7, Address(send, -16));

      __ stp(t0, t1, Address(d, 0));
      __ stp(t2, t3, Address(d, 16));
      __ stp(t4, t5, Address(dend, -32));
      __ stp(t6, t7, Address(dend, -16));
    }
    __ b(finish);

    // 17..32 bytes
    __ bind(copy32);
    __ ldp(t0, t1, Address(s, 0));
    __ ldp(t2, t3, Address(send, -16));
    __ stp(t0, t1, Address(d, 0));
    __ stp(t2, t3, Address(dend, -16));
    __ b(finish);

    // 65..80/96 bytes
    // (96 bytes if SIMD because we do 32 byes per instruction)
    __ bind(copy80);
    if (UseSIMDForMemoryOps) {
      __ ldpq(v0, v1, Address(s, 0));
      __ ldpq(v2, v3, Address(s, 32));
      // Unaligned pointers can be an issue for copying.
      // The issue has more chances to happen when granularity of data is
      // less than 4(sizeof(jint)). Pointers for arrays of jint are at least
      // 4 byte aligned. Pointers for arrays of jlong are 8 byte aligned.
      // The most performance drop has been seen for the range 65-80 bytes.
      // For such cases using the pair of ldp/stp instead of the third pair of
      // ldpq/stpq fixes the performance issue.
      if (granularity < sizeof (jint)) {
        Label copy96;
        __ cmp(count, u1(80/granularity));
        __ br(Assembler::HI, copy96);
        __ ldp(t0, t1, Address(send, -16));

        __ stpq(v0, v1, Address(d, 0));
        __ stpq(v2, v3, Address(d, 32));
        __ stp(t0, t1, Address(dend, -16));
        __ b(finish);

        __ bind(copy96);
      }
      __ ldpq(v4, v5, Address(send, -32));

      __ stpq(v0, v1, Address(d, 0));
      __ stpq(v2, v3, Address(d, 32));
      __ stpq(v4, v5, Address(dend, -32));
    } else {
      __ ldp(t0, t1, Address(s, 0));
      __ ldp(t2, t3, Address(s, 16));
      __ ldp(t4, t5, Address(s, 32));
      __ ldp(t6, t7, Address(s, 48));
      __ ldp(t8, t9, Address(send, -16));

      __ stp(t0, t1, Address(d, 0));
      __ stp(t2, t3, Address(d, 16));
      __ stp(t4, t5, Address(d, 32));
      __ stp(t6, t7, Address(d, 48));
      __ stp(t8, t9, Address(dend, -16));
    }
    __ b(finish);

    // 0..16 bytes
    __ bind(copy16);
    __ cmp(count, u1(8/granularity));
    __ br(Assembler::LO, copy8);

    // 8..16 bytes
    __ ldr(t0, Address(s, 0));
    __ ldr(t1, Address(send, -8));
    __ str(t0, Address(d, 0));
    __ str(t1, Address(dend, -8));
    __ b(finish);

    if (granularity < 8) {
      // 4..7 bytes
      __ bind(copy8);
      __ tbz(count, 2 - exact_log2(granularity), copy4);
      __ ldrw(t0, Address(s, 0));
      __ ldrw(t1, Address(send, -4));
      __ strw(t0, Address(d, 0));
      __ strw(t1, Address(dend, -4));
      __ b(finish);
      if (granularity < 4) {
        // 0..3 bytes
        __ bind(copy4);
        __ cbz(count, finish); // get rid of 0 case
        if (granularity == 2) {
          __ ldrh(t0, Address(s, 0));
          __ strh(t0, Address(d, 0));
        } else { // granularity == 1
          // Now 1..3 bytes. Handle the 1 and 2 byte case by copying
          // the first and last byte.
          // Handle the 3 byte case by loading and storing base + count/2
          // (count == 1 (s+0)->(d+0), count == 2,3 (s+1) -> (d+1))
          // This does means in the 1 byte case we load/store the same
          // byte 3 times.
          __ lsr(count, count, 1);
          __ ldrb(t0, Address(s, 0));
          __ ldrb(t1, Address(send, -1));
          __ ldrb(t2, Address(s, count));
          __ strb(t0, Address(d, 0));
          __ strb(t1, Address(dend, -1));
          __ strb(t2, Address(d, count));
        }
        __ b(finish);
      }
    }

    __ bind(copy_big);
    if (is_backwards) {
      __ lea(s, Address(s, count, Address::lsl(exact_log2(-step))));
      __ lea(d, Address(d, count, Address::lsl(exact_log2(-step))));
    }

    // Now we've got the small case out of the way we can align the
    // source address on a 2-word boundary.

    Label aligned;

    if (is_aligned) {
      // We may have to adjust by 1 word to get s 2-word-aligned.
      __ tbz(s, exact_log2(wordSize), aligned);
      __ ldr(tmp, Address(__ adjust(s, direction * wordSize, is_backwards)));
      __ str(tmp, Address(__ adjust(d, direction * wordSize, is_backwards)));
      __ sub(count, count, wordSize/granularity);
    } else {
      if (is_backwards) {
        __ andr(rscratch2, s, 2 * wordSize - 1);
      } else {
        __ neg(rscratch2, s);
        __ andr(rscratch2, rscratch2, 2 * wordSize - 1);
      }
      // rscratch2 is the byte adjustment needed to align s.
      __ cbz(rscratch2, aligned);
      int shift = exact_log2(granularity);
      if (shift)  __ lsr(rscratch2, rscratch2, shift);
      __ sub(count, count, rscratch2);

#if 0
      // ?? This code is only correct for a disjoint copy.  It may or
      // may not make sense to use it in that case.

      // Copy the first pair; s and d may not be aligned.
      __ ldp(t0, t1, Address(s, is_backwards ? -2 * wordSize : 0));
      __ stp(t0, t1, Address(d, is_backwards ? -2 * wordSize : 0));

      // Align s and d, adjust count
      if (is_backwards) {
        __ sub(s, s, rscratch2);
        __ sub(d, d, rscratch2);
      } else {
        __ add(s, s, rscratch2);
        __ add(d, d, rscratch2);
      }
#else
      copy_memory_small(s, d, rscratch2, rscratch1, step);
#endif
    }

    __ bind(aligned);

    // s is now 2-word-aligned.

    // We have a count of units and some trailing bytes.  Adjust the
    // count and do a bulk copy of words.
    __ lsr(rscratch2, count, exact_log2(wordSize/granularity));
    if (direction == copy_forwards)
      __ bl(copy_f);
    else
      __ bl(copy_b);

    // And the tail.
    copy_memory_small(s, d, count, tmp, step);

    if (granularity >= 8) __ bind(copy8);
    if (granularity >= 4) __ bind(copy4);
    __ bind(finish);
  }


  void clobber_registers() {
#ifdef ASSERT
    RegSet clobbered
      = MacroAssembler::call_clobbered_gp_registers() - rscratch1;
    __ mov(rscratch1, (uint64_t)0xdeadbeef);
    __ orr(rscratch1, rscratch1, rscratch1, Assembler::LSL, 32);
    for (RegSetIterator<Register> it = clobbered.begin(); *it != noreg; ++it) {
      __ mov(*it, rscratch1);
    }
#endif

  }

  // Scan over array at a for count oops, verifying each one.
  // Preserves a and count, clobbers rscratch1 and rscratch2.
  void verify_oop_array (int size, Register a, Register count, Register temp) {
    Label loop, end;
    __ mov(rscratch1, a);
    __ mov(rscratch2, zr);
    __ bind(loop);
    __ cmp(rscratch2, count);
    __ br(Assembler::HS, end);
    if (size == wordSize) {
      __ ldr(temp, Address(a, rscratch2, Address::lsl(exact_log2(size))));
      __ verify_oop(temp);
    } else {
      __ ldrw(temp, Address(a, rscratch2, Address::lsl(exact_log2(size))));
      __ decode_heap_oop(temp); // calls verify_oop
    }
    __ add(rscratch2, rscratch2, 1);
    __ b(loop);
    __ bind(end);
  }

  // Arguments:
  //   aligned - true => Input and output aligned on a HeapWord == 8-byte boundary
  //             ignored
  //   is_oop  - true => oop array, so generate store check code
  //   name    - stub name string
  //
  // Inputs:
  //   c_rarg0   - source array address
  //   c_rarg1   - destination array address
  //   c_rarg2   - element count, treated as ssize_t, can be zero
  //
  // If 'from' and/or 'to' are aligned on 4-byte boundaries, we let
  // the hardware handle it.  The two dwords within qwords that span
  // cache line boundaries will still be loaded and stored atomically.
  //
  // Side Effects:
  //   disjoint_int_copy_entry is set to the no-overlap entry point
  //   used by generate_conjoint_int_oop_copy().
  //
  address generate_disjoint_copy(int size, bool aligned, bool is_oop, address *entry,
                                  const char *name, bool dest_uninitialized = false) {
    Register s = c_rarg0, d = c_rarg1, count = c_rarg2;
    RegSet saved_reg = RegSet::of(s, d, count);
    __ align(CodeEntryAlignment);
    StubCodeMark mark(this, "StubRoutines", name);
    address start = __ pc();
    __ enter();

    if (entry != NULL) {
      *entry = __ pc();
      // caller can pass a 64-bit byte count here (from Unsafe.copyMemory)
      BLOCK_COMMENT("Entry:");
    }

    DecoratorSet decorators = IN_HEAP | IS_ARRAY | ARRAYCOPY_DISJOINT;
    if (dest_uninitialized) {
      decorators |= IS_DEST_UNINITIALIZED;
    }
    if (aligned) {
      decorators |= ARRAYCOPY_ALIGNED;
    }

    BarrierSetAssembler *bs = BarrierSet::barrier_set()->barrier_set_assembler();
    bs->arraycopy_prologue(_masm, decorators, is_oop, s, d, count, saved_reg);

    if (is_oop) {
      // save regs before copy_memory
      __ push(RegSet::of(d, count), sp);
    }
    {
      // UnsafeCopyMemory page error: continue after ucm
      bool add_entry = !is_oop && (!aligned || sizeof(jlong) == size);
      UnsafeCopyMemoryMark ucmm(this, add_entry, true);
      copy_memory(aligned, s, d, count, rscratch1, size);
    }

    if (is_oop) {
      __ pop(RegSet::of(d, count), sp);
      if (VerifyOops)
        verify_oop_array(size, d, count, r16);
    }

    bs->arraycopy_epilogue(_masm, decorators, is_oop, d, count, rscratch1, RegSet());

    __ leave();
    __ mov(r0, zr); // return 0
    __ ret(lr);
    return start;
  }

  // Arguments:
  //   aligned - true => Input and output aligned on a HeapWord == 8-byte boundary
  //             ignored
  //   is_oop  - true => oop array, so generate store check code
  //   name    - stub name string
  //
  // Inputs:
  //   c_rarg0   - source array address
  //   c_rarg1   - destination array address
  //   c_rarg2   - element count, treated as ssize_t, can be zero
  //
  // If 'from' and/or 'to' are aligned on 4-byte boundaries, we let
  // the hardware handle it.  The two dwords within qwords that span
  // cache line boundaries will still be loaded and stored atomically.
  //
  address generate_conjoint_copy(int size, bool aligned, bool is_oop, address nooverlap_target,
                                 address *entry, const char *name,
                                 bool dest_uninitialized = false) {
    Register s = c_rarg0, d = c_rarg1, count = c_rarg2;
    RegSet saved_regs = RegSet::of(s, d, count);
    StubCodeMark mark(this, "StubRoutines", name);
    address start = __ pc();
    __ enter();

    if (entry != NULL) {
      *entry = __ pc();
      // caller can pass a 64-bit byte count here (from Unsafe.copyMemory)
      BLOCK_COMMENT("Entry:");
    }

    // use fwd copy when (d-s) above_equal (count*size)
    __ sub(rscratch1, d, s);
    __ cmp(rscratch1, count, Assembler::LSL, exact_log2(size));
    __ br(Assembler::HS, nooverlap_target);

    DecoratorSet decorators = IN_HEAP | IS_ARRAY;
    if (dest_uninitialized) {
      decorators |= IS_DEST_UNINITIALIZED;
    }
    if (aligned) {
      decorators |= ARRAYCOPY_ALIGNED;
    }

    BarrierSetAssembler *bs = BarrierSet::barrier_set()->barrier_set_assembler();
    bs->arraycopy_prologue(_masm, decorators, is_oop, s, d, count, saved_regs);

    if (is_oop) {
      // save regs before copy_memory
      __ push(RegSet::of(d, count), sp);
    }
    {
      // UnsafeCopyMemory page error: continue after ucm
      bool add_entry = !is_oop && (!aligned || sizeof(jlong) == size);
      UnsafeCopyMemoryMark ucmm(this, add_entry, true);
      copy_memory(aligned, s, d, count, rscratch1, -size);
    }
    if (is_oop) {
      __ pop(RegSet::of(d, count), sp);
      if (VerifyOops)
        verify_oop_array(size, d, count, r16);
    }
    bs->arraycopy_epilogue(_masm, decorators, is_oop, d, count, rscratch1, RegSet());
    __ leave();
    __ mov(r0, zr); // return 0
    __ ret(lr);
    return start;
}

  // Arguments:
  //   aligned - true => Input and output aligned on a HeapWord == 8-byte boundary
  //             ignored
  //   name    - stub name string
  //
  // Inputs:
  //   c_rarg0   - source array address
  //   c_rarg1   - destination array address
  //   c_rarg2   - element count, treated as ssize_t, can be zero
  //
  // If 'from' and/or 'to' are aligned on 4-, 2-, or 1-byte boundaries,
  // we let the hardware handle it.  The one to eight bytes within words,
  // dwords or qwords that span cache line boundaries will still be loaded
  // and stored atomically.
  //
  // Side Effects:
  //   disjoint_byte_copy_entry is set to the no-overlap entry point  //
  // If 'from' and/or 'to' are aligned on 4-, 2-, or 1-byte boundaries,
  // we let the hardware handle it.  The one to eight bytes within words,
  // dwords or qwords that span cache line boundaries will still be loaded
  // and stored atomically.
  //
  // Side Effects:
  //   disjoint_byte_copy_entry is set to the no-overlap entry point
  //   used by generate_conjoint_byte_copy().
  //
  address generate_disjoint_byte_copy(bool aligned, address* entry, const char *name) {
    const bool not_oop = false;
    return generate_disjoint_copy(sizeof (jbyte), aligned, not_oop, entry, name);
  }

  // Arguments:
  //   aligned - true => Input and output aligned on a HeapWord == 8-byte boundary
  //             ignored
  //   name    - stub name string
  //
  // Inputs:
  //   c_rarg0   - source array address
  //   c_rarg1   - destination array address
  //   c_rarg2   - element count, treated as ssize_t, can be zero
  //
  // If 'from' and/or 'to' are aligned on 4-, 2-, or 1-byte boundaries,
  // we let the hardware handle it.  The one to eight bytes within words,
  // dwords or qwords that span cache line boundaries will still be loaded
  // and stored atomically.
  //
  address generate_conjoint_byte_copy(bool aligned, address nooverlap_target,
                                      address* entry, const char *name) {
    const bool not_oop = false;
    return generate_conjoint_copy(sizeof (jbyte), aligned, not_oop, nooverlap_target, entry, name);
  }

  // Arguments:
  //   aligned - true => Input and output aligned on a HeapWord == 8-byte boundary
  //             ignored
  //   name    - stub name string
  //
  // Inputs:
  //   c_rarg0   - source array address
  //   c_rarg1   - destination array address
  //   c_rarg2   - element count, treated as ssize_t, can be zero
  //
  // If 'from' and/or 'to' are aligned on 4- or 2-byte boundaries, we
  // let the hardware handle it.  The two or four words within dwords
  // or qwords that span cache line boundaries will still be loaded
  // and stored atomically.
  //
  // Side Effects:
  //   disjoint_short_copy_entry is set to the no-overlap entry point
  //   used by generate_conjoint_short_copy().
  //
  address generate_disjoint_short_copy(bool aligned,
                                       address* entry, const char *name) {
    const bool not_oop = false;
    return generate_disjoint_copy(sizeof (jshort), aligned, not_oop, entry, name);
  }

  // Arguments:
  //   aligned - true => Input and output aligned on a HeapWord == 8-byte boundary
  //             ignored
  //   name    - stub name string
  //
  // Inputs:
  //   c_rarg0   - source array address
  //   c_rarg1   - destination array address
  //   c_rarg2   - element count, treated as ssize_t, can be zero
  //
  // If 'from' and/or 'to' are aligned on 4- or 2-byte boundaries, we
  // let the hardware handle it.  The two or four words within dwords
  // or qwords that span cache line boundaries will still be loaded
  // and stored atomically.
  //
  address generate_conjoint_short_copy(bool aligned, address nooverlap_target,
                                       address *entry, const char *name) {
    const bool not_oop = false;
    return generate_conjoint_copy(sizeof (jshort), aligned, not_oop, nooverlap_target, entry, name);

  }
  // Arguments:
  //   aligned - true => Input and output aligned on a HeapWord == 8-byte boundary
  //             ignored
  //   name    - stub name string
  //
  // Inputs:
  //   c_rarg0   - source array address
  //   c_rarg1   - destination array address
  //   c_rarg2   - element count, treated as ssize_t, can be zero
  //
  // If 'from' and/or 'to' are aligned on 4-byte boundaries, we let
  // the hardware handle it.  The two dwords within qwords that span
  // cache line boundaries will still be loaded and stored atomically.
  //
  // Side Effects:
  //   disjoint_int_copy_entry is set to the no-overlap entry point
  //   used by generate_conjoint_int_oop_copy().
  //
  address generate_disjoint_int_copy(bool aligned, address *entry,
                                         const char *name, bool dest_uninitialized = false) {
    const bool not_oop = false;
    return generate_disjoint_copy(sizeof (jint), aligned, not_oop, entry, name);
  }

  // Arguments:
  //   aligned - true => Input and output aligned on a HeapWord == 8-byte boundary
  //             ignored
  //   name    - stub name string
  //
  // Inputs:
  //   c_rarg0   - source array address
  //   c_rarg1   - destination array address
  //   c_rarg2   - element count, treated as ssize_t, can be zero
  //
  // If 'from' and/or 'to' are aligned on 4-byte boundaries, we let
  // the hardware handle it.  The two dwords within qwords that span
  // cache line boundaries will still be loaded and stored atomically.
  //
  address generate_conjoint_int_copy(bool aligned, address nooverlap_target,
                                     address *entry, const char *name,
                                     bool dest_uninitialized = false) {
    const bool not_oop = false;
    return generate_conjoint_copy(sizeof (jint), aligned, not_oop, nooverlap_target, entry, name);
  }


  // Arguments:
  //   aligned - true => Input and output aligned on a HeapWord boundary == 8 bytes
  //             ignored
  //   name    - stub name string
  //
  // Inputs:
  //   c_rarg0   - source array address
  //   c_rarg1   - destination array address
  //   c_rarg2   - element count, treated as size_t, can be zero
  //
  // Side Effects:
  //   disjoint_oop_copy_entry or disjoint_long_copy_entry is set to the
  //   no-overlap entry point used by generate_conjoint_long_oop_copy().
  //
  address generate_disjoint_long_copy(bool aligned, address *entry,
                                          const char *name, bool dest_uninitialized = false) {
    const bool not_oop = false;
    return generate_disjoint_copy(sizeof (jlong), aligned, not_oop, entry, name);
  }

  // Arguments:
  //   aligned - true => Input and output aligned on a HeapWord boundary == 8 bytes
  //             ignored
  //   name    - stub name string
  //
  // Inputs:
  //   c_rarg0   - source array address
  //   c_rarg1   - destination array address
  //   c_rarg2   - element count, treated as size_t, can be zero
  //
  address generate_conjoint_long_copy(bool aligned,
                                      address nooverlap_target, address *entry,
                                      const char *name, bool dest_uninitialized = false) {
    const bool not_oop = false;
    return generate_conjoint_copy(sizeof (jlong), aligned, not_oop, nooverlap_target, entry, name);
  }

  // Arguments:
  //   aligned - true => Input and output aligned on a HeapWord boundary == 8 bytes
  //             ignored
  //   name    - stub name string
  //
  // Inputs:
  //   c_rarg0   - source array address
  //   c_rarg1   - destination array address
  //   c_rarg2   - element count, treated as size_t, can be zero
  //
  // Side Effects:
  //   disjoint_oop_copy_entry or disjoint_long_copy_entry is set to the
  //   no-overlap entry point used by generate_conjoint_long_oop_copy().
  //
  address generate_disjoint_oop_copy(bool aligned, address *entry,
                                     const char *name, bool dest_uninitialized) {
    const bool is_oop = true;
    const int size = UseCompressedOops ? sizeof (jint) : sizeof (jlong);
    return generate_disjoint_copy(size, aligned, is_oop, entry, name, dest_uninitialized);
  }

  // Arguments:
  //   aligned - true => Input and output aligned on a HeapWord boundary == 8 bytes
  //             ignored
  //   name    - stub name string
  //
  // Inputs:
  //   c_rarg0   - source array address
  //   c_rarg1   - destination array address
  //   c_rarg2   - element count, treated as size_t, can be zero
  //
  address generate_conjoint_oop_copy(bool aligned,
                                     address nooverlap_target, address *entry,
                                     const char *name, bool dest_uninitialized) {
    const bool is_oop = true;
    const int size = UseCompressedOops ? sizeof (jint) : sizeof (jlong);
    return generate_conjoint_copy(size, aligned, is_oop, nooverlap_target, entry,
                                  name, dest_uninitialized);
  }


  // Helper for generating a dynamic type check.
  // Smashes rscratch1, rscratch2.
  void generate_type_check(Register sub_klass,
                           Register super_check_offset,
                           Register super_klass,
                           Label& L_success) {
    assert_different_registers(sub_klass, super_check_offset, super_klass);

    BLOCK_COMMENT("type_check:");

    Label L_miss;

    __ check_klass_subtype_fast_path(sub_klass, super_klass, noreg,        &L_success, &L_miss, NULL,
                                     super_check_offset);
    __ check_klass_subtype_slow_path(sub_klass, super_klass, noreg, noreg, &L_success, NULL);

    // Fall through on failure!
    __ BIND(L_miss);
  }

  //
  //  Generate checkcasting array copy stub
  //
  //  Input:
  //    c_rarg0   - source array address
  //    c_rarg1   - destination array address
  //    c_rarg2   - element count, treated as ssize_t, can be zero
  //    c_rarg3   - size_t ckoff (super_check_offset)
  //    c_rarg4   - oop ckval (super_klass)
  //
  //  Output:
  //    r0 ==  0  -  success
  //    r0 == -1^K - failure, where K is partial transfer count
  //
  address generate_checkcast_copy(const char *name, address *entry,
                                  bool dest_uninitialized = false) {

    Label L_load_element, L_store_element, L_do_card_marks, L_done, L_done_pop;

    // Input registers (after setup_arg_regs)
    const Register from        = c_rarg0;   // source array address
    const Register to          = c_rarg1;   // destination array address
    const Register count       = c_rarg2;   // elementscount
    const Register ckoff       = c_rarg3;   // super_check_offset
    const Register ckval       = c_rarg4;   // super_klass

    RegSet wb_pre_saved_regs = RegSet::range(c_rarg0, c_rarg4);
    RegSet wb_post_saved_regs = RegSet::of(count);

    // Registers used as temps (r19, r20, r21, r22 are save-on-entry)
    const Register copied_oop  = r22;       // actual oop copied
    const Register count_save  = r21;       // orig elementscount
    const Register start_to    = r20;       // destination array start address
    const Register r19_klass   = r19;       // oop._klass

    //---------------------------------------------------------------
    // Assembler stub will be used for this call to arraycopy
    // if the two arrays are subtypes of Object[] but the
    // destination array type is not equal to or a supertype
    // of the source type.  Each element must be separately
    // checked.

    assert_different_registers(from, to, count, ckoff, ckval, start_to,
                               copied_oop, r19_klass, count_save);

    __ align(CodeEntryAlignment);
    StubCodeMark mark(this, "StubRoutines", name);
    address start = __ pc();

    __ enter(); // required for proper stackwalking of RuntimeStub frame

#ifdef ASSERT
    // caller guarantees that the arrays really are different
    // otherwise, we would have to make conjoint checks
    { Label L;
      array_overlap_test(L, TIMES_OOP);
      __ stop("checkcast_copy within a single array");
      __ bind(L);
    }
#endif //ASSERT

    // Caller of this entry point must set up the argument registers.
    if (entry != NULL) {
      *entry = __ pc();
      BLOCK_COMMENT("Entry:");
    }

     // Empty array:  Nothing to do.
    __ cbz(count, L_done);
    __ push(RegSet::of(r19, r20, r21, r22), sp);

#ifdef ASSERT
    BLOCK_COMMENT("assert consistent ckoff/ckval");
    // The ckoff and ckval must be mutually consistent,
    // even though caller generates both.
    { Label L;
      int sco_offset = in_bytes(Klass::super_check_offset_offset());
      __ ldrw(start_to, Address(ckval, sco_offset));
      __ cmpw(ckoff, start_to);
      __ br(Assembler::EQ, L);
      __ stop("super_check_offset inconsistent");
      __ bind(L);
    }
#endif //ASSERT

    DecoratorSet decorators = IN_HEAP | IS_ARRAY | ARRAYCOPY_CHECKCAST | ARRAYCOPY_DISJOINT;
    bool is_oop = true;
    if (dest_uninitialized) {
      decorators |= IS_DEST_UNINITIALIZED;
    }

    BarrierSetAssembler *bs = BarrierSet::barrier_set()->barrier_set_assembler();
    bs->arraycopy_prologue(_masm, decorators, is_oop, from, to, count, wb_pre_saved_regs);

    // save the original count
    __ mov(count_save, count);

    // Copy from low to high addresses
    __ mov(start_to, to);              // Save destination array start address
    __ b(L_load_element);

    // ======== begin loop ========
    // (Loop is rotated; its entry is L_load_element.)
    // Loop control:
    //   for (; count != 0; count--) {
    //     copied_oop = load_heap_oop(from++);
    //     ... generate_type_check ...;
    //     store_heap_oop(to++, copied_oop);
    //   }
    __ align(OptoLoopAlignment);

    __ BIND(L_store_element);
    __ store_heap_oop(__ post(to, UseCompressedOops ? 4 : 8), copied_oop, noreg, noreg, noreg, AS_RAW);  // store the oop
    __ sub(count, count, 1);
    __ cbz(count, L_do_card_marks);

    // ======== loop entry is here ========
    __ BIND(L_load_element);
    __ load_heap_oop(copied_oop, __ post(from, UseCompressedOops ? 4 : 8), noreg, noreg, AS_RAW); // load the oop
    __ cbz(copied_oop, L_store_element);

    __ load_klass(r19_klass, copied_oop);// query the object klass
    generate_type_check(r19_klass, ckoff, ckval, L_store_element);
    // ======== end loop ========

    // It was a real error; we must depend on the caller to finish the job.
    // Register count = remaining oops, count_orig = total oops.
    // Emit GC store barriers for the oops we have copied and report
    // their number to the caller.

    __ subs(count, count_save, count);     // K = partially copied oop count
    __ eon(count, count, zr);                   // report (-1^K) to caller
    __ br(Assembler::EQ, L_done_pop);

    __ BIND(L_do_card_marks);
    bs->arraycopy_epilogue(_masm, decorators, is_oop, start_to, count_save, rscratch1, wb_post_saved_regs);

    __ bind(L_done_pop);
    __ pop(RegSet::of(r19, r20, r21, r22), sp);
    inc_counter_np(SharedRuntime::_checkcast_array_copy_ctr);

    __ bind(L_done);
    __ mov(r0, count);
    __ leave();
    __ ret(lr);

    return start;
  }

  // Perform range checks on the proposed arraycopy.
  // Kills temp, but nothing else.
  // Also, clean the sign bits of src_pos and dst_pos.
  void arraycopy_range_checks(Register src,     // source array oop (c_rarg0)
                              Register src_pos, // source position (c_rarg1)
                              Register dst,     // destination array oo (c_rarg2)
                              Register dst_pos, // destination position (c_rarg3)
                              Register length,
                              Register temp,
                              Label& L_failed) {
    BLOCK_COMMENT("arraycopy_range_checks:");

    assert_different_registers(rscratch1, temp);

    //  if (src_pos + length > arrayOop(src)->length())  FAIL;
    __ ldrw(rscratch1, Address(src, arrayOopDesc::length_offset_in_bytes()));
    __ addw(temp, length, src_pos);
    __ cmpw(temp, rscratch1);
    __ br(Assembler::HI, L_failed);

    //  if (dst_pos + length > arrayOop(dst)->length())  FAIL;
    __ ldrw(rscratch1, Address(dst, arrayOopDesc::length_offset_in_bytes()));
    __ addw(temp, length, dst_pos);
    __ cmpw(temp, rscratch1);
    __ br(Assembler::HI, L_failed);

    // Have to clean up high 32 bits of 'src_pos' and 'dst_pos'.
    __ movw(src_pos, src_pos);
    __ movw(dst_pos, dst_pos);

    BLOCK_COMMENT("arraycopy_range_checks done");
  }

  // These stubs get called from some dumb test routine.
  // I'll write them properly when they're called from
  // something that's actually doing something.
  static void fake_arraycopy_stub(address src, address dst, int count) {
    assert(count == 0, "huh?");
  }


  //
  //  Generate 'unsafe' array copy stub
  //  Though just as safe as the other stubs, it takes an unscaled
  //  size_t argument instead of an element count.
  //
  //  Input:
  //    c_rarg0   - source array address
  //    c_rarg1   - destination array address
  //    c_rarg2   - byte count, treated as ssize_t, can be zero
  //
  // Examines the alignment of the operands and dispatches
  // to a long, int, short, or byte copy loop.
  //
  address generate_unsafe_copy(const char *name,
                               address byte_copy_entry,
                               address short_copy_entry,
                               address int_copy_entry,
                               address long_copy_entry) {
    Label L_long_aligned, L_int_aligned, L_short_aligned;
    Register s = c_rarg0, d = c_rarg1, count = c_rarg2;

    __ align(CodeEntryAlignment);
    StubCodeMark mark(this, "StubRoutines", name);
    address start = __ pc();
    __ enter(); // required for proper stackwalking of RuntimeStub frame

    // bump this on entry, not on exit:
    inc_counter_np(SharedRuntime::_unsafe_array_copy_ctr);

    __ orr(rscratch1, s, d);
    __ orr(rscratch1, rscratch1, count);

    __ andr(rscratch1, rscratch1, BytesPerLong-1);
    __ cbz(rscratch1, L_long_aligned);
    __ andr(rscratch1, rscratch1, BytesPerInt-1);
    __ cbz(rscratch1, L_int_aligned);
    __ tbz(rscratch1, 0, L_short_aligned);
    __ b(RuntimeAddress(byte_copy_entry));

    __ BIND(L_short_aligned);
    __ lsr(count, count, LogBytesPerShort);  // size => short_count
    __ b(RuntimeAddress(short_copy_entry));
    __ BIND(L_int_aligned);
    __ lsr(count, count, LogBytesPerInt);    // size => int_count
    __ b(RuntimeAddress(int_copy_entry));
    __ BIND(L_long_aligned);
    __ lsr(count, count, LogBytesPerLong);   // size => long_count
    __ b(RuntimeAddress(long_copy_entry));

    return start;
  }

  //
  //  Generate generic array copy stubs
  //
  //  Input:
  //    c_rarg0    -  src oop
  //    c_rarg1    -  src_pos (32-bits)
  //    c_rarg2    -  dst oop
  //    c_rarg3    -  dst_pos (32-bits)
  //    c_rarg4    -  element count (32-bits)
  //
  //  Output:
  //    r0 ==  0  -  success
  //    r0 == -1^K - failure, where K is partial transfer count
  //
  address generate_generic_copy(const char *name,
                                address byte_copy_entry, address short_copy_entry,
                                address int_copy_entry, address oop_copy_entry,
                                address long_copy_entry, address checkcast_copy_entry) {

    Label L_failed, L_objArray;
    Label L_copy_bytes, L_copy_shorts, L_copy_ints, L_copy_longs;

    // Input registers
    const Register src        = c_rarg0;  // source array oop
    const Register src_pos    = c_rarg1;  // source position
    const Register dst        = c_rarg2;  // destination array oop
    const Register dst_pos    = c_rarg3;  // destination position
    const Register length     = c_rarg4;


    // Registers used as temps
    const Register dst_klass  = c_rarg5;

    __ align(CodeEntryAlignment);

    StubCodeMark mark(this, "StubRoutines", name);

    address start = __ pc();

    __ enter(); // required for proper stackwalking of RuntimeStub frame

    // bump this on entry, not on exit:
    inc_counter_np(SharedRuntime::_generic_array_copy_ctr);

    //-----------------------------------------------------------------------
    // Assembler stub will be used for this call to arraycopy
    // if the following conditions are met:
    //
    // (1) src and dst must not be null.
    // (2) src_pos must not be negative.
    // (3) dst_pos must not be negative.
    // (4) length  must not be negative.
    // (5) src klass and dst klass should be the same and not NULL.
    // (6) src and dst should be arrays.
    // (7) src_pos + length must not exceed length of src.
    // (8) dst_pos + length must not exceed length of dst.
    //

    //  if (src == NULL) return -1;
    __ cbz(src, L_failed);

    //  if (src_pos < 0) return -1;
    __ tbnz(src_pos, 31, L_failed);  // i.e. sign bit set

    //  if (dst == NULL) return -1;
    __ cbz(dst, L_failed);

    //  if (dst_pos < 0) return -1;
    __ tbnz(dst_pos, 31, L_failed);  // i.e. sign bit set

    // registers used as temp
    const Register scratch_length    = r16; // elements count to copy
    const Register scratch_src_klass = r17; // array klass
    const Register lh                = r15; // layout helper

    //  if (length < 0) return -1;
    __ movw(scratch_length, length);        // length (elements count, 32-bits value)
    __ tbnz(scratch_length, 31, L_failed);  // i.e. sign bit set

    __ load_klass(scratch_src_klass, src);
#ifdef ASSERT
    //  assert(src->klass() != NULL);
    {
      BLOCK_COMMENT("assert klasses not null {");
      Label L1, L2;
      __ cbnz(scratch_src_klass, L2);   // it is broken if klass is NULL
      __ bind(L1);
      __ stop("broken null klass");
      __ bind(L2);
      __ load_klass(rscratch1, dst);
      __ cbz(rscratch1, L1);     // this would be broken also
      BLOCK_COMMENT("} assert klasses not null done");
    }
#endif

    // Load layout helper (32-bits)
    //
    //  |array_tag|     | header_size | element_type |     |log2_element_size|
    // 32        30    24            16              8     2                 0
    //
    //   array_tag: typeArray = 0x3, objArray = 0x2, non-array = 0x0
    //

    const int lh_offset = in_bytes(Klass::layout_helper_offset());

    // Handle objArrays completely differently...
    const jint objArray_lh = Klass::array_layout_helper(T_OBJECT);
    __ ldrw(lh, Address(scratch_src_klass, lh_offset));
    __ movw(rscratch1, objArray_lh);
    __ eorw(rscratch2, lh, rscratch1);
    __ cbzw(rscratch2, L_objArray);

    //  if (src->klass() != dst->klass()) return -1;
    __ load_klass(rscratch2, dst);
    __ eor(rscratch2, rscratch2, scratch_src_klass);
    __ cbnz(rscratch2, L_failed);

    // Check for flat inline type array -> return -1
    __ tst(lh, Klass::_lh_array_tag_flat_value_bit_inplace);
    __ br(Assembler::NE, L_failed);

    // Check for null-free (non-flat) inline type array -> handle as object array
    __ tst(lh, Klass::_lh_null_free_array_bit_inplace);
    __ br(Assembler::NE, L_failed);

    //  if (!src->is_Array()) return -1;
    __ tbz(lh, 31, L_failed);  // i.e. (lh >= 0)

    // At this point, it is known to be a typeArray (array_tag 0x3).
#ifdef ASSERT
    {
      BLOCK_COMMENT("assert primitive array {");
      Label L;
      __ movw(rscratch2, Klass::_lh_array_tag_type_value << Klass::_lh_array_tag_shift);
      __ cmpw(lh, rscratch2);
      __ br(Assembler::GE, L);
      __ stop("must be a primitive array");
      __ bind(L);
      BLOCK_COMMENT("} assert primitive array done");
    }
#endif

    arraycopy_range_checks(src, src_pos, dst, dst_pos, scratch_length,
                           rscratch2, L_failed);

    // TypeArrayKlass
    //
    // src_addr = (src + array_header_in_bytes()) + (src_pos << log2elemsize);
    // dst_addr = (dst + array_header_in_bytes()) + (dst_pos << log2elemsize);
    //

    const Register rscratch1_offset = rscratch1;    // array offset
    const Register r15_elsize = lh; // element size

    __ ubfx(rscratch1_offset, lh, Klass::_lh_header_size_shift,
           exact_log2(Klass::_lh_header_size_mask+1));   // array_offset
    __ add(src, src, rscratch1_offset);           // src array offset
    __ add(dst, dst, rscratch1_offset);           // dst array offset
    BLOCK_COMMENT("choose copy loop based on element size");

    // next registers should be set before the jump to corresponding stub
    const Register from     = c_rarg0;  // source array address
    const Register to       = c_rarg1;  // destination array address
    const Register count    = c_rarg2;  // elements count

    // 'from', 'to', 'count' registers should be set in such order
    // since they are the same as 'src', 'src_pos', 'dst'.

    assert(Klass::_lh_log2_element_size_shift == 0, "fix this code");

    // The possible values of elsize are 0-3, i.e. exact_log2(element
    // size in bytes).  We do a simple bitwise binary search.
  __ BIND(L_copy_bytes);
    __ tbnz(r15_elsize, 1, L_copy_ints);
    __ tbnz(r15_elsize, 0, L_copy_shorts);
    __ lea(from, Address(src, src_pos));// src_addr
    __ lea(to,   Address(dst, dst_pos));// dst_addr
    __ movw(count, scratch_length); // length
    __ b(RuntimeAddress(byte_copy_entry));

  __ BIND(L_copy_shorts);
    __ lea(from, Address(src, src_pos, Address::lsl(1)));// src_addr
    __ lea(to,   Address(dst, dst_pos, Address::lsl(1)));// dst_addr
    __ movw(count, scratch_length); // length
    __ b(RuntimeAddress(short_copy_entry));

  __ BIND(L_copy_ints);
    __ tbnz(r15_elsize, 0, L_copy_longs);
    __ lea(from, Address(src, src_pos, Address::lsl(2)));// src_addr
    __ lea(to,   Address(dst, dst_pos, Address::lsl(2)));// dst_addr
    __ movw(count, scratch_length); // length
    __ b(RuntimeAddress(int_copy_entry));

  __ BIND(L_copy_longs);
#ifdef ASSERT
    {
      BLOCK_COMMENT("assert long copy {");
      Label L;
      __ andw(lh, lh, Klass::_lh_log2_element_size_mask); // lh -> r15_elsize
      __ cmpw(r15_elsize, LogBytesPerLong);
      __ br(Assembler::EQ, L);
      __ stop("must be long copy, but elsize is wrong");
      __ bind(L);
      BLOCK_COMMENT("} assert long copy done");
    }
#endif
    __ lea(from, Address(src, src_pos, Address::lsl(3)));// src_addr
    __ lea(to,   Address(dst, dst_pos, Address::lsl(3)));// dst_addr
    __ movw(count, scratch_length); // length
    __ b(RuntimeAddress(long_copy_entry));

    // ObjArrayKlass
  __ BIND(L_objArray);
    // live at this point:  scratch_src_klass, scratch_length, src[_pos], dst[_pos]

    Label L_plain_copy, L_checkcast_copy;
    //  test array classes for subtyping
    __ load_klass(r15, dst);
    __ cmp(scratch_src_klass, r15); // usual case is exact equality
    __ br(Assembler::NE, L_checkcast_copy);

    // Identically typed arrays can be copied without element-wise checks.
    arraycopy_range_checks(src, src_pos, dst, dst_pos, scratch_length,
                           rscratch2, L_failed);

    __ lea(from, Address(src, src_pos, Address::lsl(LogBytesPerHeapOop)));
    __ add(from, from, arrayOopDesc::base_offset_in_bytes(T_OBJECT));
    __ lea(to, Address(dst, dst_pos, Address::lsl(LogBytesPerHeapOop)));
    __ add(to, to, arrayOopDesc::base_offset_in_bytes(T_OBJECT));
    __ movw(count, scratch_length); // length
  __ BIND(L_plain_copy);
    __ b(RuntimeAddress(oop_copy_entry));

  __ BIND(L_checkcast_copy);
    // live at this point:  scratch_src_klass, scratch_length, r15 (dst_klass)
    {
      // Before looking at dst.length, make sure dst is also an objArray.
      __ ldrw(rscratch1, Address(r15, lh_offset));
      __ movw(rscratch2, objArray_lh);
      __ eorw(rscratch1, rscratch1, rscratch2);
      __ cbnzw(rscratch1, L_failed);

      // It is safe to examine both src.length and dst.length.
      arraycopy_range_checks(src, src_pos, dst, dst_pos, scratch_length,
                             r15, L_failed);

      __ load_klass(dst_klass, dst); // reload

      // Marshal the base address arguments now, freeing registers.
      __ lea(from, Address(src, src_pos, Address::lsl(LogBytesPerHeapOop)));
      __ add(from, from, arrayOopDesc::base_offset_in_bytes(T_OBJECT));
      __ lea(to, Address(dst, dst_pos, Address::lsl(LogBytesPerHeapOop)));
      __ add(to, to, arrayOopDesc::base_offset_in_bytes(T_OBJECT));
      __ movw(count, length);           // length (reloaded)
      Register sco_temp = c_rarg3;      // this register is free now
      assert_different_registers(from, to, count, sco_temp,
                                 dst_klass, scratch_src_klass);
      // assert_clean_int(count, sco_temp);

      // Generate the type check.
      const int sco_offset = in_bytes(Klass::super_check_offset_offset());
      __ ldrw(sco_temp, Address(dst_klass, sco_offset));

      // Smashes rscratch1, rscratch2
      generate_type_check(scratch_src_klass, sco_temp, dst_klass, L_plain_copy);

      // Fetch destination element klass from the ObjArrayKlass header.
      int ek_offset = in_bytes(ObjArrayKlass::element_klass_offset());
      __ ldr(dst_klass, Address(dst_klass, ek_offset));
      __ ldrw(sco_temp, Address(dst_klass, sco_offset));

      // the checkcast_copy loop needs two extra arguments:
      assert(c_rarg3 == sco_temp, "#3 already in place");
      // Set up arguments for checkcast_copy_entry.
      __ mov(c_rarg4, dst_klass);  // dst.klass.element_klass
      __ b(RuntimeAddress(checkcast_copy_entry));
    }

  __ BIND(L_failed);
    __ mov(r0, -1);
    __ leave();   // required for proper stackwalking of RuntimeStub frame
    __ ret(lr);

    return start;
  }

  //
  // Generate stub for array fill. If "aligned" is true, the
  // "to" address is assumed to be heapword aligned.
  //
  // Arguments for generated stub:
  //   to:    c_rarg0
  //   value: c_rarg1
  //   count: c_rarg2 treated as signed
  //
  address generate_fill(BasicType t, bool aligned, const char *name) {
    __ align(CodeEntryAlignment);
    StubCodeMark mark(this, "StubRoutines", name);
    address start = __ pc();

    BLOCK_COMMENT("Entry:");

    const Register to        = c_rarg0;  // source array address
    const Register value     = c_rarg1;  // value
    const Register count     = c_rarg2;  // elements count

    const Register bz_base = r10;        // base for block_zero routine
    const Register cnt_words = r11;      // temp register

    __ enter();

    Label L_fill_elements, L_exit1;

    int shift = -1;
    switch (t) {
      case T_BYTE:
        shift = 0;
        __ cmpw(count, 8 >> shift); // Short arrays (< 8 bytes) fill by element
        __ bfi(value, value, 8, 8);   // 8 bit -> 16 bit
        __ bfi(value, value, 16, 16); // 16 bit -> 32 bit
        __ br(Assembler::LO, L_fill_elements);
        break;
      case T_SHORT:
        shift = 1;
        __ cmpw(count, 8 >> shift); // Short arrays (< 8 bytes) fill by element
        __ bfi(value, value, 16, 16); // 16 bit -> 32 bit
        __ br(Assembler::LO, L_fill_elements);
        break;
      case T_INT:
        shift = 2;
        __ cmpw(count, 8 >> shift); // Short arrays (< 8 bytes) fill by element
        __ br(Assembler::LO, L_fill_elements);
        break;
      default: ShouldNotReachHere();
    }

    // Align source address at 8 bytes address boundary.
    Label L_skip_align1, L_skip_align2, L_skip_align4;
    if (!aligned) {
      switch (t) {
        case T_BYTE:
          // One byte misalignment happens only for byte arrays.
          __ tbz(to, 0, L_skip_align1);
          __ strb(value, Address(__ post(to, 1)));
          __ subw(count, count, 1);
          __ bind(L_skip_align1);
          // Fallthrough
        case T_SHORT:
          // Two bytes misalignment happens only for byte and short (char) arrays.
          __ tbz(to, 1, L_skip_align2);
          __ strh(value, Address(__ post(to, 2)));
          __ subw(count, count, 2 >> shift);
          __ bind(L_skip_align2);
          // Fallthrough
        case T_INT:
          // Align to 8 bytes, we know we are 4 byte aligned to start.
          __ tbz(to, 2, L_skip_align4);
          __ strw(value, Address(__ post(to, 4)));
          __ subw(count, count, 4 >> shift);
          __ bind(L_skip_align4);
          break;
        default: ShouldNotReachHere();
      }
    }

    //
    //  Fill large chunks
    //
    __ lsrw(cnt_words, count, 3 - shift); // number of words
    __ bfi(value, value, 32, 32);         // 32 bit -> 64 bit
    __ subw(count, count, cnt_words, Assembler::LSL, 3 - shift);
    if (UseBlockZeroing) {
      Label non_block_zeroing, rest;
      // If the fill value is zero we can use the fast zero_words().
      __ cbnz(value, non_block_zeroing);
      __ mov(bz_base, to);
      __ add(to, to, cnt_words, Assembler::LSL, LogBytesPerWord);
      __ zero_words(bz_base, cnt_words);
      __ b(rest);
      __ bind(non_block_zeroing);
      __ fill_words(to, cnt_words, value);
      __ bind(rest);
    } else {
      __ fill_words(to, cnt_words, value);
    }

    // Remaining count is less than 8 bytes. Fill it by a single store.
    // Note that the total length is no less than 8 bytes.
    if (t == T_BYTE || t == T_SHORT) {
      Label L_exit1;
      __ cbzw(count, L_exit1);
      __ add(to, to, count, Assembler::LSL, shift); // points to the end
      __ str(value, Address(to, -8));    // overwrite some elements
      __ bind(L_exit1);
      __ leave();
      __ ret(lr);
    }

    // Handle copies less than 8 bytes.
    Label L_fill_2, L_fill_4, L_exit2;
    __ bind(L_fill_elements);
    switch (t) {
      case T_BYTE:
        __ tbz(count, 0, L_fill_2);
        __ strb(value, Address(__ post(to, 1)));
        __ bind(L_fill_2);
        __ tbz(count, 1, L_fill_4);
        __ strh(value, Address(__ post(to, 2)));
        __ bind(L_fill_4);
        __ tbz(count, 2, L_exit2);
        __ strw(value, Address(to));
        break;
      case T_SHORT:
        __ tbz(count, 0, L_fill_4);
        __ strh(value, Address(__ post(to, 2)));
        __ bind(L_fill_4);
        __ tbz(count, 1, L_exit2);
        __ strw(value, Address(to));
        break;
      case T_INT:
        __ cbzw(count, L_exit2);
        __ strw(value, Address(to));
        break;
      default: ShouldNotReachHere();
    }
    __ bind(L_exit2);
    __ leave();
    __ ret(lr);
    return start;
  }

  address generate_data_cache_writeback() {
    const Register line        = c_rarg0;  // address of line to write back

    __ align(CodeEntryAlignment);

    StubCodeMark mark(this, "StubRoutines", "_data_cache_writeback");

    address start = __ pc();
    __ enter();
    __ cache_wb(Address(line, 0));
    __ leave();
    __ ret(lr);

    return start;
  }

  address generate_data_cache_writeback_sync() {
    const Register is_pre     = c_rarg0;  // pre or post sync

    __ align(CodeEntryAlignment);

    StubCodeMark mark(this, "StubRoutines", "_data_cache_writeback_sync");

    // pre wbsync is a no-op
    // post wbsync translates to an sfence

    Label skip;
    address start = __ pc();
    __ enter();
    __ cbnz(is_pre, skip);
    __ cache_wbsync(false);
    __ bind(skip);
    __ leave();
    __ ret(lr);

    return start;
  }

  void generate_arraycopy_stubs() {
    address entry;
    address entry_jbyte_arraycopy;
    address entry_jshort_arraycopy;
    address entry_jint_arraycopy;
    address entry_oop_arraycopy;
    address entry_jlong_arraycopy;
    address entry_checkcast_arraycopy;

    generate_copy_longs(copy_f, r0, r1, rscratch2, copy_forwards);
    generate_copy_longs(copy_b, r0, r1, rscratch2, copy_backwards);

    StubRoutines::aarch64::_zero_blocks = generate_zero_blocks();

    //*** jbyte
    // Always need aligned and unaligned versions
    StubRoutines::_jbyte_disjoint_arraycopy         = generate_disjoint_byte_copy(false, &entry,
                                                                                  "jbyte_disjoint_arraycopy");
    StubRoutines::_jbyte_arraycopy                  = generate_conjoint_byte_copy(false, entry,
                                                                                  &entry_jbyte_arraycopy,
                                                                                  "jbyte_arraycopy");
    StubRoutines::_arrayof_jbyte_disjoint_arraycopy = generate_disjoint_byte_copy(true, &entry,
                                                                                  "arrayof_jbyte_disjoint_arraycopy");
    StubRoutines::_arrayof_jbyte_arraycopy          = generate_conjoint_byte_copy(true, entry, NULL,
                                                                                  "arrayof_jbyte_arraycopy");

    //*** jshort
    // Always need aligned and unaligned versions
    StubRoutines::_jshort_disjoint_arraycopy         = generate_disjoint_short_copy(false, &entry,
                                                                                    "jshort_disjoint_arraycopy");
    StubRoutines::_jshort_arraycopy                  = generate_conjoint_short_copy(false, entry,
                                                                                    &entry_jshort_arraycopy,
                                                                                    "jshort_arraycopy");
    StubRoutines::_arrayof_jshort_disjoint_arraycopy = generate_disjoint_short_copy(true, &entry,
                                                                                    "arrayof_jshort_disjoint_arraycopy");
    StubRoutines::_arrayof_jshort_arraycopy          = generate_conjoint_short_copy(true, entry, NULL,
                                                                                    "arrayof_jshort_arraycopy");

    //*** jint
    // Aligned versions
    StubRoutines::_arrayof_jint_disjoint_arraycopy = generate_disjoint_int_copy(true, &entry,
                                                                                "arrayof_jint_disjoint_arraycopy");
    StubRoutines::_arrayof_jint_arraycopy          = generate_conjoint_int_copy(true, entry, &entry_jint_arraycopy,
                                                                                "arrayof_jint_arraycopy");
    // In 64 bit we need both aligned and unaligned versions of jint arraycopy.
    // entry_jint_arraycopy always points to the unaligned version
    StubRoutines::_jint_disjoint_arraycopy         = generate_disjoint_int_copy(false, &entry,
                                                                                "jint_disjoint_arraycopy");
    StubRoutines::_jint_arraycopy                  = generate_conjoint_int_copy(false, entry,
                                                                                &entry_jint_arraycopy,
                                                                                "jint_arraycopy");

    //*** jlong
    // It is always aligned
    StubRoutines::_arrayof_jlong_disjoint_arraycopy = generate_disjoint_long_copy(true, &entry,
                                                                                  "arrayof_jlong_disjoint_arraycopy");
    StubRoutines::_arrayof_jlong_arraycopy          = generate_conjoint_long_copy(true, entry, &entry_jlong_arraycopy,
                                                                                  "arrayof_jlong_arraycopy");
    StubRoutines::_jlong_disjoint_arraycopy         = StubRoutines::_arrayof_jlong_disjoint_arraycopy;
    StubRoutines::_jlong_arraycopy                  = StubRoutines::_arrayof_jlong_arraycopy;

    //*** oops
    {
      // With compressed oops we need unaligned versions; notice that
      // we overwrite entry_oop_arraycopy.
      bool aligned = !UseCompressedOops;

      StubRoutines::_arrayof_oop_disjoint_arraycopy
        = generate_disjoint_oop_copy(aligned, &entry, "arrayof_oop_disjoint_arraycopy",
                                     /*dest_uninitialized*/false);
      StubRoutines::_arrayof_oop_arraycopy
        = generate_conjoint_oop_copy(aligned, entry, &entry_oop_arraycopy, "arrayof_oop_arraycopy",
                                     /*dest_uninitialized*/false);
      // Aligned versions without pre-barriers
      StubRoutines::_arrayof_oop_disjoint_arraycopy_uninit
        = generate_disjoint_oop_copy(aligned, &entry, "arrayof_oop_disjoint_arraycopy_uninit",
                                     /*dest_uninitialized*/true);
      StubRoutines::_arrayof_oop_arraycopy_uninit
        = generate_conjoint_oop_copy(aligned, entry, NULL, "arrayof_oop_arraycopy_uninit",
                                     /*dest_uninitialized*/true);
    }

    StubRoutines::_oop_disjoint_arraycopy            = StubRoutines::_arrayof_oop_disjoint_arraycopy;
    StubRoutines::_oop_arraycopy                     = StubRoutines::_arrayof_oop_arraycopy;
    StubRoutines::_oop_disjoint_arraycopy_uninit     = StubRoutines::_arrayof_oop_disjoint_arraycopy_uninit;
    StubRoutines::_oop_arraycopy_uninit              = StubRoutines::_arrayof_oop_arraycopy_uninit;

    StubRoutines::_checkcast_arraycopy        = generate_checkcast_copy("checkcast_arraycopy", &entry_checkcast_arraycopy);
    StubRoutines::_checkcast_arraycopy_uninit = generate_checkcast_copy("checkcast_arraycopy_uninit", NULL,
                                                                        /*dest_uninitialized*/true);

    StubRoutines::_unsafe_arraycopy    = generate_unsafe_copy("unsafe_arraycopy",
                                                              entry_jbyte_arraycopy,
                                                              entry_jshort_arraycopy,
                                                              entry_jint_arraycopy,
                                                              entry_jlong_arraycopy);

    StubRoutines::_generic_arraycopy   = generate_generic_copy("generic_arraycopy",
                                                               entry_jbyte_arraycopy,
                                                               entry_jshort_arraycopy,
                                                               entry_jint_arraycopy,
                                                               entry_oop_arraycopy,
                                                               entry_jlong_arraycopy,
                                                               entry_checkcast_arraycopy);

    StubRoutines::_jbyte_fill = generate_fill(T_BYTE, false, "jbyte_fill");
    StubRoutines::_jshort_fill = generate_fill(T_SHORT, false, "jshort_fill");
    StubRoutines::_jint_fill = generate_fill(T_INT, false, "jint_fill");
    StubRoutines::_arrayof_jbyte_fill = generate_fill(T_BYTE, true, "arrayof_jbyte_fill");
    StubRoutines::_arrayof_jshort_fill = generate_fill(T_SHORT, true, "arrayof_jshort_fill");
    StubRoutines::_arrayof_jint_fill = generate_fill(T_INT, true, "arrayof_jint_fill");
  }

  void generate_math_stubs() { Unimplemented(); }

  // Arguments:
  //
  // Inputs:
  //   c_rarg0   - source byte array address
  //   c_rarg1   - destination byte array address
  //   c_rarg2   - K (key) in little endian int array
  //
  address generate_aescrypt_encryptBlock() {
    __ align(CodeEntryAlignment);
    StubCodeMark mark(this, "StubRoutines", "aescrypt_encryptBlock");

    const Register from        = c_rarg0;  // source array address
    const Register to          = c_rarg1;  // destination array address
    const Register key         = c_rarg2;  // key array address
    const Register keylen      = rscratch1;

    address start = __ pc();
    __ enter();

    __ ldrw(keylen, Address(key, arrayOopDesc::length_offset_in_bytes() - arrayOopDesc::base_offset_in_bytes(T_INT)));

    __ aesenc_loadkeys(key, keylen);
    __ aesecb_encrypt(from, to, keylen);

    __ mov(r0, 0);

    __ leave();
    __ ret(lr);

    return start;
  }

  // Arguments:
  //
  // Inputs:
  //   c_rarg0   - source byte array address
  //   c_rarg1   - destination byte array address
  //   c_rarg2   - K (key) in little endian int array
  //
  address generate_aescrypt_decryptBlock() {
    assert(UseAES, "need AES cryptographic extension support");
    __ align(CodeEntryAlignment);
    StubCodeMark mark(this, "StubRoutines", "aescrypt_decryptBlock");
    Label L_doLast;

    const Register from        = c_rarg0;  // source array address
    const Register to          = c_rarg1;  // destination array address
    const Register key         = c_rarg2;  // key array address
    const Register keylen      = rscratch1;

    address start = __ pc();
    __ enter(); // required for proper stackwalking of RuntimeStub frame

    __ ldrw(keylen, Address(key, arrayOopDesc::length_offset_in_bytes() - arrayOopDesc::base_offset_in_bytes(T_INT)));

    __ aesecb_decrypt(from, to, key, keylen);

    __ mov(r0, 0);

    __ leave();
    __ ret(lr);

    return start;
  }

  // Arguments:
  //
  // Inputs:
  //   c_rarg0   - source byte array address
  //   c_rarg1   - destination byte array address
  //   c_rarg2   - K (key) in little endian int array
  //   c_rarg3   - r vector byte array address
  //   c_rarg4   - input length
  //
  // Output:
  //   x0        - input length
  //
  address generate_cipherBlockChaining_encryptAESCrypt() {
    assert(UseAES, "need AES cryptographic extension support");
    __ align(CodeEntryAlignment);
    StubCodeMark mark(this, "StubRoutines", "cipherBlockChaining_encryptAESCrypt");

    Label L_loadkeys_44, L_loadkeys_52, L_aes_loop, L_rounds_44, L_rounds_52;

    const Register from        = c_rarg0;  // source array address
    const Register to          = c_rarg1;  // destination array address
    const Register key         = c_rarg2;  // key array address
    const Register rvec        = c_rarg3;  // r byte array initialized from initvector array address
                                           // and left with the results of the last encryption block
    const Register len_reg     = c_rarg4;  // src len (must be multiple of blocksize 16)
    const Register keylen      = rscratch1;

    address start = __ pc();

      __ enter();

      __ movw(rscratch2, len_reg);

      __ ldrw(keylen, Address(key, arrayOopDesc::length_offset_in_bytes() - arrayOopDesc::base_offset_in_bytes(T_INT)));

      __ ld1(v0, __ T16B, rvec);

      __ cmpw(keylen, 52);
      __ br(Assembler::CC, L_loadkeys_44);
      __ br(Assembler::EQ, L_loadkeys_52);

      __ ld1(v17, v18, __ T16B, __ post(key, 32));
      __ rev32(v17, __ T16B, v17);
      __ rev32(v18, __ T16B, v18);
    __ BIND(L_loadkeys_52);
      __ ld1(v19, v20, __ T16B, __ post(key, 32));
      __ rev32(v19, __ T16B, v19);
      __ rev32(v20, __ T16B, v20);
    __ BIND(L_loadkeys_44);
      __ ld1(v21, v22, v23, v24, __ T16B, __ post(key, 64));
      __ rev32(v21, __ T16B, v21);
      __ rev32(v22, __ T16B, v22);
      __ rev32(v23, __ T16B, v23);
      __ rev32(v24, __ T16B, v24);
      __ ld1(v25, v26, v27, v28, __ T16B, __ post(key, 64));
      __ rev32(v25, __ T16B, v25);
      __ rev32(v26, __ T16B, v26);
      __ rev32(v27, __ T16B, v27);
      __ rev32(v28, __ T16B, v28);
      __ ld1(v29, v30, v31, __ T16B, key);
      __ rev32(v29, __ T16B, v29);
      __ rev32(v30, __ T16B, v30);
      __ rev32(v31, __ T16B, v31);

    __ BIND(L_aes_loop);
      __ ld1(v1, __ T16B, __ post(from, 16));
      __ eor(v0, __ T16B, v0, v1);

      __ br(Assembler::CC, L_rounds_44);
      __ br(Assembler::EQ, L_rounds_52);

      __ aese(v0, v17); __ aesmc(v0, v0);
      __ aese(v0, v18); __ aesmc(v0, v0);
    __ BIND(L_rounds_52);
      __ aese(v0, v19); __ aesmc(v0, v0);
      __ aese(v0, v20); __ aesmc(v0, v0);
    __ BIND(L_rounds_44);
      __ aese(v0, v21); __ aesmc(v0, v0);
      __ aese(v0, v22); __ aesmc(v0, v0);
      __ aese(v0, v23); __ aesmc(v0, v0);
      __ aese(v0, v24); __ aesmc(v0, v0);
      __ aese(v0, v25); __ aesmc(v0, v0);
      __ aese(v0, v26); __ aesmc(v0, v0);
      __ aese(v0, v27); __ aesmc(v0, v0);
      __ aese(v0, v28); __ aesmc(v0, v0);
      __ aese(v0, v29); __ aesmc(v0, v0);
      __ aese(v0, v30);
      __ eor(v0, __ T16B, v0, v31);

      __ st1(v0, __ T16B, __ post(to, 16));

      __ subw(len_reg, len_reg, 16);
      __ cbnzw(len_reg, L_aes_loop);

      __ st1(v0, __ T16B, rvec);

      __ mov(r0, rscratch2);

      __ leave();
      __ ret(lr);

      return start;
  }

  // Arguments:
  //
  // Inputs:
  //   c_rarg0   - source byte array address
  //   c_rarg1   - destination byte array address
  //   c_rarg2   - K (key) in little endian int array
  //   c_rarg3   - r vector byte array address
  //   c_rarg4   - input length
  //
  // Output:
  //   r0        - input length
  //
  address generate_cipherBlockChaining_decryptAESCrypt() {
    assert(UseAES, "need AES cryptographic extension support");
    __ align(CodeEntryAlignment);
    StubCodeMark mark(this, "StubRoutines", "cipherBlockChaining_decryptAESCrypt");

    Label L_loadkeys_44, L_loadkeys_52, L_aes_loop, L_rounds_44, L_rounds_52;

    const Register from        = c_rarg0;  // source array address
    const Register to          = c_rarg1;  // destination array address
    const Register key         = c_rarg2;  // key array address
    const Register rvec        = c_rarg3;  // r byte array initialized from initvector array address
                                           // and left with the results of the last encryption block
    const Register len_reg     = c_rarg4;  // src len (must be multiple of blocksize 16)
    const Register keylen      = rscratch1;

    address start = __ pc();

      __ enter();

      __ movw(rscratch2, len_reg);

      __ ldrw(keylen, Address(key, arrayOopDesc::length_offset_in_bytes() - arrayOopDesc::base_offset_in_bytes(T_INT)));

      __ ld1(v2, __ T16B, rvec);

      __ ld1(v31, __ T16B, __ post(key, 16));
      __ rev32(v31, __ T16B, v31);

      __ cmpw(keylen, 52);
      __ br(Assembler::CC, L_loadkeys_44);
      __ br(Assembler::EQ, L_loadkeys_52);

      __ ld1(v17, v18, __ T16B, __ post(key, 32));
      __ rev32(v17, __ T16B, v17);
      __ rev32(v18, __ T16B, v18);
    __ BIND(L_loadkeys_52);
      __ ld1(v19, v20, __ T16B, __ post(key, 32));
      __ rev32(v19, __ T16B, v19);
      __ rev32(v20, __ T16B, v20);
    __ BIND(L_loadkeys_44);
      __ ld1(v21, v22, v23, v24, __ T16B, __ post(key, 64));
      __ rev32(v21, __ T16B, v21);
      __ rev32(v22, __ T16B, v22);
      __ rev32(v23, __ T16B, v23);
      __ rev32(v24, __ T16B, v24);
      __ ld1(v25, v26, v27, v28, __ T16B, __ post(key, 64));
      __ rev32(v25, __ T16B, v25);
      __ rev32(v26, __ T16B, v26);
      __ rev32(v27, __ T16B, v27);
      __ rev32(v28, __ T16B, v28);
      __ ld1(v29, v30, __ T16B, key);
      __ rev32(v29, __ T16B, v29);
      __ rev32(v30, __ T16B, v30);

    __ BIND(L_aes_loop);
      __ ld1(v0, __ T16B, __ post(from, 16));
      __ orr(v1, __ T16B, v0, v0);

      __ br(Assembler::CC, L_rounds_44);
      __ br(Assembler::EQ, L_rounds_52);

      __ aesd(v0, v17); __ aesimc(v0, v0);
      __ aesd(v0, v18); __ aesimc(v0, v0);
    __ BIND(L_rounds_52);
      __ aesd(v0, v19); __ aesimc(v0, v0);
      __ aesd(v0, v20); __ aesimc(v0, v0);
    __ BIND(L_rounds_44);
      __ aesd(v0, v21); __ aesimc(v0, v0);
      __ aesd(v0, v22); __ aesimc(v0, v0);
      __ aesd(v0, v23); __ aesimc(v0, v0);
      __ aesd(v0, v24); __ aesimc(v0, v0);
      __ aesd(v0, v25); __ aesimc(v0, v0);
      __ aesd(v0, v26); __ aesimc(v0, v0);
      __ aesd(v0, v27); __ aesimc(v0, v0);
      __ aesd(v0, v28); __ aesimc(v0, v0);
      __ aesd(v0, v29); __ aesimc(v0, v0);
      __ aesd(v0, v30);
      __ eor(v0, __ T16B, v0, v31);
      __ eor(v0, __ T16B, v0, v2);

      __ st1(v0, __ T16B, __ post(to, 16));
      __ orr(v2, __ T16B, v1, v1);

      __ subw(len_reg, len_reg, 16);
      __ cbnzw(len_reg, L_aes_loop);

      __ st1(v2, __ T16B, rvec);

      __ mov(r0, rscratch2);

      __ leave();
      __ ret(lr);

    return start;
  }

  // CTR AES crypt.
  // Arguments:
  //
  // Inputs:
  //   c_rarg0   - source byte array address
  //   c_rarg1   - destination byte array address
  //   c_rarg2   - K (key) in little endian int array
  //   c_rarg3   - counter vector byte array address
  //   c_rarg4   - input length
  //   c_rarg5   - saved encryptedCounter start
  //   c_rarg6   - saved used length
  //
  // Output:
  //   r0       - input length
  //
  address generate_counterMode_AESCrypt() {
    const Register in = c_rarg0;
    const Register out = c_rarg1;
    const Register key = c_rarg2;
    const Register counter = c_rarg3;
    const Register saved_len = c_rarg4, len = r10;
    const Register saved_encrypted_ctr = c_rarg5;
    const Register used_ptr = c_rarg6, used = r12;

    const Register offset = r7;
    const Register keylen = r11;

    const unsigned char block_size = 16;
    const int bulk_width = 4;
    // NB: bulk_width can be 4 or 8. 8 gives slightly faster
    // performance with larger data sizes, but it also means that the
    // fast path isn't used until you have at least 8 blocks, and up
    // to 127 bytes of data will be executed on the slow path. For
    // that reason, and also so as not to blow away too much icache, 4
    // blocks seems like a sensible compromise.

    // Algorithm:
    //
    //    if (len == 0) {
    //        goto DONE;
    //    }
    //    int result = len;
    //    do {
    //        if (used >= blockSize) {
    //            if (len >= bulk_width * blockSize) {
    //                CTR_large_block();
    //                if (len == 0)
    //                    goto DONE;
    //            }
    //            for (;;) {
    //                16ByteVector v0 = counter;
    //                embeddedCipher.encryptBlock(v0, 0, encryptedCounter, 0);
    //                used = 0;
    //                if (len < blockSize)
    //                    break;    /* goto NEXT */
    //                16ByteVector v1 = load16Bytes(in, offset);
    //                v1 = v1 ^ encryptedCounter;
    //                store16Bytes(out, offset);
    //                used = blockSize;
    //                offset += blockSize;
    //                len -= blockSize;
    //                if (len == 0)
    //                    goto DONE;
    //            }
    //        }
    //      NEXT:
    //        out[outOff++] = (byte)(in[inOff++] ^ encryptedCounter[used++]);
    //        len--;
    //    } while (len != 0);
    //  DONE:
    //    return result;
    //
    // CTR_large_block()
    //    Wide bulk encryption of whole blocks.

    __ align(CodeEntryAlignment);
    StubCodeMark mark(this, "StubRoutines", "counterMode_AESCrypt");
    const address start = __ pc();
    __ enter();

    Label DONE, CTR_large_block, large_block_return;
    __ ldrw(used, Address(used_ptr));
    __ cbzw(saved_len, DONE);

    __ mov(len, saved_len);
    __ mov(offset, 0);

    // Compute #rounds for AES based on the length of the key array
    __ ldrw(keylen, Address(key, arrayOopDesc::length_offset_in_bytes() - arrayOopDesc::base_offset_in_bytes(T_INT)));

    __ aesenc_loadkeys(key, keylen);

    {
      Label L_CTR_loop, NEXT;

      __ bind(L_CTR_loop);

      __ cmp(used, block_size);
      __ br(__ LO, NEXT);

      // Maybe we have a lot of data
      __ subsw(rscratch1, len, bulk_width * block_size);
      __ br(__ HS, CTR_large_block);
      __ BIND(large_block_return);
      __ cbzw(len, DONE);

      // Setup the counter
      __ movi(v4, __ T4S, 0);
      __ movi(v5, __ T4S, 1);
      __ ins(v4, __ S, v5, 3, 3); // v4 contains { 0, 0, 0, 1 }

      __ ld1(v0, __ T16B, counter); // Load the counter into v0
      __ rev32(v16, __ T16B, v0);
      __ addv(v16, __ T4S, v16, v4);
      __ rev32(v16, __ T16B, v16);
      __ st1(v16, __ T16B, counter); // Save the incremented counter back

      {
        // We have fewer than bulk_width blocks of data left. Encrypt
        // them one by one until there is less than a full block
        // remaining, being careful to save both the encrypted counter
        // and the counter.

        Label inner_loop;
        __ bind(inner_loop);
        // Counter to encrypt is in v0
        __ aesecb_encrypt(noreg, noreg, keylen);
        __ st1(v0, __ T16B, saved_encrypted_ctr);

        // Do we have a remaining full block?

        __ mov(used, 0);
        __ cmp(len, block_size);
        __ br(__ LO, NEXT);

        // Yes, we have a full block
        __ ldrq(v1, Address(in, offset));
        __ eor(v1, __ T16B, v1, v0);
        __ strq(v1, Address(out, offset));
        __ mov(used, block_size);
        __ add(offset, offset, block_size);

        __ subw(len, len, block_size);
        __ cbzw(len, DONE);

        // Increment the counter, store it back
        __ orr(v0, __ T16B, v16, v16);
        __ rev32(v16, __ T16B, v16);
        __ addv(v16, __ T4S, v16, v4);
        __ rev32(v16, __ T16B, v16);
        __ st1(v16, __ T16B, counter); // Save the incremented counter back

        __ b(inner_loop);
      }

      __ BIND(NEXT);

      // Encrypt a single byte, and loop.
      // We expect this to be a rare event.
      __ ldrb(rscratch1, Address(in, offset));
      __ ldrb(rscratch2, Address(saved_encrypted_ctr, used));
      __ eor(rscratch1, rscratch1, rscratch2);
      __ strb(rscratch1, Address(out, offset));
      __ add(offset, offset, 1);
      __ add(used, used, 1);
      __ subw(len, len,1);
      __ cbnzw(len, L_CTR_loop);
    }

    __ bind(DONE);
    __ strw(used, Address(used_ptr));
    __ mov(r0, saved_len);

    __ leave(); // required for proper stackwalking of RuntimeStub frame
    __ ret(lr);

    // Bulk encryption

    __ BIND (CTR_large_block);
    assert(bulk_width == 4 || bulk_width == 8, "must be");

    if (bulk_width == 8) {
      __ sub(sp, sp, 4 * 16);
      __ st1(v12, v13, v14, v15, __ T16B, Address(sp));
    }
    __ sub(sp, sp, 4 * 16);
    __ st1(v8, v9, v10, v11, __ T16B, Address(sp));
    RegSet saved_regs = (RegSet::of(in, out, offset)
                         + RegSet::of(saved_encrypted_ctr, used_ptr, len));
    __ push(saved_regs, sp);
    __ andr(len, len, -16 * bulk_width);  // 8/4 encryptions, 16 bytes per encryption
    __ add(in, in, offset);
    __ add(out, out, offset);

    // Keys should already be loaded into the correct registers

    __ ld1(v0, __ T16B, counter); // v0 contains the first counter
    __ rev32(v16, __ T16B, v0); // v16 contains byte-reversed counter

    // AES/CTR loop
    {
      Label L_CTR_loop;
      __ BIND(L_CTR_loop);

      // Setup the counters
      __ movi(v8, __ T4S, 0);
      __ movi(v9, __ T4S, 1);
      __ ins(v8, __ S, v9, 3, 3); // v8 contains { 0, 0, 0, 1 }

      for (FloatRegister f = v0; f < v0 + bulk_width; f++) {
        __ rev32(f, __ T16B, v16);
        __ addv(v16, __ T4S, v16, v8);
      }

      __ ld1(v8, v9, v10, v11, __ T16B, __ post(in, 4 * 16));

      // Encrypt the counters
      __ aesecb_encrypt(noreg, noreg, keylen, v0, bulk_width);

      if (bulk_width == 8) {
        __ ld1(v12, v13, v14, v15, __ T16B, __ post(in, 4 * 16));
      }

      // XOR the encrypted counters with the inputs
      for (int i = 0; i < bulk_width; i++) {
        __ eor(v0 + i, __ T16B, v0 + i, v8 + i);
      }

      // Write the encrypted data
      __ st1(v0, v1, v2, v3, __ T16B, __ post(out, 4 * 16));
      if (bulk_width == 8) {
        __ st1(v4, v5, v6, v7, __ T16B, __ post(out, 4 * 16));
      }

      __ subw(len, len, 16 * bulk_width);
      __ cbnzw(len, L_CTR_loop);
    }

    // Save the counter back where it goes
    __ rev32(v16, __ T16B, v16);
    __ st1(v16, __ T16B, counter);

    __ pop(saved_regs, sp);

    __ ld1(v8, v9, v10, v11, __ T16B, __ post(sp, 4 * 16));
    if (bulk_width == 8) {
      __ ld1(v12, v13, v14, v15, __ T16B, __ post(sp, 4 * 16));
    }

    __ andr(rscratch1, len, -16 * bulk_width);
    __ sub(len, len, rscratch1);
    __ add(offset, offset, rscratch1);
    __ mov(used, 16);
    __ strw(used, Address(used_ptr));
    __ b(large_block_return);

    return start;
  }

  // Vector AES Galois Counter Mode implementation. Parameters:
  //
  // in = c_rarg0
  // len = c_rarg1
  // ct = c_rarg2 - ciphertext that ghash will read (in for encrypt, out for decrypt)
  // out = c_rarg3
  // key = c_rarg4
  // state = c_rarg5 - GHASH.state
  // subkeyHtbl = c_rarg6 - powers of H
  // counter = c_rarg7 - 16 bytes of CTR
  // return - number of processed bytes
  address generate_galoisCounterMode_AESCrypt() {
    address ghash_polynomial = __ pc();
    __ emit_int64(0x87);  // The low-order bits of the field
                          // polynomial (i.e. p = z^7+z^2+z+1)
                          // repeated in the low and high parts of a
                          // 128-bit vector
    __ emit_int64(0x87);

    __ align(CodeEntryAlignment);
     StubCodeMark mark(this, "StubRoutines", "galoisCounterMode_AESCrypt");
    address start = __ pc();
    __ enter();

    const Register in = c_rarg0;
    const Register len = c_rarg1;
    const Register ct = c_rarg2;
    const Register out = c_rarg3;
    // and updated with the incremented counter in the end

    const Register key = c_rarg4;
    const Register state = c_rarg5;

    const Register subkeyHtbl = c_rarg6;

    const Register counter = c_rarg7;

    const Register keylen = r10;
    // Save state before entering routine
    __ sub(sp, sp, 4 * 16);
    __ st1(v12, v13, v14, v15, __ T16B, Address(sp));
    __ sub(sp, sp, 4 * 16);
    __ st1(v8, v9, v10, v11, __ T16B, Address(sp));

    // __ andr(len, len, -512);
    __ andr(len, len, -16 * 8);  // 8 encryptions, 16 bytes per encryption
    __ str(len, __ pre(sp, -2 * wordSize));

    Label DONE;
    __ cbz(len, DONE);

    // Compute #rounds for AES based on the length of the key array
    __ ldrw(keylen, Address(key, arrayOopDesc::length_offset_in_bytes() - arrayOopDesc::base_offset_in_bytes(T_INT)));

    __ aesenc_loadkeys(key, keylen);
    __ ld1(v0, __ T16B, counter); // v0 contains the first counter
    __ rev32(v16, __ T16B, v0); // v16 contains byte-reversed counter

    // AES/CTR loop
    {
      Label L_CTR_loop;
      __ BIND(L_CTR_loop);

      // Setup the counters
      __ movi(v8, __ T4S, 0);
      __ movi(v9, __ T4S, 1);
      __ ins(v8, __ S, v9, 3, 3); // v8 contains { 0, 0, 0, 1 }
      for (FloatRegister f = v0; f < v8; f++) {
        __ rev32(f, __ T16B, v16);
        __ addv(v16, __ T4S, v16, v8);
      }

      __ ld1(v8, v9, v10, v11, __ T16B, __ post(in, 4 * 16));

      // Encrypt the counters
      __ aesecb_encrypt(noreg, noreg, keylen, v0, /*unrolls*/8);

      __ ld1(v12, v13, v14, v15, __ T16B, __ post(in, 4 * 16));

      // XOR the encrypted counters with the inputs
      for (int i = 0; i < 8; i++) {
        __ eor(v0 + i, __ T16B, v0 + i, v8 + i);
      }
      __ st1(v0, v1, v2, v3, __ T16B, __ post(out, 4 * 16));
      __ st1(v4, v5, v6, v7, __ T16B, __ post(out, 4 * 16));

      __ subw(len, len, 16 * 8);
      __ cbnzw(len, L_CTR_loop);
    }

    __ rev32(v16, __ T16B, v16);
    __ st1(v16, __ T16B, counter);

    __ ldr(len, Address(sp));
    __ lsr(len, len, exact_log2(16));  // We want the count of blocks

    // GHASH/CTR loop
    __ ghash_processBlocks_wide(ghash_polynomial, state, subkeyHtbl, ct,
                                len, /*unrolls*/4);

#ifdef ASSERT
    { Label L;
      __ cmp(len, (unsigned char)0);
      __ br(Assembler::EQ, L);
      __ stop("stubGenerator: abort");
      __ bind(L);
  }
#endif

  __ bind(DONE);
    // Return the number of bytes processed
    __ ldr(r0, __ post(sp, 2 * wordSize));

    __ ld1(v8, v9, v10, v11, __ T16B, __ post(sp, 4 * 16));
    __ ld1(v12, v13, v14, v15, __ T16B, __ post(sp, 4 * 16));

    __ leave(); // required for proper stackwalking of RuntimeStub frame
    __ ret(lr);
     return start;
  }

  // Arguments:
  //
  // Inputs:
  //   c_rarg0   - byte[]  source+offset
  //   c_rarg1   - int[]   SHA.state
  //   c_rarg2   - int     offset
  //   c_rarg3   - int     limit
  //
  address generate_md5_implCompress(bool multi_block, const char *name) {
    __ align(CodeEntryAlignment);
    StubCodeMark mark(this, "StubRoutines", name);
    address start = __ pc();

    Register buf       = c_rarg0;
    Register state     = c_rarg1;
    Register ofs       = c_rarg2;
    Register limit     = c_rarg3;
    Register a         = r4;
    Register b         = r5;
    Register c         = r6;
    Register d         = r7;
    Register rscratch3 = r10;
    Register rscratch4 = r11;

    Label keys;
    Label md5_loop;

    __ BIND(md5_loop);

    // Save hash values for addition after rounds
    __ ldrw(a, Address(state,  0));
    __ ldrw(b, Address(state,  4));
    __ ldrw(c, Address(state,  8));
    __ ldrw(d, Address(state, 12));

#define FF(r1, r2, r3, r4, k, s, t)              \
    __ eorw(rscratch3, r3, r4);                  \
    __ movw(rscratch2, t);                       \
    __ andw(rscratch3, rscratch3, r2);           \
    __ addw(rscratch4, r1, rscratch2);           \
    __ ldrw(rscratch1, Address(buf, k*4));       \
    __ eorw(rscratch3, rscratch3, r4);           \
    __ addw(rscratch3, rscratch3, rscratch1);    \
    __ addw(rscratch3, rscratch3, rscratch4);    \
    __ rorw(rscratch2, rscratch3, 32 - s);       \
    __ addw(r1, rscratch2, r2);

#define GG(r1, r2, r3, r4, k, s, t)              \
    __ eorw(rscratch2, r2, r3);                  \
    __ ldrw(rscratch1, Address(buf, k*4));       \
    __ andw(rscratch3, rscratch2, r4);           \
    __ movw(rscratch2, t);                       \
    __ eorw(rscratch3, rscratch3, r3);           \
    __ addw(rscratch4, r1, rscratch2);           \
    __ addw(rscratch3, rscratch3, rscratch1);    \
    __ addw(rscratch3, rscratch3, rscratch4);    \
    __ rorw(rscratch2, rscratch3, 32 - s);       \
    __ addw(r1, rscratch2, r2);

#define HH(r1, r2, r3, r4, k, s, t)              \
    __ eorw(rscratch3, r3, r4);                  \
    __ movw(rscratch2, t);                       \
    __ addw(rscratch4, r1, rscratch2);           \
    __ ldrw(rscratch1, Address(buf, k*4));       \
    __ eorw(rscratch3, rscratch3, r2);           \
    __ addw(rscratch3, rscratch3, rscratch1);    \
    __ addw(rscratch3, rscratch3, rscratch4);    \
    __ rorw(rscratch2, rscratch3, 32 - s);       \
    __ addw(r1, rscratch2, r2);

#define II(r1, r2, r3, r4, k, s, t)              \
    __ movw(rscratch3, t);                       \
    __ ornw(rscratch2, r2, r4);                  \
    __ addw(rscratch4, r1, rscratch3);           \
    __ ldrw(rscratch1, Address(buf, k*4));       \
    __ eorw(rscratch3, rscratch2, r3);           \
    __ addw(rscratch3, rscratch3, rscratch1);    \
    __ addw(rscratch3, rscratch3, rscratch4);    \
    __ rorw(rscratch2, rscratch3, 32 - s);       \
    __ addw(r1, rscratch2, r2);

    // Round 1
    FF(a, b, c, d,  0,  7, 0xd76aa478)
    FF(d, a, b, c,  1, 12, 0xe8c7b756)
    FF(c, d, a, b,  2, 17, 0x242070db)
    FF(b, c, d, a,  3, 22, 0xc1bdceee)
    FF(a, b, c, d,  4,  7, 0xf57c0faf)
    FF(d, a, b, c,  5, 12, 0x4787c62a)
    FF(c, d, a, b,  6, 17, 0xa8304613)
    FF(b, c, d, a,  7, 22, 0xfd469501)
    FF(a, b, c, d,  8,  7, 0x698098d8)
    FF(d, a, b, c,  9, 12, 0x8b44f7af)
    FF(c, d, a, b, 10, 17, 0xffff5bb1)
    FF(b, c, d, a, 11, 22, 0x895cd7be)
    FF(a, b, c, d, 12,  7, 0x6b901122)
    FF(d, a, b, c, 13, 12, 0xfd987193)
    FF(c, d, a, b, 14, 17, 0xa679438e)
    FF(b, c, d, a, 15, 22, 0x49b40821)

    // Round 2
    GG(a, b, c, d,  1,  5, 0xf61e2562)
    GG(d, a, b, c,  6,  9, 0xc040b340)
    GG(c, d, a, b, 11, 14, 0x265e5a51)
    GG(b, c, d, a,  0, 20, 0xe9b6c7aa)
    GG(a, b, c, d,  5,  5, 0xd62f105d)
    GG(d, a, b, c, 10,  9, 0x02441453)
    GG(c, d, a, b, 15, 14, 0xd8a1e681)
    GG(b, c, d, a,  4, 20, 0xe7d3fbc8)
    GG(a, b, c, d,  9,  5, 0x21e1cde6)
    GG(d, a, b, c, 14,  9, 0xc33707d6)
    GG(c, d, a, b,  3, 14, 0xf4d50d87)
    GG(b, c, d, a,  8, 20, 0x455a14ed)
    GG(a, b, c, d, 13,  5, 0xa9e3e905)
    GG(d, a, b, c,  2,  9, 0xfcefa3f8)
    GG(c, d, a, b,  7, 14, 0x676f02d9)
    GG(b, c, d, a, 12, 20, 0x8d2a4c8a)

    // Round 3
    HH(a, b, c, d,  5,  4, 0xfffa3942)
    HH(d, a, b, c,  8, 11, 0x8771f681)
    HH(c, d, a, b, 11, 16, 0x6d9d6122)
    HH(b, c, d, a, 14, 23, 0xfde5380c)
    HH(a, b, c, d,  1,  4, 0xa4beea44)
    HH(d, a, b, c,  4, 11, 0x4bdecfa9)
    HH(c, d, a, b,  7, 16, 0xf6bb4b60)
    HH(b, c, d, a, 10, 23, 0xbebfbc70)
    HH(a, b, c, d, 13,  4, 0x289b7ec6)
    HH(d, a, b, c,  0, 11, 0xeaa127fa)
    HH(c, d, a, b,  3, 16, 0xd4ef3085)
    HH(b, c, d, a,  6, 23, 0x04881d05)
    HH(a, b, c, d,  9,  4, 0xd9d4d039)
    HH(d, a, b, c, 12, 11, 0xe6db99e5)
    HH(c, d, a, b, 15, 16, 0x1fa27cf8)
    HH(b, c, d, a,  2, 23, 0xc4ac5665)

    // Round 4
    II(a, b, c, d,  0,  6, 0xf4292244)
    II(d, a, b, c,  7, 10, 0x432aff97)
    II(c, d, a, b, 14, 15, 0xab9423a7)
    II(b, c, d, a,  5, 21, 0xfc93a039)
    II(a, b, c, d, 12,  6, 0x655b59c3)
    II(d, a, b, c,  3, 10, 0x8f0ccc92)
    II(c, d, a, b, 10, 15, 0xffeff47d)
    II(b, c, d, a,  1, 21, 0x85845dd1)
    II(a, b, c, d,  8,  6, 0x6fa87e4f)
    II(d, a, b, c, 15, 10, 0xfe2ce6e0)
    II(c, d, a, b,  6, 15, 0xa3014314)
    II(b, c, d, a, 13, 21, 0x4e0811a1)
    II(a, b, c, d,  4,  6, 0xf7537e82)
    II(d, a, b, c, 11, 10, 0xbd3af235)
    II(c, d, a, b,  2, 15, 0x2ad7d2bb)
    II(b, c, d, a,  9, 21, 0xeb86d391)

#undef FF
#undef GG
#undef HH
#undef II

    // write hash values back in the correct order
    __ ldrw(rscratch1, Address(state,  0));
    __ addw(rscratch1, rscratch1, a);
    __ strw(rscratch1, Address(state,  0));

    __ ldrw(rscratch2, Address(state,  4));
    __ addw(rscratch2, rscratch2, b);
    __ strw(rscratch2, Address(state,  4));

    __ ldrw(rscratch3, Address(state,  8));
    __ addw(rscratch3, rscratch3, c);
    __ strw(rscratch3, Address(state,  8));

    __ ldrw(rscratch4, Address(state, 12));
    __ addw(rscratch4, rscratch4, d);
    __ strw(rscratch4, Address(state, 12));

    if (multi_block) {
      __ add(buf, buf, 64);
      __ add(ofs, ofs, 64);
      __ cmp(ofs, limit);
      __ br(Assembler::LE, md5_loop);
      __ mov(c_rarg0, ofs); // return ofs
    }

    __ ret(lr);

    return start;
  }

  // Arguments:
  //
  // Inputs:
  //   c_rarg0   - byte[]  source+offset
  //   c_rarg1   - int[]   SHA.state
  //   c_rarg2   - int     offset
  //   c_rarg3   - int     limit
  //
  address generate_sha1_implCompress(bool multi_block, const char *name) {
    __ align(CodeEntryAlignment);
    StubCodeMark mark(this, "StubRoutines", name);
    address start = __ pc();

    Register buf   = c_rarg0;
    Register state = c_rarg1;
    Register ofs   = c_rarg2;
    Register limit = c_rarg3;

    Label keys;
    Label sha1_loop;

    // load the keys into v0..v3
    __ adr(rscratch1, keys);
    __ ld4r(v0, v1, v2, v3, __ T4S, Address(rscratch1));
    // load 5 words state into v6, v7
    __ ldrq(v6, Address(state, 0));
    __ ldrs(v7, Address(state, 16));


    __ BIND(sha1_loop);
    // load 64 bytes of data into v16..v19
    __ ld1(v16, v17, v18, v19, __ T4S, multi_block ? __ post(buf, 64) : buf);
    __ rev32(v16, __ T16B, v16);
    __ rev32(v17, __ T16B, v17);
    __ rev32(v18, __ T16B, v18);
    __ rev32(v19, __ T16B, v19);

    // do the sha1
    __ addv(v4, __ T4S, v16, v0);
    __ orr(v20, __ T16B, v6, v6);

    FloatRegister d0 = v16;
    FloatRegister d1 = v17;
    FloatRegister d2 = v18;
    FloatRegister d3 = v19;

    for (int round = 0; round < 20; round++) {
      FloatRegister tmp1 = (round & 1) ? v4 : v5;
      FloatRegister tmp2 = (round & 1) ? v21 : v22;
      FloatRegister tmp3 = round ? ((round & 1) ? v22 : v21) : v7;
      FloatRegister tmp4 = (round & 1) ? v5 : v4;
      FloatRegister key = (round < 4) ? v0 : ((round < 9) ? v1 : ((round < 14) ? v2 : v3));

      if (round < 16) __ sha1su0(d0, __ T4S, d1, d2);
      if (round < 19) __ addv(tmp1, __ T4S, d1, key);
      __ sha1h(tmp2, __ T4S, v20);
      if (round < 5)
        __ sha1c(v20, __ T4S, tmp3, tmp4);
      else if (round < 10 || round >= 15)
        __ sha1p(v20, __ T4S, tmp3, tmp4);
      else
        __ sha1m(v20, __ T4S, tmp3, tmp4);
      if (round < 16) __ sha1su1(d0, __ T4S, d3);

      tmp1 = d0; d0 = d1; d1 = d2; d2 = d3; d3 = tmp1;
    }

    __ addv(v7, __ T2S, v7, v21);
    __ addv(v6, __ T4S, v6, v20);

    if (multi_block) {
      __ add(ofs, ofs, 64);
      __ cmp(ofs, limit);
      __ br(Assembler::LE, sha1_loop);
      __ mov(c_rarg0, ofs); // return ofs
    }

    __ strq(v6, Address(state, 0));
    __ strs(v7, Address(state, 16));

    __ ret(lr);

    __ bind(keys);
    __ emit_int32(0x5a827999);
    __ emit_int32(0x6ed9eba1);
    __ emit_int32(0x8f1bbcdc);
    __ emit_int32(0xca62c1d6);

    return start;
  }


  // Arguments:
  //
  // Inputs:
  //   c_rarg0   - byte[]  source+offset
  //   c_rarg1   - int[]   SHA.state
  //   c_rarg2   - int     offset
  //   c_rarg3   - int     limit
  //
  address generate_sha256_implCompress(bool multi_block, const char *name) {
    static const uint32_t round_consts[64] = {
      0x428a2f98, 0x71374491, 0xb5c0fbcf, 0xe9b5dba5,
      0x3956c25b, 0x59f111f1, 0x923f82a4, 0xab1c5ed5,
      0xd807aa98, 0x12835b01, 0x243185be, 0x550c7dc3,
      0x72be5d74, 0x80deb1fe, 0x9bdc06a7, 0xc19bf174,
      0xe49b69c1, 0xefbe4786, 0x0fc19dc6, 0x240ca1cc,
      0x2de92c6f, 0x4a7484aa, 0x5cb0a9dc, 0x76f988da,
      0x983e5152, 0xa831c66d, 0xb00327c8, 0xbf597fc7,
      0xc6e00bf3, 0xd5a79147, 0x06ca6351, 0x14292967,
      0x27b70a85, 0x2e1b2138, 0x4d2c6dfc, 0x53380d13,
      0x650a7354, 0x766a0abb, 0x81c2c92e, 0x92722c85,
      0xa2bfe8a1, 0xa81a664b, 0xc24b8b70, 0xc76c51a3,
      0xd192e819, 0xd6990624, 0xf40e3585, 0x106aa070,
      0x19a4c116, 0x1e376c08, 0x2748774c, 0x34b0bcb5,
      0x391c0cb3, 0x4ed8aa4a, 0x5b9cca4f, 0x682e6ff3,
      0x748f82ee, 0x78a5636f, 0x84c87814, 0x8cc70208,
      0x90befffa, 0xa4506ceb, 0xbef9a3f7, 0xc67178f2,
    };
    __ align(CodeEntryAlignment);
    StubCodeMark mark(this, "StubRoutines", name);
    address start = __ pc();

    Register buf   = c_rarg0;
    Register state = c_rarg1;
    Register ofs   = c_rarg2;
    Register limit = c_rarg3;

    Label sha1_loop;

    __ stpd(v8, v9, __ pre(sp, -32));
    __ stpd(v10, v11, Address(sp, 16));

// dga == v0
// dgb == v1
// dg0 == v2
// dg1 == v3
// dg2 == v4
// t0 == v6
// t1 == v7

    // load 16 keys to v16..v31
    __ lea(rscratch1, ExternalAddress((address)round_consts));
    __ ld1(v16, v17, v18, v19, __ T4S, __ post(rscratch1, 64));
    __ ld1(v20, v21, v22, v23, __ T4S, __ post(rscratch1, 64));
    __ ld1(v24, v25, v26, v27, __ T4S, __ post(rscratch1, 64));
    __ ld1(v28, v29, v30, v31, __ T4S, rscratch1);

    // load 8 words (256 bits) state
    __ ldpq(v0, v1, state);

    __ BIND(sha1_loop);
    // load 64 bytes of data into v8..v11
    __ ld1(v8, v9, v10, v11, __ T4S, multi_block ? __ post(buf, 64) : buf);
    __ rev32(v8, __ T16B, v8);
    __ rev32(v9, __ T16B, v9);
    __ rev32(v10, __ T16B, v10);
    __ rev32(v11, __ T16B, v11);

    __ addv(v6, __ T4S, v8, v16);
    __ orr(v2, __ T16B, v0, v0);
    __ orr(v3, __ T16B, v1, v1);

    FloatRegister d0 = v8;
    FloatRegister d1 = v9;
    FloatRegister d2 = v10;
    FloatRegister d3 = v11;


    for (int round = 0; round < 16; round++) {
      FloatRegister tmp1 = (round & 1) ? v6 : v7;
      FloatRegister tmp2 = (round & 1) ? v7 : v6;
      FloatRegister tmp3 = (round & 1) ? v2 : v4;
      FloatRegister tmp4 = (round & 1) ? v4 : v2;

      if (round < 12) __ sha256su0(d0, __ T4S, d1);
       __ orr(v4, __ T16B, v2, v2);
      if (round < 15)
        __ addv(tmp1, __ T4S, d1, as_FloatRegister(round + 17));
      __ sha256h(v2, __ T4S, v3, tmp2);
      __ sha256h2(v3, __ T4S, v4, tmp2);
      if (round < 12) __ sha256su1(d0, __ T4S, d2, d3);

      tmp1 = d0; d0 = d1; d1 = d2; d2 = d3; d3 = tmp1;
    }

    __ addv(v0, __ T4S, v0, v2);
    __ addv(v1, __ T4S, v1, v3);

    if (multi_block) {
      __ add(ofs, ofs, 64);
      __ cmp(ofs, limit);
      __ br(Assembler::LE, sha1_loop);
      __ mov(c_rarg0, ofs); // return ofs
    }

    __ ldpd(v10, v11, Address(sp, 16));
    __ ldpd(v8, v9, __ post(sp, 32));

    __ stpq(v0, v1, state);

    __ ret(lr);

    return start;
  }

  // Arguments:
  //
  // Inputs:
  //   c_rarg0   - byte[]  source+offset
  //   c_rarg1   - int[]   SHA.state
  //   c_rarg2   - int     offset
  //   c_rarg3   - int     limit
  //
  address generate_sha512_implCompress(bool multi_block, const char *name) {
    static const uint64_t round_consts[80] = {
      0x428A2F98D728AE22L, 0x7137449123EF65CDL, 0xB5C0FBCFEC4D3B2FL,
      0xE9B5DBA58189DBBCL, 0x3956C25BF348B538L, 0x59F111F1B605D019L,
      0x923F82A4AF194F9BL, 0xAB1C5ED5DA6D8118L, 0xD807AA98A3030242L,
      0x12835B0145706FBEL, 0x243185BE4EE4B28CL, 0x550C7DC3D5FFB4E2L,
      0x72BE5D74F27B896FL, 0x80DEB1FE3B1696B1L, 0x9BDC06A725C71235L,
      0xC19BF174CF692694L, 0xE49B69C19EF14AD2L, 0xEFBE4786384F25E3L,
      0x0FC19DC68B8CD5B5L, 0x240CA1CC77AC9C65L, 0x2DE92C6F592B0275L,
      0x4A7484AA6EA6E483L, 0x5CB0A9DCBD41FBD4L, 0x76F988DA831153B5L,
      0x983E5152EE66DFABL, 0xA831C66D2DB43210L, 0xB00327C898FB213FL,
      0xBF597FC7BEEF0EE4L, 0xC6E00BF33DA88FC2L, 0xD5A79147930AA725L,
      0x06CA6351E003826FL, 0x142929670A0E6E70L, 0x27B70A8546D22FFCL,
      0x2E1B21385C26C926L, 0x4D2C6DFC5AC42AEDL, 0x53380D139D95B3DFL,
      0x650A73548BAF63DEL, 0x766A0ABB3C77B2A8L, 0x81C2C92E47EDAEE6L,
      0x92722C851482353BL, 0xA2BFE8A14CF10364L, 0xA81A664BBC423001L,
      0xC24B8B70D0F89791L, 0xC76C51A30654BE30L, 0xD192E819D6EF5218L,
      0xD69906245565A910L, 0xF40E35855771202AL, 0x106AA07032BBD1B8L,
      0x19A4C116B8D2D0C8L, 0x1E376C085141AB53L, 0x2748774CDF8EEB99L,
      0x34B0BCB5E19B48A8L, 0x391C0CB3C5C95A63L, 0x4ED8AA4AE3418ACBL,
      0x5B9CCA4F7763E373L, 0x682E6FF3D6B2B8A3L, 0x748F82EE5DEFB2FCL,
      0x78A5636F43172F60L, 0x84C87814A1F0AB72L, 0x8CC702081A6439ECL,
      0x90BEFFFA23631E28L, 0xA4506CEBDE82BDE9L, 0xBEF9A3F7B2C67915L,
      0xC67178F2E372532BL, 0xCA273ECEEA26619CL, 0xD186B8C721C0C207L,
      0xEADA7DD6CDE0EB1EL, 0xF57D4F7FEE6ED178L, 0x06F067AA72176FBAL,
      0x0A637DC5A2C898A6L, 0x113F9804BEF90DAEL, 0x1B710B35131C471BL,
      0x28DB77F523047D84L, 0x32CAAB7B40C72493L, 0x3C9EBE0A15C9BEBCL,
      0x431D67C49C100D4CL, 0x4CC5D4BECB3E42B6L, 0x597F299CFC657E2AL,
      0x5FCB6FAB3AD6FAECL, 0x6C44198C4A475817L
    };

    // Double rounds for sha512.
    #define sha512_dround(dr, i0, i1, i2, i3, i4, rc0, rc1, in0, in1, in2, in3, in4) \
      if (dr < 36)                                                                   \
        __ ld1(v##rc1, __ T2D, __ post(rscratch2, 16));                              \
      __ addv(v5, __ T2D, v##rc0, v##in0);                                           \
      __ ext(v6, __ T16B, v##i2, v##i3, 8);                                          \
      __ ext(v5, __ T16B, v5, v5, 8);                                                \
      __ ext(v7, __ T16B, v##i1, v##i2, 8);                                          \
      __ addv(v##i3, __ T2D, v##i3, v5);                                             \
      if (dr < 32) {                                                                 \
        __ ext(v5, __ T16B, v##in3, v##in4, 8);                                      \
        __ sha512su0(v##in0, __ T2D, v##in1);                                        \
      }                                                                              \
      __ sha512h(v##i3, __ T2D, v6, v7);                                             \
      if (dr < 32)                                                                   \
        __ sha512su1(v##in0, __ T2D, v##in2, v5);                                    \
      __ addv(v##i4, __ T2D, v##i1, v##i3);                                          \
      __ sha512h2(v##i3, __ T2D, v##i1, v##i0);                                      \

    __ align(CodeEntryAlignment);
    StubCodeMark mark(this, "StubRoutines", name);
    address start = __ pc();

    Register buf   = c_rarg0;
    Register state = c_rarg1;
    Register ofs   = c_rarg2;
    Register limit = c_rarg3;

    __ stpd(v8, v9, __ pre(sp, -64));
    __ stpd(v10, v11, Address(sp, 16));
    __ stpd(v12, v13, Address(sp, 32));
    __ stpd(v14, v15, Address(sp, 48));

    Label sha512_loop;

    // load state
    __ ld1(v8, v9, v10, v11, __ T2D, state);

    // load first 4 round constants
    __ lea(rscratch1, ExternalAddress((address)round_consts));
    __ ld1(v20, v21, v22, v23, __ T2D, __ post(rscratch1, 64));

    __ BIND(sha512_loop);
    // load 128B of data into v12..v19
    __ ld1(v12, v13, v14, v15, __ T2D, __ post(buf, 64));
    __ ld1(v16, v17, v18, v19, __ T2D, __ post(buf, 64));
    __ rev64(v12, __ T16B, v12);
    __ rev64(v13, __ T16B, v13);
    __ rev64(v14, __ T16B, v14);
    __ rev64(v15, __ T16B, v15);
    __ rev64(v16, __ T16B, v16);
    __ rev64(v17, __ T16B, v17);
    __ rev64(v18, __ T16B, v18);
    __ rev64(v19, __ T16B, v19);

    __ mov(rscratch2, rscratch1);

    __ mov(v0, __ T16B, v8);
    __ mov(v1, __ T16B, v9);
    __ mov(v2, __ T16B, v10);
    __ mov(v3, __ T16B, v11);

    sha512_dround( 0, 0, 1, 2, 3, 4, 20, 24, 12, 13, 19, 16, 17);
    sha512_dround( 1, 3, 0, 4, 2, 1, 21, 25, 13, 14, 12, 17, 18);
    sha512_dround( 2, 2, 3, 1, 4, 0, 22, 26, 14, 15, 13, 18, 19);
    sha512_dround( 3, 4, 2, 0, 1, 3, 23, 27, 15, 16, 14, 19, 12);
    sha512_dround( 4, 1, 4, 3, 0, 2, 24, 28, 16, 17, 15, 12, 13);
    sha512_dround( 5, 0, 1, 2, 3, 4, 25, 29, 17, 18, 16, 13, 14);
    sha512_dround( 6, 3, 0, 4, 2, 1, 26, 30, 18, 19, 17, 14, 15);
    sha512_dround( 7, 2, 3, 1, 4, 0, 27, 31, 19, 12, 18, 15, 16);
    sha512_dround( 8, 4, 2, 0, 1, 3, 28, 24, 12, 13, 19, 16, 17);
    sha512_dround( 9, 1, 4, 3, 0, 2, 29, 25, 13, 14, 12, 17, 18);
    sha512_dround(10, 0, 1, 2, 3, 4, 30, 26, 14, 15, 13, 18, 19);
    sha512_dround(11, 3, 0, 4, 2, 1, 31, 27, 15, 16, 14, 19, 12);
    sha512_dround(12, 2, 3, 1, 4, 0, 24, 28, 16, 17, 15, 12, 13);
    sha512_dround(13, 4, 2, 0, 1, 3, 25, 29, 17, 18, 16, 13, 14);
    sha512_dround(14, 1, 4, 3, 0, 2, 26, 30, 18, 19, 17, 14, 15);
    sha512_dround(15, 0, 1, 2, 3, 4, 27, 31, 19, 12, 18, 15, 16);
    sha512_dround(16, 3, 0, 4, 2, 1, 28, 24, 12, 13, 19, 16, 17);
    sha512_dround(17, 2, 3, 1, 4, 0, 29, 25, 13, 14, 12, 17, 18);
    sha512_dround(18, 4, 2, 0, 1, 3, 30, 26, 14, 15, 13, 18, 19);
    sha512_dround(19, 1, 4, 3, 0, 2, 31, 27, 15, 16, 14, 19, 12);
    sha512_dround(20, 0, 1, 2, 3, 4, 24, 28, 16, 17, 15, 12, 13);
    sha512_dround(21, 3, 0, 4, 2, 1, 25, 29, 17, 18, 16, 13, 14);
    sha512_dround(22, 2, 3, 1, 4, 0, 26, 30, 18, 19, 17, 14, 15);
    sha512_dround(23, 4, 2, 0, 1, 3, 27, 31, 19, 12, 18, 15, 16);
    sha512_dround(24, 1, 4, 3, 0, 2, 28, 24, 12, 13, 19, 16, 17);
    sha512_dround(25, 0, 1, 2, 3, 4, 29, 25, 13, 14, 12, 17, 18);
    sha512_dround(26, 3, 0, 4, 2, 1, 30, 26, 14, 15, 13, 18, 19);
    sha512_dround(27, 2, 3, 1, 4, 0, 31, 27, 15, 16, 14, 19, 12);
    sha512_dround(28, 4, 2, 0, 1, 3, 24, 28, 16, 17, 15, 12, 13);
    sha512_dround(29, 1, 4, 3, 0, 2, 25, 29, 17, 18, 16, 13, 14);
    sha512_dround(30, 0, 1, 2, 3, 4, 26, 30, 18, 19, 17, 14, 15);
    sha512_dround(31, 3, 0, 4, 2, 1, 27, 31, 19, 12, 18, 15, 16);
    sha512_dround(32, 2, 3, 1, 4, 0, 28, 24, 12,  0,  0,  0,  0);
    sha512_dround(33, 4, 2, 0, 1, 3, 29, 25, 13,  0,  0,  0,  0);
    sha512_dround(34, 1, 4, 3, 0, 2, 30, 26, 14,  0,  0,  0,  0);
    sha512_dround(35, 0, 1, 2, 3, 4, 31, 27, 15,  0,  0,  0,  0);
    sha512_dround(36, 3, 0, 4, 2, 1, 24,  0, 16,  0,  0,  0,  0);
    sha512_dround(37, 2, 3, 1, 4, 0, 25,  0, 17,  0,  0,  0,  0);
    sha512_dround(38, 4, 2, 0, 1, 3, 26,  0, 18,  0,  0,  0,  0);
    sha512_dround(39, 1, 4, 3, 0, 2, 27,  0, 19,  0,  0,  0,  0);

    __ addv(v8, __ T2D, v8, v0);
    __ addv(v9, __ T2D, v9, v1);
    __ addv(v10, __ T2D, v10, v2);
    __ addv(v11, __ T2D, v11, v3);

    if (multi_block) {
      __ add(ofs, ofs, 128);
      __ cmp(ofs, limit);
      __ br(Assembler::LE, sha512_loop);
      __ mov(c_rarg0, ofs); // return ofs
    }

    __ st1(v8, v9, v10, v11, __ T2D, state);

    __ ldpd(v14, v15, Address(sp, 48));
    __ ldpd(v12, v13, Address(sp, 32));
    __ ldpd(v10, v11, Address(sp, 16));
    __ ldpd(v8, v9, __ post(sp, 64));

    __ ret(lr);

    return start;
  }

  // Arguments:
  //
  // Inputs:
  //   c_rarg0   - byte[]  source+offset
  //   c_rarg1   - byte[]   SHA.state
  //   c_rarg2   - int     digest_length
  //   c_rarg3   - int     offset
  //   c_rarg4   - int     limit
  //
  address generate_sha3_implCompress(bool multi_block, const char *name) {
    static const uint64_t round_consts[24] = {
      0x0000000000000001L, 0x0000000000008082L, 0x800000000000808AL,
      0x8000000080008000L, 0x000000000000808BL, 0x0000000080000001L,
      0x8000000080008081L, 0x8000000000008009L, 0x000000000000008AL,
      0x0000000000000088L, 0x0000000080008009L, 0x000000008000000AL,
      0x000000008000808BL, 0x800000000000008BL, 0x8000000000008089L,
      0x8000000000008003L, 0x8000000000008002L, 0x8000000000000080L,
      0x000000000000800AL, 0x800000008000000AL, 0x8000000080008081L,
      0x8000000000008080L, 0x0000000080000001L, 0x8000000080008008L
    };

    __ align(CodeEntryAlignment);
    StubCodeMark mark(this, "StubRoutines", name);
    address start = __ pc();

    Register buf           = c_rarg0;
    Register state         = c_rarg1;
    Register digest_length = c_rarg2;
    Register ofs           = c_rarg3;
    Register limit         = c_rarg4;

    Label sha3_loop, rounds24_loop;
    Label sha3_512, sha3_384_or_224, sha3_256;

    __ stpd(v8, v9, __ pre(sp, -64));
    __ stpd(v10, v11, Address(sp, 16));
    __ stpd(v12, v13, Address(sp, 32));
    __ stpd(v14, v15, Address(sp, 48));

    // load state
    __ add(rscratch1, state, 32);
    __ ld1(v0, v1, v2,  v3,  __ T1D, state);
    __ ld1(v4, v5, v6,  v7,  __ T1D, __ post(rscratch1, 32));
    __ ld1(v8, v9, v10, v11, __ T1D, __ post(rscratch1, 32));
    __ ld1(v12, v13, v14, v15, __ T1D, __ post(rscratch1, 32));
    __ ld1(v16, v17, v18, v19, __ T1D, __ post(rscratch1, 32));
    __ ld1(v20, v21, v22, v23, __ T1D, __ post(rscratch1, 32));
    __ ld1(v24, __ T1D, rscratch1);

    __ BIND(sha3_loop);

    // 24 keccak rounds
    __ movw(rscratch2, 24);

    // load round_constants base
    __ lea(rscratch1, ExternalAddress((address) round_consts));

    // load input
    __ ld1(v25, v26, v27, v28, __ T8B, __ post(buf, 32));
    __ ld1(v29, v30, v31, __ T8B, __ post(buf, 24));
    __ eor(v0, __ T8B, v0, v25);
    __ eor(v1, __ T8B, v1, v26);
    __ eor(v2, __ T8B, v2, v27);
    __ eor(v3, __ T8B, v3, v28);
    __ eor(v4, __ T8B, v4, v29);
    __ eor(v5, __ T8B, v5, v30);
    __ eor(v6, __ T8B, v6, v31);

    // digest_length == 64, SHA3-512
    __ tbnz(digest_length, 6, sha3_512);

    __ ld1(v25, v26, v27, v28, __ T8B, __ post(buf, 32));
    __ ld1(v29, v30, __ T8B, __ post(buf, 16));
    __ eor(v7, __ T8B, v7, v25);
    __ eor(v8, __ T8B, v8, v26);
    __ eor(v9, __ T8B, v9, v27);
    __ eor(v10, __ T8B, v10, v28);
    __ eor(v11, __ T8B, v11, v29);
    __ eor(v12, __ T8B, v12, v30);

    // digest_length == 28, SHA3-224;  digest_length == 48, SHA3-384
    __ tbnz(digest_length, 4, sha3_384_or_224);

    // SHA3-256
    __ ld1(v25, v26, v27, v28, __ T8B, __ post(buf, 32));
    __ eor(v13, __ T8B, v13, v25);
    __ eor(v14, __ T8B, v14, v26);
    __ eor(v15, __ T8B, v15, v27);
    __ eor(v16, __ T8B, v16, v28);
    __ b(rounds24_loop);

    __ BIND(sha3_384_or_224);
    __ tbz(digest_length, 2, rounds24_loop); // bit 2 cleared? SHA-384

    // SHA3-224
    __ ld1(v25, v26, v27, v28, __ T8B, __ post(buf, 32));
    __ ld1(v29, __ T8B, __ post(buf, 8));
    __ eor(v13, __ T8B, v13, v25);
    __ eor(v14, __ T8B, v14, v26);
    __ eor(v15, __ T8B, v15, v27);
    __ eor(v16, __ T8B, v16, v28);
    __ eor(v17, __ T8B, v17, v29);
    __ b(rounds24_loop);

    __ BIND(sha3_512);
    __ ld1(v25, v26, __ T8B, __ post(buf, 16));
    __ eor(v7, __ T8B, v7, v25);
    __ eor(v8, __ T8B, v8, v26);

    __ BIND(rounds24_loop);
    __ subw(rscratch2, rscratch2, 1);

    __ eor3(v29, __ T16B, v4, v9, v14);
    __ eor3(v26, __ T16B, v1, v6, v11);
    __ eor3(v28, __ T16B, v3, v8, v13);
    __ eor3(v25, __ T16B, v0, v5, v10);
    __ eor3(v27, __ T16B, v2, v7, v12);
    __ eor3(v29, __ T16B, v29, v19, v24);
    __ eor3(v26, __ T16B, v26, v16, v21);
    __ eor3(v28, __ T16B, v28, v18, v23);
    __ eor3(v25, __ T16B, v25, v15, v20);
    __ eor3(v27, __ T16B, v27, v17, v22);

    __ rax1(v30, __ T2D, v29, v26);
    __ rax1(v26, __ T2D, v26, v28);
    __ rax1(v28, __ T2D, v28, v25);
    __ rax1(v25, __ T2D, v25, v27);
    __ rax1(v27, __ T2D, v27, v29);

    __ eor(v0, __ T16B, v0, v30);
    __ xar(v29, __ T2D, v1,  v25, (64 - 1));
    __ xar(v1,  __ T2D, v6,  v25, (64 - 44));
    __ xar(v6,  __ T2D, v9,  v28, (64 - 20));
    __ xar(v9,  __ T2D, v22, v26, (64 - 61));
    __ xar(v22, __ T2D, v14, v28, (64 - 39));
    __ xar(v14, __ T2D, v20, v30, (64 - 18));
    __ xar(v31, __ T2D, v2,  v26, (64 - 62));
    __ xar(v2,  __ T2D, v12, v26, (64 - 43));
    __ xar(v12, __ T2D, v13, v27, (64 - 25));
    __ xar(v13, __ T2D, v19, v28, (64 - 8));
    __ xar(v19, __ T2D, v23, v27, (64 - 56));
    __ xar(v23, __ T2D, v15, v30, (64 - 41));
    __ xar(v15, __ T2D, v4,  v28, (64 - 27));
    __ xar(v28, __ T2D, v24, v28, (64 - 14));
    __ xar(v24, __ T2D, v21, v25, (64 - 2));
    __ xar(v8,  __ T2D, v8,  v27, (64 - 55));
    __ xar(v4,  __ T2D, v16, v25, (64 - 45));
    __ xar(v16, __ T2D, v5,  v30, (64 - 36));
    __ xar(v5,  __ T2D, v3,  v27, (64 - 28));
    __ xar(v27, __ T2D, v18, v27, (64 - 21));
    __ xar(v3,  __ T2D, v17, v26, (64 - 15));
    __ xar(v25, __ T2D, v11, v25, (64 - 10));
    __ xar(v26, __ T2D, v7,  v26, (64 - 6));
    __ xar(v30, __ T2D, v10, v30, (64 - 3));

    __ bcax(v20, __ T16B, v31, v22, v8);
    __ bcax(v21, __ T16B, v8,  v23, v22);
    __ bcax(v22, __ T16B, v22, v24, v23);
    __ bcax(v23, __ T16B, v23, v31, v24);
    __ bcax(v24, __ T16B, v24, v8,  v31);

    __ ld1r(v31, __ T2D, __ post(rscratch1, 8));

    __ bcax(v17, __ T16B, v25, v19, v3);
    __ bcax(v18, __ T16B, v3,  v15, v19);
    __ bcax(v19, __ T16B, v19, v16, v15);
    __ bcax(v15, __ T16B, v15, v25, v16);
    __ bcax(v16, __ T16B, v16, v3,  v25);

    __ bcax(v10, __ T16B, v29, v12, v26);
    __ bcax(v11, __ T16B, v26, v13, v12);
    __ bcax(v12, __ T16B, v12, v14, v13);
    __ bcax(v13, __ T16B, v13, v29, v14);
    __ bcax(v14, __ T16B, v14, v26, v29);

    __ bcax(v7, __ T16B, v30, v9,  v4);
    __ bcax(v8, __ T16B, v4,  v5,  v9);
    __ bcax(v9, __ T16B, v9,  v6,  v5);
    __ bcax(v5, __ T16B, v5,  v30, v6);
    __ bcax(v6, __ T16B, v6,  v4,  v30);

    __ bcax(v3, __ T16B, v27, v0,  v28);
    __ bcax(v4, __ T16B, v28, v1,  v0);
    __ bcax(v0, __ T16B, v0,  v2,  v1);
    __ bcax(v1, __ T16B, v1,  v27, v2);
    __ bcax(v2, __ T16B, v2,  v28, v27);

    __ eor(v0, __ T16B, v0, v31);

    __ cbnzw(rscratch2, rounds24_loop);

    if (multi_block) {
      // block_size =  200 - 2 * digest_length, ofs += block_size
      __ add(ofs, ofs, 200);
      __ sub(ofs, ofs, digest_length, Assembler::LSL, 1);

      __ cmp(ofs, limit);
      __ br(Assembler::LE, sha3_loop);
      __ mov(c_rarg0, ofs); // return ofs
    }

    __ st1(v0, v1, v2,  v3,  __ T1D, __ post(state, 32));
    __ st1(v4, v5, v6,  v7,  __ T1D, __ post(state, 32));
    __ st1(v8, v9, v10, v11, __ T1D, __ post(state, 32));
    __ st1(v12, v13, v14, v15, __ T1D, __ post(state, 32));
    __ st1(v16, v17, v18, v19, __ T1D, __ post(state, 32));
    __ st1(v20, v21, v22, v23, __ T1D, __ post(state, 32));
    __ st1(v24, __ T1D, state);

    __ ldpd(v14, v15, Address(sp, 48));
    __ ldpd(v12, v13, Address(sp, 32));
    __ ldpd(v10, v11, Address(sp, 16));
    __ ldpd(v8, v9, __ post(sp, 64));

    __ ret(lr);

    return start;
  }

  /**
   *  Arguments:
   *
   * Inputs:
   *   c_rarg0   - int crc
   *   c_rarg1   - byte* buf
   *   c_rarg2   - int length
   *
   * Output:
   *       rax   - int crc result
   */
  address generate_updateBytesCRC32() {
    assert(UseCRC32Intrinsics, "what are we doing here?");

    __ align(CodeEntryAlignment);
    StubCodeMark mark(this, "StubRoutines", "updateBytesCRC32");

    address start = __ pc();

    const Register crc   = c_rarg0;  // crc
    const Register buf   = c_rarg1;  // source java byte array address
    const Register len   = c_rarg2;  // length
    const Register table0 = c_rarg3; // crc_table address
    const Register table1 = c_rarg4;
    const Register table2 = c_rarg5;
    const Register table3 = c_rarg6;
    const Register tmp3 = c_rarg7;

    BLOCK_COMMENT("Entry:");
    __ enter(); // required for proper stackwalking of RuntimeStub frame

    __ kernel_crc32(crc, buf, len,
              table0, table1, table2, table3, rscratch1, rscratch2, tmp3);

    __ leave(); // required for proper stackwalking of RuntimeStub frame
    __ ret(lr);

    return start;
  }

  /**
   *  Arguments:
   *
   * Inputs:
   *   c_rarg0   - int crc
   *   c_rarg1   - byte* buf
   *   c_rarg2   - int length
   *   c_rarg3   - int* table
   *
   * Output:
   *       r0   - int crc result
   */
  address generate_updateBytesCRC32C() {
    assert(UseCRC32CIntrinsics, "what are we doing here?");

    __ align(CodeEntryAlignment);
    StubCodeMark mark(this, "StubRoutines", "updateBytesCRC32C");

    address start = __ pc();

    const Register crc   = c_rarg0;  // crc
    const Register buf   = c_rarg1;  // source java byte array address
    const Register len   = c_rarg2;  // length
    const Register table0 = c_rarg3; // crc_table address
    const Register table1 = c_rarg4;
    const Register table2 = c_rarg5;
    const Register table3 = c_rarg6;
    const Register tmp3 = c_rarg7;

    BLOCK_COMMENT("Entry:");
    __ enter(); // required for proper stackwalking of RuntimeStub frame

    __ kernel_crc32c(crc, buf, len,
              table0, table1, table2, table3, rscratch1, rscratch2, tmp3);

    __ leave(); // required for proper stackwalking of RuntimeStub frame
    __ ret(lr);

    return start;
  }

  /***
   *  Arguments:
   *
   *  Inputs:
   *   c_rarg0   - int   adler
   *   c_rarg1   - byte* buff
   *   c_rarg2   - int   len
   *
   * Output:
   *   c_rarg0   - int adler result
   */
  address generate_updateBytesAdler32() {
    __ align(CodeEntryAlignment);
    StubCodeMark mark(this, "StubRoutines", "updateBytesAdler32");
    address start = __ pc();

    Label L_simple_by1_loop, L_nmax, L_nmax_loop, L_by16, L_by16_loop, L_by1_loop, L_do_mod, L_combine, L_by1;

    // Aliases
    Register adler  = c_rarg0;
    Register s1     = c_rarg0;
    Register s2     = c_rarg3;
    Register buff   = c_rarg1;
    Register len    = c_rarg2;
    Register nmax  = r4;
    Register base  = r5;
    Register count = r6;
    Register temp0 = rscratch1;
    Register temp1 = rscratch2;
    FloatRegister vbytes = v0;
    FloatRegister vs1acc = v1;
    FloatRegister vs2acc = v2;
    FloatRegister vtable = v3;

    // Max number of bytes we can process before having to take the mod
    // 0x15B0 is 5552 in decimal, the largest n such that 255n(n+1)/2 + (n+1)(BASE-1) <= 2^32-1
    uint64_t BASE = 0xfff1;
    uint64_t NMAX = 0x15B0;

    __ mov(base, BASE);
    __ mov(nmax, NMAX);

    // Load accumulation coefficients for the upper 16 bits
    __ lea(temp0, ExternalAddress((address) StubRoutines::aarch64::_adler_table));
    __ ld1(vtable, __ T16B, Address(temp0));

    // s1 is initialized to the lower 16 bits of adler
    // s2 is initialized to the upper 16 bits of adler
    __ ubfx(s2, adler, 16, 16);  // s2 = ((adler >> 16) & 0xffff)
    __ uxth(s1, adler);          // s1 = (adler & 0xffff)

    // The pipelined loop needs at least 16 elements for 1 iteration
    // It does check this, but it is more effective to skip to the cleanup loop
    __ cmp(len, (u1)16);
    __ br(Assembler::HS, L_nmax);
    __ cbz(len, L_combine);

    __ bind(L_simple_by1_loop);
    __ ldrb(temp0, Address(__ post(buff, 1)));
    __ add(s1, s1, temp0);
    __ add(s2, s2, s1);
    __ subs(len, len, 1);
    __ br(Assembler::HI, L_simple_by1_loop);

    // s1 = s1 % BASE
    __ subs(temp0, s1, base);
    __ csel(s1, temp0, s1, Assembler::HS);

    // s2 = s2 % BASE
    __ lsr(temp0, s2, 16);
    __ lsl(temp1, temp0, 4);
    __ sub(temp1, temp1, temp0);
    __ add(s2, temp1, s2, ext::uxth);

    __ subs(temp0, s2, base);
    __ csel(s2, temp0, s2, Assembler::HS);

    __ b(L_combine);

    __ bind(L_nmax);
    __ subs(len, len, nmax);
    __ sub(count, nmax, 16);
    __ br(Assembler::LO, L_by16);

    __ bind(L_nmax_loop);

    generate_updateBytesAdler32_accum(s1, s2, buff, temp0, temp1,
                                      vbytes, vs1acc, vs2acc, vtable);

    __ subs(count, count, 16);
    __ br(Assembler::HS, L_nmax_loop);

    // s1 = s1 % BASE
    __ lsr(temp0, s1, 16);
    __ lsl(temp1, temp0, 4);
    __ sub(temp1, temp1, temp0);
    __ add(temp1, temp1, s1, ext::uxth);

    __ lsr(temp0, temp1, 16);
    __ lsl(s1, temp0, 4);
    __ sub(s1, s1, temp0);
    __ add(s1, s1, temp1, ext:: uxth);

    __ subs(temp0, s1, base);
    __ csel(s1, temp0, s1, Assembler::HS);

    // s2 = s2 % BASE
    __ lsr(temp0, s2, 16);
    __ lsl(temp1, temp0, 4);
    __ sub(temp1, temp1, temp0);
    __ add(temp1, temp1, s2, ext::uxth);

    __ lsr(temp0, temp1, 16);
    __ lsl(s2, temp0, 4);
    __ sub(s2, s2, temp0);
    __ add(s2, s2, temp1, ext:: uxth);

    __ subs(temp0, s2, base);
    __ csel(s2, temp0, s2, Assembler::HS);

    __ subs(len, len, nmax);
    __ sub(count, nmax, 16);
    __ br(Assembler::HS, L_nmax_loop);

    __ bind(L_by16);
    __ adds(len, len, count);
    __ br(Assembler::LO, L_by1);

    __ bind(L_by16_loop);

    generate_updateBytesAdler32_accum(s1, s2, buff, temp0, temp1,
                                      vbytes, vs1acc, vs2acc, vtable);

    __ subs(len, len, 16);
    __ br(Assembler::HS, L_by16_loop);

    __ bind(L_by1);
    __ adds(len, len, 15);
    __ br(Assembler::LO, L_do_mod);

    __ bind(L_by1_loop);
    __ ldrb(temp0, Address(__ post(buff, 1)));
    __ add(s1, temp0, s1);
    __ add(s2, s2, s1);
    __ subs(len, len, 1);
    __ br(Assembler::HS, L_by1_loop);

    __ bind(L_do_mod);
    // s1 = s1 % BASE
    __ lsr(temp0, s1, 16);
    __ lsl(temp1, temp0, 4);
    __ sub(temp1, temp1, temp0);
    __ add(temp1, temp1, s1, ext::uxth);

    __ lsr(temp0, temp1, 16);
    __ lsl(s1, temp0, 4);
    __ sub(s1, s1, temp0);
    __ add(s1, s1, temp1, ext:: uxth);

    __ subs(temp0, s1, base);
    __ csel(s1, temp0, s1, Assembler::HS);

    // s2 = s2 % BASE
    __ lsr(temp0, s2, 16);
    __ lsl(temp1, temp0, 4);
    __ sub(temp1, temp1, temp0);
    __ add(temp1, temp1, s2, ext::uxth);

    __ lsr(temp0, temp1, 16);
    __ lsl(s2, temp0, 4);
    __ sub(s2, s2, temp0);
    __ add(s2, s2, temp1, ext:: uxth);

    __ subs(temp0, s2, base);
    __ csel(s2, temp0, s2, Assembler::HS);

    // Combine lower bits and higher bits
    __ bind(L_combine);
    __ orr(s1, s1, s2, Assembler::LSL, 16); // adler = s1 | (s2 << 16)

    __ ret(lr);

    return start;
  }

  void generate_updateBytesAdler32_accum(Register s1, Register s2, Register buff,
          Register temp0, Register temp1, FloatRegister vbytes,
          FloatRegister vs1acc, FloatRegister vs2acc, FloatRegister vtable) {
    // Below is a vectorized implementation of updating s1 and s2 for 16 bytes.
    // We use b1, b2, ..., b16 to denote the 16 bytes loaded in each iteration.
    // In non-vectorized code, we update s1 and s2 as:
    //   s1 <- s1 + b1
    //   s2 <- s2 + s1
    //   s1 <- s1 + b2
    //   s2 <- s2 + b1
    //   ...
    //   s1 <- s1 + b16
    //   s2 <- s2 + s1
    // Putting above assignments together, we have:
    //   s1_new = s1 + b1 + b2 + ... + b16
    //   s2_new = s2 + (s1 + b1) + (s1 + b1 + b2) + ... + (s1 + b1 + b2 + ... + b16)
    //          = s2 + s1 * 16 + (b1 * 16 + b2 * 15 + ... + b16 * 1)
    //          = s2 + s1 * 16 + (b1, b2, ... b16) dot (16, 15, ... 1)
    __ ld1(vbytes, __ T16B, Address(__ post(buff, 16)));

    // s2 = s2 + s1 * 16
    __ add(s2, s2, s1, Assembler::LSL, 4);

    // vs1acc = b1 + b2 + b3 + ... + b16
    // vs2acc = (b1 * 16) + (b2 * 15) + (b3 * 14) + ... + (b16 * 1)
    __ umullv(vs2acc, __ T8B, vtable, vbytes);
    __ umlalv(vs2acc, __ T16B, vtable, vbytes);
    __ uaddlv(vs1acc, __ T16B, vbytes);
    __ uaddlv(vs2acc, __ T8H, vs2acc);

    // s1 = s1 + vs1acc, s2 = s2 + vs2acc
    __ fmovd(temp0, vs1acc);
    __ fmovd(temp1, vs2acc);
    __ add(s1, s1, temp0);
    __ add(s2, s2, temp1);
  }

  /**
   *  Arguments:
   *
   *  Input:
   *    c_rarg0   - x address
   *    c_rarg1   - x length
   *    c_rarg2   - y address
   *    c_rarg3   - y length
   *    c_rarg4   - z address
   *    c_rarg5   - z length
   */
  address generate_multiplyToLen() {
    __ align(CodeEntryAlignment);
    StubCodeMark mark(this, "StubRoutines", "multiplyToLen");

    address start = __ pc();
    const Register x     = r0;
    const Register xlen  = r1;
    const Register y     = r2;
    const Register ylen  = r3;
    const Register z     = r4;
    const Register zlen  = r5;

    const Register tmp1  = r10;
    const Register tmp2  = r11;
    const Register tmp3  = r12;
    const Register tmp4  = r13;
    const Register tmp5  = r14;
    const Register tmp6  = r15;
    const Register tmp7  = r16;

    BLOCK_COMMENT("Entry:");
    __ enter(); // required for proper stackwalking of RuntimeStub frame
    __ multiply_to_len(x, xlen, y, ylen, z, zlen, tmp1, tmp2, tmp3, tmp4, tmp5, tmp6, tmp7);
    __ leave(); // required for proper stackwalking of RuntimeStub frame
    __ ret(lr);

    return start;
  }

  address generate_squareToLen() {
    // squareToLen algorithm for sizes 1..127 described in java code works
    // faster than multiply_to_len on some CPUs and slower on others, but
    // multiply_to_len shows a bit better overall results
    __ align(CodeEntryAlignment);
    StubCodeMark mark(this, "StubRoutines", "squareToLen");
    address start = __ pc();

    const Register x     = r0;
    const Register xlen  = r1;
    const Register z     = r2;
    const Register zlen  = r3;
    const Register y     = r4; // == x
    const Register ylen  = r5; // == xlen

    const Register tmp1  = r10;
    const Register tmp2  = r11;
    const Register tmp3  = r12;
    const Register tmp4  = r13;
    const Register tmp5  = r14;
    const Register tmp6  = r15;
    const Register tmp7  = r16;

    RegSet spilled_regs = RegSet::of(y, ylen);
    BLOCK_COMMENT("Entry:");
    __ enter();
    __ push(spilled_regs, sp);
    __ mov(y, x);
    __ mov(ylen, xlen);
    __ multiply_to_len(x, xlen, y, ylen, z, zlen, tmp1, tmp2, tmp3, tmp4, tmp5, tmp6, tmp7);
    __ pop(spilled_regs, sp);
    __ leave();
    __ ret(lr);
    return start;
  }

  address generate_mulAdd() {
    __ align(CodeEntryAlignment);
    StubCodeMark mark(this, "StubRoutines", "mulAdd");

    address start = __ pc();

    const Register out     = r0;
    const Register in      = r1;
    const Register offset  = r2;
    const Register len     = r3;
    const Register k       = r4;

    BLOCK_COMMENT("Entry:");
    __ enter();
    __ mul_add(out, in, offset, len, k);
    __ leave();
    __ ret(lr);

    return start;
  }

  // Arguments:
  //
  // Input:
  //   c_rarg0   - newArr address
  //   c_rarg1   - oldArr address
  //   c_rarg2   - newIdx
  //   c_rarg3   - shiftCount
  //   c_rarg4   - numIter
  //
  address generate_bigIntegerRightShift() {
    __ align(CodeEntryAlignment);
    StubCodeMark mark(this,  "StubRoutines", "bigIntegerRightShiftWorker");
    address start = __ pc();

    Label ShiftSIMDLoop, ShiftTwoLoop, ShiftThree, ShiftTwo, ShiftOne, Exit;

    Register newArr        = c_rarg0;
    Register oldArr        = c_rarg1;
    Register newIdx        = c_rarg2;
    Register shiftCount    = c_rarg3;
    Register numIter       = c_rarg4;
    Register idx           = numIter;

    Register newArrCur     = rscratch1;
    Register shiftRevCount = rscratch2;
    Register oldArrCur     = r13;
    Register oldArrNext    = r14;

    FloatRegister oldElem0        = v0;
    FloatRegister oldElem1        = v1;
    FloatRegister newElem         = v2;
    FloatRegister shiftVCount     = v3;
    FloatRegister shiftVRevCount  = v4;

    __ cbz(idx, Exit);

    __ add(newArr, newArr, newIdx, Assembler::LSL, 2);

    // left shift count
    __ movw(shiftRevCount, 32);
    __ subw(shiftRevCount, shiftRevCount, shiftCount);

    // numIter too small to allow a 4-words SIMD loop, rolling back
    __ cmp(numIter, (u1)4);
    __ br(Assembler::LT, ShiftThree);

    __ dup(shiftVCount,    __ T4S, shiftCount);
    __ dup(shiftVRevCount, __ T4S, shiftRevCount);
    __ negr(shiftVCount,   __ T4S, shiftVCount);

    __ BIND(ShiftSIMDLoop);

    // Calculate the load addresses
    __ sub(idx, idx, 4);
    __ add(oldArrNext, oldArr, idx, Assembler::LSL, 2);
    __ add(newArrCur,  newArr, idx, Assembler::LSL, 2);
    __ add(oldArrCur,  oldArrNext, 4);

    // Load 4 words and process
    __ ld1(oldElem0,  __ T4S,  Address(oldArrCur));
    __ ld1(oldElem1,  __ T4S,  Address(oldArrNext));
    __ ushl(oldElem0, __ T4S,  oldElem0, shiftVCount);
    __ ushl(oldElem1, __ T4S,  oldElem1, shiftVRevCount);
    __ orr(newElem,   __ T16B, oldElem0, oldElem1);
    __ st1(newElem,   __ T4S,  Address(newArrCur));

    __ cmp(idx, (u1)4);
    __ br(Assembler::LT, ShiftTwoLoop);
    __ b(ShiftSIMDLoop);

    __ BIND(ShiftTwoLoop);
    __ cbz(idx, Exit);
    __ cmp(idx, (u1)1);
    __ br(Assembler::EQ, ShiftOne);

    // Calculate the load addresses
    __ sub(idx, idx, 2);
    __ add(oldArrNext, oldArr, idx, Assembler::LSL, 2);
    __ add(newArrCur,  newArr, idx, Assembler::LSL, 2);
    __ add(oldArrCur,  oldArrNext, 4);

    // Load 2 words and process
    __ ld1(oldElem0,  __ T2S, Address(oldArrCur));
    __ ld1(oldElem1,  __ T2S, Address(oldArrNext));
    __ ushl(oldElem0, __ T2S, oldElem0, shiftVCount);
    __ ushl(oldElem1, __ T2S, oldElem1, shiftVRevCount);
    __ orr(newElem,   __ T8B, oldElem0, oldElem1);
    __ st1(newElem,   __ T2S, Address(newArrCur));
    __ b(ShiftTwoLoop);

    __ BIND(ShiftThree);
    __ tbz(idx, 1, ShiftOne);
    __ tbz(idx, 0, ShiftTwo);
    __ ldrw(r10,  Address(oldArr, 12));
    __ ldrw(r11,  Address(oldArr, 8));
    __ lsrvw(r10, r10, shiftCount);
    __ lslvw(r11, r11, shiftRevCount);
    __ orrw(r12,  r10, r11);
    __ strw(r12,  Address(newArr, 8));

    __ BIND(ShiftTwo);
    __ ldrw(r10,  Address(oldArr, 8));
    __ ldrw(r11,  Address(oldArr, 4));
    __ lsrvw(r10, r10, shiftCount);
    __ lslvw(r11, r11, shiftRevCount);
    __ orrw(r12,  r10, r11);
    __ strw(r12,  Address(newArr, 4));

    __ BIND(ShiftOne);
    __ ldrw(r10,  Address(oldArr, 4));
    __ ldrw(r11,  Address(oldArr));
    __ lsrvw(r10, r10, shiftCount);
    __ lslvw(r11, r11, shiftRevCount);
    __ orrw(r12,  r10, r11);
    __ strw(r12,  Address(newArr));

    __ BIND(Exit);
    __ ret(lr);

    return start;
  }

  // Arguments:
  //
  // Input:
  //   c_rarg0   - newArr address
  //   c_rarg1   - oldArr address
  //   c_rarg2   - newIdx
  //   c_rarg3   - shiftCount
  //   c_rarg4   - numIter
  //
  address generate_bigIntegerLeftShift() {
    __ align(CodeEntryAlignment);
    StubCodeMark mark(this,  "StubRoutines", "bigIntegerLeftShiftWorker");
    address start = __ pc();

    Label ShiftSIMDLoop, ShiftTwoLoop, ShiftThree, ShiftTwo, ShiftOne, Exit;

    Register newArr        = c_rarg0;
    Register oldArr        = c_rarg1;
    Register newIdx        = c_rarg2;
    Register shiftCount    = c_rarg3;
    Register numIter       = c_rarg4;

    Register shiftRevCount = rscratch1;
    Register oldArrNext    = rscratch2;

    FloatRegister oldElem0        = v0;
    FloatRegister oldElem1        = v1;
    FloatRegister newElem         = v2;
    FloatRegister shiftVCount     = v3;
    FloatRegister shiftVRevCount  = v4;

    __ cbz(numIter, Exit);

    __ add(oldArrNext, oldArr, 4);
    __ add(newArr, newArr, newIdx, Assembler::LSL, 2);

    // right shift count
    __ movw(shiftRevCount, 32);
    __ subw(shiftRevCount, shiftRevCount, shiftCount);

    // numIter too small to allow a 4-words SIMD loop, rolling back
    __ cmp(numIter, (u1)4);
    __ br(Assembler::LT, ShiftThree);

    __ dup(shiftVCount,     __ T4S, shiftCount);
    __ dup(shiftVRevCount,  __ T4S, shiftRevCount);
    __ negr(shiftVRevCount, __ T4S, shiftVRevCount);

    __ BIND(ShiftSIMDLoop);

    // load 4 words and process
    __ ld1(oldElem0,  __ T4S,  __ post(oldArr, 16));
    __ ld1(oldElem1,  __ T4S,  __ post(oldArrNext, 16));
    __ ushl(oldElem0, __ T4S,  oldElem0, shiftVCount);
    __ ushl(oldElem1, __ T4S,  oldElem1, shiftVRevCount);
    __ orr(newElem,   __ T16B, oldElem0, oldElem1);
    __ st1(newElem,   __ T4S,  __ post(newArr, 16));
    __ sub(numIter,   numIter, 4);

    __ cmp(numIter, (u1)4);
    __ br(Assembler::LT, ShiftTwoLoop);
    __ b(ShiftSIMDLoop);

    __ BIND(ShiftTwoLoop);
    __ cbz(numIter, Exit);
    __ cmp(numIter, (u1)1);
    __ br(Assembler::EQ, ShiftOne);

    // load 2 words and process
    __ ld1(oldElem0,  __ T2S,  __ post(oldArr, 8));
    __ ld1(oldElem1,  __ T2S,  __ post(oldArrNext, 8));
    __ ushl(oldElem0, __ T2S,  oldElem0, shiftVCount);
    __ ushl(oldElem1, __ T2S,  oldElem1, shiftVRevCount);
    __ orr(newElem,   __ T8B,  oldElem0, oldElem1);
    __ st1(newElem,   __ T2S,  __ post(newArr, 8));
    __ sub(numIter,   numIter, 2);
    __ b(ShiftTwoLoop);

    __ BIND(ShiftThree);
    __ ldrw(r10,  __ post(oldArr, 4));
    __ ldrw(r11,  __ post(oldArrNext, 4));
    __ lslvw(r10, r10, shiftCount);
    __ lsrvw(r11, r11, shiftRevCount);
    __ orrw(r12,  r10, r11);
    __ strw(r12,  __ post(newArr, 4));
    __ tbz(numIter, 1, Exit);
    __ tbz(numIter, 0, ShiftOne);

    __ BIND(ShiftTwo);
    __ ldrw(r10,  __ post(oldArr, 4));
    __ ldrw(r11,  __ post(oldArrNext, 4));
    __ lslvw(r10, r10, shiftCount);
    __ lsrvw(r11, r11, shiftRevCount);
    __ orrw(r12,  r10, r11);
    __ strw(r12,  __ post(newArr, 4));

    __ BIND(ShiftOne);
    __ ldrw(r10,  Address(oldArr));
    __ ldrw(r11,  Address(oldArrNext));
    __ lslvw(r10, r10, shiftCount);
    __ lsrvw(r11, r11, shiftRevCount);
    __ orrw(r12,  r10, r11);
    __ strw(r12,  Address(newArr));

    __ BIND(Exit);
    __ ret(lr);

    return start;
  }

  address generate_count_positives(address &count_positives_long) {
    const u1 large_loop_size = 64;
    const uint64_t UPPER_BIT_MASK=0x8080808080808080;
    int dcache_line = VM_Version::dcache_line_size();

    Register ary1 = r1, len = r2, result = r0;

    __ align(CodeEntryAlignment);

    StubCodeMark mark(this, "StubRoutines", "count_positives");

    address entry = __ pc();

    __ enter();
    // precondition: a copy of len is already in result
    // __ mov(result, len);

  Label RET_ADJUST, RET_ADJUST_16, RET_ADJUST_LONG, RET_NO_POP, RET_LEN, ALIGNED, LOOP16, CHECK_16,
        LARGE_LOOP, POST_LOOP16, LEN_OVER_15, LEN_OVER_8, POST_LOOP16_LOAD_TAIL;

  __ cmp(len, (u1)15);
  __ br(Assembler::GT, LEN_OVER_15);
  // The only case when execution falls into this code is when pointer is near
  // the end of memory page and we have to avoid reading next page
  __ add(ary1, ary1, len);
  __ subs(len, len, 8);
  __ br(Assembler::GT, LEN_OVER_8);
  __ ldr(rscratch2, Address(ary1, -8));
  __ sub(rscratch1, zr, len, __ LSL, 3);  // LSL 3 is to get bits from bytes.
  __ lsrv(rscratch2, rscratch2, rscratch1);
  __ tst(rscratch2, UPPER_BIT_MASK);
  __ csel(result, zr, result, Assembler::NE);
  __ leave();
  __ ret(lr);
  __ bind(LEN_OVER_8);
  __ ldp(rscratch1, rscratch2, Address(ary1, -16));
  __ sub(len, len, 8); // no data dep., then sub can be executed while loading
  __ tst(rscratch2, UPPER_BIT_MASK);
  __ br(Assembler::NE, RET_NO_POP);
  __ sub(rscratch2, zr, len, __ LSL, 3); // LSL 3 is to get bits from bytes
  __ lsrv(rscratch1, rscratch1, rscratch2);
  __ tst(rscratch1, UPPER_BIT_MASK);
  __ bind(RET_NO_POP);
  __ csel(result, zr, result, Assembler::NE);
  __ leave();
  __ ret(lr);

  Register tmp1 = r3, tmp2 = r4, tmp3 = r5, tmp4 = r6, tmp5 = r7, tmp6 = r10;
  const RegSet spilled_regs = RegSet::range(tmp1, tmp5) + tmp6;

  count_positives_long = __ pc(); // 2nd entry point

  __ enter();

  __ bind(LEN_OVER_15);
    __ push(spilled_regs, sp);
    __ andr(rscratch2, ary1, 15); // check pointer for 16-byte alignment
    __ cbz(rscratch2, ALIGNED);
    __ ldp(tmp6, tmp1, Address(ary1));
    __ mov(tmp5, 16);
    __ sub(rscratch1, tmp5, rscratch2); // amount of bytes until aligned address
    __ add(ary1, ary1, rscratch1);
    __ orr(tmp6, tmp6, tmp1);
    __ tst(tmp6, UPPER_BIT_MASK);
    __ br(Assembler::NE, RET_ADJUST);
    __ sub(len, len, rscratch1);

  __ bind(ALIGNED);
    __ cmp(len, large_loop_size);
    __ br(Assembler::LT, CHECK_16);
    // Perform 16-byte load as early return in pre-loop to handle situation
    // when initially aligned large array has negative values at starting bytes,
    // so LARGE_LOOP would do 4 reads instead of 1 (in worst case), which is
    // slower. Cases with negative bytes further ahead won't be affected that
    // much. In fact, it'll be faster due to early loads, less instructions and
    // less branches in LARGE_LOOP.
    __ ldp(tmp6, tmp1, Address(__ post(ary1, 16)));
    __ sub(len, len, 16);
    __ orr(tmp6, tmp6, tmp1);
    __ tst(tmp6, UPPER_BIT_MASK);
    __ br(Assembler::NE, RET_ADJUST_16);
    __ cmp(len, large_loop_size);
    __ br(Assembler::LT, CHECK_16);

    if (SoftwarePrefetchHintDistance >= 0
        && SoftwarePrefetchHintDistance >= dcache_line) {
      // initial prefetch
      __ prfm(Address(ary1, SoftwarePrefetchHintDistance - dcache_line));
    }
  __ bind(LARGE_LOOP);
    if (SoftwarePrefetchHintDistance >= 0) {
      __ prfm(Address(ary1, SoftwarePrefetchHintDistance));
    }
    // Issue load instructions first, since it can save few CPU/MEM cycles, also
    // instead of 4 triples of "orr(...), addr(...);cbnz(...);" (for each ldp)
    // better generate 7 * orr(...) + 1 andr(...) + 1 cbnz(...) which saves 3
    // instructions per cycle and have less branches, but this approach disables
    // early return, thus, all 64 bytes are loaded and checked every time.
    __ ldp(tmp2, tmp3, Address(ary1));
    __ ldp(tmp4, tmp5, Address(ary1, 16));
    __ ldp(rscratch1, rscratch2, Address(ary1, 32));
    __ ldp(tmp6, tmp1, Address(ary1, 48));
    __ add(ary1, ary1, large_loop_size);
    __ sub(len, len, large_loop_size);
    __ orr(tmp2, tmp2, tmp3);
    __ orr(tmp4, tmp4, tmp5);
    __ orr(rscratch1, rscratch1, rscratch2);
    __ orr(tmp6, tmp6, tmp1);
    __ orr(tmp2, tmp2, tmp4);
    __ orr(rscratch1, rscratch1, tmp6);
    __ orr(tmp2, tmp2, rscratch1);
    __ tst(tmp2, UPPER_BIT_MASK);
    __ br(Assembler::NE, RET_ADJUST_LONG);
    __ cmp(len, large_loop_size);
    __ br(Assembler::GE, LARGE_LOOP);

  __ bind(CHECK_16); // small 16-byte load pre-loop
    __ cmp(len, (u1)16);
    __ br(Assembler::LT, POST_LOOP16);

  __ bind(LOOP16); // small 16-byte load loop
    __ ldp(tmp2, tmp3, Address(__ post(ary1, 16)));
    __ sub(len, len, 16);
    __ orr(tmp2, tmp2, tmp3);
    __ tst(tmp2, UPPER_BIT_MASK);
    __ br(Assembler::NE, RET_ADJUST_16);
    __ cmp(len, (u1)16);
    __ br(Assembler::GE, LOOP16); // 16-byte load loop end

  __ bind(POST_LOOP16); // 16-byte aligned, so we can read unconditionally
    __ cmp(len, (u1)8);
    __ br(Assembler::LE, POST_LOOP16_LOAD_TAIL);
    __ ldr(tmp3, Address(__ post(ary1, 8)));
    __ tst(tmp3, UPPER_BIT_MASK);
    __ br(Assembler::NE, RET_ADJUST);
    __ sub(len, len, 8);

  __ bind(POST_LOOP16_LOAD_TAIL);
    __ cbz(len, RET_LEN); // Can't shift left by 64 when len==0
    __ ldr(tmp1, Address(ary1));
    __ mov(tmp2, 64);
    __ sub(tmp4, tmp2, len, __ LSL, 3);
    __ lslv(tmp1, tmp1, tmp4);
    __ tst(tmp1, UPPER_BIT_MASK);
    __ br(Assembler::NE, RET_ADJUST);
    // Fallthrough

  __ bind(RET_LEN);
    __ pop(spilled_regs, sp);
    __ leave();
    __ ret(lr);

    // difference result - len is the count of guaranteed to be
    // positive bytes

  __ bind(RET_ADJUST_LONG);
    __ add(len, len, (u1)(large_loop_size - 16));
  __ bind(RET_ADJUST_16);
    __ add(len, len, 16);
  __ bind(RET_ADJUST);
    __ pop(spilled_regs, sp);
    __ leave();
    __ sub(result, result, len);
    __ ret(lr);

    return entry;
  }

  void generate_large_array_equals_loop_nonsimd(int loopThreshold,
        bool usePrefetch, Label &NOT_EQUAL) {
    Register a1 = r1, a2 = r2, result = r0, cnt1 = r10, tmp1 = rscratch1,
        tmp2 = rscratch2, tmp3 = r3, tmp4 = r4, tmp5 = r5, tmp6 = r11,
        tmp7 = r12, tmp8 = r13;
    Label LOOP;

    __ ldp(tmp1, tmp3, Address(__ post(a1, 2 * wordSize)));
    __ ldp(tmp2, tmp4, Address(__ post(a2, 2 * wordSize)));
    __ bind(LOOP);
    if (usePrefetch) {
      __ prfm(Address(a1, SoftwarePrefetchHintDistance));
      __ prfm(Address(a2, SoftwarePrefetchHintDistance));
    }
    __ ldp(tmp5, tmp7, Address(__ post(a1, 2 * wordSize)));
    __ eor(tmp1, tmp1, tmp2);
    __ eor(tmp3, tmp3, tmp4);
    __ ldp(tmp6, tmp8, Address(__ post(a2, 2 * wordSize)));
    __ orr(tmp1, tmp1, tmp3);
    __ cbnz(tmp1, NOT_EQUAL);
    __ ldp(tmp1, tmp3, Address(__ post(a1, 2 * wordSize)));
    __ eor(tmp5, tmp5, tmp6);
    __ eor(tmp7, tmp7, tmp8);
    __ ldp(tmp2, tmp4, Address(__ post(a2, 2 * wordSize)));
    __ orr(tmp5, tmp5, tmp7);
    __ cbnz(tmp5, NOT_EQUAL);
    __ ldp(tmp5, tmp7, Address(__ post(a1, 2 * wordSize)));
    __ eor(tmp1, tmp1, tmp2);
    __ eor(tmp3, tmp3, tmp4);
    __ ldp(tmp6, tmp8, Address(__ post(a2, 2 * wordSize)));
    __ orr(tmp1, tmp1, tmp3);
    __ cbnz(tmp1, NOT_EQUAL);
    __ ldp(tmp1, tmp3, Address(__ post(a1, 2 * wordSize)));
    __ eor(tmp5, tmp5, tmp6);
    __ sub(cnt1, cnt1, 8 * wordSize);
    __ eor(tmp7, tmp7, tmp8);
    __ ldp(tmp2, tmp4, Address(__ post(a2, 2 * wordSize)));
    // tmp6 is not used. MacroAssembler::subs is used here (rather than
    // cmp) because subs allows an unlimited range of immediate operand.
    __ subs(tmp6, cnt1, loopThreshold);
    __ orr(tmp5, tmp5, tmp7);
    __ cbnz(tmp5, NOT_EQUAL);
    __ br(__ GE, LOOP);
    // post-loop
    __ eor(tmp1, tmp1, tmp2);
    __ eor(tmp3, tmp3, tmp4);
    __ orr(tmp1, tmp1, tmp3);
    __ sub(cnt1, cnt1, 2 * wordSize);
    __ cbnz(tmp1, NOT_EQUAL);
  }

  void generate_large_array_equals_loop_simd(int loopThreshold,
        bool usePrefetch, Label &NOT_EQUAL) {
    Register a1 = r1, a2 = r2, result = r0, cnt1 = r10, tmp1 = rscratch1,
        tmp2 = rscratch2;
    Label LOOP;

    __ bind(LOOP);
    if (usePrefetch) {
      __ prfm(Address(a1, SoftwarePrefetchHintDistance));
      __ prfm(Address(a2, SoftwarePrefetchHintDistance));
    }
    __ ld1(v0, v1, v2, v3, __ T2D, Address(__ post(a1, 4 * 2 * wordSize)));
    __ sub(cnt1, cnt1, 8 * wordSize);
    __ ld1(v4, v5, v6, v7, __ T2D, Address(__ post(a2, 4 * 2 * wordSize)));
    __ subs(tmp1, cnt1, loopThreshold);
    __ eor(v0, __ T16B, v0, v4);
    __ eor(v1, __ T16B, v1, v5);
    __ eor(v2, __ T16B, v2, v6);
    __ eor(v3, __ T16B, v3, v7);
    __ orr(v0, __ T16B, v0, v1);
    __ orr(v1, __ T16B, v2, v3);
    __ orr(v0, __ T16B, v0, v1);
    __ umov(tmp1, v0, __ D, 0);
    __ umov(tmp2, v0, __ D, 1);
    __ orr(tmp1, tmp1, tmp2);
    __ cbnz(tmp1, NOT_EQUAL);
    __ br(__ GE, LOOP);
  }

  // a1 = r1 - array1 address
  // a2 = r2 - array2 address
  // result = r0 - return value. Already contains "false"
  // cnt1 = r10 - amount of elements left to check, reduced by wordSize
  // r3-r5 are reserved temporary registers
  address generate_large_array_equals() {
    Register a1 = r1, a2 = r2, result = r0, cnt1 = r10, tmp1 = rscratch1,
        tmp2 = rscratch2, tmp3 = r3, tmp4 = r4, tmp5 = r5, tmp6 = r11,
        tmp7 = r12, tmp8 = r13;
    Label TAIL, NOT_EQUAL, EQUAL, NOT_EQUAL_NO_POP, NO_PREFETCH_LARGE_LOOP,
        SMALL_LOOP, POST_LOOP;
    const int PRE_LOOP_SIZE = UseSIMDForArrayEquals ? 0 : 16;
    // calculate if at least 32 prefetched bytes are used
    int prefetchLoopThreshold = SoftwarePrefetchHintDistance + 32;
    int nonPrefetchLoopThreshold = (64 + PRE_LOOP_SIZE);
    RegSet spilled_regs = RegSet::range(tmp6, tmp8);
    assert_different_registers(a1, a2, result, cnt1, tmp1, tmp2, tmp3, tmp4,
        tmp5, tmp6, tmp7, tmp8);

    __ align(CodeEntryAlignment);

    StubCodeMark mark(this, "StubRoutines", "large_array_equals");

    address entry = __ pc();
    __ enter();
    __ sub(cnt1, cnt1, wordSize);  // first 8 bytes were loaded outside of stub
    // also advance pointers to use post-increment instead of pre-increment
    __ add(a1, a1, wordSize);
    __ add(a2, a2, wordSize);
    if (AvoidUnalignedAccesses) {
      // both implementations (SIMD/nonSIMD) are using relatively large load
      // instructions (ld1/ldp), which has huge penalty (up to x2 exec time)
      // on some CPUs in case of address is not at least 16-byte aligned.
      // Arrays are 8-byte aligned currently, so, we can make additional 8-byte
      // load if needed at least for 1st address and make if 16-byte aligned.
      Label ALIGNED16;
      __ tbz(a1, 3, ALIGNED16);
      __ ldr(tmp1, Address(__ post(a1, wordSize)));
      __ ldr(tmp2, Address(__ post(a2, wordSize)));
      __ sub(cnt1, cnt1, wordSize);
      __ eor(tmp1, tmp1, tmp2);
      __ cbnz(tmp1, NOT_EQUAL_NO_POP);
      __ bind(ALIGNED16);
    }
    if (UseSIMDForArrayEquals) {
      if (SoftwarePrefetchHintDistance >= 0) {
        __ subs(tmp1, cnt1, prefetchLoopThreshold);
        __ br(__ LE, NO_PREFETCH_LARGE_LOOP);
        generate_large_array_equals_loop_simd(prefetchLoopThreshold,
            /* prfm = */ true, NOT_EQUAL);
        __ subs(zr, cnt1, nonPrefetchLoopThreshold);
        __ br(__ LT, TAIL);
      }
      __ bind(NO_PREFETCH_LARGE_LOOP);
      generate_large_array_equals_loop_simd(nonPrefetchLoopThreshold,
          /* prfm = */ false, NOT_EQUAL);
    } else {
      __ push(spilled_regs, sp);
      if (SoftwarePrefetchHintDistance >= 0) {
        __ subs(tmp1, cnt1, prefetchLoopThreshold);
        __ br(__ LE, NO_PREFETCH_LARGE_LOOP);
        generate_large_array_equals_loop_nonsimd(prefetchLoopThreshold,
            /* prfm = */ true, NOT_EQUAL);
        __ subs(zr, cnt1, nonPrefetchLoopThreshold);
        __ br(__ LT, TAIL);
      }
      __ bind(NO_PREFETCH_LARGE_LOOP);
      generate_large_array_equals_loop_nonsimd(nonPrefetchLoopThreshold,
          /* prfm = */ false, NOT_EQUAL);
    }
    __ bind(TAIL);
      __ cbz(cnt1, EQUAL);
      __ subs(cnt1, cnt1, wordSize);
      __ br(__ LE, POST_LOOP);
    __ bind(SMALL_LOOP);
      __ ldr(tmp1, Address(__ post(a1, wordSize)));
      __ ldr(tmp2, Address(__ post(a2, wordSize)));
      __ subs(cnt1, cnt1, wordSize);
      __ eor(tmp1, tmp1, tmp2);
      __ cbnz(tmp1, NOT_EQUAL);
      __ br(__ GT, SMALL_LOOP);
    __ bind(POST_LOOP);
      __ ldr(tmp1, Address(a1, cnt1));
      __ ldr(tmp2, Address(a2, cnt1));
      __ eor(tmp1, tmp1, tmp2);
      __ cbnz(tmp1, NOT_EQUAL);
    __ bind(EQUAL);
      __ mov(result, true);
    __ bind(NOT_EQUAL);
      if (!UseSIMDForArrayEquals) {
        __ pop(spilled_regs, sp);
      }
    __ bind(NOT_EQUAL_NO_POP);
    __ leave();
    __ ret(lr);
    return entry;
  }

  address generate_dsin_dcos(bool isCos) {
    __ align(CodeEntryAlignment);
    StubCodeMark mark(this, "StubRoutines", isCos ? "libmDcos" : "libmDsin");
    address start = __ pc();
    __ generate_dsin_dcos(isCos, (address)StubRoutines::aarch64::_npio2_hw,
        (address)StubRoutines::aarch64::_two_over_pi,
        (address)StubRoutines::aarch64::_pio2,
        (address)StubRoutines::aarch64::_dsin_coef,
        (address)StubRoutines::aarch64::_dcos_coef);
    return start;
  }

  address generate_dlog() {
    __ align(CodeEntryAlignment);
    StubCodeMark mark(this, "StubRoutines", "dlog");
    address entry = __ pc();
    FloatRegister vtmp0 = v0, vtmp1 = v1, vtmp2 = v2, vtmp3 = v3, vtmp4 = v4,
        vtmp5 = v5, tmpC1 = v16, tmpC2 = v17, tmpC3 = v18, tmpC4 = v19;
    Register tmp1 = r0, tmp2 = r1, tmp3 = r2, tmp4 = r3, tmp5 = r4;
    __ fast_log(vtmp0, vtmp1, vtmp2, vtmp3, vtmp4, vtmp5, tmpC1, tmpC2, tmpC3,
        tmpC4, tmp1, tmp2, tmp3, tmp4, tmp5);
    return entry;
  }


  // code for comparing 16 characters of strings with Latin1 and Utf16 encoding
  void compare_string_16_x_LU(Register tmpL, Register tmpU, Label &DIFF1,
      Label &DIFF2) {
    Register cnt1 = r2, tmp2 = r11, tmp3 = r12;
    FloatRegister vtmp = v1, vtmpZ = v0, vtmp3 = v2;

    __ ldrq(vtmp, Address(__ post(tmp2, 16)));
    __ ldr(tmpU, Address(__ post(cnt1, 8)));
    __ zip1(vtmp3, __ T16B, vtmp, vtmpZ);
    // now we have 32 bytes of characters (converted to U) in vtmp:vtmp3

    __ fmovd(tmpL, vtmp3);
    __ eor(rscratch2, tmp3, tmpL);
    __ cbnz(rscratch2, DIFF2);

    __ ldr(tmp3, Address(__ post(cnt1, 8)));
    __ umov(tmpL, vtmp3, __ D, 1);
    __ eor(rscratch2, tmpU, tmpL);
    __ cbnz(rscratch2, DIFF1);

    __ zip2(vtmp, __ T16B, vtmp, vtmpZ);
    __ ldr(tmpU, Address(__ post(cnt1, 8)));
    __ fmovd(tmpL, vtmp);
    __ eor(rscratch2, tmp3, tmpL);
    __ cbnz(rscratch2, DIFF2);

    __ ldr(tmp3, Address(__ post(cnt1, 8)));
    __ umov(tmpL, vtmp, __ D, 1);
    __ eor(rscratch2, tmpU, tmpL);
    __ cbnz(rscratch2, DIFF1);
  }

  // r0  = result
  // r1  = str1
  // r2  = cnt1
  // r3  = str2
  // r4  = cnt2
  // r10 = tmp1
  // r11 = tmp2
  address generate_compare_long_string_different_encoding(bool isLU) {
    __ align(CodeEntryAlignment);
    StubCodeMark mark(this, "StubRoutines", isLU
        ? "compare_long_string_different_encoding LU"
        : "compare_long_string_different_encoding UL");
    address entry = __ pc();
    Label SMALL_LOOP, TAIL, TAIL_LOAD_16, LOAD_LAST, DIFF1, DIFF2,
        DONE, CALCULATE_DIFFERENCE, LARGE_LOOP_PREFETCH, NO_PREFETCH,
        LARGE_LOOP_PREFETCH_REPEAT1, LARGE_LOOP_PREFETCH_REPEAT2;
    Register result = r0, str1 = r1, cnt1 = r2, str2 = r3, cnt2 = r4,
        tmp1 = r10, tmp2 = r11, tmp3 = r12, tmp4 = r14;
    FloatRegister vtmpZ = v0, vtmp = v1, vtmp3 = v2;
    RegSet spilled_regs = RegSet::of(tmp3, tmp4);

    int prefetchLoopExitCondition = MAX2(64, SoftwarePrefetchHintDistance/2);

    __ eor(vtmpZ, __ T16B, vtmpZ, vtmpZ);
    // cnt2 == amount of characters left to compare
    // Check already loaded first 4 symbols(vtmp and tmp2(LU)/tmp1(UL))
    __ zip1(vtmp, __ T8B, vtmp, vtmpZ);
    __ add(str1, str1, isLU ? wordSize/2 : wordSize);
    __ add(str2, str2, isLU ? wordSize : wordSize/2);
    __ fmovd(isLU ? tmp1 : tmp2, vtmp);
    __ subw(cnt2, cnt2, 8); // Already loaded 4 symbols. Last 4 is special case.
    __ eor(rscratch2, tmp1, tmp2);
    __ mov(rscratch1, tmp2);
    __ cbnz(rscratch2, CALCULATE_DIFFERENCE);
    Register tmpU = isLU ? rscratch1 : tmp1, // where to keep U for comparison
             tmpL = isLU ? tmp1 : rscratch1; // where to keep L for comparison
    __ push(spilled_regs, sp);
    __ mov(tmp2, isLU ? str1 : str2); // init the pointer to L next load
    __ mov(cnt1, isLU ? str2 : str1); // init the pointer to U next load

    __ ldr(tmp3, Address(__ post(cnt1, 8)));

    if (SoftwarePrefetchHintDistance >= 0) {
      __ subs(rscratch2, cnt2, prefetchLoopExitCondition);
      __ br(__ LT, NO_PREFETCH);
      __ bind(LARGE_LOOP_PREFETCH);
        __ prfm(Address(tmp2, SoftwarePrefetchHintDistance));
        __ mov(tmp4, 2);
        __ prfm(Address(cnt1, SoftwarePrefetchHintDistance));
        __ bind(LARGE_LOOP_PREFETCH_REPEAT1);
          compare_string_16_x_LU(tmpL, tmpU, DIFF1, DIFF2);
          __ subs(tmp4, tmp4, 1);
          __ br(__ GT, LARGE_LOOP_PREFETCH_REPEAT1);
          __ prfm(Address(cnt1, SoftwarePrefetchHintDistance));
          __ mov(tmp4, 2);
        __ bind(LARGE_LOOP_PREFETCH_REPEAT2);
          compare_string_16_x_LU(tmpL, tmpU, DIFF1, DIFF2);
          __ subs(tmp4, tmp4, 1);
          __ br(__ GT, LARGE_LOOP_PREFETCH_REPEAT2);
          __ sub(cnt2, cnt2, 64);
          __ subs(rscratch2, cnt2, prefetchLoopExitCondition);
          __ br(__ GE, LARGE_LOOP_PREFETCH);
    }
    __ cbz(cnt2, LOAD_LAST); // no characters left except last load
    __ bind(NO_PREFETCH);
    __ subs(cnt2, cnt2, 16);
    __ br(__ LT, TAIL);
    __ align(OptoLoopAlignment);
    __ bind(SMALL_LOOP); // smaller loop
      __ subs(cnt2, cnt2, 16);
      compare_string_16_x_LU(tmpL, tmpU, DIFF1, DIFF2);
      __ br(__ GE, SMALL_LOOP);
      __ cmn(cnt2, (u1)16);
      __ br(__ EQ, LOAD_LAST);
    __ bind(TAIL); // 1..15 characters left until last load (last 4 characters)
      __ add(cnt1, cnt1, cnt2, __ LSL, 1); // Address of 32 bytes before last 4 characters in UTF-16 string
      __ add(tmp2, tmp2, cnt2); // Address of 16 bytes before last 4 characters in Latin1 string
      __ ldr(tmp3, Address(cnt1, -8));
      compare_string_16_x_LU(tmpL, tmpU, DIFF1, DIFF2); // last 16 characters before last load
      __ b(LOAD_LAST);
    __ bind(DIFF2);
      __ mov(tmpU, tmp3);
    __ bind(DIFF1);
      __ pop(spilled_regs, sp);
      __ b(CALCULATE_DIFFERENCE);
    __ bind(LOAD_LAST);
      // Last 4 UTF-16 characters are already pre-loaded into tmp3 by compare_string_16_x_LU.
      // No need to load it again
      __ mov(tmpU, tmp3);
      __ pop(spilled_regs, sp);

      // tmp2 points to the address of the last 4 Latin1 characters right now
      __ ldrs(vtmp, Address(tmp2));
      __ zip1(vtmp, __ T8B, vtmp, vtmpZ);
      __ fmovd(tmpL, vtmp);

      __ eor(rscratch2, tmpU, tmpL);
      __ cbz(rscratch2, DONE);

    // Find the first different characters in the longwords and
    // compute their difference.
    __ bind(CALCULATE_DIFFERENCE);
      __ rev(rscratch2, rscratch2);
      __ clz(rscratch2, rscratch2);
      __ andr(rscratch2, rscratch2, -16);
      __ lsrv(tmp1, tmp1, rscratch2);
      __ uxthw(tmp1, tmp1);
      __ lsrv(rscratch1, rscratch1, rscratch2);
      __ uxthw(rscratch1, rscratch1);
      __ subw(result, tmp1, rscratch1);
    __ bind(DONE);
      __ ret(lr);
    return entry;
  }

  address generate_method_entry_barrier() {
    __ align(CodeEntryAlignment);
    StubCodeMark mark(this, "StubRoutines", "nmethod_entry_barrier");

    Label deoptimize_label;

    address start = __ pc();

    BarrierSetAssembler* bs_asm = BarrierSet::barrier_set()->barrier_set_assembler();

    if (bs_asm->nmethod_patching_type() == NMethodPatchingType::conc_instruction_and_data_patch) {
      BarrierSetNMethod* bs_nm = BarrierSet::barrier_set()->barrier_set_nmethod();
      // We can get here despite the nmethod being good, if we have not
      // yet applied our cross modification fence (or data fence).
      Address thread_epoch_addr(rthread, in_bytes(bs_nm->thread_disarmed_offset()) + 4);
      __ lea(rscratch2, ExternalAddress(bs_asm->patching_epoch_addr()));
      __ ldrw(rscratch2, rscratch2);
      __ strw(rscratch2, thread_epoch_addr);
      __ isb();
      __ membar(__ LoadLoad);
    }

    __ set_last_Java_frame(sp, rfp, lr, rscratch1);

    __ enter();
    __ add(rscratch2, sp, wordSize);  // rscratch2 points to the saved lr

    __ sub(sp, sp, 4 * wordSize);  // four words for the returned {sp, fp, lr, pc}

    __ push_call_clobbered_registers();

    __ mov(c_rarg0, rscratch2);
    __ call_VM_leaf
         (CAST_FROM_FN_PTR
          (address, BarrierSetNMethod::nmethod_stub_entry_barrier), 1);

    __ reset_last_Java_frame(true);

    __ mov(rscratch1, r0);

    __ pop_call_clobbered_registers();

    __ cbnz(rscratch1, deoptimize_label);

    __ leave();
    __ ret(lr);

    __ BIND(deoptimize_label);

    __ ldp(/* new sp */ rscratch1, rfp, Address(sp, 0 * wordSize));
    __ ldp(lr, /* new pc*/ rscratch2, Address(sp, 2 * wordSize));

    __ mov(sp, rscratch1);
    __ br(rscratch2);

    return start;
  }

  // r0  = result
  // r1  = str1
  // r2  = cnt1
  // r3  = str2
  // r4  = cnt2
  // r10 = tmp1
  // r11 = tmp2
  address generate_compare_long_string_same_encoding(bool isLL) {
    __ align(CodeEntryAlignment);
    StubCodeMark mark(this, "StubRoutines", isLL
        ? "compare_long_string_same_encoding LL"
        : "compare_long_string_same_encoding UU");
    address entry = __ pc();
    Register result = r0, str1 = r1, cnt1 = r2, str2 = r3, cnt2 = r4,
        tmp1 = r10, tmp2 = r11, tmp1h = rscratch1, tmp2h = rscratch2;

    Label LARGE_LOOP_PREFETCH, LOOP_COMPARE16, DIFF, LESS16, LESS8, CAL_DIFFERENCE, LENGTH_DIFF;

    // exit from large loop when less than 64 bytes left to read or we're about
    // to prefetch memory behind array border
    int largeLoopExitCondition = MAX2(64, SoftwarePrefetchHintDistance)/(isLL ? 1 : 2);

    // before jumping to stub, pre-load 8 bytes already, so do comparison directly
    __ eor(rscratch2, tmp1, tmp2);
    __ cbnz(rscratch2, CAL_DIFFERENCE);

    __ sub(cnt2, cnt2, wordSize/(isLL ? 1 : 2));
    // update pointers, because of previous read
    __ add(str1, str1, wordSize);
    __ add(str2, str2, wordSize);
    if (SoftwarePrefetchHintDistance >= 0) {
      __ align(OptoLoopAlignment);
      __ bind(LARGE_LOOP_PREFETCH);
        __ prfm(Address(str1, SoftwarePrefetchHintDistance));
        __ prfm(Address(str2, SoftwarePrefetchHintDistance));

        for (int i = 0; i < 4; i++) {
          __ ldp(tmp1, tmp1h, Address(str1, i * 16));
          __ ldp(tmp2, tmp2h, Address(str2, i * 16));
          __ cmp(tmp1, tmp2);
          __ ccmp(tmp1h, tmp2h, 0, Assembler::EQ);
          __ br(Assembler::NE, DIFF);
        }
        __ sub(cnt2, cnt2, isLL ? 64 : 32);
        __ add(str1, str1, 64);
        __ add(str2, str2, 64);
        __ subs(rscratch2, cnt2, largeLoopExitCondition);
        __ br(Assembler::GE, LARGE_LOOP_PREFETCH);
        __ cbz(cnt2, LENGTH_DIFF); // no more chars left?
    }

    __ subs(rscratch1, cnt2, isLL ? 16 : 8);
    __ br(Assembler::LE, LESS16);
    __ align(OptoLoopAlignment);
    __ bind(LOOP_COMPARE16);
      __ ldp(tmp1, tmp1h, Address(__ post(str1, 16)));
      __ ldp(tmp2, tmp2h, Address(__ post(str2, 16)));
      __ cmp(tmp1, tmp2);
      __ ccmp(tmp1h, tmp2h, 0, Assembler::EQ);
      __ br(Assembler::NE, DIFF);
      __ sub(cnt2, cnt2, isLL ? 16 : 8);
      __ subs(rscratch2, cnt2, isLL ? 16 : 8);
      __ br(Assembler::LT, LESS16);

      __ ldp(tmp1, tmp1h, Address(__ post(str1, 16)));
      __ ldp(tmp2, tmp2h, Address(__ post(str2, 16)));
      __ cmp(tmp1, tmp2);
      __ ccmp(tmp1h, tmp2h, 0, Assembler::EQ);
      __ br(Assembler::NE, DIFF);
      __ sub(cnt2, cnt2, isLL ? 16 : 8);
      __ subs(rscratch2, cnt2, isLL ? 16 : 8);
      __ br(Assembler::GE, LOOP_COMPARE16);
      __ cbz(cnt2, LENGTH_DIFF);

    __ bind(LESS16);
      // each 8 compare
      __ subs(cnt2, cnt2, isLL ? 8 : 4);
      __ br(Assembler::LE, LESS8);
      __ ldr(tmp1, Address(__ post(str1, 8)));
      __ ldr(tmp2, Address(__ post(str2, 8)));
      __ eor(rscratch2, tmp1, tmp2);
      __ cbnz(rscratch2, CAL_DIFFERENCE);
      __ sub(cnt2, cnt2, isLL ? 8 : 4);

    __ bind(LESS8); // directly load last 8 bytes
      if (!isLL) {
        __ add(cnt2, cnt2, cnt2);
      }
      __ ldr(tmp1, Address(str1, cnt2));
      __ ldr(tmp2, Address(str2, cnt2));
      __ eor(rscratch2, tmp1, tmp2);
      __ cbz(rscratch2, LENGTH_DIFF);
      __ b(CAL_DIFFERENCE);

    __ bind(DIFF);
      __ cmp(tmp1, tmp2);
      __ csel(tmp1, tmp1, tmp1h, Assembler::NE);
      __ csel(tmp2, tmp2, tmp2h, Assembler::NE);
      // reuse rscratch2 register for the result of eor instruction
      __ eor(rscratch2, tmp1, tmp2);

    __ bind(CAL_DIFFERENCE);
      __ rev(rscratch2, rscratch2);
      __ clz(rscratch2, rscratch2);
      __ andr(rscratch2, rscratch2, isLL ? -8 : -16);
      __ lsrv(tmp1, tmp1, rscratch2);
      __ lsrv(tmp2, tmp2, rscratch2);
      if (isLL) {
        __ uxtbw(tmp1, tmp1);
        __ uxtbw(tmp2, tmp2);
      } else {
        __ uxthw(tmp1, tmp1);
        __ uxthw(tmp2, tmp2);
      }
      __ subw(result, tmp1, tmp2);

    __ bind(LENGTH_DIFF);
      __ ret(lr);
    return entry;
  }

  enum string_compare_mode {
    LL,
    LU,
    UL,
    UU,
  };

  // The following registers are declared in aarch64.ad
  // r0  = result
  // r1  = str1
  // r2  = cnt1
  // r3  = str2
  // r4  = cnt2
  // r10 = tmp1
  // r11 = tmp2
  // z0  = ztmp1
  // z1  = ztmp2
  // p0  = pgtmp1
  // p1  = pgtmp2
  address generate_compare_long_string_sve(string_compare_mode mode) {
    __ align(CodeEntryAlignment);
    address entry = __ pc();
    Register result = r0, str1 = r1, cnt1 = r2, str2 = r3, cnt2 = r4,
             tmp1 = r10, tmp2 = r11;

    Label LOOP, DONE, MISMATCH;
    Register vec_len = tmp1;
    Register idx = tmp2;
    // The minimum of the string lengths has been stored in cnt2.
    Register cnt = cnt2;
    FloatRegister ztmp1 = z0, ztmp2 = z1;
    PRegister pgtmp1 = p0, pgtmp2 = p1;

#define LOAD_PAIR(ztmp1, ztmp2, pgtmp1, src1, src2, idx)                       \
    switch (mode) {                                                            \
      case LL:                                                                 \
        __ sve_ld1b(ztmp1, __ B, pgtmp1, Address(str1, idx));                  \
        __ sve_ld1b(ztmp2, __ B, pgtmp1, Address(str2, idx));                  \
        break;                                                                 \
      case LU:                                                                 \
        __ sve_ld1b(ztmp1, __ H, pgtmp1, Address(str1, idx));                  \
        __ sve_ld1h(ztmp2, __ H, pgtmp1, Address(str2, idx, Address::lsl(1))); \
        break;                                                                 \
      case UL:                                                                 \
        __ sve_ld1h(ztmp1, __ H, pgtmp1, Address(str1, idx, Address::lsl(1))); \
        __ sve_ld1b(ztmp2, __ H, pgtmp1, Address(str2, idx));                  \
        break;                                                                 \
      case UU:                                                                 \
        __ sve_ld1h(ztmp1, __ H, pgtmp1, Address(str1, idx, Address::lsl(1))); \
        __ sve_ld1h(ztmp2, __ H, pgtmp1, Address(str2, idx, Address::lsl(1))); \
        break;                                                                 \
      default:                                                                 \
        ShouldNotReachHere();                                                  \
    }

    const char* stubname;
    switch (mode) {
      case LL: stubname = "compare_long_string_same_encoding LL";      break;
      case LU: stubname = "compare_long_string_different_encoding LU"; break;
      case UL: stubname = "compare_long_string_different_encoding UL"; break;
      case UU: stubname = "compare_long_string_same_encoding UU";      break;
      default: ShouldNotReachHere();
    }

    StubCodeMark mark(this, "StubRoutines", stubname);

    __ mov(idx, 0);
    __ sve_whilelt(pgtmp1, mode == LL ? __ B : __ H, idx, cnt);

    if (mode == LL) {
      __ sve_cntb(vec_len);
    } else {
      __ sve_cnth(vec_len);
    }

    __ sub(rscratch1, cnt, vec_len);

    __ bind(LOOP);

      // main loop
      LOAD_PAIR(ztmp1, ztmp2, pgtmp1, src1, src2, idx);
      __ add(idx, idx, vec_len);
      // Compare strings.
      __ sve_cmp(Assembler::NE, pgtmp2, mode == LL ? __ B : __ H, pgtmp1, ztmp1, ztmp2);
      __ br(__ NE, MISMATCH);
      __ cmp(idx, rscratch1);
      __ br(__ LT, LOOP);

    // post loop, last iteration
    __ sve_whilelt(pgtmp1, mode == LL ? __ B : __ H, idx, cnt);

    LOAD_PAIR(ztmp1, ztmp2, pgtmp1, src1, src2, idx);
    __ sve_cmp(Assembler::NE, pgtmp2, mode == LL ? __ B : __ H, pgtmp1, ztmp1, ztmp2);
    __ br(__ EQ, DONE);

    __ bind(MISMATCH);

    // Crop the vector to find its location.
    __ sve_brkb(pgtmp2, pgtmp1, pgtmp2, false /* isMerge */);
    // Extract the first different characters of each string.
    __ sve_lasta(rscratch1, mode == LL ? __ B : __ H, pgtmp2, ztmp1);
    __ sve_lasta(rscratch2, mode == LL ? __ B : __ H, pgtmp2, ztmp2);

    // Compute the difference of the first different characters.
    __ sub(result, rscratch1, rscratch2);

    __ bind(DONE);
    __ ret(lr);
#undef LOAD_PAIR
    return entry;
  }

  void generate_compare_long_strings() {
    if (UseSVE == 0) {
      StubRoutines::aarch64::_compare_long_string_LL
          = generate_compare_long_string_same_encoding(true);
      StubRoutines::aarch64::_compare_long_string_UU
          = generate_compare_long_string_same_encoding(false);
      StubRoutines::aarch64::_compare_long_string_LU
          = generate_compare_long_string_different_encoding(true);
      StubRoutines::aarch64::_compare_long_string_UL
          = generate_compare_long_string_different_encoding(false);
    } else {
      StubRoutines::aarch64::_compare_long_string_LL
          = generate_compare_long_string_sve(LL);
      StubRoutines::aarch64::_compare_long_string_UU
          = generate_compare_long_string_sve(UU);
      StubRoutines::aarch64::_compare_long_string_LU
          = generate_compare_long_string_sve(LU);
      StubRoutines::aarch64::_compare_long_string_UL
          = generate_compare_long_string_sve(UL);
    }
  }

  // R0 = result
  // R1 = str2
  // R2 = cnt1
  // R3 = str1
  // R4 = cnt2
  // This generic linear code use few additional ideas, which makes it faster:
  // 1) we can safely keep at least 1st register of pattern(since length >= 8)
  // in order to skip initial loading(help in systems with 1 ld pipeline)
  // 2) we can use "fast" algorithm of finding single character to search for
  // first symbol with less branches(1 branch per each loaded register instead
  // of branch for each symbol), so, this is where constants like
  // 0x0101...01, 0x00010001...0001, 0x7f7f...7f, 0x7fff7fff...7fff comes from
  // 3) after loading and analyzing 1st register of source string, it can be
  // used to search for every 1st character entry, saving few loads in
  // comparison with "simplier-but-slower" implementation
  // 4) in order to avoid lots of push/pop operations, code below is heavily
  // re-using/re-initializing/compressing register values, which makes code
  // larger and a bit less readable, however, most of extra operations are
  // issued during loads or branches, so, penalty is minimal
  address generate_string_indexof_linear(bool str1_isL, bool str2_isL) {
    const char* stubName = str1_isL
        ? (str2_isL ? "indexof_linear_ll" : "indexof_linear_ul")
        : "indexof_linear_uu";
    __ align(CodeEntryAlignment);
    StubCodeMark mark(this, "StubRoutines", stubName);
    address entry = __ pc();

    int str1_chr_size = str1_isL ? 1 : 2;
    int str2_chr_size = str2_isL ? 1 : 2;
    int str1_chr_shift = str1_isL ? 0 : 1;
    int str2_chr_shift = str2_isL ? 0 : 1;
    bool isL = str1_isL && str2_isL;
   // parameters
    Register result = r0, str2 = r1, cnt1 = r2, str1 = r3, cnt2 = r4;
    // temporary registers
    Register tmp1 = r20, tmp2 = r21, tmp3 = r22, tmp4 = r23;
    RegSet spilled_regs = RegSet::range(tmp1, tmp4);
    // redefinitions
    Register ch1 = rscratch1, ch2 = rscratch2, first = tmp3;

    __ push(spilled_regs, sp);
    Label L_LOOP, L_LOOP_PROCEED, L_SMALL, L_HAS_ZERO,
        L_HAS_ZERO_LOOP, L_CMP_LOOP, L_CMP_LOOP_NOMATCH, L_SMALL_PROCEED,
        L_SMALL_HAS_ZERO_LOOP, L_SMALL_CMP_LOOP_NOMATCH, L_SMALL_CMP_LOOP,
        L_POST_LOOP, L_CMP_LOOP_LAST_CMP, L_HAS_ZERO_LOOP_NOMATCH,
        L_SMALL_CMP_LOOP_LAST_CMP, L_SMALL_CMP_LOOP_LAST_CMP2,
        L_CMP_LOOP_LAST_CMP2, DONE, NOMATCH;
    // Read whole register from str1. It is safe, because length >=8 here
    __ ldr(ch1, Address(str1));
    // Read whole register from str2. It is safe, because length >=8 here
    __ ldr(ch2, Address(str2));
    __ sub(cnt2, cnt2, cnt1);
    __ andr(first, ch1, str1_isL ? 0xFF : 0xFFFF);
    if (str1_isL != str2_isL) {
      __ eor(v0, __ T16B, v0, v0);
    }
    __ mov(tmp1, str2_isL ? 0x0101010101010101 : 0x0001000100010001);
    __ mul(first, first, tmp1);
    // check if we have less than 1 register to check
    __ subs(cnt2, cnt2, wordSize/str2_chr_size - 1);
    if (str1_isL != str2_isL) {
      __ fmovd(v1, ch1);
    }
    __ br(__ LE, L_SMALL);
    __ eor(ch2, first, ch2);
    if (str1_isL != str2_isL) {
      __ zip1(v1, __ T16B, v1, v0);
    }
    __ sub(tmp2, ch2, tmp1);
    __ orr(ch2, ch2, str2_isL ? 0x7f7f7f7f7f7f7f7f : 0x7fff7fff7fff7fff);
    __ bics(tmp2, tmp2, ch2);
    if (str1_isL != str2_isL) {
      __ fmovd(ch1, v1);
    }
    __ br(__ NE, L_HAS_ZERO);
    __ subs(cnt2, cnt2, wordSize/str2_chr_size);
    __ add(result, result, wordSize/str2_chr_size);
    __ add(str2, str2, wordSize);
    __ br(__ LT, L_POST_LOOP);
    __ BIND(L_LOOP);
      __ ldr(ch2, Address(str2));
      __ eor(ch2, first, ch2);
      __ sub(tmp2, ch2, tmp1);
      __ orr(ch2, ch2, str2_isL ? 0x7f7f7f7f7f7f7f7f : 0x7fff7fff7fff7fff);
      __ bics(tmp2, tmp2, ch2);
      __ br(__ NE, L_HAS_ZERO);
    __ BIND(L_LOOP_PROCEED);
      __ subs(cnt2, cnt2, wordSize/str2_chr_size);
      __ add(str2, str2, wordSize);
      __ add(result, result, wordSize/str2_chr_size);
      __ br(__ GE, L_LOOP);
    __ BIND(L_POST_LOOP);
      __ subs(zr, cnt2, -wordSize/str2_chr_size); // no extra characters to check
      __ br(__ LE, NOMATCH);
      __ ldr(ch2, Address(str2));
      __ sub(cnt2, zr, cnt2, __ LSL, LogBitsPerByte + str2_chr_shift);
      __ eor(ch2, first, ch2);
      __ sub(tmp2, ch2, tmp1);
      __ orr(ch2, ch2, str2_isL ? 0x7f7f7f7f7f7f7f7f : 0x7fff7fff7fff7fff);
      __ mov(tmp4, -1); // all bits set
      __ b(L_SMALL_PROCEED);
    __ align(OptoLoopAlignment);
    __ BIND(L_SMALL);
      __ sub(cnt2, zr, cnt2, __ LSL, LogBitsPerByte + str2_chr_shift);
      __ eor(ch2, first, ch2);
      if (str1_isL != str2_isL) {
        __ zip1(v1, __ T16B, v1, v0);
      }
      __ sub(tmp2, ch2, tmp1);
      __ mov(tmp4, -1); // all bits set
      __ orr(ch2, ch2, str2_isL ? 0x7f7f7f7f7f7f7f7f : 0x7fff7fff7fff7fff);
      if (str1_isL != str2_isL) {
        __ fmovd(ch1, v1); // move converted 4 symbols
      }
    __ BIND(L_SMALL_PROCEED);
      __ lsrv(tmp4, tmp4, cnt2); // mask. zeroes on useless bits.
      __ bic(tmp2, tmp2, ch2);
      __ ands(tmp2, tmp2, tmp4); // clear useless bits and check
      __ rbit(tmp2, tmp2);
      __ br(__ EQ, NOMATCH);
    __ BIND(L_SMALL_HAS_ZERO_LOOP);
      __ clz(tmp4, tmp2); // potentially long. Up to 4 cycles on some cpu's
      __ cmp(cnt1, u1(wordSize/str2_chr_size));
      __ br(__ LE, L_SMALL_CMP_LOOP_LAST_CMP2);
      if (str2_isL) { // LL
        __ add(str2, str2, tmp4, __ LSR, LogBitsPerByte); // address of "index"
        __ ldr(ch2, Address(str2)); // read whole register of str2. Safe.
        __ lslv(tmp2, tmp2, tmp4); // shift off leading zeroes from match info
        __ add(result, result, tmp4, __ LSR, LogBitsPerByte);
        __ lsl(tmp2, tmp2, 1); // shift off leading "1" from match info
      } else {
        __ mov(ch2, 0xE); // all bits in byte set except last one
        __ andr(ch2, ch2, tmp4, __ LSR, LogBitsPerByte); // byte shift amount
        __ ldr(ch2, Address(str2, ch2)); // read whole register of str2. Safe.
        __ lslv(tmp2, tmp2, tmp4);
        __ add(result, result, tmp4, __ LSR, LogBitsPerByte + str2_chr_shift);
        __ add(str2, str2, tmp4, __ LSR, LogBitsPerByte + str2_chr_shift);
        __ lsl(tmp2, tmp2, 1); // shift off leading "1" from match info
        __ add(str2, str2, tmp4, __ LSR, LogBitsPerByte + str2_chr_shift);
      }
      __ cmp(ch1, ch2);
      __ mov(tmp4, wordSize/str2_chr_size);
      __ br(__ NE, L_SMALL_CMP_LOOP_NOMATCH);
    __ BIND(L_SMALL_CMP_LOOP);
      str1_isL ? __ ldrb(first, Address(str1, tmp4, Address::lsl(str1_chr_shift)))
               : __ ldrh(first, Address(str1, tmp4, Address::lsl(str1_chr_shift)));
      str2_isL ? __ ldrb(ch2, Address(str2, tmp4, Address::lsl(str2_chr_shift)))
               : __ ldrh(ch2, Address(str2, tmp4, Address::lsl(str2_chr_shift)));
      __ add(tmp4, tmp4, 1);
      __ cmp(tmp4, cnt1);
      __ br(__ GE, L_SMALL_CMP_LOOP_LAST_CMP);
      __ cmp(first, ch2);
      __ br(__ EQ, L_SMALL_CMP_LOOP);
    __ BIND(L_SMALL_CMP_LOOP_NOMATCH);
      __ cbz(tmp2, NOMATCH); // no more matches. exit
      __ clz(tmp4, tmp2);
      __ add(result, result, 1); // advance index
      __ add(str2, str2, str2_chr_size); // advance pointer
      __ b(L_SMALL_HAS_ZERO_LOOP);
    __ align(OptoLoopAlignment);
    __ BIND(L_SMALL_CMP_LOOP_LAST_CMP);
      __ cmp(first, ch2);
      __ br(__ NE, L_SMALL_CMP_LOOP_NOMATCH);
      __ b(DONE);
    __ align(OptoLoopAlignment);
    __ BIND(L_SMALL_CMP_LOOP_LAST_CMP2);
      if (str2_isL) { // LL
        __ add(str2, str2, tmp4, __ LSR, LogBitsPerByte); // address of "index"
        __ ldr(ch2, Address(str2)); // read whole register of str2. Safe.
        __ lslv(tmp2, tmp2, tmp4); // shift off leading zeroes from match info
        __ add(result, result, tmp4, __ LSR, LogBitsPerByte);
        __ lsl(tmp2, tmp2, 1); // shift off leading "1" from match info
      } else {
        __ mov(ch2, 0xE); // all bits in byte set except last one
        __ andr(ch2, ch2, tmp4, __ LSR, LogBitsPerByte); // byte shift amount
        __ ldr(ch2, Address(str2, ch2)); // read whole register of str2. Safe.
        __ lslv(tmp2, tmp2, tmp4);
        __ add(result, result, tmp4, __ LSR, LogBitsPerByte + str2_chr_shift);
        __ add(str2, str2, tmp4, __ LSR, LogBitsPerByte + str2_chr_shift);
        __ lsl(tmp2, tmp2, 1); // shift off leading "1" from match info
        __ add(str2, str2, tmp4, __ LSR, LogBitsPerByte + str2_chr_shift);
      }
      __ cmp(ch1, ch2);
      __ br(__ NE, L_SMALL_CMP_LOOP_NOMATCH);
      __ b(DONE);
    __ align(OptoLoopAlignment);
    __ BIND(L_HAS_ZERO);
      __ rbit(tmp2, tmp2);
      __ clz(tmp4, tmp2); // potentially long. Up to 4 cycles on some CPU's
      // Now, perform compression of counters(cnt2 and cnt1) into one register.
      // It's fine because both counters are 32bit and are not changed in this
      // loop. Just restore it on exit. So, cnt1 can be re-used in this loop.
      __ orr(cnt2, cnt2, cnt1, __ LSL, BitsPerByte * wordSize / 2);
      __ sub(result, result, 1);
    __ BIND(L_HAS_ZERO_LOOP);
      __ mov(cnt1, wordSize/str2_chr_size);
      __ cmp(cnt1, cnt2, __ LSR, BitsPerByte * wordSize / 2);
      __ br(__ GE, L_CMP_LOOP_LAST_CMP2); // case of 8 bytes only to compare
      if (str2_isL) {
        __ lsr(ch2, tmp4, LogBitsPerByte + str2_chr_shift); // char index
        __ ldr(ch2, Address(str2, ch2)); // read whole register of str2. Safe.
        __ lslv(tmp2, tmp2, tmp4);
        __ add(str2, str2, tmp4, __ LSR, LogBitsPerByte + str2_chr_shift);
        __ add(tmp4, tmp4, 1);
        __ add(result, result, tmp4, __ LSR, LogBitsPerByte + str2_chr_shift);
        __ lsl(tmp2, tmp2, 1);
        __ mov(tmp4, wordSize/str2_chr_size);
      } else {
        __ mov(ch2, 0xE);
        __ andr(ch2, ch2, tmp4, __ LSR, LogBitsPerByte); // byte shift amount
        __ ldr(ch2, Address(str2, ch2)); // read whole register of str2. Safe.
        __ lslv(tmp2, tmp2, tmp4);
        __ add(tmp4, tmp4, 1);
        __ add(result, result, tmp4, __ LSR, LogBitsPerByte + str2_chr_shift);
        __ add(str2, str2, tmp4, __ LSR, LogBitsPerByte);
        __ lsl(tmp2, tmp2, 1);
        __ mov(tmp4, wordSize/str2_chr_size);
        __ sub(str2, str2, str2_chr_size);
      }
      __ cmp(ch1, ch2);
      __ mov(tmp4, wordSize/str2_chr_size);
      __ br(__ NE, L_CMP_LOOP_NOMATCH);
    __ BIND(L_CMP_LOOP);
      str1_isL ? __ ldrb(cnt1, Address(str1, tmp4, Address::lsl(str1_chr_shift)))
               : __ ldrh(cnt1, Address(str1, tmp4, Address::lsl(str1_chr_shift)));
      str2_isL ? __ ldrb(ch2, Address(str2, tmp4, Address::lsl(str2_chr_shift)))
               : __ ldrh(ch2, Address(str2, tmp4, Address::lsl(str2_chr_shift)));
      __ add(tmp4, tmp4, 1);
      __ cmp(tmp4, cnt2, __ LSR, BitsPerByte * wordSize / 2);
      __ br(__ GE, L_CMP_LOOP_LAST_CMP);
      __ cmp(cnt1, ch2);
      __ br(__ EQ, L_CMP_LOOP);
    __ BIND(L_CMP_LOOP_NOMATCH);
      // here we're not matched
      __ cbz(tmp2, L_HAS_ZERO_LOOP_NOMATCH); // no more matches. Proceed to main loop
      __ clz(tmp4, tmp2);
      __ add(str2, str2, str2_chr_size); // advance pointer
      __ b(L_HAS_ZERO_LOOP);
    __ align(OptoLoopAlignment);
    __ BIND(L_CMP_LOOP_LAST_CMP);
      __ cmp(cnt1, ch2);
      __ br(__ NE, L_CMP_LOOP_NOMATCH);
      __ b(DONE);
    __ align(OptoLoopAlignment);
    __ BIND(L_CMP_LOOP_LAST_CMP2);
      if (str2_isL) {
        __ lsr(ch2, tmp4, LogBitsPerByte + str2_chr_shift); // char index
        __ ldr(ch2, Address(str2, ch2)); // read whole register of str2. Safe.
        __ lslv(tmp2, tmp2, tmp4);
        __ add(str2, str2, tmp4, __ LSR, LogBitsPerByte + str2_chr_shift);
        __ add(tmp4, tmp4, 1);
        __ add(result, result, tmp4, __ LSR, LogBitsPerByte + str2_chr_shift);
        __ lsl(tmp2, tmp2, 1);
      } else {
        __ mov(ch2, 0xE);
        __ andr(ch2, ch2, tmp4, __ LSR, LogBitsPerByte); // byte shift amount
        __ ldr(ch2, Address(str2, ch2)); // read whole register of str2. Safe.
        __ lslv(tmp2, tmp2, tmp4);
        __ add(tmp4, tmp4, 1);
        __ add(result, result, tmp4, __ LSR, LogBitsPerByte + str2_chr_shift);
        __ add(str2, str2, tmp4, __ LSR, LogBitsPerByte);
        __ lsl(tmp2, tmp2, 1);
        __ sub(str2, str2, str2_chr_size);
      }
      __ cmp(ch1, ch2);
      __ br(__ NE, L_CMP_LOOP_NOMATCH);
      __ b(DONE);
    __ align(OptoLoopAlignment);
    __ BIND(L_HAS_ZERO_LOOP_NOMATCH);
      // 1) Restore "result" index. Index was wordSize/str2_chr_size * N until
      // L_HAS_ZERO block. Byte octet was analyzed in L_HAS_ZERO_LOOP,
      // so, result was increased at max by wordSize/str2_chr_size - 1, so,
      // respective high bit wasn't changed. L_LOOP_PROCEED will increase
      // result by analyzed characters value, so, we can just reset lower bits
      // in result here. Clear 2 lower bits for UU/UL and 3 bits for LL
      // 2) restore cnt1 and cnt2 values from "compressed" cnt2
      // 3) advance str2 value to represent next str2 octet. result & 7/3 is
      // index of last analyzed substring inside current octet. So, str2 in at
      // respective start address. We need to advance it to next octet
      __ andr(tmp2, result, wordSize/str2_chr_size - 1); // symbols analyzed
      __ lsr(cnt1, cnt2, BitsPerByte * wordSize / 2);
      __ bfm(result, zr, 0, 2 - str2_chr_shift);
      __ sub(str2, str2, tmp2, __ LSL, str2_chr_shift); // restore str2
      __ movw(cnt2, cnt2);
      __ b(L_LOOP_PROCEED);
    __ align(OptoLoopAlignment);
    __ BIND(NOMATCH);
      __ mov(result, -1);
    __ BIND(DONE);
      __ pop(spilled_regs, sp);
      __ ret(lr);
    return entry;
  }

  void generate_string_indexof_stubs() {
    StubRoutines::aarch64::_string_indexof_linear_ll = generate_string_indexof_linear(true, true);
    StubRoutines::aarch64::_string_indexof_linear_uu = generate_string_indexof_linear(false, false);
    StubRoutines::aarch64::_string_indexof_linear_ul = generate_string_indexof_linear(true, false);
  }

  void inflate_and_store_2_fp_registers(bool generatePrfm,
      FloatRegister src1, FloatRegister src2) {
    Register dst = r1;
    __ zip1(v1, __ T16B, src1, v0);
    __ zip2(v2, __ T16B, src1, v0);
    if (generatePrfm) {
      __ prfm(Address(dst, SoftwarePrefetchHintDistance), PSTL1STRM);
    }
    __ zip1(v3, __ T16B, src2, v0);
    __ zip2(v4, __ T16B, src2, v0);
    __ st1(v1, v2, v3, v4, __ T16B, Address(__ post(dst, 64)));
  }

  // R0 = src
  // R1 = dst
  // R2 = len
  // R3 = len >> 3
  // V0 = 0
  // v1 = loaded 8 bytes
  address generate_large_byte_array_inflate() {
    __ align(CodeEntryAlignment);
    StubCodeMark mark(this, "StubRoutines", "large_byte_array_inflate");
    address entry = __ pc();
    Label LOOP, LOOP_START, LOOP_PRFM, LOOP_PRFM_START, DONE;
    Register src = r0, dst = r1, len = r2, octetCounter = r3;
    const int large_loop_threshold = MAX2(64, SoftwarePrefetchHintDistance)/8 + 4;

    // do one more 8-byte read to have address 16-byte aligned in most cases
    // also use single store instruction
    __ ldrd(v2, __ post(src, 8));
    __ sub(octetCounter, octetCounter, 2);
    __ zip1(v1, __ T16B, v1, v0);
    __ zip1(v2, __ T16B, v2, v0);
    __ st1(v1, v2, __ T16B, __ post(dst, 32));
    __ ld1(v3, v4, v5, v6, __ T16B, Address(__ post(src, 64)));
    __ subs(rscratch1, octetCounter, large_loop_threshold);
    __ br(__ LE, LOOP_START);
    __ b(LOOP_PRFM_START);
    __ bind(LOOP_PRFM);
      __ ld1(v3, v4, v5, v6, __ T16B, Address(__ post(src, 64)));
    __ bind(LOOP_PRFM_START);
      __ prfm(Address(src, SoftwarePrefetchHintDistance));
      __ sub(octetCounter, octetCounter, 8);
      __ subs(rscratch1, octetCounter, large_loop_threshold);
      inflate_and_store_2_fp_registers(true, v3, v4);
      inflate_and_store_2_fp_registers(true, v5, v6);
      __ br(__ GT, LOOP_PRFM);
      __ cmp(octetCounter, (u1)8);
      __ br(__ LT, DONE);
    __ bind(LOOP);
      __ ld1(v3, v4, v5, v6, __ T16B, Address(__ post(src, 64)));
      __ bind(LOOP_START);
      __ sub(octetCounter, octetCounter, 8);
      __ cmp(octetCounter, (u1)8);
      inflate_and_store_2_fp_registers(false, v3, v4);
      inflate_and_store_2_fp_registers(false, v5, v6);
      __ br(__ GE, LOOP);
    __ bind(DONE);
      __ ret(lr);
    return entry;
  }

  /**
   *  Arguments:
   *
   *  Input:
   *  c_rarg0   - current state address
   *  c_rarg1   - H key address
   *  c_rarg2   - data address
   *  c_rarg3   - number of blocks
   *
   *  Output:
   *  Updated state at c_rarg0
   */
  address generate_ghash_processBlocks() {
    // Bafflingly, GCM uses little-endian for the byte order, but
    // big-endian for the bit order.  For example, the polynomial 1 is
    // represented as the 16-byte string 80 00 00 00 | 12 bytes of 00.
    //
    // So, we must either reverse the bytes in each word and do
    // everything big-endian or reverse the bits in each byte and do
    // it little-endian.  On AArch64 it's more idiomatic to reverse
    // the bits in each byte (we have an instruction, RBIT, to do
    // that) and keep the data in little-endian bit order through the
    // calculation, bit-reversing the inputs and outputs.

    StubCodeMark mark(this, "StubRoutines", "ghash_processBlocks");
    __ align(wordSize * 2);
    address p = __ pc();
    __ emit_int64(0x87);  // The low-order bits of the field
                          // polynomial (i.e. p = z^7+z^2+z+1)
                          // repeated in the low and high parts of a
                          // 128-bit vector
    __ emit_int64(0x87);

    __ align(CodeEntryAlignment);
    address start = __ pc();

    Register state   = c_rarg0;
    Register subkeyH = c_rarg1;
    Register data    = c_rarg2;
    Register blocks  = c_rarg3;

    FloatRegister vzr = v30;
    __ eor(vzr, __ T16B, vzr, vzr); // zero register

    __ ldrq(v24, p);    // The field polynomial

    __ ldrq(v0, Address(state));
    __ ldrq(v1, Address(subkeyH));

    __ rev64(v0, __ T16B, v0);          // Bit-reverse words in state and subkeyH
    __ rbit(v0, __ T16B, v0);
    __ rev64(v1, __ T16B, v1);
    __ rbit(v1, __ T16B, v1);

    __ ext(v4, __ T16B, v1, v1, 0x08); // long-swap subkeyH into v1
    __ eor(v4, __ T16B, v4, v1);       // xor subkeyH into subkeyL (Karatsuba: (A1+A0))

    {
      Label L_ghash_loop;
      __ bind(L_ghash_loop);

      __ ldrq(v2, Address(__ post(data, 0x10))); // Load the data, bit
                                                 // reversing each byte
      __ rbit(v2, __ T16B, v2);
      __ eor(v2, __ T16B, v0, v2);   // bit-swapped data ^ bit-swapped state

      // Multiply state in v2 by subkey in v1
      __ ghash_multiply(/*result_lo*/v5, /*result_hi*/v7,
                        /*a*/v1, /*b*/v2, /*a1_xor_a0*/v4,
                        /*temps*/v6, v3, /*reuse/clobber b*/v2);
      // Reduce v7:v5 by the field polynomial
      __ ghash_reduce(/*result*/v0, /*lo*/v5, /*hi*/v7, /*p*/v24, vzr, /*temp*/v3);

      __ sub(blocks, blocks, 1);
      __ cbnz(blocks, L_ghash_loop);
    }

    // The bit-reversed result is at this point in v0
    __ rev64(v0, __ T16B, v0);
    __ rbit(v0, __ T16B, v0);

    __ st1(v0, __ T16B, state);
    __ ret(lr);

    return start;
  }

  address generate_ghash_processBlocks_wide() {
    address small = generate_ghash_processBlocks();

    StubCodeMark mark(this, "StubRoutines", "ghash_processBlocks_wide");
    __ align(wordSize * 2);
    address p = __ pc();
    __ emit_int64(0x87);  // The low-order bits of the field
                          // polynomial (i.e. p = z^7+z^2+z+1)
                          // repeated in the low and high parts of a
                          // 128-bit vector
    __ emit_int64(0x87);

    __ align(CodeEntryAlignment);
    address start = __ pc();

    Register state   = c_rarg0;
    Register subkeyH = c_rarg1;
    Register data    = c_rarg2;
    Register blocks  = c_rarg3;

    const int unroll = 4;

    __ cmp(blocks, (unsigned char)(unroll * 2));
    __ br(__ LT, small);

    if (unroll > 1) {
    // Save state before entering routine
      __ sub(sp, sp, 4 * 16);
      __ st1(v12, v13, v14, v15, __ T16B, Address(sp));
      __ sub(sp, sp, 4 * 16);
      __ st1(v8, v9, v10, v11, __ T16B, Address(sp));
    }

    __ ghash_processBlocks_wide(p, state, subkeyH, data, blocks, unroll);

    if (unroll > 1) {
      // And restore state
      __ ld1(v8, v9, v10, v11, __ T16B, __ post(sp, 4 * 16));
      __ ld1(v12, v13, v14, v15, __ T16B, __ post(sp, 4 * 16));
    }

    __ cmp(blocks, (unsigned char)0);
    __ br(__ GT, small);

    __ ret(lr);

    return start;
  }

  void generate_base64_encode_simdround(Register src, Register dst,
        FloatRegister codec, u8 size) {

    FloatRegister in0  = v4,  in1  = v5,  in2  = v6;
    FloatRegister out0 = v16, out1 = v17, out2 = v18, out3 = v19;
    FloatRegister ind0 = v20, ind1 = v21, ind2 = v22, ind3 = v23;

    Assembler::SIMD_Arrangement arrangement = size == 16 ? __ T16B : __ T8B;

    __ ld3(in0, in1, in2, arrangement, __ post(src, 3 * size));

    __ ushr(ind0, arrangement, in0,  2);

    __ ushr(ind1, arrangement, in1,  2);
    __ shl(in0,   arrangement, in0,  6);
    __ orr(ind1,  arrangement, ind1, in0);
    __ ushr(ind1, arrangement, ind1, 2);

    __ ushr(ind2, arrangement, in2,  4);
    __ shl(in1,   arrangement, in1,  4);
    __ orr(ind2,  arrangement, in1,  ind2);
    __ ushr(ind2, arrangement, ind2, 2);

    __ shl(ind3,  arrangement, in2,  2);
    __ ushr(ind3, arrangement, ind3, 2);

    __ tbl(out0,  arrangement, codec,  4, ind0);
    __ tbl(out1,  arrangement, codec,  4, ind1);
    __ tbl(out2,  arrangement, codec,  4, ind2);
    __ tbl(out3,  arrangement, codec,  4, ind3);

    __ st4(out0,  out1, out2, out3, arrangement, __ post(dst, 4 * size));
  }

   /**
   *  Arguments:
   *
   *  Input:
   *  c_rarg0   - src_start
   *  c_rarg1   - src_offset
   *  c_rarg2   - src_length
   *  c_rarg3   - dest_start
   *  c_rarg4   - dest_offset
   *  c_rarg5   - isURL
   *
   */
  address generate_base64_encodeBlock() {

    static const char toBase64[64] = {
      'A', 'B', 'C', 'D', 'E', 'F', 'G', 'H', 'I', 'J', 'K', 'L', 'M',
      'N', 'O', 'P', 'Q', 'R', 'S', 'T', 'U', 'V', 'W', 'X', 'Y', 'Z',
      'a', 'b', 'c', 'd', 'e', 'f', 'g', 'h', 'i', 'j', 'k', 'l', 'm',
      'n', 'o', 'p', 'q', 'r', 's', 't', 'u', 'v', 'w', 'x', 'y', 'z',
      '0', '1', '2', '3', '4', '5', '6', '7', '8', '9', '+', '/'
    };

    static const char toBase64URL[64] = {
      'A', 'B', 'C', 'D', 'E', 'F', 'G', 'H', 'I', 'J', 'K', 'L', 'M',
      'N', 'O', 'P', 'Q', 'R', 'S', 'T', 'U', 'V', 'W', 'X', 'Y', 'Z',
      'a', 'b', 'c', 'd', 'e', 'f', 'g', 'h', 'i', 'j', 'k', 'l', 'm',
      'n', 'o', 'p', 'q', 'r', 's', 't', 'u', 'v', 'w', 'x', 'y', 'z',
      '0', '1', '2', '3', '4', '5', '6', '7', '8', '9', '-', '_'
    };

    __ align(CodeEntryAlignment);
    StubCodeMark mark(this, "StubRoutines", "encodeBlock");
    address start = __ pc();

    Register src   = c_rarg0;  // source array
    Register soff  = c_rarg1;  // source start offset
    Register send  = c_rarg2;  // source end offset
    Register dst   = c_rarg3;  // dest array
    Register doff  = c_rarg4;  // position for writing to dest array
    Register isURL = c_rarg5;  // Base64 or URL character set

    // c_rarg6 and c_rarg7 are free to use as temps
    Register codec  = c_rarg6;
    Register length = c_rarg7;

    Label ProcessData, Process48B, Process24B, Process3B, SIMDExit, Exit;

    __ add(src, src, soff);
    __ add(dst, dst, doff);
    __ sub(length, send, soff);

    // load the codec base address
    __ lea(codec, ExternalAddress((address) toBase64));
    __ cbz(isURL, ProcessData);
    __ lea(codec, ExternalAddress((address) toBase64URL));

    __ BIND(ProcessData);

    // too short to formup a SIMD loop, roll back
    __ cmp(length, (u1)24);
    __ br(Assembler::LT, Process3B);

    __ ld1(v0, v1, v2, v3, __ T16B, Address(codec));

    __ BIND(Process48B);
    __ cmp(length, (u1)48);
    __ br(Assembler::LT, Process24B);
    generate_base64_encode_simdround(src, dst, v0, 16);
    __ sub(length, length, 48);
    __ b(Process48B);

    __ BIND(Process24B);
    __ cmp(length, (u1)24);
    __ br(Assembler::LT, SIMDExit);
    generate_base64_encode_simdround(src, dst, v0, 8);
    __ sub(length, length, 24);

    __ BIND(SIMDExit);
    __ cbz(length, Exit);

    __ BIND(Process3B);
    //  3 src bytes, 24 bits
    __ ldrb(r10, __ post(src, 1));
    __ ldrb(r11, __ post(src, 1));
    __ ldrb(r12, __ post(src, 1));
    __ orrw(r11, r11, r10, Assembler::LSL, 8);
    __ orrw(r12, r12, r11, Assembler::LSL, 8);
    // codec index
    __ ubfmw(r15, r12, 18, 23);
    __ ubfmw(r14, r12, 12, 17);
    __ ubfmw(r13, r12, 6,  11);
    __ andw(r12,  r12, 63);
    // get the code based on the codec
    __ ldrb(r15, Address(codec, r15, Address::uxtw(0)));
    __ ldrb(r14, Address(codec, r14, Address::uxtw(0)));
    __ ldrb(r13, Address(codec, r13, Address::uxtw(0)));
    __ ldrb(r12, Address(codec, r12, Address::uxtw(0)));
    __ strb(r15, __ post(dst, 1));
    __ strb(r14, __ post(dst, 1));
    __ strb(r13, __ post(dst, 1));
    __ strb(r12, __ post(dst, 1));
    __ sub(length, length, 3);
    __ cbnz(length, Process3B);

    __ BIND(Exit);
    __ ret(lr);

    return start;
  }

  void generate_base64_decode_simdround(Register src, Register dst,
        FloatRegister codecL, FloatRegister codecH, int size, Label& Exit) {

    FloatRegister in0  = v16, in1  = v17,  in2 = v18,  in3 = v19;
    FloatRegister out0 = v20, out1 = v21, out2 = v22;

    FloatRegister decL0 = v23, decL1 = v24, decL2 = v25, decL3 = v26;
    FloatRegister decH0 = v28, decH1 = v29, decH2 = v30, decH3 = v31;

    Label NoIllegalData, ErrorInLowerHalf, StoreLegalData;

    Assembler::SIMD_Arrangement arrangement = size == 16 ? __ T16B : __ T8B;

    __ ld4(in0, in1, in2, in3, arrangement, __ post(src, 4 * size));

    // we need unsigned saturating subtract, to make sure all input values
    // in range [0, 63] will have 0U value in the higher half lookup
    __ uqsubv(decH0, __ T16B, in0, v27);
    __ uqsubv(decH1, __ T16B, in1, v27);
    __ uqsubv(decH2, __ T16B, in2, v27);
    __ uqsubv(decH3, __ T16B, in3, v27);

    // lower half lookup
    __ tbl(decL0, arrangement, codecL, 4, in0);
    __ tbl(decL1, arrangement, codecL, 4, in1);
    __ tbl(decL2, arrangement, codecL, 4, in2);
    __ tbl(decL3, arrangement, codecL, 4, in3);

    // higher half lookup
    __ tbx(decH0, arrangement, codecH, 4, decH0);
    __ tbx(decH1, arrangement, codecH, 4, decH1);
    __ tbx(decH2, arrangement, codecH, 4, decH2);
    __ tbx(decH3, arrangement, codecH, 4, decH3);

    // combine lower and higher
    __ orr(decL0, arrangement, decL0, decH0);
    __ orr(decL1, arrangement, decL1, decH1);
    __ orr(decL2, arrangement, decL2, decH2);
    __ orr(decL3, arrangement, decL3, decH3);

    // check illegal inputs, value larger than 63 (maximum of 6 bits)
    __ cmhi(decH0, arrangement, decL0, v27);
    __ cmhi(decH1, arrangement, decL1, v27);
    __ cmhi(decH2, arrangement, decL2, v27);
    __ cmhi(decH3, arrangement, decL3, v27);
    __ orr(in0, arrangement, decH0, decH1);
    __ orr(in1, arrangement, decH2, decH3);
    __ orr(in2, arrangement, in0,   in1);
    __ umaxv(in3, arrangement, in2);
    __ umov(rscratch2, in3, __ B, 0);

    // get the data to output
    __ shl(out0,  arrangement, decL0, 2);
    __ ushr(out1, arrangement, decL1, 4);
    __ orr(out0,  arrangement, out0,  out1);
    __ shl(out1,  arrangement, decL1, 4);
    __ ushr(out2, arrangement, decL2, 2);
    __ orr(out1,  arrangement, out1,  out2);
    __ shl(out2,  arrangement, decL2, 6);
    __ orr(out2,  arrangement, out2,  decL3);

    __ cbz(rscratch2, NoIllegalData);

    // handle illegal input
    __ umov(r10, in2, __ D, 0);
    if (size == 16) {
      __ cbnz(r10, ErrorInLowerHalf);

      // illegal input is in higher half, store the lower half now.
      __ st3(out0, out1, out2, __ T8B, __ post(dst, 24));

      __ umov(r10, in2,  __ D, 1);
      __ umov(r11, out0, __ D, 1);
      __ umov(r12, out1, __ D, 1);
      __ umov(r13, out2, __ D, 1);
      __ b(StoreLegalData);

      __ BIND(ErrorInLowerHalf);
    }
    __ umov(r11, out0, __ D, 0);
    __ umov(r12, out1, __ D, 0);
    __ umov(r13, out2, __ D, 0);

    __ BIND(StoreLegalData);
    __ tbnz(r10, 5, Exit); // 0xff indicates illegal input
    __ strb(r11, __ post(dst, 1));
    __ strb(r12, __ post(dst, 1));
    __ strb(r13, __ post(dst, 1));
    __ lsr(r10, r10, 8);
    __ lsr(r11, r11, 8);
    __ lsr(r12, r12, 8);
    __ lsr(r13, r13, 8);
    __ b(StoreLegalData);

    __ BIND(NoIllegalData);
    __ st3(out0, out1, out2, arrangement, __ post(dst, 3 * size));
  }


   /**
   *  Arguments:
   *
   *  Input:
   *  c_rarg0   - src_start
   *  c_rarg1   - src_offset
   *  c_rarg2   - src_length
   *  c_rarg3   - dest_start
   *  c_rarg4   - dest_offset
   *  c_rarg5   - isURL
   *  c_rarg6   - isMIME
   *
   */
  address generate_base64_decodeBlock() {

    // The SIMD part of this Base64 decode intrinsic is based on the algorithm outlined
    // on http://0x80.pl/articles/base64-simd-neon.html#encoding-quadwords, in section
    // titled "Base64 decoding".

    // Non-SIMD lookup tables are mostly dumped from fromBase64 array used in java.util.Base64,
    // except the trailing character '=' is also treated illegal value in this intrinsic. That
    // is java.util.Base64.fromBase64['='] = -2, while fromBase(URL)64ForNoSIMD['='] = 255 here.
    static const uint8_t fromBase64ForNoSIMD[256] = {
      255u, 255u, 255u, 255u, 255u, 255u, 255u, 255u, 255u, 255u, 255u, 255u, 255u, 255u, 255u, 255u,
      255u, 255u, 255u, 255u, 255u, 255u, 255u, 255u, 255u, 255u, 255u, 255u, 255u, 255u, 255u, 255u,
      255u, 255u, 255u, 255u, 255u, 255u, 255u, 255u, 255u, 255u, 255u,  62u, 255u, 255u, 255u,  63u,
       52u,  53u,  54u,  55u,  56u,  57u,  58u,  59u,  60u,  61u, 255u, 255u, 255u, 255u, 255u, 255u,
      255u,   0u,   1u,   2u,   3u,   4u,   5u,   6u,   7u,   8u,   9u,  10u,  11u,  12u,  13u,  14u,
       15u,  16u,  17u,  18u,  19u,  20u,  21u,  22u,  23u,  24u,  25u, 255u, 255u, 255u, 255u, 255u,
      255u,  26u,  27u,  28u,  29u,  30u,  31u,  32u,  33u,  34u,  35u,  36u,  37u,  38u,  39u,  40u,
       41u,  42u,  43u,  44u,  45u,  46u,  47u,  48u,  49u,  50u,  51u, 255u, 255u, 255u, 255u, 255u,
      255u, 255u, 255u, 255u, 255u, 255u, 255u, 255u, 255u, 255u, 255u, 255u, 255u, 255u, 255u, 255u,
      255u, 255u, 255u, 255u, 255u, 255u, 255u, 255u, 255u, 255u, 255u, 255u, 255u, 255u, 255u, 255u,
      255u, 255u, 255u, 255u, 255u, 255u, 255u, 255u, 255u, 255u, 255u, 255u, 255u, 255u, 255u, 255u,
      255u, 255u, 255u, 255u, 255u, 255u, 255u, 255u, 255u, 255u, 255u, 255u, 255u, 255u, 255u, 255u,
      255u, 255u, 255u, 255u, 255u, 255u, 255u, 255u, 255u, 255u, 255u, 255u, 255u, 255u, 255u, 255u,
      255u, 255u, 255u, 255u, 255u, 255u, 255u, 255u, 255u, 255u, 255u, 255u, 255u, 255u, 255u, 255u,
      255u, 255u, 255u, 255u, 255u, 255u, 255u, 255u, 255u, 255u, 255u, 255u, 255u, 255u, 255u, 255u,
      255u, 255u, 255u, 255u, 255u, 255u, 255u, 255u, 255u, 255u, 255u, 255u, 255u, 255u, 255u, 255u,
    };

    static const uint8_t fromBase64URLForNoSIMD[256] = {
      255u, 255u, 255u, 255u, 255u, 255u, 255u, 255u, 255u, 255u, 255u, 255u, 255u, 255u, 255u, 255u,
      255u, 255u, 255u, 255u, 255u, 255u, 255u, 255u, 255u, 255u, 255u, 255u, 255u, 255u, 255u, 255u,
      255u, 255u, 255u, 255u, 255u, 255u, 255u, 255u, 255u, 255u, 255u, 255u, 255u,  62u, 255u, 255u,
       52u,  53u,  54u,  55u,  56u,  57u,  58u,  59u,  60u,  61u, 255u, 255u, 255u, 255u, 255u, 255u,
      255u,   0u,   1u,   2u,   3u,   4u,   5u,   6u,   7u,   8u,   9u,  10u,  11u,  12u,  13u,  14u,
       15u,  16u,  17u,  18u,  19u,  20u,  21u,  22u,  23u,  24u,  25u, 255u, 255u, 255u, 255u,  63u,
      255u,  26u,  27u,  28u,  29u,  30u,  31u,  32u,  33u,  34u,  35u,  36u,  37u,  38u,  39u,  40u,
       41u,  42u,  43u,  44u,  45u,  46u,  47u,  48u,  49u,  50u,  51u, 255u, 255u, 255u, 255u, 255u,
      255u, 255u, 255u, 255u, 255u, 255u, 255u, 255u, 255u, 255u, 255u, 255u, 255u, 255u, 255u, 255u,
      255u, 255u, 255u, 255u, 255u, 255u, 255u, 255u, 255u, 255u, 255u, 255u, 255u, 255u, 255u, 255u,
      255u, 255u, 255u, 255u, 255u, 255u, 255u, 255u, 255u, 255u, 255u, 255u, 255u, 255u, 255u, 255u,
      255u, 255u, 255u, 255u, 255u, 255u, 255u, 255u, 255u, 255u, 255u, 255u, 255u, 255u, 255u, 255u,
      255u, 255u, 255u, 255u, 255u, 255u, 255u, 255u, 255u, 255u, 255u, 255u, 255u, 255u, 255u, 255u,
      255u, 255u, 255u, 255u, 255u, 255u, 255u, 255u, 255u, 255u, 255u, 255u, 255u, 255u, 255u, 255u,
      255u, 255u, 255u, 255u, 255u, 255u, 255u, 255u, 255u, 255u, 255u, 255u, 255u, 255u, 255u, 255u,
      255u, 255u, 255u, 255u, 255u, 255u, 255u, 255u, 255u, 255u, 255u, 255u, 255u, 255u, 255u, 255u,
    };

    // A legal value of base64 code is in range [0, 127].  We need two lookups
    // with tbl/tbx and combine them to get the decode data. The 1st table vector
    // lookup use tbl, out of range indices are set to 0 in destination. The 2nd
    // table vector lookup use tbx, out of range indices are unchanged in
    // destination. Input [64..126] is mapped to index [65, 127] in second lookup.
    // The value of index 64 is set to 0, so that we know that we already get the
    // decoded data with the 1st lookup.
    static const uint8_t fromBase64ForSIMD[128] = {
      255u, 255u, 255u, 255u, 255u, 255u, 255u, 255u, 255u, 255u, 255u, 255u, 255u, 255u, 255u, 255u,
      255u, 255u, 255u, 255u, 255u, 255u, 255u, 255u, 255u, 255u, 255u, 255u, 255u, 255u, 255u, 255u,
      255u, 255u, 255u, 255u, 255u, 255u, 255u, 255u, 255u, 255u, 255u,  62u, 255u, 255u, 255u,  63u,
       52u,  53u,  54u,  55u,  56u,  57u,  58u,  59u,  60u,  61u, 255u, 255u, 255u, 255u, 255u, 255u,
        0u, 255u,   0u,   1u,   2u,   3u,   4u,   5u,   6u,   7u,   8u,   9u,  10u,  11u,  12u,  13u,
       14u,  15u,  16u,  17u,  18u,  19u,  20u,  21u,  22u,  23u,  24u,  25u, 255u, 255u, 255u, 255u,
      255u, 255u,  26u,  27u,  28u,  29u,  30u,  31u,  32u,  33u,  34u,  35u,  36u,  37u,  38u,  39u,
       40u,  41u,  42u,  43u,  44u,  45u,  46u,  47u,  48u,  49u,  50u,  51u, 255u, 255u, 255u, 255u,
    };

    static const uint8_t fromBase64URLForSIMD[128] = {
      255u, 255u, 255u, 255u, 255u, 255u, 255u, 255u, 255u, 255u, 255u, 255u, 255u, 255u, 255u, 255u,
      255u, 255u, 255u, 255u, 255u, 255u, 255u, 255u, 255u, 255u, 255u, 255u, 255u, 255u, 255u, 255u,
      255u, 255u, 255u, 255u, 255u, 255u, 255u, 255u, 255u, 255u, 255u, 255u, 255u,  62u, 255u, 255u,
       52u,  53u,  54u,  55u,  56u,  57u,  58u,  59u,  60u,  61u, 255u, 255u, 255u, 255u, 255u, 255u,
        0u, 255u,   0u,   1u,   2u,   3u,   4u,   5u,   6u,   7u,   8u,   9u,  10u,  11u,  12u,  13u,
       14u,  15u,  16u,  17u,  18u,  19u,  20u,  21u,  22u,  23u,  24u,  25u, 255u, 255u, 255u, 255u,
       63u, 255u,  26u,  27u,  28u,  29u,  30u,  31u,  32u,  33u,  34u,  35u,  36u,  37u,  38u,  39u,
       40u,  41u,  42u,  43u,  44u,  45u,  46u,  47u,  48u,  49u,  50u,  51u, 255u, 255u, 255u, 255u,
    };

    __ align(CodeEntryAlignment);
    StubCodeMark mark(this, "StubRoutines", "decodeBlock");
    address start = __ pc();

    Register src    = c_rarg0;  // source array
    Register soff   = c_rarg1;  // source start offset
    Register send   = c_rarg2;  // source end offset
    Register dst    = c_rarg3;  // dest array
    Register doff   = c_rarg4;  // position for writing to dest array
    Register isURL  = c_rarg5;  // Base64 or URL character set
    Register isMIME = c_rarg6;  // Decoding MIME block - unused in this implementation

    Register length = send;    // reuse send as length of source data to process

    Register simd_codec   = c_rarg6;
    Register nosimd_codec = c_rarg7;

    Label ProcessData, Process64B, Process32B, Process4B, SIMDEnter, SIMDExit, Exit;

    __ enter();

    __ add(src, src, soff);
    __ add(dst, dst, doff);

    __ mov(doff, dst);

    __ sub(length, send, soff);
    __ bfm(length, zr, 0, 1);

    __ lea(nosimd_codec, ExternalAddress((address) fromBase64ForNoSIMD));
    __ cbz(isURL, ProcessData);
    __ lea(nosimd_codec, ExternalAddress((address) fromBase64URLForNoSIMD));

    __ BIND(ProcessData);
    __ mov(rscratch1, length);
    __ cmp(length, (u1)144); // 144 = 80 + 64
    __ br(Assembler::LT, Process4B);

    // In the MIME case, the line length cannot be more than 76
    // bytes (see RFC 2045). This is too short a block for SIMD
    // to be worthwhile, so we use non-SIMD here.
    __ movw(rscratch1, 79);

    __ BIND(Process4B);
    __ ldrw(r14, __ post(src, 4));
    __ ubfxw(r10, r14, 0,  8);
    __ ubfxw(r11, r14, 8,  8);
    __ ubfxw(r12, r14, 16, 8);
    __ ubfxw(r13, r14, 24, 8);
    // get the de-code
    __ ldrb(r10, Address(nosimd_codec, r10, Address::uxtw(0)));
    __ ldrb(r11, Address(nosimd_codec, r11, Address::uxtw(0)));
    __ ldrb(r12, Address(nosimd_codec, r12, Address::uxtw(0)));
    __ ldrb(r13, Address(nosimd_codec, r13, Address::uxtw(0)));
    // error detection, 255u indicates an illegal input
    __ orrw(r14, r10, r11);
    __ orrw(r15, r12, r13);
    __ orrw(r14, r14, r15);
    __ tbnz(r14, 7, Exit);
    // recover the data
    __ lslw(r14, r10, 10);
    __ bfiw(r14, r11, 4, 6);
    __ bfmw(r14, r12, 2, 5);
    __ rev16w(r14, r14);
    __ bfiw(r13, r12, 6, 2);
    __ strh(r14, __ post(dst, 2));
    __ strb(r13, __ post(dst, 1));
    // non-simd loop
    __ subsw(rscratch1, rscratch1, 4);
    __ br(Assembler::GT, Process4B);

    // if exiting from PreProcess80B, rscratch1 == -1;
    // otherwise, rscratch1 == 0.
    __ cbzw(rscratch1, Exit);
    __ sub(length, length, 80);

    __ lea(simd_codec, ExternalAddress((address) fromBase64ForSIMD));
    __ cbz(isURL, SIMDEnter);
    __ lea(simd_codec, ExternalAddress((address) fromBase64URLForSIMD));

    __ BIND(SIMDEnter);
    __ ld1(v0, v1, v2, v3, __ T16B, __ post(simd_codec, 64));
    __ ld1(v4, v5, v6, v7, __ T16B, Address(simd_codec));
    __ mov(rscratch1, 63);
    __ dup(v27, __ T16B, rscratch1);

    __ BIND(Process64B);
    __ cmp(length, (u1)64);
    __ br(Assembler::LT, Process32B);
    generate_base64_decode_simdround(src, dst, v0, v4, 16, Exit);
    __ sub(length, length, 64);
    __ b(Process64B);

    __ BIND(Process32B);
    __ cmp(length, (u1)32);
    __ br(Assembler::LT, SIMDExit);
    generate_base64_decode_simdround(src, dst, v0, v4, 8, Exit);
    __ sub(length, length, 32);
    __ b(Process32B);

    __ BIND(SIMDExit);
    __ cbz(length, Exit);
    __ movw(rscratch1, length);
    __ b(Process4B);

    __ BIND(Exit);
    __ sub(c_rarg0, dst, doff);

    __ leave();
    __ ret(lr);

    return start;
  }

  // Support for spin waits.
  address generate_spin_wait() {
    __ align(CodeEntryAlignment);
    StubCodeMark mark(this, "StubRoutines", "spin_wait");
    address start = __ pc();

    __ spin_wait();
    __ ret(lr);

    return start;
  }

#if defined (LINUX) && !defined (__ARM_FEATURE_ATOMICS)

  // ARMv8.1 LSE versions of the atomic stubs used by Atomic::PlatformXX.
  //
  // If LSE is in use, generate LSE versions of all the stubs. The
  // non-LSE versions are in atomic_aarch64.S.

  // class AtomicStubMark records the entry point of a stub and the
  // stub pointer which will point to it. The stub pointer is set to
  // the entry point when ~AtomicStubMark() is called, which must be
  // after ICache::invalidate_range. This ensures safe publication of
  // the generated code.
  class AtomicStubMark {
    address _entry_point;
    aarch64_atomic_stub_t *_stub;
    MacroAssembler *_masm;
  public:
    AtomicStubMark(MacroAssembler *masm, aarch64_atomic_stub_t *stub) {
      _masm = masm;
      __ align(32);
      _entry_point = __ pc();
      _stub = stub;
    }
    ~AtomicStubMark() {
      *_stub = (aarch64_atomic_stub_t)_entry_point;
    }
  };

  // NB: For memory_order_conservative we need a trailing membar after
  // LSE atomic operations but not a leading membar.
  //
  // We don't need a leading membar because a clause in the Arm ARM
  // says:
  //
  //   Barrier-ordered-before
  //
  //   Barrier instructions order prior Memory effects before subsequent
  //   Memory effects generated by the same Observer. A read or a write
  //   RW1 is Barrier-ordered-before a read or a write RW 2 from the same
  //   Observer if and only if RW1 appears in program order before RW 2
  //   and [ ... ] at least one of RW 1 and RW 2 is generated by an atomic
  //   instruction with both Acquire and Release semantics.
  //
  // All the atomic instructions {ldaddal, swapal, casal} have Acquire
  // and Release semantics, therefore we don't need a leading
  // barrier. However, there is no corresponding Barrier-ordered-after
  // relationship, therefore we need a trailing membar to prevent a
  // later store or load from being reordered with the store in an
  // atomic instruction.
  //
  // This was checked by using the herd7 consistency model simulator
  // (http://diy.inria.fr/) with this test case:
  //
  // AArch64 LseCas
  // { 0:X1=x; 0:X2=y; 1:X1=x; 1:X2=y; }
  // P0 | P1;
  // LDR W4, [X2] | MOV W3, #0;
  // DMB LD       | MOV W4, #1;
  // LDR W3, [X1] | CASAL W3, W4, [X1];
  //              | DMB ISH;
  //              | STR W4, [X2];
  // exists
  // (0:X3=0 /\ 0:X4=1)
  //
  // If X3 == 0 && X4 == 1, the store to y in P1 has been reordered
  // with the store to x in P1. Without the DMB in P1 this may happen.
  //
  // At the time of writing we don't know of any AArch64 hardware that
  // reorders stores in this way, but the Reference Manual permits it.

  void gen_cas_entry(Assembler::operand_size size,
                     atomic_memory_order order) {
    Register prev = r3, ptr = c_rarg0, compare_val = c_rarg1,
      exchange_val = c_rarg2;
    bool acquire, release;
    switch (order) {
      case memory_order_relaxed:
        acquire = false;
        release = false;
        break;
      case memory_order_release:
        acquire = false;
        release = true;
        break;
      default:
        acquire = true;
        release = true;
        break;
    }
    __ mov(prev, compare_val);
    __ lse_cas(prev, exchange_val, ptr, size, acquire, release, /*not_pair*/true);
    if (order == memory_order_conservative) {
      __ membar(Assembler::StoreStore|Assembler::StoreLoad);
    }
    if (size == Assembler::xword) {
      __ mov(r0, prev);
    } else {
      __ movw(r0, prev);
    }
    __ ret(lr);
  }

  void gen_ldadd_entry(Assembler::operand_size size, atomic_memory_order order) {
    Register prev = r2, addr = c_rarg0, incr = c_rarg1;
    // If not relaxed, then default to conservative.  Relaxed is the only
    // case we use enough to be worth specializing.
    if (order == memory_order_relaxed) {
      __ ldadd(size, incr, prev, addr);
    } else {
      __ ldaddal(size, incr, prev, addr);
      __ membar(Assembler::StoreStore|Assembler::StoreLoad);
    }
    if (size == Assembler::xword) {
      __ mov(r0, prev);
    } else {
      __ movw(r0, prev);
    }
    __ ret(lr);
  }

  void gen_swpal_entry(Assembler::operand_size size) {
    Register prev = r2, addr = c_rarg0, incr = c_rarg1;
    __ swpal(size, incr, prev, addr);
    __ membar(Assembler::StoreStore|Assembler::StoreLoad);
    if (size == Assembler::xword) {
      __ mov(r0, prev);
    } else {
      __ movw(r0, prev);
    }
    __ ret(lr);
  }

  void generate_atomic_entry_points() {
    if (! UseLSE) {
      return;
    }

    __ align(CodeEntryAlignment);
    StubCodeMark mark(this, "StubRoutines", "atomic entry points");
    address first_entry = __ pc();

    // ADD, memory_order_conservative
    AtomicStubMark mark_fetch_add_4(_masm, &aarch64_atomic_fetch_add_4_impl);
    gen_ldadd_entry(Assembler::word, memory_order_conservative);
    AtomicStubMark mark_fetch_add_8(_masm, &aarch64_atomic_fetch_add_8_impl);
    gen_ldadd_entry(Assembler::xword, memory_order_conservative);

    // ADD, memory_order_relaxed
    AtomicStubMark mark_fetch_add_4_relaxed
      (_masm, &aarch64_atomic_fetch_add_4_relaxed_impl);
    gen_ldadd_entry(MacroAssembler::word, memory_order_relaxed);
    AtomicStubMark mark_fetch_add_8_relaxed
      (_masm, &aarch64_atomic_fetch_add_8_relaxed_impl);
    gen_ldadd_entry(MacroAssembler::xword, memory_order_relaxed);

    // XCHG, memory_order_conservative
    AtomicStubMark mark_xchg_4(_masm, &aarch64_atomic_xchg_4_impl);
    gen_swpal_entry(Assembler::word);
    AtomicStubMark mark_xchg_8_impl(_masm, &aarch64_atomic_xchg_8_impl);
    gen_swpal_entry(Assembler::xword);

    // CAS, memory_order_conservative
    AtomicStubMark mark_cmpxchg_1(_masm, &aarch64_atomic_cmpxchg_1_impl);
    gen_cas_entry(MacroAssembler::byte, memory_order_conservative);
    AtomicStubMark mark_cmpxchg_4(_masm, &aarch64_atomic_cmpxchg_4_impl);
    gen_cas_entry(MacroAssembler::word, memory_order_conservative);
    AtomicStubMark mark_cmpxchg_8(_masm, &aarch64_atomic_cmpxchg_8_impl);
    gen_cas_entry(MacroAssembler::xword, memory_order_conservative);

    // CAS, memory_order_relaxed
    AtomicStubMark mark_cmpxchg_1_relaxed
      (_masm, &aarch64_atomic_cmpxchg_1_relaxed_impl);
    gen_cas_entry(MacroAssembler::byte, memory_order_relaxed);
    AtomicStubMark mark_cmpxchg_4_relaxed
      (_masm, &aarch64_atomic_cmpxchg_4_relaxed_impl);
    gen_cas_entry(MacroAssembler::word, memory_order_relaxed);
    AtomicStubMark mark_cmpxchg_8_relaxed
      (_masm, &aarch64_atomic_cmpxchg_8_relaxed_impl);
    gen_cas_entry(MacroAssembler::xword, memory_order_relaxed);

    AtomicStubMark mark_cmpxchg_4_release
      (_masm, &aarch64_atomic_cmpxchg_4_release_impl);
    gen_cas_entry(MacroAssembler::word, memory_order_release);
    AtomicStubMark mark_cmpxchg_8_release
      (_masm, &aarch64_atomic_cmpxchg_8_release_impl);
    gen_cas_entry(MacroAssembler::xword, memory_order_release);

    AtomicStubMark mark_cmpxchg_4_seq_cst
      (_masm, &aarch64_atomic_cmpxchg_4_seq_cst_impl);
    gen_cas_entry(MacroAssembler::word, memory_order_seq_cst);
    AtomicStubMark mark_cmpxchg_8_seq_cst
      (_masm, &aarch64_atomic_cmpxchg_8_seq_cst_impl);
    gen_cas_entry(MacroAssembler::xword, memory_order_seq_cst);

    ICache::invalidate_range(first_entry, __ pc() - first_entry);
  }
#endif // LINUX

  RuntimeStub* generate_cont_doYield() {
    if (!Continuations::enabled()) return nullptr;

    const char *name = "cont_doYield";

    enum layout {
      rfp_off1,
      rfp_off2,
      lr_off,
      lr_off2,
      framesize // inclusive of return address
    };
    // assert(is_even(framesize/2), "sp not 16-byte aligned");

    int insts_size = 512;
    int locs_size  = 64;
    CodeBuffer code(name, insts_size, locs_size);
    OopMapSet* oop_maps  = new OopMapSet();
    MacroAssembler* masm = new MacroAssembler(&code);
    MacroAssembler* _masm = masm;

    address start = __ pc();

    __ enter();

    __ mov(c_rarg1, sp);

    int frame_complete = __ pc() - start;
    address the_pc = __ pc();

    __ post_call_nop(); // this must be exactly after the pc value that is pushed into the frame info, we use this nop for fast CodeBlob lookup

    __ mov(c_rarg0, rthread);
    __ set_last_Java_frame(sp, rfp, the_pc, rscratch1);
    __ call_VM_leaf(Continuation::freeze_entry(), 2);
    __ reset_last_Java_frame(true);

    Label pinned;

    __ cbnz(r0, pinned);

    // We've succeeded, set sp to the ContinuationEntry
    __ ldr(rscratch1, Address(rthread, JavaThread::cont_entry_offset()));
    __ mov(sp, rscratch1);
    continuation_enter_cleanup(masm);

    __ bind(pinned); // pinned -- return to caller

    __ leave();
    __ ret(lr);

    OopMap* map = new OopMap(framesize, 1);
    oop_maps->add_gc_map(the_pc - start, map);

    RuntimeStub* stub = // codeBlob framesize is in words (not VMRegImpl::slot_size)
    RuntimeStub::new_runtime_stub(name,
                                  &code,
                                  frame_complete,
                                  (framesize >> (LogBytesPerWord - LogBytesPerInt)),
                                  oop_maps, false);
    return stub;
  }

  address generate_cont_thaw(Continuation::thaw_kind kind) {
    bool return_barrier = Continuation::is_thaw_return_barrier(kind);
    bool return_barrier_exception = Continuation::is_thaw_return_barrier_exception(kind);

    address start = __ pc();

    if (return_barrier) {
      __ ldr(rscratch1, Address(rthread, JavaThread::cont_entry_offset()));
      __ mov(sp, rscratch1);
    }
    assert_asm(_masm, (__ ldr(rscratch1, Address(rthread, JavaThread::cont_entry_offset())), __ cmp(sp, rscratch1)), Assembler::EQ, "incorrect sp");

    if (return_barrier) {
      // preserve possible return value from a method returning to the return barrier
      __ fmovd(rscratch1, v0);
      __ stp(rscratch1, r0, Address(__ pre(sp, -2 * wordSize)));
    }

    __ movw(c_rarg1, (return_barrier ? 1 : 0));
    __ call_VM_leaf(CAST_FROM_FN_PTR(address, Continuation::prepare_thaw), rthread, c_rarg1);
    __ mov(rscratch2, r0); // r0 contains the size of the frames to thaw, 0 if overflow or no more frames

    if (return_barrier) {
      // restore return value (no safepoint in the call to thaw, so even an oop return value should be OK)
      __ ldp(rscratch1, r0, Address(__ post(sp, 2 * wordSize)));
      __ fmovd(v0, rscratch1);
    }
    assert_asm(_masm, (__ ldr(rscratch1, Address(rthread, JavaThread::cont_entry_offset())), __ cmp(sp, rscratch1)), Assembler::EQ, "incorrect sp");


    Label thaw_success;
    // rscratch2 contains the size of the frames to thaw, 0 if overflow or no more frames
    __ cbnz(rscratch2, thaw_success);
    __ lea(rscratch1, ExternalAddress(StubRoutines::throw_StackOverflowError_entry()));
    __ br(rscratch1);
    __ bind(thaw_success);

    // make room for the thawed frames
    __ sub(rscratch1, sp, rscratch2);
    __ andr(rscratch1, rscratch1, -16); // align
    __ mov(sp, rscratch1);

    if (return_barrier) {
      // save original return value -- again
      __ fmovd(rscratch1, v0);
      __ stp(rscratch1, r0, Address(__ pre(sp, -2 * wordSize)));
    }

    // If we want, we can templatize thaw by kind, and have three different entries
    __ movw(c_rarg1, (uint32_t)kind);

    __ call_VM_leaf(Continuation::thaw_entry(), rthread, c_rarg1);
    __ mov(rscratch2, r0); // r0 is the sp of the yielding frame

    if (return_barrier) {
      // restore return value (no safepoint in the call to thaw, so even an oop return value should be OK)
      __ ldp(rscratch1, r0, Address(__ post(sp, 2 * wordSize)));
      __ fmovd(v0, rscratch1);
    } else {
      __ mov(r0, zr); // return 0 (success) from doYield
    }

    // we're now on the yield frame (which is in an address above us b/c rsp has been pushed down)
    __ sub(sp, rscratch2, 2*wordSize); // now pointing to rfp spill
    __ mov(rfp, sp);

    if (return_barrier_exception) {
      __ ldr(c_rarg1, Address(rfp, wordSize)); // return address
      __ verify_oop(r0);
      __ mov(r19, r0); // save return value contaning the exception oop in callee-saved R19

      __ call_VM_leaf(CAST_FROM_FN_PTR(address, SharedRuntime::exception_handler_for_return_address), rthread, c_rarg1);

      // Reinitialize the ptrue predicate register, in case the external runtime call clobbers ptrue reg, as we may return to SVE compiled code.
      // __ reinitialize_ptrue();

      // see OptoRuntime::generate_exception_blob: r0 -- exception oop, r3 -- exception pc

      __ mov(r1, r0); // the exception handler
      __ mov(r0, r19); // restore return value contaning the exception oop
      __ verify_oop(r0);

      __ leave();
      __ mov(r3, lr);
      __ br(r1); // the exception handler
    } else {
      // We're "returning" into the topmost thawed frame; see Thaw::push_return_frame
      __ leave();
      __ ret(lr);
    }

    return start;
  }

  address generate_cont_thaw() {
    if (!Continuations::enabled()) return nullptr;

    StubCodeMark mark(this, "StubRoutines", "Cont thaw");
    address start = __ pc();
    generate_cont_thaw(Continuation::thaw_top);
    return start;
  }

  address generate_cont_returnBarrier() {
    if (!Continuations::enabled()) return nullptr;

    // TODO: will probably need multiple return barriers depending on return type
    StubCodeMark mark(this, "StubRoutines", "cont return barrier");
    address start = __ pc();

    generate_cont_thaw(Continuation::thaw_return_barrier);

    return start;
  }

  address generate_cont_returnBarrier_exception() {
    if (!Continuations::enabled()) return nullptr;

    StubCodeMark mark(this, "StubRoutines", "cont return barrier exception handler");
    address start = __ pc();

    generate_cont_thaw(Continuation::thaw_return_barrier_exception);

    return start;
  }

#if INCLUDE_JFR

  static void jfr_prologue(address the_pc, MacroAssembler* _masm, Register thread) {
    __ set_last_Java_frame(sp, rfp, the_pc, rscratch1);
    __ mov(c_rarg0, thread);
  }

  // The handle is dereferenced through a load barrier.
  static void jfr_epilogue(MacroAssembler* _masm, Register thread) {
    __ reset_last_Java_frame(true);
    Label null_jobject;
    __ cbz(r0, null_jobject);
    DecoratorSet decorators = ACCESS_READ | IN_NATIVE;
    BarrierSetAssembler* bs = BarrierSet::barrier_set()->barrier_set_assembler();
    bs->load_at(_masm, decorators, T_OBJECT, r0, Address(r0, 0), c_rarg0, thread);
    __ bind(null_jobject);
  }

  // For c2: c_rarg0 is junk, call to runtime to write a checkpoint.
  // It returns a jobject handle to the event writer.
  // The handle is dereferenced and the return value is the event writer oop.
  static RuntimeStub* generate_jfr_write_checkpoint() {
    enum layout {
      rbp_off,
      rbpH_off,
      return_off,
      return_off2,
      framesize // inclusive of return address
    };

    int insts_size = 512;
    int locs_size = 64;
    CodeBuffer code("jfr_write_checkpoint", insts_size, locs_size);
    OopMapSet* oop_maps = new OopMapSet();
    MacroAssembler* masm = new MacroAssembler(&code);
    MacroAssembler* _masm = masm;

    address start = __ pc();
    __ enter();
    int frame_complete = __ pc() - start;
    address the_pc = __ pc();
    jfr_prologue(the_pc, _masm, rthread);
    __ call_VM_leaf(CAST_FROM_FN_PTR(address, JfrIntrinsicSupport::write_checkpoint), 1);
    jfr_epilogue(_masm, rthread);
    __ leave();
    __ ret(lr);

    OopMap* map = new OopMap(framesize, 1); // rfp
    oop_maps->add_gc_map(the_pc - start, map);

    RuntimeStub* stub = // codeBlob framesize is in words (not VMRegImpl::slot_size)
      RuntimeStub::new_runtime_stub("jfr_write_checkpoint", &code, frame_complete,
                                    (framesize >> (LogBytesPerWord - LogBytesPerInt)),
                                    oop_maps, false);
    return stub;
  }

#endif // INCLUDE_JFR

  // Continuation point for throwing of implicit exceptions that are
  // not handled in the current activation. Fabricates an exception
  // oop and initiates normal exception dispatching in this
  // frame. Since we need to preserve callee-saved values (currently
  // only for C2, but done for C1 as well) we need a callee-saved oop
  // map and therefore have to make these stubs into RuntimeStubs
  // rather than BufferBlobs.  If the compiler needs all registers to
  // be preserved between the fault point and the exception handler
  // then it must assume responsibility for that in
  // AbstractCompiler::continuation_for_implicit_null_exception or
  // continuation_for_implicit_division_by_zero_exception. All other
  // implicit exceptions (e.g., NullPointerException or
  // AbstractMethodError on entry) are either at call sites or
  // otherwise assume that stack unwinding will be initiated, so
  // caller saved registers were assumed volatile in the compiler.

#undef __
#define __ masm->

  address generate_throw_exception(const char* name,
                                   address runtime_entry,
                                   Register arg1 = noreg,
                                   Register arg2 = noreg) {
    // Information about frame layout at time of blocking runtime call.
    // Note that we only have to preserve callee-saved registers since
    // the compilers are responsible for supplying a continuation point
    // if they expect all registers to be preserved.
    // n.b. aarch64 asserts that frame::arg_reg_save_area_bytes == 0
    enum layout {
      rfp_off = 0,
      rfp_off2,
      return_off,
      return_off2,
      framesize // inclusive of return address
    };

    int insts_size = 512;
    int locs_size  = 64;

    CodeBuffer code(name, insts_size, locs_size);
    OopMapSet* oop_maps  = new OopMapSet();
    MacroAssembler* masm = new MacroAssembler(&code);

    address start = __ pc();

    // This is an inlined and slightly modified version of call_VM
    // which has the ability to fetch the return PC out of
    // thread-local storage and also sets up last_Java_sp slightly
    // differently than the real call_VM

    __ enter(); // Save FP and LR before call

    assert(is_even(framesize/2), "sp not 16-byte aligned");

    // lr and fp are already in place
    __ sub(sp, rfp, ((uint64_t)framesize-4) << LogBytesPerInt); // prolog

    int frame_complete = __ pc() - start;

    // Set up last_Java_sp and last_Java_fp
    address the_pc = __ pc();
    __ set_last_Java_frame(sp, rfp, the_pc, rscratch1);

    // Call runtime
    if (arg1 != noreg) {
      assert(arg2 != c_rarg1, "clobbered");
      __ mov(c_rarg1, arg1);
    }
    if (arg2 != noreg) {
      __ mov(c_rarg2, arg2);
    }
    __ mov(c_rarg0, rthread);
    BLOCK_COMMENT("call runtime_entry");
    __ mov(rscratch1, runtime_entry);
    __ blr(rscratch1);

    // Generate oop map
    OopMap* map = new OopMap(framesize, 0);

    oop_maps->add_gc_map(the_pc - start, map);

    __ reset_last_Java_frame(true);

    // Reinitialize the ptrue predicate register, in case the external runtime
    // call clobbers ptrue reg, as we may return to SVE compiled code.
    __ reinitialize_ptrue();

    __ leave();

    // check for pending exceptions
#ifdef ASSERT
    Label L;
    __ ldr(rscratch1, Address(rthread, Thread::pending_exception_offset()));
    __ cbnz(rscratch1, L);
    __ should_not_reach_here();
    __ bind(L);
#endif // ASSERT
    __ far_jump(RuntimeAddress(StubRoutines::forward_exception_entry()));

    // codeBlob framesize is in words (not VMRegImpl::slot_size)
    RuntimeStub* stub =
      RuntimeStub::new_runtime_stub(name,
                                    &code,
                                    frame_complete,
                                    (framesize >> (LogBytesPerWord - LogBytesPerInt)),
                                    oop_maps, false);
    return stub->entry_point();
  }

  class MontgomeryMultiplyGenerator : public MacroAssembler {

    Register Pa_base, Pb_base, Pn_base, Pm_base, inv, Rlen, Ra, Rb, Rm, Rn,
      Pa, Pb, Pn, Pm, Rhi_ab, Rlo_ab, Rhi_mn, Rlo_mn, t0, t1, t2, Ri, Rj;

    RegSet _toSave;
    bool _squaring;

  public:
    MontgomeryMultiplyGenerator (Assembler *as, bool squaring)
      : MacroAssembler(as->code()), _squaring(squaring) {

      // Register allocation

      RegSetIterator<Register> regs = (RegSet::range(r0, r26) - r18_tls).begin();
      Pa_base = *regs;       // Argument registers
      if (squaring)
        Pb_base = Pa_base;
      else
        Pb_base = *++regs;
      Pn_base = *++regs;
      Rlen= *++regs;
      inv = *++regs;
      Pm_base = *++regs;

                          // Working registers:
      Ra =  *++regs;        // The current digit of a, b, n, and m.
      Rb =  *++regs;
      Rm =  *++regs;
      Rn =  *++regs;

      Pa =  *++regs;        // Pointers to the current/next digit of a, b, n, and m.
      Pb =  *++regs;
      Pm =  *++regs;
      Pn =  *++regs;

      t0 =  *++regs;        // Three registers which form a
      t1 =  *++regs;        // triple-precision accumuator.
      t2 =  *++regs;

      Ri =  *++regs;        // Inner and outer loop indexes.
      Rj =  *++regs;

      Rhi_ab = *++regs;     // Product registers: low and high parts
      Rlo_ab = *++regs;     // of a*b and m*n.
      Rhi_mn = *++regs;
      Rlo_mn = *++regs;

      // r19 and up are callee-saved.
      _toSave = RegSet::range(r19, *regs) + Pm_base;
    }

  private:
    void save_regs() {
      push(_toSave, sp);
    }

    void restore_regs() {
      pop(_toSave, sp);
    }

    template <typename T>
    void unroll_2(Register count, T block) {
      Label loop, end, odd;
      tbnz(count, 0, odd);
      cbz(count, end);
      align(16);
      bind(loop);
      (this->*block)();
      bind(odd);
      (this->*block)();
      subs(count, count, 2);
      br(Assembler::GT, loop);
      bind(end);
    }

    template <typename T>
    void unroll_2(Register count, T block, Register d, Register s, Register tmp) {
      Label loop, end, odd;
      tbnz(count, 0, odd);
      cbz(count, end);
      align(16);
      bind(loop);
      (this->*block)(d, s, tmp);
      bind(odd);
      (this->*block)(d, s, tmp);
      subs(count, count, 2);
      br(Assembler::GT, loop);
      bind(end);
    }

    void pre1(RegisterOrConstant i) {
      block_comment("pre1");
      // Pa = Pa_base;
      // Pb = Pb_base + i;
      // Pm = Pm_base;
      // Pn = Pn_base + i;
      // Ra = *Pa;
      // Rb = *Pb;
      // Rm = *Pm;
      // Rn = *Pn;
      ldr(Ra, Address(Pa_base));
      ldr(Rb, Address(Pb_base, i, Address::uxtw(LogBytesPerWord)));
      ldr(Rm, Address(Pm_base));
      ldr(Rn, Address(Pn_base, i, Address::uxtw(LogBytesPerWord)));
      lea(Pa, Address(Pa_base));
      lea(Pb, Address(Pb_base, i, Address::uxtw(LogBytesPerWord)));
      lea(Pm, Address(Pm_base));
      lea(Pn, Address(Pn_base, i, Address::uxtw(LogBytesPerWord)));

      // Zero the m*n result.
      mov(Rhi_mn, zr);
      mov(Rlo_mn, zr);
    }

    // The core multiply-accumulate step of a Montgomery
    // multiplication.  The idea is to schedule operations as a
    // pipeline so that instructions with long latencies (loads and
    // multiplies) have time to complete before their results are
    // used.  This most benefits in-order implementations of the
    // architecture but out-of-order ones also benefit.
    void step() {
      block_comment("step");
      // MACC(Ra, Rb, t0, t1, t2);
      // Ra = *++Pa;
      // Rb = *--Pb;
      umulh(Rhi_ab, Ra, Rb);
      mul(Rlo_ab, Ra, Rb);
      ldr(Ra, pre(Pa, wordSize));
      ldr(Rb, pre(Pb, -wordSize));
      acc(Rhi_mn, Rlo_mn, t0, t1, t2); // The pending m*n from the
                                       // previous iteration.
      // MACC(Rm, Rn, t0, t1, t2);
      // Rm = *++Pm;
      // Rn = *--Pn;
      umulh(Rhi_mn, Rm, Rn);
      mul(Rlo_mn, Rm, Rn);
      ldr(Rm, pre(Pm, wordSize));
      ldr(Rn, pre(Pn, -wordSize));
      acc(Rhi_ab, Rlo_ab, t0, t1, t2);
    }

    void post1() {
      block_comment("post1");

      // MACC(Ra, Rb, t0, t1, t2);
      // Ra = *++Pa;
      // Rb = *--Pb;
      umulh(Rhi_ab, Ra, Rb);
      mul(Rlo_ab, Ra, Rb);
      acc(Rhi_mn, Rlo_mn, t0, t1, t2);  // The pending m*n
      acc(Rhi_ab, Rlo_ab, t0, t1, t2);

      // *Pm = Rm = t0 * inv;
      mul(Rm, t0, inv);
      str(Rm, Address(Pm));

      // MACC(Rm, Rn, t0, t1, t2);
      // t0 = t1; t1 = t2; t2 = 0;
      umulh(Rhi_mn, Rm, Rn);

#ifndef PRODUCT
      // assert(m[i] * n[0] + t0 == 0, "broken Montgomery multiply");
      {
        mul(Rlo_mn, Rm, Rn);
        add(Rlo_mn, t0, Rlo_mn);
        Label ok;
        cbz(Rlo_mn, ok); {
          stop("broken Montgomery multiply");
        } bind(ok);
      }
#endif
      // We have very carefully set things up so that
      // m[i]*n[0] + t0 == 0 (mod b), so we don't have to calculate
      // the lower half of Rm * Rn because we know the result already:
      // it must be -t0.  t0 + (-t0) must generate a carry iff
      // t0 != 0.  So, rather than do a mul and an adds we just set
      // the carry flag iff t0 is nonzero.
      //
      // mul(Rlo_mn, Rm, Rn);
      // adds(zr, t0, Rlo_mn);
      subs(zr, t0, 1); // Set carry iff t0 is nonzero
      adcs(t0, t1, Rhi_mn);
      adc(t1, t2, zr);
      mov(t2, zr);
    }

    void pre2(RegisterOrConstant i, RegisterOrConstant len) {
      block_comment("pre2");
      // Pa = Pa_base + i-len;
      // Pb = Pb_base + len;
      // Pm = Pm_base + i-len;
      // Pn = Pn_base + len;

      if (i.is_register()) {
        sub(Rj, i.as_register(), len);
      } else {
        mov(Rj, i.as_constant());
        sub(Rj, Rj, len);
      }
      // Rj == i-len

      lea(Pa, Address(Pa_base, Rj, Address::uxtw(LogBytesPerWord)));
      lea(Pb, Address(Pb_base, len, Address::uxtw(LogBytesPerWord)));
      lea(Pm, Address(Pm_base, Rj, Address::uxtw(LogBytesPerWord)));
      lea(Pn, Address(Pn_base, len, Address::uxtw(LogBytesPerWord)));

      // Ra = *++Pa;
      // Rb = *--Pb;
      // Rm = *++Pm;
      // Rn = *--Pn;
      ldr(Ra, pre(Pa, wordSize));
      ldr(Rb, pre(Pb, -wordSize));
      ldr(Rm, pre(Pm, wordSize));
      ldr(Rn, pre(Pn, -wordSize));

      mov(Rhi_mn, zr);
      mov(Rlo_mn, zr);
    }

    void post2(RegisterOrConstant i, RegisterOrConstant len) {
      block_comment("post2");
      if (i.is_constant()) {
        mov(Rj, i.as_constant()-len.as_constant());
      } else {
        sub(Rj, i.as_register(), len);
      }

      adds(t0, t0, Rlo_mn); // The pending m*n, low part

      // As soon as we know the least significant digit of our result,
      // store it.
      // Pm_base[i-len] = t0;
      str(t0, Address(Pm_base, Rj, Address::uxtw(LogBytesPerWord)));

      // t0 = t1; t1 = t2; t2 = 0;
      adcs(t0, t1, Rhi_mn); // The pending m*n, high part
      adc(t1, t2, zr);
      mov(t2, zr);
    }

    // A carry in t0 after Montgomery multiplication means that we
    // should subtract multiples of n from our result in m.  We'll
    // keep doing that until there is no carry.
    void normalize(RegisterOrConstant len) {
      block_comment("normalize");
      // while (t0)
      //   t0 = sub(Pm_base, Pn_base, t0, len);
      Label loop, post, again;
      Register cnt = t1, i = t2; // Re-use registers; we're done with them now
      cbz(t0, post); {
        bind(again); {
          mov(i, zr);
          mov(cnt, len);
          ldr(Rm, Address(Pm_base, i, Address::uxtw(LogBytesPerWord)));
          ldr(Rn, Address(Pn_base, i, Address::uxtw(LogBytesPerWord)));
          subs(zr, zr, zr); // set carry flag, i.e. no borrow
          align(16);
          bind(loop); {
            sbcs(Rm, Rm, Rn);
            str(Rm, Address(Pm_base, i, Address::uxtw(LogBytesPerWord)));
            add(i, i, 1);
            ldr(Rm, Address(Pm_base, i, Address::uxtw(LogBytesPerWord)));
            ldr(Rn, Address(Pn_base, i, Address::uxtw(LogBytesPerWord)));
            sub(cnt, cnt, 1);
          } cbnz(cnt, loop);
          sbc(t0, t0, zr);
        } cbnz(t0, again);
      } bind(post);
    }

    // Move memory at s to d, reversing words.
    //    Increments d to end of copied memory
    //    Destroys tmp1, tmp2
    //    Preserves len
    //    Leaves s pointing to the address which was in d at start
    void reverse(Register d, Register s, Register len, Register tmp1, Register tmp2) {
      assert(tmp1 < r19 && tmp2 < r19, "register corruption");

      lea(s, Address(s, len, Address::uxtw(LogBytesPerWord)));
      mov(tmp1, len);
      unroll_2(tmp1, &MontgomeryMultiplyGenerator::reverse1, d, s, tmp2);
      sub(s, d, len, ext::uxtw, LogBytesPerWord);
    }
    // where
    void reverse1(Register d, Register s, Register tmp) {
      ldr(tmp, pre(s, -wordSize));
      ror(tmp, tmp, 32);
      str(tmp, post(d, wordSize));
    }

    void step_squaring() {
      // An extra ACC
      step();
      acc(Rhi_ab, Rlo_ab, t0, t1, t2);
    }

    void last_squaring(RegisterOrConstant i) {
      Label dont;
      // if ((i & 1) == 0) {
      tbnz(i.as_register(), 0, dont); {
        // MACC(Ra, Rb, t0, t1, t2);
        // Ra = *++Pa;
        // Rb = *--Pb;
        umulh(Rhi_ab, Ra, Rb);
        mul(Rlo_ab, Ra, Rb);
        acc(Rhi_ab, Rlo_ab, t0, t1, t2);
      } bind(dont);
    }

    void extra_step_squaring() {
      acc(Rhi_mn, Rlo_mn, t0, t1, t2);  // The pending m*n

      // MACC(Rm, Rn, t0, t1, t2);
      // Rm = *++Pm;
      // Rn = *--Pn;
      umulh(Rhi_mn, Rm, Rn);
      mul(Rlo_mn, Rm, Rn);
      ldr(Rm, pre(Pm, wordSize));
      ldr(Rn, pre(Pn, -wordSize));
    }

    void post1_squaring() {
      acc(Rhi_mn, Rlo_mn, t0, t1, t2);  // The pending m*n

      // *Pm = Rm = t0 * inv;
      mul(Rm, t0, inv);
      str(Rm, Address(Pm));

      // MACC(Rm, Rn, t0, t1, t2);
      // t0 = t1; t1 = t2; t2 = 0;
      umulh(Rhi_mn, Rm, Rn);

#ifndef PRODUCT
      // assert(m[i] * n[0] + t0 == 0, "broken Montgomery multiply");
      {
        mul(Rlo_mn, Rm, Rn);
        add(Rlo_mn, t0, Rlo_mn);
        Label ok;
        cbz(Rlo_mn, ok); {
          stop("broken Montgomery multiply");
        } bind(ok);
      }
#endif
      // We have very carefully set things up so that
      // m[i]*n[0] + t0 == 0 (mod b), so we don't have to calculate
      // the lower half of Rm * Rn because we know the result already:
      // it must be -t0.  t0 + (-t0) must generate a carry iff
      // t0 != 0.  So, rather than do a mul and an adds we just set
      // the carry flag iff t0 is nonzero.
      //
      // mul(Rlo_mn, Rm, Rn);
      // adds(zr, t0, Rlo_mn);
      subs(zr, t0, 1); // Set carry iff t0 is nonzero
      adcs(t0, t1, Rhi_mn);
      adc(t1, t2, zr);
      mov(t2, zr);
    }

    void acc(Register Rhi, Register Rlo,
             Register t0, Register t1, Register t2) {
      adds(t0, t0, Rlo);
      adcs(t1, t1, Rhi);
      adc(t2, t2, zr);
    }

  public:
    /**
     * Fast Montgomery multiplication.  The derivation of the
     * algorithm is in A Cryptographic Library for the Motorola
     * DSP56000, Dusse and Kaliski, Proc. EUROCRYPT 90, pp. 230-237.
     *
     * Arguments:
     *
     * Inputs for multiplication:
     *   c_rarg0   - int array elements a
     *   c_rarg1   - int array elements b
     *   c_rarg2   - int array elements n (the modulus)
     *   c_rarg3   - int length
     *   c_rarg4   - int inv
     *   c_rarg5   - int array elements m (the result)
     *
     * Inputs for squaring:
     *   c_rarg0   - int array elements a
     *   c_rarg1   - int array elements n (the modulus)
     *   c_rarg2   - int length
     *   c_rarg3   - int inv
     *   c_rarg4   - int array elements m (the result)
     *
     */
    address generate_multiply() {
      Label argh, nothing;
      bind(argh);
      stop("MontgomeryMultiply total_allocation must be <= 8192");

      align(CodeEntryAlignment);
      address entry = pc();

      cbzw(Rlen, nothing);

      enter();

      // Make room.
      cmpw(Rlen, 512);
      br(Assembler::HI, argh);
      sub(Ra, sp, Rlen, ext::uxtw, exact_log2(4 * sizeof (jint)));
      andr(sp, Ra, -2 * wordSize);

      lsrw(Rlen, Rlen, 1);  // length in longwords = len/2

      {
        // Copy input args, reversing as we go.  We use Ra as a
        // temporary variable.
        reverse(Ra, Pa_base, Rlen, t0, t1);
        if (!_squaring)
          reverse(Ra, Pb_base, Rlen, t0, t1);
        reverse(Ra, Pn_base, Rlen, t0, t1);
      }

      // Push all call-saved registers and also Pm_base which we'll need
      // at the end.
      save_regs();

#ifndef PRODUCT
      // assert(inv * n[0] == -1UL, "broken inverse in Montgomery multiply");
      {
        ldr(Rn, Address(Pn_base, 0));
        mul(Rlo_mn, Rn, inv);
        subs(zr, Rlo_mn, -1);
        Label ok;
        br(EQ, ok); {
          stop("broken inverse in Montgomery multiply");
        } bind(ok);
      }
#endif

      mov(Pm_base, Ra);

      mov(t0, zr);
      mov(t1, zr);
      mov(t2, zr);

      block_comment("for (int i = 0; i < len; i++) {");
      mov(Ri, zr); {
        Label loop, end;
        cmpw(Ri, Rlen);
        br(Assembler::GE, end);

        bind(loop);
        pre1(Ri);

        block_comment("  for (j = i; j; j--) {"); {
          movw(Rj, Ri);
          unroll_2(Rj, &MontgomeryMultiplyGenerator::step);
        } block_comment("  } // j");

        post1();
        addw(Ri, Ri, 1);
        cmpw(Ri, Rlen);
        br(Assembler::LT, loop);
        bind(end);
        block_comment("} // i");
      }

      block_comment("for (int i = len; i < 2*len; i++) {");
      mov(Ri, Rlen); {
        Label loop, end;
        cmpw(Ri, Rlen, Assembler::LSL, 1);
        br(Assembler::GE, end);

        bind(loop);
        pre2(Ri, Rlen);

        block_comment("  for (j = len*2-i-1; j; j--) {"); {
          lslw(Rj, Rlen, 1);
          subw(Rj, Rj, Ri);
          subw(Rj, Rj, 1);
          unroll_2(Rj, &MontgomeryMultiplyGenerator::step);
        } block_comment("  } // j");

        post2(Ri, Rlen);
        addw(Ri, Ri, 1);
        cmpw(Ri, Rlen, Assembler::LSL, 1);
        br(Assembler::LT, loop);
        bind(end);
      }
      block_comment("} // i");

      normalize(Rlen);

      mov(Ra, Pm_base);  // Save Pm_base in Ra
      restore_regs();  // Restore caller's Pm_base

      // Copy our result into caller's Pm_base
      reverse(Pm_base, Ra, Rlen, t0, t1);

      leave();
      bind(nothing);
      ret(lr);

      return entry;
    }
    // In C, approximately:

    // void
    // montgomery_multiply(julong Pa_base[], julong Pb_base[],
    //                     julong Pn_base[], julong Pm_base[],
    //                     julong inv, int len) {
    //   julong t0 = 0, t1 = 0, t2 = 0; // Triple-precision accumulator
    //   julong *Pa, *Pb, *Pn, *Pm;
    //   julong Ra, Rb, Rn, Rm;

    //   int i;

    //   assert(inv * Pn_base[0] == -1UL, "broken inverse in Montgomery multiply");

    //   for (i = 0; i < len; i++) {
    //     int j;

    //     Pa = Pa_base;
    //     Pb = Pb_base + i;
    //     Pm = Pm_base;
    //     Pn = Pn_base + i;

    //     Ra = *Pa;
    //     Rb = *Pb;
    //     Rm = *Pm;
    //     Rn = *Pn;

    //     int iters = i;
    //     for (j = 0; iters--; j++) {
    //       assert(Ra == Pa_base[j] && Rb == Pb_base[i-j], "must be");
    //       MACC(Ra, Rb, t0, t1, t2);
    //       Ra = *++Pa;
    //       Rb = *--Pb;
    //       assert(Rm == Pm_base[j] && Rn == Pn_base[i-j], "must be");
    //       MACC(Rm, Rn, t0, t1, t2);
    //       Rm = *++Pm;
    //       Rn = *--Pn;
    //     }

    //     assert(Ra == Pa_base[i] && Rb == Pb_base[0], "must be");
    //     MACC(Ra, Rb, t0, t1, t2);
    //     *Pm = Rm = t0 * inv;
    //     assert(Rm == Pm_base[i] && Rn == Pn_base[0], "must be");
    //     MACC(Rm, Rn, t0, t1, t2);

    //     assert(t0 == 0, "broken Montgomery multiply");

    //     t0 = t1; t1 = t2; t2 = 0;
    //   }

    //   for (i = len; i < 2*len; i++) {
    //     int j;

    //     Pa = Pa_base + i-len;
    //     Pb = Pb_base + len;
    //     Pm = Pm_base + i-len;
    //     Pn = Pn_base + len;

    //     Ra = *++Pa;
    //     Rb = *--Pb;
    //     Rm = *++Pm;
    //     Rn = *--Pn;

    //     int iters = len*2-i-1;
    //     for (j = i-len+1; iters--; j++) {
    //       assert(Ra == Pa_base[j] && Rb == Pb_base[i-j], "must be");
    //       MACC(Ra, Rb, t0, t1, t2);
    //       Ra = *++Pa;
    //       Rb = *--Pb;
    //       assert(Rm == Pm_base[j] && Rn == Pn_base[i-j], "must be");
    //       MACC(Rm, Rn, t0, t1, t2);
    //       Rm = *++Pm;
    //       Rn = *--Pn;
    //     }

    //     Pm_base[i-len] = t0;
    //     t0 = t1; t1 = t2; t2 = 0;
    //   }

    //   while (t0)
    //     t0 = sub(Pm_base, Pn_base, t0, len);
    // }

    /**
     * Fast Montgomery squaring.  This uses asymptotically 25% fewer
     * multiplies than Montgomery multiplication so it should be up to
     * 25% faster.  However, its loop control is more complex and it
     * may actually run slower on some machines.
     *
     * Arguments:
     *
     * Inputs:
     *   c_rarg0   - int array elements a
     *   c_rarg1   - int array elements n (the modulus)
     *   c_rarg2   - int length
     *   c_rarg3   - int inv
     *   c_rarg4   - int array elements m (the result)
     *
     */
    address generate_square() {
      Label argh;
      bind(argh);
      stop("MontgomeryMultiply total_allocation must be <= 8192");

      align(CodeEntryAlignment);
      address entry = pc();

      enter();

      // Make room.
      cmpw(Rlen, 512);
      br(Assembler::HI, argh);
      sub(Ra, sp, Rlen, ext::uxtw, exact_log2(4 * sizeof (jint)));
      andr(sp, Ra, -2 * wordSize);

      lsrw(Rlen, Rlen, 1);  // length in longwords = len/2

      {
        // Copy input args, reversing as we go.  We use Ra as a
        // temporary variable.
        reverse(Ra, Pa_base, Rlen, t0, t1);
        reverse(Ra, Pn_base, Rlen, t0, t1);
      }

      // Push all call-saved registers and also Pm_base which we'll need
      // at the end.
      save_regs();

      mov(Pm_base, Ra);

      mov(t0, zr);
      mov(t1, zr);
      mov(t2, zr);

      block_comment("for (int i = 0; i < len; i++) {");
      mov(Ri, zr); {
        Label loop, end;
        bind(loop);
        cmp(Ri, Rlen);
        br(Assembler::GE, end);

        pre1(Ri);

        block_comment("for (j = (i+1)/2; j; j--) {"); {
          add(Rj, Ri, 1);
          lsr(Rj, Rj, 1);
          unroll_2(Rj, &MontgomeryMultiplyGenerator::step_squaring);
        } block_comment("  } // j");

        last_squaring(Ri);

        block_comment("  for (j = i/2; j; j--) {"); {
          lsr(Rj, Ri, 1);
          unroll_2(Rj, &MontgomeryMultiplyGenerator::extra_step_squaring);
        } block_comment("  } // j");

        post1_squaring();
        add(Ri, Ri, 1);
        cmp(Ri, Rlen);
        br(Assembler::LT, loop);

        bind(end);
        block_comment("} // i");
      }

      block_comment("for (int i = len; i < 2*len; i++) {");
      mov(Ri, Rlen); {
        Label loop, end;
        bind(loop);
        cmp(Ri, Rlen, Assembler::LSL, 1);
        br(Assembler::GE, end);

        pre2(Ri, Rlen);

        block_comment("  for (j = (2*len-i-1)/2; j; j--) {"); {
          lsl(Rj, Rlen, 1);
          sub(Rj, Rj, Ri);
          sub(Rj, Rj, 1);
          lsr(Rj, Rj, 1);
          unroll_2(Rj, &MontgomeryMultiplyGenerator::step_squaring);
        } block_comment("  } // j");

        last_squaring(Ri);

        block_comment("  for (j = (2*len-i)/2; j; j--) {"); {
          lsl(Rj, Rlen, 1);
          sub(Rj, Rj, Ri);
          lsr(Rj, Rj, 1);
          unroll_2(Rj, &MontgomeryMultiplyGenerator::extra_step_squaring);
        } block_comment("  } // j");

        post2(Ri, Rlen);
        add(Ri, Ri, 1);
        cmp(Ri, Rlen, Assembler::LSL, 1);

        br(Assembler::LT, loop);
        bind(end);
        block_comment("} // i");
      }

      normalize(Rlen);

      mov(Ra, Pm_base);  // Save Pm_base in Ra
      restore_regs();  // Restore caller's Pm_base

      // Copy our result into caller's Pm_base
      reverse(Pm_base, Ra, Rlen, t0, t1);

      leave();
      ret(lr);

      return entry;
    }
    // In C, approximately:

    // void
    // montgomery_square(julong Pa_base[], julong Pn_base[],
    //                   julong Pm_base[], julong inv, int len) {
    //   julong t0 = 0, t1 = 0, t2 = 0; // Triple-precision accumulator
    //   julong *Pa, *Pb, *Pn, *Pm;
    //   julong Ra, Rb, Rn, Rm;

    //   int i;

    //   assert(inv * Pn_base[0] == -1UL, "broken inverse in Montgomery multiply");

    //   for (i = 0; i < len; i++) {
    //     int j;

    //     Pa = Pa_base;
    //     Pb = Pa_base + i;
    //     Pm = Pm_base;
    //     Pn = Pn_base + i;

    //     Ra = *Pa;
    //     Rb = *Pb;
    //     Rm = *Pm;
    //     Rn = *Pn;

    //     int iters = (i+1)/2;
    //     for (j = 0; iters--; j++) {
    //       assert(Ra == Pa_base[j] && Rb == Pa_base[i-j], "must be");
    //       MACC2(Ra, Rb, t0, t1, t2);
    //       Ra = *++Pa;
    //       Rb = *--Pb;
    //       assert(Rm == Pm_base[j] && Rn == Pn_base[i-j], "must be");
    //       MACC(Rm, Rn, t0, t1, t2);
    //       Rm = *++Pm;
    //       Rn = *--Pn;
    //     }
    //     if ((i & 1) == 0) {
    //       assert(Ra == Pa_base[j], "must be");
    //       MACC(Ra, Ra, t0, t1, t2);
    //     }
    //     iters = i/2;
    //     assert(iters == i-j, "must be");
    //     for (; iters--; j++) {
    //       assert(Rm == Pm_base[j] && Rn == Pn_base[i-j], "must be");
    //       MACC(Rm, Rn, t0, t1, t2);
    //       Rm = *++Pm;
    //       Rn = *--Pn;
    //     }

    //     *Pm = Rm = t0 * inv;
    //     assert(Rm == Pm_base[i] && Rn == Pn_base[0], "must be");
    //     MACC(Rm, Rn, t0, t1, t2);

    //     assert(t0 == 0, "broken Montgomery multiply");

    //     t0 = t1; t1 = t2; t2 = 0;
    //   }

    //   for (i = len; i < 2*len; i++) {
    //     int start = i-len+1;
    //     int end = start + (len - start)/2;
    //     int j;

    //     Pa = Pa_base + i-len;
    //     Pb = Pa_base + len;
    //     Pm = Pm_base + i-len;
    //     Pn = Pn_base + len;

    //     Ra = *++Pa;
    //     Rb = *--Pb;
    //     Rm = *++Pm;
    //     Rn = *--Pn;

    //     int iters = (2*len-i-1)/2;
    //     assert(iters == end-start, "must be");
    //     for (j = start; iters--; j++) {
    //       assert(Ra == Pa_base[j] && Rb == Pa_base[i-j], "must be");
    //       MACC2(Ra, Rb, t0, t1, t2);
    //       Ra = *++Pa;
    //       Rb = *--Pb;
    //       assert(Rm == Pm_base[j] && Rn == Pn_base[i-j], "must be");
    //       MACC(Rm, Rn, t0, t1, t2);
    //       Rm = *++Pm;
    //       Rn = *--Pn;
    //     }
    //     if ((i & 1) == 0) {
    //       assert(Ra == Pa_base[j], "must be");
    //       MACC(Ra, Ra, t0, t1, t2);
    //     }
    //     iters =  (2*len-i)/2;
    //     assert(iters == len-j, "must be");
    //     for (; iters--; j++) {
    //       assert(Rm == Pm_base[j] && Rn == Pn_base[i-j], "must be");
    //       MACC(Rm, Rn, t0, t1, t2);
    //       Rm = *++Pm;
    //       Rn = *--Pn;
    //     }
    //     Pm_base[i-len] = t0;
    //     t0 = t1; t1 = t2; t2 = 0;
    //   }

    //   while (t0)
    //     t0 = sub(Pm_base, Pn_base, t0, len);
    // }
  };


  // Call here from the interpreter or compiled code to either load
  // multiple returned values from the inline type instance being
  // returned to registers or to store returned values to a newly
  // allocated inline type instance.
  address generate_return_value_stub(address destination, const char* name, bool has_res) {
    // We need to save all registers the calling convention may use so
    // the runtime calls read or update those registers. This needs to
    // be in sync with SharedRuntime::java_return_convention().
    // n.b. aarch64 asserts that frame::arg_reg_save_area_bytes == 0
    enum layout {
      j_rarg7_off = 0, j_rarg7_2,    // j_rarg7 is r0
      j_rarg6_off, j_rarg6_2,
      j_rarg5_off, j_rarg5_2,
      j_rarg4_off, j_rarg4_2,
      j_rarg3_off, j_rarg3_2,
      j_rarg2_off, j_rarg2_2,
      j_rarg1_off, j_rarg1_2,
      j_rarg0_off, j_rarg0_2,

      j_farg7_off, j_farg7_2,
      j_farg6_off, j_farg6_2,
      j_farg5_off, j_farg5_2,
      j_farg4_off, j_farg4_2,
      j_farg3_off, j_farg3_2,
      j_farg2_off, j_farg2_2,
      j_farg1_off, j_farg1_2,
      j_farg0_off, j_farg0_2,

      rfp_off, rfp_off2,
      return_off, return_off2,

      framesize // inclusive of return address
    };

    CodeBuffer code(name, 512, 64);
    MacroAssembler* masm = new MacroAssembler(&code);

    int frame_size_in_bytes = align_up(framesize*BytesPerInt, 16);
    assert(frame_size_in_bytes == framesize*BytesPerInt, "misaligned");
    int frame_size_in_slots = frame_size_in_bytes / BytesPerInt;
    int frame_size_in_words = frame_size_in_bytes / wordSize;

    OopMapSet* oop_maps = new OopMapSet();
    OopMap* map = new OopMap(frame_size_in_slots, 0);

    map->set_callee_saved(VMRegImpl::stack2reg(j_rarg7_off), j_rarg7->as_VMReg());
    map->set_callee_saved(VMRegImpl::stack2reg(j_rarg6_off), j_rarg6->as_VMReg());
    map->set_callee_saved(VMRegImpl::stack2reg(j_rarg5_off), j_rarg5->as_VMReg());
    map->set_callee_saved(VMRegImpl::stack2reg(j_rarg4_off), j_rarg4->as_VMReg());
    map->set_callee_saved(VMRegImpl::stack2reg(j_rarg3_off), j_rarg3->as_VMReg());
    map->set_callee_saved(VMRegImpl::stack2reg(j_rarg2_off), j_rarg2->as_VMReg());
    map->set_callee_saved(VMRegImpl::stack2reg(j_rarg1_off), j_rarg1->as_VMReg());
    map->set_callee_saved(VMRegImpl::stack2reg(j_rarg0_off), j_rarg0->as_VMReg());

    map->set_callee_saved(VMRegImpl::stack2reg(j_farg0_off), j_farg0->as_VMReg());
    map->set_callee_saved(VMRegImpl::stack2reg(j_farg1_off), j_farg1->as_VMReg());
    map->set_callee_saved(VMRegImpl::stack2reg(j_farg2_off), j_farg2->as_VMReg());
    map->set_callee_saved(VMRegImpl::stack2reg(j_farg3_off), j_farg3->as_VMReg());
    map->set_callee_saved(VMRegImpl::stack2reg(j_farg4_off), j_farg4->as_VMReg());
    map->set_callee_saved(VMRegImpl::stack2reg(j_farg5_off), j_farg5->as_VMReg());
    map->set_callee_saved(VMRegImpl::stack2reg(j_farg6_off), j_farg6->as_VMReg());
    map->set_callee_saved(VMRegImpl::stack2reg(j_farg7_off), j_farg7->as_VMReg());

    address start = __ pc();

    __ enter(); // Save FP and LR before call

    __ stpd(j_farg1, j_farg0, Address(__ pre(sp, -2 * wordSize)));
    __ stpd(j_farg3, j_farg2, Address(__ pre(sp, -2 * wordSize)));
    __ stpd(j_farg5, j_farg4, Address(__ pre(sp, -2 * wordSize)));
    __ stpd(j_farg7, j_farg6, Address(__ pre(sp, -2 * wordSize)));

    __ stp(j_rarg1, j_rarg0, Address(__ pre(sp, -2 * wordSize)));
    __ stp(j_rarg3, j_rarg2, Address(__ pre(sp, -2 * wordSize)));
    __ stp(j_rarg5, j_rarg4, Address(__ pre(sp, -2 * wordSize)));
    __ stp(j_rarg7, j_rarg6, Address(__ pre(sp, -2 * wordSize)));

    int frame_complete = __ offset();

    // Set up last_Java_sp and last_Java_fp
    address the_pc = __ pc();
    __ set_last_Java_frame(sp, rfp, the_pc, rscratch1);

    // Call runtime
    __ mov(c_rarg1, r0);
    __ mov(c_rarg0, rthread);

    __ mov(rscratch1, destination);
    __ blr(rscratch1);

    oop_maps->add_gc_map(the_pc - start, map);

    __ reset_last_Java_frame(false);

    __ ldp(j_rarg7, j_rarg6, Address(__ post(sp, 2 * wordSize)));
    __ ldp(j_rarg5, j_rarg4, Address(__ post(sp, 2 * wordSize)));
    __ ldp(j_rarg3, j_rarg2, Address(__ post(sp, 2 * wordSize)));
    __ ldp(j_rarg1, j_rarg0, Address(__ post(sp, 2 * wordSize)));

    __ ldpd(j_farg7, j_farg6, Address(__ post(sp, 2 * wordSize)));
    __ ldpd(j_farg5, j_farg4, Address(__ post(sp, 2 * wordSize)));
    __ ldpd(j_farg3, j_farg2, Address(__ post(sp, 2 * wordSize)));
    __ ldpd(j_farg1, j_farg0, Address(__ post(sp, 2 * wordSize)));

    __ leave();

    // check for pending exceptions
    Label pending;
    __ ldr(rscratch1, Address(rthread, in_bytes(Thread::pending_exception_offset())));
    __ cbnz(rscratch1, pending);

    if (has_res) {
      __ get_vm_result(r0, rthread);
    }

    __ ret(lr);

    __ bind(pending);
    __ far_jump(RuntimeAddress(StubRoutines::forward_exception_entry()));

    // -------------
    // make sure all code is generated
    masm->flush();

    RuntimeStub* stub = RuntimeStub::new_runtime_stub(name, &code, frame_complete, frame_size_in_words, oop_maps, false);
    return stub->entry_point();
  }

  // Initialization
  void generate_initial() {
    // Generate initial stubs and initializes the entry points

    // entry points that exist in all platforms Note: This is code
    // that could be shared among different platforms - however the
    // benefit seems to be smaller than the disadvantage of having a
    // much more complicated generator structure. See also comment in
    // stubRoutines.hpp.

    StubRoutines::_forward_exception_entry = generate_forward_exception();

    StubRoutines::_call_stub_entry =
      generate_call_stub(StubRoutines::_call_stub_return_address);

    // is referenced by megamorphic call
    StubRoutines::_catch_exception_entry = generate_catch_exception();

    // Build this early so it's available for the interpreter.
    StubRoutines::_throw_StackOverflowError_entry =
      generate_throw_exception("StackOverflowError throw_exception",
                               CAST_FROM_FN_PTR(address,
                                                SharedRuntime::throw_StackOverflowError));
    StubRoutines::_throw_delayed_StackOverflowError_entry =
      generate_throw_exception("delayed StackOverflowError throw_exception",
                               CAST_FROM_FN_PTR(address,
                                                SharedRuntime::throw_delayed_StackOverflowError));
    if (UseCRC32Intrinsics) {
      // set table address before stub generation which use it
      StubRoutines::_crc_table_adr = (address)StubRoutines::aarch64::_crc_table;
      StubRoutines::_updateBytesCRC32 = generate_updateBytesCRC32();
    }

    if (UseCRC32CIntrinsics) {
      StubRoutines::_updateBytesCRC32C = generate_updateBytesCRC32C();
    }

    // Disabled until JDK-8210858 is fixed
    // if (vmIntrinsics::is_intrinsic_available(vmIntrinsics::_dlog)) {
    //   StubRoutines::_dlog = generate_dlog();
    // }

    if (vmIntrinsics::is_intrinsic_available(vmIntrinsics::_dsin)) {
      StubRoutines::_dsin = generate_dsin_dcos(/* isCos = */ false);
    }

    if (vmIntrinsics::is_intrinsic_available(vmIntrinsics::_dcos)) {
      StubRoutines::_dcos = generate_dsin_dcos(/* isCos = */ true);
    }
  }

<<<<<<< HEAD
    if (InlineTypeReturnedAsFields) {
      StubRoutines::_load_inline_type_fields_in_regs =
         generate_return_value_stub(CAST_FROM_FN_PTR(address, SharedRuntime::load_inline_type_fields_in_regs), "load_inline_type_fields_in_regs", false);
      StubRoutines::_store_inline_type_fields_to_buf =
         generate_return_value_stub(CAST_FROM_FN_PTR(address, SharedRuntime::store_inline_type_fields_to_buf), "store_inline_type_fields_to_buf", true);
    }

    // Safefetch stubs.
    generate_safefetch("SafeFetch32", sizeof(int),     &StubRoutines::_safefetch32_entry,
                                                       &StubRoutines::_safefetch32_fault_pc,
                                                       &StubRoutines::_safefetch32_continuation_pc);
    generate_safefetch("SafeFetchN", sizeof(intptr_t), &StubRoutines::_safefetchN_entry,
                                                       &StubRoutines::_safefetchN_fault_pc,
                                                       &StubRoutines::_safefetchN_continuation_pc);
=======
  void generate_phase1() {
    // Continuation stubs:
    StubRoutines::_cont_thaw          = generate_cont_thaw();
    StubRoutines::_cont_returnBarrier = generate_cont_returnBarrier();
    StubRoutines::_cont_returnBarrierExc = generate_cont_returnBarrier_exception();
    StubRoutines::_cont_doYield_stub = generate_cont_doYield();
    StubRoutines::_cont_doYield      = StubRoutines::_cont_doYield_stub == nullptr ? nullptr
                                        : StubRoutines::_cont_doYield_stub->entry_point();

    JFR_ONLY(StubRoutines::_jfr_write_checkpoint_stub = generate_jfr_write_checkpoint();)
    JFR_ONLY(StubRoutines::_jfr_write_checkpoint = StubRoutines::_jfr_write_checkpoint_stub->entry_point();)
>>>>>>> c1040897
  }

  void generate_all() {
    // support for verify_oop (must happen after universe_init)
    if (VerifyOops) {
      StubRoutines::_verify_oop_subroutine_entry   = generate_verify_oop();
    }
    StubRoutines::_throw_AbstractMethodError_entry =
      generate_throw_exception("AbstractMethodError throw_exception",
                               CAST_FROM_FN_PTR(address,
                                                SharedRuntime::
                                                throw_AbstractMethodError));

    StubRoutines::_throw_IncompatibleClassChangeError_entry =
      generate_throw_exception("IncompatibleClassChangeError throw_exception",
                               CAST_FROM_FN_PTR(address,
                                                SharedRuntime::
                                                throw_IncompatibleClassChangeError));

    StubRoutines::_throw_NullPointerException_at_call_entry =
      generate_throw_exception("NullPointerException at call throw_exception",
                               CAST_FROM_FN_PTR(address,
                                                SharedRuntime::
                                                throw_NullPointerException_at_call));

    StubRoutines::aarch64::_vector_iota_indices    = generate_iota_indices("iota_indices");

    // arraycopy stubs used by compilers
    generate_arraycopy_stubs();

    // countPositives stub for large arrays.
    StubRoutines::aarch64::_count_positives = generate_count_positives(StubRoutines::aarch64::_count_positives_long);

    // array equals stub for large arrays.
    if (!UseSimpleArrayEquals) {
      StubRoutines::aarch64::_large_array_equals = generate_large_array_equals();
    }

    generate_compare_long_strings();

    generate_string_indexof_stubs();

    // byte_array_inflate stub for large arrays.
    StubRoutines::aarch64::_large_byte_array_inflate = generate_large_byte_array_inflate();

    BarrierSetNMethod* bs_nm = BarrierSet::barrier_set()->barrier_set_nmethod();
    if (bs_nm != NULL) {
      StubRoutines::aarch64::_method_entry_barrier = generate_method_entry_barrier();
    }
#ifdef COMPILER2
    if (UseMultiplyToLenIntrinsic) {
      StubRoutines::_multiplyToLen = generate_multiplyToLen();
    }

    if (UseSquareToLenIntrinsic) {
      StubRoutines::_squareToLen = generate_squareToLen();
    }

    if (UseMulAddIntrinsic) {
      StubRoutines::_mulAdd = generate_mulAdd();
    }

    if (UseSIMDForBigIntegerShiftIntrinsics) {
      StubRoutines::_bigIntegerRightShiftWorker = generate_bigIntegerRightShift();
      StubRoutines::_bigIntegerLeftShiftWorker  = generate_bigIntegerLeftShift();
    }

    if (UseMontgomeryMultiplyIntrinsic) {
      StubCodeMark mark(this, "StubRoutines", "montgomeryMultiply");
      MontgomeryMultiplyGenerator g(_masm, /*squaring*/false);
      StubRoutines::_montgomeryMultiply = g.generate_multiply();
    }

    if (UseMontgomerySquareIntrinsic) {
      StubCodeMark mark(this, "StubRoutines", "montgomerySquare");
      MontgomeryMultiplyGenerator g(_masm, /*squaring*/true);
      // We use generate_multiply() rather than generate_square()
      // because it's faster for the sizes of modulus we care about.
      StubRoutines::_montgomerySquare = g.generate_multiply();
    }
#endif // COMPILER2

    if (UseBASE64Intrinsics) {
        StubRoutines::_base64_encodeBlock = generate_base64_encodeBlock();
        StubRoutines::_base64_decodeBlock = generate_base64_decodeBlock();
    }

    // data cache line writeback
    StubRoutines::_data_cache_writeback = generate_data_cache_writeback();
    StubRoutines::_data_cache_writeback_sync = generate_data_cache_writeback_sync();

    if (UseAESIntrinsics) {
      StubRoutines::_aescrypt_encryptBlock = generate_aescrypt_encryptBlock();
      StubRoutines::_aescrypt_decryptBlock = generate_aescrypt_decryptBlock();
      StubRoutines::_cipherBlockChaining_encryptAESCrypt = generate_cipherBlockChaining_encryptAESCrypt();
      StubRoutines::_cipherBlockChaining_decryptAESCrypt = generate_cipherBlockChaining_decryptAESCrypt();
      StubRoutines::_counterMode_AESCrypt = generate_counterMode_AESCrypt();
    }
    if (UseGHASHIntrinsics) {
      // StubRoutines::_ghash_processBlocks = generate_ghash_processBlocks();
      StubRoutines::_ghash_processBlocks = generate_ghash_processBlocks_wide();
    }
    if (UseAESIntrinsics && UseGHASHIntrinsics) {
      StubRoutines::_galoisCounterMode_AESCrypt = generate_galoisCounterMode_AESCrypt();
    }

    if (UseMD5Intrinsics) {
      StubRoutines::_md5_implCompress      = generate_md5_implCompress(false,    "md5_implCompress");
      StubRoutines::_md5_implCompressMB    = generate_md5_implCompress(true,     "md5_implCompressMB");
    }
    if (UseSHA1Intrinsics) {
      StubRoutines::_sha1_implCompress     = generate_sha1_implCompress(false,   "sha1_implCompress");
      StubRoutines::_sha1_implCompressMB   = generate_sha1_implCompress(true,    "sha1_implCompressMB");
    }
    if (UseSHA256Intrinsics) {
      StubRoutines::_sha256_implCompress   = generate_sha256_implCompress(false, "sha256_implCompress");
      StubRoutines::_sha256_implCompressMB = generate_sha256_implCompress(true,  "sha256_implCompressMB");
    }
    if (UseSHA512Intrinsics) {
      StubRoutines::_sha512_implCompress   = generate_sha512_implCompress(false, "sha512_implCompress");
      StubRoutines::_sha512_implCompressMB = generate_sha512_implCompress(true,  "sha512_implCompressMB");
    }
    if (UseSHA3Intrinsics) {
      StubRoutines::_sha3_implCompress     = generate_sha3_implCompress(false,   "sha3_implCompress");
      StubRoutines::_sha3_implCompressMB   = generate_sha3_implCompress(true,    "sha3_implCompressMB");
    }

    // generate Adler32 intrinsics code
    if (UseAdler32Intrinsics) {
      StubRoutines::_updateBytesAdler32 = generate_updateBytesAdler32();
    }

    StubRoutines::aarch64::_spin_wait = generate_spin_wait();

#if defined (LINUX) && !defined (__ARM_FEATURE_ATOMICS)

    generate_atomic_entry_points();

#endif // LINUX

    StubRoutines::aarch64::set_completed();
  }

 public:
  StubGenerator(CodeBuffer* code, int phase) : StubCodeGenerator(code) {
    if (phase == 0) {
      generate_initial();
    } else if (phase == 1) {
      generate_phase1(); // stubs that must be available for the interpreter
    } else {
      generate_all();
    }
  }
}; // end class declaration

#define UCM_TABLE_MAX_ENTRIES 8
void StubGenerator_generate(CodeBuffer* code, int phase) {
  if (UnsafeCopyMemory::_table == NULL) {
    UnsafeCopyMemory::create_table(UCM_TABLE_MAX_ENTRIES);
  }
  StubGenerator g(code, phase);
}


#if defined (LINUX)

// Define pointers to atomic stubs and initialize them to point to the
// code in atomic_aarch64.S.

#define DEFAULT_ATOMIC_OP(OPNAME, SIZE, RELAXED)                                \
  extern "C" uint64_t aarch64_atomic_ ## OPNAME ## _ ## SIZE ## RELAXED ## _default_impl \
    (volatile void *ptr, uint64_t arg1, uint64_t arg2);                 \
  aarch64_atomic_stub_t aarch64_atomic_ ## OPNAME ## _ ## SIZE ## RELAXED ## _impl \
    = aarch64_atomic_ ## OPNAME ## _ ## SIZE ## RELAXED ## _default_impl;

DEFAULT_ATOMIC_OP(fetch_add, 4, )
DEFAULT_ATOMIC_OP(fetch_add, 8, )
DEFAULT_ATOMIC_OP(fetch_add, 4, _relaxed)
DEFAULT_ATOMIC_OP(fetch_add, 8, _relaxed)
DEFAULT_ATOMIC_OP(xchg, 4, )
DEFAULT_ATOMIC_OP(xchg, 8, )
DEFAULT_ATOMIC_OP(cmpxchg, 1, )
DEFAULT_ATOMIC_OP(cmpxchg, 4, )
DEFAULT_ATOMIC_OP(cmpxchg, 8, )
DEFAULT_ATOMIC_OP(cmpxchg, 1, _relaxed)
DEFAULT_ATOMIC_OP(cmpxchg, 4, _relaxed)
DEFAULT_ATOMIC_OP(cmpxchg, 8, _relaxed)
DEFAULT_ATOMIC_OP(cmpxchg, 4, _release)
DEFAULT_ATOMIC_OP(cmpxchg, 8, _release)
DEFAULT_ATOMIC_OP(cmpxchg, 4, _seq_cst)
DEFAULT_ATOMIC_OP(cmpxchg, 8, _seq_cst)

#undef DEFAULT_ATOMIC_OP

#endif // LINUX


#undef __
#define __ masm->

// on exit, sp points to the ContinuationEntry
OopMap* continuation_enter_setup(MacroAssembler* masm, int& stack_slots) {
  assert(ContinuationEntry::size() % VMRegImpl::stack_slot_size == 0, "");
  assert(in_bytes(ContinuationEntry::cont_offset())  % VMRegImpl::stack_slot_size == 0, "");
  assert(in_bytes(ContinuationEntry::chunk_offset()) % VMRegImpl::stack_slot_size == 0, "");

  stack_slots += (int)ContinuationEntry::size()/wordSize;
  __ sub(sp, sp, (int)ContinuationEntry::size()); // place Continuation metadata

  OopMap* map = new OopMap(((int)ContinuationEntry::size() + wordSize)/ VMRegImpl::stack_slot_size, 0 /* arg_slots*/);
  ContinuationEntry::setup_oopmap(map);

  __ ldr(rscratch1, Address(rthread, JavaThread::cont_entry_offset()));
  __ str(rscratch1, Address(sp, ContinuationEntry::parent_offset()));
  __ mov(rscratch1, sp); // we can't use sp as the source in str
  __ str(rscratch1, Address(rthread, JavaThread::cont_entry_offset()));

  return map;
}

// on entry c_rarg1 points to the continuation
//          sp points to ContinuationEntry
//          c_rarg3 -- isVirtualThread
void fill_continuation_entry(MacroAssembler* masm) {
#ifdef ASSERT
  __ movw(rscratch1, ContinuationEntry::cookie_value());
  __ strw(rscratch1, Address(sp, ContinuationEntry::cookie_offset()));
#endif

  __ str (c_rarg1, Address(sp, ContinuationEntry::cont_offset()));
  __ strw(c_rarg3, Address(sp, ContinuationEntry::flags_offset()));
  __ str (zr,      Address(sp, ContinuationEntry::chunk_offset()));
  __ strw(zr,      Address(sp, ContinuationEntry::argsize_offset()));
  __ strw(zr,      Address(sp, ContinuationEntry::pin_count_offset()));

  __ ldr(rscratch1, Address(rthread, JavaThread::cont_fastpath_offset()));
  __ str(rscratch1, Address(sp, ContinuationEntry::parent_cont_fastpath_offset()));
  __ ldr(rscratch1, Address(rthread, JavaThread::held_monitor_count_offset()));
  __ str(rscratch1, Address(sp, ContinuationEntry::parent_held_monitor_count_offset()));

  __ str(zr, Address(rthread, JavaThread::cont_fastpath_offset()));
  __ str(zr, Address(rthread, JavaThread::held_monitor_count_offset()));
}

// on entry, sp points to the ContinuationEntry
// on exit, rfp points to the spilled rfp in the entry frame
void continuation_enter_cleanup(MacroAssembler* masm) {
#ifndef PRODUCT
  Label OK;
  __ ldr(rscratch1, Address(rthread, JavaThread::cont_entry_offset()));
  __ cmp(sp, rscratch1);
  __ br(Assembler::EQ, OK);
  __ stop("incorrect sp1");
  __ bind(OK);
#endif

  __ ldr(rscratch1, Address(sp, ContinuationEntry::parent_cont_fastpath_offset()));
  __ str(rscratch1, Address(rthread, JavaThread::cont_fastpath_offset()));
  __ ldr(rscratch1, Address(sp, ContinuationEntry::parent_held_monitor_count_offset()));
  __ str(rscratch1, Address(rthread, JavaThread::held_monitor_count_offset()));

  __ ldr(rscratch2, Address(sp, ContinuationEntry::parent_offset()));
  __ str(rscratch2, Address(rthread, JavaThread::cont_entry_offset()));
  __ add(rfp, sp, (int)ContinuationEntry::size());
}

#undef __<|MERGE_RESOLUTION|>--- conflicted
+++ resolved
@@ -7995,24 +7995,15 @@
     if (vmIntrinsics::is_intrinsic_available(vmIntrinsics::_dcos)) {
       StubRoutines::_dcos = generate_dsin_dcos(/* isCos = */ true);
     }
-  }
-
-<<<<<<< HEAD
+
     if (InlineTypeReturnedAsFields) {
       StubRoutines::_load_inline_type_fields_in_regs =
          generate_return_value_stub(CAST_FROM_FN_PTR(address, SharedRuntime::load_inline_type_fields_in_regs), "load_inline_type_fields_in_regs", false);
       StubRoutines::_store_inline_type_fields_to_buf =
          generate_return_value_stub(CAST_FROM_FN_PTR(address, SharedRuntime::store_inline_type_fields_to_buf), "store_inline_type_fields_to_buf", true);
     }
-
-    // Safefetch stubs.
-    generate_safefetch("SafeFetch32", sizeof(int),     &StubRoutines::_safefetch32_entry,
-                                                       &StubRoutines::_safefetch32_fault_pc,
-                                                       &StubRoutines::_safefetch32_continuation_pc);
-    generate_safefetch("SafeFetchN", sizeof(intptr_t), &StubRoutines::_safefetchN_entry,
-                                                       &StubRoutines::_safefetchN_fault_pc,
-                                                       &StubRoutines::_safefetchN_continuation_pc);
-=======
+  }
+
   void generate_phase1() {
     // Continuation stubs:
     StubRoutines::_cont_thaw          = generate_cont_thaw();
@@ -8024,7 +8015,6 @@
 
     JFR_ONLY(StubRoutines::_jfr_write_checkpoint_stub = generate_jfr_write_checkpoint();)
     JFR_ONLY(StubRoutines::_jfr_write_checkpoint = StubRoutines::_jfr_write_checkpoint_stub->entry_point();)
->>>>>>> c1040897
   }
 
   void generate_all() {
