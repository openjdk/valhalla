--- conflicted
+++ resolved
@@ -8506,19 +8506,19 @@
       StubRoutines::_dcos = generate_dsin_dcos(/* isCos = */ true);
     }
 
-<<<<<<< HEAD
+    if (vmIntrinsics::is_intrinsic_available(vmIntrinsics::_float16ToFloat) &&
+        vmIntrinsics::is_intrinsic_available(vmIntrinsics::_floatToFloat16)) {
+      StubRoutines::_hf2f = generate_float16ToFloat();
+      StubRoutines::_f2hf = generate_floatToFloat16();
+    }
+
     if (InlineTypeReturnedAsFields) {
       StubRoutines::_load_inline_type_fields_in_regs =
          generate_return_value_stub(CAST_FROM_FN_PTR(address, SharedRuntime::load_inline_type_fields_in_regs), "load_inline_type_fields_in_regs", false);
       StubRoutines::_store_inline_type_fields_to_buf =
          generate_return_value_stub(CAST_FROM_FN_PTR(address, SharedRuntime::store_inline_type_fields_to_buf), "store_inline_type_fields_to_buf", true);
-=======
-    if (vmIntrinsics::is_intrinsic_available(vmIntrinsics::_float16ToFloat) &&
-        vmIntrinsics::is_intrinsic_available(vmIntrinsics::_floatToFloat16)) {
-      StubRoutines::_hf2f = generate_float16ToFloat();
-      StubRoutines::_f2hf = generate_floatToFloat16();
->>>>>>> 1fb9e3d6
-    }
+    }
+
   }
 
   void generate_continuation_stubs() {
