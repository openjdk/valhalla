/*
 * Copyright (c) 1999, 2025, Oracle and/or its affiliates. All rights reserved.
 * Copyright (c) 2014, 2021, Red Hat Inc. All rights reserved.
 * DO NOT ALTER OR REMOVE COPYRIGHT NOTICES OR THIS FILE HEADER.
 *
 * This code is free software; you can redistribute it and/or modify it
 * under the terms of the GNU General Public License version 2 only, as
 * published by the Free Software Foundation.
 *
 * This code is distributed in the hope that it will be useful, but WITHOUT
 * ANY WARRANTY; without even the implied warranty of MERCHANTABILITY or
 * FITNESS FOR A PARTICULAR PURPOSE.  See the GNU General Public License
 * version 2 for more details (a copy is included in the LICENSE file that
 * accompanied this code).
 *
 * You should have received a copy of the GNU General Public License version
 * 2 along with this work; if not, write to the Free Software Foundation,
 * Inc., 51 Franklin St, Fifth Floor, Boston, MA 02110-1301 USA.
 *
 * Please contact Oracle, 500 Oracle Parkway, Redwood Shores, CA 94065 USA
 * or visit www.oracle.com if you need additional information or have any
 * questions.
 *
 */

#include "asm/assembler.hpp"
#include "c1/c1_CodeStubs.hpp"
#include "c1/c1_Defs.hpp"
#include "c1/c1_MacroAssembler.hpp"
#include "c1/c1_Runtime1.hpp"
#include "compiler/disassembler.hpp"
#include "compiler/oopMap.hpp"
#include "gc/shared/cardTable.hpp"
#include "gc/shared/cardTableBarrierSet.hpp"
#include "gc/shared/collectedHeap.hpp"
#include "gc/shared/tlab_globals.hpp"
#include "interpreter/interpreter.hpp"
#include "memory/universe.hpp"
#include "nativeInst_aarch64.hpp"
#include "oops/oop.inline.hpp"
#include "prims/jvmtiExport.hpp"
#include "register_aarch64.hpp"
#include "runtime/sharedRuntime.hpp"
#include "runtime/signature.hpp"
#include "runtime/stubRoutines.hpp"
#include "runtime/vframe.hpp"
#include "runtime/vframeArray.hpp"
#include "utilities/powerOfTwo.hpp"
#include "vmreg_aarch64.inline.hpp"


// Implementation of StubAssembler

int StubAssembler::call_RT(Register oop_result1, Register metadata_result, address entry, int args_size) {
  // setup registers
  assert(!(oop_result1->is_valid() || metadata_result->is_valid()) || oop_result1 != metadata_result, "registers must be different");
  assert(oop_result1 != rthread && metadata_result != rthread, "registers must be different");
  assert(args_size >= 0, "illegal args_size");
  bool align_stack = false;

  mov(c_rarg0, rthread);
  set_num_rt_args(0); // Nothing on stack

  Label retaddr;
  set_last_Java_frame(sp, rfp, retaddr, rscratch1);

  // do the call
  lea(rscratch1, RuntimeAddress(entry));
  blr(rscratch1);
  bind(retaddr);
  int call_offset = offset();
  // verify callee-saved register
#ifdef ASSERT
  push(r0, sp);
  { Label L;
    get_thread(r0);
    cmp(rthread, r0);
    br(Assembler::EQ, L);
    stop("StubAssembler::call_RT: rthread not callee saved?");
    bind(L);
  }
  pop(r0, sp);
#endif
  reset_last_Java_frame(true);

  // check for pending exceptions
  { Label L;
    // check for pending exceptions (java_thread is set upon return)
    ldr(rscratch1, Address(rthread, in_bytes(Thread::pending_exception_offset())));
    cbz(rscratch1, L);
    // exception pending => remove activation and forward to exception handler
    // make sure that the vm_results are cleared
    if (oop_result1->is_valid()) {
      str(zr, Address(rthread, JavaThread::vm_result_oop_offset()));
    }
    if (metadata_result->is_valid()) {
      str(zr, Address(rthread, JavaThread::vm_result_metadata_offset()));
    }
    if (frame_size() == no_frame_size) {
      leave();
      far_jump(RuntimeAddress(StubRoutines::forward_exception_entry()));
    } else if (_stub_id == (int)StubId::c1_forward_exception_id) {
      should_not_reach_here();
    } else {
      far_jump(RuntimeAddress(Runtime1::entry_for(StubId::c1_forward_exception_id)));
    }
    bind(L);
  }
  // get oop results if there are any and reset the values in the thread
  if (oop_result1->is_valid()) {
    get_vm_result_oop(oop_result1, rthread);
  }
  if (metadata_result->is_valid()) {
    get_vm_result_metadata(metadata_result, rthread);
  }
  return call_offset;
}


int StubAssembler::call_RT(Register oop_result1, Register metadata_result, address entry, Register arg1) {
  mov(c_rarg1, arg1);
  return call_RT(oop_result1, metadata_result, entry, 1);
}


int StubAssembler::call_RT(Register oop_result1, Register metadata_result, address entry, Register arg1, Register arg2) {
  if (c_rarg1 == arg2) {
    if (c_rarg2 == arg1) {
      mov(rscratch1, arg1);
      mov(arg1, arg2);
      mov(arg2, rscratch1);
    } else {
      mov(c_rarg2, arg2);
      mov(c_rarg1, arg1);
    }
  } else {
    mov(c_rarg1, arg1);
    mov(c_rarg2, arg2);
  }
  return call_RT(oop_result1, metadata_result, entry, 2);
}


int StubAssembler::call_RT(Register oop_result1, Register metadata_result, address entry, Register arg1, Register arg2, Register arg3) {
  // if there is any conflict use the stack
  if (arg1 == c_rarg2 || arg1 == c_rarg3 ||
      arg2 == c_rarg1 || arg2 == c_rarg3 ||
      arg3 == c_rarg1 || arg3 == c_rarg2) {
    stp(arg3, arg2, Address(pre(sp, -2 * wordSize)));
    stp(arg1, zr, Address(pre(sp, -2 * wordSize)));
    ldp(c_rarg1, zr, Address(post(sp, 2 * wordSize)));
    ldp(c_rarg3, c_rarg2, Address(post(sp, 2 * wordSize)));
  } else {
    mov(c_rarg1, arg1);
    mov(c_rarg2, arg2);
    mov(c_rarg3, arg3);
  }
  return call_RT(oop_result1, metadata_result, entry, 3);
}

enum return_state_t {
  does_not_return, requires_return, requires_pop_epilogue_return
};

// Implementation of StubFrame

class StubFrame: public StackObj {
 private:
  StubAssembler* _sasm;
  return_state_t _return_state;

 public:
  StubFrame(StubAssembler* sasm, const char* name, bool must_gc_arguments, return_state_t return_state=requires_return);
  void load_argument(int offset_in_words, Register reg);

  ~StubFrame();
};;

void StubAssembler::prologue(const char* name, bool must_gc_arguments) {
  set_info(name, must_gc_arguments);
  enter();
}

void StubAssembler::epilogue(bool use_pop) {
  // Avoid using a leave instruction when this frame may
  // have been frozen, since the current value of rfp
  // restored from the stub would be invalid. We still
  // must restore the rfp value saved on enter though.
  if (use_pop) {
    ldp(rfp, lr, Address(post(sp, 2 * wordSize)));
    authenticate_return_address();
  } else {
    leave();
  }
  ret(lr);
}

#define __ _sasm->

StubFrame::StubFrame(StubAssembler* sasm, const char* name, bool must_gc_arguments, return_state_t return_state) {
  _sasm = sasm;
  _return_state = return_state;
  __ prologue(name, must_gc_arguments);
}

// load parameters that were stored with LIR_Assembler::store_parameter
// Note: offsets for store_parameter and load_argument must match
void StubFrame::load_argument(int offset_in_words, Register reg) {
  __ load_parameter(offset_in_words, reg);
}

StubFrame::~StubFrame() {
  if (_return_state == does_not_return) {
    __ should_not_reach_here();
  } else {
    __ epilogue(_return_state == requires_pop_epilogue_return);
  }
}

#undef __


// Implementation of Runtime1

#define __ sasm->

const int float_regs_as_doubles_size_in_slots = pd_nof_fpu_regs_frame_map * 2;

// Stack layout for saving/restoring  all the registers needed during a runtime
// call (this includes deoptimization)
// Note: note that users of this frame may well have arguments to some runtime
// while these values are on the stack. These positions neglect those arguments
// but the code in save_live_registers will take the argument count into
// account.
//

enum reg_save_layout {
  reg_save_frame_size = 32 /* float */ + 32 /* integer */
};

// Save off registers which might be killed by calls into the runtime.
// Tries to smart of about FP registers.  In particular we separate
// saving and describing the FPU registers for deoptimization since we
// have to save the FPU registers twice if we describe them.  The
// deopt blob is the only thing which needs to describe FPU registers.
// In all other cases it should be sufficient to simply save their
// current value.

static int cpu_reg_save_offsets[FrameMap::nof_cpu_regs];
static int fpu_reg_save_offsets[FrameMap::nof_fpu_regs];
static int reg_save_size_in_words;
static int frame_size_in_bytes = -1;

static OopMap* generate_oop_map(StubAssembler* sasm, bool save_fpu_registers) {
  int frame_size_in_bytes = reg_save_frame_size * BytesPerWord;
  sasm->set_frame_size(frame_size_in_bytes / BytesPerWord);
  int frame_size_in_slots = frame_size_in_bytes / sizeof(jint);
  OopMap* oop_map = new OopMap(frame_size_in_slots, 0);

  for (int i = 0; i < FrameMap::nof_caller_save_cpu_regs(); i++) {
    LIR_Opr opr = FrameMap::caller_save_cpu_reg_at(i);
    Register r = opr->as_register();
    int reg_num = r->encoding();
    int sp_offset = cpu_reg_save_offsets[reg_num];
    oop_map->set_callee_saved(VMRegImpl::stack2reg(cpu_reg_save_offsets[reg_num]), r->as_VMReg());
  }

  Register r = rthread;
  int reg_num = r->encoding();
  oop_map->set_callee_saved(VMRegImpl::stack2reg(cpu_reg_save_offsets[reg_num]), r->as_VMReg());

  if (save_fpu_registers) {
    for (int i = 0; i < FrameMap::nof_fpu_regs; i++) {
      FloatRegister r = as_FloatRegister(i);
      {
        int sp_offset = fpu_reg_save_offsets[i];
        oop_map->set_callee_saved(VMRegImpl::stack2reg(sp_offset),
                                  r->as_VMReg());
      }
    }
  }
  return oop_map;
}

static OopMap* save_live_registers(StubAssembler* sasm,
                                   bool save_fpu_registers = true) {
  __ block_comment("save_live_registers");

  __ push(RegSet::range(r0, r29), sp);         // integer registers except lr & sp

  if (save_fpu_registers) {
    for (int i = 31; i>= 0; i -= 4) {
      __ sub(sp, sp, 4 * wordSize); // no pre-increment for st1. Emulate it without modifying other registers
      __ st1(as_FloatRegister(i-3), as_FloatRegister(i-2), as_FloatRegister(i-1),
          as_FloatRegister(i), __ T1D, Address(sp));
    }
  } else {
    __ add(sp, sp, -32 * wordSize);
  }

  return generate_oop_map(sasm, save_fpu_registers);
}

static void restore_live_registers(StubAssembler* sasm, bool restore_fpu_registers = true) {
  if (restore_fpu_registers) {
    for (int i = 0; i < 32; i += 4)
      __ ld1(as_FloatRegister(i), as_FloatRegister(i+1), as_FloatRegister(i+2),
          as_FloatRegister(i+3), __ T1D, Address(__ post(sp, 4 * wordSize)));
  } else {
    __ add(sp, sp, 32 * wordSize);
  }

  __ pop(RegSet::range(r0, r29), sp);
}

static void restore_live_registers_except_r0(StubAssembler* sasm, bool restore_fpu_registers = true)  {

  if (restore_fpu_registers) {
    for (int i = 0; i < 32; i += 4)
      __ ld1(as_FloatRegister(i), as_FloatRegister(i+1), as_FloatRegister(i+2),
          as_FloatRegister(i+3), __ T1D, Address(__ post(sp, 4 * wordSize)));
  } else {
    __ add(sp, sp, 32 * wordSize);
  }

  __ ldp(zr, r1, Address(__ post(sp, 16)));
  __ pop(RegSet::range(r2, r29), sp);
}



void Runtime1::initialize_pd() {
  int i;
  int sp_offset = 0;

  // all float registers are saved explicitly
  assert(FrameMap::nof_fpu_regs == 32, "double registers not handled here");
  for (i = 0; i < FrameMap::nof_fpu_regs; i++) {
    fpu_reg_save_offsets[i] = sp_offset;
    sp_offset += 2;   // SP offsets are in halfwords
  }

  for (i = 0; i < FrameMap::nof_cpu_regs; i++) {
    Register r = as_Register(i);
    cpu_reg_save_offsets[i] = sp_offset;
    sp_offset += 2;   // SP offsets are in halfwords
  }
}

// return: offset in 64-bit words.
uint Runtime1::runtime_blob_current_thread_offset(frame f) {
  CodeBlob* cb = f.cb();
  assert(cb == Runtime1::blob_for(StubId::c1_monitorenter_id) ||
         cb == Runtime1::blob_for(StubId::c1_monitorenter_nofpu_id), "must be");
  assert(cb != nullptr && cb->is_runtime_stub(), "invalid frame");
  int offset = cpu_reg_save_offsets[rthread->encoding()];
  return offset / 2;   // SP offsets are in halfwords
}

// target: the entry point of the method that creates and posts the exception oop
// has_argument: true if the exception needs arguments (passed in rscratch1 and rscratch2)

OopMapSet* Runtime1::generate_exception_throw(StubAssembler* sasm, address target, bool has_argument) {
  // make a frame and preserve the caller's caller-save registers
  OopMap* oop_map = save_live_registers(sasm);
  int call_offset;
  if (!has_argument) {
    call_offset = __ call_RT(noreg, noreg, target);
  } else {
    __ mov(c_rarg1, rscratch1);
    __ mov(c_rarg2, rscratch2);
    call_offset = __ call_RT(noreg, noreg, target);
  }
  OopMapSet* oop_maps = new OopMapSet();
  oop_maps->add_gc_map(call_offset, oop_map);
  return oop_maps;
}


OopMapSet* Runtime1::generate_handle_exception(StubId id, StubAssembler *sasm) {
  __ block_comment("generate_handle_exception");

  // incoming parameters
  const Register exception_oop = r0;
  const Register exception_pc  = r3;
  // other registers used in this stub

  // Save registers, if required.
  OopMapSet* oop_maps = new OopMapSet();
  OopMap* oop_map = nullptr;
  switch (id) {
  case StubId::c1_forward_exception_id:
    // We're handling an exception in the context of a compiled frame.
    // The registers have been saved in the standard places.  Perform
    // an exception lookup in the caller and dispatch to the handler
    // if found.  Otherwise unwind and dispatch to the callers
    // exception handler.
    oop_map = generate_oop_map(sasm, 1 /*thread*/);

    // load and clear pending exception oop into r0
    __ ldr(exception_oop, Address(rthread, Thread::pending_exception_offset()));
    __ str(zr, Address(rthread, Thread::pending_exception_offset()));

    // load issuing PC (the return address for this stub) into r3
    __ ldr(exception_pc, Address(rfp, 1*BytesPerWord));
    __ authenticate_return_address(exception_pc);

    // make sure that the vm_results are cleared (may be unnecessary)
    __ str(zr, Address(rthread, JavaThread::vm_result_oop_offset()));
    __ str(zr, Address(rthread, JavaThread::vm_result_metadata_offset()));
    break;
  case StubId::c1_handle_exception_nofpu_id:
  case StubId::c1_handle_exception_id:
    // At this point all registers MAY be live.
    oop_map = save_live_registers(sasm, id != StubId::c1_handle_exception_nofpu_id);
    break;
  case StubId::c1_handle_exception_from_callee_id: {
    // At this point all registers except exception oop (r0) and
    // exception pc (lr) are dead.
    const int frame_size = 2 /*fp, return address*/;
    oop_map = new OopMap(frame_size * VMRegImpl::slots_per_word, 0);
    sasm->set_frame_size(frame_size);
    break;
  }
  default: ShouldNotReachHere();
  }

  // verify that only r0 and r3 are valid at this time
  __ invalidate_registers(false, true, true, false, true, true);
  // verify that r0 contains a valid exception
  __ verify_not_null_oop(exception_oop);

#ifdef ASSERT
  // check that fields in JavaThread for exception oop and issuing pc are
  // empty before writing to them
  Label oop_empty;
  __ ldr(rscratch1, Address(rthread, JavaThread::exception_oop_offset()));
  __ cbz(rscratch1, oop_empty);
  __ stop("exception oop already set");
  __ bind(oop_empty);

  Label pc_empty;
  __ ldr(rscratch1, Address(rthread, JavaThread::exception_pc_offset()));
  __ cbz(rscratch1, pc_empty);
  __ stop("exception pc already set");
  __ bind(pc_empty);
#endif

  // save exception oop and issuing pc into JavaThread
  // (exception handler will load it from here)
  __ str(exception_oop, Address(rthread, JavaThread::exception_oop_offset()));
  __ str(exception_pc, Address(rthread, JavaThread::exception_pc_offset()));

  // patch throwing pc into return address (has bci & oop map)
  __ protect_return_address(exception_pc);
  __ str(exception_pc, Address(rfp, 1*BytesPerWord));

  // compute the exception handler.
  // the exception oop and the throwing pc are read from the fields in JavaThread
  int call_offset = __ call_RT(noreg, noreg, CAST_FROM_FN_PTR(address, exception_handler_for_pc));
  oop_maps->add_gc_map(call_offset, oop_map);

  // r0: handler address
  //      will be the deopt blob if nmethod was deoptimized while we looked up
  //      handler regardless of whether handler existed in the nmethod.

  // only r0 is valid at this time, all other registers have been destroyed by the runtime call
  __ invalidate_registers(false, true, true, true, true, true);

  // patch the return address, this stub will directly return to the exception handler
  __ protect_return_address(r0);
  __ str(r0, Address(rfp, 1*BytesPerWord));

  switch (id) {
  case StubId::c1_forward_exception_id:
  case StubId::c1_handle_exception_nofpu_id:
  case StubId::c1_handle_exception_id:
    // Restore the registers that were saved at the beginning.
    restore_live_registers(sasm, id != StubId::c1_handle_exception_nofpu_id);
    break;
  case StubId::c1_handle_exception_from_callee_id:
    break;
  default:  ShouldNotReachHere();
  }

  return oop_maps;
}


void Runtime1::generate_unwind_exception(StubAssembler *sasm) {
  // incoming parameters
  const Register exception_oop = r0;
  // callee-saved copy of exception_oop during runtime call
  const Register exception_oop_callee_saved = r19;
  // other registers used in this stub
  const Register exception_pc = r3;
  const Register handler_addr = r1;

  if (AbortVMOnException) {
    __ mov(rscratch1, exception_oop);
    __ enter();
    save_live_registers(sasm);
    __ call_VM_leaf(CAST_FROM_FN_PTR(address, check_abort_on_vm_exception), rscratch1);
    restore_live_registers(sasm);
    __ leave();
  }

  // verify that only r0, is valid at this time
  __ invalidate_registers(false, true, true, true, true, true);

#ifdef ASSERT
  // check that fields in JavaThread for exception oop and issuing pc are empty
  Label oop_empty;
  __ ldr(rscratch1, Address(rthread, JavaThread::exception_oop_offset()));
  __ cbz(rscratch1, oop_empty);
  __ stop("exception oop must be empty");
  __ bind(oop_empty);

  Label pc_empty;
  __ ldr(rscratch1, Address(rthread, JavaThread::exception_pc_offset()));
  __ cbz(rscratch1, pc_empty);
  __ stop("exception pc must be empty");
  __ bind(pc_empty);
#endif

  // Save our return address because
  // exception_handler_for_return_address will destroy it.  We also
  // save exception_oop
  __ mov(r3, lr);
  __ protect_return_address();
  __ stp(lr, exception_oop, Address(__ pre(sp, -2 * wordSize)));

  // search the exception handler address of the caller (using the return address)
  __ call_VM_leaf(CAST_FROM_FN_PTR(address, SharedRuntime::exception_handler_for_return_address), rthread, r3);
  // r0: exception handler address of the caller

  // Only R0 is valid at this time; all other registers have been
  // destroyed by the call.
  __ invalidate_registers(false, true, true, true, false, true);

  // move result of call into correct register
  __ mov(handler_addr, r0);

  // get throwing pc (= return address).
  // lr has been destroyed by the call
  __ ldp(lr, exception_oop, Address(__ post(sp, 2 * wordSize)));
  __ authenticate_return_address();
  __ mov(r3, lr);

  __ verify_not_null_oop(exception_oop);

  // continue at exception handler (return address removed)
  // note: do *not* remove arguments when unwinding the
  //       activation since the caller assumes having
  //       all arguments on the stack when entering the
  //       runtime to determine the exception handler
  //       (GC happens at call site with arguments!)
  // r0: exception oop
  // r3: throwing pc
  // r1: exception handler
  __ br(handler_addr);
}



OopMapSet* Runtime1::generate_patching(StubAssembler* sasm, address target) {
  // use the maximum number of runtime-arguments here because it is difficult to
  // distinguish each RT-Call.
  // Note: This number affects also the RT-Call in generate_handle_exception because
  //       the oop-map is shared for all calls.
  DeoptimizationBlob* deopt_blob = SharedRuntime::deopt_blob();
  assert(deopt_blob != nullptr, "deoptimization blob must have been created");

  OopMap* oop_map = save_live_registers(sasm);

  __ mov(c_rarg0, rthread);
  Label retaddr;
  __ set_last_Java_frame(sp, rfp, retaddr, rscratch1);
  // do the call
  __ lea(rscratch1, RuntimeAddress(target));
  __ blr(rscratch1);
  __ bind(retaddr);
  OopMapSet* oop_maps = new OopMapSet();
  oop_maps->add_gc_map(__ offset(), oop_map);
  // verify callee-saved register
#ifdef ASSERT
  { Label L;
    __ get_thread(rscratch1);
    __ cmp(rthread, rscratch1);
    __ br(Assembler::EQ, L);
    __ stop("StubAssembler::call_RT: rthread not callee saved?");
    __ bind(L);
  }
#endif

  __ reset_last_Java_frame(true);

#ifdef ASSERT
  // check that fields in JavaThread for exception oop and issuing pc are empty
  Label oop_empty;
  __ ldr(rscratch1, Address(rthread, Thread::pending_exception_offset()));
  __ cbz(rscratch1, oop_empty);
  __ stop("exception oop must be empty");
  __ bind(oop_empty);

  Label pc_empty;
  __ ldr(rscratch1, Address(rthread, JavaThread::exception_pc_offset()));
  __ cbz(rscratch1, pc_empty);
  __ stop("exception pc must be empty");
  __ bind(pc_empty);
#endif

  // Runtime will return true if the nmethod has been deoptimized, this is the
  // expected scenario and anything else is  an error. Note that we maintain a
  // check on the result purely as a defensive measure.
  Label no_deopt;
  __ cbz(r0, no_deopt);                                // Have we deoptimized?

  // Perform a re-execute. The proper return  address is already on the stack,
  // we just need  to restore registers, pop  all of our frame  but the return
  // address and jump to the deopt blob.
  restore_live_registers(sasm);
  __ leave();
  __ far_jump(RuntimeAddress(deopt_blob->unpack_with_reexecution()));

  __ bind(no_deopt);
  __ stop("deopt not performed");

  return oop_maps;
}


OopMapSet* Runtime1::generate_code_for(StubId id, StubAssembler* sasm) {

  const Register exception_oop = r0;
  const Register exception_pc  = r3;

  // for better readability
  const bool must_gc_arguments = true;
  const bool dont_gc_arguments = false;

  // default value; overwritten for some optimized stubs that are called from methods that do not use the fpu
  bool save_fpu_registers = true;

  // stub code & info for the different stubs
  OopMapSet* oop_maps = nullptr;
  OopMap* oop_map = nullptr;
  switch (id) {
    {
    case StubId::c1_forward_exception_id:
      {
        oop_maps = generate_handle_exception(id, sasm);
        __ leave();
        __ ret(lr);
      }
      break;

    case StubId::c1_throw_div0_exception_id:
      { StubFrame f(sasm, "throw_div0_exception", dont_gc_arguments, does_not_return);
        oop_maps = generate_exception_throw(sasm, CAST_FROM_FN_PTR(address, throw_div0_exception), false);
      }
      break;

    case StubId::c1_throw_null_pointer_exception_id:
      { StubFrame f(sasm, "throw_null_pointer_exception", dont_gc_arguments, does_not_return);
        oop_maps = generate_exception_throw(sasm, CAST_FROM_FN_PTR(address, throw_null_pointer_exception), false);
      }
      break;

    case StubId::c1_new_instance_id:
    case StubId::c1_fast_new_instance_id:
    case StubId::c1_fast_new_instance_init_check_id:
      {
        Register klass = r3; // Incoming
        Register obj   = r0; // Result

        if (id == StubId::c1_new_instance_id) {
          __ set_info("new_instance", dont_gc_arguments);
        } else if (id == StubId::c1_fast_new_instance_id) {
          __ set_info("fast new_instance", dont_gc_arguments);
        } else {
          assert(id == StubId::c1_fast_new_instance_init_check_id, "bad StubId");
          __ set_info("fast new_instance init check", dont_gc_arguments);
        }

        __ enter();
        OopMap* map = save_live_registers(sasm);
        int call_offset;
        call_offset = __ call_RT(obj, noreg, CAST_FROM_FN_PTR(address, new_instance), klass);
        oop_maps = new OopMapSet();
        oop_maps->add_gc_map(call_offset, map);
        restore_live_registers_except_r0(sasm);
        __ verify_oop(obj);
        __ leave();
        __ ret(lr);

        // r0,: new instance
      }

      break;

    case StubId::c1_counter_overflow_id:
      {
        Register bci = r0, method = r1;
        __ enter();
        OopMap* map = save_live_registers(sasm);
        // Retrieve bci
        __ ldrw(bci, Address(rfp, 2*BytesPerWord));
        // And a pointer to the Method*
        __ ldr(method, Address(rfp, 3*BytesPerWord));
        int call_offset = __ call_RT(noreg, noreg, CAST_FROM_FN_PTR(address, counter_overflow), bci, method);
        oop_maps = new OopMapSet();
        oop_maps->add_gc_map(call_offset, map);
        restore_live_registers(sasm);
        __ leave();
        __ ret(lr);
      }
      break;

<<<<<<< HEAD
    case C1StubId::new_type_array_id:
    case C1StubId::new_object_array_id:
    case C1StubId::new_null_free_array_id:
=======
    case StubId::c1_new_type_array_id:
    case StubId::c1_new_object_array_id:
>>>>>>> bf3cfbef
      {
        Register length   = r19; // Incoming
        Register klass    = r3; // Incoming
        Register obj      = r0; // Result

        if (id == StubId::c1_new_type_array_id) {
          __ set_info("new_type_array", dont_gc_arguments);
        } else if (id == C1StubId::new_object_array_id) {
          __ set_info("new_object_array", dont_gc_arguments);
        } else {
          __ set_info("new_null_free_array", dont_gc_arguments);
        }

#ifdef ASSERT
        // assert object type is really an array of the proper kind
        {
          Label ok;
          Register t0 = obj;
          __ ldrw(t0, Address(klass, Klass::layout_helper_offset()));
          __ asrw(t0, t0, Klass::_lh_array_tag_shift);
<<<<<<< HEAD
          switch (id) {
          case C1StubId::new_type_array_id:
            __ cmpw(t0, Klass::_lh_array_tag_type_value);
            __ br(Assembler::EQ, ok);
            __ stop("assert(is a type array klass)");
            break;
          case C1StubId::new_object_array_id:
            __ cmpw(t0, Klass::_lh_array_tag_ref_value); // new "[Ljava/lang/Object;"
            __ br(Assembler::EQ, ok);
            __ cmpw(t0, Klass::_lh_array_tag_flat_value);  // new "[LVT;"
            __ br(Assembler::EQ, ok);
            __ stop("assert(is an object or inline type array klass)");
            break;
          case C1StubId::new_null_free_array_id:
            __ cmpw(t0, Klass::_lh_array_tag_flat_value);  // the array can be a flat array.
            __ br(Assembler::EQ, ok);
            __ cmpw(t0, Klass::_lh_array_tag_ref_value); // the array cannot be a flat array (due to the InlineArrayElementMaxFlatSize, etc.)
            __ br(Assembler::EQ, ok);
            __ stop("assert(is an object or inline type array klass)");
            break;
          default:  ShouldNotReachHere();
          }
=======
          int tag = ((id == StubId::c1_new_type_array_id)
                     ? Klass::_lh_array_tag_type_value
                     : Klass::_lh_array_tag_obj_value);
          __ mov(rscratch1, tag);
          __ cmpw(t0, rscratch1);
          __ br(Assembler::EQ, ok);
          __ stop("assert(is an array klass)");
>>>>>>> bf3cfbef
          __ should_not_reach_here();
          __ bind(ok);
        }
#endif // ASSERT

        __ enter();
        OopMap* map = save_live_registers(sasm);
        int call_offset;
        if (id == StubId::c1_new_type_array_id) {
          call_offset = __ call_RT(obj, noreg, CAST_FROM_FN_PTR(address, new_type_array), klass, length);
        } else if (id == C1StubId::new_object_array_id) {
          call_offset = __ call_RT(obj, noreg, CAST_FROM_FN_PTR(address, new_object_array), klass, length);
        } else {
          assert(id == C1StubId::new_null_free_array_id, "must be");
          call_offset = __ call_RT(obj, noreg, CAST_FROM_FN_PTR(address, new_null_free_array), klass, length);
        }

        oop_maps = new OopMapSet();
        oop_maps->add_gc_map(call_offset, map);
        restore_live_registers_except_r0(sasm);

        __ verify_oop(obj);
        __ leave();
        __ ret(lr);

        // r0: new array
      }
      break;

    case StubId::c1_new_multi_array_id:
      { StubFrame f(sasm, "new_multi_array", dont_gc_arguments);
        // r0,: klass
        // r19,: rank
        // r2: address of 1st dimension
        OopMap* map = save_live_registers(sasm);
        __ mov(c_rarg1, r0);
        __ mov(c_rarg3, r2);
        __ mov(c_rarg2, r19);
        int call_offset = __ call_RT(r0, noreg, CAST_FROM_FN_PTR(address, new_multi_array), r1, r2, r3);

        oop_maps = new OopMapSet();
        oop_maps->add_gc_map(call_offset, map);
        restore_live_registers_except_r0(sasm);

        // r0,: new multi array
        __ verify_oop(r0);
      }
      break;

<<<<<<< HEAD
    case C1StubId::buffer_inline_args_id:
    case C1StubId::buffer_inline_args_no_receiver_id:
      {
        const char* name = (id == C1StubId::buffer_inline_args_id) ?
          "buffer_inline_args" : "buffer_inline_args_no_receiver";
        StubFrame f(sasm, name, dont_gc_arguments);
        OopMap* map = save_live_registers(sasm);
        Register method = r19;   // Incoming
        address entry = (id == C1StubId::buffer_inline_args_id) ?
          CAST_FROM_FN_PTR(address, buffer_inline_args) :
          CAST_FROM_FN_PTR(address, buffer_inline_args_no_receiver);
        // This is called from a C1 method's scalarized entry point
        // where r0-r7 may be holding live argument values so we can't
        // return the result in r0 as the other stubs do. LR is used as
        // a temporary below to avoid the result being clobbered by
        // restore_live_registers. It's saved and restored by
        // StubAssembler::prologue and epilogue anyway.
        int call_offset = __ call_RT(lr, noreg, entry, method);
        oop_maps = new OopMapSet();
        oop_maps->add_gc_map(call_offset, map);
        restore_live_registers(sasm);
        __ mov(r20, lr);
        __ verify_oop(r20);  // r20: an array of buffered value objects
     }
     break;

    case C1StubId::load_flat_array_id:
      {
        StubFrame f(sasm, "load_flat_array", dont_gc_arguments);
        OopMap* map = save_live_registers(sasm);

        // Called with store_parameter and not C abi

        f.load_argument(1, r0); // r0,: array
        f.load_argument(0, r1); // r1,: index
        int call_offset = __ call_RT(r0, noreg, CAST_FROM_FN_PTR(address, load_flat_array), r0, r1);

        // Ensure the stores that initialize the buffer are visible
        // before any subsequent store that publishes this reference.
        __ membar(Assembler::StoreStore);

        oop_maps = new OopMapSet();
        oop_maps->add_gc_map(call_offset, map);
        restore_live_registers_except_r0(sasm);

        // r0: loaded element at array[index]
        __ verify_oop(r0);
      }
      break;

    case C1StubId::store_flat_array_id:
      {
        StubFrame f(sasm, "store_flat_array", dont_gc_arguments);
        OopMap* map = save_live_registers(sasm, 4);

        // Called with store_parameter and not C abi

        f.load_argument(2, r0); // r0: array
        f.load_argument(1, r1); // r1: index
        f.load_argument(0, r2); // r2: value
        int call_offset = __ call_RT(noreg, noreg, CAST_FROM_FN_PTR(address, store_flat_array), r0, r1, r2);

        oop_maps = new OopMapSet();
        oop_maps->add_gc_map(call_offset, map);
        restore_live_registers_except_r0(sasm);
      }
      break;

    case C1StubId::substitutability_check_id:
      {
        StubFrame f(sasm, "substitutability_check", dont_gc_arguments);
        OopMap* map = save_live_registers(sasm);

        // Called with store_parameter and not C abi

        f.load_argument(1, r1); // r1,: left
        f.load_argument(0, r2); // r2,: right
        int call_offset = __ call_RT(noreg, noreg, CAST_FROM_FN_PTR(address, substitutability_check), r1, r2);

        oop_maps = new OopMapSet();
        oop_maps->add_gc_map(call_offset, map);
        restore_live_registers_except_r0(sasm);

        // r0,: are the two operands substitutable
      }
      break;

    case C1StubId::register_finalizer_id:
=======
    case StubId::c1_register_finalizer_id:
>>>>>>> bf3cfbef
      {
        __ set_info("register_finalizer", dont_gc_arguments);

        // This is called via call_runtime so the arguments
        // will be place in C abi locations

        __ verify_oop(c_rarg0);

        // load the klass and check the has finalizer flag
        Label register_finalizer;
        Register t = r5;
        __ load_klass(t, r0);
        __ ldrb(t, Address(t, Klass::misc_flags_offset()));
        __ tbnz(t, exact_log2(KlassFlags::_misc_has_finalizer), register_finalizer);
        __ ret(lr);

        __ bind(register_finalizer);
        __ enter();
        OopMap* oop_map = save_live_registers(sasm);
        int call_offset = __ call_RT(noreg, noreg, CAST_FROM_FN_PTR(address, SharedRuntime::register_finalizer), r0);
        oop_maps = new OopMapSet();
        oop_maps->add_gc_map(call_offset, oop_map);

        // Now restore all the live registers
        restore_live_registers(sasm);

        __ leave();
        __ ret(lr);
      }
      break;

    case StubId::c1_throw_class_cast_exception_id:
      { StubFrame f(sasm, "throw_class_cast_exception", dont_gc_arguments, does_not_return);
        oop_maps = generate_exception_throw(sasm, CAST_FROM_FN_PTR(address, throw_class_cast_exception), true);
      }
      break;

<<<<<<< HEAD
    case C1StubId::throw_incompatible_class_change_error_id:
      { StubFrame f(sasm, "throw_incompatible_class_change_error", dont_gc_arguments, does_not_return);
=======
    case StubId::c1_throw_incompatible_class_change_error_id:
      { StubFrame f(sasm, "throw_incompatible_class_cast_exception", dont_gc_arguments, does_not_return);
>>>>>>> bf3cfbef
        oop_maps = generate_exception_throw(sasm, CAST_FROM_FN_PTR(address, throw_incompatible_class_change_error), false);
      }
      break;

<<<<<<< HEAD
    case C1StubId::throw_illegal_monitor_state_exception_id:
      { StubFrame f(sasm, "throw_illegal_monitor_state_exception", dont_gc_arguments);
        oop_maps = generate_exception_throw(sasm, CAST_FROM_FN_PTR(address, throw_illegal_monitor_state_exception), false);
      }
      break;

    case C1StubId::throw_identity_exception_id:
      { StubFrame f(sasm, "throw_identity_exception", dont_gc_arguments);
        oop_maps = generate_exception_throw(sasm, CAST_FROM_FN_PTR(address, throw_identity_exception), true);
      }
      break;

    case C1StubId::slow_subtype_check_id:
=======
    case StubId::c1_slow_subtype_check_id:
>>>>>>> bf3cfbef
      {
        // Typical calling sequence:
        // __ push(klass_RInfo);  // object klass or other subclass
        // __ push(sup_k_RInfo);  // array element klass or other superclass
        // __ bl(slow_subtype_check);
        // Note that the subclass is pushed first, and is therefore deepest.
        enum layout {
          r0_off, r0_off_hi,
          r2_off, r2_off_hi,
          r4_off, r4_off_hi,
          r5_off, r5_off_hi,
          sup_k_off, sup_k_off_hi,
          klass_off, klass_off_hi,
          framesize,
          result_off = sup_k_off
        };

        __ set_info("slow_subtype_check", dont_gc_arguments);
        __ push(RegSet::of(r0, r2, r4, r5), sp);

        // This is called by pushing args and not with C abi
        // __ ldr(r4, Address(sp, (klass_off) * VMRegImpl::stack_slot_size)); // subclass
        // __ ldr(r0, Address(sp, (sup_k_off) * VMRegImpl::stack_slot_size)); // superclass

        __ ldp(r4, r0, Address(sp, (sup_k_off) * VMRegImpl::stack_slot_size));

        Label miss;
        __ check_klass_subtype_slow_path(/*sub_klass*/r4,
                                         /*super_klass*/r0,
                                         /*temp_reg*/r2,
                                         /*temp2_reg*/r5,
                                         /*L_success*/nullptr,
                                         /*L_failure*/&miss);
        // Need extras for table lookup: r1, r3, vtemp

        // fallthrough on success:
        __ mov(rscratch1, 1);
        __ str(rscratch1, Address(sp, (result_off) * VMRegImpl::stack_slot_size)); // result
        __ pop(RegSet::of(r0, r2, r4, r5), sp);
        __ ret(lr);

        __ bind(miss);
        __ str(zr, Address(sp, (result_off) * VMRegImpl::stack_slot_size)); // result
        __ pop(RegSet::of(r0, r2, r4, r5), sp);
        __ ret(lr);
      }
      break;

    case StubId::c1_monitorenter_nofpu_id:
      save_fpu_registers = false;
      // fall through
    case StubId::c1_monitorenter_id:
      {
        StubFrame f(sasm, "monitorenter", dont_gc_arguments, requires_pop_epilogue_return);
        OopMap* map = save_live_registers(sasm, save_fpu_registers);

        // Called with store_parameter and not C abi

        f.load_argument(1, r0); // r0,: object
        f.load_argument(0, r1); // r1,: lock address

        int call_offset = __ call_RT(noreg, noreg, CAST_FROM_FN_PTR(address, monitorenter), r0, r1);

        oop_maps = new OopMapSet();
        oop_maps->add_gc_map(call_offset, map);
        restore_live_registers(sasm, save_fpu_registers);
      }
      break;

    case StubId::c1_is_instance_of_id:
      {
        // Mirror: c_rarg0
        // Object: c_rarg1
        // Temps: r3, r4, r5, r6
        // Result: r0

        // Get the Klass* into c_rarg6
        Register klass = c_rarg6, obj = c_rarg1, result = r0;
        __ ldr(klass, Address(c_rarg0, java_lang_Class::klass_offset()));

        Label fail, is_secondary, success;

        __ cbz(klass, fail); // Klass is null
        __ cbz(obj, fail); // obj is null

        __ ldrw(r3, Address(klass, in_bytes(Klass::super_check_offset_offset())));
        __ cmpw(r3, in_bytes(Klass::secondary_super_cache_offset()));
        __ br(Assembler::EQ, is_secondary); // Klass is a secondary superclass

        // Klass is a concrete class
        __ load_klass(r5, obj);
        __ ldr(rscratch1, Address(r5, r3));
        __ cmp(klass, rscratch1);
        __ cset(result, Assembler::EQ);
        __ ret(lr);

        __ bind(is_secondary);

        __ load_klass(obj, obj);

        // This is necessary because I am never in my own secondary_super list.
        __ cmp(obj, klass);
        __ br(Assembler::EQ, success);

        __ lookup_secondary_supers_table_var(obj, klass,
                                             /*temps*/r3, r4, r5, v0,
                                             result,
                                             &success);
        __ bind(fail);
        __ mov(result, 0);
        __ ret(lr);

        __ bind(success);
        __ mov(result, 1);
        __ ret(lr);
      }
      break;

    case StubId::c1_monitorexit_nofpu_id:
      save_fpu_registers = false;
      // fall through
    case StubId::c1_monitorexit_id:
      {
        StubFrame f(sasm, "monitorexit", dont_gc_arguments);
        OopMap* map = save_live_registers(sasm, save_fpu_registers);

        // Called with store_parameter and not C abi

        f.load_argument(0, r0); // r0,: lock address

        // note: really a leaf routine but must setup last java sp
        //       => use call_RT for now (speed can be improved by
        //       doing last java sp setup manually)
        int call_offset = __ call_RT(noreg, noreg, CAST_FROM_FN_PTR(address, monitorexit), r0);

        oop_maps = new OopMapSet();
        oop_maps->add_gc_map(call_offset, map);
        restore_live_registers(sasm, save_fpu_registers);
      }
      break;

    case StubId::c1_deoptimize_id:
      {
        StubFrame f(sasm, "deoptimize", dont_gc_arguments, does_not_return);
        OopMap* oop_map = save_live_registers(sasm);
        f.load_argument(0, c_rarg1);
        int call_offset = __ call_RT(noreg, noreg, CAST_FROM_FN_PTR(address, deoptimize), c_rarg1);

        oop_maps = new OopMapSet();
        oop_maps->add_gc_map(call_offset, oop_map);
        restore_live_registers(sasm);
        DeoptimizationBlob* deopt_blob = SharedRuntime::deopt_blob();
        assert(deopt_blob != nullptr, "deoptimization blob must have been created");
        __ leave();
        __ far_jump(RuntimeAddress(deopt_blob->unpack_with_reexecution()));
      }
      break;

    case StubId::c1_throw_range_check_failed_id:
      { StubFrame f(sasm, "range_check_failed", dont_gc_arguments, does_not_return);
        oop_maps = generate_exception_throw(sasm, CAST_FROM_FN_PTR(address, throw_range_check_exception), true);
      }
      break;

    case StubId::c1_unwind_exception_id:
      { __ set_info("unwind_exception", dont_gc_arguments);
        // note: no stubframe since we are about to leave the current
        //       activation and we are calling a leaf VM function only.
        generate_unwind_exception(sasm);
      }
      break;

    case StubId::c1_access_field_patching_id:
      { StubFrame f(sasm, "access_field_patching", dont_gc_arguments, does_not_return);
        // we should set up register map
        oop_maps = generate_patching(sasm, CAST_FROM_FN_PTR(address, access_field_patching));
      }
      break;

    case StubId::c1_load_klass_patching_id:
      { StubFrame f(sasm, "load_klass_patching", dont_gc_arguments, does_not_return);
        // we should set up register map
        oop_maps = generate_patching(sasm, CAST_FROM_FN_PTR(address, move_klass_patching));
      }
      break;

    case StubId::c1_load_mirror_patching_id:
      { StubFrame f(sasm, "load_mirror_patching", dont_gc_arguments, does_not_return);
        // we should set up register map
        oop_maps = generate_patching(sasm, CAST_FROM_FN_PTR(address, move_mirror_patching));
      }
      break;

    case StubId::c1_load_appendix_patching_id:
      { StubFrame f(sasm, "load_appendix_patching", dont_gc_arguments, does_not_return);
        // we should set up register map
        oop_maps = generate_patching(sasm, CAST_FROM_FN_PTR(address, move_appendix_patching));
      }
      break;

    case StubId::c1_handle_exception_nofpu_id:
    case StubId::c1_handle_exception_id:
      { StubFrame f(sasm, "handle_exception", dont_gc_arguments);
        oop_maps = generate_handle_exception(id, sasm);
      }
      break;

    case StubId::c1_handle_exception_from_callee_id:
      { StubFrame f(sasm, "handle_exception_from_callee", dont_gc_arguments);
        oop_maps = generate_handle_exception(id, sasm);
      }
      break;

    case StubId::c1_throw_index_exception_id:
      { StubFrame f(sasm, "index_range_check_failed", dont_gc_arguments, does_not_return);
        oop_maps = generate_exception_throw(sasm, CAST_FROM_FN_PTR(address, throw_index_exception), true);
      }
      break;

    case StubId::c1_throw_array_store_exception_id:
      { StubFrame f(sasm, "throw_array_store_exception", dont_gc_arguments, does_not_return);
        // tos + 0: link
        //     + 1: return address
        oop_maps = generate_exception_throw(sasm, CAST_FROM_FN_PTR(address, throw_array_store_exception), true);
      }
      break;

    case StubId::c1_predicate_failed_trap_id:
      {
        StubFrame f(sasm, "predicate_failed_trap", dont_gc_arguments, does_not_return);

        OopMap* map = save_live_registers(sasm);

        int call_offset = __ call_RT(noreg, noreg, CAST_FROM_FN_PTR(address, predicate_failed_trap));
        oop_maps = new OopMapSet();
        oop_maps->add_gc_map(call_offset, map);
        restore_live_registers(sasm);
        __ leave();
        DeoptimizationBlob* deopt_blob = SharedRuntime::deopt_blob();
        assert(deopt_blob != nullptr, "deoptimization blob must have been created");

        __ far_jump(RuntimeAddress(deopt_blob->unpack_with_reexecution()));
      }
      break;

    case StubId::c1_dtrace_object_alloc_id:
      { // c_rarg0: object
        StubFrame f(sasm, "dtrace_object_alloc", dont_gc_arguments);
        save_live_registers(sasm);

        __ call_VM_leaf(CAST_FROM_FN_PTR(address, static_cast<int (*)(oopDesc*)>(SharedRuntime::dtrace_object_alloc)), c_rarg0);

        restore_live_registers(sasm);
      }
      break;

    default:
      // FIXME: For unhandled trap_id this code fails with assert during vm intialization
      // rather than insert a call to unimplemented_entry
      { StubFrame f(sasm, "unimplemented entry", dont_gc_arguments, does_not_return);
        __ mov(r0, (int)id);
        __ call_RT(noreg, noreg, CAST_FROM_FN_PTR(address, unimplemented_entry), r0);
      }
      break;
    }
  }


  return oop_maps;
}

#undef __

const char *Runtime1::pd_name_for_address(address entry) { Unimplemented(); }<|MERGE_RESOLUTION|>--- conflicted
+++ resolved
@@ -717,14 +717,9 @@
       }
       break;
 
-<<<<<<< HEAD
-    case C1StubId::new_type_array_id:
-    case C1StubId::new_object_array_id:
-    case C1StubId::new_null_free_array_id:
-=======
     case StubId::c1_new_type_array_id:
     case StubId::c1_new_object_array_id:
->>>>>>> bf3cfbef
+    case StubId::c1_new_null_free_array_id:
       {
         Register length   = r19; // Incoming
         Register klass    = r3; // Incoming
@@ -732,7 +727,7 @@
 
         if (id == StubId::c1_new_type_array_id) {
           __ set_info("new_type_array", dont_gc_arguments);
-        } else if (id == C1StubId::new_object_array_id) {
+        } else if (id == StubId::c1_new_object_array_id) {
           __ set_info("new_object_array", dont_gc_arguments);
         } else {
           __ set_info("new_null_free_array", dont_gc_arguments);
@@ -745,21 +740,20 @@
           Register t0 = obj;
           __ ldrw(t0, Address(klass, Klass::layout_helper_offset()));
           __ asrw(t0, t0, Klass::_lh_array_tag_shift);
-<<<<<<< HEAD
           switch (id) {
-          case C1StubId::new_type_array_id:
+          case StubId::c1_new_type_array_id:
             __ cmpw(t0, Klass::_lh_array_tag_type_value);
             __ br(Assembler::EQ, ok);
             __ stop("assert(is a type array klass)");
             break;
-          case C1StubId::new_object_array_id:
+          case StubId::c1_new_object_array_id:
             __ cmpw(t0, Klass::_lh_array_tag_ref_value); // new "[Ljava/lang/Object;"
             __ br(Assembler::EQ, ok);
             __ cmpw(t0, Klass::_lh_array_tag_flat_value);  // new "[LVT;"
             __ br(Assembler::EQ, ok);
             __ stop("assert(is an object or inline type array klass)");
             break;
-          case C1StubId::new_null_free_array_id:
+          case StubId::c1_new_null_free_array_id:
             __ cmpw(t0, Klass::_lh_array_tag_flat_value);  // the array can be a flat array.
             __ br(Assembler::EQ, ok);
             __ cmpw(t0, Klass::_lh_array_tag_ref_value); // the array cannot be a flat array (due to the InlineArrayElementMaxFlatSize, etc.)
@@ -768,15 +762,6 @@
             break;
           default:  ShouldNotReachHere();
           }
-=======
-          int tag = ((id == StubId::c1_new_type_array_id)
-                     ? Klass::_lh_array_tag_type_value
-                     : Klass::_lh_array_tag_obj_value);
-          __ mov(rscratch1, tag);
-          __ cmpw(t0, rscratch1);
-          __ br(Assembler::EQ, ok);
-          __ stop("assert(is an array klass)");
->>>>>>> bf3cfbef
           __ should_not_reach_here();
           __ bind(ok);
         }
@@ -787,10 +772,10 @@
         int call_offset;
         if (id == StubId::c1_new_type_array_id) {
           call_offset = __ call_RT(obj, noreg, CAST_FROM_FN_PTR(address, new_type_array), klass, length);
-        } else if (id == C1StubId::new_object_array_id) {
+        } else if (id == StubId::c1_new_object_array_id) {
           call_offset = __ call_RT(obj, noreg, CAST_FROM_FN_PTR(address, new_object_array), klass, length);
         } else {
-          assert(id == C1StubId::new_null_free_array_id, "must be");
+          assert(id == StubId::c1_new_null_free_array_id, "must be");
           call_offset = __ call_RT(obj, noreg, CAST_FROM_FN_PTR(address, new_null_free_array), klass, length);
         }
 
@@ -826,16 +811,15 @@
       }
       break;
 
-<<<<<<< HEAD
-    case C1StubId::buffer_inline_args_id:
-    case C1StubId::buffer_inline_args_no_receiver_id:
-      {
-        const char* name = (id == C1StubId::buffer_inline_args_id) ?
+    case StubId::c1_buffer_inline_args_id:
+    case StubId::c1_buffer_inline_args_no_receiver_id:
+      {
+        const char* name = (id == StubId::c1_buffer_inline_args_id) ?
           "buffer_inline_args" : "buffer_inline_args_no_receiver";
         StubFrame f(sasm, name, dont_gc_arguments);
         OopMap* map = save_live_registers(sasm);
         Register method = r19;   // Incoming
-        address entry = (id == C1StubId::buffer_inline_args_id) ?
+        address entry = (id == StubId::c1_buffer_inline_args_id) ?
           CAST_FROM_FN_PTR(address, buffer_inline_args) :
           CAST_FROM_FN_PTR(address, buffer_inline_args_no_receiver);
         // This is called from a C1 method's scalarized entry point
@@ -853,7 +837,7 @@
      }
      break;
 
-    case C1StubId::load_flat_array_id:
+    case StubId::c1_load_flat_array_id:
       {
         StubFrame f(sasm, "load_flat_array", dont_gc_arguments);
         OopMap* map = save_live_registers(sasm);
@@ -877,7 +861,7 @@
       }
       break;
 
-    case C1StubId::store_flat_array_id:
+    case StubId::c1_store_flat_array_id:
       {
         StubFrame f(sasm, "store_flat_array", dont_gc_arguments);
         OopMap* map = save_live_registers(sasm, 4);
@@ -895,7 +879,7 @@
       }
       break;
 
-    case C1StubId::substitutability_check_id:
+    case StubId::c1_substitutability_check_id:
       {
         StubFrame f(sasm, "substitutability_check", dont_gc_arguments);
         OopMap* map = save_live_registers(sasm);
@@ -914,10 +898,7 @@
       }
       break;
 
-    case C1StubId::register_finalizer_id:
-=======
     case StubId::c1_register_finalizer_id:
->>>>>>> bf3cfbef
       {
         __ set_info("register_finalizer", dont_gc_arguments);
 
@@ -955,34 +936,25 @@
       }
       break;
 
-<<<<<<< HEAD
-    case C1StubId::throw_incompatible_class_change_error_id:
+    case StubId::c1_throw_incompatible_class_change_error_id:
       { StubFrame f(sasm, "throw_incompatible_class_change_error", dont_gc_arguments, does_not_return);
-=======
-    case StubId::c1_throw_incompatible_class_change_error_id:
-      { StubFrame f(sasm, "throw_incompatible_class_cast_exception", dont_gc_arguments, does_not_return);
->>>>>>> bf3cfbef
         oop_maps = generate_exception_throw(sasm, CAST_FROM_FN_PTR(address, throw_incompatible_class_change_error), false);
       }
       break;
 
-<<<<<<< HEAD
-    case C1StubId::throw_illegal_monitor_state_exception_id:
+    case StubId::c1_throw_illegal_monitor_state_exception_id:
       { StubFrame f(sasm, "throw_illegal_monitor_state_exception", dont_gc_arguments);
         oop_maps = generate_exception_throw(sasm, CAST_FROM_FN_PTR(address, throw_illegal_monitor_state_exception), false);
       }
       break;
 
-    case C1StubId::throw_identity_exception_id:
+    case StubId::c1_throw_identity_exception_id:
       { StubFrame f(sasm, "throw_identity_exception", dont_gc_arguments);
         oop_maps = generate_exception_throw(sasm, CAST_FROM_FN_PTR(address, throw_identity_exception), true);
       }
       break;
 
-    case C1StubId::slow_subtype_check_id:
-=======
     case StubId::c1_slow_subtype_check_id:
->>>>>>> bf3cfbef
       {
         // Typical calling sequence:
         // __ push(klass_RInfo);  // object klass or other subclass
