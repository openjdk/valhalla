--- conflicted
+++ resolved
@@ -996,11 +996,7 @@
       break;
 
     case throw_incompatible_class_change_error_id:
-<<<<<<< HEAD
-      { StubFrame f(sasm, "throw_incompatible_class_change_error", dont_gc_arguments);
-=======
-      { StubFrame f(sasm, "throw_incompatible_class_cast_exception", dont_gc_arguments, does_not_return);
->>>>>>> df65237b
+      { StubFrame f(sasm, "throw_incompatible_class_change_error", dont_gc_arguments, does_not_return);
         oop_maps = generate_exception_throw(sasm, CAST_FROM_FN_PTR(address, throw_incompatible_class_change_error), false);
       }
       break;
@@ -1214,13 +1210,9 @@
       break;
 
     default:
-<<<<<<< HEAD
       // FIXME: For unhandled trap_id this code fails with assert during vm intialization
       // rather than insert a call to unimplemented_entry
-      { StubFrame f(sasm, "unimplemented entry", dont_gc_arguments);
-=======
       { StubFrame f(sasm, "unimplemented entry", dont_gc_arguments, does_not_return);
->>>>>>> df65237b
         __ mov(r0, (int)id);
         __ call_RT(noreg, noreg, CAST_FROM_FN_PTR(address, unimplemented_entry), r0);
       }
