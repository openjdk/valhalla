--- conflicted
+++ resolved
@@ -449,21 +449,7 @@
   // The return_address is always the word on the stack.
   // For ROP protection, C1/C2 will have signed the sender_pc,
   // but there is no requirement to authenticate it here.
-<<<<<<< HEAD
-  address sender_pc = pauth_strip_verifiable((address) *(l_sender_sp - 1));
-
-#ifdef ASSERT
-  if (sender_pc != sender_pc_copy) {
-    // When extending the stack in the callee method entry to make room for unpacking of value
-    // type args, we keep a copy of the sender pc at the expected location in the callee frame.
-    // If the sender pc is patched due to deoptimization, the copy is not consistent anymore.
-    nmethod* nm = CodeCache::find_blob(sender_pc)->as_nmethod();
-    assert(sender_pc == nm->deopt_handler_begin(), "unexpected sender pc");
-  }
-#endif
-=======
   address sender_pc = pauth_strip_verifiable(*cfp.sender_pc_addr);
->>>>>>> bf9315f6
 
   if (map->update_map()) {
     // Tell GC to use argument oopmaps for some runtime stubs that need it.
