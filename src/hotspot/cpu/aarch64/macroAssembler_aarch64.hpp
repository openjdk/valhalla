/*
 * Copyright (c) 1997, 2025, Oracle and/or its affiliates. All rights reserved.
 * Copyright (c) 2014, 2024, Red Hat Inc. All rights reserved.
 * DO NOT ALTER OR REMOVE COPYRIGHT NOTICES OR THIS FILE HEADER.
 *
 * This code is free software; you can redistribute it and/or modify it
 * under the terms of the GNU General Public License version 2 only, as
 * published by the Free Software Foundation.
 *
 * This code is distributed in the hope that it will be useful, but WITHOUT
 * ANY WARRANTY; without even the implied warranty of MERCHANTABILITY or
 * FITNESS FOR A PARTICULAR PURPOSE.  See the GNU General Public License
 * version 2 for more details (a copy is included in the LICENSE file that
 * accompanied this code).
 *
 * You should have received a copy of the GNU General Public License version
 * 2 along with this work; if not, write to the Free Software Foundation,
 * Inc., 51 Franklin St, Fifth Floor, Boston, MA 02110-1301 USA.
 *
 * Please contact Oracle, 500 Oracle Parkway, Redwood Shores, CA 94065 USA
 * or visit www.oracle.com if you need additional information or have any
 * questions.
 *
 */

#ifndef CPU_AARCH64_MACROASSEMBLER_AARCH64_HPP
#define CPU_AARCH64_MACROASSEMBLER_AARCH64_HPP

#include "asm/assembler.inline.hpp"
#include "code/aotCodeCache.hpp"
#include "code/vmreg.hpp"
#include "metaprogramming/enableIf.hpp"
#include "oops/compressedOops.hpp"
#include "oops/compressedKlass.hpp"
#include "runtime/vm_version.hpp"
#include "utilities/macros.hpp"
#include "utilities/powerOfTwo.hpp"
#include "runtime/signature.hpp"


class ciInlineKlass;

class OopMap;

// MacroAssembler extends Assembler by frequently used macros.
//
// Instructions for which a 'better' code sequence exists depending
// on arguments should also go in here.

class MacroAssembler: public Assembler {
  friend class LIR_Assembler;

 public:
  using Assembler::mov;
  using Assembler::movi;

 protected:

  // Support for VM calls
  //
  // This is the base routine called by the different versions of call_VM_leaf. The interpreter
  // may customize this version by overriding it for its purposes (e.g., to save/restore
  // additional registers when doing a VM call).
  virtual void call_VM_leaf_base(
    address entry_point,               // the entry point
    int     number_of_arguments,        // the number of arguments to pop after the call
    Label *retaddr = nullptr
  );

  virtual void call_VM_leaf_base(
    address entry_point,               // the entry point
    int     number_of_arguments,        // the number of arguments to pop after the call
    Label &retaddr) {
    call_VM_leaf_base(entry_point, number_of_arguments, &retaddr);
  }

  // This is the base routine called by the different versions of call_VM. The interpreter
  // may customize this version by overriding it for its purposes (e.g., to save/restore
  // additional registers when doing a VM call).
  //
  // If no java_thread register is specified (noreg) than rthread will be used instead. call_VM_base
  // returns the register which contains the thread upon return. If a thread register has been
  // specified, the return value will correspond to that register. If no last_java_sp is specified
  // (noreg) than rsp will be used instead.
  virtual void call_VM_base(           // returns the register containing the thread upon return
    Register oop_result,               // where an oop-result ends up if any; use noreg otherwise
    Register java_thread,              // the thread if computed before     ; use noreg otherwise
    Register last_java_sp,             // to set up last_Java_frame in stubs; use noreg otherwise
    address  entry_point,              // the entry point
    int      number_of_arguments,      // the number of arguments (w/o thread) to pop after the call
    bool     check_exceptions          // whether to check for pending exceptions after return
  );

  void call_VM_helper(Register oop_result, address entry_point, int number_of_arguments, bool check_exceptions = true);

  enum KlassDecodeMode {
    KlassDecodeNone,
    KlassDecodeZero,
    KlassDecodeXor,
    KlassDecodeMovk
  };

  // Calculate decoding mode based on given parameters, used for checking then ultimately setting.
  static KlassDecodeMode klass_decode_mode(address base, int shift, const size_t range);

 private:
  static KlassDecodeMode _klass_decode_mode;

  // Returns above setting with asserts
  static KlassDecodeMode klass_decode_mode();

 public:
  // Checks the decode mode and returns false if not compatible with preferred decoding mode.
  static bool check_klass_decode_mode(address base, int shift, const size_t range);

  // Sets the decode mode and returns false if cannot be set.
  static bool set_klass_decode_mode(address base, int shift, const size_t range);

 public:
  MacroAssembler(CodeBuffer* code) : Assembler(code) {}

 // These routines should emit JVMTI PopFrame and ForceEarlyReturn handling code.
 // The implementation is only non-empty for the InterpreterMacroAssembler,
 // as only the interpreter handles PopFrame and ForceEarlyReturn requests.
 virtual void check_and_handle_popframe(Register java_thread);
 virtual void check_and_handle_earlyret(Register java_thread);

  void safepoint_poll(Label& slow_path, bool at_return, bool in_nmethod, Register tmp = rscratch1);
  void rt_call(address dest, Register tmp = rscratch1);

  // Load Effective Address
  void lea(Register r, const Address &a) {
    InstructionMark im(this);
    a.lea(this, r);
  }

  // Whether materializing the given address for a LDR/STR requires an
  // additional lea instruction.
  static bool legitimize_address_requires_lea(const Address &a, int size) {
    return a.getMode() == Address::base_plus_offset &&
           !Address::offset_ok_for_immed(a.offset(), exact_log2(size));
  }

  /* Sometimes we get misaligned loads and stores, usually from Unsafe
     accesses, and these can exceed the offset range. */
  Address legitimize_address(const Address &a, int size, Register scratch) {
    if (legitimize_address_requires_lea(a, size)) {
      block_comment("legitimize_address {");
      lea(scratch, a);
      block_comment("} legitimize_address");
      return Address(scratch);
    }
    return a;
  }

  void addmw(Address a, Register incr, Register scratch) {
    ldrw(scratch, a);
    addw(scratch, scratch, incr);
    strw(scratch, a);
  }

  // Add constant to memory word
  void addmw(Address a, int imm, Register scratch) {
    ldrw(scratch, a);
    if (imm > 0)
      addw(scratch, scratch, (unsigned)imm);
    else
      subw(scratch, scratch, (unsigned)-imm);
    strw(scratch, a);
  }

  void bind(Label& L) {
    Assembler::bind(L);
    code()->clear_last_insn();
    code()->set_last_label(pc());
  }

  void membar(Membar_mask_bits order_constraint);

  using Assembler::ldr;
  using Assembler::str;
  using Assembler::ldrw;
  using Assembler::strw;

  void ldr(Register Rx, const Address &adr);
  void ldrw(Register Rw, const Address &adr);
  void str(Register Rx, const Address &adr);
  void strw(Register Rx, const Address &adr);

  // Frame creation and destruction shared between JITs.
  void build_frame(int framesize);
  void remove_frame(int framesize);

  virtual void _call_Unimplemented(address call_site) {
    mov(rscratch2, call_site);
  }

// Microsoft's MSVC team thinks that the __FUNCSIG__ is approximately (sympathy for calling conventions) equivalent to __PRETTY_FUNCTION__
// Also, from Clang patch: "It is very similar to GCC's PRETTY_FUNCTION, except it prints the calling convention."
// https://reviews.llvm.org/D3311

#ifdef _WIN64
#define call_Unimplemented() _call_Unimplemented((address)__FUNCSIG__)
#else
#define call_Unimplemented() _call_Unimplemented((address)__PRETTY_FUNCTION__)
#endif

  // aliases defined in AARCH64 spec

  template<class T>
  inline void cmpw(Register Rd, T imm)  { subsw(zr, Rd, imm); }

  inline void cmp(Register Rd, unsigned char imm8)  { subs(zr, Rd, imm8); }
  inline void cmp(Register Rd, unsigned imm) = delete;

  template<class T>
  inline void cmnw(Register Rd, T imm) { addsw(zr, Rd, imm); }

  inline void cmn(Register Rd, unsigned char imm8)  { adds(zr, Rd, imm8); }
  inline void cmn(Register Rd, unsigned imm) = delete;

  void cset(Register Rd, Assembler::Condition cond) {
    csinc(Rd, zr, zr, ~cond);
  }
  void csetw(Register Rd, Assembler::Condition cond) {
    csincw(Rd, zr, zr, ~cond);
  }

  void cneg(Register Rd, Register Rn, Assembler::Condition cond) {
    csneg(Rd, Rn, Rn, ~cond);
  }
  void cnegw(Register Rd, Register Rn, Assembler::Condition cond) {
    csnegw(Rd, Rn, Rn, ~cond);
  }

  inline void movw(Register Rd, Register Rn) {
    if (Rd == sp || Rn == sp) {
      Assembler::addw(Rd, Rn, 0U);
    } else {
      orrw(Rd, zr, Rn);
    }
  }
  inline void mov(Register Rd, Register Rn) {
    assert(Rd != r31_sp && Rn != r31_sp, "should be");
    if (Rd == Rn) {
    } else if (Rd == sp || Rn == sp) {
      Assembler::add(Rd, Rn, 0U);
    } else {
      orr(Rd, zr, Rn);
    }
  }

  inline void moviw(Register Rd, unsigned imm) { orrw(Rd, zr, imm); }
  inline void movi(Register Rd, unsigned imm) { orr(Rd, zr, imm); }

  inline void tstw(Register Rd, Register Rn) { andsw(zr, Rd, Rn); }
  inline void tst(Register Rd, Register Rn) { ands(zr, Rd, Rn); }

  inline void tstw(Register Rd, uint64_t imm) { andsw(zr, Rd, imm); }
  inline void tst(Register Rd, uint64_t imm) { ands(zr, Rd, imm); }

  inline void bfiw(Register Rd, Register Rn, unsigned lsb, unsigned width) {
    bfmw(Rd, Rn, ((32 - lsb) & 31), (width - 1));
  }
  inline void bfi(Register Rd, Register Rn, unsigned lsb, unsigned width) {
    bfm(Rd, Rn, ((64 - lsb) & 63), (width - 1));
  }

  inline void bfxilw(Register Rd, Register Rn, unsigned lsb, unsigned width) {
    bfmw(Rd, Rn, lsb, (lsb + width - 1));
  }
  inline void bfxil(Register Rd, Register Rn, unsigned lsb, unsigned width) {
    bfm(Rd, Rn, lsb , (lsb + width - 1));
  }

  inline void sbfizw(Register Rd, Register Rn, unsigned lsb, unsigned width) {
    sbfmw(Rd, Rn, ((32 - lsb) & 31), (width - 1));
  }
  inline void sbfiz(Register Rd, Register Rn, unsigned lsb, unsigned width) {
    sbfm(Rd, Rn, ((64 - lsb) & 63), (width - 1));
  }

  inline void sbfxw(Register Rd, Register Rn, unsigned lsb, unsigned width) {
    sbfmw(Rd, Rn, lsb, (lsb + width - 1));
  }
  inline void sbfx(Register Rd, Register Rn, unsigned lsb, unsigned width) {
    sbfm(Rd, Rn, lsb , (lsb + width - 1));
  }

  inline void ubfizw(Register Rd, Register Rn, unsigned lsb, unsigned width) {
    ubfmw(Rd, Rn, ((32 - lsb) & 31), (width - 1));
  }
  inline void ubfiz(Register Rd, Register Rn, unsigned lsb, unsigned width) {
    ubfm(Rd, Rn, ((64 - lsb) & 63), (width - 1));
  }

  inline void ubfxw(Register Rd, Register Rn, unsigned lsb, unsigned width) {
    ubfmw(Rd, Rn, lsb, (lsb + width - 1));
  }
  inline void ubfx(Register Rd, Register Rn, unsigned lsb, unsigned width) {
    ubfm(Rd, Rn, lsb , (lsb + width - 1));
  }

  inline void asrw(Register Rd, Register Rn, unsigned imm) {
    sbfmw(Rd, Rn, imm, 31);
  }

  inline void asr(Register Rd, Register Rn, unsigned imm) {
    sbfm(Rd, Rn, imm, 63);
  }

  inline void lslw(Register Rd, Register Rn, unsigned imm) {
    ubfmw(Rd, Rn, ((32 - imm) & 31), (31 - imm));
  }

  inline void lsl(Register Rd, Register Rn, unsigned imm) {
    ubfm(Rd, Rn, ((64 - imm) & 63), (63 - imm));
  }

  inline void lsrw(Register Rd, Register Rn, unsigned imm) {
    ubfmw(Rd, Rn, imm, 31);
  }

  inline void lsr(Register Rd, Register Rn, unsigned imm) {
    ubfm(Rd, Rn, imm, 63);
  }

  inline void rorw(Register Rd, Register Rn, unsigned imm) {
    extrw(Rd, Rn, Rn, imm);
  }

  inline void ror(Register Rd, Register Rn, unsigned imm) {
    extr(Rd, Rn, Rn, imm);
  }

  inline void rolw(Register Rd, Register Rn, unsigned imm) {
    extrw(Rd, Rn, Rn, (32 - imm));
  }

  inline void rol(Register Rd, Register Rn, unsigned imm) {
    extr(Rd, Rn, Rn, (64 - imm));
  }

  using Assembler::rax1;
  using Assembler::eor3;

  inline void rax1(Register Rd, Register Rn, Register Rm) {
    eor(Rd, Rn, Rm, ROR, 63); // Rd = Rn ^ rol(Rm, 1)
  }

  inline void eor3(Register Rd, Register Rn, Register Rm, Register Rk) {
    assert(Rd != Rn, "Use tmp register");
    eor(Rd, Rm, Rk);
    eor(Rd, Rd, Rn);
  }

  inline void sxtbw(Register Rd, Register Rn) {
    sbfmw(Rd, Rn, 0, 7);
  }
  inline void sxthw(Register Rd, Register Rn) {
    sbfmw(Rd, Rn, 0, 15);
  }
  inline void sxtb(Register Rd, Register Rn) {
    sbfm(Rd, Rn, 0, 7);
  }
  inline void sxth(Register Rd, Register Rn) {
    sbfm(Rd, Rn, 0, 15);
  }
  inline void sxtw(Register Rd, Register Rn) {
    sbfm(Rd, Rn, 0, 31);
  }

  inline void uxtbw(Register Rd, Register Rn) {
    ubfmw(Rd, Rn, 0, 7);
  }
  inline void uxthw(Register Rd, Register Rn) {
    ubfmw(Rd, Rn, 0, 15);
  }
  inline void uxtb(Register Rd, Register Rn) {
    ubfm(Rd, Rn, 0, 7);
  }
  inline void uxth(Register Rd, Register Rn) {
    ubfm(Rd, Rn, 0, 15);
  }
  inline void uxtw(Register Rd, Register Rn) {
    ubfm(Rd, Rn, 0, 31);
  }

  inline void cmnw(Register Rn, Register Rm) {
    addsw(zr, Rn, Rm);
  }
  inline void cmn(Register Rn, Register Rm) {
    adds(zr, Rn, Rm);
  }

  inline void cmpw(Register Rn, Register Rm) {
    subsw(zr, Rn, Rm);
  }
  inline void cmp(Register Rn, Register Rm) {
    subs(zr, Rn, Rm);
  }

  inline void negw(Register Rd, Register Rn) {
    subw(Rd, zr, Rn);
  }

  inline void neg(Register Rd, Register Rn) {
    sub(Rd, zr, Rn);
  }

  inline void negsw(Register Rd, Register Rn) {
    subsw(Rd, zr, Rn);
  }

  inline void negs(Register Rd, Register Rn) {
    subs(Rd, zr, Rn);
  }

  inline void cmnw(Register Rn, Register Rm, enum shift_kind kind, unsigned shift = 0) {
    addsw(zr, Rn, Rm, kind, shift);
  }
  inline void cmn(Register Rn, Register Rm, enum shift_kind kind, unsigned shift = 0) {
    adds(zr, Rn, Rm, kind, shift);
  }

  inline void cmpw(Register Rn, Register Rm, enum shift_kind kind, unsigned shift = 0) {
    subsw(zr, Rn, Rm, kind, shift);
  }
  inline void cmp(Register Rn, Register Rm, enum shift_kind kind, unsigned shift = 0) {
    subs(zr, Rn, Rm, kind, shift);
  }

  inline void negw(Register Rd, Register Rn, enum shift_kind kind, unsigned shift = 0) {
    subw(Rd, zr, Rn, kind, shift);
  }

  inline void neg(Register Rd, Register Rn, enum shift_kind kind, unsigned shift = 0) {
    sub(Rd, zr, Rn, kind, shift);
  }

  inline void negsw(Register Rd, Register Rn, enum shift_kind kind, unsigned shift = 0) {
    subsw(Rd, zr, Rn, kind, shift);
  }

  inline void negs(Register Rd, Register Rn, enum shift_kind kind, unsigned shift = 0) {
    subs(Rd, zr, Rn, kind, shift);
  }

  inline void mnegw(Register Rd, Register Rn, Register Rm) {
    msubw(Rd, Rn, Rm, zr);
  }
  inline void mneg(Register Rd, Register Rn, Register Rm) {
    msub(Rd, Rn, Rm, zr);
  }

  inline void mulw(Register Rd, Register Rn, Register Rm) {
    maddw(Rd, Rn, Rm, zr);
  }
  inline void mul(Register Rd, Register Rn, Register Rm) {
    madd(Rd, Rn, Rm, zr);
  }

  inline void smnegl(Register Rd, Register Rn, Register Rm) {
    smsubl(Rd, Rn, Rm, zr);
  }
  inline void smull(Register Rd, Register Rn, Register Rm) {
    smaddl(Rd, Rn, Rm, zr);
  }

  inline void umnegl(Register Rd, Register Rn, Register Rm) {
    umsubl(Rd, Rn, Rm, zr);
  }
  inline void umull(Register Rd, Register Rn, Register Rm) {
    umaddl(Rd, Rn, Rm, zr);
  }

#define WRAP(INSN)                                                            \
  void INSN(Register Rd, Register Rn, Register Rm, Register Ra) {             \
    if (VM_Version::supports_a53mac() && Ra != zr)                            \
      nop();                                                                  \
    Assembler::INSN(Rd, Rn, Rm, Ra);                                          \
  }

  WRAP(madd) WRAP(msub) WRAP(maddw) WRAP(msubw)
  WRAP(smaddl) WRAP(smsubl) WRAP(umaddl) WRAP(umsubl)
#undef WRAP


  // macro assembly operations needed for aarch64

public:

  enum FpPushPopMode {
    PushPopFull,
    PushPopSVE,
    PushPopNeon,
    PushPopFp
  };

  // first two private routines for loading 32 bit or 64 bit constants
private:

  void mov_immediate64(Register dst, uint64_t imm64);
  void mov_immediate32(Register dst, uint32_t imm32);

  int push(unsigned int bitset, Register stack);
  int pop(unsigned int bitset, Register stack);

  int push_fp(unsigned int bitset, Register stack, FpPushPopMode mode);
  int pop_fp(unsigned int bitset, Register stack, FpPushPopMode mode);

  int push_p(unsigned int bitset, Register stack);
  int pop_p(unsigned int bitset, Register stack);

  void mov(Register dst, Address a);

public:

  void push(RegSet regs, Register stack) { if (regs.bits()) push(regs.bits(), stack); }
  void pop(RegSet regs, Register stack) { if (regs.bits()) pop(regs.bits(), stack); }

  void push_fp(FloatRegSet regs, Register stack, FpPushPopMode mode = PushPopFull) { if (regs.bits()) push_fp(regs.bits(), stack, mode); }
  void pop_fp(FloatRegSet regs, Register stack, FpPushPopMode mode = PushPopFull) { if (regs.bits()) pop_fp(regs.bits(), stack, mode); }

  static RegSet call_clobbered_gp_registers();

  void push_p(PRegSet regs, Register stack) { if (regs.bits()) push_p(regs.bits(), stack); }
  void pop_p(PRegSet regs, Register stack) { if (regs.bits()) pop_p(regs.bits(), stack); }

  // Push and pop everything that might be clobbered by a native
  // runtime call except rscratch1 and rscratch2.  (They are always
  // scratch, so we don't have to protect them.)  Only save the lower
  // 64 bits of each vector register. Additional registers can be excluded
  // in a passed RegSet.
  void push_call_clobbered_registers_except(RegSet exclude);
  void pop_call_clobbered_registers_except(RegSet exclude);

  void push_call_clobbered_registers() {
    push_call_clobbered_registers_except(RegSet());
  }
  void pop_call_clobbered_registers() {
    pop_call_clobbered_registers_except(RegSet());
  }


  // now mov instructions for loading absolute addresses and 32 or
  // 64 bit integers

  inline void mov(Register dst, address addr)             { mov_immediate64(dst, (uint64_t)addr); }

  template<typename T, ENABLE_IF(std::is_integral<T>::value)>
  inline void mov(Register dst, T o)                      { mov_immediate64(dst, (uint64_t)o); }

  inline void movw(Register dst, uint32_t imm32)          { mov_immediate32(dst, imm32); }

  void mov(Register dst, RegisterOrConstant src) {
    if (src.is_register())
      mov(dst, src.as_register());
    else
      mov(dst, src.as_constant());
  }

  void movptr(Register r, uintptr_t imm64);

  void mov(FloatRegister Vd, SIMD_Arrangement T, uint64_t imm64);

  void mov(FloatRegister Vd, SIMD_Arrangement T, FloatRegister Vn) {
    orr(Vd, T, Vn, Vn);
  }

  void flt_to_flt16(Register dst, FloatRegister src, FloatRegister tmp) {
    fcvtsh(tmp, src);
    smov(dst, tmp, H, 0);
  }

  void flt16_to_flt(FloatRegister dst, Register src, FloatRegister tmp) {
    mov(tmp, H, 0, src);
    fcvths(dst, tmp);
  }

  // Generalized Test Bit And Branch, including a "far" variety which
  // spans more than 32KiB.
  void tbr(Condition cond, Register Rt, int bitpos, Label &dest, bool isfar = false) {
    assert(cond == EQ || cond == NE, "must be");

    if (isfar)
      cond = ~cond;

    void (Assembler::* branch)(Register Rt, int bitpos, Label &L);
    if (cond == Assembler::EQ)
      branch = &Assembler::tbz;
    else
      branch = &Assembler::tbnz;

    if (isfar) {
      Label L;
      (this->*branch)(Rt, bitpos, L);
      b(dest);
      bind(L);
    } else {
      (this->*branch)(Rt, bitpos, dest);
    }
  }

  // macro instructions for accessing and updating floating point
  // status register
  //
  // FPSR : op1 == 011
  //        CRn == 0100
  //        CRm == 0100
  //        op2 == 001

  inline void get_fpsr(Register reg)
  {
    mrs(0b11, 0b0100, 0b0100, 0b001, reg);
  }

  inline void set_fpsr(Register reg)
  {
    msr(0b011, 0b0100, 0b0100, 0b001, reg);
  }

  inline void clear_fpsr()
  {
    msr(0b011, 0b0100, 0b0100, 0b001, zr);
  }

  // FPCR : op1 == 011
  //        CRn == 0100
  //        CRm == 0100
  //        op2 == 000

  inline void get_fpcr(Register reg) {
    mrs(0b11, 0b0100, 0b0100, 0b000, reg);
  }

  inline void set_fpcr(Register reg) {
    msr(0b011, 0b0100, 0b0100, 0b000, reg);
  }

  // DCZID_EL0: op1 == 011
  //            CRn == 0000
  //            CRm == 0000
  //            op2 == 111
  inline void get_dczid_el0(Register reg)
  {
    mrs(0b011, 0b0000, 0b0000, 0b111, reg);
  }

  // CTR_EL0:   op1 == 011
  //            CRn == 0000
  //            CRm == 0000
  //            op2 == 001
  inline void get_ctr_el0(Register reg)
  {
    mrs(0b011, 0b0000, 0b0000, 0b001, reg);
  }

  inline void get_nzcv(Register reg) {
    mrs(0b011, 0b0100, 0b0010, 0b000, reg);
  }

  inline void set_nzcv(Register reg) {
    msr(0b011, 0b0100, 0b0010, 0b000, reg);
  }

  // idiv variant which deals with MINLONG as dividend and -1 as divisor
  int corrected_idivl(Register result, Register ra, Register rb,
                      bool want_remainder, Register tmp = rscratch1);
  int corrected_idivq(Register result, Register ra, Register rb,
                      bool want_remainder, Register tmp = rscratch1);

  // Support for null-checks
  //
  // Generates code that causes a null OS exception if the content of reg is null.
  // If the accessed location is M[reg + offset] and the offset is known, provide the
  // offset. No explicit code generation is needed if the offset is within a certain
  // range (0 <= offset <= page_size).

  virtual void null_check(Register reg, int offset = -1);
  static bool needs_explicit_null_check(intptr_t offset);
  static bool uses_implicit_null_check(void* address);

<<<<<<< HEAD
  // markWord tests, kills markWord reg
  void test_markword_is_inline_type(Register markword, Label& is_inline_type);

  // inlineKlass queries, kills temp_reg
  void test_oop_is_not_inline_type(Register object, Register tmp, Label& not_inline_type, bool can_be_null = true);

  void test_field_is_null_free_inline_type(Register flags, Register temp_reg, Label& is_null_free);
  void test_field_is_not_null_free_inline_type(Register flags, Register temp_reg, Label& not_null_free);
  void test_field_is_flat(Register flags, Register temp_reg, Label& is_flat);
  void test_field_has_null_marker(Register flags, Register temp_reg, Label& has_null_marker);

  // Check oops for special arrays, i.e. flat arrays and/or null-free arrays
  void test_oop_prototype_bit(Register oop, Register temp_reg, int32_t test_bit, bool jmp_set, Label& jmp_label);
  void test_flat_array_oop(Register klass, Register temp_reg, Label& is_flat_array);
  void test_non_flat_array_oop(Register oop, Register temp_reg, Label&is_non_flat_array);
  void test_null_free_array_oop(Register oop, Register temp_reg, Label& is_null_free_array);
  void test_non_null_free_array_oop(Register oop, Register temp_reg, Label&is_non_null_free_array);

  // Check array klass layout helper for flat or null-free arrays...
  void test_flat_array_layout(Register lh, Label& is_flat_array);
  void test_non_flat_array_layout(Register lh, Label& is_non_flat_array);

  static address target_addr_for_insn(address insn_addr, unsigned insn);
  static address target_addr_for_insn_or_null(address insn_addr, unsigned insn);
  static address target_addr_for_insn(address insn_addr) {
    unsigned insn = *(unsigned*)insn_addr;
    return target_addr_for_insn(insn_addr, insn);
  }
  static address target_addr_for_insn_or_null(address insn_addr) {
    unsigned insn = *(unsigned*)insn_addr;
    return target_addr_for_insn_or_null(insn_addr, insn);
  }
=======
  static address target_addr_for_insn(address insn_addr);
  static address target_addr_for_insn_or_null(address insn_addr);
>>>>>>> 3e20a939

  // Required platform-specific helpers for Label::patch_instructions.
  // They _shadow_ the declarations in AbstractAssembler, which are undefined.
  static int pd_patch_instruction_size(address branch, address target);
  static void pd_patch_instruction(address branch, address target, const char* file = nullptr, int line = 0) {
    pd_patch_instruction_size(branch, target);
  }
  static address pd_call_destination(address branch) {
    return target_addr_for_insn(branch);
  }
#ifndef PRODUCT
  static void pd_print_patched_instruction(address branch);
#endif

  static int patch_oop(address insn_addr, address o);
  static int patch_narrow_klass(address insn_addr, narrowKlass n);

  // Return whether code is emitted to a scratch blob.
  virtual bool in_scratch_emit_size() {
    return false;
  }
  address emit_trampoline_stub(int insts_call_instruction_offset, address target);
  static int max_trampoline_stub_size();
  void emit_static_call_stub();
  static int static_call_stub_size();

  // The following 4 methods return the offset of the appropriate move instruction

  // Support for fast byte/short loading with zero extension (depending on particular CPU)
  int load_unsigned_byte(Register dst, Address src);
  int load_unsigned_short(Register dst, Address src);

  // Support for fast byte/short loading with sign extension (depending on particular CPU)
  int load_signed_byte(Register dst, Address src);
  int load_signed_short(Register dst, Address src);

  int load_signed_byte32(Register dst, Address src);
  int load_signed_short32(Register dst, Address src);

  // Support for sign-extension (hi:lo = extend_sign(lo))
  void extend_sign(Register hi, Register lo);

  // Load and store values by size and signed-ness
  void load_sized_value(Register dst, Address src, size_t size_in_bytes, bool is_signed);
  void store_sized_value(Address dst, Register src, size_t size_in_bytes);

  // Support for inc/dec with optimal instruction selection depending on value

  // x86_64 aliases an unqualified register/address increment and
  // decrement to call incrementq and decrementq but also supports
  // explicitly sized calls to incrementq/decrementq or
  // incrementl/decrementl

  // for aarch64 the proper convention would be to use
  // increment/decrement for 64 bit operations and
  // incrementw/decrementw for 32 bit operations. so when porting
  // x86_64 code we can leave calls to increment/decrement as is,
  // replace incrementq/decrementq with increment/decrement and
  // replace incrementl/decrementl with incrementw/decrementw.

  // n.b. increment/decrement calls with an Address destination will
  // need to use a scratch register to load the value to be
  // incremented. increment/decrement calls which add or subtract a
  // constant value greater than 2^12 will need to use a 2nd scratch
  // register to hold the constant. so, a register increment/decrement
  // may trash rscratch2 and an address increment/decrement trash
  // rscratch and rscratch2

  void decrementw(Address dst, int value = 1);
  void decrementw(Register reg, int value = 1);

  void decrement(Register reg, int value = 1);
  void decrement(Address dst, int value = 1);

  void incrementw(Address dst, int value = 1);
  void incrementw(Register reg, int value = 1);

  void increment(Register reg, int value = 1);
  void increment(Address dst, int value = 1);


  // Alignment
  void align(int modulus);
  void align(int modulus, int target);

  // nop
  void post_call_nop();

  // Stack frame creation/removal
  void enter(bool strip_ret_addr = false);
  void leave();

  // ROP Protection
  void protect_return_address();
  void protect_return_address(Register return_reg);
  void authenticate_return_address();
  void authenticate_return_address(Register return_reg);
  void strip_return_address();
  void check_return_address(Register return_reg=lr) PRODUCT_RETURN;

  // Support for getting the JavaThread pointer (i.e.; a reference to thread-local information)
  // The pointer will be loaded into the thread register.
  void get_thread(Register thread);

  // support for argument shuffling
  void move32_64(VMRegPair src, VMRegPair dst, Register tmp = rscratch1);
  void float_move(VMRegPair src, VMRegPair dst, Register tmp = rscratch1);
  void long_move(VMRegPair src, VMRegPair dst, Register tmp = rscratch1);
  void double_move(VMRegPair src, VMRegPair dst, Register tmp = rscratch1);
  void object_move(
                   OopMap* map,
                   int oop_handle_offset,
                   int framesize_in_slots,
                   VMRegPair src,
                   VMRegPair dst,
                   bool is_receiver,
                   int* receiver_offset);


  // Support for VM calls
  //
  // It is imperative that all calls into the VM are handled via the call_VM macros.
  // They make sure that the stack linkage is setup correctly. call_VM's correspond
  // to ENTRY/ENTRY_X entry points while call_VM_leaf's correspond to LEAF entry points.


  void call_VM(Register oop_result,
               address entry_point,
               bool check_exceptions = true);
  void call_VM(Register oop_result,
               address entry_point,
               Register arg_1,
               bool check_exceptions = true);
  void call_VM(Register oop_result,
               address entry_point,
               Register arg_1, Register arg_2,
               bool check_exceptions = true);
  void call_VM(Register oop_result,
               address entry_point,
               Register arg_1, Register arg_2, Register arg_3,
               bool check_exceptions = true);

  // Overloadings with last_Java_sp
  void call_VM(Register oop_result,
               Register last_java_sp,
               address entry_point,
               int number_of_arguments = 0,
               bool check_exceptions = true);
  void call_VM(Register oop_result,
               Register last_java_sp,
               address entry_point,
               Register arg_1, bool
               check_exceptions = true);
  void call_VM(Register oop_result,
               Register last_java_sp,
               address entry_point,
               Register arg_1, Register arg_2,
               bool check_exceptions = true);
  void call_VM(Register oop_result,
               Register last_java_sp,
               address entry_point,
               Register arg_1, Register arg_2, Register arg_3,
               bool check_exceptions = true);

  void get_vm_result_oop(Register oop_result, Register thread);
  void get_vm_result_metadata(Register metadata_result, Register thread);

  // These always tightly bind to MacroAssembler::call_VM_base
  // bypassing the virtual implementation
  void super_call_VM(Register oop_result, Register last_java_sp, address entry_point, int number_of_arguments = 0, bool check_exceptions = true);
  void super_call_VM(Register oop_result, Register last_java_sp, address entry_point, Register arg_1, bool check_exceptions = true);
  void super_call_VM(Register oop_result, Register last_java_sp, address entry_point, Register arg_1, Register arg_2, bool check_exceptions = true);
  void super_call_VM(Register oop_result, Register last_java_sp, address entry_point, Register arg_1, Register arg_2, Register arg_3, bool check_exceptions = true);
  void super_call_VM(Register oop_result, Register last_java_sp, address entry_point, Register arg_1, Register arg_2, Register arg_3, Register arg_4, bool check_exceptions = true);

  void call_VM_leaf(address entry_point,
                    int number_of_arguments = 0);
  void call_VM_leaf(address entry_point,
                    Register arg_1);
  void call_VM_leaf(address entry_point,
                    Register arg_1, Register arg_2);
  void call_VM_leaf(address entry_point,
                    Register arg_1, Register arg_2, Register arg_3);

  // These always tightly bind to MacroAssembler::call_VM_leaf_base
  // bypassing the virtual implementation
  void super_call_VM_leaf(address entry_point);
  void super_call_VM_leaf(address entry_point, Register arg_1);
  void super_call_VM_leaf(address entry_point, Register arg_1, Register arg_2);
  void super_call_VM_leaf(address entry_point, Register arg_1, Register arg_2, Register arg_3);
  void super_call_VM_leaf(address entry_point, Register arg_1, Register arg_2, Register arg_3, Register arg_4);

  // last Java Frame (fills frame anchor)
  void set_last_Java_frame(Register last_java_sp,
                           Register last_java_fp,
                           address last_java_pc,
                           Register scratch);

  void set_last_Java_frame(Register last_java_sp,
                           Register last_java_fp,
                           Label &last_java_pc,
                           Register scratch);

  void set_last_Java_frame(Register last_java_sp,
                           Register last_java_fp,
                           Register last_java_pc,
                           Register scratch);

  void reset_last_Java_frame(Register thread);

  // thread in the default location (rthread)
  void reset_last_Java_frame(bool clear_fp);

  // Stores
  void store_check(Register obj);                // store check for obj - register is destroyed afterwards
  void store_check(Register obj, Address dst);   // same as above, dst is exact store location (reg. is destroyed)

  void resolve_jobject(Register value, Register tmp1, Register tmp2);
  void resolve_global_jobject(Register value, Register tmp1, Register tmp2);

  // C 'boolean' to Java boolean: x == 0 ? 0 : 1
  void c2bool(Register x);

  void load_method_holder_cld(Register rresult, Register rmethod);
  void load_method_holder(Register holder, Register method);

  // oop manipulations
  void load_metadata(Register dst, Register src);

  void load_narrow_klass_compact(Register dst, Register src);
  void load_klass(Register dst, Register src);
  void store_klass(Register dst, Register src);
  void cmp_klass(Register obj, Register klass, Register tmp);
  void cmp_klasses_from_objects(Register obj1, Register obj2, Register tmp1, Register tmp2);

  void resolve_weak_handle(Register result, Register tmp1, Register tmp2);
  void resolve_oop_handle(Register result, Register tmp1, Register tmp2);
  void load_mirror(Register dst, Register method, Register tmp1, Register tmp2);

  void access_load_at(BasicType type, DecoratorSet decorators, Register dst, Address src,
                      Register tmp1, Register tmp2);

  void access_store_at(BasicType type, DecoratorSet decorators, Address dst, Register val,
                       Register tmp1, Register tmp2, Register tmp3);

  void flat_field_copy(DecoratorSet decorators, Register src, Register dst, Register inline_layout_info);

  // inline type data payload offsets...
  void payload_offset(Register inline_klass, Register offset);
  void payload_address(Register oop, Register data, Register inline_klass);
  // get data payload ptr a flat value array at index, kills rcx and index
  void data_for_value_array_index(Register array, Register array_klass,
                                  Register index, Register data);

  void load_heap_oop(Register dst, Address src, Register tmp1,
                     Register tmp2, DecoratorSet decorators = 0);

  void load_heap_oop_not_null(Register dst, Address src, Register tmp1,
                              Register tmp2, DecoratorSet decorators = 0);
  void store_heap_oop(Address dst, Register val, Register tmp1,
                      Register tmp2, Register tmp3, DecoratorSet decorators = 0);

  // currently unimplemented
  // Used for storing null. All other oop constants should be
  // stored using routines that take a jobject.
  void store_heap_oop_null(Address dst);

  void load_prototype_header(Register dst, Register src);

  void store_klass_gap(Register dst, Register src);

  // This dummy is to prevent a call to store_heap_oop from
  // converting a zero (like null) into a Register by giving
  // the compiler two choices it can't resolve

  void store_heap_oop(Address dst, void* dummy);

  void encode_heap_oop(Register d, Register s);
  void encode_heap_oop(Register r) { encode_heap_oop(r, r); }
  void decode_heap_oop(Register d, Register s);
  void decode_heap_oop(Register r) { decode_heap_oop(r, r); }
  void encode_heap_oop_not_null(Register r);
  void decode_heap_oop_not_null(Register r);
  void encode_heap_oop_not_null(Register dst, Register src);
  void decode_heap_oop_not_null(Register dst, Register src);

  void set_narrow_oop(Register dst, jobject obj);

  void decode_klass_not_null_for_aot(Register dst, Register src);
  void encode_klass_not_null_for_aot(Register dst, Register src);
  void encode_klass_not_null(Register r);
  void decode_klass_not_null(Register r);
  void encode_klass_not_null(Register dst, Register src);
  void decode_klass_not_null(Register dst, Register src);

  void set_narrow_klass(Register dst, Klass* k);

  // if heap base register is used - reinit it with the correct value
  void reinit_heapbase();

  DEBUG_ONLY(void verify_heapbase(const char* msg);)

  void push_CPU_state(bool save_vectors = false, bool use_sve = false,
                      int sve_vector_size_in_bytes = 0, int total_predicate_in_bytes = 0);
  void pop_CPU_state(bool restore_vectors = false, bool use_sve = false,
                     int sve_vector_size_in_bytes = 0, int total_predicate_in_bytes = 0);

  void push_cont_fastpath(Register java_thread = rthread);
  void pop_cont_fastpath(Register java_thread = rthread);

  // Round up to a power of two
  void round_to(Register reg, int modulus);

  // java.lang.Math::round intrinsics
  void java_round_double(Register dst, FloatRegister src, FloatRegister ftmp);
  void java_round_float(Register dst, FloatRegister src, FloatRegister ftmp);

  // allocation

  // Object / value buffer allocation...
  // Allocate instance of klass, assumes klass initialized by caller
  // new_obj prefers to be rax
  // Kills t1 and t2, perserves klass, return allocation in new_obj (rsi on LP64)
  void allocate_instance(Register klass, Register new_obj,
                         Register t1, Register t2,
                         bool clear_fields, Label& alloc_failed);

  void tlab_allocate(
    Register obj,                      // result: pointer to object after successful allocation
    Register var_size_in_bytes,        // object size in bytes if unknown at compile time; invalid otherwise
    int      con_size_in_bytes,        // object size in bytes if   known at compile time
    Register t1,                       // temp register
    Register t2,                       // temp register
    Label&   slow_case                 // continuation point if fast allocation fails
  );
  void verify_tlab();

  // For field "index" within "klass", return inline_klass ...
  void get_inline_type_field_klass(Register klass, Register index, Register inline_klass);
  void inline_layout_info(Register holder_klass, Register index, Register layout_info);


  // interface method calling
  void lookup_interface_method(Register recv_klass,
                               Register intf_klass,
                               RegisterOrConstant itable_index,
                               Register method_result,
                               Register scan_temp,
                               Label& no_such_interface,
                   bool return_method = true);

  void lookup_interface_method_stub(Register recv_klass,
                                    Register holder_klass,
                                    Register resolved_klass,
                                    Register method_result,
                                    Register temp_reg,
                                    Register temp_reg2,
                                    int itable_index,
                                    Label& L_no_such_interface);

  // virtual method calling
  // n.b. x86 allows RegisterOrConstant for vtable_index
  void lookup_virtual_method(Register recv_klass,
                             RegisterOrConstant vtable_index,
                             Register method_result);

  // Test sub_klass against super_klass, with fast and slow paths.

  // The fast path produces a tri-state answer: yes / no / maybe-slow.
  // One of the three labels can be null, meaning take the fall-through.
  // If super_check_offset is -1, the value is loaded up from super_klass.
  // No registers are killed, except temp_reg.
  void check_klass_subtype_fast_path(Register sub_klass,
                                     Register super_klass,
                                     Register temp_reg,
                                     Label* L_success,
                                     Label* L_failure,
                                     Label* L_slow_path,
                                     Register super_check_offset = noreg);

  // The rest of the type check; must be wired to a corresponding fast path.
  // It does not repeat the fast path logic, so don't use it standalone.
  // The temp_reg and temp2_reg can be noreg, if no temps are available.
  // Updates the sub's secondary super cache as necessary.
  // If set_cond_codes, condition codes will be Z on success, NZ on failure.
  void check_klass_subtype_slow_path(Register sub_klass,
                                     Register super_klass,
                                     Register temp_reg,
                                     Register temp2_reg,
                                     Label* L_success,
                                     Label* L_failure,
                                     bool set_cond_codes = false);

  void check_klass_subtype_slow_path_linear(Register sub_klass,
                                            Register super_klass,
                                            Register temp_reg,
                                            Register temp2_reg,
                                            Label* L_success,
                                            Label* L_failure,
                                            bool set_cond_codes = false);

  void check_klass_subtype_slow_path_table(Register sub_klass,
                                           Register super_klass,
                                           Register temp_reg,
                                           Register temp2_reg,
                                           Register temp3_reg,
                                           Register result_reg,
                                           FloatRegister vtemp_reg,
                                           Label* L_success,
                                           Label* L_failure,
                                           bool set_cond_codes = false);

  // If r is valid, return r.
  // If r is invalid, remove a register r2 from available_regs, add r2
  // to regs_to_push, then return r2.
  Register allocate_if_noreg(const Register r,
                             RegSetIterator<Register> &available_regs,
                             RegSet &regs_to_push);

  // Secondary subtype checking
  void lookup_secondary_supers_table_var(Register sub_klass,
                                         Register r_super_klass,
                                         Register temp1,
                                         Register temp2,
                                         Register temp3,
                                         FloatRegister vtemp,
                                         Register result,
                                         Label *L_success);


  // As above, but with a constant super_klass.
  // The result is in Register result, not the condition codes.
  bool lookup_secondary_supers_table_const(Register r_sub_klass,
                                           Register r_super_klass,
                                           Register temp1,
                                           Register temp2,
                                           Register temp3,
                                           FloatRegister vtemp,
                                           Register result,
                                           u1 super_klass_slot,
                                           bool stub_is_near = false);

  void verify_secondary_supers_table(Register r_sub_klass,
                                     Register r_super_klass,
                                     Register temp1,
                                     Register temp2,
                                     Register result);

  void lookup_secondary_supers_table_slow_path(Register r_super_klass,
                                               Register r_array_base,
                                               Register r_array_index,
                                               Register r_bitmap,
                                               Register temp1,
                                               Register result,
                                               bool is_stub = true);

  // Simplified, combined version, good for typical uses.
  // Falls through on failure.
  void check_klass_subtype(Register sub_klass,
                           Register super_klass,
                           Register temp_reg,
                           Label& L_success);

  void clinit_barrier(Register klass,
                      Register thread,
                      Label* L_fast_path = nullptr,
                      Label* L_slow_path = nullptr);

  Address argument_address(RegisterOrConstant arg_slot, int extra_slot_offset = 0);

  void verify_sve_vector_length(Register tmp = rscratch1);
  void reinitialize_ptrue() {
    if (UseSVE > 0) {
      sve_ptrue(ptrue, B);
    }
  }
  void verify_ptrue();

  // Debugging

  // only if +VerifyOops
  void _verify_oop(Register reg, const char* s, const char* file, int line);
  void _verify_oop_addr(Address addr, const char * s, const char* file, int line);

  void _verify_oop_checked(Register reg, const char* s, const char* file, int line) {
    if (VerifyOops) {
      _verify_oop(reg, s, file, line);
    }
  }
  void _verify_oop_addr_checked(Address reg, const char* s, const char* file, int line) {
    if (VerifyOops) {
      _verify_oop_addr(reg, s, file, line);
    }
  }

// TODO: verify method and klass metadata (compare against vptr?)
  void _verify_method_ptr(Register reg, const char * msg, const char * file, int line) {}
  void _verify_klass_ptr(Register reg, const char * msg, const char * file, int line){}

#define verify_oop(reg) _verify_oop_checked(reg, "broken oop " #reg, __FILE__, __LINE__)
#define verify_oop_msg(reg, msg) _verify_oop_checked(reg, "broken oop " #reg ", " #msg, __FILE__, __LINE__)
#define verify_oop_addr(addr) _verify_oop_addr_checked(addr, "broken oop addr " #addr, __FILE__, __LINE__)
#define verify_method_ptr(reg) _verify_method_ptr(reg, "broken method " #reg, __FILE__, __LINE__)
#define verify_klass_ptr(reg) _verify_klass_ptr(reg, "broken klass " #reg, __FILE__, __LINE__)

  // Restore cpu control state after JNI call
  void restore_cpu_control_state_after_jni(Register tmp1, Register tmp2);

  // prints msg, dumps registers and stops execution
  void stop(const char* msg);

  static void debug64(char* msg, int64_t pc, int64_t regs[]);

  void untested()                                { stop("untested"); }

  void unimplemented(const char* what = "");

  void should_not_reach_here()                   { stop("should not reach here"); }

  void _assert_asm(Condition cc, const char* msg);
#define assert_asm0(cc, msg) _assert_asm(cc, FILE_AND_LINE ": " msg)
#define assert_asm(masm, command, cc, msg) DEBUG_ONLY(command; (masm)->_assert_asm(cc, FILE_AND_LINE ": " #command " " #cc ": " msg))

  // Stack overflow checking
  void bang_stack_with_offset(int offset) {
    // stack grows down, caller passes positive offset
    assert(offset > 0, "must bang with negative offset");
    sub(rscratch2, sp, offset);
    str(zr, Address(rscratch2));
  }

  // Writes to stack successive pages until offset reached to check for
  // stack overflow + shadow pages.  Also, clobbers tmp
  void bang_stack_size(Register size, Register tmp);

  // Check for reserved stack access in method being exited (for JIT)
  void reserved_stack_check();

  // Arithmetics

  // Clobber: rscratch1, rscratch2
  void addptr(const Address &dst, int32_t src);

  // Clobber: rscratch1
  void cmpptr(Register src1, Address src2);

  void cmpoop(Register obj1, Register obj2);

  // Various forms of CAS

  void cmpxchg_obj_header(Register oldv, Register newv, Register obj, Register tmp,
                          Label &succeed, Label *fail);
  void cmpxchgptr(Register oldv, Register newv, Register addr, Register tmp,
                  Label &succeed, Label *fail);

  void cmpxchgw(Register oldv, Register newv, Register addr, Register tmp,
                  Label &succeed, Label *fail);

  void atomic_add(Register prev, RegisterOrConstant incr, Register addr);
  void atomic_addw(Register prev, RegisterOrConstant incr, Register addr);
  void atomic_addal(Register prev, RegisterOrConstant incr, Register addr);
  void atomic_addalw(Register prev, RegisterOrConstant incr, Register addr);

  void atomic_xchg(Register prev, Register newv, Register addr);
  void atomic_xchgw(Register prev, Register newv, Register addr);
  void atomic_xchgl(Register prev, Register newv, Register addr);
  void atomic_xchglw(Register prev, Register newv, Register addr);
  void atomic_xchgal(Register prev, Register newv, Register addr);
  void atomic_xchgalw(Register prev, Register newv, Register addr);

  void orptr(Address adr, RegisterOrConstant src) {
    ldr(rscratch1, adr);
    if (src.is_register())
      orr(rscratch1, rscratch1, src.as_register());
    else
      orr(rscratch1, rscratch1, src.as_constant());
    str(rscratch1, adr);
  }

  // A generic CAS; success or failure is in the EQ flag.
  // Clobbers rscratch1
  void cmpxchg(Register addr, Register expected, Register new_val,
               enum operand_size size,
               bool acquire, bool release, bool weak,
               Register result);

#ifdef ASSERT
  // Template short-hand support to clean-up after a failed call to trampoline
  // call generation (see trampoline_call() below),  when a set of Labels must
  // be reset (before returning).
  template<typename Label, typename... More>
  void reset_labels(Label &lbl, More&... more) {
    lbl.reset(); reset_labels(more...);
  }
  template<typename Label>
  void reset_labels(Label &lbl) {
    lbl.reset();
  }
#endif

private:
  void compare_eq(Register rn, Register rm, enum operand_size size);

public:
  // AArch64 OpenJDK uses four different types of calls:
  //   - direct call: bl pc_relative_offset
  //     This is the shortest and the fastest, but the offset has the range:
  //     +/-128MB for the release build, +/-2MB for the debug build.
  //
  //   - far call: adrp reg, pc_relative_offset; add; bl reg
  //     This is longer than a direct call. The offset has
  //     the range +/-4GB. As the code cache size is limited to 4GB,
  //     far calls can reach anywhere in the code cache. If a jump is
  //     needed rather than a call, a far jump 'b reg' can be used instead.
  //     All instructions are embedded at a call site.
  //
  //   - trampoline call:
  //     This is only available in C1/C2-generated code (nmethod). It is a combination
  //     of a direct call, which is used if the destination of a call is in range,
  //     and a register-indirect call. It has the advantages of reaching anywhere in
  //     the AArch64 address space and being patchable at runtime when the generated
  //     code is being executed by other threads.
  //
  //     [Main code section]
  //       bl trampoline
  //     [Stub code section]
  //     trampoline:
  //       ldr reg, pc + 8
  //       br reg
  //       <64-bit destination address>
  //
  //     If the destination is in range when the generated code is moved to the code
  //     cache, 'bl trampoline' is replaced with 'bl destination' and the trampoline
  //     is not used.
  //     The optimization does not remove the trampoline from the stub section.
  //     This is necessary because the trampoline may well be redirected later when
  //     code is patched, and the new destination may not be reachable by a simple BR
  //     instruction.
  //
  //   - indirect call: move reg, address; blr reg
  //     This too can reach anywhere in the address space, but it cannot be
  //     patched while code is running, so it must only be modified at a safepoint.
  //     This form of call is most suitable for targets at fixed addresses, which
  //     will never be patched.
  //
  // The patching we do conforms to the "Concurrent modification and
  // execution of instructions" section of the Arm Architectural
  // Reference Manual, which only allows B, BL, BRK, HVC, ISB, NOP, SMC,
  // or SVC instructions to be modified while another thread is
  // executing them.
  //
  // To patch a trampoline call when the BL can't reach, we first modify
  // the 64-bit destination address in the trampoline, then modify the
  // BL to point to the trampoline, then flush the instruction cache to
  // broadcast the change to all executing threads. See
  // NativeCall::set_destination_mt_safe for the details.
  //
  // There is a benign race in that the other thread might observe the
  // modified BL before it observes the modified 64-bit destination
  // address. That does not matter because the destination method has been
  // invalidated, so there will be a trap at its start.
  // For this to work, the destination address in the trampoline is
  // always updated, even if we're not using the trampoline.

  // Emit a direct call if the entry address will always be in range,
  // otherwise a trampoline call.
  // Supported entry.rspec():
  // - relocInfo::runtime_call_type
  // - relocInfo::opt_virtual_call_type
  // - relocInfo::static_call_type
  // - relocInfo::virtual_call_type
  //
  // Return: the call PC or null if CodeCache is full.
  // Clobbers: rscratch1
  address trampoline_call(Address entry);

  static bool far_branches() {
    return ReservedCodeCacheSize > branch_range;
  }

  // Check if branches to the non nmethod section require a far jump
  static bool codestub_branch_needs_far_jump() {
    if (AOTCodeCache::is_on_for_dump()) {
      // To calculate far_codestub_branch_size correctly.
      return true;
    }
    return CodeCache::max_distance_to_non_nmethod() > branch_range;
  }

  // Emit a direct call/jump if the entry address will always be in range,
  // otherwise a far call/jump.
  // The address must be inside the code cache.
  // Supported entry.rspec():
  // - relocInfo::external_word_type
  // - relocInfo::runtime_call_type
  // - relocInfo::none
  // In the case of a far call/jump, the entry address is put in the tmp register.
  // The tmp register is invalidated.
  //
  // Far_jump returns the amount of the emitted code.
  void far_call(Address entry, Register tmp = rscratch1);
  int far_jump(Address entry, Register tmp = rscratch1);

  static int far_codestub_branch_size() {
    if (codestub_branch_needs_far_jump()) {
      return 3 * 4;  // adrp, add, br
    } else {
      return 4;
    }
  }

  // Emit the CompiledIC call idiom
  address ic_call(address entry, jint method_index = 0);
  static int ic_check_size();
  int ic_check(int end_alignment);

public:

  // Data

  void mov_metadata(Register dst, Metadata* obj);
  Address allocate_metadata_address(Metadata* obj);
  Address constant_oop_address(jobject obj);

  void movoop(Register dst, jobject obj);

  // CRC32 code for java.util.zip.CRC32::updateBytes() intrinsic.
  void kernel_crc32(Register crc, Register buf, Register len,
        Register table0, Register table1, Register table2, Register table3,
        Register tmp, Register tmp2, Register tmp3);
  // CRC32 code for java.util.zip.CRC32C::updateBytes() intrinsic.
  void kernel_crc32c(Register crc, Register buf, Register len,
        Register table0, Register table1, Register table2, Register table3,
        Register tmp, Register tmp2, Register tmp3);

  // Stack push and pop individual 64 bit registers
  void push(Register src);
  void pop(Register dst);

  void repne_scan(Register addr, Register value, Register count,
                  Register scratch);
  void repne_scanw(Register addr, Register value, Register count,
                   Register scratch);

  typedef void (MacroAssembler::* add_sub_imm_insn)(Register Rd, Register Rn, unsigned imm);
  typedef void (MacroAssembler::* add_sub_reg_insn)(Register Rd, Register Rn, Register Rm, enum shift_kind kind, unsigned shift);

  // If a constant does not fit in an immediate field, generate some
  // number of MOV instructions and then perform the operation
  void wrap_add_sub_imm_insn(Register Rd, Register Rn, uint64_t imm,
                             add_sub_imm_insn insn1,
                             add_sub_reg_insn insn2, bool is32);
  // Separate vsn which sets the flags
  void wrap_adds_subs_imm_insn(Register Rd, Register Rn, uint64_t imm,
                               add_sub_imm_insn insn1,
                               add_sub_reg_insn insn2, bool is32);

#define WRAP(INSN, is32)                                                \
  void INSN(Register Rd, Register Rn, uint64_t imm) {                   \
    wrap_add_sub_imm_insn(Rd, Rn, imm, &Assembler::INSN, &Assembler::INSN, is32); \
  }                                                                     \
                                                                        \
  void INSN(Register Rd, Register Rn, Register Rm,                      \
             enum shift_kind kind, unsigned shift = 0) {                \
    Assembler::INSN(Rd, Rn, Rm, kind, shift);                           \
  }                                                                     \
                                                                        \
  void INSN(Register Rd, Register Rn, Register Rm) {                    \
    Assembler::INSN(Rd, Rn, Rm);                                        \
  }                                                                     \
                                                                        \
  void INSN(Register Rd, Register Rn, Register Rm,                      \
           ext::operation option, int amount = 0) {                     \
    Assembler::INSN(Rd, Rn, Rm, option, amount);                        \
  }

  WRAP(add, false) WRAP(addw, true) WRAP(sub, false) WRAP(subw, true)

#undef WRAP
#define WRAP(INSN, is32)                                                \
  void INSN(Register Rd, Register Rn, uint64_t imm) {                   \
    wrap_adds_subs_imm_insn(Rd, Rn, imm, &Assembler::INSN, &Assembler::INSN, is32); \
  }                                                                     \
                                                                        \
  void INSN(Register Rd, Register Rn, Register Rm,                      \
             enum shift_kind kind, unsigned shift = 0) {                \
    Assembler::INSN(Rd, Rn, Rm, kind, shift);                           \
  }                                                                     \
                                                                        \
  void INSN(Register Rd, Register Rn, Register Rm) {                    \
    Assembler::INSN(Rd, Rn, Rm);                                        \
  }                                                                     \
                                                                        \
  void INSN(Register Rd, Register Rn, Register Rm,                      \
           ext::operation option, int amount = 0) {                     \
    Assembler::INSN(Rd, Rn, Rm, option, amount);                        \
  }

  WRAP(adds, false) WRAP(addsw, true) WRAP(subs, false) WRAP(subsw, true)

  void add(Register Rd, Register Rn, RegisterOrConstant increment);
  void addw(Register Rd, Register Rn, RegisterOrConstant increment);
  void sub(Register Rd, Register Rn, RegisterOrConstant decrement);
  void subw(Register Rd, Register Rn, RegisterOrConstant decrement);

  void adrp(Register reg1, const Address &dest, uint64_t &byte_offset);

  void verified_entry(Compile* C, int sp_inc);

  // Inline type specific methods
  #include "asm/macroAssembler_common.hpp"

  int store_inline_type_fields_to_buf(ciInlineKlass* vk, bool from_interpreter = true);
  bool move_helper(VMReg from, VMReg to, BasicType bt, RegState reg_state[]);
  bool unpack_inline_helper(const GrowableArray<SigEntry>* sig, int& sig_index,
                            VMReg from, int& from_index, VMRegPair* to, int to_count, int& to_index,
                            RegState reg_state[]);
  bool pack_inline_helper(const GrowableArray<SigEntry>* sig, int& sig_index, int vtarg_index,
                          VMRegPair* from, int from_count, int& from_index, VMReg to,
                          RegState reg_state[], Register val_array);
  int extend_stack_for_inline_args(int args_on_stack);
  void remove_frame(int initial_framesize, bool needs_stack_repair);
  VMReg spill_reg_for(VMReg reg);
  void save_stack_increment(int sp_inc, int frame_size);

  void tableswitch(Register index, jint lowbound, jint highbound,
                   Label &jumptable, Label &jumptable_end, int stride = 1) {
    adr(rscratch1, jumptable);
    subsw(rscratch2, index, lowbound);
    subsw(zr, rscratch2, highbound - lowbound);
    br(Assembler::HS, jumptable_end);
    add(rscratch1, rscratch1, rscratch2,
        ext::sxtw, exact_log2(stride * Assembler::instruction_size));
    br(rscratch1);
  }

  // Form an address from base + offset in Rd.  Rd may or may not
  // actually be used: you must use the Address that is returned.  It
  // is up to you to ensure that the shift provided matches the size
  // of your data.
  Address form_address(Register Rd, Register base, int64_t byte_offset, int shift);

  // Return true iff an address is within the 48-bit AArch64 address
  // space.
  bool is_valid_AArch64_address(address a) {
    return ((uint64_t)a >> 48) == 0;
  }

  // Load the base of the cardtable byte map into reg.
  void load_byte_map_base(Register reg);

  // Prolog generator routines to support switch between x86 code and
  // generated ARM code

  // routine to generate an x86 prolog for a stub function which
  // bootstraps into the generated ARM code which directly follows the
  // stub
  //

  public:

  address read_polling_page(Register r, relocInfo::relocType rtype);
  void get_polling_page(Register dest, relocInfo::relocType rtype);

  // CRC32 code for java.util.zip.CRC32::updateBytes() intrinsic.
  void update_byte_crc32(Register crc, Register val, Register table);
  void update_word_crc32(Register crc, Register v, Register tmp,
        Register table0, Register table1, Register table2, Register table3,
        bool upper = false);

  address count_positives(Register ary1, Register len, Register result);

  address arrays_equals(Register a1, Register a2, Register result, Register cnt1,
                        Register tmp1, Register tmp2, Register tmp3, int elem_size);

// Ensure that the inline code and the stub use the same registers.
#define ARRAYS_HASHCODE_REGISTERS \
  do {                      \
    assert(result == r0  && \
           ary    == r1  && \
           cnt    == r2  && \
           vdata0 == v3  && \
           vdata1 == v2  && \
           vdata2 == v1  && \
           vdata3 == v0  && \
           vmul0  == v4  && \
           vmul1  == v5  && \
           vmul2  == v6  && \
           vmul3  == v7  && \
           vpow   == v12 && \
           vpowm  == v13, "registers must match aarch64.ad"); \
  } while (0)

  void string_equals(Register a1, Register a2, Register result, Register cnt1);

  void fill_words(Register base, Register cnt, Register value);
  void fill_words(Register base, uint64_t cnt, Register value);

  address zero_words(Register base, uint64_t cnt);
  address zero_words(Register ptr, Register cnt);
  void zero_dcache_blocks(Register base, Register cnt);

  static const int zero_words_block_size;

  address byte_array_inflate(Register src, Register dst, Register len,
                             FloatRegister vtmp1, FloatRegister vtmp2,
                             FloatRegister vtmp3, Register tmp4);

  void char_array_compress(Register src, Register dst, Register len,
                           Register res,
                           FloatRegister vtmp0, FloatRegister vtmp1,
                           FloatRegister vtmp2, FloatRegister vtmp3,
                           FloatRegister vtmp4, FloatRegister vtmp5);

  void encode_iso_array(Register src, Register dst,
                        Register len, Register res, bool ascii,
                        FloatRegister vtmp0, FloatRegister vtmp1,
                        FloatRegister vtmp2, FloatRegister vtmp3,
                        FloatRegister vtmp4, FloatRegister vtmp5);

  void generate_dsin_dcos(bool isCos, address npio2_hw, address two_over_pi,
      address pio2, address dsin_coef, address dcos_coef);
 private:
  // begin trigonometric functions support block
  void generate__ieee754_rem_pio2(address npio2_hw, address two_over_pi, address pio2);
  void generate__kernel_rem_pio2(address two_over_pi, address pio2);
  void generate_kernel_sin(FloatRegister x, bool iyIsOne, address dsin_coef);
  void generate_kernel_cos(FloatRegister x, address dcos_coef);
  // end trigonometric functions support block
  void add2_with_carry(Register final_dest_hi, Register dest_hi, Register dest_lo,
                       Register src1, Register src2);
  void add2_with_carry(Register dest_hi, Register dest_lo, Register src1, Register src2) {
    add2_with_carry(dest_hi, dest_hi, dest_lo, src1, src2);
  }
  void multiply_64_x_64_loop(Register x, Register xstart, Register x_xstart,
                             Register y, Register y_idx, Register z,
                             Register carry, Register product,
                             Register idx, Register kdx);
  void multiply_128_x_128_loop(Register y, Register z,
                               Register carry, Register carry2,
                               Register idx, Register jdx,
                               Register yz_idx1, Register yz_idx2,
                               Register tmp, Register tmp3, Register tmp4,
                               Register tmp7, Register product_hi);
  void kernel_crc32_using_crypto_pmull(Register crc, Register buf,
        Register len, Register tmp0, Register tmp1, Register tmp2,
        Register tmp3);
  void kernel_crc32_using_crc32(Register crc, Register buf,
        Register len, Register tmp0, Register tmp1, Register tmp2,
        Register tmp3);
  void kernel_crc32c_using_crypto_pmull(Register crc, Register buf,
        Register len, Register tmp0, Register tmp1, Register tmp2,
        Register tmp3);
  void kernel_crc32c_using_crc32c(Register crc, Register buf,
        Register len, Register tmp0, Register tmp1, Register tmp2,
        Register tmp3);
  void kernel_crc32_common_fold_using_crypto_pmull(Register crc, Register buf,
        Register len, Register tmp0, Register tmp1, Register tmp2,
        size_t table_offset);

  void ghash_modmul (FloatRegister result,
                     FloatRegister result_lo, FloatRegister result_hi, FloatRegister b,
                     FloatRegister a, FloatRegister vzr, FloatRegister a1_xor_a0, FloatRegister p,
                     FloatRegister t1, FloatRegister t2, FloatRegister t3);
  void ghash_load_wide(int index, Register data, FloatRegister result, FloatRegister state);
public:
  void multiply_to_len(Register x, Register xlen, Register y, Register ylen, Register z,
                       Register tmp0, Register tmp1, Register tmp2, Register tmp3,
                       Register tmp4, Register tmp5, Register tmp6, Register tmp7);
  void mul_add(Register out, Register in, Register offs, Register len, Register k);
  void ghash_multiply(FloatRegister result_lo, FloatRegister result_hi,
                      FloatRegister a, FloatRegister b, FloatRegister a1_xor_a0,
                      FloatRegister tmp1, FloatRegister tmp2, FloatRegister tmp3);
  void ghash_multiply_wide(int index,
                           FloatRegister result_lo, FloatRegister result_hi,
                           FloatRegister a, FloatRegister b, FloatRegister a1_xor_a0,
                           FloatRegister tmp1, FloatRegister tmp2, FloatRegister tmp3);
  void ghash_reduce(FloatRegister result, FloatRegister lo, FloatRegister hi,
                    FloatRegister p, FloatRegister z, FloatRegister t1);
  void ghash_reduce_wide(int index, FloatRegister result, FloatRegister lo, FloatRegister hi,
                    FloatRegister p, FloatRegister z, FloatRegister t1);
  void ghash_processBlocks_wide(Label& p, Register state, Register subkeyH,
                                Register data, Register blocks, int unrolls);


  void aesenc_loadkeys(Register key, Register keylen);
  void aesecb_encrypt(Register from, Register to, Register keylen,
                      FloatRegister data = v0, int unrolls = 1);
  void aesecb_decrypt(Register from, Register to, Register key, Register keylen);
  void aes_round(FloatRegister input, FloatRegister subkey);

  // ChaCha20 functions support block
  void cc20_qr_add4(FloatRegister (&addFirst)[4],
          FloatRegister (&addSecond)[4]);
  void cc20_qr_xor4(FloatRegister (&firstElem)[4],
          FloatRegister (&secondElem)[4], FloatRegister (&result)[4]);
  void cc20_qr_lrot4(FloatRegister (&sourceReg)[4],
          FloatRegister (&destReg)[4], int bits, FloatRegister table);
  void cc20_set_qr_registers(FloatRegister (&vectorSet)[4],
          const FloatRegister (&stateVectors)[16], int idx1, int idx2,
          int idx3, int idx4);

  // Place an ISB after code may have been modified due to a safepoint.
  void safepoint_isb();

private:
  // Return the effective address r + (r1 << ext) + offset.
  // Uses rscratch2.
  Address offsetted_address(Register r, Register r1, Address::extend ext,
                            int offset, int size);

private:
  // Returns an address on the stack which is reachable with a ldr/str of size
  // Uses rscratch2 if the address is not directly reachable
  Address spill_address(int size, int offset, Register tmp=rscratch2);
  Address sve_spill_address(int sve_reg_size_in_bytes, int offset, Register tmp=rscratch2);

  bool merge_alignment_check(Register base, size_t size, int64_t cur_offset, int64_t prev_offset) const;

  // Check whether two loads/stores can be merged into ldp/stp.
  bool ldst_can_merge(Register rx, const Address &adr, size_t cur_size_in_bytes, bool is_store) const;

  // Merge current load/store with previous load/store into ldp/stp.
  void merge_ldst(Register rx, const Address &adr, size_t cur_size_in_bytes, bool is_store);

  // Try to merge two loads/stores into ldp/stp. If success, returns true else false.
  bool try_merge_ldst(Register rt, const Address &adr, size_t cur_size_in_bytes, bool is_store);

public:
  void spill(Register Rx, bool is64, int offset) {
    if (is64) {
      str(Rx, spill_address(8, offset));
    } else {
      strw(Rx, spill_address(4, offset));
    }
  }
  void spill(FloatRegister Vx, SIMD_RegVariant T, int offset) {
    str(Vx, T, spill_address(1 << (int)T, offset));
  }

  void spill_sve_vector(FloatRegister Zx, int offset, int vector_reg_size_in_bytes) {
    sve_str(Zx, sve_spill_address(vector_reg_size_in_bytes, offset));
  }
  void spill_sve_predicate(PRegister pr, int offset, int predicate_reg_size_in_bytes) {
    sve_str(pr, sve_spill_address(predicate_reg_size_in_bytes, offset));
  }

  void unspill(Register Rx, bool is64, int offset) {
    if (is64) {
      ldr(Rx, spill_address(8, offset));
    } else {
      ldrw(Rx, spill_address(4, offset));
    }
  }
  void unspill(FloatRegister Vx, SIMD_RegVariant T, int offset) {
    ldr(Vx, T, spill_address(1 << (int)T, offset));
  }

  void unspill_sve_vector(FloatRegister Zx, int offset, int vector_reg_size_in_bytes) {
    sve_ldr(Zx, sve_spill_address(vector_reg_size_in_bytes, offset));
  }
  void unspill_sve_predicate(PRegister pr, int offset, int predicate_reg_size_in_bytes) {
    sve_ldr(pr, sve_spill_address(predicate_reg_size_in_bytes, offset));
  }

  void spill_copy128(int src_offset, int dst_offset,
                     Register tmp1=rscratch1, Register tmp2=rscratch2) {
    if (src_offset < 512 && (src_offset & 7) == 0 &&
        dst_offset < 512 && (dst_offset & 7) == 0) {
      ldp(tmp1, tmp2, Address(sp, src_offset));
      stp(tmp1, tmp2, Address(sp, dst_offset));
    } else {
      unspill(tmp1, true, src_offset);
      spill(tmp1, true, dst_offset);
      unspill(tmp1, true, src_offset+8);
      spill(tmp1, true, dst_offset+8);
    }
  }
  void spill_copy_sve_vector_stack_to_stack(int src_offset, int dst_offset,
                                            int sve_vec_reg_size_in_bytes) {
    assert(sve_vec_reg_size_in_bytes % 16 == 0, "unexpected sve vector reg size");
    for (int i = 0; i < sve_vec_reg_size_in_bytes / 16; i++) {
      spill_copy128(src_offset, dst_offset);
      src_offset += 16;
      dst_offset += 16;
    }
  }
  void spill_copy_sve_predicate_stack_to_stack(int src_offset, int dst_offset,
                                               int sve_predicate_reg_size_in_bytes) {
    sve_ldr(ptrue, sve_spill_address(sve_predicate_reg_size_in_bytes, src_offset));
    sve_str(ptrue, sve_spill_address(sve_predicate_reg_size_in_bytes, dst_offset));
    reinitialize_ptrue();
  }
  void cache_wb(Address line);
  void cache_wbsync(bool is_pre);

  // Code for java.lang.Thread::onSpinWait() intrinsic.
  void spin_wait();

  void lightweight_lock(Register basic_lock, Register obj, Register t1, Register t2, Register t3, Label& slow);
  void lightweight_unlock(Register obj, Register t1, Register t2, Register t3, Label& slow);

private:
  // Check the current thread doesn't need a cross modify fence.
  void verify_cross_modify_fence_not_required() PRODUCT_RETURN;

};

#ifdef ASSERT
inline bool AbstractAssembler::pd_check_instruction_mark() { return false; }
#endif

struct tableswitch {
  Register _reg;
  int _insn_index; jint _first_key; jint _last_key;
  Label _after;
  Label _branches;
};

#endif // CPU_AARCH64_MACROASSEMBLER_AARCH64_HPP<|MERGE_RESOLUTION|>--- conflicted
+++ resolved
@@ -681,7 +681,6 @@
   static bool needs_explicit_null_check(intptr_t offset);
   static bool uses_implicit_null_check(void* address);
 
-<<<<<<< HEAD
   // markWord tests, kills markWord reg
   void test_markword_is_inline_type(Register markword, Label& is_inline_type);
 
@@ -704,20 +703,8 @@
   void test_flat_array_layout(Register lh, Label& is_flat_array);
   void test_non_flat_array_layout(Register lh, Label& is_non_flat_array);
 
-  static address target_addr_for_insn(address insn_addr, unsigned insn);
-  static address target_addr_for_insn_or_null(address insn_addr, unsigned insn);
-  static address target_addr_for_insn(address insn_addr) {
-    unsigned insn = *(unsigned*)insn_addr;
-    return target_addr_for_insn(insn_addr, insn);
-  }
-  static address target_addr_for_insn_or_null(address insn_addr) {
-    unsigned insn = *(unsigned*)insn_addr;
-    return target_addr_for_insn_or_null(insn_addr, insn);
-  }
-=======
   static address target_addr_for_insn(address insn_addr);
   static address target_addr_for_insn_or_null(address insn_addr);
->>>>>>> 3e20a939
 
   // Required platform-specific helpers for Label::patch_instructions.
   // They _shadow_ the declarations in AbstractAssembler, which are undefined.
