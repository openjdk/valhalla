/*
 * Copyright (c) 1997, 2022, Oracle and/or its affiliates. All rights reserved.
 * Copyright (c) 2014, 2021, Red Hat Inc. All rights reserved.
 * DO NOT ALTER OR REMOVE COPYRIGHT NOTICES OR THIS FILE HEADER.
 *
 * This code is free software; you can redistribute it and/or modify it
 * under the terms of the GNU General Public License version 2 only, as
 * published by the Free Software Foundation.
 *
 * This code is distributed in the hope that it will be useful, but WITHOUT
 * ANY WARRANTY; without even the implied warranty of MERCHANTABILITY or
 * FITNESS FOR A PARTICULAR PURPOSE.  See the GNU General Public License
 * version 2 for more details (a copy is included in the LICENSE file that
 * accompanied this code).
 *
 * You should have received a copy of the GNU General Public License version
 * 2 along with this work; if not, write to the Free Software Foundation,
 * Inc., 51 Franklin St, Fifth Floor, Boston, MA 02110-1301 USA.
 *
 * Please contact Oracle, 500 Oracle Parkway, Redwood Shores, CA 94065 USA
 * or visit www.oracle.com if you need additional information or have any
 * questions.
 *
 */

#ifndef CPU_AARCH64_MACROASSEMBLER_AARCH64_HPP
#define CPU_AARCH64_MACROASSEMBLER_AARCH64_HPP

#include "asm/assembler.inline.hpp"
#include "code/vmreg.hpp"
#include "metaprogramming/enableIf.hpp"
#include "oops/compressedOops.hpp"
#include "runtime/vm_version.hpp"
#include "utilities/macros.hpp"
#include "utilities/powerOfTwo.hpp"
#include "runtime/signature.hpp"


class ciInlineKlass;

class OopMap;

// MacroAssembler extends Assembler by frequently used macros.
//
// Instructions for which a 'better' code sequence exists depending
// on arguments should also go in here.

class MacroAssembler: public Assembler {
  friend class LIR_Assembler;

 public:
  using Assembler::mov;
  using Assembler::movi;

 protected:

  // Support for VM calls
  //
  // This is the base routine called by the different versions of call_VM_leaf. The interpreter
  // may customize this version by overriding it for its purposes (e.g., to save/restore
  // additional registers when doing a VM call).
  virtual void call_VM_leaf_base(
    address entry_point,               // the entry point
    int     number_of_arguments,        // the number of arguments to pop after the call
    Label *retaddr = NULL
  );

  virtual void call_VM_leaf_base(
    address entry_point,               // the entry point
    int     number_of_arguments,        // the number of arguments to pop after the call
    Label &retaddr) {
    call_VM_leaf_base(entry_point, number_of_arguments, &retaddr);
  }

  // This is the base routine called by the different versions of call_VM. The interpreter
  // may customize this version by overriding it for its purposes (e.g., to save/restore
  // additional registers when doing a VM call).
  //
  // If no java_thread register is specified (noreg) than rthread will be used instead. call_VM_base
  // returns the register which contains the thread upon return. If a thread register has been
  // specified, the return value will correspond to that register. If no last_java_sp is specified
  // (noreg) than rsp will be used instead.
  virtual void call_VM_base(           // returns the register containing the thread upon return
    Register oop_result,               // where an oop-result ends up if any; use noreg otherwise
    Register java_thread,              // the thread if computed before     ; use noreg otherwise
    Register last_java_sp,             // to set up last_Java_frame in stubs; use noreg otherwise
    address  entry_point,              // the entry point
    int      number_of_arguments,      // the number of arguments (w/o thread) to pop after the call
    bool     check_exceptions          // whether to check for pending exceptions after return
  );

  void call_VM_helper(Register oop_result, address entry_point, int number_of_arguments, bool check_exceptions = true);

  enum KlassDecodeMode {
    KlassDecodeNone,
    KlassDecodeZero,
    KlassDecodeXor,
    KlassDecodeMovk
  };

  KlassDecodeMode klass_decode_mode();

 private:
  static KlassDecodeMode _klass_decode_mode;

 public:
  MacroAssembler(CodeBuffer* code) : Assembler(code) {}

 // These routines should emit JVMTI PopFrame and ForceEarlyReturn handling code.
 // The implementation is only non-empty for the InterpreterMacroAssembler,
 // as only the interpreter handles PopFrame and ForceEarlyReturn requests.
 virtual void check_and_handle_popframe(Register java_thread);
 virtual void check_and_handle_earlyret(Register java_thread);

  void safepoint_poll(Label& slow_path, bool at_return, bool acquire, bool in_nmethod, Register tmp = rscratch1);
  void rt_call(address dest, Register tmp = rscratch1);

  // Helper functions for statistics gathering.
  // Unconditional atomic increment.
  void atomic_incw(Register counter_addr, Register tmp, Register tmp2);
  void atomic_incw(Address counter_addr, Register tmp1, Register tmp2, Register tmp3) {
    lea(tmp1, counter_addr);
    atomic_incw(tmp1, tmp2, tmp3);
  }
  // Load Effective Address
  void lea(Register r, const Address &a) {
    InstructionMark im(this);
    code_section()->relocate(inst_mark(), a.rspec());
    a.lea(this, r);
  }

  /* Sometimes we get misaligned loads and stores, usually from Unsafe
     accesses, and these can exceed the offset range. */
  Address legitimize_address(const Address &a, int size, Register scratch) {
    if (a.getMode() == Address::base_plus_offset) {
      if (! Address::offset_ok_for_immed(a.offset(), exact_log2(size))) {
        block_comment("legitimize_address {");
        lea(scratch, a);
        block_comment("} legitimize_address");
        return Address(scratch);
      }
    }
    return a;
  }

  void addmw(Address a, Register incr, Register scratch) {
    ldrw(scratch, a);
    addw(scratch, scratch, incr);
    strw(scratch, a);
  }

  // Add constant to memory word
  void addmw(Address a, int imm, Register scratch) {
    ldrw(scratch, a);
    if (imm > 0)
      addw(scratch, scratch, (unsigned)imm);
    else
      subw(scratch, scratch, (unsigned)-imm);
    strw(scratch, a);
  }

  void bind(Label& L) {
    Assembler::bind(L);
    code()->clear_last_insn();
  }

  void membar(Membar_mask_bits order_constraint);

  using Assembler::ldr;
  using Assembler::str;
  using Assembler::ldrw;
  using Assembler::strw;

  void ldr(Register Rx, const Address &adr);
  void ldrw(Register Rw, const Address &adr);
  void str(Register Rx, const Address &adr);
  void strw(Register Rx, const Address &adr);

  // Frame creation and destruction shared between JITs.
  void build_frame(int framesize);
  void remove_frame(int framesize);

  virtual void _call_Unimplemented(address call_site) {
    mov(rscratch2, call_site);
  }

// Microsoft's MSVC team thinks that the __FUNCSIG__ is approximately (sympathy for calling conventions) equivalent to __PRETTY_FUNCTION__
// Also, from Clang patch: "It is very similar to GCC's PRETTY_FUNCTION, except it prints the calling convention."
// https://reviews.llvm.org/D3311

#ifdef _WIN64
#define call_Unimplemented() _call_Unimplemented((address)__FUNCSIG__)
#else
#define call_Unimplemented() _call_Unimplemented((address)__PRETTY_FUNCTION__)
#endif

  // aliases defined in AARCH64 spec

  template<class T>
  inline void cmpw(Register Rd, T imm)  { subsw(zr, Rd, imm); }

  inline void cmp(Register Rd, unsigned char imm8)  { subs(zr, Rd, imm8); }
  inline void cmp(Register Rd, unsigned imm) = delete;

  template<class T>
  inline void cmnw(Register Rd, T imm) { addsw(zr, Rd, imm); }

  inline void cmn(Register Rd, unsigned char imm8)  { adds(zr, Rd, imm8); }
  inline void cmn(Register Rd, unsigned imm) = delete;

  void cset(Register Rd, Assembler::Condition cond) {
    csinc(Rd, zr, zr, ~cond);
  }
  void csetw(Register Rd, Assembler::Condition cond) {
    csincw(Rd, zr, zr, ~cond);
  }

  void cneg(Register Rd, Register Rn, Assembler::Condition cond) {
    csneg(Rd, Rn, Rn, ~cond);
  }
  void cnegw(Register Rd, Register Rn, Assembler::Condition cond) {
    csnegw(Rd, Rn, Rn, ~cond);
  }

  inline void movw(Register Rd, Register Rn) {
    if (Rd == sp || Rn == sp) {
      Assembler::addw(Rd, Rn, 0U);
    } else {
      orrw(Rd, zr, Rn);
    }
  }
  inline void mov(Register Rd, Register Rn) {
    assert(Rd != r31_sp && Rn != r31_sp, "should be");
    if (Rd == Rn) {
    } else if (Rd == sp || Rn == sp) {
      Assembler::add(Rd, Rn, 0U);
    } else {
      orr(Rd, zr, Rn);
    }
  }

  inline void moviw(Register Rd, unsigned imm) { orrw(Rd, zr, imm); }
  inline void movi(Register Rd, unsigned imm) { orr(Rd, zr, imm); }

  inline void tstw(Register Rd, Register Rn) { andsw(zr, Rd, Rn); }
  inline void tst(Register Rd, Register Rn) { ands(zr, Rd, Rn); }

  inline void tstw(Register Rd, uint64_t imm) { andsw(zr, Rd, imm); }
  inline void tst(Register Rd, uint64_t imm) { ands(zr, Rd, imm); }

  inline void bfiw(Register Rd, Register Rn, unsigned lsb, unsigned width) {
    bfmw(Rd, Rn, ((32 - lsb) & 31), (width - 1));
  }
  inline void bfi(Register Rd, Register Rn, unsigned lsb, unsigned width) {
    bfm(Rd, Rn, ((64 - lsb) & 63), (width - 1));
  }

  inline void bfxilw(Register Rd, Register Rn, unsigned lsb, unsigned width) {
    bfmw(Rd, Rn, lsb, (lsb + width - 1));
  }
  inline void bfxil(Register Rd, Register Rn, unsigned lsb, unsigned width) {
    bfm(Rd, Rn, lsb , (lsb + width - 1));
  }

  inline void sbfizw(Register Rd, Register Rn, unsigned lsb, unsigned width) {
    sbfmw(Rd, Rn, ((32 - lsb) & 31), (width - 1));
  }
  inline void sbfiz(Register Rd, Register Rn, unsigned lsb, unsigned width) {
    sbfm(Rd, Rn, ((64 - lsb) & 63), (width - 1));
  }

  inline void sbfxw(Register Rd, Register Rn, unsigned lsb, unsigned width) {
    sbfmw(Rd, Rn, lsb, (lsb + width - 1));
  }
  inline void sbfx(Register Rd, Register Rn, unsigned lsb, unsigned width) {
    sbfm(Rd, Rn, lsb , (lsb + width - 1));
  }

  inline void ubfizw(Register Rd, Register Rn, unsigned lsb, unsigned width) {
    ubfmw(Rd, Rn, ((32 - lsb) & 31), (width - 1));
  }
  inline void ubfiz(Register Rd, Register Rn, unsigned lsb, unsigned width) {
    ubfm(Rd, Rn, ((64 - lsb) & 63), (width - 1));
  }

  inline void ubfxw(Register Rd, Register Rn, unsigned lsb, unsigned width) {
    ubfmw(Rd, Rn, lsb, (lsb + width - 1));
  }
  inline void ubfx(Register Rd, Register Rn, unsigned lsb, unsigned width) {
    ubfm(Rd, Rn, lsb , (lsb + width - 1));
  }

  inline void asrw(Register Rd, Register Rn, unsigned imm) {
    sbfmw(Rd, Rn, imm, 31);
  }

  inline void asr(Register Rd, Register Rn, unsigned imm) {
    sbfm(Rd, Rn, imm, 63);
  }

  inline void lslw(Register Rd, Register Rn, unsigned imm) {
    ubfmw(Rd, Rn, ((32 - imm) & 31), (31 - imm));
  }

  inline void lsl(Register Rd, Register Rn, unsigned imm) {
    ubfm(Rd, Rn, ((64 - imm) & 63), (63 - imm));
  }

  inline void lsrw(Register Rd, Register Rn, unsigned imm) {
    ubfmw(Rd, Rn, imm, 31);
  }

  inline void lsr(Register Rd, Register Rn, unsigned imm) {
    ubfm(Rd, Rn, imm, 63);
  }

  inline void rorw(Register Rd, Register Rn, unsigned imm) {
    extrw(Rd, Rn, Rn, imm);
  }

  inline void ror(Register Rd, Register Rn, unsigned imm) {
    extr(Rd, Rn, Rn, imm);
  }

  inline void sxtbw(Register Rd, Register Rn) {
    sbfmw(Rd, Rn, 0, 7);
  }
  inline void sxthw(Register Rd, Register Rn) {
    sbfmw(Rd, Rn, 0, 15);
  }
  inline void sxtb(Register Rd, Register Rn) {
    sbfm(Rd, Rn, 0, 7);
  }
  inline void sxth(Register Rd, Register Rn) {
    sbfm(Rd, Rn, 0, 15);
  }
  inline void sxtw(Register Rd, Register Rn) {
    sbfm(Rd, Rn, 0, 31);
  }

  inline void uxtbw(Register Rd, Register Rn) {
    ubfmw(Rd, Rn, 0, 7);
  }
  inline void uxthw(Register Rd, Register Rn) {
    ubfmw(Rd, Rn, 0, 15);
  }
  inline void uxtb(Register Rd, Register Rn) {
    ubfm(Rd, Rn, 0, 7);
  }
  inline void uxth(Register Rd, Register Rn) {
    ubfm(Rd, Rn, 0, 15);
  }
  inline void uxtw(Register Rd, Register Rn) {
    ubfm(Rd, Rn, 0, 31);
  }

  inline void cmnw(Register Rn, Register Rm) {
    addsw(zr, Rn, Rm);
  }
  inline void cmn(Register Rn, Register Rm) {
    adds(zr, Rn, Rm);
  }

  inline void cmpw(Register Rn, Register Rm) {
    subsw(zr, Rn, Rm);
  }
  inline void cmp(Register Rn, Register Rm) {
    subs(zr, Rn, Rm);
  }

  inline void negw(Register Rd, Register Rn) {
    subw(Rd, zr, Rn);
  }

  inline void neg(Register Rd, Register Rn) {
    sub(Rd, zr, Rn);
  }

  inline void negsw(Register Rd, Register Rn) {
    subsw(Rd, zr, Rn);
  }

  inline void negs(Register Rd, Register Rn) {
    subs(Rd, zr, Rn);
  }

  inline void cmnw(Register Rn, Register Rm, enum shift_kind kind, unsigned shift = 0) {
    addsw(zr, Rn, Rm, kind, shift);
  }
  inline void cmn(Register Rn, Register Rm, enum shift_kind kind, unsigned shift = 0) {
    adds(zr, Rn, Rm, kind, shift);
  }

  inline void cmpw(Register Rn, Register Rm, enum shift_kind kind, unsigned shift = 0) {
    subsw(zr, Rn, Rm, kind, shift);
  }
  inline void cmp(Register Rn, Register Rm, enum shift_kind kind, unsigned shift = 0) {
    subs(zr, Rn, Rm, kind, shift);
  }

  inline void negw(Register Rd, Register Rn, enum shift_kind kind, unsigned shift = 0) {
    subw(Rd, zr, Rn, kind, shift);
  }

  inline void neg(Register Rd, Register Rn, enum shift_kind kind, unsigned shift = 0) {
    sub(Rd, zr, Rn, kind, shift);
  }

  inline void negsw(Register Rd, Register Rn, enum shift_kind kind, unsigned shift = 0) {
    subsw(Rd, zr, Rn, kind, shift);
  }

  inline void negs(Register Rd, Register Rn, enum shift_kind kind, unsigned shift = 0) {
    subs(Rd, zr, Rn, kind, shift);
  }

  inline void mnegw(Register Rd, Register Rn, Register Rm) {
    msubw(Rd, Rn, Rm, zr);
  }
  inline void mneg(Register Rd, Register Rn, Register Rm) {
    msub(Rd, Rn, Rm, zr);
  }

  inline void mulw(Register Rd, Register Rn, Register Rm) {
    maddw(Rd, Rn, Rm, zr);
  }
  inline void mul(Register Rd, Register Rn, Register Rm) {
    madd(Rd, Rn, Rm, zr);
  }

  inline void smnegl(Register Rd, Register Rn, Register Rm) {
    smsubl(Rd, Rn, Rm, zr);
  }
  inline void smull(Register Rd, Register Rn, Register Rm) {
    smaddl(Rd, Rn, Rm, zr);
  }

  inline void umnegl(Register Rd, Register Rn, Register Rm) {
    umsubl(Rd, Rn, Rm, zr);
  }
  inline void umull(Register Rd, Register Rn, Register Rm) {
    umaddl(Rd, Rn, Rm, zr);
  }

#define WRAP(INSN)                                                            \
  void INSN(Register Rd, Register Rn, Register Rm, Register Ra) {             \
    if (VM_Version::supports_a53mac() && Ra != zr)                            \
      nop();                                                                  \
    Assembler::INSN(Rd, Rn, Rm, Ra);                                          \
  }

  WRAP(madd) WRAP(msub) WRAP(maddw) WRAP(msubw)
  WRAP(smaddl) WRAP(smsubl) WRAP(umaddl) WRAP(umsubl)
#undef WRAP


  // macro assembly operations needed for aarch64

  // first two private routines for loading 32 bit or 64 bit constants
private:

  void mov_immediate64(Register dst, uint64_t imm64);
  void mov_immediate32(Register dst, uint32_t imm32);

  int push(unsigned int bitset, Register stack);
  int pop(unsigned int bitset, Register stack);

  int push_fp(unsigned int bitset, Register stack);
  int pop_fp(unsigned int bitset, Register stack);

  int push_p(unsigned int bitset, Register stack);
  int pop_p(unsigned int bitset, Register stack);

  void mov(Register dst, Address a);

public:
  void push(RegSet regs, Register stack) { if (regs.bits()) push(regs.bits(), stack); }
  void pop(RegSet regs, Register stack) { if (regs.bits()) pop(regs.bits(), stack); }

  void push_fp(FloatRegSet regs, Register stack) { if (regs.bits()) push_fp(regs.bits(), stack); }
  void pop_fp(FloatRegSet regs, Register stack) { if (regs.bits()) pop_fp(regs.bits(), stack); }

  static RegSet call_clobbered_gp_registers();

  void push_p(PRegSet regs, Register stack) { if (regs.bits()) push_p(regs.bits(), stack); }
  void pop_p(PRegSet regs, Register stack) { if (regs.bits()) pop_p(regs.bits(), stack); }

  // Push and pop everything that might be clobbered by a native
  // runtime call except rscratch1 and rscratch2.  (They are always
  // scratch, so we don't have to protect them.)  Only save the lower
  // 64 bits of each vector register. Additional registers can be excluded
  // in a passed RegSet.
  void push_call_clobbered_registers_except(RegSet exclude);
  void pop_call_clobbered_registers_except(RegSet exclude);

  void push_call_clobbered_registers() {
    push_call_clobbered_registers_except(RegSet());
  }
  void pop_call_clobbered_registers() {
    pop_call_clobbered_registers_except(RegSet());
  }


  // now mov instructions for loading absolute addresses and 32 or
  // 64 bit integers

  inline void mov(Register dst, address addr)             { mov_immediate64(dst, (uint64_t)addr); }

  template<typename T, ENABLE_IF(std::is_integral<T>::value)>
  inline void mov(Register dst, T o)                      { mov_immediate64(dst, (uint64_t)o); }

  inline void movw(Register dst, uint32_t imm32)          { mov_immediate32(dst, imm32); }

  void mov(Register dst, RegisterOrConstant src) {
    if (src.is_register())
      mov(dst, src.as_register());
    else
      mov(dst, src.as_constant());
  }

  void movptr(Register r, uintptr_t imm64);

  void mov(FloatRegister Vd, SIMD_Arrangement T, uint64_t imm64);

  void mov(FloatRegister Vd, SIMD_Arrangement T, FloatRegister Vn) {
    orr(Vd, T, Vn, Vn);
  }


public:

  // Generalized Test Bit And Branch, including a "far" variety which
  // spans more than 32KiB.
  void tbr(Condition cond, Register Rt, int bitpos, Label &dest, bool isfar = false) {
    assert(cond == EQ || cond == NE, "must be");

    if (isfar)
      cond = ~cond;

    void (Assembler::* branch)(Register Rt, int bitpos, Label &L);
    if (cond == Assembler::EQ)
      branch = &Assembler::tbz;
    else
      branch = &Assembler::tbnz;

    if (isfar) {
      Label L;
      (this->*branch)(Rt, bitpos, L);
      b(dest);
      bind(L);
    } else {
      (this->*branch)(Rt, bitpos, dest);
    }
  }

  // macro instructions for accessing and updating floating point
  // status register
  //
  // FPSR : op1 == 011
  //        CRn == 0100
  //        CRm == 0100
  //        op2 == 001

  inline void get_fpsr(Register reg)
  {
    mrs(0b11, 0b0100, 0b0100, 0b001, reg);
  }

  inline void set_fpsr(Register reg)
  {
    msr(0b011, 0b0100, 0b0100, 0b001, reg);
  }

  inline void clear_fpsr()
  {
    msr(0b011, 0b0100, 0b0100, 0b001, zr);
  }

  // DCZID_EL0: op1 == 011
  //            CRn == 0000
  //            CRm == 0000
  //            op2 == 111
  inline void get_dczid_el0(Register reg)
  {
    mrs(0b011, 0b0000, 0b0000, 0b111, reg);
  }

  // CTR_EL0:   op1 == 011
  //            CRn == 0000
  //            CRm == 0000
  //            op2 == 001
  inline void get_ctr_el0(Register reg)
  {
    mrs(0b011, 0b0000, 0b0000, 0b001, reg);
  }

  // idiv variant which deals with MINLONG as dividend and -1 as divisor
  int corrected_idivl(Register result, Register ra, Register rb,
                      bool want_remainder, Register tmp = rscratch1);
  int corrected_idivq(Register result, Register ra, Register rb,
                      bool want_remainder, Register tmp = rscratch1);

  // Support for NULL-checks
  //
  // Generates code that causes a NULL OS exception if the content of reg is NULL.
  // If the accessed location is M[reg + offset] and the offset is known, provide the
  // offset. No explicit code generation is needed if the offset is within a certain
  // range (0 <= offset <= page_size).

  virtual void null_check(Register reg, int offset = -1);
  static bool needs_explicit_null_check(intptr_t offset);
  static bool uses_implicit_null_check(void* address);

  // markWord tests, kills markWord reg
  void test_markword_is_inline_type(Register markword, Label& is_inline_type);

  // inlineKlass queries, kills temp_reg
  void test_klass_is_inline_type(Register klass, Register temp_reg, Label& is_inline_type);
  void test_klass_is_empty_inline_type(Register klass, Register temp_reg, Label& is_empty_inline_type);
  void test_oop_is_not_inline_type(Register object, Register tmp, Label& not_inline_type);

  // Get the default value oop for the given InlineKlass
  void get_default_value_oop(Register inline_klass, Register temp_reg, Register obj);
  // The empty value oop, for the given InlineKlass ("empty" as in no instance fields)
  // get_default_value_oop with extra assertion for empty inline klass
  void get_empty_inline_type_oop(Register inline_klass, Register temp_reg, Register obj);

  void test_field_is_null_free_inline_type(Register flags, Register temp_reg, Label& is_null_free);
  void test_field_is_not_null_free_inline_type(Register flags, Register temp_reg, Label& not_null_free);
  void test_field_is_inlined(Register flags, Register temp_reg, Label& is_flattened);

  // Check oops for special arrays, i.e. flattened and/or null-free
  void test_oop_prototype_bit(Register oop, Register temp_reg, int32_t test_bit, bool jmp_set, Label& jmp_label);
  void test_flattened_array_oop(Register klass, Register temp_reg, Label& is_flattened_array);
  void test_non_flattened_array_oop(Register oop, Register temp_reg, Label&is_non_flattened_array);
  void test_null_free_array_oop(Register oop, Register temp_reg, Label& is_null_free_array);
  void test_non_null_free_array_oop(Register oop, Register temp_reg, Label&is_non_null_free_array);

  // Check array klass layout helper for flatten or null-free arrays...
  void test_flattened_array_layout(Register lh, Label& is_flattened_array);
  void test_non_flattened_array_layout(Register lh, Label& is_non_flattened_array);
  void test_null_free_array_layout(Register lh, Label& is_null_free_array);
  void test_non_null_free_array_layout(Register lh, Label& is_non_null_free_array);

  static address target_addr_for_insn(address insn_addr, unsigned insn);
  static address target_addr_for_insn_or_null(address insn_addr, unsigned insn);
  static address target_addr_for_insn(address insn_addr) {
    unsigned insn = *(unsigned*)insn_addr;
    return target_addr_for_insn(insn_addr, insn);
  }
  static address target_addr_for_insn_or_null(address insn_addr) {
    unsigned insn = *(unsigned*)insn_addr;
    return target_addr_for_insn_or_null(insn_addr, insn);
  }

  // Required platform-specific helpers for Label::patch_instructions.
  // They _shadow_ the declarations in AbstractAssembler, which are undefined.
  static int pd_patch_instruction_size(address branch, address target);
  static void pd_patch_instruction(address branch, address target, const char* file = NULL, int line = 0) {
    pd_patch_instruction_size(branch, target);
  }
  static address pd_call_destination(address branch) {
    return target_addr_for_insn(branch);
  }
#ifndef PRODUCT
  static void pd_print_patched_instruction(address branch);
#endif

  static int patch_oop(address insn_addr, address o);
  static int patch_narrow_klass(address insn_addr, narrowKlass n);

  address emit_trampoline_stub(int insts_call_instruction_offset, address target);
  void emit_static_call_stub();

  // The following 4 methods return the offset of the appropriate move instruction

  // Support for fast byte/short loading with zero extension (depending on particular CPU)
  int load_unsigned_byte(Register dst, Address src);
  int load_unsigned_short(Register dst, Address src);

  // Support for fast byte/short loading with sign extension (depending on particular CPU)
  int load_signed_byte(Register dst, Address src);
  int load_signed_short(Register dst, Address src);

  int load_signed_byte32(Register dst, Address src);
  int load_signed_short32(Register dst, Address src);

  // Support for sign-extension (hi:lo = extend_sign(lo))
  void extend_sign(Register hi, Register lo);

  // Load and store values by size and signed-ness
  void load_sized_value(Register dst, Address src, size_t size_in_bytes, bool is_signed, Register dst2 = noreg);
  void store_sized_value(Address dst, Register src, size_t size_in_bytes, Register src2 = noreg);

  // Support for inc/dec with optimal instruction selection depending on value

  // x86_64 aliases an unqualified register/address increment and
  // decrement to call incrementq and decrementq but also supports
  // explicitly sized calls to incrementq/decrementq or
  // incrementl/decrementl

  // for aarch64 the proper convention would be to use
  // increment/decrement for 64 bit operations and
  // incrementw/decrementw for 32 bit operations. so when porting
  // x86_64 code we can leave calls to increment/decrement as is,
  // replace incrementq/decrementq with increment/decrement and
  // replace incrementl/decrementl with incrementw/decrementw.

  // n.b. increment/decrement calls with an Address destination will
  // need to use a scratch register to load the value to be
  // incremented. increment/decrement calls which add or subtract a
  // constant value greater than 2^12 will need to use a 2nd scratch
  // register to hold the constant. so, a register increment/decrement
  // may trash rscratch2 and an address increment/decrement trash
  // rscratch and rscratch2

  void decrementw(Address dst, int value = 1);
  void decrementw(Register reg, int value = 1);

  void decrement(Register reg, int value = 1);
  void decrement(Address dst, int value = 1);

  void incrementw(Address dst, int value = 1);
  void incrementw(Register reg, int value = 1);

  void increment(Register reg, int value = 1);
  void increment(Address dst, int value = 1);


  // Alignment
  void align(int modulus);

  // nop
  void post_call_nop();

  // Stack frame creation/removal
  void enter(bool strip_ret_addr = false);
  void leave();

  // ROP Protection
  void protect_return_address();
  void protect_return_address(Register return_reg, Register temp_reg);
  void authenticate_return_address(Register return_reg = lr);
  void authenticate_return_address(Register return_reg, Register temp_reg);
  void strip_return_address();
  void check_return_address(Register return_reg=lr) PRODUCT_RETURN;

  // Support for getting the JavaThread pointer (i.e.; a reference to thread-local information)
  // The pointer will be loaded into the thread register.
  void get_thread(Register thread);

  // support for argument shuffling
  void move32_64(VMRegPair src, VMRegPair dst, Register tmp = rscratch1);
  void float_move(VMRegPair src, VMRegPair dst, Register tmp = rscratch1);
  void long_move(VMRegPair src, VMRegPair dst, Register tmp = rscratch1);
  void double_move(VMRegPair src, VMRegPair dst, Register tmp = rscratch1);
  void object_move(
                   OopMap* map,
                   int oop_handle_offset,
                   int framesize_in_slots,
                   VMRegPair src,
                   VMRegPair dst,
                   bool is_receiver,
                   int* receiver_offset);


  // Support for VM calls
  //
  // It is imperative that all calls into the VM are handled via the call_VM macros.
  // They make sure that the stack linkage is setup correctly. call_VM's correspond
  // to ENTRY/ENTRY_X entry points while call_VM_leaf's correspond to LEAF entry points.


  void call_VM(Register oop_result,
               address entry_point,
               bool check_exceptions = true);
  void call_VM(Register oop_result,
               address entry_point,
               Register arg_1,
               bool check_exceptions = true);
  void call_VM(Register oop_result,
               address entry_point,
               Register arg_1, Register arg_2,
               bool check_exceptions = true);
  void call_VM(Register oop_result,
               address entry_point,
               Register arg_1, Register arg_2, Register arg_3,
               bool check_exceptions = true);

  // Overloadings with last_Java_sp
  void call_VM(Register oop_result,
               Register last_java_sp,
               address entry_point,
               int number_of_arguments = 0,
               bool check_exceptions = true);
  void call_VM(Register oop_result,
               Register last_java_sp,
               address entry_point,
               Register arg_1, bool
               check_exceptions = true);
  void call_VM(Register oop_result,
               Register last_java_sp,
               address entry_point,
               Register arg_1, Register arg_2,
               bool check_exceptions = true);
  void call_VM(Register oop_result,
               Register last_java_sp,
               address entry_point,
               Register arg_1, Register arg_2, Register arg_3,
               bool check_exceptions = true);

  void get_vm_result  (Register oop_result, Register thread);
  void get_vm_result_2(Register metadata_result, Register thread);

  // These always tightly bind to MacroAssembler::call_VM_base
  // bypassing the virtual implementation
  void super_call_VM(Register oop_result, Register last_java_sp, address entry_point, int number_of_arguments = 0, bool check_exceptions = true);
  void super_call_VM(Register oop_result, Register last_java_sp, address entry_point, Register arg_1, bool check_exceptions = true);
  void super_call_VM(Register oop_result, Register last_java_sp, address entry_point, Register arg_1, Register arg_2, bool check_exceptions = true);
  void super_call_VM(Register oop_result, Register last_java_sp, address entry_point, Register arg_1, Register arg_2, Register arg_3, bool check_exceptions = true);
  void super_call_VM(Register oop_result, Register last_java_sp, address entry_point, Register arg_1, Register arg_2, Register arg_3, Register arg_4, bool check_exceptions = true);

  void call_VM_leaf(address entry_point,
                    int number_of_arguments = 0);
  void call_VM_leaf(address entry_point,
                    Register arg_1);
  void call_VM_leaf(address entry_point,
                    Register arg_1, Register arg_2);
  void call_VM_leaf(address entry_point,
                    Register arg_1, Register arg_2, Register arg_3);

  // These always tightly bind to MacroAssembler::call_VM_leaf_base
  // bypassing the virtual implementation
  void super_call_VM_leaf(address entry_point);
  void super_call_VM_leaf(address entry_point, Register arg_1);
  void super_call_VM_leaf(address entry_point, Register arg_1, Register arg_2);
  void super_call_VM_leaf(address entry_point, Register arg_1, Register arg_2, Register arg_3);
  void super_call_VM_leaf(address entry_point, Register arg_1, Register arg_2, Register arg_3, Register arg_4);

  // last Java Frame (fills frame anchor)
  void set_last_Java_frame(Register last_java_sp,
                           Register last_java_fp,
                           address last_java_pc,
                           Register scratch);

  void set_last_Java_frame(Register last_java_sp,
                           Register last_java_fp,
                           Label &last_java_pc,
                           Register scratch);

  void set_last_Java_frame(Register last_java_sp,
                           Register last_java_fp,
                           Register last_java_pc,
                           Register scratch);

  void reset_last_Java_frame(Register thread);

  // thread in the default location (rthread)
  void reset_last_Java_frame(bool clear_fp);

  // Stores
  void store_check(Register obj);                // store check for obj - register is destroyed afterwards
  void store_check(Register obj, Address dst);   // same as above, dst is exact store location (reg. is destroyed)

  void resolve_jobject(Register value, Register thread, Register tmp);

  // C 'boolean' to Java boolean: x == 0 ? 0 : 1
  void c2bool(Register x);

  void load_method_holder_cld(Register rresult, Register rmethod);
  void load_method_holder(Register holder, Register method);

  // oop manipulations
  void load_metadata(Register dst, Register src);

  void load_klass(Register dst, Register src);
  void store_klass(Register dst, Register src);
  void cmp_klass(Register oop, Register trial_klass, Register tmp);

  void resolve_weak_handle(Register result, Register tmp);
  void resolve_oop_handle(Register result, Register tmp = r5);
  void load_mirror(Register dst, Register method, Register tmp = r5);

  void access_load_at(BasicType type, DecoratorSet decorators, Register dst, Address src,
                      Register tmp1, Register tmp_thread);

  void access_store_at(BasicType type, DecoratorSet decorators, Address dst, Register src,
                       Register tmp1, Register tmp_thread, Register tmp3 = noreg);

  void access_value_copy(DecoratorSet decorators, Register src, Register dst, Register inline_klass);

  // inline type data payload offsets...
  void first_field_offset(Register inline_klass, Register offset);
  void data_for_oop(Register oop, Register data, Register inline_klass);
  // get data payload ptr a flat value array at index, kills rcx and index
  void data_for_value_array_index(Register array, Register array_klass,
                                  Register index, Register data);

  void load_heap_oop(Register dst, Address src, Register tmp1 = noreg,
                     Register thread_tmp = noreg, DecoratorSet decorators = 0);

  void load_heap_oop_not_null(Register dst, Address src, Register tmp1 = noreg,
                              Register thread_tmp = noreg, DecoratorSet decorators = 0);
  void store_heap_oop(Address dst, Register src, Register tmp1 = noreg,
                      Register tmp_thread = noreg, Register tmp3 = noreg, DecoratorSet decorators = 0);

  // currently unimplemented
  // Used for storing NULL. All other oop constants should be
  // stored using routines that take a jobject.
  void store_heap_oop_null(Address dst);

  void load_prototype_header(Register dst, Register src);

  void store_klass_gap(Register dst, Register src);

  // This dummy is to prevent a call to store_heap_oop from
  // converting a zero (like NULL) into a Register by giving
  // the compiler two choices it can't resolve

  void store_heap_oop(Address dst, void* dummy);

  void encode_heap_oop(Register d, Register s);
  void encode_heap_oop(Register r) { encode_heap_oop(r, r); }
  void decode_heap_oop(Register d, Register s);
  void decode_heap_oop(Register r) { decode_heap_oop(r, r); }
  void encode_heap_oop_not_null(Register r);
  void decode_heap_oop_not_null(Register r);
  void encode_heap_oop_not_null(Register dst, Register src);
  void decode_heap_oop_not_null(Register dst, Register src);

  void set_narrow_oop(Register dst, jobject obj);

  void encode_klass_not_null(Register r);
  void decode_klass_not_null(Register r);
  void encode_klass_not_null(Register dst, Register src);
  void decode_klass_not_null(Register dst, Register src);

  void set_narrow_klass(Register dst, Klass* k);

  // if heap base register is used - reinit it with the correct value
  void reinit_heapbase();

  DEBUG_ONLY(void verify_heapbase(const char* msg);)

  void push_CPU_state(bool save_vectors = false, bool use_sve = false,
                      int sve_vector_size_in_bytes = 0, int total_predicate_in_bytes = 0);
  void pop_CPU_state(bool restore_vectors = false, bool use_sve = false,
                     int sve_vector_size_in_bytes = 0, int total_predicate_in_bytes = 0);

  void push_cont_fastpath(Register java_thread);
  void pop_cont_fastpath(Register java_thread);

  // Round up to a power of two
  void round_to(Register reg, int modulus);

  // java.lang.Math::round intrinsics
  void java_round_double(Register dst, FloatRegister src, FloatRegister ftmp);
  void java_round_float(Register dst, FloatRegister src, FloatRegister ftmp);

  // allocation
<<<<<<< HEAD

  // Object / value buffer allocation...
  // Allocate instance of klass, assumes klass initialized by caller
  // new_obj prefers to be rax
  // Kills t1 and t2, perserves klass, return allocation in new_obj (rsi on LP64)
  void allocate_instance(Register klass, Register new_obj,
                         Register t1, Register t2,
                         bool clear_fields, Label& alloc_failed);

  void eden_allocate(
    Register obj,                      // result: pointer to object after successful allocation
    Register var_size_in_bytes,        // object size in bytes if unknown at compile time; invalid otherwise
    int      con_size_in_bytes,        // object size in bytes if   known at compile time
    Register t1,                       // temp register
    Label&   slow_case                 // continuation point if fast allocation fails
  );
=======
>>>>>>> c1040897
  void tlab_allocate(
    Register obj,                      // result: pointer to object after successful allocation
    Register var_size_in_bytes,        // object size in bytes if unknown at compile time; invalid otherwise
    int      con_size_in_bytes,        // object size in bytes if   known at compile time
    Register t1,                       // temp register
    Register t2,                       // temp register
    Label&   slow_case                 // continuation point if fast allocation fails
  );
  void verify_tlab();

  // For field "index" within "klass", return inline_klass ...
  void get_inline_type_field_klass(Register klass, Register index, Register inline_klass);

  // interface method calling
  void lookup_interface_method(Register recv_klass,
                               Register intf_klass,
                               RegisterOrConstant itable_index,
                               Register method_result,
                               Register scan_temp,
                               Label& no_such_interface,
                   bool return_method = true);

  // virtual method calling
  // n.b. x86 allows RegisterOrConstant for vtable_index
  void lookup_virtual_method(Register recv_klass,
                             RegisterOrConstant vtable_index,
                             Register method_result);

  // Test sub_klass against super_klass, with fast and slow paths.

  // The fast path produces a tri-state answer: yes / no / maybe-slow.
  // One of the three labels can be NULL, meaning take the fall-through.
  // If super_check_offset is -1, the value is loaded up from super_klass.
  // No registers are killed, except temp_reg.
  void check_klass_subtype_fast_path(Register sub_klass,
                                     Register super_klass,
                                     Register temp_reg,
                                     Label* L_success,
                                     Label* L_failure,
                                     Label* L_slow_path,
                RegisterOrConstant super_check_offset = RegisterOrConstant(-1));

  // The rest of the type check; must be wired to a corresponding fast path.
  // It does not repeat the fast path logic, so don't use it standalone.
  // The temp_reg and temp2_reg can be noreg, if no temps are available.
  // Updates the sub's secondary super cache as necessary.
  // If set_cond_codes, condition codes will be Z on success, NZ on failure.
  void check_klass_subtype_slow_path(Register sub_klass,
                                     Register super_klass,
                                     Register temp_reg,
                                     Register temp2_reg,
                                     Label* L_success,
                                     Label* L_failure,
                                     bool set_cond_codes = false);

  // Simplified, combined version, good for typical uses.
  // Falls through on failure.
  void check_klass_subtype(Register sub_klass,
                           Register super_klass,
                           Register temp_reg,
                           Label& L_success);

  void clinit_barrier(Register klass,
                      Register thread,
                      Label* L_fast_path = NULL,
                      Label* L_slow_path = NULL);

  Address argument_address(RegisterOrConstant arg_slot, int extra_slot_offset = 0);

  void verify_sve_vector_length(Register tmp = rscratch1);
  void reinitialize_ptrue() {
    if (UseSVE > 0) {
      sve_ptrue(ptrue, B);
    }
  }
  void verify_ptrue();

  // Debugging

  // only if +VerifyOops
  void _verify_oop(Register reg, const char* s, const char* file, int line);
  void _verify_oop_addr(Address addr, const char * s, const char* file, int line);

  void _verify_oop_checked(Register reg, const char* s, const char* file, int line) {
    if (VerifyOops) {
      _verify_oop(reg, s, file, line);
    }
  }
  void _verify_oop_addr_checked(Address reg, const char* s, const char* file, int line) {
    if (VerifyOops) {
      _verify_oop_addr(reg, s, file, line);
    }
  }

// TODO: verify method and klass metadata (compare against vptr?)
  void _verify_method_ptr(Register reg, const char * msg, const char * file, int line) {}
  void _verify_klass_ptr(Register reg, const char * msg, const char * file, int line){}

#define verify_oop(reg) _verify_oop_checked(reg, "broken oop " #reg, __FILE__, __LINE__)
#define verify_oop_msg(reg, msg) _verify_oop_checked(reg, "broken oop " #reg ", " #msg, __FILE__, __LINE__)
#define verify_oop_addr(addr) _verify_oop_addr_checked(addr, "broken oop addr " #addr, __FILE__, __LINE__)
#define verify_method_ptr(reg) _verify_method_ptr(reg, "broken method " #reg, __FILE__, __LINE__)
#define verify_klass_ptr(reg) _verify_klass_ptr(reg, "broken klass " #reg, __FILE__, __LINE__)

  // only if +VerifyFPU
  void verify_FPU(int stack_depth, const char* s = "illegal FPU state");

  // prints msg, dumps registers and stops execution
  void stop(const char* msg);

  static void debug64(char* msg, int64_t pc, int64_t regs[]);

  void untested()                                { stop("untested"); }

  void unimplemented(const char* what = "");

  void should_not_reach_here()                   { stop("should not reach here"); }

  void _assert_asm(Condition cc, const char* msg);
#define assert_asm0(cc, msg) _assert_asm(cc, FILE_AND_LINE ": " msg)
#define assert_asm(masm, command, cc, msg) DEBUG_ONLY(command; (masm)->_assert_asm(cc, FILE_AND_LINE ": " #command " " #cc ": " msg))

  // Stack overflow checking
  void bang_stack_with_offset(int offset) {
    // stack grows down, caller passes positive offset
    assert(offset > 0, "must bang with negative offset");
    sub(rscratch2, sp, offset);
    str(zr, Address(rscratch2));
  }

  // Writes to stack successive pages until offset reached to check for
  // stack overflow + shadow pages.  Also, clobbers tmp
  void bang_stack_size(Register size, Register tmp);

  // Check for reserved stack access in method being exited (for JIT)
  void reserved_stack_check();

  // Arithmetics

  void addptr(const Address &dst, int32_t src);
  void cmpptr(Register src1, Address src2);

  void cmpoop(Register obj1, Register obj2);

  // Various forms of CAS

  void cmpxchg_obj_header(Register oldv, Register newv, Register obj, Register tmp,
                          Label &succeed, Label *fail);
  void cmpxchgptr(Register oldv, Register newv, Register addr, Register tmp,
                  Label &succeed, Label *fail);

  void cmpxchgw(Register oldv, Register newv, Register addr, Register tmp,
                  Label &succeed, Label *fail);

  void atomic_add(Register prev, RegisterOrConstant incr, Register addr);
  void atomic_addw(Register prev, RegisterOrConstant incr, Register addr);
  void atomic_addal(Register prev, RegisterOrConstant incr, Register addr);
  void atomic_addalw(Register prev, RegisterOrConstant incr, Register addr);

  void atomic_xchg(Register prev, Register newv, Register addr);
  void atomic_xchgw(Register prev, Register newv, Register addr);
  void atomic_xchgl(Register prev, Register newv, Register addr);
  void atomic_xchglw(Register prev, Register newv, Register addr);
  void atomic_xchgal(Register prev, Register newv, Register addr);
  void atomic_xchgalw(Register prev, Register newv, Register addr);

  void orptr(Address adr, RegisterOrConstant src) {
    ldr(rscratch1, adr);
    if (src.is_register())
      orr(rscratch1, rscratch1, src.as_register());
    else
      orr(rscratch1, rscratch1, src.as_constant());
    str(rscratch1, adr);
  }

  // A generic CAS; success or failure is in the EQ flag.
  // Clobbers rscratch1
  void cmpxchg(Register addr, Register expected, Register new_val,
               enum operand_size size,
               bool acquire, bool release, bool weak,
               Register result);

private:
  void compare_eq(Register rn, Register rm, enum operand_size size);

#ifdef ASSERT
  // Template short-hand support to clean-up after a failed call to trampoline
  // call generation (see trampoline_call() below),  when a set of Labels must
  // be reset (before returning).
  template<typename Label, typename... More>
  void reset_labels(Label &lbl, More&... more) {
    lbl.reset(); reset_labels(more...);
  }
  template<typename Label>
  void reset_labels(Label &lbl) {
    lbl.reset();
  }
#endif

public:
  // AArch64 OpenJDK uses four different types of calls:
  //   - direct call: bl pc_relative_offset
  //     This is the shortest and the fastest, but the offset has the range:
  //     +/-128MB for the release build, +/-2MB for the debug build.
  //
  //   - far call: adrp reg, pc_relative_offset; add; bl reg
  //     This is longer than a direct call. The offset has
  //     the range +/-4GB. As the code cache size is limited to 4GB,
  //     far calls can reach anywhere in the code cache. If a jump is
  //     needed rather than a call, a far jump 'b reg' can be used instead.
  //     All instructions are embedded at a call site.
  //
  //   - trampoline call:
  //     This is only available in C1/C2-generated code (nmethod). It is a combination
  //     of a direct call, which is used if the destination of a call is in range,
  //     and a register-indirect call. It has the advantages of reaching anywhere in
  //     the AArch64 address space and being patchable at runtime when the generated
  //     code is being executed by other threads.
  //
  //     [Main code section]
  //       bl trampoline
  //     [Stub code section]
  //     trampoline:
  //       ldr reg, pc + 8
  //       br reg
  //       <64-bit destination address>
  //
  //     If the destination is in range when the generated code is moved to the code
  //     cache, 'bl trampoline' is replaced with 'bl destination' and the trampoline
  //     is not used.
  //     The optimization does not remove the trampoline from the stub section.
  //     This is necessary because the trampoline may well be redirected later when
  //     code is patched, and the new destination may not be reachable by a simple BR
  //     instruction.
  //
  //   - indirect call: move reg, address; blr reg
  //     This too can reach anywhere in the address space, but it cannot be
  //     patched while code is running, so it must only be modified at a safepoint.
  //     This form of call is most suitable for targets at fixed addresses, which
  //     will never be patched.
  //
  // The patching we do conforms to the "Concurrent modification and
  // execution of instructions" section of the Arm Architectural
  // Reference Manual, which only allows B, BL, BRK, HVC, ISB, NOP, SMC,
  // or SVC instructions to be modified while another thread is
  // executing them.
  //
  // To patch a trampoline call when the BL can't reach, we first modify
  // the 64-bit destination address in the trampoline, then modify the
  // BL to point to the trampoline, then flush the instruction cache to
  // broadcast the change to all executing threads. See
  // NativeCall::set_destination_mt_safe for the details.
  //
  // There is a benign race in that the other thread might observe the
  // modified BL before it observes the modified 64-bit destination
  // address. That does not matter because the destination method has been
  // invalidated, so there will be a trap at its start.
  // For this to work, the destination address in the trampoline is
  // always updated, even if we're not using the trampoline.

  // Emit a direct call if the entry address will always be in range,
  // otherwise a trampoline call.
  // Supported entry.rspec():
  // - relocInfo::runtime_call_type
  // - relocInfo::opt_virtual_call_type
  // - relocInfo::static_call_type
  // - relocInfo::virtual_call_type
  //
  // Return: NULL if CodeCache is full.
  address trampoline_call(Address entry, CodeBuffer* cbuf = NULL) { return trampoline_call1(entry, cbuf, true); }
  address trampoline_call1(Address entry, CodeBuffer* cbuf, bool check_emit_size = true);

  static bool far_branches() {
    return ReservedCodeCacheSize > branch_range;
  }

  // Check if branches to the the non nmethod section require a far jump
  static bool codestub_branch_needs_far_jump() {
    return CodeCache::max_distance_to_non_nmethod() > branch_range;
  }

  // Emit a direct call/jump if the entry address will always be in range,
  // otherwise a far call/jump.
  // The address must be inside the code cache.
  // Supported entry.rspec():
  // - relocInfo::external_word_type
  // - relocInfo::runtime_call_type
  // - relocInfo::none
  // In the case of a far call/jump, the entry address is put in the tmp register.
  // The tmp register is invalidated.
  //
  // Far_jump returns the amount of the emitted code.
  void far_call(Address entry, CodeBuffer *cbuf = NULL, Register tmp = rscratch1);
  int far_jump(Address entry, CodeBuffer *cbuf = NULL, Register tmp = rscratch1);

  static int far_codestub_branch_size() {
    if (codestub_branch_needs_far_jump()) {
      return 3 * 4;  // adrp, add, br
    } else {
      return 4;
    }
  }

  // Emit the CompiledIC call idiom
  address ic_call(address entry, jint method_index = 0);

public:

  // Data

  void mov_metadata(Register dst, Metadata* obj);
  Address allocate_metadata_address(Metadata* obj);
  Address constant_oop_address(jobject obj);

  void movoop(Register dst, jobject obj, bool immediate = false);

  // CRC32 code for java.util.zip.CRC32::updateBytes() intrinsic.
  void kernel_crc32(Register crc, Register buf, Register len,
        Register table0, Register table1, Register table2, Register table3,
        Register tmp, Register tmp2, Register tmp3);
  // CRC32 code for java.util.zip.CRC32C::updateBytes() intrinsic.
  void kernel_crc32c(Register crc, Register buf, Register len,
        Register table0, Register table1, Register table2, Register table3,
        Register tmp, Register tmp2, Register tmp3);

  // Stack push and pop individual 64 bit registers
  void push(Register src);
  void pop(Register dst);

  void repne_scan(Register addr, Register value, Register count,
                  Register scratch);
  void repne_scanw(Register addr, Register value, Register count,
                   Register scratch);

  typedef void (MacroAssembler::* add_sub_imm_insn)(Register Rd, Register Rn, unsigned imm);
  typedef void (MacroAssembler::* add_sub_reg_insn)(Register Rd, Register Rn, Register Rm, enum shift_kind kind, unsigned shift);

  // If a constant does not fit in an immediate field, generate some
  // number of MOV instructions and then perform the operation
  void wrap_add_sub_imm_insn(Register Rd, Register Rn, uint64_t imm,
                             add_sub_imm_insn insn1,
                             add_sub_reg_insn insn2, bool is32);
  // Separate vsn which sets the flags
  void wrap_adds_subs_imm_insn(Register Rd, Register Rn, uint64_t imm,
                               add_sub_imm_insn insn1,
                               add_sub_reg_insn insn2, bool is32);

#define WRAP(INSN, is32)                                                \
  void INSN(Register Rd, Register Rn, uint64_t imm) {                   \
    wrap_add_sub_imm_insn(Rd, Rn, imm, &Assembler::INSN, &Assembler::INSN, is32); \
  }                                                                     \
                                                                        \
  void INSN(Register Rd, Register Rn, Register Rm,                      \
             enum shift_kind kind, unsigned shift = 0) {                \
    Assembler::INSN(Rd, Rn, Rm, kind, shift);                           \
  }                                                                     \
                                                                        \
  void INSN(Register Rd, Register Rn, Register Rm) {                    \
    Assembler::INSN(Rd, Rn, Rm);                                        \
  }                                                                     \
                                                                        \
  void INSN(Register Rd, Register Rn, Register Rm,                      \
           ext::operation option, int amount = 0) {                     \
    Assembler::INSN(Rd, Rn, Rm, option, amount);                        \
  }

  WRAP(add, false) WRAP(addw, true) WRAP(sub, false) WRAP(subw, true)

#undef WRAP
#define WRAP(INSN, is32)                                                \
  void INSN(Register Rd, Register Rn, uint64_t imm) {                   \
    wrap_adds_subs_imm_insn(Rd, Rn, imm, &Assembler::INSN, &Assembler::INSN, is32); \
  }                                                                     \
                                                                        \
  void INSN(Register Rd, Register Rn, Register Rm,                      \
             enum shift_kind kind, unsigned shift = 0) {                \
    Assembler::INSN(Rd, Rn, Rm, kind, shift);                           \
  }                                                                     \
                                                                        \
  void INSN(Register Rd, Register Rn, Register Rm) {                    \
    Assembler::INSN(Rd, Rn, Rm);                                        \
  }                                                                     \
                                                                        \
  void INSN(Register Rd, Register Rn, Register Rm,                      \
           ext::operation option, int amount = 0) {                     \
    Assembler::INSN(Rd, Rn, Rm, option, amount);                        \
  }

  WRAP(adds, false) WRAP(addsw, true) WRAP(subs, false) WRAP(subsw, true)

  void add(Register Rd, Register Rn, RegisterOrConstant increment);
  void addw(Register Rd, Register Rn, RegisterOrConstant increment);
  void sub(Register Rd, Register Rn, RegisterOrConstant decrement);
  void subw(Register Rd, Register Rn, RegisterOrConstant decrement);

  void adrp(Register reg1, const Address &dest, uint64_t &byte_offset);

  void verified_entry(Compile* C, int sp_inc);

  // Inline type specific methods
  #include "asm/macroAssembler_common.hpp"

  int store_inline_type_fields_to_buf(ciInlineKlass* vk, bool from_interpreter = true);
  bool move_helper(VMReg from, VMReg to, BasicType bt, RegState reg_state[]);
  bool unpack_inline_helper(const GrowableArray<SigEntry>* sig, int& sig_index,
                            VMReg from, int& from_index, VMRegPair* to, int to_count, int& to_index,
                            RegState reg_state[]);
  bool pack_inline_helper(const GrowableArray<SigEntry>* sig, int& sig_index, int vtarg_index,
                          VMRegPair* from, int from_count, int& from_index, VMReg to,
                          RegState reg_state[], Register val_array);
  int extend_stack_for_inline_args(int args_on_stack);
  void remove_frame(int initial_framesize, bool needs_stack_repair);
  VMReg spill_reg_for(VMReg reg);
  void save_stack_increment(int sp_inc, int frame_size);

  void tableswitch(Register index, jint lowbound, jint highbound,
                   Label &jumptable, Label &jumptable_end, int stride = 1) {
    adr(rscratch1, jumptable);
    subsw(rscratch2, index, lowbound);
    subsw(zr, rscratch2, highbound - lowbound);
    br(Assembler::HS, jumptable_end);
    add(rscratch1, rscratch1, rscratch2,
        ext::sxtw, exact_log2(stride * Assembler::instruction_size));
    br(rscratch1);
  }

  // Form an address from base + offset in Rd.  Rd may or may not
  // actually be used: you must use the Address that is returned.  It
  // is up to you to ensure that the shift provided matches the size
  // of your data.
  Address form_address(Register Rd, Register base, int64_t byte_offset, int shift);

  // Return true iff an address is within the 48-bit AArch64 address
  // space.
  bool is_valid_AArch64_address(address a) {
    return ((uint64_t)a >> 48) == 0;
  }

  // Load the base of the cardtable byte map into reg.
  void load_byte_map_base(Register reg);

  // Prolog generator routines to support switch between x86 code and
  // generated ARM code

  // routine to generate an x86 prolog for a stub function which
  // bootstraps into the generated ARM code which directly follows the
  // stub
  //

  public:

  void ldr_constant(Register dest, const Address &const_addr) {
    if (NearCpool) {
      ldr(dest, const_addr);
    } else {
      uint64_t offset;
      adrp(dest, InternalAddress(const_addr.target()), offset);
      ldr(dest, Address(dest, offset));
    }
  }

  address read_polling_page(Register r, relocInfo::relocType rtype);
  void get_polling_page(Register dest, relocInfo::relocType rtype);

  // CRC32 code for java.util.zip.CRC32::updateBytes() intrinsic.
  void update_byte_crc32(Register crc, Register val, Register table);
  void update_word_crc32(Register crc, Register v, Register tmp,
        Register table0, Register table1, Register table2, Register table3,
        bool upper = false);

  address count_positives(Register ary1, Register len, Register result);

  address arrays_equals(Register a1, Register a2, Register result, Register cnt1,
                        Register tmp1, Register tmp2, Register tmp3, int elem_size);

  void string_equals(Register a1, Register a2, Register result, Register cnt1,
                     int elem_size);

  void fill_words(Register base, Register cnt, Register value);
<<<<<<< HEAD
  void fill_words(Register base, uint64_t cnt, Register value);

  void zero_words(Register base, uint64_t cnt);
=======
  address zero_words(Register base, uint64_t cnt);
>>>>>>> c1040897
  address zero_words(Register ptr, Register cnt);
  void zero_dcache_blocks(Register base, Register cnt);

  static const int zero_words_block_size;

  address byte_array_inflate(Register src, Register dst, Register len,
                             FloatRegister vtmp1, FloatRegister vtmp2,
                             FloatRegister vtmp3, Register tmp4);

  void char_array_compress(Register src, Register dst, Register len,
                           Register res,
                           FloatRegister vtmp0, FloatRegister vtmp1,
                           FloatRegister vtmp2, FloatRegister vtmp3);

  void encode_iso_array(Register src, Register dst,
                        Register len, Register res, bool ascii,
                        FloatRegister vtmp0, FloatRegister vtmp1,
                        FloatRegister vtmp2, FloatRegister vtmp3);

  void fast_log(FloatRegister vtmp0, FloatRegister vtmp1, FloatRegister vtmp2,
                FloatRegister vtmp3, FloatRegister vtmp4, FloatRegister vtmp5,
                FloatRegister tmpC1, FloatRegister tmpC2, FloatRegister tmpC3,
                FloatRegister tmpC4, Register tmp1, Register tmp2,
                Register tmp3, Register tmp4, Register tmp5);
  void generate_dsin_dcos(bool isCos, address npio2_hw, address two_over_pi,
      address pio2, address dsin_coef, address dcos_coef);
 private:
  // begin trigonometric functions support block
  void generate__ieee754_rem_pio2(address npio2_hw, address two_over_pi, address pio2);
  void generate__kernel_rem_pio2(address two_over_pi, address pio2);
  void generate_kernel_sin(FloatRegister x, bool iyIsOne, address dsin_coef);
  void generate_kernel_cos(FloatRegister x, address dcos_coef);
  // end trigonometric functions support block
  void add2_with_carry(Register final_dest_hi, Register dest_hi, Register dest_lo,
                       Register src1, Register src2);
  void add2_with_carry(Register dest_hi, Register dest_lo, Register src1, Register src2) {
    add2_with_carry(dest_hi, dest_hi, dest_lo, src1, src2);
  }
  void multiply_64_x_64_loop(Register x, Register xstart, Register x_xstart,
                             Register y, Register y_idx, Register z,
                             Register carry, Register product,
                             Register idx, Register kdx);
  void multiply_128_x_128_loop(Register y, Register z,
                               Register carry, Register carry2,
                               Register idx, Register jdx,
                               Register yz_idx1, Register yz_idx2,
                               Register tmp, Register tmp3, Register tmp4,
                               Register tmp7, Register product_hi);
  void kernel_crc32_using_crc32(Register crc, Register buf,
        Register len, Register tmp0, Register tmp1, Register tmp2,
        Register tmp3);
  void kernel_crc32c_using_crc32c(Register crc, Register buf,
        Register len, Register tmp0, Register tmp1, Register tmp2,
        Register tmp3);

  void ghash_modmul (FloatRegister result,
                     FloatRegister result_lo, FloatRegister result_hi, FloatRegister b,
                     FloatRegister a, FloatRegister vzr, FloatRegister a1_xor_a0, FloatRegister p,
                     FloatRegister t1, FloatRegister t2, FloatRegister t3);
  void ghash_load_wide(int index, Register data, FloatRegister result, FloatRegister state);
public:
  void multiply_to_len(Register x, Register xlen, Register y, Register ylen, Register z,
                       Register zlen, Register tmp1, Register tmp2, Register tmp3,
                       Register tmp4, Register tmp5, Register tmp6, Register tmp7);
  void mul_add(Register out, Register in, Register offs, Register len, Register k);
  void ghash_multiply(FloatRegister result_lo, FloatRegister result_hi,
                      FloatRegister a, FloatRegister b, FloatRegister a1_xor_a0,
                      FloatRegister tmp1, FloatRegister tmp2, FloatRegister tmp3);
  void ghash_multiply_wide(int index,
                           FloatRegister result_lo, FloatRegister result_hi,
                           FloatRegister a, FloatRegister b, FloatRegister a1_xor_a0,
                           FloatRegister tmp1, FloatRegister tmp2, FloatRegister tmp3);
  void ghash_reduce(FloatRegister result, FloatRegister lo, FloatRegister hi,
                    FloatRegister p, FloatRegister z, FloatRegister t1);
  void ghash_reduce_wide(int index, FloatRegister result, FloatRegister lo, FloatRegister hi,
                    FloatRegister p, FloatRegister z, FloatRegister t1);
  void ghash_processBlocks_wide(address p, Register state, Register subkeyH,
                                Register data, Register blocks, int unrolls);


  void aesenc_loadkeys(Register key, Register keylen);
  void aesecb_encrypt(Register from, Register to, Register keylen,
                      FloatRegister data = v0, int unrolls = 1);
  void aesecb_decrypt(Register from, Register to, Register key, Register keylen);
  void aes_round(FloatRegister input, FloatRegister subkey);

  // Place an ISB after code may have been modified due to a safepoint.
  void safepoint_isb();

private:
  // Return the effective address r + (r1 << ext) + offset.
  // Uses rscratch2.
  Address offsetted_address(Register r, Register r1, Address::extend ext,
                            int offset, int size);

private:
  // Returns an address on the stack which is reachable with a ldr/str of size
  // Uses rscratch2 if the address is not directly reachable
  Address spill_address(int size, int offset, Register tmp=rscratch2);
  Address sve_spill_address(int sve_reg_size_in_bytes, int offset, Register tmp=rscratch2);

  bool merge_alignment_check(Register base, size_t size, int64_t cur_offset, int64_t prev_offset) const;

  // Check whether two loads/stores can be merged into ldp/stp.
  bool ldst_can_merge(Register rx, const Address &adr, size_t cur_size_in_bytes, bool is_store) const;

  // Merge current load/store with previous load/store into ldp/stp.
  void merge_ldst(Register rx, const Address &adr, size_t cur_size_in_bytes, bool is_store);

  // Try to merge two loads/stores into ldp/stp. If success, returns true else false.
  bool try_merge_ldst(Register rt, const Address &adr, size_t cur_size_in_bytes, bool is_store);

public:
  void spill(Register Rx, bool is64, int offset) {
    if (is64) {
      str(Rx, spill_address(8, offset));
    } else {
      strw(Rx, spill_address(4, offset));
    }
  }
  void spill(FloatRegister Vx, SIMD_RegVariant T, int offset) {
    str(Vx, T, spill_address(1 << (int)T, offset));
  }

  void spill_sve_vector(FloatRegister Zx, int offset, int vector_reg_size_in_bytes) {
    sve_str(Zx, sve_spill_address(vector_reg_size_in_bytes, offset));
  }
  void spill_sve_predicate(PRegister pr, int offset, int predicate_reg_size_in_bytes) {
    sve_str(pr, sve_spill_address(predicate_reg_size_in_bytes, offset));
  }

  void unspill(Register Rx, bool is64, int offset) {
    if (is64) {
      ldr(Rx, spill_address(8, offset));
    } else {
      ldrw(Rx, spill_address(4, offset));
    }
  }
  void unspill(FloatRegister Vx, SIMD_RegVariant T, int offset) {
    ldr(Vx, T, spill_address(1 << (int)T, offset));
  }

  void unspill_sve_vector(FloatRegister Zx, int offset, int vector_reg_size_in_bytes) {
    sve_ldr(Zx, sve_spill_address(vector_reg_size_in_bytes, offset));
  }
  void unspill_sve_predicate(PRegister pr, int offset, int predicate_reg_size_in_bytes) {
    sve_ldr(pr, sve_spill_address(predicate_reg_size_in_bytes, offset));
  }

  void spill_copy128(int src_offset, int dst_offset,
                     Register tmp1=rscratch1, Register tmp2=rscratch2) {
    if (src_offset < 512 && (src_offset & 7) == 0 &&
        dst_offset < 512 && (dst_offset & 7) == 0) {
      ldp(tmp1, tmp2, Address(sp, src_offset));
      stp(tmp1, tmp2, Address(sp, dst_offset));
    } else {
      unspill(tmp1, true, src_offset);
      spill(tmp1, true, dst_offset);
      unspill(tmp1, true, src_offset+8);
      spill(tmp1, true, dst_offset+8);
    }
  }
  void spill_copy_sve_vector_stack_to_stack(int src_offset, int dst_offset,
                                            int sve_vec_reg_size_in_bytes) {
    assert(sve_vec_reg_size_in_bytes % 16 == 0, "unexpected sve vector reg size");
    for (int i = 0; i < sve_vec_reg_size_in_bytes / 16; i++) {
      spill_copy128(src_offset, dst_offset);
      src_offset += 16;
      dst_offset += 16;
    }
  }
  void spill_copy_sve_predicate_stack_to_stack(int src_offset, int dst_offset,
                                               int sve_predicate_reg_size_in_bytes) {
    sve_ldr(ptrue, sve_spill_address(sve_predicate_reg_size_in_bytes, src_offset));
    sve_str(ptrue, sve_spill_address(sve_predicate_reg_size_in_bytes, dst_offset));
    reinitialize_ptrue();
  }
  void cache_wb(Address line);
  void cache_wbsync(bool is_pre);

  // Code for java.lang.Thread::onSpinWait() intrinsic.
  void spin_wait();

private:
  // Check the current thread doesn't need a cross modify fence.
  void verify_cross_modify_fence_not_required() PRODUCT_RETURN;

};

#ifdef ASSERT
inline bool AbstractAssembler::pd_check_instruction_mark() { return false; }
#endif

/**
 * class SkipIfEqual:
 *
 * Instantiating this class will result in assembly code being output that will
 * jump around any code emitted between the creation of the instance and it's
 * automatic destruction at the end of a scope block, depending on the value of
 * the flag passed to the constructor, which will be checked at run-time.
 */
class SkipIfEqual {
 private:
  MacroAssembler* _masm;
  Label _label;

 public:
   SkipIfEqual(MacroAssembler*, const bool* flag_addr, bool value);
   ~SkipIfEqual();
};

struct tableswitch {
  Register _reg;
  int _insn_index; jint _first_key; jint _last_key;
  Label _after;
  Label _branches;
};

#endif // CPU_AARCH64_MACROASSEMBLER_AARCH64_HPP<|MERGE_RESOLUTION|>--- conflicted
+++ resolved
@@ -958,7 +958,6 @@
   void java_round_float(Register dst, FloatRegister src, FloatRegister ftmp);
 
   // allocation
-<<<<<<< HEAD
 
   // Object / value buffer allocation...
   // Allocate instance of klass, assumes klass initialized by caller
@@ -968,15 +967,6 @@
                          Register t1, Register t2,
                          bool clear_fields, Label& alloc_failed);
 
-  void eden_allocate(
-    Register obj,                      // result: pointer to object after successful allocation
-    Register var_size_in_bytes,        // object size in bytes if unknown at compile time; invalid otherwise
-    int      con_size_in_bytes,        // object size in bytes if   known at compile time
-    Register t1,                       // temp register
-    Label&   slow_case                 // continuation point if fast allocation fails
-  );
-=======
->>>>>>> c1040897
   void tlab_allocate(
     Register obj,                      // result: pointer to object after successful allocation
     Register var_size_in_bytes,        // object size in bytes if unknown at compile time; invalid otherwise
@@ -1456,13 +1446,9 @@
                      int elem_size);
 
   void fill_words(Register base, Register cnt, Register value);
-<<<<<<< HEAD
   void fill_words(Register base, uint64_t cnt, Register value);
 
-  void zero_words(Register base, uint64_t cnt);
-=======
   address zero_words(Register base, uint64_t cnt);
->>>>>>> c1040897
   address zero_words(Register ptr, Register cnt);
   void zero_dcache_blocks(Register base, Register cnt);
 
