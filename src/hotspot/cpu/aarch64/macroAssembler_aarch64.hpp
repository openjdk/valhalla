/*
 * Copyright (c) 1997, 2022, Oracle and/or its affiliates. All rights reserved.
 * Copyright (c) 2014, 2021, Red Hat Inc. All rights reserved.
 * DO NOT ALTER OR REMOVE COPYRIGHT NOTICES OR THIS FILE HEADER.
 *
 * This code is free software; you can redistribute it and/or modify it
 * under the terms of the GNU General Public License version 2 only, as
 * published by the Free Software Foundation.
 *
 * This code is distributed in the hope that it will be useful, but WITHOUT
 * ANY WARRANTY; without even the implied warranty of MERCHANTABILITY or
 * FITNESS FOR A PARTICULAR PURPOSE.  See the GNU General Public License
 * version 2 for more details (a copy is included in the LICENSE file that
 * accompanied this code).
 *
 * You should have received a copy of the GNU General Public License version
 * 2 along with this work; if not, write to the Free Software Foundation,
 * Inc., 51 Franklin St, Fifth Floor, Boston, MA 02110-1301 USA.
 *
 * Please contact Oracle, 500 Oracle Parkway, Redwood Shores, CA 94065 USA
 * or visit www.oracle.com if you need additional information or have any
 * questions.
 *
 */

#ifndef CPU_AARCH64_MACROASSEMBLER_AARCH64_HPP
#define CPU_AARCH64_MACROASSEMBLER_AARCH64_HPP

#include "asm/assembler.inline.hpp"
#include "code/vmreg.hpp"
#include "metaprogramming/enableIf.hpp"
#include "oops/compressedOops.hpp"
#include "runtime/vm_version.hpp"
#include "utilities/macros.hpp"
#include "utilities/powerOfTwo.hpp"
#include "runtime/signature.hpp"


class ciInlineKlass;

class OopMap;

// MacroAssembler extends Assembler by frequently used macros.
//
// Instructions for which a 'better' code sequence exists depending
// on arguments should also go in here.

class MacroAssembler: public Assembler {
  friend class LIR_Assembler;

 public:
  using Assembler::mov;
  using Assembler::movi;

 protected:

  // Support for VM calls
  //
  // This is the base routine called by the different versions of call_VM_leaf. The interpreter
  // may customize this version by overriding it for its purposes (e.g., to save/restore
  // additional registers when doing a VM call).
  virtual void call_VM_leaf_base(
    address entry_point,               // the entry point
    int     number_of_arguments,        // the number of arguments to pop after the call
    Label *retaddr = NULL
  );

  virtual void call_VM_leaf_base(
    address entry_point,               // the entry point
    int     number_of_arguments,        // the number of arguments to pop after the call
    Label &retaddr) {
    call_VM_leaf_base(entry_point, number_of_arguments, &retaddr);
  }

  // This is the base routine called by the different versions of call_VM. The interpreter
  // may customize this version by overriding it for its purposes (e.g., to save/restore
  // additional registers when doing a VM call).
  //
  // If no java_thread register is specified (noreg) than rthread will be used instead. call_VM_base
  // returns the register which contains the thread upon return. If a thread register has been
  // specified, the return value will correspond to that register. If no last_java_sp is specified
  // (noreg) than rsp will be used instead.
  virtual void call_VM_base(           // returns the register containing the thread upon return
    Register oop_result,               // where an oop-result ends up if any; use noreg otherwise
    Register java_thread,              // the thread if computed before     ; use noreg otherwise
    Register last_java_sp,             // to set up last_Java_frame in stubs; use noreg otherwise
    address  entry_point,              // the entry point
    int      number_of_arguments,      // the number of arguments (w/o thread) to pop after the call
    bool     check_exceptions          // whether to check for pending exceptions after return
  );

  void call_VM_helper(Register oop_result, address entry_point, int number_of_arguments, bool check_exceptions = true);

  enum KlassDecodeMode {
    KlassDecodeNone,
    KlassDecodeZero,
    KlassDecodeXor,
    KlassDecodeMovk
  };

  KlassDecodeMode klass_decode_mode();

 private:
  static KlassDecodeMode _klass_decode_mode;

 public:
  MacroAssembler(CodeBuffer* code) : Assembler(code) {}

 // These routines should emit JVMTI PopFrame and ForceEarlyReturn handling code.
 // The implementation is only non-empty for the InterpreterMacroAssembler,
 // as only the interpreter handles PopFrame and ForceEarlyReturn requests.
 virtual void check_and_handle_popframe(Register java_thread);
 virtual void check_and_handle_earlyret(Register java_thread);

  void safepoint_poll(Label& slow_path, bool at_return, bool acquire, bool in_nmethod, Register tmp = rscratch1);
  void rt_call(address dest, Register tmp = rscratch1);

  // Helper functions for statistics gathering.
  // Unconditional atomic increment.
  void atomic_incw(Register counter_addr, Register tmp, Register tmp2);
  void atomic_incw(Address counter_addr, Register tmp1, Register tmp2, Register tmp3) {
    lea(tmp1, counter_addr);
    atomic_incw(tmp1, tmp2, tmp3);
  }
  // Load Effective Address
  void lea(Register r, const Address &a) {
    InstructionMark im(this);
    code_section()->relocate(inst_mark(), a.rspec());
    a.lea(this, r);
  }

  /* Sometimes we get misaligned loads and stores, usually from Unsafe
     accesses, and these can exceed the offset range. */
  Address legitimize_address(const Address &a, int size, Register scratch) {
    if (a.getMode() == Address::base_plus_offset) {
      if (! Address::offset_ok_for_immed(a.offset(), exact_log2(size))) {
        block_comment("legitimize_address {");
        lea(scratch, a);
        block_comment("} legitimize_address");
        return Address(scratch);
      }
    }
    return a;
  }

  void addmw(Address a, Register incr, Register scratch) {
    ldrw(scratch, a);
    addw(scratch, scratch, incr);
    strw(scratch, a);
  }

  // Add constant to memory word
  void addmw(Address a, int imm, Register scratch) {
    ldrw(scratch, a);
    if (imm > 0)
      addw(scratch, scratch, (unsigned)imm);
    else
      subw(scratch, scratch, (unsigned)-imm);
    strw(scratch, a);
  }

  void bind(Label& L) {
    Assembler::bind(L);
    code()->clear_last_insn();
  }

  void membar(Membar_mask_bits order_constraint);

  using Assembler::ldr;
  using Assembler::str;
  using Assembler::ldrw;
  using Assembler::strw;

  void ldr(Register Rx, const Address &adr);
  void ldrw(Register Rw, const Address &adr);
  void str(Register Rx, const Address &adr);
  void strw(Register Rx, const Address &adr);

  // Frame creation and destruction shared between JITs.
  void build_frame(int framesize);
  void remove_frame(int framesize);

  virtual void _call_Unimplemented(address call_site) {
    mov(rscratch2, call_site);
  }

// Microsoft's MSVC team thinks that the __FUNCSIG__ is approximately (sympathy for calling conventions) equivalent to __PRETTY_FUNCTION__
// Also, from Clang patch: "It is very similar to GCC's PRETTY_FUNCTION, except it prints the calling convention."
// https://reviews.llvm.org/D3311

#ifdef _WIN64
#define call_Unimplemented() _call_Unimplemented((address)__FUNCSIG__)
#else
#define call_Unimplemented() _call_Unimplemented((address)__PRETTY_FUNCTION__)
#endif

  // aliases defined in AARCH64 spec

  template<class T>
  inline void cmpw(Register Rd, T imm)  { subsw(zr, Rd, imm); }

  inline void cmp(Register Rd, unsigned char imm8)  { subs(zr, Rd, imm8); }
  inline void cmp(Register Rd, unsigned imm) = delete;

  template<class T>
  inline void cmnw(Register Rd, T imm) { addsw(zr, Rd, imm); }

  inline void cmn(Register Rd, unsigned char imm8)  { adds(zr, Rd, imm8); }
  inline void cmn(Register Rd, unsigned imm) = delete;

  void cset(Register Rd, Assembler::Condition cond) {
    csinc(Rd, zr, zr, ~cond);
  }
  void csetw(Register Rd, Assembler::Condition cond) {
    csincw(Rd, zr, zr, ~cond);
  }

  void cneg(Register Rd, Register Rn, Assembler::Condition cond) {
    csneg(Rd, Rn, Rn, ~cond);
  }
  void cnegw(Register Rd, Register Rn, Assembler::Condition cond) {
    csnegw(Rd, Rn, Rn, ~cond);
  }

  inline void movw(Register Rd, Register Rn) {
    if (Rd == sp || Rn == sp) {
      Assembler::addw(Rd, Rn, 0U);
    } else {
      orrw(Rd, zr, Rn);
    }
  }
  inline void mov(Register Rd, Register Rn) {
    assert(Rd != r31_sp && Rn != r31_sp, "should be");
    if (Rd == Rn) {
    } else if (Rd == sp || Rn == sp) {
      Assembler::add(Rd, Rn, 0U);
    } else {
      orr(Rd, zr, Rn);
    }
  }

  inline void moviw(Register Rd, unsigned imm) { orrw(Rd, zr, imm); }
  inline void movi(Register Rd, unsigned imm) { orr(Rd, zr, imm); }

  inline void tstw(Register Rd, Register Rn) { andsw(zr, Rd, Rn); }
  inline void tst(Register Rd, Register Rn) { ands(zr, Rd, Rn); }

  inline void tstw(Register Rd, uint64_t imm) { andsw(zr, Rd, imm); }
  inline void tst(Register Rd, uint64_t imm) { ands(zr, Rd, imm); }

  inline void bfiw(Register Rd, Register Rn, unsigned lsb, unsigned width) {
    bfmw(Rd, Rn, ((32 - lsb) & 31), (width - 1));
  }
  inline void bfi(Register Rd, Register Rn, unsigned lsb, unsigned width) {
    bfm(Rd, Rn, ((64 - lsb) & 63), (width - 1));
  }

  inline void bfxilw(Register Rd, Register Rn, unsigned lsb, unsigned width) {
    bfmw(Rd, Rn, lsb, (lsb + width - 1));
  }
  inline void bfxil(Register Rd, Register Rn, unsigned lsb, unsigned width) {
    bfm(Rd, Rn, lsb , (lsb + width - 1));
  }

  inline void sbfizw(Register Rd, Register Rn, unsigned lsb, unsigned width) {
    sbfmw(Rd, Rn, ((32 - lsb) & 31), (width - 1));
  }
  inline void sbfiz(Register Rd, Register Rn, unsigned lsb, unsigned width) {
    sbfm(Rd, Rn, ((64 - lsb) & 63), (width - 1));
  }

  inline void sbfxw(Register Rd, Register Rn, unsigned lsb, unsigned width) {
    sbfmw(Rd, Rn, lsb, (lsb + width - 1));
  }
  inline void sbfx(Register Rd, Register Rn, unsigned lsb, unsigned width) {
    sbfm(Rd, Rn, lsb , (lsb + width - 1));
  }

  inline void ubfizw(Register Rd, Register Rn, unsigned lsb, unsigned width) {
    ubfmw(Rd, Rn, ((32 - lsb) & 31), (width - 1));
  }
  inline void ubfiz(Register Rd, Register Rn, unsigned lsb, unsigned width) {
    ubfm(Rd, Rn, ((64 - lsb) & 63), (width - 1));
  }

  inline void ubfxw(Register Rd, Register Rn, unsigned lsb, unsigned width) {
    ubfmw(Rd, Rn, lsb, (lsb + width - 1));
  }
  inline void ubfx(Register Rd, Register Rn, unsigned lsb, unsigned width) {
    ubfm(Rd, Rn, lsb , (lsb + width - 1));
  }

  inline void asrw(Register Rd, Register Rn, unsigned imm) {
    sbfmw(Rd, Rn, imm, 31);
  }

  inline void asr(Register Rd, Register Rn, unsigned imm) {
    sbfm(Rd, Rn, imm, 63);
  }

  inline void lslw(Register Rd, Register Rn, unsigned imm) {
    ubfmw(Rd, Rn, ((32 - imm) & 31), (31 - imm));
  }

  inline void lsl(Register Rd, Register Rn, unsigned imm) {
    ubfm(Rd, Rn, ((64 - imm) & 63), (63 - imm));
  }

  inline void lsrw(Register Rd, Register Rn, unsigned imm) {
    ubfmw(Rd, Rn, imm, 31);
  }

  inline void lsr(Register Rd, Register Rn, unsigned imm) {
    ubfm(Rd, Rn, imm, 63);
  }

  inline void rorw(Register Rd, Register Rn, unsigned imm) {
    extrw(Rd, Rn, Rn, imm);
  }

  inline void ror(Register Rd, Register Rn, unsigned imm) {
    extr(Rd, Rn, Rn, imm);
  }

  inline void sxtbw(Register Rd, Register Rn) {
    sbfmw(Rd, Rn, 0, 7);
  }
  inline void sxthw(Register Rd, Register Rn) {
    sbfmw(Rd, Rn, 0, 15);
  }
  inline void sxtb(Register Rd, Register Rn) {
    sbfm(Rd, Rn, 0, 7);
  }
  inline void sxth(Register Rd, Register Rn) {
    sbfm(Rd, Rn, 0, 15);
  }
  inline void sxtw(Register Rd, Register Rn) {
    sbfm(Rd, Rn, 0, 31);
  }

  inline void uxtbw(Register Rd, Register Rn) {
    ubfmw(Rd, Rn, 0, 7);
  }
  inline void uxthw(Register Rd, Register Rn) {
    ubfmw(Rd, Rn, 0, 15);
  }
  inline void uxtb(Register Rd, Register Rn) {
    ubfm(Rd, Rn, 0, 7);
  }
  inline void uxth(Register Rd, Register Rn) {
    ubfm(Rd, Rn, 0, 15);
  }
  inline void uxtw(Register Rd, Register Rn) {
    ubfm(Rd, Rn, 0, 31);
  }

  inline void cmnw(Register Rn, Register Rm) {
    addsw(zr, Rn, Rm);
  }
  inline void cmn(Register Rn, Register Rm) {
    adds(zr, Rn, Rm);
  }

  inline void cmpw(Register Rn, Register Rm) {
    subsw(zr, Rn, Rm);
  }
  inline void cmp(Register Rn, Register Rm) {
    subs(zr, Rn, Rm);
  }

  inline void negw(Register Rd, Register Rn) {
    subw(Rd, zr, Rn);
  }

  inline void neg(Register Rd, Register Rn) {
    sub(Rd, zr, Rn);
  }

  inline void negsw(Register Rd, Register Rn) {
    subsw(Rd, zr, Rn);
  }

  inline void negs(Register Rd, Register Rn) {
    subs(Rd, zr, Rn);
  }

  inline void cmnw(Register Rn, Register Rm, enum shift_kind kind, unsigned shift = 0) {
    addsw(zr, Rn, Rm, kind, shift);
  }
  inline void cmn(Register Rn, Register Rm, enum shift_kind kind, unsigned shift = 0) {
    adds(zr, Rn, Rm, kind, shift);
  }

  inline void cmpw(Register Rn, Register Rm, enum shift_kind kind, unsigned shift = 0) {
    subsw(zr, Rn, Rm, kind, shift);
  }
  inline void cmp(Register Rn, Register Rm, enum shift_kind kind, unsigned shift = 0) {
    subs(zr, Rn, Rm, kind, shift);
  }

  inline void negw(Register Rd, Register Rn, enum shift_kind kind, unsigned shift = 0) {
    subw(Rd, zr, Rn, kind, shift);
  }

  inline void neg(Register Rd, Register Rn, enum shift_kind kind, unsigned shift = 0) {
    sub(Rd, zr, Rn, kind, shift);
  }

  inline void negsw(Register Rd, Register Rn, enum shift_kind kind, unsigned shift = 0) {
    subsw(Rd, zr, Rn, kind, shift);
  }

  inline void negs(Register Rd, Register Rn, enum shift_kind kind, unsigned shift = 0) {
    subs(Rd, zr, Rn, kind, shift);
  }

  inline void mnegw(Register Rd, Register Rn, Register Rm) {
    msubw(Rd, Rn, Rm, zr);
  }
  inline void mneg(Register Rd, Register Rn, Register Rm) {
    msub(Rd, Rn, Rm, zr);
  }

  inline void mulw(Register Rd, Register Rn, Register Rm) {
    maddw(Rd, Rn, Rm, zr);
  }
  inline void mul(Register Rd, Register Rn, Register Rm) {
    madd(Rd, Rn, Rm, zr);
  }

  inline void smnegl(Register Rd, Register Rn, Register Rm) {
    smsubl(Rd, Rn, Rm, zr);
  }
  inline void smull(Register Rd, Register Rn, Register Rm) {
    smaddl(Rd, Rn, Rm, zr);
  }

  inline void umnegl(Register Rd, Register Rn, Register Rm) {
    umsubl(Rd, Rn, Rm, zr);
  }
  inline void umull(Register Rd, Register Rn, Register Rm) {
    umaddl(Rd, Rn, Rm, zr);
  }

#define WRAP(INSN)                                                            \
  void INSN(Register Rd, Register Rn, Register Rm, Register Ra) {             \
    if (VM_Version::supports_a53mac() && Ra != zr)                            \
      nop();                                                                  \
    Assembler::INSN(Rd, Rn, Rm, Ra);                                          \
  }

  WRAP(madd) WRAP(msub) WRAP(maddw) WRAP(msubw)
  WRAP(smaddl) WRAP(smsubl) WRAP(umaddl) WRAP(umsubl)
#undef WRAP


  // macro assembly operations needed for aarch64

  // first two private routines for loading 32 bit or 64 bit constants
private:

  void mov_immediate64(Register dst, uint64_t imm64);
  void mov_immediate32(Register dst, uint32_t imm32);

  int push(unsigned int bitset, Register stack);
  int pop(unsigned int bitset, Register stack);

  int push_fp(unsigned int bitset, Register stack);
  int pop_fp(unsigned int bitset, Register stack);

  int push_p(unsigned int bitset, Register stack);
  int pop_p(unsigned int bitset, Register stack);

  void mov(Register dst, Address a);

public:
  void push(RegSet regs, Register stack) { if (regs.bits()) push(regs.bits(), stack); }
  void pop(RegSet regs, Register stack) { if (regs.bits()) pop(regs.bits(), stack); }

  void push_fp(FloatRegSet regs, Register stack) { if (regs.bits()) push_fp(regs.bits(), stack); }
  void pop_fp(FloatRegSet regs, Register stack) { if (regs.bits()) pop_fp(regs.bits(), stack); }

  static RegSet call_clobbered_gp_registers();

  void push_p(PRegSet regs, Register stack) { if (regs.bits()) push_p(regs.bits(), stack); }
  void pop_p(PRegSet regs, Register stack) { if (regs.bits()) pop_p(regs.bits(), stack); }

  // Push and pop everything that might be clobbered by a native
  // runtime call except rscratch1 and rscratch2.  (They are always
  // scratch, so we don't have to protect them.)  Only save the lower
  // 64 bits of each vector register. Additional registers can be excluded
  // in a passed RegSet.
  void push_call_clobbered_registers_except(RegSet exclude);
  void pop_call_clobbered_registers_except(RegSet exclude);

  void push_call_clobbered_registers() {
    push_call_clobbered_registers_except(RegSet());
  }
  void pop_call_clobbered_registers() {
    pop_call_clobbered_registers_except(RegSet());
  }


  // now mov instructions for loading absolute addresses and 32 or
  // 64 bit integers

  inline void mov(Register dst, address addr)             { mov_immediate64(dst, (uint64_t)addr); }

  template<typename T, ENABLE_IF(std::is_integral<T>::value)>
  inline void mov(Register dst, T o)                      { mov_immediate64(dst, (uint64_t)o); }

  inline void movw(Register dst, uint32_t imm32)          { mov_immediate32(dst, imm32); }

  void mov(Register dst, RegisterOrConstant src) {
    if (src.is_register())
      mov(dst, src.as_register());
    else
      mov(dst, src.as_constant());
  }

  void movptr(Register r, uintptr_t imm64);

  void mov(FloatRegister Vd, SIMD_Arrangement T, uint64_t imm64);

  void mov(FloatRegister Vd, SIMD_Arrangement T, FloatRegister Vn) {
    orr(Vd, T, Vn, Vn);
  }


public:

  // Generalized Test Bit And Branch, including a "far" variety which
  // spans more than 32KiB.
  void tbr(Condition cond, Register Rt, int bitpos, Label &dest, bool isfar = false) {
    assert(cond == EQ || cond == NE, "must be");

    if (isfar)
      cond = ~cond;

    void (Assembler::* branch)(Register Rt, int bitpos, Label &L);
    if (cond == Assembler::EQ)
      branch = &Assembler::tbz;
    else
      branch = &Assembler::tbnz;

    if (isfar) {
      Label L;
      (this->*branch)(Rt, bitpos, L);
      b(dest);
      bind(L);
    } else {
      (this->*branch)(Rt, bitpos, dest);
    }
  }

  // macro instructions for accessing and updating floating point
  // status register
  //
  // FPSR : op1 == 011
  //        CRn == 0100
  //        CRm == 0100
  //        op2 == 001

  inline void get_fpsr(Register reg)
  {
    mrs(0b11, 0b0100, 0b0100, 0b001, reg);
  }

  inline void set_fpsr(Register reg)
  {
    msr(0b011, 0b0100, 0b0100, 0b001, reg);
  }

  inline void clear_fpsr()
  {
    msr(0b011, 0b0100, 0b0100, 0b001, zr);
  }

  // DCZID_EL0: op1 == 011
  //            CRn == 0000
  //            CRm == 0000
  //            op2 == 111
  inline void get_dczid_el0(Register reg)
  {
    mrs(0b011, 0b0000, 0b0000, 0b111, reg);
  }

  // CTR_EL0:   op1 == 011
  //            CRn == 0000
  //            CRm == 0000
  //            op2 == 001
  inline void get_ctr_el0(Register reg)
  {
    mrs(0b011, 0b0000, 0b0000, 0b001, reg);
  }

  // idiv variant which deals with MINLONG as dividend and -1 as divisor
  int corrected_idivl(Register result, Register ra, Register rb,
                      bool want_remainder, Register tmp = rscratch1);
  int corrected_idivq(Register result, Register ra, Register rb,
                      bool want_remainder, Register tmp = rscratch1);

  // Support for NULL-checks
  //
  // Generates code that causes a NULL OS exception if the content of reg is NULL.
  // If the accessed location is M[reg + offset] and the offset is known, provide the
  // offset. No explicit code generation is needed if the offset is within a certain
  // range (0 <= offset <= page_size).

  virtual void null_check(Register reg, int offset = -1);
  static bool needs_explicit_null_check(intptr_t offset);
  static bool uses_implicit_null_check(void* address);

  // markWord tests, kills markWord reg
  void test_markword_is_inline_type(Register markword, Label& is_inline_type);

  // inlineKlass queries, kills temp_reg
  void test_klass_is_inline_type(Register klass, Register temp_reg, Label& is_inline_type);
  void test_klass_is_empty_inline_type(Register klass, Register temp_reg, Label& is_empty_inline_type);
  void test_oop_is_not_inline_type(Register object, Register tmp, Label& not_inline_type);

  // Get the default value oop for the given InlineKlass
  void get_default_value_oop(Register inline_klass, Register temp_reg, Register obj);
  // The empty value oop, for the given InlineKlass ("empty" as in no instance fields)
  // get_default_value_oop with extra assertion for empty inline klass
  void get_empty_inline_type_oop(Register inline_klass, Register temp_reg, Register obj);

  void test_field_is_null_free_inline_type(Register flags, Register temp_reg, Label& is_null_free);
  void test_field_is_not_null_free_inline_type(Register flags, Register temp_reg, Label& not_null_free);
  void test_field_is_inlined(Register flags, Register temp_reg, Label& is_flattened);

  // Check oops for special arrays, i.e. flattened and/or null-free
  void test_oop_prototype_bit(Register oop, Register temp_reg, int32_t test_bit, bool jmp_set, Label& jmp_label);
  void test_flattened_array_oop(Register klass, Register temp_reg, Label& is_flattened_array);
  void test_non_flattened_array_oop(Register oop, Register temp_reg, Label&is_non_flattened_array);
  void test_null_free_array_oop(Register oop, Register temp_reg, Label& is_null_free_array);
  void test_non_null_free_array_oop(Register oop, Register temp_reg, Label&is_non_null_free_array);

  // Check array klass layout helper for flatten or null-free arrays...
  void test_flattened_array_layout(Register lh, Label& is_flattened_array);
  void test_non_flattened_array_layout(Register lh, Label& is_non_flattened_array);
  void test_null_free_array_layout(Register lh, Label& is_null_free_array);
  void test_non_null_free_array_layout(Register lh, Label& is_non_null_free_array);

  static address target_addr_for_insn(address insn_addr, unsigned insn);
  static address target_addr_for_insn_or_null(address insn_addr, unsigned insn);
  static address target_addr_for_insn(address insn_addr) {
    unsigned insn = *(unsigned*)insn_addr;
    return target_addr_for_insn(insn_addr, insn);
  }
  static address target_addr_for_insn_or_null(address insn_addr) {
    unsigned insn = *(unsigned*)insn_addr;
    return target_addr_for_insn_or_null(insn_addr, insn);
  }

  // Required platform-specific helpers for Label::patch_instructions.
  // They _shadow_ the declarations in AbstractAssembler, which are undefined.
  static int pd_patch_instruction_size(address branch, address target);
  static void pd_patch_instruction(address branch, address target, const char* file = NULL, int line = 0) {
    pd_patch_instruction_size(branch, target);
  }
  static address pd_call_destination(address branch) {
    return target_addr_for_insn(branch);
  }
#ifndef PRODUCT
  static void pd_print_patched_instruction(address branch);
#endif

  static int patch_oop(address insn_addr, address o);
  static int patch_narrow_klass(address insn_addr, narrowKlass n);

  // Return whether code is emitted to a scratch blob.
  virtual bool in_scratch_emit_size() {
    return false;
  }
  address emit_trampoline_stub(int insts_call_instruction_offset, address target);
  void emit_static_call_stub();

  // The following 4 methods return the offset of the appropriate move instruction

  // Support for fast byte/short loading with zero extension (depending on particular CPU)
  int load_unsigned_byte(Register dst, Address src);
  int load_unsigned_short(Register dst, Address src);

  // Support for fast byte/short loading with sign extension (depending on particular CPU)
  int load_signed_byte(Register dst, Address src);
  int load_signed_short(Register dst, Address src);

  int load_signed_byte32(Register dst, Address src);
  int load_signed_short32(Register dst, Address src);

  // Support for sign-extension (hi:lo = extend_sign(lo))
  void extend_sign(Register hi, Register lo);

  // Load and store values by size and signed-ness
  void load_sized_value(Register dst, Address src, size_t size_in_bytes, bool is_signed, Register dst2 = noreg);
  void store_sized_value(Address dst, Register src, size_t size_in_bytes, Register src2 = noreg);

  // Support for inc/dec with optimal instruction selection depending on value

  // x86_64 aliases an unqualified register/address increment and
  // decrement to call incrementq and decrementq but also supports
  // explicitly sized calls to incrementq/decrementq or
  // incrementl/decrementl

  // for aarch64 the proper convention would be to use
  // increment/decrement for 64 bit operations and
  // incrementw/decrementw for 32 bit operations. so when porting
  // x86_64 code we can leave calls to increment/decrement as is,
  // replace incrementq/decrementq with increment/decrement and
  // replace incrementl/decrementl with incrementw/decrementw.

  // n.b. increment/decrement calls with an Address destination will
  // need to use a scratch register to load the value to be
  // incremented. increment/decrement calls which add or subtract a
  // constant value greater than 2^12 will need to use a 2nd scratch
  // register to hold the constant. so, a register increment/decrement
  // may trash rscratch2 and an address increment/decrement trash
  // rscratch and rscratch2

  void decrementw(Address dst, int value = 1);
  void decrementw(Register reg, int value = 1);

  void decrement(Register reg, int value = 1);
  void decrement(Address dst, int value = 1);

  void incrementw(Address dst, int value = 1);
  void incrementw(Register reg, int value = 1);

  void increment(Register reg, int value = 1);
  void increment(Address dst, int value = 1);


  // Alignment
  void align(int modulus);

  // nop
  void post_call_nop();

  // Stack frame creation/removal
  void enter(bool strip_ret_addr = false);
  void leave();

  // ROP Protection
  void protect_return_address();
  void protect_return_address(Register return_reg, Register temp_reg);
  void authenticate_return_address(Register return_reg = lr);
  void authenticate_return_address(Register return_reg, Register temp_reg);
  void strip_return_address();
  void check_return_address(Register return_reg=lr) PRODUCT_RETURN;

  // Support for getting the JavaThread pointer (i.e.; a reference to thread-local information)
  // The pointer will be loaded into the thread register.
  void get_thread(Register thread);

  // support for argument shuffling
  void move32_64(VMRegPair src, VMRegPair dst, Register tmp = rscratch1);
  void float_move(VMRegPair src, VMRegPair dst, Register tmp = rscratch1);
  void long_move(VMRegPair src, VMRegPair dst, Register tmp = rscratch1);
  void double_move(VMRegPair src, VMRegPair dst, Register tmp = rscratch1);
  void object_move(
                   OopMap* map,
                   int oop_handle_offset,
                   int framesize_in_slots,
                   VMRegPair src,
                   VMRegPair dst,
                   bool is_receiver,
                   int* receiver_offset);


  // Support for VM calls
  //
  // It is imperative that all calls into the VM are handled via the call_VM macros.
  // They make sure that the stack linkage is setup correctly. call_VM's correspond
  // to ENTRY/ENTRY_X entry points while call_VM_leaf's correspond to LEAF entry points.


  void call_VM(Register oop_result,
               address entry_point,
               bool check_exceptions = true);
  void call_VM(Register oop_result,
               address entry_point,
               Register arg_1,
               bool check_exceptions = true);
  void call_VM(Register oop_result,
               address entry_point,
               Register arg_1, Register arg_2,
               bool check_exceptions = true);
  void call_VM(Register oop_result,
               address entry_point,
               Register arg_1, Register arg_2, Register arg_3,
               bool check_exceptions = true);

  // Overloadings with last_Java_sp
  void call_VM(Register oop_result,
               Register last_java_sp,
               address entry_point,
               int number_of_arguments = 0,
               bool check_exceptions = true);
  void call_VM(Register oop_result,
               Register last_java_sp,
               address entry_point,
               Register arg_1, bool
               check_exceptions = true);
  void call_VM(Register oop_result,
               Register last_java_sp,
               address entry_point,
               Register arg_1, Register arg_2,
               bool check_exceptions = true);
  void call_VM(Register oop_result,
               Register last_java_sp,
               address entry_point,
               Register arg_1, Register arg_2, Register arg_3,
               bool check_exceptions = true);

  void get_vm_result  (Register oop_result, Register thread);
  void get_vm_result_2(Register metadata_result, Register thread);

  // These always tightly bind to MacroAssembler::call_VM_base
  // bypassing the virtual implementation
  void super_call_VM(Register oop_result, Register last_java_sp, address entry_point, int number_of_arguments = 0, bool check_exceptions = true);
  void super_call_VM(Register oop_result, Register last_java_sp, address entry_point, Register arg_1, bool check_exceptions = true);
  void super_call_VM(Register oop_result, Register last_java_sp, address entry_point, Register arg_1, Register arg_2, bool check_exceptions = true);
  void super_call_VM(Register oop_result, Register last_java_sp, address entry_point, Register arg_1, Register arg_2, Register arg_3, bool check_exceptions = true);
  void super_call_VM(Register oop_result, Register last_java_sp, address entry_point, Register arg_1, Register arg_2, Register arg_3, Register arg_4, bool check_exceptions = true);

  void call_VM_leaf(address entry_point,
                    int number_of_arguments = 0);
  void call_VM_leaf(address entry_point,
                    Register arg_1);
  void call_VM_leaf(address entry_point,
                    Register arg_1, Register arg_2);
  void call_VM_leaf(address entry_point,
                    Register arg_1, Register arg_2, Register arg_3);

  // These always tightly bind to MacroAssembler::call_VM_leaf_base
  // bypassing the virtual implementation
  void super_call_VM_leaf(address entry_point);
  void super_call_VM_leaf(address entry_point, Register arg_1);
  void super_call_VM_leaf(address entry_point, Register arg_1, Register arg_2);
  void super_call_VM_leaf(address entry_point, Register arg_1, Register arg_2, Register arg_3);
  void super_call_VM_leaf(address entry_point, Register arg_1, Register arg_2, Register arg_3, Register arg_4);

  // last Java Frame (fills frame anchor)
  void set_last_Java_frame(Register last_java_sp,
                           Register last_java_fp,
                           address last_java_pc,
                           Register scratch);

  void set_last_Java_frame(Register last_java_sp,
                           Register last_java_fp,
                           Label &last_java_pc,
                           Register scratch);

  void set_last_Java_frame(Register last_java_sp,
                           Register last_java_fp,
                           Register last_java_pc,
                           Register scratch);

  void reset_last_Java_frame(Register thread);

  // thread in the default location (rthread)
  void reset_last_Java_frame(bool clear_fp);

  // Stores
  void store_check(Register obj);                // store check for obj - register is destroyed afterwards
  void store_check(Register obj, Address dst);   // same as above, dst is exact store location (reg. is destroyed)

  void resolve_jobject(Register value, Register thread, Register tmp);

  // C 'boolean' to Java boolean: x == 0 ? 0 : 1
  void c2bool(Register x);

  void load_method_holder_cld(Register rresult, Register rmethod);
  void load_method_holder(Register holder, Register method);

  // oop manipulations
  void load_metadata(Register dst, Register src);

  void load_klass(Register dst, Register src);
  void store_klass(Register dst, Register src);
  void cmp_klass(Register oop, Register trial_klass, Register tmp);

  void resolve_weak_handle(Register result, Register tmp);
  void resolve_oop_handle(Register result, Register tmp = r5);
  void load_mirror(Register dst, Register method, Register tmp = r5);

  void access_load_at(BasicType type, DecoratorSet decorators, Register dst, Address src,
                      Register tmp1, Register tmp_thread);

  void access_store_at(BasicType type, DecoratorSet decorators, Address dst, Register src,
<<<<<<< HEAD
                       Register tmp1, Register tmp_thread, Register tmp3 = noreg);

  void access_value_copy(DecoratorSet decorators, Register src, Register dst, Register inline_klass);

  // inline type data payload offsets...
  void first_field_offset(Register inline_klass, Register offset);
  void data_for_oop(Register oop, Register data, Register inline_klass);
  // get data payload ptr a flat value array at index, kills rcx and index
  void data_for_value_array_index(Register array, Register array_klass,
                                  Register index, Register data);
=======
                       Register tmp1, Register tmp2, Register tmp3);
>>>>>>> 0d51f63a

  void load_heap_oop(Register dst, Address src, Register tmp1 = noreg,
                     Register thread_tmp = noreg, DecoratorSet decorators = 0);

  void load_heap_oop_not_null(Register dst, Address src, Register tmp1 = noreg,
                              Register thread_tmp = noreg, DecoratorSet decorators = 0);
  void store_heap_oop(Address dst, Register src, Register tmp1 = noreg,
<<<<<<< HEAD
                      Register tmp_thread = noreg, Register tmp3 = noreg, DecoratorSet decorators = 0);
=======
                      Register tmp2 = noreg, Register tmp3 = noreg, DecoratorSet decorators = 0);
>>>>>>> 0d51f63a

  // currently unimplemented
  // Used for storing NULL. All other oop constants should be
  // stored using routines that take a jobject.
  void store_heap_oop_null(Address dst);

  void load_prototype_header(Register dst, Register src);

  void store_klass_gap(Register dst, Register src);

  // This dummy is to prevent a call to store_heap_oop from
  // converting a zero (like NULL) into a Register by giving
  // the compiler two choices it can't resolve

  void store_heap_oop(Address dst, void* dummy);

  void encode_heap_oop(Register d, Register s);
  void encode_heap_oop(Register r) { encode_heap_oop(r, r); }
  void decode_heap_oop(Register d, Register s);
  void decode_heap_oop(Register r) { decode_heap_oop(r, r); }
  void encode_heap_oop_not_null(Register r);
  void decode_heap_oop_not_null(Register r);
  void encode_heap_oop_not_null(Register dst, Register src);
  void decode_heap_oop_not_null(Register dst, Register src);

  void set_narrow_oop(Register dst, jobject obj);

  void encode_klass_not_null(Register r);
  void decode_klass_not_null(Register r);
  void encode_klass_not_null(Register dst, Register src);
  void decode_klass_not_null(Register dst, Register src);

  void set_narrow_klass(Register dst, Klass* k);

  // if heap base register is used - reinit it with the correct value
  void reinit_heapbase();

  DEBUG_ONLY(void verify_heapbase(const char* msg);)

  void push_CPU_state(bool save_vectors = false, bool use_sve = false,
                      int sve_vector_size_in_bytes = 0, int total_predicate_in_bytes = 0);
  void pop_CPU_state(bool restore_vectors = false, bool use_sve = false,
                     int sve_vector_size_in_bytes = 0, int total_predicate_in_bytes = 0);

  void push_cont_fastpath(Register java_thread);
  void pop_cont_fastpath(Register java_thread);

  // Round up to a power of two
  void round_to(Register reg, int modulus);

  // java.lang.Math::round intrinsics
  void java_round_double(Register dst, FloatRegister src, FloatRegister ftmp);
  void java_round_float(Register dst, FloatRegister src, FloatRegister ftmp);

  // allocation

  // Object / value buffer allocation...
  // Allocate instance of klass, assumes klass initialized by caller
  // new_obj prefers to be rax
  // Kills t1 and t2, perserves klass, return allocation in new_obj (rsi on LP64)
  void allocate_instance(Register klass, Register new_obj,
                         Register t1, Register t2,
                         bool clear_fields, Label& alloc_failed);

  void tlab_allocate(
    Register obj,                      // result: pointer to object after successful allocation
    Register var_size_in_bytes,        // object size in bytes if unknown at compile time; invalid otherwise
    int      con_size_in_bytes,        // object size in bytes if   known at compile time
    Register t1,                       // temp register
    Register t2,                       // temp register
    Label&   slow_case                 // continuation point if fast allocation fails
  );
  void verify_tlab();

  // For field "index" within "klass", return inline_klass ...
  void get_inline_type_field_klass(Register klass, Register index, Register inline_klass);

  // interface method calling
  void lookup_interface_method(Register recv_klass,
                               Register intf_klass,
                               RegisterOrConstant itable_index,
                               Register method_result,
                               Register scan_temp,
                               Label& no_such_interface,
                   bool return_method = true);

  // virtual method calling
  // n.b. x86 allows RegisterOrConstant for vtable_index
  void lookup_virtual_method(Register recv_klass,
                             RegisterOrConstant vtable_index,
                             Register method_result);

  // Test sub_klass against super_klass, with fast and slow paths.

  // The fast path produces a tri-state answer: yes / no / maybe-slow.
  // One of the three labels can be NULL, meaning take the fall-through.
  // If super_check_offset is -1, the value is loaded up from super_klass.
  // No registers are killed, except temp_reg.
  void check_klass_subtype_fast_path(Register sub_klass,
                                     Register super_klass,
                                     Register temp_reg,
                                     Label* L_success,
                                     Label* L_failure,
                                     Label* L_slow_path,
                RegisterOrConstant super_check_offset = RegisterOrConstant(-1));

  // The rest of the type check; must be wired to a corresponding fast path.
  // It does not repeat the fast path logic, so don't use it standalone.
  // The temp_reg and temp2_reg can be noreg, if no temps are available.
  // Updates the sub's secondary super cache as necessary.
  // If set_cond_codes, condition codes will be Z on success, NZ on failure.
  void check_klass_subtype_slow_path(Register sub_klass,
                                     Register super_klass,
                                     Register temp_reg,
                                     Register temp2_reg,
                                     Label* L_success,
                                     Label* L_failure,
                                     bool set_cond_codes = false);

  // Simplified, combined version, good for typical uses.
  // Falls through on failure.
  void check_klass_subtype(Register sub_klass,
                           Register super_klass,
                           Register temp_reg,
                           Label& L_success);

  void clinit_barrier(Register klass,
                      Register thread,
                      Label* L_fast_path = NULL,
                      Label* L_slow_path = NULL);

  Address argument_address(RegisterOrConstant arg_slot, int extra_slot_offset = 0);

  void verify_sve_vector_length(Register tmp = rscratch1);
  void reinitialize_ptrue() {
    if (UseSVE > 0) {
      sve_ptrue(ptrue, B);
    }
  }
  void verify_ptrue();

  // Debugging

  // only if +VerifyOops
  void _verify_oop(Register reg, const char* s, const char* file, int line);
  void _verify_oop_addr(Address addr, const char * s, const char* file, int line);

  void _verify_oop_checked(Register reg, const char* s, const char* file, int line) {
    if (VerifyOops) {
      _verify_oop(reg, s, file, line);
    }
  }
  void _verify_oop_addr_checked(Address reg, const char* s, const char* file, int line) {
    if (VerifyOops) {
      _verify_oop_addr(reg, s, file, line);
    }
  }

// TODO: verify method and klass metadata (compare against vptr?)
  void _verify_method_ptr(Register reg, const char * msg, const char * file, int line) {}
  void _verify_klass_ptr(Register reg, const char * msg, const char * file, int line){}

#define verify_oop(reg) _verify_oop_checked(reg, "broken oop " #reg, __FILE__, __LINE__)
#define verify_oop_msg(reg, msg) _verify_oop_checked(reg, "broken oop " #reg ", " #msg, __FILE__, __LINE__)
#define verify_oop_addr(addr) _verify_oop_addr_checked(addr, "broken oop addr " #addr, __FILE__, __LINE__)
#define verify_method_ptr(reg) _verify_method_ptr(reg, "broken method " #reg, __FILE__, __LINE__)
#define verify_klass_ptr(reg) _verify_klass_ptr(reg, "broken klass " #reg, __FILE__, __LINE__)

  // only if +VerifyFPU
  void verify_FPU(int stack_depth, const char* s = "illegal FPU state");

  // prints msg, dumps registers and stops execution
  void stop(const char* msg);

  static void debug64(char* msg, int64_t pc, int64_t regs[]);

  void untested()                                { stop("untested"); }

  void unimplemented(const char* what = "");

  void should_not_reach_here()                   { stop("should not reach here"); }

  void _assert_asm(Condition cc, const char* msg);
#define assert_asm0(cc, msg) _assert_asm(cc, FILE_AND_LINE ": " msg)
#define assert_asm(masm, command, cc, msg) DEBUG_ONLY(command; (masm)->_assert_asm(cc, FILE_AND_LINE ": " #command " " #cc ": " msg))

  // Stack overflow checking
  void bang_stack_with_offset(int offset) {
    // stack grows down, caller passes positive offset
    assert(offset > 0, "must bang with negative offset");
    sub(rscratch2, sp, offset);
    str(zr, Address(rscratch2));
  }

  // Writes to stack successive pages until offset reached to check for
  // stack overflow + shadow pages.  Also, clobbers tmp
  void bang_stack_size(Register size, Register tmp);

  // Check for reserved stack access in method being exited (for JIT)
  void reserved_stack_check();

  // Arithmetics

  void addptr(const Address &dst, int32_t src);
  void cmpptr(Register src1, Address src2);

  void cmpoop(Register obj1, Register obj2);

  // Various forms of CAS

  void cmpxchg_obj_header(Register oldv, Register newv, Register obj, Register tmp,
                          Label &succeed, Label *fail);
  void cmpxchgptr(Register oldv, Register newv, Register addr, Register tmp,
                  Label &succeed, Label *fail);

  void cmpxchgw(Register oldv, Register newv, Register addr, Register tmp,
                  Label &succeed, Label *fail);

  void atomic_add(Register prev, RegisterOrConstant incr, Register addr);
  void atomic_addw(Register prev, RegisterOrConstant incr, Register addr);
  void atomic_addal(Register prev, RegisterOrConstant incr, Register addr);
  void atomic_addalw(Register prev, RegisterOrConstant incr, Register addr);

  void atomic_xchg(Register prev, Register newv, Register addr);
  void atomic_xchgw(Register prev, Register newv, Register addr);
  void atomic_xchgl(Register prev, Register newv, Register addr);
  void atomic_xchglw(Register prev, Register newv, Register addr);
  void atomic_xchgal(Register prev, Register newv, Register addr);
  void atomic_xchgalw(Register prev, Register newv, Register addr);

  void orptr(Address adr, RegisterOrConstant src) {
    ldr(rscratch1, adr);
    if (src.is_register())
      orr(rscratch1, rscratch1, src.as_register());
    else
      orr(rscratch1, rscratch1, src.as_constant());
    str(rscratch1, adr);
  }

  // A generic CAS; success or failure is in the EQ flag.
  // Clobbers rscratch1
  void cmpxchg(Register addr, Register expected, Register new_val,
               enum operand_size size,
               bool acquire, bool release, bool weak,
               Register result);

private:
  void compare_eq(Register rn, Register rm, enum operand_size size);

#ifdef ASSERT
  // Template short-hand support to clean-up after a failed call to trampoline
  // call generation (see trampoline_call() below),  when a set of Labels must
  // be reset (before returning).
  template<typename Label, typename... More>
  void reset_labels(Label &lbl, More&... more) {
    lbl.reset(); reset_labels(more...);
  }
  template<typename Label>
  void reset_labels(Label &lbl) {
    lbl.reset();
  }
#endif

public:
  // AArch64 OpenJDK uses four different types of calls:
  //   - direct call: bl pc_relative_offset
  //     This is the shortest and the fastest, but the offset has the range:
  //     +/-128MB for the release build, +/-2MB for the debug build.
  //
  //   - far call: adrp reg, pc_relative_offset; add; bl reg
  //     This is longer than a direct call. The offset has
  //     the range +/-4GB. As the code cache size is limited to 4GB,
  //     far calls can reach anywhere in the code cache. If a jump is
  //     needed rather than a call, a far jump 'b reg' can be used instead.
  //     All instructions are embedded at a call site.
  //
  //   - trampoline call:
  //     This is only available in C1/C2-generated code (nmethod). It is a combination
  //     of a direct call, which is used if the destination of a call is in range,
  //     and a register-indirect call. It has the advantages of reaching anywhere in
  //     the AArch64 address space and being patchable at runtime when the generated
  //     code is being executed by other threads.
  //
  //     [Main code section]
  //       bl trampoline
  //     [Stub code section]
  //     trampoline:
  //       ldr reg, pc + 8
  //       br reg
  //       <64-bit destination address>
  //
  //     If the destination is in range when the generated code is moved to the code
  //     cache, 'bl trampoline' is replaced with 'bl destination' and the trampoline
  //     is not used.
  //     The optimization does not remove the trampoline from the stub section.
  //     This is necessary because the trampoline may well be redirected later when
  //     code is patched, and the new destination may not be reachable by a simple BR
  //     instruction.
  //
  //   - indirect call: move reg, address; blr reg
  //     This too can reach anywhere in the address space, but it cannot be
  //     patched while code is running, so it must only be modified at a safepoint.
  //     This form of call is most suitable for targets at fixed addresses, which
  //     will never be patched.
  //
  // The patching we do conforms to the "Concurrent modification and
  // execution of instructions" section of the Arm Architectural
  // Reference Manual, which only allows B, BL, BRK, HVC, ISB, NOP, SMC,
  // or SVC instructions to be modified while another thread is
  // executing them.
  //
  // To patch a trampoline call when the BL can't reach, we first modify
  // the 64-bit destination address in the trampoline, then modify the
  // BL to point to the trampoline, then flush the instruction cache to
  // broadcast the change to all executing threads. See
  // NativeCall::set_destination_mt_safe for the details.
  //
  // There is a benign race in that the other thread might observe the
  // modified BL before it observes the modified 64-bit destination
  // address. That does not matter because the destination method has been
  // invalidated, so there will be a trap at its start.
  // For this to work, the destination address in the trampoline is
  // always updated, even if we're not using the trampoline.

  // Emit a direct call if the entry address will always be in range,
  // otherwise a trampoline call.
  // Supported entry.rspec():
  // - relocInfo::runtime_call_type
  // - relocInfo::opt_virtual_call_type
  // - relocInfo::static_call_type
  // - relocInfo::virtual_call_type
  //
  // Return: NULL if CodeCache is full.
  address trampoline_call(Address entry, CodeBuffer* cbuf = NULL);

  static bool far_branches() {
    return ReservedCodeCacheSize > branch_range;
  }

  // Check if branches to the the non nmethod section require a far jump
  static bool codestub_branch_needs_far_jump() {
    return CodeCache::max_distance_to_non_nmethod() > branch_range;
  }

  // Emit a direct call/jump if the entry address will always be in range,
  // otherwise a far call/jump.
  // The address must be inside the code cache.
  // Supported entry.rspec():
  // - relocInfo::external_word_type
  // - relocInfo::runtime_call_type
  // - relocInfo::none
  // In the case of a far call/jump, the entry address is put in the tmp register.
  // The tmp register is invalidated.
  //
  // Far_jump returns the amount of the emitted code.
  void far_call(Address entry, CodeBuffer *cbuf = NULL, Register tmp = rscratch1);
  int far_jump(Address entry, CodeBuffer *cbuf = NULL, Register tmp = rscratch1);

  static int far_codestub_branch_size() {
    if (codestub_branch_needs_far_jump()) {
      return 3 * 4;  // adrp, add, br
    } else {
      return 4;
    }
  }

  // Emit the CompiledIC call idiom
  address ic_call(address entry, jint method_index = 0);

public:

  // Data

  void mov_metadata(Register dst, Metadata* obj);
  Address allocate_metadata_address(Metadata* obj);
  Address constant_oop_address(jobject obj);

  void movoop(Register dst, jobject obj);

  // CRC32 code for java.util.zip.CRC32::updateBytes() intrinsic.
  void kernel_crc32(Register crc, Register buf, Register len,
        Register table0, Register table1, Register table2, Register table3,
        Register tmp, Register tmp2, Register tmp3);
  // CRC32 code for java.util.zip.CRC32C::updateBytes() intrinsic.
  void kernel_crc32c(Register crc, Register buf, Register len,
        Register table0, Register table1, Register table2, Register table3,
        Register tmp, Register tmp2, Register tmp3);

  // Stack push and pop individual 64 bit registers
  void push(Register src);
  void pop(Register dst);

  void repne_scan(Register addr, Register value, Register count,
                  Register scratch);
  void repne_scanw(Register addr, Register value, Register count,
                   Register scratch);

  typedef void (MacroAssembler::* add_sub_imm_insn)(Register Rd, Register Rn, unsigned imm);
  typedef void (MacroAssembler::* add_sub_reg_insn)(Register Rd, Register Rn, Register Rm, enum shift_kind kind, unsigned shift);

  // If a constant does not fit in an immediate field, generate some
  // number of MOV instructions and then perform the operation
  void wrap_add_sub_imm_insn(Register Rd, Register Rn, uint64_t imm,
                             add_sub_imm_insn insn1,
                             add_sub_reg_insn insn2, bool is32);
  // Separate vsn which sets the flags
  void wrap_adds_subs_imm_insn(Register Rd, Register Rn, uint64_t imm,
                               add_sub_imm_insn insn1,
                               add_sub_reg_insn insn2, bool is32);

#define WRAP(INSN, is32)                                                \
  void INSN(Register Rd, Register Rn, uint64_t imm) {                   \
    wrap_add_sub_imm_insn(Rd, Rn, imm, &Assembler::INSN, &Assembler::INSN, is32); \
  }                                                                     \
                                                                        \
  void INSN(Register Rd, Register Rn, Register Rm,                      \
             enum shift_kind kind, unsigned shift = 0) {                \
    Assembler::INSN(Rd, Rn, Rm, kind, shift);                           \
  }                                                                     \
                                                                        \
  void INSN(Register Rd, Register Rn, Register Rm) {                    \
    Assembler::INSN(Rd, Rn, Rm);                                        \
  }                                                                     \
                                                                        \
  void INSN(Register Rd, Register Rn, Register Rm,                      \
           ext::operation option, int amount = 0) {                     \
    Assembler::INSN(Rd, Rn, Rm, option, amount);                        \
  }

  WRAP(add, false) WRAP(addw, true) WRAP(sub, false) WRAP(subw, true)

#undef WRAP
#define WRAP(INSN, is32)                                                \
  void INSN(Register Rd, Register Rn, uint64_t imm) {                   \
    wrap_adds_subs_imm_insn(Rd, Rn, imm, &Assembler::INSN, &Assembler::INSN, is32); \
  }                                                                     \
                                                                        \
  void INSN(Register Rd, Register Rn, Register Rm,                      \
             enum shift_kind kind, unsigned shift = 0) {                \
    Assembler::INSN(Rd, Rn, Rm, kind, shift);                           \
  }                                                                     \
                                                                        \
  void INSN(Register Rd, Register Rn, Register Rm) {                    \
    Assembler::INSN(Rd, Rn, Rm);                                        \
  }                                                                     \
                                                                        \
  void INSN(Register Rd, Register Rn, Register Rm,                      \
           ext::operation option, int amount = 0) {                     \
    Assembler::INSN(Rd, Rn, Rm, option, amount);                        \
  }

  WRAP(adds, false) WRAP(addsw, true) WRAP(subs, false) WRAP(subsw, true)

  void add(Register Rd, Register Rn, RegisterOrConstant increment);
  void addw(Register Rd, Register Rn, RegisterOrConstant increment);
  void sub(Register Rd, Register Rn, RegisterOrConstant decrement);
  void subw(Register Rd, Register Rn, RegisterOrConstant decrement);

  void adrp(Register reg1, const Address &dest, uint64_t &byte_offset);

  void verified_entry(Compile* C, int sp_inc);

  // Inline type specific methods
  #include "asm/macroAssembler_common.hpp"

  int store_inline_type_fields_to_buf(ciInlineKlass* vk, bool from_interpreter = true);
  bool move_helper(VMReg from, VMReg to, BasicType bt, RegState reg_state[]);
  bool unpack_inline_helper(const GrowableArray<SigEntry>* sig, int& sig_index,
                            VMReg from, int& from_index, VMRegPair* to, int to_count, int& to_index,
                            RegState reg_state[]);
  bool pack_inline_helper(const GrowableArray<SigEntry>* sig, int& sig_index, int vtarg_index,
                          VMRegPair* from, int from_count, int& from_index, VMReg to,
                          RegState reg_state[], Register val_array);
  int extend_stack_for_inline_args(int args_on_stack);
  void remove_frame(int initial_framesize, bool needs_stack_repair);
  VMReg spill_reg_for(VMReg reg);
  void save_stack_increment(int sp_inc, int frame_size);

  void tableswitch(Register index, jint lowbound, jint highbound,
                   Label &jumptable, Label &jumptable_end, int stride = 1) {
    adr(rscratch1, jumptable);
    subsw(rscratch2, index, lowbound);
    subsw(zr, rscratch2, highbound - lowbound);
    br(Assembler::HS, jumptable_end);
    add(rscratch1, rscratch1, rscratch2,
        ext::sxtw, exact_log2(stride * Assembler::instruction_size));
    br(rscratch1);
  }

  // Form an address from base + offset in Rd.  Rd may or may not
  // actually be used: you must use the Address that is returned.  It
  // is up to you to ensure that the shift provided matches the size
  // of your data.
  Address form_address(Register Rd, Register base, int64_t byte_offset, int shift);

  // Return true iff an address is within the 48-bit AArch64 address
  // space.
  bool is_valid_AArch64_address(address a) {
    return ((uint64_t)a >> 48) == 0;
  }

  // Load the base of the cardtable byte map into reg.
  void load_byte_map_base(Register reg);

  // Prolog generator routines to support switch between x86 code and
  // generated ARM code

  // routine to generate an x86 prolog for a stub function which
  // bootstraps into the generated ARM code which directly follows the
  // stub
  //

  public:

  void ldr_constant(Register dest, const Address &const_addr) {
    if (NearCpool) {
      ldr(dest, const_addr);
    } else {
      uint64_t offset;
      adrp(dest, InternalAddress(const_addr.target()), offset);
      ldr(dest, Address(dest, offset));
    }
  }

  address read_polling_page(Register r, relocInfo::relocType rtype);
  void get_polling_page(Register dest, relocInfo::relocType rtype);

  // CRC32 code for java.util.zip.CRC32::updateBytes() intrinsic.
  void update_byte_crc32(Register crc, Register val, Register table);
  void update_word_crc32(Register crc, Register v, Register tmp,
        Register table0, Register table1, Register table2, Register table3,
        bool upper = false);

  address count_positives(Register ary1, Register len, Register result);

  address arrays_equals(Register a1, Register a2, Register result, Register cnt1,
                        Register tmp1, Register tmp2, Register tmp3, int elem_size);

  void string_equals(Register a1, Register a2, Register result, Register cnt1,
                     int elem_size);

  void fill_words(Register base, Register cnt, Register value);
  void fill_words(Register base, uint64_t cnt, Register value);

  address zero_words(Register base, uint64_t cnt);
  address zero_words(Register ptr, Register cnt);
  void zero_dcache_blocks(Register base, Register cnt);

  static const int zero_words_block_size;

  address byte_array_inflate(Register src, Register dst, Register len,
                             FloatRegister vtmp1, FloatRegister vtmp2,
                             FloatRegister vtmp3, Register tmp4);

  void char_array_compress(Register src, Register dst, Register len,
                           Register res,
                           FloatRegister vtmp0, FloatRegister vtmp1,
                           FloatRegister vtmp2, FloatRegister vtmp3);

  void encode_iso_array(Register src, Register dst,
                        Register len, Register res, bool ascii,
                        FloatRegister vtmp0, FloatRegister vtmp1,
                        FloatRegister vtmp2, FloatRegister vtmp3);

  void fast_log(FloatRegister vtmp0, FloatRegister vtmp1, FloatRegister vtmp2,
                FloatRegister vtmp3, FloatRegister vtmp4, FloatRegister vtmp5,
                FloatRegister tmpC1, FloatRegister tmpC2, FloatRegister tmpC3,
                FloatRegister tmpC4, Register tmp1, Register tmp2,
                Register tmp3, Register tmp4, Register tmp5);
  void generate_dsin_dcos(bool isCos, address npio2_hw, address two_over_pi,
      address pio2, address dsin_coef, address dcos_coef);
 private:
  // begin trigonometric functions support block
  void generate__ieee754_rem_pio2(address npio2_hw, address two_over_pi, address pio2);
  void generate__kernel_rem_pio2(address two_over_pi, address pio2);
  void generate_kernel_sin(FloatRegister x, bool iyIsOne, address dsin_coef);
  void generate_kernel_cos(FloatRegister x, address dcos_coef);
  // end trigonometric functions support block
  void add2_with_carry(Register final_dest_hi, Register dest_hi, Register dest_lo,
                       Register src1, Register src2);
  void add2_with_carry(Register dest_hi, Register dest_lo, Register src1, Register src2) {
    add2_with_carry(dest_hi, dest_hi, dest_lo, src1, src2);
  }
  void multiply_64_x_64_loop(Register x, Register xstart, Register x_xstart,
                             Register y, Register y_idx, Register z,
                             Register carry, Register product,
                             Register idx, Register kdx);
  void multiply_128_x_128_loop(Register y, Register z,
                               Register carry, Register carry2,
                               Register idx, Register jdx,
                               Register yz_idx1, Register yz_idx2,
                               Register tmp, Register tmp3, Register tmp4,
                               Register tmp7, Register product_hi);
  void kernel_crc32_using_crc32(Register crc, Register buf,
        Register len, Register tmp0, Register tmp1, Register tmp2,
        Register tmp3);
  void kernel_crc32c_using_crc32c(Register crc, Register buf,
        Register len, Register tmp0, Register tmp1, Register tmp2,
        Register tmp3);

  void ghash_modmul (FloatRegister result,
                     FloatRegister result_lo, FloatRegister result_hi, FloatRegister b,
                     FloatRegister a, FloatRegister vzr, FloatRegister a1_xor_a0, FloatRegister p,
                     FloatRegister t1, FloatRegister t2, FloatRegister t3);
  void ghash_load_wide(int index, Register data, FloatRegister result, FloatRegister state);
public:
  void multiply_to_len(Register x, Register xlen, Register y, Register ylen, Register z,
                       Register zlen, Register tmp1, Register tmp2, Register tmp3,
                       Register tmp4, Register tmp5, Register tmp6, Register tmp7);
  void mul_add(Register out, Register in, Register offs, Register len, Register k);
  void ghash_multiply(FloatRegister result_lo, FloatRegister result_hi,
                      FloatRegister a, FloatRegister b, FloatRegister a1_xor_a0,
                      FloatRegister tmp1, FloatRegister tmp2, FloatRegister tmp3);
  void ghash_multiply_wide(int index,
                           FloatRegister result_lo, FloatRegister result_hi,
                           FloatRegister a, FloatRegister b, FloatRegister a1_xor_a0,
                           FloatRegister tmp1, FloatRegister tmp2, FloatRegister tmp3);
  void ghash_reduce(FloatRegister result, FloatRegister lo, FloatRegister hi,
                    FloatRegister p, FloatRegister z, FloatRegister t1);
  void ghash_reduce_wide(int index, FloatRegister result, FloatRegister lo, FloatRegister hi,
                    FloatRegister p, FloatRegister z, FloatRegister t1);
  void ghash_processBlocks_wide(address p, Register state, Register subkeyH,
                                Register data, Register blocks, int unrolls);


  void aesenc_loadkeys(Register key, Register keylen);
  void aesecb_encrypt(Register from, Register to, Register keylen,
                      FloatRegister data = v0, int unrolls = 1);
  void aesecb_decrypt(Register from, Register to, Register key, Register keylen);
  void aes_round(FloatRegister input, FloatRegister subkey);

  // Place an ISB after code may have been modified due to a safepoint.
  void safepoint_isb();

private:
  // Return the effective address r + (r1 << ext) + offset.
  // Uses rscratch2.
  Address offsetted_address(Register r, Register r1, Address::extend ext,
                            int offset, int size);

private:
  // Returns an address on the stack which is reachable with a ldr/str of size
  // Uses rscratch2 if the address is not directly reachable
  Address spill_address(int size, int offset, Register tmp=rscratch2);
  Address sve_spill_address(int sve_reg_size_in_bytes, int offset, Register tmp=rscratch2);

  bool merge_alignment_check(Register base, size_t size, int64_t cur_offset, int64_t prev_offset) const;

  // Check whether two loads/stores can be merged into ldp/stp.
  bool ldst_can_merge(Register rx, const Address &adr, size_t cur_size_in_bytes, bool is_store) const;

  // Merge current load/store with previous load/store into ldp/stp.
  void merge_ldst(Register rx, const Address &adr, size_t cur_size_in_bytes, bool is_store);

  // Try to merge two loads/stores into ldp/stp. If success, returns true else false.
  bool try_merge_ldst(Register rt, const Address &adr, size_t cur_size_in_bytes, bool is_store);

public:
  void spill(Register Rx, bool is64, int offset) {
    if (is64) {
      str(Rx, spill_address(8, offset));
    } else {
      strw(Rx, spill_address(4, offset));
    }
  }
  void spill(FloatRegister Vx, SIMD_RegVariant T, int offset) {
    str(Vx, T, spill_address(1 << (int)T, offset));
  }

  void spill_sve_vector(FloatRegister Zx, int offset, int vector_reg_size_in_bytes) {
    sve_str(Zx, sve_spill_address(vector_reg_size_in_bytes, offset));
  }
  void spill_sve_predicate(PRegister pr, int offset, int predicate_reg_size_in_bytes) {
    sve_str(pr, sve_spill_address(predicate_reg_size_in_bytes, offset));
  }

  void unspill(Register Rx, bool is64, int offset) {
    if (is64) {
      ldr(Rx, spill_address(8, offset));
    } else {
      ldrw(Rx, spill_address(4, offset));
    }
  }
  void unspill(FloatRegister Vx, SIMD_RegVariant T, int offset) {
    ldr(Vx, T, spill_address(1 << (int)T, offset));
  }

  void unspill_sve_vector(FloatRegister Zx, int offset, int vector_reg_size_in_bytes) {
    sve_ldr(Zx, sve_spill_address(vector_reg_size_in_bytes, offset));
  }
  void unspill_sve_predicate(PRegister pr, int offset, int predicate_reg_size_in_bytes) {
    sve_ldr(pr, sve_spill_address(predicate_reg_size_in_bytes, offset));
  }

  void spill_copy128(int src_offset, int dst_offset,
                     Register tmp1=rscratch1, Register tmp2=rscratch2) {
    if (src_offset < 512 && (src_offset & 7) == 0 &&
        dst_offset < 512 && (dst_offset & 7) == 0) {
      ldp(tmp1, tmp2, Address(sp, src_offset));
      stp(tmp1, tmp2, Address(sp, dst_offset));
    } else {
      unspill(tmp1, true, src_offset);
      spill(tmp1, true, dst_offset);
      unspill(tmp1, true, src_offset+8);
      spill(tmp1, true, dst_offset+8);
    }
  }
  void spill_copy_sve_vector_stack_to_stack(int src_offset, int dst_offset,
                                            int sve_vec_reg_size_in_bytes) {
    assert(sve_vec_reg_size_in_bytes % 16 == 0, "unexpected sve vector reg size");
    for (int i = 0; i < sve_vec_reg_size_in_bytes / 16; i++) {
      spill_copy128(src_offset, dst_offset);
      src_offset += 16;
      dst_offset += 16;
    }
  }
  void spill_copy_sve_predicate_stack_to_stack(int src_offset, int dst_offset,
                                               int sve_predicate_reg_size_in_bytes) {
    sve_ldr(ptrue, sve_spill_address(sve_predicate_reg_size_in_bytes, src_offset));
    sve_str(ptrue, sve_spill_address(sve_predicate_reg_size_in_bytes, dst_offset));
    reinitialize_ptrue();
  }
  void cache_wb(Address line);
  void cache_wbsync(bool is_pre);

  // Code for java.lang.Thread::onSpinWait() intrinsic.
  void spin_wait();

private:
  // Check the current thread doesn't need a cross modify fence.
  void verify_cross_modify_fence_not_required() PRODUCT_RETURN;

};

#ifdef ASSERT
inline bool AbstractAssembler::pd_check_instruction_mark() { return false; }
#endif

/**
 * class SkipIfEqual:
 *
 * Instantiating this class will result in assembly code being output that will
 * jump around any code emitted between the creation of the instance and it's
 * automatic destruction at the end of a scope block, depending on the value of
 * the flag passed to the constructor, which will be checked at run-time.
 */
class SkipIfEqual {
 private:
  MacroAssembler* _masm;
  Label _label;

 public:
   SkipIfEqual(MacroAssembler*, const bool* flag_addr, bool value);
   ~SkipIfEqual();
};

struct tableswitch {
  Register _reg;
  int _insn_index; jint _first_key; jint _last_key;
  Label _after;
  Label _branches;
};

#endif // CPU_AARCH64_MACROASSEMBLER_AARCH64_HPP<|MERGE_RESOLUTION|>--- conflicted
+++ resolved
@@ -889,8 +889,7 @@
                       Register tmp1, Register tmp_thread);
 
   void access_store_at(BasicType type, DecoratorSet decorators, Address dst, Register src,
-<<<<<<< HEAD
-                       Register tmp1, Register tmp_thread, Register tmp3 = noreg);
+                       Register tmp1, Register tmp2, Register tmp3);
 
   void access_value_copy(DecoratorSet decorators, Register src, Register dst, Register inline_klass);
 
@@ -900,9 +899,6 @@
   // get data payload ptr a flat value array at index, kills rcx and index
   void data_for_value_array_index(Register array, Register array_klass,
                                   Register index, Register data);
-=======
-                       Register tmp1, Register tmp2, Register tmp3);
->>>>>>> 0d51f63a
 
   void load_heap_oop(Register dst, Address src, Register tmp1 = noreg,
                      Register thread_tmp = noreg, DecoratorSet decorators = 0);
@@ -910,11 +906,7 @@
   void load_heap_oop_not_null(Register dst, Address src, Register tmp1 = noreg,
                               Register thread_tmp = noreg, DecoratorSet decorators = 0);
   void store_heap_oop(Address dst, Register src, Register tmp1 = noreg,
-<<<<<<< HEAD
-                      Register tmp_thread = noreg, Register tmp3 = noreg, DecoratorSet decorators = 0);
-=======
                       Register tmp2 = noreg, Register tmp3 = noreg, DecoratorSet decorators = 0);
->>>>>>> 0d51f63a
 
   // currently unimplemented
   // Used for storing NULL. All other oop constants should be
