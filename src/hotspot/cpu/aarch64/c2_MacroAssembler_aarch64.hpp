/*
 * Copyright (c) 2020, 2022, Oracle and/or its affiliates. All rights reserved.
 * DO NOT ALTER OR REMOVE COPYRIGHT NOTICES OR THIS FILE HEADER.
 *
 * This code is free software; you can redistribute it and/or modify it
 * under the terms of the GNU General Public License version 2 only, as
 * published by the Free Software Foundation.
 *
 * This code is distributed in the hope that it will be useful, but WITHOUT
 * ANY WARRANTY; without even the implied warranty of MERCHANTABILITY or
 * FITNESS FOR A PARTICULAR PURPOSE.  See the GNU General Public License
 * version 2 for more details (a copy is included in the LICENSE file that
 * accompanied this code).
 *
 * You should have received a copy of the GNU General Public License version
 * 2 along with this work; if not, write to the Free Software Foundation,
 * Inc., 51 Franklin St, Fifth Floor, Boston, MA 02110-1301 USA.
 *
 * Please contact Oracle, 500 Oracle Parkway, Redwood Shores, CA 94065 USA
 * or visit www.oracle.com if you need additional information or have any
 * questions.
 *
 */

#ifndef CPU_AARCH64_C2_MACROASSEMBLER_AARCH64_HPP
#define CPU_AARCH64_C2_MACROASSEMBLER_AARCH64_HPP

// C2_MacroAssembler contains high-level macros for C2

 private:
  // Return true if the phase output is in the scratch emit size mode.
  virtual bool in_scratch_emit_size() override;

  void neon_reduce_logical_helper(int opc, bool sf, Register Rd, Register Rn, Register Rm,
                                  enum shift_kind kind = Assembler::LSL, unsigned shift = 0);

 public:
<<<<<<< HEAD
  void entry_barrier();
  void emit_entry_barrier_stub(C2EntryBarrierStub* stub);
  static int entry_barrier_stub_size();

=======
>>>>>>> bc750f70
  void string_compare(Register str1, Register str2,
                      Register cnt1, Register cnt2, Register result,
                      Register tmp1, Register tmp2, FloatRegister vtmp1,
                      FloatRegister vtmp2, FloatRegister vtmp3,
                      PRegister pgtmp1, PRegister pgtmp2, int ae);

  void string_indexof(Register str1, Register str2,
                      Register cnt1, Register cnt2,
                      Register tmp1, Register tmp2,
                      Register tmp3, Register tmp4,
                      Register tmp5, Register tmp6,
                      int int_cnt1, Register result, int ae);

  void string_indexof_char(Register str1, Register cnt1,
                           Register ch, Register result,
                           Register tmp1, Register tmp2, Register tmp3);

  void stringL_indexof_char(Register str1, Register cnt1,
                            Register ch, Register result,
                            Register tmp1, Register tmp2, Register tmp3);

  void string_indexof_char_sve(Register str1, Register cnt1,
                               Register ch, Register result,
                               FloatRegister ztmp1, FloatRegister ztmp2,
                               PRegister pgtmp, PRegister ptmp, bool isL);

  // Compress the least significant bit of each byte to the rightmost and clear
  // the higher garbage bits.
  void bytemask_compress(Register dst);

  // Pack the lowest-numbered bit of each mask element in src into a long value
  // in dst, at most the first 64 lane elements.
  void sve_vmask_tolong(Register dst, PRegister src, BasicType bt, int lane_cnt,
                        FloatRegister vtmp1, FloatRegister vtmp2);

  // Unpack the mask, a long value in src, into predicate register dst based on the
  // corresponding data type. Note that dst can support at most 64 lanes.
  void sve_vmask_fromlong(PRegister dst, Register src, BasicType bt, int lane_cnt,
                          FloatRegister vtmp1, FloatRegister vtmp2);

  // SIMD&FP comparison
  void neon_compare(FloatRegister dst, BasicType bt, FloatRegister src1,
                    FloatRegister src2, int cond, bool isQ);

  void sve_compare(PRegister pd, BasicType bt, PRegister pg,
                   FloatRegister zn, FloatRegister zm, int cond);

  void sve_vmask_lasttrue(Register dst, BasicType bt, PRegister src, PRegister ptmp);

  // Vector cast
  void neon_vector_extend(FloatRegister dst, BasicType dst_bt, unsigned dst_vlen_in_bytes,
                          FloatRegister src, BasicType src_bt);

  void neon_vector_narrow(FloatRegister dst, BasicType dst_bt,
                          FloatRegister src, BasicType src_bt, unsigned src_vlen_in_bytes);

  void sve_vector_extend(FloatRegister dst, SIMD_RegVariant dst_size,
                         FloatRegister src, SIMD_RegVariant src_size);

  void sve_vector_narrow(FloatRegister dst, SIMD_RegVariant dst_size,
                         FloatRegister src, SIMD_RegVariant src_size, FloatRegister tmp);

  void sve_vmaskcast_extend(PRegister dst, PRegister src,
                            uint dst_element_length_in_bytes, uint src_element_lenght_in_bytes);

  void sve_vmaskcast_narrow(PRegister dst, PRegister src,
                            uint dst_element_length_in_bytes, uint src_element_lenght_in_bytes);

  // Vector reduction
  void neon_reduce_add_integral(Register dst, BasicType bt,
                                Register isrc, FloatRegister vsrc,
                                unsigned vector_length_in_bytes, FloatRegister vtmp);

  void neon_reduce_mul_integral(Register dst, BasicType bt,
                                Register isrc, FloatRegister vsrc,
                                unsigned vector_length_in_bytes,
                                FloatRegister vtmp1, FloatRegister vtmp2);

  void neon_reduce_mul_fp(FloatRegister dst, BasicType bt,
                          FloatRegister fsrc, FloatRegister vsrc,
                          unsigned vector_length_in_bytes, FloatRegister vtmp);

  void neon_reduce_logical(int opc, Register dst, BasicType bt, Register isrc,
                           FloatRegister vsrc, unsigned vector_length_in_bytes);

  void neon_reduce_minmax_integral(int opc, Register dst, BasicType bt,
                                   Register isrc, FloatRegister vsrc,
                                   unsigned vector_length_in_bytes, FloatRegister vtmp);

  void sve_reduce_integral(int opc, Register dst, BasicType bt, Register src1,
                           FloatRegister src2, PRegister pg, FloatRegister tmp);

  // Set elements of the dst predicate to true for lanes in the range of
  // [0, lane_cnt), or to false otherwise. The input "lane_cnt" should be
  // smaller than or equal to the supported max vector length of the basic
  // type. Clobbers: rscratch1 and the rFlagsReg.
  void sve_gen_mask_imm(PRegister dst, BasicType bt, uint32_t lane_cnt);

  // Extract a scalar element from an sve vector at position 'idx'.
  // The input elements in src are expected to be of integral type.
  void sve_extract_integral(Register dst, BasicType bt, FloatRegister src,
                            int idx, FloatRegister vtmp);

  // java.lang.Math::round intrinsics
  void vector_round_neon(FloatRegister dst, FloatRegister src, FloatRegister tmp1,
                         FloatRegister tmp2, FloatRegister tmp3,
                         SIMD_Arrangement T);
  void vector_round_sve(FloatRegister dst, FloatRegister src, FloatRegister tmp1,
                        FloatRegister tmp2, PRegister pgtmp,
                        SIMD_RegVariant T);

  // Pack active elements of src, under the control of mask, into the
  // lowest-numbered elements of dst. Any remaining elements of dst will
  // be filled with zero.
  void sve_compress_byte(FloatRegister dst, FloatRegister src, PRegister mask,
                         FloatRegister vtmp1, FloatRegister vtmp2,
                         FloatRegister vtmp3, FloatRegister vtmp4,
                         PRegister ptmp, PRegister pgtmp);

  void sve_compress_short(FloatRegister dst, FloatRegister src, PRegister mask,
                          FloatRegister vtmp1, FloatRegister vtmp2,
                          PRegister pgtmp);

  void neon_reverse_bits(FloatRegister dst, FloatRegister src, BasicType bt, bool isQ);

  void neon_reverse_bytes(FloatRegister dst, FloatRegister src, BasicType bt, bool isQ);

  // java.lang.Math::signum intrinsics
  void vector_signum_neon(FloatRegister dst, FloatRegister src, FloatRegister zero,
                          FloatRegister one, SIMD_Arrangement T);

  void vector_signum_sve(FloatRegister dst, FloatRegister src, FloatRegister zero,
                         FloatRegister one, FloatRegister vtmp, PRegister pgtmp, SIMD_RegVariant T);

#endif // CPU_AARCH64_C2_MACROASSEMBLER_AARCH64_HPP<|MERGE_RESOLUTION|>--- conflicted
+++ resolved
@@ -35,13 +35,7 @@
                                   enum shift_kind kind = Assembler::LSL, unsigned shift = 0);
 
  public:
-<<<<<<< HEAD
   void entry_barrier();
-  void emit_entry_barrier_stub(C2EntryBarrierStub* stub);
-  static int entry_barrier_stub_size();
-
-=======
->>>>>>> bc750f70
   void string_compare(Register str1, Register str2,
                       Register cnt1, Register cnt2, Register result,
                       Register tmp1, Register tmp2, FloatRegister vtmp1,
