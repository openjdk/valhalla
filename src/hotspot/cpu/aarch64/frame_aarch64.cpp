/*
 * Copyright (c) 1997, 2022, Oracle and/or its affiliates. All rights reserved.
 * Copyright (c) 2014, 2020, Red Hat Inc. All rights reserved.
 * DO NOT ALTER OR REMOVE COPYRIGHT NOTICES OR THIS FILE HEADER.
 *
 * This code is free software; you can redistribute it and/or modify it
 * under the terms of the GNU General Public License version 2 only, as
 * published by the Free Software Foundation.
 *
 * This code is distributed in the hope that it will be useful, but WITHOUT
 * ANY WARRANTY; without even the implied warranty of MERCHANTABILITY or
 * FITNESS FOR A PARTICULAR PURPOSE.  See the GNU General Public License
 * version 2 for more details (a copy is included in the LICENSE file that
 * accompanied this code).
 *
 * You should have received a copy of the GNU General Public License version
 * 2 along with this work; if not, write to the Free Software Foundation,
 * Inc., 51 Franklin St, Fifth Floor, Boston, MA 02110-1301 USA.
 *
 * Please contact Oracle, 500 Oracle Parkway, Redwood Shores, CA 94065 USA
 * or visit www.oracle.com if you need additional information or have any
 * questions.
 *
 */

#include "precompiled.hpp"
#include "compiler/oopMap.hpp"
#include "interpreter/interpreter.hpp"
#include "memory/resourceArea.hpp"
#include "memory/universe.hpp"
#include "oops/markWord.hpp"
#include "oops/method.hpp"
#include "oops/oop.inline.hpp"
#include "prims/methodHandles.hpp"
#include "runtime/frame.inline.hpp"
#include "runtime/handles.inline.hpp"
#include "runtime/javaCalls.hpp"
#include "runtime/monitorChunk.hpp"
#include "runtime/os.inline.hpp"
#include "runtime/signature.hpp"
#include "runtime/stackWatermarkSet.hpp"
#include "runtime/stubCodeGenerator.hpp"
#include "runtime/stubRoutines.hpp"
#include "vmreg_aarch64.inline.hpp"
#ifdef COMPILER1
#include "c1/c1_Runtime1.hpp"
#include "runtime/vframeArray.hpp"
#endif

#ifdef ASSERT
void RegisterMap::check_location_valid() {
}
#endif


// Profiling/safepoint support

bool frame::safe_for_sender(JavaThread *thread) {
  address   sp = (address)_sp;
  address   fp = (address)_fp;
  address   unextended_sp = (address)_unextended_sp;

  // consider stack guards when trying to determine "safe" stack pointers
  // sp must be within the usable part of the stack (not in guards)
  if (!thread->is_in_usable_stack(sp)) {
    return false;
  }

  // When we are running interpreted code the machine stack pointer, SP, is
  // set low enough so that the Java expression stack can grow and shrink
  // without ever exceeding the machine stack bounds.  So, ESP >= SP.

  // When we call out of an interpreted method, SP is incremented so that
  // the space between SP and ESP is removed.  The SP saved in the callee's
  // frame is the SP *before* this increment.  So, when we walk a stack of
  // interpreter frames the sender's SP saved in a frame might be less than
  // the SP at the point of call.

  // So unextended sp must be within the stack but we need not to check
  // that unextended sp >= sp
  if (!thread->is_in_full_stack_checked(unextended_sp)) {
    return false;
  }

  // an fp must be within the stack and above (but not equal) sp
  // second evaluation on fp+ is added to handle situation where fp is -1
  bool fp_safe = thread->is_in_stack_range_excl(fp, sp) &&
                 thread->is_in_full_stack_checked(fp + (return_addr_offset * sizeof(void*)));

  // We know sp/unextended_sp are safe only fp is questionable here

  // If the current frame is known to the code cache then we can attempt to
  // to construct the sender and do some validation of it. This goes a long way
  // toward eliminating issues when we get in frame construction code

  if (_cb != NULL ) {

    // First check if frame is complete and tester is reliable
    // Unfortunately we can only check frame complete for runtime stubs and nmethod
    // other generic buffer blobs are more problematic so we just assume they are
    // ok. adapter blobs never have a frame complete and are never ok.

    if (!_cb->is_frame_complete_at(_pc)) {
      if (_cb->is_nmethod() || _cb->is_adapter_blob() || _cb->is_runtime_stub()) {
        return false;
      }
    }

    // Could just be some random pointer within the codeBlob
    if (!_cb->code_contains(_pc)) {
      return false;
    }

    // Entry frame checks
    if (is_entry_frame()) {
      // an entry frame must have a valid fp.
      return fp_safe && is_entry_frame_valid(thread);
    }

    intptr_t* sender_sp = NULL;
    intptr_t* sender_unextended_sp = NULL;
    address   sender_pc = NULL;
    intptr_t* saved_fp =  NULL;

    if (is_interpreted_frame()) {
      // fp must be safe
      if (!fp_safe) {
        return false;
      }

      sender_pc = (address) this->fp()[return_addr_offset];
      // for interpreted frames, the value below is the sender "raw" sp,
      // which can be different from the sender unextended sp (the sp seen
      // by the sender) because of current frame local variables
      sender_sp = (intptr_t*) addr_at(sender_sp_offset);
      sender_unextended_sp = (intptr_t*) this->fp()[interpreter_frame_sender_sp_offset];
      saved_fp = (intptr_t*) this->fp()[link_offset];

    } else {
      // must be some sort of compiled/runtime frame
      // fp does not have to be safe (although it could be check for c1?)

      // check for a valid frame_size, otherwise we are unlikely to get a valid sender_pc
      if (_cb->frame_size() <= 0) {
        return false;
      }

      sender_sp = _unextended_sp + _cb->frame_size();
      // Is sender_sp safe?
      if (!thread->is_in_full_stack_checked((address)sender_sp)) {
        return false;
      }
      sender_pc = (address) *(sender_sp-1);
      // Note: frame::sender_sp_offset is only valid for compiled frame
      intptr_t **saved_fp_addr = (intptr_t**) (sender_sp - frame::sender_sp_offset);
      saved_fp = *saved_fp_addr;

      // Repair the sender sp if this is a method with scalarized inline type args
      sender_sp = repair_sender_sp(sender_sp, saved_fp_addr);
      sender_unextended_sp = sender_sp;
    }

    // If the potential sender is the interpreter then we can do some more checking
    if (Interpreter::contains(sender_pc)) {

      // fp is always saved in a recognizable place in any code we generate. However
      // only if the sender is interpreted/call_stub (c1 too?) are we certain that the saved fp
      // is really a frame pointer.

      if (!thread->is_in_stack_range_excl((address)saved_fp, (address)sender_sp)) {
        return false;
      }

      // construct the potential sender

      frame sender(sender_sp, sender_unextended_sp, saved_fp, sender_pc);

      return sender.is_interpreted_frame_valid(thread);

    }

    // We must always be able to find a recognizable pc
    CodeBlob* sender_blob = CodeCache::find_blob_unsafe(sender_pc);
    if (sender_pc == NULL ||  sender_blob == NULL) {
      return false;
    }

    // Could be a zombie method
    if (sender_blob->is_zombie() || sender_blob->is_unloaded()) {
      return false;
    }

    // Could just be some random pointer within the codeBlob
    if (!sender_blob->code_contains(sender_pc)) {
      return false;
    }

    // We should never be able to see an adapter if the current frame is something from code cache
    if (sender_blob->is_adapter_blob()) {
      return false;
    }

    // Could be the call_stub
    if (StubRoutines::returns_to_call_stub(sender_pc)) {
      if (!thread->is_in_stack_range_excl((address)saved_fp, (address)sender_sp)) {
        return false;
      }

      // construct the potential sender

      frame sender(sender_sp, sender_unextended_sp, saved_fp, sender_pc);

      // Validate the JavaCallWrapper an entry frame must have
      address jcw = (address)sender.entry_frame_call_wrapper();

      return thread->is_in_stack_range_excl(jcw, (address)sender.fp());
    }

    CompiledMethod* nm = sender_blob->as_compiled_method_or_null();
    if (nm != NULL) {
      if (nm->is_deopt_mh_entry(sender_pc) || nm->is_deopt_entry(sender_pc) ||
          nm->method()->is_method_handle_intrinsic()) {
        return false;
      }
    }

    // If the frame size is 0 something (or less) is bad because every nmethod has a non-zero frame size
    // because the return address counts against the callee's frame.

    if (sender_blob->frame_size() <= 0) {
      assert(!sender_blob->is_compiled(), "should count return address at least");
      return false;
    }

    // We should never be able to see anything here except an nmethod. If something in the
    // code cache (current frame) is called by an entity within the code cache that entity
    // should not be anything but the call stub (already covered), the interpreter (already covered)
    // or an nmethod.

    if (!sender_blob->is_compiled()) {
        return false;
    }

    // Could put some more validation for the potential non-interpreted sender
    // frame we'd create by calling sender if I could think of any. Wait for next crash in forte...

    // One idea is seeing if the sender_pc we have is one that we'd expect to call to current cb

    // We've validated the potential sender that would be created
    return true;
  }

  // Must be native-compiled frame. Since sender will try and use fp to find
  // linkages it must be safe

  if (!fp_safe) {
    return false;
  }

  // Will the pc we fetch be non-zero (which we'll find at the oldest frame)

  if ( (address) this->fp()[return_addr_offset] == NULL) return false;


  // could try and do some more potential verification of native frame if we could think of some...

  return true;

}

void frame::patch_pc(Thread* thread, address pc) {
  assert(_cb == CodeCache::find_blob(pc), "unexpected pc");
  address* pc_addr = &(((address*) sp())[-1]);
  if (TracePcPatching) {
    tty->print_cr("patch_pc at address " INTPTR_FORMAT " [" INTPTR_FORMAT " -> " INTPTR_FORMAT "]",
                  p2i(pc_addr), p2i(*pc_addr), p2i(pc));
  }

  // Only generated code frames should be patched, therefore the return address will not be signed.
  assert(pauth_ptr_is_raw(*pc_addr), "cannot be signed");
  // Either the return address is the original one or we are going to
  // patch in the same address that's already there.
  assert(_pc == *pc_addr || pc == *pc_addr, "must be");
  *pc_addr = pc;
  address original_pc = CompiledMethod::get_deopt_original_pc(this);
  if (original_pc != NULL) {
    assert(original_pc == _pc, "expected original PC to be stored before patching");
    _deopt_state = is_deoptimized;
    // leave _pc as is
  } else {
    _deopt_state = not_deoptimized;
    _pc = pc;
  }
}

bool frame::is_interpreted_frame() const  {
  return Interpreter::contains(pc());
}

int frame::frame_size(RegisterMap* map) const {
  frame sender = this->sender(map);
  return sender.sp() - sp();
}

intptr_t* frame::entry_frame_argument_at(int offset) const {
  // convert offset to index to deal with tsi
  int index = (Interpreter::expr_offset_in_bytes(offset)/wordSize);
  // Entry frame's arguments are always in relation to unextended_sp()
  return &unextended_sp()[index];
}

// sender_sp
intptr_t* frame::interpreter_frame_sender_sp() const {
  assert(is_interpreted_frame(), "interpreted frame expected");
  return (intptr_t*) at(interpreter_frame_sender_sp_offset);
}

void frame::set_interpreter_frame_sender_sp(intptr_t* sender_sp) {
  assert(is_interpreted_frame(), "interpreted frame expected");
  ptr_at_put(interpreter_frame_sender_sp_offset, (intptr_t) sender_sp);
}


// monitor elements

BasicObjectLock* frame::interpreter_frame_monitor_begin() const {
  return (BasicObjectLock*) addr_at(interpreter_frame_monitor_block_bottom_offset);
}

BasicObjectLock* frame::interpreter_frame_monitor_end() const {
  BasicObjectLock* result = (BasicObjectLock*) *addr_at(interpreter_frame_monitor_block_top_offset);
  // make sure the pointer points inside the frame
  assert(sp() <= (intptr_t*) result, "monitor end should be above the stack pointer");
  assert((intptr_t*) result < fp(),  "monitor end should be strictly below the frame pointer");
  return result;
}

void frame::interpreter_frame_set_monitor_end(BasicObjectLock* value) {
  *((BasicObjectLock**)addr_at(interpreter_frame_monitor_block_top_offset)) = value;
}

// Used by template based interpreter deoptimization
void frame::interpreter_frame_set_last_sp(intptr_t* sp) {
    *((intptr_t**)addr_at(interpreter_frame_last_sp_offset)) = sp;
}

frame frame::sender_for_entry_frame(RegisterMap* map) const {
  assert(map != NULL, "map must be set");
  // Java frame called from C; skip all C frames and return top C
  // frame of that chunk as the sender
  JavaFrameAnchor* jfa = entry_frame_call_wrapper()->anchor();
  assert(!entry_frame_is_first(), "next Java fp must be non zero");
  assert(jfa->last_Java_sp() > sp(), "must be above this frame on stack");
  // Since we are walking the stack now this nested anchor is obviously walkable
  // even if it wasn't when it was stacked.
  if (!jfa->walkable()) {
    // Capture _last_Java_pc (if needed) and mark anchor walkable.
    jfa->capture_last_Java_pc();
  }
  map->clear();
  assert(map->include_argument_oops(), "should be set by clear");
  vmassert(jfa->last_Java_pc() != NULL, "not walkable");
  frame fr(jfa->last_Java_sp(), jfa->last_Java_fp(), jfa->last_Java_pc());
  fr.set_sp_is_trusted();

  return fr;
}

OptimizedEntryBlob::FrameData* OptimizedEntryBlob::frame_data_for_frame(const frame& frame) const {
  ShouldNotCallThis();
  return nullptr;
}

bool frame::optimized_entry_frame_is_first() const {
  ShouldNotCallThis();
  return false;
}

frame frame::sender_for_optimized_entry_frame(RegisterMap* map) const {
  ShouldNotCallThis();
  return {};
}

//------------------------------------------------------------------------------
// frame::verify_deopt_original_pc
//
// Verifies the calculated original PC of a deoptimization PC for the
// given unextended SP.
#ifdef ASSERT
void frame::verify_deopt_original_pc(CompiledMethod* nm, intptr_t* unextended_sp) {
  frame fr;

  // This is ugly but it's better than to change {get,set}_original_pc
  // to take an SP value as argument.  And it's only a debugging
  // method anyway.
  fr._unextended_sp = unextended_sp;

  address original_pc = nm->get_original_pc(&fr);
  assert(nm->insts_contains_inclusive(original_pc),
         "original PC must be in the main code section of the the compiled method (or must be immediately following it)");
}
#endif

//------------------------------------------------------------------------------
// frame::adjust_unextended_sp
void frame::adjust_unextended_sp() {
  // On aarch64, sites calling method handle intrinsics and lambda forms are treated
  // as any other call site. Therefore, no special action is needed when we are
  // returning to any of these call sites.

  if (_cb != NULL) {
    CompiledMethod* sender_cm = _cb->as_compiled_method_or_null();
    if (sender_cm != NULL) {
      // If the sender PC is a deoptimization point, get the original PC.
      if (sender_cm->is_deopt_entry(_pc) ||
          sender_cm->is_deopt_mh_entry(_pc)) {
        DEBUG_ONLY(verify_deopt_original_pc(sender_cm, _unextended_sp));
      }
    }
  }
}

//------------------------------------------------------------------------------
// frame::update_map_with_saved_link
void frame::update_map_with_saved_link(RegisterMap* map, intptr_t** link_addr) {
  // The interpreter and compiler(s) always save fp in a known
  // location on entry. We must record where that location is
  // so that if fp was live on callout from c2 we can find
  // the saved copy no matter what it called.

  // Since the interpreter always saves fp if we record where it is then
  // we don't have to always save fp on entry and exit to c2 compiled
  // code, on entry will be enough.
  map->set_location(rfp->as_VMReg(), (address) link_addr);
  // this is weird "H" ought to be at a higher address however the
  // oopMaps seems to have the "H" regs at the same address and the
  // vanilla register.
  // XXXX make this go away
  if (true) {
    map->set_location(rfp->as_VMReg()->next(), (address) link_addr);
  }
}


//------------------------------------------------------------------------------
// frame::sender_for_interpreter_frame
frame frame::sender_for_interpreter_frame(RegisterMap* map) const {
  // SP is the raw SP from the sender after adapter or interpreter
  // extension.
  intptr_t* sender_sp = this->sender_sp();

  // This is the sp before any possible extension (adapter/locals).
  intptr_t* unextended_sp = interpreter_frame_sender_sp();

#if COMPILER2_OR_JVMCI
  if (map->update_map()) {
    update_map_with_saved_link(map, (intptr_t**) addr_at(link_offset));
  }
#endif // COMPILER2_OR_JVMCI

  // Use the raw version of pc - the interpreter should not have signed it.

  return frame(sender_sp, unextended_sp, link(), sender_pc_maybe_signed());
}


//------------------------------------------------------------------------------
// frame::sender_for_compiled_frame
frame frame::sender_for_compiled_frame(RegisterMap* map) const {
  // When the sp of a compiled frame is correct, we can get the correct sender sp
  // by unextended sp + frame size.
  // For the following two scenarios, the sp of a compiled frame is correct:
  //  a) This compiled frame is built from the anchor.
  //  b) This compiled frame is built from a callee frame, and the callee frame can
  //    calculate its sp correctly.
  //
  // For b), if the callee frame is a native code frame (such as leaf call), the sp of
  // the compiled frame cannot be calculated correctly. There is currently no suitable
  // solution to solve this problem perfectly. But when PreserveFramePointer is enabled,
  // we can get the correct sender sp by fp + 2 (that is sender_sp()).

  assert(_cb->frame_size() >= 0, "must have non-zero frame size");
<<<<<<< HEAD
  intptr_t* l_sender_sp = unextended_sp() + _cb->frame_size();
=======
  intptr_t* l_sender_sp = (!PreserveFramePointer || _sp_is_trusted) ? unextended_sp() + _cb->frame_size()
                                                                    : sender_sp();
  intptr_t* unextended_sp = l_sender_sp;
>>>>>>> ae2504b4

#ifdef ASSERT
  address sender_pc_copy = (address) *(l_sender_sp-1);
#endif

  intptr_t** saved_fp_addr = (intptr_t**) (l_sender_sp - frame::sender_sp_offset);

  // assert (sender_sp() == l_sender_sp, "should be");
  // assert (*saved_fp_addr == link(), "should be");

  // Repair the sender sp if the frame has been extended
  l_sender_sp = repair_sender_sp(l_sender_sp, saved_fp_addr);

  // The return address is always the first word on the stack
  address sender_pc = (address) *(l_sender_sp-1);

#ifdef ASSERT
  if (sender_pc != sender_pc_copy) {
    // When extending the stack in the callee method entry to make room for unpacking of value
    // type args, we keep a copy of the sender pc at the expected location in the callee frame.
    // If the sender pc is patched due to deoptimization, the copy is not consistent anymore.
    nmethod* nm = CodeCache::find_blob(sender_pc)->as_nmethod();
    assert(sender_pc == nm->deopt_mh_handler_begin() || sender_pc == nm->deopt_handler_begin(), "unexpected sender pc");
  }
#endif

  if (map->update_map()) {
    // Tell GC to use argument oopmaps for some runtime stubs that need it.
    // For C1, the runtime stub might not have oop maps, so set this flag
    // outside of update_register_map.
    bool caller_args = _cb->caller_must_gc_arguments(map->thread());
#ifdef COMPILER1
    if (!caller_args) {
      nmethod* nm = _cb->as_nmethod_or_null();
      if (nm != NULL && nm->is_compiled_by_c1() && nm->method()->has_scalarized_args() &&
          pc() < nm->verified_inline_entry_point()) {
        // The VEP and VIEP(RO) of C1-compiled methods call buffer_inline_args_xxx
        // before doing any argument shuffling, so we need to scan the oops
        // as the caller passes them.
        caller_args = true;
      }
    }
#endif
    map->set_include_argument_oops(caller_args);
    if (_cb->oop_maps() != NULL) {
      OopMapSet::update_register_map(this, map);
    }

    // Since the prolog does the save and restore of FP there is no
    // oopmap for it so we must fill in its location as if there was
    // an oopmap entry since if our caller was compiled code there
    // could be live jvm state in it.
    update_map_with_saved_link(map, saved_fp_addr);
  }

  return frame(l_sender_sp, l_sender_sp, *saved_fp_addr, sender_pc);
}

//------------------------------------------------------------------------------
// frame::sender_raw
frame frame::sender_raw(RegisterMap* map) const {
  // Default is we done have to follow them. The sender_for_xxx will
  // update it accordingly
   map->set_include_argument_oops(false);

  if (is_entry_frame())
    return sender_for_entry_frame(map);
  if (is_interpreted_frame())
    return sender_for_interpreter_frame(map);
  assert(_cb == CodeCache::find_blob(pc()),"Must be the same");

  // This test looks odd: why is it not is_compiled_frame() ?  That's
  // because stubs also have OOP maps.
  if (_cb != NULL) {
    return sender_for_compiled_frame(map);
  }

  // Must be native-compiled frame, i.e. the marshaling code for native
  // methods that exists in the core system.

  return frame(sender_sp(), link(), sender_pc());
}

frame frame::sender(RegisterMap* map) const {
  frame result = sender_raw(map);

  if (map->process_frames()) {
    StackWatermarkSet::on_iteration(map->thread(), result);
  }

  return result;
}

bool frame::is_interpreted_frame_valid(JavaThread* thread) const {
  assert(is_interpreted_frame(), "Not an interpreted frame");
  // These are reasonable sanity checks
  if (fp() == 0 || (intptr_t(fp()) & (wordSize-1)) != 0) {
    return false;
  }
  if (sp() == 0 || (intptr_t(sp()) & (wordSize-1)) != 0) {
    return false;
  }
  if (fp() + interpreter_frame_initial_sp_offset < sp()) {
    return false;
  }
  // These are hacks to keep us out of trouble.
  // The problem with these is that they mask other problems
  if (fp() <= sp()) {        // this attempts to deal with unsigned comparison above
    return false;
  }

  // do some validation of frame elements

  // first the method

  Method* m = *interpreter_frame_method_addr();

  // validate the method we'd find in this potential sender
  if (!Method::is_valid_method(m)) return false;

  // stack frames shouldn't be much larger than max_stack elements
  // this test requires the use of unextended_sp which is the sp as seen by
  // the current frame, and not sp which is the "raw" pc which could point
  // further because of local variables of the callee method inserted after
  // method arguments
  if (fp() - unextended_sp() > 1024 + m->max_stack()*Interpreter::stackElementSize) {
    return false;
  }

  // validate bci/bcx

  address  bcp    = interpreter_frame_bcp();
  if (m->validate_bci_from_bcp(bcp) < 0) {
    return false;
  }

  // validate constantPoolCache*
  ConstantPoolCache* cp = *interpreter_frame_cache_addr();
  if (MetaspaceObj::is_valid(cp) == false) return false;

  // validate locals

  address locals =  (address) *interpreter_frame_locals_addr();
  return thread->is_in_stack_range_incl(locals, (address)fp());
}

BasicType frame::interpreter_frame_result(oop* oop_result, jvalue* value_result) {
  assert(is_interpreted_frame(), "interpreted frame expected");
  Method* method = interpreter_frame_method();
  BasicType type = method->result_type();

  intptr_t* tos_addr;
  if (method->is_native()) {
    // TODO : ensure AARCH64 does the same as Intel here i.e. push v0 then r0
    // Prior to calling into the runtime to report the method_exit the possible
    // return value is pushed to the native stack. If the result is a jfloat/jdouble
    // then ST0 is saved before EAX/EDX. See the note in generate_native_result
    tos_addr = (intptr_t*)sp();
    if (type == T_FLOAT || type == T_DOUBLE) {
      // This is times two because we do a push(ltos) after pushing XMM0
      // and that takes two interpreter stack slots.
      tos_addr += 2 * Interpreter::stackElementWords;
    }
  } else {
    tos_addr = (intptr_t*)interpreter_frame_tos_address();
  }

  switch (type) {
    case T_INLINE_TYPE :
    case T_OBJECT  :
    case T_ARRAY   : {
      oop obj;
      if (method->is_native()) {
        obj = cast_to_oop(at(interpreter_frame_oop_temp_offset));
      } else {
        oop* obj_p = (oop*)tos_addr;
        obj = (obj_p == NULL) ? (oop)NULL : *obj_p;
      }
      assert(Universe::is_in_heap_or_null(obj), "sanity check");
      *oop_result = obj;
      break;
    }
    case T_BOOLEAN : value_result->z = *(jboolean*)tos_addr; break;
    case T_BYTE    : value_result->b = *(jbyte*)tos_addr; break;
    case T_CHAR    : value_result->c = *(jchar*)tos_addr; break;
    case T_SHORT   : value_result->s = *(jshort*)tos_addr; break;
    case T_INT     : value_result->i = *(jint*)tos_addr; break;
    case T_LONG    : value_result->j = *(jlong*)tos_addr; break;
    case T_FLOAT   : {
        value_result->f = *(jfloat*)tos_addr;
      break;
    }
    case T_DOUBLE  : value_result->d = *(jdouble*)tos_addr; break;
    case T_VOID    : /* Nothing to do */ break;
    default        : ShouldNotReachHere();
  }

  return type;
}


intptr_t* frame::interpreter_frame_tos_at(jint offset) const {
  int index = (Interpreter::expr_offset_in_bytes(offset)/wordSize);
  return &interpreter_frame_tos_address()[index];
}

#ifndef PRODUCT

#define DESCRIBE_FP_OFFSET(name) \
  values.describe(frame_no, fp() + frame::name##_offset, #name)

void frame::describe_pd(FrameValues& values, int frame_no) {
  if (is_interpreted_frame()) {
    DESCRIBE_FP_OFFSET(interpreter_frame_sender_sp);
    DESCRIBE_FP_OFFSET(interpreter_frame_last_sp);
    DESCRIBE_FP_OFFSET(interpreter_frame_method);
    DESCRIBE_FP_OFFSET(interpreter_frame_mdp);
    DESCRIBE_FP_OFFSET(interpreter_frame_mirror);
    DESCRIBE_FP_OFFSET(interpreter_frame_cache);
    DESCRIBE_FP_OFFSET(interpreter_frame_locals);
    DESCRIBE_FP_OFFSET(interpreter_frame_bcp);
    DESCRIBE_FP_OFFSET(interpreter_frame_initial_sp);
  }
}
#endif

intptr_t *frame::initial_deoptimization_info() {
  // Not used on aarch64, but we must return something.
  return NULL;
}

intptr_t* frame::real_fp() const {
  if (_cb != NULL) {
    // use the frame size if valid
    int size = _cb->frame_size();
    if (size > 0) {
      return unextended_sp() + size;
    }
  }
  // else rely on fp()
  assert(! is_compiled_frame(), "unknown compiled frame size");
  return fp();
}

#undef DESCRIBE_FP_OFFSET

#define DESCRIBE_FP_OFFSET(name)                     \
  {                                                  \
    uintptr_t *p = (uintptr_t *)fp;                  \
    printf(INTPTR_FORMAT " " INTPTR_FORMAT " %s\n",  \
           (uintptr_t)(p + frame::name##_offset),    \
           p[frame::name##_offset], #name);          \
  }

static THREAD_LOCAL uintptr_t nextfp;
static THREAD_LOCAL uintptr_t nextpc;
static THREAD_LOCAL uintptr_t nextsp;
static THREAD_LOCAL RegisterMap *reg_map;

static void printbc(Method *m, intptr_t bcx) {
  const char *name;
  char buf[16];
  if (m->validate_bci_from_bcp((address)bcx) < 0
      || !m->contains((address)bcx)) {
    name = "???";
    snprintf(buf, sizeof buf, "(bad)");
  } else {
    int bci = m->bci_from((address)bcx);
    snprintf(buf, sizeof buf, "%d", bci);
    name = Bytecodes::name(m->code_at(bci));
  }
  ResourceMark rm;
  printf("%s : %s ==> %s\n", m->name_and_sig_as_C_string(), buf, name);
}

void internal_pf(uintptr_t sp, uintptr_t fp, uintptr_t pc, uintptr_t bcx) {
  if (! fp)
    return;

  DESCRIBE_FP_OFFSET(return_addr);
  DESCRIBE_FP_OFFSET(link);
  DESCRIBE_FP_OFFSET(interpreter_frame_sender_sp);
  DESCRIBE_FP_OFFSET(interpreter_frame_last_sp);
  DESCRIBE_FP_OFFSET(interpreter_frame_method);
  DESCRIBE_FP_OFFSET(interpreter_frame_mdp);
  DESCRIBE_FP_OFFSET(interpreter_frame_cache);
  DESCRIBE_FP_OFFSET(interpreter_frame_locals);
  DESCRIBE_FP_OFFSET(interpreter_frame_bcp);
  DESCRIBE_FP_OFFSET(interpreter_frame_initial_sp);
  uintptr_t *p = (uintptr_t *)fp;

  // We want to see all frames, native and Java.  For compiled and
  // interpreted frames we have special information that allows us to
  // unwind them; for everything else we assume that the native frame
  // pointer chain is intact.
  frame this_frame((intptr_t*)sp, (intptr_t*)fp, (address)pc);
  if (this_frame.is_compiled_frame() ||
      this_frame.is_interpreted_frame()) {
    frame sender = this_frame.sender(reg_map);
    nextfp = (uintptr_t)sender.fp();
    nextpc = (uintptr_t)sender.pc();
    nextsp = (uintptr_t)sender.unextended_sp();
  } else {
    nextfp = p[frame::link_offset];
    nextpc = p[frame::return_addr_offset];
    nextsp = (uintptr_t)&p[frame::sender_sp_offset];
  }

  if (bcx == -1ULL)
    bcx = p[frame::interpreter_frame_bcp_offset];

  if (Interpreter::contains((address)pc)) {
    Method* m = (Method*)p[frame::interpreter_frame_method_offset];
    if(m && m->is_method()) {
      printbc(m, bcx);
    } else
      printf("not a Method\n");
  } else {
    CodeBlob *cb = CodeCache::find_blob((address)pc);
    if (cb != NULL) {
      if (cb->is_nmethod()) {
        ResourceMark rm;
        nmethod* nm = (nmethod*)cb;
        printf("nmethod %s\n", nm->method()->name_and_sig_as_C_string());
      } else if (cb->name()) {
        printf("CodeBlob %s\n", cb->name());
      }
    }
  }
}

extern "C" void npf() {
  CodeBlob *cb = CodeCache::find_blob((address)nextpc);
  // C2 does not always chain the frame pointers when it can, instead
  // preferring to use fixed offsets from SP, so a simple leave() does
  // not work.  Instead, it adds the frame size to SP then pops FP and
  // LR.  We have to do the same thing to get a good call chain.
  if (cb && cb->frame_size())
    nextfp = nextsp + wordSize * (cb->frame_size() - 2);
  internal_pf (nextsp, nextfp, nextpc, -1);
}

extern "C" void pf(uintptr_t sp, uintptr_t fp, uintptr_t pc,
                   uintptr_t bcx, uintptr_t thread) {
  if (!reg_map) {
    reg_map = NEW_C_HEAP_OBJ(RegisterMap, mtInternal);
    ::new (reg_map) RegisterMap((JavaThread*)thread, false);
  } else {
    *reg_map = RegisterMap((JavaThread*)thread, false);
  }

  {
    CodeBlob *cb = CodeCache::find_blob((address)pc);
    if (cb && cb->frame_size())
      fp = sp + wordSize * (cb->frame_size() - 2);
  }
  internal_pf(sp, fp, pc, bcx);
}

// support for printing out where we are in a Java method
// needs to be passed current fp and bcp register values
// prints method name, bc index and bytecode name
extern "C" void pm(uintptr_t fp, uintptr_t bcx) {
  DESCRIBE_FP_OFFSET(interpreter_frame_method);
  uintptr_t *p = (uintptr_t *)fp;
  Method* m = (Method*)p[frame::interpreter_frame_method_offset];
  printbc(m, bcx);
}

#ifndef PRODUCT
// This is a generic constructor which is only used by pns() in debug.cpp.
frame::frame(void* sp, void* fp, void* pc) {
  init((intptr_t*)sp, (intptr_t*)fp, (address)pc);
}

#endif

// Check for a method with scalarized inline type arguments that needs
// a stack repair and return the repaired sender stack pointer.
intptr_t* frame::repair_sender_sp(intptr_t* sender_sp, intptr_t** saved_fp_addr) const {
  CompiledMethod* cm = _cb->as_compiled_method_or_null();
  if (cm != NULL && cm->needs_stack_repair()) {
    // The stack increment resides just below the saved FP on the stack and
    // records the total frame size exluding the two words for saving FP and LR.
    intptr_t* sp_inc_addr = (intptr_t*) (saved_fp_addr - 1);
    assert(*sp_inc_addr % StackAlignmentInBytes == 0, "sp_inc not aligned");
    int real_frame_size = (*sp_inc_addr / wordSize) + 2;
    assert(real_frame_size >= _cb->frame_size() && real_frame_size <= 1000000, "invalid frame size");
    sender_sp = unextended_sp() + real_frame_size;
  }
  return sender_sp;
}

void JavaFrameAnchor::make_walkable(JavaThread* thread) {
  // last frame set?
  if (last_Java_sp() == NULL) return;
  // already walkable?
  if (walkable()) return;
  vmassert(Thread::current() == (Thread*)thread, "not current thread");
  vmassert(last_Java_sp() != NULL, "not called from Java code?");
  vmassert(last_Java_pc() == NULL, "already walkable");
  capture_last_Java_pc();
  vmassert(walkable(), "something went wrong");
}

void JavaFrameAnchor::capture_last_Java_pc() {
  vmassert(_last_Java_sp != NULL, "no last frame set");
  vmassert(_last_Java_pc == NULL, "already walkable");
  _last_Java_pc = (address)_last_Java_sp[-1];
}<|MERGE_RESOLUTION|>--- conflicted
+++ resolved
@@ -480,13 +480,8 @@
   // we can get the correct sender sp by fp + 2 (that is sender_sp()).
 
   assert(_cb->frame_size() >= 0, "must have non-zero frame size");
-<<<<<<< HEAD
-  intptr_t* l_sender_sp = unextended_sp() + _cb->frame_size();
-=======
   intptr_t* l_sender_sp = (!PreserveFramePointer || _sp_is_trusted) ? unextended_sp() + _cb->frame_size()
                                                                     : sender_sp();
-  intptr_t* unextended_sp = l_sender_sp;
->>>>>>> ae2504b4
 
 #ifdef ASSERT
   address sender_pc_copy = (address) *(l_sender_sp-1);
