/*
 * Copyright (c) 1997, 2025, Oracle and/or its affiliates. All rights reserved.
 * Copyright (c) 2014, 2024, Red Hat Inc. All rights reserved.
 * DO NOT ALTER OR REMOVE COPYRIGHT NOTICES OR THIS FILE HEADER.
 *
 * This code is free software; you can redistribute it and/or modify it
 * under the terms of the GNU General Public License version 2 only, as
 * published by the Free Software Foundation.
 *
 * This code is distributed in the hope that it will be useful, but WITHOUT
 * ANY WARRANTY; without even the implied warranty of MERCHANTABILITY or
 * FITNESS FOR A PARTICULAR PURPOSE.  See the GNU General Public License
 * version 2 for more details (a copy is included in the LICENSE file that
 * accompanied this code).
 *
 * You should have received a copy of the GNU General Public License version
 * 2 along with this work; if not, write to the Free Software Foundation,
 * Inc., 51 Franklin St, Fifth Floor, Boston, MA 02110-1301 USA.
 *
 * Please contact Oracle, 500 Oracle Parkway, Redwood Shores, CA 94065 USA
 * or visit www.oracle.com if you need additional information or have any
 * questions.
 *
 */

#include "asm/assembler.hpp"
#include "asm/assembler.inline.hpp"
#include "ci/ciEnv.hpp"
#include "ci/ciInlineKlass.hpp"
#include "code/compiledIC.hpp"
#include "compiler/compileTask.hpp"
#include "compiler/disassembler.hpp"
#include "compiler/oopMap.hpp"
#include "gc/shared/barrierSet.hpp"
#include "gc/shared/barrierSetAssembler.hpp"
#include "gc/shared/cardTableBarrierSet.hpp"
#include "gc/shared/cardTable.hpp"
#include "gc/shared/collectedHeap.hpp"
#include "gc/shared/tlab_globals.hpp"
#include "interpreter/bytecodeHistogram.hpp"
#include "interpreter/interpreter.hpp"
#include "interpreter/interpreterRuntime.hpp"
#include "jvm.h"
#include "memory/resourceArea.hpp"
#include "memory/universe.hpp"
#include "nativeInst_aarch64.hpp"
#include "oops/accessDecorators.hpp"
#include "oops/compressedKlass.inline.hpp"
#include "oops/compressedOops.inline.hpp"
#include "oops/klass.inline.hpp"
#include "oops/resolvedFieldEntry.hpp"
#include "runtime/continuation.hpp"
#include "runtime/globals.hpp"
#include "runtime/icache.hpp"
#include "runtime/interfaceSupport.inline.hpp"
#include "runtime/javaThread.hpp"
#include "runtime/jniHandles.inline.hpp"
#include "runtime/sharedRuntime.hpp"
#include "runtime/signature_cc.hpp"
#include "runtime/stubRoutines.hpp"
#include "utilities/globalDefinitions.hpp"
#include "utilities/powerOfTwo.hpp"
#include "vmreg_aarch64.inline.hpp"
#ifdef COMPILER1
#include "c1/c1_LIRAssembler.hpp"
#endif
#ifdef COMPILER2
#include "oops/oop.hpp"
#include "opto/compile.hpp"
#include "opto/node.hpp"
#include "opto/output.hpp"
#endif

#include <sys/types.h>

#ifdef PRODUCT
#define BLOCK_COMMENT(str) /* nothing */
#else
#define BLOCK_COMMENT(str) block_comment(str)
#endif
#define STOP(str) stop(str);
#define BIND(label) bind(label); BLOCK_COMMENT(#label ":")

#ifdef ASSERT
extern "C" void disnm(intptr_t p);
#endif
// Target-dependent relocation processing
//
// Instruction sequences whose target may need to be retrieved or
// patched are distinguished by their leading instruction, sorting
// them into three main instruction groups and related subgroups.
//
// 1) Branch, Exception and System (insn count = 1)
//    1a) Unconditional branch (immediate):
//      b/bl imm19
//    1b) Compare & branch (immediate):
//      cbz/cbnz Rt imm19
//    1c) Test & branch (immediate):
//      tbz/tbnz Rt imm14
//    1d) Conditional branch (immediate):
//      b.cond imm19
//
// 2) Loads and Stores (insn count = 1)
//    2a) Load register literal:
//      ldr Rt imm19
//
// 3) Data Processing Immediate (insn count = 2 or 3)
//    3a) PC-rel. addressing
//      adr/adrp Rx imm21; ldr/str Ry Rx  #imm12
//      adr/adrp Rx imm21; add Ry Rx  #imm12
//      adr/adrp Rx imm21; movk Rx #imm16<<32; ldr/str Ry, [Rx, #offset_in_page]
//      adr/adrp Rx imm21
//      adr/adrp Rx imm21; movk Rx #imm16<<32
//      adr/adrp Rx imm21; movk Rx #imm16<<32; add Ry, Rx, #offset_in_page
//      The latter form can only happen when the target is an
//      ExternalAddress, and (by definition) ExternalAddresses don't
//      move. Because of that property, there is never any need to
//      patch the last of the three instructions. However,
//      MacroAssembler::target_addr_for_insn takes all three
//      instructions into account and returns the correct address.
//    3b) Move wide (immediate)
//      movz Rx #imm16; movk Rx #imm16 << 16; movk Rx #imm16 << 32;
//
// A switch on a subset of the instruction's bits provides an
// efficient dispatch to these subcases.
//
// insn[28:26] -> main group ('x' == don't care)
//   00x -> UNALLOCATED
//   100 -> Data Processing Immediate
//   101 -> Branch, Exception and System
//   x1x -> Loads and Stores
//
// insn[30:25] -> subgroup ('_' == group, 'x' == don't care).
// n.b. in some cases extra bits need to be checked to verify the
// instruction is as expected
//
// 1) ... xx101x Branch, Exception and System
//   1a)  00___x Unconditional branch (immediate)
//   1b)  01___0 Compare & branch (immediate)
//   1c)  01___1 Test & branch (immediate)
//   1d)  10___0 Conditional branch (immediate)
//        other  Should not happen
//
// 2) ... xxx1x0 Loads and Stores
//   2a)  xx1__00 Load/Store register (insn[28] == 1 && insn[24] == 0)
//   2aa) x01__00 Load register literal (i.e. requires insn[29] == 0)
//                strictly should be 64 bit non-FP/SIMD i.e.
//       0101_000 (i.e. requires insn[31:24] == 01011000)
//
// 3) ... xx100x Data Processing Immediate
//   3a)  xx___00 PC-rel. addressing (n.b. requires insn[24] == 0)
//   3b)  xx___101 Move wide (immediate) (n.b. requires insn[24:23] == 01)
//                 strictly should be 64 bit movz #imm16<<0
//       110___10100 (i.e. requires insn[31:21] == 11010010100)
//
class RelocActions {
protected:
  typedef int (*reloc_insn)(address insn_addr, address &target);

  virtual reloc_insn adrpMem() = 0;
  virtual reloc_insn adrpAdd() = 0;
  virtual reloc_insn adrpMovk() = 0;

  const address _insn_addr;
  const uint32_t _insn;

  static uint32_t insn_at(address insn_addr, int n) {
    return ((uint32_t*)insn_addr)[n];
  }
  uint32_t insn_at(int n) const {
    return insn_at(_insn_addr, n);
  }

public:

  RelocActions(address insn_addr) : _insn_addr(insn_addr), _insn(insn_at(insn_addr, 0)) {}
  RelocActions(address insn_addr, uint32_t insn)
    :  _insn_addr(insn_addr), _insn(insn) {}

  virtual int unconditionalBranch(address insn_addr, address &target) = 0;
  virtual int conditionalBranch(address insn_addr, address &target) = 0;
  virtual int testAndBranch(address insn_addr, address &target) = 0;
  virtual int loadStore(address insn_addr, address &target) = 0;
  virtual int adr(address insn_addr, address &target) = 0;
  virtual int adrp(address insn_addr, address &target, reloc_insn inner) = 0;
  virtual int immediate(address insn_addr, address &target) = 0;
  virtual void verify(address insn_addr, address &target) = 0;

  int ALWAYSINLINE run(address insn_addr, address &target) {
    int instructions = 1;

    uint32_t dispatch = Instruction_aarch64::extract(_insn, 30, 25);
    switch(dispatch) {
      case 0b001010:
      case 0b001011: {
        instructions = unconditionalBranch(insn_addr, target);
        break;
      }
      case 0b101010:   // Conditional branch (immediate)
      case 0b011010: { // Compare & branch (immediate)
        instructions = conditionalBranch(insn_addr, target);
          break;
      }
      case 0b011011: {
        instructions = testAndBranch(insn_addr, target);
        break;
      }
      case 0b001100:
      case 0b001110:
      case 0b011100:
      case 0b011110:
      case 0b101100:
      case 0b101110:
      case 0b111100:
      case 0b111110: {
        // load/store
        if ((Instruction_aarch64::extract(_insn, 29, 24) & 0b111011) == 0b011000) {
          // Load register (literal)
          instructions = loadStore(insn_addr, target);
          break;
        } else {
          // nothing to do
          assert(target == nullptr, "did not expect to relocate target for polling page load");
        }
        break;
      }
      case 0b001000:
      case 0b011000:
      case 0b101000:
      case 0b111000: {
        // adr/adrp
        assert(Instruction_aarch64::extract(_insn, 28, 24) == 0b10000, "must be");
        int shift = Instruction_aarch64::extract(_insn, 31, 31);
        if (shift) {
          uint32_t insn2 = insn_at(1);
          if (Instruction_aarch64::extract(insn2, 29, 24) == 0b111001 &&
              Instruction_aarch64::extract(_insn, 4, 0) ==
              Instruction_aarch64::extract(insn2, 9, 5)) {
            instructions = adrp(insn_addr, target, adrpMem());
          } else if (Instruction_aarch64::extract(insn2, 31, 22) == 0b1001000100 &&
                     Instruction_aarch64::extract(_insn, 4, 0) ==
                     Instruction_aarch64::extract(insn2, 4, 0)) {
            instructions = adrp(insn_addr, target, adrpAdd());
          } else if (Instruction_aarch64::extract(insn2, 31, 21) == 0b11110010110 &&
                     Instruction_aarch64::extract(_insn, 4, 0) ==
                     Instruction_aarch64::extract(insn2, 4, 0)) {
            instructions = adrp(insn_addr, target, adrpMovk());
          } else {
            ShouldNotReachHere();
          }
        } else {
          instructions = adr(insn_addr, target);
        }
        break;
      }
      case 0b001001:
      case 0b011001:
      case 0b101001:
      case 0b111001: {
        instructions = immediate(insn_addr, target);
        break;
      }
      default: {
        ShouldNotReachHere();
      }
    }

    verify(insn_addr, target);
    return instructions * NativeInstruction::instruction_size;
  }
};

class Patcher : public RelocActions {
  virtual reloc_insn adrpMem() { return &Patcher::adrpMem_impl; }
  virtual reloc_insn adrpAdd() { return &Patcher::adrpAdd_impl; }
  virtual reloc_insn adrpMovk() { return &Patcher::adrpMovk_impl; }

public:
  Patcher(address insn_addr) : RelocActions(insn_addr) {}

  virtual int unconditionalBranch(address insn_addr, address &target) {
    intptr_t offset = (target - insn_addr) >> 2;
    Instruction_aarch64::spatch(insn_addr, 25, 0, offset);
    return 1;
  }
  virtual int conditionalBranch(address insn_addr, address &target) {
    intptr_t offset = (target - insn_addr) >> 2;
    Instruction_aarch64::spatch(insn_addr, 23, 5, offset);
    return 1;
  }
  virtual int testAndBranch(address insn_addr, address &target) {
    intptr_t offset = (target - insn_addr) >> 2;
    Instruction_aarch64::spatch(insn_addr, 18, 5, offset);
    return 1;
  }
  virtual int loadStore(address insn_addr, address &target) {
    intptr_t offset = (target - insn_addr) >> 2;
    Instruction_aarch64::spatch(insn_addr, 23, 5, offset);
    return 1;
  }
  virtual int adr(address insn_addr, address &target) {
#ifdef ASSERT
    assert(Instruction_aarch64::extract(_insn, 28, 24) == 0b10000, "must be");
#endif
    // PC-rel. addressing
    ptrdiff_t offset = target - insn_addr;
    int offset_lo = offset & 3;
    offset >>= 2;
    Instruction_aarch64::spatch(insn_addr, 23, 5, offset);
    Instruction_aarch64::patch(insn_addr, 30, 29, offset_lo);
    return 1;
  }
  virtual int adrp(address insn_addr, address &target, reloc_insn inner) {
    int instructions = 1;
#ifdef ASSERT
    assert(Instruction_aarch64::extract(_insn, 28, 24) == 0b10000, "must be");
#endif
    ptrdiff_t offset = target - insn_addr;
    instructions = 2;
    precond(inner != nullptr);
    // Give the inner reloc a chance to modify the target.
    address adjusted_target = target;
    instructions = (*inner)(insn_addr, adjusted_target);
    uintptr_t pc_page = (uintptr_t)insn_addr >> 12;
    uintptr_t adr_page = (uintptr_t)adjusted_target >> 12;
    offset = adr_page - pc_page;
    int offset_lo = offset & 3;
    offset >>= 2;
    Instruction_aarch64::spatch(insn_addr, 23, 5, offset);
    Instruction_aarch64::patch(insn_addr, 30, 29, offset_lo);
    return instructions;
  }
  static int adrpMem_impl(address insn_addr, address &target) {
    uintptr_t dest = (uintptr_t)target;
    int offset_lo = dest & 0xfff;
    uint32_t insn2 = insn_at(insn_addr, 1);
    uint32_t size = Instruction_aarch64::extract(insn2, 31, 30);
    Instruction_aarch64::patch(insn_addr + sizeof (uint32_t), 21, 10, offset_lo >> size);
    guarantee(((dest >> size) << size) == dest, "misaligned target");
    return 2;
  }
  static int adrpAdd_impl(address insn_addr, address &target) {
    uintptr_t dest = (uintptr_t)target;
    int offset_lo = dest & 0xfff;
    Instruction_aarch64::patch(insn_addr + sizeof (uint32_t), 21, 10, offset_lo);
    return 2;
  }
  static int adrpMovk_impl(address insn_addr, address &target) {
    uintptr_t dest = uintptr_t(target);
    Instruction_aarch64::patch(insn_addr + sizeof (uint32_t), 20, 5, (uintptr_t)target >> 32);
    dest = (dest & 0xffffffffULL) | (uintptr_t(insn_addr) & 0xffff00000000ULL);
    target = address(dest);
    return 2;
  }
  virtual int immediate(address insn_addr, address &target) {
    assert(Instruction_aarch64::extract(_insn, 31, 21) == 0b11010010100, "must be");
    uint64_t dest = (uint64_t)target;
    // Move wide constant
    assert(nativeInstruction_at(insn_addr+4)->is_movk(), "wrong insns in patch");
    assert(nativeInstruction_at(insn_addr+8)->is_movk(), "wrong insns in patch");
    Instruction_aarch64::patch(insn_addr, 20, 5, dest & 0xffff);
    Instruction_aarch64::patch(insn_addr+4, 20, 5, (dest >>= 16) & 0xffff);
    Instruction_aarch64::patch(insn_addr+8, 20, 5, (dest >>= 16) & 0xffff);
    return 3;
  }
  virtual void verify(address insn_addr, address &target) {
#ifdef ASSERT
    address address_is = MacroAssembler::target_addr_for_insn(insn_addr);
    if (!(address_is == target)) {
      tty->print_cr("%p at %p should be %p", address_is, insn_addr, target);
      disnm((intptr_t)insn_addr);
      assert(address_is == target, "should be");
    }
#endif
  }
};

// If insn1 and insn2 use the same register to form an address, either
// by an offsetted LDR or a simple ADD, return the offset. If the
// second instruction is an LDR, the offset may be scaled.
static bool offset_for(uint32_t insn1, uint32_t insn2, ptrdiff_t &byte_offset) {
  if (Instruction_aarch64::extract(insn2, 29, 24) == 0b111001 &&
      Instruction_aarch64::extract(insn1, 4, 0) ==
      Instruction_aarch64::extract(insn2, 9, 5)) {
    // Load/store register (unsigned immediate)
    byte_offset = Instruction_aarch64::extract(insn2, 21, 10);
    uint32_t size = Instruction_aarch64::extract(insn2, 31, 30);
    byte_offset <<= size;
    return true;
  } else if (Instruction_aarch64::extract(insn2, 31, 22) == 0b1001000100 &&
             Instruction_aarch64::extract(insn1, 4, 0) ==
             Instruction_aarch64::extract(insn2, 4, 0)) {
    // add (immediate)
    byte_offset = Instruction_aarch64::extract(insn2, 21, 10);
    return true;
  }
  return false;
}

class AArch64Decoder : public RelocActions {
  virtual reloc_insn adrpMem() { return &AArch64Decoder::adrpMem_impl; }
  virtual reloc_insn adrpAdd() { return &AArch64Decoder::adrpAdd_impl; }
  virtual reloc_insn adrpMovk() { return &AArch64Decoder::adrpMovk_impl; }

public:
  AArch64Decoder(address insn_addr, uint32_t insn) : RelocActions(insn_addr, insn) {}

  virtual int loadStore(address insn_addr, address &target) {
    intptr_t offset = Instruction_aarch64::sextract(_insn, 23, 5);
    target = insn_addr + (offset << 2);
    return 1;
  }
  virtual int unconditionalBranch(address insn_addr, address &target) {
    intptr_t offset = Instruction_aarch64::sextract(_insn, 25, 0);
    target = insn_addr + (offset << 2);
    return 1;
  }
  virtual int conditionalBranch(address insn_addr, address &target) {
    intptr_t offset = Instruction_aarch64::sextract(_insn, 23, 5);
    target = address(((uint64_t)insn_addr + (offset << 2)));
    return 1;
  }
  virtual int testAndBranch(address insn_addr, address &target) {
    intptr_t offset = Instruction_aarch64::sextract(_insn, 18, 5);
    target = address(((uint64_t)insn_addr + (offset << 2)));
    return 1;
  }
  virtual int adr(address insn_addr, address &target) {
    // PC-rel. addressing
    intptr_t offset = Instruction_aarch64::extract(_insn, 30, 29);
    offset |= Instruction_aarch64::sextract(_insn, 23, 5) << 2;
    target = address((uint64_t)insn_addr + offset);
    return 1;
  }
  virtual int adrp(address insn_addr, address &target, reloc_insn inner) {
    assert(Instruction_aarch64::extract(_insn, 28, 24) == 0b10000, "must be");
    intptr_t offset = Instruction_aarch64::extract(_insn, 30, 29);
    offset |= Instruction_aarch64::sextract(_insn, 23, 5) << 2;
    int shift = 12;
    offset <<= shift;
    uint64_t target_page = ((uint64_t)insn_addr) + offset;
    target_page &= ((uint64_t)-1) << shift;
    uint32_t insn2 = insn_at(1);
    target = address(target_page);
    precond(inner != nullptr);
    (*inner)(insn_addr, target);
    return 2;
  }
  static int adrpMem_impl(address insn_addr, address &target) {
    uint32_t insn2 = insn_at(insn_addr, 1);
    // Load/store register (unsigned immediate)
    ptrdiff_t byte_offset = Instruction_aarch64::extract(insn2, 21, 10);
    uint32_t size = Instruction_aarch64::extract(insn2, 31, 30);
    byte_offset <<= size;
    target += byte_offset;
    return 2;
  }
  static int adrpAdd_impl(address insn_addr, address &target) {
    uint32_t insn2 = insn_at(insn_addr, 1);
    // add (immediate)
    ptrdiff_t byte_offset = Instruction_aarch64::extract(insn2, 21, 10);
    target += byte_offset;
    return 2;
  }
  static int adrpMovk_impl(address insn_addr, address &target) {
    uint32_t insn2 = insn_at(insn_addr, 1);
    uint64_t dest = uint64_t(target);
    dest = (dest & 0xffff0000ffffffff) |
      ((uint64_t)Instruction_aarch64::extract(insn2, 20, 5) << 32);
    target = address(dest);

    // We know the destination 4k page. Maybe we have a third
    // instruction.
    uint32_t insn = insn_at(insn_addr, 0);
    uint32_t insn3 = insn_at(insn_addr, 2);
    ptrdiff_t byte_offset;
    if (offset_for(insn, insn3, byte_offset)) {
      target += byte_offset;
      return 3;
    } else {
      return 2;
    }
  }
  virtual int immediate(address insn_addr, address &target) {
    uint32_t *insns = (uint32_t *)insn_addr;
    assert(Instruction_aarch64::extract(_insn, 31, 21) == 0b11010010100, "must be");
    // Move wide constant: movz, movk, movk.  See movptr().
    assert(nativeInstruction_at(insns+1)->is_movk(), "wrong insns in patch");
    assert(nativeInstruction_at(insns+2)->is_movk(), "wrong insns in patch");
    target = address(uint64_t(Instruction_aarch64::extract(_insn, 20, 5))
                 + (uint64_t(Instruction_aarch64::extract(insns[1], 20, 5)) << 16)
                 + (uint64_t(Instruction_aarch64::extract(insns[2], 20, 5)) << 32));
    assert(nativeInstruction_at(insn_addr+4)->is_movk(), "wrong insns in patch");
    assert(nativeInstruction_at(insn_addr+8)->is_movk(), "wrong insns in patch");
    return 3;
  }
  virtual void verify(address insn_addr, address &target) {
  }
};

address MacroAssembler::target_addr_for_insn(address insn_addr, uint32_t insn) {
  AArch64Decoder decoder(insn_addr, insn);
  address target;
  decoder.run(insn_addr, target);
  return target;
}

// Patch any kind of instruction; there may be several instructions.
// Return the total length (in bytes) of the instructions.
int MacroAssembler::pd_patch_instruction_size(address insn_addr, address target) {
  Patcher patcher(insn_addr);
  return patcher.run(insn_addr, target);
}

int MacroAssembler::patch_oop(address insn_addr, address o) {
  int instructions;
  unsigned insn = *(unsigned*)insn_addr;
  assert(nativeInstruction_at(insn_addr+4)->is_movk(), "wrong insns in patch");

  // OOPs are either narrow (32 bits) or wide (48 bits).  We encode
  // narrow OOPs by setting the upper 16 bits in the first
  // instruction.
  if (Instruction_aarch64::extract(insn, 31, 21) == 0b11010010101) {
    // Move narrow OOP
    uint32_t n = CompressedOops::narrow_oop_value(cast_to_oop(o));
    Instruction_aarch64::patch(insn_addr, 20, 5, n >> 16);
    Instruction_aarch64::patch(insn_addr+4, 20, 5, n & 0xffff);
    instructions = 2;
  } else {
    // Move wide OOP
    assert(nativeInstruction_at(insn_addr+8)->is_movk(), "wrong insns in patch");
    uintptr_t dest = (uintptr_t)o;
    Instruction_aarch64::patch(insn_addr, 20, 5, dest & 0xffff);
    Instruction_aarch64::patch(insn_addr+4, 20, 5, (dest >>= 16) & 0xffff);
    Instruction_aarch64::patch(insn_addr+8, 20, 5, (dest >>= 16) & 0xffff);
    instructions = 3;
  }
  return instructions * NativeInstruction::instruction_size;
}

int MacroAssembler::patch_narrow_klass(address insn_addr, narrowKlass n) {
  // Metadata pointers are either narrow (32 bits) or wide (48 bits).
  // We encode narrow ones by setting the upper 16 bits in the first
  // instruction.
  NativeInstruction *insn = nativeInstruction_at(insn_addr);
  assert(Instruction_aarch64::extract(insn->encoding(), 31, 21) == 0b11010010101 &&
         nativeInstruction_at(insn_addr+4)->is_movk(), "wrong insns in patch");

  Instruction_aarch64::patch(insn_addr, 20, 5, n >> 16);
  Instruction_aarch64::patch(insn_addr+4, 20, 5, n & 0xffff);
  return 2 * NativeInstruction::instruction_size;
}

address MacroAssembler::target_addr_for_insn_or_null(address insn_addr, unsigned insn) {
  if (NativeInstruction::is_ldrw_to_zr(address(&insn))) {
    return nullptr;
  }
  return MacroAssembler::target_addr_for_insn(insn_addr, insn);
}

void MacroAssembler::safepoint_poll(Label& slow_path, bool at_return, bool acquire, bool in_nmethod, Register tmp) {
  if (acquire) {
    lea(tmp, Address(rthread, JavaThread::polling_word_offset()));
    ldar(tmp, tmp);
  } else {
    ldr(tmp, Address(rthread, JavaThread::polling_word_offset()));
  }
  if (at_return) {
    // Note that when in_nmethod is set, the stack pointer is incremented before the poll. Therefore,
    // we may safely use the sp instead to perform the stack watermark check.
    cmp(in_nmethod ? sp : rfp, tmp);
    br(Assembler::HI, slow_path);
  } else {
    tbnz(tmp, log2i_exact(SafepointMechanism::poll_bit()), slow_path);
  }
}

void MacroAssembler::rt_call(address dest, Register tmp) {
  CodeBlob *cb = CodeCache::find_blob(dest);
  if (cb) {
    far_call(RuntimeAddress(dest));
  } else {
    lea(tmp, RuntimeAddress(dest));
    blr(tmp);
  }
}

void MacroAssembler::push_cont_fastpath(Register java_thread) {
  if (!Continuations::enabled()) return;
  Label done;
  ldr(rscratch1, Address(java_thread, JavaThread::cont_fastpath_offset()));
  cmp(sp, rscratch1);
  br(Assembler::LS, done);
  mov(rscratch1, sp); // we can't use sp as the source in str
  str(rscratch1, Address(java_thread, JavaThread::cont_fastpath_offset()));
  bind(done);
}

void MacroAssembler::pop_cont_fastpath(Register java_thread) {
  if (!Continuations::enabled()) return;
  Label done;
  ldr(rscratch1, Address(java_thread, JavaThread::cont_fastpath_offset()));
  cmp(sp, rscratch1);
  br(Assembler::LO, done);
  str(zr, Address(java_thread, JavaThread::cont_fastpath_offset()));
  bind(done);
}

void MacroAssembler::reset_last_Java_frame(bool clear_fp) {
  // we must set sp to zero to clear frame
  str(zr, Address(rthread, JavaThread::last_Java_sp_offset()));

  // must clear fp, so that compiled frames are not confused; it is
  // possible that we need it only for debugging
  if (clear_fp) {
    str(zr, Address(rthread, JavaThread::last_Java_fp_offset()));
  }

  // Always clear the pc because it could have been set by make_walkable()
  str(zr, Address(rthread, JavaThread::last_Java_pc_offset()));
}

// Calls to C land
//
// When entering C land, the rfp, & resp of the last Java frame have to be recorded
// in the (thread-local) JavaThread object. When leaving C land, the last Java fp
// has to be reset to 0. This is required to allow proper stack traversal.
void MacroAssembler::set_last_Java_frame(Register last_java_sp,
                                         Register last_java_fp,
                                         Register last_java_pc,
                                         Register scratch) {

  if (last_java_pc->is_valid()) {
      str(last_java_pc, Address(rthread,
                                JavaThread::frame_anchor_offset()
                                + JavaFrameAnchor::last_Java_pc_offset()));
    }

  // determine last_java_sp register
  if (last_java_sp == sp) {
    mov(scratch, sp);
    last_java_sp = scratch;
  } else if (!last_java_sp->is_valid()) {
    last_java_sp = esp;
  }

  str(last_java_sp, Address(rthread, JavaThread::last_Java_sp_offset()));

  // last_java_fp is optional
  if (last_java_fp->is_valid()) {
    str(last_java_fp, Address(rthread, JavaThread::last_Java_fp_offset()));
  }
}

void MacroAssembler::set_last_Java_frame(Register last_java_sp,
                                         Register last_java_fp,
                                         address  last_java_pc,
                                         Register scratch) {
  assert(last_java_pc != nullptr, "must provide a valid PC");

  adr(scratch, last_java_pc);
  str(scratch, Address(rthread,
                       JavaThread::frame_anchor_offset()
                       + JavaFrameAnchor::last_Java_pc_offset()));

  set_last_Java_frame(last_java_sp, last_java_fp, noreg, scratch);
}

void MacroAssembler::set_last_Java_frame(Register last_java_sp,
                                         Register last_java_fp,
                                         Label &L,
                                         Register scratch) {
  if (L.is_bound()) {
    set_last_Java_frame(last_java_sp, last_java_fp, target(L), scratch);
  } else {
    InstructionMark im(this);
    L.add_patch_at(code(), locator());
    set_last_Java_frame(last_java_sp, last_java_fp, pc() /* Patched later */, scratch);
  }
}

static inline bool target_needs_far_branch(address addr) {
  if (AOTCodeCache::is_on_for_dump()) {
    return true;
  }
  // codecache size <= 128M
  if (!MacroAssembler::far_branches()) {
    return false;
  }
  // codecache size > 240M
  if (MacroAssembler::codestub_branch_needs_far_jump()) {
    return true;
  }
  // codecache size: 128M..240M
  return !CodeCache::is_non_nmethod(addr);
}

void MacroAssembler::far_call(Address entry, Register tmp) {
  assert(ReservedCodeCacheSize < 4*G, "branch out of range");
  assert(CodeCache::find_blob(entry.target()) != nullptr,
         "destination of far call not found in code cache");
  assert(entry.rspec().type() == relocInfo::external_word_type
         || entry.rspec().type() == relocInfo::runtime_call_type
         || entry.rspec().type() == relocInfo::none, "wrong entry relocInfo type");
  if (target_needs_far_branch(entry.target())) {
    uint64_t offset;
    // We can use ADRP here because we know that the total size of
    // the code cache cannot exceed 2Gb (ADRP limit is 4GB).
    adrp(tmp, entry, offset);
    add(tmp, tmp, offset);
    blr(tmp);
  } else {
    bl(entry);
  }
}

int MacroAssembler::far_jump(Address entry, Register tmp) {
  assert(ReservedCodeCacheSize < 4*G, "branch out of range");
  assert(CodeCache::find_blob(entry.target()) != nullptr,
         "destination of far call not found in code cache");
  assert(entry.rspec().type() == relocInfo::external_word_type
         || entry.rspec().type() == relocInfo::runtime_call_type
         || entry.rspec().type() == relocInfo::none, "wrong entry relocInfo type");
  address start = pc();
  if (target_needs_far_branch(entry.target())) {
    uint64_t offset;
    // We can use ADRP here because we know that the total size of
    // the code cache cannot exceed 2Gb (ADRP limit is 4GB).
    adrp(tmp, entry, offset);
    add(tmp, tmp, offset);
    br(tmp);
  } else {
    b(entry);
  }
  return pc() - start;
}

void MacroAssembler::reserved_stack_check() {
    // testing if reserved zone needs to be enabled
    Label no_reserved_zone_enabling;

    ldr(rscratch1, Address(rthread, JavaThread::reserved_stack_activation_offset()));
    cmp(sp, rscratch1);
    br(Assembler::LO, no_reserved_zone_enabling);

    enter();   // LR and FP are live.
    lea(rscratch1, RuntimeAddress(CAST_FROM_FN_PTR(address, SharedRuntime::enable_stack_reserved_zone)));
    mov(c_rarg0, rthread);
    blr(rscratch1);
    leave();

    // We have already removed our own frame.
    // throw_delayed_StackOverflowError will think that it's been
    // called by our caller.
    lea(rscratch1, RuntimeAddress(SharedRuntime::throw_delayed_StackOverflowError_entry()));
    br(rscratch1);
    should_not_reach_here();

    bind(no_reserved_zone_enabling);
}

static void pass_arg0(MacroAssembler* masm, Register arg) {
  if (c_rarg0 != arg ) {
    masm->mov(c_rarg0, arg);
  }
}

static void pass_arg1(MacroAssembler* masm, Register arg) {
  if (c_rarg1 != arg ) {
    masm->mov(c_rarg1, arg);
  }
}

static void pass_arg2(MacroAssembler* masm, Register arg) {
  if (c_rarg2 != arg ) {
    masm->mov(c_rarg2, arg);
  }
}

static void pass_arg3(MacroAssembler* masm, Register arg) {
  if (c_rarg3 != arg ) {
    masm->mov(c_rarg3, arg);
  }
}

static bool is_preemptable(address entry_point) {
  return entry_point == CAST_FROM_FN_PTR(address, InterpreterRuntime::monitorenter);
}

void MacroAssembler::call_VM_base(Register oop_result,
                                  Register java_thread,
                                  Register last_java_sp,
                                  address  entry_point,
                                  int      number_of_arguments,
                                  bool     check_exceptions) {
   // determine java_thread register
  if (!java_thread->is_valid()) {
    java_thread = rthread;
  }

  // determine last_java_sp register
  if (!last_java_sp->is_valid()) {
    last_java_sp = esp;
  }

  // debugging support
  assert(number_of_arguments >= 0   , "cannot have negative number of arguments");
  assert(java_thread == rthread, "unexpected register");
#ifdef ASSERT
  // TraceBytecodes does not use r12 but saves it over the call, so don't verify
  // if ((UseCompressedOops || UseCompressedClassPointers) && !TraceBytecodes) verify_heapbase("call_VM_base: heap base corrupted?");
#endif // ASSERT

  assert(java_thread != oop_result  , "cannot use the same register for java_thread & oop_result");
  assert(java_thread != last_java_sp, "cannot use the same register for java_thread & last_java_sp");

  // push java thread (becomes first argument of C function)

  mov(c_rarg0, java_thread);

  // set last Java frame before call
  assert(last_java_sp != rfp, "can't use rfp");

  Label l;
  if (is_preemptable(entry_point)) {
    // skip setting last_pc since we already set it to desired value.
    set_last_Java_frame(last_java_sp, rfp, noreg, rscratch1);
  } else {
    set_last_Java_frame(last_java_sp, rfp, l, rscratch1);
  }

  // do the call, remove parameters
  MacroAssembler::call_VM_leaf_base(entry_point, number_of_arguments, &l);

  // lr could be poisoned with PAC signature during throw_pending_exception
  // if it was tail-call optimized by compiler, since lr is not callee-saved
  // reload it with proper value
  adr(lr, l);

  // reset last Java frame
  // Only interpreter should have to clear fp
  reset_last_Java_frame(true);

   // C++ interp handles this in the interpreter
  check_and_handle_popframe(java_thread);
  check_and_handle_earlyret(java_thread);

  if (check_exceptions) {
    // check for pending exceptions (java_thread is set upon return)
    ldr(rscratch1, Address(java_thread, in_bytes(Thread::pending_exception_offset())));
    Label ok;
    cbz(rscratch1, ok);
    lea(rscratch1, RuntimeAddress(StubRoutines::forward_exception_entry()));
    br(rscratch1);
    bind(ok);
  }

  // get oop result if there is one and reset the value in the thread
  if (oop_result->is_valid()) {
    get_vm_result_oop(oop_result, java_thread);
  }
}

void MacroAssembler::call_VM_helper(Register oop_result, address entry_point, int number_of_arguments, bool check_exceptions) {
  call_VM_base(oop_result, noreg, noreg, entry_point, number_of_arguments, check_exceptions);
}

// Check the entry target is always reachable from any branch.
static bool is_always_within_branch_range(Address entry) {
  if (AOTCodeCache::is_on_for_dump()) {
    return false;
  }
  const address target = entry.target();

  if (!CodeCache::contains(target)) {
    // We always use trampolines for callees outside CodeCache.
    assert(entry.rspec().type() == relocInfo::runtime_call_type, "non-runtime call of an external target");
    return false;
  }

  if (!MacroAssembler::far_branches()) {
    return true;
  }

  if (entry.rspec().type() == relocInfo::runtime_call_type) {
    // Runtime calls are calls of a non-compiled method (stubs, adapters).
    // Non-compiled methods stay forever in CodeCache.
    // We check whether the longest possible branch is within the branch range.
    assert(CodeCache::find_blob(target) != nullptr &&
          !CodeCache::find_blob(target)->is_nmethod(),
          "runtime call of compiled method");
    const address right_longest_branch_start = CodeCache::high_bound() - NativeInstruction::instruction_size;
    const address left_longest_branch_start = CodeCache::low_bound();
    const bool is_reachable = Assembler::reachable_from_branch_at(left_longest_branch_start, target) &&
                              Assembler::reachable_from_branch_at(right_longest_branch_start, target);
    return is_reachable;
  }

  return false;
}

// Maybe emit a call via a trampoline. If the code cache is small
// trampolines won't be emitted.
address MacroAssembler::trampoline_call(Address entry) {
  assert(entry.rspec().type() == relocInfo::runtime_call_type
         || entry.rspec().type() == relocInfo::opt_virtual_call_type
         || entry.rspec().type() == relocInfo::static_call_type
         || entry.rspec().type() == relocInfo::virtual_call_type, "wrong reloc type");

  address target = entry.target();

  if (!is_always_within_branch_range(entry)) {
    if (!in_scratch_emit_size()) {
      // We don't want to emit a trampoline if C2 is generating dummy
      // code during its branch shortening phase.
      if (entry.rspec().type() == relocInfo::runtime_call_type) {
        assert(CodeBuffer::supports_shared_stubs(), "must support shared stubs");
        code()->share_trampoline_for(entry.target(), offset());
      } else {
        address stub = emit_trampoline_stub(offset(), target);
        if (stub == nullptr) {
          postcond(pc() == badAddress);
          return nullptr; // CodeCache is full
        }
      }
    }
    target = pc();
  }

  address call_pc = pc();
  relocate(entry.rspec());
  bl(target);

  postcond(pc() != badAddress);
  return call_pc;
}

// Emit a trampoline stub for a call to a target which is too far away.
//
// code sequences:
//
// call-site:
//   branch-and-link to <destination> or <trampoline stub>
//
// Related trampoline stub for this call site in the stub section:
//   load the call target from the constant pool
//   branch (LR still points to the call site above)

address MacroAssembler::emit_trampoline_stub(int insts_call_instruction_offset,
                                             address dest) {
  // Max stub size: alignment nop, TrampolineStub.
  address stub = start_a_stub(max_trampoline_stub_size());
  if (stub == nullptr) {
    return nullptr;  // CodeBuffer::expand failed
  }

  // Create a trampoline stub relocation which relates this trampoline stub
  // with the call instruction at insts_call_instruction_offset in the
  // instructions code-section.
  align(wordSize);
  relocate(trampoline_stub_Relocation::spec(code()->insts()->start()
                                            + insts_call_instruction_offset));
  const int stub_start_offset = offset();

  // Now, create the trampoline stub's code:
  // - load the call
  // - call
  Label target;
  ldr(rscratch1, target);
  br(rscratch1);
  bind(target);
  assert(offset() - stub_start_offset == NativeCallTrampolineStub::data_offset,
         "should be");
  emit_int64((int64_t)dest);

  const address stub_start_addr = addr_at(stub_start_offset);

  assert(is_NativeCallTrampolineStub_at(stub_start_addr), "doesn't look like a trampoline");

  end_a_stub();
  return stub_start_addr;
}

int MacroAssembler::max_trampoline_stub_size() {
  // Max stub size: alignment nop, TrampolineStub.
  return NativeInstruction::instruction_size + NativeCallTrampolineStub::instruction_size;
}

void MacroAssembler::emit_static_call_stub() {
  // CompiledDirectCall::set_to_interpreted knows the
  // exact layout of this stub.

  isb();
  mov_metadata(rmethod, nullptr);

  // Jump to the entry point of the c2i stub.
  movptr(rscratch1, 0);
  br(rscratch1);
}

int MacroAssembler::static_call_stub_size() {
  // isb; movk; movz; movz; movk; movz; movz; br
  return 8 * NativeInstruction::instruction_size;
}

void MacroAssembler::c2bool(Register x) {
  // implements x == 0 ? 0 : 1
  // note: must only look at least-significant byte of x
  //       since C-style booleans are stored in one byte
  //       only! (was bug)
  tst(x, 0xff);
  cset(x, Assembler::NE);
}

address MacroAssembler::ic_call(address entry, jint method_index) {
  RelocationHolder rh = virtual_call_Relocation::spec(pc(), method_index);
  movptr(rscratch2, (intptr_t)Universe::non_oop_word());
  return trampoline_call(Address(entry, rh));
}

int MacroAssembler::ic_check_size() {
  int extra_instructions = UseCompactObjectHeaders ? 1 : 0;
  if (target_needs_far_branch(CAST_FROM_FN_PTR(address, SharedRuntime::get_ic_miss_stub()))) {
    return NativeInstruction::instruction_size * (7 + extra_instructions);
  } else {
    return NativeInstruction::instruction_size * (5 + extra_instructions);
  }
}

int MacroAssembler::ic_check(int end_alignment) {
  Register receiver = j_rarg0;
  Register data = rscratch2;
  Register tmp1 = rscratch1;
  Register tmp2 = r10;

  // The UEP of a code blob ensures that the VEP is padded. However, the padding of the UEP is placed
  // before the inline cache check, so we don't have to execute any nop instructions when dispatching
  // through the UEP, yet we can ensure that the VEP is aligned appropriately. That's why we align
  // before the inline cache check here, and not after
  align(end_alignment, offset() + ic_check_size());

  int uep_offset = offset();

  if (UseCompactObjectHeaders) {
    load_narrow_klass_compact(tmp1, receiver);
    ldrw(tmp2, Address(data, CompiledICData::speculated_klass_offset()));
    cmpw(tmp1, tmp2);
  } else if (UseCompressedClassPointers) {
    ldrw(tmp1, Address(receiver, oopDesc::klass_offset_in_bytes()));
    ldrw(tmp2, Address(data, CompiledICData::speculated_klass_offset()));
    cmpw(tmp1, tmp2);
  } else {
    ldr(tmp1, Address(receiver, oopDesc::klass_offset_in_bytes()));
    ldr(tmp2, Address(data, CompiledICData::speculated_klass_offset()));
    cmp(tmp1, tmp2);
  }

  Label dont;
  br(Assembler::EQ, dont);
  far_jump(RuntimeAddress(SharedRuntime::get_ic_miss_stub()));
  bind(dont);
  assert((offset() % end_alignment) == 0, "Misaligned verified entry point");

  return uep_offset;
}

// Implementation of call_VM versions

void MacroAssembler::call_VM(Register oop_result,
                             address entry_point,
                             bool check_exceptions) {
  call_VM_helper(oop_result, entry_point, 0, check_exceptions);
}

void MacroAssembler::call_VM(Register oop_result,
                             address entry_point,
                             Register arg_1,
                             bool check_exceptions) {
  pass_arg1(this, arg_1);
  call_VM_helper(oop_result, entry_point, 1, check_exceptions);
}

void MacroAssembler::call_VM(Register oop_result,
                             address entry_point,
                             Register arg_1,
                             Register arg_2,
                             bool check_exceptions) {
  assert_different_registers(arg_1, c_rarg2);
  pass_arg2(this, arg_2);
  pass_arg1(this, arg_1);
  call_VM_helper(oop_result, entry_point, 2, check_exceptions);
}

void MacroAssembler::call_VM(Register oop_result,
                             address entry_point,
                             Register arg_1,
                             Register arg_2,
                             Register arg_3,
                             bool check_exceptions) {
  assert_different_registers(arg_1, c_rarg2, c_rarg3);
  assert_different_registers(arg_2, c_rarg3);
  pass_arg3(this, arg_3);

  pass_arg2(this, arg_2);

  pass_arg1(this, arg_1);
  call_VM_helper(oop_result, entry_point, 3, check_exceptions);
}

void MacroAssembler::call_VM(Register oop_result,
                             Register last_java_sp,
                             address entry_point,
                             int number_of_arguments,
                             bool check_exceptions) {
  call_VM_base(oop_result, rthread, last_java_sp, entry_point, number_of_arguments, check_exceptions);
}

void MacroAssembler::call_VM(Register oop_result,
                             Register last_java_sp,
                             address entry_point,
                             Register arg_1,
                             bool check_exceptions) {
  pass_arg1(this, arg_1);
  call_VM(oop_result, last_java_sp, entry_point, 1, check_exceptions);
}

void MacroAssembler::call_VM(Register oop_result,
                             Register last_java_sp,
                             address entry_point,
                             Register arg_1,
                             Register arg_2,
                             bool check_exceptions) {

  assert_different_registers(arg_1, c_rarg2);
  pass_arg2(this, arg_2);
  pass_arg1(this, arg_1);
  call_VM(oop_result, last_java_sp, entry_point, 2, check_exceptions);
}

void MacroAssembler::call_VM(Register oop_result,
                             Register last_java_sp,
                             address entry_point,
                             Register arg_1,
                             Register arg_2,
                             Register arg_3,
                             bool check_exceptions) {
  assert_different_registers(arg_1, c_rarg2, c_rarg3);
  assert_different_registers(arg_2, c_rarg3);
  pass_arg3(this, arg_3);
  pass_arg2(this, arg_2);
  pass_arg1(this, arg_1);
  call_VM(oop_result, last_java_sp, entry_point, 3, check_exceptions);
}


void MacroAssembler::get_vm_result_oop(Register oop_result, Register java_thread) {
  ldr(oop_result, Address(java_thread, JavaThread::vm_result_oop_offset()));
  str(zr, Address(java_thread, JavaThread::vm_result_oop_offset()));
  verify_oop_msg(oop_result, "broken oop in call_VM_base");
}

void MacroAssembler::get_vm_result_metadata(Register metadata_result, Register java_thread) {
  ldr(metadata_result, Address(java_thread, JavaThread::vm_result_metadata_offset()));
  str(zr, Address(java_thread, JavaThread::vm_result_metadata_offset()));
}

void MacroAssembler::align(int modulus) {
  align(modulus, offset());
}

// Ensure that the code at target bytes offset from the current offset() is aligned
// according to modulus.
void MacroAssembler::align(int modulus, int target) {
  int delta = target - offset();
  while ((offset() + delta) % modulus != 0) nop();
}

void MacroAssembler::post_call_nop() {
  if (!Continuations::enabled()) {
    return;
  }
  InstructionMark im(this);
  relocate(post_call_nop_Relocation::spec());
  InlineSkippedInstructionsCounter skipCounter(this);
  nop();
  movk(zr, 0);
  movk(zr, 0);
}

// these are no-ops overridden by InterpreterMacroAssembler

void MacroAssembler::check_and_handle_earlyret(Register java_thread) { }

void MacroAssembler::check_and_handle_popframe(Register java_thread) { }

// Look up the method for a megamorphic invokeinterface call.
// The target method is determined by <intf_klass, itable_index>.
// The receiver klass is in recv_klass.
// On success, the result will be in method_result, and execution falls through.
// On failure, execution transfers to the given label.
void MacroAssembler::lookup_interface_method(Register recv_klass,
                                             Register intf_klass,
                                             RegisterOrConstant itable_index,
                                             Register method_result,
                                             Register scan_temp,
                                             Label& L_no_such_interface,
                         bool return_method) {
  assert_different_registers(recv_klass, intf_klass, scan_temp);
  assert_different_registers(method_result, intf_klass, scan_temp);
  assert(recv_klass != method_result || !return_method,
     "recv_klass can be destroyed when method isn't needed");
  assert(itable_index.is_constant() || itable_index.as_register() == method_result,
         "caller must use same register for non-constant itable index as for method");

  // Compute start of first itableOffsetEntry (which is at the end of the vtable)
  int vtable_base = in_bytes(Klass::vtable_start_offset());
  int itentry_off = in_bytes(itableMethodEntry::method_offset());
  int scan_step   = itableOffsetEntry::size() * wordSize;
  int vte_size    = vtableEntry::size_in_bytes();
  assert(vte_size == wordSize, "else adjust times_vte_scale");

  ldrw(scan_temp, Address(recv_klass, Klass::vtable_length_offset()));

  // Could store the aligned, prescaled offset in the klass.
  // lea(scan_temp, Address(recv_klass, scan_temp, times_vte_scale, vtable_base));
  lea(scan_temp, Address(recv_klass, scan_temp, Address::lsl(3)));
  add(scan_temp, scan_temp, vtable_base);

  if (return_method) {
    // Adjust recv_klass by scaled itable_index, so we can free itable_index.
    assert(itableMethodEntry::size() * wordSize == wordSize, "adjust the scaling in the code below");
    // lea(recv_klass, Address(recv_klass, itable_index, Address::times_ptr, itentry_off));
    lea(recv_klass, Address(recv_klass, itable_index, Address::lsl(3)));
    if (itentry_off)
      add(recv_klass, recv_klass, itentry_off);
  }

  // for (scan = klass->itable(); scan->interface() != nullptr; scan += scan_step) {
  //   if (scan->interface() == intf) {
  //     result = (klass + scan->offset() + itable_index);
  //   }
  // }
  Label search, found_method;

  ldr(method_result, Address(scan_temp, itableOffsetEntry::interface_offset()));
  cmp(intf_klass, method_result);
  br(Assembler::EQ, found_method);
  bind(search);
  // Check that the previous entry is non-null.  A null entry means that
  // the receiver class doesn't implement the interface, and wasn't the
  // same as when the caller was compiled.
  cbz(method_result, L_no_such_interface);
  if (itableOffsetEntry::interface_offset() != 0) {
    add(scan_temp, scan_temp, scan_step);
    ldr(method_result, Address(scan_temp, itableOffsetEntry::interface_offset()));
  } else {
    ldr(method_result, Address(pre(scan_temp, scan_step)));
  }
  cmp(intf_klass, method_result);
  br(Assembler::NE, search);

  bind(found_method);

  // Got a hit.
  if (return_method) {
    ldrw(scan_temp, Address(scan_temp, itableOffsetEntry::offset_offset()));
    ldr(method_result, Address(recv_klass, scan_temp, Address::uxtw(0)));
  }
}

// Look up the method for a megamorphic invokeinterface call in a single pass over itable:
// - check recv_klass (actual object class) is a subtype of resolved_klass from CompiledICData
// - find a holder_klass (class that implements the method) vtable offset and get the method from vtable by index
// The target method is determined by <holder_klass, itable_index>.
// The receiver klass is in recv_klass.
// On success, the result will be in method_result, and execution falls through.
// On failure, execution transfers to the given label.
void MacroAssembler::lookup_interface_method_stub(Register recv_klass,
                                                  Register holder_klass,
                                                  Register resolved_klass,
                                                  Register method_result,
                                                  Register temp_itbl_klass,
                                                  Register scan_temp,
                                                  int itable_index,
                                                  Label& L_no_such_interface) {
  // 'method_result' is only used as output register at the very end of this method.
  // Until then we can reuse it as 'holder_offset'.
  Register holder_offset = method_result;
  assert_different_registers(resolved_klass, recv_klass, holder_klass, temp_itbl_klass, scan_temp, holder_offset);

  int vtable_start_offset = in_bytes(Klass::vtable_start_offset());
  int itable_offset_entry_size = itableOffsetEntry::size() * wordSize;
  int ioffset = in_bytes(itableOffsetEntry::interface_offset());
  int ooffset = in_bytes(itableOffsetEntry::offset_offset());

  Label L_loop_search_resolved_entry, L_resolved_found, L_holder_found;

  ldrw(scan_temp, Address(recv_klass, Klass::vtable_length_offset()));
  add(recv_klass, recv_klass, vtable_start_offset + ioffset);
  // itableOffsetEntry[] itable = recv_klass + Klass::vtable_start_offset() + sizeof(vtableEntry) * recv_klass->_vtable_len;
  // temp_itbl_klass = itable[0]._interface;
  int vtblEntrySize = vtableEntry::size_in_bytes();
  assert(vtblEntrySize == wordSize, "ldr lsl shift amount must be 3");
  ldr(temp_itbl_klass, Address(recv_klass, scan_temp, Address::lsl(exact_log2(vtblEntrySize))));
  mov(holder_offset, zr);
  // scan_temp = &(itable[0]._interface)
  lea(scan_temp, Address(recv_klass, scan_temp, Address::lsl(exact_log2(vtblEntrySize))));

  // Initial checks:
  //   - if (holder_klass != resolved_klass), go to "scan for resolved"
  //   - if (itable[0] == holder_klass), shortcut to "holder found"
  //   - if (itable[0] == 0), no such interface
  cmp(resolved_klass, holder_klass);
  br(Assembler::NE, L_loop_search_resolved_entry);
  cmp(holder_klass, temp_itbl_klass);
  br(Assembler::EQ, L_holder_found);
  cbz(temp_itbl_klass, L_no_such_interface);

  // Loop: Look for holder_klass record in itable
  //   do {
  //     temp_itbl_klass = *(scan_temp += itable_offset_entry_size);
  //     if (temp_itbl_klass == holder_klass) {
  //       goto L_holder_found; // Found!
  //     }
  //   } while (temp_itbl_klass != 0);
  //   goto L_no_such_interface // Not found.
  Label L_search_holder;
  bind(L_search_holder);
    ldr(temp_itbl_klass, Address(pre(scan_temp, itable_offset_entry_size)));
    cmp(holder_klass, temp_itbl_klass);
    br(Assembler::EQ, L_holder_found);
    cbnz(temp_itbl_klass, L_search_holder);

  b(L_no_such_interface);

  // Loop: Look for resolved_class record in itable
  //   while (true) {
  //     temp_itbl_klass = *(scan_temp += itable_offset_entry_size);
  //     if (temp_itbl_klass == 0) {
  //       goto L_no_such_interface;
  //     }
  //     if (temp_itbl_klass == resolved_klass) {
  //        goto L_resolved_found;  // Found!
  //     }
  //     if (temp_itbl_klass == holder_klass) {
  //        holder_offset = scan_temp;
  //     }
  //   }
  //
  Label L_loop_search_resolved;
  bind(L_loop_search_resolved);
    ldr(temp_itbl_klass, Address(pre(scan_temp, itable_offset_entry_size)));
  bind(L_loop_search_resolved_entry);
    cbz(temp_itbl_klass, L_no_such_interface);
    cmp(resolved_klass, temp_itbl_klass);
    br(Assembler::EQ, L_resolved_found);
    cmp(holder_klass, temp_itbl_klass);
    br(Assembler::NE, L_loop_search_resolved);
    mov(holder_offset, scan_temp);
    b(L_loop_search_resolved);

  // See if we already have a holder klass. If not, go and scan for it.
  bind(L_resolved_found);
  cbz(holder_offset, L_search_holder);
  mov(scan_temp, holder_offset);

  // Finally, scan_temp contains holder_klass vtable offset
  bind(L_holder_found);
  ldrw(method_result, Address(scan_temp, ooffset - ioffset));
  add(recv_klass, recv_klass, itable_index * wordSize + in_bytes(itableMethodEntry::method_offset())
    - vtable_start_offset - ioffset); // substract offsets to restore the original value of recv_klass
  ldr(method_result, Address(recv_klass, method_result, Address::uxtw(0)));
}

// virtual method calling
void MacroAssembler::lookup_virtual_method(Register recv_klass,
                                           RegisterOrConstant vtable_index,
                                           Register method_result) {
  assert(vtableEntry::size() * wordSize == 8,
         "adjust the scaling in the code below");
  int64_t vtable_offset_in_bytes = in_bytes(Klass::vtable_start_offset() + vtableEntry::method_offset());

  if (vtable_index.is_register()) {
    lea(method_result, Address(recv_klass,
                               vtable_index.as_register(),
                               Address::lsl(LogBytesPerWord)));
    ldr(method_result, Address(method_result, vtable_offset_in_bytes));
  } else {
    vtable_offset_in_bytes += vtable_index.as_constant() * wordSize;
    ldr(method_result,
        form_address(rscratch1, recv_klass, vtable_offset_in_bytes, 0));
  }
}

void MacroAssembler::check_klass_subtype(Register sub_klass,
                           Register super_klass,
                           Register temp_reg,
                           Label& L_success) {
  Label L_failure;
  check_klass_subtype_fast_path(sub_klass, super_klass, temp_reg,        &L_success, &L_failure, nullptr);
  check_klass_subtype_slow_path(sub_klass, super_klass, temp_reg, noreg, &L_success, nullptr);
  bind(L_failure);
}


void MacroAssembler::check_klass_subtype_fast_path(Register sub_klass,
                                                   Register super_klass,
                                                   Register temp_reg,
                                                   Label* L_success,
                                                   Label* L_failure,
                                                   Label* L_slow_path,
                                                   Register super_check_offset) {
  assert_different_registers(sub_klass, super_klass, temp_reg, super_check_offset);
  bool must_load_sco = ! super_check_offset->is_valid();
  if (must_load_sco) {
    assert(temp_reg != noreg, "supply either a temp or a register offset");
  }

  Label L_fallthrough;
  int label_nulls = 0;
  if (L_success == nullptr)   { L_success   = &L_fallthrough; label_nulls++; }
  if (L_failure == nullptr)   { L_failure   = &L_fallthrough; label_nulls++; }
  if (L_slow_path == nullptr) { L_slow_path = &L_fallthrough; label_nulls++; }
  assert(label_nulls <= 1, "at most one null in the batch");

  int sco_offset = in_bytes(Klass::super_check_offset_offset());
  Address super_check_offset_addr(super_klass, sco_offset);

  // Hacked jmp, which may only be used just before L_fallthrough.
#define final_jmp(label)                                                \
  if (&(label) == &L_fallthrough) { /*do nothing*/ }                    \
  else                            b(label)                /*omit semi*/

  // If the pointers are equal, we are done (e.g., String[] elements).
  // This self-check enables sharing of secondary supertype arrays among
  // non-primary types such as array-of-interface.  Otherwise, each such
  // type would need its own customized SSA.
  // We move this check to the front of the fast path because many
  // type checks are in fact trivially successful in this manner,
  // so we get a nicely predicted branch right at the start of the check.
  cmp(sub_klass, super_klass);
  br(Assembler::EQ, *L_success);

  // Check the supertype display:
  if (must_load_sco) {
    ldrw(temp_reg, super_check_offset_addr);
    super_check_offset = temp_reg;
  }

  Address super_check_addr(sub_klass, super_check_offset);
  ldr(rscratch1, super_check_addr);
  cmp(super_klass, rscratch1); // load displayed supertype
  br(Assembler::EQ, *L_success);

  // This check has worked decisively for primary supers.
  // Secondary supers are sought in the super_cache ('super_cache_addr').
  // (Secondary supers are interfaces and very deeply nested subtypes.)
  // This works in the same check above because of a tricky aliasing
  // between the super_cache and the primary super display elements.
  // (The 'super_check_addr' can address either, as the case requires.)
  // Note that the cache is updated below if it does not help us find
  // what we need immediately.
  // So if it was a primary super, we can just fail immediately.
  // Otherwise, it's the slow path for us (no success at this point).

  sub(rscratch1, super_check_offset, in_bytes(Klass::secondary_super_cache_offset()));
  if (L_failure == &L_fallthrough) {
    cbz(rscratch1, *L_slow_path);
  } else {
    cbnz(rscratch1, *L_failure);
    final_jmp(*L_slow_path);
  }

  bind(L_fallthrough);

#undef final_jmp
}

// These two are taken from x86, but they look generally useful

// scans count pointer sized words at [addr] for occurrence of value,
// generic
void MacroAssembler::repne_scan(Register addr, Register value, Register count,
                                Register scratch) {
  Label Lloop, Lexit;
  cbz(count, Lexit);
  bind(Lloop);
  ldr(scratch, post(addr, wordSize));
  cmp(value, scratch);
  br(EQ, Lexit);
  sub(count, count, 1);
  cbnz(count, Lloop);
  bind(Lexit);
}

// scans count 4 byte words at [addr] for occurrence of value,
// generic
void MacroAssembler::repne_scanw(Register addr, Register value, Register count,
                                Register scratch) {
  Label Lloop, Lexit;
  cbz(count, Lexit);
  bind(Lloop);
  ldrw(scratch, post(addr, wordSize));
  cmpw(value, scratch);
  br(EQ, Lexit);
  sub(count, count, 1);
  cbnz(count, Lloop);
  bind(Lexit);
}

void MacroAssembler::check_klass_subtype_slow_path_linear(Register sub_klass,
                                                          Register super_klass,
                                                          Register temp_reg,
                                                          Register temp2_reg,
                                                          Label* L_success,
                                                          Label* L_failure,
                                                          bool set_cond_codes) {
  // NB! Callers may assume that, when temp2_reg is a valid register,
  // this code sets it to a nonzero value.

  assert_different_registers(sub_klass, super_klass, temp_reg);
  if (temp2_reg != noreg)
    assert_different_registers(sub_klass, super_klass, temp_reg, temp2_reg, rscratch1);
#define IS_A_TEMP(reg) ((reg) == temp_reg || (reg) == temp2_reg)

  Label L_fallthrough;
  int label_nulls = 0;
  if (L_success == nullptr)   { L_success   = &L_fallthrough; label_nulls++; }
  if (L_failure == nullptr)   { L_failure   = &L_fallthrough; label_nulls++; }
  assert(label_nulls <= 1, "at most one null in the batch");

  // a couple of useful fields in sub_klass:
  int ss_offset = in_bytes(Klass::secondary_supers_offset());
  int sc_offset = in_bytes(Klass::secondary_super_cache_offset());
  Address secondary_supers_addr(sub_klass, ss_offset);
  Address super_cache_addr(     sub_klass, sc_offset);

  BLOCK_COMMENT("check_klass_subtype_slow_path");

  // Do a linear scan of the secondary super-klass chain.
  // This code is rarely used, so simplicity is a virtue here.
  // The repne_scan instruction uses fixed registers, which we must spill.
  // Don't worry too much about pre-existing connections with the input regs.

  assert(sub_klass != r0, "killed reg"); // killed by mov(r0, super)
  assert(sub_klass != r2, "killed reg"); // killed by lea(r2, &pst_counter)

  RegSet pushed_registers;
  if (!IS_A_TEMP(r2))    pushed_registers += r2;
  if (!IS_A_TEMP(r5))    pushed_registers += r5;

  if (super_klass != r0) {
    if (!IS_A_TEMP(r0))   pushed_registers += r0;
  }

  push(pushed_registers, sp);

  // Get super_klass value into r0 (even if it was in r5 or r2).
  if (super_klass != r0) {
    mov(r0, super_klass);
  }

#ifndef PRODUCT
  incrementw(ExternalAddress((address)&SharedRuntime::_partial_subtype_ctr));
#endif //PRODUCT

  // We will consult the secondary-super array.
  ldr(r5, secondary_supers_addr);
  // Load the array length.
  ldrw(r2, Address(r5, Array<Klass*>::length_offset_in_bytes()));
  // Skip to start of data.
  add(r5, r5, Array<Klass*>::base_offset_in_bytes());

  cmp(sp, zr); // Clear Z flag; SP is never zero
  // Scan R2 words at [R5] for an occurrence of R0.
  // Set NZ/Z based on last compare.
  repne_scan(r5, r0, r2, rscratch1);

  // Unspill the temp. registers:
  pop(pushed_registers, sp);

  br(Assembler::NE, *L_failure);

  // Success.  Cache the super we found and proceed in triumph.

  if (UseSecondarySupersCache) {
    str(super_klass, super_cache_addr);
  }

  if (L_success != &L_fallthrough) {
    b(*L_success);
  }

#undef IS_A_TEMP

  bind(L_fallthrough);
}

// If Register r is invalid, remove a new register from
// available_regs, and add new register to regs_to_push.
Register MacroAssembler::allocate_if_noreg(Register r,
                                  RegSetIterator<Register> &available_regs,
                                  RegSet &regs_to_push) {
  if (!r->is_valid()) {
    r = *available_regs++;
    regs_to_push += r;
  }
  return r;
}

// check_klass_subtype_slow_path_table() looks for super_klass in the
// hash table belonging to super_klass, branching to L_success or
// L_failure as appropriate. This is essentially a shim which
// allocates registers as necessary then calls
// lookup_secondary_supers_table() to do the work. Any of the temp
// regs may be noreg, in which case this logic will chooses some
// registers push and pop them from the stack.
void MacroAssembler::check_klass_subtype_slow_path_table(Register sub_klass,
                                                         Register super_klass,
                                                         Register temp_reg,
                                                         Register temp2_reg,
                                                         Register temp3_reg,
                                                         Register result_reg,
                                                         FloatRegister vtemp,
                                                         Label* L_success,
                                                         Label* L_failure,
                                                         bool set_cond_codes) {
  RegSet temps = RegSet::of(temp_reg, temp2_reg, temp3_reg);

  assert_different_registers(sub_klass, super_klass, temp_reg, temp2_reg, rscratch1);

  Label L_fallthrough;
  int label_nulls = 0;
  if (L_success == nullptr)   { L_success   = &L_fallthrough; label_nulls++; }
  if (L_failure == nullptr)   { L_failure   = &L_fallthrough; label_nulls++; }
  assert(label_nulls <= 1, "at most one null in the batch");

  BLOCK_COMMENT("check_klass_subtype_slow_path");

  RegSetIterator<Register> available_regs
    = (RegSet::range(r0, r15) - temps - sub_klass - super_klass).begin();

  RegSet pushed_regs;

  temp_reg = allocate_if_noreg(temp_reg, available_regs, pushed_regs);
  temp2_reg = allocate_if_noreg(temp2_reg, available_regs, pushed_regs);
  temp3_reg = allocate_if_noreg(temp3_reg, available_regs, pushed_regs);
  result_reg = allocate_if_noreg(result_reg, available_regs, pushed_regs);

  push(pushed_regs, sp);

  lookup_secondary_supers_table_var(sub_klass,
                                    super_klass,
                                    temp_reg, temp2_reg, temp3_reg, vtemp, result_reg,
                                    nullptr);
  cmp(result_reg, zr);

  // Unspill the temp. registers:
  pop(pushed_regs, sp);

  // NB! Callers may assume that, when set_cond_codes is true, this
  // code sets temp2_reg to a nonzero value.
  if (set_cond_codes) {
    mov(temp2_reg, 1);
  }

  br(Assembler::NE, *L_failure);

  if (L_success != &L_fallthrough) {
    b(*L_success);
  }

  bind(L_fallthrough);
}

void MacroAssembler::check_klass_subtype_slow_path(Register sub_klass,
                                                   Register super_klass,
                                                   Register temp_reg,
                                                   Register temp2_reg,
                                                   Label* L_success,
                                                   Label* L_failure,
                                                   bool set_cond_codes) {
  if (UseSecondarySupersTable) {
    check_klass_subtype_slow_path_table
      (sub_klass, super_klass, temp_reg, temp2_reg, /*temp3*/noreg, /*result*/noreg,
       /*vtemp*/fnoreg,
       L_success, L_failure, set_cond_codes);
  } else {
    check_klass_subtype_slow_path_linear
      (sub_klass, super_klass, temp_reg, temp2_reg, L_success, L_failure, set_cond_codes);
  }
}


// Ensure that the inline code and the stub are using the same registers.
#define LOOKUP_SECONDARY_SUPERS_TABLE_REGISTERS                    \
do {                                                               \
  assert(r_super_klass  == r0                                   && \
         r_array_base   == r1                                   && \
         r_array_length == r2                                   && \
         (r_array_index == r3        || r_array_index == noreg) && \
         (r_sub_klass   == r4        || r_sub_klass   == noreg) && \
         (r_bitmap      == rscratch2 || r_bitmap      == noreg) && \
         (result        == r5        || result        == noreg), "registers must match aarch64.ad"); \
} while(0)

bool MacroAssembler::lookup_secondary_supers_table_const(Register r_sub_klass,
                                                         Register r_super_klass,
                                                         Register temp1,
                                                         Register temp2,
                                                         Register temp3,
                                                         FloatRegister vtemp,
                                                         Register result,
                                                         u1 super_klass_slot,
                                                         bool stub_is_near) {
  assert_different_registers(r_sub_klass, temp1, temp2, temp3, result, rscratch1, rscratch2);

  Label L_fallthrough;

  BLOCK_COMMENT("lookup_secondary_supers_table {");

  const Register
    r_array_base   = temp1, // r1
    r_array_length = temp2, // r2
    r_array_index  = temp3, // r3
    r_bitmap       = rscratch2;

  LOOKUP_SECONDARY_SUPERS_TABLE_REGISTERS;

  u1 bit = super_klass_slot;

  // Make sure that result is nonzero if the TBZ below misses.
  mov(result, 1);

  // We're going to need the bitmap in a vector reg and in a core reg,
  // so load both now.
  ldr(r_bitmap, Address(r_sub_klass, Klass::secondary_supers_bitmap_offset()));
  if (bit != 0) {
    ldrd(vtemp, Address(r_sub_klass, Klass::secondary_supers_bitmap_offset()));
  }
  // First check the bitmap to see if super_klass might be present. If
  // the bit is zero, we are certain that super_klass is not one of
  // the secondary supers.
  tbz(r_bitmap, bit, L_fallthrough);

  // Get the first array index that can contain super_klass into r_array_index.
  if (bit != 0) {
    shld(vtemp, vtemp, Klass::SECONDARY_SUPERS_TABLE_MASK - bit);
    cnt(vtemp, T8B, vtemp);
    addv(vtemp, T8B, vtemp);
    fmovd(r_array_index, vtemp);
  } else {
    mov(r_array_index, (u1)1);
  }
  // NB! r_array_index is off by 1. It is compensated by keeping r_array_base off by 1 word.

  // We will consult the secondary-super array.
  ldr(r_array_base, Address(r_sub_klass, in_bytes(Klass::secondary_supers_offset())));

  // The value i in r_array_index is >= 1, so even though r_array_base
  // points to the length, we don't need to adjust it to point to the
  // data.
  assert(Array<Klass*>::base_offset_in_bytes() == wordSize, "Adjust this code");
  assert(Array<Klass*>::length_offset_in_bytes() == 0, "Adjust this code");

  ldr(result, Address(r_array_base, r_array_index, Address::lsl(LogBytesPerWord)));
  eor(result, result, r_super_klass);
  cbz(result, L_fallthrough); // Found a match

  // Is there another entry to check? Consult the bitmap.
  tbz(r_bitmap, (bit + 1) & Klass::SECONDARY_SUPERS_TABLE_MASK, L_fallthrough);

  // Linear probe.
  if (bit != 0) {
    ror(r_bitmap, r_bitmap, bit);
  }

  // The slot we just inspected is at secondary_supers[r_array_index - 1].
  // The next slot to be inspected, by the stub we're about to call,
  // is secondary_supers[r_array_index]. Bits 0 and 1 in the bitmap
  // have been checked.
  Address stub = RuntimeAddress(StubRoutines::lookup_secondary_supers_table_slow_path_stub());
  if (stub_is_near) {
    bl(stub);
  } else {
    address call = trampoline_call(stub);
    if (call == nullptr) {
      return false; // trampoline allocation failed
    }
  }

  BLOCK_COMMENT("} lookup_secondary_supers_table");

  bind(L_fallthrough);

  if (VerifySecondarySupers) {
    verify_secondary_supers_table(r_sub_klass, r_super_klass, // r4, r0
                                  temp1, temp2, result);      // r1, r2, r5
  }
  return true;
}

// At runtime, return 0 in result if r_super_klass is a superclass of
// r_sub_klass, otherwise return nonzero. Use this version of
// lookup_secondary_supers_table() if you don't know ahead of time
// which superclass will be searched for. Used by interpreter and
// runtime stubs. It is larger and has somewhat greater latency than
// the version above, which takes a constant super_klass_slot.
void MacroAssembler::lookup_secondary_supers_table_var(Register r_sub_klass,
                                                       Register r_super_klass,
                                                       Register temp1,
                                                       Register temp2,
                                                       Register temp3,
                                                       FloatRegister vtemp,
                                                       Register result,
                                                       Label *L_success) {
  assert_different_registers(r_sub_klass, temp1, temp2, temp3, result, rscratch1, rscratch2);

  Label L_fallthrough;

  BLOCK_COMMENT("lookup_secondary_supers_table {");

  const Register
    r_array_index = temp3,
    slot          = rscratch1,
    r_bitmap      = rscratch2;

  ldrb(slot, Address(r_super_klass, Klass::hash_slot_offset()));

  // Make sure that result is nonzero if the test below misses.
  mov(result, 1);

  ldr(r_bitmap, Address(r_sub_klass, Klass::secondary_supers_bitmap_offset()));

  // First check the bitmap to see if super_klass might be present. If
  // the bit is zero, we are certain that super_klass is not one of
  // the secondary supers.

  // This next instruction is equivalent to:
  // mov(tmp_reg, (u1)(Klass::SECONDARY_SUPERS_TABLE_SIZE - 1));
  // sub(temp2, tmp_reg, slot);
  eor(temp2, slot, (u1)(Klass::SECONDARY_SUPERS_TABLE_SIZE - 1));
  lslv(temp2, r_bitmap, temp2);
  tbz(temp2, Klass::SECONDARY_SUPERS_TABLE_SIZE - 1, L_fallthrough);

  bool must_save_v0 = (vtemp == fnoreg);
  if (must_save_v0) {
    // temp1 and result are free, so use them to preserve vtemp
    vtemp = v0;
    mov(temp1,  vtemp, D, 0);
    mov(result, vtemp, D, 1);
  }

  // Get the first array index that can contain super_klass into r_array_index.
  mov(vtemp, D, 0, temp2);
  cnt(vtemp, T8B, vtemp);
  addv(vtemp, T8B, vtemp);
  mov(r_array_index, vtemp, D, 0);

  if (must_save_v0) {
    mov(vtemp, D, 0, temp1 );
    mov(vtemp, D, 1, result);
  }

  // NB! r_array_index is off by 1. It is compensated by keeping r_array_base off by 1 word.

  const Register
    r_array_base   = temp1,
    r_array_length = temp2;

  // The value i in r_array_index is >= 1, so even though r_array_base
  // points to the length, we don't need to adjust it to point to the
  // data.
  assert(Array<Klass*>::base_offset_in_bytes() == wordSize, "Adjust this code");
  assert(Array<Klass*>::length_offset_in_bytes() == 0, "Adjust this code");

  // We will consult the secondary-super array.
  ldr(r_array_base, Address(r_sub_klass, in_bytes(Klass::secondary_supers_offset())));

  ldr(result, Address(r_array_base, r_array_index, Address::lsl(LogBytesPerWord)));
  eor(result, result, r_super_klass);
  cbz(result, L_success ? *L_success : L_fallthrough); // Found a match

  // Is there another entry to check? Consult the bitmap.
  rorv(r_bitmap, r_bitmap, slot);
  // rol(r_bitmap, r_bitmap, 1);
  tbz(r_bitmap, 1, L_fallthrough);

  // The slot we just inspected is at secondary_supers[r_array_index - 1].
  // The next slot to be inspected, by the logic we're about to call,
  // is secondary_supers[r_array_index]. Bits 0 and 1 in the bitmap
  // have been checked.
  lookup_secondary_supers_table_slow_path(r_super_klass, r_array_base, r_array_index,
                                          r_bitmap, r_array_length, result, /*is_stub*/false);

  BLOCK_COMMENT("} lookup_secondary_supers_table");

  bind(L_fallthrough);

  if (VerifySecondarySupers) {
    verify_secondary_supers_table(r_sub_klass, r_super_klass, // r4, r0
                                  temp1, temp2, result);      // r1, r2, r5
  }

  if (L_success) {
    cbz(result, *L_success);
  }
}

// Called by code generated by check_klass_subtype_slow_path
// above. This is called when there is a collision in the hashed
// lookup in the secondary supers array.
void MacroAssembler::lookup_secondary_supers_table_slow_path(Register r_super_klass,
                                                             Register r_array_base,
                                                             Register r_array_index,
                                                             Register r_bitmap,
                                                             Register temp1,
                                                             Register result,
                                                             bool is_stub) {
  assert_different_registers(r_super_klass, r_array_base, r_array_index, r_bitmap, temp1, result, rscratch1);

  const Register
    r_array_length = temp1,
    r_sub_klass    = noreg; // unused

  if (is_stub) {
    LOOKUP_SECONDARY_SUPERS_TABLE_REGISTERS;
  }

  Label L_fallthrough, L_huge;

  // Load the array length.
  ldrw(r_array_length, Address(r_array_base, Array<Klass*>::length_offset_in_bytes()));
  // And adjust the array base to point to the data.
  // NB! Effectively increments current slot index by 1.
  assert(Array<Klass*>::base_offset_in_bytes() == wordSize, "");
  add(r_array_base, r_array_base, Array<Klass*>::base_offset_in_bytes());

  // The bitmap is full to bursting.
  // Implicit invariant: BITMAP_FULL implies (length > 0)
  assert(Klass::SECONDARY_SUPERS_BITMAP_FULL == ~uintx(0), "");
  cmpw(r_array_length, (u1)(Klass::SECONDARY_SUPERS_TABLE_SIZE - 2));
  br(GT, L_huge);

  // NB! Our caller has checked bits 0 and 1 in the bitmap. The
  // current slot (at secondary_supers[r_array_index]) has not yet
  // been inspected, and r_array_index may be out of bounds if we
  // wrapped around the end of the array.

  { // This is conventional linear probing, but instead of terminating
    // when a null entry is found in the table, we maintain a bitmap
    // in which a 0 indicates missing entries.
    // As long as the bitmap is not completely full,
    // array_length == popcount(bitmap). The array_length check above
    // guarantees there are 0s in the bitmap, so the loop eventually
    // terminates.
    Label L_loop;
    bind(L_loop);

    // Check for wraparound.
    cmp(r_array_index, r_array_length);
    csel(r_array_index, zr, r_array_index, GE);

    ldr(rscratch1, Address(r_array_base, r_array_index, Address::lsl(LogBytesPerWord)));
    eor(result, rscratch1, r_super_klass);
    cbz(result, L_fallthrough);

    tbz(r_bitmap, 2, L_fallthrough); // look-ahead check (Bit 2); result is non-zero

    ror(r_bitmap, r_bitmap, 1);
    add(r_array_index, r_array_index, 1);
    b(L_loop);
  }

  { // Degenerate case: more than 64 secondary supers.
    // FIXME: We could do something smarter here, maybe a vectorized
    // comparison or a binary search, but is that worth any added
    // complexity?
    bind(L_huge);
    cmp(sp, zr); // Clear Z flag; SP is never zero
    repne_scan(r_array_base, r_super_klass, r_array_length, rscratch1);
    cset(result, NE); // result == 0 iff we got a match.
  }

  bind(L_fallthrough);
}

// Make sure that the hashed lookup and a linear scan agree.
void MacroAssembler::verify_secondary_supers_table(Register r_sub_klass,
                                                   Register r_super_klass,
                                                   Register temp1,
                                                   Register temp2,
                                                   Register result) {
  assert_different_registers(r_sub_klass, r_super_klass, temp1, temp2, result, rscratch1);

  const Register
    r_array_base   = temp1,
    r_array_length = temp2,
    r_array_index  = noreg, // unused
    r_bitmap       = noreg; // unused

  BLOCK_COMMENT("verify_secondary_supers_table {");

  // We will consult the secondary-super array.
  ldr(r_array_base, Address(r_sub_klass, in_bytes(Klass::secondary_supers_offset())));

  // Load the array length.
  ldrw(r_array_length, Address(r_array_base, Array<Klass*>::length_offset_in_bytes()));
  // And adjust the array base to point to the data.
  add(r_array_base, r_array_base, Array<Klass*>::base_offset_in_bytes());

  cmp(sp, zr); // Clear Z flag; SP is never zero
  // Scan R2 words at [R5] for an occurrence of R0.
  // Set NZ/Z based on last compare.
  repne_scan(/*addr*/r_array_base, /*value*/r_super_klass, /*count*/r_array_length, rscratch2);
  // rscratch1 == 0 iff we got a match.
  cset(rscratch1, NE);

  Label passed;
  cmp(result, zr);
  cset(result, NE); // normalize result to 0/1 for comparison

  cmp(rscratch1, result);
  br(EQ, passed);
  {
    mov(r0, r_super_klass);         // r0 <- r0
    mov(r1, r_sub_klass);           // r1 <- r4
    mov(r2, /*expected*/rscratch1); // r2 <- r8
    mov(r3, result);                // r3 <- r5
    mov(r4, (address)("mismatch")); // r4 <- const
    rt_call(CAST_FROM_FN_PTR(address, Klass::on_secondary_supers_verification_failure), rscratch2);
    should_not_reach_here();
  }
  bind(passed);

  BLOCK_COMMENT("} verify_secondary_supers_table");
}

void MacroAssembler::clinit_barrier(Register klass, Register scratch, Label* L_fast_path, Label* L_slow_path) {
  assert(L_fast_path != nullptr || L_slow_path != nullptr, "at least one is required");
  assert_different_registers(klass, rthread, scratch);

  Label L_fallthrough, L_tmp;
  if (L_fast_path == nullptr) {
    L_fast_path = &L_fallthrough;
  } else if (L_slow_path == nullptr) {
    L_slow_path = &L_fallthrough;
  }
  // Fast path check: class is fully initialized
  lea(scratch, Address(klass, InstanceKlass::init_state_offset()));
  ldarb(scratch, scratch);
  cmp(scratch, InstanceKlass::fully_initialized);
  br(Assembler::EQ, *L_fast_path);

  // Fast path check: current thread is initializer thread
  ldr(scratch, Address(klass, InstanceKlass::init_thread_offset()));
  cmp(rthread, scratch);

  if (L_slow_path == &L_fallthrough) {
    br(Assembler::EQ, *L_fast_path);
    bind(*L_slow_path);
  } else if (L_fast_path == &L_fallthrough) {
    br(Assembler::NE, *L_slow_path);
    bind(*L_fast_path);
  } else {
    Unimplemented();
  }
}

void MacroAssembler::_verify_oop(Register reg, const char* s, const char* file, int line) {
  if (!VerifyOops || VerifyAdapterSharing) {
    // Below address of the code string confuses VerifyAdapterSharing
    // because it may differ between otherwise equivalent adapters.
    return;
  }

  // Pass register number to verify_oop_subroutine
  const char* b = nullptr;
  {
    ResourceMark rm;
    stringStream ss;
    ss.print("verify_oop: %s: %s (%s:%d)", reg->name(), s, file, line);
    b = code_string(ss.as_string());
  }
  BLOCK_COMMENT("verify_oop {");

  strip_return_address(); // This might happen within a stack frame.
  protect_return_address();
  stp(r0, rscratch1, Address(pre(sp, -2 * wordSize)));
  stp(rscratch2, lr, Address(pre(sp, -2 * wordSize)));

  mov(r0, reg);
  movptr(rscratch1, (uintptr_t)(address)b);

  // call indirectly to solve generation ordering problem
  lea(rscratch2, RuntimeAddress(StubRoutines::verify_oop_subroutine_entry_address()));
  ldr(rscratch2, Address(rscratch2));
  blr(rscratch2);

  ldp(rscratch2, lr, Address(post(sp, 2 * wordSize)));
  ldp(r0, rscratch1, Address(post(sp, 2 * wordSize)));
  authenticate_return_address();

  BLOCK_COMMENT("} verify_oop");
}

void MacroAssembler::_verify_oop_addr(Address addr, const char* s, const char* file, int line) {
  if (!VerifyOops || VerifyAdapterSharing) {
    // Below address of the code string confuses VerifyAdapterSharing
    // because it may differ between otherwise equivalent adapters.
    return;
  }

  const char* b = nullptr;
  {
    ResourceMark rm;
    stringStream ss;
    ss.print("verify_oop_addr: %s (%s:%d)", s, file, line);
    b = code_string(ss.as_string());
  }
  BLOCK_COMMENT("verify_oop_addr {");

  strip_return_address(); // This might happen within a stack frame.
  protect_return_address();
  stp(r0, rscratch1, Address(pre(sp, -2 * wordSize)));
  stp(rscratch2, lr, Address(pre(sp, -2 * wordSize)));

  // addr may contain sp so we will have to adjust it based on the
  // pushes that we just did.
  if (addr.uses(sp)) {
    lea(r0, addr);
    ldr(r0, Address(r0, 4 * wordSize));
  } else {
    ldr(r0, addr);
  }
  movptr(rscratch1, (uintptr_t)(address)b);

  // call indirectly to solve generation ordering problem
  lea(rscratch2, RuntimeAddress(StubRoutines::verify_oop_subroutine_entry_address()));
  ldr(rscratch2, Address(rscratch2));
  blr(rscratch2);

  ldp(rscratch2, lr, Address(post(sp, 2 * wordSize)));
  ldp(r0, rscratch1, Address(post(sp, 2 * wordSize)));
  authenticate_return_address();

  BLOCK_COMMENT("} verify_oop_addr");
}

Address MacroAssembler::argument_address(RegisterOrConstant arg_slot,
                                         int extra_slot_offset) {
  // cf. TemplateTable::prepare_invoke(), if (load_receiver).
  int stackElementSize = Interpreter::stackElementSize;
  int offset = Interpreter::expr_offset_in_bytes(extra_slot_offset+0);
#ifdef ASSERT
  int offset1 = Interpreter::expr_offset_in_bytes(extra_slot_offset+1);
  assert(offset1 - offset == stackElementSize, "correct arithmetic");
#endif
  if (arg_slot.is_constant()) {
    return Address(esp, arg_slot.as_constant() * stackElementSize
                   + offset);
  } else {
    add(rscratch1, esp, arg_slot.as_register(),
        ext::uxtx, exact_log2(stackElementSize));
    return Address(rscratch1, offset);
  }
}

void MacroAssembler::call_VM_leaf_base(address entry_point,
                                       int number_of_arguments,
                                       Label *retaddr) {
  Label E, L;

  stp(rscratch1, rmethod, Address(pre(sp, -2 * wordSize)));

  mov(rscratch1, RuntimeAddress(entry_point));
  blr(rscratch1);
  if (retaddr)
    bind(*retaddr);

  ldp(rscratch1, rmethod, Address(post(sp, 2 * wordSize)));
}

void MacroAssembler::call_VM_leaf(address entry_point, int number_of_arguments) {
  call_VM_leaf_base(entry_point, number_of_arguments);
}

void MacroAssembler::call_VM_leaf(address entry_point, Register arg_0) {
  pass_arg0(this, arg_0);
  call_VM_leaf_base(entry_point, 1);
}

void MacroAssembler::call_VM_leaf(address entry_point, Register arg_0, Register arg_1) {
  assert_different_registers(arg_1, c_rarg0);
  pass_arg0(this, arg_0);
  pass_arg1(this, arg_1);
  call_VM_leaf_base(entry_point, 2);
}

void MacroAssembler::call_VM_leaf(address entry_point, Register arg_0,
                                  Register arg_1, Register arg_2) {
  assert_different_registers(arg_1, c_rarg0);
  assert_different_registers(arg_2, c_rarg0, c_rarg1);
  pass_arg0(this, arg_0);
  pass_arg1(this, arg_1);
  pass_arg2(this, arg_2);
  call_VM_leaf_base(entry_point, 3);
}

void MacroAssembler::super_call_VM_leaf(address entry_point) {
  MacroAssembler::call_VM_leaf_base(entry_point, 1);
}

void MacroAssembler::super_call_VM_leaf(address entry_point, Register arg_0) {
  pass_arg0(this, arg_0);
  MacroAssembler::call_VM_leaf_base(entry_point, 1);
}

void MacroAssembler::super_call_VM_leaf(address entry_point, Register arg_0, Register arg_1) {

  assert_different_registers(arg_0, c_rarg1);
  pass_arg1(this, arg_1);
  pass_arg0(this, arg_0);
  MacroAssembler::call_VM_leaf_base(entry_point, 2);
}

void MacroAssembler::super_call_VM_leaf(address entry_point, Register arg_0, Register arg_1, Register arg_2) {
  assert_different_registers(arg_0, c_rarg1, c_rarg2);
  assert_different_registers(arg_1, c_rarg2);
  pass_arg2(this, arg_2);
  pass_arg1(this, arg_1);
  pass_arg0(this, arg_0);
  MacroAssembler::call_VM_leaf_base(entry_point, 3);
}

void MacroAssembler::super_call_VM_leaf(address entry_point, Register arg_0, Register arg_1, Register arg_2, Register arg_3) {
  assert_different_registers(arg_0, c_rarg1, c_rarg2, c_rarg3);
  assert_different_registers(arg_1, c_rarg2, c_rarg3);
  assert_different_registers(arg_2, c_rarg3);
  pass_arg3(this, arg_3);
  pass_arg2(this, arg_2);
  pass_arg1(this, arg_1);
  pass_arg0(this, arg_0);
  MacroAssembler::call_VM_leaf_base(entry_point, 4);
}

void MacroAssembler::null_check(Register reg, int offset) {
  if (needs_explicit_null_check(offset)) {
    // provoke OS null exception if reg is null by
    // accessing M[reg] w/o changing any registers
    // NOTE: this is plenty to provoke a segv
    ldr(zr, Address(reg));
  } else {
    // nothing to do, (later) access of M[reg + offset]
    // will provoke OS null exception if reg is null
  }
}

void MacroAssembler::test_markword_is_inline_type(Register markword, Label& is_inline_type) {
  assert_different_registers(markword, rscratch2);
  mov(rscratch2, markWord::inline_type_mask_in_place);
  andr(markword, markword, rscratch2);
  mov(rscratch2, markWord::inline_type_pattern);
  cmp(markword, rscratch2);
  br(Assembler::EQ, is_inline_type);
}

<<<<<<< HEAD
void MacroAssembler::test_oop_is_not_inline_type(Register object, Register tmp, Label& not_inline_type) {
=======
void MacroAssembler::test_klass_is_inline_type(Register klass, Register temp_reg, Label& is_inline_type) {
  ldrh(temp_reg, Address(klass, Klass::access_flags_offset()));
  andr(temp_reg, temp_reg, JVM_ACC_IDENTITY);
  cbz(temp_reg, is_inline_type);
}

void MacroAssembler::test_oop_is_not_inline_type(Register object, Register tmp, Label& not_inline_type, bool can_be_null) {
>>>>>>> bd1d97b7
  assert_different_registers(tmp, rscratch1);
  if (can_be_null) {
    cbz(object, not_inline_type);
  }
  const int is_inline_type_mask = markWord::inline_type_pattern;
  ldr(tmp, Address(object, oopDesc::mark_offset_in_bytes()));
  mov(rscratch1, is_inline_type_mask);
  andr(tmp, tmp, rscratch1);
  cmp(tmp, rscratch1);
  br(Assembler::NE, not_inline_type);
}

void MacroAssembler::test_field_is_null_free_inline_type(Register flags, Register temp_reg, Label& is_null_free_inline_type) {
  assert(temp_reg == noreg, "not needed"); // keep signature uniform with x86
  tbnz(flags, ResolvedFieldEntry::is_null_free_inline_type_shift, is_null_free_inline_type);
}

void MacroAssembler::test_field_is_not_null_free_inline_type(Register flags, Register temp_reg, Label& not_null_free_inline_type) {
  assert(temp_reg == noreg, "not needed"); // keep signature uniform with x86
  tbz(flags, ResolvedFieldEntry::is_null_free_inline_type_shift, not_null_free_inline_type);
}

void MacroAssembler::test_field_is_flat(Register flags, Register temp_reg, Label& is_flat) {
  assert(temp_reg == noreg, "not needed"); // keep signature uniform with x86
  tbnz(flags, ResolvedFieldEntry::is_flat_shift, is_flat);
}

void MacroAssembler::test_field_has_null_marker(Register flags, Register temp_reg, Label& has_null_marker) {
  assert(temp_reg == noreg, "not needed"); // keep signature uniform with x86
  tbnz(flags, ResolvedFieldEntry::has_null_marker_shift, has_null_marker);
}

void MacroAssembler::test_oop_prototype_bit(Register oop, Register temp_reg, int32_t test_bit, bool jmp_set, Label& jmp_label) {
  Label test_mark_word;
  // load mark word
  ldr(temp_reg, Address(oop, oopDesc::mark_offset_in_bytes()));
  // check displaced
  tst(temp_reg, markWord::unlocked_value);
  br(Assembler::NE, test_mark_word);
  // slow path use klass prototype
  load_prototype_header(temp_reg, oop);

  bind(test_mark_word);
  andr(temp_reg, temp_reg, test_bit);
  if (jmp_set) {
    cbnz(temp_reg, jmp_label);
  } else {
    cbz(temp_reg, jmp_label);
  }
}

void MacroAssembler::test_flat_array_oop(Register oop, Register temp_reg, Label& is_flat_array) {
  test_oop_prototype_bit(oop, temp_reg, markWord::flat_array_bit_in_place, true, is_flat_array);
}

void MacroAssembler::test_non_flat_array_oop(Register oop, Register temp_reg,
                                                  Label&is_non_flat_array) {
  test_oop_prototype_bit(oop, temp_reg, markWord::flat_array_bit_in_place, false, is_non_flat_array);
}

void MacroAssembler::test_null_free_array_oop(Register oop, Register temp_reg, Label& is_null_free_array) {
  test_oop_prototype_bit(oop, temp_reg, markWord::null_free_array_bit_in_place, true, is_null_free_array);
}

void MacroAssembler::test_non_null_free_array_oop(Register oop, Register temp_reg, Label&is_non_null_free_array) {
  test_oop_prototype_bit(oop, temp_reg, markWord::null_free_array_bit_in_place, false, is_non_null_free_array);
}

void MacroAssembler::test_flat_array_layout(Register lh, Label& is_flat_array) {
  tst(lh, Klass::_lh_array_tag_flat_value_bit_inplace);
  br(Assembler::NE, is_flat_array);
}

void MacroAssembler::test_non_flat_array_layout(Register lh, Label& is_non_flat_array) {
  tst(lh, Klass::_lh_array_tag_flat_value_bit_inplace);
  br(Assembler::EQ, is_non_flat_array);
}

// MacroAssembler protected routines needed to implement
// public methods

void MacroAssembler::mov(Register r, Address dest) {
  code_section()->relocate(pc(), dest.rspec());
  uint64_t imm64 = (uint64_t)dest.target();
  movptr(r, imm64);
}

// Move a constant pointer into r.  In AArch64 mode the virtual
// address space is 48 bits in size, so we only need three
// instructions to create a patchable instruction sequence that can
// reach anywhere.
void MacroAssembler::movptr(Register r, uintptr_t imm64) {
#ifndef PRODUCT
  {
    char buffer[64];
    snprintf(buffer, sizeof(buffer), "0x%" PRIX64, (uint64_t)imm64);
    block_comment(buffer);
  }
#endif
  assert(imm64 < (1ull << 48), "48-bit overflow in address constant");
  movz(r, imm64 & 0xffff);
  imm64 >>= 16;
  movk(r, imm64 & 0xffff, 16);
  imm64 >>= 16;
  movk(r, imm64 & 0xffff, 32);
}

// Macro to mov replicated immediate to vector register.
// imm64: only the lower 8/16/32 bits are considered for B/H/S type. That is,
//        the upper 56/48/32 bits must be zeros for B/H/S type.
// Vd will get the following values for different arrangements in T
//   imm64 == hex 000000gh  T8B:  Vd = ghghghghghghghgh
//   imm64 == hex 000000gh  T16B: Vd = ghghghghghghghghghghghghghghghgh
//   imm64 == hex 0000efgh  T4H:  Vd = efghefghefghefgh
//   imm64 == hex 0000efgh  T8H:  Vd = efghefghefghefghefghefghefghefgh
//   imm64 == hex abcdefgh  T2S:  Vd = abcdefghabcdefgh
//   imm64 == hex abcdefgh  T4S:  Vd = abcdefghabcdefghabcdefghabcdefgh
//   imm64 == hex abcdefgh  T1D:  Vd = 00000000abcdefgh
//   imm64 == hex abcdefgh  T2D:  Vd = 00000000abcdefgh00000000abcdefgh
// Clobbers rscratch1
void MacroAssembler::mov(FloatRegister Vd, SIMD_Arrangement T, uint64_t imm64) {
  assert(T != T1Q, "unsupported");
  if (T == T1D || T == T2D) {
    int imm = operand_valid_for_movi_immediate(imm64, T);
    if (-1 != imm) {
      movi(Vd, T, imm);
    } else {
      mov(rscratch1, imm64);
      dup(Vd, T, rscratch1);
    }
    return;
  }

#ifdef ASSERT
  if (T == T8B || T == T16B) assert((imm64 & ~0xff) == 0, "extraneous bits (T8B/T16B)");
  if (T == T4H || T == T8H) assert((imm64  & ~0xffff) == 0, "extraneous bits (T4H/T8H)");
  if (T == T2S || T == T4S) assert((imm64  & ~0xffffffff) == 0, "extraneous bits (T2S/T4S)");
#endif
  int shift = operand_valid_for_movi_immediate(imm64, T);
  uint32_t imm32 = imm64 & 0xffffffffULL;
  if (shift >= 0) {
    movi(Vd, T, (imm32 >> shift) & 0xff, shift);
  } else {
    movw(rscratch1, imm32);
    dup(Vd, T, rscratch1);
  }
}

void MacroAssembler::mov_immediate64(Register dst, uint64_t imm64)
{
#ifndef PRODUCT
  {
    char buffer[64];
    snprintf(buffer, sizeof(buffer), "0x%" PRIX64, imm64);
    block_comment(buffer);
  }
#endif
  if (operand_valid_for_logical_immediate(false, imm64)) {
    orr(dst, zr, imm64);
  } else {
    // we can use a combination of MOVZ or MOVN with
    // MOVK to build up the constant
    uint64_t imm_h[4];
    int zero_count = 0;
    int neg_count = 0;
    int i;
    for (i = 0; i < 4; i++) {
      imm_h[i] = ((imm64 >> (i * 16)) & 0xffffL);
      if (imm_h[i] == 0) {
        zero_count++;
      } else if (imm_h[i] == 0xffffL) {
        neg_count++;
      }
    }
    if (zero_count == 4) {
      // one MOVZ will do
      movz(dst, 0);
    } else if (neg_count == 4) {
      // one MOVN will do
      movn(dst, 0);
    } else if (zero_count == 3) {
      for (i = 0; i < 4; i++) {
        if (imm_h[i] != 0L) {
          movz(dst, (uint32_t)imm_h[i], (i << 4));
          break;
        }
      }
    } else if (neg_count == 3) {
      // one MOVN will do
      for (int i = 0; i < 4; i++) {
        if (imm_h[i] != 0xffffL) {
          movn(dst, (uint32_t)imm_h[i] ^ 0xffffL, (i << 4));
          break;
        }
      }
    } else if (zero_count == 2) {
      // one MOVZ and one MOVK will do
      for (i = 0; i < 3; i++) {
        if (imm_h[i] != 0L) {
          movz(dst, (uint32_t)imm_h[i], (i << 4));
          i++;
          break;
        }
      }
      for (;i < 4; i++) {
        if (imm_h[i] != 0L) {
          movk(dst, (uint32_t)imm_h[i], (i << 4));
        }
      }
    } else if (neg_count == 2) {
      // one MOVN and one MOVK will do
      for (i = 0; i < 4; i++) {
        if (imm_h[i] != 0xffffL) {
          movn(dst, (uint32_t)imm_h[i] ^ 0xffffL, (i << 4));
          i++;
          break;
        }
      }
      for (;i < 4; i++) {
        if (imm_h[i] != 0xffffL) {
          movk(dst, (uint32_t)imm_h[i], (i << 4));
        }
      }
    } else if (zero_count == 1) {
      // one MOVZ and two MOVKs will do
      for (i = 0; i < 4; i++) {
        if (imm_h[i] != 0L) {
          movz(dst, (uint32_t)imm_h[i], (i << 4));
          i++;
          break;
        }
      }
      for (;i < 4; i++) {
        if (imm_h[i] != 0x0L) {
          movk(dst, (uint32_t)imm_h[i], (i << 4));
        }
      }
    } else if (neg_count == 1) {
      // one MOVN and two MOVKs will do
      for (i = 0; i < 4; i++) {
        if (imm_h[i] != 0xffffL) {
          movn(dst, (uint32_t)imm_h[i] ^ 0xffffL, (i << 4));
          i++;
          break;
        }
      }
      for (;i < 4; i++) {
        if (imm_h[i] != 0xffffL) {
          movk(dst, (uint32_t)imm_h[i], (i << 4));
        }
      }
    } else {
      // use a MOVZ and 3 MOVKs (makes it easier to debug)
      movz(dst, (uint32_t)imm_h[0], 0);
      for (i = 1; i < 4; i++) {
        movk(dst, (uint32_t)imm_h[i], (i << 4));
      }
    }
  }
}

void MacroAssembler::mov_immediate32(Register dst, uint32_t imm32)
{
#ifndef PRODUCT
    {
      char buffer[64];
      snprintf(buffer, sizeof(buffer), "0x%" PRIX32, imm32);
      block_comment(buffer);
    }
#endif
  if (operand_valid_for_logical_immediate(true, imm32)) {
    orrw(dst, zr, imm32);
  } else {
    // we can use MOVZ, MOVN or two calls to MOVK to build up the
    // constant
    uint32_t imm_h[2];
    imm_h[0] = imm32 & 0xffff;
    imm_h[1] = ((imm32 >> 16) & 0xffff);
    if (imm_h[0] == 0) {
      movzw(dst, imm_h[1], 16);
    } else if (imm_h[0] == 0xffff) {
      movnw(dst, imm_h[1] ^ 0xffff, 16);
    } else if (imm_h[1] == 0) {
      movzw(dst, imm_h[0], 0);
    } else if (imm_h[1] == 0xffff) {
      movnw(dst, imm_h[0] ^ 0xffff, 0);
    } else {
      // use a MOVZ and MOVK (makes it easier to debug)
      movzw(dst, imm_h[0], 0);
      movkw(dst, imm_h[1], 16);
    }
  }
}

// Form an address from base + offset in Rd.  Rd may or may
// not actually be used: you must use the Address that is returned.
// It is up to you to ensure that the shift provided matches the size
// of your data.
Address MacroAssembler::form_address(Register Rd, Register base, int64_t byte_offset, int shift) {
  if (Address::offset_ok_for_immed(byte_offset, shift))
    // It fits; no need for any heroics
    return Address(base, byte_offset);

  // Don't do anything clever with negative or misaligned offsets
  unsigned mask = (1 << shift) - 1;
  if (byte_offset < 0 || byte_offset & mask) {
    mov(Rd, byte_offset);
    add(Rd, base, Rd);
    return Address(Rd);
  }

  // See if we can do this with two 12-bit offsets
  {
    uint64_t word_offset = byte_offset >> shift;
    uint64_t masked_offset = word_offset & 0xfff000;
    if (Address::offset_ok_for_immed(word_offset - masked_offset, 0)
        && Assembler::operand_valid_for_add_sub_immediate(masked_offset << shift)) {
      add(Rd, base, masked_offset << shift);
      word_offset -= masked_offset;
      return Address(Rd, word_offset << shift);
    }
  }

  // Do it the hard way
  mov(Rd, byte_offset);
  add(Rd, base, Rd);
  return Address(Rd);
}

int MacroAssembler::corrected_idivl(Register result, Register ra, Register rb,
                                    bool want_remainder, Register scratch)
{
  // Full implementation of Java idiv and irem.  The function
  // returns the (pc) offset of the div instruction - may be needed
  // for implicit exceptions.
  //
  // constraint : ra/rb =/= scratch
  //         normal case
  //
  // input : ra: dividend
  //         rb: divisor
  //
  // result: either
  //         quotient  (= ra idiv rb)
  //         remainder (= ra irem rb)

  assert(ra != scratch && rb != scratch, "reg cannot be scratch");

  int idivl_offset = offset();
  if (! want_remainder) {
    sdivw(result, ra, rb);
  } else {
    sdivw(scratch, ra, rb);
    Assembler::msubw(result, scratch, rb, ra);
  }

  return idivl_offset;
}

int MacroAssembler::corrected_idivq(Register result, Register ra, Register rb,
                                    bool want_remainder, Register scratch)
{
  // Full implementation of Java ldiv and lrem.  The function
  // returns the (pc) offset of the div instruction - may be needed
  // for implicit exceptions.
  //
  // constraint : ra/rb =/= scratch
  //         normal case
  //
  // input : ra: dividend
  //         rb: divisor
  //
  // result: either
  //         quotient  (= ra idiv rb)
  //         remainder (= ra irem rb)

  assert(ra != scratch && rb != scratch, "reg cannot be scratch");

  int idivq_offset = offset();
  if (! want_remainder) {
    sdiv(result, ra, rb);
  } else {
    sdiv(scratch, ra, rb);
    Assembler::msub(result, scratch, rb, ra);
  }

  return idivq_offset;
}

void MacroAssembler::membar(Membar_mask_bits order_constraint) {
  address prev = pc() - NativeMembar::instruction_size;
  address last = code()->last_insn();
  if (last != nullptr && nativeInstruction_at(last)->is_Membar() && prev == last) {
    NativeMembar *bar = NativeMembar_at(prev);
    if (AlwaysMergeDMB) {
      bar->set_kind(bar->get_kind() | order_constraint);
      BLOCK_COMMENT("merged membar(always)");
      return;
    }
    // Don't promote DMB ST|DMB LD to DMB (a full barrier) because
    // doing so would introduce a StoreLoad which the caller did not
    // intend
    if (bar->get_kind() == order_constraint
        || bar->get_kind() == AnyAny
        || order_constraint == AnyAny) {
      // We are merging two memory barrier instructions.  On AArch64 we
      // can do this simply by ORing them together.
      bar->set_kind(bar->get_kind() | order_constraint);
      BLOCK_COMMENT("merged membar");
      return;
    } else {
      // A special case like "DMB ST;DMB LD;DMB ST", the last DMB can be skipped
      // We need check the last 2 instructions
      address prev2 = prev - NativeMembar::instruction_size;
      if (last != code()->last_label() && nativeInstruction_at(prev2)->is_Membar()) {
        NativeMembar *bar2 = NativeMembar_at(prev2);
        assert(bar2->get_kind() == order_constraint, "it should be merged before");
        BLOCK_COMMENT("merged membar(elided)");
        return;
      }
    }
  }
  code()->set_last_insn(pc());
  dmb(Assembler::barrier(order_constraint));
}

bool MacroAssembler::try_merge_ldst(Register rt, const Address &adr, size_t size_in_bytes, bool is_store) {
  if (ldst_can_merge(rt, adr, size_in_bytes, is_store)) {
    merge_ldst(rt, adr, size_in_bytes, is_store);
    code()->clear_last_insn();
    return true;
  } else {
    assert(size_in_bytes == 8 || size_in_bytes == 4, "only 8 bytes or 4 bytes load/store is supported.");
    const uint64_t mask = size_in_bytes - 1;
    if (adr.getMode() == Address::base_plus_offset &&
        (adr.offset() & mask) == 0) { // only supports base_plus_offset.
      code()->set_last_insn(pc());
    }
    return false;
  }
}

void MacroAssembler::ldr(Register Rx, const Address &adr) {
  // We always try to merge two adjacent loads into one ldp.
  if (!try_merge_ldst(Rx, adr, 8, false)) {
    Assembler::ldr(Rx, adr);
  }
}

void MacroAssembler::ldrw(Register Rw, const Address &adr) {
  // We always try to merge two adjacent loads into one ldp.
  if (!try_merge_ldst(Rw, adr, 4, false)) {
    Assembler::ldrw(Rw, adr);
  }
}

void MacroAssembler::str(Register Rx, const Address &adr) {
  // We always try to merge two adjacent stores into one stp.
  if (!try_merge_ldst(Rx, adr, 8, true)) {
    Assembler::str(Rx, adr);
  }
}

void MacroAssembler::strw(Register Rw, const Address &adr) {
  // We always try to merge two adjacent stores into one stp.
  if (!try_merge_ldst(Rw, adr, 4, true)) {
    Assembler::strw(Rw, adr);
  }
}

// MacroAssembler routines found actually to be needed

void MacroAssembler::push(Register src)
{
  str(src, Address(pre(esp, -1 * wordSize)));
}

void MacroAssembler::pop(Register dst)
{
  ldr(dst, Address(post(esp, 1 * wordSize)));
}

// Note: load_unsigned_short used to be called load_unsigned_word.
int MacroAssembler::load_unsigned_short(Register dst, Address src) {
  int off = offset();
  ldrh(dst, src);
  return off;
}

int MacroAssembler::load_unsigned_byte(Register dst, Address src) {
  int off = offset();
  ldrb(dst, src);
  return off;
}

int MacroAssembler::load_signed_short(Register dst, Address src) {
  int off = offset();
  ldrsh(dst, src);
  return off;
}

int MacroAssembler::load_signed_byte(Register dst, Address src) {
  int off = offset();
  ldrsb(dst, src);
  return off;
}

int MacroAssembler::load_signed_short32(Register dst, Address src) {
  int off = offset();
  ldrshw(dst, src);
  return off;
}

int MacroAssembler::load_signed_byte32(Register dst, Address src) {
  int off = offset();
  ldrsbw(dst, src);
  return off;
}

void MacroAssembler::load_sized_value(Register dst, Address src, size_t size_in_bytes, bool is_signed) {
  switch (size_in_bytes) {
  case  8:  ldr(dst, src); break;
  case  4:  ldrw(dst, src); break;
  case  2:  is_signed ? load_signed_short(dst, src) : load_unsigned_short(dst, src); break;
  case  1:  is_signed ? load_signed_byte( dst, src) : load_unsigned_byte( dst, src); break;
  default:  ShouldNotReachHere();
  }
}

void MacroAssembler::store_sized_value(Address dst, Register src, size_t size_in_bytes) {
  switch (size_in_bytes) {
  case  8:  str(src, dst); break;
  case  4:  strw(src, dst); break;
  case  2:  strh(src, dst); break;
  case  1:  strb(src, dst); break;
  default:  ShouldNotReachHere();
  }
}

void MacroAssembler::decrementw(Register reg, int value)
{
  if (value < 0)  { incrementw(reg, -value);      return; }
  if (value == 0) {                               return; }
  if (value < (1 << 12)) { subw(reg, reg, value); return; }
  /* else */ {
    guarantee(reg != rscratch2, "invalid dst for register decrement");
    movw(rscratch2, (unsigned)value);
    subw(reg, reg, rscratch2);
  }
}

void MacroAssembler::decrement(Register reg, int value)
{
  if (value < 0)  { increment(reg, -value);      return; }
  if (value == 0) {                              return; }
  if (value < (1 << 12)) { sub(reg, reg, value); return; }
  /* else */ {
    assert(reg != rscratch2, "invalid dst for register decrement");
    mov(rscratch2, (uint64_t)value);
    sub(reg, reg, rscratch2);
  }
}

void MacroAssembler::decrementw(Address dst, int value)
{
  assert(!dst.uses(rscratch1), "invalid dst for address decrement");
  if (dst.getMode() == Address::literal) {
    assert(abs(value) < (1 << 12), "invalid value and address mode combination");
    lea(rscratch2, dst);
    dst = Address(rscratch2);
  }
  ldrw(rscratch1, dst);
  decrementw(rscratch1, value);
  strw(rscratch1, dst);
}

void MacroAssembler::decrement(Address dst, int value)
{
  assert(!dst.uses(rscratch1), "invalid address for decrement");
  if (dst.getMode() == Address::literal) {
    assert(abs(value) < (1 << 12), "invalid value and address mode combination");
    lea(rscratch2, dst);
    dst = Address(rscratch2);
  }
  ldr(rscratch1, dst);
  decrement(rscratch1, value);
  str(rscratch1, dst);
}

void MacroAssembler::incrementw(Register reg, int value)
{
  if (value < 0)  { decrementw(reg, -value);      return; }
  if (value == 0) {                               return; }
  if (value < (1 << 12)) { addw(reg, reg, value); return; }
  /* else */ {
    assert(reg != rscratch2, "invalid dst for register increment");
    movw(rscratch2, (unsigned)value);
    addw(reg, reg, rscratch2);
  }
}

void MacroAssembler::increment(Register reg, int value)
{
  if (value < 0)  { decrement(reg, -value);      return; }
  if (value == 0) {                              return; }
  if (value < (1 << 12)) { add(reg, reg, value); return; }
  /* else */ {
    assert(reg != rscratch2, "invalid dst for register increment");
    movw(rscratch2, (unsigned)value);
    add(reg, reg, rscratch2);
  }
}

void MacroAssembler::incrementw(Address dst, int value)
{
  assert(!dst.uses(rscratch1), "invalid dst for address increment");
  if (dst.getMode() == Address::literal) {
    assert(abs(value) < (1 << 12), "invalid value and address mode combination");
    lea(rscratch2, dst);
    dst = Address(rscratch2);
  }
  ldrw(rscratch1, dst);
  incrementw(rscratch1, value);
  strw(rscratch1, dst);
}

void MacroAssembler::increment(Address dst, int value)
{
  assert(!dst.uses(rscratch1), "invalid dst for address increment");
  if (dst.getMode() == Address::literal) {
    assert(abs(value) < (1 << 12), "invalid value and address mode combination");
    lea(rscratch2, dst);
    dst = Address(rscratch2);
  }
  ldr(rscratch1, dst);
  increment(rscratch1, value);
  str(rscratch1, dst);
}

// Push lots of registers in the bit set supplied.  Don't push sp.
// Return the number of words pushed
int MacroAssembler::push(unsigned int bitset, Register stack) {
  int words_pushed = 0;

  // Scan bitset to accumulate register pairs
  unsigned char regs[32];
  int count = 0;
  for (int reg = 0; reg <= 30; reg++) {
    if (1 & bitset)
      regs[count++] = reg;
    bitset >>= 1;
  }
  regs[count++] = zr->raw_encoding();
  count &= ~1;  // Only push an even number of regs

  if (count) {
    stp(as_Register(regs[0]), as_Register(regs[1]),
       Address(pre(stack, -count * wordSize)));
    words_pushed += 2;
  }
  for (int i = 2; i < count; i += 2) {
    stp(as_Register(regs[i]), as_Register(regs[i+1]),
       Address(stack, i * wordSize));
    words_pushed += 2;
  }

  assert(words_pushed == count, "oops, pushed != count");

  return count;
}

int MacroAssembler::pop(unsigned int bitset, Register stack) {
  int words_pushed = 0;

  // Scan bitset to accumulate register pairs
  unsigned char regs[32];
  int count = 0;
  for (int reg = 0; reg <= 30; reg++) {
    if (1 & bitset)
      regs[count++] = reg;
    bitset >>= 1;
  }
  regs[count++] = zr->raw_encoding();
  count &= ~1;

  for (int i = 2; i < count; i += 2) {
    ldp(as_Register(regs[i]), as_Register(regs[i+1]),
       Address(stack, i * wordSize));
    words_pushed += 2;
  }
  if (count) {
    ldp(as_Register(regs[0]), as_Register(regs[1]),
       Address(post(stack, count * wordSize)));
    words_pushed += 2;
  }

  assert(words_pushed == count, "oops, pushed != count");

  return count;
}

// Push lots of registers in the bit set supplied.  Don't push sp.
// Return the number of dwords pushed
int MacroAssembler::push_fp(unsigned int bitset, Register stack, FpPushPopMode mode) {
  int words_pushed = 0;
  bool use_sve = false;
  int sve_vector_size_in_bytes = 0;

#ifdef COMPILER2
  use_sve = Matcher::supports_scalable_vector();
  sve_vector_size_in_bytes = Matcher::scalable_vector_reg_size(T_BYTE);
#endif

  // Scan bitset to accumulate register pairs
  unsigned char regs[32];
  int count = 0;
  for (int reg = 0; reg <= 31; reg++) {
    if (1 & bitset)
      regs[count++] = reg;
    bitset >>= 1;
  }

  if (count == 0) {
    return 0;
  }

  if (mode == PushPopFull) {
    if (use_sve && sve_vector_size_in_bytes > 16) {
      mode = PushPopSVE;
    } else {
      mode = PushPopNeon;
    }
  }

#ifndef PRODUCT
  {
    char buffer[48];
    if (mode == PushPopSVE) {
      snprintf(buffer, sizeof(buffer), "push_fp: %d SVE registers", count);
    } else if (mode == PushPopNeon) {
      snprintf(buffer, sizeof(buffer), "push_fp: %d Neon registers", count);
    } else {
      snprintf(buffer, sizeof(buffer), "push_fp: %d fp registers", count);
    }
    block_comment(buffer);
  }
#endif

  if (mode == PushPopSVE) {
    sub(stack, stack, sve_vector_size_in_bytes * count);
    for (int i = 0; i < count; i++) {
      sve_str(as_FloatRegister(regs[i]), Address(stack, i));
    }
    return count * sve_vector_size_in_bytes / 8;
  }

  if (mode == PushPopNeon) {
    if (count == 1) {
      strq(as_FloatRegister(regs[0]), Address(pre(stack, -wordSize * 2)));
      return 2;
    }

    bool odd = (count & 1) == 1;
    int push_slots = count + (odd ? 1 : 0);

    // Always pushing full 128 bit registers.
    stpq(as_FloatRegister(regs[0]), as_FloatRegister(regs[1]), Address(pre(stack, -push_slots * wordSize * 2)));
    words_pushed += 2;

    for (int i = 2; i + 1 < count; i += 2) {
      stpq(as_FloatRegister(regs[i]), as_FloatRegister(regs[i+1]), Address(stack, i * wordSize * 2));
      words_pushed += 2;
    }

    if (odd) {
      strq(as_FloatRegister(regs[count - 1]), Address(stack, (count - 1) * wordSize * 2));
      words_pushed++;
    }

    assert(words_pushed == count, "oops, pushed(%d) != count(%d)", words_pushed, count);
    return count * 2;
  }

  if (mode == PushPopFp) {
    bool odd = (count & 1) == 1;
    int push_slots = count + (odd ? 1 : 0);

    if (count == 1) {
      // Stack pointer must be 16 bytes aligned
      strd(as_FloatRegister(regs[0]), Address(pre(stack, -push_slots * wordSize)));
      return 1;
    }

    stpd(as_FloatRegister(regs[0]), as_FloatRegister(regs[1]), Address(pre(stack, -push_slots * wordSize)));
    words_pushed += 2;

    for (int i = 2; i + 1 < count; i += 2) {
      stpd(as_FloatRegister(regs[i]), as_FloatRegister(regs[i+1]), Address(stack, i * wordSize));
      words_pushed += 2;
    }

    if (odd) {
      // Stack pointer must be 16 bytes aligned
      strd(as_FloatRegister(regs[count - 1]), Address(stack, (count - 1) * wordSize));
      words_pushed++;
    }

    assert(words_pushed == count, "oops, pushed != count");

    return count;
  }

  return 0;
}

// Return the number of dwords popped
int MacroAssembler::pop_fp(unsigned int bitset, Register stack, FpPushPopMode mode) {
  int words_pushed = 0;
  bool use_sve = false;
  int sve_vector_size_in_bytes = 0;

#ifdef COMPILER2
  use_sve = Matcher::supports_scalable_vector();
  sve_vector_size_in_bytes = Matcher::scalable_vector_reg_size(T_BYTE);
#endif
  // Scan bitset to accumulate register pairs
  unsigned char regs[32];
  int count = 0;
  for (int reg = 0; reg <= 31; reg++) {
    if (1 & bitset)
      regs[count++] = reg;
    bitset >>= 1;
  }

  if (count == 0) {
    return 0;
  }

  if (mode == PushPopFull) {
    if (use_sve && sve_vector_size_in_bytes > 16) {
      mode = PushPopSVE;
    } else {
      mode = PushPopNeon;
    }
  }

#ifndef PRODUCT
  {
    char buffer[48];
    if (mode == PushPopSVE) {
      snprintf(buffer, sizeof(buffer), "pop_fp: %d SVE registers", count);
    } else if (mode == PushPopNeon) {
      snprintf(buffer, sizeof(buffer), "pop_fp: %d Neon registers", count);
    } else {
      snprintf(buffer, sizeof(buffer), "pop_fp: %d fp registers", count);
    }
    block_comment(buffer);
  }
#endif

  if (mode == PushPopSVE) {
    for (int i = count - 1; i >= 0; i--) {
      sve_ldr(as_FloatRegister(regs[i]), Address(stack, i));
    }
    add(stack, stack, sve_vector_size_in_bytes * count);
    return count * sve_vector_size_in_bytes / 8;
  }

  if (mode == PushPopNeon) {
    if (count == 1) {
      ldrq(as_FloatRegister(regs[0]), Address(post(stack, wordSize * 2)));
      return 2;
    }

    bool odd = (count & 1) == 1;
    int push_slots = count + (odd ? 1 : 0);

    if (odd) {
      ldrq(as_FloatRegister(regs[count - 1]), Address(stack, (count - 1) * wordSize * 2));
      words_pushed++;
    }

    for (int i = 2; i + 1 < count; i += 2) {
      ldpq(as_FloatRegister(regs[i]), as_FloatRegister(regs[i+1]), Address(stack, i * wordSize * 2));
      words_pushed += 2;
    }

    ldpq(as_FloatRegister(regs[0]), as_FloatRegister(regs[1]), Address(post(stack, push_slots * wordSize * 2)));
    words_pushed += 2;

    assert(words_pushed == count, "oops, pushed(%d) != count(%d)", words_pushed, count);

    return count * 2;
  }

  if (mode == PushPopFp) {
    bool odd = (count & 1) == 1;
    int push_slots = count + (odd ? 1 : 0);

    if (count == 1) {
      ldrd(as_FloatRegister(regs[0]), Address(post(stack, push_slots * wordSize)));
      return 1;
    }

    if (odd) {
      ldrd(as_FloatRegister(regs[count - 1]), Address(stack, (count - 1) * wordSize));
      words_pushed++;
    }

    for (int i = 2; i + 1 < count; i += 2) {
      ldpd(as_FloatRegister(regs[i]), as_FloatRegister(regs[i+1]), Address(stack, i * wordSize));
      words_pushed += 2;
    }

    ldpd(as_FloatRegister(regs[0]), as_FloatRegister(regs[1]), Address(post(stack, push_slots * wordSize)));
    words_pushed += 2;

    assert(words_pushed == count, "oops, pushed != count");

    return count;
  }

  return 0;
}

// Return the number of dwords pushed
int MacroAssembler::push_p(unsigned int bitset, Register stack) {
  bool use_sve = false;
  int sve_predicate_size_in_slots = 0;

#ifdef COMPILER2
  use_sve = Matcher::supports_scalable_vector();
  if (use_sve) {
    sve_predicate_size_in_slots = Matcher::scalable_predicate_reg_slots();
  }
#endif

  if (!use_sve) {
    return 0;
  }

  unsigned char regs[PRegister::number_of_registers];
  int count = 0;
  for (int reg = 0; reg < PRegister::number_of_registers; reg++) {
    if (1 & bitset)
      regs[count++] = reg;
    bitset >>= 1;
  }

  if (count == 0) {
    return 0;
  }

  int total_push_bytes = align_up(sve_predicate_size_in_slots *
                                  VMRegImpl::stack_slot_size * count, 16);
  sub(stack, stack, total_push_bytes);
  for (int i = 0; i < count; i++) {
    sve_str(as_PRegister(regs[i]), Address(stack, i));
  }
  return total_push_bytes / 8;
}

// Return the number of dwords popped
int MacroAssembler::pop_p(unsigned int bitset, Register stack) {
  bool use_sve = false;
  int sve_predicate_size_in_slots = 0;

#ifdef COMPILER2
  use_sve = Matcher::supports_scalable_vector();
  if (use_sve) {
    sve_predicate_size_in_slots = Matcher::scalable_predicate_reg_slots();
  }
#endif

  if (!use_sve) {
    return 0;
  }

  unsigned char regs[PRegister::number_of_registers];
  int count = 0;
  for (int reg = 0; reg < PRegister::number_of_registers; reg++) {
    if (1 & bitset)
      regs[count++] = reg;
    bitset >>= 1;
  }

  if (count == 0) {
    return 0;
  }

  int total_pop_bytes = align_up(sve_predicate_size_in_slots *
                                 VMRegImpl::stack_slot_size * count, 16);
  for (int i = count - 1; i >= 0; i--) {
    sve_ldr(as_PRegister(regs[i]), Address(stack, i));
  }
  add(stack, stack, total_pop_bytes);
  return total_pop_bytes / 8;
}

#ifdef ASSERT
void MacroAssembler::verify_heapbase(const char* msg) {
#if 0
  assert (UseCompressedOops || UseCompressedClassPointers, "should be compressed");
  assert (Universe::heap() != nullptr, "java heap should be initialized");
  if (!UseCompressedOops || Universe::ptr_base() == nullptr) {
    // rheapbase is allocated as general register
    return;
  }
  if (CheckCompressedOops) {
    Label ok;
    push(1 << rscratch1->encoding(), sp); // cmpptr trashes rscratch1
    cmpptr(rheapbase, ExternalAddress(CompressedOops::base_addr()));
    br(Assembler::EQ, ok);
    stop(msg);
    bind(ok);
    pop(1 << rscratch1->encoding(), sp);
  }
#endif
}
#endif

void MacroAssembler::resolve_jobject(Register value, Register tmp1, Register tmp2) {
  assert_different_registers(value, tmp1, tmp2);
  Label done, tagged, weak_tagged;

  cbz(value, done);           // Use null as-is.
  tst(value, JNIHandles::tag_mask); // Test for tag.
  br(Assembler::NE, tagged);

  // Resolve local handle
  access_load_at(T_OBJECT, IN_NATIVE | AS_RAW, value, Address(value, 0), tmp1, tmp2);
  verify_oop(value);
  b(done);

  bind(tagged);
  STATIC_ASSERT(JNIHandles::TypeTag::weak_global == 0b1);
  tbnz(value, 0, weak_tagged);    // Test for weak tag.

  // Resolve global handle
  access_load_at(T_OBJECT, IN_NATIVE, value, Address(value, -JNIHandles::TypeTag::global), tmp1, tmp2);
  verify_oop(value);
  b(done);

  bind(weak_tagged);
  // Resolve jweak.
  access_load_at(T_OBJECT, IN_NATIVE | ON_PHANTOM_OOP_REF,
                 value, Address(value, -JNIHandles::TypeTag::weak_global), tmp1, tmp2);
  verify_oop(value);

  bind(done);
}

void MacroAssembler::resolve_global_jobject(Register value, Register tmp1, Register tmp2) {
  assert_different_registers(value, tmp1, tmp2);
  Label done;

  cbz(value, done);           // Use null as-is.

#ifdef ASSERT
  {
    STATIC_ASSERT(JNIHandles::TypeTag::global == 0b10);
    Label valid_global_tag;
    tbnz(value, 1, valid_global_tag); // Test for global tag
    stop("non global jobject using resolve_global_jobject");
    bind(valid_global_tag);
  }
#endif

  // Resolve global handle
  access_load_at(T_OBJECT, IN_NATIVE, value, Address(value, -JNIHandles::TypeTag::global), tmp1, tmp2);
  verify_oop(value);

  bind(done);
}

void MacroAssembler::stop(const char* msg) {
  // Skip AOT caching C strings in scratch buffer.
  const char* str = (code_section()->scratch_emit()) ? msg : AOTCodeCache::add_C_string(msg);
  BLOCK_COMMENT(str);
  // load msg into r0 so we can access it from the signal handler
  // ExternalAddress enables saving and restoring via the code cache
  lea(c_rarg0, ExternalAddress((address) str));
  dcps1(0xdeae);
}

void MacroAssembler::unimplemented(const char* what) {
  const char* buf = nullptr;
  {
    ResourceMark rm;
    stringStream ss;
    ss.print("unimplemented: %s", what);
    buf = code_string(ss.as_string());
  }
  stop(buf);
}

void MacroAssembler::_assert_asm(Assembler::Condition cc, const char* msg) {
#ifdef ASSERT
  Label OK;
  br(cc, OK);
  stop(msg);
  bind(OK);
#endif
}

// If a constant does not fit in an immediate field, generate some
// number of MOV instructions and then perform the operation.
void MacroAssembler::wrap_add_sub_imm_insn(Register Rd, Register Rn, uint64_t imm,
                                           add_sub_imm_insn insn1,
                                           add_sub_reg_insn insn2,
                                           bool is32) {
  assert(Rd != zr, "Rd = zr and not setting flags?");
  bool fits = operand_valid_for_add_sub_immediate(is32 ? (int32_t)imm : imm);
  if (fits) {
    (this->*insn1)(Rd, Rn, imm);
  } else {
    if (g_uabs(imm) < (1 << 24)) {
       (this->*insn1)(Rd, Rn, imm & -(1 << 12));
       (this->*insn1)(Rd, Rd, imm & ((1 << 12)-1));
    } else {
       assert_different_registers(Rd, Rn);
       mov(Rd, imm);
       (this->*insn2)(Rd, Rn, Rd, LSL, 0);
    }
  }
}

// Separate vsn which sets the flags. Optimisations are more restricted
// because we must set the flags correctly.
void MacroAssembler::wrap_adds_subs_imm_insn(Register Rd, Register Rn, uint64_t imm,
                                             add_sub_imm_insn insn1,
                                             add_sub_reg_insn insn2,
                                             bool is32) {
  bool fits = operand_valid_for_add_sub_immediate(is32 ? (int32_t)imm : imm);
  if (fits) {
    (this->*insn1)(Rd, Rn, imm);
  } else {
    assert_different_registers(Rd, Rn);
    assert(Rd != zr, "overflow in immediate operand");
    mov(Rd, imm);
    (this->*insn2)(Rd, Rn, Rd, LSL, 0);
  }
}


void MacroAssembler::add(Register Rd, Register Rn, RegisterOrConstant increment) {
  if (increment.is_register()) {
    add(Rd, Rn, increment.as_register());
  } else {
    add(Rd, Rn, increment.as_constant());
  }
}

void MacroAssembler::addw(Register Rd, Register Rn, RegisterOrConstant increment) {
  if (increment.is_register()) {
    addw(Rd, Rn, increment.as_register());
  } else {
    addw(Rd, Rn, increment.as_constant());
  }
}

void MacroAssembler::sub(Register Rd, Register Rn, RegisterOrConstant decrement) {
  if (decrement.is_register()) {
    sub(Rd, Rn, decrement.as_register());
  } else {
    sub(Rd, Rn, decrement.as_constant());
  }
}

void MacroAssembler::subw(Register Rd, Register Rn, RegisterOrConstant decrement) {
  if (decrement.is_register()) {
    subw(Rd, Rn, decrement.as_register());
  } else {
    subw(Rd, Rn, decrement.as_constant());
  }
}

void MacroAssembler::reinit_heapbase()
{
  if (UseCompressedOops) {
    if (Universe::is_fully_initialized()) {
      mov(rheapbase, CompressedOops::base());
    } else {
      lea(rheapbase, ExternalAddress(CompressedOops::base_addr()));
      ldr(rheapbase, Address(rheapbase));
    }
  }
}

// this simulates the behaviour of the x86 cmpxchg instruction using a
// load linked/store conditional pair. we use the acquire/release
// versions of these instructions so that we flush pending writes as
// per Java semantics.

// n.b the x86 version assumes the old value to be compared against is
// in rax and updates rax with the value located in memory if the
// cmpxchg fails. we supply a register for the old value explicitly

// the aarch64 load linked/store conditional instructions do not
// accept an offset. so, unlike x86, we must provide a plain register
// to identify the memory word to be compared/exchanged rather than a
// register+offset Address.

void MacroAssembler::cmpxchgptr(Register oldv, Register newv, Register addr, Register tmp,
                                Label &succeed, Label *fail) {
  // oldv holds comparison value
  // newv holds value to write in exchange
  // addr identifies memory word to compare against/update
  if (UseLSE) {
    mov(tmp, oldv);
    casal(Assembler::xword, oldv, newv, addr);
    cmp(tmp, oldv);
    br(Assembler::EQ, succeed);
    membar(AnyAny);
  } else {
    Label retry_load, nope;
    prfm(Address(addr), PSTL1STRM);
    bind(retry_load);
    // flush and load exclusive from the memory location
    // and fail if it is not what we expect
    ldaxr(tmp, addr);
    cmp(tmp, oldv);
    br(Assembler::NE, nope);
    // if we store+flush with no intervening write tmp will be zero
    stlxr(tmp, newv, addr);
    cbzw(tmp, succeed);
    // retry so we only ever return after a load fails to compare
    // ensures we don't return a stale value after a failed write.
    b(retry_load);
    // if the memory word differs we return it in oldv and signal a fail
    bind(nope);
    membar(AnyAny);
    mov(oldv, tmp);
  }
  if (fail)
    b(*fail);
}

void MacroAssembler::cmpxchg_obj_header(Register oldv, Register newv, Register obj, Register tmp,
                                        Label &succeed, Label *fail) {
  assert(oopDesc::mark_offset_in_bytes() == 0, "assumption");
  cmpxchgptr(oldv, newv, obj, tmp, succeed, fail);
}

void MacroAssembler::cmpxchgw(Register oldv, Register newv, Register addr, Register tmp,
                                Label &succeed, Label *fail) {
  // oldv holds comparison value
  // newv holds value to write in exchange
  // addr identifies memory word to compare against/update
  // tmp returns 0/1 for success/failure
  if (UseLSE) {
    mov(tmp, oldv);
    casal(Assembler::word, oldv, newv, addr);
    cmp(tmp, oldv);
    br(Assembler::EQ, succeed);
    membar(AnyAny);
  } else {
    Label retry_load, nope;
    prfm(Address(addr), PSTL1STRM);
    bind(retry_load);
    // flush and load exclusive from the memory location
    // and fail if it is not what we expect
    ldaxrw(tmp, addr);
    cmp(tmp, oldv);
    br(Assembler::NE, nope);
    // if we store+flush with no intervening write tmp will be zero
    stlxrw(tmp, newv, addr);
    cbzw(tmp, succeed);
    // retry so we only ever return after a load fails to compare
    // ensures we don't return a stale value after a failed write.
    b(retry_load);
    // if the memory word differs we return it in oldv and signal a fail
    bind(nope);
    membar(AnyAny);
    mov(oldv, tmp);
  }
  if (fail)
    b(*fail);
}

// A generic CAS; success or failure is in the EQ flag.  A weak CAS
// doesn't retry and may fail spuriously.  If the oldval is wanted,
// Pass a register for the result, otherwise pass noreg.

// Clobbers rscratch1
void MacroAssembler::cmpxchg(Register addr, Register expected,
                             Register new_val,
                             enum operand_size size,
                             bool acquire, bool release,
                             bool weak,
                             Register result) {
  if (result == noreg)  result = rscratch1;
  BLOCK_COMMENT("cmpxchg {");
  if (UseLSE) {
    mov(result, expected);
    lse_cas(result, new_val, addr, size, acquire, release, /*not_pair*/ true);
    compare_eq(result, expected, size);
#ifdef ASSERT
    // Poison rscratch1 which is written on !UseLSE branch
    mov(rscratch1, 0x1f1f1f1f1f1f1f1f);
#endif
  } else {
    Label retry_load, done;
    prfm(Address(addr), PSTL1STRM);
    bind(retry_load);
    load_exclusive(result, addr, size, acquire);
    compare_eq(result, expected, size);
    br(Assembler::NE, done);
    store_exclusive(rscratch1, new_val, addr, size, release);
    if (weak) {
      cmpw(rscratch1, 0u);  // If the store fails, return NE to our caller.
    } else {
      cbnzw(rscratch1, retry_load);
    }
    bind(done);
  }
  BLOCK_COMMENT("} cmpxchg");
}

// A generic comparison. Only compares for equality, clobbers rscratch1.
void MacroAssembler::compare_eq(Register rm, Register rn, enum operand_size size) {
  if (size == xword) {
    cmp(rm, rn);
  } else if (size == word) {
    cmpw(rm, rn);
  } else if (size == halfword) {
    eorw(rscratch1, rm, rn);
    ands(zr, rscratch1, 0xffff);
  } else if (size == byte) {
    eorw(rscratch1, rm, rn);
    ands(zr, rscratch1, 0xff);
  } else {
    ShouldNotReachHere();
  }
}


static bool different(Register a, RegisterOrConstant b, Register c) {
  if (b.is_constant())
    return a != c;
  else
    return a != b.as_register() && a != c && b.as_register() != c;
}

#define ATOMIC_OP(NAME, LDXR, OP, IOP, AOP, STXR, sz)                   \
void MacroAssembler::atomic_##NAME(Register prev, RegisterOrConstant incr, Register addr) { \
  if (UseLSE) {                                                         \
    prev = prev->is_valid() ? prev : zr;                                \
    if (incr.is_register()) {                                           \
      AOP(sz, incr.as_register(), prev, addr);                          \
    } else {                                                            \
      mov(rscratch2, incr.as_constant());                               \
      AOP(sz, rscratch2, prev, addr);                                   \
    }                                                                   \
    return;                                                             \
  }                                                                     \
  Register result = rscratch2;                                          \
  if (prev->is_valid())                                                 \
    result = different(prev, incr, addr) ? prev : rscratch2;            \
                                                                        \
  Label retry_load;                                                     \
  prfm(Address(addr), PSTL1STRM);                                       \
  bind(retry_load);                                                     \
  LDXR(result, addr);                                                   \
  OP(rscratch1, result, incr);                                          \
  STXR(rscratch2, rscratch1, addr);                                     \
  cbnzw(rscratch2, retry_load);                                         \
  if (prev->is_valid() && prev != result) {                             \
    IOP(prev, rscratch1, incr);                                         \
  }                                                                     \
}

ATOMIC_OP(add, ldxr, add, sub, ldadd, stxr, Assembler::xword)
ATOMIC_OP(addw, ldxrw, addw, subw, ldadd, stxrw, Assembler::word)
ATOMIC_OP(addal, ldaxr, add, sub, ldaddal, stlxr, Assembler::xword)
ATOMIC_OP(addalw, ldaxrw, addw, subw, ldaddal, stlxrw, Assembler::word)

#undef ATOMIC_OP

#define ATOMIC_XCHG(OP, AOP, LDXR, STXR, sz)                            \
void MacroAssembler::atomic_##OP(Register prev, Register newv, Register addr) { \
  if (UseLSE) {                                                         \
    prev = prev->is_valid() ? prev : zr;                                \
    AOP(sz, newv, prev, addr);                                          \
    return;                                                             \
  }                                                                     \
  Register result = rscratch2;                                          \
  if (prev->is_valid())                                                 \
    result = different(prev, newv, addr) ? prev : rscratch2;            \
                                                                        \
  Label retry_load;                                                     \
  prfm(Address(addr), PSTL1STRM);                                       \
  bind(retry_load);                                                     \
  LDXR(result, addr);                                                   \
  STXR(rscratch1, newv, addr);                                          \
  cbnzw(rscratch1, retry_load);                                         \
  if (prev->is_valid() && prev != result)                               \
    mov(prev, result);                                                  \
}

ATOMIC_XCHG(xchg, swp, ldxr, stxr, Assembler::xword)
ATOMIC_XCHG(xchgw, swp, ldxrw, stxrw, Assembler::word)
ATOMIC_XCHG(xchgl, swpl, ldxr, stlxr, Assembler::xword)
ATOMIC_XCHG(xchglw, swpl, ldxrw, stlxrw, Assembler::word)
ATOMIC_XCHG(xchgal, swpal, ldaxr, stlxr, Assembler::xword)
ATOMIC_XCHG(xchgalw, swpal, ldaxrw, stlxrw, Assembler::word)

#undef ATOMIC_XCHG

#ifndef PRODUCT
extern "C" void findpc(intptr_t x);
#endif

void MacroAssembler::debug64(char* msg, int64_t pc, int64_t regs[])
{
  // In order to get locks to work, we need to fake a in_VM state
  if (ShowMessageBoxOnError ) {
    JavaThread* thread = JavaThread::current();
    JavaThreadState saved_state = thread->thread_state();
    thread->set_thread_state(_thread_in_vm);
#ifndef PRODUCT
    if (CountBytecodes || TraceBytecodes || StopInterpreterAt) {
      ttyLocker ttyl;
      BytecodeCounter::print();
    }
#endif
    if (os::message_box(msg, "Execution stopped, print registers?")) {
      ttyLocker ttyl;
      tty->print_cr(" pc = 0x%016" PRIx64, pc);
#ifndef PRODUCT
      tty->cr();
      findpc(pc);
      tty->cr();
#endif
      tty->print_cr(" r0 = 0x%016" PRIx64, regs[0]);
      tty->print_cr(" r1 = 0x%016" PRIx64, regs[1]);
      tty->print_cr(" r2 = 0x%016" PRIx64, regs[2]);
      tty->print_cr(" r3 = 0x%016" PRIx64, regs[3]);
      tty->print_cr(" r4 = 0x%016" PRIx64, regs[4]);
      tty->print_cr(" r5 = 0x%016" PRIx64, regs[5]);
      tty->print_cr(" r6 = 0x%016" PRIx64, regs[6]);
      tty->print_cr(" r7 = 0x%016" PRIx64, regs[7]);
      tty->print_cr(" r8 = 0x%016" PRIx64, regs[8]);
      tty->print_cr(" r9 = 0x%016" PRIx64, regs[9]);
      tty->print_cr("r10 = 0x%016" PRIx64, regs[10]);
      tty->print_cr("r11 = 0x%016" PRIx64, regs[11]);
      tty->print_cr("r12 = 0x%016" PRIx64, regs[12]);
      tty->print_cr("r13 = 0x%016" PRIx64, regs[13]);
      tty->print_cr("r14 = 0x%016" PRIx64, regs[14]);
      tty->print_cr("r15 = 0x%016" PRIx64, regs[15]);
      tty->print_cr("r16 = 0x%016" PRIx64, regs[16]);
      tty->print_cr("r17 = 0x%016" PRIx64, regs[17]);
      tty->print_cr("r18 = 0x%016" PRIx64, regs[18]);
      tty->print_cr("r19 = 0x%016" PRIx64, regs[19]);
      tty->print_cr("r20 = 0x%016" PRIx64, regs[20]);
      tty->print_cr("r21 = 0x%016" PRIx64, regs[21]);
      tty->print_cr("r22 = 0x%016" PRIx64, regs[22]);
      tty->print_cr("r23 = 0x%016" PRIx64, regs[23]);
      tty->print_cr("r24 = 0x%016" PRIx64, regs[24]);
      tty->print_cr("r25 = 0x%016" PRIx64, regs[25]);
      tty->print_cr("r26 = 0x%016" PRIx64, regs[26]);
      tty->print_cr("r27 = 0x%016" PRIx64, regs[27]);
      tty->print_cr("r28 = 0x%016" PRIx64, regs[28]);
      tty->print_cr("r30 = 0x%016" PRIx64, regs[30]);
      tty->print_cr("r31 = 0x%016" PRIx64, regs[31]);
      BREAKPOINT;
    }
  }
  fatal("DEBUG MESSAGE: %s", msg);
}

RegSet MacroAssembler::call_clobbered_gp_registers() {
  RegSet regs = RegSet::range(r0, r17) - RegSet::of(rscratch1, rscratch2);
#ifndef R18_RESERVED
  regs += r18_tls;
#endif
  return regs;
}

void MacroAssembler::push_call_clobbered_registers_except(RegSet exclude) {
  int step = 4 * wordSize;
  push(call_clobbered_gp_registers() - exclude, sp);
  sub(sp, sp, step);
  mov(rscratch1, -step);
  // Push v0-v7, v16-v31.
  for (int i = 31; i>= 4; i -= 4) {
    if (i <= v7->encoding() || i >= v16->encoding())
      st1(as_FloatRegister(i-3), as_FloatRegister(i-2), as_FloatRegister(i-1),
          as_FloatRegister(i), T1D, Address(post(sp, rscratch1)));
  }
  st1(as_FloatRegister(0), as_FloatRegister(1), as_FloatRegister(2),
      as_FloatRegister(3), T1D, Address(sp));
}

void MacroAssembler::pop_call_clobbered_registers_except(RegSet exclude) {
  for (int i = 0; i < 32; i += 4) {
    if (i <= v7->encoding() || i >= v16->encoding())
      ld1(as_FloatRegister(i), as_FloatRegister(i+1), as_FloatRegister(i+2),
          as_FloatRegister(i+3), T1D, Address(post(sp, 4 * wordSize)));
  }

  reinitialize_ptrue();

  pop(call_clobbered_gp_registers() - exclude, sp);
}

void MacroAssembler::push_CPU_state(bool save_vectors, bool use_sve,
                                    int sve_vector_size_in_bytes, int total_predicate_in_bytes) {
  push(RegSet::range(r0, r29), sp); // integer registers except lr & sp
  if (save_vectors && use_sve && sve_vector_size_in_bytes > 16) {
    sub(sp, sp, sve_vector_size_in_bytes * FloatRegister::number_of_registers);
    for (int i = 0; i < FloatRegister::number_of_registers; i++) {
      sve_str(as_FloatRegister(i), Address(sp, i));
    }
  } else {
    int step = (save_vectors ? 8 : 4) * wordSize;
    mov(rscratch1, -step);
    sub(sp, sp, step);
    for (int i = 28; i >= 4; i -= 4) {
      st1(as_FloatRegister(i), as_FloatRegister(i+1), as_FloatRegister(i+2),
          as_FloatRegister(i+3), save_vectors ? T2D : T1D, Address(post(sp, rscratch1)));
    }
    st1(v0, v1, v2, v3, save_vectors ? T2D : T1D, sp);
  }
  if (save_vectors && use_sve && total_predicate_in_bytes > 0) {
    sub(sp, sp, total_predicate_in_bytes);
    for (int i = 0; i < PRegister::number_of_registers; i++) {
      sve_str(as_PRegister(i), Address(sp, i));
    }
  }
}

void MacroAssembler::pop_CPU_state(bool restore_vectors, bool use_sve,
                                   int sve_vector_size_in_bytes, int total_predicate_in_bytes) {
  if (restore_vectors && use_sve && total_predicate_in_bytes > 0) {
    for (int i = PRegister::number_of_registers - 1; i >= 0; i--) {
      sve_ldr(as_PRegister(i), Address(sp, i));
    }
    add(sp, sp, total_predicate_in_bytes);
  }
  if (restore_vectors && use_sve && sve_vector_size_in_bytes > 16) {
    for (int i = FloatRegister::number_of_registers - 1; i >= 0; i--) {
      sve_ldr(as_FloatRegister(i), Address(sp, i));
    }
    add(sp, sp, sve_vector_size_in_bytes * FloatRegister::number_of_registers);
  } else {
    int step = (restore_vectors ? 8 : 4) * wordSize;
    for (int i = 0; i <= 28; i += 4)
      ld1(as_FloatRegister(i), as_FloatRegister(i+1), as_FloatRegister(i+2),
          as_FloatRegister(i+3), restore_vectors ? T2D : T1D, Address(post(sp, step)));
  }

  // We may use predicate registers and rely on ptrue with SVE,
  // regardless of wide vector (> 8 bytes) used or not.
  if (use_sve) {
    reinitialize_ptrue();
  }

  // integer registers except lr & sp
  pop(RegSet::range(r0, r17), sp);
#ifdef R18_RESERVED
  ldp(zr, r19, Address(post(sp, 2 * wordSize)));
  pop(RegSet::range(r20, r29), sp);
#else
  pop(RegSet::range(r18_tls, r29), sp);
#endif
}

/**
 * Helpers for multiply_to_len().
 */
void MacroAssembler::add2_with_carry(Register final_dest_hi, Register dest_hi, Register dest_lo,
                                     Register src1, Register src2) {
  adds(dest_lo, dest_lo, src1);
  adc(dest_hi, dest_hi, zr);
  adds(dest_lo, dest_lo, src2);
  adc(final_dest_hi, dest_hi, zr);
}

// Generate an address from (r + r1 extend offset).  "size" is the
// size of the operand.  The result may be in rscratch2.
Address MacroAssembler::offsetted_address(Register r, Register r1,
                                          Address::extend ext, int offset, int size) {
  if (offset || (ext.shift() % size != 0)) {
    lea(rscratch2, Address(r, r1, ext));
    return Address(rscratch2, offset);
  } else {
    return Address(r, r1, ext);
  }
}

Address MacroAssembler::spill_address(int size, int offset, Register tmp)
{
  assert(offset >= 0, "spill to negative address?");
  // Offset reachable ?
  //   Not aligned - 9 bits signed offset
  //   Aligned - 12 bits unsigned offset shifted
  Register base = sp;
  if ((offset & (size-1)) && offset >= (1<<8)) {
    add(tmp, base, offset & ((1<<12)-1));
    base = tmp;
    offset &= -1u<<12;
  }

  if (offset >= (1<<12) * size) {
    add(tmp, base, offset & (((1<<12)-1)<<12));
    base = tmp;
    offset &= ~(((1<<12)-1)<<12);
  }

  return Address(base, offset);
}

Address MacroAssembler::sve_spill_address(int sve_reg_size_in_bytes, int offset, Register tmp) {
  assert(offset >= 0, "spill to negative address?");

  Register base = sp;

  // An immediate offset in the range 0 to 255 which is multiplied
  // by the current vector or predicate register size in bytes.
  if (offset % sve_reg_size_in_bytes == 0 && offset < ((1<<8)*sve_reg_size_in_bytes)) {
    return Address(base, offset / sve_reg_size_in_bytes);
  }

  add(tmp, base, offset);
  return Address(tmp);
}

// Checks whether offset is aligned.
// Returns true if it is, else false.
bool MacroAssembler::merge_alignment_check(Register base,
                                           size_t size,
                                           int64_t cur_offset,
                                           int64_t prev_offset) const {
  if (AvoidUnalignedAccesses) {
    if (base == sp) {
      // Checks whether low offset if aligned to pair of registers.
      int64_t pair_mask = size * 2 - 1;
      int64_t offset = prev_offset > cur_offset ? cur_offset : prev_offset;
      return (offset & pair_mask) == 0;
    } else { // If base is not sp, we can't guarantee the access is aligned.
      return false;
    }
  } else {
    int64_t mask = size - 1;
    // Load/store pair instruction only supports element size aligned offset.
    return (cur_offset & mask) == 0 && (prev_offset & mask) == 0;
  }
}

// Checks whether current and previous loads/stores can be merged.
// Returns true if it can be merged, else false.
bool MacroAssembler::ldst_can_merge(Register rt,
                                    const Address &adr,
                                    size_t cur_size_in_bytes,
                                    bool is_store) const {
  address prev = pc() - NativeInstruction::instruction_size;
  address last = code()->last_insn();

  if (last == nullptr || !nativeInstruction_at(last)->is_Imm_LdSt()) {
    return false;
  }

  if (adr.getMode() != Address::base_plus_offset || prev != last) {
    return false;
  }

  NativeLdSt* prev_ldst = NativeLdSt_at(prev);
  size_t prev_size_in_bytes = prev_ldst->size_in_bytes();

  assert(prev_size_in_bytes == 4 || prev_size_in_bytes == 8, "only supports 64/32bit merging.");
  assert(cur_size_in_bytes == 4 || cur_size_in_bytes == 8, "only supports 64/32bit merging.");

  if (cur_size_in_bytes != prev_size_in_bytes || is_store != prev_ldst->is_store()) {
    return false;
  }

  int64_t max_offset = 63 * prev_size_in_bytes;
  int64_t min_offset = -64 * prev_size_in_bytes;

  assert(prev_ldst->is_not_pre_post_index(), "pre-index or post-index is not supported to be merged.");

  // Only same base can be merged.
  if (adr.base() != prev_ldst->base()) {
    return false;
  }

  int64_t cur_offset = adr.offset();
  int64_t prev_offset = prev_ldst->offset();
  size_t diff = abs(cur_offset - prev_offset);
  if (diff != prev_size_in_bytes) {
    return false;
  }

  // Following cases can not be merged:
  // ldr x2, [x2, #8]
  // ldr x3, [x2, #16]
  // or:
  // ldr x2, [x3, #8]
  // ldr x2, [x3, #16]
  // If t1 and t2 is the same in "ldp t1, t2, [xn, #imm]", we'll get SIGILL.
  if (!is_store && (adr.base() == prev_ldst->target() || rt == prev_ldst->target())) {
    return false;
  }

  int64_t low_offset = prev_offset > cur_offset ? cur_offset : prev_offset;
  // Offset range must be in ldp/stp instruction's range.
  if (low_offset > max_offset || low_offset < min_offset) {
    return false;
  }

  if (merge_alignment_check(adr.base(), prev_size_in_bytes, cur_offset, prev_offset)) {
    return true;
  }

  return false;
}

// Merge current load/store with previous load/store into ldp/stp.
void MacroAssembler::merge_ldst(Register rt,
                                const Address &adr,
                                size_t cur_size_in_bytes,
                                bool is_store) {

  assert(ldst_can_merge(rt, adr, cur_size_in_bytes, is_store) == true, "cur and prev must be able to be merged.");

  Register rt_low, rt_high;
  address prev = pc() - NativeInstruction::instruction_size;
  NativeLdSt* prev_ldst = NativeLdSt_at(prev);

  int64_t offset;

  if (adr.offset() < prev_ldst->offset()) {
    offset = adr.offset();
    rt_low = rt;
    rt_high = prev_ldst->target();
  } else {
    offset = prev_ldst->offset();
    rt_low = prev_ldst->target();
    rt_high = rt;
  }

  Address adr_p = Address(prev_ldst->base(), offset);
  // Overwrite previous generated binary.
  code_section()->set_end(prev);

  const size_t sz = prev_ldst->size_in_bytes();
  assert(sz == 8 || sz == 4, "only supports 64/32bit merging.");
  if (!is_store) {
    BLOCK_COMMENT("merged ldr pair");
    if (sz == 8) {
      ldp(rt_low, rt_high, adr_p);
    } else {
      ldpw(rt_low, rt_high, adr_p);
    }
  } else {
    BLOCK_COMMENT("merged str pair");
    if (sz == 8) {
      stp(rt_low, rt_high, adr_p);
    } else {
      stpw(rt_low, rt_high, adr_p);
    }
  }
}

/**
 * Multiply 64 bit by 64 bit first loop.
 */
void MacroAssembler::multiply_64_x_64_loop(Register x, Register xstart, Register x_xstart,
                                           Register y, Register y_idx, Register z,
                                           Register carry, Register product,
                                           Register idx, Register kdx) {
  //
  //  jlong carry, x[], y[], z[];
  //  for (int idx=ystart, kdx=ystart+1+xstart; idx >= 0; idx-, kdx--) {
  //    huge_128 product = y[idx] * x[xstart] + carry;
  //    z[kdx] = (jlong)product;
  //    carry  = (jlong)(product >>> 64);
  //  }
  //  z[xstart] = carry;
  //

  Label L_first_loop, L_first_loop_exit;
  Label L_one_x, L_one_y, L_multiply;

  subsw(xstart, xstart, 1);
  br(Assembler::MI, L_one_x);

  lea(rscratch1, Address(x, xstart, Address::lsl(LogBytesPerInt)));
  ldr(x_xstart, Address(rscratch1));
  ror(x_xstart, x_xstart, 32); // convert big-endian to little-endian

  bind(L_first_loop);
  subsw(idx, idx, 1);
  br(Assembler::MI, L_first_loop_exit);
  subsw(idx, idx, 1);
  br(Assembler::MI, L_one_y);
  lea(rscratch1, Address(y, idx, Address::uxtw(LogBytesPerInt)));
  ldr(y_idx, Address(rscratch1));
  ror(y_idx, y_idx, 32); // convert big-endian to little-endian
  bind(L_multiply);

  // AArch64 has a multiply-accumulate instruction that we can't use
  // here because it has no way to process carries, so we have to use
  // separate add and adc instructions.  Bah.
  umulh(rscratch1, x_xstart, y_idx); // x_xstart * y_idx -> rscratch1:product
  mul(product, x_xstart, y_idx);
  adds(product, product, carry);
  adc(carry, rscratch1, zr);   // x_xstart * y_idx + carry -> carry:product

  subw(kdx, kdx, 2);
  ror(product, product, 32); // back to big-endian
  str(product, offsetted_address(z, kdx, Address::uxtw(LogBytesPerInt), 0, BytesPerLong));

  b(L_first_loop);

  bind(L_one_y);
  ldrw(y_idx, Address(y,  0));
  b(L_multiply);

  bind(L_one_x);
  ldrw(x_xstart, Address(x,  0));
  b(L_first_loop);

  bind(L_first_loop_exit);
}

/**
 * Multiply 128 bit by 128. Unrolled inner loop.
 *
 */
void MacroAssembler::multiply_128_x_128_loop(Register y, Register z,
                                             Register carry, Register carry2,
                                             Register idx, Register jdx,
                                             Register yz_idx1, Register yz_idx2,
                                             Register tmp, Register tmp3, Register tmp4,
                                             Register tmp6, Register product_hi) {

  //   jlong carry, x[], y[], z[];
  //   int kdx = ystart+1;
  //   for (int idx=ystart-2; idx >= 0; idx -= 2) { // Third loop
  //     huge_128 tmp3 = (y[idx+1] * product_hi) + z[kdx+idx+1] + carry;
  //     jlong carry2  = (jlong)(tmp3 >>> 64);
  //     huge_128 tmp4 = (y[idx]   * product_hi) + z[kdx+idx] + carry2;
  //     carry  = (jlong)(tmp4 >>> 64);
  //     z[kdx+idx+1] = (jlong)tmp3;
  //     z[kdx+idx] = (jlong)tmp4;
  //   }
  //   idx += 2;
  //   if (idx > 0) {
  //     yz_idx1 = (y[idx] * product_hi) + z[kdx+idx] + carry;
  //     z[kdx+idx] = (jlong)yz_idx1;
  //     carry  = (jlong)(yz_idx1 >>> 64);
  //   }
  //

  Label L_third_loop, L_third_loop_exit, L_post_third_loop_done;

  lsrw(jdx, idx, 2);

  bind(L_third_loop);

  subsw(jdx, jdx, 1);
  br(Assembler::MI, L_third_loop_exit);
  subw(idx, idx, 4);

  lea(rscratch1, Address(y, idx, Address::uxtw(LogBytesPerInt)));

  ldp(yz_idx2, yz_idx1, Address(rscratch1, 0));

  lea(tmp6, Address(z, idx, Address::uxtw(LogBytesPerInt)));

  ror(yz_idx1, yz_idx1, 32); // convert big-endian to little-endian
  ror(yz_idx2, yz_idx2, 32);

  ldp(rscratch2, rscratch1, Address(tmp6, 0));

  mul(tmp3, product_hi, yz_idx1);  //  yz_idx1 * product_hi -> tmp4:tmp3
  umulh(tmp4, product_hi, yz_idx1);

  ror(rscratch1, rscratch1, 32); // convert big-endian to little-endian
  ror(rscratch2, rscratch2, 32);

  mul(tmp, product_hi, yz_idx2);   //  yz_idx2 * product_hi -> carry2:tmp
  umulh(carry2, product_hi, yz_idx2);

  // propagate sum of both multiplications into carry:tmp4:tmp3
  adds(tmp3, tmp3, carry);
  adc(tmp4, tmp4, zr);
  adds(tmp3, tmp3, rscratch1);
  adcs(tmp4, tmp4, tmp);
  adc(carry, carry2, zr);
  adds(tmp4, tmp4, rscratch2);
  adc(carry, carry, zr);

  ror(tmp3, tmp3, 32); // convert little-endian to big-endian
  ror(tmp4, tmp4, 32);
  stp(tmp4, tmp3, Address(tmp6, 0));

  b(L_third_loop);
  bind (L_third_loop_exit);

  andw (idx, idx, 0x3);
  cbz(idx, L_post_third_loop_done);

  Label L_check_1;
  subsw(idx, idx, 2);
  br(Assembler::MI, L_check_1);

  lea(rscratch1, Address(y, idx, Address::uxtw(LogBytesPerInt)));
  ldr(yz_idx1, Address(rscratch1, 0));
  ror(yz_idx1, yz_idx1, 32);
  mul(tmp3, product_hi, yz_idx1);  //  yz_idx1 * product_hi -> tmp4:tmp3
  umulh(tmp4, product_hi, yz_idx1);
  lea(rscratch1, Address(z, idx, Address::uxtw(LogBytesPerInt)));
  ldr(yz_idx2, Address(rscratch1, 0));
  ror(yz_idx2, yz_idx2, 32);

  add2_with_carry(carry, tmp4, tmp3, carry, yz_idx2);

  ror(tmp3, tmp3, 32);
  str(tmp3, Address(rscratch1, 0));

  bind (L_check_1);

  andw (idx, idx, 0x1);
  subsw(idx, idx, 1);
  br(Assembler::MI, L_post_third_loop_done);
  ldrw(tmp4, Address(y, idx, Address::uxtw(LogBytesPerInt)));
  mul(tmp3, tmp4, product_hi);  //  tmp4 * product_hi -> carry2:tmp3
  umulh(carry2, tmp4, product_hi);
  ldrw(tmp4, Address(z, idx, Address::uxtw(LogBytesPerInt)));

  add2_with_carry(carry2, tmp3, tmp4, carry);

  strw(tmp3, Address(z, idx, Address::uxtw(LogBytesPerInt)));
  extr(carry, carry2, tmp3, 32);

  bind(L_post_third_loop_done);
}

/**
 * Code for BigInteger::multiplyToLen() intrinsic.
 *
 * r0: x
 * r1: xlen
 * r2: y
 * r3: ylen
 * r4:  z
 * r5: tmp0
 * r10: tmp1
 * r11: tmp2
 * r12: tmp3
 * r13: tmp4
 * r14: tmp5
 * r15: tmp6
 * r16: tmp7
 *
 */
void MacroAssembler::multiply_to_len(Register x, Register xlen, Register y, Register ylen,
                                     Register z, Register tmp0,
                                     Register tmp1, Register tmp2, Register tmp3, Register tmp4,
                                     Register tmp5, Register tmp6, Register product_hi) {

  assert_different_registers(x, xlen, y, ylen, z, tmp0, tmp1, tmp2, tmp3, tmp4, tmp5, tmp6, product_hi);

  const Register idx = tmp1;
  const Register kdx = tmp2;
  const Register xstart = tmp3;

  const Register y_idx = tmp4;
  const Register carry = tmp5;
  const Register product  = xlen;
  const Register x_xstart = tmp0;

  // First Loop.
  //
  //  final static long LONG_MASK = 0xffffffffL;
  //  int xstart = xlen - 1;
  //  int ystart = ylen - 1;
  //  long carry = 0;
  //  for (int idx=ystart, kdx=ystart+1+xstart; idx >= 0; idx-, kdx--) {
  //    long product = (y[idx] & LONG_MASK) * (x[xstart] & LONG_MASK) + carry;
  //    z[kdx] = (int)product;
  //    carry = product >>> 32;
  //  }
  //  z[xstart] = (int)carry;
  //

  movw(idx, ylen);       // idx = ylen;
  addw(kdx, xlen, ylen); // kdx = xlen+ylen;
  mov(carry, zr);        // carry = 0;

  Label L_done;

  movw(xstart, xlen);
  subsw(xstart, xstart, 1);
  br(Assembler::MI, L_done);

  multiply_64_x_64_loop(x, xstart, x_xstart, y, y_idx, z, carry, product, idx, kdx);

  Label L_second_loop;
  cbzw(kdx, L_second_loop);

  Label L_carry;
  subw(kdx, kdx, 1);
  cbzw(kdx, L_carry);

  strw(carry, Address(z, kdx, Address::uxtw(LogBytesPerInt)));
  lsr(carry, carry, 32);
  subw(kdx, kdx, 1);

  bind(L_carry);
  strw(carry, Address(z, kdx, Address::uxtw(LogBytesPerInt)));

  // Second and third (nested) loops.
  //
  // for (int i = xstart-1; i >= 0; i--) { // Second loop
  //   carry = 0;
  //   for (int jdx=ystart, k=ystart+1+i; jdx >= 0; jdx--, k--) { // Third loop
  //     long product = (y[jdx] & LONG_MASK) * (x[i] & LONG_MASK) +
  //                    (z[k] & LONG_MASK) + carry;
  //     z[k] = (int)product;
  //     carry = product >>> 32;
  //   }
  //   z[i] = (int)carry;
  // }
  //
  // i = xlen, j = tmp1, k = tmp2, carry = tmp5, x[i] = product_hi

  const Register jdx = tmp1;

  bind(L_second_loop);
  mov(carry, zr);                // carry = 0;
  movw(jdx, ylen);               // j = ystart+1

  subsw(xstart, xstart, 1);      // i = xstart-1;
  br(Assembler::MI, L_done);

  str(z, Address(pre(sp, -4 * wordSize)));

  Label L_last_x;
  lea(z, offsetted_address(z, xstart, Address::uxtw(LogBytesPerInt), 4, BytesPerInt)); // z = z + k - j
  subsw(xstart, xstart, 1);       // i = xstart-1;
  br(Assembler::MI, L_last_x);

  lea(rscratch1, Address(x, xstart, Address::uxtw(LogBytesPerInt)));
  ldr(product_hi, Address(rscratch1));
  ror(product_hi, product_hi, 32);  // convert big-endian to little-endian

  Label L_third_loop_prologue;
  bind(L_third_loop_prologue);

  str(ylen, Address(sp, wordSize));
  stp(x, xstart, Address(sp, 2 * wordSize));
  multiply_128_x_128_loop(y, z, carry, x, jdx, ylen, product,
                          tmp2, x_xstart, tmp3, tmp4, tmp6, product_hi);
  ldp(z, ylen, Address(post(sp, 2 * wordSize)));
  ldp(x, xlen, Address(post(sp, 2 * wordSize)));   // copy old xstart -> xlen

  addw(tmp3, xlen, 1);
  strw(carry, Address(z, tmp3, Address::uxtw(LogBytesPerInt)));
  subsw(tmp3, tmp3, 1);
  br(Assembler::MI, L_done);

  lsr(carry, carry, 32);
  strw(carry, Address(z, tmp3, Address::uxtw(LogBytesPerInt)));
  b(L_second_loop);

  // Next infrequent code is moved outside loops.
  bind(L_last_x);
  ldrw(product_hi, Address(x,  0));
  b(L_third_loop_prologue);

  bind(L_done);
}

// Code for BigInteger::mulAdd intrinsic
// out     = r0
// in      = r1
// offset  = r2  (already out.length-offset)
// len     = r3
// k       = r4
//
// pseudo code from java implementation:
// carry = 0;
// offset = out.length-offset - 1;
// for (int j=len-1; j >= 0; j--) {
//     product = (in[j] & LONG_MASK) * kLong + (out[offset] & LONG_MASK) + carry;
//     out[offset--] = (int)product;
//     carry = product >>> 32;
// }
// return (int)carry;
void MacroAssembler::mul_add(Register out, Register in, Register offset,
      Register len, Register k) {
    Label LOOP, END;
    // pre-loop
    cmp(len, zr); // cmp, not cbz/cbnz: to use condition twice => less branches
    csel(out, zr, out, Assembler::EQ);
    br(Assembler::EQ, END);
    add(in, in, len, LSL, 2); // in[j+1] address
    add(offset, out, offset, LSL, 2); // out[offset + 1] address
    mov(out, zr); // used to keep carry now
    BIND(LOOP);
    ldrw(rscratch1, Address(pre(in, -4)));
    madd(rscratch1, rscratch1, k, out);
    ldrw(rscratch2, Address(pre(offset, -4)));
    add(rscratch1, rscratch1, rscratch2);
    strw(rscratch1, Address(offset));
    lsr(out, rscratch1, 32);
    subs(len, len, 1);
    br(Assembler::NE, LOOP);
    BIND(END);
}

/**
 * Emits code to update CRC-32 with a byte value according to constants in table
 *
 * @param [in,out]crc   Register containing the crc.
 * @param [in]val       Register containing the byte to fold into the CRC.
 * @param [in]table     Register containing the table of crc constants.
 *
 * uint32_t crc;
 * val = crc_table[(val ^ crc) & 0xFF];
 * crc = val ^ (crc >> 8);
 *
 */
void MacroAssembler::update_byte_crc32(Register crc, Register val, Register table) {
  eor(val, val, crc);
  andr(val, val, 0xff);
  ldrw(val, Address(table, val, Address::lsl(2)));
  eor(crc, val, crc, Assembler::LSR, 8);
}

/**
 * Emits code to update CRC-32 with a 32-bit value according to tables 0 to 3
 *
 * @param [in,out]crc   Register containing the crc.
 * @param [in]v         Register containing the 32-bit to fold into the CRC.
 * @param [in]table0    Register containing table 0 of crc constants.
 * @param [in]table1    Register containing table 1 of crc constants.
 * @param [in]table2    Register containing table 2 of crc constants.
 * @param [in]table3    Register containing table 3 of crc constants.
 *
 * uint32_t crc;
 *   v = crc ^ v
 *   crc = table3[v&0xff]^table2[(v>>8)&0xff]^table1[(v>>16)&0xff]^table0[v>>24]
 *
 */
void MacroAssembler::update_word_crc32(Register crc, Register v, Register tmp,
        Register table0, Register table1, Register table2, Register table3,
        bool upper) {
  eor(v, crc, v, upper ? LSR:LSL, upper ? 32:0);
  uxtb(tmp, v);
  ldrw(crc, Address(table3, tmp, Address::lsl(2)));
  ubfx(tmp, v, 8, 8);
  ldrw(tmp, Address(table2, tmp, Address::lsl(2)));
  eor(crc, crc, tmp);
  ubfx(tmp, v, 16, 8);
  ldrw(tmp, Address(table1, tmp, Address::lsl(2)));
  eor(crc, crc, tmp);
  ubfx(tmp, v, 24, 8);
  ldrw(tmp, Address(table0, tmp, Address::lsl(2)));
  eor(crc, crc, tmp);
}

void MacroAssembler::kernel_crc32_using_crypto_pmull(Register crc, Register buf,
        Register len, Register tmp0, Register tmp1, Register tmp2, Register tmp3) {
    Label CRC_by4_loop, CRC_by1_loop, CRC_less128, CRC_by128_pre, CRC_by32_loop, CRC_less32, L_exit;
    assert_different_registers(crc, buf, len, tmp0, tmp1, tmp2);

    subs(tmp0, len, 384);
    mvnw(crc, crc);
    br(Assembler::GE, CRC_by128_pre);
  BIND(CRC_less128);
    subs(len, len, 32);
    br(Assembler::GE, CRC_by32_loop);
  BIND(CRC_less32);
    adds(len, len, 32 - 4);
    br(Assembler::GE, CRC_by4_loop);
    adds(len, len, 4);
    br(Assembler::GT, CRC_by1_loop);
    b(L_exit);

  BIND(CRC_by32_loop);
    ldp(tmp0, tmp1, Address(buf));
    crc32x(crc, crc, tmp0);
    ldp(tmp2, tmp3, Address(buf, 16));
    crc32x(crc, crc, tmp1);
    add(buf, buf, 32);
    crc32x(crc, crc, tmp2);
    subs(len, len, 32);
    crc32x(crc, crc, tmp3);
    br(Assembler::GE, CRC_by32_loop);
    cmn(len, (u1)32);
    br(Assembler::NE, CRC_less32);
    b(L_exit);

  BIND(CRC_by4_loop);
    ldrw(tmp0, Address(post(buf, 4)));
    subs(len, len, 4);
    crc32w(crc, crc, tmp0);
    br(Assembler::GE, CRC_by4_loop);
    adds(len, len, 4);
    br(Assembler::LE, L_exit);
  BIND(CRC_by1_loop);
    ldrb(tmp0, Address(post(buf, 1)));
    subs(len, len, 1);
    crc32b(crc, crc, tmp0);
    br(Assembler::GT, CRC_by1_loop);
    b(L_exit);

  BIND(CRC_by128_pre);
    kernel_crc32_common_fold_using_crypto_pmull(crc, buf, len, tmp0, tmp1, tmp2,
      4*256*sizeof(juint) + 8*sizeof(juint));
    mov(crc, 0);
    crc32x(crc, crc, tmp0);
    crc32x(crc, crc, tmp1);

    cbnz(len, CRC_less128);

  BIND(L_exit);
    mvnw(crc, crc);
}

void MacroAssembler::kernel_crc32_using_crc32(Register crc, Register buf,
        Register len, Register tmp0, Register tmp1, Register tmp2,
        Register tmp3) {
    Label CRC_by64_loop, CRC_by4_loop, CRC_by1_loop, CRC_less64, CRC_by64_pre, CRC_by32_loop, CRC_less32, L_exit;
    assert_different_registers(crc, buf, len, tmp0, tmp1, tmp2, tmp3);

    mvnw(crc, crc);

    subs(len, len, 128);
    br(Assembler::GE, CRC_by64_pre);
  BIND(CRC_less64);
    adds(len, len, 128-32);
    br(Assembler::GE, CRC_by32_loop);
  BIND(CRC_less32);
    adds(len, len, 32-4);
    br(Assembler::GE, CRC_by4_loop);
    adds(len, len, 4);
    br(Assembler::GT, CRC_by1_loop);
    b(L_exit);

  BIND(CRC_by32_loop);
    ldp(tmp0, tmp1, Address(post(buf, 16)));
    subs(len, len, 32);
    crc32x(crc, crc, tmp0);
    ldr(tmp2, Address(post(buf, 8)));
    crc32x(crc, crc, tmp1);
    ldr(tmp3, Address(post(buf, 8)));
    crc32x(crc, crc, tmp2);
    crc32x(crc, crc, tmp3);
    br(Assembler::GE, CRC_by32_loop);
    cmn(len, (u1)32);
    br(Assembler::NE, CRC_less32);
    b(L_exit);

  BIND(CRC_by4_loop);
    ldrw(tmp0, Address(post(buf, 4)));
    subs(len, len, 4);
    crc32w(crc, crc, tmp0);
    br(Assembler::GE, CRC_by4_loop);
    adds(len, len, 4);
    br(Assembler::LE, L_exit);
  BIND(CRC_by1_loop);
    ldrb(tmp0, Address(post(buf, 1)));
    subs(len, len, 1);
    crc32b(crc, crc, tmp0);
    br(Assembler::GT, CRC_by1_loop);
    b(L_exit);

  BIND(CRC_by64_pre);
    sub(buf, buf, 8);
    ldp(tmp0, tmp1, Address(buf, 8));
    crc32x(crc, crc, tmp0);
    ldr(tmp2, Address(buf, 24));
    crc32x(crc, crc, tmp1);
    ldr(tmp3, Address(buf, 32));
    crc32x(crc, crc, tmp2);
    ldr(tmp0, Address(buf, 40));
    crc32x(crc, crc, tmp3);
    ldr(tmp1, Address(buf, 48));
    crc32x(crc, crc, tmp0);
    ldr(tmp2, Address(buf, 56));
    crc32x(crc, crc, tmp1);
    ldr(tmp3, Address(pre(buf, 64)));

    b(CRC_by64_loop);

    align(CodeEntryAlignment);
  BIND(CRC_by64_loop);
    subs(len, len, 64);
    crc32x(crc, crc, tmp2);
    ldr(tmp0, Address(buf, 8));
    crc32x(crc, crc, tmp3);
    ldr(tmp1, Address(buf, 16));
    crc32x(crc, crc, tmp0);
    ldr(tmp2, Address(buf, 24));
    crc32x(crc, crc, tmp1);
    ldr(tmp3, Address(buf, 32));
    crc32x(crc, crc, tmp2);
    ldr(tmp0, Address(buf, 40));
    crc32x(crc, crc, tmp3);
    ldr(tmp1, Address(buf, 48));
    crc32x(crc, crc, tmp0);
    ldr(tmp2, Address(buf, 56));
    crc32x(crc, crc, tmp1);
    ldr(tmp3, Address(pre(buf, 64)));
    br(Assembler::GE, CRC_by64_loop);

    // post-loop
    crc32x(crc, crc, tmp2);
    crc32x(crc, crc, tmp3);

    sub(len, len, 64);
    add(buf, buf, 8);
    cmn(len, (u1)128);
    br(Assembler::NE, CRC_less64);
  BIND(L_exit);
    mvnw(crc, crc);
}

/**
 * @param crc   register containing existing CRC (32-bit)
 * @param buf   register pointing to input byte buffer (byte*)
 * @param len   register containing number of bytes
 * @param table register that will contain address of CRC table
 * @param tmp   scratch register
 */
void MacroAssembler::kernel_crc32(Register crc, Register buf, Register len,
        Register table0, Register table1, Register table2, Register table3,
        Register tmp, Register tmp2, Register tmp3) {
  Label L_by16, L_by16_loop, L_by4, L_by4_loop, L_by1, L_by1_loop, L_exit;

  if (UseCryptoPmullForCRC32) {
      kernel_crc32_using_crypto_pmull(crc, buf, len, table0, table1, table2, table3);
      return;
  }

  if (UseCRC32) {
      kernel_crc32_using_crc32(crc, buf, len, table0, table1, table2, table3);
      return;
  }

    mvnw(crc, crc);

    {
      uint64_t offset;
      adrp(table0, ExternalAddress(StubRoutines::crc_table_addr()), offset);
      add(table0, table0, offset);
    }
    add(table1, table0, 1*256*sizeof(juint));
    add(table2, table0, 2*256*sizeof(juint));
    add(table3, table0, 3*256*sizeof(juint));

    { // Neon code start
      cmp(len, (u1)64);
      br(Assembler::LT, L_by16);
      eor(v16, T16B, v16, v16);

    Label L_fold;

      add(tmp, table0, 4*256*sizeof(juint)); // Point at the Neon constants

      ld1(v0, v1, T2D, post(buf, 32));
      ld1r(v4, T2D, post(tmp, 8));
      ld1r(v5, T2D, post(tmp, 8));
      ld1r(v6, T2D, post(tmp, 8));
      ld1r(v7, T2D, post(tmp, 8));
      mov(v16, S, 0, crc);

      eor(v0, T16B, v0, v16);
      sub(len, len, 64);

    BIND(L_fold);
      pmull(v22, T8H, v0, v5, T8B);
      pmull(v20, T8H, v0, v7, T8B);
      pmull(v23, T8H, v0, v4, T8B);
      pmull(v21, T8H, v0, v6, T8B);

      pmull2(v18, T8H, v0, v5, T16B);
      pmull2(v16, T8H, v0, v7, T16B);
      pmull2(v19, T8H, v0, v4, T16B);
      pmull2(v17, T8H, v0, v6, T16B);

      uzp1(v24, T8H, v20, v22);
      uzp2(v25, T8H, v20, v22);
      eor(v20, T16B, v24, v25);

      uzp1(v26, T8H, v16, v18);
      uzp2(v27, T8H, v16, v18);
      eor(v16, T16B, v26, v27);

      ushll2(v22, T4S, v20, T8H, 8);
      ushll(v20, T4S, v20, T4H, 8);

      ushll2(v18, T4S, v16, T8H, 8);
      ushll(v16, T4S, v16, T4H, 8);

      eor(v22, T16B, v23, v22);
      eor(v18, T16B, v19, v18);
      eor(v20, T16B, v21, v20);
      eor(v16, T16B, v17, v16);

      uzp1(v17, T2D, v16, v20);
      uzp2(v21, T2D, v16, v20);
      eor(v17, T16B, v17, v21);

      ushll2(v20, T2D, v17, T4S, 16);
      ushll(v16, T2D, v17, T2S, 16);

      eor(v20, T16B, v20, v22);
      eor(v16, T16B, v16, v18);

      uzp1(v17, T2D, v20, v16);
      uzp2(v21, T2D, v20, v16);
      eor(v28, T16B, v17, v21);

      pmull(v22, T8H, v1, v5, T8B);
      pmull(v20, T8H, v1, v7, T8B);
      pmull(v23, T8H, v1, v4, T8B);
      pmull(v21, T8H, v1, v6, T8B);

      pmull2(v18, T8H, v1, v5, T16B);
      pmull2(v16, T8H, v1, v7, T16B);
      pmull2(v19, T8H, v1, v4, T16B);
      pmull2(v17, T8H, v1, v6, T16B);

      ld1(v0, v1, T2D, post(buf, 32));

      uzp1(v24, T8H, v20, v22);
      uzp2(v25, T8H, v20, v22);
      eor(v20, T16B, v24, v25);

      uzp1(v26, T8H, v16, v18);
      uzp2(v27, T8H, v16, v18);
      eor(v16, T16B, v26, v27);

      ushll2(v22, T4S, v20, T8H, 8);
      ushll(v20, T4S, v20, T4H, 8);

      ushll2(v18, T4S, v16, T8H, 8);
      ushll(v16, T4S, v16, T4H, 8);

      eor(v22, T16B, v23, v22);
      eor(v18, T16B, v19, v18);
      eor(v20, T16B, v21, v20);
      eor(v16, T16B, v17, v16);

      uzp1(v17, T2D, v16, v20);
      uzp2(v21, T2D, v16, v20);
      eor(v16, T16B, v17, v21);

      ushll2(v20, T2D, v16, T4S, 16);
      ushll(v16, T2D, v16, T2S, 16);

      eor(v20, T16B, v22, v20);
      eor(v16, T16B, v16, v18);

      uzp1(v17, T2D, v20, v16);
      uzp2(v21, T2D, v20, v16);
      eor(v20, T16B, v17, v21);

      shl(v16, T2D, v28, 1);
      shl(v17, T2D, v20, 1);

      eor(v0, T16B, v0, v16);
      eor(v1, T16B, v1, v17);

      subs(len, len, 32);
      br(Assembler::GE, L_fold);

      mov(crc, 0);
      mov(tmp, v0, D, 0);
      update_word_crc32(crc, tmp, tmp2, table0, table1, table2, table3, false);
      update_word_crc32(crc, tmp, tmp2, table0, table1, table2, table3, true);
      mov(tmp, v0, D, 1);
      update_word_crc32(crc, tmp, tmp2, table0, table1, table2, table3, false);
      update_word_crc32(crc, tmp, tmp2, table0, table1, table2, table3, true);
      mov(tmp, v1, D, 0);
      update_word_crc32(crc, tmp, tmp2, table0, table1, table2, table3, false);
      update_word_crc32(crc, tmp, tmp2, table0, table1, table2, table3, true);
      mov(tmp, v1, D, 1);
      update_word_crc32(crc, tmp, tmp2, table0, table1, table2, table3, false);
      update_word_crc32(crc, tmp, tmp2, table0, table1, table2, table3, true);

      add(len, len, 32);
    } // Neon code end

  BIND(L_by16);
    subs(len, len, 16);
    br(Assembler::GE, L_by16_loop);
    adds(len, len, 16-4);
    br(Assembler::GE, L_by4_loop);
    adds(len, len, 4);
    br(Assembler::GT, L_by1_loop);
    b(L_exit);

  BIND(L_by4_loop);
    ldrw(tmp, Address(post(buf, 4)));
    update_word_crc32(crc, tmp, tmp2, table0, table1, table2, table3);
    subs(len, len, 4);
    br(Assembler::GE, L_by4_loop);
    adds(len, len, 4);
    br(Assembler::LE, L_exit);
  BIND(L_by1_loop);
    subs(len, len, 1);
    ldrb(tmp, Address(post(buf, 1)));
    update_byte_crc32(crc, tmp, table0);
    br(Assembler::GT, L_by1_loop);
    b(L_exit);

    align(CodeEntryAlignment);
  BIND(L_by16_loop);
    subs(len, len, 16);
    ldp(tmp, tmp3, Address(post(buf, 16)));
    update_word_crc32(crc, tmp, tmp2, table0, table1, table2, table3, false);
    update_word_crc32(crc, tmp, tmp2, table0, table1, table2, table3, true);
    update_word_crc32(crc, tmp3, tmp2, table0, table1, table2, table3, false);
    update_word_crc32(crc, tmp3, tmp2, table0, table1, table2, table3, true);
    br(Assembler::GE, L_by16_loop);
    adds(len, len, 16-4);
    br(Assembler::GE, L_by4_loop);
    adds(len, len, 4);
    br(Assembler::GT, L_by1_loop);
  BIND(L_exit);
    mvnw(crc, crc);
}

void MacroAssembler::kernel_crc32c_using_crypto_pmull(Register crc, Register buf,
        Register len, Register tmp0, Register tmp1, Register tmp2, Register tmp3) {
    Label CRC_by4_loop, CRC_by1_loop, CRC_less128, CRC_by128_pre, CRC_by32_loop, CRC_less32, L_exit;
    assert_different_registers(crc, buf, len, tmp0, tmp1, tmp2);

    subs(tmp0, len, 384);
    br(Assembler::GE, CRC_by128_pre);
  BIND(CRC_less128);
    subs(len, len, 32);
    br(Assembler::GE, CRC_by32_loop);
  BIND(CRC_less32);
    adds(len, len, 32 - 4);
    br(Assembler::GE, CRC_by4_loop);
    adds(len, len, 4);
    br(Assembler::GT, CRC_by1_loop);
    b(L_exit);

  BIND(CRC_by32_loop);
    ldp(tmp0, tmp1, Address(buf));
    crc32cx(crc, crc, tmp0);
    ldr(tmp2, Address(buf, 16));
    crc32cx(crc, crc, tmp1);
    ldr(tmp3, Address(buf, 24));
    crc32cx(crc, crc, tmp2);
    add(buf, buf, 32);
    subs(len, len, 32);
    crc32cx(crc, crc, tmp3);
    br(Assembler::GE, CRC_by32_loop);
    cmn(len, (u1)32);
    br(Assembler::NE, CRC_less32);
    b(L_exit);

  BIND(CRC_by4_loop);
    ldrw(tmp0, Address(post(buf, 4)));
    subs(len, len, 4);
    crc32cw(crc, crc, tmp0);
    br(Assembler::GE, CRC_by4_loop);
    adds(len, len, 4);
    br(Assembler::LE, L_exit);
  BIND(CRC_by1_loop);
    ldrb(tmp0, Address(post(buf, 1)));
    subs(len, len, 1);
    crc32cb(crc, crc, tmp0);
    br(Assembler::GT, CRC_by1_loop);
    b(L_exit);

  BIND(CRC_by128_pre);
    kernel_crc32_common_fold_using_crypto_pmull(crc, buf, len, tmp0, tmp1, tmp2,
      4*256*sizeof(juint) + 8*sizeof(juint) + 0x50);
    mov(crc, 0);
    crc32cx(crc, crc, tmp0);
    crc32cx(crc, crc, tmp1);

    cbnz(len, CRC_less128);

  BIND(L_exit);
}

void MacroAssembler::kernel_crc32c_using_crc32c(Register crc, Register buf,
        Register len, Register tmp0, Register tmp1, Register tmp2,
        Register tmp3) {
    Label CRC_by64_loop, CRC_by4_loop, CRC_by1_loop, CRC_less64, CRC_by64_pre, CRC_by32_loop, CRC_less32, L_exit;
    assert_different_registers(crc, buf, len, tmp0, tmp1, tmp2, tmp3);

    subs(len, len, 128);
    br(Assembler::GE, CRC_by64_pre);
  BIND(CRC_less64);
    adds(len, len, 128-32);
    br(Assembler::GE, CRC_by32_loop);
  BIND(CRC_less32);
    adds(len, len, 32-4);
    br(Assembler::GE, CRC_by4_loop);
    adds(len, len, 4);
    br(Assembler::GT, CRC_by1_loop);
    b(L_exit);

  BIND(CRC_by32_loop);
    ldp(tmp0, tmp1, Address(post(buf, 16)));
    subs(len, len, 32);
    crc32cx(crc, crc, tmp0);
    ldr(tmp2, Address(post(buf, 8)));
    crc32cx(crc, crc, tmp1);
    ldr(tmp3, Address(post(buf, 8)));
    crc32cx(crc, crc, tmp2);
    crc32cx(crc, crc, tmp3);
    br(Assembler::GE, CRC_by32_loop);
    cmn(len, (u1)32);
    br(Assembler::NE, CRC_less32);
    b(L_exit);

  BIND(CRC_by4_loop);
    ldrw(tmp0, Address(post(buf, 4)));
    subs(len, len, 4);
    crc32cw(crc, crc, tmp0);
    br(Assembler::GE, CRC_by4_loop);
    adds(len, len, 4);
    br(Assembler::LE, L_exit);
  BIND(CRC_by1_loop);
    ldrb(tmp0, Address(post(buf, 1)));
    subs(len, len, 1);
    crc32cb(crc, crc, tmp0);
    br(Assembler::GT, CRC_by1_loop);
    b(L_exit);

  BIND(CRC_by64_pre);
    sub(buf, buf, 8);
    ldp(tmp0, tmp1, Address(buf, 8));
    crc32cx(crc, crc, tmp0);
    ldr(tmp2, Address(buf, 24));
    crc32cx(crc, crc, tmp1);
    ldr(tmp3, Address(buf, 32));
    crc32cx(crc, crc, tmp2);
    ldr(tmp0, Address(buf, 40));
    crc32cx(crc, crc, tmp3);
    ldr(tmp1, Address(buf, 48));
    crc32cx(crc, crc, tmp0);
    ldr(tmp2, Address(buf, 56));
    crc32cx(crc, crc, tmp1);
    ldr(tmp3, Address(pre(buf, 64)));

    b(CRC_by64_loop);

    align(CodeEntryAlignment);
  BIND(CRC_by64_loop);
    subs(len, len, 64);
    crc32cx(crc, crc, tmp2);
    ldr(tmp0, Address(buf, 8));
    crc32cx(crc, crc, tmp3);
    ldr(tmp1, Address(buf, 16));
    crc32cx(crc, crc, tmp0);
    ldr(tmp2, Address(buf, 24));
    crc32cx(crc, crc, tmp1);
    ldr(tmp3, Address(buf, 32));
    crc32cx(crc, crc, tmp2);
    ldr(tmp0, Address(buf, 40));
    crc32cx(crc, crc, tmp3);
    ldr(tmp1, Address(buf, 48));
    crc32cx(crc, crc, tmp0);
    ldr(tmp2, Address(buf, 56));
    crc32cx(crc, crc, tmp1);
    ldr(tmp3, Address(pre(buf, 64)));
    br(Assembler::GE, CRC_by64_loop);

    // post-loop
    crc32cx(crc, crc, tmp2);
    crc32cx(crc, crc, tmp3);

    sub(len, len, 64);
    add(buf, buf, 8);
    cmn(len, (u1)128);
    br(Assembler::NE, CRC_less64);
  BIND(L_exit);
}

/**
 * @param crc   register containing existing CRC (32-bit)
 * @param buf   register pointing to input byte buffer (byte*)
 * @param len   register containing number of bytes
 * @param table register that will contain address of CRC table
 * @param tmp   scratch register
 */
void MacroAssembler::kernel_crc32c(Register crc, Register buf, Register len,
        Register table0, Register table1, Register table2, Register table3,
        Register tmp, Register tmp2, Register tmp3) {
  if (UseCryptoPmullForCRC32) {
    kernel_crc32c_using_crypto_pmull(crc, buf, len, table0, table1, table2, table3);
  } else {
    kernel_crc32c_using_crc32c(crc, buf, len, table0, table1, table2, table3);
  }
}

void MacroAssembler::kernel_crc32_common_fold_using_crypto_pmull(Register crc, Register buf,
        Register len, Register tmp0, Register tmp1, Register tmp2, size_t table_offset) {
    Label CRC_by128_loop;
    assert_different_registers(crc, buf, len, tmp0, tmp1, tmp2);

    sub(len, len, 256);
    Register table = tmp0;
    {
      uint64_t offset;
      adrp(table, ExternalAddress(StubRoutines::crc_table_addr()), offset);
      add(table, table, offset);
    }
    add(table, table, table_offset);

    // Registers v0..v7 are used as data registers.
    // Registers v16..v31 are used as tmp registers.
    sub(buf, buf, 0x10);
    ldrq(v0, Address(buf, 0x10));
    ldrq(v1, Address(buf, 0x20));
    ldrq(v2, Address(buf, 0x30));
    ldrq(v3, Address(buf, 0x40));
    ldrq(v4, Address(buf, 0x50));
    ldrq(v5, Address(buf, 0x60));
    ldrq(v6, Address(buf, 0x70));
    ldrq(v7, Address(pre(buf, 0x80)));

    movi(v31, T4S, 0);
    mov(v31, S, 0, crc);
    eor(v0, T16B, v0, v31);

    // Register v16 contains constants from the crc table.
    ldrq(v16, Address(table));
    b(CRC_by128_loop);

    align(OptoLoopAlignment);
  BIND(CRC_by128_loop);
    pmull (v17,  T1Q, v0, v16, T1D);
    pmull2(v18, T1Q, v0, v16, T2D);
    ldrq(v0, Address(buf, 0x10));
    eor3(v0, T16B, v17,  v18, v0);

    pmull (v19, T1Q, v1, v16, T1D);
    pmull2(v20, T1Q, v1, v16, T2D);
    ldrq(v1, Address(buf, 0x20));
    eor3(v1, T16B, v19, v20, v1);

    pmull (v21, T1Q, v2, v16, T1D);
    pmull2(v22, T1Q, v2, v16, T2D);
    ldrq(v2, Address(buf, 0x30));
    eor3(v2, T16B, v21, v22, v2);

    pmull (v23, T1Q, v3, v16, T1D);
    pmull2(v24, T1Q, v3, v16, T2D);
    ldrq(v3, Address(buf, 0x40));
    eor3(v3, T16B, v23, v24, v3);

    pmull (v25, T1Q, v4, v16, T1D);
    pmull2(v26, T1Q, v4, v16, T2D);
    ldrq(v4, Address(buf, 0x50));
    eor3(v4, T16B, v25, v26, v4);

    pmull (v27, T1Q, v5, v16, T1D);
    pmull2(v28, T1Q, v5, v16, T2D);
    ldrq(v5, Address(buf, 0x60));
    eor3(v5, T16B, v27, v28, v5);

    pmull (v29, T1Q, v6, v16, T1D);
    pmull2(v30, T1Q, v6, v16, T2D);
    ldrq(v6, Address(buf, 0x70));
    eor3(v6, T16B, v29, v30, v6);

    // Reuse registers v23, v24.
    // Using them won't block the first instruction of the next iteration.
    pmull (v23, T1Q, v7, v16, T1D);
    pmull2(v24, T1Q, v7, v16, T2D);
    ldrq(v7, Address(pre(buf, 0x80)));
    eor3(v7, T16B, v23, v24, v7);

    subs(len, len, 0x80);
    br(Assembler::GE, CRC_by128_loop);

    // fold into 512 bits
    // Use v31 for constants because v16 can be still in use.
    ldrq(v31, Address(table, 0x10));

    pmull (v17,  T1Q, v0, v31, T1D);
    pmull2(v18, T1Q, v0, v31, T2D);
    eor3(v0, T16B, v17, v18, v4);

    pmull (v19, T1Q, v1, v31, T1D);
    pmull2(v20, T1Q, v1, v31, T2D);
    eor3(v1, T16B, v19, v20, v5);

    pmull (v21, T1Q, v2, v31, T1D);
    pmull2(v22, T1Q, v2, v31, T2D);
    eor3(v2, T16B, v21, v22, v6);

    pmull (v23, T1Q, v3, v31, T1D);
    pmull2(v24, T1Q, v3, v31, T2D);
    eor3(v3, T16B, v23, v24, v7);

    // fold into 128 bits
    // Use v17 for constants because v31 can be still in use.
    ldrq(v17, Address(table, 0x20));
    pmull (v25, T1Q, v0, v17, T1D);
    pmull2(v26, T1Q, v0, v17, T2D);
    eor3(v3, T16B, v3, v25, v26);

    // Use v18 for constants because v17 can be still in use.
    ldrq(v18, Address(table, 0x30));
    pmull (v27, T1Q, v1, v18, T1D);
    pmull2(v28, T1Q, v1, v18, T2D);
    eor3(v3, T16B, v3, v27, v28);

    // Use v19 for constants because v18 can be still in use.
    ldrq(v19, Address(table, 0x40));
    pmull (v29, T1Q, v2, v19, T1D);
    pmull2(v30, T1Q, v2, v19, T2D);
    eor3(v0, T16B, v3, v29, v30);

    add(len, len, 0x80);
    add(buf, buf, 0x10);

    mov(tmp0, v0, D, 0);
    mov(tmp1, v0, D, 1);
}

void MacroAssembler::addptr(const Address &dst, int32_t src) {
  Address adr;
  switch(dst.getMode()) {
  case Address::base_plus_offset:
    // This is the expected mode, although we allow all the other
    // forms below.
    adr = form_address(rscratch2, dst.base(), dst.offset(), LogBytesPerWord);
    break;
  default:
    lea(rscratch2, dst);
    adr = Address(rscratch2);
    break;
  }
  ldr(rscratch1, adr);
  add(rscratch1, rscratch1, src);
  str(rscratch1, adr);
}

void MacroAssembler::cmpptr(Register src1, Address src2) {
  uint64_t offset;
  adrp(rscratch1, src2, offset);
  ldr(rscratch1, Address(rscratch1, offset));
  cmp(src1, rscratch1);
}

void MacroAssembler::cmpoop(Register obj1, Register obj2) {
  cmp(obj1, obj2);
}

void MacroAssembler::load_method_holder_cld(Register rresult, Register rmethod) {
  load_method_holder(rresult, rmethod);
  ldr(rresult, Address(rresult, InstanceKlass::class_loader_data_offset()));
}

void MacroAssembler::load_method_holder(Register holder, Register method) {
  ldr(holder, Address(method, Method::const_offset()));                      // ConstMethod*
  ldr(holder, Address(holder, ConstMethod::constants_offset()));             // ConstantPool*
  ldr(holder, Address(holder, ConstantPool::pool_holder_offset()));          // InstanceKlass*
}

void MacroAssembler::load_metadata(Register dst, Register src) {
  if (UseCompactObjectHeaders) {
    load_narrow_klass_compact(dst, src);
  } else if (UseCompressedClassPointers) {
    ldrw(dst, Address(src, oopDesc::klass_offset_in_bytes()));
  } else {
    ldr(dst, Address(src, oopDesc::klass_offset_in_bytes()));
  }
}

// Loads the obj's Klass* into dst.
// Preserves all registers (incl src, rscratch1 and rscratch2).
// Input:
// src - the oop we want to load the klass from.
// dst - output narrow klass.
void MacroAssembler::load_narrow_klass_compact(Register dst, Register src) {
  assert(UseCompactObjectHeaders, "expects UseCompactObjectHeaders");
  ldr(dst, Address(src, oopDesc::mark_offset_in_bytes()));
  lsr(dst, dst, markWord::klass_shift);
}

void MacroAssembler::load_klass(Register dst, Register src) {
  if (UseCompactObjectHeaders) {
    load_narrow_klass_compact(dst, src);
    decode_klass_not_null(dst);
  } else if (UseCompressedClassPointers) {
    ldrw(dst, Address(src, oopDesc::klass_offset_in_bytes()));
    decode_klass_not_null(dst);
  } else {
    ldr(dst, Address(src, oopDesc::klass_offset_in_bytes()));
  }
}

void MacroAssembler::restore_cpu_control_state_after_jni(Register tmp1, Register tmp2) {
  if (RestoreMXCSROnJNICalls) {
    Label OK;
    get_fpcr(tmp1);
    mov(tmp2, tmp1);
    // Set FPCR to the state we need. We do want Round to Nearest. We
    // don't want non-IEEE rounding modes or floating-point traps.
    bfi(tmp1, zr, 22, 4); // Clear DN, FZ, and Rmode
    bfi(tmp1, zr, 8, 5);  // Clear exception-control bits (8-12)
    bfi(tmp1, zr, 0, 2);  // Clear AH:FIZ
    eor(tmp2, tmp1, tmp2);
    cbz(tmp2, OK);        // Only reset FPCR if it's wrong
    set_fpcr(tmp1);
    bind(OK);
  }
}

// ((OopHandle)result).resolve();
void MacroAssembler::resolve_oop_handle(Register result, Register tmp1, Register tmp2) {
  // OopHandle::resolve is an indirection.
  access_load_at(T_OBJECT, IN_NATIVE, result, Address(result, 0), tmp1, tmp2);
}

// ((WeakHandle)result).resolve();
void MacroAssembler::resolve_weak_handle(Register result, Register tmp1, Register tmp2) {
  assert_different_registers(result, tmp1, tmp2);
  Label resolved;

  // A null weak handle resolves to null.
  cbz(result, resolved);

  // Only 64 bit platforms support GCs that require a tmp register
  // WeakHandle::resolve is an indirection like jweak.
  access_load_at(T_OBJECT, IN_NATIVE | ON_PHANTOM_OOP_REF,
                 result, Address(result), tmp1, tmp2);
  bind(resolved);
}

void MacroAssembler::load_mirror(Register dst, Register method, Register tmp1, Register tmp2) {
  const int mirror_offset = in_bytes(Klass::java_mirror_offset());
  ldr(dst, Address(rmethod, Method::const_offset()));
  ldr(dst, Address(dst, ConstMethod::constants_offset()));
  ldr(dst, Address(dst, ConstantPool::pool_holder_offset()));
  ldr(dst, Address(dst, mirror_offset));
  resolve_oop_handle(dst, tmp1, tmp2);
}

void MacroAssembler::cmp_klass(Register obj, Register klass, Register tmp) {
  assert_different_registers(obj, klass, tmp);
  if (UseCompressedClassPointers) {
    if (UseCompactObjectHeaders) {
      load_narrow_klass_compact(tmp, obj);
    } else {
      ldrw(tmp, Address(obj, oopDesc::klass_offset_in_bytes()));
    }
    if (CompressedKlassPointers::base() == nullptr) {
      cmp(klass, tmp, LSL, CompressedKlassPointers::shift());
      return;
    } else if (((uint64_t)CompressedKlassPointers::base() & 0xffffffff) == 0
               && CompressedKlassPointers::shift() == 0) {
      // Only the bottom 32 bits matter
      cmpw(klass, tmp);
      return;
    }
    decode_klass_not_null(tmp);
  } else {
    ldr(tmp, Address(obj, oopDesc::klass_offset_in_bytes()));
  }
  cmp(klass, tmp);
}

void MacroAssembler::cmp_klasses_from_objects(Register obj1, Register obj2, Register tmp1, Register tmp2) {
  if (UseCompactObjectHeaders) {
    load_narrow_klass_compact(tmp1, obj1);
    load_narrow_klass_compact(tmp2,  obj2);
    cmpw(tmp1, tmp2);
  } else if (UseCompressedClassPointers) {
    ldrw(tmp1, Address(obj1, oopDesc::klass_offset_in_bytes()));
    ldrw(tmp2, Address(obj2, oopDesc::klass_offset_in_bytes()));
    cmpw(tmp1, tmp2);
  } else {
    ldr(tmp1, Address(obj1, oopDesc::klass_offset_in_bytes()));
    ldr(tmp2, Address(obj2, oopDesc::klass_offset_in_bytes()));
    cmp(tmp1, tmp2);
  }
}

void MacroAssembler::load_prototype_header(Register dst, Register src) {
  load_klass(dst, src);
  ldr(dst, Address(dst, Klass::prototype_header_offset()));
}

void MacroAssembler::store_klass(Register dst, Register src) {
  // FIXME: Should this be a store release?  concurrent gcs assumes
  // klass length is valid if klass field is not null.
  assert(!UseCompactObjectHeaders, "not with compact headers");
  if (UseCompressedClassPointers) {
    encode_klass_not_null(src);
    strw(src, Address(dst, oopDesc::klass_offset_in_bytes()));
  } else {
    str(src, Address(dst, oopDesc::klass_offset_in_bytes()));
  }
}

void MacroAssembler::store_klass_gap(Register dst, Register src) {
  assert(!UseCompactObjectHeaders, "not with compact headers");
  if (UseCompressedClassPointers) {
    // Store to klass gap in destination
    strw(src, Address(dst, oopDesc::klass_gap_offset_in_bytes()));
  }
}

// Algorithm must match CompressedOops::encode.
void MacroAssembler::encode_heap_oop(Register d, Register s) {
#ifdef ASSERT
  verify_heapbase("MacroAssembler::encode_heap_oop: heap base corrupted?");
#endif
  verify_oop_msg(s, "broken oop in encode_heap_oop");
  if (CompressedOops::base() == nullptr) {
    if (CompressedOops::shift() != 0) {
      assert (LogMinObjAlignmentInBytes == CompressedOops::shift(), "decode alg wrong");
      lsr(d, s, LogMinObjAlignmentInBytes);
    } else {
      mov(d, s);
    }
  } else {
    subs(d, s, rheapbase);
    csel(d, d, zr, Assembler::HS);
    lsr(d, d, LogMinObjAlignmentInBytes);

    /*  Old algorithm: is this any worse?
    Label nonnull;
    cbnz(r, nonnull);
    sub(r, r, rheapbase);
    bind(nonnull);
    lsr(r, r, LogMinObjAlignmentInBytes);
    */
  }
}

void MacroAssembler::encode_heap_oop_not_null(Register r) {
#ifdef ASSERT
  verify_heapbase("MacroAssembler::encode_heap_oop_not_null: heap base corrupted?");
  if (CheckCompressedOops) {
    Label ok;
    cbnz(r, ok);
    stop("null oop passed to encode_heap_oop_not_null");
    bind(ok);
  }
#endif
  verify_oop_msg(r, "broken oop in encode_heap_oop_not_null");
  if (CompressedOops::base() != nullptr) {
    sub(r, r, rheapbase);
  }
  if (CompressedOops::shift() != 0) {
    assert (LogMinObjAlignmentInBytes == CompressedOops::shift(), "decode alg wrong");
    lsr(r, r, LogMinObjAlignmentInBytes);
  }
}

void MacroAssembler::encode_heap_oop_not_null(Register dst, Register src) {
#ifdef ASSERT
  verify_heapbase("MacroAssembler::encode_heap_oop_not_null2: heap base corrupted?");
  if (CheckCompressedOops) {
    Label ok;
    cbnz(src, ok);
    stop("null oop passed to encode_heap_oop_not_null2");
    bind(ok);
  }
#endif
  verify_oop_msg(src, "broken oop in encode_heap_oop_not_null2");

  Register data = src;
  if (CompressedOops::base() != nullptr) {
    sub(dst, src, rheapbase);
    data = dst;
  }
  if (CompressedOops::shift() != 0) {
    assert (LogMinObjAlignmentInBytes == CompressedOops::shift(), "decode alg wrong");
    lsr(dst, data, LogMinObjAlignmentInBytes);
    data = dst;
  }
  if (data == src)
    mov(dst, src);
}

void  MacroAssembler::decode_heap_oop(Register d, Register s) {
#ifdef ASSERT
  verify_heapbase("MacroAssembler::decode_heap_oop: heap base corrupted?");
#endif
  if (CompressedOops::base() == nullptr) {
    if (CompressedOops::shift() != 0) {
      lsl(d, s, CompressedOops::shift());
    } else if (d != s) {
      mov(d, s);
    }
  } else {
    Label done;
    if (d != s)
      mov(d, s);
    cbz(s, done);
    add(d, rheapbase, s, Assembler::LSL, LogMinObjAlignmentInBytes);
    bind(done);
  }
  verify_oop_msg(d, "broken oop in decode_heap_oop");
}

void  MacroAssembler::decode_heap_oop_not_null(Register r) {
  assert (UseCompressedOops, "should only be used for compressed headers");
  assert (Universe::heap() != nullptr, "java heap should be initialized");
  // Cannot assert, unverified entry point counts instructions (see .ad file)
  // vtableStubs also counts instructions in pd_code_size_limit.
  // Also do not verify_oop as this is called by verify_oop.
  if (CompressedOops::shift() != 0) {
    assert(LogMinObjAlignmentInBytes == CompressedOops::shift(), "decode alg wrong");
    if (CompressedOops::base() != nullptr) {
      add(r, rheapbase, r, Assembler::LSL, LogMinObjAlignmentInBytes);
    } else {
      add(r, zr, r, Assembler::LSL, LogMinObjAlignmentInBytes);
    }
  } else {
    assert (CompressedOops::base() == nullptr, "sanity");
  }
}

void  MacroAssembler::decode_heap_oop_not_null(Register dst, Register src) {
  assert (UseCompressedOops, "should only be used for compressed headers");
  assert (Universe::heap() != nullptr, "java heap should be initialized");
  // Cannot assert, unverified entry point counts instructions (see .ad file)
  // vtableStubs also counts instructions in pd_code_size_limit.
  // Also do not verify_oop as this is called by verify_oop.
  if (CompressedOops::shift() != 0) {
    assert(LogMinObjAlignmentInBytes == CompressedOops::shift(), "decode alg wrong");
    if (CompressedOops::base() != nullptr) {
      add(dst, rheapbase, src, Assembler::LSL, LogMinObjAlignmentInBytes);
    } else {
      add(dst, zr, src, Assembler::LSL, LogMinObjAlignmentInBytes);
    }
  } else {
    assert (CompressedOops::base() == nullptr, "sanity");
    if (dst != src) {
      mov(dst, src);
    }
  }
}

MacroAssembler::KlassDecodeMode MacroAssembler::_klass_decode_mode(KlassDecodeNone);

MacroAssembler::KlassDecodeMode MacroAssembler::klass_decode_mode() {
  assert(Metaspace::initialized(), "metaspace not initialized yet");
  assert(_klass_decode_mode != KlassDecodeNone, "should be initialized");
  return _klass_decode_mode;
}

MacroAssembler::KlassDecodeMode  MacroAssembler::klass_decode_mode(address base, int shift, const size_t range) {
  assert(UseCompressedClassPointers, "not using compressed class pointers");

  // KlassDecodeMode shouldn't be set already.
  assert(_klass_decode_mode == KlassDecodeNone, "set once");

  if (base == nullptr) {
    return KlassDecodeZero;
  }

  if (operand_valid_for_logical_immediate(
        /*is32*/false, (uint64_t)base)) {
    const uint64_t range_mask = right_n_bits(log2i_ceil(range));
    if (((uint64_t)base & range_mask) == 0) {
      return KlassDecodeXor;
    }
  }

  const uint64_t shifted_base =
    (uint64_t)base >> shift;
  if ((shifted_base & 0xffff0000ffffffff) == 0) {
    return KlassDecodeMovk;
  }

  // No valid encoding.
  return KlassDecodeNone;
}

// Check if one of the above decoding modes will work for given base, shift and range.
bool MacroAssembler::check_klass_decode_mode(address base, int shift, const size_t range) {
  return klass_decode_mode(base, shift, range) != KlassDecodeNone;
}

bool MacroAssembler::set_klass_decode_mode(address base, int shift, const size_t range) {
  _klass_decode_mode = klass_decode_mode(base, shift, range);
  return _klass_decode_mode != KlassDecodeNone;
}

static Register pick_different_tmp(Register dst, Register src) {
  auto tmps = RegSet::of(r0, r1, r2) - RegSet::of(src, dst);
  return *tmps.begin();
}

void MacroAssembler::encode_klass_not_null_for_aot(Register dst, Register src) {
  // we have to load the klass base from the AOT constants area but
  // not the shift because it is not allowed to change
  int shift = CompressedKlassPointers::shift();
  assert(shift >= 0 && shift <= CompressedKlassPointers::max_shift(), "unexpected compressed klass shift!");
  if (dst != src) {
    // we can load the base into dst, subtract it formthe src and shift down
    lea(dst, ExternalAddress(CompressedKlassPointers::base_addr()));
    ldr(dst, dst);
    sub(dst, src, dst);
    lsr(dst, dst, shift);
  } else {
    // we need an extra register in order to load the coop base
    Register tmp = pick_different_tmp(dst, src);
    RegSet regs = RegSet::of(tmp);
    push(regs, sp);
    lea(tmp, ExternalAddress(CompressedKlassPointers::base_addr()));
    ldr(tmp, tmp);
    sub(dst, src, tmp);
    lsr(dst, dst, shift);
    pop(regs, sp);
  }
}

void MacroAssembler::encode_klass_not_null(Register dst, Register src) {
  if (AOTCodeCache::is_on_for_dump()) {
    encode_klass_not_null_for_aot(dst, src);
    return;
  }

  switch (klass_decode_mode()) {
  case KlassDecodeZero:
    if (CompressedKlassPointers::shift() != 0) {
      lsr(dst, src, CompressedKlassPointers::shift());
    } else {
      if (dst != src) mov(dst, src);
    }
    break;

  case KlassDecodeXor:
    if (CompressedKlassPointers::shift() != 0) {
      eor(dst, src, (uint64_t)CompressedKlassPointers::base());
      lsr(dst, dst, CompressedKlassPointers::shift());
    } else {
      eor(dst, src, (uint64_t)CompressedKlassPointers::base());
    }
    break;

  case KlassDecodeMovk:
    if (CompressedKlassPointers::shift() != 0) {
      ubfx(dst, src, CompressedKlassPointers::shift(), 32);
    } else {
      movw(dst, src);
    }
    break;

  case KlassDecodeNone:
    ShouldNotReachHere();
    break;
  }
}

void MacroAssembler::encode_klass_not_null(Register r) {
  encode_klass_not_null(r, r);
}

void MacroAssembler::decode_klass_not_null_for_aot(Register dst, Register src) {
  // we have to load the klass base from the AOT constants area but
  // not the shift because it is not allowed to change
  int shift = CompressedKlassPointers::shift();
  assert(shift >= 0 && shift <= CompressedKlassPointers::max_shift(), "unexpected compressed klass shift!");
  if (dst != src) {
    // we can load the base into dst then add the offset with a suitable shift
    lea(dst, ExternalAddress(CompressedKlassPointers::base_addr()));
    ldr(dst, dst);
    add(dst, dst, src, LSL,  shift);
  } else {
    // we need an extra register in order to load the coop base
    Register tmp = pick_different_tmp(dst, src);
    RegSet regs = RegSet::of(tmp);
    push(regs, sp);
    lea(tmp, ExternalAddress(CompressedKlassPointers::base_addr()));
    ldr(tmp, tmp);
    add(dst, tmp,  src, LSL,  shift);
    pop(regs, sp);
  }
}

void  MacroAssembler::decode_klass_not_null(Register dst, Register src) {
  assert (UseCompressedClassPointers, "should only be used for compressed headers");

  if (AOTCodeCache::is_on_for_dump()) {
    decode_klass_not_null_for_aot(dst, src);
    return;
  }

  switch (klass_decode_mode()) {
  case KlassDecodeZero:
    if (CompressedKlassPointers::shift() != 0) {
      lsl(dst, src, CompressedKlassPointers::shift());
    } else {
      if (dst != src) mov(dst, src);
    }
    break;

  case KlassDecodeXor:
    if (CompressedKlassPointers::shift() != 0) {
      lsl(dst, src, CompressedKlassPointers::shift());
      eor(dst, dst, (uint64_t)CompressedKlassPointers::base());
    } else {
      eor(dst, src, (uint64_t)CompressedKlassPointers::base());
    }
    break;

  case KlassDecodeMovk: {
    const uint64_t shifted_base =
      (uint64_t)CompressedKlassPointers::base() >> CompressedKlassPointers::shift();

    if (dst != src) movw(dst, src);
    movk(dst, shifted_base >> 32, 32);

    if (CompressedKlassPointers::shift() != 0) {
      lsl(dst, dst, CompressedKlassPointers::shift());
    }

    break;
  }

  case KlassDecodeNone:
    ShouldNotReachHere();
    break;
  }
}

void  MacroAssembler::decode_klass_not_null(Register r) {
  decode_klass_not_null(r, r);
}

void  MacroAssembler::set_narrow_oop(Register dst, jobject obj) {
#ifdef ASSERT
  {
    ThreadInVMfromUnknown tiv;
    assert (UseCompressedOops, "should only be used for compressed oops");
    assert (Universe::heap() != nullptr, "java heap should be initialized");
    assert (oop_recorder() != nullptr, "this assembler needs an OopRecorder");
    assert(Universe::heap()->is_in(JNIHandles::resolve(obj)), "should be real oop");
  }
#endif
  int oop_index = oop_recorder()->find_index(obj);
  InstructionMark im(this);
  RelocationHolder rspec = oop_Relocation::spec(oop_index);
  code_section()->relocate(inst_mark(), rspec);
  movz(dst, 0xDEAD, 16);
  movk(dst, 0xBEEF);
}

void  MacroAssembler::set_narrow_klass(Register dst, Klass* k) {
  assert (UseCompressedClassPointers, "should only be used for compressed headers");
  assert (oop_recorder() != nullptr, "this assembler needs an OopRecorder");
  int index = oop_recorder()->find_index(k);
  assert(! Universe::heap()->is_in(k), "should not be an oop");

  InstructionMark im(this);
  RelocationHolder rspec = metadata_Relocation::spec(index);
  code_section()->relocate(inst_mark(), rspec);
  narrowKlass nk = CompressedKlassPointers::encode(k);
  movz(dst, (nk >> 16), 16);
  movk(dst, nk & 0xffff);
}

void MacroAssembler::access_load_at(BasicType type, DecoratorSet decorators,
                                    Register dst, Address src,
                                    Register tmp1, Register tmp2) {
  BarrierSetAssembler *bs = BarrierSet::barrier_set()->barrier_set_assembler();
  decorators = AccessInternal::decorator_fixup(decorators, type);
  bool as_raw = (decorators & AS_RAW) != 0;
  if (as_raw) {
    bs->BarrierSetAssembler::load_at(this, decorators, type, dst, src, tmp1, tmp2);
  } else {
    bs->load_at(this, decorators, type, dst, src, tmp1, tmp2);
  }
}

void MacroAssembler::access_store_at(BasicType type, DecoratorSet decorators,
                                     Address dst, Register val,
                                     Register tmp1, Register tmp2, Register tmp3) {
  BarrierSetAssembler *bs = BarrierSet::barrier_set()->barrier_set_assembler();
  decorators = AccessInternal::decorator_fixup(decorators, type);
  bool as_raw = (decorators & AS_RAW) != 0;
  if (as_raw) {
    bs->BarrierSetAssembler::store_at(this, decorators, type, dst, val, tmp1, tmp2, tmp3);
  } else {
    bs->store_at(this, decorators, type, dst, val, tmp1, tmp2, tmp3);
  }
}

void MacroAssembler::flat_field_copy(DecoratorSet decorators, Register src, Register dst,
                                     Register inline_layout_info) {
  BarrierSetAssembler* bs = BarrierSet::barrier_set()->barrier_set_assembler();
  bs->flat_field_copy(this, decorators, src, dst, inline_layout_info);
}

void MacroAssembler::payload_offset(Register inline_klass, Register offset) {
  ldr(offset, Address(inline_klass, InstanceKlass::adr_inlineklass_fixed_block_offset()));
  ldrw(offset, Address(offset, InlineKlass::payload_offset_offset()));
}

void MacroAssembler::payload_address(Register oop, Register data, Register inline_klass) {
  // ((address) (void*) o) + vk->payload_offset();
  Register offset = (data == oop) ? rscratch1 : data;
  payload_offset(inline_klass, offset);
  if (data == oop) {
    add(data, data, offset);
  } else {
    lea(data, Address(oop, offset));
  }
}

void MacroAssembler::data_for_value_array_index(Register array, Register array_klass,
                                                Register index, Register data) {
  assert_different_registers(array, array_klass, index);
  assert_different_registers(rscratch1, array, index);

  // array->base() + (index << Klass::layout_helper_log2_element_size(lh));
  ldrw(rscratch1, Address(array_klass, Klass::layout_helper_offset()));

  // Klass::layout_helper_log2_element_size(lh)
  // (lh >> _lh_log2_element_size_shift) & _lh_log2_element_size_mask;
  lsr(rscratch1, rscratch1, Klass::_lh_log2_element_size_shift);
  andr(rscratch1, rscratch1, Klass::_lh_log2_element_size_mask);
  lslv(index, index, rscratch1);

  add(data, array, index);
  add(data, data, arrayOopDesc::base_offset_in_bytes(T_FLAT_ELEMENT));
}

void MacroAssembler::load_heap_oop(Register dst, Address src, Register tmp1,
                                   Register tmp2, DecoratorSet decorators) {
  access_load_at(T_OBJECT, IN_HEAP | decorators, dst, src, tmp1, tmp2);
}

void MacroAssembler::load_heap_oop_not_null(Register dst, Address src, Register tmp1,
                                            Register tmp2, DecoratorSet decorators) {
  access_load_at(T_OBJECT, IN_HEAP | IS_NOT_NULL | decorators, dst, src, tmp1, tmp2);
}

void MacroAssembler::store_heap_oop(Address dst, Register val, Register tmp1,
                                    Register tmp2, Register tmp3, DecoratorSet decorators) {
  access_store_at(T_OBJECT, IN_HEAP | decorators, dst, val, tmp1, tmp2, tmp3);
}

// Used for storing nulls.
void MacroAssembler::store_heap_oop_null(Address dst) {
  access_store_at(T_OBJECT, IN_HEAP, dst, noreg, noreg, noreg, noreg);
}

Address MacroAssembler::allocate_metadata_address(Metadata* obj) {
  assert(oop_recorder() != nullptr, "this assembler needs a Recorder");
  int index = oop_recorder()->allocate_metadata_index(obj);
  RelocationHolder rspec = metadata_Relocation::spec(index);
  return Address((address)obj, rspec);
}

// Move an oop into a register.
void MacroAssembler::movoop(Register dst, jobject obj) {
  int oop_index;
  if (obj == nullptr) {
    oop_index = oop_recorder()->allocate_oop_index(obj);
  } else {
#ifdef ASSERT
    {
      ThreadInVMfromUnknown tiv;
      assert(Universe::heap()->is_in(JNIHandles::resolve(obj)), "should be real oop");
    }
#endif
    oop_index = oop_recorder()->find_index(obj);
  }
  RelocationHolder rspec = oop_Relocation::spec(oop_index);

  if (BarrierSet::barrier_set()->barrier_set_assembler()->supports_instruction_patching()) {
    mov(dst, Address((address)obj, rspec));
  } else {
    address dummy = address(uintptr_t(pc()) & -wordSize); // A nearby aligned address
    ldr(dst, Address(dummy, rspec));
  }
}

// Move a metadata address into a register.
void MacroAssembler::mov_metadata(Register dst, Metadata* obj) {
  int oop_index;
  if (obj == nullptr) {
    oop_index = oop_recorder()->allocate_metadata_index(obj);
  } else {
    oop_index = oop_recorder()->find_index(obj);
  }
  RelocationHolder rspec = metadata_Relocation::spec(oop_index);
  mov(dst, Address((address)obj, rspec));
}

Address MacroAssembler::constant_oop_address(jobject obj) {
#ifdef ASSERT
  {
    ThreadInVMfromUnknown tiv;
    assert(oop_recorder() != nullptr, "this assembler needs an OopRecorder");
    assert(Universe::heap()->is_in(JNIHandles::resolve(obj)), "not an oop");
  }
#endif
  int oop_index = oop_recorder()->find_index(obj);
  return Address((address)obj, oop_Relocation::spec(oop_index));
}

// Object / value buffer allocation...
void MacroAssembler::allocate_instance(Register klass, Register new_obj,
                                       Register t1, Register t2,
                                       bool clear_fields, Label& alloc_failed)
{
  Label done, initialize_header, initialize_object, slow_case, slow_case_no_pop;
  Register layout_size = t1;
  assert(new_obj == r0, "needs to be r0");
  assert_different_registers(klass, new_obj, t1, t2);

  // get instance_size in InstanceKlass (scaled to a count of bytes)
  ldrw(layout_size, Address(klass, Klass::layout_helper_offset()));
  // test to see if it is malformed in some way
  tst(layout_size, Klass::_lh_instance_slow_path_bit);
  br(Assembler::NE, slow_case_no_pop);

  // Allocate the instance:
  //  If TLAB is enabled:
  //    Try to allocate in the TLAB.
  //    If fails, go to the slow path.
  //    Initialize the allocation.
  //    Exit.
  //
  //  Go to slow path.

  if (UseTLAB) {
    push(klass);
    tlab_allocate(new_obj, layout_size, 0, klass, t2, slow_case);
    if (ZeroTLAB || (!clear_fields)) {
      // the fields have been already cleared
      b(initialize_header);
    } else {
      // initialize both the header and fields
      b(initialize_object);
    }

    if (clear_fields) {
      // The object is initialized before the header.  If the object size is
      // zero, go directly to the header initialization.
      bind(initialize_object);
      int header_size = oopDesc::header_size() * HeapWordSize;
      assert(is_aligned(header_size, BytesPerLong), "oop header size must be 8-byte-aligned");
      subs(layout_size, layout_size, header_size);
      br(Assembler::EQ, initialize_header);

      // Initialize topmost object field, divide size by 8, check if odd and
      // test if zero.

  #ifdef ASSERT
      // make sure instance_size was multiple of 8
      Label L;
      tst(layout_size, 7);
      br(Assembler::EQ, L);
      stop("object size is not multiple of 8 - adjust this code");
      bind(L);
      // must be > 0, no extra check needed here
  #endif

      lsr(layout_size, layout_size, LogBytesPerLong);

      // initialize remaining object fields: instance_size was a multiple of 8
      {
        Label loop;
        Register base = t2;

        bind(loop);
        add(rscratch1, new_obj, layout_size, Assembler::LSL, LogBytesPerLong);
        str(zr, Address(rscratch1, header_size - 1*oopSize));
        subs(layout_size, layout_size, 1);
        br(Assembler::NE, loop);
      }
    } // clear_fields

    // initialize object header only.
    bind(initialize_header);
    pop(klass);
    Register mark_word = t2;
    if (UseCompactObjectHeaders || EnableValhalla) {
      ldr(mark_word, Address(klass, Klass::prototype_header_offset()));
      str(mark_word, Address(new_obj, oopDesc::mark_offset_in_bytes()));
    } else {
      mov(mark_word, (intptr_t)markWord::prototype().value());
      str(mark_word, Address(new_obj, oopDesc::mark_offset_in_bytes()));
    }
    if (!UseCompactObjectHeaders) {
      store_klass_gap(new_obj, zr);  // zero klass gap for compressed oops
      mov(t2, klass);                // preserve klass
      store_klass(new_obj, t2);      // src klass reg is potentially compressed
    }
    b(done);
  }

  if (UseTLAB) {
    bind(slow_case);
    pop(klass);
  }
  bind(slow_case_no_pop);
  b(alloc_failed);

  bind(done);
}

// Defines obj, preserves var_size_in_bytes, okay for t2 == var_size_in_bytes.
void MacroAssembler::tlab_allocate(Register obj,
                                   Register var_size_in_bytes,
                                   int con_size_in_bytes,
                                   Register t1,
                                   Register t2,
                                   Label& slow_case) {
  BarrierSetAssembler *bs = BarrierSet::barrier_set()->barrier_set_assembler();
  bs->tlab_allocate(this, obj, var_size_in_bytes, con_size_in_bytes, t1, t2, slow_case);
}

void MacroAssembler::inc_held_monitor_count(Register tmp) {
  Address dst(rthread, JavaThread::held_monitor_count_offset());
#ifdef ASSERT
  ldr(tmp, dst);
  increment(tmp);
  str(tmp, dst);
  Label ok;
  tbz(tmp, 63, ok);
  STOP("assert(held monitor count underflow)");
  should_not_reach_here();
  bind(ok);
#else
  increment(dst);
#endif
}

void MacroAssembler::dec_held_monitor_count(Register tmp) {
  Address dst(rthread, JavaThread::held_monitor_count_offset());
#ifdef ASSERT
  ldr(tmp, dst);
  decrement(tmp);
  str(tmp, dst);
  Label ok;
  tbz(tmp, 63, ok);
  STOP("assert(held monitor count underflow)");
  should_not_reach_here();
  bind(ok);
#else
  decrement(dst);
#endif
}

void MacroAssembler::verify_tlab() {
#ifdef ASSERT
  if (UseTLAB && VerifyOops) {
    Label next, ok;

    stp(rscratch2, rscratch1, Address(pre(sp, -16)));

    ldr(rscratch2, Address(rthread, in_bytes(JavaThread::tlab_top_offset())));
    ldr(rscratch1, Address(rthread, in_bytes(JavaThread::tlab_start_offset())));
    cmp(rscratch2, rscratch1);
    br(Assembler::HS, next);
    STOP("assert(top >= start)");
    should_not_reach_here();

    bind(next);
    ldr(rscratch2, Address(rthread, in_bytes(JavaThread::tlab_end_offset())));
    ldr(rscratch1, Address(rthread, in_bytes(JavaThread::tlab_top_offset())));
    cmp(rscratch2, rscratch1);
    br(Assembler::HS, ok);
    STOP("assert(top <= end)");
    should_not_reach_here();

    bind(ok);
    ldp(rscratch2, rscratch1, Address(post(sp, 16)));
  }
#endif
}

void MacroAssembler::get_inline_type_field_klass(Register holder_klass, Register index, Register inline_klass) {
  inline_layout_info(holder_klass, index, inline_klass);
  ldr(inline_klass, Address(inline_klass, InlineLayoutInfo::klass_offset()));
}

void MacroAssembler::inline_layout_info(Register holder_klass, Register index, Register layout_info) {
  assert_different_registers(holder_klass, index, layout_info);
  InlineLayoutInfo array[2];
  int size = (char*)&array[1] - (char*)&array[0]; // computing size of array elements
  if (is_power_of_2(size)) {
    lsl(index, index, log2i_exact(size)); // Scale index by power of 2
  } else {
    mov(layout_info, size);
    mul(index, index, layout_info); // Scale the index to be the entry index * array_element_size
  }
  ldr(layout_info, Address(holder_klass, InstanceKlass::inline_layout_info_array_offset()));
  add(layout_info, layout_info, Array<InlineLayoutInfo>::base_offset_in_bytes());
  lea(layout_info, Address(layout_info, index));
}

// Writes to stack successive pages until offset reached to check for
// stack overflow + shadow pages.  This clobbers tmp.
void MacroAssembler::bang_stack_size(Register size, Register tmp) {
  assert_different_registers(tmp, size, rscratch1);
  mov(tmp, sp);
  // Bang stack for total size given plus shadow page size.
  // Bang one page at a time because large size can bang beyond yellow and
  // red zones.
  Label loop;
  mov(rscratch1, (int)os::vm_page_size());
  bind(loop);
  lea(tmp, Address(tmp, -(int)os::vm_page_size()));
  subsw(size, size, rscratch1);
  str(size, Address(tmp));
  br(Assembler::GT, loop);

  // Bang down shadow pages too.
  // At this point, (tmp-0) is the last address touched, so don't
  // touch it again.  (It was touched as (tmp-pagesize) but then tmp
  // was post-decremented.)  Skip this address by starting at i=1, and
  // touch a few more pages below.  N.B.  It is important to touch all
  // the way down to and including i=StackShadowPages.
  for (int i = 0; i < (int)(StackOverflow::stack_shadow_zone_size() / (int)os::vm_page_size()) - 1; i++) {
    // this could be any sized move but this is can be a debugging crumb
    // so the bigger the better.
    lea(tmp, Address(tmp, -(int)os::vm_page_size()));
    str(size, Address(tmp));
  }
}

// Move the address of the polling page into dest.
void MacroAssembler::get_polling_page(Register dest, relocInfo::relocType rtype) {
  ldr(dest, Address(rthread, JavaThread::polling_page_offset()));
}

// Read the polling page.  The address of the polling page must
// already be in r.
address MacroAssembler::read_polling_page(Register r, relocInfo::relocType rtype) {
  address mark;
  {
    InstructionMark im(this);
    code_section()->relocate(inst_mark(), rtype);
    ldrw(zr, Address(r, 0));
    mark = inst_mark();
  }
  verify_cross_modify_fence_not_required();
  return mark;
}

void MacroAssembler::adrp(Register reg1, const Address &dest, uint64_t &byte_offset) {
  relocInfo::relocType rtype = dest.rspec().reloc()->type();
  uint64_t low_page = (uint64_t)CodeCache::low_bound() >> 12;
  uint64_t high_page = (uint64_t)(CodeCache::high_bound()-1) >> 12;
  uint64_t dest_page = (uint64_t)dest.target() >> 12;
  int64_t offset_low = dest_page - low_page;
  int64_t offset_high = dest_page - high_page;

  assert(is_valid_AArch64_address(dest.target()), "bad address");
  assert(dest.getMode() == Address::literal, "ADRP must be applied to a literal address");

  InstructionMark im(this);
  code_section()->relocate(inst_mark(), dest.rspec());
  // 8143067: Ensure that the adrp can reach the dest from anywhere within
  // the code cache so that if it is relocated we know it will still reach
  if (offset_high >= -(1<<20) && offset_low < (1<<20)) {
    _adrp(reg1, dest.target());
  } else {
    uint64_t target = (uint64_t)dest.target();
    uint64_t adrp_target
      = (target & 0xffffffffULL) | ((uint64_t)pc() & 0xffff00000000ULL);

    _adrp(reg1, (address)adrp_target);
    movk(reg1, target >> 32, 32);
  }
  byte_offset = (uint64_t)dest.target() & 0xfff;
}

void MacroAssembler::load_byte_map_base(Register reg) {
  CardTable::CardValue* byte_map_base =
    ((CardTableBarrierSet*)(BarrierSet::barrier_set()))->card_table()->byte_map_base();

  // Strictly speaking the byte_map_base isn't an address at all, and it might
  // even be negative. It is thus materialised as a constant.
  mov(reg, (uint64_t)byte_map_base);
}

void MacroAssembler::build_frame(int framesize) {
  assert(framesize >= 2 * wordSize, "framesize must include space for FP/LR");
  assert(framesize % (2*wordSize) == 0, "must preserve 2*wordSize alignment");
  protect_return_address();
  if (framesize < ((1 << 9) + 2 * wordSize)) {
    sub(sp, sp, framesize);
    stp(rfp, lr, Address(sp, framesize - 2 * wordSize));
    if (PreserveFramePointer) add(rfp, sp, framesize - 2 * wordSize);
  } else {
    stp(rfp, lr, Address(pre(sp, -2 * wordSize)));
    if (PreserveFramePointer) mov(rfp, sp);
    if (framesize < ((1 << 12) + 2 * wordSize))
      sub(sp, sp, framesize - 2 * wordSize);
    else {
      mov(rscratch1, framesize - 2 * wordSize);
      sub(sp, sp, rscratch1);
    }
  }
  verify_cross_modify_fence_not_required();
}

void MacroAssembler::remove_frame(int framesize) {
  assert(framesize >= 2 * wordSize, "framesize must include space for FP/LR");
  assert(framesize % (2*wordSize) == 0, "must preserve 2*wordSize alignment");
  if (framesize < ((1 << 9) + 2 * wordSize)) {
    ldp(rfp, lr, Address(sp, framesize - 2 * wordSize));
    add(sp, sp, framesize);
  } else {
    if (framesize < ((1 << 12) + 2 * wordSize))
      add(sp, sp, framesize - 2 * wordSize);
    else {
      mov(rscratch1, framesize - 2 * wordSize);
      add(sp, sp, rscratch1);
    }
    ldp(rfp, lr, Address(post(sp, 2 * wordSize)));
  }
  authenticate_return_address();
}

void MacroAssembler::remove_frame(int initial_framesize, bool needs_stack_repair) {
  if (needs_stack_repair) {
    // Remove the extension of the caller's frame used for inline type unpacking
    //
    // Right now the stack looks like this:
    //
    // | Arguments from caller     |
    // |---------------------------|  <-- caller's SP
    // | Saved LR #1               |
    // | Saved FP #1               |
    // |---------------------------|
    // | Extension space for       |
    // |   inline arg (un)packing  |
    // |---------------------------|  <-- start of this method's frame
    // | Saved LR #2               |
    // | Saved FP #2               |
    // |---------------------------|  <-- FP
    // | sp_inc                    |
    // | method locals             |
    // |---------------------------|  <-- SP
    //
    // There are two copies of FP and LR on the stack. They will be identical
    // unless the caller has been deoptimized, in which case LR #1 will be patched
    // to point at the deopt blob, and LR #2 will still point into the old method.
    //
    // The sp_inc stack slot holds the total size of the frame including the
    // extension space minus two words for the saved FP and LR.

    int sp_inc_offset = initial_framesize - 3 * wordSize;  // Immediately below saved LR and FP

    ldr(rscratch1, Address(sp, sp_inc_offset));
    add(sp, sp, rscratch1);
    ldp(rfp, lr, Address(post(sp, 2 * wordSize)));
  } else {
    remove_frame(initial_framesize);
  }
}

void MacroAssembler::save_stack_increment(int sp_inc, int frame_size) {
  int real_frame_size = frame_size + sp_inc;
  assert(sp_inc == 0 || sp_inc > 2*wordSize, "invalid sp_inc value");
  assert(real_frame_size >= 2*wordSize, "frame size must include FP/LR space");
  assert((real_frame_size & (StackAlignmentInBytes-1)) == 0, "frame size not aligned");

  int sp_inc_offset = frame_size - 3 * wordSize;  // Immediately below saved LR and FP

  // Subtract two words for the saved FP and LR as these will be popped
  // separately. See remove_frame above.
  mov(rscratch1, real_frame_size - 2*wordSize);
  str(rscratch1, Address(sp, sp_inc_offset));
}

// This method counts leading positive bytes (highest bit not set) in provided byte array
address MacroAssembler::count_positives(Register ary1, Register len, Register result) {
    // Simple and most common case of aligned small array which is not at the
    // end of memory page is placed here. All other cases are in stub.
    Label LOOP, END, STUB, STUB_LONG, SET_RESULT, DONE;
    const uint64_t UPPER_BIT_MASK=0x8080808080808080;
    assert_different_registers(ary1, len, result);

    mov(result, len);
    cmpw(len, 0);
    br(LE, DONE);
    cmpw(len, 4 * wordSize);
    br(GE, STUB_LONG); // size > 32 then go to stub

    int shift = 64 - exact_log2(os::vm_page_size());
    lsl(rscratch1, ary1, shift);
    mov(rscratch2, (size_t)(4 * wordSize) << shift);
    adds(rscratch2, rscratch1, rscratch2);  // At end of page?
    br(CS, STUB); // at the end of page then go to stub
    subs(len, len, wordSize);
    br(LT, END);

  BIND(LOOP);
    ldr(rscratch1, Address(post(ary1, wordSize)));
    tst(rscratch1, UPPER_BIT_MASK);
    br(NE, SET_RESULT);
    subs(len, len, wordSize);
    br(GE, LOOP);
    cmpw(len, -wordSize);
    br(EQ, DONE);

  BIND(END);
    ldr(rscratch1, Address(ary1));
    sub(rscratch2, zr, len, LSL, 3); // LSL 3 is to get bits from bytes
    lslv(rscratch1, rscratch1, rscratch2);
    tst(rscratch1, UPPER_BIT_MASK);
    br(NE, SET_RESULT);
    b(DONE);

  BIND(STUB);
    RuntimeAddress count_pos = RuntimeAddress(StubRoutines::aarch64::count_positives());
    assert(count_pos.target() != nullptr, "count_positives stub has not been generated");
    address tpc1 = trampoline_call(count_pos);
    if (tpc1 == nullptr) {
      DEBUG_ONLY(reset_labels(STUB_LONG, SET_RESULT, DONE));
      postcond(pc() == badAddress);
      return nullptr;
    }
    b(DONE);

  BIND(STUB_LONG);
    RuntimeAddress count_pos_long = RuntimeAddress(StubRoutines::aarch64::count_positives_long());
    assert(count_pos_long.target() != nullptr, "count_positives_long stub has not been generated");
    address tpc2 = trampoline_call(count_pos_long);
    if (tpc2 == nullptr) {
      DEBUG_ONLY(reset_labels(SET_RESULT, DONE));
      postcond(pc() == badAddress);
      return nullptr;
    }
    b(DONE);

  BIND(SET_RESULT);

    add(len, len, wordSize);
    sub(result, result, len);

  BIND(DONE);
  postcond(pc() != badAddress);
  return pc();
}

// Clobbers: rscratch1, rscratch2, rflags
// May also clobber v0-v7 when (!UseSimpleArrayEquals && UseSIMDForArrayEquals)
address MacroAssembler::arrays_equals(Register a1, Register a2, Register tmp3,
                                      Register tmp4, Register tmp5, Register result,
                                      Register cnt1, int elem_size) {
  Label DONE, SAME;
  Register tmp1 = rscratch1;
  Register tmp2 = rscratch2;
  int elem_per_word = wordSize/elem_size;
  int log_elem_size = exact_log2(elem_size);
  int klass_offset  = arrayOopDesc::klass_offset_in_bytes();
  int length_offset = arrayOopDesc::length_offset_in_bytes();
  int base_offset
    = arrayOopDesc::base_offset_in_bytes(elem_size == 2 ? T_CHAR : T_BYTE);
  // When the length offset is not aligned to 8 bytes,
  // then we align it down. This is valid because the new
  // offset will always be the klass which is the same
  // for type arrays.
  int start_offset = align_down(length_offset, BytesPerWord);
  int extra_length = base_offset - start_offset;
  assert(start_offset == length_offset || start_offset == klass_offset,
         "start offset must be 8-byte-aligned or be the klass offset");
  assert(base_offset != start_offset, "must include the length field");
  extra_length = extra_length / elem_size; // We count in elements, not bytes.
  int stubBytesThreshold = 3 * 64 + (UseSIMDForArrayEquals ? 0 : 16);

  assert(elem_size == 1 || elem_size == 2, "must be char or byte");
  assert_different_registers(a1, a2, result, cnt1, rscratch1, rscratch2);

#ifndef PRODUCT
  {
    const char kind = (elem_size == 2) ? 'U' : 'L';
    char comment[64];
    snprintf(comment, sizeof comment, "array_equals%c{", kind);
    BLOCK_COMMENT(comment);
  }
#endif

  // if (a1 == a2)
  //     return true;
  cmpoop(a1, a2); // May have read barriers for a1 and a2.
  br(EQ, SAME);

  if (UseSimpleArrayEquals) {
    Label NEXT_WORD, SHORT, TAIL03, TAIL01, A_MIGHT_BE_NULL, A_IS_NOT_NULL;
    // if (a1 == nullptr || a2 == nullptr)
    //     return false;
    // a1 & a2 == 0 means (some-pointer is null) or
    // (very-rare-or-even-probably-impossible-pointer-values)
    // so, we can save one branch in most cases
    tst(a1, a2);
    mov(result, false);
    br(EQ, A_MIGHT_BE_NULL);
    // if (a1.length != a2.length)
    //      return false;
    bind(A_IS_NOT_NULL);
    ldrw(cnt1, Address(a1, length_offset));
    // Increase loop counter by diff between base- and actual start-offset.
    addw(cnt1, cnt1, extra_length);
    lea(a1, Address(a1, start_offset));
    lea(a2, Address(a2, start_offset));
    // Check for short strings, i.e. smaller than wordSize.
    subs(cnt1, cnt1, elem_per_word);
    br(Assembler::LT, SHORT);
    // Main 8 byte comparison loop.
    bind(NEXT_WORD); {
      ldr(tmp1, Address(post(a1, wordSize)));
      ldr(tmp2, Address(post(a2, wordSize)));
      subs(cnt1, cnt1, elem_per_word);
      eor(tmp5, tmp1, tmp2);
      cbnz(tmp5, DONE);
    } br(GT, NEXT_WORD);
    // Last longword.  In the case where length == 4 we compare the
    // same longword twice, but that's still faster than another
    // conditional branch.
    // cnt1 could be 0, -1, -2, -3, -4 for chars; -4 only happens when
    // length == 4.
    if (log_elem_size > 0)
      lsl(cnt1, cnt1, log_elem_size);
    ldr(tmp3, Address(a1, cnt1));
    ldr(tmp4, Address(a2, cnt1));
    eor(tmp5, tmp3, tmp4);
    cbnz(tmp5, DONE);
    b(SAME);
    bind(A_MIGHT_BE_NULL);
    // in case both a1 and a2 are not-null, proceed with loads
    cbz(a1, DONE);
    cbz(a2, DONE);
    b(A_IS_NOT_NULL);
    bind(SHORT);

    tbz(cnt1, 2 - log_elem_size, TAIL03); // 0-7 bytes left.
    {
      ldrw(tmp1, Address(post(a1, 4)));
      ldrw(tmp2, Address(post(a2, 4)));
      eorw(tmp5, tmp1, tmp2);
      cbnzw(tmp5, DONE);
    }
    bind(TAIL03);
    tbz(cnt1, 1 - log_elem_size, TAIL01); // 0-3 bytes left.
    {
      ldrh(tmp3, Address(post(a1, 2)));
      ldrh(tmp4, Address(post(a2, 2)));
      eorw(tmp5, tmp3, tmp4);
      cbnzw(tmp5, DONE);
    }
    bind(TAIL01);
    if (elem_size == 1) { // Only needed when comparing byte arrays.
      tbz(cnt1, 0, SAME); // 0-1 bytes left.
      {
        ldrb(tmp1, a1);
        ldrb(tmp2, a2);
        eorw(tmp5, tmp1, tmp2);
        cbnzw(tmp5, DONE);
      }
    }
  } else {
    Label NEXT_DWORD, SHORT, TAIL, TAIL2, STUB,
        CSET_EQ, LAST_CHECK;
    mov(result, false);
    cbz(a1, DONE);
    ldrw(cnt1, Address(a1, length_offset));
    cbz(a2, DONE);
    // Increase loop counter by diff between base- and actual start-offset.
    addw(cnt1, cnt1, extra_length);

    // on most CPUs a2 is still "locked"(surprisingly) in ldrw and it's
    // faster to perform another branch before comparing a1 and a2
    cmp(cnt1, (u1)elem_per_word);
    br(LE, SHORT); // short or same
    ldr(tmp3, Address(pre(a1, start_offset)));
    subs(zr, cnt1, stubBytesThreshold);
    br(GE, STUB);
    ldr(tmp4, Address(pre(a2, start_offset)));
    sub(tmp5, zr, cnt1, LSL, 3 + log_elem_size);

    // Main 16 byte comparison loop with 2 exits
    bind(NEXT_DWORD); {
      ldr(tmp1, Address(pre(a1, wordSize)));
      ldr(tmp2, Address(pre(a2, wordSize)));
      subs(cnt1, cnt1, 2 * elem_per_word);
      br(LE, TAIL);
      eor(tmp4, tmp3, tmp4);
      cbnz(tmp4, DONE);
      ldr(tmp3, Address(pre(a1, wordSize)));
      ldr(tmp4, Address(pre(a2, wordSize)));
      cmp(cnt1, (u1)elem_per_word);
      br(LE, TAIL2);
      cmp(tmp1, tmp2);
    } br(EQ, NEXT_DWORD);
    b(DONE);

    bind(TAIL);
    eor(tmp4, tmp3, tmp4);
    eor(tmp2, tmp1, tmp2);
    lslv(tmp2, tmp2, tmp5);
    orr(tmp5, tmp4, tmp2);
    cmp(tmp5, zr);
    b(CSET_EQ);

    bind(TAIL2);
    eor(tmp2, tmp1, tmp2);
    cbnz(tmp2, DONE);
    b(LAST_CHECK);

    bind(STUB);
    ldr(tmp4, Address(pre(a2, start_offset)));
    if (elem_size == 2) { // convert to byte counter
      lsl(cnt1, cnt1, 1);
    }
    eor(tmp5, tmp3, tmp4);
    cbnz(tmp5, DONE);
    RuntimeAddress stub = RuntimeAddress(StubRoutines::aarch64::large_array_equals());
    assert(stub.target() != nullptr, "array_equals_long stub has not been generated");
    address tpc = trampoline_call(stub);
    if (tpc == nullptr) {
      DEBUG_ONLY(reset_labels(SHORT, LAST_CHECK, CSET_EQ, SAME, DONE));
      postcond(pc() == badAddress);
      return nullptr;
    }
    b(DONE);

    // (a1 != null && a2 == null) || (a1 != null && a2 != null && a1 == a2)
    // so, if a2 == null => return false(0), else return true, so we can return a2
    mov(result, a2);
    b(DONE);
    bind(SHORT);
    sub(tmp5, zr, cnt1, LSL, 3 + log_elem_size);
    ldr(tmp3, Address(a1, start_offset));
    ldr(tmp4, Address(a2, start_offset));
    bind(LAST_CHECK);
    eor(tmp4, tmp3, tmp4);
    lslv(tmp5, tmp4, tmp5);
    cmp(tmp5, zr);
    bind(CSET_EQ);
    cset(result, EQ);
    b(DONE);
  }

  bind(SAME);
  mov(result, true);
  // That's it.
  bind(DONE);

  BLOCK_COMMENT("} array_equals");
  postcond(pc() != badAddress);
  return pc();
}

// Compare Strings

// For Strings we're passed the address of the first characters in a1
// and a2 and the length in cnt1.
// There are two implementations.  For arrays >= 8 bytes, all
// comparisons (including the final one, which may overlap) are
// performed 8 bytes at a time.  For strings < 8 bytes, we compare a
// halfword, then a short, and then a byte.

void MacroAssembler::string_equals(Register a1, Register a2,
                                   Register result, Register cnt1)
{
  Label SAME, DONE, SHORT, NEXT_WORD;
  Register tmp1 = rscratch1;
  Register tmp2 = rscratch2;
  Register cnt2 = tmp2;  // cnt2 only used in array length compare

  assert_different_registers(a1, a2, result, cnt1, rscratch1, rscratch2);

#ifndef PRODUCT
  {
    char comment[64];
    snprintf(comment, sizeof comment, "{string_equalsL");
    BLOCK_COMMENT(comment);
  }
#endif

  mov(result, false);

  // Check for short strings, i.e. smaller than wordSize.
  subs(cnt1, cnt1, wordSize);
  br(Assembler::LT, SHORT);
  // Main 8 byte comparison loop.
  bind(NEXT_WORD); {
    ldr(tmp1, Address(post(a1, wordSize)));
    ldr(tmp2, Address(post(a2, wordSize)));
    subs(cnt1, cnt1, wordSize);
    eor(tmp1, tmp1, tmp2);
    cbnz(tmp1, DONE);
  } br(GT, NEXT_WORD);
  // Last longword.  In the case where length == 4 we compare the
  // same longword twice, but that's still faster than another
  // conditional branch.
  // cnt1 could be 0, -1, -2, -3, -4 for chars; -4 only happens when
  // length == 4.
  ldr(tmp1, Address(a1, cnt1));
  ldr(tmp2, Address(a2, cnt1));
  eor(tmp2, tmp1, tmp2);
  cbnz(tmp2, DONE);
  b(SAME);

  bind(SHORT);
  Label TAIL03, TAIL01;

  tbz(cnt1, 2, TAIL03); // 0-7 bytes left.
  {
    ldrw(tmp1, Address(post(a1, 4)));
    ldrw(tmp2, Address(post(a2, 4)));
    eorw(tmp1, tmp1, tmp2);
    cbnzw(tmp1, DONE);
  }
  bind(TAIL03);
  tbz(cnt1, 1, TAIL01); // 0-3 bytes left.
  {
    ldrh(tmp1, Address(post(a1, 2)));
    ldrh(tmp2, Address(post(a2, 2)));
    eorw(tmp1, tmp1, tmp2);
    cbnzw(tmp1, DONE);
  }
  bind(TAIL01);
  tbz(cnt1, 0, SAME); // 0-1 bytes left.
    {
    ldrb(tmp1, a1);
    ldrb(tmp2, a2);
    eorw(tmp1, tmp1, tmp2);
    cbnzw(tmp1, DONE);
  }
  // Arrays are equal.
  bind(SAME);
  mov(result, true);

  // That's it.
  bind(DONE);
  BLOCK_COMMENT("} string_equals");
}


// The size of the blocks erased by the zero_blocks stub.  We must
// handle anything smaller than this ourselves in zero_words().
const int MacroAssembler::zero_words_block_size = 8;

// zero_words() is used by C2 ClearArray patterns and by
// C1_MacroAssembler.  It is as small as possible, handling small word
// counts locally and delegating anything larger to the zero_blocks
// stub.  It is expanded many times in compiled code, so it is
// important to keep it short.

// ptr:   Address of a buffer to be zeroed.
// cnt:   Count in HeapWords.
//
// ptr, cnt, rscratch1, and rscratch2 are clobbered.
address MacroAssembler::zero_words(Register ptr, Register cnt)
{
  assert(is_power_of_2(zero_words_block_size), "adjust this");

  BLOCK_COMMENT("zero_words {");
  assert(ptr == r10 && cnt == r11, "mismatch in register usage");
  RuntimeAddress zero_blocks = RuntimeAddress(StubRoutines::aarch64::zero_blocks());
  assert(zero_blocks.target() != nullptr, "zero_blocks stub has not been generated");

  subs(rscratch1, cnt, zero_words_block_size);
  Label around;
  br(LO, around);
  {
    RuntimeAddress zero_blocks = RuntimeAddress(StubRoutines::aarch64::zero_blocks());
    assert(zero_blocks.target() != nullptr, "zero_blocks stub has not been generated");
    // Make sure this is a C2 compilation. C1 allocates space only for
    // trampoline stubs generated by Call LIR ops, and in any case it
    // makes sense for a C1 compilation task to proceed as quickly as
    // possible.
    CompileTask* task;
    if (StubRoutines::aarch64::complete()
        && Thread::current()->is_Compiler_thread()
        && (task = ciEnv::current()->task())
        && is_c2_compile(task->comp_level())) {
      address tpc = trampoline_call(zero_blocks);
      if (tpc == nullptr) {
        DEBUG_ONLY(reset_labels(around));
        return nullptr;
      }
    } else {
      far_call(zero_blocks);
    }
  }
  bind(around);

  // We have a few words left to do. zero_blocks has adjusted r10 and r11
  // for us.
  for (int i = zero_words_block_size >> 1; i > 1; i >>= 1) {
    Label l;
    tbz(cnt, exact_log2(i), l);
    for (int j = 0; j < i; j += 2) {
      stp(zr, zr, post(ptr, 2 * BytesPerWord));
    }
    bind(l);
  }
  {
    Label l;
    tbz(cnt, 0, l);
    str(zr, Address(ptr));
    bind(l);
  }

  BLOCK_COMMENT("} zero_words");
  return pc();
}

// base:         Address of a buffer to be zeroed, 8 bytes aligned.
// cnt:          Immediate count in HeapWords.
//
// r10, r11, rscratch1, and rscratch2 are clobbered.
address MacroAssembler::zero_words(Register base, uint64_t cnt)
{
  assert(wordSize <= BlockZeroingLowLimit,
            "increase BlockZeroingLowLimit");
  address result = nullptr;
  if (cnt <= (uint64_t)BlockZeroingLowLimit / BytesPerWord) {
#ifndef PRODUCT
    {
      char buf[64];
      snprintf(buf, sizeof buf, "zero_words (count = %" PRIu64 ") {", cnt);
      BLOCK_COMMENT(buf);
    }
#endif
    if (cnt >= 16) {
      uint64_t loops = cnt/16;
      if (loops > 1) {
        mov(rscratch2, loops - 1);
      }
      {
        Label loop;
        bind(loop);
        for (int i = 0; i < 16; i += 2) {
          stp(zr, zr, Address(base, i * BytesPerWord));
        }
        add(base, base, 16 * BytesPerWord);
        if (loops > 1) {
          subs(rscratch2, rscratch2, 1);
          br(GE, loop);
        }
      }
    }
    cnt %= 16;
    int i = cnt & 1;  // store any odd word to start
    if (i) str(zr, Address(base));
    for (; i < (int)cnt; i += 2) {
      stp(zr, zr, Address(base, i * wordSize));
    }
    BLOCK_COMMENT("} zero_words");
    result = pc();
  } else {
    mov(r10, base); mov(r11, cnt);
    result = zero_words(r10, r11);
  }
  return result;
}

// Zero blocks of memory by using DC ZVA.
//
// Aligns the base address first sufficiently for DC ZVA, then uses
// DC ZVA repeatedly for every full block.  cnt is the size to be
// zeroed in HeapWords.  Returns the count of words left to be zeroed
// in cnt.
//
// NOTE: This is intended to be used in the zero_blocks() stub.  If
// you want to use it elsewhere, note that cnt must be >= 2*zva_length.
void MacroAssembler::zero_dcache_blocks(Register base, Register cnt) {
  Register tmp = rscratch1;
  Register tmp2 = rscratch2;
  int zva_length = VM_Version::zva_length();
  Label initial_table_end, loop_zva;
  Label fini;

  // Base must be 16 byte aligned. If not just return and let caller handle it
  tst(base, 0x0f);
  br(Assembler::NE, fini);
  // Align base with ZVA length.
  neg(tmp, base);
  andr(tmp, tmp, zva_length - 1);

  // tmp: the number of bytes to be filled to align the base with ZVA length.
  add(base, base, tmp);
  sub(cnt, cnt, tmp, Assembler::ASR, 3);
  adr(tmp2, initial_table_end);
  sub(tmp2, tmp2, tmp, Assembler::LSR, 2);
  br(tmp2);

  for (int i = -zva_length + 16; i < 0; i += 16)
    stp(zr, zr, Address(base, i));
  bind(initial_table_end);

  sub(cnt, cnt, zva_length >> 3);
  bind(loop_zva);
  dc(Assembler::ZVA, base);
  subs(cnt, cnt, zva_length >> 3);
  add(base, base, zva_length);
  br(Assembler::GE, loop_zva);
  add(cnt, cnt, zva_length >> 3); // count not zeroed by DC ZVA
  bind(fini);
}

// base:   Address of a buffer to be filled, 8 bytes aligned.
// cnt:    Count in 8-byte unit.
// value:  Value to be filled with.
// base will point to the end of the buffer after filling.
void MacroAssembler::fill_words(Register base, Register cnt, Register value)
{
//  Algorithm:
//
//    if (cnt == 0) {
//      return;
//    }
//    if ((p & 8) != 0) {
//      *p++ = v;
//    }
//
//    scratch1 = cnt & 14;
//    cnt -= scratch1;
//    p += scratch1;
//    switch (scratch1 / 2) {
//      do {
//        cnt -= 16;
//          p[-16] = v;
//          p[-15] = v;
//        case 7:
//          p[-14] = v;
//          p[-13] = v;
//        case 6:
//          p[-12] = v;
//          p[-11] = v;
//          // ...
//        case 1:
//          p[-2] = v;
//          p[-1] = v;
//        case 0:
//          p += 16;
//      } while (cnt);
//    }
//    if ((cnt & 1) == 1) {
//      *p++ = v;
//    }

  assert_different_registers(base, cnt, value, rscratch1, rscratch2);

  Label fini, skip, entry, loop;
  const int unroll = 8; // Number of stp instructions we'll unroll

  cbz(cnt, fini);
  tbz(base, 3, skip);
  str(value, Address(post(base, 8)));
  sub(cnt, cnt, 1);
  bind(skip);

  andr(rscratch1, cnt, (unroll-1) * 2);
  sub(cnt, cnt, rscratch1);
  add(base, base, rscratch1, Assembler::LSL, 3);
  adr(rscratch2, entry);
  sub(rscratch2, rscratch2, rscratch1, Assembler::LSL, 1);
  br(rscratch2);

  bind(loop);
  add(base, base, unroll * 16);
  for (int i = -unroll; i < 0; i++)
    stp(value, value, Address(base, i * 16));
  bind(entry);
  subs(cnt, cnt, unroll * 2);
  br(Assembler::GE, loop);

  tbz(cnt, 0, fini);
  str(value, Address(post(base, 8)));
  bind(fini);
}

// Intrinsic for
//
// - sun/nio/cs/ISO_8859_1$Encoder.implEncodeISOArray
//     return the number of characters copied.
// - java/lang/StringUTF16.compress
//     return index of non-latin1 character if copy fails, otherwise 'len'.
//
// This version always returns the number of characters copied, and does not
// clobber the 'len' register. A successful copy will complete with the post-
// condition: 'res' == 'len', while an unsuccessful copy will exit with the
// post-condition: 0 <= 'res' < 'len'.
//
// NOTE: Attempts to use 'ld2' (and 'umaxv' in the ISO part) has proven to
//       degrade performance (on Ampere Altra - Neoverse N1), to an extent
//       beyond the acceptable, even though the footprint would be smaller.
//       Using 'umaxv' in the ASCII-case comes with a small penalty but does
//       avoid additional bloat.
//
// Clobbers: src, dst, res, rscratch1, rscratch2, rflags
void MacroAssembler::encode_iso_array(Register src, Register dst,
                                      Register len, Register res, bool ascii,
                                      FloatRegister vtmp0, FloatRegister vtmp1,
                                      FloatRegister vtmp2, FloatRegister vtmp3,
                                      FloatRegister vtmp4, FloatRegister vtmp5)
{
  Register cnt = res;
  Register max = rscratch1;
  Register chk = rscratch2;

  prfm(Address(src), PLDL1STRM);
  movw(cnt, len);

#define ASCII(insn) do { if (ascii) { insn; } } while (0)

  Label LOOP_32, DONE_32, FAIL_32;

  BIND(LOOP_32);
  {
    cmpw(cnt, 32);
    br(LT, DONE_32);
    ld1(vtmp0, vtmp1, vtmp2, vtmp3, T8H, Address(post(src, 64)));
    // Extract lower bytes.
    FloatRegister vlo0 = vtmp4;
    FloatRegister vlo1 = vtmp5;
    uzp1(vlo0, T16B, vtmp0, vtmp1);
    uzp1(vlo1, T16B, vtmp2, vtmp3);
    // Merge bits...
    orr(vtmp0, T16B, vtmp0, vtmp1);
    orr(vtmp2, T16B, vtmp2, vtmp3);
    // Extract merged upper bytes.
    FloatRegister vhix = vtmp0;
    uzp2(vhix, T16B, vtmp0, vtmp2);
    // ISO-check on hi-parts (all zero).
    //                          ASCII-check on lo-parts (no sign).
    FloatRegister vlox = vtmp1; // Merge lower bytes.
                                ASCII(orr(vlox, T16B, vlo0, vlo1));
    umov(chk, vhix, D, 1);      ASCII(cm(LT, vlox, T16B, vlox));
    fmovd(max, vhix);           ASCII(umaxv(vlox, T16B, vlox));
    orr(chk, chk, max);         ASCII(umov(max, vlox, B, 0));
                                ASCII(orr(chk, chk, max));
    cbnz(chk, FAIL_32);
    subw(cnt, cnt, 32);
    st1(vlo0, vlo1, T16B, Address(post(dst, 32)));
    b(LOOP_32);
  }
  BIND(FAIL_32);
  sub(src, src, 64);
  BIND(DONE_32);

  Label LOOP_8, SKIP_8;

  BIND(LOOP_8);
  {
    cmpw(cnt, 8);
    br(LT, SKIP_8);
    FloatRegister vhi = vtmp0;
    FloatRegister vlo = vtmp1;
    ld1(vtmp3, T8H, src);
    uzp1(vlo, T16B, vtmp3, vtmp3);
    uzp2(vhi, T16B, vtmp3, vtmp3);
    // ISO-check on hi-parts (all zero).
    //                          ASCII-check on lo-parts (no sign).
                                ASCII(cm(LT, vtmp2, T16B, vlo));
    fmovd(chk, vhi);            ASCII(umaxv(vtmp2, T16B, vtmp2));
                                ASCII(umov(max, vtmp2, B, 0));
                                ASCII(orr(chk, chk, max));
    cbnz(chk, SKIP_8);

    strd(vlo, Address(post(dst, 8)));
    subw(cnt, cnt, 8);
    add(src, src, 16);
    b(LOOP_8);
  }
  BIND(SKIP_8);

#undef ASCII

  Label LOOP, DONE;

  cbz(cnt, DONE);
  BIND(LOOP);
  {
    Register chr = rscratch1;
    ldrh(chr, Address(post(src, 2)));
    tst(chr, ascii ? 0xff80 : 0xff00);
    br(NE, DONE);
    strb(chr, Address(post(dst, 1)));
    subs(cnt, cnt, 1);
    br(GT, LOOP);
  }
  BIND(DONE);
  // Return index where we stopped.
  subw(res, len, cnt);
}

// Inflate byte[] array to char[].
// Clobbers: src, dst, len, rflags, rscratch1, v0-v6
address MacroAssembler::byte_array_inflate(Register src, Register dst, Register len,
                                           FloatRegister vtmp1, FloatRegister vtmp2,
                                           FloatRegister vtmp3, Register tmp4) {
  Label big, done, after_init, to_stub;

  assert_different_registers(src, dst, len, tmp4, rscratch1);

  fmovd(vtmp1, 0.0);
  lsrw(tmp4, len, 3);
  bind(after_init);
  cbnzw(tmp4, big);
  // Short string: less than 8 bytes.
  {
    Label loop, tiny;

    cmpw(len, 4);
    br(LT, tiny);
    // Use SIMD to do 4 bytes.
    ldrs(vtmp2, post(src, 4));
    zip1(vtmp3, T8B, vtmp2, vtmp1);
    subw(len, len, 4);
    strd(vtmp3, post(dst, 8));

    cbzw(len, done);

    // Do the remaining bytes by steam.
    bind(loop);
    ldrb(tmp4, post(src, 1));
    strh(tmp4, post(dst, 2));
    subw(len, len, 1);

    bind(tiny);
    cbnz(len, loop);

    b(done);
  }

  if (SoftwarePrefetchHintDistance >= 0) {
    bind(to_stub);
      RuntimeAddress stub = RuntimeAddress(StubRoutines::aarch64::large_byte_array_inflate());
      assert(stub.target() != nullptr, "large_byte_array_inflate stub has not been generated");
      address tpc = trampoline_call(stub);
      if (tpc == nullptr) {
        DEBUG_ONLY(reset_labels(big, done));
        postcond(pc() == badAddress);
        return nullptr;
      }
      b(after_init);
  }

  // Unpack the bytes 8 at a time.
  bind(big);
  {
    Label loop, around, loop_last, loop_start;

    if (SoftwarePrefetchHintDistance >= 0) {
      const int large_loop_threshold = (64 + 16)/8;
      ldrd(vtmp2, post(src, 8));
      andw(len, len, 7);
      cmp(tmp4, (u1)large_loop_threshold);
      br(GE, to_stub);
      b(loop_start);

      bind(loop);
      ldrd(vtmp2, post(src, 8));
      bind(loop_start);
      subs(tmp4, tmp4, 1);
      br(EQ, loop_last);
      zip1(vtmp2, T16B, vtmp2, vtmp1);
      ldrd(vtmp3, post(src, 8));
      st1(vtmp2, T8H, post(dst, 16));
      subs(tmp4, tmp4, 1);
      zip1(vtmp3, T16B, vtmp3, vtmp1);
      st1(vtmp3, T8H, post(dst, 16));
      br(NE, loop);
      b(around);
      bind(loop_last);
      zip1(vtmp2, T16B, vtmp2, vtmp1);
      st1(vtmp2, T8H, post(dst, 16));
      bind(around);
      cbz(len, done);
    } else {
      andw(len, len, 7);
      bind(loop);
      ldrd(vtmp2, post(src, 8));
      sub(tmp4, tmp4, 1);
      zip1(vtmp3, T16B, vtmp2, vtmp1);
      st1(vtmp3, T8H, post(dst, 16));
      cbnz(tmp4, loop);
    }
  }

  // Do the tail of up to 8 bytes.
  add(src, src, len);
  ldrd(vtmp3, Address(src, -8));
  add(dst, dst, len, ext::uxtw, 1);
  zip1(vtmp3, T16B, vtmp3, vtmp1);
  strq(vtmp3, Address(dst, -16));

  bind(done);
  postcond(pc() != badAddress);
  return pc();
}

// Compress char[] array to byte[].
// Intrinsic for java.lang.StringUTF16.compress(char[] src, int srcOff, byte[] dst, int dstOff, int len)
// Return the array length if every element in array can be encoded,
// otherwise, the index of first non-latin1 (> 0xff) character.
void MacroAssembler::char_array_compress(Register src, Register dst, Register len,
                                         Register res,
                                         FloatRegister tmp0, FloatRegister tmp1,
                                         FloatRegister tmp2, FloatRegister tmp3,
                                         FloatRegister tmp4, FloatRegister tmp5) {
  encode_iso_array(src, dst, len, res, false, tmp0, tmp1, tmp2, tmp3, tmp4, tmp5);
}

// java.math.round(double a)
// Returns the closest long to the argument, with ties rounding to
// positive infinity.  This requires some fiddling for corner
// cases. We take care to avoid double rounding in e.g. (jlong)(a + 0.5).
void MacroAssembler::java_round_double(Register dst, FloatRegister src,
                                       FloatRegister ftmp) {
  Label DONE;
  BLOCK_COMMENT("java_round_double: { ");
  fmovd(rscratch1, src);
  // Use RoundToNearestTiesAway unless src small and -ve.
  fcvtasd(dst, src);
  // Test if src >= 0 || abs(src) >= 0x1.0p52
  eor(rscratch1, rscratch1, UCONST64(1) << 63); // flip sign bit
  mov(rscratch2, julong_cast(0x1.0p52));
  cmp(rscratch1, rscratch2);
  br(HS, DONE); {
    // src < 0 && abs(src) < 0x1.0p52
    // src may have a fractional part, so add 0.5
    fmovd(ftmp, 0.5);
    faddd(ftmp, src, ftmp);
    // Convert double to jlong, use RoundTowardsNegative
    fcvtmsd(dst, ftmp);
  }
  bind(DONE);
  BLOCK_COMMENT("} java_round_double");
}

void MacroAssembler::java_round_float(Register dst, FloatRegister src,
                                      FloatRegister ftmp) {
  Label DONE;
  BLOCK_COMMENT("java_round_float: { ");
  fmovs(rscratch1, src);
  // Use RoundToNearestTiesAway unless src small and -ve.
  fcvtassw(dst, src);
  // Test if src >= 0 || abs(src) >= 0x1.0p23
  eor(rscratch1, rscratch1, 0x80000000); // flip sign bit
  mov(rscratch2, jint_cast(0x1.0p23f));
  cmp(rscratch1, rscratch2);
  br(HS, DONE); {
    // src < 0 && |src| < 0x1.0p23
    // src may have a fractional part, so add 0.5
    fmovs(ftmp, 0.5f);
    fadds(ftmp, src, ftmp);
    // Convert float to jint, use RoundTowardsNegative
    fcvtmssw(dst, ftmp);
  }
  bind(DONE);
  BLOCK_COMMENT("} java_round_float");
}

// get_thread() can be called anywhere inside generated code so we
// need to save whatever non-callee save context might get clobbered
// by the call to JavaThread::aarch64_get_thread_helper() or, indeed,
// the call setup code.
//
// On Linux, aarch64_get_thread_helper() clobbers only r0, r1, and flags.
// On other systems, the helper is a usual C function.
//
void MacroAssembler::get_thread(Register dst) {
  RegSet saved_regs =
    LINUX_ONLY(RegSet::range(r0, r1)  + lr - dst)
    NOT_LINUX (RegSet::range(r0, r17) + lr - dst);

  protect_return_address();
  push(saved_regs, sp);

  mov(lr, ExternalAddress(CAST_FROM_FN_PTR(address, JavaThread::aarch64_get_thread_helper)));
  blr(lr);
  if (dst != c_rarg0) {
    mov(dst, c_rarg0);
  }

  pop(saved_regs, sp);
  authenticate_return_address();
}

#ifdef COMPILER2
// C2 compiled method's prolog code
// Moved here from aarch64.ad to support Valhalla code belows
void MacroAssembler::verified_entry(Compile* C, int sp_inc) {
  if (C->clinit_barrier_on_entry()) {
    assert(!C->method()->holder()->is_not_initialized(), "initialization should have been started");

    Label L_skip_barrier;

    mov_metadata(rscratch2, C->method()->holder()->constant_encoding());
    clinit_barrier(rscratch2, rscratch1, &L_skip_barrier);
    far_jump(RuntimeAddress(SharedRuntime::get_handle_wrong_method_stub()));
    bind(L_skip_barrier);
  }

  if (C->max_vector_size() > 0) {
    reinitialize_ptrue();
  }

  int bangsize = C->output()->bang_size_in_bytes();
  if (C->output()->need_stack_bang(bangsize))
    generate_stack_overflow_check(bangsize);

  // n.b. frame size includes space for return pc and rfp
  const long framesize = C->output()->frame_size_in_bytes();
  build_frame(framesize);

  if (C->needs_stack_repair()) {
    save_stack_increment(sp_inc, framesize);
  }

  if (VerifyStackAtCalls) {
    Unimplemented();
  }
}
#endif // COMPILER2

int MacroAssembler::store_inline_type_fields_to_buf(ciInlineKlass* vk, bool from_interpreter) {
  assert(InlineTypeReturnedAsFields, "Inline types should never be returned as fields");
  // An inline type might be returned. If fields are in registers we
  // need to allocate an inline type instance and initialize it with
  // the value of the fields.
  Label skip;
  // We only need a new buffered inline type if a new one is not returned
  tbz(r0, 0, skip);
  int call_offset = -1;

  // Be careful not to clobber r1-7 which hold returned fields
  // Also do not use callee-saved registers as these may be live in the interpreter
  Register tmp1 = r13, tmp2 = r14, klass = r15, r0_preserved = r12;

  // The following code is similar to allocate_instance but has some slight differences,
  // e.g. object size is always not zero, sometimes it's constant; storing klass ptr after
  // allocating is not necessary if vk != nullptr, etc. allocate_instance is not aware of these.
  Label slow_case;
  // 1. Try to allocate a new buffered inline instance either from TLAB or eden space
  mov(r0_preserved, r0); // save r0 for slow_case since *_allocate may corrupt it when allocation failed

  if (vk != nullptr) {
    // Called from C1, where the return type is statically known.
    movptr(klass, (intptr_t)vk->get_InlineKlass());
    jint lh = vk->layout_helper();
    assert(lh != Klass::_lh_neutral_value, "inline class in return type must have been resolved");
    if (UseTLAB && !Klass::layout_helper_needs_slow_path(lh)) {
      tlab_allocate(r0, noreg, lh, tmp1, tmp2, slow_case);
    } else {
      b(slow_case);
    }
  } else {
    // Call from interpreter. R0 contains ((the InlineKlass* of the return type) | 0x01)
    andr(klass, r0, -2);
    if (UseTLAB) {
      ldrw(tmp2, Address(klass, Klass::layout_helper_offset()));
      tst(tmp2, Klass::_lh_instance_slow_path_bit);
      br(Assembler::NE, slow_case);
      tlab_allocate(r0, tmp2, 0, tmp1, tmp2, slow_case);
    } else {
      b(slow_case);
    }
  }
  if (UseTLAB) {
    // 2. Initialize buffered inline instance header
    Register buffer_obj = r0;
    if (UseCompactObjectHeaders) {
      ldr(rscratch1, Address(klass, Klass::prototype_header_offset()));
      str(rscratch1, Address(buffer_obj, oopDesc::mark_offset_in_bytes()));
    } else {
      mov(rscratch1, (intptr_t)markWord::inline_type_prototype().value());
      str(rscratch1, Address(buffer_obj, oopDesc::mark_offset_in_bytes()));
      store_klass_gap(buffer_obj, zr);
      if (vk == nullptr) {
        // store_klass corrupts klass, so save it for later use (interpreter case only).
        mov(tmp1, klass);
      }
      store_klass(buffer_obj, klass);
    }
    // 3. Initialize its fields with an inline class specific handler
    if (vk != nullptr) {
      far_call(RuntimeAddress(vk->pack_handler())); // no need for call info as this will not safepoint.
    } else {
      // tmp1 holds klass preserved above
      ldr(tmp1, Address(tmp1, InstanceKlass::adr_inlineklass_fixed_block_offset()));
      ldr(tmp1, Address(tmp1, InlineKlass::pack_handler_offset()));
      blr(tmp1);
    }

    membar(Assembler::StoreStore);
    b(skip);
  } else {
    // Must have already branched to slow_case above.
    DEBUG_ONLY(should_not_reach_here());
  }
  bind(slow_case);
  // We failed to allocate a new inline type, fall back to a runtime
  // call. Some oop field may be live in some registers but we can't
  // tell. That runtime call will take care of preserving them
  // across a GC if there's one.
  mov(r0, r0_preserved);

  if (from_interpreter) {
    super_call_VM_leaf(StubRoutines::store_inline_type_fields_to_buf());
  } else {
    far_call(RuntimeAddress(StubRoutines::store_inline_type_fields_to_buf()));
    call_offset = offset();
  }
  membar(Assembler::StoreStore);

  bind(skip);
  return call_offset;
}

// Move a value between registers/stack slots and update the reg_state
bool MacroAssembler::move_helper(VMReg from, VMReg to, BasicType bt, RegState reg_state[]) {
  assert(from->is_valid() && to->is_valid(), "source and destination must be valid");
  if (reg_state[to->value()] == reg_written) {
    return true; // Already written
  }

  if (from != to && bt != T_VOID) {
    if (reg_state[to->value()] == reg_readonly) {
      return false; // Not yet writable
    }
    if (from->is_reg()) {
      if (to->is_reg()) {
        if (from->is_Register() && to->is_Register()) {
          mov(to->as_Register(), from->as_Register());
        } else if (from->is_FloatRegister() && to->is_FloatRegister()) {
          fmovd(to->as_FloatRegister(), from->as_FloatRegister());
        } else {
          ShouldNotReachHere();
        }
      } else {
        int st_off = to->reg2stack() * VMRegImpl::stack_slot_size;
        Address to_addr = Address(sp, st_off);
        if (from->is_FloatRegister()) {
          if (bt == T_DOUBLE) {
             strd(from->as_FloatRegister(), to_addr);
          } else {
             assert(bt == T_FLOAT, "must be float");
             strs(from->as_FloatRegister(), to_addr);
          }
        } else {
          str(from->as_Register(), to_addr);
        }
      }
    } else {
      Address from_addr = Address(sp, from->reg2stack() * VMRegImpl::stack_slot_size);
      if (to->is_reg()) {
        if (to->is_FloatRegister()) {
          if (bt == T_DOUBLE) {
            ldrd(to->as_FloatRegister(), from_addr);
          } else {
            assert(bt == T_FLOAT, "must be float");
            ldrs(to->as_FloatRegister(), from_addr);
          }
        } else {
          ldr(to->as_Register(), from_addr);
        }
      } else {
        int st_off = to->reg2stack() * VMRegImpl::stack_slot_size;
        ldr(rscratch1, from_addr);
        str(rscratch1, Address(sp, st_off));
      }
    }
  }

  // Update register states
  reg_state[from->value()] = reg_writable;
  reg_state[to->value()] = reg_written;
  return true;
}

// Calculate the extra stack space required for packing or unpacking inline
// args and adjust the stack pointer
int MacroAssembler::extend_stack_for_inline_args(int args_on_stack) {
  int sp_inc = args_on_stack * VMRegImpl::stack_slot_size;
  sp_inc = align_up(sp_inc, StackAlignmentInBytes);
  assert(sp_inc > 0, "sanity");

  // Save a copy of the FP and LR here for deoptimization patching and frame walking
  stp(rfp, lr, Address(pre(sp, -2 * wordSize)));

  // Adjust the stack pointer. This will be repaired on return by MacroAssembler::remove_frame
  if (sp_inc < (1 << 9)) {
    sub(sp, sp, sp_inc);   // Fits in an immediate
  } else {
    mov(rscratch1, sp_inc);
    sub(sp, sp, rscratch1);
  }

  return sp_inc + 2 * wordSize;  // Account for the FP/LR space
}

// Read all fields from an inline type oop and store the values in registers/stack slots
bool MacroAssembler::unpack_inline_helper(const GrowableArray<SigEntry>* sig, int& sig_index,
                                          VMReg from, int& from_index, VMRegPair* to, int to_count, int& to_index,
                                          RegState reg_state[]) {
  assert(sig->at(sig_index)._bt == T_VOID, "should be at end delimiter");
  assert(from->is_valid(), "source must be valid");
  bool progress = false;
#ifdef ASSERT
  const int start_offset = offset();
#endif

  Label L_null, L_notNull;
  // Don't use r14 as tmp because it's used for spilling (see MacroAssembler::spill_reg_for)
  Register tmp1 = r10;
  Register tmp2 = r11;
  Register fromReg = noreg;
  ScalarizedInlineArgsStream stream(sig, sig_index, to, to_count, to_index, -1);
  bool done = true;
  bool mark_done = true;
  VMReg toReg;
  BasicType bt;
  // Check if argument requires a null check
  bool null_check = false;
  VMReg nullCheckReg;
  while (stream.next(nullCheckReg, bt)) {
    if (sig->at(stream.sig_index())._offset == -1) {
      null_check = true;
      break;
    }
  }
  stream.reset(sig_index, to_index);
  while (stream.next(toReg, bt)) {
    assert(toReg->is_valid(), "destination must be valid");
    int idx = (int)toReg->value();
    if (reg_state[idx] == reg_readonly) {
      if (idx != from->value()) {
        mark_done = false;
      }
      done = false;
      continue;
    } else if (reg_state[idx] == reg_written) {
      continue;
    }
    assert(reg_state[idx] == reg_writable, "must be writable");
    reg_state[idx] = reg_written;
    progress = true;

    if (fromReg == noreg) {
      if (from->is_reg()) {
        fromReg = from->as_Register();
      } else {
        int st_off = from->reg2stack() * VMRegImpl::stack_slot_size;
        ldr(tmp1, Address(sp, st_off));
        fromReg = tmp1;
      }
      if (null_check) {
        // Nullable inline type argument, emit null check
        cbz(fromReg, L_null);
      }
    }
    int off = sig->at(stream.sig_index())._offset;
    if (off == -1) {
      assert(null_check, "Missing null check at");
      if (toReg->is_stack()) {
        int st_off = toReg->reg2stack() * VMRegImpl::stack_slot_size;
        mov(tmp2, 1);
        str(tmp2, Address(sp, st_off));
      } else {
        mov(toReg->as_Register(), 1);
      }
      continue;
    }
    assert(off > 0, "offset in object should be positive");
    Address fromAddr = Address(fromReg, off);
    if (!toReg->is_FloatRegister()) {
      Register dst = toReg->is_stack() ? tmp2 : toReg->as_Register();
      if (is_reference_type(bt)) {
        load_heap_oop(dst, fromAddr, rscratch1, rscratch2);
      } else {
        bool is_signed = (bt != T_CHAR) && (bt != T_BOOLEAN);
        load_sized_value(dst, fromAddr, type2aelembytes(bt), is_signed);
      }
      if (toReg->is_stack()) {
        int st_off = toReg->reg2stack() * VMRegImpl::stack_slot_size;
        str(dst, Address(sp, st_off));
      }
    } else if (bt == T_DOUBLE) {
      ldrd(toReg->as_FloatRegister(), fromAddr);
    } else {
      assert(bt == T_FLOAT, "must be float");
      ldrs(toReg->as_FloatRegister(), fromAddr);
    }
  }
  if (progress && null_check) {
    if (done) {
      b(L_notNull);
      bind(L_null);
      // Set null marker to zero to signal that the argument is null.
      // Also set all oop fields to zero to make the GC happy.
      stream.reset(sig_index, to_index);
      while (stream.next(toReg, bt)) {
        if (sig->at(stream.sig_index())._offset == -1 ||
            bt == T_OBJECT || bt == T_ARRAY) {
          if (toReg->is_stack()) {
            int st_off = toReg->reg2stack() * VMRegImpl::stack_slot_size;
            str(zr, Address(sp, st_off));
          } else {
            mov(toReg->as_Register(), zr);
          }
        }
      }
      bind(L_notNull);
    } else {
      bind(L_null);
    }
  }

  sig_index = stream.sig_index();
  to_index = stream.regs_index();

  if (mark_done && reg_state[from->value()] != reg_written) {
    // This is okay because no one else will write to that slot
    reg_state[from->value()] = reg_writable;
  }
  from_index--;
  assert(progress || (start_offset == offset()), "should not emit code");
  return done;
}

// Pack fields back into an inline type oop
bool MacroAssembler::pack_inline_helper(const GrowableArray<SigEntry>* sig, int& sig_index, int vtarg_index,
                                        VMRegPair* from, int from_count, int& from_index, VMReg to,
                                        RegState reg_state[], Register val_array) {
  assert(sig->at(sig_index)._bt == T_METADATA, "should be at delimiter");
  assert(to->is_valid(), "destination must be valid");

  if (reg_state[to->value()] == reg_written) {
    skip_unpacked_fields(sig, sig_index, from, from_count, from_index);
    return true; // Already written
  }

  // The GC barrier expanded by store_heap_oop below may call into the
  // runtime so use callee-saved registers for any values that need to be
  // preserved. The GC barrier assembler should take care of saving the
  // Java argument registers.
  // TODO 8284443 Isn't it an issue if below code uses r14 as tmp when it contains a spilled value?
  // Be careful with r14 because it's used for spilling (see MacroAssembler::spill_reg_for).
  Register val_obj_tmp = r21;
  Register from_reg_tmp = r22;
  Register tmp1 = r14;
  Register tmp2 = r13;
  Register tmp3 = r12;
  Register val_obj = to->is_stack() ? val_obj_tmp : to->as_Register();

  assert_different_registers(val_obj_tmp, from_reg_tmp, tmp1, tmp2, tmp3, val_array);

  if (reg_state[to->value()] == reg_readonly) {
    if (!is_reg_in_unpacked_fields(sig, sig_index, to, from, from_count, from_index)) {
      skip_unpacked_fields(sig, sig_index, from, from_count, from_index);
      return false; // Not yet writable
    }
    val_obj = val_obj_tmp;
  }

  int index = arrayOopDesc::base_offset_in_bytes(T_OBJECT) + vtarg_index * type2aelembytes(T_OBJECT);
  load_heap_oop(val_obj, Address(val_array, index), tmp1, tmp2);

  ScalarizedInlineArgsStream stream(sig, sig_index, from, from_count, from_index);
  VMReg fromReg;
  BasicType bt;
  Label L_null;
  while (stream.next(fromReg, bt)) {
    assert(fromReg->is_valid(), "source must be valid");
    reg_state[fromReg->value()] = reg_writable;

    int off = sig->at(stream.sig_index())._offset;
    if (off == -1) {
      // Nullable inline type argument, emit null check
      Label L_notNull;
      if (fromReg->is_stack()) {
        int ld_off = fromReg->reg2stack() * VMRegImpl::stack_slot_size;
        ldrb(tmp2, Address(sp, ld_off));
        cbnz(tmp2, L_notNull);
      } else {
        cbnz(fromReg->as_Register(), L_notNull);
      }
      mov(val_obj, 0);
      b(L_null);
      bind(L_notNull);
      continue;
    }

    assert(off > 0, "offset in object should be positive");
    size_t size_in_bytes = is_java_primitive(bt) ? type2aelembytes(bt) : wordSize;

    // Pack the scalarized field into the value object.
    Address dst(val_obj, off);

    if (!fromReg->is_FloatRegister()) {
      Register src;
      if (fromReg->is_stack()) {
        src = from_reg_tmp;
        int ld_off = fromReg->reg2stack() * VMRegImpl::stack_slot_size;
        load_sized_value(src, Address(sp, ld_off), size_in_bytes, /* is_signed */ false);
      } else {
        src = fromReg->as_Register();
      }
      assert_different_registers(dst.base(), src, tmp1, tmp2, tmp3, val_array);
      if (is_reference_type(bt)) {
        store_heap_oop(dst, src, tmp1, tmp2, tmp3, IN_HEAP | ACCESS_WRITE | IS_DEST_UNINITIALIZED);
      } else {
        store_sized_value(dst, src, size_in_bytes);
      }
    } else if (bt == T_DOUBLE) {
      strd(fromReg->as_FloatRegister(), dst);
    } else {
      assert(bt == T_FLOAT, "must be float");
      strs(fromReg->as_FloatRegister(), dst);
    }
  }
  bind(L_null);
  sig_index = stream.sig_index();
  from_index = stream.regs_index();

  assert(reg_state[to->value()] == reg_writable, "must have already been read");
  bool success = move_helper(val_obj->as_VMReg(), to, T_OBJECT, reg_state);
  assert(success, "to register must be writeable");

  return true;
}

VMReg MacroAssembler::spill_reg_for(VMReg reg) {
  return (reg->is_FloatRegister()) ? v8->as_VMReg() : r14->as_VMReg();
}

void MacroAssembler::cache_wb(Address line) {
  assert(line.getMode() == Address::base_plus_offset, "mode should be base_plus_offset");
  assert(line.index() == noreg, "index should be noreg");
  assert(line.offset() == 0, "offset should be 0");
  // would like to assert this
  // assert(line._ext.shift == 0, "shift should be zero");
  if (VM_Version::supports_dcpop()) {
    // writeback using clear virtual address to point of persistence
    dc(Assembler::CVAP, line.base());
  } else {
    // no need to generate anything as Unsafe.writebackMemory should
    // never invoke this stub
  }
}

void MacroAssembler::cache_wbsync(bool is_pre) {
  // we only need a barrier post sync
  if (!is_pre) {
    membar(Assembler::AnyAny);
  }
}

void MacroAssembler::verify_sve_vector_length(Register tmp) {
  if (!UseSVE || VM_Version::get_max_supported_sve_vector_length() == FloatRegister::sve_vl_min) {
    return;
  }
  // Make sure that native code does not change SVE vector length.
  Label verify_ok;
  movw(tmp, zr);
  sve_inc(tmp, B);
  subsw(zr, tmp, VM_Version::get_initial_sve_vector_length());
  br(EQ, verify_ok);
  stop("Error: SVE vector length has changed since jvm startup");
  bind(verify_ok);
}

void MacroAssembler::verify_ptrue() {
  Label verify_ok;
  if (!UseSVE) {
    return;
  }
  sve_cntp(rscratch1, B, ptrue, ptrue); // get true elements count.
  sve_dec(rscratch1, B);
  cbz(rscratch1, verify_ok);
  stop("Error: the preserved predicate register (p7) elements are not all true");
  bind(verify_ok);
}

void MacroAssembler::safepoint_isb() {
  isb();
#ifndef PRODUCT
  if (VerifyCrossModifyFence) {
    // Clear the thread state.
    strb(zr, Address(rthread, in_bytes(JavaThread::requires_cross_modify_fence_offset())));
  }
#endif
}

#ifndef PRODUCT
void MacroAssembler::verify_cross_modify_fence_not_required() {
  if (VerifyCrossModifyFence) {
    // Check if thread needs a cross modify fence.
    ldrb(rscratch1, Address(rthread, in_bytes(JavaThread::requires_cross_modify_fence_offset())));
    Label fence_not_required;
    cbz(rscratch1, fence_not_required);
    // If it does then fail.
    lea(rscratch1, RuntimeAddress(CAST_FROM_FN_PTR(address, JavaThread::verify_cross_modify_fence_failure)));
    mov(c_rarg0, rthread);
    blr(rscratch1);
    bind(fence_not_required);
  }
}
#endif

void MacroAssembler::spin_wait() {
  for (int i = 0; i < VM_Version::spin_wait_desc().inst_count(); ++i) {
    switch (VM_Version::spin_wait_desc().inst()) {
      case SpinWait::NOP:
        nop();
        break;
      case SpinWait::ISB:
        isb();
        break;
      case SpinWait::YIELD:
        yield();
        break;
      default:
        ShouldNotReachHere();
    }
  }
}

// Stack frame creation/removal

void MacroAssembler::enter(bool strip_ret_addr) {
  if (strip_ret_addr) {
    // Addresses can only be signed once. If there are multiple nested frames being created
    // in the same function, then the return address needs stripping first.
    strip_return_address();
  }
  protect_return_address();
  stp(rfp, lr, Address(pre(sp, -2 * wordSize)));
  mov(rfp, sp);
}

void MacroAssembler::leave() {
  mov(sp, rfp);
  ldp(rfp, lr, Address(post(sp, 2 * wordSize)));
  authenticate_return_address();
}

// ROP Protection
// Use the AArch64 PAC feature to add ROP protection for generated code. Use whenever creating/
// destroying stack frames or whenever directly loading/storing the LR to memory.
// If ROP protection is not set then these functions are no-ops.
// For more details on PAC see pauth_aarch64.hpp.

// Sign the LR. Use during construction of a stack frame, before storing the LR to memory.
// Uses value zero as the modifier.
//
void MacroAssembler::protect_return_address() {
  if (VM_Version::use_rop_protection()) {
    check_return_address();
    paciaz();
  }
}

// Sign the return value in the given register. Use before updating the LR in the existing stack
// frame for the current function.
// Uses value zero as the modifier.
//
void MacroAssembler::protect_return_address(Register return_reg) {
  if (VM_Version::use_rop_protection()) {
    check_return_address(return_reg);
    paciza(return_reg);
  }
}

// Authenticate the LR. Use before function return, after restoring FP and loading LR from memory.
// Uses value zero as the modifier.
//
void MacroAssembler::authenticate_return_address() {
  if (VM_Version::use_rop_protection()) {
    autiaz();
    check_return_address();
  }
}

// Authenticate the return value in the given register. Use before updating the LR in the existing
// stack frame for the current function.
// Uses value zero as the modifier.
//
void MacroAssembler::authenticate_return_address(Register return_reg) {
  if (VM_Version::use_rop_protection()) {
    autiza(return_reg);
    check_return_address(return_reg);
  }
}

// Strip any PAC data from LR without performing any authentication. Use with caution - only if
// there is no guaranteed way of authenticating the LR.
//
void MacroAssembler::strip_return_address() {
  if (VM_Version::use_rop_protection()) {
    xpaclri();
  }
}

#ifndef PRODUCT
// PAC failures can be difficult to debug. After an authentication failure, a segfault will only
// occur when the pointer is used - ie when the program returns to the invalid LR. At this point
// it is difficult to debug back to the callee function.
// This function simply loads from the address in the given register.
// Use directly after authentication to catch authentication failures.
// Also use before signing to check that the pointer is valid and hasn't already been signed.
//
void MacroAssembler::check_return_address(Register return_reg) {
  if (VM_Version::use_rop_protection()) {
    ldr(zr, Address(return_reg));
  }
}
#endif

// The java_calling_convention describes stack locations as ideal slots on
// a frame with no abi restrictions. Since we must observe abi restrictions
// (like the placement of the register window) the slots must be biased by
// the following value.
static int reg2offset_in(VMReg r) {
  // Account for saved rfp and lr
  // This should really be in_preserve_stack_slots
  return (r->reg2stack() + 4) * VMRegImpl::stack_slot_size;
}

static int reg2offset_out(VMReg r) {
  return (r->reg2stack() + SharedRuntime::out_preserve_stack_slots()) * VMRegImpl::stack_slot_size;
}

// On 64bit we will store integer like items to the stack as
// 64bits items (AArch64 ABI) even though java would only store
// 32bits for a parameter. On 32bit it will simply be 32bits
// So this routine will do 32->32 on 32bit and 32->64 on 64bit
void MacroAssembler::move32_64(VMRegPair src, VMRegPair dst, Register tmp) {
  if (src.first()->is_stack()) {
    if (dst.first()->is_stack()) {
      // stack to stack
      ldr(tmp, Address(rfp, reg2offset_in(src.first())));
      str(tmp, Address(sp, reg2offset_out(dst.first())));
    } else {
      // stack to reg
      ldrsw(dst.first()->as_Register(), Address(rfp, reg2offset_in(src.first())));
    }
  } else if (dst.first()->is_stack()) {
    // reg to stack
    str(src.first()->as_Register(), Address(sp, reg2offset_out(dst.first())));
  } else {
    if (dst.first() != src.first()) {
      sxtw(dst.first()->as_Register(), src.first()->as_Register());
    }
  }
}

// An oop arg. Must pass a handle not the oop itself
void MacroAssembler::object_move(
                        OopMap* map,
                        int oop_handle_offset,
                        int framesize_in_slots,
                        VMRegPair src,
                        VMRegPair dst,
                        bool is_receiver,
                        int* receiver_offset) {

  // must pass a handle. First figure out the location we use as a handle

  Register rHandle = dst.first()->is_stack() ? rscratch2 : dst.first()->as_Register();

  // See if oop is null if it is we need no handle

  if (src.first()->is_stack()) {

    // Oop is already on the stack as an argument
    int offset_in_older_frame = src.first()->reg2stack() + SharedRuntime::out_preserve_stack_slots();
    map->set_oop(VMRegImpl::stack2reg(offset_in_older_frame + framesize_in_slots));
    if (is_receiver) {
      *receiver_offset = (offset_in_older_frame + framesize_in_slots) * VMRegImpl::stack_slot_size;
    }

    ldr(rscratch1, Address(rfp, reg2offset_in(src.first())));
    lea(rHandle, Address(rfp, reg2offset_in(src.first())));
    // conditionally move a null
    cmp(rscratch1, zr);
    csel(rHandle, zr, rHandle, Assembler::EQ);
  } else {

    // Oop is in an a register we must store it to the space we reserve
    // on the stack for oop_handles and pass a handle if oop is non-null

    const Register rOop = src.first()->as_Register();
    int oop_slot;
    if (rOop == j_rarg0)
      oop_slot = 0;
    else if (rOop == j_rarg1)
      oop_slot = 1;
    else if (rOop == j_rarg2)
      oop_slot = 2;
    else if (rOop == j_rarg3)
      oop_slot = 3;
    else if (rOop == j_rarg4)
      oop_slot = 4;
    else if (rOop == j_rarg5)
      oop_slot = 5;
    else if (rOop == j_rarg6)
      oop_slot = 6;
    else {
      assert(rOop == j_rarg7, "wrong register");
      oop_slot = 7;
    }

    oop_slot = oop_slot * VMRegImpl::slots_per_word + oop_handle_offset;
    int offset = oop_slot*VMRegImpl::stack_slot_size;

    map->set_oop(VMRegImpl::stack2reg(oop_slot));
    // Store oop in handle area, may be null
    str(rOop, Address(sp, offset));
    if (is_receiver) {
      *receiver_offset = offset;
    }

    cmp(rOop, zr);
    lea(rHandle, Address(sp, offset));
    // conditionally move a null
    csel(rHandle, zr, rHandle, Assembler::EQ);
  }

  // If arg is on the stack then place it otherwise it is already in correct reg.
  if (dst.first()->is_stack()) {
    str(rHandle, Address(sp, reg2offset_out(dst.first())));
  }
}

// A float arg may have to do float reg int reg conversion
void MacroAssembler::float_move(VMRegPair src, VMRegPair dst, Register tmp) {
 if (src.first()->is_stack()) {
    if (dst.first()->is_stack()) {
      ldrw(tmp, Address(rfp, reg2offset_in(src.first())));
      strw(tmp, Address(sp, reg2offset_out(dst.first())));
    } else {
      ldrs(dst.first()->as_FloatRegister(), Address(rfp, reg2offset_in(src.first())));
    }
  } else if (src.first() != dst.first()) {
    if (src.is_single_phys_reg() && dst.is_single_phys_reg())
      fmovs(dst.first()->as_FloatRegister(), src.first()->as_FloatRegister());
    else
      strs(src.first()->as_FloatRegister(), Address(sp, reg2offset_out(dst.first())));
  }
}

// A long move
void MacroAssembler::long_move(VMRegPair src, VMRegPair dst, Register tmp) {
  if (src.first()->is_stack()) {
    if (dst.first()->is_stack()) {
      // stack to stack
      ldr(tmp, Address(rfp, reg2offset_in(src.first())));
      str(tmp, Address(sp, reg2offset_out(dst.first())));
    } else {
      // stack to reg
      ldr(dst.first()->as_Register(), Address(rfp, reg2offset_in(src.first())));
    }
  } else if (dst.first()->is_stack()) {
    // reg to stack
    // Do we really have to sign extend???
    // __ movslq(src.first()->as_Register(), src.first()->as_Register());
    str(src.first()->as_Register(), Address(sp, reg2offset_out(dst.first())));
  } else {
    if (dst.first() != src.first()) {
      mov(dst.first()->as_Register(), src.first()->as_Register());
    }
  }
}


// A double move
void MacroAssembler::double_move(VMRegPair src, VMRegPair dst, Register tmp) {
 if (src.first()->is_stack()) {
    if (dst.first()->is_stack()) {
      ldr(tmp, Address(rfp, reg2offset_in(src.first())));
      str(tmp, Address(sp, reg2offset_out(dst.first())));
    } else {
      ldrd(dst.first()->as_FloatRegister(), Address(rfp, reg2offset_in(src.first())));
    }
  } else if (src.first() != dst.first()) {
    if (src.is_single_phys_reg() && dst.is_single_phys_reg())
      fmovd(dst.first()->as_FloatRegister(), src.first()->as_FloatRegister());
    else
      strd(src.first()->as_FloatRegister(), Address(sp, reg2offset_out(dst.first())));
  }
}

// Implements lightweight-locking.
//
//  - obj: the object to be locked
//  - t1, t2, t3: temporary registers, will be destroyed
//  - slow: branched to if locking fails, absolute offset may larger than 32KB (imm14 encoding).
void MacroAssembler::lightweight_lock(Register basic_lock, Register obj, Register t1, Register t2, Register t3, Label& slow) {
  assert(LockingMode == LM_LIGHTWEIGHT, "only used with new lightweight locking");
  assert_different_registers(basic_lock, obj, t1, t2, t3, rscratch1);

  Label push;
  const Register top = t1;
  const Register mark = t2;
  const Register t = t3;

  // Preload the markWord. It is important that this is the first
  // instruction emitted as it is part of C1's null check semantics.
  ldr(mark, Address(obj, oopDesc::mark_offset_in_bytes()));

  if (UseObjectMonitorTable) {
    // Clear cache in case fast locking succeeds or we need to take the slow-path.
    str(zr, Address(basic_lock, BasicObjectLock::lock_offset() + in_ByteSize((BasicLock::object_monitor_cache_offset_in_bytes()))));
  }

  if (DiagnoseSyncOnValueBasedClasses != 0) {
    load_klass(t1, obj);
    ldrb(t1, Address(t1, Klass::misc_flags_offset()));
    tst(t1, KlassFlags::_misc_is_value_based_class);
    br(Assembler::NE, slow);
  }

  // Check if the lock-stack is full.
  ldrw(top, Address(rthread, JavaThread::lock_stack_top_offset()));
  cmpw(top, (unsigned)LockStack::end_offset());
  br(Assembler::GE, slow);

  // Check for recursion.
  subw(t, top, oopSize);
  ldr(t, Address(rthread, t));
  cmp(obj, t);
  br(Assembler::EQ, push);

  // Check header for monitor (0b10).
  tst(mark, markWord::monitor_value);
  br(Assembler::NE, slow);

  // Try to lock. Transition lock bits 0b01 => 0b00
  assert(oopDesc::mark_offset_in_bytes() == 0, "required to avoid lea");
  orr(mark, mark, markWord::unlocked_value);
  if (EnableValhalla) {
    // Mask inline_type bit such that we go to the slow path if object is an inline type
    andr(mark, mark, ~((int) markWord::inline_type_bit_in_place));
  }
  eor(t, mark, markWord::unlocked_value);
  cmpxchg(/*addr*/ obj, /*expected*/ mark, /*new*/ t, Assembler::xword,
          /*acquire*/ true, /*release*/ false, /*weak*/ false, noreg);
  br(Assembler::NE, slow);

  bind(push);
  // After successful lock, push object on lock-stack.
  str(obj, Address(rthread, top));
  addw(top, top, oopSize);
  strw(top, Address(rthread, JavaThread::lock_stack_top_offset()));
}

// Implements lightweight-unlocking.
//
// - obj: the object to be unlocked
// - t1, t2, t3: temporary registers
// - slow: branched to if unlocking fails, absolute offset may larger than 32KB (imm14 encoding).
void MacroAssembler::lightweight_unlock(Register obj, Register t1, Register t2, Register t3, Label& slow) {
  assert(LockingMode == LM_LIGHTWEIGHT, "only used with new lightweight locking");
  // cmpxchg clobbers rscratch1.
  assert_different_registers(obj, t1, t2, t3, rscratch1);

#ifdef ASSERT
  {
    // Check for lock-stack underflow.
    Label stack_ok;
    ldrw(t1, Address(rthread, JavaThread::lock_stack_top_offset()));
    cmpw(t1, (unsigned)LockStack::start_offset());
    br(Assembler::GE, stack_ok);
    STOP("Lock-stack underflow");
    bind(stack_ok);
  }
#endif

  Label unlocked, push_and_slow;
  const Register top = t1;
  const Register mark = t2;
  const Register t = t3;

  // Check if obj is top of lock-stack.
  ldrw(top, Address(rthread, JavaThread::lock_stack_top_offset()));
  subw(top, top, oopSize);
  ldr(t, Address(rthread, top));
  cmp(obj, t);
  br(Assembler::NE, slow);

  // Pop lock-stack.
  DEBUG_ONLY(str(zr, Address(rthread, top));)
  strw(top, Address(rthread, JavaThread::lock_stack_top_offset()));

  // Check if recursive.
  subw(t, top, oopSize);
  ldr(t, Address(rthread, t));
  cmp(obj, t);
  br(Assembler::EQ, unlocked);

  // Not recursive. Check header for monitor (0b10).
  ldr(mark, Address(obj, oopDesc::mark_offset_in_bytes()));
  tbnz(mark, log2i_exact(markWord::monitor_value), push_and_slow);

#ifdef ASSERT
  // Check header not unlocked (0b01).
  Label not_unlocked;
  tbz(mark, log2i_exact(markWord::unlocked_value), not_unlocked);
  stop("lightweight_unlock already unlocked");
  bind(not_unlocked);
#endif

  // Try to unlock. Transition lock bits 0b00 => 0b01
  assert(oopDesc::mark_offset_in_bytes() == 0, "required to avoid lea");
  orr(t, mark, markWord::unlocked_value);
  cmpxchg(obj, mark, t, Assembler::xword,
          /*acquire*/ false, /*release*/ true, /*weak*/ false, noreg);
  br(Assembler::EQ, unlocked);

  bind(push_and_slow);
  // Restore lock-stack and handle the unlock in runtime.
  DEBUG_ONLY(str(obj, Address(rthread, top));)
  addw(top, top, oopSize);
  strw(top, Address(rthread, JavaThread::lock_stack_top_offset()));
  b(slow);

  bind(unlocked);
}<|MERGE_RESOLUTION|>--- conflicted
+++ resolved
@@ -2265,17 +2265,7 @@
   br(Assembler::EQ, is_inline_type);
 }
 
-<<<<<<< HEAD
-void MacroAssembler::test_oop_is_not_inline_type(Register object, Register tmp, Label& not_inline_type) {
-=======
-void MacroAssembler::test_klass_is_inline_type(Register klass, Register temp_reg, Label& is_inline_type) {
-  ldrh(temp_reg, Address(klass, Klass::access_flags_offset()));
-  andr(temp_reg, temp_reg, JVM_ACC_IDENTITY);
-  cbz(temp_reg, is_inline_type);
-}
-
 void MacroAssembler::test_oop_is_not_inline_type(Register object, Register tmp, Label& not_inline_type, bool can_be_null) {
->>>>>>> bd1d97b7
   assert_different_registers(tmp, rscratch1);
   if (can_be_null) {
     cbz(object, not_inline_type);
