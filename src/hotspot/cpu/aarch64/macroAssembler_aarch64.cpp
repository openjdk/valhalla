--- conflicted
+++ resolved
@@ -7199,28 +7199,6 @@
 //  - slow: branched to if locking fails, absolute offset may larger than 32KB (imm14 encoding).
 void MacroAssembler::lightweight_lock(Register obj, Register t1, Register t2, Register t3, Label& slow) {
   assert(LockingMode == LM_LIGHTWEIGHT, "only used with new lightweight locking");
-<<<<<<< HEAD
-  assert_different_registers(obj, hdr, t1, t2, rscratch1);
-
-  // Check if we would have space on lock-stack for the object.
-  ldrw(t1, Address(rthread, JavaThread::lock_stack_top_offset()));
-  cmpw(t1, (unsigned)LockStack::end_offset() - 1);
-  br(Assembler::GT, slow);
-
-  // Load (object->mark() | 1) into hdr
-  orr(hdr, hdr, markWord::unlocked_value);
-  if (EnableValhalla) {
-    // Mask inline_type bit such that we go to the slow path if object is an inline type
-    andr(hdr, hdr, ~((int) markWord::inline_type_bit_in_place));
-  }
-
-  // Clear lock-bits, into t2
-  eor(t2, hdr, markWord::unlocked_value);
-  // Try to swing header from unlocked to locked
-  // Clobbers rscratch1 when UseLSE is false
-  cmpxchg(/*addr*/ obj, /*expected*/ hdr, /*new*/ t2, Assembler::xword,
-          /*acquire*/ true, /*release*/ true, /*weak*/ false, t1);
-=======
   assert_different_registers(obj, t1, t2, t3, rscratch1);
 
   Label push;
@@ -7245,12 +7223,15 @@
 
   // Check header for monitor (0b10).
   tst(mark, markWord::monitor_value);
->>>>>>> cc1e216e
   br(Assembler::NE, slow);
 
   // Try to lock. Transition lock bits 0b01 => 0b00
   assert(oopDesc::mark_offset_in_bytes() == 0, "required to avoid lea");
   orr(mark, mark, markWord::unlocked_value);
+  if (EnableValhalla) {
+    // Mask inline_type bit such that we go to the slow path if object is an inline type
+    andr(mark, mark, ~((int) markWord::inline_type_bit_in_place));
+  }
   eor(t, mark, markWord::unlocked_value);
   cmpxchg(/*addr*/ obj, /*expected*/ mark, /*new*/ t, Assembler::xword,
           /*acquire*/ true, /*release*/ false, /*weak*/ false, noreg);
