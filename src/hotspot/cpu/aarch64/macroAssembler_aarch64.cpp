/*
 * Copyright (c) 1997, 2022, Oracle and/or its affiliates. All rights reserved.
 * Copyright (c) 2014, 2021, Red Hat Inc. All rights reserved.
 * DO NOT ALTER OR REMOVE COPYRIGHT NOTICES OR THIS FILE HEADER.
 *
 * This code is free software; you can redistribute it and/or modify it
 * under the terms of the GNU General Public License version 2 only, as
 * published by the Free Software Foundation.
 *
 * This code is distributed in the hope that it will be useful, but WITHOUT
 * ANY WARRANTY; without even the implied warranty of MERCHANTABILITY or
 * FITNESS FOR A PARTICULAR PURPOSE.  See the GNU General Public License
 * version 2 for more details (a copy is included in the LICENSE file that
 * accompanied this code).
 *
 * You should have received a copy of the GNU General Public License version
 * 2 along with this work; if not, write to the Free Software Foundation,
 * Inc., 51 Franklin St, Fifth Floor, Boston, MA 02110-1301 USA.
 *
 * Please contact Oracle, 500 Oracle Parkway, Redwood Shores, CA 94065 USA
 * or visit www.oracle.com if you need additional information or have any
 * questions.
 *
 */

#include <sys/types.h>

#include "precompiled.hpp"
#include "jvm.h"
#include "asm/assembler.hpp"
#include "asm/assembler.inline.hpp"
#include "ci/ciEnv.hpp"
#include "ci/ciInlineKlass.hpp"
#include "compiler/oopMap.hpp"
#include "gc/shared/barrierSet.hpp"
#include "gc/shared/barrierSetAssembler.hpp"
#include "gc/shared/cardTableBarrierSet.hpp"
#include "gc/shared/cardTable.hpp"
#include "gc/shared/collectedHeap.hpp"
#include "gc/shared/tlab_globals.hpp"
#include "interpreter/bytecodeHistogram.hpp"
#include "interpreter/interpreter.hpp"
#include "compiler/compileTask.hpp"
#include "compiler/disassembler.hpp"
#include "memory/resourceArea.hpp"
#include "memory/universe.hpp"
#include "nativeInst_aarch64.hpp"
#include "oops/accessDecorators.hpp"
#include "oops/compressedOops.inline.hpp"
#include "oops/klass.inline.hpp"
#include "runtime/continuation.hpp"
#include "runtime/icache.hpp"
#include "runtime/interfaceSupport.inline.hpp"
#include "runtime/javaThread.hpp"
#include "runtime/jniHandles.inline.hpp"
#include "runtime/sharedRuntime.hpp"
#include "runtime/signature_cc.hpp"
#include "runtime/stubRoutines.hpp"
#include "utilities/powerOfTwo.hpp"
#include "vmreg_aarch64.inline.hpp"
#ifdef COMPILER1
#include "c1/c1_LIRAssembler.hpp"
#endif
#ifdef COMPILER2
#include "oops/oop.hpp"
#include "opto/compile.hpp"
#include "opto/node.hpp"
#include "opto/output.hpp"
#endif

#ifdef PRODUCT
#define BLOCK_COMMENT(str) /* nothing */
#else
#define BLOCK_COMMENT(str) block_comment(str)
#endif
#define STOP(str) stop(str);
#define BIND(label) bind(label); BLOCK_COMMENT(#label ":")

#ifdef ASSERT
extern "C" void disnm(intptr_t p);
#endif
// Target-dependent relocation processing
//
// Instruction sequences whose target may need to be retrieved or
// patched are distinguished by their leading instruction, sorting
// them into three main instruction groups and related subgroups.
//
// 1) Branch, Exception and System (insn count = 1)
//    1a) Unconditional branch (immediate):
//      b/bl imm19
//    1b) Compare & branch (immediate):
//      cbz/cbnz Rt imm19
//    1c) Test & branch (immediate):
//      tbz/tbnz Rt imm14
//    1d) Conditional branch (immediate):
//      b.cond imm19
//
// 2) Loads and Stores (insn count = 1)
//    2a) Load register literal:
//      ldr Rt imm19
//
// 3) Data Processing Immediate (insn count = 2 or 3)
//    3a) PC-rel. addressing
//      adr/adrp Rx imm21; ldr/str Ry Rx  #imm12
//      adr/adrp Rx imm21; add Ry Rx  #imm12
//      adr/adrp Rx imm21; movk Rx #imm16<<32; ldr/str Ry, [Rx, #offset_in_page]
//      adr/adrp Rx imm21
//      adr/adrp Rx imm21; movk Rx #imm16<<32
//      adr/adrp Rx imm21; movk Rx #imm16<<32; add Ry, Rx, #offset_in_page
//      The latter form can only happen when the target is an
//      ExternalAddress, and (by definition) ExternalAddresses don't
//      move. Because of that property, there is never any need to
//      patch the last of the three instructions. However,
//      MacroAssembler::target_addr_for_insn takes all three
//      instructions into account and returns the correct address.
//    3b) Move wide (immediate)
//      movz Rx #imm16; movk Rx #imm16 << 16; movk Rx #imm16 << 32;
//
// A switch on a subset of the instruction's bits provides an
// efficient dispatch to these subcases.
//
// insn[28:26] -> main group ('x' == don't care)
//   00x -> UNALLOCATED
//   100 -> Data Processing Immediate
//   101 -> Branch, Exception and System
//   x1x -> Loads and Stores
//
// insn[30:25] -> subgroup ('_' == group, 'x' == don't care).
// n.b. in some cases extra bits need to be checked to verify the
// instruction is as expected
//
// 1) ... xx101x Branch, Exception and System
//   1a)  00___x Unconditional branch (immediate)
//   1b)  01___0 Compare & branch (immediate)
//   1c)  01___1 Test & branch (immediate)
//   1d)  10___0 Conditional branch (immediate)
//        other  Should not happen
//
// 2) ... xxx1x0 Loads and Stores
//   2a)  xx1__00 Load/Store register (insn[28] == 1 && insn[24] == 0)
//   2aa) x01__00 Load register literal (i.e. requires insn[29] == 0)
//                strictly should be 64 bit non-FP/SIMD i.e.
//       0101_000 (i.e. requires insn[31:24] == 01011000)
//
// 3) ... xx100x Data Processing Immediate
//   3a)  xx___00 PC-rel. addressing (n.b. requires insn[24] == 0)
//   3b)  xx___101 Move wide (immediate) (n.b. requires insn[24:23] == 01)
//                 strictly should be 64 bit movz #imm16<<0
//       110___10100 (i.e. requires insn[31:21] == 11010010100)
//
class RelocActions {
protected:
  typedef int (*reloc_insn)(address insn_addr, address &target);

  virtual reloc_insn adrpMem() = 0;
  virtual reloc_insn adrpAdd() = 0;
  virtual reloc_insn adrpMovk() = 0;

  const address _insn_addr;
  const uint32_t _insn;

  static uint32_t insn_at(address insn_addr, int n) {
    return ((uint32_t*)insn_addr)[n];
  }
  uint32_t insn_at(int n) const {
    return insn_at(_insn_addr, n);
  }

public:

  RelocActions(address insn_addr) : _insn_addr(insn_addr), _insn(insn_at(insn_addr, 0)) {}
  RelocActions(address insn_addr, uint32_t insn)
    :  _insn_addr(insn_addr), _insn(insn) {}

  virtual int unconditionalBranch(address insn_addr, address &target) = 0;
  virtual int conditionalBranch(address insn_addr, address &target) = 0;
  virtual int testAndBranch(address insn_addr, address &target) = 0;
  virtual int loadStore(address insn_addr, address &target) = 0;
  virtual int adr(address insn_addr, address &target) = 0;
  virtual int adrp(address insn_addr, address &target, reloc_insn inner) = 0;
  virtual int immediate(address insn_addr, address &target) = 0;
  virtual void verify(address insn_addr, address &target) = 0;

  int ALWAYSINLINE run(address insn_addr, address &target) {
    int instructions = 1;

    uint32_t dispatch = Instruction_aarch64::extract(_insn, 30, 25);
    switch(dispatch) {
      case 0b001010:
      case 0b001011: {
        instructions = unconditionalBranch(insn_addr, target);
        break;
      }
      case 0b101010:   // Conditional branch (immediate)
      case 0b011010: { // Compare & branch (immediate)
        instructions = conditionalBranch(insn_addr, target);
          break;
      }
      case 0b011011: {
        instructions = testAndBranch(insn_addr, target);
        break;
      }
      case 0b001100:
      case 0b001110:
      case 0b011100:
      case 0b011110:
      case 0b101100:
      case 0b101110:
      case 0b111100:
      case 0b111110: {
        // load/store
        if ((Instruction_aarch64::extract(_insn, 29, 24) & 0b111011) == 0b011000) {
          // Load register (literal)
          instructions = loadStore(insn_addr, target);
          break;
        } else {
          // nothing to do
          assert(target == 0, "did not expect to relocate target for polling page load");
        }
        break;
      }
      case 0b001000:
      case 0b011000:
      case 0b101000:
      case 0b111000: {
        // adr/adrp
        assert(Instruction_aarch64::extract(_insn, 28, 24) == 0b10000, "must be");
        int shift = Instruction_aarch64::extract(_insn, 31, 31);
        if (shift) {
          uint32_t insn2 = insn_at(1);
          if (Instruction_aarch64::extract(insn2, 29, 24) == 0b111001 &&
              Instruction_aarch64::extract(_insn, 4, 0) ==
              Instruction_aarch64::extract(insn2, 9, 5)) {
            instructions = adrp(insn_addr, target, adrpMem());
          } else if (Instruction_aarch64::extract(insn2, 31, 22) == 0b1001000100 &&
                     Instruction_aarch64::extract(_insn, 4, 0) ==
                     Instruction_aarch64::extract(insn2, 4, 0)) {
            instructions = adrp(insn_addr, target, adrpAdd());
          } else if (Instruction_aarch64::extract(insn2, 31, 21) == 0b11110010110 &&
                     Instruction_aarch64::extract(_insn, 4, 0) ==
                     Instruction_aarch64::extract(insn2, 4, 0)) {
            instructions = adrp(insn_addr, target, adrpMovk());
          } else {
            ShouldNotReachHere();
          }
        } else {
          instructions = adr(insn_addr, target);
        }
        break;
      }
      case 0b001001:
      case 0b011001:
      case 0b101001:
      case 0b111001: {
        instructions = immediate(insn_addr, target);
        break;
      }
      default: {
        ShouldNotReachHere();
      }
    }

    verify(insn_addr, target);
    return instructions * NativeInstruction::instruction_size;
  }
};

class Patcher : public RelocActions {
  virtual reloc_insn adrpMem() { return &Patcher::adrpMem_impl; }
  virtual reloc_insn adrpAdd() { return &Patcher::adrpAdd_impl; }
  virtual reloc_insn adrpMovk() { return &Patcher::adrpMovk_impl; }

public:
  Patcher(address insn_addr) : RelocActions(insn_addr) {}

  virtual int unconditionalBranch(address insn_addr, address &target) {
    intptr_t offset = (target - insn_addr) >> 2;
    Instruction_aarch64::spatch(insn_addr, 25, 0, offset);
    return 1;
  }
  virtual int conditionalBranch(address insn_addr, address &target) {
    intptr_t offset = (target - insn_addr) >> 2;
    Instruction_aarch64::spatch(insn_addr, 23, 5, offset);
    return 1;
  }
  virtual int testAndBranch(address insn_addr, address &target) {
    intptr_t offset = (target - insn_addr) >> 2;
    Instruction_aarch64::spatch(insn_addr, 18, 5, offset);
    return 1;
  }
  virtual int loadStore(address insn_addr, address &target) {
    intptr_t offset = (target - insn_addr) >> 2;
    Instruction_aarch64::spatch(insn_addr, 23, 5, offset);
    return 1;
  }
  virtual int adr(address insn_addr, address &target) {
#ifdef ASSERT
    assert(Instruction_aarch64::extract(_insn, 28, 24) == 0b10000, "must be");
#endif
    // PC-rel. addressing
    ptrdiff_t offset = target - insn_addr;
    int offset_lo = offset & 3;
    offset >>= 2;
    Instruction_aarch64::spatch(insn_addr, 23, 5, offset);
    Instruction_aarch64::patch(insn_addr, 30, 29, offset_lo);
    return 1;
  }
  virtual int adrp(address insn_addr, address &target, reloc_insn inner) {
    int instructions = 1;
#ifdef ASSERT
    assert(Instruction_aarch64::extract(_insn, 28, 24) == 0b10000, "must be");
#endif
    ptrdiff_t offset = target - insn_addr;
    instructions = 2;
    precond(inner != nullptr);
    // Give the inner reloc a chance to modify the target.
    address adjusted_target = target;
    instructions = (*inner)(insn_addr, adjusted_target);
    uintptr_t pc_page = (uintptr_t)insn_addr >> 12;
    uintptr_t adr_page = (uintptr_t)adjusted_target >> 12;
    offset = adr_page - pc_page;
    int offset_lo = offset & 3;
    offset >>= 2;
    Instruction_aarch64::spatch(insn_addr, 23, 5, offset);
    Instruction_aarch64::patch(insn_addr, 30, 29, offset_lo);
    return instructions;
  }
  static int adrpMem_impl(address insn_addr, address &target) {
    uintptr_t dest = (uintptr_t)target;
    int offset_lo = dest & 0xfff;
    uint32_t insn2 = insn_at(insn_addr, 1);
    uint32_t size = Instruction_aarch64::extract(insn2, 31, 30);
    Instruction_aarch64::patch(insn_addr + sizeof (uint32_t), 21, 10, offset_lo >> size);
    guarantee(((dest >> size) << size) == dest, "misaligned target");
    return 2;
  }
  static int adrpAdd_impl(address insn_addr, address &target) {
    uintptr_t dest = (uintptr_t)target;
    int offset_lo = dest & 0xfff;
    Instruction_aarch64::patch(insn_addr + sizeof (uint32_t), 21, 10, offset_lo);
    return 2;
  }
  static int adrpMovk_impl(address insn_addr, address &target) {
    uintptr_t dest = uintptr_t(target);
    Instruction_aarch64::patch(insn_addr + sizeof (uint32_t), 20, 5, (uintptr_t)target >> 32);
    dest = (dest & 0xffffffffULL) | (uintptr_t(insn_addr) & 0xffff00000000ULL);
    target = address(dest);
    return 2;
  }
  virtual int immediate(address insn_addr, address &target) {
    assert(Instruction_aarch64::extract(_insn, 31, 21) == 0b11010010100, "must be");
    uint64_t dest = (uint64_t)target;
    // Move wide constant
    assert(nativeInstruction_at(insn_addr+4)->is_movk(), "wrong insns in patch");
    assert(nativeInstruction_at(insn_addr+8)->is_movk(), "wrong insns in patch");
    Instruction_aarch64::patch(insn_addr, 20, 5, dest & 0xffff);
    Instruction_aarch64::patch(insn_addr+4, 20, 5, (dest >>= 16) & 0xffff);
    Instruction_aarch64::patch(insn_addr+8, 20, 5, (dest >>= 16) & 0xffff);
    return 3;
  }
  virtual void verify(address insn_addr, address &target) {
#ifdef ASSERT
    address address_is = MacroAssembler::target_addr_for_insn(insn_addr);
    if (!(address_is == target)) {
      tty->print_cr("%p at %p should be %p", address_is, insn_addr, target);
      disnm((intptr_t)insn_addr);
      assert(address_is == target, "should be");
    }
#endif
  }
};

// If insn1 and insn2 use the same register to form an address, either
// by an offsetted LDR or a simple ADD, return the offset. If the
// second instruction is an LDR, the offset may be scaled.
static bool offset_for(uint32_t insn1, uint32_t insn2, ptrdiff_t &byte_offset) {
  if (Instruction_aarch64::extract(insn2, 29, 24) == 0b111001 &&
      Instruction_aarch64::extract(insn1, 4, 0) ==
      Instruction_aarch64::extract(insn2, 9, 5)) {
    // Load/store register (unsigned immediate)
    byte_offset = Instruction_aarch64::extract(insn2, 21, 10);
    uint32_t size = Instruction_aarch64::extract(insn2, 31, 30);
    byte_offset <<= size;
    return true;
  } else if (Instruction_aarch64::extract(insn2, 31, 22) == 0b1001000100 &&
             Instruction_aarch64::extract(insn1, 4, 0) ==
             Instruction_aarch64::extract(insn2, 4, 0)) {
    // add (immediate)
    byte_offset = Instruction_aarch64::extract(insn2, 21, 10);
    return true;
  }
  return false;
}

class Decoder : public RelocActions {
  virtual reloc_insn adrpMem() { return &Decoder::adrpMem_impl; }
  virtual reloc_insn adrpAdd() { return &Decoder::adrpAdd_impl; }
  virtual reloc_insn adrpMovk() { return &Decoder::adrpMovk_impl; }

public:
  Decoder(address insn_addr, uint32_t insn) : RelocActions(insn_addr, insn) {}

  virtual int loadStore(address insn_addr, address &target) {
    intptr_t offset = Instruction_aarch64::sextract(_insn, 23, 5);
    target = insn_addr + (offset << 2);
    return 1;
  }
  virtual int unconditionalBranch(address insn_addr, address &target) {
    intptr_t offset = Instruction_aarch64::sextract(_insn, 25, 0);
    target = insn_addr + (offset << 2);
    return 1;
  }
  virtual int conditionalBranch(address insn_addr, address &target) {
    intptr_t offset = Instruction_aarch64::sextract(_insn, 23, 5);
    target = address(((uint64_t)insn_addr + (offset << 2)));
    return 1;
  }
  virtual int testAndBranch(address insn_addr, address &target) {
    intptr_t offset = Instruction_aarch64::sextract(_insn, 18, 5);
    target = address(((uint64_t)insn_addr + (offset << 2)));
    return 1;
  }
  virtual int adr(address insn_addr, address &target) {
    // PC-rel. addressing
    intptr_t offset = Instruction_aarch64::extract(_insn, 30, 29);
    offset |= Instruction_aarch64::sextract(_insn, 23, 5) << 2;
    target = address((uint64_t)insn_addr + offset);
    return 1;
  }
  virtual int adrp(address insn_addr, address &target, reloc_insn inner) {
    assert(Instruction_aarch64::extract(_insn, 28, 24) == 0b10000, "must be");
    intptr_t offset = Instruction_aarch64::extract(_insn, 30, 29);
    offset |= Instruction_aarch64::sextract(_insn, 23, 5) << 2;
    int shift = 12;
    offset <<= shift;
    uint64_t target_page = ((uint64_t)insn_addr) + offset;
    target_page &= ((uint64_t)-1) << shift;
    uint32_t insn2 = insn_at(1);
    target = address(target_page);
    precond(inner != nullptr);
    (*inner)(insn_addr, target);
    return 2;
  }
  static int adrpMem_impl(address insn_addr, address &target) {
    uint32_t insn2 = insn_at(insn_addr, 1);
    // Load/store register (unsigned immediate)
    ptrdiff_t byte_offset = Instruction_aarch64::extract(insn2, 21, 10);
    uint32_t size = Instruction_aarch64::extract(insn2, 31, 30);
    byte_offset <<= size;
    target += byte_offset;
    return 2;
  }
  static int adrpAdd_impl(address insn_addr, address &target) {
    uint32_t insn2 = insn_at(insn_addr, 1);
    // add (immediate)
    ptrdiff_t byte_offset = Instruction_aarch64::extract(insn2, 21, 10);
    target += byte_offset;
    return 2;
  }
  static int adrpMovk_impl(address insn_addr, address &target) {
    uint32_t insn2 = insn_at(insn_addr, 1);
    uint64_t dest = uint64_t(target);
    dest = (dest & 0xffff0000ffffffff) |
      ((uint64_t)Instruction_aarch64::extract(insn2, 20, 5) << 32);
    target = address(dest);

    // We know the destination 4k page. Maybe we have a third
    // instruction.
    uint32_t insn = insn_at(insn_addr, 0);
    uint32_t insn3 = insn_at(insn_addr, 2);
    ptrdiff_t byte_offset;
    if (offset_for(insn, insn3, byte_offset)) {
      target += byte_offset;
      return 3;
    } else {
      return 2;
    }
  }
  virtual int immediate(address insn_addr, address &target) {
    uint32_t *insns = (uint32_t *)insn_addr;
    assert(Instruction_aarch64::extract(_insn, 31, 21) == 0b11010010100, "must be");
    // Move wide constant: movz, movk, movk.  See movptr().
    assert(nativeInstruction_at(insns+1)->is_movk(), "wrong insns in patch");
    assert(nativeInstruction_at(insns+2)->is_movk(), "wrong insns in patch");
    target = address(uint64_t(Instruction_aarch64::extract(_insn, 20, 5))
                 + (uint64_t(Instruction_aarch64::extract(insns[1], 20, 5)) << 16)
                 + (uint64_t(Instruction_aarch64::extract(insns[2], 20, 5)) << 32));
    assert(nativeInstruction_at(insn_addr+4)->is_movk(), "wrong insns in patch");
    assert(nativeInstruction_at(insn_addr+8)->is_movk(), "wrong insns in patch");
    return 3;
  }
  virtual void verify(address insn_addr, address &target) {
  }
};

address MacroAssembler::target_addr_for_insn(address insn_addr, uint32_t insn) {
  Decoder decoder(insn_addr, insn);
  address target;
  decoder.run(insn_addr, target);
  return target;
}

// Patch any kind of instruction; there may be several instructions.
// Return the total length (in bytes) of the instructions.
int MacroAssembler::pd_patch_instruction_size(address insn_addr, address target) {
  Patcher patcher(insn_addr);
  return patcher.run(insn_addr, target);
}

int MacroAssembler::patch_oop(address insn_addr, address o) {
  int instructions;
  unsigned insn = *(unsigned*)insn_addr;
  assert(nativeInstruction_at(insn_addr+4)->is_movk(), "wrong insns in patch");

  // OOPs are either narrow (32 bits) or wide (48 bits).  We encode
  // narrow OOPs by setting the upper 16 bits in the first
  // instruction.
  if (Instruction_aarch64::extract(insn, 31, 21) == 0b11010010101) {
    // Move narrow OOP
    uint32_t n = CompressedOops::narrow_oop_value(cast_to_oop(o));
    Instruction_aarch64::patch(insn_addr, 20, 5, n >> 16);
    Instruction_aarch64::patch(insn_addr+4, 20, 5, n & 0xffff);
    instructions = 2;
  } else {
    // Move wide OOP
    assert(nativeInstruction_at(insn_addr+8)->is_movk(), "wrong insns in patch");
    uintptr_t dest = (uintptr_t)o;
    Instruction_aarch64::patch(insn_addr, 20, 5, dest & 0xffff);
    Instruction_aarch64::patch(insn_addr+4, 20, 5, (dest >>= 16) & 0xffff);
    Instruction_aarch64::patch(insn_addr+8, 20, 5, (dest >>= 16) & 0xffff);
    instructions = 3;
  }
  return instructions * NativeInstruction::instruction_size;
}

int MacroAssembler::patch_narrow_klass(address insn_addr, narrowKlass n) {
  // Metadata pointers are either narrow (32 bits) or wide (48 bits).
  // We encode narrow ones by setting the upper 16 bits in the first
  // instruction.
  NativeInstruction *insn = nativeInstruction_at(insn_addr);
  assert(Instruction_aarch64::extract(insn->encoding(), 31, 21) == 0b11010010101 &&
         nativeInstruction_at(insn_addr+4)->is_movk(), "wrong insns in patch");

  Instruction_aarch64::patch(insn_addr, 20, 5, n >> 16);
  Instruction_aarch64::patch(insn_addr+4, 20, 5, n & 0xffff);
  return 2 * NativeInstruction::instruction_size;
}

address MacroAssembler::target_addr_for_insn_or_null(address insn_addr, unsigned insn) {
  if (NativeInstruction::is_ldrw_to_zr(address(&insn))) {
    return nullptr;
  }
  return MacroAssembler::target_addr_for_insn(insn_addr, insn);
}

void MacroAssembler::safepoint_poll(Label& slow_path, bool at_return, bool acquire, bool in_nmethod, Register tmp) {
  if (acquire) {
    lea(tmp, Address(rthread, JavaThread::polling_word_offset()));
    ldar(tmp, tmp);
  } else {
    ldr(tmp, Address(rthread, JavaThread::polling_word_offset()));
  }
  if (at_return) {
    // Note that when in_nmethod is set, the stack pointer is incremented before the poll. Therefore,
    // we may safely use the sp instead to perform the stack watermark check.
    cmp(in_nmethod ? sp : rfp, tmp);
    br(Assembler::HI, slow_path);
  } else {
    tbnz(tmp, log2i_exact(SafepointMechanism::poll_bit()), slow_path);
  }
}

void MacroAssembler::rt_call(address dest, Register tmp) {
  CodeBlob *cb = CodeCache::find_blob(dest);
  if (cb) {
    far_call(RuntimeAddress(dest));
  } else {
    lea(tmp, RuntimeAddress(dest));
    blr(tmp);
  }
}

void MacroAssembler::push_cont_fastpath(Register java_thread) {
  if (!Continuations::enabled()) return;
  Label done;
  ldr(rscratch1, Address(java_thread, JavaThread::cont_fastpath_offset()));
  cmp(sp, rscratch1);
  br(Assembler::LS, done);
  mov(rscratch1, sp); // we can't use sp as the source in str
  str(rscratch1, Address(java_thread, JavaThread::cont_fastpath_offset()));
  bind(done);
}

void MacroAssembler::pop_cont_fastpath(Register java_thread) {
  if (!Continuations::enabled()) return;
  Label done;
  ldr(rscratch1, Address(java_thread, JavaThread::cont_fastpath_offset()));
  cmp(sp, rscratch1);
  br(Assembler::LO, done);
  str(zr, Address(java_thread, JavaThread::cont_fastpath_offset()));
  bind(done);
}

void MacroAssembler::reset_last_Java_frame(bool clear_fp) {
  // we must set sp to zero to clear frame
  str(zr, Address(rthread, JavaThread::last_Java_sp_offset()));

  // must clear fp, so that compiled frames are not confused; it is
  // possible that we need it only for debugging
  if (clear_fp) {
    str(zr, Address(rthread, JavaThread::last_Java_fp_offset()));
  }

  // Always clear the pc because it could have been set by make_walkable()
  str(zr, Address(rthread, JavaThread::last_Java_pc_offset()));
}

// Calls to C land
//
// When entering C land, the rfp, & resp of the last Java frame have to be recorded
// in the (thread-local) JavaThread object. When leaving C land, the last Java fp
// has to be reset to 0. This is required to allow proper stack traversal.
void MacroAssembler::set_last_Java_frame(Register last_java_sp,
                                         Register last_java_fp,
                                         Register last_java_pc,
                                         Register scratch) {

  if (last_java_pc->is_valid()) {
      str(last_java_pc, Address(rthread,
                                JavaThread::frame_anchor_offset()
                                + JavaFrameAnchor::last_Java_pc_offset()));
    }

  // determine last_java_sp register
  if (last_java_sp == sp) {
    mov(scratch, sp);
    last_java_sp = scratch;
  } else if (!last_java_sp->is_valid()) {
    last_java_sp = esp;
  }

  str(last_java_sp, Address(rthread, JavaThread::last_Java_sp_offset()));

  // last_java_fp is optional
  if (last_java_fp->is_valid()) {
    str(last_java_fp, Address(rthread, JavaThread::last_Java_fp_offset()));
  }
}

void MacroAssembler::set_last_Java_frame(Register last_java_sp,
                                         Register last_java_fp,
                                         address  last_java_pc,
                                         Register scratch) {
  assert(last_java_pc != NULL, "must provide a valid PC");

  adr(scratch, last_java_pc);
  str(scratch, Address(rthread,
                       JavaThread::frame_anchor_offset()
                       + JavaFrameAnchor::last_Java_pc_offset()));

  set_last_Java_frame(last_java_sp, last_java_fp, noreg, scratch);
}

void MacroAssembler::set_last_Java_frame(Register last_java_sp,
                                         Register last_java_fp,
                                         Label &L,
                                         Register scratch) {
  if (L.is_bound()) {
    set_last_Java_frame(last_java_sp, last_java_fp, target(L), scratch);
  } else {
    InstructionMark im(this);
    L.add_patch_at(code(), locator());
    set_last_Java_frame(last_java_sp, last_java_fp, pc() /* Patched later */, scratch);
  }
}

static inline bool target_needs_far_branch(address addr) {
  // codecache size <= 128M
  if (!MacroAssembler::far_branches()) {
    return false;
  }
  // codecache size > 240M
  if (MacroAssembler::codestub_branch_needs_far_jump()) {
    return true;
  }
  // codecache size: 128M..240M
  return !CodeCache::is_non_nmethod(addr);
}

void MacroAssembler::far_call(Address entry, CodeBuffer *cbuf, Register tmp) {
  assert(ReservedCodeCacheSize < 4*G, "branch out of range");
  assert(CodeCache::find_blob(entry.target()) != NULL,
         "destination of far call not found in code cache");
  assert(entry.rspec().type() == relocInfo::external_word_type
         || entry.rspec().type() == relocInfo::runtime_call_type
         || entry.rspec().type() == relocInfo::none, "wrong entry relocInfo type");
  if (target_needs_far_branch(entry.target())) {
    uint64_t offset;
    // We can use ADRP here because we know that the total size of
    // the code cache cannot exceed 2Gb (ADRP limit is 4GB).
    adrp(tmp, entry, offset);
    add(tmp, tmp, offset);
    if (cbuf) cbuf->set_insts_mark();
    blr(tmp);
  } else {
    if (cbuf) cbuf->set_insts_mark();
    bl(entry);
  }
}

int MacroAssembler::far_jump(Address entry, CodeBuffer *cbuf, Register tmp) {
  assert(ReservedCodeCacheSize < 4*G, "branch out of range");
  assert(CodeCache::find_blob(entry.target()) != NULL,
         "destination of far call not found in code cache");
  assert(entry.rspec().type() == relocInfo::external_word_type
         || entry.rspec().type() == relocInfo::runtime_call_type
         || entry.rspec().type() == relocInfo::none, "wrong entry relocInfo type");
  address start = pc();
  if (target_needs_far_branch(entry.target())) {
    uint64_t offset;
    // We can use ADRP here because we know that the total size of
    // the code cache cannot exceed 2Gb (ADRP limit is 4GB).
    adrp(tmp, entry, offset);
    add(tmp, tmp, offset);
    if (cbuf) cbuf->set_insts_mark();
    br(tmp);
  } else {
    if (cbuf) cbuf->set_insts_mark();
    b(entry);
  }
  return pc() - start;
}

void MacroAssembler::reserved_stack_check() {
    // testing if reserved zone needs to be enabled
    Label no_reserved_zone_enabling;

    ldr(rscratch1, Address(rthread, JavaThread::reserved_stack_activation_offset()));
    cmp(sp, rscratch1);
    br(Assembler::LO, no_reserved_zone_enabling);

    enter();   // LR and FP are live.
    lea(rscratch1, CAST_FROM_FN_PTR(address, SharedRuntime::enable_stack_reserved_zone));
    mov(c_rarg0, rthread);
    blr(rscratch1);
    leave();

    // We have already removed our own frame.
    // throw_delayed_StackOverflowError will think that it's been
    // called by our caller.
    lea(rscratch1, RuntimeAddress(StubRoutines::throw_delayed_StackOverflowError_entry()));
    br(rscratch1);
    should_not_reach_here();

    bind(no_reserved_zone_enabling);
}

static void pass_arg0(MacroAssembler* masm, Register arg) {
  if (c_rarg0 != arg ) {
    masm->mov(c_rarg0, arg);
  }
}

static void pass_arg1(MacroAssembler* masm, Register arg) {
  if (c_rarg1 != arg ) {
    masm->mov(c_rarg1, arg);
  }
}

static void pass_arg2(MacroAssembler* masm, Register arg) {
  if (c_rarg2 != arg ) {
    masm->mov(c_rarg2, arg);
  }
}

static void pass_arg3(MacroAssembler* masm, Register arg) {
  if (c_rarg3 != arg ) {
    masm->mov(c_rarg3, arg);
  }
}

void MacroAssembler::call_VM_base(Register oop_result,
                                  Register java_thread,
                                  Register last_java_sp,
                                  address  entry_point,
                                  int      number_of_arguments,
                                  bool     check_exceptions) {
   // determine java_thread register
  if (!java_thread->is_valid()) {
    java_thread = rthread;
  }

  // determine last_java_sp register
  if (!last_java_sp->is_valid()) {
    last_java_sp = esp;
  }

  // debugging support
  assert(number_of_arguments >= 0   , "cannot have negative number of arguments");
  assert(java_thread == rthread, "unexpected register");
#ifdef ASSERT
  // TraceBytecodes does not use r12 but saves it over the call, so don't verify
  // if ((UseCompressedOops || UseCompressedClassPointers) && !TraceBytecodes) verify_heapbase("call_VM_base: heap base corrupted?");
#endif // ASSERT

  assert(java_thread != oop_result  , "cannot use the same register for java_thread & oop_result");
  assert(java_thread != last_java_sp, "cannot use the same register for java_thread & last_java_sp");

  // push java thread (becomes first argument of C function)

  mov(c_rarg0, java_thread);

  // set last Java frame before call
  assert(last_java_sp != rfp, "can't use rfp");

  Label l;
  set_last_Java_frame(last_java_sp, rfp, l, rscratch1);

  // do the call, remove parameters
  MacroAssembler::call_VM_leaf_base(entry_point, number_of_arguments, &l);

  // lr could be poisoned with PAC signature during throw_pending_exception
  // if it was tail-call optimized by compiler, since lr is not callee-saved
  // reload it with proper value
  adr(lr, l);

  // reset last Java frame
  // Only interpreter should have to clear fp
  reset_last_Java_frame(true);

   // C++ interp handles this in the interpreter
  check_and_handle_popframe(java_thread);
  check_and_handle_earlyret(java_thread);

  if (check_exceptions) {
    // check for pending exceptions (java_thread is set upon return)
    ldr(rscratch1, Address(java_thread, in_bytes(Thread::pending_exception_offset())));
    Label ok;
    cbz(rscratch1, ok);
    lea(rscratch1, RuntimeAddress(StubRoutines::forward_exception_entry()));
    br(rscratch1);
    bind(ok);
  }

  // get oop result if there is one and reset the value in the thread
  if (oop_result->is_valid()) {
    get_vm_result(oop_result, java_thread);
  }
}

void MacroAssembler::call_VM_helper(Register oop_result, address entry_point, int number_of_arguments, bool check_exceptions) {
  call_VM_base(oop_result, noreg, noreg, entry_point, number_of_arguments, check_exceptions);
}

// Maybe emit a call via a trampoline. If the code cache is small
// trampolines won't be emitted.
address MacroAssembler::trampoline_call(Address entry, CodeBuffer* cbuf) {
  assert(entry.rspec().type() == relocInfo::runtime_call_type
         || entry.rspec().type() == relocInfo::opt_virtual_call_type
         || entry.rspec().type() == relocInfo::static_call_type
         || entry.rspec().type() == relocInfo::virtual_call_type, "wrong reloc type");

  address target = entry.target();

  // We might need a trampoline if branches are far.
  bool need_trampoline = far_branches();
  if (!need_trampoline && entry.rspec().type() == relocInfo::runtime_call_type && !CodeCache::contains(target)) {
    // If it is a runtime call of an address outside small CodeCache,
    // we need to check whether it is in range.
    assert(target < CodeCache::low_bound() || target >= CodeCache::high_bound(), "target is inside CodeCache");
    // Case 1: -------T-------L====CodeCache====H-------
    //                ^-------longest branch---|
    // Case 2: -------L====CodeCache====H-------T-------
    //                |-------longest branch ---^
    address longest_branch_start = (target < CodeCache::low_bound()) ? CodeCache::high_bound() - NativeInstruction::instruction_size
                                                                     : CodeCache::low_bound();
    need_trampoline = !reachable_from_branch_at(longest_branch_start, target);
  }

  if (need_trampoline) {
    if (!in_scratch_emit_size()) {
      // We don't want to emit a trampoline if C2 is generating dummy
      // code during its branch shortening phase.
      if (entry.rspec().type() == relocInfo::runtime_call_type) {
        assert(CodeBuffer::supports_shared_stubs(), "must support shared stubs");
        code()->share_trampoline_for(entry.target(), offset());
      } else {
        address stub = emit_trampoline_stub(offset(), target);
        if (stub == NULL) {
          postcond(pc() == badAddress);
          return NULL; // CodeCache is full
        }
      }
    }
    target = pc();
  }

  if (cbuf) cbuf->set_insts_mark();
  relocate(entry.rspec());
  bl(target);

  // just need to return a non-null address
  postcond(pc() != badAddress);
  return pc();
}

// Emit a trampoline stub for a call to a target which is too far away.
//
// code sequences:
//
// call-site:
//   branch-and-link to <destination> or <trampoline stub>
//
// Related trampoline stub for this call site in the stub section:
//   load the call target from the constant pool
//   branch (LR still points to the call site above)

address MacroAssembler::emit_trampoline_stub(int insts_call_instruction_offset,
                                             address dest) {
  // Max stub size: alignment nop, TrampolineStub.
  address stub = start_a_stub(NativeInstruction::instruction_size
                   + NativeCallTrampolineStub::instruction_size);
  if (stub == NULL) {
    return NULL;  // CodeBuffer::expand failed
  }

  // Create a trampoline stub relocation which relates this trampoline stub
  // with the call instruction at insts_call_instruction_offset in the
  // instructions code-section.
  align(wordSize);
  relocate(trampoline_stub_Relocation::spec(code()->insts()->start()
                                            + insts_call_instruction_offset));
  const int stub_start_offset = offset();

  // Now, create the trampoline stub's code:
  // - load the call
  // - call
  Label target;
  ldr(rscratch1, target);
  br(rscratch1);
  bind(target);
  assert(offset() - stub_start_offset == NativeCallTrampolineStub::data_offset,
         "should be");
  emit_int64((int64_t)dest);

  const address stub_start_addr = addr_at(stub_start_offset);

  assert(is_NativeCallTrampolineStub_at(stub_start_addr), "doesn't look like a trampoline");

  end_a_stub();
  return stub_start_addr;
}

void MacroAssembler::emit_static_call_stub() {
  // CompiledDirectStaticCall::set_to_interpreted knows the
  // exact layout of this stub.

  isb();
  mov_metadata(rmethod, (Metadata*)NULL);

  // Jump to the entry point of the c2i stub.
  movptr(rscratch1, 0);
  br(rscratch1);
}

void MacroAssembler::c2bool(Register x) {
  // implements x == 0 ? 0 : 1
  // note: must only look at least-significant byte of x
  //       since C-style booleans are stored in one byte
  //       only! (was bug)
  tst(x, 0xff);
  cset(x, Assembler::NE);
}

address MacroAssembler::ic_call(address entry, jint method_index) {
  RelocationHolder rh = virtual_call_Relocation::spec(pc(), method_index);
  // address const_ptr = long_constant((jlong)Universe::non_oop_word());
  // uintptr_t offset;
  // ldr_constant(rscratch2, const_ptr);
  movptr(rscratch2, (uintptr_t)Universe::non_oop_word());
  return trampoline_call(Address(entry, rh));
}

// Implementation of call_VM versions

void MacroAssembler::call_VM(Register oop_result,
                             address entry_point,
                             bool check_exceptions) {
  call_VM_helper(oop_result, entry_point, 0, check_exceptions);
}

void MacroAssembler::call_VM(Register oop_result,
                             address entry_point,
                             Register arg_1,
                             bool check_exceptions) {
  pass_arg1(this, arg_1);
  call_VM_helper(oop_result, entry_point, 1, check_exceptions);
}

void MacroAssembler::call_VM(Register oop_result,
                             address entry_point,
                             Register arg_1,
                             Register arg_2,
                             bool check_exceptions) {
  assert(arg_1 != c_rarg2, "smashed arg");
  pass_arg2(this, arg_2);
  pass_arg1(this, arg_1);
  call_VM_helper(oop_result, entry_point, 2, check_exceptions);
}

void MacroAssembler::call_VM(Register oop_result,
                             address entry_point,
                             Register arg_1,
                             Register arg_2,
                             Register arg_3,
                             bool check_exceptions) {
  assert(arg_1 != c_rarg3, "smashed arg");
  assert(arg_2 != c_rarg3, "smashed arg");
  pass_arg3(this, arg_3);

  assert(arg_1 != c_rarg2, "smashed arg");
  pass_arg2(this, arg_2);

  pass_arg1(this, arg_1);
  call_VM_helper(oop_result, entry_point, 3, check_exceptions);
}

void MacroAssembler::call_VM(Register oop_result,
                             Register last_java_sp,
                             address entry_point,
                             int number_of_arguments,
                             bool check_exceptions) {
  call_VM_base(oop_result, rthread, last_java_sp, entry_point, number_of_arguments, check_exceptions);
}

void MacroAssembler::call_VM(Register oop_result,
                             Register last_java_sp,
                             address entry_point,
                             Register arg_1,
                             bool check_exceptions) {
  pass_arg1(this, arg_1);
  call_VM(oop_result, last_java_sp, entry_point, 1, check_exceptions);
}

void MacroAssembler::call_VM(Register oop_result,
                             Register last_java_sp,
                             address entry_point,
                             Register arg_1,
                             Register arg_2,
                             bool check_exceptions) {

  assert(arg_1 != c_rarg2, "smashed arg");
  pass_arg2(this, arg_2);
  pass_arg1(this, arg_1);
  call_VM(oop_result, last_java_sp, entry_point, 2, check_exceptions);
}

void MacroAssembler::call_VM(Register oop_result,
                             Register last_java_sp,
                             address entry_point,
                             Register arg_1,
                             Register arg_2,
                             Register arg_3,
                             bool check_exceptions) {
  assert(arg_1 != c_rarg3, "smashed arg");
  assert(arg_2 != c_rarg3, "smashed arg");
  pass_arg3(this, arg_3);
  assert(arg_1 != c_rarg2, "smashed arg");
  pass_arg2(this, arg_2);
  pass_arg1(this, arg_1);
  call_VM(oop_result, last_java_sp, entry_point, 3, check_exceptions);
}


void MacroAssembler::get_vm_result(Register oop_result, Register java_thread) {
  ldr(oop_result, Address(java_thread, JavaThread::vm_result_offset()));
  str(zr, Address(java_thread, JavaThread::vm_result_offset()));
  verify_oop_msg(oop_result, "broken oop in call_VM_base");
}

void MacroAssembler::get_vm_result_2(Register metadata_result, Register java_thread) {
  ldr(metadata_result, Address(java_thread, JavaThread::vm_result_2_offset()));
  str(zr, Address(java_thread, JavaThread::vm_result_2_offset()));
}

void MacroAssembler::align(int modulus) {
  while (offset() % modulus != 0) nop();
}

void MacroAssembler::post_call_nop() {
  if (!Continuations::enabled()) {
    return;
  }
  InstructionMark im(this);
  relocate(post_call_nop_Relocation::spec());
  nop();
  movk(zr, 0);
  movk(zr, 0);
}

// these are no-ops overridden by InterpreterMacroAssembler

void MacroAssembler::check_and_handle_earlyret(Register java_thread) { }

void MacroAssembler::check_and_handle_popframe(Register java_thread) { }

void MacroAssembler::get_default_value_oop(Register inline_klass, Register temp_reg, Register obj) {
#ifdef ASSERT
  {
    Label done_check;
    test_klass_is_inline_type(inline_klass, temp_reg, done_check);
    stop("get_default_value_oop from non inline type klass");
    bind(done_check);
  }
#endif
  Register offset = temp_reg;
  // Getting the offset of the pre-allocated default value
  ldr(offset, Address(inline_klass, in_bytes(InstanceKlass::adr_inlineklass_fixed_block_offset())));
  ldr(offset, Address(offset, in_bytes(InlineKlass::default_value_offset_offset())));

  // Getting the mirror
  ldr(obj, Address(inline_klass, in_bytes(Klass::java_mirror_offset())));
  resolve_oop_handle(obj, inline_klass);

  // Getting the pre-allocated default value from the mirror
  Address field(obj, offset);
  load_heap_oop(obj, field);
}

void MacroAssembler::get_empty_inline_type_oop(Register inline_klass, Register temp_reg, Register obj) {
#ifdef ASSERT
  {
    Label done_check;
    test_klass_is_empty_inline_type(inline_klass, temp_reg, done_check);
    stop("get_empty_value from non-empty inline klass");
    bind(done_check);
  }
#endif
  get_default_value_oop(inline_klass, temp_reg, obj);
}

// Look up the method for a megamorphic invokeinterface call.
// The target method is determined by <intf_klass, itable_index>.
// The receiver klass is in recv_klass.
// On success, the result will be in method_result, and execution falls through.
// On failure, execution transfers to the given label.
void MacroAssembler::lookup_interface_method(Register recv_klass,
                                             Register intf_klass,
                                             RegisterOrConstant itable_index,
                                             Register method_result,
                                             Register scan_temp,
                                             Label& L_no_such_interface,
                         bool return_method) {
  assert_different_registers(recv_klass, intf_klass, scan_temp);
  assert_different_registers(method_result, intf_klass, scan_temp);
  assert(recv_klass != method_result || !return_method,
     "recv_klass can be destroyed when method isn't needed");
  assert(itable_index.is_constant() || itable_index.as_register() == method_result,
         "caller must use same register for non-constant itable index as for method");

  // Compute start of first itableOffsetEntry (which is at the end of the vtable)
  int vtable_base = in_bytes(Klass::vtable_start_offset());
  int itentry_off = itableMethodEntry::method_offset_in_bytes();
  int scan_step   = itableOffsetEntry::size() * wordSize;
  int vte_size    = vtableEntry::size_in_bytes();
  assert(vte_size == wordSize, "else adjust times_vte_scale");

  ldrw(scan_temp, Address(recv_klass, Klass::vtable_length_offset()));

  // %%% Could store the aligned, prescaled offset in the klassoop.
  // lea(scan_temp, Address(recv_klass, scan_temp, times_vte_scale, vtable_base));
  lea(scan_temp, Address(recv_klass, scan_temp, Address::lsl(3)));
  add(scan_temp, scan_temp, vtable_base);

  if (return_method) {
    // Adjust recv_klass by scaled itable_index, so we can free itable_index.
    assert(itableMethodEntry::size() * wordSize == wordSize, "adjust the scaling in the code below");
    // lea(recv_klass, Address(recv_klass, itable_index, Address::times_ptr, itentry_off));
    lea(recv_klass, Address(recv_klass, itable_index, Address::lsl(3)));
    if (itentry_off)
      add(recv_klass, recv_klass, itentry_off);
  }

  // for (scan = klass->itable(); scan->interface() != NULL; scan += scan_step) {
  //   if (scan->interface() == intf) {
  //     result = (klass + scan->offset() + itable_index);
  //   }
  // }
  Label search, found_method;

  ldr(method_result, Address(scan_temp, itableOffsetEntry::interface_offset_in_bytes()));
  cmp(intf_klass, method_result);
  br(Assembler::EQ, found_method);
  bind(search);
  // Check that the previous entry is non-null.  A null entry means that
  // the receiver class doesn't implement the interface, and wasn't the
  // same as when the caller was compiled.
  cbz(method_result, L_no_such_interface);
  if (itableOffsetEntry::interface_offset_in_bytes() != 0) {
    add(scan_temp, scan_temp, scan_step);
    ldr(method_result, Address(scan_temp, itableOffsetEntry::interface_offset_in_bytes()));
  } else {
    ldr(method_result, Address(pre(scan_temp, scan_step)));
  }
  cmp(intf_klass, method_result);
  br(Assembler::NE, search);

  bind(found_method);

  // Got a hit.
  if (return_method) {
    ldrw(scan_temp, Address(scan_temp, itableOffsetEntry::offset_offset_in_bytes()));
    ldr(method_result, Address(recv_klass, scan_temp, Address::uxtw(0)));
  }
}

// virtual method calling
void MacroAssembler::lookup_virtual_method(Register recv_klass,
                                           RegisterOrConstant vtable_index,
                                           Register method_result) {
  const int base = in_bytes(Klass::vtable_start_offset());
  assert(vtableEntry::size() * wordSize == 8,
         "adjust the scaling in the code below");
  int vtable_offset_in_bytes = base + vtableEntry::method_offset_in_bytes();

  if (vtable_index.is_register()) {
    lea(method_result, Address(recv_klass,
                               vtable_index.as_register(),
                               Address::lsl(LogBytesPerWord)));
    ldr(method_result, Address(method_result, vtable_offset_in_bytes));
  } else {
    vtable_offset_in_bytes += vtable_index.as_constant() * wordSize;
    ldr(method_result,
        form_address(rscratch1, recv_klass, vtable_offset_in_bytes, 0));
  }
}

void MacroAssembler::check_klass_subtype(Register sub_klass,
                           Register super_klass,
                           Register temp_reg,
                           Label& L_success) {
  Label L_failure;
  check_klass_subtype_fast_path(sub_klass, super_klass, temp_reg,        &L_success, &L_failure, NULL);
  check_klass_subtype_slow_path(sub_klass, super_klass, temp_reg, noreg, &L_success, NULL);
  bind(L_failure);
}


void MacroAssembler::check_klass_subtype_fast_path(Register sub_klass,
                                                   Register super_klass,
                                                   Register temp_reg,
                                                   Label* L_success,
                                                   Label* L_failure,
                                                   Label* L_slow_path,
                                        RegisterOrConstant super_check_offset) {
  assert_different_registers(sub_klass, super_klass, temp_reg);
  bool must_load_sco = (super_check_offset.constant_or_zero() == -1);
  if (super_check_offset.is_register()) {
    assert_different_registers(sub_klass, super_klass,
                               super_check_offset.as_register());
  } else if (must_load_sco) {
    assert(temp_reg != noreg, "supply either a temp or a register offset");
  }

  Label L_fallthrough;
  int label_nulls = 0;
  if (L_success == NULL)   { L_success   = &L_fallthrough; label_nulls++; }
  if (L_failure == NULL)   { L_failure   = &L_fallthrough; label_nulls++; }
  if (L_slow_path == NULL) { L_slow_path = &L_fallthrough; label_nulls++; }
  assert(label_nulls <= 1, "at most one NULL in the batch");

  int sc_offset = in_bytes(Klass::secondary_super_cache_offset());
  int sco_offset = in_bytes(Klass::super_check_offset_offset());
  Address super_check_offset_addr(super_klass, sco_offset);

  // Hacked jmp, which may only be used just before L_fallthrough.
#define final_jmp(label)                                                \
  if (&(label) == &L_fallthrough) { /*do nothing*/ }                    \
  else                            b(label)                /*omit semi*/

  // If the pointers are equal, we are done (e.g., String[] elements).
  // This self-check enables sharing of secondary supertype arrays among
  // non-primary types such as array-of-interface.  Otherwise, each such
  // type would need its own customized SSA.
  // We move this check to the front of the fast path because many
  // type checks are in fact trivially successful in this manner,
  // so we get a nicely predicted branch right at the start of the check.
  cmp(sub_klass, super_klass);
  br(Assembler::EQ, *L_success);

  // Check the supertype display:
  if (must_load_sco) {
    ldrw(temp_reg, super_check_offset_addr);
    super_check_offset = RegisterOrConstant(temp_reg);
  }
  Address super_check_addr(sub_klass, super_check_offset);
  ldr(rscratch1, super_check_addr);
  cmp(super_klass, rscratch1); // load displayed supertype

  // This check has worked decisively for primary supers.
  // Secondary supers are sought in the super_cache ('super_cache_addr').
  // (Secondary supers are interfaces and very deeply nested subtypes.)
  // This works in the same check above because of a tricky aliasing
  // between the super_cache and the primary super display elements.
  // (The 'super_check_addr' can address either, as the case requires.)
  // Note that the cache is updated below if it does not help us find
  // what we need immediately.
  // So if it was a primary super, we can just fail immediately.
  // Otherwise, it's the slow path for us (no success at this point).

  if (super_check_offset.is_register()) {
    br(Assembler::EQ, *L_success);
    subs(zr, super_check_offset.as_register(), sc_offset);
    if (L_failure == &L_fallthrough) {
      br(Assembler::EQ, *L_slow_path);
    } else {
      br(Assembler::NE, *L_failure);
      final_jmp(*L_slow_path);
    }
  } else if (super_check_offset.as_constant() == sc_offset) {
    // Need a slow path; fast failure is impossible.
    if (L_slow_path == &L_fallthrough) {
      br(Assembler::EQ, *L_success);
    } else {
      br(Assembler::NE, *L_slow_path);
      final_jmp(*L_success);
    }
  } else {
    // No slow path; it's a fast decision.
    if (L_failure == &L_fallthrough) {
      br(Assembler::EQ, *L_success);
    } else {
      br(Assembler::NE, *L_failure);
      final_jmp(*L_success);
    }
  }

  bind(L_fallthrough);

#undef final_jmp
}

// These two are taken from x86, but they look generally useful

// scans count pointer sized words at [addr] for occurrence of value,
// generic
void MacroAssembler::repne_scan(Register addr, Register value, Register count,
                                Register scratch) {
  Label Lloop, Lexit;
  cbz(count, Lexit);
  bind(Lloop);
  ldr(scratch, post(addr, wordSize));
  cmp(value, scratch);
  br(EQ, Lexit);
  sub(count, count, 1);
  cbnz(count, Lloop);
  bind(Lexit);
}

// scans count 4 byte words at [addr] for occurrence of value,
// generic
void MacroAssembler::repne_scanw(Register addr, Register value, Register count,
                                Register scratch) {
  Label Lloop, Lexit;
  cbz(count, Lexit);
  bind(Lloop);
  ldrw(scratch, post(addr, wordSize));
  cmpw(value, scratch);
  br(EQ, Lexit);
  sub(count, count, 1);
  cbnz(count, Lloop);
  bind(Lexit);
}

void MacroAssembler::check_klass_subtype_slow_path(Register sub_klass,
                                                   Register super_klass,
                                                   Register temp_reg,
                                                   Register temp2_reg,
                                                   Label* L_success,
                                                   Label* L_failure,
                                                   bool set_cond_codes) {
  assert_different_registers(sub_klass, super_klass, temp_reg);
  if (temp2_reg != noreg)
    assert_different_registers(sub_klass, super_klass, temp_reg, temp2_reg, rscratch1);
#define IS_A_TEMP(reg) ((reg) == temp_reg || (reg) == temp2_reg)

  Label L_fallthrough;
  int label_nulls = 0;
  if (L_success == NULL)   { L_success   = &L_fallthrough; label_nulls++; }
  if (L_failure == NULL)   { L_failure   = &L_fallthrough; label_nulls++; }
  assert(label_nulls <= 1, "at most one NULL in the batch");

  // a couple of useful fields in sub_klass:
  int ss_offset = in_bytes(Klass::secondary_supers_offset());
  int sc_offset = in_bytes(Klass::secondary_super_cache_offset());
  Address secondary_supers_addr(sub_klass, ss_offset);
  Address super_cache_addr(     sub_klass, sc_offset);

  BLOCK_COMMENT("check_klass_subtype_slow_path");

  // Do a linear scan of the secondary super-klass chain.
  // This code is rarely used, so simplicity is a virtue here.
  // The repne_scan instruction uses fixed registers, which we must spill.
  // Don't worry too much about pre-existing connections with the input regs.

  assert(sub_klass != r0, "killed reg"); // killed by mov(r0, super)
  assert(sub_klass != r2, "killed reg"); // killed by lea(r2, &pst_counter)

  RegSet pushed_registers;
  if (!IS_A_TEMP(r2))    pushed_registers += r2;
  if (!IS_A_TEMP(r5))    pushed_registers += r5;

  if (super_klass != r0) {
    if (!IS_A_TEMP(r0))   pushed_registers += r0;
  }

  push(pushed_registers, sp);

  // Get super_klass value into r0 (even if it was in r5 or r2).
  if (super_klass != r0) {
    mov(r0, super_klass);
  }

#ifndef PRODUCT
  mov(rscratch2, (address)&SharedRuntime::_partial_subtype_ctr);
  Address pst_counter_addr(rscratch2);
  ldr(rscratch1, pst_counter_addr);
  add(rscratch1, rscratch1, 1);
  str(rscratch1, pst_counter_addr);
#endif //PRODUCT

  // We will consult the secondary-super array.
  ldr(r5, secondary_supers_addr);
  // Load the array length.
  ldrw(r2, Address(r5, Array<Klass*>::length_offset_in_bytes()));
  // Skip to start of data.
  add(r5, r5, Array<Klass*>::base_offset_in_bytes());

  cmp(sp, zr); // Clear Z flag; SP is never zero
  // Scan R2 words at [R5] for an occurrence of R0.
  // Set NZ/Z based on last compare.
  repne_scan(r5, r0, r2, rscratch1);

  // Unspill the temp. registers:
  pop(pushed_registers, sp);

  br(Assembler::NE, *L_failure);

  // Success.  Cache the super we found and proceed in triumph.
  str(super_klass, super_cache_addr);

  if (L_success != &L_fallthrough) {
    b(*L_success);
  }

#undef IS_A_TEMP

  bind(L_fallthrough);
}

void MacroAssembler::clinit_barrier(Register klass, Register scratch, Label* L_fast_path, Label* L_slow_path) {
  assert(L_fast_path != NULL || L_slow_path != NULL, "at least one is required");
  assert_different_registers(klass, rthread, scratch);

  Label L_fallthrough, L_tmp;
  if (L_fast_path == NULL) {
    L_fast_path = &L_fallthrough;
  } else if (L_slow_path == NULL) {
    L_slow_path = &L_fallthrough;
  }
  // Fast path check: class is fully initialized
  ldrb(scratch, Address(klass, InstanceKlass::init_state_offset()));
  subs(zr, scratch, InstanceKlass::fully_initialized);
  br(Assembler::EQ, *L_fast_path);

  // Fast path check: current thread is initializer thread
  ldr(scratch, Address(klass, InstanceKlass::init_thread_offset()));
  cmp(rthread, scratch);

  if (L_slow_path == &L_fallthrough) {
    br(Assembler::EQ, *L_fast_path);
    bind(*L_slow_path);
  } else if (L_fast_path == &L_fallthrough) {
    br(Assembler::NE, *L_slow_path);
    bind(*L_fast_path);
  } else {
    Unimplemented();
  }
}

void MacroAssembler::_verify_oop(Register reg, const char* s, const char* file, int line) {
  if (!VerifyOops || VerifyAdapterSharing) {
    // Below address of the code string confuses VerifyAdapterSharing
    // because it may differ between otherwise equivalent adapters.
    return;
  }

  // Pass register number to verify_oop_subroutine
  const char* b = NULL;
  {
    ResourceMark rm;
    stringStream ss;
    ss.print("verify_oop: %s: %s (%s:%d)", reg->name(), s, file, line);
    b = code_string(ss.as_string());
  }
  BLOCK_COMMENT("verify_oop {");

  strip_return_address(); // This might happen within a stack frame.
  protect_return_address();
  stp(r0, rscratch1, Address(pre(sp, -2 * wordSize)));
  stp(rscratch2, lr, Address(pre(sp, -2 * wordSize)));

  mov(r0, reg);
  movptr(rscratch1, (uintptr_t)(address)b);

  // call indirectly to solve generation ordering problem
  lea(rscratch2, ExternalAddress(StubRoutines::verify_oop_subroutine_entry_address()));
  ldr(rscratch2, Address(rscratch2));
  blr(rscratch2);

  ldp(rscratch2, lr, Address(post(sp, 2 * wordSize)));
  ldp(r0, rscratch1, Address(post(sp, 2 * wordSize)));
  authenticate_return_address();

  BLOCK_COMMENT("} verify_oop");
}

void MacroAssembler::_verify_oop_addr(Address addr, const char* s, const char* file, int line) {
  if (!VerifyOops || VerifyAdapterSharing) {
    // Below address of the code string confuses VerifyAdapterSharing
    // because it may differ between otherwise equivalent adapters.
    return;
  }

  const char* b = NULL;
  {
    ResourceMark rm;
    stringStream ss;
    ss.print("verify_oop_addr: %s (%s:%d)", s, file, line);
    b = code_string(ss.as_string());
  }
  BLOCK_COMMENT("verify_oop_addr {");

  strip_return_address(); // This might happen within a stack frame.
  protect_return_address();
  stp(r0, rscratch1, Address(pre(sp, -2 * wordSize)));
  stp(rscratch2, lr, Address(pre(sp, -2 * wordSize)));

  // addr may contain sp so we will have to adjust it based on the
  // pushes that we just did.
  if (addr.uses(sp)) {
    lea(r0, addr);
    ldr(r0, Address(r0, 4 * wordSize));
  } else {
    ldr(r0, addr);
  }
  movptr(rscratch1, (uintptr_t)(address)b);

  // call indirectly to solve generation ordering problem
  lea(rscratch2, ExternalAddress(StubRoutines::verify_oop_subroutine_entry_address()));
  ldr(rscratch2, Address(rscratch2));
  blr(rscratch2);

  ldp(rscratch2, lr, Address(post(sp, 2 * wordSize)));
  ldp(r0, rscratch1, Address(post(sp, 2 * wordSize)));
  authenticate_return_address();

  BLOCK_COMMENT("} verify_oop_addr");
}

Address MacroAssembler::argument_address(RegisterOrConstant arg_slot,
                                         int extra_slot_offset) {
  // cf. TemplateTable::prepare_invoke(), if (load_receiver).
  int stackElementSize = Interpreter::stackElementSize;
  int offset = Interpreter::expr_offset_in_bytes(extra_slot_offset+0);
#ifdef ASSERT
  int offset1 = Interpreter::expr_offset_in_bytes(extra_slot_offset+1);
  assert(offset1 - offset == stackElementSize, "correct arithmetic");
#endif
  if (arg_slot.is_constant()) {
    return Address(esp, arg_slot.as_constant() * stackElementSize
                   + offset);
  } else {
    add(rscratch1, esp, arg_slot.as_register(),
        ext::uxtx, exact_log2(stackElementSize));
    return Address(rscratch1, offset);
  }
}

void MacroAssembler::call_VM_leaf_base(address entry_point,
                                       int number_of_arguments,
                                       Label *retaddr) {
  Label E, L;

  stp(rscratch1, rmethod, Address(pre(sp, -2 * wordSize)));

  mov(rscratch1, entry_point);
  blr(rscratch1);
  if (retaddr)
    bind(*retaddr);

  ldp(rscratch1, rmethod, Address(post(sp, 2 * wordSize)));
}

void MacroAssembler::call_VM_leaf(address entry_point, int number_of_arguments) {
  call_VM_leaf_base(entry_point, number_of_arguments);
}

void MacroAssembler::call_VM_leaf(address entry_point, Register arg_0) {
  pass_arg0(this, arg_0);
  call_VM_leaf_base(entry_point, 1);
}

void MacroAssembler::call_VM_leaf(address entry_point, Register arg_0, Register arg_1) {
  assert_different_registers(arg_1, c_rarg0);
  pass_arg0(this, arg_0);
  pass_arg1(this, arg_1);
  call_VM_leaf_base(entry_point, 2);
}

void MacroAssembler::call_VM_leaf(address entry_point, Register arg_0,
                                  Register arg_1, Register arg_2) {
  assert_different_registers(arg_1, c_rarg0);
  assert_different_registers(arg_2, c_rarg0, c_rarg1);
  pass_arg0(this, arg_0);
  pass_arg1(this, arg_1);
  pass_arg2(this, arg_2);
  call_VM_leaf_base(entry_point, 3);
}

void MacroAssembler::super_call_VM_leaf(address entry_point) {
  MacroAssembler::call_VM_leaf_base(entry_point, 1);
}

void MacroAssembler::super_call_VM_leaf(address entry_point, Register arg_0) {
  pass_arg0(this, arg_0);
  MacroAssembler::call_VM_leaf_base(entry_point, 1);
}

void MacroAssembler::super_call_VM_leaf(address entry_point, Register arg_0, Register arg_1) {

  assert(arg_0 != c_rarg1, "smashed arg");
  pass_arg1(this, arg_1);
  pass_arg0(this, arg_0);
  MacroAssembler::call_VM_leaf_base(entry_point, 2);
}

void MacroAssembler::super_call_VM_leaf(address entry_point, Register arg_0, Register arg_1, Register arg_2) {
  assert(arg_0 != c_rarg2, "smashed arg");
  assert(arg_1 != c_rarg2, "smashed arg");
  pass_arg2(this, arg_2);
  assert(arg_0 != c_rarg1, "smashed arg");
  pass_arg1(this, arg_1);
  pass_arg0(this, arg_0);
  MacroAssembler::call_VM_leaf_base(entry_point, 3);
}

void MacroAssembler::super_call_VM_leaf(address entry_point, Register arg_0, Register arg_1, Register arg_2, Register arg_3) {
  assert(arg_0 != c_rarg3, "smashed arg");
  assert(arg_1 != c_rarg3, "smashed arg");
  assert(arg_2 != c_rarg3, "smashed arg");
  pass_arg3(this, arg_3);
  assert(arg_0 != c_rarg2, "smashed arg");
  assert(arg_1 != c_rarg2, "smashed arg");
  pass_arg2(this, arg_2);
  assert(arg_0 != c_rarg1, "smashed arg");
  pass_arg1(this, arg_1);
  pass_arg0(this, arg_0);
  MacroAssembler::call_VM_leaf_base(entry_point, 4);
}

void MacroAssembler::null_check(Register reg, int offset) {
  if (needs_explicit_null_check(offset)) {
    // provoke OS NULL exception if reg = NULL by
    // accessing M[reg] w/o changing any registers
    // NOTE: this is plenty to provoke a segv
    ldr(zr, Address(reg));
  } else {
    // nothing to do, (later) access of M[reg + offset]
    // will provoke OS NULL exception if reg = NULL
  }
}

void MacroAssembler::test_markword_is_inline_type(Register markword, Label& is_inline_type) {
  assert_different_registers(markword, rscratch2);
  andr(markword, markword, markWord::inline_type_mask_in_place);
  mov(rscratch2, markWord::inline_type_pattern);
  cmp(markword, rscratch2);
  br(Assembler::EQ, is_inline_type);
}

void MacroAssembler::test_klass_is_inline_type(Register klass, Register temp_reg, Label& is_inline_type) {
  ldrw(temp_reg, Address(klass, Klass::access_flags_offset()));
  andr(temp_reg, temp_reg, JVM_ACC_VALUE);
  cbnz(temp_reg, is_inline_type);
}

void MacroAssembler::test_oop_is_not_inline_type(Register object, Register tmp, Label& not_inline_type) {
  assert_different_registers(tmp, rscratch1);
  cbz(object, not_inline_type);
  const int is_inline_type_mask = markWord::inline_type_pattern;
  ldr(tmp, Address(object, oopDesc::mark_offset_in_bytes()));
  mov(rscratch1, is_inline_type_mask);
  andr(tmp, tmp, rscratch1);
  cmp(tmp, rscratch1);
  br(Assembler::NE, not_inline_type);
}

void MacroAssembler::test_klass_is_empty_inline_type(Register klass, Register temp_reg, Label& is_empty_inline_type) {
#ifdef ASSERT
  {
    Label done_check;
    test_klass_is_inline_type(klass, temp_reg, done_check);
    stop("test_klass_is_empty_inline_type with non inline type klass");
    bind(done_check);
  }
#endif
  ldrw(temp_reg, Address(klass, InstanceKlass::misc_flags_offset()));
  andr(temp_reg, temp_reg, InstanceKlass::misc_flag_is_empty_inline_type());
  cbnz(temp_reg, is_empty_inline_type);
}

void MacroAssembler::test_field_is_null_free_inline_type(Register flags, Register temp_reg, Label& is_null_free_inline_type) {
  assert(temp_reg == noreg, "not needed"); // keep signature uniform with x86
  tbnz(flags, ConstantPoolCacheEntry::is_null_free_inline_type_shift, is_null_free_inline_type);
}

void MacroAssembler::test_field_is_not_null_free_inline_type(Register flags, Register temp_reg, Label& not_null_free_inline_type) {
  assert(temp_reg == noreg, "not needed"); // keep signature uniform with x86
  tbz(flags, ConstantPoolCacheEntry::is_null_free_inline_type_shift, not_null_free_inline_type);
}

void MacroAssembler::test_field_is_inlined(Register flags, Register temp_reg, Label& is_flattened) {
  assert(temp_reg == noreg, "not needed"); // keep signature uniform with x86
  tbnz(flags, ConstantPoolCacheEntry::is_inlined_shift, is_flattened);
}

void MacroAssembler::test_oop_prototype_bit(Register oop, Register temp_reg, int32_t test_bit, bool jmp_set, Label& jmp_label) {
  Label test_mark_word;
  // load mark word
  ldr(temp_reg, Address(oop, oopDesc::mark_offset_in_bytes()));
  // check displaced
  tst(temp_reg, markWord::unlocked_value);
  br(Assembler::NE, test_mark_word);
  // slow path use klass prototype
  load_prototype_header(temp_reg, oop);

  bind(test_mark_word);
  andr(temp_reg, temp_reg, test_bit);
  if (jmp_set) {
    cbnz(temp_reg, jmp_label);
  } else {
    cbz(temp_reg, jmp_label);
  }
}

void MacroAssembler::test_flattened_array_oop(Register oop, Register temp_reg, Label& is_flattened_array) {
  test_oop_prototype_bit(oop, temp_reg, markWord::flat_array_bit_in_place, true, is_flattened_array);
}

void MacroAssembler::test_non_flattened_array_oop(Register oop, Register temp_reg,
                                                  Label&is_non_flattened_array) {
  test_oop_prototype_bit(oop, temp_reg, markWord::flat_array_bit_in_place, false, is_non_flattened_array);
}

void MacroAssembler::test_null_free_array_oop(Register oop, Register temp_reg, Label& is_null_free_array) {
  test_oop_prototype_bit(oop, temp_reg, markWord::null_free_array_bit_in_place, true, is_null_free_array);
}

void MacroAssembler::test_non_null_free_array_oop(Register oop, Register temp_reg, Label&is_non_null_free_array) {
  test_oop_prototype_bit(oop, temp_reg, markWord::null_free_array_bit_in_place, false, is_non_null_free_array);
}

void MacroAssembler::test_flattened_array_layout(Register lh, Label& is_flattened_array) {
  tst(lh, Klass::_lh_array_tag_flat_value_bit_inplace);
  br(Assembler::NE, is_flattened_array);
}

void MacroAssembler::test_non_flattened_array_layout(Register lh, Label& is_non_flattened_array) {
  tst(lh, Klass::_lh_array_tag_flat_value_bit_inplace);
  br(Assembler::EQ, is_non_flattened_array);
}

void MacroAssembler::test_null_free_array_layout(Register lh, Label& is_null_free_array) {
  tst(lh, Klass::_lh_null_free_array_bit_inplace);
  br(Assembler::NE, is_null_free_array);
}

void MacroAssembler::test_non_null_free_array_layout(Register lh, Label& is_non_null_free_array) {
  tst(lh, Klass::_lh_null_free_array_bit_inplace);
  br(Assembler::EQ, is_non_null_free_array);
}

// MacroAssembler protected routines needed to implement
// public methods

void MacroAssembler::mov(Register r, Address dest) {
  code_section()->relocate(pc(), dest.rspec());
  uint64_t imm64 = (uint64_t)dest.target();
  movptr(r, imm64);
}

// Move a constant pointer into r.  In AArch64 mode the virtual
// address space is 48 bits in size, so we only need three
// instructions to create a patchable instruction sequence that can
// reach anywhere.
void MacroAssembler::movptr(Register r, uintptr_t imm64) {
#ifndef PRODUCT
  {
    char buffer[64];
    snprintf(buffer, sizeof(buffer), "0x%" PRIX64, (uint64_t)imm64);
    block_comment(buffer);
  }
#endif
  assert(imm64 < (1ull << 48), "48-bit overflow in address constant");
  movz(r, imm64 & 0xffff);
  imm64 >>= 16;
  movk(r, imm64 & 0xffff, 16);
  imm64 >>= 16;
  movk(r, imm64 & 0xffff, 32);
}

// Macro to mov replicated immediate to vector register.
// imm64: only the lower 8/16/32 bits are considered for B/H/S type. That is,
//        the upper 56/48/32 bits must be zeros for B/H/S type.
// Vd will get the following values for different arrangements in T
//   imm64 == hex 000000gh  T8B:  Vd = ghghghghghghghgh
//   imm64 == hex 000000gh  T16B: Vd = ghghghghghghghghghghghghghghghgh
//   imm64 == hex 0000efgh  T4H:  Vd = efghefghefghefgh
//   imm64 == hex 0000efgh  T8H:  Vd = efghefghefghefghefghefghefghefgh
//   imm64 == hex abcdefgh  T2S:  Vd = abcdefghabcdefgh
//   imm64 == hex abcdefgh  T4S:  Vd = abcdefghabcdefghabcdefghabcdefgh
//   imm64 == hex abcdefgh  T1D:  Vd = 00000000abcdefgh
//   imm64 == hex abcdefgh  T2D:  Vd = 00000000abcdefgh00000000abcdefgh
// Clobbers rscratch1
void MacroAssembler::mov(FloatRegister Vd, SIMD_Arrangement T, uint64_t imm64) {
  assert(T != T1Q, "unsupported");
  if (T == T1D || T == T2D) {
    int imm = operand_valid_for_movi_immediate(imm64, T);
    if (-1 != imm) {
      movi(Vd, T, imm);
    } else {
      mov(rscratch1, imm64);
      dup(Vd, T, rscratch1);
    }
    return;
  }

#ifdef ASSERT
  if (T == T8B || T == T16B) assert((imm64 & ~0xff) == 0, "extraneous bits (T8B/T16B)");
  if (T == T4H || T == T8H) assert((imm64  & ~0xffff) == 0, "extraneous bits (T4H/T8H)");
  if (T == T2S || T == T4S) assert((imm64  & ~0xffffffff) == 0, "extraneous bits (T2S/T4S)");
#endif
  int shift = operand_valid_for_movi_immediate(imm64, T);
  uint32_t imm32 = imm64 & 0xffffffffULL;
  if (shift >= 0) {
    movi(Vd, T, (imm32 >> shift) & 0xff, shift);
  } else {
    movw(rscratch1, imm32);
    dup(Vd, T, rscratch1);
  }
}

void MacroAssembler::mov_immediate64(Register dst, uint64_t imm64)
{
#ifndef PRODUCT
  {
    char buffer[64];
    snprintf(buffer, sizeof(buffer), "0x%" PRIX64, imm64);
    block_comment(buffer);
  }
#endif
  if (operand_valid_for_logical_immediate(false, imm64)) {
    orr(dst, zr, imm64);
  } else {
    // we can use a combination of MOVZ or MOVN with
    // MOVK to build up the constant
    uint64_t imm_h[4];
    int zero_count = 0;
    int neg_count = 0;
    int i;
    for (i = 0; i < 4; i++) {
      imm_h[i] = ((imm64 >> (i * 16)) & 0xffffL);
      if (imm_h[i] == 0) {
        zero_count++;
      } else if (imm_h[i] == 0xffffL) {
        neg_count++;
      }
    }
    if (zero_count == 4) {
      // one MOVZ will do
      movz(dst, 0);
    } else if (neg_count == 4) {
      // one MOVN will do
      movn(dst, 0);
    } else if (zero_count == 3) {
      for (i = 0; i < 4; i++) {
        if (imm_h[i] != 0L) {
          movz(dst, (uint32_t)imm_h[i], (i << 4));
          break;
        }
      }
    } else if (neg_count == 3) {
      // one MOVN will do
      for (int i = 0; i < 4; i++) {
        if (imm_h[i] != 0xffffL) {
          movn(dst, (uint32_t)imm_h[i] ^ 0xffffL, (i << 4));
          break;
        }
      }
    } else if (zero_count == 2) {
      // one MOVZ and one MOVK will do
      for (i = 0; i < 3; i++) {
        if (imm_h[i] != 0L) {
          movz(dst, (uint32_t)imm_h[i], (i << 4));
          i++;
          break;
        }
      }
      for (;i < 4; i++) {
        if (imm_h[i] != 0L) {
          movk(dst, (uint32_t)imm_h[i], (i << 4));
        }
      }
    } else if (neg_count == 2) {
      // one MOVN and one MOVK will do
      for (i = 0; i < 4; i++) {
        if (imm_h[i] != 0xffffL) {
          movn(dst, (uint32_t)imm_h[i] ^ 0xffffL, (i << 4));
          i++;
          break;
        }
      }
      for (;i < 4; i++) {
        if (imm_h[i] != 0xffffL) {
          movk(dst, (uint32_t)imm_h[i], (i << 4));
        }
      }
    } else if (zero_count == 1) {
      // one MOVZ and two MOVKs will do
      for (i = 0; i < 4; i++) {
        if (imm_h[i] != 0L) {
          movz(dst, (uint32_t)imm_h[i], (i << 4));
          i++;
          break;
        }
      }
      for (;i < 4; i++) {
        if (imm_h[i] != 0x0L) {
          movk(dst, (uint32_t)imm_h[i], (i << 4));
        }
      }
    } else if (neg_count == 1) {
      // one MOVN and two MOVKs will do
      for (i = 0; i < 4; i++) {
        if (imm_h[i] != 0xffffL) {
          movn(dst, (uint32_t)imm_h[i] ^ 0xffffL, (i << 4));
          i++;
          break;
        }
      }
      for (;i < 4; i++) {
        if (imm_h[i] != 0xffffL) {
          movk(dst, (uint32_t)imm_h[i], (i << 4));
        }
      }
    } else {
      // use a MOVZ and 3 MOVKs (makes it easier to debug)
      movz(dst, (uint32_t)imm_h[0], 0);
      for (i = 1; i < 4; i++) {
        movk(dst, (uint32_t)imm_h[i], (i << 4));
      }
    }
  }
}

void MacroAssembler::mov_immediate32(Register dst, uint32_t imm32)
{
#ifndef PRODUCT
    {
      char buffer[64];
      snprintf(buffer, sizeof(buffer), "0x%" PRIX32, imm32);
      block_comment(buffer);
    }
#endif
  if (operand_valid_for_logical_immediate(true, imm32)) {
    orrw(dst, zr, imm32);
  } else {
    // we can use MOVZ, MOVN or two calls to MOVK to build up the
    // constant
    uint32_t imm_h[2];
    imm_h[0] = imm32 & 0xffff;
    imm_h[1] = ((imm32 >> 16) & 0xffff);
    if (imm_h[0] == 0) {
      movzw(dst, imm_h[1], 16);
    } else if (imm_h[0] == 0xffff) {
      movnw(dst, imm_h[1] ^ 0xffff, 16);
    } else if (imm_h[1] == 0) {
      movzw(dst, imm_h[0], 0);
    } else if (imm_h[1] == 0xffff) {
      movnw(dst, imm_h[0] ^ 0xffff, 0);
    } else {
      // use a MOVZ and MOVK (makes it easier to debug)
      movzw(dst, imm_h[0], 0);
      movkw(dst, imm_h[1], 16);
    }
  }
}

// Form an address from base + offset in Rd.  Rd may or may
// not actually be used: you must use the Address that is returned.
// It is up to you to ensure that the shift provided matches the size
// of your data.
Address MacroAssembler::form_address(Register Rd, Register base, int64_t byte_offset, int shift) {
  if (Address::offset_ok_for_immed(byte_offset, shift))
    // It fits; no need for any heroics
    return Address(base, byte_offset);

  // Don't do anything clever with negative or misaligned offsets
  unsigned mask = (1 << shift) - 1;
  if (byte_offset < 0 || byte_offset & mask) {
    mov(Rd, byte_offset);
    add(Rd, base, Rd);
    return Address(Rd);
  }

  // See if we can do this with two 12-bit offsets
  {
    uint64_t word_offset = byte_offset >> shift;
    uint64_t masked_offset = word_offset & 0xfff000;
    if (Address::offset_ok_for_immed(word_offset - masked_offset, 0)
        && Assembler::operand_valid_for_add_sub_immediate(masked_offset << shift)) {
      add(Rd, base, masked_offset << shift);
      word_offset -= masked_offset;
      return Address(Rd, word_offset << shift);
    }
  }

  // Do it the hard way
  mov(Rd, byte_offset);
  add(Rd, base, Rd);
  return Address(Rd);
}

void MacroAssembler::atomic_incw(Register counter_addr, Register tmp, Register tmp2) {
  if (UseLSE) {
    mov(tmp, 1);
    ldadd(Assembler::word, tmp, zr, counter_addr);
    return;
  }
  Label retry_load;
  prfm(Address(counter_addr), PSTL1STRM);
  bind(retry_load);
  // flush and load exclusive from the memory location
  ldxrw(tmp, counter_addr);
  addw(tmp, tmp, 1);
  // if we store+flush with no intervening write tmp will be zero
  stxrw(tmp2, tmp, counter_addr);
  cbnzw(tmp2, retry_load);
}


int MacroAssembler::corrected_idivl(Register result, Register ra, Register rb,
                                    bool want_remainder, Register scratch)
{
  // Full implementation of Java idiv and irem.  The function
  // returns the (pc) offset of the div instruction - may be needed
  // for implicit exceptions.
  //
  // constraint : ra/rb =/= scratch
  //         normal case
  //
  // input : ra: dividend
  //         rb: divisor
  //
  // result: either
  //         quotient  (= ra idiv rb)
  //         remainder (= ra irem rb)

  assert(ra != scratch && rb != scratch, "reg cannot be scratch");

  int idivl_offset = offset();
  if (! want_remainder) {
    sdivw(result, ra, rb);
  } else {
    sdivw(scratch, ra, rb);
    Assembler::msubw(result, scratch, rb, ra);
  }

  return idivl_offset;
}

int MacroAssembler::corrected_idivq(Register result, Register ra, Register rb,
                                    bool want_remainder, Register scratch)
{
  // Full implementation of Java ldiv and lrem.  The function
  // returns the (pc) offset of the div instruction - may be needed
  // for implicit exceptions.
  //
  // constraint : ra/rb =/= scratch
  //         normal case
  //
  // input : ra: dividend
  //         rb: divisor
  //
  // result: either
  //         quotient  (= ra idiv rb)
  //         remainder (= ra irem rb)

  assert(ra != scratch && rb != scratch, "reg cannot be scratch");

  int idivq_offset = offset();
  if (! want_remainder) {
    sdiv(result, ra, rb);
  } else {
    sdiv(scratch, ra, rb);
    Assembler::msub(result, scratch, rb, ra);
  }

  return idivq_offset;
}

void MacroAssembler::membar(Membar_mask_bits order_constraint) {
  address prev = pc() - NativeMembar::instruction_size;
  address last = code()->last_insn();
  if (last != NULL && nativeInstruction_at(last)->is_Membar() && prev == last) {
    NativeMembar *bar = NativeMembar_at(prev);
    // We are merging two memory barrier instructions.  On AArch64 we
    // can do this simply by ORing them together.
    bar->set_kind(bar->get_kind() | order_constraint);
    BLOCK_COMMENT("merged membar");
  } else {
    code()->set_last_insn(pc());
    dmb(Assembler::barrier(order_constraint));
  }
}

bool MacroAssembler::try_merge_ldst(Register rt, const Address &adr, size_t size_in_bytes, bool is_store) {
  if (ldst_can_merge(rt, adr, size_in_bytes, is_store)) {
    merge_ldst(rt, adr, size_in_bytes, is_store);
    code()->clear_last_insn();
    return true;
  } else {
    assert(size_in_bytes == 8 || size_in_bytes == 4, "only 8 bytes or 4 bytes load/store is supported.");
    const uint64_t mask = size_in_bytes - 1;
    if (adr.getMode() == Address::base_plus_offset &&
        (adr.offset() & mask) == 0) { // only supports base_plus_offset.
      code()->set_last_insn(pc());
    }
    return false;
  }
}

void MacroAssembler::ldr(Register Rx, const Address &adr) {
  // We always try to merge two adjacent loads into one ldp.
  if (!try_merge_ldst(Rx, adr, 8, false)) {
    Assembler::ldr(Rx, adr);
  }
}

void MacroAssembler::ldrw(Register Rw, const Address &adr) {
  // We always try to merge two adjacent loads into one ldp.
  if (!try_merge_ldst(Rw, adr, 4, false)) {
    Assembler::ldrw(Rw, adr);
  }
}

void MacroAssembler::str(Register Rx, const Address &adr) {
  // We always try to merge two adjacent stores into one stp.
  if (!try_merge_ldst(Rx, adr, 8, true)) {
    Assembler::str(Rx, adr);
  }
}

void MacroAssembler::strw(Register Rw, const Address &adr) {
  // We always try to merge two adjacent stores into one stp.
  if (!try_merge_ldst(Rw, adr, 4, true)) {
    Assembler::strw(Rw, adr);
  }
}

// MacroAssembler routines found actually to be needed

void MacroAssembler::push(Register src)
{
  str(src, Address(pre(esp, -1 * wordSize)));
}

void MacroAssembler::pop(Register dst)
{
  ldr(dst, Address(post(esp, 1 * wordSize)));
}

// Note: load_unsigned_short used to be called load_unsigned_word.
int MacroAssembler::load_unsigned_short(Register dst, Address src) {
  int off = offset();
  ldrh(dst, src);
  return off;
}

int MacroAssembler::load_unsigned_byte(Register dst, Address src) {
  int off = offset();
  ldrb(dst, src);
  return off;
}

int MacroAssembler::load_signed_short(Register dst, Address src) {
  int off = offset();
  ldrsh(dst, src);
  return off;
}

int MacroAssembler::load_signed_byte(Register dst, Address src) {
  int off = offset();
  ldrsb(dst, src);
  return off;
}

int MacroAssembler::load_signed_short32(Register dst, Address src) {
  int off = offset();
  ldrshw(dst, src);
  return off;
}

int MacroAssembler::load_signed_byte32(Register dst, Address src) {
  int off = offset();
  ldrsbw(dst, src);
  return off;
}

void MacroAssembler::load_sized_value(Register dst, Address src, size_t size_in_bytes, bool is_signed, Register dst2) {
  switch (size_in_bytes) {
  case  8:  ldr(dst, src); break;
  case  4:  ldrw(dst, src); break;
  case  2:  is_signed ? load_signed_short(dst, src) : load_unsigned_short(dst, src); break;
  case  1:  is_signed ? load_signed_byte( dst, src) : load_unsigned_byte( dst, src); break;
  default:  ShouldNotReachHere();
  }
}

void MacroAssembler::store_sized_value(Address dst, Register src, size_t size_in_bytes, Register src2) {
  switch (size_in_bytes) {
  case  8:  str(src, dst); break;
  case  4:  strw(src, dst); break;
  case  2:  strh(src, dst); break;
  case  1:  strb(src, dst); break;
  default:  ShouldNotReachHere();
  }
}

void MacroAssembler::decrementw(Register reg, int value)
{
  if (value < 0)  { incrementw(reg, -value);      return; }
  if (value == 0) {                               return; }
  if (value < (1 << 12)) { subw(reg, reg, value); return; }
  /* else */ {
    guarantee(reg != rscratch2, "invalid dst for register decrement");
    movw(rscratch2, (unsigned)value);
    subw(reg, reg, rscratch2);
  }
}

void MacroAssembler::decrement(Register reg, int value)
{
  if (value < 0)  { increment(reg, -value);      return; }
  if (value == 0) {                              return; }
  if (value < (1 << 12)) { sub(reg, reg, value); return; }
  /* else */ {
    assert(reg != rscratch2, "invalid dst for register decrement");
    mov(rscratch2, (uint64_t)value);
    sub(reg, reg, rscratch2);
  }
}

void MacroAssembler::decrementw(Address dst, int value)
{
  assert(!dst.uses(rscratch1), "invalid dst for address decrement");
  if (dst.getMode() == Address::literal) {
    assert(abs(value) < (1 << 12), "invalid value and address mode combination");
    lea(rscratch2, dst);
    dst = Address(rscratch2);
  }
  ldrw(rscratch1, dst);
  decrementw(rscratch1, value);
  strw(rscratch1, dst);
}

void MacroAssembler::decrement(Address dst, int value)
{
  assert(!dst.uses(rscratch1), "invalid address for decrement");
  if (dst.getMode() == Address::literal) {
    assert(abs(value) < (1 << 12), "invalid value and address mode combination");
    lea(rscratch2, dst);
    dst = Address(rscratch2);
  }
  ldr(rscratch1, dst);
  decrement(rscratch1, value);
  str(rscratch1, dst);
}

void MacroAssembler::incrementw(Register reg, int value)
{
  if (value < 0)  { decrementw(reg, -value);      return; }
  if (value == 0) {                               return; }
  if (value < (1 << 12)) { addw(reg, reg, value); return; }
  /* else */ {
    assert(reg != rscratch2, "invalid dst for register increment");
    movw(rscratch2, (unsigned)value);
    addw(reg, reg, rscratch2);
  }
}

void MacroAssembler::increment(Register reg, int value)
{
  if (value < 0)  { decrement(reg, -value);      return; }
  if (value == 0) {                              return; }
  if (value < (1 << 12)) { add(reg, reg, value); return; }
  /* else */ {
    assert(reg != rscratch2, "invalid dst for register increment");
    movw(rscratch2, (unsigned)value);
    add(reg, reg, rscratch2);
  }
}

void MacroAssembler::incrementw(Address dst, int value)
{
  assert(!dst.uses(rscratch1), "invalid dst for address increment");
  if (dst.getMode() == Address::literal) {
    assert(abs(value) < (1 << 12), "invalid value and address mode combination");
    lea(rscratch2, dst);
    dst = Address(rscratch2);
  }
  ldrw(rscratch1, dst);
  incrementw(rscratch1, value);
  strw(rscratch1, dst);
}

void MacroAssembler::increment(Address dst, int value)
{
  assert(!dst.uses(rscratch1), "invalid dst for address increment");
  if (dst.getMode() == Address::literal) {
    assert(abs(value) < (1 << 12), "invalid value and address mode combination");
    lea(rscratch2, dst);
    dst = Address(rscratch2);
  }
  ldr(rscratch1, dst);
  increment(rscratch1, value);
  str(rscratch1, dst);
}

// Push lots of registers in the bit set supplied.  Don't push sp.
// Return the number of words pushed
int MacroAssembler::push(unsigned int bitset, Register stack) {
  int words_pushed = 0;

  // Scan bitset to accumulate register pairs
  unsigned char regs[32];
  int count = 0;
  for (int reg = 0; reg <= 30; reg++) {
    if (1 & bitset)
      regs[count++] = reg;
    bitset >>= 1;
  }
  regs[count++] = zr->raw_encoding();
  count &= ~1;  // Only push an even number of regs

  if (count) {
    stp(as_Register(regs[0]), as_Register(regs[1]),
       Address(pre(stack, -count * wordSize)));
    words_pushed += 2;
  }
  for (int i = 2; i < count; i += 2) {
    stp(as_Register(regs[i]), as_Register(regs[i+1]),
       Address(stack, i * wordSize));
    words_pushed += 2;
  }

  assert(words_pushed == count, "oops, pushed != count");

  return count;
}

int MacroAssembler::pop(unsigned int bitset, Register stack) {
  int words_pushed = 0;

  // Scan bitset to accumulate register pairs
  unsigned char regs[32];
  int count = 0;
  for (int reg = 0; reg <= 30; reg++) {
    if (1 & bitset)
      regs[count++] = reg;
    bitset >>= 1;
  }
  regs[count++] = zr->raw_encoding();
  count &= ~1;

  for (int i = 2; i < count; i += 2) {
    ldp(as_Register(regs[i]), as_Register(regs[i+1]),
       Address(stack, i * wordSize));
    words_pushed += 2;
  }
  if (count) {
    ldp(as_Register(regs[0]), as_Register(regs[1]),
       Address(post(stack, count * wordSize)));
    words_pushed += 2;
  }

  assert(words_pushed == count, "oops, pushed != count");

  return count;
}

// Push lots of registers in the bit set supplied.  Don't push sp.
// Return the number of dwords pushed
int MacroAssembler::push_fp(unsigned int bitset, Register stack) {
  int words_pushed = 0;
  bool use_sve = false;
  int sve_vector_size_in_bytes = 0;

#ifdef COMPILER2
  use_sve = Matcher::supports_scalable_vector();
  sve_vector_size_in_bytes = Matcher::scalable_vector_reg_size(T_BYTE);
#endif

  // Scan bitset to accumulate register pairs
  unsigned char regs[32];
  int count = 0;
  for (int reg = 0; reg <= 31; reg++) {
    if (1 & bitset)
      regs[count++] = reg;
    bitset >>= 1;
  }

  if (count == 0) {
    return 0;
  }

  // SVE
  if (use_sve && sve_vector_size_in_bytes > 16) {
    sub(stack, stack, sve_vector_size_in_bytes * count);
    for (int i = 0; i < count; i++) {
      sve_str(as_FloatRegister(regs[i]), Address(stack, i));
    }
    return count * sve_vector_size_in_bytes / 8;
  }

  // NEON
  if (count == 1) {
    strq(as_FloatRegister(regs[0]), Address(pre(stack, -wordSize * 2)));
    return 2;
  }

  bool odd = (count & 1) == 1;
  int push_slots = count + (odd ? 1 : 0);

  // Always pushing full 128 bit registers.
  stpq(as_FloatRegister(regs[0]), as_FloatRegister(regs[1]), Address(pre(stack, -push_slots * wordSize * 2)));
  words_pushed += 2;

  for (int i = 2; i + 1 < count; i += 2) {
    stpq(as_FloatRegister(regs[i]), as_FloatRegister(regs[i+1]), Address(stack, i * wordSize * 2));
    words_pushed += 2;
  }

  if (odd) {
    strq(as_FloatRegister(regs[count - 1]), Address(stack, (count - 1) * wordSize * 2));
    words_pushed++;
  }

  assert(words_pushed == count, "oops, pushed(%d) != count(%d)", words_pushed, count);
  return count * 2;
}

// Return the number of dwords popped
int MacroAssembler::pop_fp(unsigned int bitset, Register stack) {
  int words_pushed = 0;
  bool use_sve = false;
  int sve_vector_size_in_bytes = 0;

#ifdef COMPILER2
  use_sve = Matcher::supports_scalable_vector();
  sve_vector_size_in_bytes = Matcher::scalable_vector_reg_size(T_BYTE);
#endif
  // Scan bitset to accumulate register pairs
  unsigned char regs[32];
  int count = 0;
  for (int reg = 0; reg <= 31; reg++) {
    if (1 & bitset)
      regs[count++] = reg;
    bitset >>= 1;
  }

  if (count == 0) {
    return 0;
  }

  // SVE
  if (use_sve && sve_vector_size_in_bytes > 16) {
    for (int i = count - 1; i >= 0; i--) {
      sve_ldr(as_FloatRegister(regs[i]), Address(stack, i));
    }
    add(stack, stack, sve_vector_size_in_bytes * count);
    return count * sve_vector_size_in_bytes / 8;
  }

  // NEON
  if (count == 1) {
    ldrq(as_FloatRegister(regs[0]), Address(post(stack, wordSize * 2)));
    return 2;
  }

  bool odd = (count & 1) == 1;
  int push_slots = count + (odd ? 1 : 0);

  if (odd) {
    ldrq(as_FloatRegister(regs[count - 1]), Address(stack, (count - 1) * wordSize * 2));
    words_pushed++;
  }

  for (int i = 2; i + 1 < count; i += 2) {
    ldpq(as_FloatRegister(regs[i]), as_FloatRegister(regs[i+1]), Address(stack, i * wordSize * 2));
    words_pushed += 2;
  }

  ldpq(as_FloatRegister(regs[0]), as_FloatRegister(regs[1]), Address(post(stack, push_slots * wordSize * 2)));
  words_pushed += 2;

  assert(words_pushed == count, "oops, pushed(%d) != count(%d)", words_pushed, count);

  return count * 2;
}

// Return the number of dwords pushed
int MacroAssembler::push_p(unsigned int bitset, Register stack) {
  bool use_sve = false;
  int sve_predicate_size_in_slots = 0;

#ifdef COMPILER2
  use_sve = Matcher::supports_scalable_vector();
  if (use_sve) {
    sve_predicate_size_in_slots = Matcher::scalable_predicate_reg_slots();
  }
#endif

  if (!use_sve) {
    return 0;
  }

  unsigned char regs[PRegister::number_of_saved_registers];
  int count = 0;
  for (int reg = 0; reg < PRegister::number_of_saved_registers; reg++) {
    if (1 & bitset)
      regs[count++] = reg;
    bitset >>= 1;
  }

  if (count == 0) {
    return 0;
  }

  int total_push_bytes = align_up(sve_predicate_size_in_slots *
                                  VMRegImpl::stack_slot_size * count, 16);
  sub(stack, stack, total_push_bytes);
  for (int i = 0; i < count; i++) {
    sve_str(as_PRegister(regs[i]), Address(stack, i));
  }
  return total_push_bytes / 8;
}

// Return the number of dwords popped
int MacroAssembler::pop_p(unsigned int bitset, Register stack) {
  bool use_sve = false;
  int sve_predicate_size_in_slots = 0;

#ifdef COMPILER2
  use_sve = Matcher::supports_scalable_vector();
  if (use_sve) {
    sve_predicate_size_in_slots = Matcher::scalable_predicate_reg_slots();
  }
#endif

  if (!use_sve) {
    return 0;
  }

  unsigned char regs[PRegister::number_of_saved_registers];
  int count = 0;
  for (int reg = 0; reg < PRegister::number_of_saved_registers; reg++) {
    if (1 & bitset)
      regs[count++] = reg;
    bitset >>= 1;
  }

  if (count == 0) {
    return 0;
  }

  int total_pop_bytes = align_up(sve_predicate_size_in_slots *
                                 VMRegImpl::stack_slot_size * count, 16);
  for (int i = count - 1; i >= 0; i--) {
    sve_ldr(as_PRegister(regs[i]), Address(stack, i));
  }
  add(stack, stack, total_pop_bytes);
  return total_pop_bytes / 8;
}

#ifdef ASSERT
void MacroAssembler::verify_heapbase(const char* msg) {
#if 0
  assert (UseCompressedOops || UseCompressedClassPointers, "should be compressed");
  assert (Universe::heap() != NULL, "java heap should be initialized");
  if (!UseCompressedOops || Universe::ptr_base() == NULL) {
    // rheapbase is allocated as general register
    return;
  }
  if (CheckCompressedOops) {
    Label ok;
    push(1 << rscratch1->encoding(), sp); // cmpptr trashes rscratch1
    cmpptr(rheapbase, ExternalAddress(CompressedOops::ptrs_base_addr()));
    br(Assembler::EQ, ok);
    stop(msg);
    bind(ok);
    pop(1 << rscratch1->encoding(), sp);
  }
#endif
}
#endif

void MacroAssembler::resolve_jobject(Register value, Register thread, Register tmp) {
  Label done, not_weak;
  cbz(value, done);           // Use NULL as-is.

  STATIC_ASSERT(JNIHandles::weak_tag_mask == 1u);
  tbz(value, 0, not_weak);    // Test for jweak tag.

  // Resolve jweak.
  access_load_at(T_OBJECT, IN_NATIVE | ON_PHANTOM_OOP_REF, value,
                 Address(value, -JNIHandles::weak_tag_value), tmp, thread);
  verify_oop(value);
  b(done);

  bind(not_weak);
  // Resolve (untagged) jobject.
  access_load_at(T_OBJECT, IN_NATIVE, value, Address(value, 0), tmp, thread);
  verify_oop(value);
  bind(done);
}

void MacroAssembler::stop(const char* msg) {
  BLOCK_COMMENT(msg);
  dcps1(0xdeae);
  emit_int64((uintptr_t)msg);
}

void MacroAssembler::unimplemented(const char* what) {
  const char* buf = NULL;
  {
    ResourceMark rm;
    stringStream ss;
    ss.print("unimplemented: %s", what);
    buf = code_string(ss.as_string());
  }
  stop(buf);
}

void MacroAssembler::_assert_asm(Assembler::Condition cc, const char* msg) {
#ifdef ASSERT
  Label OK;
  br(cc, OK);
  stop(msg);
  bind(OK);
#endif
}

// If a constant does not fit in an immediate field, generate some
// number of MOV instructions and then perform the operation.
void MacroAssembler::wrap_add_sub_imm_insn(Register Rd, Register Rn, uint64_t imm,
                                           add_sub_imm_insn insn1,
                                           add_sub_reg_insn insn2,
                                           bool is32) {
  assert(Rd != zr, "Rd = zr and not setting flags?");
  bool fits = operand_valid_for_add_sub_immediate(is32 ? (int32_t)imm : imm);
  if (fits) {
    (this->*insn1)(Rd, Rn, imm);
  } else {
    if (uabs(imm) < (1 << 24)) {
       (this->*insn1)(Rd, Rn, imm & -(1 << 12));
       (this->*insn1)(Rd, Rd, imm & ((1 << 12)-1));
    } else {
       assert_different_registers(Rd, Rn);
       mov(Rd, imm);
       (this->*insn2)(Rd, Rn, Rd, LSL, 0);
    }
  }
}

// Separate vsn which sets the flags. Optimisations are more restricted
// because we must set the flags correctly.
void MacroAssembler::wrap_adds_subs_imm_insn(Register Rd, Register Rn, uint64_t imm,
                                             add_sub_imm_insn insn1,
                                             add_sub_reg_insn insn2,
                                             bool is32) {
  bool fits = operand_valid_for_add_sub_immediate(is32 ? (int32_t)imm : imm);
  if (fits) {
    (this->*insn1)(Rd, Rn, imm);
  } else {
    assert_different_registers(Rd, Rn);
    assert(Rd != zr, "overflow in immediate operand");
    mov(Rd, imm);
    (this->*insn2)(Rd, Rn, Rd, LSL, 0);
  }
}


void MacroAssembler::add(Register Rd, Register Rn, RegisterOrConstant increment) {
  if (increment.is_register()) {
    add(Rd, Rn, increment.as_register());
  } else {
    add(Rd, Rn, increment.as_constant());
  }
}

void MacroAssembler::addw(Register Rd, Register Rn, RegisterOrConstant increment) {
  if (increment.is_register()) {
    addw(Rd, Rn, increment.as_register());
  } else {
    addw(Rd, Rn, increment.as_constant());
  }
}

void MacroAssembler::sub(Register Rd, Register Rn, RegisterOrConstant decrement) {
  if (decrement.is_register()) {
    sub(Rd, Rn, decrement.as_register());
  } else {
    sub(Rd, Rn, decrement.as_constant());
  }
}

void MacroAssembler::subw(Register Rd, Register Rn, RegisterOrConstant decrement) {
  if (decrement.is_register()) {
    subw(Rd, Rn, decrement.as_register());
  } else {
    subw(Rd, Rn, decrement.as_constant());
  }
}

void MacroAssembler::reinit_heapbase()
{
  if (UseCompressedOops) {
    if (Universe::is_fully_initialized()) {
      mov(rheapbase, CompressedOops::ptrs_base());
    } else {
      lea(rheapbase, ExternalAddress(CompressedOops::ptrs_base_addr()));
      ldr(rheapbase, Address(rheapbase));
    }
  }
}

// this simulates the behaviour of the x86 cmpxchg instruction using a
// load linked/store conditional pair. we use the acquire/release
// versions of these instructions so that we flush pending writes as
// per Java semantics.

// n.b the x86 version assumes the old value to be compared against is
// in rax and updates rax with the value located in memory if the
// cmpxchg fails. we supply a register for the old value explicitly

// the aarch64 load linked/store conditional instructions do not
// accept an offset. so, unlike x86, we must provide a plain register
// to identify the memory word to be compared/exchanged rather than a
// register+offset Address.

void MacroAssembler::cmpxchgptr(Register oldv, Register newv, Register addr, Register tmp,
                                Label &succeed, Label *fail) {
  // oldv holds comparison value
  // newv holds value to write in exchange
  // addr identifies memory word to compare against/update
  if (UseLSE) {
    mov(tmp, oldv);
    casal(Assembler::xword, oldv, newv, addr);
    cmp(tmp, oldv);
    br(Assembler::EQ, succeed);
    membar(AnyAny);
  } else {
    Label retry_load, nope;
    prfm(Address(addr), PSTL1STRM);
    bind(retry_load);
    // flush and load exclusive from the memory location
    // and fail if it is not what we expect
    ldaxr(tmp, addr);
    cmp(tmp, oldv);
    br(Assembler::NE, nope);
    // if we store+flush with no intervening write tmp will be zero
    stlxr(tmp, newv, addr);
    cbzw(tmp, succeed);
    // retry so we only ever return after a load fails to compare
    // ensures we don't return a stale value after a failed write.
    b(retry_load);
    // if the memory word differs we return it in oldv and signal a fail
    bind(nope);
    membar(AnyAny);
    mov(oldv, tmp);
  }
  if (fail)
    b(*fail);
}

void MacroAssembler::cmpxchg_obj_header(Register oldv, Register newv, Register obj, Register tmp,
                                        Label &succeed, Label *fail) {
  assert(oopDesc::mark_offset_in_bytes() == 0, "assumption");
  cmpxchgptr(oldv, newv, obj, tmp, succeed, fail);
}

void MacroAssembler::cmpxchgw(Register oldv, Register newv, Register addr, Register tmp,
                                Label &succeed, Label *fail) {
  // oldv holds comparison value
  // newv holds value to write in exchange
  // addr identifies memory word to compare against/update
  // tmp returns 0/1 for success/failure
  if (UseLSE) {
    mov(tmp, oldv);
    casal(Assembler::word, oldv, newv, addr);
    cmp(tmp, oldv);
    br(Assembler::EQ, succeed);
    membar(AnyAny);
  } else {
    Label retry_load, nope;
    prfm(Address(addr), PSTL1STRM);
    bind(retry_load);
    // flush and load exclusive from the memory location
    // and fail if it is not what we expect
    ldaxrw(tmp, addr);
    cmp(tmp, oldv);
    br(Assembler::NE, nope);
    // if we store+flush with no intervening write tmp will be zero
    stlxrw(tmp, newv, addr);
    cbzw(tmp, succeed);
    // retry so we only ever return after a load fails to compare
    // ensures we don't return a stale value after a failed write.
    b(retry_load);
    // if the memory word differs we return it in oldv and signal a fail
    bind(nope);
    membar(AnyAny);
    mov(oldv, tmp);
  }
  if (fail)
    b(*fail);
}

// A generic CAS; success or failure is in the EQ flag.  A weak CAS
// doesn't retry and may fail spuriously.  If the oldval is wanted,
// Pass a register for the result, otherwise pass noreg.

// Clobbers rscratch1
void MacroAssembler::cmpxchg(Register addr, Register expected,
                             Register new_val,
                             enum operand_size size,
                             bool acquire, bool release,
                             bool weak,
                             Register result) {
  if (result == noreg)  result = rscratch1;
  BLOCK_COMMENT("cmpxchg {");
  if (UseLSE) {
    mov(result, expected);
    lse_cas(result, new_val, addr, size, acquire, release, /*not_pair*/ true);
    compare_eq(result, expected, size);
  } else {
    Label retry_load, done;
    prfm(Address(addr), PSTL1STRM);
    bind(retry_load);
    load_exclusive(result, addr, size, acquire);
    compare_eq(result, expected, size);
    br(Assembler::NE, done);
    store_exclusive(rscratch1, new_val, addr, size, release);
    if (weak) {
      cmpw(rscratch1, 0u);  // If the store fails, return NE to our caller.
    } else {
      cbnzw(rscratch1, retry_load);
    }
    bind(done);
  }
  BLOCK_COMMENT("} cmpxchg");
}

// A generic comparison. Only compares for equality, clobbers rscratch1.
void MacroAssembler::compare_eq(Register rm, Register rn, enum operand_size size) {
  if (size == xword) {
    cmp(rm, rn);
  } else if (size == word) {
    cmpw(rm, rn);
  } else if (size == halfword) {
    eorw(rscratch1, rm, rn);
    ands(zr, rscratch1, 0xffff);
  } else if (size == byte) {
    eorw(rscratch1, rm, rn);
    ands(zr, rscratch1, 0xff);
  } else {
    ShouldNotReachHere();
  }
}


static bool different(Register a, RegisterOrConstant b, Register c) {
  if (b.is_constant())
    return a != c;
  else
    return a != b.as_register() && a != c && b.as_register() != c;
}

#define ATOMIC_OP(NAME, LDXR, OP, IOP, AOP, STXR, sz)                   \
void MacroAssembler::atomic_##NAME(Register prev, RegisterOrConstant incr, Register addr) { \
  if (UseLSE) {                                                         \
    prev = prev->is_valid() ? prev : zr;                                \
    if (incr.is_register()) {                                           \
      AOP(sz, incr.as_register(), prev, addr);                          \
    } else {                                                            \
      mov(rscratch2, incr.as_constant());                               \
      AOP(sz, rscratch2, prev, addr);                                   \
    }                                                                   \
    return;                                                             \
  }                                                                     \
  Register result = rscratch2;                                          \
  if (prev->is_valid())                                                 \
    result = different(prev, incr, addr) ? prev : rscratch2;            \
                                                                        \
  Label retry_load;                                                     \
  prfm(Address(addr), PSTL1STRM);                                       \
  bind(retry_load);                                                     \
  LDXR(result, addr);                                                   \
  OP(rscratch1, result, incr);                                          \
  STXR(rscratch2, rscratch1, addr);                                     \
  cbnzw(rscratch2, retry_load);                                         \
  if (prev->is_valid() && prev != result) {                             \
    IOP(prev, rscratch1, incr);                                         \
  }                                                                     \
}

ATOMIC_OP(add, ldxr, add, sub, ldadd, stxr, Assembler::xword)
ATOMIC_OP(addw, ldxrw, addw, subw, ldadd, stxrw, Assembler::word)
ATOMIC_OP(addal, ldaxr, add, sub, ldaddal, stlxr, Assembler::xword)
ATOMIC_OP(addalw, ldaxrw, addw, subw, ldaddal, stlxrw, Assembler::word)

#undef ATOMIC_OP

#define ATOMIC_XCHG(OP, AOP, LDXR, STXR, sz)                            \
void MacroAssembler::atomic_##OP(Register prev, Register newv, Register addr) { \
  if (UseLSE) {                                                         \
    prev = prev->is_valid() ? prev : zr;                                \
    AOP(sz, newv, prev, addr);                                          \
    return;                                                             \
  }                                                                     \
  Register result = rscratch2;                                          \
  if (prev->is_valid())                                                 \
    result = different(prev, newv, addr) ? prev : rscratch2;            \
                                                                        \
  Label retry_load;                                                     \
  prfm(Address(addr), PSTL1STRM);                                       \
  bind(retry_load);                                                     \
  LDXR(result, addr);                                                   \
  STXR(rscratch1, newv, addr);                                          \
  cbnzw(rscratch1, retry_load);                                         \
  if (prev->is_valid() && prev != result)                               \
    mov(prev, result);                                                  \
}

ATOMIC_XCHG(xchg, swp, ldxr, stxr, Assembler::xword)
ATOMIC_XCHG(xchgw, swp, ldxrw, stxrw, Assembler::word)
ATOMIC_XCHG(xchgl, swpl, ldxr, stlxr, Assembler::xword)
ATOMIC_XCHG(xchglw, swpl, ldxrw, stlxrw, Assembler::word)
ATOMIC_XCHG(xchgal, swpal, ldaxr, stlxr, Assembler::xword)
ATOMIC_XCHG(xchgalw, swpal, ldaxrw, stlxrw, Assembler::word)

#undef ATOMIC_XCHG

#ifndef PRODUCT
extern "C" void findpc(intptr_t x);
#endif

void MacroAssembler::debug64(char* msg, int64_t pc, int64_t regs[])
{
  // In order to get locks to work, we need to fake a in_VM state
  if (ShowMessageBoxOnError ) {
    JavaThread* thread = JavaThread::current();
    JavaThreadState saved_state = thread->thread_state();
    thread->set_thread_state(_thread_in_vm);
#ifndef PRODUCT
    if (CountBytecodes || TraceBytecodes || StopInterpreterAt) {
      ttyLocker ttyl;
      BytecodeCounter::print();
    }
#endif
    if (os::message_box(msg, "Execution stopped, print registers?")) {
      ttyLocker ttyl;
      tty->print_cr(" pc = 0x%016" PRIx64, pc);
#ifndef PRODUCT
      tty->cr();
      findpc(pc);
      tty->cr();
#endif
      tty->print_cr(" r0 = 0x%016" PRIx64, regs[0]);
      tty->print_cr(" r1 = 0x%016" PRIx64, regs[1]);
      tty->print_cr(" r2 = 0x%016" PRIx64, regs[2]);
      tty->print_cr(" r3 = 0x%016" PRIx64, regs[3]);
      tty->print_cr(" r4 = 0x%016" PRIx64, regs[4]);
      tty->print_cr(" r5 = 0x%016" PRIx64, regs[5]);
      tty->print_cr(" r6 = 0x%016" PRIx64, regs[6]);
      tty->print_cr(" r7 = 0x%016" PRIx64, regs[7]);
      tty->print_cr(" r8 = 0x%016" PRIx64, regs[8]);
      tty->print_cr(" r9 = 0x%016" PRIx64, regs[9]);
      tty->print_cr("r10 = 0x%016" PRIx64, regs[10]);
      tty->print_cr("r11 = 0x%016" PRIx64, regs[11]);
      tty->print_cr("r12 = 0x%016" PRIx64, regs[12]);
      tty->print_cr("r13 = 0x%016" PRIx64, regs[13]);
      tty->print_cr("r14 = 0x%016" PRIx64, regs[14]);
      tty->print_cr("r15 = 0x%016" PRIx64, regs[15]);
      tty->print_cr("r16 = 0x%016" PRIx64, regs[16]);
      tty->print_cr("r17 = 0x%016" PRIx64, regs[17]);
      tty->print_cr("r18 = 0x%016" PRIx64, regs[18]);
      tty->print_cr("r19 = 0x%016" PRIx64, regs[19]);
      tty->print_cr("r20 = 0x%016" PRIx64, regs[20]);
      tty->print_cr("r21 = 0x%016" PRIx64, regs[21]);
      tty->print_cr("r22 = 0x%016" PRIx64, regs[22]);
      tty->print_cr("r23 = 0x%016" PRIx64, regs[23]);
      tty->print_cr("r24 = 0x%016" PRIx64, regs[24]);
      tty->print_cr("r25 = 0x%016" PRIx64, regs[25]);
      tty->print_cr("r26 = 0x%016" PRIx64, regs[26]);
      tty->print_cr("r27 = 0x%016" PRIx64, regs[27]);
      tty->print_cr("r28 = 0x%016" PRIx64, regs[28]);
      tty->print_cr("r30 = 0x%016" PRIx64, regs[30]);
      tty->print_cr("r31 = 0x%016" PRIx64, regs[31]);
      BREAKPOINT;
    }
  }
  fatal("DEBUG MESSAGE: %s", msg);
}

RegSet MacroAssembler::call_clobbered_gp_registers() {
  RegSet regs = RegSet::range(r0, r17) - RegSet::of(rscratch1, rscratch2);
#ifndef R18_RESERVED
  regs += r18_tls;
#endif
  return regs;
}

void MacroAssembler::push_call_clobbered_registers_except(RegSet exclude) {
  int step = 4 * wordSize;
  push(call_clobbered_gp_registers() - exclude, sp);
  sub(sp, sp, step);
  mov(rscratch1, -step);
  // Push v0-v7, v16-v31.
  for (int i = 31; i>= 4; i -= 4) {
    if (i <= v7->encoding() || i >= v16->encoding())
      st1(as_FloatRegister(i-3), as_FloatRegister(i-2), as_FloatRegister(i-1),
          as_FloatRegister(i), T1D, Address(post(sp, rscratch1)));
  }
  st1(as_FloatRegister(0), as_FloatRegister(1), as_FloatRegister(2),
      as_FloatRegister(3), T1D, Address(sp));
}

void MacroAssembler::pop_call_clobbered_registers_except(RegSet exclude) {
  for (int i = 0; i < 32; i += 4) {
    if (i <= v7->encoding() || i >= v16->encoding())
      ld1(as_FloatRegister(i), as_FloatRegister(i+1), as_FloatRegister(i+2),
          as_FloatRegister(i+3), T1D, Address(post(sp, 4 * wordSize)));
  }

  reinitialize_ptrue();

  pop(call_clobbered_gp_registers() - exclude, sp);
}

void MacroAssembler::push_CPU_state(bool save_vectors, bool use_sve,
                                    int sve_vector_size_in_bytes, int total_predicate_in_bytes) {
  push(RegSet::range(r0, r29), sp); // integer registers except lr & sp
  if (save_vectors && use_sve && sve_vector_size_in_bytes > 16) {
    sub(sp, sp, sve_vector_size_in_bytes * FloatRegister::number_of_registers);
    for (int i = 0; i < FloatRegister::number_of_registers; i++) {
      sve_str(as_FloatRegister(i), Address(sp, i));
    }
  } else {
    int step = (save_vectors ? 8 : 4) * wordSize;
    mov(rscratch1, -step);
    sub(sp, sp, step);
    for (int i = 28; i >= 4; i -= 4) {
      st1(as_FloatRegister(i), as_FloatRegister(i+1), as_FloatRegister(i+2),
          as_FloatRegister(i+3), save_vectors ? T2D : T1D, Address(post(sp, rscratch1)));
    }
    st1(v0, v1, v2, v3, save_vectors ? T2D : T1D, sp);
  }
  if (save_vectors && use_sve && total_predicate_in_bytes > 0) {
    sub(sp, sp, total_predicate_in_bytes);
    for (int i = 0; i < PRegister::number_of_saved_registers; i++) {
      sve_str(as_PRegister(i), Address(sp, i));
    }
  }
}

void MacroAssembler::pop_CPU_state(bool restore_vectors, bool use_sve,
                                   int sve_vector_size_in_bytes, int total_predicate_in_bytes) {
  if (restore_vectors && use_sve && total_predicate_in_bytes > 0) {
    for (int i = PRegister::number_of_saved_registers - 1; i >= 0; i--) {
      sve_ldr(as_PRegister(i), Address(sp, i));
    }
    add(sp, sp, total_predicate_in_bytes);
  }
  if (restore_vectors && use_sve && sve_vector_size_in_bytes > 16) {
    for (int i = FloatRegister::number_of_registers - 1; i >= 0; i--) {
      sve_ldr(as_FloatRegister(i), Address(sp, i));
    }
    add(sp, sp, sve_vector_size_in_bytes * FloatRegister::number_of_registers);
  } else {
    int step = (restore_vectors ? 8 : 4) * wordSize;
    for (int i = 0; i <= 28; i += 4)
      ld1(as_FloatRegister(i), as_FloatRegister(i+1), as_FloatRegister(i+2),
          as_FloatRegister(i+3), restore_vectors ? T2D : T1D, Address(post(sp, step)));
  }

  // We may use predicate registers and rely on ptrue with SVE,
  // regardless of wide vector (> 8 bytes) used or not.
  if (use_sve) {
    reinitialize_ptrue();
  }

  // integer registers except lr & sp
  pop(RegSet::range(r0, r17), sp);
#ifdef R18_RESERVED
  ldp(zr, r19, Address(post(sp, 2 * wordSize)));
  pop(RegSet::range(r20, r29), sp);
#else
  pop(RegSet::range(r18_tls, r29), sp);
#endif
}

/**
 * Helpers for multiply_to_len().
 */
void MacroAssembler::add2_with_carry(Register final_dest_hi, Register dest_hi, Register dest_lo,
                                     Register src1, Register src2) {
  adds(dest_lo, dest_lo, src1);
  adc(dest_hi, dest_hi, zr);
  adds(dest_lo, dest_lo, src2);
  adc(final_dest_hi, dest_hi, zr);
}

// Generate an address from (r + r1 extend offset).  "size" is the
// size of the operand.  The result may be in rscratch2.
Address MacroAssembler::offsetted_address(Register r, Register r1,
                                          Address::extend ext, int offset, int size) {
  if (offset || (ext.shift() % size != 0)) {
    lea(rscratch2, Address(r, r1, ext));
    return Address(rscratch2, offset);
  } else {
    return Address(r, r1, ext);
  }
}

Address MacroAssembler::spill_address(int size, int offset, Register tmp)
{
  assert(offset >= 0, "spill to negative address?");
  // Offset reachable ?
  //   Not aligned - 9 bits signed offset
  //   Aligned - 12 bits unsigned offset shifted
  Register base = sp;
  if ((offset & (size-1)) && offset >= (1<<8)) {
    add(tmp, base, offset & ((1<<12)-1));
    base = tmp;
    offset &= -1u<<12;
  }

  if (offset >= (1<<12) * size) {
    add(tmp, base, offset & (((1<<12)-1)<<12));
    base = tmp;
    offset &= ~(((1<<12)-1)<<12);
  }

  return Address(base, offset);
}

Address MacroAssembler::sve_spill_address(int sve_reg_size_in_bytes, int offset, Register tmp) {
  assert(offset >= 0, "spill to negative address?");

  Register base = sp;

  // An immediate offset in the range 0 to 255 which is multiplied
  // by the current vector or predicate register size in bytes.
  if (offset % sve_reg_size_in_bytes == 0 && offset < ((1<<8)*sve_reg_size_in_bytes)) {
    return Address(base, offset / sve_reg_size_in_bytes);
  }

  add(tmp, base, offset);
  return Address(tmp);
}

// Checks whether offset is aligned.
// Returns true if it is, else false.
bool MacroAssembler::merge_alignment_check(Register base,
                                           size_t size,
                                           int64_t cur_offset,
                                           int64_t prev_offset) const {
  if (AvoidUnalignedAccesses) {
    if (base == sp) {
      // Checks whether low offset if aligned to pair of registers.
      int64_t pair_mask = size * 2 - 1;
      int64_t offset = prev_offset > cur_offset ? cur_offset : prev_offset;
      return (offset & pair_mask) == 0;
    } else { // If base is not sp, we can't guarantee the access is aligned.
      return false;
    }
  } else {
    int64_t mask = size - 1;
    // Load/store pair instruction only supports element size aligned offset.
    return (cur_offset & mask) == 0 && (prev_offset & mask) == 0;
  }
}

// Checks whether current and previous loads/stores can be merged.
// Returns true if it can be merged, else false.
bool MacroAssembler::ldst_can_merge(Register rt,
                                    const Address &adr,
                                    size_t cur_size_in_bytes,
                                    bool is_store) const {
  address prev = pc() - NativeInstruction::instruction_size;
  address last = code()->last_insn();

  if (last == NULL || !nativeInstruction_at(last)->is_Imm_LdSt()) {
    return false;
  }

  if (adr.getMode() != Address::base_plus_offset || prev != last) {
    return false;
  }

  NativeLdSt* prev_ldst = NativeLdSt_at(prev);
  size_t prev_size_in_bytes = prev_ldst->size_in_bytes();

  assert(prev_size_in_bytes == 4 || prev_size_in_bytes == 8, "only supports 64/32bit merging.");
  assert(cur_size_in_bytes == 4 || cur_size_in_bytes == 8, "only supports 64/32bit merging.");

  if (cur_size_in_bytes != prev_size_in_bytes || is_store != prev_ldst->is_store()) {
    return false;
  }

  int64_t max_offset = 63 * prev_size_in_bytes;
  int64_t min_offset = -64 * prev_size_in_bytes;

  assert(prev_ldst->is_not_pre_post_index(), "pre-index or post-index is not supported to be merged.");

  // Only same base can be merged.
  if (adr.base() != prev_ldst->base()) {
    return false;
  }

  int64_t cur_offset = adr.offset();
  int64_t prev_offset = prev_ldst->offset();
  size_t diff = abs(cur_offset - prev_offset);
  if (diff != prev_size_in_bytes) {
    return false;
  }

  // Following cases can not be merged:
  // ldr x2, [x2, #8]
  // ldr x3, [x2, #16]
  // or:
  // ldr x2, [x3, #8]
  // ldr x2, [x3, #16]
  // If t1 and t2 is the same in "ldp t1, t2, [xn, #imm]", we'll get SIGILL.
  if (!is_store && (adr.base() == prev_ldst->target() || rt == prev_ldst->target())) {
    return false;
  }

  int64_t low_offset = prev_offset > cur_offset ? cur_offset : prev_offset;
  // Offset range must be in ldp/stp instruction's range.
  if (low_offset > max_offset || low_offset < min_offset) {
    return false;
  }

  if (merge_alignment_check(adr.base(), prev_size_in_bytes, cur_offset, prev_offset)) {
    return true;
  }

  return false;
}

// Merge current load/store with previous load/store into ldp/stp.
void MacroAssembler::merge_ldst(Register rt,
                                const Address &adr,
                                size_t cur_size_in_bytes,
                                bool is_store) {

  assert(ldst_can_merge(rt, adr, cur_size_in_bytes, is_store) == true, "cur and prev must be able to be merged.");

  Register rt_low, rt_high;
  address prev = pc() - NativeInstruction::instruction_size;
  NativeLdSt* prev_ldst = NativeLdSt_at(prev);

  int64_t offset;

  if (adr.offset() < prev_ldst->offset()) {
    offset = adr.offset();
    rt_low = rt;
    rt_high = prev_ldst->target();
  } else {
    offset = prev_ldst->offset();
    rt_low = prev_ldst->target();
    rt_high = rt;
  }

  Address adr_p = Address(prev_ldst->base(), offset);
  // Overwrite previous generated binary.
  code_section()->set_end(prev);

  const size_t sz = prev_ldst->size_in_bytes();
  assert(sz == 8 || sz == 4, "only supports 64/32bit merging.");
  if (!is_store) {
    BLOCK_COMMENT("merged ldr pair");
    if (sz == 8) {
      ldp(rt_low, rt_high, adr_p);
    } else {
      ldpw(rt_low, rt_high, adr_p);
    }
  } else {
    BLOCK_COMMENT("merged str pair");
    if (sz == 8) {
      stp(rt_low, rt_high, adr_p);
    } else {
      stpw(rt_low, rt_high, adr_p);
    }
  }
}

/**
 * Multiply 64 bit by 64 bit first loop.
 */
void MacroAssembler::multiply_64_x_64_loop(Register x, Register xstart, Register x_xstart,
                                           Register y, Register y_idx, Register z,
                                           Register carry, Register product,
                                           Register idx, Register kdx) {
  //
  //  jlong carry, x[], y[], z[];
  //  for (int idx=ystart, kdx=ystart+1+xstart; idx >= 0; idx-, kdx--) {
  //    huge_128 product = y[idx] * x[xstart] + carry;
  //    z[kdx] = (jlong)product;
  //    carry  = (jlong)(product >>> 64);
  //  }
  //  z[xstart] = carry;
  //

  Label L_first_loop, L_first_loop_exit;
  Label L_one_x, L_one_y, L_multiply;

  subsw(xstart, xstart, 1);
  br(Assembler::MI, L_one_x);

  lea(rscratch1, Address(x, xstart, Address::lsl(LogBytesPerInt)));
  ldr(x_xstart, Address(rscratch1));
  ror(x_xstart, x_xstart, 32); // convert big-endian to little-endian

  bind(L_first_loop);
  subsw(idx, idx, 1);
  br(Assembler::MI, L_first_loop_exit);
  subsw(idx, idx, 1);
  br(Assembler::MI, L_one_y);
  lea(rscratch1, Address(y, idx, Address::uxtw(LogBytesPerInt)));
  ldr(y_idx, Address(rscratch1));
  ror(y_idx, y_idx, 32); // convert big-endian to little-endian
  bind(L_multiply);

  // AArch64 has a multiply-accumulate instruction that we can't use
  // here because it has no way to process carries, so we have to use
  // separate add and adc instructions.  Bah.
  umulh(rscratch1, x_xstart, y_idx); // x_xstart * y_idx -> rscratch1:product
  mul(product, x_xstart, y_idx);
  adds(product, product, carry);
  adc(carry, rscratch1, zr);   // x_xstart * y_idx + carry -> carry:product

  subw(kdx, kdx, 2);
  ror(product, product, 32); // back to big-endian
  str(product, offsetted_address(z, kdx, Address::uxtw(LogBytesPerInt), 0, BytesPerLong));

  b(L_first_loop);

  bind(L_one_y);
  ldrw(y_idx, Address(y,  0));
  b(L_multiply);

  bind(L_one_x);
  ldrw(x_xstart, Address(x,  0));
  b(L_first_loop);

  bind(L_first_loop_exit);
}

/**
 * Multiply 128 bit by 128. Unrolled inner loop.
 *
 */
void MacroAssembler::multiply_128_x_128_loop(Register y, Register z,
                                             Register carry, Register carry2,
                                             Register idx, Register jdx,
                                             Register yz_idx1, Register yz_idx2,
                                             Register tmp, Register tmp3, Register tmp4,
                                             Register tmp6, Register product_hi) {

  //   jlong carry, x[], y[], z[];
  //   int kdx = ystart+1;
  //   for (int idx=ystart-2; idx >= 0; idx -= 2) { // Third loop
  //     huge_128 tmp3 = (y[idx+1] * product_hi) + z[kdx+idx+1] + carry;
  //     jlong carry2  = (jlong)(tmp3 >>> 64);
  //     huge_128 tmp4 = (y[idx]   * product_hi) + z[kdx+idx] + carry2;
  //     carry  = (jlong)(tmp4 >>> 64);
  //     z[kdx+idx+1] = (jlong)tmp3;
  //     z[kdx+idx] = (jlong)tmp4;
  //   }
  //   idx += 2;
  //   if (idx > 0) {
  //     yz_idx1 = (y[idx] * product_hi) + z[kdx+idx] + carry;
  //     z[kdx+idx] = (jlong)yz_idx1;
  //     carry  = (jlong)(yz_idx1 >>> 64);
  //   }
  //

  Label L_third_loop, L_third_loop_exit, L_post_third_loop_done;

  lsrw(jdx, idx, 2);

  bind(L_third_loop);

  subsw(jdx, jdx, 1);
  br(Assembler::MI, L_third_loop_exit);
  subw(idx, idx, 4);

  lea(rscratch1, Address(y, idx, Address::uxtw(LogBytesPerInt)));

  ldp(yz_idx2, yz_idx1, Address(rscratch1, 0));

  lea(tmp6, Address(z, idx, Address::uxtw(LogBytesPerInt)));

  ror(yz_idx1, yz_idx1, 32); // convert big-endian to little-endian
  ror(yz_idx2, yz_idx2, 32);

  ldp(rscratch2, rscratch1, Address(tmp6, 0));

  mul(tmp3, product_hi, yz_idx1);  //  yz_idx1 * product_hi -> tmp4:tmp3
  umulh(tmp4, product_hi, yz_idx1);

  ror(rscratch1, rscratch1, 32); // convert big-endian to little-endian
  ror(rscratch2, rscratch2, 32);

  mul(tmp, product_hi, yz_idx2);   //  yz_idx2 * product_hi -> carry2:tmp
  umulh(carry2, product_hi, yz_idx2);

  // propagate sum of both multiplications into carry:tmp4:tmp3
  adds(tmp3, tmp3, carry);
  adc(tmp4, tmp4, zr);
  adds(tmp3, tmp3, rscratch1);
  adcs(tmp4, tmp4, tmp);
  adc(carry, carry2, zr);
  adds(tmp4, tmp4, rscratch2);
  adc(carry, carry, zr);

  ror(tmp3, tmp3, 32); // convert little-endian to big-endian
  ror(tmp4, tmp4, 32);
  stp(tmp4, tmp3, Address(tmp6, 0));

  b(L_third_loop);
  bind (L_third_loop_exit);

  andw (idx, idx, 0x3);
  cbz(idx, L_post_third_loop_done);

  Label L_check_1;
  subsw(idx, idx, 2);
  br(Assembler::MI, L_check_1);

  lea(rscratch1, Address(y, idx, Address::uxtw(LogBytesPerInt)));
  ldr(yz_idx1, Address(rscratch1, 0));
  ror(yz_idx1, yz_idx1, 32);
  mul(tmp3, product_hi, yz_idx1);  //  yz_idx1 * product_hi -> tmp4:tmp3
  umulh(tmp4, product_hi, yz_idx1);
  lea(rscratch1, Address(z, idx, Address::uxtw(LogBytesPerInt)));
  ldr(yz_idx2, Address(rscratch1, 0));
  ror(yz_idx2, yz_idx2, 32);

  add2_with_carry(carry, tmp4, tmp3, carry, yz_idx2);

  ror(tmp3, tmp3, 32);
  str(tmp3, Address(rscratch1, 0));

  bind (L_check_1);

  andw (idx, idx, 0x1);
  subsw(idx, idx, 1);
  br(Assembler::MI, L_post_third_loop_done);
  ldrw(tmp4, Address(y, idx, Address::uxtw(LogBytesPerInt)));
  mul(tmp3, tmp4, product_hi);  //  tmp4 * product_hi -> carry2:tmp3
  umulh(carry2, tmp4, product_hi);
  ldrw(tmp4, Address(z, idx, Address::uxtw(LogBytesPerInt)));

  add2_with_carry(carry2, tmp3, tmp4, carry);

  strw(tmp3, Address(z, idx, Address::uxtw(LogBytesPerInt)));
  extr(carry, carry2, tmp3, 32);

  bind(L_post_third_loop_done);
}

/**
 * Code for BigInteger::multiplyToLen() intrinsic.
 *
 * r0: x
 * r1: xlen
 * r2: y
 * r3: ylen
 * r4:  z
 * r5: zlen
 * r10: tmp1
 * r11: tmp2
 * r12: tmp3
 * r13: tmp4
 * r14: tmp5
 * r15: tmp6
 * r16: tmp7
 *
 */
void MacroAssembler::multiply_to_len(Register x, Register xlen, Register y, Register ylen,
                                     Register z, Register zlen,
                                     Register tmp1, Register tmp2, Register tmp3, Register tmp4,
                                     Register tmp5, Register tmp6, Register product_hi) {

  assert_different_registers(x, xlen, y, ylen, z, zlen, tmp1, tmp2, tmp3, tmp4, tmp5, tmp6);

  const Register idx = tmp1;
  const Register kdx = tmp2;
  const Register xstart = tmp3;

  const Register y_idx = tmp4;
  const Register carry = tmp5;
  const Register product  = xlen;
  const Register x_xstart = zlen;  // reuse register

  // First Loop.
  //
  //  final static long LONG_MASK = 0xffffffffL;
  //  int xstart = xlen - 1;
  //  int ystart = ylen - 1;
  //  long carry = 0;
  //  for (int idx=ystart, kdx=ystart+1+xstart; idx >= 0; idx-, kdx--) {
  //    long product = (y[idx] & LONG_MASK) * (x[xstart] & LONG_MASK) + carry;
  //    z[kdx] = (int)product;
  //    carry = product >>> 32;
  //  }
  //  z[xstart] = (int)carry;
  //

  movw(idx, ylen);      // idx = ylen;
  movw(kdx, zlen);      // kdx = xlen+ylen;
  mov(carry, zr);       // carry = 0;

  Label L_done;

  movw(xstart, xlen);
  subsw(xstart, xstart, 1);
  br(Assembler::MI, L_done);

  multiply_64_x_64_loop(x, xstart, x_xstart, y, y_idx, z, carry, product, idx, kdx);

  Label L_second_loop;
  cbzw(kdx, L_second_loop);

  Label L_carry;
  subw(kdx, kdx, 1);
  cbzw(kdx, L_carry);

  strw(carry, Address(z, kdx, Address::uxtw(LogBytesPerInt)));
  lsr(carry, carry, 32);
  subw(kdx, kdx, 1);

  bind(L_carry);
  strw(carry, Address(z, kdx, Address::uxtw(LogBytesPerInt)));

  // Second and third (nested) loops.
  //
  // for (int i = xstart-1; i >= 0; i--) { // Second loop
  //   carry = 0;
  //   for (int jdx=ystart, k=ystart+1+i; jdx >= 0; jdx--, k--) { // Third loop
  //     long product = (y[jdx] & LONG_MASK) * (x[i] & LONG_MASK) +
  //                    (z[k] & LONG_MASK) + carry;
  //     z[k] = (int)product;
  //     carry = product >>> 32;
  //   }
  //   z[i] = (int)carry;
  // }
  //
  // i = xlen, j = tmp1, k = tmp2, carry = tmp5, x[i] = product_hi

  const Register jdx = tmp1;

  bind(L_second_loop);
  mov(carry, zr);                // carry = 0;
  movw(jdx, ylen);               // j = ystart+1

  subsw(xstart, xstart, 1);      // i = xstart-1;
  br(Assembler::MI, L_done);

  str(z, Address(pre(sp, -4 * wordSize)));

  Label L_last_x;
  lea(z, offsetted_address(z, xstart, Address::uxtw(LogBytesPerInt), 4, BytesPerInt)); // z = z + k - j
  subsw(xstart, xstart, 1);       // i = xstart-1;
  br(Assembler::MI, L_last_x);

  lea(rscratch1, Address(x, xstart, Address::uxtw(LogBytesPerInt)));
  ldr(product_hi, Address(rscratch1));
  ror(product_hi, product_hi, 32);  // convert big-endian to little-endian

  Label L_third_loop_prologue;
  bind(L_third_loop_prologue);

  str(ylen, Address(sp, wordSize));
  stp(x, xstart, Address(sp, 2 * wordSize));
  multiply_128_x_128_loop(y, z, carry, x, jdx, ylen, product,
                          tmp2, x_xstart, tmp3, tmp4, tmp6, product_hi);
  ldp(z, ylen, Address(post(sp, 2 * wordSize)));
  ldp(x, xlen, Address(post(sp, 2 * wordSize)));   // copy old xstart -> xlen

  addw(tmp3, xlen, 1);
  strw(carry, Address(z, tmp3, Address::uxtw(LogBytesPerInt)));
  subsw(tmp3, tmp3, 1);
  br(Assembler::MI, L_done);

  lsr(carry, carry, 32);
  strw(carry, Address(z, tmp3, Address::uxtw(LogBytesPerInt)));
  b(L_second_loop);

  // Next infrequent code is moved outside loops.
  bind(L_last_x);
  ldrw(product_hi, Address(x,  0));
  b(L_third_loop_prologue);

  bind(L_done);
}

// Code for BigInteger::mulAdd intrinsic
// out     = r0
// in      = r1
// offset  = r2  (already out.length-offset)
// len     = r3
// k       = r4
//
// pseudo code from java implementation:
// carry = 0;
// offset = out.length-offset - 1;
// for (int j=len-1; j >= 0; j--) {
//     product = (in[j] & LONG_MASK) * kLong + (out[offset] & LONG_MASK) + carry;
//     out[offset--] = (int)product;
//     carry = product >>> 32;
// }
// return (int)carry;
void MacroAssembler::mul_add(Register out, Register in, Register offset,
      Register len, Register k) {
    Label LOOP, END;
    // pre-loop
    cmp(len, zr); // cmp, not cbz/cbnz: to use condition twice => less branches
    csel(out, zr, out, Assembler::EQ);
    br(Assembler::EQ, END);
    add(in, in, len, LSL, 2); // in[j+1] address
    add(offset, out, offset, LSL, 2); // out[offset + 1] address
    mov(out, zr); // used to keep carry now
    BIND(LOOP);
    ldrw(rscratch1, Address(pre(in, -4)));
    madd(rscratch1, rscratch1, k, out);
    ldrw(rscratch2, Address(pre(offset, -4)));
    add(rscratch1, rscratch1, rscratch2);
    strw(rscratch1, Address(offset));
    lsr(out, rscratch1, 32);
    subs(len, len, 1);
    br(Assembler::NE, LOOP);
    BIND(END);
}

/**
 * Emits code to update CRC-32 with a byte value according to constants in table
 *
 * @param [in,out]crc   Register containing the crc.
 * @param [in]val       Register containing the byte to fold into the CRC.
 * @param [in]table     Register containing the table of crc constants.
 *
 * uint32_t crc;
 * val = crc_table[(val ^ crc) & 0xFF];
 * crc = val ^ (crc >> 8);
 *
 */
void MacroAssembler::update_byte_crc32(Register crc, Register val, Register table) {
  eor(val, val, crc);
  andr(val, val, 0xff);
  ldrw(val, Address(table, val, Address::lsl(2)));
  eor(crc, val, crc, Assembler::LSR, 8);
}

/**
 * Emits code to update CRC-32 with a 32-bit value according to tables 0 to 3
 *
 * @param [in,out]crc   Register containing the crc.
 * @param [in]v         Register containing the 32-bit to fold into the CRC.
 * @param [in]table0    Register containing table 0 of crc constants.
 * @param [in]table1    Register containing table 1 of crc constants.
 * @param [in]table2    Register containing table 2 of crc constants.
 * @param [in]table3    Register containing table 3 of crc constants.
 *
 * uint32_t crc;
 *   v = crc ^ v
 *   crc = table3[v&0xff]^table2[(v>>8)&0xff]^table1[(v>>16)&0xff]^table0[v>>24]
 *
 */
void MacroAssembler::update_word_crc32(Register crc, Register v, Register tmp,
        Register table0, Register table1, Register table2, Register table3,
        bool upper) {
  eor(v, crc, v, upper ? LSR:LSL, upper ? 32:0);
  uxtb(tmp, v);
  ldrw(crc, Address(table3, tmp, Address::lsl(2)));
  ubfx(tmp, v, 8, 8);
  ldrw(tmp, Address(table2, tmp, Address::lsl(2)));
  eor(crc, crc, tmp);
  ubfx(tmp, v, 16, 8);
  ldrw(tmp, Address(table1, tmp, Address::lsl(2)));
  eor(crc, crc, tmp);
  ubfx(tmp, v, 24, 8);
  ldrw(tmp, Address(table0, tmp, Address::lsl(2)));
  eor(crc, crc, tmp);
}

void MacroAssembler::kernel_crc32_using_crc32(Register crc, Register buf,
        Register len, Register tmp0, Register tmp1, Register tmp2,
        Register tmp3) {
    Label CRC_by64_loop, CRC_by4_loop, CRC_by1_loop, CRC_less64, CRC_by64_pre, CRC_by32_loop, CRC_less32, L_exit;
    assert_different_registers(crc, buf, len, tmp0, tmp1, tmp2, tmp3);

    mvnw(crc, crc);

    subs(len, len, 128);
    br(Assembler::GE, CRC_by64_pre);
  BIND(CRC_less64);
    adds(len, len, 128-32);
    br(Assembler::GE, CRC_by32_loop);
  BIND(CRC_less32);
    adds(len, len, 32-4);
    br(Assembler::GE, CRC_by4_loop);
    adds(len, len, 4);
    br(Assembler::GT, CRC_by1_loop);
    b(L_exit);

  BIND(CRC_by32_loop);
    ldp(tmp0, tmp1, Address(post(buf, 16)));
    subs(len, len, 32);
    crc32x(crc, crc, tmp0);
    ldr(tmp2, Address(post(buf, 8)));
    crc32x(crc, crc, tmp1);
    ldr(tmp3, Address(post(buf, 8)));
    crc32x(crc, crc, tmp2);
    crc32x(crc, crc, tmp3);
    br(Assembler::GE, CRC_by32_loop);
    cmn(len, (u1)32);
    br(Assembler::NE, CRC_less32);
    b(L_exit);

  BIND(CRC_by4_loop);
    ldrw(tmp0, Address(post(buf, 4)));
    subs(len, len, 4);
    crc32w(crc, crc, tmp0);
    br(Assembler::GE, CRC_by4_loop);
    adds(len, len, 4);
    br(Assembler::LE, L_exit);
  BIND(CRC_by1_loop);
    ldrb(tmp0, Address(post(buf, 1)));
    subs(len, len, 1);
    crc32b(crc, crc, tmp0);
    br(Assembler::GT, CRC_by1_loop);
    b(L_exit);

  BIND(CRC_by64_pre);
    sub(buf, buf, 8);
    ldp(tmp0, tmp1, Address(buf, 8));
    crc32x(crc, crc, tmp0);
    ldr(tmp2, Address(buf, 24));
    crc32x(crc, crc, tmp1);
    ldr(tmp3, Address(buf, 32));
    crc32x(crc, crc, tmp2);
    ldr(tmp0, Address(buf, 40));
    crc32x(crc, crc, tmp3);
    ldr(tmp1, Address(buf, 48));
    crc32x(crc, crc, tmp0);
    ldr(tmp2, Address(buf, 56));
    crc32x(crc, crc, tmp1);
    ldr(tmp3, Address(pre(buf, 64)));

    b(CRC_by64_loop);

    align(CodeEntryAlignment);
  BIND(CRC_by64_loop);
    subs(len, len, 64);
    crc32x(crc, crc, tmp2);
    ldr(tmp0, Address(buf, 8));
    crc32x(crc, crc, tmp3);
    ldr(tmp1, Address(buf, 16));
    crc32x(crc, crc, tmp0);
    ldr(tmp2, Address(buf, 24));
    crc32x(crc, crc, tmp1);
    ldr(tmp3, Address(buf, 32));
    crc32x(crc, crc, tmp2);
    ldr(tmp0, Address(buf, 40));
    crc32x(crc, crc, tmp3);
    ldr(tmp1, Address(buf, 48));
    crc32x(crc, crc, tmp0);
    ldr(tmp2, Address(buf, 56));
    crc32x(crc, crc, tmp1);
    ldr(tmp3, Address(pre(buf, 64)));
    br(Assembler::GE, CRC_by64_loop);

    // post-loop
    crc32x(crc, crc, tmp2);
    crc32x(crc, crc, tmp3);

    sub(len, len, 64);
    add(buf, buf, 8);
    cmn(len, (u1)128);
    br(Assembler::NE, CRC_less64);
  BIND(L_exit);
    mvnw(crc, crc);
}

/**
 * @param crc   register containing existing CRC (32-bit)
 * @param buf   register pointing to input byte buffer (byte*)
 * @param len   register containing number of bytes
 * @param table register that will contain address of CRC table
 * @param tmp   scratch register
 */
void MacroAssembler::kernel_crc32(Register crc, Register buf, Register len,
        Register table0, Register table1, Register table2, Register table3,
        Register tmp, Register tmp2, Register tmp3) {
  Label L_by16, L_by16_loop, L_by4, L_by4_loop, L_by1, L_by1_loop, L_exit;

  if (UseCRC32) {
      kernel_crc32_using_crc32(crc, buf, len, table0, table1, table2, table3);
      return;
  }

    mvnw(crc, crc);

    {
      uint64_t offset;
      adrp(table0, ExternalAddress(StubRoutines::crc_table_addr()), offset);
      add(table0, table0, offset);
    }
    add(table1, table0, 1*256*sizeof(juint));
    add(table2, table0, 2*256*sizeof(juint));
    add(table3, table0, 3*256*sizeof(juint));

  if (UseNeon) {
      cmp(len, (u1)64);
      br(Assembler::LT, L_by16);
      eor(v16, T16B, v16, v16);

    Label L_fold;

      add(tmp, table0, 4*256*sizeof(juint)); // Point at the Neon constants

      ld1(v0, v1, T2D, post(buf, 32));
      ld1r(v4, T2D, post(tmp, 8));
      ld1r(v5, T2D, post(tmp, 8));
      ld1r(v6, T2D, post(tmp, 8));
      ld1r(v7, T2D, post(tmp, 8));
      mov(v16, S, 0, crc);

      eor(v0, T16B, v0, v16);
      sub(len, len, 64);

    BIND(L_fold);
      pmull(v22, T8H, v0, v5, T8B);
      pmull(v20, T8H, v0, v7, T8B);
      pmull(v23, T8H, v0, v4, T8B);
      pmull(v21, T8H, v0, v6, T8B);

      pmull2(v18, T8H, v0, v5, T16B);
      pmull2(v16, T8H, v0, v7, T16B);
      pmull2(v19, T8H, v0, v4, T16B);
      pmull2(v17, T8H, v0, v6, T16B);

      uzp1(v24, T8H, v20, v22);
      uzp2(v25, T8H, v20, v22);
      eor(v20, T16B, v24, v25);

      uzp1(v26, T8H, v16, v18);
      uzp2(v27, T8H, v16, v18);
      eor(v16, T16B, v26, v27);

      ushll2(v22, T4S, v20, T8H, 8);
      ushll(v20, T4S, v20, T4H, 8);

      ushll2(v18, T4S, v16, T8H, 8);
      ushll(v16, T4S, v16, T4H, 8);

      eor(v22, T16B, v23, v22);
      eor(v18, T16B, v19, v18);
      eor(v20, T16B, v21, v20);
      eor(v16, T16B, v17, v16);

      uzp1(v17, T2D, v16, v20);
      uzp2(v21, T2D, v16, v20);
      eor(v17, T16B, v17, v21);

      ushll2(v20, T2D, v17, T4S, 16);
      ushll(v16, T2D, v17, T2S, 16);

      eor(v20, T16B, v20, v22);
      eor(v16, T16B, v16, v18);

      uzp1(v17, T2D, v20, v16);
      uzp2(v21, T2D, v20, v16);
      eor(v28, T16B, v17, v21);

      pmull(v22, T8H, v1, v5, T8B);
      pmull(v20, T8H, v1, v7, T8B);
      pmull(v23, T8H, v1, v4, T8B);
      pmull(v21, T8H, v1, v6, T8B);

      pmull2(v18, T8H, v1, v5, T16B);
      pmull2(v16, T8H, v1, v7, T16B);
      pmull2(v19, T8H, v1, v4, T16B);
      pmull2(v17, T8H, v1, v6, T16B);

      ld1(v0, v1, T2D, post(buf, 32));

      uzp1(v24, T8H, v20, v22);
      uzp2(v25, T8H, v20, v22);
      eor(v20, T16B, v24, v25);

      uzp1(v26, T8H, v16, v18);
      uzp2(v27, T8H, v16, v18);
      eor(v16, T16B, v26, v27);

      ushll2(v22, T4S, v20, T8H, 8);
      ushll(v20, T4S, v20, T4H, 8);

      ushll2(v18, T4S, v16, T8H, 8);
      ushll(v16, T4S, v16, T4H, 8);

      eor(v22, T16B, v23, v22);
      eor(v18, T16B, v19, v18);
      eor(v20, T16B, v21, v20);
      eor(v16, T16B, v17, v16);

      uzp1(v17, T2D, v16, v20);
      uzp2(v21, T2D, v16, v20);
      eor(v16, T16B, v17, v21);

      ushll2(v20, T2D, v16, T4S, 16);
      ushll(v16, T2D, v16, T2S, 16);

      eor(v20, T16B, v22, v20);
      eor(v16, T16B, v16, v18);

      uzp1(v17, T2D, v20, v16);
      uzp2(v21, T2D, v20, v16);
      eor(v20, T16B, v17, v21);

      shl(v16, T2D, v28, 1);
      shl(v17, T2D, v20, 1);

      eor(v0, T16B, v0, v16);
      eor(v1, T16B, v1, v17);

      subs(len, len, 32);
      br(Assembler::GE, L_fold);

      mov(crc, 0);
      mov(tmp, v0, D, 0);
      update_word_crc32(crc, tmp, tmp2, table0, table1, table2, table3, false);
      update_word_crc32(crc, tmp, tmp2, table0, table1, table2, table3, true);
      mov(tmp, v0, D, 1);
      update_word_crc32(crc, tmp, tmp2, table0, table1, table2, table3, false);
      update_word_crc32(crc, tmp, tmp2, table0, table1, table2, table3, true);
      mov(tmp, v1, D, 0);
      update_word_crc32(crc, tmp, tmp2, table0, table1, table2, table3, false);
      update_word_crc32(crc, tmp, tmp2, table0, table1, table2, table3, true);
      mov(tmp, v1, D, 1);
      update_word_crc32(crc, tmp, tmp2, table0, table1, table2, table3, false);
      update_word_crc32(crc, tmp, tmp2, table0, table1, table2, table3, true);

      add(len, len, 32);
  }

  BIND(L_by16);
    subs(len, len, 16);
    br(Assembler::GE, L_by16_loop);
    adds(len, len, 16-4);
    br(Assembler::GE, L_by4_loop);
    adds(len, len, 4);
    br(Assembler::GT, L_by1_loop);
    b(L_exit);

  BIND(L_by4_loop);
    ldrw(tmp, Address(post(buf, 4)));
    update_word_crc32(crc, tmp, tmp2, table0, table1, table2, table3);
    subs(len, len, 4);
    br(Assembler::GE, L_by4_loop);
    adds(len, len, 4);
    br(Assembler::LE, L_exit);
  BIND(L_by1_loop);
    subs(len, len, 1);
    ldrb(tmp, Address(post(buf, 1)));
    update_byte_crc32(crc, tmp, table0);
    br(Assembler::GT, L_by1_loop);
    b(L_exit);

    align(CodeEntryAlignment);
  BIND(L_by16_loop);
    subs(len, len, 16);
    ldp(tmp, tmp3, Address(post(buf, 16)));
    update_word_crc32(crc, tmp, tmp2, table0, table1, table2, table3, false);
    update_word_crc32(crc, tmp, tmp2, table0, table1, table2, table3, true);
    update_word_crc32(crc, tmp3, tmp2, table0, table1, table2, table3, false);
    update_word_crc32(crc, tmp3, tmp2, table0, table1, table2, table3, true);
    br(Assembler::GE, L_by16_loop);
    adds(len, len, 16-4);
    br(Assembler::GE, L_by4_loop);
    adds(len, len, 4);
    br(Assembler::GT, L_by1_loop);
  BIND(L_exit);
    mvnw(crc, crc);
}

void MacroAssembler::kernel_crc32c_using_crc32c(Register crc, Register buf,
        Register len, Register tmp0, Register tmp1, Register tmp2,
        Register tmp3) {
    Label CRC_by64_loop, CRC_by4_loop, CRC_by1_loop, CRC_less64, CRC_by64_pre, CRC_by32_loop, CRC_less32, L_exit;
    assert_different_registers(crc, buf, len, tmp0, tmp1, tmp2, tmp3);

    subs(len, len, 128);
    br(Assembler::GE, CRC_by64_pre);
  BIND(CRC_less64);
    adds(len, len, 128-32);
    br(Assembler::GE, CRC_by32_loop);
  BIND(CRC_less32);
    adds(len, len, 32-4);
    br(Assembler::GE, CRC_by4_loop);
    adds(len, len, 4);
    br(Assembler::GT, CRC_by1_loop);
    b(L_exit);

  BIND(CRC_by32_loop);
    ldp(tmp0, tmp1, Address(post(buf, 16)));
    subs(len, len, 32);
    crc32cx(crc, crc, tmp0);
    ldr(tmp2, Address(post(buf, 8)));
    crc32cx(crc, crc, tmp1);
    ldr(tmp3, Address(post(buf, 8)));
    crc32cx(crc, crc, tmp2);
    crc32cx(crc, crc, tmp3);
    br(Assembler::GE, CRC_by32_loop);
    cmn(len, (u1)32);
    br(Assembler::NE, CRC_less32);
    b(L_exit);

  BIND(CRC_by4_loop);
    ldrw(tmp0, Address(post(buf, 4)));
    subs(len, len, 4);
    crc32cw(crc, crc, tmp0);
    br(Assembler::GE, CRC_by4_loop);
    adds(len, len, 4);
    br(Assembler::LE, L_exit);
  BIND(CRC_by1_loop);
    ldrb(tmp0, Address(post(buf, 1)));
    subs(len, len, 1);
    crc32cb(crc, crc, tmp0);
    br(Assembler::GT, CRC_by1_loop);
    b(L_exit);

  BIND(CRC_by64_pre);
    sub(buf, buf, 8);
    ldp(tmp0, tmp1, Address(buf, 8));
    crc32cx(crc, crc, tmp0);
    ldr(tmp2, Address(buf, 24));
    crc32cx(crc, crc, tmp1);
    ldr(tmp3, Address(buf, 32));
    crc32cx(crc, crc, tmp2);
    ldr(tmp0, Address(buf, 40));
    crc32cx(crc, crc, tmp3);
    ldr(tmp1, Address(buf, 48));
    crc32cx(crc, crc, tmp0);
    ldr(tmp2, Address(buf, 56));
    crc32cx(crc, crc, tmp1);
    ldr(tmp3, Address(pre(buf, 64)));

    b(CRC_by64_loop);

    align(CodeEntryAlignment);
  BIND(CRC_by64_loop);
    subs(len, len, 64);
    crc32cx(crc, crc, tmp2);
    ldr(tmp0, Address(buf, 8));
    crc32cx(crc, crc, tmp3);
    ldr(tmp1, Address(buf, 16));
    crc32cx(crc, crc, tmp0);
    ldr(tmp2, Address(buf, 24));
    crc32cx(crc, crc, tmp1);
    ldr(tmp3, Address(buf, 32));
    crc32cx(crc, crc, tmp2);
    ldr(tmp0, Address(buf, 40));
    crc32cx(crc, crc, tmp3);
    ldr(tmp1, Address(buf, 48));
    crc32cx(crc, crc, tmp0);
    ldr(tmp2, Address(buf, 56));
    crc32cx(crc, crc, tmp1);
    ldr(tmp3, Address(pre(buf, 64)));
    br(Assembler::GE, CRC_by64_loop);

    // post-loop
    crc32cx(crc, crc, tmp2);
    crc32cx(crc, crc, tmp3);

    sub(len, len, 64);
    add(buf, buf, 8);
    cmn(len, (u1)128);
    br(Assembler::NE, CRC_less64);
  BIND(L_exit);
}

/**
 * @param crc   register containing existing CRC (32-bit)
 * @param buf   register pointing to input byte buffer (byte*)
 * @param len   register containing number of bytes
 * @param table register that will contain address of CRC table
 * @param tmp   scratch register
 */
void MacroAssembler::kernel_crc32c(Register crc, Register buf, Register len,
        Register table0, Register table1, Register table2, Register table3,
        Register tmp, Register tmp2, Register tmp3) {
  kernel_crc32c_using_crc32c(crc, buf, len, table0, table1, table2, table3);
}


SkipIfEqual::SkipIfEqual(
    MacroAssembler* masm, const bool* flag_addr, bool value) {
  _masm = masm;
  uint64_t offset;
  _masm->adrp(rscratch1, ExternalAddress((address)flag_addr), offset);
  _masm->ldrb(rscratch1, Address(rscratch1, offset));
  _masm->cbzw(rscratch1, _label);
}

SkipIfEqual::~SkipIfEqual() {
  _masm->bind(_label);
}

void MacroAssembler::addptr(const Address &dst, int32_t src) {
  Address adr;
  switch(dst.getMode()) {
  case Address::base_plus_offset:
    // This is the expected mode, although we allow all the other
    // forms below.
    adr = form_address(rscratch2, dst.base(), dst.offset(), LogBytesPerWord);
    break;
  default:
    lea(rscratch2, dst);
    adr = Address(rscratch2);
    break;
  }
  ldr(rscratch1, adr);
  add(rscratch1, rscratch1, src);
  str(rscratch1, adr);
}

void MacroAssembler::cmpptr(Register src1, Address src2) {
  uint64_t offset;
  adrp(rscratch1, src2, offset);
  ldr(rscratch1, Address(rscratch1, offset));
  cmp(src1, rscratch1);
}

void MacroAssembler::cmpoop(Register obj1, Register obj2) {
  cmp(obj1, obj2);
}

void MacroAssembler::load_method_holder_cld(Register rresult, Register rmethod) {
  load_method_holder(rresult, rmethod);
  ldr(rresult, Address(rresult, InstanceKlass::class_loader_data_offset()));
}

void MacroAssembler::load_method_holder(Register holder, Register method) {
  ldr(holder, Address(method, Method::const_offset()));                      // ConstMethod*
  ldr(holder, Address(holder, ConstMethod::constants_offset()));             // ConstantPool*
  ldr(holder, Address(holder, ConstantPool::pool_holder_offset_in_bytes())); // InstanceKlass*
}

void MacroAssembler::load_metadata(Register dst, Register src) {
  if (UseCompressedClassPointers) {
    ldrw(dst, Address(src, oopDesc::klass_offset_in_bytes()));
  } else {
    ldr(dst, Address(src, oopDesc::klass_offset_in_bytes()));
  }
}

void MacroAssembler::load_klass(Register dst, Register src) {
  if (UseCompressedClassPointers) {
    ldrw(dst, Address(src, oopDesc::klass_offset_in_bytes()));
    decode_klass_not_null(dst);
  } else {
    ldr(dst, Address(src, oopDesc::klass_offset_in_bytes()));
  }
}

// ((OopHandle)result).resolve();
void MacroAssembler::resolve_oop_handle(Register result, Register tmp) {
  // OopHandle::resolve is an indirection.
  access_load_at(T_OBJECT, IN_NATIVE, result, Address(result, 0), tmp, noreg);
}

// ((WeakHandle)result).resolve();
void MacroAssembler::resolve_weak_handle(Register rresult, Register rtmp) {
  assert_different_registers(rresult, rtmp);
  Label resolved;

  // A null weak handle resolves to null.
  cbz(rresult, resolved);

  // Only 64 bit platforms support GCs that require a tmp register
  // Only IN_HEAP loads require a thread_tmp register
  // WeakHandle::resolve is an indirection like jweak.
  access_load_at(T_OBJECT, IN_NATIVE | ON_PHANTOM_OOP_REF,
                 rresult, Address(rresult), rtmp, /*tmp_thread*/noreg);
  bind(resolved);
}

void MacroAssembler::load_mirror(Register dst, Register method, Register tmp) {
  const int mirror_offset = in_bytes(Klass::java_mirror_offset());
  ldr(dst, Address(rmethod, Method::const_offset()));
  ldr(dst, Address(dst, ConstMethod::constants_offset()));
  ldr(dst, Address(dst, ConstantPool::pool_holder_offset_in_bytes()));
  ldr(dst, Address(dst, mirror_offset));
  resolve_oop_handle(dst, tmp);
}

void MacroAssembler::cmp_klass(Register oop, Register trial_klass, Register tmp) {
  if (UseCompressedClassPointers) {
    ldrw(tmp, Address(oop, oopDesc::klass_offset_in_bytes()));
    if (CompressedKlassPointers::base() == NULL) {
      cmp(trial_klass, tmp, LSL, CompressedKlassPointers::shift());
      return;
    } else if (((uint64_t)CompressedKlassPointers::base() & 0xffffffff) == 0
               && CompressedKlassPointers::shift() == 0) {
      // Only the bottom 32 bits matter
      cmpw(trial_klass, tmp);
      return;
    }
    decode_klass_not_null(tmp);
  } else {
    ldr(tmp, Address(oop, oopDesc::klass_offset_in_bytes()));
  }
  cmp(trial_klass, tmp);
}

void MacroAssembler::load_prototype_header(Register dst, Register src) {
  load_klass(dst, src);
  ldr(dst, Address(dst, Klass::prototype_header_offset()));
}

void MacroAssembler::store_klass(Register dst, Register src) {
  // FIXME: Should this be a store release?  concurrent gcs assumes
  // klass length is valid if klass field is not null.
  if (UseCompressedClassPointers) {
    encode_klass_not_null(src);
    strw(src, Address(dst, oopDesc::klass_offset_in_bytes()));
  } else {
    str(src, Address(dst, oopDesc::klass_offset_in_bytes()));
  }
}

void MacroAssembler::store_klass_gap(Register dst, Register src) {
  if (UseCompressedClassPointers) {
    // Store to klass gap in destination
    strw(src, Address(dst, oopDesc::klass_gap_offset_in_bytes()));
  }
}

// Algorithm must match CompressedOops::encode.
void MacroAssembler::encode_heap_oop(Register d, Register s) {
#ifdef ASSERT
  verify_heapbase("MacroAssembler::encode_heap_oop: heap base corrupted?");
#endif
  verify_oop_msg(s, "broken oop in encode_heap_oop");
  if (CompressedOops::base() == NULL) {
    if (CompressedOops::shift() != 0) {
      assert (LogMinObjAlignmentInBytes == CompressedOops::shift(), "decode alg wrong");
      lsr(d, s, LogMinObjAlignmentInBytes);
    } else {
      mov(d, s);
    }
  } else {
    subs(d, s, rheapbase);
    csel(d, d, zr, Assembler::HS);
    lsr(d, d, LogMinObjAlignmentInBytes);

    /*  Old algorithm: is this any worse?
    Label nonnull;
    cbnz(r, nonnull);
    sub(r, r, rheapbase);
    bind(nonnull);
    lsr(r, r, LogMinObjAlignmentInBytes);
    */
  }
}

void MacroAssembler::encode_heap_oop_not_null(Register r) {
#ifdef ASSERT
  verify_heapbase("MacroAssembler::encode_heap_oop_not_null: heap base corrupted?");
  if (CheckCompressedOops) {
    Label ok;
    cbnz(r, ok);
    stop("null oop passed to encode_heap_oop_not_null");
    bind(ok);
  }
#endif
  verify_oop_msg(r, "broken oop in encode_heap_oop_not_null");
  if (CompressedOops::base() != NULL) {
    sub(r, r, rheapbase);
  }
  if (CompressedOops::shift() != 0) {
    assert (LogMinObjAlignmentInBytes == CompressedOops::shift(), "decode alg wrong");
    lsr(r, r, LogMinObjAlignmentInBytes);
  }
}

void MacroAssembler::encode_heap_oop_not_null(Register dst, Register src) {
#ifdef ASSERT
  verify_heapbase("MacroAssembler::encode_heap_oop_not_null2: heap base corrupted?");
  if (CheckCompressedOops) {
    Label ok;
    cbnz(src, ok);
    stop("null oop passed to encode_heap_oop_not_null2");
    bind(ok);
  }
#endif
  verify_oop_msg(src, "broken oop in encode_heap_oop_not_null2");

  Register data = src;
  if (CompressedOops::base() != NULL) {
    sub(dst, src, rheapbase);
    data = dst;
  }
  if (CompressedOops::shift() != 0) {
    assert (LogMinObjAlignmentInBytes == CompressedOops::shift(), "decode alg wrong");
    lsr(dst, data, LogMinObjAlignmentInBytes);
    data = dst;
  }
  if (data == src)
    mov(dst, src);
}

void  MacroAssembler::decode_heap_oop(Register d, Register s) {
#ifdef ASSERT
  verify_heapbase("MacroAssembler::decode_heap_oop: heap base corrupted?");
#endif
  if (CompressedOops::base() == NULL) {
    if (CompressedOops::shift() != 0 || d != s) {
      lsl(d, s, CompressedOops::shift());
    }
  } else {
    Label done;
    if (d != s)
      mov(d, s);
    cbz(s, done);
    add(d, rheapbase, s, Assembler::LSL, LogMinObjAlignmentInBytes);
    bind(done);
  }
  verify_oop_msg(d, "broken oop in decode_heap_oop");
}

void  MacroAssembler::decode_heap_oop_not_null(Register r) {
  assert (UseCompressedOops, "should only be used for compressed headers");
  assert (Universe::heap() != NULL, "java heap should be initialized");
  // Cannot assert, unverified entry point counts instructions (see .ad file)
  // vtableStubs also counts instructions in pd_code_size_limit.
  // Also do not verify_oop as this is called by verify_oop.
  if (CompressedOops::shift() != 0) {
    assert(LogMinObjAlignmentInBytes == CompressedOops::shift(), "decode alg wrong");
    if (CompressedOops::base() != NULL) {
      add(r, rheapbase, r, Assembler::LSL, LogMinObjAlignmentInBytes);
    } else {
      add(r, zr, r, Assembler::LSL, LogMinObjAlignmentInBytes);
    }
  } else {
    assert (CompressedOops::base() == NULL, "sanity");
  }
}

void  MacroAssembler::decode_heap_oop_not_null(Register dst, Register src) {
  assert (UseCompressedOops, "should only be used for compressed headers");
  assert (Universe::heap() != NULL, "java heap should be initialized");
  // Cannot assert, unverified entry point counts instructions (see .ad file)
  // vtableStubs also counts instructions in pd_code_size_limit.
  // Also do not verify_oop as this is called by verify_oop.
  if (CompressedOops::shift() != 0) {
    assert(LogMinObjAlignmentInBytes == CompressedOops::shift(), "decode alg wrong");
    if (CompressedOops::base() != NULL) {
      add(dst, rheapbase, src, Assembler::LSL, LogMinObjAlignmentInBytes);
    } else {
      add(dst, zr, src, Assembler::LSL, LogMinObjAlignmentInBytes);
    }
  } else {
    assert (CompressedOops::base() == NULL, "sanity");
    if (dst != src) {
      mov(dst, src);
    }
  }
}

MacroAssembler::KlassDecodeMode MacroAssembler::_klass_decode_mode(KlassDecodeNone);

MacroAssembler::KlassDecodeMode MacroAssembler::klass_decode_mode() {
  assert(UseCompressedClassPointers, "not using compressed class pointers");
  assert(Metaspace::initialized(), "metaspace not initialized yet");

  if (_klass_decode_mode != KlassDecodeNone) {
    return _klass_decode_mode;
  }

  assert(LogKlassAlignmentInBytes == CompressedKlassPointers::shift()
         || 0 == CompressedKlassPointers::shift(), "decode alg wrong");

  if (CompressedKlassPointers::base() == NULL) {
    return (_klass_decode_mode = KlassDecodeZero);
  }

  if (operand_valid_for_logical_immediate(
        /*is32*/false, (uint64_t)CompressedKlassPointers::base())) {
    const uint64_t range_mask =
      (1ULL << log2i(CompressedKlassPointers::range())) - 1;
    if (((uint64_t)CompressedKlassPointers::base() & range_mask) == 0) {
      return (_klass_decode_mode = KlassDecodeXor);
    }
  }

  const uint64_t shifted_base =
    (uint64_t)CompressedKlassPointers::base() >> CompressedKlassPointers::shift();
  guarantee((shifted_base & 0xffff0000ffffffff) == 0,
            "compressed class base bad alignment");

  return (_klass_decode_mode = KlassDecodeMovk);
}

void MacroAssembler::encode_klass_not_null(Register dst, Register src) {
  switch (klass_decode_mode()) {
  case KlassDecodeZero:
    if (CompressedKlassPointers::shift() != 0) {
      lsr(dst, src, LogKlassAlignmentInBytes);
    } else {
      if (dst != src) mov(dst, src);
    }
    break;

  case KlassDecodeXor:
    if (CompressedKlassPointers::shift() != 0) {
      eor(dst, src, (uint64_t)CompressedKlassPointers::base());
      lsr(dst, dst, LogKlassAlignmentInBytes);
    } else {
      eor(dst, src, (uint64_t)CompressedKlassPointers::base());
    }
    break;

  case KlassDecodeMovk:
    if (CompressedKlassPointers::shift() != 0) {
      ubfx(dst, src, LogKlassAlignmentInBytes, 32);
    } else {
      movw(dst, src);
    }
    break;

  case KlassDecodeNone:
    ShouldNotReachHere();
    break;
  }
}

void MacroAssembler::encode_klass_not_null(Register r) {
  encode_klass_not_null(r, r);
}

void  MacroAssembler::decode_klass_not_null(Register dst, Register src) {
  assert (UseCompressedClassPointers, "should only be used for compressed headers");

  switch (klass_decode_mode()) {
  case KlassDecodeZero:
    if (CompressedKlassPointers::shift() != 0) {
      lsl(dst, src, LogKlassAlignmentInBytes);
    } else {
      if (dst != src) mov(dst, src);
    }
    break;

  case KlassDecodeXor:
    if (CompressedKlassPointers::shift() != 0) {
      lsl(dst, src, LogKlassAlignmentInBytes);
      eor(dst, dst, (uint64_t)CompressedKlassPointers::base());
    } else {
      eor(dst, src, (uint64_t)CompressedKlassPointers::base());
    }
    break;

  case KlassDecodeMovk: {
    const uint64_t shifted_base =
      (uint64_t)CompressedKlassPointers::base() >> CompressedKlassPointers::shift();

    if (dst != src) movw(dst, src);
    movk(dst, shifted_base >> 32, 32);

    if (CompressedKlassPointers::shift() != 0) {
      lsl(dst, dst, LogKlassAlignmentInBytes);
    }

    break;
  }

  case KlassDecodeNone:
    ShouldNotReachHere();
    break;
  }
}

void  MacroAssembler::decode_klass_not_null(Register r) {
  decode_klass_not_null(r, r);
}

void  MacroAssembler::set_narrow_oop(Register dst, jobject obj) {
#ifdef ASSERT
  {
    ThreadInVMfromUnknown tiv;
    assert (UseCompressedOops, "should only be used for compressed oops");
    assert (Universe::heap() != NULL, "java heap should be initialized");
    assert (oop_recorder() != NULL, "this assembler needs an OopRecorder");
    assert(Universe::heap()->is_in(JNIHandles::resolve(obj)), "should be real oop");
  }
#endif
  int oop_index = oop_recorder()->find_index(obj);
  InstructionMark im(this);
  RelocationHolder rspec = oop_Relocation::spec(oop_index);
  code_section()->relocate(inst_mark(), rspec);
  movz(dst, 0xDEAD, 16);
  movk(dst, 0xBEEF);
}

void  MacroAssembler::set_narrow_klass(Register dst, Klass* k) {
  assert (UseCompressedClassPointers, "should only be used for compressed headers");
  assert (oop_recorder() != NULL, "this assembler needs an OopRecorder");
  int index = oop_recorder()->find_index(k);
  assert(! Universe::heap()->is_in(k), "should not be an oop");

  InstructionMark im(this);
  RelocationHolder rspec = metadata_Relocation::spec(index);
  code_section()->relocate(inst_mark(), rspec);
  narrowKlass nk = CompressedKlassPointers::encode(k);
  movz(dst, (nk >> 16), 16);
  movk(dst, nk & 0xffff);
}

void MacroAssembler::access_load_at(BasicType type, DecoratorSet decorators,
                                    Register dst, Address src,
                                    Register tmp1, Register thread_tmp) {
  BarrierSetAssembler *bs = BarrierSet::barrier_set()->barrier_set_assembler();
  decorators = AccessInternal::decorator_fixup(decorators);
  bool as_raw = (decorators & AS_RAW) != 0;
  if (as_raw) {
    bs->BarrierSetAssembler::load_at(this, decorators, type, dst, src, tmp1, thread_tmp);
  } else {
    bs->load_at(this, decorators, type, dst, src, tmp1, thread_tmp);
  }
}

void MacroAssembler::access_store_at(BasicType type, DecoratorSet decorators,
                                     Address dst, Register src,
<<<<<<< HEAD
                                     Register tmp1, Register thread_tmp, Register tmp3) {

=======
                                     Register tmp1, Register tmp2, Register tmp3) {
>>>>>>> 0d51f63a
  BarrierSetAssembler *bs = BarrierSet::barrier_set()->barrier_set_assembler();
  decorators = AccessInternal::decorator_fixup(decorators);
  bool as_raw = (decorators & AS_RAW) != 0;
  if (as_raw) {
<<<<<<< HEAD
    bs->BarrierSetAssembler::store_at(this, decorators, type, dst, src, tmp1, thread_tmp, tmp3);
  } else {
    bs->store_at(this, decorators, type, dst, src, tmp1, thread_tmp, tmp3);
=======
    bs->BarrierSetAssembler::store_at(this, decorators, type, dst, src, tmp1, tmp2, tmp3);
  } else {
    bs->store_at(this, decorators, type, dst, src, tmp1, tmp2, tmp3);
>>>>>>> 0d51f63a
  }
}

void MacroAssembler::access_value_copy(DecoratorSet decorators, Register src, Register dst,
                                       Register inline_klass) {
  BarrierSetAssembler* bs = BarrierSet::barrier_set()->barrier_set_assembler();
  bs->value_copy(this, decorators, src, dst, inline_klass);
}

void MacroAssembler::first_field_offset(Register inline_klass, Register offset) {
  ldr(offset, Address(inline_klass, InstanceKlass::adr_inlineklass_fixed_block_offset()));
  ldrw(offset, Address(offset, InlineKlass::first_field_offset_offset()));
}

void MacroAssembler::data_for_oop(Register oop, Register data, Register inline_klass) {
  // ((address) (void*) o) + vk->first_field_offset();
  Register offset = (data == oop) ? rscratch1 : data;
  first_field_offset(inline_klass, offset);
  if (data == oop) {
    add(data, data, offset);
  } else {
    lea(data, Address(oop, offset));
  }
}

void MacroAssembler::data_for_value_array_index(Register array, Register array_klass,
                                                Register index, Register data) {
  assert_different_registers(array, array_klass, index);
  assert_different_registers(rscratch1, array, index);

  // array->base() + (index << Klass::layout_helper_log2_element_size(lh));
  ldrw(rscratch1, Address(array_klass, Klass::layout_helper_offset()));

  // Klass::layout_helper_log2_element_size(lh)
  // (lh >> _lh_log2_element_size_shift) & _lh_log2_element_size_mask;
  lsr(rscratch1, rscratch1, Klass::_lh_log2_element_size_shift);
  andr(rscratch1, rscratch1, Klass::_lh_log2_element_size_mask);
  lslv(index, index, rscratch1);

  add(data, array, index);
  add(data, data, arrayOopDesc::base_offset_in_bytes(T_PRIMITIVE_OBJECT));
}

void MacroAssembler::load_heap_oop(Register dst, Address src, Register tmp1,
                                   Register thread_tmp, DecoratorSet decorators) {
  access_load_at(T_OBJECT, IN_HEAP | decorators, dst, src, tmp1, thread_tmp);
}

void MacroAssembler::load_heap_oop_not_null(Register dst, Address src, Register tmp1,
                                            Register thread_tmp, DecoratorSet decorators) {
  access_load_at(T_OBJECT, IN_HEAP | IS_NOT_NULL | decorators, dst, src, tmp1, thread_tmp);
}

void MacroAssembler::store_heap_oop(Address dst, Register src, Register tmp1,
<<<<<<< HEAD
                                    Register thread_tmp, Register tmp3, DecoratorSet decorators) {
  access_store_at(T_OBJECT, IN_HEAP | decorators, dst, src, tmp1, thread_tmp, tmp3);
=======
                                    Register tmp2, Register tmp3, DecoratorSet decorators) {
  access_store_at(T_OBJECT, IN_HEAP | decorators, dst, src, tmp1, tmp2, tmp3);
>>>>>>> 0d51f63a
}

// Used for storing NULLs.
void MacroAssembler::store_heap_oop_null(Address dst) {
  access_store_at(T_OBJECT, IN_HEAP, dst, noreg, noreg, noreg, noreg);
}

Address MacroAssembler::allocate_metadata_address(Metadata* obj) {
  assert(oop_recorder() != NULL, "this assembler needs a Recorder");
  int index = oop_recorder()->allocate_metadata_index(obj);
  RelocationHolder rspec = metadata_Relocation::spec(index);
  return Address((address)obj, rspec);
}

// Move an oop into a register.
void MacroAssembler::movoop(Register dst, jobject obj) {
  int oop_index;
  if (obj == NULL) {
    oop_index = oop_recorder()->allocate_oop_index(obj);
  } else {
#ifdef ASSERT
    {
      ThreadInVMfromUnknown tiv;
      assert(Universe::heap()->is_in(JNIHandles::resolve(obj)), "should be real oop");
    }
#endif
    oop_index = oop_recorder()->find_index(obj);
  }
  RelocationHolder rspec = oop_Relocation::spec(oop_index);

  if (BarrierSet::barrier_set()->barrier_set_assembler()->supports_instruction_patching()) {
    mov(dst, Address((address)obj, rspec));
  } else {
    address dummy = address(uintptr_t(pc()) & -wordSize); // A nearby aligned address
    ldr_constant(dst, Address(dummy, rspec));
  }

}

// Move a metadata address into a register.
void MacroAssembler::mov_metadata(Register dst, Metadata* obj) {
  int oop_index;
  if (obj == NULL) {
    oop_index = oop_recorder()->allocate_metadata_index(obj);
  } else {
    oop_index = oop_recorder()->find_index(obj);
  }
  RelocationHolder rspec = metadata_Relocation::spec(oop_index);
  mov(dst, Address((address)obj, rspec));
}

Address MacroAssembler::constant_oop_address(jobject obj) {
#ifdef ASSERT
  {
    ThreadInVMfromUnknown tiv;
    assert(oop_recorder() != NULL, "this assembler needs an OopRecorder");
    assert(Universe::heap()->is_in(JNIHandles::resolve(obj)), "not an oop");
  }
#endif
  int oop_index = oop_recorder()->find_index(obj);
  return Address((address)obj, oop_Relocation::spec(oop_index));
}

// Object / value buffer allocation...
void MacroAssembler::allocate_instance(Register klass, Register new_obj,
                                       Register t1, Register t2,
                                       bool clear_fields, Label& alloc_failed)
{
  Label done, initialize_header, initialize_object, slow_case, slow_case_no_pop;
  Register layout_size = t1;
  assert(new_obj == r0, "needs to be r0");
  assert_different_registers(klass, new_obj, t1, t2);

  // get instance_size in InstanceKlass (scaled to a count of bytes)
  ldrw(layout_size, Address(klass, Klass::layout_helper_offset()));
  // test to see if it has a finalizer or is malformed in some way
  tst(layout_size, Klass::_lh_instance_slow_path_bit);
  br(Assembler::NE, slow_case_no_pop);

  // Allocate the instance:
  //  If TLAB is enabled:
  //    Try to allocate in the TLAB.
  //    If fails, go to the slow path.
  //    Initialize the allocation.
  //    Exit.
  //
  //  Go to slow path.

  if (UseTLAB) {
    push(klass);
    tlab_allocate(new_obj, layout_size, 0, klass, t2, slow_case);
    if (ZeroTLAB || (!clear_fields)) {
      // the fields have been already cleared
      b(initialize_header);
    } else {
      // initialize both the header and fields
      b(initialize_object);
    }

    if (clear_fields) {
      // The object is initialized before the header.  If the object size is
      // zero, go directly to the header initialization.
      bind(initialize_object);
      subs(layout_size, layout_size, sizeof(oopDesc));
      br(Assembler::EQ, initialize_header);

      // Initialize topmost object field, divide size by 8, check if odd and
      // test if zero.

  #ifdef ASSERT
      // make sure instance_size was multiple of 8
      Label L;
      tst(layout_size, 7);
      br(Assembler::EQ, L);
      stop("object size is not multiple of 8 - adjust this code");
      bind(L);
      // must be > 0, no extra check needed here
  #endif

      lsr(layout_size, layout_size, LogBytesPerLong);

      // initialize remaining object fields: instance_size was a multiple of 8
      {
        Label loop;
        Register base = t2;

        bind(loop);
        add(rscratch1, new_obj, layout_size, Assembler::LSL, LogBytesPerLong);
        str(zr, Address(rscratch1, sizeof(oopDesc) - 1*oopSize));
        subs(layout_size, layout_size, 1);
        br(Assembler::NE, loop);
      }
    } // clear_fields

    // initialize object header only.
    bind(initialize_header);
    pop(klass);
    Register mark_word = t2;
    ldr(mark_word, Address(klass, Klass::prototype_header_offset()));
    str(mark_word, Address(new_obj, oopDesc::mark_offset_in_bytes ()));
    store_klass_gap(new_obj, zr);  // zero klass gap for compressed oops
    mov(t2, klass);         // preserve klass
    store_klass(new_obj, t2);  // src klass reg is potentially compressed

    // TODO: Valhalla removed SharedRuntime::dtrace_object_alloc from here ?

    b(done);
  }

  if (UseTLAB) {
    bind(slow_case);
    pop(klass);
  }
  bind(slow_case_no_pop);
  b(alloc_failed);

  bind(done);
}

// Defines obj, preserves var_size_in_bytes, okay for t2 == var_size_in_bytes.
void MacroAssembler::tlab_allocate(Register obj,
                                   Register var_size_in_bytes,
                                   int con_size_in_bytes,
                                   Register t1,
                                   Register t2,
                                   Label& slow_case) {
  BarrierSetAssembler *bs = BarrierSet::barrier_set()->barrier_set_assembler();
  bs->tlab_allocate(this, obj, var_size_in_bytes, con_size_in_bytes, t1, t2, slow_case);
}

void MacroAssembler::verify_tlab() {
#ifdef ASSERT
  if (UseTLAB && VerifyOops) {
    Label next, ok;

    stp(rscratch2, rscratch1, Address(pre(sp, -16)));

    ldr(rscratch2, Address(rthread, in_bytes(JavaThread::tlab_top_offset())));
    ldr(rscratch1, Address(rthread, in_bytes(JavaThread::tlab_start_offset())));
    cmp(rscratch2, rscratch1);
    br(Assembler::HS, next);
    STOP("assert(top >= start)");
    should_not_reach_here();

    bind(next);
    ldr(rscratch2, Address(rthread, in_bytes(JavaThread::tlab_end_offset())));
    ldr(rscratch1, Address(rthread, in_bytes(JavaThread::tlab_top_offset())));
    cmp(rscratch2, rscratch1);
    br(Assembler::HS, ok);
    STOP("assert(top <= end)");
    should_not_reach_here();

    bind(ok);
    ldp(rscratch2, rscratch1, Address(post(sp, 16)));
  }
#endif
}

void MacroAssembler::get_inline_type_field_klass(Register klass, Register index, Register inline_klass) {
  ldr(inline_klass, Address(klass, InstanceKlass::inline_type_field_klasses_offset()));
#ifdef ASSERT
  {
    Label done;
    cbnz(inline_klass, done);
    stop("get_inline_type_field_klass contains no inline klass");
    bind(done);
  }
#endif
  ldr(inline_klass, Address(inline_klass, index, Address::lsl(3)));
}

// Writes to stack successive pages until offset reached to check for
// stack overflow + shadow pages.  This clobbers tmp.
void MacroAssembler::bang_stack_size(Register size, Register tmp) {
  assert_different_registers(tmp, size, rscratch1);
  mov(tmp, sp);
  // Bang stack for total size given plus shadow page size.
  // Bang one page at a time because large size can bang beyond yellow and
  // red zones.
  Label loop;
  mov(rscratch1, os::vm_page_size());
  bind(loop);
  lea(tmp, Address(tmp, -os::vm_page_size()));
  subsw(size, size, rscratch1);
  str(size, Address(tmp));
  br(Assembler::GT, loop);

  // Bang down shadow pages too.
  // At this point, (tmp-0) is the last address touched, so don't
  // touch it again.  (It was touched as (tmp-pagesize) but then tmp
  // was post-decremented.)  Skip this address by starting at i=1, and
  // touch a few more pages below.  N.B.  It is important to touch all
  // the way down to and including i=StackShadowPages.
  for (int i = 0; i < (int)(StackOverflow::stack_shadow_zone_size() / os::vm_page_size()) - 1; i++) {
    // this could be any sized move but this is can be a debugging crumb
    // so the bigger the better.
    lea(tmp, Address(tmp, -os::vm_page_size()));
    str(size, Address(tmp));
  }
}

// Move the address of the polling page into dest.
void MacroAssembler::get_polling_page(Register dest, relocInfo::relocType rtype) {
  ldr(dest, Address(rthread, JavaThread::polling_page_offset()));
}

// Read the polling page.  The address of the polling page must
// already be in r.
address MacroAssembler::read_polling_page(Register r, relocInfo::relocType rtype) {
  address mark;
  {
    InstructionMark im(this);
    code_section()->relocate(inst_mark(), rtype);
    ldrw(zr, Address(r, 0));
    mark = inst_mark();
  }
  verify_cross_modify_fence_not_required();
  return mark;
}

void MacroAssembler::adrp(Register reg1, const Address &dest, uint64_t &byte_offset) {
  relocInfo::relocType rtype = dest.rspec().reloc()->type();
  uint64_t low_page = (uint64_t)CodeCache::low_bound() >> 12;
  uint64_t high_page = (uint64_t)(CodeCache::high_bound()-1) >> 12;
  uint64_t dest_page = (uint64_t)dest.target() >> 12;
  int64_t offset_low = dest_page - low_page;
  int64_t offset_high = dest_page - high_page;

  assert(is_valid_AArch64_address(dest.target()), "bad address");
  assert(dest.getMode() == Address::literal, "ADRP must be applied to a literal address");

  InstructionMark im(this);
  code_section()->relocate(inst_mark(), dest.rspec());
  // 8143067: Ensure that the adrp can reach the dest from anywhere within
  // the code cache so that if it is relocated we know it will still reach
  if (offset_high >= -(1<<20) && offset_low < (1<<20)) {
    _adrp(reg1, dest.target());
  } else {
    uint64_t target = (uint64_t)dest.target();
    uint64_t adrp_target
      = (target & 0xffffffffULL) | ((uint64_t)pc() & 0xffff00000000ULL);

    _adrp(reg1, (address)adrp_target);
    movk(reg1, target >> 32, 32);
  }
  byte_offset = (uint64_t)dest.target() & 0xfff;
}

void MacroAssembler::load_byte_map_base(Register reg) {
  CardTable::CardValue* byte_map_base =
    ((CardTableBarrierSet*)(BarrierSet::barrier_set()))->card_table()->byte_map_base();

  // Strictly speaking the byte_map_base isn't an address at all, and it might
  // even be negative. It is thus materialised as a constant.
  mov(reg, (uint64_t)byte_map_base);
}

void MacroAssembler::build_frame(int framesize) {
  assert(framesize >= 2 * wordSize, "framesize must include space for FP/LR");
  assert(framesize % (2*wordSize) == 0, "must preserve 2*wordSize alignment");
  protect_return_address();
  if (framesize < ((1 << 9) + 2 * wordSize)) {
    sub(sp, sp, framesize);
    stp(rfp, lr, Address(sp, framesize - 2 * wordSize));
    if (PreserveFramePointer) add(rfp, sp, framesize - 2 * wordSize);
  } else {
    stp(rfp, lr, Address(pre(sp, -2 * wordSize)));
    if (PreserveFramePointer) mov(rfp, sp);
    if (framesize < ((1 << 12) + 2 * wordSize))
      sub(sp, sp, framesize - 2 * wordSize);
    else {
      mov(rscratch1, framesize - 2 * wordSize);
      sub(sp, sp, rscratch1);
    }
  }
  verify_cross_modify_fence_not_required();
}

void MacroAssembler::remove_frame(int framesize) {
  assert(framesize >= 2 * wordSize, "framesize must include space for FP/LR");
  assert(framesize % (2*wordSize) == 0, "must preserve 2*wordSize alignment");
  if (framesize < ((1 << 9) + 2 * wordSize)) {
    ldp(rfp, lr, Address(sp, framesize - 2 * wordSize));
    add(sp, sp, framesize);
  } else {
    if (framesize < ((1 << 12) + 2 * wordSize))
      add(sp, sp, framesize - 2 * wordSize);
    else {
      mov(rscratch1, framesize - 2 * wordSize);
      add(sp, sp, rscratch1);
    }
    ldp(rfp, lr, Address(post(sp, 2 * wordSize)));
  }
  authenticate_return_address();
}

void MacroAssembler::remove_frame(int initial_framesize, bool needs_stack_repair) {
  if (needs_stack_repair) {
    // Remove the extension of the caller's frame used for inline type unpacking
    //
    // Right now the stack looks like this:
    //
    // | Arguments from caller     |
    // |---------------------------|  <-- caller's SP
    // | Saved LR #1               |
    // | Saved FP #1               |
    // |---------------------------|
    // | Extension space for       |
    // |   inline arg (un)packing  |
    // |---------------------------|  <-- start of this method's frame
    // | Saved LR #2               |
    // | Saved FP #2               |
    // |---------------------------|  <-- FP
    // | sp_inc                    |
    // | method locals             |
    // |---------------------------|  <-- SP
    //
    // There are two copies of FP and LR on the stack. They will be identical
    // unless the caller has been deoptimized, in which case LR #1 will be patched
    // to point at the deopt blob, and LR #2 will still point into the old method.
    //
    // The sp_inc stack slot holds the total size of the frame including the
    // extension space minus two words for the saved FP and LR.

    int sp_inc_offset = initial_framesize - 3 * wordSize;  // Immediately below saved LR and FP

    ldr(rscratch1, Address(sp, sp_inc_offset));
    add(sp, sp, rscratch1);
    ldp(rfp, lr, Address(post(sp, 2 * wordSize)));
  } else {
    remove_frame(initial_framesize);
  }
}

void MacroAssembler::save_stack_increment(int sp_inc, int frame_size) {
  int real_frame_size = frame_size + sp_inc;
  assert(sp_inc == 0 || sp_inc > 2*wordSize, "invalid sp_inc value");
  assert(real_frame_size >= 2*wordSize, "frame size must include FP/LR space");
  assert((real_frame_size & (StackAlignmentInBytes-1)) == 0, "frame size not aligned");

  int sp_inc_offset = frame_size - 3 * wordSize;  // Immediately below saved LR and FP

  // Subtract two words for the saved FP and LR as these will be popped
  // separately. See remove_frame above.
  mov(rscratch1, real_frame_size - 2*wordSize);
  str(rscratch1, Address(sp, sp_inc_offset));
}

// This method counts leading positive bytes (highest bit not set) in provided byte array
address MacroAssembler::count_positives(Register ary1, Register len, Register result) {
    // Simple and most common case of aligned small array which is not at the
    // end of memory page is placed here. All other cases are in stub.
    Label LOOP, END, STUB, STUB_LONG, SET_RESULT, DONE;
    const uint64_t UPPER_BIT_MASK=0x8080808080808080;
    assert_different_registers(ary1, len, result);

    mov(result, len);
    cmpw(len, 0);
    br(LE, DONE);
    cmpw(len, 4 * wordSize);
    br(GE, STUB_LONG); // size > 32 then go to stub

    int shift = 64 - exact_log2(os::vm_page_size());
    lsl(rscratch1, ary1, shift);
    mov(rscratch2, (size_t)(4 * wordSize) << shift);
    adds(rscratch2, rscratch1, rscratch2);  // At end of page?
    br(CS, STUB); // at the end of page then go to stub
    subs(len, len, wordSize);
    br(LT, END);

  BIND(LOOP);
    ldr(rscratch1, Address(post(ary1, wordSize)));
    tst(rscratch1, UPPER_BIT_MASK);
    br(NE, SET_RESULT);
    subs(len, len, wordSize);
    br(GE, LOOP);
    cmpw(len, -wordSize);
    br(EQ, DONE);

  BIND(END);
    ldr(rscratch1, Address(ary1));
    sub(rscratch2, zr, len, LSL, 3); // LSL 3 is to get bits from bytes
    lslv(rscratch1, rscratch1, rscratch2);
    tst(rscratch1, UPPER_BIT_MASK);
    br(NE, SET_RESULT);
    b(DONE);

  BIND(STUB);
    RuntimeAddress count_pos = RuntimeAddress(StubRoutines::aarch64::count_positives());
    assert(count_pos.target() != NULL, "count_positives stub has not been generated");
    address tpc1 = trampoline_call(count_pos);
    if (tpc1 == NULL) {
      DEBUG_ONLY(reset_labels(STUB_LONG, SET_RESULT, DONE));
      postcond(pc() == badAddress);
      return NULL;
    }
    b(DONE);

  BIND(STUB_LONG);
    RuntimeAddress count_pos_long = RuntimeAddress(StubRoutines::aarch64::count_positives_long());
    assert(count_pos_long.target() != NULL, "count_positives_long stub has not been generated");
    address tpc2 = trampoline_call(count_pos_long);
    if (tpc2 == NULL) {
      DEBUG_ONLY(reset_labels(SET_RESULT, DONE));
      postcond(pc() == badAddress);
      return NULL;
    }
    b(DONE);

  BIND(SET_RESULT);

    add(len, len, wordSize);
    sub(result, result, len);

  BIND(DONE);
  postcond(pc() != badAddress);
  return pc();
}

address MacroAssembler::arrays_equals(Register a1, Register a2, Register tmp3,
                                      Register tmp4, Register tmp5, Register result,
                                      Register cnt1, int elem_size) {
  Label DONE, SAME;
  Register tmp1 = rscratch1;
  Register tmp2 = rscratch2;
  Register cnt2 = tmp2;  // cnt2 only used in array length compare
  int elem_per_word = wordSize/elem_size;
  int log_elem_size = exact_log2(elem_size);
  int length_offset = arrayOopDesc::length_offset_in_bytes();
  int base_offset
    = arrayOopDesc::base_offset_in_bytes(elem_size == 2 ? T_CHAR : T_BYTE);
  int stubBytesThreshold = 3 * 64 + (UseSIMDForArrayEquals ? 0 : 16);

  assert(elem_size == 1 || elem_size == 2, "must be char or byte");
  assert_different_registers(a1, a2, result, cnt1, rscratch1, rscratch2);

#ifndef PRODUCT
  {
    const char kind = (elem_size == 2) ? 'U' : 'L';
    char comment[64];
    snprintf(comment, sizeof comment, "array_equals%c{", kind);
    BLOCK_COMMENT(comment);
  }
#endif

  // if (a1 == a2)
  //     return true;
  cmpoop(a1, a2); // May have read barriers for a1 and a2.
  br(EQ, SAME);

  if (UseSimpleArrayEquals) {
    Label NEXT_WORD, SHORT, TAIL03, TAIL01, A_MIGHT_BE_NULL, A_IS_NOT_NULL;
    // if (a1 == null || a2 == null)
    //     return false;
    // a1 & a2 == 0 means (some-pointer is null) or
    // (very-rare-or-even-probably-impossible-pointer-values)
    // so, we can save one branch in most cases
    tst(a1, a2);
    mov(result, false);
    br(EQ, A_MIGHT_BE_NULL);
    // if (a1.length != a2.length)
    //      return false;
    bind(A_IS_NOT_NULL);
    ldrw(cnt1, Address(a1, length_offset));
    ldrw(cnt2, Address(a2, length_offset));
    eorw(tmp5, cnt1, cnt2);
    cbnzw(tmp5, DONE);
    lea(a1, Address(a1, base_offset));
    lea(a2, Address(a2, base_offset));
    // Check for short strings, i.e. smaller than wordSize.
    subs(cnt1, cnt1, elem_per_word);
    br(Assembler::LT, SHORT);
    // Main 8 byte comparison loop.
    bind(NEXT_WORD); {
      ldr(tmp1, Address(post(a1, wordSize)));
      ldr(tmp2, Address(post(a2, wordSize)));
      subs(cnt1, cnt1, elem_per_word);
      eor(tmp5, tmp1, tmp2);
      cbnz(tmp5, DONE);
    } br(GT, NEXT_WORD);
    // Last longword.  In the case where length == 4 we compare the
    // same longword twice, but that's still faster than another
    // conditional branch.
    // cnt1 could be 0, -1, -2, -3, -4 for chars; -4 only happens when
    // length == 4.
    if (log_elem_size > 0)
      lsl(cnt1, cnt1, log_elem_size);
    ldr(tmp3, Address(a1, cnt1));
    ldr(tmp4, Address(a2, cnt1));
    eor(tmp5, tmp3, tmp4);
    cbnz(tmp5, DONE);
    b(SAME);
    bind(A_MIGHT_BE_NULL);
    // in case both a1 and a2 are not-null, proceed with loads
    cbz(a1, DONE);
    cbz(a2, DONE);
    b(A_IS_NOT_NULL);
    bind(SHORT);

    tbz(cnt1, 2 - log_elem_size, TAIL03); // 0-7 bytes left.
    {
      ldrw(tmp1, Address(post(a1, 4)));
      ldrw(tmp2, Address(post(a2, 4)));
      eorw(tmp5, tmp1, tmp2);
      cbnzw(tmp5, DONE);
    }
    bind(TAIL03);
    tbz(cnt1, 1 - log_elem_size, TAIL01); // 0-3 bytes left.
    {
      ldrh(tmp3, Address(post(a1, 2)));
      ldrh(tmp4, Address(post(a2, 2)));
      eorw(tmp5, tmp3, tmp4);
      cbnzw(tmp5, DONE);
    }
    bind(TAIL01);
    if (elem_size == 1) { // Only needed when comparing byte arrays.
      tbz(cnt1, 0, SAME); // 0-1 bytes left.
      {
        ldrb(tmp1, a1);
        ldrb(tmp2, a2);
        eorw(tmp5, tmp1, tmp2);
        cbnzw(tmp5, DONE);
      }
    }
  } else {
    Label NEXT_DWORD, SHORT, TAIL, TAIL2, STUB,
        CSET_EQ, LAST_CHECK;
    mov(result, false);
    cbz(a1, DONE);
    ldrw(cnt1, Address(a1, length_offset));
    cbz(a2, DONE);
    ldrw(cnt2, Address(a2, length_offset));
    // on most CPUs a2 is still "locked"(surprisingly) in ldrw and it's
    // faster to perform another branch before comparing a1 and a2
    cmp(cnt1, (u1)elem_per_word);
    br(LE, SHORT); // short or same
    ldr(tmp3, Address(pre(a1, base_offset)));
    subs(zr, cnt1, stubBytesThreshold);
    br(GE, STUB);
    ldr(tmp4, Address(pre(a2, base_offset)));
    sub(tmp5, zr, cnt1, LSL, 3 + log_elem_size);
    cmp(cnt2, cnt1);
    br(NE, DONE);

    // Main 16 byte comparison loop with 2 exits
    bind(NEXT_DWORD); {
      ldr(tmp1, Address(pre(a1, wordSize)));
      ldr(tmp2, Address(pre(a2, wordSize)));
      subs(cnt1, cnt1, 2 * elem_per_word);
      br(LE, TAIL);
      eor(tmp4, tmp3, tmp4);
      cbnz(tmp4, DONE);
      ldr(tmp3, Address(pre(a1, wordSize)));
      ldr(tmp4, Address(pre(a2, wordSize)));
      cmp(cnt1, (u1)elem_per_word);
      br(LE, TAIL2);
      cmp(tmp1, tmp2);
    } br(EQ, NEXT_DWORD);
    b(DONE);

    bind(TAIL);
    eor(tmp4, tmp3, tmp4);
    eor(tmp2, tmp1, tmp2);
    lslv(tmp2, tmp2, tmp5);
    orr(tmp5, tmp4, tmp2);
    cmp(tmp5, zr);
    b(CSET_EQ);

    bind(TAIL2);
    eor(tmp2, tmp1, tmp2);
    cbnz(tmp2, DONE);
    b(LAST_CHECK);

    bind(STUB);
    ldr(tmp4, Address(pre(a2, base_offset)));
    cmp(cnt2, cnt1);
    br(NE, DONE);
    if (elem_size == 2) { // convert to byte counter
      lsl(cnt1, cnt1, 1);
    }
    eor(tmp5, tmp3, tmp4);
    cbnz(tmp5, DONE);
    RuntimeAddress stub = RuntimeAddress(StubRoutines::aarch64::large_array_equals());
    assert(stub.target() != NULL, "array_equals_long stub has not been generated");
    address tpc = trampoline_call(stub);
    if (tpc == NULL) {
      DEBUG_ONLY(reset_labels(SHORT, LAST_CHECK, CSET_EQ, SAME, DONE));
      postcond(pc() == badAddress);
      return NULL;
    }
    b(DONE);

    // (a1 != null && a2 == null) || (a1 != null && a2 != null && a1 == a2)
    // so, if a2 == null => return false(0), else return true, so we can return a2
    mov(result, a2);
    b(DONE);
    bind(SHORT);
    cmp(cnt2, cnt1);
    br(NE, DONE);
    cbz(cnt1, SAME);
    sub(tmp5, zr, cnt1, LSL, 3 + log_elem_size);
    ldr(tmp3, Address(a1, base_offset));
    ldr(tmp4, Address(a2, base_offset));
    bind(LAST_CHECK);
    eor(tmp4, tmp3, tmp4);
    lslv(tmp5, tmp4, tmp5);
    cmp(tmp5, zr);
    bind(CSET_EQ);
    cset(result, EQ);
    b(DONE);
  }

  bind(SAME);
  mov(result, true);
  // That's it.
  bind(DONE);

  BLOCK_COMMENT("} array_equals");
  postcond(pc() != badAddress);
  return pc();
}

// Compare Strings

// For Strings we're passed the address of the first characters in a1
// and a2 and the length in cnt1.
// elem_size is the element size in bytes: either 1 or 2.
// There are two implementations.  For arrays >= 8 bytes, all
// comparisons (including the final one, which may overlap) are
// performed 8 bytes at a time.  For strings < 8 bytes, we compare a
// halfword, then a short, and then a byte.

void MacroAssembler::string_equals(Register a1, Register a2,
                                   Register result, Register cnt1, int elem_size)
{
  Label SAME, DONE, SHORT, NEXT_WORD;
  Register tmp1 = rscratch1;
  Register tmp2 = rscratch2;
  Register cnt2 = tmp2;  // cnt2 only used in array length compare

  assert(elem_size == 1 || elem_size == 2, "must be 2 or 1 byte");
  assert_different_registers(a1, a2, result, cnt1, rscratch1, rscratch2);

#ifndef PRODUCT
  {
    const char kind = (elem_size == 2) ? 'U' : 'L';
    char comment[64];
    snprintf(comment, sizeof comment, "{string_equals%c", kind);
    BLOCK_COMMENT(comment);
  }
#endif

  mov(result, false);

  // Check for short strings, i.e. smaller than wordSize.
  subs(cnt1, cnt1, wordSize);
  br(Assembler::LT, SHORT);
  // Main 8 byte comparison loop.
  bind(NEXT_WORD); {
    ldr(tmp1, Address(post(a1, wordSize)));
    ldr(tmp2, Address(post(a2, wordSize)));
    subs(cnt1, cnt1, wordSize);
    eor(tmp1, tmp1, tmp2);
    cbnz(tmp1, DONE);
  } br(GT, NEXT_WORD);
  // Last longword.  In the case where length == 4 we compare the
  // same longword twice, but that's still faster than another
  // conditional branch.
  // cnt1 could be 0, -1, -2, -3, -4 for chars; -4 only happens when
  // length == 4.
  ldr(tmp1, Address(a1, cnt1));
  ldr(tmp2, Address(a2, cnt1));
  eor(tmp2, tmp1, tmp2);
  cbnz(tmp2, DONE);
  b(SAME);

  bind(SHORT);
  Label TAIL03, TAIL01;

  tbz(cnt1, 2, TAIL03); // 0-7 bytes left.
  {
    ldrw(tmp1, Address(post(a1, 4)));
    ldrw(tmp2, Address(post(a2, 4)));
    eorw(tmp1, tmp1, tmp2);
    cbnzw(tmp1, DONE);
  }
  bind(TAIL03);
  tbz(cnt1, 1, TAIL01); // 0-3 bytes left.
  {
    ldrh(tmp1, Address(post(a1, 2)));
    ldrh(tmp2, Address(post(a2, 2)));
    eorw(tmp1, tmp1, tmp2);
    cbnzw(tmp1, DONE);
  }
  bind(TAIL01);
  if (elem_size == 1) { // Only needed when comparing 1-byte elements
    tbz(cnt1, 0, SAME); // 0-1 bytes left.
    {
      ldrb(tmp1, a1);
      ldrb(tmp2, a2);
      eorw(tmp1, tmp1, tmp2);
      cbnzw(tmp1, DONE);
    }
  }
  // Arrays are equal.
  bind(SAME);
  mov(result, true);

  // That's it.
  bind(DONE);
  BLOCK_COMMENT("} string_equals");
}


// The size of the blocks erased by the zero_blocks stub.  We must
// handle anything smaller than this ourselves in zero_words().
const int MacroAssembler::zero_words_block_size = 8;

// zero_words() is used by C2 ClearArray patterns and by
// C1_MacroAssembler.  It is as small as possible, handling small word
// counts locally and delegating anything larger to the zero_blocks
// stub.  It is expanded many times in compiled code, so it is
// important to keep it short.

// ptr:   Address of a buffer to be zeroed.
// cnt:   Count in HeapWords.
//
// ptr, cnt, rscratch1, and rscratch2 are clobbered.
address MacroAssembler::zero_words(Register ptr, Register cnt)
{
  assert(is_power_of_2(zero_words_block_size), "adjust this");

  BLOCK_COMMENT("zero_words {");
  assert(ptr == r10 && cnt == r11, "mismatch in register usage");
  RuntimeAddress zero_blocks = RuntimeAddress(StubRoutines::aarch64::zero_blocks());
  assert(zero_blocks.target() != NULL, "zero_blocks stub has not been generated");

  subs(rscratch1, cnt, zero_words_block_size);
  Label around;
  br(LO, around);
  {
    RuntimeAddress zero_blocks = RuntimeAddress(StubRoutines::aarch64::zero_blocks());
    assert(zero_blocks.target() != NULL, "zero_blocks stub has not been generated");
    // Make sure this is a C2 compilation. C1 allocates space only for
    // trampoline stubs generated by Call LIR ops, and in any case it
    // makes sense for a C1 compilation task to proceed as quickly as
    // possible.
    CompileTask* task;
    if (StubRoutines::aarch64::complete()
        && Thread::current()->is_Compiler_thread()
        && (task = ciEnv::current()->task())
        && is_c2_compile(task->comp_level())) {
      address tpc = trampoline_call(zero_blocks);
      if (tpc == NULL) {
        DEBUG_ONLY(reset_labels(around));
        return NULL;
      }
    } else {
      far_call(zero_blocks);
    }
  }
  bind(around);

  // We have a few words left to do. zero_blocks has adjusted r10 and r11
  // for us.
  for (int i = zero_words_block_size >> 1; i > 1; i >>= 1) {
    Label l;
    tbz(cnt, exact_log2(i), l);
    for (int j = 0; j < i; j += 2) {
      stp(zr, zr, post(ptr, 2 * BytesPerWord));
    }
    bind(l);
  }
  {
    Label l;
    tbz(cnt, 0, l);
    str(zr, Address(ptr));
    bind(l);
  }

  BLOCK_COMMENT("} zero_words");
  return pc();
}

// base:         Address of a buffer to be zeroed, 8 bytes aligned.
// cnt:          Immediate count in HeapWords.
//
// r10, r11, rscratch1, and rscratch2 are clobbered.
address MacroAssembler::zero_words(Register base, uint64_t cnt)
{
  assert(wordSize <= BlockZeroingLowLimit,
            "increase BlockZeroingLowLimit");
  address result = nullptr;
  if (cnt <= (uint64_t)BlockZeroingLowLimit / BytesPerWord) {
#ifndef PRODUCT
    {
      char buf[64];
      snprintf(buf, sizeof buf, "zero_words (count = %" PRIu64 ") {", cnt);
      BLOCK_COMMENT(buf);
    }
#endif
    if (cnt >= 16) {
      uint64_t loops = cnt/16;
      if (loops > 1) {
        mov(rscratch2, loops - 1);
      }
      {
        Label loop;
        bind(loop);
        for (int i = 0; i < 16; i += 2) {
          stp(zr, zr, Address(base, i * BytesPerWord));
        }
        add(base, base, 16 * BytesPerWord);
        if (loops > 1) {
          subs(rscratch2, rscratch2, 1);
          br(GE, loop);
        }
      }
    }
    cnt %= 16;
    int i = cnt & 1;  // store any odd word to start
    if (i) str(zr, Address(base));
    for (; i < (int)cnt; i += 2) {
      stp(zr, zr, Address(base, i * wordSize));
    }
    BLOCK_COMMENT("} zero_words");
    result = pc();
  } else {
    mov(r10, base); mov(r11, cnt);
    result = zero_words(r10, r11);
  }
  return result;
}

// Zero blocks of memory by using DC ZVA.
//
// Aligns the base address first sufficiently for DC ZVA, then uses
// DC ZVA repeatedly for every full block.  cnt is the size to be
// zeroed in HeapWords.  Returns the count of words left to be zeroed
// in cnt.
//
// NOTE: This is intended to be used in the zero_blocks() stub.  If
// you want to use it elsewhere, note that cnt must be >= 2*zva_length.
void MacroAssembler::zero_dcache_blocks(Register base, Register cnt) {
  Register tmp = rscratch1;
  Register tmp2 = rscratch2;
  int zva_length = VM_Version::zva_length();
  Label initial_table_end, loop_zva;
  Label fini;

  // Base must be 16 byte aligned. If not just return and let caller handle it
  tst(base, 0x0f);
  br(Assembler::NE, fini);
  // Align base with ZVA length.
  neg(tmp, base);
  andr(tmp, tmp, zva_length - 1);

  // tmp: the number of bytes to be filled to align the base with ZVA length.
  add(base, base, tmp);
  sub(cnt, cnt, tmp, Assembler::ASR, 3);
  adr(tmp2, initial_table_end);
  sub(tmp2, tmp2, tmp, Assembler::LSR, 2);
  br(tmp2);

  for (int i = -zva_length + 16; i < 0; i += 16)
    stp(zr, zr, Address(base, i));
  bind(initial_table_end);

  sub(cnt, cnt, zva_length >> 3);
  bind(loop_zva);
  dc(Assembler::ZVA, base);
  subs(cnt, cnt, zva_length >> 3);
  add(base, base, zva_length);
  br(Assembler::GE, loop_zva);
  add(cnt, cnt, zva_length >> 3); // count not zeroed by DC ZVA
  bind(fini);
}

// base:   Address of a buffer to be filled, 8 bytes aligned.
// cnt:    Count in 8-byte unit.
// value:  Value to be filled with.
// base will point to the end of the buffer after filling.
void MacroAssembler::fill_words(Register base, Register cnt, Register value)
{
//  Algorithm:
//
//    if (cnt == 0) {
//      return;
//    }
//    if ((p & 8) != 0) {
//      *p++ = v;
//    }
//
//    scratch1 = cnt & 14;
//    cnt -= scratch1;
//    p += scratch1;
//    switch (scratch1 / 2) {
//      do {
//        cnt -= 16;
//          p[-16] = v;
//          p[-15] = v;
//        case 7:
//          p[-14] = v;
//          p[-13] = v;
//        case 6:
//          p[-12] = v;
//          p[-11] = v;
//          // ...
//        case 1:
//          p[-2] = v;
//          p[-1] = v;
//        case 0:
//          p += 16;
//      } while (cnt);
//    }
//    if ((cnt & 1) == 1) {
//      *p++ = v;
//    }

  assert_different_registers(base, cnt, value, rscratch1, rscratch2);

  Label fini, skip, entry, loop;
  const int unroll = 8; // Number of stp instructions we'll unroll

  cbz(cnt, fini);
  tbz(base, 3, skip);
  str(value, Address(post(base, 8)));
  sub(cnt, cnt, 1);
  bind(skip);

  andr(rscratch1, cnt, (unroll-1) * 2);
  sub(cnt, cnt, rscratch1);
  add(base, base, rscratch1, Assembler::LSL, 3);
  adr(rscratch2, entry);
  sub(rscratch2, rscratch2, rscratch1, Assembler::LSL, 1);
  br(rscratch2);

  bind(loop);
  add(base, base, unroll * 16);
  for (int i = -unroll; i < 0; i++)
    stp(value, value, Address(base, i * 16));
  bind(entry);
  subs(cnt, cnt, unroll * 2);
  br(Assembler::GE, loop);

  tbz(cnt, 0, fini);
  str(value, Address(post(base, 8)));
  bind(fini);
}

// Intrinsic for
//
// - sun/nio/cs/ISO_8859_1$Encoder.implEncodeISOArray
//     return the number of characters copied.
// - java/lang/StringUTF16.compress
//     return zero (0) if copy fails, otherwise 'len'.
//
// This version always returns the number of characters copied, and does not
// clobber the 'len' register. A successful copy will complete with the post-
// condition: 'res' == 'len', while an unsuccessful copy will exit with the
// post-condition: 0 <= 'res' < 'len'.
//
// NOTE: Attempts to use 'ld2' (and 'umaxv' in the ISO part) has proven to
//       degrade performance (on Ampere Altra - Neoverse N1), to an extent
//       beyond the acceptable, even though the footprint would be smaller.
//       Using 'umaxv' in the ASCII-case comes with a small penalty but does
//       avoid additional bloat.
//
void MacroAssembler::encode_iso_array(Register src, Register dst,
                                      Register len, Register res, bool ascii,
                                      FloatRegister vtmp0, FloatRegister vtmp1,
                                      FloatRegister vtmp2, FloatRegister vtmp3)
{
  Register cnt = res;
  Register max = rscratch1;
  Register chk = rscratch2;

  prfm(Address(src), PLDL1STRM);
  movw(cnt, len);

#define ASCII(insn) do { if (ascii) { insn; } } while (0)

  Label LOOP_32, DONE_32, FAIL_32;

  BIND(LOOP_32);
  {
    cmpw(cnt, 32);
    br(LT, DONE_32);
    ld1(vtmp0, vtmp1, vtmp2, vtmp3, T8H, Address(post(src, 64)));
    // Extract lower bytes.
    FloatRegister vlo0 = v4;
    FloatRegister vlo1 = v5;
    uzp1(vlo0, T16B, vtmp0, vtmp1);
    uzp1(vlo1, T16B, vtmp2, vtmp3);
    // Merge bits...
    orr(vtmp0, T16B, vtmp0, vtmp1);
    orr(vtmp2, T16B, vtmp2, vtmp3);
    // Extract merged upper bytes.
    FloatRegister vhix = vtmp0;
    uzp2(vhix, T16B, vtmp0, vtmp2);
    // ISO-check on hi-parts (all zero).
    //                          ASCII-check on lo-parts (no sign).
    FloatRegister vlox = vtmp1; // Merge lower bytes.
                                ASCII(orr(vlox, T16B, vlo0, vlo1));
    umov(chk, vhix, D, 1);      ASCII(cmlt(vlox, T16B, vlox));
    fmovd(max, vhix);           ASCII(umaxv(vlox, T16B, vlox));
    orr(chk, chk, max);         ASCII(umov(max, vlox, B, 0));
                                ASCII(orr(chk, chk, max));
    cbnz(chk, FAIL_32);
    subw(cnt, cnt, 32);
    st1(vlo0, vlo1, T16B, Address(post(dst, 32)));
    b(LOOP_32);
  }
  BIND(FAIL_32);
  sub(src, src, 64);
  BIND(DONE_32);

  Label LOOP_8, SKIP_8;

  BIND(LOOP_8);
  {
    cmpw(cnt, 8);
    br(LT, SKIP_8);
    FloatRegister vhi = vtmp0;
    FloatRegister vlo = vtmp1;
    ld1(vtmp3, T8H, src);
    uzp1(vlo, T16B, vtmp3, vtmp3);
    uzp2(vhi, T16B, vtmp3, vtmp3);
    // ISO-check on hi-parts (all zero).
    //                          ASCII-check on lo-parts (no sign).
                                ASCII(cmlt(vtmp2, T16B, vlo));
    fmovd(chk, vhi);            ASCII(umaxv(vtmp2, T16B, vtmp2));
                                ASCII(umov(max, vtmp2, B, 0));
                                ASCII(orr(chk, chk, max));
    cbnz(chk, SKIP_8);

    strd(vlo, Address(post(dst, 8)));
    subw(cnt, cnt, 8);
    add(src, src, 16);
    b(LOOP_8);
  }
  BIND(SKIP_8);

#undef ASCII

  Label LOOP, DONE;

  cbz(cnt, DONE);
  BIND(LOOP);
  {
    Register chr = rscratch1;
    ldrh(chr, Address(post(src, 2)));
    tst(chr, ascii ? 0xff80 : 0xff00);
    br(NE, DONE);
    strb(chr, Address(post(dst, 1)));
    subs(cnt, cnt, 1);
    br(GT, LOOP);
  }
  BIND(DONE);
  // Return index where we stopped.
  subw(res, len, cnt);
}

// Inflate byte[] array to char[].
address MacroAssembler::byte_array_inflate(Register src, Register dst, Register len,
                                           FloatRegister vtmp1, FloatRegister vtmp2,
                                           FloatRegister vtmp3, Register tmp4) {
  Label big, done, after_init, to_stub;

  assert_different_registers(src, dst, len, tmp4, rscratch1);

  fmovd(vtmp1, 0.0);
  lsrw(tmp4, len, 3);
  bind(after_init);
  cbnzw(tmp4, big);
  // Short string: less than 8 bytes.
  {
    Label loop, tiny;

    cmpw(len, 4);
    br(LT, tiny);
    // Use SIMD to do 4 bytes.
    ldrs(vtmp2, post(src, 4));
    zip1(vtmp3, T8B, vtmp2, vtmp1);
    subw(len, len, 4);
    strd(vtmp3, post(dst, 8));

    cbzw(len, done);

    // Do the remaining bytes by steam.
    bind(loop);
    ldrb(tmp4, post(src, 1));
    strh(tmp4, post(dst, 2));
    subw(len, len, 1);

    bind(tiny);
    cbnz(len, loop);

    b(done);
  }

  if (SoftwarePrefetchHintDistance >= 0) {
    bind(to_stub);
      RuntimeAddress stub = RuntimeAddress(StubRoutines::aarch64::large_byte_array_inflate());
      assert(stub.target() != NULL, "large_byte_array_inflate stub has not been generated");
      address tpc = trampoline_call(stub);
      if (tpc == NULL) {
        DEBUG_ONLY(reset_labels(big, done));
        postcond(pc() == badAddress);
        return NULL;
      }
      b(after_init);
  }

  // Unpack the bytes 8 at a time.
  bind(big);
  {
    Label loop, around, loop_last, loop_start;

    if (SoftwarePrefetchHintDistance >= 0) {
      const int large_loop_threshold = (64 + 16)/8;
      ldrd(vtmp2, post(src, 8));
      andw(len, len, 7);
      cmp(tmp4, (u1)large_loop_threshold);
      br(GE, to_stub);
      b(loop_start);

      bind(loop);
      ldrd(vtmp2, post(src, 8));
      bind(loop_start);
      subs(tmp4, tmp4, 1);
      br(EQ, loop_last);
      zip1(vtmp2, T16B, vtmp2, vtmp1);
      ldrd(vtmp3, post(src, 8));
      st1(vtmp2, T8H, post(dst, 16));
      subs(tmp4, tmp4, 1);
      zip1(vtmp3, T16B, vtmp3, vtmp1);
      st1(vtmp3, T8H, post(dst, 16));
      br(NE, loop);
      b(around);
      bind(loop_last);
      zip1(vtmp2, T16B, vtmp2, vtmp1);
      st1(vtmp2, T8H, post(dst, 16));
      bind(around);
      cbz(len, done);
    } else {
      andw(len, len, 7);
      bind(loop);
      ldrd(vtmp2, post(src, 8));
      sub(tmp4, tmp4, 1);
      zip1(vtmp3, T16B, vtmp2, vtmp1);
      st1(vtmp3, T8H, post(dst, 16));
      cbnz(tmp4, loop);
    }
  }

  // Do the tail of up to 8 bytes.
  add(src, src, len);
  ldrd(vtmp3, Address(src, -8));
  add(dst, dst, len, ext::uxtw, 1);
  zip1(vtmp3, T16B, vtmp3, vtmp1);
  strq(vtmp3, Address(dst, -16));

  bind(done);
  postcond(pc() != badAddress);
  return pc();
}

// Compress char[] array to byte[].
void MacroAssembler::char_array_compress(Register src, Register dst, Register len,
                                         Register res,
                                         FloatRegister tmp0, FloatRegister tmp1,
                                         FloatRegister tmp2, FloatRegister tmp3) {
  encode_iso_array(src, dst, len, res, false, tmp0, tmp1, tmp2, tmp3);
  // Adjust result: res == len ? len : 0
  cmp(len, res);
  csel(res, res, zr, EQ);
}

// java.math.round(double a)
// Returns the closest long to the argument, with ties rounding to
// positive infinity.  This requires some fiddling for corner
// cases. We take care to avoid double rounding in e.g. (jlong)(a + 0.5).
void MacroAssembler::java_round_double(Register dst, FloatRegister src,
                                       FloatRegister ftmp) {
  Label DONE;
  BLOCK_COMMENT("java_round_double: { ");
  fmovd(rscratch1, src);
  // Use RoundToNearestTiesAway unless src small and -ve.
  fcvtasd(dst, src);
  // Test if src >= 0 || abs(src) >= 0x1.0p52
  eor(rscratch1, rscratch1, UCONST64(1) << 63); // flip sign bit
  mov(rscratch2, julong_cast(0x1.0p52));
  cmp(rscratch1, rscratch2);
  br(HS, DONE); {
    // src < 0 && abs(src) < 0x1.0p52
    // src may have a fractional part, so add 0.5
    fmovd(ftmp, 0.5);
    faddd(ftmp, src, ftmp);
    // Convert double to jlong, use RoundTowardsNegative
    fcvtmsd(dst, ftmp);
  }
  bind(DONE);
  BLOCK_COMMENT("} java_round_double");
}

void MacroAssembler::java_round_float(Register dst, FloatRegister src,
                                      FloatRegister ftmp) {
  Label DONE;
  BLOCK_COMMENT("java_round_float: { ");
  fmovs(rscratch1, src);
  // Use RoundToNearestTiesAway unless src small and -ve.
  fcvtassw(dst, src);
  // Test if src >= 0 || abs(src) >= 0x1.0p23
  eor(rscratch1, rscratch1, 0x80000000); // flip sign bit
  mov(rscratch2, jint_cast(0x1.0p23f));
  cmp(rscratch1, rscratch2);
  br(HS, DONE); {
    // src < 0 && |src| < 0x1.0p23
    // src may have a fractional part, so add 0.5
    fmovs(ftmp, 0.5f);
    fadds(ftmp, src, ftmp);
    // Convert float to jint, use RoundTowardsNegative
    fcvtmssw(dst, ftmp);
  }
  bind(DONE);
  BLOCK_COMMENT("} java_round_float");
}

// get_thread() can be called anywhere inside generated code so we
// need to save whatever non-callee save context might get clobbered
// by the call to JavaThread::aarch64_get_thread_helper() or, indeed,
// the call setup code.
//
// On Linux, aarch64_get_thread_helper() clobbers only r0, r1, and flags.
// On other systems, the helper is a usual C function.
//
void MacroAssembler::get_thread(Register dst) {
  RegSet saved_regs =
    LINUX_ONLY(RegSet::range(r0, r1)  + lr - dst)
    NOT_LINUX (RegSet::range(r0, r17) + lr - dst);

  protect_return_address();
  push(saved_regs, sp);

  mov(lr, CAST_FROM_FN_PTR(address, JavaThread::aarch64_get_thread_helper));
  blr(lr);
  if (dst != c_rarg0) {
    mov(dst, c_rarg0);
  }

  pop(saved_regs, sp);
  authenticate_return_address();
}

#ifdef COMPILER2
// C2 compiled method's prolog code
// Moved here from aarch64.ad to support Valhalla code belows
void MacroAssembler::verified_entry(Compile* C, int sp_inc) {

  // n.b. frame size includes space for return pc and rfp
  const long framesize = C->output()->frame_size_in_bytes();

  // insert a nop at the start of the prolog so we can patch in a
  // branch if we need to invalidate the method later
  nop();

  int bangsize = C->output()->bang_size_in_bytes();
  if (C->output()->need_stack_bang(bangsize))
    generate_stack_overflow_check(bangsize);

  build_frame(framesize);

  if (C->needs_stack_repair()) {
    save_stack_increment(sp_inc, framesize);
  }

  if (VerifyStackAtCalls) {
    Unimplemented();
  }
}
#endif // COMPILER2

int MacroAssembler::store_inline_type_fields_to_buf(ciInlineKlass* vk, bool from_interpreter) {
  assert(InlineTypeReturnedAsFields, "Inline types should never be returned as fields");
  // An inline type might be returned. If fields are in registers we
  // need to allocate an inline type instance and initialize it with
  // the value of the fields.
  Label skip;
  // We only need a new buffered inline type if a new one is not returned
  tbz(r0, 0, skip);
  int call_offset = -1;

  // Be careful not to clobber r1-7 which hold returned fields
  // Also do not use callee-saved registers as these may be live in the interpreter
  Register tmp1 = r13, tmp2 = r14, klass = r15, r0_preserved = r12;

  // The following code is similar to allocate_instance but has some slight differences,
  // e.g. object size is always not zero, sometimes it's constant; storing klass ptr after
  // allocating is not necessary if vk != NULL, etc. allocate_instance is not aware of these.
  Label slow_case;
  // 1. Try to allocate a new buffered inline instance either from TLAB or eden space
  mov(r0_preserved, r0); // save r0 for slow_case since *_allocate may corrupt it when allocation failed

  if (vk != NULL) {
    // Called from C1, where the return type is statically known.
    movptr(klass, (intptr_t)vk->get_InlineKlass());
    jint obj_size = vk->layout_helper();
    assert(obj_size != Klass::_lh_neutral_value, "inline class in return type must have been resolved");
    if (UseTLAB) {
      tlab_allocate(r0, noreg, obj_size, tmp1, tmp2, slow_case);
    } else {
      b(slow_case);
    }
  } else {
    // Call from interpreter. R0 contains ((the InlineKlass* of the return type) | 0x01)
    andr(klass, r0, -2);
    ldrw(tmp2, Address(klass, Klass::layout_helper_offset()));
    if (UseTLAB) {
      tlab_allocate(r0, tmp2, 0, tmp1, tmp2, slow_case);
    } else {
      b(slow_case);
    }
  }
  if (UseTLAB) {
    // 2. Initialize buffered inline instance header
    Register buffer_obj = r0;
    mov(rscratch1, (intptr_t)markWord::inline_type_prototype().value());
    str(rscratch1, Address(buffer_obj, oopDesc::mark_offset_in_bytes()));
    store_klass_gap(buffer_obj, zr);
    if (vk == NULL) {
      // store_klass corrupts klass, so save it for later use (interpreter case only).
      mov(tmp1, klass);
    }
    store_klass(buffer_obj, klass);
    // 3. Initialize its fields with an inline class specific handler
    if (vk != NULL) {
      far_call(RuntimeAddress(vk->pack_handler())); // no need for call info as this will not safepoint.
    } else {
      // tmp1 holds klass preserved above
      ldr(tmp1, Address(tmp1, InstanceKlass::adr_inlineklass_fixed_block_offset()));
      ldr(tmp1, Address(tmp1, InlineKlass::pack_handler_offset()));
      blr(tmp1);
    }

    membar(Assembler::StoreStore);
    b(skip);
  } else {
    // Must have already branched to slow_case above.
    DEBUG_ONLY(should_not_reach_here());
  }
  bind(slow_case);
  // We failed to allocate a new inline type, fall back to a runtime
  // call. Some oop field may be live in some registers but we can't
  // tell. That runtime call will take care of preserving them
  // across a GC if there's one.
  mov(r0, r0_preserved);

  if (from_interpreter) {
    super_call_VM_leaf(StubRoutines::store_inline_type_fields_to_buf());
  } else {
    far_call(RuntimeAddress(StubRoutines::store_inline_type_fields_to_buf()));
    call_offset = offset();
  }
  membar(Assembler::StoreStore);

  bind(skip);
  return call_offset;
}

// Move a value between registers/stack slots and update the reg_state
bool MacroAssembler::move_helper(VMReg from, VMReg to, BasicType bt, RegState reg_state[]) {
  assert(from->is_valid() && to->is_valid(), "source and destination must be valid");
  if (reg_state[to->value()] == reg_written) {
    return true; // Already written
  }

  if (from != to && bt != T_VOID) {
    if (reg_state[to->value()] == reg_readonly) {
      return false; // Not yet writable
    }
    if (from->is_reg()) {
      if (to->is_reg()) {
        if (from->is_Register() && to->is_Register()) {
          mov(to->as_Register(), from->as_Register());
        } else if (from->is_FloatRegister() && to->is_FloatRegister()) {
          fmovd(to->as_FloatRegister(), from->as_FloatRegister());
        } else {
          ShouldNotReachHere();
        }
      } else {
        int st_off = to->reg2stack() * VMRegImpl::stack_slot_size;
        Address to_addr = Address(sp, st_off);
        if (from->is_FloatRegister()) {
          if (bt == T_DOUBLE) {
             strd(from->as_FloatRegister(), to_addr);
          } else {
             assert(bt == T_FLOAT, "must be float");
             strs(from->as_FloatRegister(), to_addr);
          }
        } else {
          str(from->as_Register(), to_addr);
        }
      }
    } else {
      Address from_addr = Address(sp, from->reg2stack() * VMRegImpl::stack_slot_size);
      if (to->is_reg()) {
        if (to->is_FloatRegister()) {
          if (bt == T_DOUBLE) {
            ldrd(to->as_FloatRegister(), from_addr);
          } else {
            assert(bt == T_FLOAT, "must be float");
            ldrs(to->as_FloatRegister(), from_addr);
          }
        } else {
          ldr(to->as_Register(), from_addr);
        }
      } else {
        int st_off = to->reg2stack() * VMRegImpl::stack_slot_size;
        ldr(rscratch1, from_addr);
        str(rscratch1, Address(sp, st_off));
      }
    }
  }

  // Update register states
  reg_state[from->value()] = reg_writable;
  reg_state[to->value()] = reg_written;
  return true;
}

// Calculate the extra stack space required for packing or unpacking inline
// args and adjust the stack pointer
int MacroAssembler::extend_stack_for_inline_args(int args_on_stack) {
  int sp_inc = args_on_stack * VMRegImpl::stack_slot_size;
  sp_inc = align_up(sp_inc, StackAlignmentInBytes);
  assert(sp_inc > 0, "sanity");

  // Save a copy of the FP and LR here for deoptimization patching and frame walking
  stp(rfp, lr, Address(pre(sp, -2 * wordSize)));

  // Adjust the stack pointer. This will be repaired on return by MacroAssembler::remove_frame
  if (sp_inc < (1 << 9)) {
    sub(sp, sp, sp_inc);   // Fits in an immediate
  } else {
    mov(rscratch1, sp_inc);
    sub(sp, sp, rscratch1);
  }

  return sp_inc + 2 * wordSize;  // Account for the FP/LR space
}

// Read all fields from an inline type oop and store the values in registers/stack slots
bool MacroAssembler::unpack_inline_helper(const GrowableArray<SigEntry>* sig, int& sig_index,
                                          VMReg from, int& from_index, VMRegPair* to, int to_count, int& to_index,
                                          RegState reg_state[]) {
  assert(sig->at(sig_index)._bt == T_VOID, "should be at end delimiter");
  assert(from->is_valid(), "source must be valid");
  bool progress = false;
#ifdef ASSERT
  const int start_offset = offset();
#endif

  Label L_null, L_notNull;
  // Don't use r14 as tmp because it's used for spilling (see MacroAssembler::spill_reg_for)
  Register tmp1 = r10;
  Register tmp2 = r11;
  Register fromReg = noreg;
  ScalarizedInlineArgsStream stream(sig, sig_index, to, to_count, to_index, -1);
  bool done = true;
  bool mark_done = true;
  VMReg toReg;
  BasicType bt;
  // Check if argument requires a null check
  bool null_check = false;
  VMReg nullCheckReg;
  while (stream.next(nullCheckReg, bt)) {
    if (sig->at(stream.sig_index())._offset == -1) {
      null_check = true;
      break;
    }
  }
  stream.reset(sig_index, to_index);
  while (stream.next(toReg, bt)) {
    assert(toReg->is_valid(), "destination must be valid");
    int idx = (int)toReg->value();
    if (reg_state[idx] == reg_readonly) {
      if (idx != from->value()) {
        mark_done = false;
      }
      done = false;
      continue;
    } else if (reg_state[idx] == reg_written) {
      continue;
    }
    assert(reg_state[idx] == reg_writable, "must be writable");
    reg_state[idx] = reg_written;
    progress = true;

    if (fromReg == noreg) {
      if (from->is_reg()) {
        fromReg = from->as_Register();
      } else {
        int st_off = from->reg2stack() * VMRegImpl::stack_slot_size;
        ldr(tmp1, Address(sp, st_off));
        fromReg = tmp1;
      }
      if (null_check) {
        // Nullable inline type argument, emit null check
        cbz(fromReg, L_null);
      }
    }
    int off = sig->at(stream.sig_index())._offset;
    if (off == -1) {
      assert(null_check, "Missing null check at");
      if (toReg->is_stack()) {
        int st_off = toReg->reg2stack() * VMRegImpl::stack_slot_size;
        mov(tmp2, 1);
        str(tmp2, Address(sp, st_off));
      } else {
        mov(toReg->as_Register(), 1);
      }
      continue;
    }
    assert(off > 0, "offset in object should be positive");
    Address fromAddr = Address(fromReg, off);
    if (!toReg->is_FloatRegister()) {
      Register dst = toReg->is_stack() ? tmp2 : toReg->as_Register();
      if (is_reference_type(bt)) {
        load_heap_oop(dst, fromAddr);
      } else {
        bool is_signed = (bt != T_CHAR) && (bt != T_BOOLEAN);
        load_sized_value(dst, fromAddr, type2aelembytes(bt), is_signed);
      }
      if (toReg->is_stack()) {
        int st_off = toReg->reg2stack() * VMRegImpl::stack_slot_size;
        str(dst, Address(sp, st_off));
      }
    } else if (bt == T_DOUBLE) {
      ldrd(toReg->as_FloatRegister(), fromAddr);
    } else {
      assert(bt == T_FLOAT, "must be float");
      ldrs(toReg->as_FloatRegister(), fromAddr);
    }
  }
  if (progress && null_check) {
    if (done) {
      b(L_notNull);
      bind(L_null);
      // Set IsInit field to zero to signal that the argument is null.
      // Also set all oop fields to zero to make the GC happy.
      stream.reset(sig_index, to_index);
      while (stream.next(toReg, bt)) {
        if (sig->at(stream.sig_index())._offset == -1 ||
            bt == T_OBJECT || bt == T_ARRAY) {
          if (toReg->is_stack()) {
            int st_off = toReg->reg2stack() * VMRegImpl::stack_slot_size;
            str(zr, Address(sp, st_off));
          } else {
            mov(toReg->as_Register(), zr);
          }
        }
      }
      bind(L_notNull);
    } else {
      bind(L_null);
    }
  }

  sig_index = stream.sig_index();
  to_index = stream.regs_index();

  if (mark_done && reg_state[from->value()] != reg_written) {
    // This is okay because no one else will write to that slot
    reg_state[from->value()] = reg_writable;
  }
  from_index--;
  assert(progress || (start_offset == offset()), "should not emit code");
  return done;
}

// Pack fields back into an inline type oop
bool MacroAssembler::pack_inline_helper(const GrowableArray<SigEntry>* sig, int& sig_index, int vtarg_index,
                                        VMRegPair* from, int from_count, int& from_index, VMReg to,
                                        RegState reg_state[], Register val_array) {
  assert(sig->at(sig_index)._bt == T_PRIMITIVE_OBJECT, "should be at end delimiter");
  assert(to->is_valid(), "destination must be valid");

  if (reg_state[to->value()] == reg_written) {
    skip_unpacked_fields(sig, sig_index, from, from_count, from_index);
    return true; // Already written
  }

  // The GC barrier expanded by store_heap_oop below may call into the
  // runtime so use callee-saved registers for any values that need to be
  // preserved. The GC barrier assembler should take care of saving the
  // Java argument registers.
  // TODO 8284443 Isn't it an issue if below code uses r14 as tmp when it contains a spilled value?
  // Be careful with r14 because it's used for spilling (see MacroAssembler::spill_reg_for).
  Register val_obj_tmp = r21;
  Register from_reg_tmp = r22;
  Register tmp1 = r14;
  Register tmp2 = r13;
  Register tmp3 = r12;
  Register val_obj = to->is_stack() ? val_obj_tmp : to->as_Register();

  assert_different_registers(val_obj_tmp, from_reg_tmp, tmp1, tmp2, tmp3, val_array);

  if (reg_state[to->value()] == reg_readonly) {
    if (!is_reg_in_unpacked_fields(sig, sig_index, to, from, from_count, from_index)) {
      skip_unpacked_fields(sig, sig_index, from, from_count, from_index);
      return false; // Not yet writable
    }
    val_obj = val_obj_tmp;
  }

  int index = arrayOopDesc::base_offset_in_bytes(T_OBJECT) + vtarg_index * type2aelembytes(T_PRIMITIVE_OBJECT);
  load_heap_oop(val_obj, Address(val_array, index));

  ScalarizedInlineArgsStream stream(sig, sig_index, from, from_count, from_index);
  VMReg fromReg;
  BasicType bt;
  Label L_null;
  while (stream.next(fromReg, bt)) {
    assert(fromReg->is_valid(), "source must be valid");
    reg_state[fromReg->value()] = reg_writable;

    int off = sig->at(stream.sig_index())._offset;
    if (off == -1) {
      // Nullable inline type argument, emit null check
      Label L_notNull;
      if (fromReg->is_stack()) {
        int ld_off = fromReg->reg2stack() * VMRegImpl::stack_slot_size;
        ldr(tmp2, Address(sp, ld_off));
        cbnz(tmp2, L_notNull);
      } else {
        cbnz(fromReg->as_Register(), L_notNull);
      }
      mov(val_obj, 0);
      b(L_null);
      bind(L_notNull);
      continue;
    }

    assert(off > 0, "offset in object should be positive");
    size_t size_in_bytes = is_java_primitive(bt) ? type2aelembytes(bt) : wordSize;

    // Pack the scalarized field into the value object.
    Address dst(val_obj, off);

    if (!fromReg->is_FloatRegister()) {
      Register src;
      if (fromReg->is_stack()) {
        src = from_reg_tmp;
        int ld_off = fromReg->reg2stack() * VMRegImpl::stack_slot_size;
        load_sized_value(src, Address(sp, ld_off), size_in_bytes, /* is_signed */ false);
      } else {
        src = fromReg->as_Register();
      }
      assert_different_registers(dst.base(), src, tmp1, tmp2, tmp3, val_array);
      if (is_reference_type(bt)) {
        store_heap_oop(dst, src, tmp1, tmp2, tmp3, IN_HEAP | ACCESS_WRITE | IS_DEST_UNINITIALIZED);
      } else {
        store_sized_value(dst, src, size_in_bytes);
      }
    } else if (bt == T_DOUBLE) {
      strd(fromReg->as_FloatRegister(), dst);
    } else {
      assert(bt == T_FLOAT, "must be float");
      strs(fromReg->as_FloatRegister(), dst);
    }
  }
  bind(L_null);
  sig_index = stream.sig_index();
  from_index = stream.regs_index();

  assert(reg_state[to->value()] == reg_writable, "must have already been read");
  bool success = move_helper(val_obj->as_VMReg(), to, T_OBJECT, reg_state);
  assert(success, "to register must be writeable");

  return true;
}

VMReg MacroAssembler::spill_reg_for(VMReg reg) {
  return (reg->is_FloatRegister()) ? v0->as_VMReg() : r14->as_VMReg();
}

void MacroAssembler::cache_wb(Address line) {
  assert(line.getMode() == Address::base_plus_offset, "mode should be base_plus_offset");
  assert(line.index() == noreg, "index should be noreg");
  assert(line.offset() == 0, "offset should be 0");
  // would like to assert this
  // assert(line._ext.shift == 0, "shift should be zero");
  if (VM_Version::supports_dcpop()) {
    // writeback using clear virtual address to point of persistence
    dc(Assembler::CVAP, line.base());
  } else {
    // no need to generate anything as Unsafe.writebackMemory should
    // never invoke this stub
  }
}

void MacroAssembler::cache_wbsync(bool is_pre) {
  // we only need a barrier post sync
  if (!is_pre) {
    membar(Assembler::AnyAny);
  }
}

void MacroAssembler::verify_sve_vector_length(Register tmp) {
  // Make sure that native code does not change SVE vector length.
  if (!UseSVE) return;
  Label verify_ok;
  movw(tmp, zr);
  sve_inc(tmp, B);
  subsw(zr, tmp, VM_Version::get_initial_sve_vector_length());
  br(EQ, verify_ok);
  stop("Error: SVE vector length has changed since jvm startup");
  bind(verify_ok);
}

void MacroAssembler::verify_ptrue() {
  Label verify_ok;
  if (!UseSVE) {
    return;
  }
  sve_cntp(rscratch1, B, ptrue, ptrue); // get true elements count.
  sve_dec(rscratch1, B);
  cbz(rscratch1, verify_ok);
  stop("Error: the preserved predicate register (p7) elements are not all true");
  bind(verify_ok);
}

void MacroAssembler::safepoint_isb() {
  isb();
#ifndef PRODUCT
  if (VerifyCrossModifyFence) {
    // Clear the thread state.
    strb(zr, Address(rthread, in_bytes(JavaThread::requires_cross_modify_fence_offset())));
  }
#endif
}

#ifndef PRODUCT
void MacroAssembler::verify_cross_modify_fence_not_required() {
  if (VerifyCrossModifyFence) {
    // Check if thread needs a cross modify fence.
    ldrb(rscratch1, Address(rthread, in_bytes(JavaThread::requires_cross_modify_fence_offset())));
    Label fence_not_required;
    cbz(rscratch1, fence_not_required);
    // If it does then fail.
    lea(rscratch1, CAST_FROM_FN_PTR(address, JavaThread::verify_cross_modify_fence_failure));
    mov(c_rarg0, rthread);
    blr(rscratch1);
    bind(fence_not_required);
  }
}
#endif

void MacroAssembler::spin_wait() {
  for (int i = 0; i < VM_Version::spin_wait_desc().inst_count(); ++i) {
    switch (VM_Version::spin_wait_desc().inst()) {
      case SpinWait::NOP:
        nop();
        break;
      case SpinWait::ISB:
        isb();
        break;
      case SpinWait::YIELD:
        yield();
        break;
      default:
        ShouldNotReachHere();
    }
  }
}

// Stack frame creation/removal

void MacroAssembler::enter(bool strip_ret_addr) {
  if (strip_ret_addr) {
    // Addresses can only be signed once. If there are multiple nested frames being created
    // in the same function, then the return address needs stripping first.
    strip_return_address();
  }
  protect_return_address();
  stp(rfp, lr, Address(pre(sp, -2 * wordSize)));
  mov(rfp, sp);
}

void MacroAssembler::leave() {
  mov(sp, rfp);
  ldp(rfp, lr, Address(post(sp, 2 * wordSize)));
  authenticate_return_address();
}

// ROP Protection
// Use the AArch64 PAC feature to add ROP protection for generated code. Use whenever creating/
// destroying stack frames or whenever directly loading/storing the LR to memory.
// If ROP protection is not set then these functions are no-ops.
// For more details on PAC see pauth_aarch64.hpp.

// Sign the LR. Use during construction of a stack frame, before storing the LR to memory.
// Uses the FP as the modifier.
//
void MacroAssembler::protect_return_address() {
  if (VM_Version::use_rop_protection()) {
    check_return_address();
    // The standard convention for C code is to use paciasp, which uses SP as the modifier. This
    // works because in C code, FP and SP match on function entry. In the JDK, SP and FP may not
    // match, so instead explicitly use the FP.
    pacia(lr, rfp);
  }
}

// Sign the return value in the given register. Use before updating the LR in the existing stack
// frame for the current function.
// Uses the FP from the start of the function as the modifier - which is stored at the address of
// the current FP.
//
void MacroAssembler::protect_return_address(Register return_reg, Register temp_reg) {
  if (VM_Version::use_rop_protection()) {
    assert(PreserveFramePointer, "PreserveFramePointer must be set for ROP protection");
    check_return_address(return_reg);
    ldr(temp_reg, Address(rfp));
    pacia(return_reg, temp_reg);
  }
}

// Authenticate the LR. Use before function return, after restoring FP and loading LR from memory.
//
void MacroAssembler::authenticate_return_address(Register return_reg) {
  if (VM_Version::use_rop_protection()) {
    autia(return_reg, rfp);
    check_return_address(return_reg);
  }
}

// Authenticate the return value in the given register. Use before updating the LR in the existing
// stack frame for the current function.
// Uses the FP from the start of the function as the modifier - which is stored at the address of
// the current FP.
//
void MacroAssembler::authenticate_return_address(Register return_reg, Register temp_reg) {
  if (VM_Version::use_rop_protection()) {
    assert(PreserveFramePointer, "PreserveFramePointer must be set for ROP protection");
    ldr(temp_reg, Address(rfp));
    autia(return_reg, temp_reg);
    check_return_address(return_reg);
  }
}

// Strip any PAC data from LR without performing any authentication. Use with caution - only if
// there is no guaranteed way of authenticating the LR.
//
void MacroAssembler::strip_return_address() {
  if (VM_Version::use_rop_protection()) {
    xpaclri();
  }
}

#ifndef PRODUCT
// PAC failures can be difficult to debug. After an authentication failure, a segfault will only
// occur when the pointer is used - ie when the program returns to the invalid LR. At this point
// it is difficult to debug back to the callee function.
// This function simply loads from the address in the given register.
// Use directly after authentication to catch authentication failures.
// Also use before signing to check that the pointer is valid and hasn't already been signed.
//
void MacroAssembler::check_return_address(Register return_reg) {
  if (VM_Version::use_rop_protection()) {
    ldr(zr, Address(return_reg));
  }
}
#endif

// The java_calling_convention describes stack locations as ideal slots on
// a frame with no abi restrictions. Since we must observe abi restrictions
// (like the placement of the register window) the slots must be biased by
// the following value.
static int reg2offset_in(VMReg r) {
  // Account for saved rfp and lr
  // This should really be in_preserve_stack_slots
  return (r->reg2stack() + 4) * VMRegImpl::stack_slot_size;
}

static int reg2offset_out(VMReg r) {
  return (r->reg2stack() + SharedRuntime::out_preserve_stack_slots()) * VMRegImpl::stack_slot_size;
}

// On 64bit we will store integer like items to the stack as
// 64bits items (AArch64 ABI) even though java would only store
// 32bits for a parameter. On 32bit it will simply be 32bits
// So this routine will do 32->32 on 32bit and 32->64 on 64bit
void MacroAssembler::move32_64(VMRegPair src, VMRegPair dst, Register tmp) {
  if (src.first()->is_stack()) {
    if (dst.first()->is_stack()) {
      // stack to stack
      ldr(tmp, Address(rfp, reg2offset_in(src.first())));
      str(tmp, Address(sp, reg2offset_out(dst.first())));
    } else {
      // stack to reg
      ldrsw(dst.first()->as_Register(), Address(rfp, reg2offset_in(src.first())));
    }
  } else if (dst.first()->is_stack()) {
    // reg to stack
    str(src.first()->as_Register(), Address(sp, reg2offset_out(dst.first())));
  } else {
    if (dst.first() != src.first()) {
      sxtw(dst.first()->as_Register(), src.first()->as_Register());
    }
  }
}

// An oop arg. Must pass a handle not the oop itself
void MacroAssembler::object_move(
                        OopMap* map,
                        int oop_handle_offset,
                        int framesize_in_slots,
                        VMRegPair src,
                        VMRegPair dst,
                        bool is_receiver,
                        int* receiver_offset) {

  // must pass a handle. First figure out the location we use as a handle

  Register rHandle = dst.first()->is_stack() ? rscratch2 : dst.first()->as_Register();

  // See if oop is NULL if it is we need no handle

  if (src.first()->is_stack()) {

    // Oop is already on the stack as an argument
    int offset_in_older_frame = src.first()->reg2stack() + SharedRuntime::out_preserve_stack_slots();
    map->set_oop(VMRegImpl::stack2reg(offset_in_older_frame + framesize_in_slots));
    if (is_receiver) {
      *receiver_offset = (offset_in_older_frame + framesize_in_slots) * VMRegImpl::stack_slot_size;
    }

    ldr(rscratch1, Address(rfp, reg2offset_in(src.first())));
    lea(rHandle, Address(rfp, reg2offset_in(src.first())));
    // conditionally move a NULL
    cmp(rscratch1, zr);
    csel(rHandle, zr, rHandle, Assembler::EQ);
  } else {

    // Oop is in an a register we must store it to the space we reserve
    // on the stack for oop_handles and pass a handle if oop is non-NULL

    const Register rOop = src.first()->as_Register();
    int oop_slot;
    if (rOop == j_rarg0)
      oop_slot = 0;
    else if (rOop == j_rarg1)
      oop_slot = 1;
    else if (rOop == j_rarg2)
      oop_slot = 2;
    else if (rOop == j_rarg3)
      oop_slot = 3;
    else if (rOop == j_rarg4)
      oop_slot = 4;
    else if (rOop == j_rarg5)
      oop_slot = 5;
    else if (rOop == j_rarg6)
      oop_slot = 6;
    else {
      assert(rOop == j_rarg7, "wrong register");
      oop_slot = 7;
    }

    oop_slot = oop_slot * VMRegImpl::slots_per_word + oop_handle_offset;
    int offset = oop_slot*VMRegImpl::stack_slot_size;

    map->set_oop(VMRegImpl::stack2reg(oop_slot));
    // Store oop in handle area, may be NULL
    str(rOop, Address(sp, offset));
    if (is_receiver) {
      *receiver_offset = offset;
    }

    cmp(rOop, zr);
    lea(rHandle, Address(sp, offset));
    // conditionally move a NULL
    csel(rHandle, zr, rHandle, Assembler::EQ);
  }

  // If arg is on the stack then place it otherwise it is already in correct reg.
  if (dst.first()->is_stack()) {
    str(rHandle, Address(sp, reg2offset_out(dst.first())));
  }
}

// A float arg may have to do float reg int reg conversion
void MacroAssembler::float_move(VMRegPair src, VMRegPair dst, Register tmp) {
 if (src.first()->is_stack()) {
    if (dst.first()->is_stack()) {
      ldrw(tmp, Address(rfp, reg2offset_in(src.first())));
      strw(tmp, Address(sp, reg2offset_out(dst.first())));
    } else {
      ldrs(dst.first()->as_FloatRegister(), Address(rfp, reg2offset_in(src.first())));
    }
  } else if (src.first() != dst.first()) {
    if (src.is_single_phys_reg() && dst.is_single_phys_reg())
      fmovs(dst.first()->as_FloatRegister(), src.first()->as_FloatRegister());
    else
      strs(src.first()->as_FloatRegister(), Address(sp, reg2offset_out(dst.first())));
  }
}

// A long move
void MacroAssembler::long_move(VMRegPair src, VMRegPair dst, Register tmp) {
  if (src.first()->is_stack()) {
    if (dst.first()->is_stack()) {
      // stack to stack
      ldr(tmp, Address(rfp, reg2offset_in(src.first())));
      str(tmp, Address(sp, reg2offset_out(dst.first())));
    } else {
      // stack to reg
      ldr(dst.first()->as_Register(), Address(rfp, reg2offset_in(src.first())));
    }
  } else if (dst.first()->is_stack()) {
    // reg to stack
    // Do we really have to sign extend???
    // __ movslq(src.first()->as_Register(), src.first()->as_Register());
    str(src.first()->as_Register(), Address(sp, reg2offset_out(dst.first())));
  } else {
    if (dst.first() != src.first()) {
      mov(dst.first()->as_Register(), src.first()->as_Register());
    }
  }
}


// A double move
void MacroAssembler::double_move(VMRegPair src, VMRegPair dst, Register tmp) {
 if (src.first()->is_stack()) {
    if (dst.first()->is_stack()) {
      ldr(tmp, Address(rfp, reg2offset_in(src.first())));
      str(tmp, Address(sp, reg2offset_out(dst.first())));
    } else {
      ldrd(dst.first()->as_FloatRegister(), Address(rfp, reg2offset_in(src.first())));
    }
  } else if (src.first() != dst.first()) {
    if (src.is_single_phys_reg() && dst.is_single_phys_reg())
      fmovd(dst.first()->as_FloatRegister(), src.first()->as_FloatRegister());
    else
      strd(src.first()->as_FloatRegister(), Address(sp, reg2offset_out(dst.first())));
  }
}<|MERGE_RESOLUTION|>--- conflicted
+++ resolved
@@ -4578,25 +4578,14 @@
 
 void MacroAssembler::access_store_at(BasicType type, DecoratorSet decorators,
                                      Address dst, Register src,
-<<<<<<< HEAD
-                                     Register tmp1, Register thread_tmp, Register tmp3) {
-
-=======
                                      Register tmp1, Register tmp2, Register tmp3) {
->>>>>>> 0d51f63a
   BarrierSetAssembler *bs = BarrierSet::barrier_set()->barrier_set_assembler();
   decorators = AccessInternal::decorator_fixup(decorators);
   bool as_raw = (decorators & AS_RAW) != 0;
   if (as_raw) {
-<<<<<<< HEAD
-    bs->BarrierSetAssembler::store_at(this, decorators, type, dst, src, tmp1, thread_tmp, tmp3);
-  } else {
-    bs->store_at(this, decorators, type, dst, src, tmp1, thread_tmp, tmp3);
-=======
     bs->BarrierSetAssembler::store_at(this, decorators, type, dst, src, tmp1, tmp2, tmp3);
   } else {
     bs->store_at(this, decorators, type, dst, src, tmp1, tmp2, tmp3);
->>>>>>> 0d51f63a
   }
 }
 
@@ -4651,13 +4640,8 @@
 }
 
 void MacroAssembler::store_heap_oop(Address dst, Register src, Register tmp1,
-<<<<<<< HEAD
-                                    Register thread_tmp, Register tmp3, DecoratorSet decorators) {
-  access_store_at(T_OBJECT, IN_HEAP | decorators, dst, src, tmp1, thread_tmp, tmp3);
-=======
                                     Register tmp2, Register tmp3, DecoratorSet decorators) {
   access_store_at(T_OBJECT, IN_HEAP | decorators, dst, src, tmp1, tmp2, tmp3);
->>>>>>> 0d51f63a
 }
 
 // Used for storing NULLs.
