/*
 * Copyright (c) 1999, 2023, Oracle and/or its affiliates. All rights reserved.
 * Copyright (c) 2014, 2021, Red Hat Inc. All rights reserved.
 * DO NOT ALTER OR REMOVE COPYRIGHT NOTICES OR THIS FILE HEADER.
 *
 * This code is free software; you can redistribute it and/or modify it
 * under the terms of the GNU General Public License version 2 only, as
 * published by the Free Software Foundation.
 *
 * This code is distributed in the hope that it will be useful, but WITHOUT
 * ANY WARRANTY; without even the implied warranty of MERCHANTABILITY or
 * FITNESS FOR A PARTICULAR PURPOSE.  See the GNU General Public License
 * version 2 for more details (a copy is included in the LICENSE file that
 * accompanied this code).
 *
 * You should have received a copy of the GNU General Public License version
 * 2 along with this work; if not, write to the Free Software Foundation,
 * Inc., 51 Franklin St, Fifth Floor, Boston, MA 02110-1301 USA.
 *
 * Please contact Oracle, 500 Oracle Parkway, Redwood Shores, CA 94065 USA
 * or visit www.oracle.com if you need additional information or have any
 * questions.
 *
 */

#include "precompiled.hpp"
#include "c1/c1_MacroAssembler.hpp"
#include "c1/c1_Runtime1.hpp"
#include "gc/shared/barrierSetAssembler.hpp"
#include "gc/shared/collectedHeap.hpp"
#include "gc/shared/barrierSet.hpp"
#include "gc/shared/barrierSetAssembler.hpp"
#include "gc/shared/tlab_globals.hpp"
#include "interpreter/interpreter.hpp"
#include "oops/arrayOop.hpp"
#include "oops/markWord.hpp"
#include "runtime/basicLock.hpp"
#include "runtime/os.hpp"
#include "runtime/sharedRuntime.hpp"
#include "runtime/stubRoutines.hpp"

void C1_MacroAssembler::float_cmp(bool is_float, int unordered_result,
                                  FloatRegister f0, FloatRegister f1,
                                  Register result)
{
  Label done;
  if (is_float) {
    fcmps(f0, f1);
  } else {
    fcmpd(f0, f1);
  }
  if (unordered_result < 0) {
    // we want -1 for unordered or less than, 0 for equal and 1 for
    // greater than.
    cset(result, NE);  // Not equal or unordered
    cneg(result, result, LT);  // Less than or unordered
  } else {
    // we want -1 for less than, 0 for equal and 1 for unordered or
    // greater than.
    cset(result, NE);  // Not equal or unordered
    cneg(result, result, LO);  // Less than
  }
}

int C1_MacroAssembler::lock_object(Register hdr, Register obj, Register disp_hdr, Label& slow_case) {
  const int aligned_mask = BytesPerWord -1;
  const int hdr_offset = oopDesc::mark_offset_in_bytes();
  assert_different_registers(hdr, obj, disp_hdr);
  int null_check_offset = -1;

  verify_oop(obj);

  // save object being locked into the BasicObjectLock
  str(obj, Address(disp_hdr, BasicObjectLock::obj_offset()));

  null_check_offset = offset();

  if (DiagnoseSyncOnValueBasedClasses != 0) {
    load_klass(hdr, obj);
    ldrw(hdr, Address(hdr, Klass::access_flags_offset()));
    tstw(hdr, JVM_ACC_IS_VALUE_BASED_CLASS);
    br(Assembler::NE, slow_case);
  }

  // Load object header
  ldr(hdr, Address(obj, hdr_offset));
<<<<<<< HEAD
  // and mark it as unlocked
  orr(hdr, hdr, markWord::unlocked_value);

  if (EnableValhalla) {
    // Mask always_locked bit such that we go to the slow path if object is an inline type
    andr(hdr, hdr, ~markWord::inline_type_bit_in_place);
  }

  // save unlocked object header into the displaced header location on the stack
  str(hdr, Address(disp_hdr, 0));
  // test if object header is still the same (i.e. unlocked), and if so, store the
  // displaced header address in the object header - if it is not the same, get the
  // object header instead
  lea(rscratch2, Address(obj, hdr_offset));
  cmpxchgptr(hdr, disp_hdr, rscratch2, rscratch1, done, /*fallthough*/NULL);
  // if the object header was the same, we're done
  // if the object header was not the same, it is now in the hdr register
  // => test if it is a stack pointer into the same stack (recursive locking), i.e.:
  //
  // 1) (hdr & aligned_mask) == 0
  // 2) sp <= hdr
  // 3) hdr <= sp + page_size
  //
  // these 3 tests can be done by evaluating the following expression:
  //
  // (hdr - sp) & (aligned_mask - page_size)
  //
  // assuming both the stack pointer and page_size have their least
  // significant 2 bits cleared and page_size is a power of 2
  mov(rscratch1, sp);
  sub(hdr, hdr, rscratch1);
  ands(hdr, hdr, aligned_mask - (int)os::vm_page_size());
  // for recursive locking, the result is zero => save it in the displaced header
  // location (NULL in the displaced hdr location indicates recursive locking)
  str(hdr, Address(disp_hdr, 0));
  // otherwise we don't care about the result and handle locking via runtime call
  cbnz(hdr, slow_case);
  // done
  bind(done);
=======
  if (LockingMode == LM_LIGHTWEIGHT) {
    fast_lock(obj, hdr, rscratch1, rscratch2, slow_case);
  } else if (LockingMode == LM_LEGACY) {
    Label done;
    // and mark it as unlocked
    orr(hdr, hdr, markWord::unlocked_value);
    // save unlocked object header into the displaced header location on the stack
    str(hdr, Address(disp_hdr, 0));
    // test if object header is still the same (i.e. unlocked), and if so, store the
    // displaced header address in the object header - if it is not the same, get the
    // object header instead
    lea(rscratch2, Address(obj, hdr_offset));
    cmpxchgptr(hdr, disp_hdr, rscratch2, rscratch1, done, /*fallthough*/nullptr);
    // if the object header was the same, we're done
    // if the object header was not the same, it is now in the hdr register
    // => test if it is a stack pointer into the same stack (recursive locking), i.e.:
    //
    // 1) (hdr & aligned_mask) == 0
    // 2) sp <= hdr
    // 3) hdr <= sp + page_size
    //
    // these 3 tests can be done by evaluating the following expression:
    //
    // (hdr - sp) & (aligned_mask - page_size)
    //
    // assuming both the stack pointer and page_size have their least
    // significant 2 bits cleared and page_size is a power of 2
    mov(rscratch1, sp);
    sub(hdr, hdr, rscratch1);
    ands(hdr, hdr, aligned_mask - (int)os::vm_page_size());
    // for recursive locking, the result is zero => save it in the displaced header
    // location (null in the displaced hdr location indicates recursive locking)
    str(hdr, Address(disp_hdr, 0));
    // otherwise we don't care about the result and handle locking via runtime call
    cbnz(hdr, slow_case);
    // done
    bind(done);
  }
>>>>>>> 2836c34b
  increment(Address(rthread, JavaThread::held_monitor_count_offset()));
  return null_check_offset;
}


void C1_MacroAssembler::unlock_object(Register hdr, Register obj, Register disp_hdr, Label& slow_case) {
  const int aligned_mask = BytesPerWord -1;
  const int hdr_offset = oopDesc::mark_offset_in_bytes();
  assert(hdr != obj && hdr != disp_hdr && obj != disp_hdr, "registers must be different");
  Label done;

  if (LockingMode != LM_LIGHTWEIGHT) {
    // load displaced header
    ldr(hdr, Address(disp_hdr, 0));
    // if the loaded hdr is null we had recursive locking
    // if we had recursive locking, we are done
    cbz(hdr, done);
  }

  // load object
  ldr(obj, Address(disp_hdr, BasicObjectLock::obj_offset()));
  verify_oop(obj);

  if (LockingMode == LM_LIGHTWEIGHT) {
    ldr(hdr, Address(obj, oopDesc::mark_offset_in_bytes()));
    // We cannot use tbnz here, the target might be too far away and cannot
    // be encoded.
    tst(hdr, markWord::monitor_value);
    br(Assembler::NE, slow_case);
    fast_unlock(obj, hdr, rscratch1, rscratch2, slow_case);
  } else if (LockingMode == LM_LEGACY) {
    // test if object header is pointing to the displaced header, and if so, restore
    // the displaced header in the object - if the object header is not pointing to
    // the displaced header, get the object header instead
    // if the object header was not pointing to the displaced header,
    // we do unlocking via runtime call
    if (hdr_offset) {
      lea(rscratch1, Address(obj, hdr_offset));
      cmpxchgptr(disp_hdr, hdr, rscratch1, rscratch2, done, &slow_case);
    } else {
      cmpxchgptr(disp_hdr, hdr, obj, rscratch2, done, &slow_case);
    }
    // done
    bind(done);
  }
  decrement(Address(rthread, JavaThread::held_monitor_count_offset()));
}


// Defines obj, preserves var_size_in_bytes
void C1_MacroAssembler::try_allocate(Register obj, Register var_size_in_bytes, int con_size_in_bytes, Register t1, Register t2, Label& slow_case) {
  if (UseTLAB) {
    tlab_allocate(obj, var_size_in_bytes, con_size_in_bytes, t1, t2, slow_case);
  } else {
    b(slow_case);
  }
}

void C1_MacroAssembler::initialize_header(Register obj, Register klass, Register len, Register t1, Register t2) {
  assert_different_registers(obj, klass, len);
  if (EnableValhalla) {
    // Need to copy markWord::prototype header for klass
    assert_different_registers(obj, klass, len, t1, t2);
    ldr(t1, Address(klass, Klass::prototype_header_offset()));
  } else {
    // This assumes that all prototype bits fit in an int32_t
    mov(t1, (int32_t)(intptr_t)markWord::prototype().value());
  }
  str(t1, Address(obj, oopDesc::mark_offset_in_bytes()));

  if (UseCompressedClassPointers) { // Take care not to kill klass
    encode_klass_not_null(t1, klass);
    strw(t1, Address(obj, oopDesc::klass_offset_in_bytes()));
  } else {
    str(klass, Address(obj, oopDesc::klass_offset_in_bytes()));
  }

  if (len->is_valid()) {
    strw(len, Address(obj, arrayOopDesc::length_offset_in_bytes()));
  } else if (UseCompressedClassPointers) {
    store_klass_gap(obj, zr);
  }
}

// preserves obj, destroys len_in_bytes
//
// Scratch registers: t1 = r10, t2 = r11
//
void C1_MacroAssembler::initialize_body(Register obj, Register len_in_bytes, int hdr_size_in_bytes, Register t1, Register t2) {
  assert(hdr_size_in_bytes >= 0, "header size must be positive or 0");
  assert(t1 == r10 && t2 == r11, "must be");

  Label done;

  // len_in_bytes is positive and ptr sized
  subs(len_in_bytes, len_in_bytes, hdr_size_in_bytes);
  br(Assembler::EQ, done);

  // zero_words() takes ptr in r10 and count in words in r11
  mov(rscratch1, len_in_bytes);
  lea(t1, Address(obj, hdr_size_in_bytes));
  lsr(t2, rscratch1, LogBytesPerWord);
  address tpc = zero_words(t1, t2);

  bind(done);
  if (tpc == nullptr) {
    Compilation::current()->bailout("no space for trampoline stub");
  }
}


void C1_MacroAssembler::allocate_object(Register obj, Register t1, Register t2, int header_size, int object_size, Register klass, Label& slow_case) {
  assert_different_registers(obj, t1, t2); // XXX really?
  assert(header_size >= 0 && object_size >= header_size, "illegal sizes");

  try_allocate(obj, noreg, object_size * BytesPerWord, t1, t2, slow_case);

  initialize_object(obj, klass, noreg, object_size * HeapWordSize, t1, t2, UseTLAB);
}

// Scratch registers: t1 = r10, t2 = r11
void C1_MacroAssembler::initialize_object(Register obj, Register klass, Register var_size_in_bytes, int con_size_in_bytes, Register t1, Register t2, bool is_tlab_allocated) {
  assert((con_size_in_bytes & MinObjAlignmentInBytesMask) == 0,
         "con_size_in_bytes is not multiple of alignment");
  const int hdr_size_in_bytes = instanceOopDesc::header_size() * HeapWordSize;

  initialize_header(obj, klass, noreg, t1, t2);

  if (!(UseTLAB && ZeroTLAB && is_tlab_allocated)) {
     // clear rest of allocated space
     const Register index = t2;
     if (var_size_in_bytes != noreg) {
       mov(index, var_size_in_bytes);
       initialize_body(obj, index, hdr_size_in_bytes, t1, t2);
       if (Compilation::current()->bailed_out()) {
         return;
       }
     } else if (con_size_in_bytes > hdr_size_in_bytes) {
       con_size_in_bytes -= hdr_size_in_bytes;
       lea(t1, Address(obj, hdr_size_in_bytes));
       address tpc = zero_words(t1, con_size_in_bytes / BytesPerWord);
       if (tpc == nullptr) {
         Compilation::current()->bailout("no space for trampoline stub");
         return;
       }
     }
  }

  membar(StoreStore);

  if (CURRENT_ENV->dtrace_alloc_probes()) {
    assert(obj == r0, "must be");
    far_call(RuntimeAddress(Runtime1::entry_for(Runtime1::dtrace_object_alloc_id)));
  }

  verify_oop(obj);
}

void C1_MacroAssembler::allocate_array(Register obj, Register len, Register t1, Register t2, int header_size, int f, Register klass, Label& slow_case) {
  assert_different_registers(obj, len, t1, t2, klass);

  // determine alignment mask
  assert(!(BytesPerWord & 1), "must be a multiple of 2 for masking code to work");

  // check for negative or excessive length
  mov(rscratch1, (int32_t)max_array_allocation_length);
  cmp(len, rscratch1);
  br(Assembler::HS, slow_case);

  const Register arr_size = t2; // okay to be the same
  // align object end
  mov(arr_size, (int32_t)header_size * BytesPerWord + MinObjAlignmentInBytesMask);
  add(arr_size, arr_size, len, ext::uxtw, f);
  andr(arr_size, arr_size, ~MinObjAlignmentInBytesMask);

  try_allocate(obj, arr_size, 0, t1, t2, slow_case);

  initialize_header(obj, klass, len, t1, t2);

  // clear rest of allocated space
  initialize_body(obj, arr_size, header_size * BytesPerWord, t1, t2);
  if (Compilation::current()->bailed_out()) {
    return;
  }

  membar(StoreStore);

  if (CURRENT_ENV->dtrace_alloc_probes()) {
    assert(obj == r0, "must be");
    far_call(RuntimeAddress(Runtime1::entry_for(Runtime1::dtrace_object_alloc_id)));
  }

  verify_oop(obj);
}


void C1_MacroAssembler::inline_cache_check(Register receiver, Register iCache) {
  verify_oop(receiver);
  // explicit null check not needed since load from [klass_offset] causes a trap
  // check against inline cache
  assert(!MacroAssembler::needs_explicit_null_check(oopDesc::klass_offset_in_bytes()), "must add explicit null check");

  cmp_klass(receiver, iCache, rscratch1);
}

void C1_MacroAssembler::build_frame_helper(int frame_size_in_bytes, int sp_offset_for_orig_pc, int sp_inc, bool reset_orig_pc, bool needs_stack_repair) {
  MacroAssembler::build_frame(frame_size_in_bytes);

  if (needs_stack_repair) {
    save_stack_increment(sp_inc, frame_size_in_bytes);
  }
  if (reset_orig_pc) {
    // Zero orig_pc to detect deoptimization during buffering in the entry points
    str(zr, Address(sp, sp_offset_for_orig_pc));
  }
}

void C1_MacroAssembler::build_frame(int frame_size_in_bytes, int bang_size_in_bytes, int sp_offset_for_orig_pc, bool needs_stack_repair, bool has_scalarized_args, Label* verified_inline_entry_label) {
  // Make sure there is enough stack space for this method's activation.
  // Note that we do this before creating a frame.
  assert(bang_size_in_bytes >= frame_size_in_bytes, "stack bang size incorrect");
  generate_stack_overflow_check(bang_size_in_bytes);

  build_frame_helper(frame_size_in_bytes, sp_offset_for_orig_pc, 0, has_scalarized_args, needs_stack_repair);

  // Insert nmethod entry barrier into frame.
  BarrierSetAssembler* bs = BarrierSet::barrier_set()->barrier_set_assembler();
<<<<<<< HEAD
  bs->nmethod_entry_barrier(this, NULL /* slow_path */, NULL /* continuation */, NULL /* guard */);
=======
  bs->nmethod_entry_barrier(this, nullptr /* slow_path */, nullptr /* continuation */, nullptr /* guard */);
}
>>>>>>> 2836c34b

  if (verified_inline_entry_label != NULL) {
    // Jump here from the scalarized entry points that already created the frame.
    bind(*verified_inline_entry_label);
  }
}

void C1_MacroAssembler::verified_entry(bool breakAtEntry) {
  // If we have to make this method not-entrant we'll overwrite its
  // first instruction with a jump.  For this action to be legal we
  // must ensure that this first instruction is a B, BL, NOP, BKPT,
  // SVC, HVC, or SMC.  Make it a NOP.
  nop();
  if (C1Breakpoint) brk(1);
}

int C1_MacroAssembler::scalarized_entry(const CompiledEntrySignature* ces, int frame_size_in_bytes, int bang_size_in_bytes, int sp_offset_for_orig_pc, Label& verified_inline_entry_label, bool is_inline_ro_entry) {
  assert(InlineTypePassFieldsAsArgs, "sanity");
  // Make sure there is enough stack space for this method's activation.
  assert(bang_size_in_bytes >= frame_size_in_bytes, "stack bang size incorrect");
  generate_stack_overflow_check(bang_size_in_bytes);

  GrowableArray<SigEntry>* sig    = ces->sig();
  GrowableArray<SigEntry>* sig_cc = is_inline_ro_entry ? ces->sig_cc_ro() : ces->sig_cc();
  VMRegPair* regs      = ces->regs();
  VMRegPair* regs_cc   = is_inline_ro_entry ? ces->regs_cc_ro() : ces->regs_cc();
  int args_on_stack    = ces->args_on_stack();
  int args_on_stack_cc = is_inline_ro_entry ? ces->args_on_stack_cc_ro() : ces->args_on_stack_cc();

  assert(sig->length() <= sig_cc->length(), "Zero-sized inline class not allowed!");
  BasicType* sig_bt = NEW_RESOURCE_ARRAY(BasicType, sig_cc->length());
  int args_passed = sig->length();
  int args_passed_cc = SigEntry::fill_sig_bt(sig_cc, sig_bt);

  // Create a temp frame so we can call into the runtime. It must be properly set up to accommodate GC.
  build_frame_helper(frame_size_in_bytes, sp_offset_for_orig_pc, 0, true, ces->c1_needs_stack_repair());

  // The runtime call might safepoint, make sure nmethod entry barrier is executed
  BarrierSetAssembler* bs = BarrierSet::barrier_set()->barrier_set_assembler();
  // C1 code is not hot enough to micro optimize the nmethod entry barrier with an out-of-line stub
  bs->nmethod_entry_barrier(this, NULL /* slow_path */, NULL /* continuation */, NULL /* guard */);

  // FIXME -- call runtime only if we cannot in-line allocate all the incoming inline type args.
  mov(r19, (intptr_t) ces->method());
  if (is_inline_ro_entry) {
    far_call(RuntimeAddress(Runtime1::entry_for(Runtime1::buffer_inline_args_no_receiver_id)));
  } else {
    far_call(RuntimeAddress(Runtime1::entry_for(Runtime1::buffer_inline_args_id)));
  }
  int rt_call_offset = offset();

  // The runtime call returns the new array in r20 instead of the usual r0
  // because r0 is also j_rarg7 which may be holding a live argument here.
  Register val_array = r20;

  // Remove the temp frame
  MacroAssembler::remove_frame(frame_size_in_bytes);

  // Check if we need to extend the stack for packing
  int sp_inc = 0;
  if (args_on_stack > args_on_stack_cc) {
    sp_inc = extend_stack_for_inline_args(args_on_stack);
  }

  shuffle_inline_args(true, is_inline_ro_entry, sig_cc,
                      args_passed_cc, args_on_stack_cc, regs_cc, // from
                      args_passed, args_on_stack, regs,          // to
                      sp_inc, val_array);

  // Create the real frame. Below jump will then skip over the stack banging and frame
  // setup code in the verified_inline_entry (which has a different real_frame_size).
  build_frame_helper(frame_size_in_bytes, sp_offset_for_orig_pc, sp_inc, false, ces->c1_needs_stack_repair());

  b(verified_inline_entry_label);
  return rt_call_offset;
}


void C1_MacroAssembler::load_parameter(int offset_in_words, Register reg) {
  // rfp, + 0: link
  //     + 1: return address
  //     + 2: argument with offset 0
  //     + 3: argument with offset 1
  //     + 4: ...

  ldr(reg, Address(rfp, (offset_in_words + 2) * BytesPerWord));
}

#ifndef PRODUCT

void C1_MacroAssembler::verify_stack_oop(int stack_offset) {
  if (!VerifyOops) return;
  verify_oop_addr(Address(sp, stack_offset));
}

void C1_MacroAssembler::verify_not_null_oop(Register r) {
  if (!VerifyOops) return;
  Label not_null;
  cbnz(r, not_null);
  stop("non-null oop required");
  bind(not_null);
  verify_oop(r);
}

void C1_MacroAssembler::invalidate_registers(bool inv_r0, bool inv_r19, bool inv_r2, bool inv_r3, bool inv_r4, bool inv_r5) {
#ifdef ASSERT
  static int nn;
  if (inv_r0) mov(r0, 0xDEAD);
  if (inv_r19) mov(r19, 0xDEAD);
  if (inv_r2) mov(r2, nn++);
  if (inv_r3) mov(r3, 0xDEAD);
  if (inv_r4) mov(r4, 0xDEAD);
  if (inv_r5) mov(r5, 0xDEAD);
#endif
}
#endif // ifndef PRODUCT<|MERGE_RESOLUTION|>--- conflicted
+++ resolved
@@ -84,53 +84,18 @@
 
   // Load object header
   ldr(hdr, Address(obj, hdr_offset));
-<<<<<<< HEAD
-  // and mark it as unlocked
-  orr(hdr, hdr, markWord::unlocked_value);
-
-  if (EnableValhalla) {
-    // Mask always_locked bit such that we go to the slow path if object is an inline type
-    andr(hdr, hdr, ~markWord::inline_type_bit_in_place);
-  }
-
-  // save unlocked object header into the displaced header location on the stack
-  str(hdr, Address(disp_hdr, 0));
-  // test if object header is still the same (i.e. unlocked), and if so, store the
-  // displaced header address in the object header - if it is not the same, get the
-  // object header instead
-  lea(rscratch2, Address(obj, hdr_offset));
-  cmpxchgptr(hdr, disp_hdr, rscratch2, rscratch1, done, /*fallthough*/NULL);
-  // if the object header was the same, we're done
-  // if the object header was not the same, it is now in the hdr register
-  // => test if it is a stack pointer into the same stack (recursive locking), i.e.:
-  //
-  // 1) (hdr & aligned_mask) == 0
-  // 2) sp <= hdr
-  // 3) hdr <= sp + page_size
-  //
-  // these 3 tests can be done by evaluating the following expression:
-  //
-  // (hdr - sp) & (aligned_mask - page_size)
-  //
-  // assuming both the stack pointer and page_size have their least
-  // significant 2 bits cleared and page_size is a power of 2
-  mov(rscratch1, sp);
-  sub(hdr, hdr, rscratch1);
-  ands(hdr, hdr, aligned_mask - (int)os::vm_page_size());
-  // for recursive locking, the result is zero => save it in the displaced header
-  // location (NULL in the displaced hdr location indicates recursive locking)
-  str(hdr, Address(disp_hdr, 0));
-  // otherwise we don't care about the result and handle locking via runtime call
-  cbnz(hdr, slow_case);
-  // done
-  bind(done);
-=======
   if (LockingMode == LM_LIGHTWEIGHT) {
     fast_lock(obj, hdr, rscratch1, rscratch2, slow_case);
   } else if (LockingMode == LM_LEGACY) {
     Label done;
     // and mark it as unlocked
     orr(hdr, hdr, markWord::unlocked_value);
+
+    if (EnableValhalla) {
+      // Mask always_locked bit such that we go to the slow path if object is an inline type
+      andr(hdr, hdr, ~markWord::inline_type_bit_in_place);
+    }
+
     // save unlocked object header into the displaced header location on the stack
     str(hdr, Address(disp_hdr, 0));
     // test if object header is still the same (i.e. unlocked), and if so, store the
@@ -163,7 +128,6 @@
     // done
     bind(done);
   }
->>>>>>> 2836c34b
   increment(Address(rthread, JavaThread::held_monitor_count_offset()));
   return null_check_offset;
 }
@@ -391,14 +355,9 @@
 
   // Insert nmethod entry barrier into frame.
   BarrierSetAssembler* bs = BarrierSet::barrier_set()->barrier_set_assembler();
-<<<<<<< HEAD
-  bs->nmethod_entry_barrier(this, NULL /* slow_path */, NULL /* continuation */, NULL /* guard */);
-=======
   bs->nmethod_entry_barrier(this, nullptr /* slow_path */, nullptr /* continuation */, nullptr /* guard */);
-}
->>>>>>> 2836c34b
-
-  if (verified_inline_entry_label != NULL) {
+
+  if (verified_inline_entry_label != nullptr) {
     // Jump here from the scalarized entry points that already created the frame.
     bind(*verified_inline_entry_label);
   }
@@ -437,7 +396,7 @@
   // The runtime call might safepoint, make sure nmethod entry barrier is executed
   BarrierSetAssembler* bs = BarrierSet::barrier_set()->barrier_set_assembler();
   // C1 code is not hot enough to micro optimize the nmethod entry barrier with an out-of-line stub
-  bs->nmethod_entry_barrier(this, NULL /* slow_path */, NULL /* continuation */, NULL /* guard */);
+  bs->nmethod_entry_barrier(this, nullptr /* slow_path */, nullptr /* continuation */, nullptr /* guard */);
 
   // FIXME -- call runtime only if we cannot in-line allocate all the incoming inline type args.
   mov(r19, (intptr_t) ces->method());
