--- conflicted
+++ resolved
@@ -61,28 +61,14 @@
                                Register store_addr,
                                Register new_val,
                                Register tmp1,
-<<<<<<< HEAD
-                               Register tmp2,
-                               RegSet preserve = RegSet()) {
-  if (!G1PostBarrierStubC2::needs_barrier(node)) {
-=======
                                Register tmp2) {
   if (!G1BarrierStubC2::needs_post_barrier(node)) {
->>>>>>> 2aafda19
     return;
   }
   Assembler::InlineSkippedInstructionsCounter skip_counter(masm);
   G1BarrierSetAssembler* g1_asm = static_cast<G1BarrierSetAssembler*>(BarrierSet::barrier_set()->barrier_set_assembler());
-<<<<<<< HEAD
-  G1PostBarrierStubC2* const stub = G1PostBarrierStubC2::create(node);
-  for (RegSetIterator<Register> reg = preserve.begin(); *reg != noreg; ++reg) {
-    stub->preserve(*reg);
-  }
-  g1_asm->g1_write_barrier_post_c2(masm, store_addr, new_val, rthread, tmp1, tmp2, stub);
-=======
   bool new_val_may_be_null = G1BarrierStubC2::post_new_val_may_be_null(node);
   g1_asm->g1_write_barrier_post_c2(masm, store_addr, new_val, rthread, tmp1, tmp2, new_val_may_be_null);
->>>>>>> 2aafda19
 }
 
 %}
@@ -108,8 +94,7 @@
                       $tmp4$$Register /* obj */,
                       $tmp1$$Register /* pre_val */,
                       $tmp2$$Register /* tmp1 */,
-                      $tmp3$$Register /* tmp2 */,
-                      RegSet::of($mem$$Register, $src$$Register, $tmp4$$Register) /* preserve */);
+                      $tmp3$$Register /* tmp2 */);
 
     __ str($src$$Register, $mem$$Register);
 
@@ -162,8 +147,7 @@
                        $mem$$Register /* store_addr */,
                        $tmp1$$Register /* new_val */,
                        $tmp2$$Register /* tmp1 */,
-                       $tmp3$$Register /* tmp2 */,
-                       RegSet::of($src$$Register, $tmp4$$Register) /* preserve */);
+                       $tmp3$$Register /* tmp2 */);
     write_barrier_post(masm, this,
                        $tmp4$$Register /* store_addr */,
                        $src$$Register /* new_val */,
