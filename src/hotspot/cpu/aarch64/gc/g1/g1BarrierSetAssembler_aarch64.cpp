--- conflicted
+++ resolved
@@ -290,10 +290,26 @@
   generate_post_barrier_slow_path(masm, thread, tmp1, tmp2, done, runtime);
 
   __ bind(runtime);
+
   // save the live input values
   RegSet saved = RegSet::of(store_addr);
+  FloatRegSet fsaved;
+
+  // Barriers might be emitted when converting between (scalarized) calling
+  // conventions for inline types. Save all argument registers before calling
+  // into the runtime.
+  if (EnableValhalla && InlineTypePassFieldsAsArgs) {
+    saved += RegSet::of(j_rarg0, j_rarg1, j_rarg2, j_rarg3);
+    saved += RegSet::of(j_rarg4, j_rarg5, j_rarg6, j_rarg7);
+
+    fsaved += FloatRegSet::of(j_farg0, j_farg1, j_farg2, j_farg3);
+    fsaved += FloatRegSet::of(j_farg4, j_farg5, j_farg6, j_farg7);
+  }
+
   __ push(saved, sp);
+  __ push_fp(fsaved, sp);
   __ call_VM_leaf(CAST_FROM_FN_PTR(address, G1BarrierSetRuntime::write_ref_field_post_entry), tmp1, thread);
+  __ pop_fp(fsaved, sp);
   __ pop(saved, sp);
 
   __ bind(done);
@@ -311,11 +327,6 @@
   __ blr(rscratch1);
 }
 
-<<<<<<< HEAD
-  assert_different_registers(store_addr, thread, tmp1, tmp2, rscratch1);
-
-  const Register card_addr = tmp1;
-=======
 void G1BarrierSetAssembler::g1_write_barrier_pre_c2(MacroAssembler* masm,
                                                     Register obj,
                                                     Register pre_val,
@@ -326,7 +337,6 @@
   assert(thread == rthread, "must be");
   assert_different_registers(obj, pre_val, tmp1, tmp2);
   assert(pre_val != noreg && tmp1 != noreg && tmp2 != noreg, "expecting a register");
->>>>>>> 0b467e90
 
   stub->initialize_registers(obj, pre_val, thread, tmp1, tmp2);
 
@@ -375,33 +385,8 @@
   // If card is not young, jump to stub (slow path)
   __ br(Assembler::NE, *stub->entry());
 
-<<<<<<< HEAD
-  __ bind(runtime);
-
-  // save the live input values
-  RegSet saved = RegSet::of(store_addr);
-  FloatRegSet fsaved;
-
-  // Barriers might be emitted when converting between (scalarized) calling
-  // conventions for inline types. Save all argument registers before calling
-  // into the runtime.
-  if (EnableValhalla && InlineTypePassFieldsAsArgs) {
-    saved += RegSet::of(j_rarg0, j_rarg1, j_rarg2, j_rarg3);
-    saved += RegSet::of(j_rarg4, j_rarg5, j_rarg6, j_rarg7);
-
-    fsaved += FloatRegSet::of(j_farg0, j_farg1, j_farg2, j_farg3);
-    fsaved += FloatRegSet::of(j_farg4, j_farg5, j_farg6, j_farg7);
-  }
-
-  __ push(saved, sp);
-  __ push_fp(fsaved, sp);
-  __ call_VM_leaf(CAST_FROM_FN_PTR(address, G1BarrierSetRuntime::write_ref_field_post_entry), card_addr, thread);
-  __ pop_fp(fsaved, sp);
-  __ pop(saved, sp);
-=======
   __ bind(*stub->continuation());
 }
->>>>>>> 0b467e90
 
 void G1BarrierSetAssembler::generate_c2_post_barrier_stub(MacroAssembler* masm,
                                                           G1PostBarrierStubC2* stub) const {
