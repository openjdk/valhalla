/*
 * Copyright (c) 2018, 2025, Oracle and/or its affiliates. All rights reserved.
 * DO NOT ALTER OR REMOVE COPYRIGHT NOTICES OR THIS FILE HEADER.
 *
 * This code is free software; you can redistribute it and/or modify it
 * under the terms of the GNU General Public License version 2 only, as
 * published by the Free Software Foundation.
 *
 * This code is distributed in the hope that it will be useful, but WITHOUT
 * ANY WARRANTY; without even the implied warranty of MERCHANTABILITY or
 * FITNESS FOR A PARTICULAR PURPOSE.  See the GNU General Public License
 * version 2 for more details (a copy is included in the LICENSE file that
 * accompanied this code).
 *
 * You should have received a copy of the GNU General Public License version
 * 2 along with this work; if not, write to the Free Software Foundation,
 * Inc., 51 Franklin St, Fifth Floor, Boston, MA 02110-1301 USA.
 *
 * Please contact Oracle, 500 Oracle Parkway, Redwood Shores, CA 94065 USA
 * or visit www.oracle.com if you need additional information or have any
 * questions.
 *
 */

#include "asm/macroAssembler.inline.hpp"
#include "gc/g1/g1BarrierSet.hpp"
#include "gc/g1/g1BarrierSetAssembler.hpp"
#include "gc/g1/g1BarrierSetRuntime.hpp"
#include "gc/g1/g1CardTable.hpp"
#include "gc/g1/g1HeapRegion.hpp"
#include "gc/g1/g1ThreadLocalData.hpp"
#include "gc/shared/collectedHeap.hpp"
#include "interpreter/interp_masm.hpp"
#include "runtime/javaThread.hpp"
#include "runtime/sharedRuntime.hpp"
#ifdef COMPILER1
#include "c1/c1_LIRAssembler.hpp"
#include "c1/c1_MacroAssembler.hpp"
#include "gc/g1/c1/g1BarrierSetC1.hpp"
#endif // COMPILER1
#ifdef COMPILER2
#include "gc/g1/c2/g1BarrierSetC2.hpp"
#endif // COMPILER2

#define __ masm->

void G1BarrierSetAssembler::gen_write_ref_array_pre_barrier(MacroAssembler* masm, DecoratorSet decorators,
                                                            Register addr, Register count, RegSet saved_regs) {
  bool dest_uninitialized = (decorators & IS_DEST_UNINITIALIZED) != 0;
  if (!dest_uninitialized) {
    Label done;
    Address in_progress(rthread, in_bytes(G1ThreadLocalData::satb_mark_queue_active_offset()));

    // Is marking active?
    if (in_bytes(SATBMarkQueue::byte_width_of_active()) == 4) {
      __ ldrw(rscratch1, in_progress);
    } else {
      assert(in_bytes(SATBMarkQueue::byte_width_of_active()) == 1, "Assumption");
      __ ldrb(rscratch1, in_progress);
    }
    __ cbzw(rscratch1, done);

    __ push(saved_regs, sp);
    if (count == c_rarg0) {
      if (addr == c_rarg1) {
        // exactly backwards!!
        __ mov(rscratch1, c_rarg0);
        __ mov(c_rarg0, c_rarg1);
        __ mov(c_rarg1, rscratch1);
      } else {
        __ mov(c_rarg1, count);
        __ mov(c_rarg0, addr);
      }
    } else {
      __ mov(c_rarg0, addr);
      __ mov(c_rarg1, count);
    }
    if (UseCompressedOops) {
      __ call_VM_leaf(CAST_FROM_FN_PTR(address, G1BarrierSetRuntime::write_ref_array_pre_narrow_oop_entry), 2);
    } else {
      __ call_VM_leaf(CAST_FROM_FN_PTR(address, G1BarrierSetRuntime::write_ref_array_pre_oop_entry), 2);
    }
    __ pop(saved_regs, sp);

    __ bind(done);
  }
}

void G1BarrierSetAssembler::gen_write_ref_array_post_barrier(MacroAssembler* masm,
                                                             DecoratorSet decorators,
                                                             Register start,
                                                             Register count,
                                                             Register scratch,
                                                             RegSet saved_regs) {

  Label done;
  Label loop;
  Label next;

  __ cbz(count, done);

  // Calculate the number of card marks to set. Since the object might start and
  // end within a card, we need to calculate this via the card table indexes of
  // the actual start and last addresses covered by the object.
  // Temporarily use the count register for the last element address.
  __ lea(count, Address(start, count, Address::lsl(LogBytesPerHeapOop))); // end = start + count << LogBytesPerHeapOop
  __ sub(count, count, BytesPerHeapOop);                                  // Use last element address for end.

  __ lsr(start, start, CardTable::card_shift());
  __ lsr(count, count, CardTable::card_shift());
  __ sub(count, count, start);                                            // Number of bytes to mark - 1.

  // Add card table base offset to start.
  __ ldr(scratch, Address(rthread, in_bytes(G1ThreadLocalData::card_table_base_offset())));
  __ add(start, start, scratch);

  __ bind(loop);
  if (UseCondCardMark) {
    __ ldrb(scratch, Address(start, count));
    // Instead of loading clean_card_val and comparing, we exploit the fact that
    // the LSB of non-clean cards is always 0, and the LSB of clean cards 1.
    __ tbz(scratch, 0, next);
  }
  static_assert(G1CardTable::dirty_card_val() == 0, "must be to use zr");
  __ strb(zr, Address(start, count));
  __ bind(next);
  __ subs(count, count, 1);
  __ br(Assembler::GE, loop);

  __ bind(done);
}

static void generate_queue_test_and_insertion(MacroAssembler* masm, ByteSize index_offset, ByteSize buffer_offset, Label& runtime,
                                              const Register thread, const Register value, const Register temp1, const Register temp2) {
  assert_different_registers(value, temp1, temp2);
  // Can we store a value in the given thread's buffer?
  // (The index field is typed as size_t.)
  __ ldr(temp1, Address(thread, in_bytes(index_offset)));   // temp1 := *(index address)
  __ cbz(temp1, runtime);                                   // jump to runtime if index == 0 (full buffer)
  // The buffer is not full, store value into it.
  __ sub(temp1, temp1, wordSize);                           // temp1 := next index
  __ str(temp1, Address(thread, in_bytes(index_offset)));   // *(index address) := next index
  __ ldr(temp2, Address(thread, in_bytes(buffer_offset)));  // temp2 := buffer address
  __ str(value, Address(temp2, temp1));                     // *(buffer address + next index) := value
}

static void generate_pre_barrier_fast_path(MacroAssembler* masm,
                                           const Register thread,
                                           const Register tmp1) {
  Address in_progress(thread, in_bytes(G1ThreadLocalData::satb_mark_queue_active_offset()));
  // Is marking active?
  if (in_bytes(SATBMarkQueue::byte_width_of_active()) == 4) {
    __ ldrw(tmp1, in_progress);
  } else {
    assert(in_bytes(SATBMarkQueue::byte_width_of_active()) == 1, "Assumption");
    __ ldrb(tmp1, in_progress);
  }
}

static void generate_pre_barrier_slow_path(MacroAssembler* masm,
                                           const Register obj,
                                           const Register pre_val,
                                           const Register thread,
                                           const Register tmp1,
                                           const Register tmp2,
                                           Label& done,
                                           Label& runtime) {
  // Do we need to load the previous value?
  if (obj != noreg) {
    __ load_heap_oop(pre_val, Address(obj, 0), noreg, noreg, AS_RAW);
  }
  // Is the previous value null?
  __ cbz(pre_val, done);
  generate_queue_test_and_insertion(masm,
                                    G1ThreadLocalData::satb_mark_queue_index_offset(),
                                    G1ThreadLocalData::satb_mark_queue_buffer_offset(),
                                    runtime,
                                    thread, pre_val, tmp1, tmp2);
  __ b(done);
}

void G1BarrierSetAssembler::g1_write_barrier_pre(MacroAssembler* masm,
                                                 Register obj,
                                                 Register pre_val,
                                                 Register thread,
                                                 Register tmp1,
                                                 Register tmp2,
                                                 bool tosca_live,
                                                 bool expand_call) {
  // If expand_call is true then we expand the call_VM_leaf macro
  // directly to skip generating the check by
  // InterpreterMacroAssembler::call_VM_leaf_base that checks _last_sp.

  assert(thread == rthread, "must be");

  Label done;
  Label runtime;

  assert_different_registers(obj, pre_val, tmp1, tmp2);
  assert(pre_val != noreg && tmp1 != noreg && tmp2 != noreg, "expecting a register");

  generate_pre_barrier_fast_path(masm, thread, tmp1);
  // If marking is not active (*(mark queue active address) == 0), jump to done
  __ cbzw(tmp1, done);
  generate_pre_barrier_slow_path(masm, obj, pre_val, thread, tmp1, tmp2, done, runtime);

  __ bind(runtime);

  // save the live input values
  RegSet saved = RegSet::of(pre_val);
  FloatRegSet fsaved;

  // Barriers might be emitted when converting between (scalarized) calling
  // conventions for inline types. Save all argument registers before calling
  // into the runtime.

  // TODO 8366717 This came with 8284161: Implementation of Virtual Threads (Preview) later in May 2022
  // Check if it's sufficient
  //__ push_call_clobbered_registers();
  assert_different_registers(rscratch1, pre_val); // push_CPU_state trashes rscratch1
  __ push_CPU_state(true);

  // Calling the runtime using the regular call_VM_leaf mechanism generates
  // code (generated by InterpreterMacroAssember::call_VM_leaf_base)
  // that checks that the *(rfp+frame::interpreter_frame_last_sp) == nullptr.
  //
  // If we care generating the pre-barrier without a frame (e.g. in the
  // intrinsified Reference.get() routine) then rfp might be pointing to
  // the caller frame and so this check will most likely fail at runtime.
  //
  // Expanding the call directly bypasses the generation of the check.
  // So when we do not have have a full interpreter frame on the stack
  // expand_call should be passed true.

  if (expand_call) {
    assert(pre_val != c_rarg1, "smashed arg");
    __ super_call_VM_leaf(CAST_FROM_FN_PTR(address, G1BarrierSetRuntime::write_ref_field_pre_entry), pre_val, thread);
  } else {
    __ call_VM_leaf(CAST_FROM_FN_PTR(address, G1BarrierSetRuntime::write_ref_field_pre_entry), pre_val, thread);
  }

  __ pop_CPU_state(true);

  __ bind(done);

}

static void generate_post_barrier(MacroAssembler* masm,
                                  const Register store_addr,
                                  const Register new_val,
                                  const Register thread,
                                  const Register tmp1,
                                  const Register tmp2,
                                  Label& done,
                                  bool new_val_may_be_null) {
  assert(thread == rthread, "must be");
  assert_different_registers(store_addr, new_val, thread, tmp1, tmp2, noreg, rscratch1);

  // Does store cross heap regions?
  __ eor(tmp1, store_addr, new_val);                     // tmp1 := store address ^ new value
  __ lsr(tmp1, tmp1, G1HeapRegion::LogOfHRGrainBytes);   // tmp1 := ((store address ^ new value) >> LogOfHRGrainBytes)
  __ cbz(tmp1, done);
  // Crosses regions, storing null?
  if (new_val_may_be_null) {
    __ cbz(new_val, done);
  }
  // Storing region crossing non-null.
  __ lsr(tmp1, store_addr, CardTable::card_shift());     // tmp1 := card address relative to card table base

  Address card_table_addr(thread, in_bytes(G1ThreadLocalData::card_table_base_offset()));
  __ ldr(tmp2, card_table_addr);                         // tmp2 := card table base address
  if (UseCondCardMark) {
    __ ldrb(rscratch1, Address(tmp1, tmp2));             // rscratch1 := card
    // Instead of loading clean_card_val and comparing, we exploit the fact that
    // the LSB of non-clean cards is always 0, and the LSB of clean cards 1.
    __ tbz(rscratch1, 0, done);
  }
  static_assert(G1CardTable::dirty_card_val() == 0, "must be to use zr");
  __ strb(zr, Address(tmp1, tmp2));                      // *(card address) := dirty_card_val
}

void G1BarrierSetAssembler::g1_write_barrier_post(MacroAssembler* masm,
                                                  Register store_addr,
                                                  Register new_val,
                                                  Register thread,
                                                  Register tmp1,
                                                  Register tmp2) {
  Label done;
<<<<<<< HEAD
  Label runtime;

  generate_post_barrier_fast_path(masm, store_addr, new_val, tmp1, tmp2, done, true /* new_val_may_be_null */);
  // If card is young, jump to done
  __ br(Assembler::EQ, done);
  generate_post_barrier_slow_path(masm, thread, tmp1, tmp2, done, runtime);

  __ bind(runtime);

  // save the live input values
  RegSet saved = RegSet::of(store_addr);
  FloatRegSet fsaved;

  // Barriers might be emitted when converting between (scalarized) calling
  // conventions for inline types. Save all argument registers before calling
  // into the runtime.
  // TODO 8366717 Without this, r11 is corrupted below and it holds the array of pre-allocated value objects in the C2I adapter...
  // Check if__ push_call_clobbered_registers() is sufficient
  assert_different_registers(rscratch1, tmp1); // push_CPU_state trashes rscratch1
  __ enter();
  __ push_CPU_state(true);

  __ call_VM_leaf(CAST_FROM_FN_PTR(address, G1BarrierSetRuntime::write_ref_field_post_entry), tmp1, thread);

  __ pop_CPU_state(true);
  __ leave();

=======
  generate_post_barrier(masm, store_addr, new_val, thread, tmp1, tmp2, done, false /* new_val_may_be_null */);
>>>>>>> 2aafda19
  __ bind(done);
}

#if defined(COMPILER2)

static void generate_c2_barrier_runtime_call(MacroAssembler* masm, G1BarrierStubC2* stub, const Register arg, const address runtime_path) {
  SaveLiveRegisters save_registers(masm, stub);
  if (c_rarg0 != arg) {
    __ mov(c_rarg0, arg);
  }
  __ mov(c_rarg1, rthread);
  __ mov(rscratch1, runtime_path);
  __ blr(rscratch1);
}

void G1BarrierSetAssembler::g1_write_barrier_pre_c2(MacroAssembler* masm,
                                                    Register obj,
                                                    Register pre_val,
                                                    Register thread,
                                                    Register tmp1,
                                                    Register tmp2,
                                                    G1PreBarrierStubC2* stub) {
  assert(thread == rthread, "must be");
  assert_different_registers(obj, pre_val, tmp1, tmp2);
  assert(pre_val != noreg && tmp1 != noreg && tmp2 != noreg, "expecting a register");

  stub->initialize_registers(obj, pre_val, thread, tmp1, tmp2);

  generate_pre_barrier_fast_path(masm, thread, tmp1);
  // If marking is active (*(mark queue active address) != 0), jump to stub (slow path)
  __ cbnzw(tmp1, *stub->entry());

  __ bind(*stub->continuation());
}

void G1BarrierSetAssembler::generate_c2_pre_barrier_stub(MacroAssembler* masm,
                                                         G1PreBarrierStubC2* stub) const {
  Assembler::InlineSkippedInstructionsCounter skip_counter(masm);
  Label runtime;
  Register obj = stub->obj();
  Register pre_val = stub->pre_val();
  Register thread = stub->thread();
  Register tmp1 = stub->tmp1();
  Register tmp2 = stub->tmp2();

  __ bind(*stub->entry());
  generate_pre_barrier_slow_path(masm, obj, pre_val, thread, tmp1, tmp2, *stub->continuation(), runtime);

  __ bind(runtime);
  generate_c2_barrier_runtime_call(masm, stub, pre_val, CAST_FROM_FN_PTR(address, G1BarrierSetRuntime::write_ref_field_pre_entry));
  __ b(*stub->continuation());
}

void G1BarrierSetAssembler::g1_write_barrier_post_c2(MacroAssembler* masm,
                                                     Register store_addr,
                                                     Register new_val,
                                                     Register thread,
                                                     Register tmp1,
                                                     Register tmp2,
                                                     bool new_val_may_be_null) {
  Label done;
  generate_post_barrier(masm, store_addr, new_val, thread, tmp1, tmp2, done, new_val_may_be_null);
  __ bind(done);
}

#endif // COMPILER2

void G1BarrierSetAssembler::load_at(MacroAssembler* masm, DecoratorSet decorators, BasicType type,
                                    Register dst, Address src, Register tmp1, Register tmp2) {
  bool on_oop = is_reference_type(type);
  bool on_weak = (decorators & ON_WEAK_OOP_REF) != 0;
  bool on_phantom = (decorators & ON_PHANTOM_OOP_REF) != 0;
  bool on_reference = on_weak || on_phantom;
  ModRefBarrierSetAssembler::load_at(masm, decorators, type, dst, src, tmp1, tmp2);
  if (on_oop && on_reference) {
    // LR is live.  It must be saved around calls.
    __ enter(/*strip_ret_addr*/true); // barrier may call runtime
    // Generate the G1 pre-barrier code to log the value of
    // the referent field in an SATB buffer.
    g1_write_barrier_pre(masm /* masm */,
                         noreg /* obj */,
                         dst /* pre_val */,
                         rthread /* thread */,
                         tmp1 /* tmp1 */,
                         tmp2 /* tmp2 */,
                         true /* tosca_live */,
                         true /* expand_call */);
    __ leave();
  }
}

void G1BarrierSetAssembler::oop_store_at(MacroAssembler* masm, DecoratorSet decorators, BasicType type,
                                         Address dst, Register val, Register tmp1, Register tmp2, Register tmp3) {

  bool in_heap = (decorators & IN_HEAP) != 0;
  bool as_normal = (decorators & AS_NORMAL) != 0;
  bool dest_uninitialized = (decorators & IS_DEST_UNINITIALIZED) != 0;

  bool needs_pre_barrier = as_normal && !dest_uninitialized;
  bool needs_post_barrier = (val != noreg && in_heap);

  assert_different_registers(val, tmp1, tmp2, tmp3);

  // flatten object address if needed
  if (dst.index() == noreg && dst.offset() == 0) {
    if (dst.base() != tmp3) {
      __ mov(tmp3, dst.base());
    }
  } else {
    __ lea(tmp3, dst);
  }

  if (needs_pre_barrier) {
    g1_write_barrier_pre(masm,
                         tmp3 /* obj */,
                         tmp2 /* pre_val */,
                         rthread /* thread */,
                         tmp1  /* tmp1 */,
                         rscratch2  /* tmp2 */,
                         val != noreg /* tosca_live */,
                         false /* expand_call */);
  }

  if (val == noreg) {
    BarrierSetAssembler::store_at(masm, decorators, type, Address(tmp3, 0), noreg, noreg, noreg, noreg);
  } else {
    // G1 barrier needs uncompressed oop for region cross check.
    Register new_val = val;
    if (needs_post_barrier) {
      if (UseCompressedOops) {
        new_val = rscratch2;
        __ mov(new_val, val);
      }
    }

    BarrierSetAssembler::store_at(masm, decorators, type, Address(tmp3, 0), val, noreg, noreg, noreg);
    if (needs_post_barrier) {
      g1_write_barrier_post(masm,
                            tmp3 /* store_adr */,
                            new_val /* new_val */,
                            rthread /* thread */,
                            tmp1 /* tmp1 */,
                            tmp2 /* tmp2 */);
    }
  }

}

#ifdef COMPILER1

#undef __
#define __ ce->masm()->

void G1BarrierSetAssembler::gen_pre_barrier_stub(LIR_Assembler* ce, G1PreBarrierStub* stub) {
  G1BarrierSetC1* bs = (G1BarrierSetC1*)BarrierSet::barrier_set()->barrier_set_c1();
  // At this point we know that marking is in progress.
  // If do_load() is true then we have to emit the
  // load of the previous value; otherwise it has already
  // been loaded into _pre_val.

  __ bind(*stub->entry());

  assert(stub->pre_val()->is_register(), "Precondition.");

  Register pre_val_reg = stub->pre_val()->as_register();

  if (stub->do_load()) {
    ce->mem2reg(stub->addr(), stub->pre_val(), T_OBJECT, stub->patch_code(), stub->info(), false /*wide*/);
  }
  __ cbz(pre_val_reg, *stub->continuation());
  ce->store_parameter(stub->pre_val()->as_register(), 0);
  __ far_call(RuntimeAddress(bs->pre_barrier_c1_runtime_code_blob()->code_begin()));
  __ b(*stub->continuation());
}

#undef __

void G1BarrierSetAssembler::g1_write_barrier_post_c1(MacroAssembler* masm,
                                                     Register store_addr,
                                                     Register new_val,
                                                     Register thread,
                                                     Register tmp1,
                                                     Register tmp2) {
  Label done;
  generate_post_barrier(masm, store_addr, new_val, thread, tmp1, tmp2, done, true /* new_val_may_be_null */);
  masm->bind(done);
}

#define __ sasm->

void G1BarrierSetAssembler::generate_c1_pre_barrier_runtime_stub(StubAssembler* sasm) {
  __ prologue("g1_pre_barrier", false);

  // arg0 : previous value of memory

  BarrierSet* bs = BarrierSet::barrier_set();

  const Register pre_val = r0;
  const Register thread = rthread;
  const Register tmp = rscratch1;

  Address in_progress(thread, in_bytes(G1ThreadLocalData::satb_mark_queue_active_offset()));
  Address queue_index(thread, in_bytes(G1ThreadLocalData::satb_mark_queue_index_offset()));
  Address buffer(thread, in_bytes(G1ThreadLocalData::satb_mark_queue_buffer_offset()));

  Label done;
  Label runtime;

  // Is marking still active?
  if (in_bytes(SATBMarkQueue::byte_width_of_active()) == 4) {
    __ ldrw(tmp, in_progress);
  } else {
    assert(in_bytes(SATBMarkQueue::byte_width_of_active()) == 1, "Assumption");
    __ ldrb(tmp, in_progress);
  }
  __ cbzw(tmp, done);

  // Can we store original value in the thread's buffer?
  __ ldr(tmp, queue_index);
  __ cbz(tmp, runtime);

  __ sub(tmp, tmp, wordSize);
  __ str(tmp, queue_index);
  __ ldr(rscratch2, buffer);
  __ add(tmp, tmp, rscratch2);
  __ load_parameter(0, rscratch2);
  __ str(rscratch2, Address(tmp, 0));
  __ b(done);

  __ bind(runtime);
  __ push_call_clobbered_registers();
  __ load_parameter(0, pre_val);
  __ call_VM_leaf(CAST_FROM_FN_PTR(address, G1BarrierSetRuntime::write_ref_field_pre_entry), pre_val, thread);
  __ pop_call_clobbered_registers();
  __ bind(done);

  __ epilogue();
}

#undef __

#endif // COMPILER1<|MERGE_RESOLUTION|>--- conflicted
+++ resolved
@@ -286,37 +286,7 @@
                                                   Register tmp1,
                                                   Register tmp2) {
   Label done;
-<<<<<<< HEAD
-  Label runtime;
-
-  generate_post_barrier_fast_path(masm, store_addr, new_val, tmp1, tmp2, done, true /* new_val_may_be_null */);
-  // If card is young, jump to done
-  __ br(Assembler::EQ, done);
-  generate_post_barrier_slow_path(masm, thread, tmp1, tmp2, done, runtime);
-
-  __ bind(runtime);
-
-  // save the live input values
-  RegSet saved = RegSet::of(store_addr);
-  FloatRegSet fsaved;
-
-  // Barriers might be emitted when converting between (scalarized) calling
-  // conventions for inline types. Save all argument registers before calling
-  // into the runtime.
-  // TODO 8366717 Without this, r11 is corrupted below and it holds the array of pre-allocated value objects in the C2I adapter...
-  // Check if__ push_call_clobbered_registers() is sufficient
-  assert_different_registers(rscratch1, tmp1); // push_CPU_state trashes rscratch1
-  __ enter();
-  __ push_CPU_state(true);
-
-  __ call_VM_leaf(CAST_FROM_FN_PTR(address, G1BarrierSetRuntime::write_ref_field_post_entry), tmp1, thread);
-
-  __ pop_CPU_state(true);
-  __ leave();
-
-=======
   generate_post_barrier(masm, store_addr, new_val, thread, tmp1, tmp2, done, false /* new_val_may_be_null */);
->>>>>>> 2aafda19
   __ bind(done);
 }
 
