/*
 * Copyright (c) 2018, 2025, Oracle and/or its affiliates. All rights reserved.
 * DO NOT ALTER OR REMOVE COPYRIGHT NOTICES OR THIS FILE HEADER.
 *
 * This code is free software; you can redistribute it and/or modify it
 * under the terms of the GNU General Public License version 2 only, as
 * published by the Free Software Foundation.
 *
 * This code is distributed in the hope that it will be useful, but WITHOUT
 * ANY WARRANTY; without even the implied warranty of MERCHANTABILITY or
 * FITNESS FOR A PARTICULAR PURPOSE.  See the GNU General Public License
 * version 2 for more details (a copy is included in the LICENSE file that
 * accompanied this code).
 *
 * You should have received a copy of the GNU General Public License version
 * 2 along with this work; if not, write to the Free Software Foundation,
 * Inc., 51 Franklin St, Fifth Floor, Boston, MA 02110-1301 USA.
 *
 * Please contact Oracle, 500 Oracle Parkway, Redwood Shores, CA 94065 USA
 * or visit www.oracle.com if you need additional information or have any
 * questions.
 *
 */

#include "code/codeCache.hpp"
#include "code/nativeInst.hpp"
#include "gc/shared/barrierSet.hpp"
#include "gc/shared/barrierSetAssembler.hpp"
#include "gc/shared/barrierSetNMethod.hpp"
#include "logging/log.hpp"
#include "memory/resourceArea.hpp"
#include "runtime/frame.inline.hpp"
#include "runtime/javaThread.hpp"
#include "runtime/registerMap.hpp"
#include "runtime/sharedRuntime.hpp"
#include "utilities/align.hpp"
#include "utilities/debug.hpp"
#include "utilities/formatBuffer.hpp"
#if INCLUDE_JVMCI
#include "jvmci/jvmciRuntime.hpp"
#endif

static int slow_path_size(nmethod* nm) {
  // The slow path code is out of line with C2
  return nm->is_compiled_by_c2() ? 0 : 6;
}

// This is the offset of the entry barrier relative to where the frame is completed.
// If any code changes between the end of the verified entry where the entry
// barrier resides, and the completion of the frame, then
// NativeNMethodCmpBarrier::verify() will immediately complain when it does
// not find the expected native instruction at this offset, which needs updating.
// Note that this offset is invariant of PreserveFramePointer.
static int entry_barrier_offset(nmethod* nm) {
  BarrierSetAssembler* bs_asm = BarrierSet::barrier_set()->barrier_set_assembler();
  switch (bs_asm->nmethod_patching_type()) {
  case NMethodPatchingType::stw_instruction_and_data_patch:
    return -4 * (4 + slow_path_size(nm));
  case NMethodPatchingType::conc_instruction_and_data_patch:
    return -4 * (10 + slow_path_size(nm));
  }
  ShouldNotReachHere();
  return 0;
}

class NativeNMethodBarrier {
  address  _instruction_address;
  int*     _guard_addr;
  nmethod* _nm;

public:
  address instruction_address() const { return _instruction_address; }

  int *guard_addr() {
    return _guard_addr;
  }

  int local_guard_offset(nmethod* nm) {
    // It's the last instruction
    return (-entry_barrier_offset(nm)) - 4;
  }

  NativeNMethodBarrier(nmethod* nm, address alt_entry_instruction_address = 0): _nm(nm) {
#if INCLUDE_JVMCI
    if (nm->is_compiled_by_jvmci()) {
      assert(alt_entry_instruction_address == 0, "invariant");
      address pc = nm->code_begin() + nm->jvmci_nmethod_data()->nmethod_entry_patch_offset();
      RelocIterator iter(nm, pc, pc + 4);
      guarantee(iter.next(), "missing relocs");
      guarantee(iter.type() == relocInfo::section_word_type, "unexpected reloc");

      _guard_addr = (int*) iter.section_word_reloc()->target();
      _instruction_address = pc;
    } else
#endif
      {
        _instruction_address = (alt_entry_instruction_address != 0) ? alt_entry_instruction_address :
          nm->code_begin() + nm->frame_complete_offset() + entry_barrier_offset(nm);
        if (nm->is_compiled_by_c2()) {
          // With c2 compiled code, the guard is out-of-line in a stub
          // We find it using the RelocIterator.
          RelocIterator iter(nm);
          while (iter.next()) {
            if (iter.type() == relocInfo::entry_guard_type) {
              entry_guard_Relocation* const reloc = iter.entry_guard_reloc();
              _guard_addr = reinterpret_cast<int*>(reloc->addr());
              return;
            }
          }
          ShouldNotReachHere();
        }
        _guard_addr =  reinterpret_cast<int*>(instruction_address() + local_guard_offset(nm));
      }
  }

  int get_value() {
    return Atomic::load_acquire(guard_addr());
  }

  void set_value(int value, int bit_mask) {
    if (bit_mask == ~0) {
      Atomic::release_store(guard_addr(), value);
      return;
    }
    assert((value & ~bit_mask) == 0, "trying to set bits outside the mask");
    value &= bit_mask;
    int old_value = Atomic::load(guard_addr());
    while (true) {
      // Only bits in the mask are changed
      int new_value = value | (old_value & ~bit_mask);
      if (new_value == old_value) break;
      int v = Atomic::cmpxchg(guard_addr(), old_value, new_value, memory_order_release);
      if (v == old_value) break;
      old_value = v;
    }
  }

  bool check_barrier(err_msg& msg) const;
  void verify() const {
    err_msg msg("%s", "");
    assert(check_barrier(msg), "%s", msg.buffer());
  }
};

// The first instruction of the nmethod entry barrier is an ldr (literal)
// instruction. Verify that it's really there, so the offsets are not skewed.
bool NativeNMethodBarrier::check_barrier(err_msg& msg) const {
  uint32_t* addr = (uint32_t*) instruction_address();
  uint32_t inst = *addr;
  if ((inst & 0xff000000) != 0x18000000) {
    msg.print("Nmethod entry barrier did not start with ldr (literal) as expected. "
              "Addr: " PTR_FORMAT " Code: " UINT32_FORMAT, p2i(addr), inst);
    return false;
  }
  return true;
}


/* We're called from an nmethod when we need to deoptimize it. We do
   this by throwing away the nmethod's frame and jumping to the
   ic_miss stub. This looks like there has been an IC miss at the
   entry of the nmethod, so we resolve the call, which will fall back
   to the interpreter if the nmethod has been unloaded. */
void BarrierSetNMethod::deoptimize(nmethod* nm, address* return_address_ptr) {

  typedef struct {
    intptr_t *sp; intptr_t *fp; address lr; address pc;
  } frame_pointers_t;

  frame_pointers_t *new_frame = (frame_pointers_t *)(return_address_ptr - 5);

  JavaThread *thread = JavaThread::current();
  RegisterMap reg_map(thread,
                      RegisterMap::UpdateMap::skip,
                      RegisterMap::ProcessFrames::include,
                      RegisterMap::WalkContinuation::skip);
  frame frame = thread->last_frame();

  assert(frame.is_compiled_frame() || frame.is_native_frame(), "must be");
  assert(frame.cb() == nm, "must be");
  frame = frame.sender(&reg_map);

  LogTarget(Trace, nmethod, barrier) out;
  if (out.is_enabled()) {
    ResourceMark mark;
    log_trace(nmethod, barrier)("deoptimize(nmethod: %s(%p), return_addr: %p, osr: %d, thread: %p(%s), making rsp: %p) -> %p",
                                nm->method()->name_and_sig_as_C_string(),
                                nm, *(address *) return_address_ptr, nm->is_osr_method(), thread,
                                thread->name(), frame.sp(), nm->verified_entry_point());
  }

  new_frame->sp = frame.sp();
  new_frame->fp = frame.fp();
  new_frame->lr = frame.pc();
  new_frame->pc = SharedRuntime::get_handle_wrong_method_stub();
}

<<<<<<< HEAD
static void set_value(nmethod* nm, jint val) {
  NativeNMethodBarrier cmp1 = NativeNMethodBarrier(nm);
  cmp1.set_value(val);

  if (!nm->is_osr_method() && nm->method()->has_scalarized_args()) {
    // nmethods with scalarized arguments have multiple entry points that each have an own nmethod entry barrier
    assert(nm->verified_entry_point() != nm->verified_inline_entry_point(), "scalarized entry point not found");
    address method_body = nm->is_compiled_by_c1() ? nm->verified_inline_entry_point() : nm->verified_entry_point();
    address entry_point2 = nm->is_compiled_by_c1() ? nm->verified_entry_point() : nm->verified_inline_entry_point();

    int barrier_offset = cmp1.instruction_address() - method_body;
    NativeNMethodBarrier cmp2 = NativeNMethodBarrier(nm, entry_point2 + barrier_offset);
    assert(cmp1.instruction_address() != cmp2.instruction_address(), "sanity");
    DEBUG_ONLY(cmp2.verify());
    cmp2.set_value(val);

    if (method_body != nm->verified_inline_ro_entry_point() && entry_point2 != nm->verified_inline_ro_entry_point()) {
      NativeNMethodBarrier cmp3 = NativeNMethodBarrier(nm, nm->verified_inline_ro_entry_point() + barrier_offset);
      assert(cmp1.instruction_address() != cmp3.instruction_address() && cmp2.instruction_address() != cmp3.instruction_address(), "sanity");
      DEBUG_ONLY(cmp3.verify());
      cmp3.set_value(val);
    }
  }
}

void BarrierSetNMethod::set_guard_value(nmethod* nm, int value) {
=======
void BarrierSetNMethod::set_guard_value(nmethod* nm, int value, int bit_mask) {
>>>>>>> 3d679087
  if (!supports_entry_barrier(nm)) {
    return;
  }

  if (value == disarmed_guard_value()) {
    // The patching epoch is incremented before the nmethod is disarmed. Disarming
    // is performed with a release store. In the nmethod entry barrier, the values
    // are read in the opposite order, such that the load of the nmethod guard
    // acquires the patching epoch. This way, the guard is guaranteed to block
    // entries to the nmethod, until it has safely published the requirement for
    // further fencing by mutators, before they are allowed to enter.
    BarrierSetAssembler* bs_asm = BarrierSet::barrier_set()->barrier_set_assembler();
    bs_asm->increment_patching_epoch();
  }

<<<<<<< HEAD
  set_value(nm, value);
=======
  NativeNMethodBarrier barrier(nm);
  barrier.set_value(value, bit_mask);
>>>>>>> 3d679087
}

int BarrierSetNMethod::guard_value(nmethod* nm) {
  if (!supports_entry_barrier(nm)) {
    return disarmed_guard_value();
  }

  NativeNMethodBarrier barrier(nm);
  return barrier.get_value();
}

#if INCLUDE_JVMCI
bool BarrierSetNMethod::verify_barrier(nmethod* nm, err_msg& msg) {
  NativeNMethodBarrier barrier(nm);
  return barrier.check_barrier(msg);
}
#endif<|MERGE_RESOLUTION|>--- conflicted
+++ resolved
@@ -195,10 +195,9 @@
   new_frame->pc = SharedRuntime::get_handle_wrong_method_stub();
 }
 
-<<<<<<< HEAD
-static void set_value(nmethod* nm, jint val) {
+static void set_value(nmethod* nm, jint val, int bit_mask) {
   NativeNMethodBarrier cmp1 = NativeNMethodBarrier(nm);
-  cmp1.set_value(val);
+  cmp1.set_value(val, bit_mask);
 
   if (!nm->is_osr_method() && nm->method()->has_scalarized_args()) {
     // nmethods with scalarized arguments have multiple entry points that each have an own nmethod entry barrier
@@ -210,21 +209,18 @@
     NativeNMethodBarrier cmp2 = NativeNMethodBarrier(nm, entry_point2 + barrier_offset);
     assert(cmp1.instruction_address() != cmp2.instruction_address(), "sanity");
     DEBUG_ONLY(cmp2.verify());
-    cmp2.set_value(val);
+    cmp2.set_value(val, bit_mask);
 
     if (method_body != nm->verified_inline_ro_entry_point() && entry_point2 != nm->verified_inline_ro_entry_point()) {
       NativeNMethodBarrier cmp3 = NativeNMethodBarrier(nm, nm->verified_inline_ro_entry_point() + barrier_offset);
       assert(cmp1.instruction_address() != cmp3.instruction_address() && cmp2.instruction_address() != cmp3.instruction_address(), "sanity");
       DEBUG_ONLY(cmp3.verify());
-      cmp3.set_value(val);
+      cmp3.set_value(val, bit_mask);
     }
   }
 }
 
-void BarrierSetNMethod::set_guard_value(nmethod* nm, int value) {
-=======
 void BarrierSetNMethod::set_guard_value(nmethod* nm, int value, int bit_mask) {
->>>>>>> 3d679087
   if (!supports_entry_barrier(nm)) {
     return;
   }
@@ -240,12 +236,7 @@
     bs_asm->increment_patching_epoch();
   }
 
-<<<<<<< HEAD
-  set_value(nm, value);
-=======
-  NativeNMethodBarrier barrier(nm);
-  barrier.set_value(value, bit_mask);
->>>>>>> 3d679087
+  set_value(nm, value, bit_mask);
 }
 
 int BarrierSetNMethod::guard_value(nmethod* nm) {
