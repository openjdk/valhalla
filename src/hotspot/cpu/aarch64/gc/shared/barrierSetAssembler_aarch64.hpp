/*
 * Copyright (c) 2018, 2020, Oracle and/or its affiliates. All rights reserved.
 * DO NOT ALTER OR REMOVE COPYRIGHT NOTICES OR THIS FILE HEADER.
 *
 * This code is free software; you can redistribute it and/or modify it
 * under the terms of the GNU General Public License version 2 only, as
 * published by the Free Software Foundation.
 *
 * This code is distributed in the hope that it will be useful, but WITHOUT
 * ANY WARRANTY; without even the implied warranty of MERCHANTABILITY or
 * FITNESS FOR A PARTICULAR PURPOSE.  See the GNU General Public License
 * version 2 for more details (a copy is included in the LICENSE file that
 * accompanied this code).
 *
 * You should have received a copy of the GNU General Public License version
 * 2 along with this work; if not, write to the Free Software Foundation,
 * Inc., 51 Franklin St, Fifth Floor, Boston, MA 02110-1301 USA.
 *
 * Please contact Oracle, 500 Oracle Parkway, Redwood Shores, CA 94065 USA
 * or visit www.oracle.com if you need additional information or have any
 * questions.
 *
 */

#ifndef CPU_AARCH64_GC_SHARED_BARRIERSETASSEMBLER_AARCH64_HPP
#define CPU_AARCH64_GC_SHARED_BARRIERSETASSEMBLER_AARCH64_HPP

#include "asm/macroAssembler.hpp"
#include "gc/shared/barrierSet.hpp"
#include "gc/shared/barrierSetNMethod.hpp"
#include "memory/allocation.hpp"
#include "oops/access.hpp"

class BarrierSetAssembler: public CHeapObj<mtGC> {
private:
  void incr_allocated_bytes(MacroAssembler* masm,
                            Register var_size_in_bytes, int con_size_in_bytes,
                            Register t1 = noreg);

public:
  virtual void arraycopy_prologue(MacroAssembler* masm, DecoratorSet decorators, bool is_oop,
                                  Register src, Register dst, Register count, RegSet saved_regs) {}
  virtual void arraycopy_epilogue(MacroAssembler* masm, DecoratorSet decorators, bool is_oop,
                                  Register start, Register end, Register tmp, RegSet saved_regs) {}
  virtual void load_at(MacroAssembler* masm, DecoratorSet decorators, BasicType type,
                       Register dst, Address src, Register tmp1, Register tmp_thread);
  virtual void store_at(MacroAssembler* masm, DecoratorSet decorators, BasicType type,
                        Address dst, Register val, Register tmp1, Register tmp2, Register tmp3 = noreg);

  virtual void obj_equals(MacroAssembler* masm,
                          Register obj1, Register obj2);

  virtual void resolve(MacroAssembler* masm, DecoratorSet decorators, Register obj) {
    // Default implementation does not need to do anything.
  }

  virtual void try_resolve_jobject_in_native(MacroAssembler* masm, Register jni_env,
                                             Register obj, Register tmp, Label& slowpath);

  virtual void tlab_allocate(MacroAssembler* masm,
    Register obj,                      // result: pointer to object after successful allocation
    Register var_size_in_bytes,        // object size in bytes if unknown at compile time; invalid otherwise
    int      con_size_in_bytes,        // object size in bytes if   known at compile time
    Register t1,                       // temp register
    Register t2,                       // temp register
    Label&   slow_case                 // continuation point if fast allocation fails
  );

  void eden_allocate(MacroAssembler* masm,
    Register obj,                      // result: pointer to object after successful allocation
    Register var_size_in_bytes,        // object size in bytes if unknown at compile time; invalid otherwise
    int      con_size_in_bytes,        // object size in bytes if   known at compile time
    Register t1,                       // temp register
    Label&   slow_case                 // continuation point if fast allocation fails
  );
  virtual void barrier_stubs_init() {}
<<<<<<< HEAD
  virtual void nmethod_entry_barrier(MacroAssembler* masm);
=======

  virtual void nmethod_entry_barrier(MacroAssembler* masm);
  virtual void c2i_entry_barrier(MacroAssembler* masm);

>>>>>>> 5c70479b
};

#endif // CPU_AARCH64_GC_SHARED_BARRIERSETASSEMBLER_AARCH64_HPP<|MERGE_RESOLUTION|>--- conflicted
+++ resolved
@@ -74,14 +74,10 @@
     Label&   slow_case                 // continuation point if fast allocation fails
   );
   virtual void barrier_stubs_init() {}
-<<<<<<< HEAD
-  virtual void nmethod_entry_barrier(MacroAssembler* masm);
-=======
 
   virtual void nmethod_entry_barrier(MacroAssembler* masm);
   virtual void c2i_entry_barrier(MacroAssembler* masm);
 
->>>>>>> 5c70479b
 };
 
 #endif // CPU_AARCH64_GC_SHARED_BARRIERSETASSEMBLER_AARCH64_HPP