/*
 * Copyright (c) 2020, 2023, Oracle and/or its affiliates. All rights reserved.
 * DO NOT ALTER OR REMOVE COPYRIGHT NOTICES OR THIS FILE HEADER.
 *
 * This code is free software; you can redistribute it and/or modify it
 * under the terms of the GNU General Public License version 2 only, as
 * published by the Free Software Foundation.
 *
 * This code is distributed in the hope that it will be useful, but WITHOUT
 * ANY WARRANTY; without even the implied warranty of MERCHANTABILITY or
 * FITNESS FOR A PARTICULAR PURPOSE.  See the GNU General Public License
 * version 2 for more details (a copy is included in the LICENSE file that
 * accompanied this code).
 *
 * You should have received a copy of the GNU General Public License version
 * 2 along with this work; if not, write to the Free Software Foundation,
 * Inc., 51 Franklin St, Fifth Floor, Boston, MA 02110-1301 USA.
 *
 * Please contact Oracle, 500 Oracle Parkway, Redwood Shores, CA 94065 USA
 * or visit www.oracle.com if you need additional information or have any
 * questions.
 *
 */

#include "precompiled.hpp"
#include "asm/assembler.hpp"
#include "asm/assembler.inline.hpp"
#include "opto/c2_MacroAssembler.hpp"
#include "opto/compile.hpp"
#include "opto/intrinsicnode.hpp"
#include "opto/matcher.hpp"
#include "opto/output.hpp"
#include "opto/subnode.hpp"
#include "runtime/stubRoutines.hpp"

#ifdef PRODUCT
#define BLOCK_COMMENT(str) /* nothing */
#define STOP(error) stop(error)
#else
#define BLOCK_COMMENT(str) block_comment(str)
#define STOP(error) block_comment(error); stop(error)
#endif

#define BIND(label) bind(label); BLOCK_COMMENT(#label ":")

typedef void (MacroAssembler::* chr_insn)(Register Rt, const Address &adr);

<<<<<<< HEAD
void C2_MacroAssembler::entry_barrier() {
  BarrierSetAssembler* bs = BarrierSet::barrier_set()->barrier_set_assembler();
  if (BarrierSet::barrier_set()->barrier_set_nmethod() != nullptr) {
    // Dummy labels for just measuring the code size
    Label dummy_slow_path;
    Label dummy_continuation;
    Label dummy_guard;
    Label* slow_path = &dummy_slow_path;
    Label* continuation = &dummy_continuation;
    Label* guard = &dummy_guard;
    if (!Compile::current()->output()->in_scratch_emit_size()) {
      // Use real labels from actual stub when not emitting code for the purpose of measuring its size
      C2EntryBarrierStub* stub = new (Compile::current()->comp_arena()) C2EntryBarrierStub();
      Compile::current()->output()->add_stub(stub);
      slow_path = &stub->entry();
      continuation = &stub->continuation();
      guard = &stub->guard();
    }
    // In the C2 code, we move the non-hot part of nmethod entry barriers out-of-line to a stub.
    bs->nmethod_entry_barrier(this, slow_path, continuation, guard);
  }
=======
void C2_MacroAssembler::fast_lock(Register objectReg, Register boxReg, Register tmpReg,
                                  Register tmp2Reg) {
  Register oop = objectReg;
  Register box = boxReg;
  Register disp_hdr = tmpReg;
  Register tmp = tmp2Reg;
  Label cont;
  Label object_has_monitor;
  Label count, no_count;

  assert_different_registers(oop, box, tmp, disp_hdr);

  // Load markWord from object into displaced_header.
  ldr(disp_hdr, Address(oop, oopDesc::mark_offset_in_bytes()));

  if (DiagnoseSyncOnValueBasedClasses != 0) {
    load_klass(tmp, oop);
    ldrw(tmp, Address(tmp, Klass::access_flags_offset()));
    tstw(tmp, JVM_ACC_IS_VALUE_BASED_CLASS);
    br(Assembler::NE, cont);
  }

  // Check for existing monitor
  tbnz(disp_hdr, exact_log2(markWord::monitor_value), object_has_monitor);

  if (LockingMode == LM_MONITOR) {
    tst(oop, oop); // Set NE to indicate 'failure' -> take slow-path. We know that oop != 0.
    b(cont);
  } else if (LockingMode == LM_LEGACY) {
    // Set tmp to be (markWord of object | UNLOCK_VALUE).
    orr(tmp, disp_hdr, markWord::unlocked_value);

    // Initialize the box. (Must happen before we update the object mark!)
    str(tmp, Address(box, BasicLock::displaced_header_offset_in_bytes()));

    // Compare object markWord with an unlocked value (tmp) and if
    // equal exchange the stack address of our box with object markWord.
    // On failure disp_hdr contains the possibly locked markWord.
    cmpxchg(oop, tmp, box, Assembler::xword, /*acquire*/ true,
            /*release*/ true, /*weak*/ false, disp_hdr);
    br(Assembler::EQ, cont);

    assert(oopDesc::mark_offset_in_bytes() == 0, "offset of _mark is not 0");

    // If the compare-and-exchange succeeded, then we found an unlocked
    // object, will have now locked it will continue at label cont

    // Check if the owner is self by comparing the value in the
    // markWord of object (disp_hdr) with the stack pointer.
    mov(rscratch1, sp);
    sub(disp_hdr, disp_hdr, rscratch1);
    mov(tmp, (address) (~(os::vm_page_size()-1) | markWord::lock_mask_in_place));
    // If condition is true we are cont and hence we can store 0 as the
    // displaced header in the box, which indicates that it is a recursive lock.
    ands(tmp/*==0?*/, disp_hdr, tmp);   // Sets flags for result
    str(tmp/*==0, perhaps*/, Address(box, BasicLock::displaced_header_offset_in_bytes()));
    b(cont);
  } else {
    assert(LockingMode == LM_LIGHTWEIGHT, "must be");
    lightweight_lock(oop, disp_hdr, tmp, rscratch1, no_count);
    b(count);
  }

  // Handle existing monitor.
  bind(object_has_monitor);

  // The object's monitor m is unlocked iff m->owner == NULL,
  // otherwise m->owner may contain a thread or a stack address.
  //
  // Try to CAS m->owner from NULL to current thread.
  add(tmp, disp_hdr, (in_bytes(ObjectMonitor::owner_offset())-markWord::monitor_value));
  cmpxchg(tmp, zr, rthread, Assembler::xword, /*acquire*/ true,
          /*release*/ true, /*weak*/ false, rscratch1); // Sets flags for result

  if (LockingMode != LM_LIGHTWEIGHT) {
    // Store a non-null value into the box to avoid looking like a re-entrant
    // lock. The fast-path monitor unlock code checks for
    // markWord::monitor_value so use markWord::unused_mark which has the
    // relevant bit set, and also matches ObjectSynchronizer::enter.
    mov(tmp, (address)markWord::unused_mark().value());
    str(tmp, Address(box, BasicLock::displaced_header_offset_in_bytes()));
  }
  br(Assembler::EQ, cont); // CAS success means locking succeeded

  cmp(rscratch1, rthread);
  br(Assembler::NE, cont); // Check for recursive locking

  // Recursive lock case
  increment(Address(disp_hdr, in_bytes(ObjectMonitor::recursions_offset()) - markWord::monitor_value), 1);
  // flag == EQ still from the cmp above, checking if this is a reentrant lock

  bind(cont);
  // flag == EQ indicates success
  // flag == NE indicates failure
  br(Assembler::NE, no_count);

  bind(count);
  increment(Address(rthread, JavaThread::held_monitor_count_offset()));

  bind(no_count);
}

void C2_MacroAssembler::fast_unlock(Register objectReg, Register boxReg, Register tmpReg,
                                    Register tmp2Reg) {
  Register oop = objectReg;
  Register box = boxReg;
  Register disp_hdr = tmpReg;
  Register tmp = tmp2Reg;
  Label cont;
  Label object_has_monitor;
  Label count, no_count;

  assert_different_registers(oop, box, tmp, disp_hdr);

  if (LockingMode == LM_LEGACY) {
    // Find the lock address and load the displaced header from the stack.
    ldr(disp_hdr, Address(box, BasicLock::displaced_header_offset_in_bytes()));

    // If the displaced header is 0, we have a recursive unlock.
    cmp(disp_hdr, zr);
    br(Assembler::EQ, cont);
  }

  // Handle existing monitor.
  ldr(tmp, Address(oop, oopDesc::mark_offset_in_bytes()));
  tbnz(tmp, exact_log2(markWord::monitor_value), object_has_monitor);

  if (LockingMode == LM_MONITOR) {
    tst(oop, oop); // Set NE to indicate 'failure' -> take slow-path. We know that oop != 0.
    b(cont);
  } else if (LockingMode == LM_LEGACY) {
    // Check if it is still a light weight lock, this is is true if we
    // see the stack address of the basicLock in the markWord of the
    // object.

    cmpxchg(oop, box, disp_hdr, Assembler::xword, /*acquire*/ false,
            /*release*/ true, /*weak*/ false, tmp);
    b(cont);
  } else {
    assert(LockingMode == LM_LIGHTWEIGHT, "must be");
    lightweight_unlock(oop, tmp, box, disp_hdr, no_count);
    b(count);
  }

  assert(oopDesc::mark_offset_in_bytes() == 0, "offset of _mark is not 0");

  // Handle existing monitor.
  bind(object_has_monitor);
  STATIC_ASSERT(markWord::monitor_value <= INT_MAX);
  add(tmp, tmp, -(int)markWord::monitor_value); // monitor

  if (LockingMode == LM_LIGHTWEIGHT) {
    // If the owner is anonymous, we need to fix it -- in an outline stub.
    Register tmp2 = disp_hdr;
    ldr(tmp2, Address(tmp, ObjectMonitor::owner_offset()));
    // We cannot use tbnz here, the target might be too far away and cannot
    // be encoded.
    tst(tmp2, (uint64_t)ObjectMonitor::ANONYMOUS_OWNER);
    C2HandleAnonOMOwnerStub* stub = new (Compile::current()->comp_arena()) C2HandleAnonOMOwnerStub(tmp, tmp2);
    Compile::current()->output()->add_stub(stub);
    br(Assembler::NE, stub->entry());
    bind(stub->continuation());
  }

  ldr(disp_hdr, Address(tmp, ObjectMonitor::recursions_offset()));

  Label notRecursive;
  cbz(disp_hdr, notRecursive);

  // Recursive lock
  sub(disp_hdr, disp_hdr, 1u);
  str(disp_hdr, Address(tmp, ObjectMonitor::recursions_offset()));
  cmp(disp_hdr, disp_hdr); // Sets flags for result
  b(cont);

  bind(notRecursive);
  ldr(rscratch1, Address(tmp, ObjectMonitor::EntryList_offset()));
  ldr(disp_hdr, Address(tmp, ObjectMonitor::cxq_offset()));
  orr(rscratch1, rscratch1, disp_hdr); // Will be 0 if both are 0.
  cmp(rscratch1, zr); // Sets flags for result
  cbnz(rscratch1, cont);
  // need a release store here
  lea(tmp, Address(tmp, ObjectMonitor::owner_offset()));
  stlr(zr, tmp); // set unowned

  bind(cont);
  // flag == EQ indicates success
  // flag == NE indicates failure
  br(Assembler::NE, no_count);

  bind(count);
  decrement(Address(rthread, JavaThread::held_monitor_count_offset()));

  bind(no_count);
>>>>>>> c04c9ea3
}

// Search for str1 in str2 and return index or -1
// Clobbers: rscratch1, rscratch2, rflags. May also clobber v0-v1, when icnt1==-1.
void C2_MacroAssembler::string_indexof(Register str2, Register str1,
                                       Register cnt2, Register cnt1,
                                       Register tmp1, Register tmp2,
                                       Register tmp3, Register tmp4,
                                       Register tmp5, Register tmp6,
                                       int icnt1, Register result, int ae) {
  // NOTE: tmp5, tmp6 can be zr depending on specific method version
  Label LINEARSEARCH, LINEARSTUB, LINEAR_MEDIUM, DONE, NOMATCH, MATCH;

  Register ch1 = rscratch1;
  Register ch2 = rscratch2;
  Register cnt1tmp = tmp1;
  Register cnt2tmp = tmp2;
  Register cnt1_neg = cnt1;
  Register cnt2_neg = cnt2;
  Register result_tmp = tmp4;

  bool isL = ae == StrIntrinsicNode::LL;

  bool str1_isL = ae == StrIntrinsicNode::LL || ae == StrIntrinsicNode::UL;
  bool str2_isL = ae == StrIntrinsicNode::LL || ae == StrIntrinsicNode::LU;
  int str1_chr_shift = str1_isL ? 0:1;
  int str2_chr_shift = str2_isL ? 0:1;
  int str1_chr_size = str1_isL ? 1:2;
  int str2_chr_size = str2_isL ? 1:2;
  chr_insn str1_load_1chr = str1_isL ? (chr_insn)&MacroAssembler::ldrb :
                                      (chr_insn)&MacroAssembler::ldrh;
  chr_insn str2_load_1chr = str2_isL ? (chr_insn)&MacroAssembler::ldrb :
                                      (chr_insn)&MacroAssembler::ldrh;
  chr_insn load_2chr = isL ? (chr_insn)&MacroAssembler::ldrh : (chr_insn)&MacroAssembler::ldrw;
  chr_insn load_4chr = isL ? (chr_insn)&MacroAssembler::ldrw : (chr_insn)&MacroAssembler::ldr;

  // Note, inline_string_indexOf() generates checks:
  // if (substr.count > string.count) return -1;
  // if (substr.count == 0) return 0;

  // We have two strings, a source string in str2, cnt2 and a pattern string
  // in str1, cnt1. Find the 1st occurrence of pattern in source or return -1.

  // For larger pattern and source we use a simplified Boyer Moore algorithm.
  // With a small pattern and source we use linear scan.

  if (icnt1 == -1) {
    sub(result_tmp, cnt2, cnt1);
    cmp(cnt1, (u1)8);             // Use Linear Scan if cnt1 < 8 || cnt1 >= 256
    br(LT, LINEARSEARCH);
    dup(v0, T16B, cnt1); // done in separate FPU pipeline. Almost no penalty
    subs(zr, cnt1, 256);
    lsr(tmp1, cnt2, 2);
    ccmp(cnt1, tmp1, 0b0000, LT); // Source must be 4 * pattern for BM
    br(GE, LINEARSTUB);
  }

// The Boyer Moore alogorithm is based on the description here:-
//
// http://en.wikipedia.org/wiki/Boyer%E2%80%93Moore_string_search_algorithm
//
// This describes and algorithm with 2 shift rules. The 'Bad Character' rule
// and the 'Good Suffix' rule.
//
// These rules are essentially heuristics for how far we can shift the
// pattern along the search string.
//
// The implementation here uses the 'Bad Character' rule only because of the
// complexity of initialisation for the 'Good Suffix' rule.
//
// This is also known as the Boyer-Moore-Horspool algorithm:-
//
// http://en.wikipedia.org/wiki/Boyer-Moore-Horspool_algorithm
//
// This particular implementation has few java-specific optimizations.
//
// #define ASIZE 256
//
//    int bm(unsigned char *x, int m, unsigned char *y, int n) {
//       int i, j;
//       unsigned c;
//       unsigned char bc[ASIZE];
//
//       /* Preprocessing */
//       for (i = 0; i < ASIZE; ++i)
//          bc[i] = m;
//       for (i = 0; i < m - 1; ) {
//          c = x[i];
//          ++i;
//          // c < 256 for Latin1 string, so, no need for branch
//          #ifdef PATTERN_STRING_IS_LATIN1
//          bc[c] = m - i;
//          #else
//          if (c < ASIZE) bc[c] = m - i;
//          #endif
//       }
//
//       /* Searching */
//       j = 0;
//       while (j <= n - m) {
//          c = y[i+j];
//          if (x[m-1] == c)
//            for (i = m - 2; i >= 0 && x[i] == y[i + j]; --i);
//          if (i < 0) return j;
//          // c < 256 for Latin1 string, so, no need for branch
//          #ifdef SOURCE_STRING_IS_LATIN1
//          // LL case: (c< 256) always true. Remove branch
//          j += bc[y[j+m-1]];
//          #endif
//          #ifndef PATTERN_STRING_IS_UTF
//          // UU case: need if (c<ASIZE) check. Skip 1 character if not.
//          if (c < ASIZE)
//            j += bc[y[j+m-1]];
//          else
//            j += 1
//          #endif
//          #ifdef PATTERN_IS_LATIN1_AND_SOURCE_IS_UTF
//          // UL case: need if (c<ASIZE) check. Skip <pattern length> if not.
//          if (c < ASIZE)
//            j += bc[y[j+m-1]];
//          else
//            j += m
//          #endif
//       }
//    }

  if (icnt1 == -1) {
    Label BCLOOP, BCSKIP, BMLOOPSTR2, BMLOOPSTR1, BMSKIP, BMADV, BMMATCH,
        BMLOOPSTR1_LASTCMP, BMLOOPSTR1_CMP, BMLOOPSTR1_AFTER_LOAD, BM_INIT_LOOP;
    Register cnt1end = tmp2;
    Register str2end = cnt2;
    Register skipch = tmp2;

    // str1 length is >=8, so, we can read at least 1 register for cases when
    // UTF->Latin1 conversion is not needed(8 LL or 4UU) and half register for
    // UL case. We'll re-read last character in inner pre-loop code to have
    // single outer pre-loop load
    const int firstStep = isL ? 7 : 3;

    const int ASIZE = 256;
    const int STORED_BYTES = 32; // amount of bytes stored per instruction
    sub(sp, sp, ASIZE);
    mov(tmp5, ASIZE/STORED_BYTES); // loop iterations
    mov(ch1, sp);
    BIND(BM_INIT_LOOP);
      stpq(v0, v0, Address(post(ch1, STORED_BYTES)));
      subs(tmp5, tmp5, 1);
      br(GT, BM_INIT_LOOP);

      sub(cnt1tmp, cnt1, 1);
      mov(tmp5, str2);
      add(str2end, str2, result_tmp, LSL, str2_chr_shift);
      sub(ch2, cnt1, 1);
      mov(tmp3, str1);
    BIND(BCLOOP);
      (this->*str1_load_1chr)(ch1, Address(post(tmp3, str1_chr_size)));
      if (!str1_isL) {
        subs(zr, ch1, ASIZE);
        br(HS, BCSKIP);
      }
      strb(ch2, Address(sp, ch1));
    BIND(BCSKIP);
      subs(ch2, ch2, 1);
      br(GT, BCLOOP);

      add(tmp6, str1, cnt1, LSL, str1_chr_shift); // address after str1
      if (str1_isL == str2_isL) {
        // load last 8 bytes (8LL/4UU symbols)
        ldr(tmp6, Address(tmp6, -wordSize));
      } else {
        ldrw(tmp6, Address(tmp6, -wordSize/2)); // load last 4 bytes(4 symbols)
        // convert Latin1 to UTF. We'll have to wait until load completed, but
        // it's still faster than per-character loads+checks
        lsr(tmp3, tmp6, BitsPerByte * (wordSize/2 - str1_chr_size)); // str1[N-1]
        ubfx(ch1, tmp6, 8, 8); // str1[N-2]
        ubfx(ch2, tmp6, 16, 8); // str1[N-3]
        andr(tmp6, tmp6, 0xFF); // str1[N-4]
        orr(ch2, ch1, ch2, LSL, 16);
        orr(tmp6, tmp6, tmp3, LSL, 48);
        orr(tmp6, tmp6, ch2, LSL, 16);
      }
    BIND(BMLOOPSTR2);
      (this->*str2_load_1chr)(skipch, Address(str2, cnt1tmp, Address::lsl(str2_chr_shift)));
      sub(cnt1tmp, cnt1tmp, firstStep); // cnt1tmp is positive here, because cnt1 >= 8
      if (str1_isL == str2_isL) {
        // re-init tmp3. It's for free because it's executed in parallel with
        // load above. Alternative is to initialize it before loop, but it'll
        // affect performance on in-order systems with 2 or more ld/st pipelines
        lsr(tmp3, tmp6, BitsPerByte * (wordSize - str1_chr_size));
      }
      if (!isL) { // UU/UL case
        lsl(ch2, cnt1tmp, 1); // offset in bytes
      }
      cmp(tmp3, skipch);
      br(NE, BMSKIP);
      ldr(ch2, Address(str2, isL ? cnt1tmp : ch2));
      mov(ch1, tmp6);
      if (isL) {
        b(BMLOOPSTR1_AFTER_LOAD);
      } else {
        sub(cnt1tmp, cnt1tmp, 1); // no need to branch for UU/UL case. cnt1 >= 8
        b(BMLOOPSTR1_CMP);
      }
    BIND(BMLOOPSTR1);
      (this->*str1_load_1chr)(ch1, Address(str1, cnt1tmp, Address::lsl(str1_chr_shift)));
      (this->*str2_load_1chr)(ch2, Address(str2, cnt1tmp, Address::lsl(str2_chr_shift)));
    BIND(BMLOOPSTR1_AFTER_LOAD);
      subs(cnt1tmp, cnt1tmp, 1);
      br(LT, BMLOOPSTR1_LASTCMP);
    BIND(BMLOOPSTR1_CMP);
      cmp(ch1, ch2);
      br(EQ, BMLOOPSTR1);
    BIND(BMSKIP);
      if (!isL) {
        // if we've met UTF symbol while searching Latin1 pattern, then we can
        // skip cnt1 symbols
        if (str1_isL != str2_isL) {
          mov(result_tmp, cnt1);
        } else {
          mov(result_tmp, 1);
        }
        subs(zr, skipch, ASIZE);
        br(HS, BMADV);
      }
      ldrb(result_tmp, Address(sp, skipch)); // load skip distance
    BIND(BMADV);
      sub(cnt1tmp, cnt1, 1);
      add(str2, str2, result_tmp, LSL, str2_chr_shift);
      cmp(str2, str2end);
      br(LE, BMLOOPSTR2);
      add(sp, sp, ASIZE);
      b(NOMATCH);
    BIND(BMLOOPSTR1_LASTCMP);
      cmp(ch1, ch2);
      br(NE, BMSKIP);
    BIND(BMMATCH);
      sub(result, str2, tmp5);
      if (!str2_isL) lsr(result, result, 1);
      add(sp, sp, ASIZE);
      b(DONE);

    BIND(LINEARSTUB);
    cmp(cnt1, (u1)16); // small patterns still should be handled by simple algorithm
    br(LT, LINEAR_MEDIUM);
    mov(result, zr);
    RuntimeAddress stub = nullptr;
    if (isL) {
      stub = RuntimeAddress(StubRoutines::aarch64::string_indexof_linear_ll());
      assert(stub.target() != nullptr, "string_indexof_linear_ll stub has not been generated");
    } else if (str1_isL) {
      stub = RuntimeAddress(StubRoutines::aarch64::string_indexof_linear_ul());
       assert(stub.target() != nullptr, "string_indexof_linear_ul stub has not been generated");
    } else {
      stub = RuntimeAddress(StubRoutines::aarch64::string_indexof_linear_uu());
      assert(stub.target() != nullptr, "string_indexof_linear_uu stub has not been generated");
    }
    address call = trampoline_call(stub);
    if (call == nullptr) {
      DEBUG_ONLY(reset_labels(LINEARSEARCH, LINEAR_MEDIUM, DONE, NOMATCH, MATCH));
      ciEnv::current()->record_failure("CodeCache is full");
      return;
    }
    b(DONE);
  }

  BIND(LINEARSEARCH);
  {
    Label DO1, DO2, DO3;

    Register str2tmp = tmp2;
    Register first = tmp3;

    if (icnt1 == -1)
    {
        Label DOSHORT, FIRST_LOOP, STR2_NEXT, STR1_LOOP, STR1_NEXT;

        cmp(cnt1, u1(str1_isL == str2_isL ? 4 : 2));
        br(LT, DOSHORT);
      BIND(LINEAR_MEDIUM);
        (this->*str1_load_1chr)(first, Address(str1));
        lea(str1, Address(str1, cnt1, Address::lsl(str1_chr_shift)));
        sub(cnt1_neg, zr, cnt1, LSL, str1_chr_shift);
        lea(str2, Address(str2, result_tmp, Address::lsl(str2_chr_shift)));
        sub(cnt2_neg, zr, result_tmp, LSL, str2_chr_shift);

      BIND(FIRST_LOOP);
        (this->*str2_load_1chr)(ch2, Address(str2, cnt2_neg));
        cmp(first, ch2);
        br(EQ, STR1_LOOP);
      BIND(STR2_NEXT);
        adds(cnt2_neg, cnt2_neg, str2_chr_size);
        br(LE, FIRST_LOOP);
        b(NOMATCH);

      BIND(STR1_LOOP);
        adds(cnt1tmp, cnt1_neg, str1_chr_size);
        add(cnt2tmp, cnt2_neg, str2_chr_size);
        br(GE, MATCH);

      BIND(STR1_NEXT);
        (this->*str1_load_1chr)(ch1, Address(str1, cnt1tmp));
        (this->*str2_load_1chr)(ch2, Address(str2, cnt2tmp));
        cmp(ch1, ch2);
        br(NE, STR2_NEXT);
        adds(cnt1tmp, cnt1tmp, str1_chr_size);
        add(cnt2tmp, cnt2tmp, str2_chr_size);
        br(LT, STR1_NEXT);
        b(MATCH);

      BIND(DOSHORT);
      if (str1_isL == str2_isL) {
        cmp(cnt1, (u1)2);
        br(LT, DO1);
        br(GT, DO3);
      }
    }

    if (icnt1 == 4) {
      Label CH1_LOOP;

        (this->*load_4chr)(ch1, str1);
        sub(result_tmp, cnt2, 4);
        lea(str2, Address(str2, result_tmp, Address::lsl(str2_chr_shift)));
        sub(cnt2_neg, zr, result_tmp, LSL, str2_chr_shift);

      BIND(CH1_LOOP);
        (this->*load_4chr)(ch2, Address(str2, cnt2_neg));
        cmp(ch1, ch2);
        br(EQ, MATCH);
        adds(cnt2_neg, cnt2_neg, str2_chr_size);
        br(LE, CH1_LOOP);
        b(NOMATCH);
      }

    if ((icnt1 == -1 && str1_isL == str2_isL) || icnt1 == 2) {
      Label CH1_LOOP;

      BIND(DO2);
        (this->*load_2chr)(ch1, str1);
        if (icnt1 == 2) {
          sub(result_tmp, cnt2, 2);
        }
        lea(str2, Address(str2, result_tmp, Address::lsl(str2_chr_shift)));
        sub(cnt2_neg, zr, result_tmp, LSL, str2_chr_shift);
      BIND(CH1_LOOP);
        (this->*load_2chr)(ch2, Address(str2, cnt2_neg));
        cmp(ch1, ch2);
        br(EQ, MATCH);
        adds(cnt2_neg, cnt2_neg, str2_chr_size);
        br(LE, CH1_LOOP);
        b(NOMATCH);
    }

    if ((icnt1 == -1 && str1_isL == str2_isL) || icnt1 == 3) {
      Label FIRST_LOOP, STR2_NEXT, STR1_LOOP;

      BIND(DO3);
        (this->*load_2chr)(first, str1);
        (this->*str1_load_1chr)(ch1, Address(str1, 2*str1_chr_size));
        if (icnt1 == 3) {
          sub(result_tmp, cnt2, 3);
        }
        lea(str2, Address(str2, result_tmp, Address::lsl(str2_chr_shift)));
        sub(cnt2_neg, zr, result_tmp, LSL, str2_chr_shift);
      BIND(FIRST_LOOP);
        (this->*load_2chr)(ch2, Address(str2, cnt2_neg));
        cmpw(first, ch2);
        br(EQ, STR1_LOOP);
      BIND(STR2_NEXT);
        adds(cnt2_neg, cnt2_neg, str2_chr_size);
        br(LE, FIRST_LOOP);
        b(NOMATCH);

      BIND(STR1_LOOP);
        add(cnt2tmp, cnt2_neg, 2*str2_chr_size);
        (this->*str2_load_1chr)(ch2, Address(str2, cnt2tmp));
        cmp(ch1, ch2);
        br(NE, STR2_NEXT);
        b(MATCH);
    }

    if (icnt1 == -1 || icnt1 == 1) {
      Label CH1_LOOP, HAS_ZERO, DO1_SHORT, DO1_LOOP;

      BIND(DO1);
        (this->*str1_load_1chr)(ch1, str1);
        cmp(cnt2, (u1)8);
        br(LT, DO1_SHORT);

        sub(result_tmp, cnt2, 8/str2_chr_size);
        sub(cnt2_neg, zr, result_tmp, LSL, str2_chr_shift);
        mov(tmp3, str2_isL ? 0x0101010101010101 : 0x0001000100010001);
        lea(str2, Address(str2, result_tmp, Address::lsl(str2_chr_shift)));

        if (str2_isL) {
          orr(ch1, ch1, ch1, LSL, 8);
        }
        orr(ch1, ch1, ch1, LSL, 16);
        orr(ch1, ch1, ch1, LSL, 32);
      BIND(CH1_LOOP);
        ldr(ch2, Address(str2, cnt2_neg));
        eor(ch2, ch1, ch2);
        sub(tmp1, ch2, tmp3);
        orr(tmp2, ch2, str2_isL ? 0x7f7f7f7f7f7f7f7f : 0x7fff7fff7fff7fff);
        bics(tmp1, tmp1, tmp2);
        br(NE, HAS_ZERO);
        adds(cnt2_neg, cnt2_neg, 8);
        br(LT, CH1_LOOP);

        cmp(cnt2_neg, (u1)8);
        mov(cnt2_neg, 0);
        br(LT, CH1_LOOP);
        b(NOMATCH);

      BIND(HAS_ZERO);
        rev(tmp1, tmp1);
        clz(tmp1, tmp1);
        add(cnt2_neg, cnt2_neg, tmp1, LSR, 3);
        b(MATCH);

      BIND(DO1_SHORT);
        mov(result_tmp, cnt2);
        lea(str2, Address(str2, cnt2, Address::lsl(str2_chr_shift)));
        sub(cnt2_neg, zr, cnt2, LSL, str2_chr_shift);
      BIND(DO1_LOOP);
        (this->*str2_load_1chr)(ch2, Address(str2, cnt2_neg));
        cmpw(ch1, ch2);
        br(EQ, MATCH);
        adds(cnt2_neg, cnt2_neg, str2_chr_size);
        br(LT, DO1_LOOP);
    }
  }
  BIND(NOMATCH);
    mov(result, -1);
    b(DONE);
  BIND(MATCH);
    add(result, result_tmp, cnt2_neg, ASR, str2_chr_shift);
  BIND(DONE);
}

typedef void (MacroAssembler::* chr_insn)(Register Rt, const Address &adr);
typedef void (MacroAssembler::* uxt_insn)(Register Rd, Register Rn);

void C2_MacroAssembler::string_indexof_char(Register str1, Register cnt1,
                                            Register ch, Register result,
                                            Register tmp1, Register tmp2, Register tmp3)
{
  Label CH1_LOOP, HAS_ZERO, DO1_SHORT, DO1_LOOP, MATCH, NOMATCH, DONE;
  Register cnt1_neg = cnt1;
  Register ch1 = rscratch1;
  Register result_tmp = rscratch2;

  cbz(cnt1, NOMATCH);

  cmp(cnt1, (u1)4);
  br(LT, DO1_SHORT);

  orr(ch, ch, ch, LSL, 16);
  orr(ch, ch, ch, LSL, 32);

  sub(cnt1, cnt1, 4);
  mov(result_tmp, cnt1);
  lea(str1, Address(str1, cnt1, Address::uxtw(1)));
  sub(cnt1_neg, zr, cnt1, LSL, 1);

  mov(tmp3, 0x0001000100010001);

  BIND(CH1_LOOP);
    ldr(ch1, Address(str1, cnt1_neg));
    eor(ch1, ch, ch1);
    sub(tmp1, ch1, tmp3);
    orr(tmp2, ch1, 0x7fff7fff7fff7fff);
    bics(tmp1, tmp1, tmp2);
    br(NE, HAS_ZERO);
    adds(cnt1_neg, cnt1_neg, 8);
    br(LT, CH1_LOOP);

    cmp(cnt1_neg, (u1)8);
    mov(cnt1_neg, 0);
    br(LT, CH1_LOOP);
    b(NOMATCH);

  BIND(HAS_ZERO);
    rev(tmp1, tmp1);
    clz(tmp1, tmp1);
    add(cnt1_neg, cnt1_neg, tmp1, LSR, 3);
    b(MATCH);

  BIND(DO1_SHORT);
    mov(result_tmp, cnt1);
    lea(str1, Address(str1, cnt1, Address::uxtw(1)));
    sub(cnt1_neg, zr, cnt1, LSL, 1);
  BIND(DO1_LOOP);
    ldrh(ch1, Address(str1, cnt1_neg));
    cmpw(ch, ch1);
    br(EQ, MATCH);
    adds(cnt1_neg, cnt1_neg, 2);
    br(LT, DO1_LOOP);
  BIND(NOMATCH);
    mov(result, -1);
    b(DONE);
  BIND(MATCH);
    add(result, result_tmp, cnt1_neg, ASR, 1);
  BIND(DONE);
}

void C2_MacroAssembler::string_indexof_char_sve(Register str1, Register cnt1,
                                                Register ch, Register result,
                                                FloatRegister ztmp1,
                                                FloatRegister ztmp2,
                                                PRegister tmp_pg,
                                                PRegister tmp_pdn, bool isL)
{
  // Note that `tmp_pdn` should *NOT* be used as governing predicate register.
  assert(tmp_pg->is_governing(),
         "this register has to be a governing predicate register");

  Label LOOP, MATCH, DONE, NOMATCH;
  Register vec_len = rscratch1;
  Register idx = rscratch2;

  SIMD_RegVariant T = (isL == true) ? B : H;

  cbz(cnt1, NOMATCH);

  // Assign the particular char throughout the vector.
  sve_dup(ztmp2, T, ch);
  if (isL) {
    sve_cntb(vec_len);
  } else {
    sve_cnth(vec_len);
  }
  mov(idx, 0);

  // Generate a predicate to control the reading of input string.
  sve_whilelt(tmp_pg, T, idx, cnt1);

  BIND(LOOP);
    // Read a vector of 8- or 16-bit data depending on the string type. Note
    // that inactive elements indicated by the predicate register won't cause
    // a data read from memory to the destination vector.
    if (isL) {
      sve_ld1b(ztmp1, T, tmp_pg, Address(str1, idx));
    } else {
      sve_ld1h(ztmp1, T, tmp_pg, Address(str1, idx, Address::lsl(1)));
    }
    add(idx, idx, vec_len);

    // Perform the comparison. An element of the destination predicate is set
    // to active if the particular char is matched.
    sve_cmp(Assembler::EQ, tmp_pdn, T, tmp_pg, ztmp1, ztmp2);

    // Branch if the particular char is found.
    br(NE, MATCH);

    sve_whilelt(tmp_pg, T, idx, cnt1);

    // Loop back if the particular char not found.
    br(MI, LOOP);

  BIND(NOMATCH);
    mov(result, -1);
    b(DONE);

  BIND(MATCH);
    // Undo the index increment.
    sub(idx, idx, vec_len);

    // Crop the vector to find its location.
    sve_brka(tmp_pdn, tmp_pg, tmp_pdn, false /* isMerge */);
    add(result, idx, -1);
    sve_incp(result, T, tmp_pdn);
  BIND(DONE);
}

void C2_MacroAssembler::stringL_indexof_char(Register str1, Register cnt1,
                                            Register ch, Register result,
                                            Register tmp1, Register tmp2, Register tmp3)
{
  Label CH1_LOOP, HAS_ZERO, DO1_SHORT, DO1_LOOP, MATCH, NOMATCH, DONE;
  Register cnt1_neg = cnt1;
  Register ch1 = rscratch1;
  Register result_tmp = rscratch2;

  cbz(cnt1, NOMATCH);

  cmp(cnt1, (u1)8);
  br(LT, DO1_SHORT);

  orr(ch, ch, ch, LSL, 8);
  orr(ch, ch, ch, LSL, 16);
  orr(ch, ch, ch, LSL, 32);

  sub(cnt1, cnt1, 8);
  mov(result_tmp, cnt1);
  lea(str1, Address(str1, cnt1));
  sub(cnt1_neg, zr, cnt1);

  mov(tmp3, 0x0101010101010101);

  BIND(CH1_LOOP);
    ldr(ch1, Address(str1, cnt1_neg));
    eor(ch1, ch, ch1);
    sub(tmp1, ch1, tmp3);
    orr(tmp2, ch1, 0x7f7f7f7f7f7f7f7f);
    bics(tmp1, tmp1, tmp2);
    br(NE, HAS_ZERO);
    adds(cnt1_neg, cnt1_neg, 8);
    br(LT, CH1_LOOP);

    cmp(cnt1_neg, (u1)8);
    mov(cnt1_neg, 0);
    br(LT, CH1_LOOP);
    b(NOMATCH);

  BIND(HAS_ZERO);
    rev(tmp1, tmp1);
    clz(tmp1, tmp1);
    add(cnt1_neg, cnt1_neg, tmp1, LSR, 3);
    b(MATCH);

  BIND(DO1_SHORT);
    mov(result_tmp, cnt1);
    lea(str1, Address(str1, cnt1));
    sub(cnt1_neg, zr, cnt1);
  BIND(DO1_LOOP);
    ldrb(ch1, Address(str1, cnt1_neg));
    cmp(ch, ch1);
    br(EQ, MATCH);
    adds(cnt1_neg, cnt1_neg, 1);
    br(LT, DO1_LOOP);
  BIND(NOMATCH);
    mov(result, -1);
    b(DONE);
  BIND(MATCH);
    add(result, result_tmp, cnt1_neg);
  BIND(DONE);
}

// Compare strings.
void C2_MacroAssembler::string_compare(Register str1, Register str2,
    Register cnt1, Register cnt2, Register result, Register tmp1, Register tmp2,
    FloatRegister vtmp1, FloatRegister vtmp2, FloatRegister vtmp3,
    PRegister pgtmp1, PRegister pgtmp2, int ae) {
  Label DONE, SHORT_LOOP, SHORT_STRING, SHORT_LAST, TAIL, STUB,
      DIFF, NEXT_WORD, SHORT_LOOP_TAIL, SHORT_LAST2, SHORT_LAST_INIT,
      SHORT_LOOP_START, TAIL_CHECK;

  bool isLL = ae == StrIntrinsicNode::LL;
  bool isLU = ae == StrIntrinsicNode::LU;
  bool isUL = ae == StrIntrinsicNode::UL;

  // The stub threshold for LL strings is: 72 (64 + 8) chars
  // UU: 36 chars, or 72 bytes (valid for the 64-byte large loop with prefetch)
  // LU/UL: 24 chars, or 48 bytes (valid for the 16-character loop at least)
  const u1 stub_threshold = isLL ? 72 : ((isLU || isUL) ? 24 : 36);

  bool str1_isL = isLL || isLU;
  bool str2_isL = isLL || isUL;

  int str1_chr_shift = str1_isL ? 0 : 1;
  int str2_chr_shift = str2_isL ? 0 : 1;
  int str1_chr_size = str1_isL ? 1 : 2;
  int str2_chr_size = str2_isL ? 1 : 2;
  int minCharsInWord = isLL ? wordSize : wordSize/2;

  FloatRegister vtmpZ = vtmp1, vtmp = vtmp2;
  chr_insn str1_load_chr = str1_isL ? (chr_insn)&MacroAssembler::ldrb :
                                      (chr_insn)&MacroAssembler::ldrh;
  chr_insn str2_load_chr = str2_isL ? (chr_insn)&MacroAssembler::ldrb :
                                      (chr_insn)&MacroAssembler::ldrh;
  uxt_insn ext_chr = isLL ? (uxt_insn)&MacroAssembler::uxtbw :
                            (uxt_insn)&MacroAssembler::uxthw;

  BLOCK_COMMENT("string_compare {");

  // Bizzarely, the counts are passed in bytes, regardless of whether they
  // are L or U strings, however the result is always in characters.
  if (!str1_isL) asrw(cnt1, cnt1, 1);
  if (!str2_isL) asrw(cnt2, cnt2, 1);

  // Compute the minimum of the string lengths and save the difference.
  subsw(result, cnt1, cnt2);
  cselw(cnt2, cnt1, cnt2, Assembler::LE); // min

  // A very short string
  cmpw(cnt2, minCharsInWord);
  br(Assembler::LE, SHORT_STRING);

  // Compare longwords
  // load first parts of strings and finish initialization while loading
  {
    if (str1_isL == str2_isL) { // LL or UU
      ldr(tmp1, Address(str1));
      cmp(str1, str2);
      br(Assembler::EQ, DONE);
      ldr(tmp2, Address(str2));
      cmp(cnt2, stub_threshold);
      br(GE, STUB);
      subsw(cnt2, cnt2, minCharsInWord);
      br(EQ, TAIL_CHECK);
      lea(str2, Address(str2, cnt2, Address::uxtw(str2_chr_shift)));
      lea(str1, Address(str1, cnt2, Address::uxtw(str1_chr_shift)));
      sub(cnt2, zr, cnt2, LSL, str2_chr_shift);
    } else if (isLU) {
      ldrs(vtmp, Address(str1));
      ldr(tmp2, Address(str2));
      cmp(cnt2, stub_threshold);
      br(GE, STUB);
      subw(cnt2, cnt2, 4);
      eor(vtmpZ, T16B, vtmpZ, vtmpZ);
      lea(str1, Address(str1, cnt2, Address::uxtw(str1_chr_shift)));
      lea(str2, Address(str2, cnt2, Address::uxtw(str2_chr_shift)));
      zip1(vtmp, T8B, vtmp, vtmpZ);
      sub(cnt1, zr, cnt2, LSL, str1_chr_shift);
      sub(cnt2, zr, cnt2, LSL, str2_chr_shift);
      add(cnt1, cnt1, 4);
      fmovd(tmp1, vtmp);
    } else { // UL case
      ldr(tmp1, Address(str1));
      ldrs(vtmp, Address(str2));
      cmp(cnt2, stub_threshold);
      br(GE, STUB);
      subw(cnt2, cnt2, 4);
      lea(str1, Address(str1, cnt2, Address::uxtw(str1_chr_shift)));
      eor(vtmpZ, T16B, vtmpZ, vtmpZ);
      lea(str2, Address(str2, cnt2, Address::uxtw(str2_chr_shift)));
      sub(cnt1, zr, cnt2, LSL, str1_chr_shift);
      zip1(vtmp, T8B, vtmp, vtmpZ);
      sub(cnt2, zr, cnt2, LSL, str2_chr_shift);
      add(cnt1, cnt1, 8);
      fmovd(tmp2, vtmp);
    }
    adds(cnt2, cnt2, isUL ? 4 : 8);
    br(GE, TAIL);
    eor(rscratch2, tmp1, tmp2);
    cbnz(rscratch2, DIFF);
    // main loop
    bind(NEXT_WORD);
    if (str1_isL == str2_isL) {
      ldr(tmp1, Address(str1, cnt2));
      ldr(tmp2, Address(str2, cnt2));
      adds(cnt2, cnt2, 8);
    } else if (isLU) {
      ldrs(vtmp, Address(str1, cnt1));
      ldr(tmp2, Address(str2, cnt2));
      add(cnt1, cnt1, 4);
      zip1(vtmp, T8B, vtmp, vtmpZ);
      fmovd(tmp1, vtmp);
      adds(cnt2, cnt2, 8);
    } else { // UL
      ldrs(vtmp, Address(str2, cnt2));
      ldr(tmp1, Address(str1, cnt1));
      zip1(vtmp, T8B, vtmp, vtmpZ);
      add(cnt1, cnt1, 8);
      fmovd(tmp2, vtmp);
      adds(cnt2, cnt2, 4);
    }
    br(GE, TAIL);

    eor(rscratch2, tmp1, tmp2);
    cbz(rscratch2, NEXT_WORD);
    b(DIFF);
    bind(TAIL);
    eor(rscratch2, tmp1, tmp2);
    cbnz(rscratch2, DIFF);
    // Last longword.  In the case where length == 4 we compare the
    // same longword twice, but that's still faster than another
    // conditional branch.
    if (str1_isL == str2_isL) {
      ldr(tmp1, Address(str1));
      ldr(tmp2, Address(str2));
    } else if (isLU) {
      ldrs(vtmp, Address(str1));
      ldr(tmp2, Address(str2));
      zip1(vtmp, T8B, vtmp, vtmpZ);
      fmovd(tmp1, vtmp);
    } else { // UL
      ldrs(vtmp, Address(str2));
      ldr(tmp1, Address(str1));
      zip1(vtmp, T8B, vtmp, vtmpZ);
      fmovd(tmp2, vtmp);
    }
    bind(TAIL_CHECK);
    eor(rscratch2, tmp1, tmp2);
    cbz(rscratch2, DONE);

    // Find the first different characters in the longwords and
    // compute their difference.
    bind(DIFF);
    rev(rscratch2, rscratch2);
    clz(rscratch2, rscratch2);
    andr(rscratch2, rscratch2, isLL ? -8 : -16);
    lsrv(tmp1, tmp1, rscratch2);
    (this->*ext_chr)(tmp1, tmp1);
    lsrv(tmp2, tmp2, rscratch2);
    (this->*ext_chr)(tmp2, tmp2);
    subw(result, tmp1, tmp2);
    b(DONE);
  }

  bind(STUB);
    RuntimeAddress stub = nullptr;
    switch(ae) {
      case StrIntrinsicNode::LL:
        stub = RuntimeAddress(StubRoutines::aarch64::compare_long_string_LL());
        break;
      case StrIntrinsicNode::UU:
        stub = RuntimeAddress(StubRoutines::aarch64::compare_long_string_UU());
        break;
      case StrIntrinsicNode::LU:
        stub = RuntimeAddress(StubRoutines::aarch64::compare_long_string_LU());
        break;
      case StrIntrinsicNode::UL:
        stub = RuntimeAddress(StubRoutines::aarch64::compare_long_string_UL());
        break;
      default:
        ShouldNotReachHere();
     }
    assert(stub.target() != nullptr, "compare_long_string stub has not been generated");
    address call = trampoline_call(stub);
    if (call == nullptr) {
      DEBUG_ONLY(reset_labels(DONE, SHORT_LOOP, SHORT_STRING, SHORT_LAST, SHORT_LOOP_TAIL, SHORT_LAST2, SHORT_LAST_INIT, SHORT_LOOP_START));
      ciEnv::current()->record_failure("CodeCache is full");
      return;
    }
    b(DONE);

  bind(SHORT_STRING);
  // Is the minimum length zero?
  cbz(cnt2, DONE);
  // arrange code to do most branches while loading and loading next characters
  // while comparing previous
  (this->*str1_load_chr)(tmp1, Address(post(str1, str1_chr_size)));
  subs(cnt2, cnt2, 1);
  br(EQ, SHORT_LAST_INIT);
  (this->*str2_load_chr)(cnt1, Address(post(str2, str2_chr_size)));
  b(SHORT_LOOP_START);
  bind(SHORT_LOOP);
  subs(cnt2, cnt2, 1);
  br(EQ, SHORT_LAST);
  bind(SHORT_LOOP_START);
  (this->*str1_load_chr)(tmp2, Address(post(str1, str1_chr_size)));
  (this->*str2_load_chr)(rscratch1, Address(post(str2, str2_chr_size)));
  cmp(tmp1, cnt1);
  br(NE, SHORT_LOOP_TAIL);
  subs(cnt2, cnt2, 1);
  br(EQ, SHORT_LAST2);
  (this->*str1_load_chr)(tmp1, Address(post(str1, str1_chr_size)));
  (this->*str2_load_chr)(cnt1, Address(post(str2, str2_chr_size)));
  cmp(tmp2, rscratch1);
  br(EQ, SHORT_LOOP);
  sub(result, tmp2, rscratch1);
  b(DONE);
  bind(SHORT_LOOP_TAIL);
  sub(result, tmp1, cnt1);
  b(DONE);
  bind(SHORT_LAST2);
  cmp(tmp2, rscratch1);
  br(EQ, DONE);
  sub(result, tmp2, rscratch1);

  b(DONE);
  bind(SHORT_LAST_INIT);
  (this->*str2_load_chr)(cnt1, Address(post(str2, str2_chr_size)));
  bind(SHORT_LAST);
  cmp(tmp1, cnt1);
  br(EQ, DONE);
  sub(result, tmp1, cnt1);

  bind(DONE);

  BLOCK_COMMENT("} string_compare");
}

void C2_MacroAssembler::neon_compare(FloatRegister dst, BasicType bt, FloatRegister src1,
                                     FloatRegister src2, Condition cond, bool isQ) {
  SIMD_Arrangement size = esize2arrangement((unsigned)type2aelembytes(bt), isQ);
  FloatRegister zn = src1, zm = src2;
  bool needs_negation = false;
  switch (cond) {
    case LT: cond = GT; zn = src2; zm = src1; break;
    case LE: cond = GE; zn = src2; zm = src1; break;
    case LO: cond = HI; zn = src2; zm = src1; break;
    case LS: cond = HS; zn = src2; zm = src1; break;
    case NE: cond = EQ; needs_negation = true; break;
    default:
      break;
  }

  if (is_floating_point_type(bt)) {
    fcm(cond, dst, size, zn, zm);
  } else {
    cm(cond, dst, size, zn, zm);
  }

  if (needs_negation) {
    notr(dst, isQ ? T16B : T8B, dst);
  }
}

void C2_MacroAssembler::neon_compare_zero(FloatRegister dst, BasicType bt, FloatRegister src,
                                          Condition cond, bool isQ) {
  SIMD_Arrangement size = esize2arrangement((unsigned)type2aelembytes(bt), isQ);
  if (bt == T_FLOAT || bt == T_DOUBLE) {
    if (cond == Assembler::NE) {
      fcm(Assembler::EQ, dst, size, src);
      notr(dst, isQ ? T16B : T8B, dst);
    } else {
      fcm(cond, dst, size, src);
    }
  } else {
    if (cond == Assembler::NE) {
      cm(Assembler::EQ, dst, size, src);
      notr(dst, isQ ? T16B : T8B, dst);
    } else {
      cm(cond, dst, size, src);
    }
  }
}

// Compress the least significant bit of each byte to the rightmost and clear
// the higher garbage bits.
void C2_MacroAssembler::bytemask_compress(Register dst) {
  // Example input, dst = 0x01 00 00 00 01 01 00 01
  // The "??" bytes are garbage.
  orr(dst, dst, dst, Assembler::LSR, 7);  // dst = 0x?? 02 ?? 00 ?? 03 ?? 01
  orr(dst, dst, dst, Assembler::LSR, 14); // dst = 0x????????08 ??????0D
  orr(dst, dst, dst, Assembler::LSR, 28); // dst = 0x????????????????8D
  andr(dst, dst, 0xff);                   // dst = 0x8D
}

// Pack the lowest-numbered bit of each mask element in src into a long value
// in dst, at most the first 64 lane elements.
// Clobbers: rscratch1, if UseSVE=1 or the hardware doesn't support FEAT_BITPERM.
void C2_MacroAssembler::sve_vmask_tolong(Register dst, PRegister src, BasicType bt, int lane_cnt,
                                         FloatRegister vtmp1, FloatRegister vtmp2) {
  assert(lane_cnt <= 64 && is_power_of_2(lane_cnt), "Unsupported lane count");
  assert_different_registers(dst, rscratch1);
  assert_different_registers(vtmp1, vtmp2);

  Assembler::SIMD_RegVariant size = elemType_to_regVariant(bt);
  // Example:   src = 0b01100101 10001101, bt = T_BYTE, lane_cnt = 16
  // Expected:  dst = 0x658D

  // Convert the mask into vector with sequential bytes.
  // vtmp1 = 0x00010100 0x00010001 0x01000000 0x01010001
  sve_cpy(vtmp1, size, src, 1, false);
  if (bt != T_BYTE) {
    sve_vector_narrow(vtmp1, B, vtmp1, size, vtmp2);
  }

  if (UseSVE > 1 && VM_Version::supports_svebitperm()) {
    // Given a vector with the value 0x00 or 0x01 in each byte, the basic idea
    // is to compress each significant bit of the byte in a cross-lane way. Due
    // to the lack of a cross-lane bit-compress instruction, we use BEXT
    // (bit-compress in each lane) with the biggest lane size (T = D) then
    // concatenate the results.

    // The second source input of BEXT, initialized with 0x01 in each byte.
    // vtmp2 = 0x01010101 0x01010101 0x01010101 0x01010101
    sve_dup(vtmp2, B, 1);

    // BEXT vtmp1.D, vtmp1.D, vtmp2.D
    // vtmp1 = 0x0001010000010001 | 0x0100000001010001
    // vtmp2 = 0x0101010101010101 | 0x0101010101010101
    //         ---------------------------------------
    // vtmp1 = 0x0000000000000065 | 0x000000000000008D
    sve_bext(vtmp1, D, vtmp1, vtmp2);

    // Concatenate the lowest significant 8 bits in each 8 bytes, and extract the
    // result to dst.
    // vtmp1 = 0x0000000000000000 | 0x000000000000658D
    // dst   = 0x658D
    if (lane_cnt <= 8) {
      // No need to concatenate.
      umov(dst, vtmp1, B, 0);
    } else if (lane_cnt <= 16) {
      ins(vtmp1, B, vtmp1, 1, 8);
      umov(dst, vtmp1, H, 0);
    } else {
      // As the lane count is 64 at most, the final expected value must be in
      // the lowest 64 bits after narrowing vtmp1 from D to B.
      sve_vector_narrow(vtmp1, B, vtmp1, D, vtmp2);
      umov(dst, vtmp1, D, 0);
    }
  } else if (UseSVE > 0) {
    // Compress the lowest 8 bytes.
    fmovd(dst, vtmp1);
    bytemask_compress(dst);
    if (lane_cnt <= 8) return;

    // Repeat on higher bytes and join the results.
    // Compress 8 bytes in each iteration.
    for (int idx = 1; idx < (lane_cnt / 8); idx++) {
      sve_extract_integral(rscratch1, T_LONG, vtmp1, idx, vtmp2);
      bytemask_compress(rscratch1);
      orr(dst, dst, rscratch1, Assembler::LSL, idx << 3);
    }
  } else {
    assert(false, "unsupported");
    ShouldNotReachHere();
  }
}

// Unpack the mask, a long value in src, into predicate register dst based on the
// corresponding data type. Note that dst can support at most 64 lanes.
// Below example gives the expected dst predicate register in different types, with
// a valid src(0x658D) on a 1024-bit vector size machine.
// BYTE:  dst = 0x00 00 00 00 00 00 00 00 00 00 00 00 00 00 65 8D
// SHORT: dst = 0x00 00 00 00 00 00 00 00 00 00 00 00 14 11 40 51
// INT:   dst = 0x00 00 00 00 00 00 00 00 01 10 01 01 10 00 11 01
// LONG:  dst = 0x00 01 01 00 00 01 00 01 01 00 00 00 01 01 00 01
//
// The number of significant bits of src must be equal to lane_cnt. E.g., 0xFF658D which
// has 24 significant bits would be an invalid input if dst predicate register refers to
// a LONG type 1024-bit vector, which has at most 16 lanes.
void C2_MacroAssembler::sve_vmask_fromlong(PRegister dst, Register src, BasicType bt, int lane_cnt,
                                           FloatRegister vtmp1, FloatRegister vtmp2) {
  assert(UseSVE == 2 && VM_Version::supports_svebitperm() &&
         lane_cnt <= 64 && is_power_of_2(lane_cnt), "unsupported");
  Assembler::SIMD_RegVariant size = elemType_to_regVariant(bt);
  // Example:   src = 0x658D, bt = T_BYTE, size = B, lane_cnt = 16
  // Expected:  dst = 0b01101001 10001101

  // Put long value from general purpose register into the first lane of vector.
  // vtmp1 = 0x0000000000000000 | 0x000000000000658D
  sve_dup(vtmp1, B, 0);
  mov(vtmp1, D, 0, src);

  // As sve_cmp generates mask value with the minimum unit in byte, we should
  // transform the value in the first lane which is mask in bit now to the
  // mask in byte, which can be done by SVE2's BDEP instruction.

  // The first source input of BDEP instruction. Deposite each byte in every 8 bytes.
  // vtmp1 = 0x0000000000000065 | 0x000000000000008D
  if (lane_cnt <= 8) {
    // Nothing. As only one byte exsits.
  } else if (lane_cnt <= 16) {
    ins(vtmp1, B, vtmp1, 8, 1);
    mov(vtmp1, B, 1, zr);
  } else {
    sve_vector_extend(vtmp1, D, vtmp1, B);
  }

  // The second source input of BDEP instruction, initialized with 0x01 for each byte.
  // vtmp2 = 0x01010101 0x01010101 0x01010101 0x01010101
  sve_dup(vtmp2, B, 1);

  // BDEP vtmp1.D, vtmp1.D, vtmp2.D
  // vtmp1 = 0x0000000000000065 | 0x000000000000008D
  // vtmp2 = 0x0101010101010101 | 0x0101010101010101
  //         ---------------------------------------
  // vtmp1 = 0x0001010000010001 | 0x0100000001010001
  sve_bdep(vtmp1, D, vtmp1, vtmp2);

  if (bt != T_BYTE) {
    sve_vector_extend(vtmp1, size, vtmp1, B);
  }
  // Generate mask according to the given vector, in which the elements have been
  // extended to expected type.
  // dst = 0b01101001 10001101
  sve_cmp(Assembler::NE, dst, size, ptrue, vtmp1, 0);
}

// Clobbers: rflags
void C2_MacroAssembler::sve_compare(PRegister pd, BasicType bt, PRegister pg,
                                    FloatRegister zn, FloatRegister zm, Condition cond) {
  assert(pg->is_governing(), "This register has to be a governing predicate register");
  FloatRegister z1 = zn, z2 = zm;
  switch (cond) {
    case LE: z1 = zm; z2 = zn; cond = GE; break;
    case LT: z1 = zm; z2 = zn; cond = GT; break;
    case LO: z1 = zm; z2 = zn; cond = HI; break;
    case LS: z1 = zm; z2 = zn; cond = HS; break;
    default:
      break;
  }

  SIMD_RegVariant size = elemType_to_regVariant(bt);
  if (is_floating_point_type(bt)) {
    sve_fcm(cond, pd, size, pg, z1, z2);
  } else {
    assert(is_integral_type(bt), "unsupported element type");
    sve_cmp(cond, pd, size, pg, z1, z2);
  }
}

// Get index of the last mask lane that is set
void C2_MacroAssembler::sve_vmask_lasttrue(Register dst, BasicType bt, PRegister src, PRegister ptmp) {
  SIMD_RegVariant size = elemType_to_regVariant(bt);
  sve_rev(ptmp, size, src);
  sve_brkb(ptmp, ptrue, ptmp, false);
  sve_cntp(dst, size, ptrue, ptmp);
  movw(rscratch1, MaxVectorSize / type2aelembytes(bt) - 1);
  subw(dst, rscratch1, dst);
}

// Extend integer vector src to dst with the same lane count
// but larger element size, e.g. 4B -> 4I
void C2_MacroAssembler::neon_vector_extend(FloatRegister dst, BasicType dst_bt, unsigned dst_vlen_in_bytes,
                                           FloatRegister src, BasicType src_bt) {
  if (src_bt == T_BYTE) {
    if (dst_bt == T_SHORT) {
      // 4B/8B to 4S/8S
      assert(dst_vlen_in_bytes == 8 || dst_vlen_in_bytes == 16, "unsupported");
      sxtl(dst, T8H, src, T8B);
    } else {
      // 4B to 4I
      assert(dst_vlen_in_bytes == 16 && dst_bt == T_INT, "unsupported");
      sxtl(dst, T8H, src, T8B);
      sxtl(dst, T4S, dst, T4H);
    }
  } else if (src_bt == T_SHORT) {
    // 4S to 4I
    assert(dst_vlen_in_bytes == 16 && dst_bt == T_INT, "unsupported");
    sxtl(dst, T4S, src, T4H);
  } else if (src_bt == T_INT) {
    // 2I to 2L
    assert(dst_vlen_in_bytes == 16 && dst_bt == T_LONG, "unsupported");
    sxtl(dst, T2D, src, T2S);
  } else {
    ShouldNotReachHere();
  }
}

// Narrow integer vector src down to dst with the same lane count
// but smaller element size, e.g. 4I -> 4B
void C2_MacroAssembler::neon_vector_narrow(FloatRegister dst, BasicType dst_bt,
                                           FloatRegister src, BasicType src_bt, unsigned src_vlen_in_bytes) {
  if (src_bt == T_SHORT) {
    // 4S/8S to 4B/8B
    assert(src_vlen_in_bytes == 8 || src_vlen_in_bytes == 16, "unsupported");
    assert(dst_bt == T_BYTE, "unsupported");
    xtn(dst, T8B, src, T8H);
  } else if (src_bt == T_INT) {
    // 4I to 4B/4S
    assert(src_vlen_in_bytes == 16, "unsupported");
    assert(dst_bt == T_BYTE || dst_bt == T_SHORT, "unsupported");
    xtn(dst, T4H, src, T4S);
    if (dst_bt == T_BYTE) {
      xtn(dst, T8B, dst, T8H);
    }
  } else if (src_bt == T_LONG) {
    // 2L to 2I
    assert(src_vlen_in_bytes == 16, "unsupported");
    assert(dst_bt == T_INT, "unsupported");
    xtn(dst, T2S, src, T2D);
  } else {
    ShouldNotReachHere();
  }
}

void C2_MacroAssembler::sve_vector_extend(FloatRegister dst, SIMD_RegVariant dst_size,
                                          FloatRegister src, SIMD_RegVariant src_size) {
  assert(dst_size > src_size && dst_size <= D && src_size <= S, "invalid element size");
  if (src_size == B) {
    switch (dst_size) {
    case H:
      sve_sunpklo(dst, H, src);
      break;
    case S:
      sve_sunpklo(dst, H, src);
      sve_sunpklo(dst, S, dst);
      break;
    case D:
      sve_sunpklo(dst, H, src);
      sve_sunpklo(dst, S, dst);
      sve_sunpklo(dst, D, dst);
      break;
    default:
      ShouldNotReachHere();
    }
  } else if (src_size == H) {
    if (dst_size == S) {
      sve_sunpklo(dst, S, src);
    } else { // D
      sve_sunpklo(dst, S, src);
      sve_sunpklo(dst, D, dst);
    }
  } else if (src_size == S) {
    sve_sunpklo(dst, D, src);
  }
}

// Vector narrow from src to dst with specified element sizes.
// High part of dst vector will be filled with zero.
void C2_MacroAssembler::sve_vector_narrow(FloatRegister dst, SIMD_RegVariant dst_size,
                                          FloatRegister src, SIMD_RegVariant src_size,
                                          FloatRegister tmp) {
  assert(dst_size < src_size && dst_size <= S && src_size <= D, "invalid element size");
  assert_different_registers(src, tmp);
  sve_dup(tmp, src_size, 0);
  if (src_size == D) {
    switch (dst_size) {
    case S:
      sve_uzp1(dst, S, src, tmp);
      break;
    case H:
      assert_different_registers(dst, tmp);
      sve_uzp1(dst, S, src, tmp);
      sve_uzp1(dst, H, dst, tmp);
      break;
    case B:
      assert_different_registers(dst, tmp);
      sve_uzp1(dst, S, src, tmp);
      sve_uzp1(dst, H, dst, tmp);
      sve_uzp1(dst, B, dst, tmp);
      break;
    default:
      ShouldNotReachHere();
    }
  } else if (src_size == S) {
    if (dst_size == H) {
      sve_uzp1(dst, H, src, tmp);
    } else { // B
      assert_different_registers(dst, tmp);
      sve_uzp1(dst, H, src, tmp);
      sve_uzp1(dst, B, dst, tmp);
    }
  } else if (src_size == H) {
    sve_uzp1(dst, B, src, tmp);
  }
}

// Extend src predicate to dst predicate with the same lane count but larger
// element size, e.g. 64Byte -> 512Long
void C2_MacroAssembler::sve_vmaskcast_extend(PRegister dst, PRegister src,
                                             uint dst_element_length_in_bytes,
                                             uint src_element_length_in_bytes) {
  if (dst_element_length_in_bytes == 2 * src_element_length_in_bytes) {
    sve_punpklo(dst, src);
  } else if (dst_element_length_in_bytes == 4 * src_element_length_in_bytes) {
    sve_punpklo(dst, src);
    sve_punpklo(dst, dst);
  } else if (dst_element_length_in_bytes == 8 * src_element_length_in_bytes) {
    sve_punpklo(dst, src);
    sve_punpklo(dst, dst);
    sve_punpklo(dst, dst);
  } else {
    assert(false, "unsupported");
    ShouldNotReachHere();
  }
}

// Narrow src predicate to dst predicate with the same lane count but
// smaller element size, e.g. 512Long -> 64Byte
void C2_MacroAssembler::sve_vmaskcast_narrow(PRegister dst, PRegister src, PRegister ptmp,
                                             uint dst_element_length_in_bytes, uint src_element_length_in_bytes) {
  // The insignificant bits in src predicate are expected to be zero.
  // To ensure the higher order bits of the resultant narrowed vector are 0, an all-zero predicate is
  // passed as the second argument. An example narrowing operation with a given mask would be -
  // 128Long -> 64Int on a 128-bit machine i.e 2L -> 2I
  // Mask (for 2 Longs) : TF
  // Predicate register for the above mask (16 bits) : 00000001 00000000
  // After narrowing (uzp1 dst.b, src.b, ptmp.b) : 0000 0000 0001 0000
  // Which translates to mask for 2 integers as : TF (lower half is considered while upper half is 0)
  assert_different_registers(src, ptmp);
  assert_different_registers(dst, ptmp);
  sve_pfalse(ptmp);
  if (dst_element_length_in_bytes * 2 == src_element_length_in_bytes) {
    sve_uzp1(dst, B, src, ptmp);
  } else if (dst_element_length_in_bytes * 4 == src_element_length_in_bytes) {
    sve_uzp1(dst, H, src, ptmp);
    sve_uzp1(dst, B, dst, ptmp);
  } else if (dst_element_length_in_bytes * 8 == src_element_length_in_bytes) {
    sve_uzp1(dst, S, src, ptmp);
    sve_uzp1(dst, H, dst, ptmp);
    sve_uzp1(dst, B, dst, ptmp);
  } else {
    assert(false, "unsupported");
    ShouldNotReachHere();
  }
}

// Vector reduction add for integral type with ASIMD instructions.
void C2_MacroAssembler::neon_reduce_add_integral(Register dst, BasicType bt,
                                                 Register isrc, FloatRegister vsrc,
                                                 unsigned vector_length_in_bytes,
                                                 FloatRegister vtmp) {
  assert(vector_length_in_bytes == 8 || vector_length_in_bytes == 16, "unsupported");
  assert_different_registers(dst, isrc);
  bool isQ = vector_length_in_bytes == 16;

  BLOCK_COMMENT("neon_reduce_add_integral {");
    switch(bt) {
      case T_BYTE:
        addv(vtmp, isQ ? T16B : T8B, vsrc);
        smov(dst, vtmp, B, 0);
        addw(dst, dst, isrc, ext::sxtb);
        break;
      case T_SHORT:
        addv(vtmp, isQ ? T8H : T4H, vsrc);
        smov(dst, vtmp, H, 0);
        addw(dst, dst, isrc, ext::sxth);
        break;
      case T_INT:
        isQ ? addv(vtmp, T4S, vsrc) : addpv(vtmp, T2S, vsrc, vsrc);
        umov(dst, vtmp, S, 0);
        addw(dst, dst, isrc);
        break;
      case T_LONG:
        assert(isQ, "unsupported");
        addpd(vtmp, vsrc);
        umov(dst, vtmp, D, 0);
        add(dst, dst, isrc);
        break;
      default:
        assert(false, "unsupported");
        ShouldNotReachHere();
    }
  BLOCK_COMMENT("} neon_reduce_add_integral");
}

// Vector reduction multiply for integral type with ASIMD instructions.
// Note: temporary registers vtmp1 and vtmp2 are not used in some cases.
// Clobbers: rscratch1
void C2_MacroAssembler::neon_reduce_mul_integral(Register dst, BasicType bt,
                                                 Register isrc, FloatRegister vsrc,
                                                 unsigned vector_length_in_bytes,
                                                 FloatRegister vtmp1, FloatRegister vtmp2) {
  assert(vector_length_in_bytes == 8 || vector_length_in_bytes == 16, "unsupported");
  bool isQ = vector_length_in_bytes == 16;

  BLOCK_COMMENT("neon_reduce_mul_integral {");
    switch(bt) {
      case T_BYTE:
        if (isQ) {
          // Multiply the lower half and higher half of vector iteratively.
          // vtmp1 = vsrc[8:15]
          ins(vtmp1, D, vsrc, 0, 1);
          // vtmp1[n] = vsrc[n] * vsrc[n + 8], where n=[0, 7]
          mulv(vtmp1, T8B, vtmp1, vsrc);
          // vtmp2 = vtmp1[4:7]
          ins(vtmp2, S, vtmp1, 0, 1);
          // vtmp1[n] = vtmp1[n] * vtmp1[n + 4], where n=[0, 3]
          mulv(vtmp1, T8B, vtmp2, vtmp1);
        } else {
          ins(vtmp1, S, vsrc, 0, 1);
          mulv(vtmp1, T8B, vtmp1, vsrc);
        }
        // vtmp2 = vtmp1[2:3]
        ins(vtmp2, H, vtmp1, 0, 1);
        // vtmp2[n] = vtmp1[n] * vtmp1[n + 2], where n=[0, 1]
        mulv(vtmp2, T8B, vtmp2, vtmp1);
        // dst = vtmp2[0] * isrc * vtmp2[1]
        umov(rscratch1, vtmp2, B, 0);
        mulw(dst, rscratch1, isrc);
        sxtb(dst, dst);
        umov(rscratch1, vtmp2, B, 1);
        mulw(dst, rscratch1, dst);
        sxtb(dst, dst);
        break;
      case T_SHORT:
        if (isQ) {
          ins(vtmp2, D, vsrc, 0, 1);
          mulv(vtmp2, T4H, vtmp2, vsrc);
          ins(vtmp1, S, vtmp2, 0, 1);
          mulv(vtmp1, T4H, vtmp1, vtmp2);
        } else {
          ins(vtmp1, S, vsrc, 0, 1);
          mulv(vtmp1, T4H, vtmp1, vsrc);
        }
        umov(rscratch1, vtmp1, H, 0);
        mulw(dst, rscratch1, isrc);
        sxth(dst, dst);
        umov(rscratch1, vtmp1, H, 1);
        mulw(dst, rscratch1, dst);
        sxth(dst, dst);
        break;
      case T_INT:
        if (isQ) {
          ins(vtmp1, D, vsrc, 0, 1);
          mulv(vtmp1, T2S, vtmp1, vsrc);
        } else {
          vtmp1 = vsrc;
        }
        umov(rscratch1, vtmp1, S, 0);
        mul(dst, rscratch1, isrc);
        umov(rscratch1, vtmp1, S, 1);
        mul(dst, rscratch1, dst);
        break;
      case T_LONG:
        umov(rscratch1, vsrc, D, 0);
        mul(dst, isrc, rscratch1);
        umov(rscratch1, vsrc, D, 1);
        mul(dst, dst, rscratch1);
        break;
      default:
        assert(false, "unsupported");
        ShouldNotReachHere();
    }
  BLOCK_COMMENT("} neon_reduce_mul_integral");
}

// Vector reduction multiply for floating-point type with ASIMD instructions.
void C2_MacroAssembler::neon_reduce_mul_fp(FloatRegister dst, BasicType bt,
                                           FloatRegister fsrc, FloatRegister vsrc,
                                           unsigned vector_length_in_bytes,
                                           FloatRegister vtmp) {
  assert(vector_length_in_bytes == 8 || vector_length_in_bytes == 16, "unsupported");
  bool isQ = vector_length_in_bytes == 16;

  BLOCK_COMMENT("neon_reduce_mul_fp {");
    switch(bt) {
      case T_FLOAT:
        fmuls(dst, fsrc, vsrc);
        ins(vtmp, S, vsrc, 0, 1);
        fmuls(dst, dst, vtmp);
        if (isQ) {
          ins(vtmp, S, vsrc, 0, 2);
          fmuls(dst, dst, vtmp);
          ins(vtmp, S, vsrc, 0, 3);
          fmuls(dst, dst, vtmp);
         }
        break;
      case T_DOUBLE:
        assert(isQ, "unsupported");
        fmuld(dst, fsrc, vsrc);
        ins(vtmp, D, vsrc, 0, 1);
        fmuld(dst, dst, vtmp);
        break;
      default:
        assert(false, "unsupported");
        ShouldNotReachHere();
    }
  BLOCK_COMMENT("} neon_reduce_mul_fp");
}

// Helper to select logical instruction
void C2_MacroAssembler::neon_reduce_logical_helper(int opc, bool is64, Register Rd,
                                                   Register Rn, Register Rm,
                                                   enum shift_kind kind, unsigned shift) {
  switch(opc) {
    case Op_AndReductionV:
      is64 ? andr(Rd, Rn, Rm, kind, shift) : andw(Rd, Rn, Rm, kind, shift);
      break;
    case Op_OrReductionV:
      is64 ? orr(Rd, Rn, Rm, kind, shift) : orrw(Rd, Rn, Rm, kind, shift);
      break;
    case Op_XorReductionV:
      is64 ? eor(Rd, Rn, Rm, kind, shift) : eorw(Rd, Rn, Rm, kind, shift);
      break;
    default:
      assert(false, "unsupported");
      ShouldNotReachHere();
  }
}

// Vector reduction logical operations And, Or, Xor
// Clobbers: rscratch1
void C2_MacroAssembler::neon_reduce_logical(int opc, Register dst, BasicType bt,
                                            Register isrc, FloatRegister vsrc,
                                            unsigned vector_length_in_bytes) {
  assert(opc == Op_AndReductionV || opc == Op_OrReductionV || opc == Op_XorReductionV,
         "unsupported");
  assert(vector_length_in_bytes == 8 || vector_length_in_bytes == 16, "unsupported");
  assert_different_registers(dst, isrc);
  bool isQ = vector_length_in_bytes == 16;

  BLOCK_COMMENT("neon_reduce_logical {");
    umov(rscratch1, vsrc, isQ ? D : S, 0);
    umov(dst, vsrc, isQ ? D : S, 1);
    neon_reduce_logical_helper(opc, /* is64 */ true, dst, dst, rscratch1);
    switch(bt) {
      case T_BYTE:
        if (isQ) {
          neon_reduce_logical_helper(opc, /* is64 */ true, dst, dst, dst, Assembler::LSR, 32);
        }
        neon_reduce_logical_helper(opc, /* is64 */ false, dst, dst, dst, Assembler::LSR, 16);
        neon_reduce_logical_helper(opc, /* is64 */ false, dst, dst, dst, Assembler::LSR, 8);
        neon_reduce_logical_helper(opc, /* is64 */ false, dst, isrc, dst);
        sxtb(dst, dst);
        break;
      case T_SHORT:
        if (isQ) {
          neon_reduce_logical_helper(opc, /* is64 */ true, dst, dst, dst, Assembler::LSR, 32);
        }
        neon_reduce_logical_helper(opc, /* is64 */ false, dst, dst, dst, Assembler::LSR, 16);
        neon_reduce_logical_helper(opc, /* is64 */ false, dst, isrc, dst);
        sxth(dst, dst);
        break;
      case T_INT:
        if (isQ) {
          neon_reduce_logical_helper(opc, /* is64 */ true, dst, dst, dst, Assembler::LSR, 32);
        }
        neon_reduce_logical_helper(opc, /* is64 */ false, dst, isrc, dst);
        break;
      case T_LONG:
        assert(isQ, "unsupported");
        neon_reduce_logical_helper(opc, /* is64 */ true, dst, isrc, dst);
        break;
      default:
        assert(false, "unsupported");
        ShouldNotReachHere();
    }
  BLOCK_COMMENT("} neon_reduce_logical");
}

// Vector reduction min/max for integral type with ASIMD instructions.
// Note: vtmp is not used and expected to be fnoreg for T_LONG case.
// Clobbers: rscratch1, rflags
void C2_MacroAssembler::neon_reduce_minmax_integral(int opc, Register dst, BasicType bt,
                                                    Register isrc, FloatRegister vsrc,
                                                    unsigned vector_length_in_bytes,
                                                    FloatRegister vtmp) {
  assert(opc == Op_MinReductionV || opc == Op_MaxReductionV, "unsupported");
  assert(vector_length_in_bytes == 8 || vector_length_in_bytes == 16, "unsupported");
  assert(bt == T_BYTE || bt == T_SHORT || bt == T_INT || bt == T_LONG, "unsupported");
  assert_different_registers(dst, isrc);
  bool isQ = vector_length_in_bytes == 16;
  bool is_min = opc == Op_MinReductionV;

  BLOCK_COMMENT("neon_reduce_minmax_integral {");
    if (bt == T_LONG) {
      assert(vtmp == fnoreg, "should be");
      assert(isQ, "should be");
      umov(rscratch1, vsrc, D, 0);
      cmp(isrc, rscratch1);
      csel(dst, isrc, rscratch1, is_min ? LT : GT);
      umov(rscratch1, vsrc, D, 1);
      cmp(dst, rscratch1);
      csel(dst, dst, rscratch1, is_min ? LT : GT);
    } else {
      SIMD_Arrangement size = esize2arrangement((unsigned)type2aelembytes(bt), isQ);
      if (size == T2S) {
        is_min ? sminp(vtmp, size, vsrc, vsrc) : smaxp(vtmp, size, vsrc, vsrc);
      } else {
        is_min ? sminv(vtmp, size, vsrc) : smaxv(vtmp, size, vsrc);
      }
      if (bt == T_INT) {
        umov(dst, vtmp, S, 0);
      } else {
        smov(dst, vtmp, elemType_to_regVariant(bt), 0);
      }
      cmpw(dst, isrc);
      cselw(dst, dst, isrc, is_min ? LT : GT);
    }
  BLOCK_COMMENT("} neon_reduce_minmax_integral");
}

// Vector reduction for integral type with SVE instruction.
// Supported operations are Add, And, Or, Xor, Max, Min.
// rflags would be clobbered if opc is Op_MaxReductionV or Op_MinReductionV.
void C2_MacroAssembler::sve_reduce_integral(int opc, Register dst, BasicType bt, Register src1,
                                            FloatRegister src2, PRegister pg, FloatRegister tmp) {
  assert(bt == T_BYTE || bt == T_SHORT || bt == T_INT || bt == T_LONG, "unsupported element type");
  assert(pg->is_governing(), "This register has to be a governing predicate register");
  assert_different_registers(src1, dst);
  // Register "dst" and "tmp" are to be clobbered, and "src1" and "src2" should be preserved.
  Assembler::SIMD_RegVariant size = elemType_to_regVariant(bt);
  switch (opc) {
    case Op_AddReductionVI: {
      sve_uaddv(tmp, size, pg, src2);
      if (bt == T_BYTE) {
        smov(dst, tmp, size, 0);
        addw(dst, src1, dst, ext::sxtb);
      } else if (bt == T_SHORT) {
        smov(dst, tmp, size, 0);
        addw(dst, src1, dst, ext::sxth);
      } else {
        umov(dst, tmp, size, 0);
        addw(dst, dst, src1);
      }
      break;
    }
    case Op_AddReductionVL: {
      sve_uaddv(tmp, size, pg, src2);
      umov(dst, tmp, size, 0);
      add(dst, dst, src1);
      break;
    }
    case Op_AndReductionV: {
      sve_andv(tmp, size, pg, src2);
      if (bt == T_INT || bt == T_LONG) {
        umov(dst, tmp, size, 0);
      } else {
        smov(dst, tmp, size, 0);
      }
      if (bt == T_LONG) {
        andr(dst, dst, src1);
      } else {
        andw(dst, dst, src1);
      }
      break;
    }
    case Op_OrReductionV: {
      sve_orv(tmp, size, pg, src2);
      if (bt == T_INT || bt == T_LONG) {
        umov(dst, tmp, size, 0);
      } else {
        smov(dst, tmp, size, 0);
      }
      if (bt == T_LONG) {
        orr(dst, dst, src1);
      } else {
        orrw(dst, dst, src1);
      }
      break;
    }
    case Op_XorReductionV: {
      sve_eorv(tmp, size, pg, src2);
      if (bt == T_INT || bt == T_LONG) {
        umov(dst, tmp, size, 0);
      } else {
        smov(dst, tmp, size, 0);
      }
      if (bt == T_LONG) {
        eor(dst, dst, src1);
      } else {
        eorw(dst, dst, src1);
      }
      break;
    }
    case Op_MaxReductionV: {
      sve_smaxv(tmp, size, pg, src2);
      if (bt == T_INT || bt == T_LONG) {
        umov(dst, tmp, size, 0);
      } else {
        smov(dst, tmp, size, 0);
      }
      if (bt == T_LONG) {
        cmp(dst, src1);
        csel(dst, dst, src1, Assembler::GT);
      } else {
        cmpw(dst, src1);
        cselw(dst, dst, src1, Assembler::GT);
      }
      break;
    }
    case Op_MinReductionV: {
      sve_sminv(tmp, size, pg, src2);
      if (bt == T_INT || bt == T_LONG) {
        umov(dst, tmp, size, 0);
      } else {
        smov(dst, tmp, size, 0);
      }
      if (bt == T_LONG) {
        cmp(dst, src1);
        csel(dst, dst, src1, Assembler::LT);
      } else {
        cmpw(dst, src1);
        cselw(dst, dst, src1, Assembler::LT);
      }
      break;
    }
    default:
      assert(false, "unsupported");
      ShouldNotReachHere();
  }

  if (opc == Op_AndReductionV || opc == Op_OrReductionV || opc == Op_XorReductionV) {
    if (bt == T_BYTE) {
      sxtb(dst, dst);
    } else if (bt == T_SHORT) {
      sxth(dst, dst);
    }
  }
}

// Set elements of the dst predicate to true for lanes in the range of [0, lane_cnt), or
// to false otherwise. The input "lane_cnt" should be smaller than or equal to the supported
// max vector length of the basic type. Clobbers: rscratch1 and the rFlagsReg.
void C2_MacroAssembler::sve_gen_mask_imm(PRegister dst, BasicType bt, uint32_t lane_cnt) {
  uint32_t max_vector_length = Matcher::max_vector_size(bt);
  assert(lane_cnt <= max_vector_length, "unsupported input lane_cnt");

  // Set all elements to false if the input "lane_cnt" is zero.
  if (lane_cnt == 0) {
    sve_pfalse(dst);
    return;
  }

  SIMD_RegVariant size = elemType_to_regVariant(bt);
  assert(size != Q, "invalid size");

  // Set all true if "lane_cnt" equals to the max lane count.
  if (lane_cnt == max_vector_length) {
    sve_ptrue(dst, size, /* ALL */ 0b11111);
    return;
  }

  // Fixed numbers for "ptrue".
  switch(lane_cnt) {
  case 1: /* VL1 */
  case 2: /* VL2 */
  case 3: /* VL3 */
  case 4: /* VL4 */
  case 5: /* VL5 */
  case 6: /* VL6 */
  case 7: /* VL7 */
  case 8: /* VL8 */
    sve_ptrue(dst, size, lane_cnt);
    return;
  case 16:
    sve_ptrue(dst, size, /* VL16 */ 0b01001);
    return;
  case 32:
    sve_ptrue(dst, size, /* VL32 */ 0b01010);
    return;
  case 64:
    sve_ptrue(dst, size, /* VL64 */ 0b01011);
    return;
  case 128:
    sve_ptrue(dst, size, /* VL128 */ 0b01100);
    return;
  case 256:
    sve_ptrue(dst, size, /* VL256 */ 0b01101);
    return;
  default:
    break;
  }

  // Special patterns for "ptrue".
  if (lane_cnt == round_down_power_of_2(max_vector_length)) {
    sve_ptrue(dst, size, /* POW2 */ 0b00000);
  } else if (lane_cnt == max_vector_length - (max_vector_length % 4)) {
    sve_ptrue(dst, size, /* MUL4 */ 0b11101);
  } else if (lane_cnt == max_vector_length - (max_vector_length % 3)) {
    sve_ptrue(dst, size, /* MUL3 */ 0b11110);
  } else {
    // Encode to "whileltw" for the remaining cases.
    mov(rscratch1, lane_cnt);
    sve_whileltw(dst, size, zr, rscratch1);
  }
}

// Pack active elements of src, under the control of mask, into the lowest-numbered elements of dst.
// Any remaining elements of dst will be filled with zero.
// Clobbers: rscratch1
// Preserves: src, mask
void C2_MacroAssembler::sve_compress_short(FloatRegister dst, FloatRegister src, PRegister mask,
                                           FloatRegister vtmp1, FloatRegister vtmp2,
                                           PRegister pgtmp) {
  assert(pgtmp->is_governing(), "This register has to be a governing predicate register");
  assert_different_registers(dst, src, vtmp1, vtmp2);
  assert_different_registers(mask, pgtmp);

  // Example input:   src   = 8888 7777 6666 5555 4444 3333 2222 1111
  //                  mask  = 0001 0000 0000 0001 0001 0000 0001 0001
  // Expected result: dst   = 0000 0000 0000 8888 5555 4444 2222 1111
  sve_dup(vtmp2, H, 0);

  // Extend lowest half to type INT.
  // dst = 00004444 00003333 00002222 00001111
  sve_uunpklo(dst, S, src);
  // pgtmp = 00000001 00000000 00000001 00000001
  sve_punpklo(pgtmp, mask);
  // Pack the active elements in size of type INT to the right,
  // and fill the remainings with zero.
  // dst = 00000000 00004444 00002222 00001111
  sve_compact(dst, S, dst, pgtmp);
  // Narrow the result back to type SHORT.
  // dst = 0000 0000 0000 0000 0000 4444 2222 1111
  sve_uzp1(dst, H, dst, vtmp2);
  // Count the active elements of lowest half.
  // rscratch1 = 3
  sve_cntp(rscratch1, S, ptrue, pgtmp);

  // Repeat to the highest half.
  // pgtmp = 00000001 00000000 00000000 00000001
  sve_punpkhi(pgtmp, mask);
  // vtmp1 = 00008888 00007777 00006666 00005555
  sve_uunpkhi(vtmp1, S, src);
  // vtmp1 = 00000000 00000000 00008888 00005555
  sve_compact(vtmp1, S, vtmp1, pgtmp);
  // vtmp1 = 0000 0000 0000 0000 0000 0000 8888 5555
  sve_uzp1(vtmp1, H, vtmp1, vtmp2);

  // Compressed low:   dst   = 0000 0000 0000 0000 0000 4444 2222 1111
  // Compressed high:  vtmp1 = 0000 0000 0000 0000 0000 0000 8888  5555
  // Left shift(cross lane) compressed high with TRUE_CNT lanes,
  // TRUE_CNT is the number of active elements in the compressed low.
  neg(rscratch1, rscratch1);
  // vtmp2 = {4 3 2 1 0 -1 -2 -3}
  sve_index(vtmp2, H, rscratch1, 1);
  // vtmp1 = 0000 0000 0000 8888 5555 0000 0000 0000
  sve_tbl(vtmp1, H, vtmp1, vtmp2);

  // Combine the compressed high(after shifted) with the compressed low.
  // dst = 0000 0000 0000 8888 5555 4444 2222 1111
  sve_orr(dst, dst, vtmp1);
}

// Clobbers: rscratch1, rscratch2
// Preserves: src, mask
void C2_MacroAssembler::sve_compress_byte(FloatRegister dst, FloatRegister src, PRegister mask,
                                          FloatRegister vtmp1, FloatRegister vtmp2,
                                          FloatRegister vtmp3, FloatRegister vtmp4,
                                          PRegister ptmp, PRegister pgtmp) {
  assert(pgtmp->is_governing(), "This register has to be a governing predicate register");
  assert_different_registers(dst, src, vtmp1, vtmp2, vtmp3, vtmp4);
  assert_different_registers(mask, ptmp, pgtmp);
  // Example input:   src   = 88 77 66 55 44 33 22 11
  //                  mask  = 01 00 00 01 01 00 01 01
  // Expected result: dst   = 00 00 00 88 55 44 22 11

  sve_dup(vtmp4, B, 0);
  // Extend lowest half to type SHORT.
  // vtmp1 = 0044 0033 0022 0011
  sve_uunpklo(vtmp1, H, src);
  // ptmp = 0001 0000 0001 0001
  sve_punpklo(ptmp, mask);
  // Count the active elements of lowest half.
  // rscratch2 = 3
  sve_cntp(rscratch2, H, ptrue, ptmp);
  // Pack the active elements in size of type SHORT to the right,
  // and fill the remainings with zero.
  // dst = 0000 0044 0022 0011
  sve_compress_short(dst, vtmp1, ptmp, vtmp2, vtmp3, pgtmp);
  // Narrow the result back to type BYTE.
  // dst = 00 00 00 00 00 44 22 11
  sve_uzp1(dst, B, dst, vtmp4);

  // Repeat to the highest half.
  // ptmp = 0001 0000 0000 0001
  sve_punpkhi(ptmp, mask);
  // vtmp1 = 0088 0077 0066 0055
  sve_uunpkhi(vtmp2, H, src);
  // vtmp1 = 0000 0000 0088 0055
  sve_compress_short(vtmp1, vtmp2, ptmp, vtmp3, vtmp4, pgtmp);

  sve_dup(vtmp4, B, 0);
  // vtmp1 = 00 00 00 00 00 00 88 55
  sve_uzp1(vtmp1, B, vtmp1, vtmp4);

  // Compressed low:   dst   = 00 00 00 00 00 44 22 11
  // Compressed high:  vtmp1 = 00 00 00 00 00 00 88 55
  // Left shift(cross lane) compressed high with TRUE_CNT lanes,
  // TRUE_CNT is the number of active elements in the compressed low.
  neg(rscratch2, rscratch2);
  // vtmp2 = {4 3 2 1 0 -1 -2 -3}
  sve_index(vtmp2, B, rscratch2, 1);
  // vtmp1 = 00 00 00 88 55 00 00 00
  sve_tbl(vtmp1, B, vtmp1, vtmp2);
  // Combine the compressed high(after shifted) with the compressed low.
  // dst = 00 00 00 88 55 44 22 11
  sve_orr(dst, dst, vtmp1);
}

void C2_MacroAssembler::neon_reverse_bits(FloatRegister dst, FloatRegister src, BasicType bt, bool isQ) {
  assert(bt == T_BYTE || bt == T_SHORT || bt == T_INT || bt == T_LONG, "unsupported basic type");
  SIMD_Arrangement size = isQ ? T16B : T8B;
  if (bt == T_BYTE) {
    rbit(dst, size, src);
  } else {
    neon_reverse_bytes(dst, src, bt, isQ);
    rbit(dst, size, dst);
  }
}

void C2_MacroAssembler::neon_reverse_bytes(FloatRegister dst, FloatRegister src, BasicType bt, bool isQ) {
  assert(bt == T_BYTE || bt == T_SHORT || bt == T_INT || bt == T_LONG, "unsupported basic type");
  SIMD_Arrangement size = isQ ? T16B : T8B;
  switch (bt) {
    case T_BYTE:
      if (dst != src) {
        orr(dst, size, src, src);
      }
      break;
    case T_SHORT:
      rev16(dst, size, src);
      break;
    case T_INT:
      rev32(dst, size, src);
      break;
    case T_LONG:
      rev64(dst, size, src);
      break;
    default:
      assert(false, "unsupported");
      ShouldNotReachHere();
  }
}

// Extract a scalar element from an sve vector at position 'idx'.
// The input elements in src are expected to be of integral type.
void C2_MacroAssembler::sve_extract_integral(Register dst, BasicType bt, FloatRegister src,
                                             int idx, FloatRegister vtmp) {
  assert(bt == T_BYTE || bt == T_SHORT || bt == T_INT || bt == T_LONG, "unsupported element type");
  Assembler::SIMD_RegVariant size = elemType_to_regVariant(bt);
  if (regVariant_to_elemBits(size) * idx < 128) { // generate lower cost NEON instruction
    if (bt == T_INT || bt == T_LONG) {
      umov(dst, src, size, idx);
    } else {
      smov(dst, src, size, idx);
    }
  } else {
    sve_orr(vtmp, src, src);
    sve_ext(vtmp, vtmp, idx << size);
    if (bt == T_INT || bt == T_LONG) {
      umov(dst, vtmp, size, 0);
    } else {
      smov(dst, vtmp, size, 0);
    }
  }
}

// java.lang.Math::round intrinsics

// Clobbers: rscratch1, rflags
void C2_MacroAssembler::vector_round_neon(FloatRegister dst, FloatRegister src, FloatRegister tmp1,
                                          FloatRegister tmp2, FloatRegister tmp3, SIMD_Arrangement T) {
  assert_different_registers(tmp1, tmp2, tmp3, src, dst);
  switch (T) {
    case T2S:
    case T4S:
      fmovs(tmp1, T, 0.5f);
      mov(rscratch1, jint_cast(0x1.0p23f));
      break;
    case T2D:
      fmovd(tmp1, T, 0.5);
      mov(rscratch1, julong_cast(0x1.0p52));
      break;
    default:
      assert(T == T2S || T == T4S || T == T2D, "invalid arrangement");
  }
  fadd(tmp1, T, tmp1, src);
  fcvtms(tmp1, T, tmp1);
  // tmp1 = floor(src + 0.5, ties to even)

  fcvtas(dst, T, src);
  // dst = round(src), ties to away

  fneg(tmp3, T, src);
  dup(tmp2, T, rscratch1);
  cm(HS, tmp3, T, tmp3, tmp2);
  // tmp3 is now a set of flags

  bif(dst, T16B, tmp1, tmp3);
  // result in dst
}

// Clobbers: rscratch1, rflags
void C2_MacroAssembler::vector_round_sve(FloatRegister dst, FloatRegister src, FloatRegister tmp1,
                                         FloatRegister tmp2, PRegister pgtmp, SIMD_RegVariant T) {
  assert(pgtmp->is_governing(), "This register has to be a governing predicate register");
  assert_different_registers(tmp1, tmp2, src, dst);

  switch (T) {
    case S:
      mov(rscratch1, jint_cast(0x1.0p23f));
      break;
    case D:
      mov(rscratch1, julong_cast(0x1.0p52));
      break;
    default:
      assert(T == S || T == D, "invalid register variant");
  }

  sve_frinta(dst, T, ptrue, src);
  // dst = round(src), ties to away

  Label none;

  sve_fneg(tmp1, T, ptrue, src);
  sve_dup(tmp2, T, rscratch1);
  sve_cmp(HS, pgtmp, T, ptrue, tmp2, tmp1);
  br(EQ, none);
  {
    sve_cpy(tmp1, T, pgtmp, 0.5);
    sve_fadd(tmp1, T, pgtmp, src);
    sve_frintm(dst, T, pgtmp, tmp1);
    // dst = floor(src + 0.5, ties to even)
  }
  bind(none);

  sve_fcvtzs(dst, T, ptrue, dst, T);
  // result in dst
}

void C2_MacroAssembler::vector_signum_neon(FloatRegister dst, FloatRegister src, FloatRegister zero,
                                           FloatRegister one, SIMD_Arrangement T) {
  assert_different_registers(dst, src, zero, one);
  assert(T == T2S || T == T4S || T == T2D, "invalid arrangement");

  facgt(dst, T, src, zero);
  ushr(dst, T, dst, 1); // dst=0 for +-0.0 and NaN. 0x7FF..F otherwise
  bsl(dst, T == T2S ? T8B : T16B, one, src); // Result in dst
}

void C2_MacroAssembler::vector_signum_sve(FloatRegister dst, FloatRegister src, FloatRegister zero,
                                          FloatRegister one, FloatRegister vtmp, PRegister pgtmp, SIMD_RegVariant T) {
    assert_different_registers(dst, src, zero, one, vtmp);
    assert(pgtmp->is_governing(), "This register has to be a governing predicate register");

    sve_orr(vtmp, src, src);
    sve_fac(Assembler::GT, pgtmp, T, ptrue, src, zero); // pmtp=0 for +-0.0 and NaN. 0x1 otherwise
    switch (T) {
    case S:
      sve_and(vtmp, T, min_jint); // Extract the sign bit of float value in every lane of src
      sve_orr(vtmp, T, jint_cast(1.0)); // OR it with +1 to make the final result +1 or -1 depending
                                        // on the sign of the float value
      break;
    case D:
      sve_and(vtmp, T, min_jlong);
      sve_orr(vtmp, T, jlong_cast(1.0));
      break;
    default:
      assert(false, "unsupported");
      ShouldNotReachHere();
    }
    sve_sel(dst, T, pgtmp, vtmp, src); // Select either from src or vtmp based on the predicate register pgtmp
                                       // Result in dst
}

bool C2_MacroAssembler::in_scratch_emit_size() {
  if (ciEnv::current()->task() != nullptr) {
    PhaseOutput* phase_output = Compile::current()->output();
    if (phase_output != nullptr && phase_output->in_scratch_emit_size()) {
      return true;
    }
  }
  return MacroAssembler::in_scratch_emit_size();
}<|MERGE_RESOLUTION|>--- conflicted
+++ resolved
@@ -45,7 +45,6 @@
 
 typedef void (MacroAssembler::* chr_insn)(Register Rt, const Address &adr);
 
-<<<<<<< HEAD
 void C2_MacroAssembler::entry_barrier() {
   BarrierSetAssembler* bs = BarrierSet::barrier_set()->barrier_set_assembler();
   if (BarrierSet::barrier_set()->barrier_set_nmethod() != nullptr) {
@@ -67,7 +66,8 @@
     // In the C2 code, we move the non-hot part of nmethod entry barriers out-of-line to a stub.
     bs->nmethod_entry_barrier(this, slow_path, continuation, guard);
   }
-=======
+}
+
 void C2_MacroAssembler::fast_lock(Register objectReg, Register boxReg, Register tmpReg,
                                   Register tmp2Reg) {
   Register oop = objectReg;
@@ -99,6 +99,11 @@
   } else if (LockingMode == LM_LEGACY) {
     // Set tmp to be (markWord of object | UNLOCK_VALUE).
     orr(tmp, disp_hdr, markWord::unlocked_value);
+
+    if (EnableValhalla) {
+      // Mask inline_type bit such that we go to the slow path if object is an inline type
+      andr(tmp, tmp, ~((int) markWord::inline_type_bit_in_place));
+    }
 
     // Initialize the box. (Must happen before we update the object mark!)
     str(tmp, Address(box, BasicLock::displaced_header_offset_in_bytes()));
@@ -262,7 +267,6 @@
   decrement(Address(rthread, JavaThread::held_monitor_count_offset()));
 
   bind(no_count);
->>>>>>> c04c9ea3
 }
 
 // Search for str1 in str2 and return index or -1
