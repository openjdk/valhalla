/*
 * Copyright (c) 2020, 2024, Oracle and/or its affiliates. All rights reserved.
 * DO NOT ALTER OR REMOVE COPYRIGHT NOTICES OR THIS FILE HEADER.
 *
 * This code is free software; you can redistribute it and/or modify it
 * under the terms of the GNU General Public License version 2 only, as
 * published by the Free Software Foundation.
 *
 * This code is distributed in the hope that it will be useful, but WITHOUT
 * ANY WARRANTY; without even the implied warranty of MERCHANTABILITY or
 * FITNESS FOR A PARTICULAR PURPOSE.  See the GNU General Public License
 * version 2 for more details (a copy is included in the LICENSE file that
 * accompanied this code).
 *
 * You should have received a copy of the GNU General Public License version
 * 2 along with this work; if not, write to the Free Software Foundation,
 * Inc., 51 Franklin St, Fifth Floor, Boston, MA 02110-1301 USA.
 *
 * Please contact Oracle, 500 Oracle Parkway, Redwood Shores, CA 94065 USA
 * or visit www.oracle.com if you need additional information or have any
 * questions.
 *
 */

#include "precompiled.hpp"
#include "asm/assembler.hpp"
#include "asm/assembler.inline.hpp"
#include "opto/c2_MacroAssembler.hpp"
#include "opto/compile.hpp"
#include "opto/intrinsicnode.hpp"
#include "opto/matcher.hpp"
#include "opto/output.hpp"
#include "opto/subnode.hpp"
#include "runtime/stubRoutines.hpp"
#include "utilities/globalDefinitions.hpp"
#include "utilities/powerOfTwo.hpp"

#ifdef PRODUCT
#define BLOCK_COMMENT(str) /* nothing */
#define STOP(error) stop(error)
#else
#define BLOCK_COMMENT(str) block_comment(str)
#define STOP(error) block_comment(error); stop(error)
#endif

#define BIND(label) bind(label); BLOCK_COMMENT(#label ":")

typedef void (MacroAssembler::* chr_insn)(Register Rt, const Address &adr);

<<<<<<< HEAD
void C2_MacroAssembler::entry_barrier() {
  BarrierSetAssembler* bs = BarrierSet::barrier_set()->barrier_set_assembler();
  if (BarrierSet::barrier_set()->barrier_set_nmethod() != nullptr) {
    // Dummy labels for just measuring the code size
    Label dummy_slow_path;
    Label dummy_continuation;
    Label dummy_guard;
    Label* slow_path = &dummy_slow_path;
    Label* continuation = &dummy_continuation;
    Label* guard = &dummy_guard;
    if (!Compile::current()->output()->in_scratch_emit_size()) {
      // Use real labels from actual stub when not emitting code for the purpose of measuring its size
      C2EntryBarrierStub* stub = new (Compile::current()->comp_arena()) C2EntryBarrierStub();
      Compile::current()->output()->add_stub(stub);
      slow_path = &stub->entry();
      continuation = &stub->continuation();
      guard = &stub->guard();
    }
    // In the C2 code, we move the non-hot part of nmethod entry barriers out-of-line to a stub.
    bs->nmethod_entry_barrier(this, slow_path, continuation, guard);
  }
=======
// jdk.internal.util.ArraysSupport.vectorizedHashCode
address C2_MacroAssembler::arrays_hashcode(Register ary, Register cnt, Register result,
                                           FloatRegister vdata0, FloatRegister vdata1,
                                           FloatRegister vdata2, FloatRegister vdata3,
                                           FloatRegister vmul0, FloatRegister vmul1,
                                           FloatRegister vmul2, FloatRegister vmul3,
                                           FloatRegister vpow, FloatRegister vpowm,
                                           BasicType eltype) {
  ARRAYS_HASHCODE_REGISTERS;

  Register tmp1 = rscratch1, tmp2 = rscratch2;

  Label TAIL, STUB_SWITCH, STUB_SWITCH_OUT, LOOP, BR_BASE, LARGE, DONE;

  // Vectorization factor. Number of array elements loaded to one SIMD&FP registers by the stubs. We
  // use 8H load arrangements for chars and shorts and 8B for booleans and bytes. It's possible to
  // use 4H for chars and shorts instead, but using 8H gives better performance.
  const size_t vf = eltype == T_BOOLEAN || eltype == T_BYTE ? 8
                    : eltype == T_CHAR || eltype == T_SHORT ? 8
                    : eltype == T_INT                       ? 4
                                                            : 0;
  guarantee(vf, "unsupported eltype");

  // Unroll factor for the scalar loop below. The value is chosen based on performance analysis.
  const size_t unroll_factor = 4;

  switch (eltype) {
  case T_BOOLEAN:
    BLOCK_COMMENT("arrays_hashcode(unsigned byte) {");
    break;
  case T_CHAR:
    BLOCK_COMMENT("arrays_hashcode(char) {");
    break;
  case T_BYTE:
    BLOCK_COMMENT("arrays_hashcode(byte) {");
    break;
  case T_SHORT:
    BLOCK_COMMENT("arrays_hashcode(short) {");
    break;
  case T_INT:
    BLOCK_COMMENT("arrays_hashcode(int) {");
    break;
  default:
    ShouldNotReachHere();
  }

  // large_arrays_hashcode(T_INT) performs worse than the scalar loop below when the Neon loop
  // implemented by the stub executes just once. Call the stub only if at least two iterations will
  // be executed.
  const size_t large_threshold = eltype == T_INT ? vf * 2 : vf;
  cmpw(cnt, large_threshold);
  br(Assembler::HS, LARGE);

  bind(TAIL);

  // The andr performs cnt % uf where uf = unroll_factor. The subtract shifted by 3 offsets past
  // uf - (cnt % uf) pairs of load + madd insns i.e. it only executes cnt % uf load + madd pairs.
  // Iteration eats up the remainder, uf elements at a time.
  assert(is_power_of_2(unroll_factor), "can't use this value to calculate the jump target PC");
  andr(tmp2, cnt, unroll_factor - 1);
  adr(tmp1, BR_BASE);
  sub(tmp1, tmp1, tmp2, ext::sxtw, 3);
  movw(tmp2, 0x1f);
  br(tmp1);

  bind(LOOP);
  for (size_t i = 0; i < unroll_factor; ++i) {
    load(tmp1, Address(post(ary, type2aelembytes(eltype))), eltype);
    maddw(result, result, tmp2, tmp1);
  }
  bind(BR_BASE);
  subsw(cnt, cnt, unroll_factor);
  br(Assembler::HS, LOOP);

  b(DONE);

  bind(LARGE);

  RuntimeAddress stub = RuntimeAddress(StubRoutines::aarch64::large_arrays_hashcode(eltype));
  assert(stub.target() != nullptr, "array_hashcode stub has not been generated");
  address tpc = trampoline_call(stub);
  if (tpc == nullptr) {
    DEBUG_ONLY(reset_labels(TAIL, BR_BASE));
    postcond(pc() == badAddress);
    return nullptr;
  }

  bind(DONE);

  BLOCK_COMMENT("} // arrays_hashcode");

  postcond(pc() != badAddress);
  return pc();
>>>>>>> c0e6c3b9
}

void C2_MacroAssembler::fast_lock(Register objectReg, Register boxReg, Register tmpReg,
                                  Register tmp2Reg, Register tmp3Reg) {
  Register oop = objectReg;
  Register box = boxReg;
  Register disp_hdr = tmpReg;
  Register tmp = tmp2Reg;
  Label cont;
  Label object_has_monitor;
  Label count, no_count;

  assert(LockingMode != LM_LIGHTWEIGHT, "lightweight locking should use fast_lock_lightweight");
  assert_different_registers(oop, box, tmp, disp_hdr);

  // Load markWord from object into displaced_header.
  ldr(disp_hdr, Address(oop, oopDesc::mark_offset_in_bytes()));

  if (DiagnoseSyncOnValueBasedClasses != 0) {
    load_klass(tmp, oop);
    ldrb(tmp, Address(tmp, Klass::misc_flags_offset()));
    tst(tmp, KlassFlags::_misc_is_value_based_class);
    br(Assembler::NE, cont);
  }

  // Check for existing monitor
  tbnz(disp_hdr, exact_log2(markWord::monitor_value), object_has_monitor);

  if (LockingMode == LM_MONITOR) {
    tst(oop, oop); // Set NE to indicate 'failure' -> take slow-path. We know that oop != 0.
    b(cont);
  } else {
    assert(LockingMode == LM_LEGACY, "must be");
    // Set tmp to be (markWord of object | UNLOCK_VALUE).
    orr(tmp, disp_hdr, markWord::unlocked_value);

    if (EnableValhalla) {
      // Mask inline_type bit such that we go to the slow path if object is an inline type
      andr(tmp, tmp, ~((int) markWord::inline_type_bit_in_place));
    }

    // Initialize the box. (Must happen before we update the object mark!)
    str(tmp, Address(box, BasicLock::displaced_header_offset_in_bytes()));

    // Compare object markWord with an unlocked value (tmp) and if
    // equal exchange the stack address of our box with object markWord.
    // On failure disp_hdr contains the possibly locked markWord.
    cmpxchg(oop, tmp, box, Assembler::xword, /*acquire*/ true,
            /*release*/ true, /*weak*/ false, disp_hdr);
    br(Assembler::EQ, cont);

    assert(oopDesc::mark_offset_in_bytes() == 0, "offset of _mark is not 0");

    // If the compare-and-exchange succeeded, then we found an unlocked
    // object, will have now locked it will continue at label cont

    // Check if the owner is self by comparing the value in the
    // markWord of object (disp_hdr) with the stack pointer.
    mov(rscratch1, sp);
    sub(disp_hdr, disp_hdr, rscratch1);
    mov(tmp, (address) (~(os::vm_page_size()-1) | markWord::lock_mask_in_place));
    // If condition is true we are cont and hence we can store 0 as the
    // displaced header in the box, which indicates that it is a recursive lock.
    ands(tmp/*==0?*/, disp_hdr, tmp);   // Sets flags for result
    str(tmp/*==0, perhaps*/, Address(box, BasicLock::displaced_header_offset_in_bytes()));
    b(cont);
  }

  // Handle existing monitor.
  bind(object_has_monitor);

  // The object's monitor m is unlocked iff m->owner == nullptr,
  // otherwise m->owner may contain a thread or a stack address.
  //
  // Try to CAS m->owner from null to current thread.
  add(tmp, disp_hdr, (in_bytes(ObjectMonitor::owner_offset())-markWord::monitor_value));
  cmpxchg(tmp, zr, rthread, Assembler::xword, /*acquire*/ true,
          /*release*/ true, /*weak*/ false, tmp3Reg); // Sets flags for result

  // Store a non-null value into the box to avoid looking like a re-entrant
  // lock. The fast-path monitor unlock code checks for
  // markWord::monitor_value so use markWord::unused_mark which has the
  // relevant bit set, and also matches ObjectSynchronizer::enter.
  mov(tmp, (address)markWord::unused_mark().value());
  str(tmp, Address(box, BasicLock::displaced_header_offset_in_bytes()));

  br(Assembler::EQ, cont); // CAS success means locking succeeded

  cmp(tmp3Reg, rthread);
  br(Assembler::NE, cont); // Check for recursive locking

  // Recursive lock case
  increment(Address(disp_hdr, in_bytes(ObjectMonitor::recursions_offset()) - markWord::monitor_value), 1);
  // flag == EQ still from the cmp above, checking if this is a reentrant lock

  bind(cont);
  // flag == EQ indicates success
  // flag == NE indicates failure
  br(Assembler::NE, no_count);

  bind(count);
  increment(Address(rthread, JavaThread::held_monitor_count_offset()));

  bind(no_count);
}

void C2_MacroAssembler::fast_unlock(Register objectReg, Register boxReg, Register tmpReg,
                                    Register tmp2Reg) {
  Register oop = objectReg;
  Register box = boxReg;
  Register disp_hdr = tmpReg;
  Register owner_addr = tmpReg;
  Register tmp = tmp2Reg;
  Label cont;
  Label object_has_monitor;
  Label count, no_count;
  Label unlocked;

  assert(LockingMode != LM_LIGHTWEIGHT, "lightweight locking should use fast_unlock_lightweight");
  assert_different_registers(oop, box, tmp, disp_hdr);

  if (LockingMode == LM_LEGACY) {
    // Find the lock address and load the displaced header from the stack.
    ldr(disp_hdr, Address(box, BasicLock::displaced_header_offset_in_bytes()));

    // If the displaced header is 0, we have a recursive unlock.
    cmp(disp_hdr, zr);
    br(Assembler::EQ, cont);
  }

  // Handle existing monitor.
  ldr(tmp, Address(oop, oopDesc::mark_offset_in_bytes()));
  tbnz(tmp, exact_log2(markWord::monitor_value), object_has_monitor);

  if (LockingMode == LM_MONITOR) {
    tst(oop, oop); // Set NE to indicate 'failure' -> take slow-path. We know that oop != 0.
    b(cont);
  } else {
    assert(LockingMode == LM_LEGACY, "must be");
    // Check if it is still a light weight lock, this is is true if we
    // see the stack address of the basicLock in the markWord of the
    // object.

    cmpxchg(oop, box, disp_hdr, Assembler::xword, /*acquire*/ false,
            /*release*/ true, /*weak*/ false, tmp);
    b(cont);
  }

  assert(oopDesc::mark_offset_in_bytes() == 0, "offset of _mark is not 0");

  // Handle existing monitor.
  bind(object_has_monitor);
  STATIC_ASSERT(markWord::monitor_value <= INT_MAX);
  add(tmp, tmp, -(int)markWord::monitor_value); // monitor

  ldr(disp_hdr, Address(tmp, ObjectMonitor::recursions_offset()));

  Label notRecursive;
  cbz(disp_hdr, notRecursive);

  // Recursive lock
  sub(disp_hdr, disp_hdr, 1u);
  str(disp_hdr, Address(tmp, ObjectMonitor::recursions_offset()));
  cmp(disp_hdr, disp_hdr); // Sets flags for result
  b(cont);

  bind(notRecursive);

  // Compute owner address.
  lea(owner_addr, Address(tmp, ObjectMonitor::owner_offset()));

  // Set owner to null.
  // Release to satisfy the JMM
  stlr(zr, owner_addr);
  // We need a full fence after clearing owner to avoid stranding.
  // StoreLoad achieves this.
  membar(StoreLoad);

  // Check if the entry lists are empty (EntryList first - by convention).
  ldr(rscratch1, Address(tmp, ObjectMonitor::EntryList_offset()));
  ldr(tmpReg, Address(tmp, ObjectMonitor::cxq_offset()));
  orr(rscratch1, rscratch1, tmpReg);
  cmp(rscratch1, zr);
  br(Assembler::EQ, cont);     // If so we are done.

  // Check if there is a successor.
  ldr(rscratch1, Address(tmp, ObjectMonitor::succ_offset()));
  cmp(rscratch1, zr);
  br(Assembler::NE, unlocked); // If so we are done.

  // Save the monitor pointer in the current thread, so we can try to
  // reacquire the lock in SharedRuntime::monitor_exit_helper().
  str(tmp, Address(rthread, JavaThread::unlocked_inflated_monitor_offset()));

  cmp(zr, rthread); // Set Flag to NE => slow path
  b(cont);

  bind(unlocked);
  cmp(zr, zr); // Set Flag to EQ => fast path

  // Intentional fall-through

  bind(cont);
  // flag == EQ indicates success
  // flag == NE indicates failure
  br(Assembler::NE, no_count);

  bind(count);
  decrement(Address(rthread, JavaThread::held_monitor_count_offset()));

  bind(no_count);
}

void C2_MacroAssembler::fast_lock_lightweight(Register obj, Register box, Register t1,
                                              Register t2, Register t3) {
  assert(LockingMode == LM_LIGHTWEIGHT, "must be");
  assert_different_registers(obj, box, t1, t2, t3);

  // Handle inflated monitor.
  Label inflated;
  // Finish fast lock successfully. MUST branch to with flag == EQ
  Label locked;
  // Finish fast lock unsuccessfully. MUST branch to with flag == NE
  Label slow_path;

  if (UseObjectMonitorTable) {
    // Clear cache in case fast locking succeeds.
    str(zr, Address(box, BasicLock::object_monitor_cache_offset_in_bytes()));
  }

  if (DiagnoseSyncOnValueBasedClasses != 0) {
    load_klass(t1, obj);
    ldrb(t1, Address(t1, Klass::misc_flags_offset()));
    tst(t1, KlassFlags::_misc_is_value_based_class);
    br(Assembler::NE, slow_path);
  }

  const Register t1_mark = t1;
  const Register t3_t = t3;

  { // Lightweight locking

    // Push lock to the lock stack and finish successfully. MUST branch to with flag == EQ
    Label push;

    const Register t2_top = t2;

    // Check if lock-stack is full.
    ldrw(t2_top, Address(rthread, JavaThread::lock_stack_top_offset()));
    cmpw(t2_top, (unsigned)LockStack::end_offset() - 1);
    br(Assembler::GT, slow_path);

    // Check if recursive.
    subw(t3_t, t2_top, oopSize);
    ldr(t3_t, Address(rthread, t3_t));
    cmp(obj, t3_t);
    br(Assembler::EQ, push);

    // Relaxed normal load to check for monitor. Optimization for monitor case.
    ldr(t1_mark, Address(obj, oopDesc::mark_offset_in_bytes()));
    tbnz(t1_mark, exact_log2(markWord::monitor_value), inflated);

    // Not inflated
    assert(oopDesc::mark_offset_in_bytes() == 0, "required to avoid a lea");

    // Try to lock. Transition lock-bits 0b01 => 0b00
    orr(t1_mark, t1_mark, markWord::unlocked_value);
    eor(t3_t, t1_mark, markWord::unlocked_value);
    cmpxchg(/*addr*/ obj, /*expected*/ t1_mark, /*new*/ t3_t, Assembler::xword,
            /*acquire*/ true, /*release*/ false, /*weak*/ false, noreg);
    br(Assembler::NE, slow_path);

    bind(push);
    // After successful lock, push object on lock-stack.
    str(obj, Address(rthread, t2_top));
    addw(t2_top, t2_top, oopSize);
    strw(t2_top, Address(rthread, JavaThread::lock_stack_top_offset()));
    b(locked);
  }

  { // Handle inflated monitor.
    bind(inflated);

    const Register t1_monitor = t1;

    if (!UseObjectMonitorTable) {
      assert(t1_monitor == t1_mark, "should be the same here");
    } else {
      Label monitor_found;

      // Load cache address
      lea(t3_t, Address(rthread, JavaThread::om_cache_oops_offset()));

      const int num_unrolled = 2;
      for (int i = 0; i < num_unrolled; i++) {
        ldr(t1, Address(t3_t));
        cmp(obj, t1);
        br(Assembler::EQ, monitor_found);
        increment(t3_t, in_bytes(OMCache::oop_to_oop_difference()));
      }

      Label loop;

      // Search for obj in cache.
      bind(loop);

      // Check for match.
      ldr(t1, Address(t3_t));
      cmp(obj, t1);
      br(Assembler::EQ, monitor_found);

      // Search until null encountered, guaranteed _null_sentinel at end.
      increment(t3_t, in_bytes(OMCache::oop_to_oop_difference()));
      cbnz(t1, loop);
      // Cache Miss, NE set from cmp above, cbnz does not set flags
      b(slow_path);

      bind(monitor_found);
      ldr(t1_monitor, Address(t3_t, OMCache::oop_to_monitor_difference()));
    }

    const Register t2_owner_addr = t2;
    const Register t3_owner = t3;
    const ByteSize monitor_tag = in_ByteSize(UseObjectMonitorTable ? 0 : checked_cast<int>(markWord::monitor_value));
    const Address owner_address(t1_monitor, ObjectMonitor::owner_offset() - monitor_tag);
    const Address recursions_address(t1_monitor, ObjectMonitor::recursions_offset() - monitor_tag);

    Label monitor_locked;

    // Compute owner address.
    lea(t2_owner_addr, owner_address);

    // CAS owner (null => current thread).
    cmpxchg(t2_owner_addr, zr, rthread, Assembler::xword, /*acquire*/ true,
            /*release*/ false, /*weak*/ false, t3_owner);
    br(Assembler::EQ, monitor_locked);

    // Check if recursive.
    cmp(t3_owner, rthread);
    br(Assembler::NE, slow_path);

    // Recursive.
    increment(recursions_address, 1);

    bind(monitor_locked);
    if (UseObjectMonitorTable) {
      str(t1_monitor, Address(box, BasicLock::object_monitor_cache_offset_in_bytes()));
    }
  }

  bind(locked);
  increment(Address(rthread, JavaThread::held_monitor_count_offset()));

#ifdef ASSERT
  // Check that locked label is reached with Flags == EQ.
  Label flag_correct;
  br(Assembler::EQ, flag_correct);
  stop("Fast Lock Flag != EQ");
#endif

  bind(slow_path);
#ifdef ASSERT
  // Check that slow_path label is reached with Flags == NE.
  br(Assembler::NE, flag_correct);
  stop("Fast Lock Flag != NE");
  bind(flag_correct);
#endif
  // C2 uses the value of Flags (NE vs EQ) to determine the continuation.
}

void C2_MacroAssembler::fast_unlock_lightweight(Register obj, Register box, Register t1,
                                                Register t2, Register t3) {
  assert(LockingMode == LM_LIGHTWEIGHT, "must be");
  assert_different_registers(obj, box, t1, t2, t3);

  // Handle inflated monitor.
  Label inflated, inflated_load_mark;
  // Finish fast unlock successfully. MUST branch to with flag == EQ
  Label unlocked;
  // Finish fast unlock unsuccessfully. MUST branch to with flag == NE
  Label slow_path;

  const Register t1_mark = t1;
  const Register t2_top = t2;
  const Register t3_t = t3;

  { // Lightweight unlock

    Label push_and_slow_path;

    // Check if obj is top of lock-stack.
    ldrw(t2_top, Address(rthread, JavaThread::lock_stack_top_offset()));
    subw(t2_top, t2_top, oopSize);
    ldr(t3_t, Address(rthread, t2_top));
    cmp(obj, t3_t);
    // Top of lock stack was not obj. Must be monitor.
    br(Assembler::NE, inflated_load_mark);

    // Pop lock-stack.
    DEBUG_ONLY(str(zr, Address(rthread, t2_top));)
    strw(t2_top, Address(rthread, JavaThread::lock_stack_top_offset()));

    // Check if recursive.
    subw(t3_t, t2_top, oopSize);
    ldr(t3_t, Address(rthread, t3_t));
    cmp(obj, t3_t);
    br(Assembler::EQ, unlocked);

    // Not recursive.
    // Load Mark.
    ldr(t1_mark, Address(obj, oopDesc::mark_offset_in_bytes()));

    // Check header for monitor (0b10).
    // Because we got here by popping (meaning we pushed in locked)
    // there will be no monitor in the box. So we need to push back the obj
    // so that the runtime can fix any potential anonymous owner.
    tbnz(t1_mark, exact_log2(markWord::monitor_value), UseObjectMonitorTable ? push_and_slow_path : inflated);

    // Try to unlock. Transition lock bits 0b00 => 0b01
    assert(oopDesc::mark_offset_in_bytes() == 0, "required to avoid lea");
    orr(t3_t, t1_mark, markWord::unlocked_value);
    cmpxchg(/*addr*/ obj, /*expected*/ t1_mark, /*new*/ t3_t, Assembler::xword,
            /*acquire*/ false, /*release*/ true, /*weak*/ false, noreg);
    br(Assembler::EQ, unlocked);

    bind(push_and_slow_path);
    // Compare and exchange failed.
    // Restore lock-stack and handle the unlock in runtime.
    DEBUG_ONLY(str(obj, Address(rthread, t2_top));)
    addw(t2_top, t2_top, oopSize);
    str(t2_top, Address(rthread, JavaThread::lock_stack_top_offset()));
    b(slow_path);
  }


  { // Handle inflated monitor.
    bind(inflated_load_mark);
    ldr(t1_mark, Address(obj, oopDesc::mark_offset_in_bytes()));
#ifdef ASSERT
    tbnz(t1_mark, exact_log2(markWord::monitor_value), inflated);
    stop("Fast Unlock not monitor");
#endif

    bind(inflated);

#ifdef ASSERT
    Label check_done;
    subw(t2_top, t2_top, oopSize);
    cmpw(t2_top, in_bytes(JavaThread::lock_stack_base_offset()));
    br(Assembler::LT, check_done);
    ldr(t3_t, Address(rthread, t2_top));
    cmp(obj, t3_t);
    br(Assembler::NE, inflated);
    stop("Fast Unlock lock on stack");
    bind(check_done);
#endif

    const Register t1_monitor = t1;

    if (!UseObjectMonitorTable) {
      assert(t1_monitor == t1_mark, "should be the same here");

      // Untag the monitor.
      add(t1_monitor, t1_mark, -(int)markWord::monitor_value);
    } else {
      ldr(t1_monitor, Address(box, BasicLock::object_monitor_cache_offset_in_bytes()));
      // null check with Flags == NE, no valid pointer below alignof(ObjectMonitor*)
      cmp(t1_monitor, checked_cast<uint8_t>(alignof(ObjectMonitor*)));
      br(Assembler::LO, slow_path);
    }

    const Register t2_recursions = t2;
    Label not_recursive;

    // Check if recursive.
    ldr(t2_recursions, Address(t1_monitor, ObjectMonitor::recursions_offset()));
    cbz(t2_recursions, not_recursive);

    // Recursive unlock.
    sub(t2_recursions, t2_recursions, 1u);
    str(t2_recursions, Address(t1_monitor, ObjectMonitor::recursions_offset()));
    // Set flag == EQ
    cmp(t2_recursions, t2_recursions);
    b(unlocked);

    bind(not_recursive);

    const Register t2_owner_addr = t2;

    // Compute owner address.
    lea(t2_owner_addr, Address(t1_monitor, ObjectMonitor::owner_offset()));

    // Set owner to null.
    // Release to satisfy the JMM
    stlr(zr, t2_owner_addr);
    // We need a full fence after clearing owner to avoid stranding.
    // StoreLoad achieves this.
    membar(StoreLoad);

    // Check if the entry lists are empty (EntryList first - by convention).
    ldr(rscratch1, Address(t1_monitor, ObjectMonitor::EntryList_offset()));
    ldr(t3_t, Address(t1_monitor, ObjectMonitor::cxq_offset()));
    orr(rscratch1, rscratch1, t3_t);
    cmp(rscratch1, zr);
    br(Assembler::EQ, unlocked);  // If so we are done.

    // Check if there is a successor.
    ldr(rscratch1, Address(t1_monitor, ObjectMonitor::succ_offset()));
    cmp(rscratch1, zr);
    br(Assembler::NE, unlocked);  // If so we are done.

    // Save the monitor pointer in the current thread, so we can try to
    // reacquire the lock in SharedRuntime::monitor_exit_helper().
    str(t1_monitor, Address(rthread, JavaThread::unlocked_inflated_monitor_offset()));

    cmp(zr, rthread); // Set Flag to NE => slow path
    b(slow_path);
  }

  bind(unlocked);
  decrement(Address(rthread, JavaThread::held_monitor_count_offset()));
  cmp(zr, zr); // Set Flags to EQ => fast path

#ifdef ASSERT
  // Check that unlocked label is reached with Flags == EQ.
  Label flag_correct;
  br(Assembler::EQ, flag_correct);
  stop("Fast Unlock Flag != EQ");
#endif

  bind(slow_path);
#ifdef ASSERT
  // Check that slow_path label is reached with Flags == NE.
  br(Assembler::NE, flag_correct);
  stop("Fast Unlock Flag != NE");
  bind(flag_correct);
#endif
  // C2 uses the value of Flags (NE vs EQ) to determine the continuation.
}

// Search for str1 in str2 and return index or -1
// Clobbers: rscratch1, rscratch2, rflags. May also clobber v0-v1, when icnt1==-1.
void C2_MacroAssembler::string_indexof(Register str2, Register str1,
                                       Register cnt2, Register cnt1,
                                       Register tmp1, Register tmp2,
                                       Register tmp3, Register tmp4,
                                       Register tmp5, Register tmp6,
                                       int icnt1, Register result, int ae) {
  // NOTE: tmp5, tmp6 can be zr depending on specific method version
  Label LINEARSEARCH, LINEARSTUB, LINEAR_MEDIUM, DONE, NOMATCH, MATCH;

  Register ch1 = rscratch1;
  Register ch2 = rscratch2;
  Register cnt1tmp = tmp1;
  Register cnt2tmp = tmp2;
  Register cnt1_neg = cnt1;
  Register cnt2_neg = cnt2;
  Register result_tmp = tmp4;

  bool isL = ae == StrIntrinsicNode::LL;

  bool str1_isL = ae == StrIntrinsicNode::LL || ae == StrIntrinsicNode::UL;
  bool str2_isL = ae == StrIntrinsicNode::LL || ae == StrIntrinsicNode::LU;
  int str1_chr_shift = str1_isL ? 0:1;
  int str2_chr_shift = str2_isL ? 0:1;
  int str1_chr_size = str1_isL ? 1:2;
  int str2_chr_size = str2_isL ? 1:2;
  chr_insn str1_load_1chr = str1_isL ? (chr_insn)&MacroAssembler::ldrb :
                                      (chr_insn)&MacroAssembler::ldrh;
  chr_insn str2_load_1chr = str2_isL ? (chr_insn)&MacroAssembler::ldrb :
                                      (chr_insn)&MacroAssembler::ldrh;
  chr_insn load_2chr = isL ? (chr_insn)&MacroAssembler::ldrh : (chr_insn)&MacroAssembler::ldrw;
  chr_insn load_4chr = isL ? (chr_insn)&MacroAssembler::ldrw : (chr_insn)&MacroAssembler::ldr;

  // Note, inline_string_indexOf() generates checks:
  // if (substr.count > string.count) return -1;
  // if (substr.count == 0) return 0;

  // We have two strings, a source string in str2, cnt2 and a pattern string
  // in str1, cnt1. Find the 1st occurrence of pattern in source or return -1.

  // For larger pattern and source we use a simplified Boyer Moore algorithm.
  // With a small pattern and source we use linear scan.

  if (icnt1 == -1) {
    sub(result_tmp, cnt2, cnt1);
    cmp(cnt1, (u1)8);             // Use Linear Scan if cnt1 < 8 || cnt1 >= 256
    br(LT, LINEARSEARCH);
    dup(v0, T16B, cnt1); // done in separate FPU pipeline. Almost no penalty
    subs(zr, cnt1, 256);
    lsr(tmp1, cnt2, 2);
    ccmp(cnt1, tmp1, 0b0000, LT); // Source must be 4 * pattern for BM
    br(GE, LINEARSTUB);
  }

// The Boyer Moore alogorithm is based on the description here:-
//
// http://en.wikipedia.org/wiki/Boyer%E2%80%93Moore_string_search_algorithm
//
// This describes and algorithm with 2 shift rules. The 'Bad Character' rule
// and the 'Good Suffix' rule.
//
// These rules are essentially heuristics for how far we can shift the
// pattern along the search string.
//
// The implementation here uses the 'Bad Character' rule only because of the
// complexity of initialisation for the 'Good Suffix' rule.
//
// This is also known as the Boyer-Moore-Horspool algorithm:-
//
// http://en.wikipedia.org/wiki/Boyer-Moore-Horspool_algorithm
//
// This particular implementation has few java-specific optimizations.
//
// #define ASIZE 256
//
//    int bm(unsigned char *x, int m, unsigned char *y, int n) {
//       int i, j;
//       unsigned c;
//       unsigned char bc[ASIZE];
//
//       /* Preprocessing */
//       for (i = 0; i < ASIZE; ++i)
//          bc[i] = m;
//       for (i = 0; i < m - 1; ) {
//          c = x[i];
//          ++i;
//          // c < 256 for Latin1 string, so, no need for branch
//          #ifdef PATTERN_STRING_IS_LATIN1
//          bc[c] = m - i;
//          #else
//          if (c < ASIZE) bc[c] = m - i;
//          #endif
//       }
//
//       /* Searching */
//       j = 0;
//       while (j <= n - m) {
//          c = y[i+j];
//          if (x[m-1] == c)
//            for (i = m - 2; i >= 0 && x[i] == y[i + j]; --i);
//          if (i < 0) return j;
//          // c < 256 for Latin1 string, so, no need for branch
//          #ifdef SOURCE_STRING_IS_LATIN1
//          // LL case: (c< 256) always true. Remove branch
//          j += bc[y[j+m-1]];
//          #endif
//          #ifndef PATTERN_STRING_IS_UTF
//          // UU case: need if (c<ASIZE) check. Skip 1 character if not.
//          if (c < ASIZE)
//            j += bc[y[j+m-1]];
//          else
//            j += 1
//          #endif
//          #ifdef PATTERN_IS_LATIN1_AND_SOURCE_IS_UTF
//          // UL case: need if (c<ASIZE) check. Skip <pattern length> if not.
//          if (c < ASIZE)
//            j += bc[y[j+m-1]];
//          else
//            j += m
//          #endif
//       }
//    }

  if (icnt1 == -1) {
    Label BCLOOP, BCSKIP, BMLOOPSTR2, BMLOOPSTR1, BMSKIP, BMADV, BMMATCH,
        BMLOOPSTR1_LASTCMP, BMLOOPSTR1_CMP, BMLOOPSTR1_AFTER_LOAD, BM_INIT_LOOP;
    Register cnt1end = tmp2;
    Register str2end = cnt2;
    Register skipch = tmp2;

    // str1 length is >=8, so, we can read at least 1 register for cases when
    // UTF->Latin1 conversion is not needed(8 LL or 4UU) and half register for
    // UL case. We'll re-read last character in inner pre-loop code to have
    // single outer pre-loop load
    const int firstStep = isL ? 7 : 3;

    const int ASIZE = 256;
    const int STORED_BYTES = 32; // amount of bytes stored per instruction
    sub(sp, sp, ASIZE);
    mov(tmp5, ASIZE/STORED_BYTES); // loop iterations
    mov(ch1, sp);
    BIND(BM_INIT_LOOP);
      stpq(v0, v0, Address(post(ch1, STORED_BYTES)));
      subs(tmp5, tmp5, 1);
      br(GT, BM_INIT_LOOP);

      sub(cnt1tmp, cnt1, 1);
      mov(tmp5, str2);
      add(str2end, str2, result_tmp, LSL, str2_chr_shift);
      sub(ch2, cnt1, 1);
      mov(tmp3, str1);
    BIND(BCLOOP);
      (this->*str1_load_1chr)(ch1, Address(post(tmp3, str1_chr_size)));
      if (!str1_isL) {
        subs(zr, ch1, ASIZE);
        br(HS, BCSKIP);
      }
      strb(ch2, Address(sp, ch1));
    BIND(BCSKIP);
      subs(ch2, ch2, 1);
      br(GT, BCLOOP);

      add(tmp6, str1, cnt1, LSL, str1_chr_shift); // address after str1
      if (str1_isL == str2_isL) {
        // load last 8 bytes (8LL/4UU symbols)
        ldr(tmp6, Address(tmp6, -wordSize));
      } else {
        ldrw(tmp6, Address(tmp6, -wordSize/2)); // load last 4 bytes(4 symbols)
        // convert Latin1 to UTF. We'll have to wait until load completed, but
        // it's still faster than per-character loads+checks
        lsr(tmp3, tmp6, BitsPerByte * (wordSize/2 - str1_chr_size)); // str1[N-1]
        ubfx(ch1, tmp6, 8, 8); // str1[N-2]
        ubfx(ch2, tmp6, 16, 8); // str1[N-3]
        andr(tmp6, tmp6, 0xFF); // str1[N-4]
        orr(ch2, ch1, ch2, LSL, 16);
        orr(tmp6, tmp6, tmp3, LSL, 48);
        orr(tmp6, tmp6, ch2, LSL, 16);
      }
    BIND(BMLOOPSTR2);
      (this->*str2_load_1chr)(skipch, Address(str2, cnt1tmp, Address::lsl(str2_chr_shift)));
      sub(cnt1tmp, cnt1tmp, firstStep); // cnt1tmp is positive here, because cnt1 >= 8
      if (str1_isL == str2_isL) {
        // re-init tmp3. It's for free because it's executed in parallel with
        // load above. Alternative is to initialize it before loop, but it'll
        // affect performance on in-order systems with 2 or more ld/st pipelines
        lsr(tmp3, tmp6, BitsPerByte * (wordSize - str1_chr_size));
      }
      if (!isL) { // UU/UL case
        lsl(ch2, cnt1tmp, 1); // offset in bytes
      }
      cmp(tmp3, skipch);
      br(NE, BMSKIP);
      ldr(ch2, Address(str2, isL ? cnt1tmp : ch2));
      mov(ch1, tmp6);
      if (isL) {
        b(BMLOOPSTR1_AFTER_LOAD);
      } else {
        sub(cnt1tmp, cnt1tmp, 1); // no need to branch for UU/UL case. cnt1 >= 8
        b(BMLOOPSTR1_CMP);
      }
    BIND(BMLOOPSTR1);
      (this->*str1_load_1chr)(ch1, Address(str1, cnt1tmp, Address::lsl(str1_chr_shift)));
      (this->*str2_load_1chr)(ch2, Address(str2, cnt1tmp, Address::lsl(str2_chr_shift)));
    BIND(BMLOOPSTR1_AFTER_LOAD);
      subs(cnt1tmp, cnt1tmp, 1);
      br(LT, BMLOOPSTR1_LASTCMP);
    BIND(BMLOOPSTR1_CMP);
      cmp(ch1, ch2);
      br(EQ, BMLOOPSTR1);
    BIND(BMSKIP);
      if (!isL) {
        // if we've met UTF symbol while searching Latin1 pattern, then we can
        // skip cnt1 symbols
        if (str1_isL != str2_isL) {
          mov(result_tmp, cnt1);
        } else {
          mov(result_tmp, 1);
        }
        subs(zr, skipch, ASIZE);
        br(HS, BMADV);
      }
      ldrb(result_tmp, Address(sp, skipch)); // load skip distance
    BIND(BMADV);
      sub(cnt1tmp, cnt1, 1);
      add(str2, str2, result_tmp, LSL, str2_chr_shift);
      cmp(str2, str2end);
      br(LE, BMLOOPSTR2);
      add(sp, sp, ASIZE);
      b(NOMATCH);
    BIND(BMLOOPSTR1_LASTCMP);
      cmp(ch1, ch2);
      br(NE, BMSKIP);
    BIND(BMMATCH);
      sub(result, str2, tmp5);
      if (!str2_isL) lsr(result, result, 1);
      add(sp, sp, ASIZE);
      b(DONE);

    BIND(LINEARSTUB);
    cmp(cnt1, (u1)16); // small patterns still should be handled by simple algorithm
    br(LT, LINEAR_MEDIUM);
    mov(result, zr);
    RuntimeAddress stub = nullptr;
    if (isL) {
      stub = RuntimeAddress(StubRoutines::aarch64::string_indexof_linear_ll());
      assert(stub.target() != nullptr, "string_indexof_linear_ll stub has not been generated");
    } else if (str1_isL) {
      stub = RuntimeAddress(StubRoutines::aarch64::string_indexof_linear_ul());
       assert(stub.target() != nullptr, "string_indexof_linear_ul stub has not been generated");
    } else {
      stub = RuntimeAddress(StubRoutines::aarch64::string_indexof_linear_uu());
      assert(stub.target() != nullptr, "string_indexof_linear_uu stub has not been generated");
    }
    address call = trampoline_call(stub);
    if (call == nullptr) {
      DEBUG_ONLY(reset_labels(LINEARSEARCH, LINEAR_MEDIUM, DONE, NOMATCH, MATCH));
      ciEnv::current()->record_failure("CodeCache is full");
      return;
    }
    b(DONE);
  }

  BIND(LINEARSEARCH);
  {
    Label DO1, DO2, DO3;

    Register str2tmp = tmp2;
    Register first = tmp3;

    if (icnt1 == -1)
    {
        Label DOSHORT, FIRST_LOOP, STR2_NEXT, STR1_LOOP, STR1_NEXT;

        cmp(cnt1, u1(str1_isL == str2_isL ? 4 : 2));
        br(LT, DOSHORT);
      BIND(LINEAR_MEDIUM);
        (this->*str1_load_1chr)(first, Address(str1));
        lea(str1, Address(str1, cnt1, Address::lsl(str1_chr_shift)));
        sub(cnt1_neg, zr, cnt1, LSL, str1_chr_shift);
        lea(str2, Address(str2, result_tmp, Address::lsl(str2_chr_shift)));
        sub(cnt2_neg, zr, result_tmp, LSL, str2_chr_shift);

      BIND(FIRST_LOOP);
        (this->*str2_load_1chr)(ch2, Address(str2, cnt2_neg));
        cmp(first, ch2);
        br(EQ, STR1_LOOP);
      BIND(STR2_NEXT);
        adds(cnt2_neg, cnt2_neg, str2_chr_size);
        br(LE, FIRST_LOOP);
        b(NOMATCH);

      BIND(STR1_LOOP);
        adds(cnt1tmp, cnt1_neg, str1_chr_size);
        add(cnt2tmp, cnt2_neg, str2_chr_size);
        br(GE, MATCH);

      BIND(STR1_NEXT);
        (this->*str1_load_1chr)(ch1, Address(str1, cnt1tmp));
        (this->*str2_load_1chr)(ch2, Address(str2, cnt2tmp));
        cmp(ch1, ch2);
        br(NE, STR2_NEXT);
        adds(cnt1tmp, cnt1tmp, str1_chr_size);
        add(cnt2tmp, cnt2tmp, str2_chr_size);
        br(LT, STR1_NEXT);
        b(MATCH);

      BIND(DOSHORT);
      if (str1_isL == str2_isL) {
        cmp(cnt1, (u1)2);
        br(LT, DO1);
        br(GT, DO3);
      }
    }

    if (icnt1 == 4) {
      Label CH1_LOOP;

        (this->*load_4chr)(ch1, str1);
        sub(result_tmp, cnt2, 4);
        lea(str2, Address(str2, result_tmp, Address::lsl(str2_chr_shift)));
        sub(cnt2_neg, zr, result_tmp, LSL, str2_chr_shift);

      BIND(CH1_LOOP);
        (this->*load_4chr)(ch2, Address(str2, cnt2_neg));
        cmp(ch1, ch2);
        br(EQ, MATCH);
        adds(cnt2_neg, cnt2_neg, str2_chr_size);
        br(LE, CH1_LOOP);
        b(NOMATCH);
      }

    if ((icnt1 == -1 && str1_isL == str2_isL) || icnt1 == 2) {
      Label CH1_LOOP;

      BIND(DO2);
        (this->*load_2chr)(ch1, str1);
        if (icnt1 == 2) {
          sub(result_tmp, cnt2, 2);
        }
        lea(str2, Address(str2, result_tmp, Address::lsl(str2_chr_shift)));
        sub(cnt2_neg, zr, result_tmp, LSL, str2_chr_shift);
      BIND(CH1_LOOP);
        (this->*load_2chr)(ch2, Address(str2, cnt2_neg));
        cmp(ch1, ch2);
        br(EQ, MATCH);
        adds(cnt2_neg, cnt2_neg, str2_chr_size);
        br(LE, CH1_LOOP);
        b(NOMATCH);
    }

    if ((icnt1 == -1 && str1_isL == str2_isL) || icnt1 == 3) {
      Label FIRST_LOOP, STR2_NEXT, STR1_LOOP;

      BIND(DO3);
        (this->*load_2chr)(first, str1);
        (this->*str1_load_1chr)(ch1, Address(str1, 2*str1_chr_size));
        if (icnt1 == 3) {
          sub(result_tmp, cnt2, 3);
        }
        lea(str2, Address(str2, result_tmp, Address::lsl(str2_chr_shift)));
        sub(cnt2_neg, zr, result_tmp, LSL, str2_chr_shift);
      BIND(FIRST_LOOP);
        (this->*load_2chr)(ch2, Address(str2, cnt2_neg));
        cmpw(first, ch2);
        br(EQ, STR1_LOOP);
      BIND(STR2_NEXT);
        adds(cnt2_neg, cnt2_neg, str2_chr_size);
        br(LE, FIRST_LOOP);
        b(NOMATCH);

      BIND(STR1_LOOP);
        add(cnt2tmp, cnt2_neg, 2*str2_chr_size);
        (this->*str2_load_1chr)(ch2, Address(str2, cnt2tmp));
        cmp(ch1, ch2);
        br(NE, STR2_NEXT);
        b(MATCH);
    }

    if (icnt1 == -1 || icnt1 == 1) {
      Label CH1_LOOP, HAS_ZERO, DO1_SHORT, DO1_LOOP;

      BIND(DO1);
        (this->*str1_load_1chr)(ch1, str1);
        cmp(cnt2, (u1)8);
        br(LT, DO1_SHORT);

        sub(result_tmp, cnt2, 8/str2_chr_size);
        sub(cnt2_neg, zr, result_tmp, LSL, str2_chr_shift);
        mov(tmp3, str2_isL ? 0x0101010101010101 : 0x0001000100010001);
        lea(str2, Address(str2, result_tmp, Address::lsl(str2_chr_shift)));

        if (str2_isL) {
          orr(ch1, ch1, ch1, LSL, 8);
        }
        orr(ch1, ch1, ch1, LSL, 16);
        orr(ch1, ch1, ch1, LSL, 32);
      BIND(CH1_LOOP);
        ldr(ch2, Address(str2, cnt2_neg));
        eor(ch2, ch1, ch2);
        sub(tmp1, ch2, tmp3);
        orr(tmp2, ch2, str2_isL ? 0x7f7f7f7f7f7f7f7f : 0x7fff7fff7fff7fff);
        bics(tmp1, tmp1, tmp2);
        br(NE, HAS_ZERO);
        adds(cnt2_neg, cnt2_neg, 8);
        br(LT, CH1_LOOP);

        cmp(cnt2_neg, (u1)8);
        mov(cnt2_neg, 0);
        br(LT, CH1_LOOP);
        b(NOMATCH);

      BIND(HAS_ZERO);
        rev(tmp1, tmp1);
        clz(tmp1, tmp1);
        add(cnt2_neg, cnt2_neg, tmp1, LSR, 3);
        b(MATCH);

      BIND(DO1_SHORT);
        mov(result_tmp, cnt2);
        lea(str2, Address(str2, cnt2, Address::lsl(str2_chr_shift)));
        sub(cnt2_neg, zr, cnt2, LSL, str2_chr_shift);
      BIND(DO1_LOOP);
        (this->*str2_load_1chr)(ch2, Address(str2, cnt2_neg));
        cmpw(ch1, ch2);
        br(EQ, MATCH);
        adds(cnt2_neg, cnt2_neg, str2_chr_size);
        br(LT, DO1_LOOP);
    }
  }
  BIND(NOMATCH);
    mov(result, -1);
    b(DONE);
  BIND(MATCH);
    add(result, result_tmp, cnt2_neg, ASR, str2_chr_shift);
  BIND(DONE);
}

typedef void (MacroAssembler::* chr_insn)(Register Rt, const Address &adr);
typedef void (MacroAssembler::* uxt_insn)(Register Rd, Register Rn);

void C2_MacroAssembler::string_indexof_char(Register str1, Register cnt1,
                                            Register ch, Register result,
                                            Register tmp1, Register tmp2, Register tmp3)
{
  Label CH1_LOOP, HAS_ZERO, DO1_SHORT, DO1_LOOP, MATCH, NOMATCH, DONE;
  Register cnt1_neg = cnt1;
  Register ch1 = rscratch1;
  Register result_tmp = rscratch2;

  cbz(cnt1, NOMATCH);

  cmp(cnt1, (u1)4);
  br(LT, DO1_SHORT);

  orr(ch, ch, ch, LSL, 16);
  orr(ch, ch, ch, LSL, 32);

  sub(cnt1, cnt1, 4);
  mov(result_tmp, cnt1);
  lea(str1, Address(str1, cnt1, Address::uxtw(1)));
  sub(cnt1_neg, zr, cnt1, LSL, 1);

  mov(tmp3, 0x0001000100010001);

  BIND(CH1_LOOP);
    ldr(ch1, Address(str1, cnt1_neg));
    eor(ch1, ch, ch1);
    sub(tmp1, ch1, tmp3);
    orr(tmp2, ch1, 0x7fff7fff7fff7fff);
    bics(tmp1, tmp1, tmp2);
    br(NE, HAS_ZERO);
    adds(cnt1_neg, cnt1_neg, 8);
    br(LT, CH1_LOOP);

    cmp(cnt1_neg, (u1)8);
    mov(cnt1_neg, 0);
    br(LT, CH1_LOOP);
    b(NOMATCH);

  BIND(HAS_ZERO);
    rev(tmp1, tmp1);
    clz(tmp1, tmp1);
    add(cnt1_neg, cnt1_neg, tmp1, LSR, 3);
    b(MATCH);

  BIND(DO1_SHORT);
    mov(result_tmp, cnt1);
    lea(str1, Address(str1, cnt1, Address::uxtw(1)));
    sub(cnt1_neg, zr, cnt1, LSL, 1);
  BIND(DO1_LOOP);
    ldrh(ch1, Address(str1, cnt1_neg));
    cmpw(ch, ch1);
    br(EQ, MATCH);
    adds(cnt1_neg, cnt1_neg, 2);
    br(LT, DO1_LOOP);
  BIND(NOMATCH);
    mov(result, -1);
    b(DONE);
  BIND(MATCH);
    add(result, result_tmp, cnt1_neg, ASR, 1);
  BIND(DONE);
}

void C2_MacroAssembler::string_indexof_char_sve(Register str1, Register cnt1,
                                                Register ch, Register result,
                                                FloatRegister ztmp1,
                                                FloatRegister ztmp2,
                                                PRegister tmp_pg,
                                                PRegister tmp_pdn, bool isL)
{
  // Note that `tmp_pdn` should *NOT* be used as governing predicate register.
  assert(tmp_pg->is_governing(),
         "this register has to be a governing predicate register");

  Label LOOP, MATCH, DONE, NOMATCH;
  Register vec_len = rscratch1;
  Register idx = rscratch2;

  SIMD_RegVariant T = (isL == true) ? B : H;

  cbz(cnt1, NOMATCH);

  // Assign the particular char throughout the vector.
  sve_dup(ztmp2, T, ch);
  if (isL) {
    sve_cntb(vec_len);
  } else {
    sve_cnth(vec_len);
  }
  mov(idx, 0);

  // Generate a predicate to control the reading of input string.
  sve_whilelt(tmp_pg, T, idx, cnt1);

  BIND(LOOP);
    // Read a vector of 8- or 16-bit data depending on the string type. Note
    // that inactive elements indicated by the predicate register won't cause
    // a data read from memory to the destination vector.
    if (isL) {
      sve_ld1b(ztmp1, T, tmp_pg, Address(str1, idx));
    } else {
      sve_ld1h(ztmp1, T, tmp_pg, Address(str1, idx, Address::lsl(1)));
    }
    add(idx, idx, vec_len);

    // Perform the comparison. An element of the destination predicate is set
    // to active if the particular char is matched.
    sve_cmp(Assembler::EQ, tmp_pdn, T, tmp_pg, ztmp1, ztmp2);

    // Branch if the particular char is found.
    br(NE, MATCH);

    sve_whilelt(tmp_pg, T, idx, cnt1);

    // Loop back if the particular char not found.
    br(MI, LOOP);

  BIND(NOMATCH);
    mov(result, -1);
    b(DONE);

  BIND(MATCH);
    // Undo the index increment.
    sub(idx, idx, vec_len);

    // Crop the vector to find its location.
    sve_brka(tmp_pdn, tmp_pg, tmp_pdn, false /* isMerge */);
    add(result, idx, -1);
    sve_incp(result, T, tmp_pdn);
  BIND(DONE);
}

void C2_MacroAssembler::stringL_indexof_char(Register str1, Register cnt1,
                                            Register ch, Register result,
                                            Register tmp1, Register tmp2, Register tmp3)
{
  Label CH1_LOOP, HAS_ZERO, DO1_SHORT, DO1_LOOP, MATCH, NOMATCH, DONE;
  Register cnt1_neg = cnt1;
  Register ch1 = rscratch1;
  Register result_tmp = rscratch2;

  cbz(cnt1, NOMATCH);

  cmp(cnt1, (u1)8);
  br(LT, DO1_SHORT);

  orr(ch, ch, ch, LSL, 8);
  orr(ch, ch, ch, LSL, 16);
  orr(ch, ch, ch, LSL, 32);

  sub(cnt1, cnt1, 8);
  mov(result_tmp, cnt1);
  lea(str1, Address(str1, cnt1));
  sub(cnt1_neg, zr, cnt1);

  mov(tmp3, 0x0101010101010101);

  BIND(CH1_LOOP);
    ldr(ch1, Address(str1, cnt1_neg));
    eor(ch1, ch, ch1);
    sub(tmp1, ch1, tmp3);
    orr(tmp2, ch1, 0x7f7f7f7f7f7f7f7f);
    bics(tmp1, tmp1, tmp2);
    br(NE, HAS_ZERO);
    adds(cnt1_neg, cnt1_neg, 8);
    br(LT, CH1_LOOP);

    cmp(cnt1_neg, (u1)8);
    mov(cnt1_neg, 0);
    br(LT, CH1_LOOP);
    b(NOMATCH);

  BIND(HAS_ZERO);
    rev(tmp1, tmp1);
    clz(tmp1, tmp1);
    add(cnt1_neg, cnt1_neg, tmp1, LSR, 3);
    b(MATCH);

  BIND(DO1_SHORT);
    mov(result_tmp, cnt1);
    lea(str1, Address(str1, cnt1));
    sub(cnt1_neg, zr, cnt1);
  BIND(DO1_LOOP);
    ldrb(ch1, Address(str1, cnt1_neg));
    cmp(ch, ch1);
    br(EQ, MATCH);
    adds(cnt1_neg, cnt1_neg, 1);
    br(LT, DO1_LOOP);
  BIND(NOMATCH);
    mov(result, -1);
    b(DONE);
  BIND(MATCH);
    add(result, result_tmp, cnt1_neg);
  BIND(DONE);
}

// Compare strings.
void C2_MacroAssembler::string_compare(Register str1, Register str2,
    Register cnt1, Register cnt2, Register result, Register tmp1, Register tmp2,
    FloatRegister vtmp1, FloatRegister vtmp2, FloatRegister vtmp3,
    PRegister pgtmp1, PRegister pgtmp2, int ae) {
  Label DONE, SHORT_LOOP, SHORT_STRING, SHORT_LAST, TAIL, STUB,
      DIFF, NEXT_WORD, SHORT_LOOP_TAIL, SHORT_LAST2, SHORT_LAST_INIT,
      SHORT_LOOP_START, TAIL_CHECK;

  bool isLL = ae == StrIntrinsicNode::LL;
  bool isLU = ae == StrIntrinsicNode::LU;
  bool isUL = ae == StrIntrinsicNode::UL;

  // The stub threshold for LL strings is: 72 (64 + 8) chars
  // UU: 36 chars, or 72 bytes (valid for the 64-byte large loop with prefetch)
  // LU/UL: 24 chars, or 48 bytes (valid for the 16-character loop at least)
  const u1 stub_threshold = isLL ? 72 : ((isLU || isUL) ? 24 : 36);

  bool str1_isL = isLL || isLU;
  bool str2_isL = isLL || isUL;

  int str1_chr_shift = str1_isL ? 0 : 1;
  int str2_chr_shift = str2_isL ? 0 : 1;
  int str1_chr_size = str1_isL ? 1 : 2;
  int str2_chr_size = str2_isL ? 1 : 2;
  int minCharsInWord = isLL ? wordSize : wordSize/2;

  FloatRegister vtmpZ = vtmp1, vtmp = vtmp2;
  chr_insn str1_load_chr = str1_isL ? (chr_insn)&MacroAssembler::ldrb :
                                      (chr_insn)&MacroAssembler::ldrh;
  chr_insn str2_load_chr = str2_isL ? (chr_insn)&MacroAssembler::ldrb :
                                      (chr_insn)&MacroAssembler::ldrh;
  uxt_insn ext_chr = isLL ? (uxt_insn)&MacroAssembler::uxtbw :
                            (uxt_insn)&MacroAssembler::uxthw;

  BLOCK_COMMENT("string_compare {");

  // Bizarrely, the counts are passed in bytes, regardless of whether they
  // are L or U strings, however the result is always in characters.
  if (!str1_isL) asrw(cnt1, cnt1, 1);
  if (!str2_isL) asrw(cnt2, cnt2, 1);

  // Compute the minimum of the string lengths and save the difference.
  subsw(result, cnt1, cnt2);
  cselw(cnt2, cnt1, cnt2, Assembler::LE); // min

  // A very short string
  cmpw(cnt2, minCharsInWord);
  br(Assembler::LE, SHORT_STRING);

  // Compare longwords
  // load first parts of strings and finish initialization while loading
  {
    if (str1_isL == str2_isL) { // LL or UU
      ldr(tmp1, Address(str1));
      cmp(str1, str2);
      br(Assembler::EQ, DONE);
      ldr(tmp2, Address(str2));
      cmp(cnt2, stub_threshold);
      br(GE, STUB);
      subsw(cnt2, cnt2, minCharsInWord);
      br(EQ, TAIL_CHECK);
      lea(str2, Address(str2, cnt2, Address::uxtw(str2_chr_shift)));
      lea(str1, Address(str1, cnt2, Address::uxtw(str1_chr_shift)));
      sub(cnt2, zr, cnt2, LSL, str2_chr_shift);
    } else if (isLU) {
      ldrs(vtmp, Address(str1));
      ldr(tmp2, Address(str2));
      cmp(cnt2, stub_threshold);
      br(GE, STUB);
      subw(cnt2, cnt2, 4);
      eor(vtmpZ, T16B, vtmpZ, vtmpZ);
      lea(str1, Address(str1, cnt2, Address::uxtw(str1_chr_shift)));
      lea(str2, Address(str2, cnt2, Address::uxtw(str2_chr_shift)));
      zip1(vtmp, T8B, vtmp, vtmpZ);
      sub(cnt1, zr, cnt2, LSL, str1_chr_shift);
      sub(cnt2, zr, cnt2, LSL, str2_chr_shift);
      add(cnt1, cnt1, 4);
      fmovd(tmp1, vtmp);
    } else { // UL case
      ldr(tmp1, Address(str1));
      ldrs(vtmp, Address(str2));
      cmp(cnt2, stub_threshold);
      br(GE, STUB);
      subw(cnt2, cnt2, 4);
      lea(str1, Address(str1, cnt2, Address::uxtw(str1_chr_shift)));
      eor(vtmpZ, T16B, vtmpZ, vtmpZ);
      lea(str2, Address(str2, cnt2, Address::uxtw(str2_chr_shift)));
      sub(cnt1, zr, cnt2, LSL, str1_chr_shift);
      zip1(vtmp, T8B, vtmp, vtmpZ);
      sub(cnt2, zr, cnt2, LSL, str2_chr_shift);
      add(cnt1, cnt1, 8);
      fmovd(tmp2, vtmp);
    }
    adds(cnt2, cnt2, isUL ? 4 : 8);
    br(GE, TAIL);
    eor(rscratch2, tmp1, tmp2);
    cbnz(rscratch2, DIFF);
    // main loop
    bind(NEXT_WORD);
    if (str1_isL == str2_isL) {
      ldr(tmp1, Address(str1, cnt2));
      ldr(tmp2, Address(str2, cnt2));
      adds(cnt2, cnt2, 8);
    } else if (isLU) {
      ldrs(vtmp, Address(str1, cnt1));
      ldr(tmp2, Address(str2, cnt2));
      add(cnt1, cnt1, 4);
      zip1(vtmp, T8B, vtmp, vtmpZ);
      fmovd(tmp1, vtmp);
      adds(cnt2, cnt2, 8);
    } else { // UL
      ldrs(vtmp, Address(str2, cnt2));
      ldr(tmp1, Address(str1, cnt1));
      zip1(vtmp, T8B, vtmp, vtmpZ);
      add(cnt1, cnt1, 8);
      fmovd(tmp2, vtmp);
      adds(cnt2, cnt2, 4);
    }
    br(GE, TAIL);

    eor(rscratch2, tmp1, tmp2);
    cbz(rscratch2, NEXT_WORD);
    b(DIFF);
    bind(TAIL);
    eor(rscratch2, tmp1, tmp2);
    cbnz(rscratch2, DIFF);
    // Last longword.  In the case where length == 4 we compare the
    // same longword twice, but that's still faster than another
    // conditional branch.
    if (str1_isL == str2_isL) {
      ldr(tmp1, Address(str1));
      ldr(tmp2, Address(str2));
    } else if (isLU) {
      ldrs(vtmp, Address(str1));
      ldr(tmp2, Address(str2));
      zip1(vtmp, T8B, vtmp, vtmpZ);
      fmovd(tmp1, vtmp);
    } else { // UL
      ldrs(vtmp, Address(str2));
      ldr(tmp1, Address(str1));
      zip1(vtmp, T8B, vtmp, vtmpZ);
      fmovd(tmp2, vtmp);
    }
    bind(TAIL_CHECK);
    eor(rscratch2, tmp1, tmp2);
    cbz(rscratch2, DONE);

    // Find the first different characters in the longwords and
    // compute their difference.
    bind(DIFF);
    rev(rscratch2, rscratch2);
    clz(rscratch2, rscratch2);
    andr(rscratch2, rscratch2, isLL ? -8 : -16);
    lsrv(tmp1, tmp1, rscratch2);
    (this->*ext_chr)(tmp1, tmp1);
    lsrv(tmp2, tmp2, rscratch2);
    (this->*ext_chr)(tmp2, tmp2);
    subw(result, tmp1, tmp2);
    b(DONE);
  }

  bind(STUB);
    RuntimeAddress stub = nullptr;
    switch(ae) {
      case StrIntrinsicNode::LL:
        stub = RuntimeAddress(StubRoutines::aarch64::compare_long_string_LL());
        break;
      case StrIntrinsicNode::UU:
        stub = RuntimeAddress(StubRoutines::aarch64::compare_long_string_UU());
        break;
      case StrIntrinsicNode::LU:
        stub = RuntimeAddress(StubRoutines::aarch64::compare_long_string_LU());
        break;
      case StrIntrinsicNode::UL:
        stub = RuntimeAddress(StubRoutines::aarch64::compare_long_string_UL());
        break;
      default:
        ShouldNotReachHere();
     }
    assert(stub.target() != nullptr, "compare_long_string stub has not been generated");
    address call = trampoline_call(stub);
    if (call == nullptr) {
      DEBUG_ONLY(reset_labels(DONE, SHORT_LOOP, SHORT_STRING, SHORT_LAST, SHORT_LOOP_TAIL, SHORT_LAST2, SHORT_LAST_INIT, SHORT_LOOP_START));
      ciEnv::current()->record_failure("CodeCache is full");
      return;
    }
    b(DONE);

  bind(SHORT_STRING);
  // Is the minimum length zero?
  cbz(cnt2, DONE);
  // arrange code to do most branches while loading and loading next characters
  // while comparing previous
  (this->*str1_load_chr)(tmp1, Address(post(str1, str1_chr_size)));
  subs(cnt2, cnt2, 1);
  br(EQ, SHORT_LAST_INIT);
  (this->*str2_load_chr)(cnt1, Address(post(str2, str2_chr_size)));
  b(SHORT_LOOP_START);
  bind(SHORT_LOOP);
  subs(cnt2, cnt2, 1);
  br(EQ, SHORT_LAST);
  bind(SHORT_LOOP_START);
  (this->*str1_load_chr)(tmp2, Address(post(str1, str1_chr_size)));
  (this->*str2_load_chr)(rscratch1, Address(post(str2, str2_chr_size)));
  cmp(tmp1, cnt1);
  br(NE, SHORT_LOOP_TAIL);
  subs(cnt2, cnt2, 1);
  br(EQ, SHORT_LAST2);
  (this->*str1_load_chr)(tmp1, Address(post(str1, str1_chr_size)));
  (this->*str2_load_chr)(cnt1, Address(post(str2, str2_chr_size)));
  cmp(tmp2, rscratch1);
  br(EQ, SHORT_LOOP);
  sub(result, tmp2, rscratch1);
  b(DONE);
  bind(SHORT_LOOP_TAIL);
  sub(result, tmp1, cnt1);
  b(DONE);
  bind(SHORT_LAST2);
  cmp(tmp2, rscratch1);
  br(EQ, DONE);
  sub(result, tmp2, rscratch1);

  b(DONE);
  bind(SHORT_LAST_INIT);
  (this->*str2_load_chr)(cnt1, Address(post(str2, str2_chr_size)));
  bind(SHORT_LAST);
  cmp(tmp1, cnt1);
  br(EQ, DONE);
  sub(result, tmp1, cnt1);

  bind(DONE);

  BLOCK_COMMENT("} string_compare");
}

void C2_MacroAssembler::neon_compare(FloatRegister dst, BasicType bt, FloatRegister src1,
                                     FloatRegister src2, Condition cond, bool isQ) {
  SIMD_Arrangement size = esize2arrangement((unsigned)type2aelembytes(bt), isQ);
  FloatRegister zn = src1, zm = src2;
  bool needs_negation = false;
  switch (cond) {
    case LT: cond = GT; zn = src2; zm = src1; break;
    case LE: cond = GE; zn = src2; zm = src1; break;
    case LO: cond = HI; zn = src2; zm = src1; break;
    case LS: cond = HS; zn = src2; zm = src1; break;
    case NE: cond = EQ; needs_negation = true; break;
    default:
      break;
  }

  if (is_floating_point_type(bt)) {
    fcm(cond, dst, size, zn, zm);
  } else {
    cm(cond, dst, size, zn, zm);
  }

  if (needs_negation) {
    notr(dst, isQ ? T16B : T8B, dst);
  }
}

void C2_MacroAssembler::neon_compare_zero(FloatRegister dst, BasicType bt, FloatRegister src,
                                          Condition cond, bool isQ) {
  SIMD_Arrangement size = esize2arrangement((unsigned)type2aelembytes(bt), isQ);
  if (bt == T_FLOAT || bt == T_DOUBLE) {
    if (cond == Assembler::NE) {
      fcm(Assembler::EQ, dst, size, src);
      notr(dst, isQ ? T16B : T8B, dst);
    } else {
      fcm(cond, dst, size, src);
    }
  } else {
    if (cond == Assembler::NE) {
      cm(Assembler::EQ, dst, size, src);
      notr(dst, isQ ? T16B : T8B, dst);
    } else {
      cm(cond, dst, size, src);
    }
  }
}

// Compress the least significant bit of each byte to the rightmost and clear
// the higher garbage bits.
void C2_MacroAssembler::bytemask_compress(Register dst) {
  // Example input, dst = 0x01 00 00 00 01 01 00 01
  // The "??" bytes are garbage.
  orr(dst, dst, dst, Assembler::LSR, 7);  // dst = 0x?? 02 ?? 00 ?? 03 ?? 01
  orr(dst, dst, dst, Assembler::LSR, 14); // dst = 0x????????08 ??????0D
  orr(dst, dst, dst, Assembler::LSR, 28); // dst = 0x????????????????8D
  andr(dst, dst, 0xff);                   // dst = 0x8D
}

// Pack the lowest-numbered bit of each mask element in src into a long value
// in dst, at most the first 64 lane elements.
// Clobbers: rscratch1, if UseSVE=1 or the hardware doesn't support FEAT_BITPERM.
void C2_MacroAssembler::sve_vmask_tolong(Register dst, PRegister src, BasicType bt, int lane_cnt,
                                         FloatRegister vtmp1, FloatRegister vtmp2) {
  assert(lane_cnt <= 64 && is_power_of_2(lane_cnt), "Unsupported lane count");
  assert_different_registers(dst, rscratch1);
  assert_different_registers(vtmp1, vtmp2);

  Assembler::SIMD_RegVariant size = elemType_to_regVariant(bt);
  // Example:   src = 0b01100101 10001101, bt = T_BYTE, lane_cnt = 16
  // Expected:  dst = 0x658D

  // Convert the mask into vector with sequential bytes.
  // vtmp1 = 0x00010100 0x00010001 0x01000000 0x01010001
  sve_cpy(vtmp1, size, src, 1, false);
  if (bt != T_BYTE) {
    sve_vector_narrow(vtmp1, B, vtmp1, size, vtmp2);
  }

  if (UseSVE > 1 && VM_Version::supports_svebitperm()) {
    // Given a vector with the value 0x00 or 0x01 in each byte, the basic idea
    // is to compress each significant bit of the byte in a cross-lane way. Due
    // to the lack of a cross-lane bit-compress instruction, we use BEXT
    // (bit-compress in each lane) with the biggest lane size (T = D) then
    // concatenate the results.

    // The second source input of BEXT, initialized with 0x01 in each byte.
    // vtmp2 = 0x01010101 0x01010101 0x01010101 0x01010101
    sve_dup(vtmp2, B, 1);

    // BEXT vtmp1.D, vtmp1.D, vtmp2.D
    // vtmp1 = 0x0001010000010001 | 0x0100000001010001
    // vtmp2 = 0x0101010101010101 | 0x0101010101010101
    //         ---------------------------------------
    // vtmp1 = 0x0000000000000065 | 0x000000000000008D
    sve_bext(vtmp1, D, vtmp1, vtmp2);

    // Concatenate the lowest significant 8 bits in each 8 bytes, and extract the
    // result to dst.
    // vtmp1 = 0x0000000000000000 | 0x000000000000658D
    // dst   = 0x658D
    if (lane_cnt <= 8) {
      // No need to concatenate.
      umov(dst, vtmp1, B, 0);
    } else if (lane_cnt <= 16) {
      ins(vtmp1, B, vtmp1, 1, 8);
      umov(dst, vtmp1, H, 0);
    } else {
      // As the lane count is 64 at most, the final expected value must be in
      // the lowest 64 bits after narrowing vtmp1 from D to B.
      sve_vector_narrow(vtmp1, B, vtmp1, D, vtmp2);
      umov(dst, vtmp1, D, 0);
    }
  } else if (UseSVE > 0) {
    // Compress the lowest 8 bytes.
    fmovd(dst, vtmp1);
    bytemask_compress(dst);
    if (lane_cnt <= 8) return;

    // Repeat on higher bytes and join the results.
    // Compress 8 bytes in each iteration.
    for (int idx = 1; idx < (lane_cnt / 8); idx++) {
      sve_extract_integral(rscratch1, T_LONG, vtmp1, idx, vtmp2);
      bytemask_compress(rscratch1);
      orr(dst, dst, rscratch1, Assembler::LSL, idx << 3);
    }
  } else {
    assert(false, "unsupported");
    ShouldNotReachHere();
  }
}

// Unpack the mask, a long value in src, into predicate register dst based on the
// corresponding data type. Note that dst can support at most 64 lanes.
// Below example gives the expected dst predicate register in different types, with
// a valid src(0x658D) on a 1024-bit vector size machine.
// BYTE:  dst = 0x00 00 00 00 00 00 00 00 00 00 00 00 00 00 65 8D
// SHORT: dst = 0x00 00 00 00 00 00 00 00 00 00 00 00 14 11 40 51
// INT:   dst = 0x00 00 00 00 00 00 00 00 01 10 01 01 10 00 11 01
// LONG:  dst = 0x00 01 01 00 00 01 00 01 01 00 00 00 01 01 00 01
//
// The number of significant bits of src must be equal to lane_cnt. E.g., 0xFF658D which
// has 24 significant bits would be an invalid input if dst predicate register refers to
// a LONG type 1024-bit vector, which has at most 16 lanes.
void C2_MacroAssembler::sve_vmask_fromlong(PRegister dst, Register src, BasicType bt, int lane_cnt,
                                           FloatRegister vtmp1, FloatRegister vtmp2) {
  assert(UseSVE == 2 && VM_Version::supports_svebitperm() &&
         lane_cnt <= 64 && is_power_of_2(lane_cnt), "unsupported");
  Assembler::SIMD_RegVariant size = elemType_to_regVariant(bt);
  // Example:   src = 0x658D, bt = T_BYTE, size = B, lane_cnt = 16
  // Expected:  dst = 0b01101001 10001101

  // Put long value from general purpose register into the first lane of vector.
  // vtmp1 = 0x0000000000000000 | 0x000000000000658D
  sve_dup(vtmp1, B, 0);
  mov(vtmp1, D, 0, src);

  // As sve_cmp generates mask value with the minimum unit in byte, we should
  // transform the value in the first lane which is mask in bit now to the
  // mask in byte, which can be done by SVE2's BDEP instruction.

  // The first source input of BDEP instruction. Deposite each byte in every 8 bytes.
  // vtmp1 = 0x0000000000000065 | 0x000000000000008D
  if (lane_cnt <= 8) {
    // Nothing. As only one byte exsits.
  } else if (lane_cnt <= 16) {
    ins(vtmp1, B, vtmp1, 8, 1);
    mov(vtmp1, B, 1, zr);
  } else {
    sve_vector_extend(vtmp1, D, vtmp1, B);
  }

  // The second source input of BDEP instruction, initialized with 0x01 for each byte.
  // vtmp2 = 0x01010101 0x01010101 0x01010101 0x01010101
  sve_dup(vtmp2, B, 1);

  // BDEP vtmp1.D, vtmp1.D, vtmp2.D
  // vtmp1 = 0x0000000000000065 | 0x000000000000008D
  // vtmp2 = 0x0101010101010101 | 0x0101010101010101
  //         ---------------------------------------
  // vtmp1 = 0x0001010000010001 | 0x0100000001010001
  sve_bdep(vtmp1, D, vtmp1, vtmp2);

  if (bt != T_BYTE) {
    sve_vector_extend(vtmp1, size, vtmp1, B);
  }
  // Generate mask according to the given vector, in which the elements have been
  // extended to expected type.
  // dst = 0b01101001 10001101
  sve_cmp(Assembler::NE, dst, size, ptrue, vtmp1, 0);
}

// Clobbers: rflags
void C2_MacroAssembler::sve_compare(PRegister pd, BasicType bt, PRegister pg,
                                    FloatRegister zn, FloatRegister zm, Condition cond) {
  assert(pg->is_governing(), "This register has to be a governing predicate register");
  FloatRegister z1 = zn, z2 = zm;
  switch (cond) {
    case LE: z1 = zm; z2 = zn; cond = GE; break;
    case LT: z1 = zm; z2 = zn; cond = GT; break;
    case LO: z1 = zm; z2 = zn; cond = HI; break;
    case LS: z1 = zm; z2 = zn; cond = HS; break;
    default:
      break;
  }

  SIMD_RegVariant size = elemType_to_regVariant(bt);
  if (is_floating_point_type(bt)) {
    sve_fcm(cond, pd, size, pg, z1, z2);
  } else {
    assert(is_integral_type(bt), "unsupported element type");
    sve_cmp(cond, pd, size, pg, z1, z2);
  }
}

// Get index of the last mask lane that is set
void C2_MacroAssembler::sve_vmask_lasttrue(Register dst, BasicType bt, PRegister src, PRegister ptmp) {
  SIMD_RegVariant size = elemType_to_regVariant(bt);
  sve_rev(ptmp, size, src);
  sve_brkb(ptmp, ptrue, ptmp, false);
  sve_cntp(dst, size, ptrue, ptmp);
  movw(rscratch1, MaxVectorSize / type2aelembytes(bt) - 1);
  subw(dst, rscratch1, dst);
}

// Extend integer vector src to dst with the same lane count
// but larger element size, e.g. 4B -> 4I
void C2_MacroAssembler::neon_vector_extend(FloatRegister dst, BasicType dst_bt, unsigned dst_vlen_in_bytes,
                                           FloatRegister src, BasicType src_bt, bool is_unsigned) {
  if (src_bt == T_BYTE) {
    if (dst_bt == T_SHORT) {
      // 4B/8B to 4S/8S
      _xshll(is_unsigned, dst, T8H, src, T8B, 0);
    } else {
      // 4B to 4I
      assert(dst_vlen_in_bytes == 16 && dst_bt == T_INT, "unsupported");
      _xshll(is_unsigned, dst, T8H, src, T8B, 0);
      _xshll(is_unsigned, dst, T4S, dst, T4H, 0);
    }
  } else if (src_bt == T_SHORT) {
    // 4S to 4I
    assert(dst_vlen_in_bytes == 16 && dst_bt == T_INT, "unsupported");
    _xshll(is_unsigned, dst, T4S, src, T4H, 0);
  } else if (src_bt == T_INT) {
    // 2I to 2L
    assert(dst_vlen_in_bytes == 16 && dst_bt == T_LONG, "unsupported");
    _xshll(is_unsigned, dst, T2D, src, T2S, 0);
  } else {
    ShouldNotReachHere();
  }
}

// Narrow integer vector src down to dst with the same lane count
// but smaller element size, e.g. 4I -> 4B
void C2_MacroAssembler::neon_vector_narrow(FloatRegister dst, BasicType dst_bt,
                                           FloatRegister src, BasicType src_bt, unsigned src_vlen_in_bytes) {
  if (src_bt == T_SHORT) {
    // 4S/8S to 4B/8B
    assert(src_vlen_in_bytes == 8 || src_vlen_in_bytes == 16, "unsupported");
    assert(dst_bt == T_BYTE, "unsupported");
    xtn(dst, T8B, src, T8H);
  } else if (src_bt == T_INT) {
    // 4I to 4B/4S
    assert(src_vlen_in_bytes == 16, "unsupported");
    assert(dst_bt == T_BYTE || dst_bt == T_SHORT, "unsupported");
    xtn(dst, T4H, src, T4S);
    if (dst_bt == T_BYTE) {
      xtn(dst, T8B, dst, T8H);
    }
  } else if (src_bt == T_LONG) {
    // 2L to 2I
    assert(src_vlen_in_bytes == 16, "unsupported");
    assert(dst_bt == T_INT, "unsupported");
    xtn(dst, T2S, src, T2D);
  } else {
    ShouldNotReachHere();
  }
}

void C2_MacroAssembler::sve_vector_extend(FloatRegister dst, SIMD_RegVariant dst_size,
                                          FloatRegister src, SIMD_RegVariant src_size,
                                          bool is_unsigned) {
  assert(dst_size > src_size && dst_size <= D && src_size <= S, "invalid element size");

  if (src_size == B) {
    switch (dst_size) {
    case H:
      _sve_xunpk(is_unsigned, /* is_high */ false, dst, H, src);
      break;
    case S:
      _sve_xunpk(is_unsigned, /* is_high */ false, dst, H, src);
      _sve_xunpk(is_unsigned, /* is_high */ false, dst, S, dst);
      break;
    case D:
      _sve_xunpk(is_unsigned, /* is_high */ false, dst, H, src);
      _sve_xunpk(is_unsigned, /* is_high */ false, dst, S, dst);
      _sve_xunpk(is_unsigned, /* is_high */ false, dst, D, dst);
      break;
    default:
      ShouldNotReachHere();
    }
  } else if (src_size == H) {
    if (dst_size == S) {
      _sve_xunpk(is_unsigned, /* is_high */ false, dst, S, src);
    } else { // D
      _sve_xunpk(is_unsigned, /* is_high */ false, dst, S, src);
      _sve_xunpk(is_unsigned, /* is_high */ false, dst, D, dst);
    }
  } else if (src_size == S) {
    _sve_xunpk(is_unsigned, /* is_high */ false, dst, D, src);
  }
}

// Vector narrow from src to dst with specified element sizes.
// High part of dst vector will be filled with zero.
void C2_MacroAssembler::sve_vector_narrow(FloatRegister dst, SIMD_RegVariant dst_size,
                                          FloatRegister src, SIMD_RegVariant src_size,
                                          FloatRegister tmp) {
  assert(dst_size < src_size && dst_size <= S && src_size <= D, "invalid element size");
  assert_different_registers(src, tmp);
  sve_dup(tmp, src_size, 0);
  if (src_size == D) {
    switch (dst_size) {
    case S:
      sve_uzp1(dst, S, src, tmp);
      break;
    case H:
      assert_different_registers(dst, tmp);
      sve_uzp1(dst, S, src, tmp);
      sve_uzp1(dst, H, dst, tmp);
      break;
    case B:
      assert_different_registers(dst, tmp);
      sve_uzp1(dst, S, src, tmp);
      sve_uzp1(dst, H, dst, tmp);
      sve_uzp1(dst, B, dst, tmp);
      break;
    default:
      ShouldNotReachHere();
    }
  } else if (src_size == S) {
    if (dst_size == H) {
      sve_uzp1(dst, H, src, tmp);
    } else { // B
      assert_different_registers(dst, tmp);
      sve_uzp1(dst, H, src, tmp);
      sve_uzp1(dst, B, dst, tmp);
    }
  } else if (src_size == H) {
    sve_uzp1(dst, B, src, tmp);
  }
}

// Extend src predicate to dst predicate with the same lane count but larger
// element size, e.g. 64Byte -> 512Long
void C2_MacroAssembler::sve_vmaskcast_extend(PRegister dst, PRegister src,
                                             uint dst_element_length_in_bytes,
                                             uint src_element_length_in_bytes) {
  if (dst_element_length_in_bytes == 2 * src_element_length_in_bytes) {
    sve_punpklo(dst, src);
  } else if (dst_element_length_in_bytes == 4 * src_element_length_in_bytes) {
    sve_punpklo(dst, src);
    sve_punpklo(dst, dst);
  } else if (dst_element_length_in_bytes == 8 * src_element_length_in_bytes) {
    sve_punpklo(dst, src);
    sve_punpklo(dst, dst);
    sve_punpklo(dst, dst);
  } else {
    assert(false, "unsupported");
    ShouldNotReachHere();
  }
}

// Narrow src predicate to dst predicate with the same lane count but
// smaller element size, e.g. 512Long -> 64Byte
void C2_MacroAssembler::sve_vmaskcast_narrow(PRegister dst, PRegister src, PRegister ptmp,
                                             uint dst_element_length_in_bytes, uint src_element_length_in_bytes) {
  // The insignificant bits in src predicate are expected to be zero.
  // To ensure the higher order bits of the resultant narrowed vector are 0, an all-zero predicate is
  // passed as the second argument. An example narrowing operation with a given mask would be -
  // 128Long -> 64Int on a 128-bit machine i.e 2L -> 2I
  // Mask (for 2 Longs) : TF
  // Predicate register for the above mask (16 bits) : 00000001 00000000
  // After narrowing (uzp1 dst.b, src.b, ptmp.b) : 0000 0000 0001 0000
  // Which translates to mask for 2 integers as : TF (lower half is considered while upper half is 0)
  assert_different_registers(src, ptmp);
  assert_different_registers(dst, ptmp);
  sve_pfalse(ptmp);
  if (dst_element_length_in_bytes * 2 == src_element_length_in_bytes) {
    sve_uzp1(dst, B, src, ptmp);
  } else if (dst_element_length_in_bytes * 4 == src_element_length_in_bytes) {
    sve_uzp1(dst, H, src, ptmp);
    sve_uzp1(dst, B, dst, ptmp);
  } else if (dst_element_length_in_bytes * 8 == src_element_length_in_bytes) {
    sve_uzp1(dst, S, src, ptmp);
    sve_uzp1(dst, H, dst, ptmp);
    sve_uzp1(dst, B, dst, ptmp);
  } else {
    assert(false, "unsupported");
    ShouldNotReachHere();
  }
}

// Vector reduction add for integral type with ASIMD instructions.
void C2_MacroAssembler::neon_reduce_add_integral(Register dst, BasicType bt,
                                                 Register isrc, FloatRegister vsrc,
                                                 unsigned vector_length_in_bytes,
                                                 FloatRegister vtmp) {
  assert(vector_length_in_bytes == 8 || vector_length_in_bytes == 16, "unsupported");
  assert_different_registers(dst, isrc);
  bool isQ = vector_length_in_bytes == 16;

  BLOCK_COMMENT("neon_reduce_add_integral {");
    switch(bt) {
      case T_BYTE:
        addv(vtmp, isQ ? T16B : T8B, vsrc);
        smov(dst, vtmp, B, 0);
        addw(dst, dst, isrc, ext::sxtb);
        break;
      case T_SHORT:
        addv(vtmp, isQ ? T8H : T4H, vsrc);
        smov(dst, vtmp, H, 0);
        addw(dst, dst, isrc, ext::sxth);
        break;
      case T_INT:
        isQ ? addv(vtmp, T4S, vsrc) : addpv(vtmp, T2S, vsrc, vsrc);
        umov(dst, vtmp, S, 0);
        addw(dst, dst, isrc);
        break;
      case T_LONG:
        assert(isQ, "unsupported");
        addpd(vtmp, vsrc);
        umov(dst, vtmp, D, 0);
        add(dst, dst, isrc);
        break;
      default:
        assert(false, "unsupported");
        ShouldNotReachHere();
    }
  BLOCK_COMMENT("} neon_reduce_add_integral");
}

// Vector reduction multiply for integral type with ASIMD instructions.
// Note: temporary registers vtmp1 and vtmp2 are not used in some cases.
// Clobbers: rscratch1
void C2_MacroAssembler::neon_reduce_mul_integral(Register dst, BasicType bt,
                                                 Register isrc, FloatRegister vsrc,
                                                 unsigned vector_length_in_bytes,
                                                 FloatRegister vtmp1, FloatRegister vtmp2) {
  assert(vector_length_in_bytes == 8 || vector_length_in_bytes == 16, "unsupported");
  bool isQ = vector_length_in_bytes == 16;

  BLOCK_COMMENT("neon_reduce_mul_integral {");
    switch(bt) {
      case T_BYTE:
        if (isQ) {
          // Multiply the lower half and higher half of vector iteratively.
          // vtmp1 = vsrc[8:15]
          ins(vtmp1, D, vsrc, 0, 1);
          // vtmp1[n] = vsrc[n] * vsrc[n + 8], where n=[0, 7]
          mulv(vtmp1, T8B, vtmp1, vsrc);
          // vtmp2 = vtmp1[4:7]
          ins(vtmp2, S, vtmp1, 0, 1);
          // vtmp1[n] = vtmp1[n] * vtmp1[n + 4], where n=[0, 3]
          mulv(vtmp1, T8B, vtmp2, vtmp1);
        } else {
          ins(vtmp1, S, vsrc, 0, 1);
          mulv(vtmp1, T8B, vtmp1, vsrc);
        }
        // vtmp2 = vtmp1[2:3]
        ins(vtmp2, H, vtmp1, 0, 1);
        // vtmp2[n] = vtmp1[n] * vtmp1[n + 2], where n=[0, 1]
        mulv(vtmp2, T8B, vtmp2, vtmp1);
        // dst = vtmp2[0] * isrc * vtmp2[1]
        umov(rscratch1, vtmp2, B, 0);
        mulw(dst, rscratch1, isrc);
        sxtb(dst, dst);
        umov(rscratch1, vtmp2, B, 1);
        mulw(dst, rscratch1, dst);
        sxtb(dst, dst);
        break;
      case T_SHORT:
        if (isQ) {
          ins(vtmp2, D, vsrc, 0, 1);
          mulv(vtmp2, T4H, vtmp2, vsrc);
          ins(vtmp1, S, vtmp2, 0, 1);
          mulv(vtmp1, T4H, vtmp1, vtmp2);
        } else {
          ins(vtmp1, S, vsrc, 0, 1);
          mulv(vtmp1, T4H, vtmp1, vsrc);
        }
        umov(rscratch1, vtmp1, H, 0);
        mulw(dst, rscratch1, isrc);
        sxth(dst, dst);
        umov(rscratch1, vtmp1, H, 1);
        mulw(dst, rscratch1, dst);
        sxth(dst, dst);
        break;
      case T_INT:
        if (isQ) {
          ins(vtmp1, D, vsrc, 0, 1);
          mulv(vtmp1, T2S, vtmp1, vsrc);
        } else {
          vtmp1 = vsrc;
        }
        umov(rscratch1, vtmp1, S, 0);
        mul(dst, rscratch1, isrc);
        umov(rscratch1, vtmp1, S, 1);
        mul(dst, rscratch1, dst);
        break;
      case T_LONG:
        umov(rscratch1, vsrc, D, 0);
        mul(dst, isrc, rscratch1);
        umov(rscratch1, vsrc, D, 1);
        mul(dst, dst, rscratch1);
        break;
      default:
        assert(false, "unsupported");
        ShouldNotReachHere();
    }
  BLOCK_COMMENT("} neon_reduce_mul_integral");
}

// Vector reduction multiply for floating-point type with ASIMD instructions.
void C2_MacroAssembler::neon_reduce_mul_fp(FloatRegister dst, BasicType bt,
                                           FloatRegister fsrc, FloatRegister vsrc,
                                           unsigned vector_length_in_bytes,
                                           FloatRegister vtmp) {
  assert(vector_length_in_bytes == 8 || vector_length_in_bytes == 16, "unsupported");
  bool isQ = vector_length_in_bytes == 16;

  BLOCK_COMMENT("neon_reduce_mul_fp {");
    switch(bt) {
      case T_FLOAT:
        fmuls(dst, fsrc, vsrc);
        ins(vtmp, S, vsrc, 0, 1);
        fmuls(dst, dst, vtmp);
        if (isQ) {
          ins(vtmp, S, vsrc, 0, 2);
          fmuls(dst, dst, vtmp);
          ins(vtmp, S, vsrc, 0, 3);
          fmuls(dst, dst, vtmp);
         }
        break;
      case T_DOUBLE:
        assert(isQ, "unsupported");
        fmuld(dst, fsrc, vsrc);
        ins(vtmp, D, vsrc, 0, 1);
        fmuld(dst, dst, vtmp);
        break;
      default:
        assert(false, "unsupported");
        ShouldNotReachHere();
    }
  BLOCK_COMMENT("} neon_reduce_mul_fp");
}

// Helper to select logical instruction
void C2_MacroAssembler::neon_reduce_logical_helper(int opc, bool is64, Register Rd,
                                                   Register Rn, Register Rm,
                                                   enum shift_kind kind, unsigned shift) {
  switch(opc) {
    case Op_AndReductionV:
      is64 ? andr(Rd, Rn, Rm, kind, shift) : andw(Rd, Rn, Rm, kind, shift);
      break;
    case Op_OrReductionV:
      is64 ? orr(Rd, Rn, Rm, kind, shift) : orrw(Rd, Rn, Rm, kind, shift);
      break;
    case Op_XorReductionV:
      is64 ? eor(Rd, Rn, Rm, kind, shift) : eorw(Rd, Rn, Rm, kind, shift);
      break;
    default:
      assert(false, "unsupported");
      ShouldNotReachHere();
  }
}

// Vector reduction logical operations And, Or, Xor
// Clobbers: rscratch1
void C2_MacroAssembler::neon_reduce_logical(int opc, Register dst, BasicType bt,
                                            Register isrc, FloatRegister vsrc,
                                            unsigned vector_length_in_bytes) {
  assert(opc == Op_AndReductionV || opc == Op_OrReductionV || opc == Op_XorReductionV,
         "unsupported");
  assert(vector_length_in_bytes == 8 || vector_length_in_bytes == 16, "unsupported");
  assert_different_registers(dst, isrc);
  bool isQ = vector_length_in_bytes == 16;

  BLOCK_COMMENT("neon_reduce_logical {");
    umov(rscratch1, vsrc, isQ ? D : S, 0);
    umov(dst, vsrc, isQ ? D : S, 1);
    neon_reduce_logical_helper(opc, /* is64 */ true, dst, dst, rscratch1);
    switch(bt) {
      case T_BYTE:
        if (isQ) {
          neon_reduce_logical_helper(opc, /* is64 */ true, dst, dst, dst, Assembler::LSR, 32);
        }
        neon_reduce_logical_helper(opc, /* is64 */ false, dst, dst, dst, Assembler::LSR, 16);
        neon_reduce_logical_helper(opc, /* is64 */ false, dst, dst, dst, Assembler::LSR, 8);
        neon_reduce_logical_helper(opc, /* is64 */ false, dst, isrc, dst);
        sxtb(dst, dst);
        break;
      case T_SHORT:
        if (isQ) {
          neon_reduce_logical_helper(opc, /* is64 */ true, dst, dst, dst, Assembler::LSR, 32);
        }
        neon_reduce_logical_helper(opc, /* is64 */ false, dst, dst, dst, Assembler::LSR, 16);
        neon_reduce_logical_helper(opc, /* is64 */ false, dst, isrc, dst);
        sxth(dst, dst);
        break;
      case T_INT:
        if (isQ) {
          neon_reduce_logical_helper(opc, /* is64 */ true, dst, dst, dst, Assembler::LSR, 32);
        }
        neon_reduce_logical_helper(opc, /* is64 */ false, dst, isrc, dst);
        break;
      case T_LONG:
        assert(isQ, "unsupported");
        neon_reduce_logical_helper(opc, /* is64 */ true, dst, isrc, dst);
        break;
      default:
        assert(false, "unsupported");
        ShouldNotReachHere();
    }
  BLOCK_COMMENT("} neon_reduce_logical");
}

// Vector reduction min/max for integral type with ASIMD instructions.
// Note: vtmp is not used and expected to be fnoreg for T_LONG case.
// Clobbers: rscratch1, rflags
void C2_MacroAssembler::neon_reduce_minmax_integral(int opc, Register dst, BasicType bt,
                                                    Register isrc, FloatRegister vsrc,
                                                    unsigned vector_length_in_bytes,
                                                    FloatRegister vtmp) {
  assert(opc == Op_MinReductionV || opc == Op_MaxReductionV, "unsupported");
  assert(vector_length_in_bytes == 8 || vector_length_in_bytes == 16, "unsupported");
  assert(bt == T_BYTE || bt == T_SHORT || bt == T_INT || bt == T_LONG, "unsupported");
  assert_different_registers(dst, isrc);
  bool isQ = vector_length_in_bytes == 16;
  bool is_min = opc == Op_MinReductionV;

  BLOCK_COMMENT("neon_reduce_minmax_integral {");
    if (bt == T_LONG) {
      assert(vtmp == fnoreg, "should be");
      assert(isQ, "should be");
      umov(rscratch1, vsrc, D, 0);
      cmp(isrc, rscratch1);
      csel(dst, isrc, rscratch1, is_min ? LT : GT);
      umov(rscratch1, vsrc, D, 1);
      cmp(dst, rscratch1);
      csel(dst, dst, rscratch1, is_min ? LT : GT);
    } else {
      SIMD_Arrangement size = esize2arrangement((unsigned)type2aelembytes(bt), isQ);
      if (size == T2S) {
        is_min ? sminp(vtmp, size, vsrc, vsrc) : smaxp(vtmp, size, vsrc, vsrc);
      } else {
        is_min ? sminv(vtmp, size, vsrc) : smaxv(vtmp, size, vsrc);
      }
      if (bt == T_INT) {
        umov(dst, vtmp, S, 0);
      } else {
        smov(dst, vtmp, elemType_to_regVariant(bt), 0);
      }
      cmpw(dst, isrc);
      cselw(dst, dst, isrc, is_min ? LT : GT);
    }
  BLOCK_COMMENT("} neon_reduce_minmax_integral");
}

// Vector reduction for integral type with SVE instruction.
// Supported operations are Add, And, Or, Xor, Max, Min.
// rflags would be clobbered if opc is Op_MaxReductionV or Op_MinReductionV.
void C2_MacroAssembler::sve_reduce_integral(int opc, Register dst, BasicType bt, Register src1,
                                            FloatRegister src2, PRegister pg, FloatRegister tmp) {
  assert(bt == T_BYTE || bt == T_SHORT || bt == T_INT || bt == T_LONG, "unsupported element type");
  assert(pg->is_governing(), "This register has to be a governing predicate register");
  assert_different_registers(src1, dst);
  // Register "dst" and "tmp" are to be clobbered, and "src1" and "src2" should be preserved.
  Assembler::SIMD_RegVariant size = elemType_to_regVariant(bt);
  switch (opc) {
    case Op_AddReductionVI: {
      sve_uaddv(tmp, size, pg, src2);
      if (bt == T_BYTE) {
        smov(dst, tmp, size, 0);
        addw(dst, src1, dst, ext::sxtb);
      } else if (bt == T_SHORT) {
        smov(dst, tmp, size, 0);
        addw(dst, src1, dst, ext::sxth);
      } else {
        umov(dst, tmp, size, 0);
        addw(dst, dst, src1);
      }
      break;
    }
    case Op_AddReductionVL: {
      sve_uaddv(tmp, size, pg, src2);
      umov(dst, tmp, size, 0);
      add(dst, dst, src1);
      break;
    }
    case Op_AndReductionV: {
      sve_andv(tmp, size, pg, src2);
      if (bt == T_INT || bt == T_LONG) {
        umov(dst, tmp, size, 0);
      } else {
        smov(dst, tmp, size, 0);
      }
      if (bt == T_LONG) {
        andr(dst, dst, src1);
      } else {
        andw(dst, dst, src1);
      }
      break;
    }
    case Op_OrReductionV: {
      sve_orv(tmp, size, pg, src2);
      if (bt == T_INT || bt == T_LONG) {
        umov(dst, tmp, size, 0);
      } else {
        smov(dst, tmp, size, 0);
      }
      if (bt == T_LONG) {
        orr(dst, dst, src1);
      } else {
        orrw(dst, dst, src1);
      }
      break;
    }
    case Op_XorReductionV: {
      sve_eorv(tmp, size, pg, src2);
      if (bt == T_INT || bt == T_LONG) {
        umov(dst, tmp, size, 0);
      } else {
        smov(dst, tmp, size, 0);
      }
      if (bt == T_LONG) {
        eor(dst, dst, src1);
      } else {
        eorw(dst, dst, src1);
      }
      break;
    }
    case Op_MaxReductionV: {
      sve_smaxv(tmp, size, pg, src2);
      if (bt == T_INT || bt == T_LONG) {
        umov(dst, tmp, size, 0);
      } else {
        smov(dst, tmp, size, 0);
      }
      if (bt == T_LONG) {
        cmp(dst, src1);
        csel(dst, dst, src1, Assembler::GT);
      } else {
        cmpw(dst, src1);
        cselw(dst, dst, src1, Assembler::GT);
      }
      break;
    }
    case Op_MinReductionV: {
      sve_sminv(tmp, size, pg, src2);
      if (bt == T_INT || bt == T_LONG) {
        umov(dst, tmp, size, 0);
      } else {
        smov(dst, tmp, size, 0);
      }
      if (bt == T_LONG) {
        cmp(dst, src1);
        csel(dst, dst, src1, Assembler::LT);
      } else {
        cmpw(dst, src1);
        cselw(dst, dst, src1, Assembler::LT);
      }
      break;
    }
    default:
      assert(false, "unsupported");
      ShouldNotReachHere();
  }

  if (opc == Op_AndReductionV || opc == Op_OrReductionV || opc == Op_XorReductionV) {
    if (bt == T_BYTE) {
      sxtb(dst, dst);
    } else if (bt == T_SHORT) {
      sxth(dst, dst);
    }
  }
}

// Set elements of the dst predicate to true for lanes in the range of [0, lane_cnt), or
// to false otherwise. The input "lane_cnt" should be smaller than or equal to the supported
// max vector length of the basic type. Clobbers: rscratch1 and the rFlagsReg.
void C2_MacroAssembler::sve_gen_mask_imm(PRegister dst, BasicType bt, uint32_t lane_cnt) {
  uint32_t max_vector_length = Matcher::max_vector_size(bt);
  assert(lane_cnt <= max_vector_length, "unsupported input lane_cnt");

  // Set all elements to false if the input "lane_cnt" is zero.
  if (lane_cnt == 0) {
    sve_pfalse(dst);
    return;
  }

  SIMD_RegVariant size = elemType_to_regVariant(bt);
  assert(size != Q, "invalid size");

  // Set all true if "lane_cnt" equals to the max lane count.
  if (lane_cnt == max_vector_length) {
    sve_ptrue(dst, size, /* ALL */ 0b11111);
    return;
  }

  // Fixed numbers for "ptrue".
  switch(lane_cnt) {
  case 1: /* VL1 */
  case 2: /* VL2 */
  case 3: /* VL3 */
  case 4: /* VL4 */
  case 5: /* VL5 */
  case 6: /* VL6 */
  case 7: /* VL7 */
  case 8: /* VL8 */
    sve_ptrue(dst, size, lane_cnt);
    return;
  case 16:
    sve_ptrue(dst, size, /* VL16 */ 0b01001);
    return;
  case 32:
    sve_ptrue(dst, size, /* VL32 */ 0b01010);
    return;
  case 64:
    sve_ptrue(dst, size, /* VL64 */ 0b01011);
    return;
  case 128:
    sve_ptrue(dst, size, /* VL128 */ 0b01100);
    return;
  case 256:
    sve_ptrue(dst, size, /* VL256 */ 0b01101);
    return;
  default:
    break;
  }

  // Special patterns for "ptrue".
  if (lane_cnt == round_down_power_of_2(max_vector_length)) {
    sve_ptrue(dst, size, /* POW2 */ 0b00000);
  } else if (lane_cnt == max_vector_length - (max_vector_length % 4)) {
    sve_ptrue(dst, size, /* MUL4 */ 0b11101);
  } else if (lane_cnt == max_vector_length - (max_vector_length % 3)) {
    sve_ptrue(dst, size, /* MUL3 */ 0b11110);
  } else {
    // Encode to "whileltw" for the remaining cases.
    mov(rscratch1, lane_cnt);
    sve_whileltw(dst, size, zr, rscratch1);
  }
}

// Pack active elements of src, under the control of mask, into the lowest-numbered elements of dst.
// Any remaining elements of dst will be filled with zero.
// Clobbers: rscratch1
// Preserves: src, mask
void C2_MacroAssembler::sve_compress_short(FloatRegister dst, FloatRegister src, PRegister mask,
                                           FloatRegister vtmp1, FloatRegister vtmp2,
                                           PRegister pgtmp) {
  assert(pgtmp->is_governing(), "This register has to be a governing predicate register");
  assert_different_registers(dst, src, vtmp1, vtmp2);
  assert_different_registers(mask, pgtmp);

  // Example input:   src   = 8888 7777 6666 5555 4444 3333 2222 1111
  //                  mask  = 0001 0000 0000 0001 0001 0000 0001 0001
  // Expected result: dst   = 0000 0000 0000 8888 5555 4444 2222 1111
  sve_dup(vtmp2, H, 0);

  // Extend lowest half to type INT.
  // dst = 00004444 00003333 00002222 00001111
  sve_uunpklo(dst, S, src);
  // pgtmp = 00000001 00000000 00000001 00000001
  sve_punpklo(pgtmp, mask);
  // Pack the active elements in size of type INT to the right,
  // and fill the remainings with zero.
  // dst = 00000000 00004444 00002222 00001111
  sve_compact(dst, S, dst, pgtmp);
  // Narrow the result back to type SHORT.
  // dst = 0000 0000 0000 0000 0000 4444 2222 1111
  sve_uzp1(dst, H, dst, vtmp2);
  // Count the active elements of lowest half.
  // rscratch1 = 3
  sve_cntp(rscratch1, S, ptrue, pgtmp);

  // Repeat to the highest half.
  // pgtmp = 00000001 00000000 00000000 00000001
  sve_punpkhi(pgtmp, mask);
  // vtmp1 = 00008888 00007777 00006666 00005555
  sve_uunpkhi(vtmp1, S, src);
  // vtmp1 = 00000000 00000000 00008888 00005555
  sve_compact(vtmp1, S, vtmp1, pgtmp);
  // vtmp1 = 0000 0000 0000 0000 0000 0000 8888 5555
  sve_uzp1(vtmp1, H, vtmp1, vtmp2);

  // Compressed low:   dst   = 0000 0000 0000 0000 0000 4444 2222 1111
  // Compressed high:  vtmp1 = 0000 0000 0000 0000 0000 0000 8888  5555
  // Left shift(cross lane) compressed high with TRUE_CNT lanes,
  // TRUE_CNT is the number of active elements in the compressed low.
  neg(rscratch1, rscratch1);
  // vtmp2 = {4 3 2 1 0 -1 -2 -3}
  sve_index(vtmp2, H, rscratch1, 1);
  // vtmp1 = 0000 0000 0000 8888 5555 0000 0000 0000
  sve_tbl(vtmp1, H, vtmp1, vtmp2);

  // Combine the compressed high(after shifted) with the compressed low.
  // dst = 0000 0000 0000 8888 5555 4444 2222 1111
  sve_orr(dst, dst, vtmp1);
}

// Clobbers: rscratch1, rscratch2
// Preserves: src, mask
void C2_MacroAssembler::sve_compress_byte(FloatRegister dst, FloatRegister src, PRegister mask,
                                          FloatRegister vtmp1, FloatRegister vtmp2,
                                          FloatRegister vtmp3, FloatRegister vtmp4,
                                          PRegister ptmp, PRegister pgtmp) {
  assert(pgtmp->is_governing(), "This register has to be a governing predicate register");
  assert_different_registers(dst, src, vtmp1, vtmp2, vtmp3, vtmp4);
  assert_different_registers(mask, ptmp, pgtmp);
  // Example input:   src   = 88 77 66 55 44 33 22 11
  //                  mask  = 01 00 00 01 01 00 01 01
  // Expected result: dst   = 00 00 00 88 55 44 22 11

  sve_dup(vtmp4, B, 0);
  // Extend lowest half to type SHORT.
  // vtmp1 = 0044 0033 0022 0011
  sve_uunpklo(vtmp1, H, src);
  // ptmp = 0001 0000 0001 0001
  sve_punpklo(ptmp, mask);
  // Count the active elements of lowest half.
  // rscratch2 = 3
  sve_cntp(rscratch2, H, ptrue, ptmp);
  // Pack the active elements in size of type SHORT to the right,
  // and fill the remainings with zero.
  // dst = 0000 0044 0022 0011
  sve_compress_short(dst, vtmp1, ptmp, vtmp2, vtmp3, pgtmp);
  // Narrow the result back to type BYTE.
  // dst = 00 00 00 00 00 44 22 11
  sve_uzp1(dst, B, dst, vtmp4);

  // Repeat to the highest half.
  // ptmp = 0001 0000 0000 0001
  sve_punpkhi(ptmp, mask);
  // vtmp1 = 0088 0077 0066 0055
  sve_uunpkhi(vtmp2, H, src);
  // vtmp1 = 0000 0000 0088 0055
  sve_compress_short(vtmp1, vtmp2, ptmp, vtmp3, vtmp4, pgtmp);

  sve_dup(vtmp4, B, 0);
  // vtmp1 = 00 00 00 00 00 00 88 55
  sve_uzp1(vtmp1, B, vtmp1, vtmp4);

  // Compressed low:   dst   = 00 00 00 00 00 44 22 11
  // Compressed high:  vtmp1 = 00 00 00 00 00 00 88 55
  // Left shift(cross lane) compressed high with TRUE_CNT lanes,
  // TRUE_CNT is the number of active elements in the compressed low.
  neg(rscratch2, rscratch2);
  // vtmp2 = {4 3 2 1 0 -1 -2 -3}
  sve_index(vtmp2, B, rscratch2, 1);
  // vtmp1 = 00 00 00 88 55 00 00 00
  sve_tbl(vtmp1, B, vtmp1, vtmp2);
  // Combine the compressed high(after shifted) with the compressed low.
  // dst = 00 00 00 88 55 44 22 11
  sve_orr(dst, dst, vtmp1);
}

void C2_MacroAssembler::neon_reverse_bits(FloatRegister dst, FloatRegister src, BasicType bt, bool isQ) {
  assert(bt == T_BYTE || bt == T_SHORT || bt == T_INT || bt == T_LONG, "unsupported basic type");
  SIMD_Arrangement size = isQ ? T16B : T8B;
  if (bt == T_BYTE) {
    rbit(dst, size, src);
  } else {
    neon_reverse_bytes(dst, src, bt, isQ);
    rbit(dst, size, dst);
  }
}

void C2_MacroAssembler::neon_reverse_bytes(FloatRegister dst, FloatRegister src, BasicType bt, bool isQ) {
  assert(bt == T_BYTE || bt == T_SHORT || bt == T_INT || bt == T_LONG, "unsupported basic type");
  SIMD_Arrangement size = isQ ? T16B : T8B;
  switch (bt) {
    case T_BYTE:
      if (dst != src) {
        orr(dst, size, src, src);
      }
      break;
    case T_SHORT:
      rev16(dst, size, src);
      break;
    case T_INT:
      rev32(dst, size, src);
      break;
    case T_LONG:
      rev64(dst, size, src);
      break;
    default:
      assert(false, "unsupported");
      ShouldNotReachHere();
  }
}

// Extract a scalar element from an sve vector at position 'idx'.
// The input elements in src are expected to be of integral type.
void C2_MacroAssembler::sve_extract_integral(Register dst, BasicType bt, FloatRegister src,
                                             int idx, FloatRegister vtmp) {
  assert(bt == T_BYTE || bt == T_SHORT || bt == T_INT || bt == T_LONG, "unsupported element type");
  Assembler::SIMD_RegVariant size = elemType_to_regVariant(bt);
  if (regVariant_to_elemBits(size) * idx < 128) { // generate lower cost NEON instruction
    if (bt == T_INT || bt == T_LONG) {
      umov(dst, src, size, idx);
    } else {
      smov(dst, src, size, idx);
    }
  } else {
    sve_orr(vtmp, src, src);
    sve_ext(vtmp, vtmp, idx << size);
    if (bt == T_INT || bt == T_LONG) {
      umov(dst, vtmp, size, 0);
    } else {
      smov(dst, vtmp, size, 0);
    }
  }
}

// java.lang.Math::round intrinsics

// Clobbers: rscratch1, rflags
void C2_MacroAssembler::vector_round_neon(FloatRegister dst, FloatRegister src, FloatRegister tmp1,
                                          FloatRegister tmp2, FloatRegister tmp3, SIMD_Arrangement T) {
  assert_different_registers(tmp1, tmp2, tmp3, src, dst);
  switch (T) {
    case T2S:
    case T4S:
      fmovs(tmp1, T, 0.5f);
      mov(rscratch1, jint_cast(0x1.0p23f));
      break;
    case T2D:
      fmovd(tmp1, T, 0.5);
      mov(rscratch1, julong_cast(0x1.0p52));
      break;
    default:
      assert(T == T2S || T == T4S || T == T2D, "invalid arrangement");
  }
  fadd(tmp1, T, tmp1, src);
  fcvtms(tmp1, T, tmp1);
  // tmp1 = floor(src + 0.5, ties to even)

  fcvtas(dst, T, src);
  // dst = round(src), ties to away

  fneg(tmp3, T, src);
  dup(tmp2, T, rscratch1);
  cm(HS, tmp3, T, tmp3, tmp2);
  // tmp3 is now a set of flags

  bif(dst, T16B, tmp1, tmp3);
  // result in dst
}

// Clobbers: rscratch1, rflags
void C2_MacroAssembler::vector_round_sve(FloatRegister dst, FloatRegister src, FloatRegister tmp1,
                                         FloatRegister tmp2, PRegister pgtmp, SIMD_RegVariant T) {
  assert(pgtmp->is_governing(), "This register has to be a governing predicate register");
  assert_different_registers(tmp1, tmp2, src, dst);

  switch (T) {
    case S:
      mov(rscratch1, jint_cast(0x1.0p23f));
      break;
    case D:
      mov(rscratch1, julong_cast(0x1.0p52));
      break;
    default:
      assert(T == S || T == D, "invalid register variant");
  }

  sve_frinta(dst, T, ptrue, src);
  // dst = round(src), ties to away

  Label none;

  sve_fneg(tmp1, T, ptrue, src);
  sve_dup(tmp2, T, rscratch1);
  sve_cmp(HS, pgtmp, T, ptrue, tmp2, tmp1);
  br(EQ, none);
  {
    sve_cpy(tmp1, T, pgtmp, 0.5);
    sve_fadd(tmp1, T, pgtmp, src);
    sve_frintm(dst, T, pgtmp, tmp1);
    // dst = floor(src + 0.5, ties to even)
  }
  bind(none);

  sve_fcvtzs(dst, T, ptrue, dst, T);
  // result in dst
}

void C2_MacroAssembler::vector_signum_neon(FloatRegister dst, FloatRegister src, FloatRegister zero,
                                           FloatRegister one, SIMD_Arrangement T) {
  assert_different_registers(dst, src, zero, one);
  assert(T == T2S || T == T4S || T == T2D, "invalid arrangement");

  facgt(dst, T, src, zero);
  ushr(dst, T, dst, 1); // dst=0 for +-0.0 and NaN. 0x7FF..F otherwise
  bsl(dst, T == T2S ? T8B : T16B, one, src); // Result in dst
}

void C2_MacroAssembler::vector_signum_sve(FloatRegister dst, FloatRegister src, FloatRegister zero,
                                          FloatRegister one, FloatRegister vtmp, PRegister pgtmp, SIMD_RegVariant T) {
    assert_different_registers(dst, src, zero, one, vtmp);
    assert(pgtmp->is_governing(), "This register has to be a governing predicate register");

    sve_orr(vtmp, src, src);
    sve_fac(Assembler::GT, pgtmp, T, ptrue, src, zero); // pmtp=0 for +-0.0 and NaN. 0x1 otherwise
    switch (T) {
    case S:
      sve_and(vtmp, T, min_jint); // Extract the sign bit of float value in every lane of src
      sve_orr(vtmp, T, jint_cast(1.0)); // OR it with +1 to make the final result +1 or -1 depending
                                        // on the sign of the float value
      break;
    case D:
      sve_and(vtmp, T, min_jlong);
      sve_orr(vtmp, T, jlong_cast(1.0));
      break;
    default:
      assert(false, "unsupported");
      ShouldNotReachHere();
    }
    sve_sel(dst, T, pgtmp, vtmp, src); // Select either from src or vtmp based on the predicate register pgtmp
                                       // Result in dst
}

bool C2_MacroAssembler::in_scratch_emit_size() {
  if (ciEnv::current()->task() != nullptr) {
    PhaseOutput* phase_output = Compile::current()->output();
    if (phase_output != nullptr && phase_output->in_scratch_emit_size()) {
      return true;
    }
  }
  return MacroAssembler::in_scratch_emit_size();
}<|MERGE_RESOLUTION|>--- conflicted
+++ resolved
@@ -47,7 +47,6 @@
 
 typedef void (MacroAssembler::* chr_insn)(Register Rt, const Address &adr);
 
-<<<<<<< HEAD
 void C2_MacroAssembler::entry_barrier() {
   BarrierSetAssembler* bs = BarrierSet::barrier_set()->barrier_set_assembler();
   if (BarrierSet::barrier_set()->barrier_set_nmethod() != nullptr) {
@@ -69,7 +68,8 @@
     // In the C2 code, we move the non-hot part of nmethod entry barriers out-of-line to a stub.
     bs->nmethod_entry_barrier(this, slow_path, continuation, guard);
   }
-=======
+}
+
 // jdk.internal.util.ArraysSupport.vectorizedHashCode
 address C2_MacroAssembler::arrays_hashcode(Register ary, Register cnt, Register result,
                                            FloatRegister vdata0, FloatRegister vdata1,
@@ -163,7 +163,6 @@
 
   postcond(pc() != badAddress);
   return pc();
->>>>>>> c0e6c3b9
 }
 
 void C2_MacroAssembler::fast_lock(Register objectReg, Register boxReg, Register tmpReg,
