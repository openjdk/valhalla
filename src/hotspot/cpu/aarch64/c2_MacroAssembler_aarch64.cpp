--- conflicted
+++ resolved
@@ -45,7 +45,6 @@
 
 typedef void (MacroAssembler::* chr_insn)(Register Rt, const Address &adr);
 
-<<<<<<< HEAD
 void C2_MacroAssembler::entry_barrier() {
   BarrierSetAssembler* bs = BarrierSet::barrier_set()->barrier_set_assembler();
   if (BarrierSet::barrier_set()->barrier_set_nmethod() != NULL) {
@@ -58,8 +57,9 @@
     Label* guard = &dummy_guard;
     if (!Compile::current()->output()->in_scratch_emit_size()) {
       // Use real labels from actual stub when not emitting code for the purpose of measuring its size
-      C2EntryBarrierStub* stub = Compile::current()->output()->entry_barrier_table()->add_entry_barrier();
-      slow_path = &stub->slow_path();
+      C2EntryBarrierStub* stub = new (Compile::current()->comp_arena()) C2EntryBarrierStub();
+      Compile::current()->output()->add_stub(stub);
+      slow_path = &stub->entry();
       continuation = &stub->continuation();
       guard = &stub->guard();
     }
@@ -83,8 +83,6 @@
   return 4 * 6;
 }
 
-=======
->>>>>>> 33f3bd8f
 // Search for str1 in str2 and return index or -1
 void C2_MacroAssembler::string_indexof(Register str2, Register str1,
                                        Register cnt2, Register cnt1,
