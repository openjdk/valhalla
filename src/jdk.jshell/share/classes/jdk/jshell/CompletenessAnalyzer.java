/*
 * Copyright (c) 2015, 2019, Oracle and/or its affiliates. All rights reserved.
 * DO NOT ALTER OR REMOVE COPYRIGHT NOTICES OR THIS FILE HEADER.
 *
 * This code is free software; you can redistribute it and/or modify it
 * under the terms of the GNU General Public License version 2 only, as
 * published by the Free Software Foundation.  Oracle designates this
 * particular file as subject to the "Classpath" exception as provided
 * by Oracle in the LICENSE file that accompanied this code.
 *
 * This code is distributed in the hope that it will be useful, but WITHOUT
 * ANY WARRANTY; without even the implied warranty of MERCHANTABILITY or
 * FITNESS FOR A PARTICULAR PURPOSE.  See the GNU General Public License
 * version 2 for more details (a copy is included in the LICENSE file that
 * accompanied this code).
 *
 * You should have received a copy of the GNU General Public License version
 * 2 along with this work; if not, write to the Free Software Foundation,
 * Inc., 51 Franklin St, Fifth Floor, Boston, MA 02110-1301 USA.
 *
 * Please contact Oracle, 500 Oracle Parkway, Redwood Shores, CA 94065 USA
 * or visit www.oracle.com if you need additional information or have any
 * questions.
 */

package jdk.jshell;

import com.sun.tools.javac.code.Source;
import com.sun.tools.javac.parser.Scanner;
import com.sun.tools.javac.parser.ScannerFactory;
import com.sun.tools.javac.parser.Tokens.Token;
import com.sun.tools.javac.parser.Tokens.TokenKind;
import com.sun.tools.javac.util.Context;
import com.sun.tools.javac.util.DiagnosticSource;
import com.sun.tools.javac.util.JCDiagnostic;
import com.sun.tools.javac.util.JCDiagnostic.DiagnosticFlag;
import com.sun.tools.javac.util.JCDiagnostic.DiagnosticPosition;
import com.sun.tools.javac.util.JCDiagnostic.Error;
import com.sun.tools.javac.util.Log;
import java.io.PrintWriter;
import java.io.StringWriter;
import java.util.ArrayDeque;
import java.util.Deque;
import java.util.EnumMap;
import java.util.Iterator;
import jdk.jshell.SourceCodeAnalysis.Completeness;
import com.sun.source.tree.Tree;
import static jdk.jshell.CompletenessAnalyzer.TK.*;
import jdk.jshell.TaskFactory.ParseTask;
import jdk.jshell.TaskFactory.Worker;
import java.util.List;
import java.util.function.Function;
import java.util.function.Supplier;

import com.sun.tools.javac.util.Names;

/**
 * Low level scanner to determine completeness of input.
 * @author Robert Field
 */
class CompletenessAnalyzer {

    private final ScannerFactory scannerFactory;
    private final JShell proc;
    private final Names names;

    private static Completeness error() {
        return Completeness.UNKNOWN;  // For breakpointing
    }

    static class CaInfo {

        CaInfo(Completeness status, int unitEndPos) {
            this.status = status;
            this.unitEndPos = unitEndPos;
        }
        final int unitEndPos;
        final Completeness status;
    }

    CompletenessAnalyzer(JShell proc) {
        this.proc = proc;
        Context context = new Context();
        Log log = CaLog.createLog(context);
        context.put(Log.class, log);
        context.put(Source.class, Source.JDK9);
        names = Names.instance(context);
        scannerFactory = ScannerFactory.instance(context);
    }

    CaInfo scan(String s) {
        try {
            Parser parser = new Parser(
                    () -> new Matched(scannerFactory.newScanner(s, false)),
                    names,
                    worker -> proc.taskFactory.parse(s, worker));
            Completeness stat = parser.parseUnit();
            int endPos = stat == Completeness.UNKNOWN
                    ? s.length()
                    : parser.endPos();
            return new CaInfo(stat, endPos);
        } catch (SyntaxException ex) {
            return new CaInfo(error(), s.length());
        }
    }

    @SuppressWarnings("serial")             // serialVersionUID intentionally omitted
    private static class SyntaxException extends RuntimeException {
    }

    private static void die() {
        throw new SyntaxException();
    }

    /**
     * Subclass of Log used by compiler API to die on error and ignore
     * other messages
     */
    private static class CaLog extends Log {

        private static CaLog createLog(Context context) {
            PrintWriter pw = new PrintWriter(new StringWriter());
            CaLog log = new CaLog(context, pw);
            context.put(logKey, log);
            return log;
        }

        private CaLog(Context context, PrintWriter pw) {
            super(context, pw);
            this.source = DiagnosticSource.NO_SOURCE;
        }

        @Override
        public void error(String key, Object... args) {
            die();
        }

        @Override
        public void error(int pos, Error errorKey) {
            die();
        }

        @Override
        public void error(int pos, String key, Object... args) {
            die();
        }

        @Override
        public void report(JCDiagnostic diagnostic) {
            // Ignore
        }
    }

    // Location position kinds -- a token is ...
    private static final int XEXPR         = 0b1;                       // OK in expression (not first)
    private static final int XDECL         = 0b10;                      // OK in declaration (not first)
    private static final int XSTMT         = 0b100;                     // OK in statement framework (not first)
    private static final int XEXPR1o       = 0b1000;                    // OK first in expression
    private static final int XDECL1o       = 0b10000;                   // OK first in declaration
    private static final int XSTMT1o       = 0b100000;                  // OK first or only in statement framework
    private static final int XEXPR1        = XEXPR1o | XEXPR;           // OK in expression (anywhere)
    private static final int XDECL1        = XDECL1o | XDECL;           // OK in declaration (anywhere)
    private static final int XSTMT1        = XSTMT1o | XSTMT;           // OK in statement framework (anywhere)
    private static final int XANY1         = XEXPR1o | XDECL1o | XSTMT1o;  // Mask: first in statement, declaration, or expression
    private static final int XTERM         = 0b100000000;               // Can terminate (last before EOF)
    private static final int XSTART        = 0b1000000000;              // Boundary, must be XTERM before
    private static final int XERRO         = 0b10000000000;             // Is an error
    private static final int XBRACESNEEDED = 0b100000000000;            // Expect {ANY} LBRACE
    private static final int XMODIFIER     = 0b1000000000000;           // Modifier

    /**
     * An extension of the compiler's TokenKind which adds our combined/processed
     * kinds. Also associates each TK with a union of acceptable kinds of code
     * position it can occupy.  For example: IDENTIFER is XEXPR1|XDECL1|XTERM,
     * meaning it can occur in expressions or declarations (but not in the
     * framework of a statement and that can be the final (terminating) token
     * in a snippet.
     * <P>
     * There must be a TK defined for each compiler TokenKind, an exception
     * will
     * be thrown if a TokenKind is defined and a corresponding TK is not. Add a
     * new TK in the appropriate category. If it is like an existing category
     * (e.g. a new modifier or type this may be all that is needed.  If it
     * is bracketing or modifies the acceptable positions of other tokens,
     * please closely examine the needed changes to this scanner.
     */
    static enum TK {

        // Special
        EOF(TokenKind.EOF, 0),  //
        ERROR(TokenKind.ERROR, XERRO),  //
        IDENTIFIER(TokenKind.IDENTIFIER, XEXPR1|XDECL1|XTERM),  //
        UNDERSCORE(TokenKind.UNDERSCORE, XERRO),  //  _
        CLASS(TokenKind.CLASS, XEXPR|XDECL1|XBRACESNEEDED),  //  class decl (MAPPED: DOTCLASS)
        MONKEYS_AT(TokenKind.MONKEYS_AT, XEXPR|XDECL1),  //  @
        IMPORT(TokenKind.IMPORT, XDECL1|XSTART),  //  import -- consider declaration
        SEMI(TokenKind.SEMI, XSTMT1|XTERM|XSTART),  //  ;

        // Shouldn't see -- error
        PACKAGE(TokenKind.PACKAGE, XERRO),  //  package
        CONST(TokenKind.CONST, XERRO),  //  reserved keyword -- const
        GOTO(TokenKind.GOTO, XERRO),  //  reserved keyword -- goto
        CUSTOM(TokenKind.CUSTOM, XERRO),  // No uses

        // Declarations
        ENUM(TokenKind.ENUM, XDECL1|XBRACESNEEDED),  //  enum
        IMPLEMENTS(TokenKind.IMPLEMENTS, XDECL),  //  implements
        INTERFACE(TokenKind.INTERFACE, XDECL1|XBRACESNEEDED),  //  interface
        THROWS(TokenKind.THROWS, XDECL|XBRACESNEEDED),  //  throws

        // Primarive type names
        BOOLEAN(TokenKind.BOOLEAN, XEXPR1|XDECL1),  //  boolean
        BYTE(TokenKind.BYTE, XEXPR1|XDECL1),  //  byte
        CHAR(TokenKind.CHAR, XEXPR1|XDECL1),  //  char
        DOUBLE(TokenKind.DOUBLE, XEXPR1|XDECL1),  //  double
        FLOAT(TokenKind.FLOAT, XEXPR1|XDECL1),  //  float
        INT(TokenKind.INT, XEXPR1|XDECL1),  //  int
        LONG(TokenKind.LONG, XEXPR1|XDECL1),  //  long
        SHORT(TokenKind.SHORT, XEXPR1|XDECL1),  //  short
        VOID(TokenKind.VOID, XEXPR1|XDECL1),  //  void

        // Modifiers keywords
<<<<<<< HEAD
        ABSTRACT(TokenKind.ABSTRACT, XDECL1),  //  abstract
        FINAL(TokenKind.FINAL, XDECL1),  //  final
        NATIVE(TokenKind.NATIVE, XDECL1),  //  native
        STATIC(TokenKind.STATIC, XDECL1),  //  static
        STRICTFP(TokenKind.STRICTFP, XDECL1),  //  strictfp
        PRIVATE(TokenKind.PRIVATE, XDECL1),  //  private
        PROTECTED(TokenKind.PROTECTED, XDECL1),  //  protected
        PUBLIC(TokenKind.PUBLIC, XDECL1),  //  public
        TRANSIENT(TokenKind.TRANSIENT, XDECL1),  //  transient
        VOLATILE(TokenKind.VOLATILE, XDECL1),  //  volatile
        VALUE(TokenKind.VALUE, 0),
=======
        ABSTRACT(TokenKind.ABSTRACT, XDECL1 | XMODIFIER),  //  abstract
        FINAL(TokenKind.FINAL, XDECL1 | XMODIFIER),  //  final
        NATIVE(TokenKind.NATIVE, XDECL1 | XMODIFIER),  //  native
        STATIC(TokenKind.STATIC, XDECL1 | XMODIFIER),  //  static
        STRICTFP(TokenKind.STRICTFP, XDECL1 | XMODIFIER),  //  strictfp
        PRIVATE(TokenKind.PRIVATE, XDECL1 | XMODIFIER),  //  private
        PROTECTED(TokenKind.PROTECTED, XDECL1 | XMODIFIER),  //  protected
        PUBLIC(TokenKind.PUBLIC, XDECL1 | XMODIFIER),  //  public
        TRANSIENT(TokenKind.TRANSIENT, XDECL1 | XMODIFIER),  //  transient
        VOLATILE(TokenKind.VOLATILE, XDECL1 | XMODIFIER),  //  volatile
>>>>>>> aa4ef80f

        // Declarations and type parameters (thus expressions)
        EXTENDS(TokenKind.EXTENDS, XEXPR|XDECL),  //  extends
        COMMA(TokenKind.COMMA, XEXPR|XDECL),  //  ,
        AMP(TokenKind.AMP, XEXPR|XDECL, true),  //  &
        GT(TokenKind.GT, XEXPR|XDECL, true),  //  >
        LT(TokenKind.LT, XEXPR|XDECL1, true),  //  <
        LTLT(TokenKind.LTLT, XEXPR|XDECL1, true),  //  <<
        GTGT(TokenKind.GTGT, XEXPR|XDECL, true),  //  >>
        GTGTGT(TokenKind.GTGTGT, XEXPR|XDECL, true),  //  >>>
        QUES(TokenKind.QUES, XEXPR|XDECL, true),  //  ?
        DOT(TokenKind.DOT, XEXPR|XDECL),  //  .
        STAR(TokenKind.STAR, XEXPR, true),  //  * (MAPPED: DOTSTAR)

        // Statement keywords
        ASSERT(TokenKind.ASSERT, XSTMT1|XSTART),  //  assert
        BREAK(TokenKind.BREAK, XSTMT1|XTERM|XSTART),  //  break
        CATCH(TokenKind.CATCH, XSTMT1|XSTART),  //  catch
        CONTINUE(TokenKind.CONTINUE, XSTMT1|XTERM|XSTART),  //  continue
        DO(TokenKind.DO, XSTMT1|XSTART),  //  do
        ELSE(TokenKind.ELSE, XSTMT1|XTERM|XSTART),  //  else
        FINALLY(TokenKind.FINALLY, XSTMT1|XSTART),  //  finally
        FOR(TokenKind.FOR, XSTMT1|XSTART),  //  for
        IF(TokenKind.IF, XSTMT1|XSTART),  //  if
        RETURN(TokenKind.RETURN, XSTMT1|XTERM|XSTART),  //  return
        SWITCH(TokenKind.SWITCH, XSTMT1|XEXPR1),  //  switch
        SYNCHRONIZED(TokenKind.SYNCHRONIZED, XSTMT1|XDECL),  //  synchronized
        THROW(TokenKind.THROW, XSTMT1|XSTART),  //  throw
        TRY(TokenKind.TRY, XSTMT1|XSTART),  //  try
        WHILE(TokenKind.WHILE, XSTMT1|XSTART),  //  while
        WITHFIELD(TokenKind.WITHFIELD, XEXPR),  //  withfield

        // Statement keywords that we shouldn't see -- inside braces
        CASE(TokenKind.CASE, XSTMT|XSTART),  //  case
        DEFAULT(TokenKind.DEFAULT, XSTMT|XSTART),  //  default method, default case -- neither we should see

        // Expressions (can terminate)
        INTLITERAL(TokenKind.INTLITERAL, XEXPR1|XTERM),  //
        LONGLITERAL(TokenKind.LONGLITERAL, XEXPR1|XTERM),  //
        FLOATLITERAL(TokenKind.FLOATLITERAL, XEXPR1|XTERM),  //
        DOUBLELITERAL(TokenKind.DOUBLELITERAL, XEXPR1|XTERM),  //
        CHARLITERAL(TokenKind.CHARLITERAL, XEXPR1|XTERM),  //
        STRINGLITERAL(TokenKind.STRINGLITERAL, XEXPR1|XTERM),  //
        TRUE(TokenKind.TRUE, XEXPR1|XTERM),  //  true
        FALSE(TokenKind.FALSE, XEXPR1|XTERM),  //  false
        NULL(TokenKind.NULL, XEXPR1|XTERM),  //  null
        THIS(TokenKind.THIS, XEXPR1|XTERM),  //  this  -- shouldn't see

        // Expressions maybe terminate  //TODO handle these case separately
        PLUSPLUS(TokenKind.PLUSPLUS, XEXPR1|XTERM),  //  ++
        SUBSUB(TokenKind.SUBSUB, XEXPR1|XTERM),  //  --

        // Expressions cannot terminate
        INSTANCEOF(TokenKind.INSTANCEOF, XEXPR, true),  //  instanceof
        NEW(TokenKind.NEW, XEXPR1),  //  new (MAPPED: COLCOLNEW)
        SUPER(TokenKind.SUPER, XEXPR1|XDECL),  //  super -- shouldn't see as rec. But in type parameters
        ARROW(TokenKind.ARROW, XEXPR),  //  ->
        COLCOL(TokenKind.COLCOL, XEXPR),  //  ::
        LPAREN(TokenKind.LPAREN, XEXPR),  //  (
        RPAREN(TokenKind.RPAREN, XEXPR),  //  )
        LBRACE(TokenKind.LBRACE, XEXPR),  //  {
        RBRACE(TokenKind.RBRACE, XEXPR),  //  }
        LBRACKET(TokenKind.LBRACKET, XEXPR),  //  [
        RBRACKET(TokenKind.RBRACKET, XEXPR),  //  ]
        ELLIPSIS(TokenKind.ELLIPSIS, XEXPR),  //  ...
        EQ(TokenKind.EQ, XEXPR),  //  =
        BANG(TokenKind.BANG, XEXPR1),  //  !
        TILDE(TokenKind.TILDE, XEXPR1),  //  ~
        COLON(TokenKind.COLON, XEXPR|XTERM),  //  :
        EQEQ(TokenKind.EQEQ, XEXPR, true),  //  ==
        LTEQ(TokenKind.LTEQ, XEXPR, true),  //  <=
        GTEQ(TokenKind.GTEQ, XEXPR, true),  //  >=
        BANGEQ(TokenKind.BANGEQ, XEXPR, true),  //  !=
        AMPAMP(TokenKind.AMPAMP, XEXPR, true),  //  &&
        BARBAR(TokenKind.BARBAR, XEXPR, true),  //  ||
        PLUS(TokenKind.PLUS, XEXPR1, true),  //  +
        SUB(TokenKind.SUB, XEXPR1, true),  //  -
        SLASH(TokenKind.SLASH, XEXPR, true),  //  /
        BAR(TokenKind.BAR, XEXPR, true),  //  |
        CARET(TokenKind.CARET, XEXPR, true),  //  ^
        PERCENT(TokenKind.PERCENT, XEXPR, true),  //  %
        PLUSEQ(TokenKind.PLUSEQ, XEXPR),  //  +=
        SUBEQ(TokenKind.SUBEQ, XEXPR),  //  -=
        STAREQ(TokenKind.STAREQ, XEXPR),  //  *=
        SLASHEQ(TokenKind.SLASHEQ, XEXPR),  //  /=
        AMPEQ(TokenKind.AMPEQ, XEXPR),  //  &=
        BAREQ(TokenKind.BAREQ, XEXPR),  //  |=
        CARETEQ(TokenKind.CARETEQ, XEXPR),  //  ^=
        PERCENTEQ(TokenKind.PERCENTEQ, XEXPR),  //  %=
        LTLTEQ(TokenKind.LTLTEQ, XEXPR),  //  <<=
        GTGTEQ(TokenKind.GTGTEQ, XEXPR),  //  >>=
        GTGTGTEQ(TokenKind.GTGTGTEQ, XEXPR),  //  >>>=

        // combined/processed kinds
        UNMATCHED(XERRO),
        PARENS(XEXPR1|XDECL|XSTMT|XTERM),
        BRACKETS(XEXPR|XDECL|XTERM),
        BRACES(XSTMT1|XEXPR|XTERM),
        DOTSTAR(XDECL|XTERM),  // import foo.*
        COLCOLNEW(XEXPR|XTERM),  //  :: new
        DOTCLASS(XEXPR|XTERM),  //  class decl and .class
        ;

        static final EnumMap<TokenKind,TK> tokenKindToTKMap = new EnumMap<>(TokenKind.class);

        final TokenKind tokenKind;
        final int belongs;
        final boolean valueOp;
        Function<TK,TK> mapping;

        TK(int b) {
            this(null, b);
        }

        TK(TokenKind tokenKind, int b) {
            this(tokenKind, b, false);
        }

        TK(TokenKind tokenKind, int b, boolean valueOp) {
            this.tokenKind = tokenKind;
            this.belongs = b;
            this.valueOp = valueOp;
            this.mapping = null;
        }

        private static TK tokenKindToTK(TK prev, TokenKind kind) {
            TK tk = tokenKindToTKMap.get(kind);
            if (tk == null) {
                System.err.printf("No corresponding %s for %s: %s\n",
                        TK.class.getCanonicalName(),
                        TokenKind.class.getCanonicalName(),
                        kind);
                throw new InternalError("No corresponding TK for TokenKind: " + kind);
            }
            return tk.mapping != null
                    ? tk.mapping.apply(prev)
                    : tk;
        }

        boolean isOkToTerminate() {
            return (belongs & XTERM) != 0;
        }

        boolean isExpression() {
            return (belongs & XEXPR) != 0;
        }

        boolean isDeclaration() {
            return (belongs & XDECL) != 0;
        }

        boolean isError() {
            return (belongs & XERRO) != 0;
        }

        boolean isStart() {
            return (belongs & XSTART) != 0;
        }

        boolean isBracesNeeded() {
            return (belongs & XBRACESNEEDED) != 0;
        }

        boolean isModifier() {
            return (belongs & XMODIFIER) != 0;
        }

        /**
         * After construction, check that all compiler TokenKind values have
         * corresponding TK values.
         */
        static {
            for (TK tk : TK.values()) {
                if (tk.tokenKind != null) {
                    tokenKindToTKMap.put(tk.tokenKind, tk);
                }
            }
            for (TokenKind kind : TokenKind.values()) {
                tokenKindToTK(null, kind); // assure they can be retrieved without error
            }
            // Mappings of disambiguated contexts
            STAR.mapping  = prev -> prev == DOT ? DOTSTAR : STAR;
            NEW.mapping   = prev -> prev == COLCOL ? COLCOLNEW : NEW;
            CLASS.mapping = prev -> prev == DOT ? DOTCLASS : CLASS;
        }
    }

    /**
     * A completeness scanner token.
     */
    private static class CT {

        /** The token kind */
        public final TK kind;

        /** The end position of this token */
        public final int endPos;

        /** The error message **/
        public final String message;

        public final Token tok;

        private CT(TK tk, Token tok, String msg) {
            this.kind = tk;
            this.endPos = tok.endPos;
            this.message = msg;
            this.tok = tok;
            //throw new InternalError(msg); /* for debugging */
        }

        private CT(TK tk, Token tok) {
            this.kind = tk;
            this.endPos = tok.endPos;
            this.message = null;
            this.tok = tok;
        }

        private CT(TK tk, int endPos) {
            this.kind = tk;
            this.endPos = endPos;
            this.message = null;
            this.tok = null;
        }
    }

    /**
     * Look for matching tokens (like parens) and other special cases, like "new"
     */
    private static class Matched implements Iterator<CT> {

        private final Scanner scanner;
        private Token current;
        private CT prevCT;
        private CT currentCT;
        private final Deque<Token> stack = new ArrayDeque<>();

        Matched(Scanner scanner) {
            this.scanner = scanner;
            advance();
            prevCT = currentCT = new CT(SEMI, 0); // So is valid for testing
        }

        @Override
        public boolean hasNext() {
            return currentCT.kind != EOF;
        }

        private Token advance() {
            Token prev = current;
            scanner.nextToken();
            current = scanner.token();
            return prev;
        }

        @Override
        public CT next() {
            prevCT = currentCT;
            currentCT = nextCT();
            return currentCT;
        }

        private CT match(TK tk, TokenKind open) {
            Token tok = advance();
            db("match desired-tk=%s, open=%s, seen-tok=%s", tk, open, tok.kind);
            if (stack.isEmpty()) {
                return new CT(ERROR, tok, "Encountered '" + tok + "' with no opening '" + open + "'");
            }
            Token p = stack.pop();
            if (p.kind != open) {
                return new CT(ERROR, tok, "No match for '" + p + "' instead encountered '" + tok + "'");
            }
            return new CT(tk, tok);
        }

        private void db(String format, Object ... args) {
//            System.err.printf(format, args);
//            System.err.printf(" -- stack(");
//            if (stack.isEmpty()) {
//
//            } else {
//                for (Token tok : stack) {
//                    System.err.printf("%s ", tok.kind);
//                }
//            }
//            System.err.printf(") current=%s / currentCT=%s\n", current.kind, currentCT.kind);
        }

        /**
         * @return the next scanner token
         */
        private CT nextCT() {
            // TODO Annotations?
            TK prevTK = currentCT.kind;
            while (true) {
                db("nextCT");
                CT ct;
                switch (current.kind) {
                    case EOF:
                        db("eof");
                        if (stack.isEmpty()) {
                            ct = new CT(EOF, current);
                        } else {
                            TokenKind unmatched = stack.pop().kind;
                            stack.clear(); // So we will get EOF next time
                            ct = new CT(UNMATCHED, current, "Unmatched " + unmatched);
                        }
                        break;
                    case LPAREN:
                    case LBRACE:
                    case LBRACKET:
                        stack.push(advance());
                        prevTK = SEMI; // new start
                        continue;
                    case RPAREN:
                        ct = match(PARENS, TokenKind.LPAREN);
                        break;
                    case RBRACE:
                        ct = match(BRACES, TokenKind.LBRACE);
                        break;
                    case RBRACKET:
                        ct = match(BRACKETS, TokenKind.LBRACKET);
                        break;
                    default:
                        ct = new CT(TK.tokenKindToTK(prevTK, current.kind), advance());
                        break;
                }
                // Detect an error if we are at starting position and the last
                // token wasn't a terminating one.  Special case: within braces,
                // comma can proceed semicolon, e.g. the values list in enum
                if (ct.kind.isStart() && !prevTK.isOkToTerminate() && prevTK != COMMA) {
                    return new CT(ERROR, current, "No '" + prevTK + "' before '" + ct.kind + "'");
                }
                if (stack.isEmpty() || ct.kind.isError()) {
                    return ct;
                }
                prevTK = ct.kind;
            }
        }
    }

    /**
     * Fuzzy parser based on token kinds
     */
    private static class Parser {

        private final Supplier<Matched> matchedFactory;
        private final Function<Worker<ParseTask, Completeness>, Completeness> parseFactory;
        private Matched in;
        private CT token;
        private Completeness checkResult;
        private final Names names;

        Parser(Supplier<Matched> matchedFactory,
               Names names,
               Function<Worker<ParseTask, Completeness>, Completeness> parseFactory) {
            this.matchedFactory = matchedFactory;
            this.parseFactory = parseFactory;
            this.names = names;
            resetInput();
        }

        final void resetInput() {
            this.in = matchedFactory.get();
            nextToken();
        }

        final void nextToken() {
            in.next();
            token = in.currentCT;
        }

        boolean shouldAbort(TK tk) {
            if (token.kind == tk) {
                nextToken();
                return false;
            }
            switch (token.kind) {
                case EOF:
                    checkResult = ((tk == SEMI) && in.prevCT.kind.isOkToTerminate())
                            ? Completeness.COMPLETE_WITH_SEMI
                            : Completeness.DEFINITELY_INCOMPLETE;
                    return true;
                case UNMATCHED:
                    checkResult = Completeness.DEFINITELY_INCOMPLETE;
                    return true;
                default:
                    checkResult = error();
                    return true;

            }
        }

        Completeness lastly(TK tk) {
            if (shouldAbort(tk))  return checkResult;
            return Completeness.COMPLETE;
        }

        Completeness optionalFinalSemi() {
            if (!shouldAbort(SEMI)) return Completeness.COMPLETE;
            if (checkResult == Completeness.COMPLETE_WITH_SEMI) return Completeness.COMPLETE;
            return checkResult;
        }

        boolean shouldAbort(Completeness flags) {
            checkResult = flags;
            return flags != Completeness.COMPLETE;
        }

        public int endPos() {
            return in.prevCT.endPos;
        }

        public Completeness parseUnit() {
            //System.err.printf("%s:  belongs %o  XANY1 %o\n", token.kind, token.kind.belongs, token.kind.belongs & XANY1);
            switch (token.kind.belongs & XANY1) {
                case XEXPR1o:
                    return parseExpressionOptionalSemi();
                case XSTMT1o: {
                    Completeness stat = parseSimpleStatement();
                    return stat==null? error() : stat;
                }
                case XDECL1o:
                    return parseDeclaration();
                case XSTMT1o | XDECL1o:
                case XEXPR1o | XDECL1o:
                    return disambiguateDeclarationVsExpression();
                case 0:
                    if ((token.kind.belongs & XERRO) != 0) {
                        return parseExpressionStatement(); // Let this gen the status
                    }
                    return error();
                case XSTMT1o | XEXPR1o:
                    return disambiguateStatementVsExpression();
                default:
                    throw new InternalError("Case not covered " + token.kind.belongs + " in " + token.kind);
            }
        }

        public Completeness parseDeclaration() {
            boolean isImport = token.kind == IMPORT;
            boolean isRecord = false;
            boolean afterModifiers = false;
            boolean isBracesNeeded = false;
            while (token.kind.isDeclaration()) {
                isBracesNeeded |= token.kind.isBracesNeeded();
                isRecord |= !afterModifiers && token.kind == TK.IDENTIFIER && token.tok.name() == names.record;
                afterModifiers |= !token.kind.isModifier();
                nextToken();
            }
            switch (token.kind) {
                case EQ:
                    nextToken();
                    return parseExpressionStatement();
                case BRACES:
                case SEMI:
                    nextToken();
                    return Completeness.COMPLETE;
                case UNMATCHED:
                    nextToken();
                    return Completeness.DEFINITELY_INCOMPLETE;
                case EOF:
                    switch (in.prevCT.kind) {
                        case BRACES:
                        case SEMI:
                            return Completeness.COMPLETE;
                        case IDENTIFIER:
                            return isBracesNeeded || isRecord
                                    ? Completeness.DEFINITELY_INCOMPLETE
                                    : Completeness.COMPLETE_WITH_SEMI;
                        case BRACKETS:
                            return Completeness.COMPLETE_WITH_SEMI;
                        case DOTSTAR:
                            if (isImport) {
                                return Completeness.COMPLETE_WITH_SEMI;
                            } else {
                                return Completeness.UNKNOWN;
                            }
                        default:
                            return Completeness.DEFINITELY_INCOMPLETE;
                    }
                default:
                    return error();
            }
        }

        public Completeness disambiguateStatementVsExpression() {
            if (token.kind == SWITCH) {
                nextToken();
                switch (token.kind) {
                    case PARENS:
                        nextToken();
                        break;
                    case UNMATCHED:
                        nextToken();
                        return Completeness.DEFINITELY_INCOMPLETE;
                    case EOF:
                        return Completeness.DEFINITELY_INCOMPLETE;
                    default:
                        return error();
                }
                switch (token.kind) {
                    case BRACES:
                        nextToken();
                        break;
                    case UNMATCHED:
                        nextToken();
                        return Completeness.DEFINITELY_INCOMPLETE;
                    case EOF:
                        return Completeness.DEFINITELY_INCOMPLETE;
                    default:
                        return error();
                }
                if (token.kind.valueOp) {
                    return parseExpressionOptionalSemi();
                } else {
                    return Completeness.COMPLETE;
                }
            } else {
                throw new InternalError("Unexpected statement/expression not covered " + token.kind.belongs + " in " + token.kind);
            }
        }


        public Completeness disambiguateDeclarationVsExpression() {
            // String folding messes up position information.
            return parseFactory.apply(pt -> {
                List<? extends Tree> units = pt.units();
                if (units.isEmpty()) {
                    return error();
                }
                Tree unitTree = units.get(0);
                switch (unitTree.getKind()) {
                    case EXPRESSION_STATEMENT:
                        return parseExpressionOptionalSemi();
                    case LABELED_STATEMENT:
                        if (shouldAbort(IDENTIFIER))  return checkResult;
                        if (shouldAbort(COLON))  return checkResult;
                        return parseStatement();
                    case VARIABLE:
                    case IMPORT:
                    case CLASS:
                    case ENUM:
                    case ANNOTATION_TYPE:
                    case INTERFACE:
                    case RECORD:
                    case METHOD:
                        return parseDeclaration();
                    default:
                        return error();
                }
            });
        }

        public Completeness parseExpressionStatement() {
            if (shouldAbort(parseExpression()))  return checkResult;
            return lastly(SEMI);
        }

        public Completeness parseExpressionOptionalSemi() {
            if (shouldAbort(parseExpression())) return checkResult;
            return optionalFinalSemi();
        }

        public Completeness parseExpression() {
            while (token.kind.isExpression())
                nextToken();
            return Completeness.COMPLETE;
        }

        public Completeness parseStatement() {
            Completeness stat = parseSimpleStatement();
            if (stat == null) {
                return parseExpressionStatement();
            }
            return stat;
        }

        /**
         * Statement = Block | IF ParExpression Statement [ELSE Statement] | FOR
         * "(" ForInitOpt ";" [Expression] ";" ForUpdateOpt ")" Statement | FOR
         * "(" FormalParameter : Expression ")" Statement | WHILE ParExpression
         * Statement | DO Statement WHILE ParExpression ";" | TRY Block (
         * Catches | [Catches] FinallyPart ) | TRY "(" ResourceSpecification
         * ";"opt ")" Block [Catches] [FinallyPart] | SWITCH ParExpression "{"
         * SwitchBlockStatementGroups "}" | SYNCHRONIZED ParExpression Block |
         * RETURN [Expression] ";" | THROW Expression ";" | BREAK [Ident] ";" |
         * CONTINUE [Ident] ";" | ASSERT Expression [ ":" Expression ] ";" | ";"
         */
        public Completeness parseSimpleStatement() {
            switch (token.kind) {
                case BRACES:
                    return lastly(BRACES);
                case IF: {
                    nextToken();
                    if (shouldAbort(PARENS))  return checkResult;
                    Completeness thenpart = parseStatement();
                    if (shouldAbort(thenpart)) return thenpart;
                    if (token.kind == ELSE) {
                        nextToken();
                        return parseStatement();
                    }
                    return thenpart;

                }
                case FOR: {
                    nextToken();
                    if (shouldAbort(PARENS))  return checkResult;
                    if (shouldAbort(parseStatement()))  return checkResult;
                    return Completeness.COMPLETE;
                }
                case WHILE: {
                    nextToken();
                    if (shouldAbort(PARENS))  return error();
                    return parseStatement();
                }
                case DO: {
                    nextToken();
                    switch (parseStatement()) {
                        case DEFINITELY_INCOMPLETE:
                        case CONSIDERED_INCOMPLETE:
                        case COMPLETE_WITH_SEMI:
                            return Completeness.DEFINITELY_INCOMPLETE;
                        case UNKNOWN:
                            return error();
                        case COMPLETE:
                            break;
                    }
                    if (shouldAbort(WHILE))  return checkResult;
                    if (shouldAbort(PARENS)) return checkResult;
                    return lastly(SEMI);
                }
                case TRY: {
                    boolean hasResources = false;
                    nextToken();
                    if (token.kind == PARENS) {
                        nextToken();
                        hasResources = true;
                    }
                    if (shouldAbort(BRACES))  return checkResult;
                    if (token.kind == CATCH || token.kind == FINALLY) {
                        while (token.kind == CATCH) {
                            if (shouldAbort(CATCH))  return checkResult;
                            if (shouldAbort(PARENS)) return checkResult;
                            if (shouldAbort(BRACES)) return checkResult;
                        }
                        if (token.kind == FINALLY) {
                            if (shouldAbort(FINALLY))  return checkResult;
                            if (shouldAbort(BRACES)) return checkResult;
                        }
                    } else if (!hasResources) {
                        if (token.kind == EOF) {
                            return Completeness.DEFINITELY_INCOMPLETE;
                        } else {
                            return error();
                        }
                    }
                    return Completeness.COMPLETE;
                }
                case SWITCH: {
                    nextToken();
                    if (shouldAbort(PARENS))  return checkResult;
                    return lastly(BRACES);
                }
                case SYNCHRONIZED: {
                    nextToken();
                    if (shouldAbort(PARENS))  return checkResult;
                    return lastly(BRACES);
                }
                case THROW: {
                    nextToken();
                    if (shouldAbort(parseExpression()))  return checkResult;
                    return lastly(SEMI);
                }
                case SEMI:
                    return lastly(SEMI);
                case ASSERT:
                    nextToken();
                    // Crude expression parsing just happily eats the optional colon
                    return parseExpressionStatement();
                case RETURN:
                case BREAK:
                case CONTINUE:
                    nextToken();
                    return parseExpressionStatement();
                // What are these doing here?
                case ELSE:
                case FINALLY:
                case CATCH:
                    return error();
                case EOF:
                    return Completeness.CONSIDERED_INCOMPLETE;
                default:
                    return null;
            }
        }
    }
}<|MERGE_RESOLUTION|>--- conflicted
+++ resolved
@@ -220,19 +220,6 @@
         VOID(TokenKind.VOID, XEXPR1|XDECL1),  //  void
 
         // Modifiers keywords
-<<<<<<< HEAD
-        ABSTRACT(TokenKind.ABSTRACT, XDECL1),  //  abstract
-        FINAL(TokenKind.FINAL, XDECL1),  //  final
-        NATIVE(TokenKind.NATIVE, XDECL1),  //  native
-        STATIC(TokenKind.STATIC, XDECL1),  //  static
-        STRICTFP(TokenKind.STRICTFP, XDECL1),  //  strictfp
-        PRIVATE(TokenKind.PRIVATE, XDECL1),  //  private
-        PROTECTED(TokenKind.PROTECTED, XDECL1),  //  protected
-        PUBLIC(TokenKind.PUBLIC, XDECL1),  //  public
-        TRANSIENT(TokenKind.TRANSIENT, XDECL1),  //  transient
-        VOLATILE(TokenKind.VOLATILE, XDECL1),  //  volatile
-        VALUE(TokenKind.VALUE, 0),
-=======
         ABSTRACT(TokenKind.ABSTRACT, XDECL1 | XMODIFIER),  //  abstract
         FINAL(TokenKind.FINAL, XDECL1 | XMODIFIER),  //  final
         NATIVE(TokenKind.NATIVE, XDECL1 | XMODIFIER),  //  native
@@ -243,7 +230,7 @@
         PUBLIC(TokenKind.PUBLIC, XDECL1 | XMODIFIER),  //  public
         TRANSIENT(TokenKind.TRANSIENT, XDECL1 | XMODIFIER),  //  transient
         VOLATILE(TokenKind.VOLATILE, XDECL1 | XMODIFIER),  //  volatile
->>>>>>> aa4ef80f
+        VALUE(TokenKind.VALUE, 0),
 
         // Declarations and type parameters (thus expressions)
         EXTENDS(TokenKind.EXTENDS, XEXPR|XDECL),  //  extends
