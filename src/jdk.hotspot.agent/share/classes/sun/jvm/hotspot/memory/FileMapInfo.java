--- conflicted
+++ resolved
@@ -116,12 +116,8 @@
   }
 
   private static void populateMetadataTypeArray(TypeDataBase db) {
-<<<<<<< HEAD
-    metadataTypeArray = new Type[12];
-=======
-    metadataTypeArray = new Type[13];
+    metadataTypeArray = new Type[14];
     // The order needs to match up with CPP_VTABLE_TYPES_DO in src/hotspot/share/cds/cppVtables.cpp
->>>>>>> 22e9d5f5
 
     metadataTypeArray[0] = db.lookupType("ConstantPool");
     metadataTypeArray[1] = db.lookupType("InstanceKlass");
@@ -130,20 +126,13 @@
     metadataTypeArray[4] = db.lookupType("InstanceRefKlass");
     metadataTypeArray[5] = db.lookupType("InstanceStackChunkKlass");
     metadataTypeArray[6] = db.lookupType("Method");
-<<<<<<< HEAD
-    metadataTypeArray[7] = db.lookupType("ObjArrayKlass");
-    metadataTypeArray[8] = db.lookupType("TypeArrayKlass");
-    metadataTypeArray[9] = db.lookupType("FlatArrayKlass");
-    metadataTypeArray[10] = db.lookupType("InlineKlass");
-    metadataTypeArray[11] = db.lookupType("RefArrayKlass");
-=======
     metadataTypeArray[7] = db.lookupType("MethodData");
     metadataTypeArray[8] = db.lookupType("MethodCounters");
     metadataTypeArray[9] = db.lookupType("ObjArrayKlass");
     metadataTypeArray[10] = db.lookupType("TypeArrayKlass");
     metadataTypeArray[11] = db.lookupType("FlatArrayKlass");
     metadataTypeArray[12] = db.lookupType("InlineKlass");
->>>>>>> 22e9d5f5
+    metadataTypeArray[11] = db.lookupType("RefArrayKlass");
   }
 
   public FileMapHeader getHeader() {
