/*
 * Copyright (c) 2018, 2024, Oracle and/or its affiliates. All rights reserved.
 * DO NOT ALTER OR REMOVE COPYRIGHT NOTICES OR THIS FILE HEADER.
 *
 * This code is free software; you can redistribute it and/or modify it
 * under the terms of the GNU General Public License version 2 only, as
 * published by the Free Software Foundation.
 *
 * This code is distributed in the hope that it will be useful, but WITHOUT
 * ANY WARRANTY; without even the implied warranty of MERCHANTABILITY or
 * FITNESS FOR A PARTICULAR PURPOSE.  See the GNU General Public License
 * version 2 for more details (a copy is included in the LICENSE file that
 * accompanied this code).
 *
 * You should have received a copy of the GNU General Public License version
 * 2 along with this work; if not, write to the Free Software Foundation,
 * Inc., 51 Franklin St, Fifth Floor, Boston, MA 02110-1301 USA.
 *
 * Please contact Oracle, 500 Oracle Parkway, Redwood Shores, CA 94065 USA
 * or visit www.oracle.com if you need additional information or have any
 * questions.
 *
 */

package sun.jvm.hotspot.memory;

import java.util.*;
import sun.jvm.hotspot.debugger.Address;
import sun.jvm.hotspot.runtime.VM;
import sun.jvm.hotspot.runtime.VMObject;
import sun.jvm.hotspot.runtime.VMObjectFactory;
import sun.jvm.hotspot.types.*;
import sun.jvm.hotspot.utilities.Observable;
import sun.jvm.hotspot.utilities.Observer;

public class FileMapInfo {
  private static FileMapHeader headerObj;

  // Fields for handling the copied C++ vtables
  private static Address rwRegionBaseAddress;
  private static Address rwRegionEndAddress;
  private static Address vtablesIndex;
  private static Address mapped_base_address;

  // HashMap created by mapping the vTable addresses in the rw region with
  // the corresponding metadata type.
  private static Map<Address, Type> vTableTypeMap;

  private static Type metadataTypeArray[];

  static {
    VM.registerVMInitializedObserver(new Observer() {
        public void update(Observable o, Object data) {
          initialize(VM.getVM().getTypeDataBase());
        }
      });
  }

  static Address getStatic_AddressField(Type type, String fieldName) {
    AddressField field = type.getAddressField(fieldName);
    return field.getValue();
  }

  static Address get_AddressField(Type type, Address instance, String fieldName) {
    AddressField field = type.getAddressField(fieldName);
    return field.getValue(instance);
  }

  static long get_CIntegerField(Type type, Address instance, String fieldName) {
    CIntegerField field = type.getCIntegerField(fieldName);
    return field.getValue(instance);
  }

  // C equivalent:   return &header->_regions[index];
  static Address get_CDSFileMapRegion(Type FileMapHeader_type, Address header, int index) {
    AddressField regionsField = FileMapHeader_type.getAddressField("_regions[0]");

    // size_t offset = offsetof(FileMapHeader, _regions[0]);
    // CDSFileMapRegion* regions_0 = ((char*)header) + offset; // regions_0 = &header->_regions[index];
    // return ((char*)regions_0) + index * sizeof(CDSFileMapRegion);
    long offset = regionsField.getOffset();
    Address regions_0 = header.addOffsetTo(offset);
    return regions_0.addOffsetTo(index * regionsField.getSize());
  }

  private static void initialize(TypeDataBase db) {
    vTableTypeMap = null; // force vTableTypeMap to get re-initialized later

    Type FileMapInfo_type = db.lookupType("FileMapInfo");
    Type FileMapHeader_type = db.lookupType("FileMapHeader");
    Type CDSFileMapRegion_type = db.lookupType("CDSFileMapRegion");

    // FileMapInfo * info = FileMapInfo::_current_info;
    // FileMapHeader* header = info->_header
    Address info = getStatic_AddressField(FileMapInfo_type, "_current_info");
    Address header = get_AddressField(FileMapInfo_type, info, "_header");
    headerObj = VMObjectFactory.newObject(FileMapHeader.class, header);

    // char* mapped_base_address = header->_mapped_base_address
    // size_t cloned_vtable_offset = header->_cloned_vtable_offset
    // CppVtableInfo** vtablesIndex = mapped_base_address + cloned_vtable_offset;
    mapped_base_address = get_AddressField(FileMapHeader_type, header, "_mapped_base_address");
    long cloned_vtable_offset = get_CIntegerField(FileMapHeader_type, header, "_cloned_vtables_offset");
    vtablesIndex = mapped_base_address.addOffsetTo(cloned_vtable_offset);

    // CDSFileMapRegion* rw_region = &header->_region[rw];
    // char* rwRegionBaseAddress = rw_region->_mapped_base;
    // size_t used = rw_region->_used;
    // char* rwRegionEndAddress = rwRegionBaseAddress + used;
    Address rw_region = get_CDSFileMapRegion(FileMapHeader_type, header, 0);
    rwRegionBaseAddress = get_AddressField(CDSFileMapRegion_type, rw_region, "_mapped_base");
    long used = get_CIntegerField(CDSFileMapRegion_type, rw_region, "_used");
    rwRegionEndAddress = rwRegionBaseAddress.addOffsetTo(used);

    populateMetadataTypeArray(db);
  }

  private static void populateMetadataTypeArray(TypeDataBase db) {
    metadataTypeArray = new Type[11];
<<<<<<< HEAD
=======
    // The order needs to match up with CPP_VTABLE_TYPES_DO in src/hotspot/share/cds/cppVtables.cpp
>>>>>>> c59e44a7

    metadataTypeArray[0] = db.lookupType("ConstantPool");
    metadataTypeArray[1] = db.lookupType("InstanceKlass");
    metadataTypeArray[2] = db.lookupType("InstanceClassLoaderKlass");
    metadataTypeArray[3] = db.lookupType("InstanceMirrorKlass");
    metadataTypeArray[4] = db.lookupType("InstanceRefKlass");
    metadataTypeArray[5] = db.lookupType("InstanceStackChunkKlass");
    metadataTypeArray[6] = db.lookupType("Method");
<<<<<<< HEAD
    metadataTypeArray[7] = db.lookupType("ObjArrayKlass");
    metadataTypeArray[8] = db.lookupType("TypeArrayKlass");
    metadataTypeArray[9] = db.lookupType("FlatArrayKlass");
    metadataTypeArray[10] = db.lookupType("InlineKlass");
=======
    metadataTypeArray[7] = db.lookupType("MethodData");
    metadataTypeArray[8] = db.lookupType("MethodCounters");
    metadataTypeArray[9] = db.lookupType("ObjArrayKlass");
    metadataTypeArray[10] = db.lookupType("TypeArrayKlass");
>>>>>>> c59e44a7
  }

  public FileMapHeader getHeader() {
    return headerObj;
  }

  public boolean inCopiedVtableSpace(Address vptrAddress) {
    FileMapHeader fmHeader = getHeader();
    return fmHeader.inCopiedVtableSpace(vptrAddress);
  }

  public Type getTypeForVptrAddress(Address vptrAddress) {
    if (vTableTypeMap == null) {
      getHeader().createVtableTypeMapping();
    }
    return vTableTypeMap.get(vptrAddress);
  }


  //------------------------------------------------------------------------------------------

  public static class FileMapHeader extends VMObject {

    public FileMapHeader(Address addr) {
      super(addr);
    }

    public boolean inCopiedVtableSpace(Address vptrAddress) {
      if (vptrAddress == null) {
        return false;
      }
      if (vptrAddress.greaterThan(rwRegionBaseAddress) &&
          vptrAddress.lessThanOrEqual(rwRegionEndAddress)) {
        return true;
      }
      return false;
    }

    public void createVtableTypeMapping() {
      vTableTypeMap = new HashMap<Address, Type>();
      long addressSize = VM.getVM().getAddressSize();

      // vtablesIndex points to to an array like this:
      // long info[] = {
      //   offset of the CppVtableInfo for ConstantPool,
      //   offset of the CppVtableInfo for InstanceKlass,
      //   offset of the CppVtableInfo for InstanceClassLoaderKlass,
      //   ...
      // };
      //
      // class CppVtableInfo {
      //   intptr_t _vtable_size;
      //   intptr_t _cloned_vtable[1];
      //   ...
      // };
      //
      // The loop below computes the following
      //     CppVtableInfo* t_ConstantPool  = mapped_base_address + info[0];
      //     CppVtableInfo* t_InstanceKlass = mapped_base_address + info[1];
      //     ...
      //
      // If we have the following objects
      //     ConstantPool* cp = ....; // an archived constant pool
      //     InstanceKlass* ik = ....;// an archived class
      //
      // then the following holds true:
      //     ((intptr_t**)cp)[0] == &t_ConstantPool->_cloned_vtable[0]  // The vtable for archived ConstantPools
      //     ((intptr_t**)ik)[0] == &t_InstanceKlass->_cloned_vtable[0] // The vtable for archived InstanceKlasses
      //
      // To get an idea what these address look like, do this:
      //
      // $ java -Xlog:cds+vtables=debug -XX:+UnlockDiagnosticVMOptions -XX:ArchiveRelocationMode=0 --version
      // [0.002s][debug][cds,vtables] Copying  14 vtable entries for ConstantPool to 0x800000018
      // [0.002s][debug][cds,vtables] Copying  41 vtable entries for InstanceKlass to 0x800000090
      // [0.002s][debug][cds,vtables] Copying  41 vtable entries for InstanceClassLoaderKlass to 0x8000001e0
      // [0.002s][debug][cds,vtables] Copying  41 vtable entries for InstanceMirrorKlass to 0x800000330
      // [0.002s][debug][cds,vtables] Copying  41 vtable entries for InstanceRefKlass to 0x800000480
      // [0.002s][debug][cds,vtables] Copying  41 vtable entries for InstanceStackChunkKlass to 0x8000005d0
      // [0.002s][debug][cds,vtables] Copying  14 vtable entries for Method to 0x800000720
      // [0.002s][debug][cds,vtables] Copying  42 vtable entries for ObjArrayKlass to 0x800000798
      // [0.002s][debug][cds,vtables] Copying  42 vtable entries for TypeArrayKlass to 0x8000008f0
      // java 23-internal 2024-09-17
      // ...

      for (int i=0; i < metadataTypeArray.length; i++) {
        long vtable_offset = vtablesIndex.getJLongAt(i * addressSize); // long offset = _index[i]

        // CppVtableInfo* t = the address of the CppVtableInfo for the i-th table
        Address vtableInfoAddress = mapped_base_address.addOffsetTo(vtable_offset);

        // vtableAddress = &t->_cloned_vtable[0]
        Address vtableAddress = vtableInfoAddress.addOffsetTo(addressSize);

        vTableTypeMap.put(vtableAddress, metadataTypeArray[i]);
      }
    }
  }
}<|MERGE_RESOLUTION|>--- conflicted
+++ resolved
@@ -116,11 +116,8 @@
   }
 
   private static void populateMetadataTypeArray(TypeDataBase db) {
-    metadataTypeArray = new Type[11];
-<<<<<<< HEAD
-=======
+    metadataTypeArray = new Type[13];
     // The order needs to match up with CPP_VTABLE_TYPES_DO in src/hotspot/share/cds/cppVtables.cpp
->>>>>>> c59e44a7
 
     metadataTypeArray[0] = db.lookupType("ConstantPool");
     metadataTypeArray[1] = db.lookupType("InstanceKlass");
@@ -129,17 +126,12 @@
     metadataTypeArray[4] = db.lookupType("InstanceRefKlass");
     metadataTypeArray[5] = db.lookupType("InstanceStackChunkKlass");
     metadataTypeArray[6] = db.lookupType("Method");
-<<<<<<< HEAD
-    metadataTypeArray[7] = db.lookupType("ObjArrayKlass");
-    metadataTypeArray[8] = db.lookupType("TypeArrayKlass");
-    metadataTypeArray[9] = db.lookupType("FlatArrayKlass");
-    metadataTypeArray[10] = db.lookupType("InlineKlass");
-=======
     metadataTypeArray[7] = db.lookupType("MethodData");
     metadataTypeArray[8] = db.lookupType("MethodCounters");
     metadataTypeArray[9] = db.lookupType("ObjArrayKlass");
     metadataTypeArray[10] = db.lookupType("TypeArrayKlass");
->>>>>>> c59e44a7
+    metadataTypeArray[11] = db.lookupType("FlatArrayKlass");
+    metadataTypeArray[12] = db.lookupType("InlineKlass");
   }
 
   public FileMapHeader getHeader() {
