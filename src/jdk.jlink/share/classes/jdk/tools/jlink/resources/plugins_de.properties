--- conflicted
+++ resolved
@@ -84,15 +84,9 @@
 
 generate-jli-classes.usage=\  --generate-jli-classes @filename\n                           Gibt eine Datei an, welche die java.lang.invoke-Klassen für die\n                           Vorabgenerierung auflistet. Standardmäßig kann dieses\n                           Plug-in eine integrierte Liste vorab zu generierender Klassen sein.\n                           Wenn dieses Plug-in in einer anderen Laufzeitversion als das\n                           erstellte Image ausgeführt wird, wird die Codegenerierung standardmäßig\n                          deaktiviert, damit die Richtigkeit gewährleistet ist - kann durch\n                           Hinzufügen von ignore-version=true außer Kraft gesetzt werden.
 
-<<<<<<< HEAD
-system-modules.argument=batch-size=<N> legt die Batchgr\u00F6\u00DFe der Moduldeskriptoren fest,\n                       um ein \u00DCberschreiten des Grenzwertes f\u00FCr die Methodenl\u00E4nge zu vermeiden.  Die\n                       Standardbatchgr\u00F6\u00DFe betr\u00E4gt 75.
-
-system-modules.usage=\  --system-modules [batch-size=<N>]\n                            Die Batchgr\u00F6\u00DFe gibt die maximale Anzahl an Modulen an,\n                            die als Workaround in einer Methode verarbeitet werden sollen, wenn der\n                            generierte Bytecode den Grenzwert f\u00FCr die Methodengr\u00F6\u00DFe \u00FCberschreitet. Die\n                            Standardbatchgr\u00F6\u00DFe betr\u00E4gt 75.
-=======
 system-modules.argument=batch-size=<N> legt die Batchgröße der Moduldeskriptoren fest,\n                       um ein Überschreiten des Grenzwertes für die Methodenlänge zu vermeiden.  Die\n                       Standardbatchgröße beträgt 75.
 
 system-modules.usage=\  --system-modules [batch-size=<N>]\n                            Die Batchgröße gibt die maximale Anzahl an Modulen an,\n                            die als Workaround in einer Methode verarbeitet werden sollen, wenn der\n                            generierte Bytecode den Grenzwert für die Methodengröße überschreitet. Die\n                            Standardbatchgröße beträgt 75.
->>>>>>> 16fa7709
 
 onoff.argument=<on|off>
 
