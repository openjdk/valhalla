# Copyright (c) 1997, 2025, Oracle and/or its affiliates. All rights reserved.
# DO NOT ALTER OR REMOVE COPYRIGHT NOTICES OR THIS FILE HEADER.
#
# This code is free software; you can redistribute it and/or modify it
# under the terms of the GNU General Public License version 2 only, as
# published by the Free Software Foundation.  Oracle designates this
# particular file as subject to the "Classpath" exception as provided
# by Oracle in the LICENSE file that accompanied this code.
#
# This code is distributed in the hope that it will be useful, but WITHOUT
# ANY WARRANTY; without even the implied warranty of MERCHANTABILITY or
# FITNESS FOR A PARTICULAR PURPOSE.  See the GNU General Public License
# version 2 for more details (a copy is included in the LICENSE file that
# accompanied this code).
#
# You should have received a copy of the GNU General Public License version
# 2 along with this work; if not, write to the Free Software Foundation,
# Inc., 51 Franklin St, Fifth Floor, Boston, MA 02110-1301 USA.
#
# Please contact Oracle, 500 Oracle Parkway, Redwood Shores, CA 94065 USA
# or visit www.oracle.com if you need additional information or have any
# questions.
#

include MakeFileStart.gmk

################################################################################
# This file generates all documentation for OpenJDK.
#
# We will generate API documentation for two different selections of the source
# code: "Java SE", which contains just the modules covered by the top-level
# module java.se and "JDK", which covers all of Java SE and also all
# other available modules that should be documented, including imported modules,
# if any.
#
# We will also generate separate, free-standing specifications from either
# markdown or existing html files.
################################################################################

include CopyFiles.gmk
include Execute.gmk
include Modules.gmk
include ProcessMarkdown.gmk
include TextFileProcessing.gmk
include ZipArchive.gmk
include $(TOPDIR)/make/ModuleTools.gmk
include $(TOPDIR)/make/ToolsJdk.gmk

# This is needed to properly setup DOCS_MODULES.
$(eval $(call ReadImportMetaData))

################################################################################
# Javadoc settings

# Include configuration for URLs in generated javadoc
include $(TOPDIR)/make/conf/javadoc.conf

MODULES_SOURCE_PATH := $(call PathList, $(call GetModuleSrcPath) )


# In order to get a specific ordering it's necessary to specify the total
# ordering of tags as the tags are otherwise ordered in order of definition.
JAVADOC_TAGS := \
    -tag 'apiNote:a:API Note:' \
    -tag 'implSpec:a:Implementation Requirements:' \
    -tag 'implNote:a:Implementation Note:' \
    -tag param \
    -tag return \
    -tag throws \
    -taglet build.tools.taglet.JSpec\$$JLS \
    -taglet build.tools.taglet.JSpec\$$JVMS \
    -taglet build.tools.taglet.ModuleGraph \
    -taglet build.tools.taglet.SealedGraph \
    -taglet build.tools.taglet.ToolGuide \
    -tag since \
    -tag serialData \
    -tag factory \
    -tag spec \
    -tag see \
    -taglet build.tools.taglet.ExtLink \
    -taglet build.tools.taglet.Incubating \
    -tagletpath $(BUILDTOOLS_OUTPUTDIR)/jdk_tools_classes \
    $(CUSTOM_JAVADOC_TAGS) \
    #

# The reference tags must stay stable to allow for comparisons across the
# development cycle. If JAVADOC_TAGS needs to change, make sure that
# REFERENCE_TAGS remains unchanged, by copying and hardcoding, if necessary.
REFERENCE_TAGS := $(JAVADOC_TAGS)

# Which doclint checks to ignore
JAVADOC_DISABLED_DOCLINT_WARNINGS := missing
JAVADOC_DISABLED_DOCLINT_PACKAGES := org.w3c.* javax.smartcardio

# Allow overriding on the command line
# (intentionally sharing name with the javac option)
JAVA_WARNINGS_ARE_ERRORS ?= -Werror

# The initial set of options for javadoc
<<<<<<< HEAD
JAVADOC_OPTIONS := -XDignore.symbol.file=true -use -keywords -notimestamp \
    -encoding ISO-8859-1 -docencoding UTF-8 -breakiterator \
=======
JAVADOC_OPTIONS := -use -keywords -notimestamp \
    -serialwarn -encoding ISO-8859-1 -docencoding UTF-8 -breakiterator \
>>>>>>> 78c18cfb
    -splitIndex --system none -javafx --expand-requires transitive \
    -XDenableValueTypes \
    --enable-preview -source $(JDK_SOURCE_TARGET_VERSION) \
    --override-methods=summary

# The reference options must stay stable to allow for comparisons across the
# development cycle.
REFERENCE_OPTIONS := -XDignore.symbol.file=true -use -keywords -notimestamp \
    -serialwarn -encoding ISO-8859-1 -breakiterator -splitIndex --system none \
    -html5 -javafx --expand-requires transitive

# Should we add DRAFT stamps to the generated javadoc?
ifeq ($(VERSION_IS_GA), true)
  IS_DRAFT := false
else
  IS_DRAFT := true
endif

################################################################################
# General text snippets

FULL_COMPANY_NAME := Oracle and/or its affiliates
COMPANY_ADDRESS := 500 Oracle Parkway, Redwood Shores, CA 94065 USA

JAVA_PLATFORM := Java Platform

ifeq ($(IS_DRAFT), true)
  DRAFT_MARKER_STR := <br><strong>DRAFT $(VERSION_STRING)</strong>
  ifeq ($(VERSION_BUILD), )
    DRAFT_MARKER_TITLE := $(SPACE)[ad-hoc build]
  else
    DRAFT_MARKER_TITLE := $(SPACE)[build $(VERSION_BUILD)]
  endif
  DRAFT_TEXT := This specification is not final and is subject to change. \
      Use is subject to <a href="$(LICENSE_URL)">license terms</a>.
endif

# $1 - Relative prefix to COPYRIGHT_URL
COPYRIGHT_BOTTOM = \
    <a href="$(strip $1)$(COPYRIGHT_URL)">Copyright</a> \
    &copy; 1993, $(COPYRIGHT_YEAR), $(FULL_COMPANY_NAME), \
    $(COMPANY_ADDRESS).<br>All rights reserved. \
    Use is subject to <a href="$(LICENSE_URL)">license terms</a> and the \
    <a href="$(REDISTRIBUTION_URL)">documentation redistribution policy</a>. \
    $(DRAFT_MARKER_STR) <!-- Version $(VERSION_STRING) -->

# $1 - Optional "Other Versions" link
JAVADOC_BOTTOM = \
    <a href="$(BUG_SUBMIT_URL)">Report a bug or suggest an enhancement</a><br> \
    For further API reference and developer documentation see the \
    <a href="$(JAVADOC_BASE_URL)" target="_blank">Java SE \
    Documentation</a>, which contains more detailed, \
    developer-targeted descriptions with conceptual overviews, definitions \
    of terms, workarounds, and working code examples. $1<br> \
    Java is a trademark or registered trademark of $(FULL_COMPANY_NAME) in \
    the US and other countries.<br> \
    $(call COPYRIGHT_BOTTOM, {@docroot}/../)

JAVADOC_TOP := \
    <div style="padding: 6px; text-align: center; font-size: 80%; \
    font-family: DejaVu Sans, Arial, Helvetica, sans-serif; \
    font-weight: normal;">$(DRAFT_TEXT)</div>

################################################################################
# JDK javadoc titles/text snippets

JDK_SHORT_NAME := Java SE $(VERSION_SPECIFICATION) &amp; JDK $(VERSION_SPECIFICATION)
JDK_LONG_NAME := Java<sup>&reg;</sup> Platform, Standard Edition \
    &amp;&nbsp;Java&nbsp;Development&nbsp;Kit

################################################################################
# Java SE javadoc titles/text snippets

JAVASE_SHORT_NAME := Java SE $(VERSION_SPECIFICATION)
JAVASE_LONG_NAME := Java<sup>&reg;</sup> Platform, Standard Edition

################################################################################
# Functions

# Helper function for creating a svg file from a dot file generated by the
# GenGraphs tool for a module.
# param 1: SetupJavadocGeneration namespace ($1)
# param 2: module name
#
define setup_module_graph_dot_to_svg
  $1_$2_DOT_SRC :=  $$($1_MODULE_GRAPHS_DIR)/$2.dot
  $1_$2_SVG_TARGET := $$($1_TARGET_DIR)/$2/module-graph.svg

    # For each module needing a graph, create a svg file from the dot file
    # generated by the GenGraphs tool and store it in the target dir.
    $$(eval $$(call SetupExecute, module_graphs_svg_$1_$2, \
        INFO := Running dot for module graphs for $2, \
        DEPS := $$(module_graphs_dot_$1_TARGET), \
        OUTPUT_FILE := $$($1_$2_SVG_TARGET), \
        SUPPORT_DIR := $$($1_MODULE_GRAPHS_DIR), \
        COMMAND := $$(DOT) -Tsvg -o $$($1_$2_SVG_TARGET) $$($1_$2_DOT_SRC), \
    ))

  $1_GRAPHS_TARGETS += $$($1_$2_SVG_TARGET)
endef

# Helper function for creating a svg file for a class for which the SealedGraph
# taglet has generated a dot file. The dot file has a special name which
# encodes the module and class the graph belongs to.
#
# param 1: SetupJavadocGeneration namespace ($1)
# param 2: dot file name
#
define setup_sealed_graph_dot_to_svg
  $1_$2_DOT_SRC :=  $$($1_SEALED_GRAPHS_DIR)/$2.dot
  $1_$2_TARGET_CLASS := $$(word 2, $$(subst _, , $2))
  $1_$2_SLASHED_NAME := $$(subst .,/, $$($1_$2_TARGET_CLASS))
  $1_$2_TARGET_MODULE := $$(word 1, $$(subst _, , $2))
  $1_$2_TARGET_PATH := $$($1_TARGET_DIR)/$$($1_$2_TARGET_MODULE)/$$(dir $$($1_$2_SLASHED_NAME))
  $1_$2_TARGET_NAME := $$(notdir $$($1_$2_SLASHED_NAME))
  $1_$2_SVG_TARGET := $$($1_$2_TARGET_PATH)/$$($1_$2_TARGET_NAME)-sealed-graph.svg
  $$(call MakeDir, $$($1_$2_TARGET_PATH))

    # For each class needing a graph, create a svg file from the dot file
    # generated by the SealedGraph taglet and store it in the target dir.
    $$(eval $$(call SetupExecute, sealed_graphs_svg_$1_$2, \
        INFO := Running dot for sealed graphs for $$($1_$2_TARGET_MODULE)/$$($1_$2_TARGET_CLASS), \
        DEPS := $$($1_$2_DOT_SRC), \
        OUTPUT_FILE := $$($1_$2_SVG_TARGET), \
        SUPPORT_DIR := $$($1_SEALED_GRAPHS_DIR), \
        COMMAND := $$(DOT) -Tsvg -o $$($1_$2_SVG_TARGET) $$($1_$2_DOT_SRC), \
    ))

  $1_GRAPHS_TARGETS += $$($1_$2_SVG_TARGET)
endef

# Helper function to create the overview.html file to use with the -overview
# javadoc option.
# Returns the filename as $1_OVERVIEW.
#
# param 1: SetupJavadocGeneration namespace ($1)
define create_overview_file
  $1_OVERVIEW_TEXT := \
      <!DOCTYPE html> \
      <html><head></head><body> \
      #
  ifneq ($$($1_GROUPS), )
    $1_OVERVIEW_TEXT += \
      <p>This document is divided into \
      $$(subst 2,two,$$(subst 3,three,$$(words $$($1_GROUPS)))) sections:</p> \
      <blockquote><dl> \
      #
    $1_OVERVIEW_TEXT += $$(foreach g, $$($1_GROUPS), \
        <dt style="margin-top: 8px;">$$($$g_GROUP_NAME)</dt> \
        <dd style="margin-top: 8px;">$$($$g_GROUP_DESCRIPTION)</dd> \
    )
    $1_OVERVIEW_TEXT += \
        </dl></blockquote> \
        #
  endif
  $1_OVERVIEW_TEXT += \
      </body></html> \
      #

  $1_OVERVIEW := $$(SUPPORT_OUTPUTDIR)/docs/$1-overview.html

  $1_OVERVIEW_VARDEPS_FILE := $$(call DependOnVariable, $1_OVERVIEW_TEXT, \
      $$($1_OVERVIEW).vardeps)

  $$($1_OVERVIEW): $$($1_OVERVIEW_VARDEPS_FILE)
	$$(call LogInfo, Creating overview.html for $1)
	$$(call MakeDir, $$(@D))
	$$(PRINTF) > $$@ '$$($1_OVERVIEW_TEXT)'
endef

################################################################################
# Setup make rules to create an API documentation collection, using javadoc and
# other tools if needed.
#
# Parameter 1 is the name of the rule. This name is used as variable prefix.
# Targets generated are returned as $1_JAVADOC_TARGETS and
# $1_GRAPHS_TARGETS. Note that the index.html file will work as a "touch
# file" for all the magnitude of files that are generated by javadoc.
#
# Remaining parameters are named arguments. These include:
#   MODULES - Modules to generate javadoc for
#   GROUPS - Name of the groups to divide the modules into, if any
#   SHORT_NAME - The short name of this documentation collection
#   LONG_NAME - The long name of this documentation collection
#   TARGET_DIR - Where to store the output
#   OTHER_VERSIONS - URL for other page listing versions
#
SetupApiDocsGeneration = $(NamedParamsMacroTemplate)
define SetupApiDocsGenerationBody

  # Figure out all modules, both specified and transitive indirect exports, that
  # will be processed by javadoc.
  $1_INDIRECT_EXPORTS := $$(call FindTransitiveIndirectDepsForModules, $$($1_MODULES))
  $1_ALL_MODULES := $$(sort $$($1_MODULES) $$($1_INDIRECT_EXPORTS))

  $1_JAVA_ARGS := -Dextlink.spec.version=$$(VERSION_SPECIFICATION) \
	-Djspec.version=$$(VERSION_SPECIFICATION)

  ifeq ($$(ENABLE_FULL_DOCS), true)
    $1_SEALED_GRAPHS_DIR := $$(SUPPORT_OUTPUTDIR)/docs/$1-sealed-graphs

    # Tell the ModuleGraph and SealedGraph taglets to generate html links to
    # soon-to-be-created svg files with module/sealed graphs.
    $1_JAVA_ARGS += -DenableModuleGraph=true -DsealedDotOutputDir=$$($1_SEALED_GRAPHS_DIR)
    $$(call MakeDir, $$($1_SEALED_GRAPHS_DIR))
  endif

  # Start with basic options and tags
  ifeq ($$($1_OPTIONS), )
    $1_OPTIONS := $$(JAVADOC_OPTIONS)
  endif
  ifeq ($$($1_TAGS), )
    $1_TAGS := $$(JAVADOC_TAGS)
  endif
  $1_OPTIONS += $$($1_TAGS)

  $1_OPTIONS += --module-source-path $$(MODULES_SOURCE_PATH)
  $1_OPTIONS += --module $$(call CommaList, $$($1_MODULES))

  # Create a string like "-Xdoclint:all,-syntax,-html,..."
  $1_OPTIONS += -Xdoclint:all,$$(call CommaList, $$(addprefix -, \
      $$(JAVADOC_DISABLED_DOCLINT_WARNINGS)))
  # Ignore the doclint warnings in certain packages
  $1_OPTIONS += -Xdoclint/package:$$(call CommaList, $$(addprefix -, \
      $$(JAVADOC_DISABLED_DOCLINT_PACKAGES)))
  $1_OPTIONS += $$(JAVA_WARNINGS_ARE_ERRORS)

  $1_DOC_TITLE := $$($1_LONG_NAME)<br>Version $$(VERSION_SPECIFICATION) API \
      Specification
  $1_WINDOW_TITLE := $$(subst &amp;,&,$$($1_SHORT_NAME))$$(DRAFT_MARKER_TITLE)
  $1_HEADER_TITLE := <div><strong>$$($1_SHORT_NAME)</strong> \
      $$(DRAFT_MARKER_STR)</div>
  ifneq ($$($1_OTHER_VERSIONS), )
      $1_JAVADOC_BOTTOM := $$(call JAVADOC_BOTTOM, <a href="$$($1_OTHER_VERSIONS)">Other versions.</a>)
  else
      $1_JAVADOC_BOTTOM := $$(call JAVADOC_BOTTOM, )
  endif

  $1_OPTIONS += -doctitle '$$($1_DOC_TITLE)'
  $1_OPTIONS += -windowtitle '$$($1_WINDOW_TITLE)'
  $1_OPTIONS += -header '$$($1_HEADER_TITLE)'
  $1_OPTIONS += -bottom '$$($1_JAVADOC_BOTTOM)'
  ifeq ($$(IS_DRAFT), true)
    $1_OPTIONS += -top '$$(JAVADOC_TOP)'
  endif

  # Do not store debug level options in VARDEPS.
  ifneq ($$(LOG_LEVEL), trace)
    $1_LOG_OPTION += -quiet
  else
    $1_LOG_OPTION += -verbose
  endif

  # Generate the overview.html file. This will return the filename in
  # $1_OVERVIEW.
  $$(eval $$(call create_overview_file,$1))
  $1_OPTIONS += -overview $$($1_OVERVIEW)

  # Add summary pages for new/deprecated APIs in recent releases
  $1_OPTIONS += --since $(call CommaList, \
      $(filter-out $(VERSION_DOCS_API_SINCE), \
          $(call sequence, $(VERSION_DOCS_API_SINCE), $(VERSION_FEATURE))))
  $1_OPTIONS += --since-label "New API since JDK $(VERSION_DOCS_API_SINCE)"

  $$(foreach g, $$($1_GROUPS), \
    $$(eval $1_OPTIONS += -group "$$($$g_GROUP_NAME)" "$$($$g_GROUP_MODULES)") \
  )

  ifeq ($$($1_JAVADOC_CMD), )
    $1_JAVADOC_CMD := $$(JAVA) -Djava.awt.headless=true $$($1_JAVA_ARGS) \
        $$(NEW_JAVADOC)
  else
    $1_OPTIONS += $$(addprefix -J, $$($1_JAVA_ARGS))
  endif

  $1_VARDEPS := $$($1_JAVA_ARGS) $$($1_OPTIONS) $$(MODULES_SOURCE_PATH) \
      $$($1_ALL_MODULES) $$($1_JAVADOC_CMD)
  $1_VARDEPS_FILE := $$(call DependOnVariable, $1_VARDEPS, \
      $$(SUPPORT_OUTPUTDIR)/docs/$1.vardeps)

  # Get a list of all files in all the source dirs for all included modules
  $1_SOURCE_DEPS := $$(call FindFiles, $$(wildcard $$(foreach module, \
      $$($1_ALL_MODULES), $$(call FindModuleSrcDirs, $$(module)))))

  $$(eval $$(call SetupExecute, javadoc_$1, \
      WARN := Generating $1 javadoc for $$(words $$($1_ALL_MODULES)) modules, \
      INFO := Javadoc modules: $$($1_ALL_MODULES), \
      DEPS := $$(BUILD_TOOLS_JDK) $$($1_VARDEPS_FILE) $$($1_SOURCE_DEPS) \
          $$($1_OVERVIEW), \
      OUTPUT_DIR := $$($1_TARGET_DIR), \
      SUPPORT_DIR := $$(SUPPORT_OUTPUTDIR)/docs, \
      COMMAND := $$($1_JAVADOC_CMD) -d $$($1_TARGET_DIR) $$($1_OPTIONS) \
          $$($1_LOG_OPTION), \
  ))

  $1_JAVADOC_TARGETS := $$(javadoc_$1_TARGET)

  ifeq ($$(ENABLE_FULL_DOCS), true)
    # We have asked ModuleGraph to generate links to svg files. Now we must
    # produce the svg files.

    # Locate which modules has the @moduleGraph tag in their module-info.java
    $1_MODULES_NEEDING_GRAPH := $$(strip $$(foreach m, $$($1_ALL_MODULES), \
      $$(if $$(shell $$(GREP) -e @moduleGraph \
          $$(wildcard $$(addsuffix /module-info.java, \
          $$(call FindModuleSrcDirs, $$m)))), \
        $$m) \
    ))

    # First we run the GenGraph tool. It will query the module structure of the
    # running JVM and output .dot files for all existing modules.
    MODULE_GRAPHS_PROPS := \
        $$(TOPDIR)/make/jdk/src/classes/build/tools/jigsaw/javadoc-graphs.properties

    $1_MODULE_GRAPHS_DIR := $$(SUPPORT_OUTPUTDIR)/docs/$1-module-graphs

    $$(eval $$(call SetupExecute, module_graphs_dot_$1, \
        INFO := Generating module graphs for $1 documentation, \
        DEPS := $$(BUILD_JIGSAW_TOOLS) $$(MODULE_GRAPHS_PROPS), \
        OUTPUT_DIR := $$($1_MODULE_GRAPHS_DIR), \
        COMMAND := $$(TOOL_GENGRAPHS) --spec --output $$($1_MODULE_GRAPHS_DIR) \
            --dot-attributes $$(MODULE_GRAPHS_PROPS), \
    ))

    # For each module needing a graph, create a svg file from the dot file
    # generated by the GenGraphs tool and store it in the target dir.
    # They will depend on module_graphs_dot_$1_TARGET, and will be added to
    # $1_GRAPHS_TARGETS.
    $$(foreach m, $$($1_MODULES_NEEDING_GRAPH), \
      $$(eval $$(call setup_module_graph_dot_to_svg,$1,$$m)) \
    )

    # We have asked SealedGraph to generate dot files and links to svg files.
    # Now we must produce the svg files from the dot files.

    # Get a list of classes for which SealedGraph has generated dot files
    $1_SEALED_CLASSES := $$(patsubst %.dot,%,$$(patsubst \
        $$($1_SEALED_GRAPHS_DIR)/%,%, \
        $$(wildcard $$($1_SEALED_GRAPHS_DIR)/*.dot)))

    # For each class needing a graph, create a svg file from the dot file
    # generated by the SealedGraph taglet and store it in the target dir.
    # They will will be added to $1_GRAPHS_TARGETS.
    $$(foreach c, $$($1_SEALED_CLASSES), \
      $$(eval $$(call setup_sealed_graph_dot_to_svg,$1,$$c)) \
    )
  endif
endef

################################################################################
# Setup generation of the JDK API documentation (javadoc + graphs)

# Define the groups of the JDK API documentation
JavaSE_GROUP_NAME := Java SE
JavaSE_GROUP_MODULES := $(call ColonList, $(sort java.se \
    $(call FindTransitiveIndirectDepsForModules, java.se)))
JavaSE_GROUP_DESCRIPTION := \
    The Java Platform, Standard Edition (Java SE) APIs define the core Java \
    platform for general-purpose computing. These APIs are in modules whose \
    names start with {@code java}. \
    #
JDK_GROUPS += JavaSE

JDK_GROUP_NAME := JDK
JDK_GROUP_MODULES := jdk.*
JDK_GROUP_DESCRIPTION := \
    The Java Development Kit (JDK) APIs are specific to the JDK and will not \
    necessarily be available in all implementations of the Java SE Platform. \
    These APIs are in modules whose names start with {@code jdk}. \
    #
JDK_GROUPS += JDK

# If we are importing JavaFX, we need a JavaFX group. In an ideal world, this
# would have been abstracted away to a more proper generic handling of imported
# modules.
ifneq ($(findstring javafx., $(IMPORTED_MODULES)), )
  JavaFX_GROUP_NAME := JavaFX
  JavaFX_GROUP_MODULES := javafx.*
  JavaFX_GROUP_DESCRIPTION := \
      The JavaFX APIs define a set of user-interface controls, graphics, \
      media, and web packages for developing rich client applications. These \
      APIs are in modules whose names start with {@code javafx}. \
      #
  JDK_GROUPS += JavaFX
endif

# All modules to have docs generated by docs-jdk-api target
JDK_MODULES := $(sort $(filter-out $(MODULES_FILTER), $(DOCS_MODULES)))

$(eval $(call SetupApiDocsGeneration, JDK_API, \
    MODULES := $(JDK_MODULES), \
    GROUPS := $(JDK_GROUPS), \
    SHORT_NAME := $(JDK_SHORT_NAME), \
    LONG_NAME := $(JDK_LONG_NAME), \
    TARGET_DIR := $(DOCS_OUTPUTDIR)/api, \
    OTHER_VERSIONS := $(OTHER_JDK_VERSIONS_URL), \
))

# Targets generated are returned in JDK_API_JAVADOC_TARGETS and
# JDK_API_GRAPHS_TARGETS.

################################################################################
# Setup generation of the Java SE API documentation (javadoc + graphs)

# The Java SE module scope is just java.se and its transitive indirect
# exports.
JAVASE_MODULES := java.se

$(eval $(call SetupApiDocsGeneration, JAVASE_API, \
    MODULES := $(JAVASE_MODULES), \
    SHORT_NAME := $(JAVASE_SHORT_NAME), \
    LONG_NAME := $(JAVASE_LONG_NAME), \
    TARGET_DIR := $(DOCS_JAVASE_IMAGE_DIR)/api, \
))

# Targets generated are returned in JAVASE_API_JAVADOC_TARGETS and
# JAVASE_API_GRAPHS_TARGETS.

################################################################################
# Setup generation of the reference Java SE API documentation (javadoc + graphs)

# The reference javadoc is just the same as javase, but using the BootJDK javadoc
# and a stable set of javadoc options.  Typically it is used for generating
# diffs between the reference javadoc and a javadoc bundle of a specific build
# generated in the same way.

$(eval $(call SetupApiDocsGeneration, REFERENCE_API, \
    MODULES := $(JAVASE_MODULES), \
    SHORT_NAME := $(JAVASE_SHORT_NAME), \
    LONG_NAME := $(JAVASE_LONG_NAME), \
    TARGET_DIR := $(DOCS_REFERENCE_IMAGE_DIR)/api, \
    JAVADOC_CMD := $(DOCS_REFERENCE_JAVADOC), \
    OPTIONS := $(REFERENCE_OPTIONS), \
    TAGS := $(REFERENCE_TAGS), \
))

# Targets generated are returned in REFERENCE_API_JAVADOC_TARGETS and
# REFERENCE_API_GRAPHS_TARGETS.

################################################################################

# Use this variable to control which spec files are included in the output.
# Format: space-delimited list of names, including at most one '%' as a
# wildcard. Spec source files match if their filename or any enclosing folder
# name matches one of the items in SPEC_FILTER.
SPEC_FILTER := %

ApplySpecFilter = \
    $(strip $(foreach file, $(1), \
        $(eval searchkeys := $(subst /, ,$(subst $(WORKSPACE_ROOT),,$(file)))) \
        $(if $(filter $(SPEC_FILTER), $(searchkeys)), \
            $(file) \
        ) \
    ))

# Copy the global resources, including the top-level redirect index.html
GLOBAL_SPECS_RESOURCES_DIR := $(TOPDIR)/make/data/docs-resources
$(eval $(call SetupCopyFiles, COPY_GLOBAL_RESOURCES, \
    SRC := $(GLOBAL_SPECS_RESOURCES_DIR), \
    FILES := $(call ApplySpecFilter, $(call FindFiles, $(GLOBAL_SPECS_RESOURCES_DIR))), \
    DEST := $(DOCS_OUTPUTDIR), \
))
JDK_INDEX_TARGETS += $(COPY_GLOBAL_RESOURCES)

# Copy the legal notices distributed with the docs bundle
$(eval $(call SetupCopyFiles, COPY_DOCS_LEGAL_NOTICES, \
    SRC := $(TOPDIR)/src/jdk.javadoc/share/legal, \
    FILES := $(call ApplySpecFilter, $(wildcard $(TOPDIR)/src/jdk.javadoc/share/legal/*)), \
    DEST := $(DOCS_OUTPUTDIR)/legal, \
))
JDK_INDEX_TARGETS += $(COPY_DOCS_LEGAL_NOTICES)

################################################################################
# Copy JDK specs files

# For all non html/md files in $module/share/specs directories, copy them
# unmodified

ALL_MODULES := $(call FindAllModules)
COPY_SPEC_FILTER := %.gif %.jpg %.mib %.css

$(foreach m, $(ALL_MODULES), \
  $(eval SPECS_$m := $(call FindModuleSpecsDirs, $m)) \
  $(foreach d, $(SPECS_$m), \
    $(if $(call ApplySpecFilter, $(filter $(COPY_SPEC_FILTER), $(call FindFiles, $d))), \
      $(eval $(call SetupCopyFiles, COPY_$m, \
          SRC := $d, \
          FILES := $(call ApplySpecFilter, $(filter $(COPY_SPEC_FILTER), $(call FindFiles, $d))), \
          DEST := $(DOCS_OUTPUTDIR)/specs/, \
      )) \
      $(eval JDK_SPECS_TARGETS += $(COPY_$m)) \
    ) \
  ) \
)

# Create copyright footer variables. We need different variables for different
# relative paths to the copyright.html file. The number 0-2 below represent how
# many extra directory levels down below the specs dir the specs html file is
# located.
SPECS_BOTTOM = <footer class="legal-footer"><hr/>$(COPYRIGHT_BOTTOM)</footer>
# The legal dir is one ../ below the specs dir, so start with one ../.
specs_bottom_rel_path := ../
$(foreach n, 0 1 2, \
  $(eval SPECS_BOTTOM_$n := $(call SPECS_BOTTOM,$(specs_bottom_rel_path))) \
  $(eval specs_bottom_rel_path := $(specs_bottom_rel_path)../) \
)

SPECS_TOP := $(if $(filter true, $(IS_DRAFT)), <header class="draft-header" role="banner">$(DRAFT_TEXT)</header>)

# For all html files in $module/share/specs directories, copy and add the
# copyright footer.

$(foreach m, $(ALL_MODULES), \
  $(eval SPECS_$m := $(call FindModuleSpecsDirs, $m)) \
  $(foreach d, $(SPECS_$m), \
    $(foreach f, $(call ApplySpecFilter, $(filter %.html, $(call FindFiles, $d))), \
      $(eval $m_$f_NOF_SUBDIRS := $(words $(subst /, $(SPACE), $(subst $d, , $(dir $f))))) \
      $(eval $m_$f_NAME := PROCESS_HTML_$m_$(strip $(call RelativePath, $f, $(TOPDIR)))) \
      $(eval $(call SetupTextFileProcessing, $($m_$f_NAME), \
          SOURCE_FILES := $f, \
          SOURCE_BASE_DIR := $d, \
          OUTPUT_DIR := $(DOCS_OUTPUTDIR)/specs/, \
          REPLACEMENTS := \
              <body> => <body>$(SPECS_TOP) ; \
              </body> => $(SPECS_BOTTOM_$($m_$f_NOF_SUBDIRS))</body>, \
      )) \
      $(eval JDK_SPECS_TARGETS += $($($m_$f_NAME))) \
    ) \
  ) \
)

ifeq ($(ENABLE_PANDOC), true)
  # For all markdown files in $module/share/specs directories, convert them to
  # html, if we have pandoc (otherwise we'll just skip this).

  GLOBAL_SPECS_DEFAULT_CSS_FILE := $(DOCS_OUTPUTDIR)/resources/jdk-default.css
  # Unset the following to suppress the link to the tool guides
  NAV_LINK_GUIDES := --nav-link-guides
  HEADER_RIGHT_SIDE_INFO := <strong>$(subst &amp;,&,$(JDK_SHORT_NAME))</strong>$(DRAFT_MARKER_STR)

  $(foreach m, $(ALL_MODULES), \
    $(eval SPECS_$m := $(call FindModuleSpecsDirs, $m)) \
    $(foreach d, $(SPECS_$m), \
      $(foreach f, $(call ApplySpecFilter, $(filter %.md, $(call FindFiles, $d))), \
        $(eval $m_$f_NOF_SUBDIRS := $(words $(subst /, $(SPACE), $(subst $d, , $(dir $f))))) \
        $(eval $m_$f_NAME := SPECS_TO_HTML_$m_$(strip $(call RelativePath, $f, $(TOPDIR)))) \
        $(eval $(call SetupProcessMarkdown, $($m_$f_NAME), \
            SRC := $d, \
            FILES := $f, \
            DEST := $(DOCS_OUTPUTDIR)/specs/, \
            CSS := $(GLOBAL_SPECS_DEFAULT_CSS_FILE), \
            OPTIONS := -V include-before='$(SPECS_TOP)' -V include-after='$(SPECS_BOTTOM_$($m_$f_NOF_SUBDIRS))', \
            REPLACEMENTS := \
		@@VERSION_SPECIFICATION@@ => $(VERSION_SPECIFICATION) ; \
		@@VERSION_STRING@@ => $(VERSION_STRING), \
            POST_PROCESS := $(TOOL_FIXUPPANDOC) --insert-nav --nav-right-info '$(HEADER_RIGHT_SIDE_INFO)' \
                --nav-subdirs $($m_$f_NOF_SUBDIRS) $(NAV_LINK_GUIDES), \
        )) \
        $(eval JDK_SPECS_TARGETS += $($($m_$f_NAME))) \
      ) \
    ) \
  )

  # For all markdown files in $module/share/man directories, convert them to
  # html.

  # Create dynamic man pages from markdown using pandoc. We need
  # PANDOC_HTML_MANPAGE_FILTER, a wrapper around
  # PANDOC_HTML_MANPAGE_FILTER_JAVASCRIPT. This is created by buildtools-jdk.

  # We should also depend on the source code for the filter
  PANDOC_HTML_MANPAGE_FILTER_SOURCE := $(call FindFiles, \
      $(TOPDIR)/make/jdk/src/classes/build/tools/pandocfilter)

  $(foreach m, $(ALL_MODULES), \
    $(eval MAN_$m := $(call ApplySpecFilter, $(filter %.md, $(call FindFiles, \
          $(call FindModuleManDirsForDocs, $m))))) \
    $(if $(MAN_$m), \
      $(eval $(call SetupProcessMarkdown, MAN_TO_HTML_$m, \
        FILES := $(MAN_$m), \
        DEST := $(DOCS_OUTPUTDIR)/specs/man, \
        FILTER := $(PANDOC_HTML_MANPAGE_FILTER), \
        CSS := $(GLOBAL_SPECS_DEFAULT_CSS_FILE), \
        REPLACEMENTS := \
            @@COPYRIGHT_YEAR@@ => $(COPYRIGHT_YEAR) ; \
            @@VERSION_SHORT@@ => $(VERSION_SHORT) ; \
            @@VERSION_SPECIFICATION@@ => $(VERSION_SPECIFICATION), \
        OPTIONS := --toc -V include-before='$(SPECS_TOP)' -V include-after='$(SPECS_BOTTOM_1)', \
        POST_PROCESS := $(TOOL_FIXUPPANDOC) --insert-nav --nav-right-info '$(HEADER_RIGHT_SIDE_INFO)' \
            --nav-subdirs 1 --nav-link-guides, \
        EXTRA_DEPS := $(PANDOC_HTML_MANPAGE_FILTER) \
            $(PANDOC_HTML_MANPAGE_FILTER_SOURCE), \
      )) \
      $(eval JDK_SPECS_TARGETS += $(MAN_TO_HTML_$m)) \
    ) \
  )

  # The html generated from markdown also needs the css file
  JDK_SPECS_TARGETS += $(COPY_GLOBAL_RESOURCES)
endif

# Special treatment for generated documentation

SPEC_HEADER_BLOCK := \
<header id="title-block-header"> \
    <div class="navbar"> \
        <div>$(HEADER_RIGHT_SIDE_INFO)</div> \
        <nav><ul><li><a href="PATH_TO_SPECS/../api/index.html">API</a> \
        <li><a href="PATH_TO_SPECS/index.html">OTHER SPECIFICATIONS</a> \
        <li><a href="PATH_TO_SPECS/man/index.html">TOOL GUIDES</a></ul></nav> \
    </div> \
</header>

JDWP_PROTOCOL := $(SUPPORT_OUTPUTDIR)/gensrc/jdk.jdi/jdwp-protocol.html
ifneq ($(call ApplySpecFilter, $(JDWP_PROTOCOL)), )
  JDWP_HEADER_BLOCK := $(subst PATH_TO_SPECS,..,$(SPEC_HEADER_BLOCK))
  $(eval $(call SetupTextFileProcessing, PROCESS_JDWP_PROTOCOL, \
      SOURCE_FILES := $(JDWP_PROTOCOL), \
      OUTPUT_DIR := $(DOCS_OUTPUTDIR)/specs/jdwp, \
      REPLACEMENTS := \
          <style> => <link rel="stylesheet" href="../../resources/jdk-default.css"/><style> ; \
          <body> => <body>$(SPECS_TOP)$(JDWP_HEADER_BLOCK) ; \
          </body> => $(SPECS_BOTTOM_1)</body>, \
  ))
  JDK_SPECS_TARGETS += $(PROCESS_JDWP_PROTOCOL)
endif

# Get jvmti.html from the main jvm variant (all variants' jvmti.html are identical).
JVMTI_HTML ?= $(HOTSPOT_OUTPUTDIR)/variant-$(JVM_VARIANT_MAIN)/gensrc/jvmtifiles/jvmti.html
ifneq ($(call ApplySpecFilter, $(JVMTI_HTML)), )
  JVMTI_HEADER_BLOCK := $(subst PATH_TO_SPECS,.,$(SPEC_HEADER_BLOCK))
  $(eval $(call SetupTextFileProcessing, PROCESS_JVMTI_HTML, \
      SOURCE_FILES := $(JVMTI_HTML), \
      OUTPUT_DIR := $(DOCS_OUTPUTDIR)/specs/, \
      REPLACEMENTS := \
          <style> => <link rel="stylesheet" href="../resources/jdk-default.css"/><style> ; \
          <body> => <body>$(SPECS_TOP)$(JVMTI_HEADER_BLOCK) ; \
          </body> => $(SPECS_BOTTOM_0)</body>, \
  ))
  JDK_SPECS_TARGETS += $(PROCESS_JVMTI_HTML)
endif

################################################################################
# Optional target which bundles all generated javadocs into a zip archive.

JAVADOC_ZIP_NAME := jdk-$(VERSION_STRING)-docs.zip
JAVADOC_ZIP_FILE := $(OUTPUTDIR)/bundles/$(JAVADOC_ZIP_NAME)

$(eval $(call SetupZipArchive, BUILD_JAVADOC_ZIP, \
    SRC := $(DOCS_OUTPUTDIR), \
    ZIP := $(JAVADOC_ZIP_FILE), \
    EXTRA_DEPS := $(JDK_API_JAVADOC_TARGETS) $(JDK_API_GRAPHS_TARGETS) \
        $(JDK_SPECS_TARGETS), \
))

ZIP_TARGETS += $(BUILD_JAVADOC_ZIP)

################################################################################
# Bundles all generated specs into a zip archive, skipping javadocs.

SPECS_ZIP_NAME := jdk-$(VERSION_STRING)-specs.zip
SPECS_ZIP_FILE := $(OUTPUTDIR)/bundles/$(SPECS_ZIP_NAME)

$(eval $(call SetupZipArchive, BUILD_SPECS_ZIP, \
    SRC := $(DOCS_OUTPUTDIR), \
    ZIP := $(SPECS_ZIP_FILE), \
    EXTRA_DEPS := $(JDK_SPECS_TARGETS), \
))

SPECS_ZIP_TARGETS += $(BUILD_SPECS_ZIP)

################################################################################

docs-jdk-api-javadoc: $(JDK_API_JAVADOC_TARGETS) $(JDK_API_CUSTOM_TARGETS)

docs-jdk-api-graphs: $(JDK_API_GRAPHS_TARGETS)

docs-javase-api-javadoc: $(JAVASE_API_JAVADOC_TARGETS) $(JAVASE_API_CUSTOM_TARGETS)

docs-javase-api-graphs: $(JAVASE_API_GRAPHS_TARGETS)

docs-reference-api-javadoc: $(REFERENCE_API_JAVADOC_TARGETS) $(REFERENCE_API_CUSTOM_TARGETS)

docs-reference-api-graphs: $(REFERENCE_API_GRAPHS_TARGETS)

docs-jdk-specs: $(JDK_SPECS_TARGETS)

docs-jdk-index: $(JDK_INDEX_TARGETS)

docs-zip: $(ZIP_TARGETS)

docs-specs-zip: $(SPECS_ZIP_TARGETS)

all: docs-jdk-api-javadoc docs-jdk-api-graphs docs-javase-api-javadoc \
    docs-javase-api-graphs docs-reference-api-javadoc \
    docs-reference-api-graphs docs-jdk-specs docs-jdk-index docs-zip \
    docs-specs-zip

.PHONY: docs-jdk-api-javadoc docs-jdk-api-graphs \
    docs-javase-api-javadoc docs-javase-api-graphs \
    docs-reference-api-javadoc docs-reference-api-graphs docs-jdk-specs \
    docs-jdk-index docs-zip docs-specs-zip

################################################################################

include MakeFileEnd.gmk<|MERGE_RESOLUTION|>--- conflicted
+++ resolved
@@ -97,13 +97,8 @@
 JAVA_WARNINGS_ARE_ERRORS ?= -Werror
 
 # The initial set of options for javadoc
-<<<<<<< HEAD
 JAVADOC_OPTIONS := -XDignore.symbol.file=true -use -keywords -notimestamp \
-    -encoding ISO-8859-1 -docencoding UTF-8 -breakiterator \
-=======
-JAVADOC_OPTIONS := -use -keywords -notimestamp \
     -serialwarn -encoding ISO-8859-1 -docencoding UTF-8 -breakiterator \
->>>>>>> 78c18cfb
     -splitIndex --system none -javafx --expand-requires transitive \
     -XDenableValueTypes \
     --enable-preview -source $(JDK_SOURCE_TARGET_VERSION) \
