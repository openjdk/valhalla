# Copyright (c) 1997, 2022, Oracle and/or its affiliates. All rights reserved.
# DO NOT ALTER OR REMOVE COPYRIGHT NOTICES OR THIS FILE HEADER.
#
# This code is free software; you can redistribute it and/or modify it
# under the terms of the GNU General Public License version 2 only, as
# published by the Free Software Foundation.  Oracle designates this
# particular file as subject to the "Classpath" exception as provided
# by Oracle in the LICENSE file that accompanied this code.
#
# This code is distributed in the hope that it will be useful, but WITHOUT
# ANY WARRANTY; without even the implied warranty of MERCHANTABILITY or
# FITNESS FOR A PARTICULAR PURPOSE.  See the GNU General Public License
# version 2 for more details (a copy is included in the LICENSE file that
# accompanied this code).
#
# You should have received a copy of the GNU General Public License version
# 2 along with this work; if not, write to the Free Software Foundation,
# Inc., 51 Franklin St, Fifth Floor, Boston, MA 02110-1301 USA.
#
# Please contact Oracle, 500 Oracle Parkway, Redwood Shores, CA 94065 USA
# or visit www.oracle.com if you need additional information or have any
# questions.
#

default: all

include $(SPEC)
include MakeBase.gmk
include Execute.gmk
include Modules.gmk
include ModuleTools.gmk
include ProcessMarkdown.gmk
include ToolsJdk.gmk
include ZipArchive.gmk
include TextFileProcessing.gmk

# This is needed to properly setup DOCS_MODULES.
$(eval $(call ReadImportMetaData))

################################################################################
# Hook to include the corresponding custom file, if present.
$(eval $(call IncludeCustomExtension, Docs.gmk))

################################################################################
# This file generates all documentation for OpenJDK.
#
# We will generate API documentation for two different selections of the source
# code: "Java SE", which contains just the modules covered by the top-level
# module java.se and "JDK", which covers all of Java SE and also all
# other available modules that should be documented, including imported modules,
# if any.
#
# We will also generate separate, free-standing specifications from either
# markdown or existing html files.
#

################################################################################
# Javadoc settings

# Include configuration for URLs in generated javadoc
include $(TOPDIR)/make/conf/javadoc.conf

MODULES_SOURCE_PATH := $(call PathList, $(call GetModuleSrcPath) )


# In order to get a specific ordering it's necessary to specify the total
# ordering of tags as the tags are otherwise ordered in order of definition.
JAVADOC_TAGS := \
    -tag beaninfo:X \
    -tag revised:X \
    -tag since.unbundled:X \
    -tag Note:X \
    -tag ToDo:X \
    -tag 'apiNote:a:API Note:' \
    -tag 'implSpec:a:Implementation Requirements:' \
    -tag 'implNote:a:Implementation Note:' \
    -tag param \
    -tag return \
    -tag throws \
    -taglet build.tools.taglet.JSpec\$$JLS \
    -taglet build.tools.taglet.JSpec\$$JVMS \
    -taglet build.tools.taglet.ModuleGraph \
    -taglet build.tools.taglet.SealedGraph \
    -taglet build.tools.taglet.ToolGuide \
    -tag since \
    -tag serialData \
    -tag factory \
    -tag spec \
    -tag see \
    -taglet build.tools.taglet.ExtLink \
    -taglet build.tools.taglet.Incubating \
    -tagletpath $(BUILDTOOLS_OUTPUTDIR)/jdk_tools_classes \
    $(CUSTOM_JAVADOC_TAGS) \
    #

# The reference tags must stay stable to allow for comparisons across the
# development cycle. If JAVADOC_TAGS needs to change, make sure that
# REFERENCE_TAGS remains unchanged, by copying and hardcoding, if necessary.
REFERENCE_TAGS := $(JAVADOC_TAGS)

# Which doclint checks to ignore
JAVADOC_DISABLED_DOCLINT_WARNINGS := missing
JAVADOC_DISABLED_DOCLINT_PACKAGES := org.w3c.* javax.smartcardio

# Allow overriding on the command line
# (intentionally sharing name with the javac option)
JAVA_WARNINGS_ARE_ERRORS ?= -Werror

# The initial set of options for javadoc
JAVADOC_OPTIONS := -XDignore.symbol.file=true -use -keywords -notimestamp \
    -encoding ISO-8859-1 -docencoding UTF-8 -breakiterator \
    -splitIndex --system none -javafx --expand-requires transitive \
<<<<<<< HEAD
    -XDenableValueTypes \
=======
    --enable-preview -source $(JDK_SOURCE_TARGET_VERSION) \
>>>>>>> 2b81faeb
    --override-methods=summary

# The reference options must stay stable to allow for comparisons across the
# development cycle.
REFERENCE_OPTIONS := -XDignore.symbol.file=true -use -keywords -notimestamp \
    -encoding ISO-8859-1 -breakiterator -splitIndex --system none \
    --enable-preview -source $(JDK_SOURCE_TARGET_VERSION) \
    -html5 -javafx --expand-requires transitive

# Should we add DRAFT stamps to the generated javadoc?
ifeq ($(VERSION_IS_GA), true)
  IS_DRAFT := false
else
  IS_DRAFT := true
endif

################################################################################
# General text snippets

FULL_COMPANY_NAME := Oracle and/or its affiliates
COMPANY_ADDRESS := 500 Oracle Parkway, Redwood Shores, CA 94065 USA

JAVA_PLATFORM := Java Platform

ifeq ($(IS_DRAFT), true)
  DRAFT_MARKER_STR := <br><strong>DRAFT $(VERSION_STRING)</strong>
  ifeq ($(VERSION_BUILD), )
    DRAFT_MARKER_TITLE := $(SPACE)[ad-hoc build]
  else
    DRAFT_MARKER_TITLE := $(SPACE)[build $(VERSION_BUILD)]
  endif
  DRAFT_TEXT := This specification is not final and is subject to change. \
      Use is subject to <a href="$(LICENSE_URL)">license terms</a>.

  # Workaround stylesheet bug
  HEADER_STYLE := style="margin-top: 9px;"
else
  HEADER_STYLE := style="margin-top: 14px;"
endif

# $1 - Relative prefix to COPYRIGHT_URL
COPYRIGHT_BOTTOM = \
    <a href="$(strip $1)$(COPYRIGHT_URL)">Copyright</a> \
    &copy; 1993, $(COPYRIGHT_YEAR), $(FULL_COMPANY_NAME), \
    $(COMPANY_ADDRESS).<br>All rights reserved. \
    Use is subject to <a href="$(LICENSE_URL)">license terms</a> and the \
    <a href="$(REDISTRIBUTION_URL)">documentation redistribution policy</a>. \
    $(DRAFT_MARKER_STR) <!-- Version $(VERSION_STRING) -->

# $1 - Optional "Other Versions" link
JAVADOC_BOTTOM = \
    <a href="$(BUG_SUBMIT_URL)">Report a bug or suggest an enhancement</a><br> \
    For further API reference and developer documentation see the \
    <a href="$(JAVADOC_BASE_URL)" target="_blank">Java SE \
    Documentation</a>, which contains more detailed, \
    developer-targeted descriptions with conceptual overviews, definitions \
    of terms, workarounds, and working code examples. $1<br> \
    Java is a trademark or registered trademark of $(FULL_COMPANY_NAME) in \
    the US and other countries.<br> \
    $(call COPYRIGHT_BOTTOM, {@docroot}/../)

JAVADOC_TOP := \
    <div style="padding: 6px; text-align: center; font-size: 80%; \
    font-family: DejaVu Sans, Arial, Helvetica, sans-serif; \
    font-weight: normal;">$(DRAFT_TEXT)</div>

################################################################################
# JDK javadoc titles/text snippets

JDK_SHORT_NAME := Java SE $(VERSION_SPECIFICATION) &amp; JDK $(VERSION_SPECIFICATION)
JDK_LONG_NAME := Java<sup>&reg;</sup> Platform, Standard Edition \
    &amp;&nbsp;Java&nbsp;Development&nbsp;Kit

################################################################################
# Java SE javadoc titles/text snippets

JAVASE_SHORT_NAME := Java SE $(VERSION_SPECIFICATION)
JAVASE_LONG_NAME := Java<sup>&reg;</sup> Platform, Standard Edition

################################################################################
# Functions

# Helper function for creating a svg file from a dot file generated by the
# GenGraphs tool for a module.
# param 1: SetupJavadocGeneration namespace ($1)
# param 2: module name
#
define setup_module_graph_dot_to_svg
  $1_$2_DOT_SRC :=  $$($1_MODULE_GRAPHS_DIR)/$2.dot
  $1_$2_SVG_TARGET := $$($1_TARGET_DIR)/$2/module-graph.svg

    # For each module needing a graph, create a svg file from the dot file
    # generated by the GenGraphs tool and store it in the target dir.
    $$(eval $$(call SetupExecute, module_graphs_svg_$1_$2, \
        INFO := Running dot for module graphs for $2, \
        DEPS := $$(module_graphs_dot_$1_TARGET), \
        OUTPUT_FILE := $$($1_$2_SVG_TARGET), \
        SUPPORT_DIR := $$($1_MODULE_GRAPHS_DIR), \
        COMMAND := $$(DOT) -Tsvg -o $$($1_$2_SVG_TARGET) $$($1_$2_DOT_SRC), \
    ))

  $1_GRAPHS_TARGETS += $$($1_$2_SVG_TARGET)
endef

# Helper function for creating a svg file for a class for which the SealedGraph
# taglet has generated a dot file. The dot file has a special name which
# encodes the module and class the graph belongs to.
#
# param 1: SetupJavadocGeneration namespace ($1)
# param 2: dot file name
#
define setup_sealed_graph_dot_to_svg
  $1_$2_DOT_SRC :=  $$($1_SEALED_GRAPHS_DIR)/$2.dot
  $1_$2_TARGET_CLASS := $$(word 2, $$(subst _, , $2))
  $1_$2_SLASHED_NAME := $$(subst .,/, $$($1_$2_TARGET_CLASS))
  $1_$2_TARGET_MODULE := $$(word 1, $$(subst _, , $2))
  $1_$2_TARGET_PATH := $$($1_TARGET_DIR)/$$($1_$2_TARGET_MODULE)/$$(dir $$($1_$2_SLASHED_NAME))
  $1_$2_TARGET_NAME := $$(notdir $$($1_$2_SLASHED_NAME))
  $1_$2_SVG_TARGET := $$($1_$2_TARGET_PATH)/$$($1_$2_TARGET_NAME)-sealed-graph.svg
  $$(call MakeDir, $$($1_$2_TARGET_PATH))

    # For each class needing a graph, create a svg file from the dot file
    # generated by the SealedGraph taglet and store it in the target dir.
    $$(eval $$(call SetupExecute, sealed_graphs_svg_$1_$2, \
        INFO := Running dot for sealed graphs for $$($1_$2_TARGET_MODULE)/$$($1_$2_TARGET_CLASS), \
        DEPS := $$($1_$2_DOT_SRC), \
        OUTPUT_FILE := $$($1_$2_SVG_TARGET), \
        SUPPORT_DIR := $$($1_SEALED_GRAPHS_DIR), \
        COMMAND := $$(DOT) -Tsvg -o $$($1_$2_SVG_TARGET) $$($1_$2_DOT_SRC), \
    ))

  $1_GRAPHS_TARGETS += $$($1_$2_SVG_TARGET)
endef

# Helper function to create the overview.html file to use with the -overview
# javadoc option.
# Returns the filename as $1_OVERVIEW.
#
# param 1: SetupJavadocGeneration namespace ($1)
define create_overview_file
  $1_OVERVIEW_TEXT := \
      <!DOCTYPE html> \
      <html><head></head><body> \
      #
  ifneq ($$($1_GROUPS),)
    $1_OVERVIEW_TEXT += \
      <p>This document is divided into \
      $$(subst 2,two,$$(subst 3,three,$$(words $$($1_GROUPS)))) sections:</p> \
      <blockquote><dl> \
      #
    $1_OVERVIEW_TEXT += $$(foreach g, $$($1_GROUPS), \
        <dt style="margin-top: 8px;">$$($$g_GROUP_NAME)</dt> \
        <dd style="margin-top: 8px;">$$($$g_GROUP_DESCRIPTION)</dd> \
    )
    $1_OVERVIEW_TEXT += \
        </dl></blockquote> \
        #
  endif
  $1_OVERVIEW_TEXT += \
      </body></html> \
      #

  $1_OVERVIEW := $$(SUPPORT_OUTPUTDIR)/docs/$1-overview.html

  $1_OVERVIEW_VARDEPS_FILE := $$(call DependOnVariable, $1_OVERVIEW_TEXT, \
      $$($1_OVERVIEW).vardeps)

  $$($1_OVERVIEW): $$($1_OVERVIEW_VARDEPS_FILE)
	$$(call LogInfo, Creating overview.html for $1)
	$$(call MakeDir, $$(@D))
	$$(PRINTF) > $$@ '$$($1_OVERVIEW_TEXT)'
endef

################################################################################
# Setup make rules to create an API documentation collection, using javadoc and
# other tools if needed.
#
# Parameter 1 is the name of the rule. This name is used as variable prefix.
# Targets generated are returned as $1_JAVADOC_TARGETS and
# $1_GRAPHS_TARGETS. Note that the index.html file will work as a "touch
# file" for all the magnitude of files that are generated by javadoc.
#
# Remaining parameters are named arguments. These include:
#   MODULES - Modules to generate javadoc for
#   GROUPS - Name of the groups to divide the modules into, if any
#   SHORT_NAME - The short name of this documentation collection
#   LONG_NAME - The long name of this documentation collection
#   TARGET_DIR - Where to store the output
#   OTHER_VERSIONS - URL for other page listing versions
#
SetupApiDocsGeneration = $(NamedParamsMacroTemplate)
define SetupApiDocsGenerationBody

  # Figure out all modules, both specified and transitive indirect exports, that
  # will be processed by javadoc.
  $1_INDIRECT_EXPORTS := $$(call FindTransitiveIndirectDepsForModules, $$($1_MODULES))
  $1_ALL_MODULES := $$(sort $$($1_MODULES) $$($1_INDIRECT_EXPORTS))

  $1_JAVA_ARGS := -Dextlink.spec.version=$$(VERSION_SPECIFICATION) \
	-Djspec.version=$$(VERSION_SPECIFICATION)

  ifeq ($$(ENABLE_FULL_DOCS), true)
    $1_SEALED_GRAPHS_DIR := $$(SUPPORT_OUTPUTDIR)/docs/$1-sealed-graphs

    # Tell the ModuleGraph and SealedGraph taglets to generate html links to
    # soon-to-be-created svg files with module/sealed graphs.
    $1_JAVA_ARGS += -DenableModuleGraph=true -DsealedDotOutputDir=$$($1_SEALED_GRAPHS_DIR)
    $$(call MakeDir, $$($1_SEALED_GRAPHS_DIR))
  endif

  # Start with basic options and tags
  ifeq ($$($1_OPTIONS), )
    $1_OPTIONS := $$(JAVADOC_OPTIONS)
  endif
  ifeq ($$($1_TAGS), )
    $1_TAGS := $$(JAVADOC_TAGS)
  endif
  $1_OPTIONS += $$($1_TAGS)

  $1_OPTIONS += --module-source-path $$(MODULES_SOURCE_PATH)
  $1_OPTIONS += --module $$(call CommaList, $$($1_MODULES))

  # Create a string like "-Xdoclint:all,-syntax,-html,..."
  $1_OPTIONS += -Xdoclint:all,$$(call CommaList, $$(addprefix -, \
      $$(JAVADOC_DISABLED_DOCLINT_WARNINGS)))
  # Ignore the doclint warnings in certain packages
  $1_OPTIONS += -Xdoclint/package:$$(call CommaList, $$(addprefix -, \
      $$(JAVADOC_DISABLED_DOCLINT_PACKAGES)))
  $1_OPTIONS += $$(JAVA_WARNINGS_ARE_ERRORS)

  $1_DOC_TITLE := $$($1_LONG_NAME)<br>Version $$(VERSION_SPECIFICATION) API \
      Specification
  $1_WINDOW_TITLE := $$(subst &amp;,&,$$($1_SHORT_NAME))$$(DRAFT_MARKER_TITLE)
  $1_HEADER_TITLE := <div $$(HEADER_STYLE)><strong>$$($1_SHORT_NAME)</strong> \
      $$(DRAFT_MARKER_STR)</div>
  ifneq ($$($1_OTHER_VERSIONS), )
      $1_JAVADOC_BOTTOM := $$(call JAVADOC_BOTTOM, <a href="$$($1_OTHER_VERSIONS)">Other versions.</a>)
  else
      $1_JAVADOC_BOTTOM := $$(call JAVADOC_BOTTOM, )
  endif

  $1_OPTIONS += -doctitle '$$($1_DOC_TITLE)'
  $1_OPTIONS += -windowtitle '$$($1_WINDOW_TITLE)'
  $1_OPTIONS += -header '$$($1_HEADER_TITLE)'
  $1_OPTIONS += -bottom '$$($1_JAVADOC_BOTTOM)'
  ifeq ($$(IS_DRAFT), true)
    $1_OPTIONS += -top '$$(JAVADOC_TOP)'
  endif

  # Do not store debug level options in VARDEPS.
  ifneq ($$(LOG_LEVEL), trace)
    $1_LOG_OPTION += -quiet
  else
    $1_LOG_OPTION += -verbose
  endif

  # Generate the overview.html file. This will return the filename in
  # $1_OVERVIEW.
  $$(eval $$(call create_overview_file,$1))
  $1_OPTIONS += -overview $$($1_OVERVIEW)

  # Add summary pages for new/deprecated APIs in recent releases
  $1_OPTIONS += --since $(call CommaList, \
      $(filter-out $(VERSION_DOCS_API_SINCE), \
          $(call sequence, $(VERSION_DOCS_API_SINCE), $(VERSION_FEATURE))))
  $1_OPTIONS += --since-label "New API since JDK $(VERSION_DOCS_API_SINCE)"

  $$(foreach g, $$($1_GROUPS), \
    $$(eval $1_OPTIONS += -group "$$($$g_GROUP_NAME)" "$$($$g_GROUP_MODULES)") \
  )

  ifeq ($$($1_JAVADOC_CMD), )
    $1_JAVADOC_CMD := $$(JAVA) -Djava.awt.headless=true $$($1_JAVA_ARGS) \
        $$(NEW_JAVADOC)
  else
    $1_OPTIONS += $$(addprefix -J, $$($1_JAVA_ARGS))
  endif

  $1_VARDEPS := $$($1_JAVA_ARGS) $$($1_OPTIONS) $$(MODULES_SOURCE_PATH) \
      $$($1_ALL_MODULES) $$($1_JAVADOC_CMD)
  $1_VARDEPS_FILE := $$(call DependOnVariable, $1_VARDEPS, \
      $$(SUPPORT_OUTPUTDIR)/docs/$1.vardeps)

  # Get a list of all files in all the source dirs for all included modules
  $1_SOURCE_DEPS := $$(call FindFiles, $$(wildcard $$(foreach module, \
      $$($1_ALL_MODULES), $$(call FindModuleSrcDirs, $$(module)))))

  $$(eval $$(call SetupExecute, javadoc_$1, \
      WARN := Generating $1 javadoc for $$(words $$($1_ALL_MODULES)) modules, \
      INFO := Javadoc modules: $$($1_ALL_MODULES), \
      DEPS := $$(BUILD_TOOLS_JDK) $$($1_VARDEPS_FILE) $$($1_SOURCE_DEPS) \
          $$($1_OVERVIEW), \
      OUTPUT_DIR := $$($1_TARGET_DIR), \
      SUPPORT_DIR := $$(SUPPORT_OUTPUTDIR)/docs, \
      COMMAND := $$($1_JAVADOC_CMD) -d $$($1_TARGET_DIR) $$($1_OPTIONS) \
          $$($1_LOG_OPTION), \
  ))

  $1_JAVADOC_TARGETS := $$(javadoc_$1_TARGET)

  ifeq ($$(ENABLE_FULL_DOCS), true)
    # We have asked ModuleGraph to generate links to svg files. Now we must
    # produce the svg files.

    # Locate which modules has the @moduleGraph tag in their module-info.java
    $1_MODULES_NEEDING_GRAPH := $$(strip $$(foreach m, $$($1_ALL_MODULES), \
      $$(if $$(shell $$(GREP) -e @moduleGraph \
          $$(wildcard $$(addsuffix /module-info.java, \
          $$(call FindModuleSrcDirs, $$m)))), \
        $$m) \
    ))

    # First we run the GenGraph tool. It will query the module structure of the
    # running JVM and output .dot files for all existing modules.
    MODULE_GRAPHS_PROPS := \
        $$(TOPDIR)/make/jdk/src/classes/build/tools/jigsaw/javadoc-graphs.properties

    $1_MODULE_GRAPHS_DIR := $$(SUPPORT_OUTPUTDIR)/docs/$1-module-graphs

    $$(eval $$(call SetupExecute, module_graphs_dot_$1, \
        INFO := Generating module graphs for $1 documentation, \
        DEPS := $$(BUILD_JIGSAW_TOOLS) $$(MODULE_GRAPHS_PROPS), \
        OUTPUT_DIR := $$($1_MODULE_GRAPHS_DIR), \
        COMMAND := $$(TOOL_GENGRAPHS) --spec --output $$($1_MODULE_GRAPHS_DIR) \
            --dot-attributes $$(MODULE_GRAPHS_PROPS), \
    ))

    # For each module needing a graph, create a svg file from the dot file
    # generated by the GenGraphs tool and store it in the target dir.
    # They will depend on module_graphs_dot_$1_TARGET, and will be added to
    # $1_GRAPHS_TARGETS.
    $$(foreach m, $$($1_MODULES_NEEDING_GRAPH), \
      $$(eval $$(call setup_module_graph_dot_to_svg,$1,$$m)) \
    )

    # We have asked SealedGraph to generate dot files and links to svg files.
    # Now we must produce the svg files from the dot files.

    # Get a list of classes for which SealedGraph has generated dot files
    $1_SEALED_CLASSES := $$(patsubst %.dot,%,$$(patsubst \
        $$($1_SEALED_GRAPHS_DIR)/%,%, \
        $$(wildcard $$($1_SEALED_GRAPHS_DIR)/*.dot)))

    # For each class needing a graph, create a svg file from the dot file
    # generated by the SealedGraph taglet and store it in the target dir.
    # They will will be added to $1_GRAPHS_TARGETS.
    $$(foreach c, $$($1_SEALED_CLASSES), \
      $$(eval $$(call setup_sealed_graph_dot_to_svg,$1,$$c)) \
    )
  endif
endef

################################################################################
# Setup generation of the JDK API documentation (javadoc + graphs)

# Define the groups of the JDK API documentation
JavaSE_GROUP_NAME := Java SE
JavaSE_GROUP_MODULES := $(call ColonList, $(sort java.se \
    $(call FindTransitiveIndirectDepsForModules, java.se)))
JavaSE_GROUP_DESCRIPTION := \
    The Java Platform, Standard Edition (Java SE) APIs define the core Java \
    platform for general-purpose computing. These APIs are in modules whose \
    names start with {@code java}. \
    #
JDK_GROUPS += JavaSE

JDK_GROUP_NAME := JDK
JDK_GROUP_MODULES := jdk.*
JDK_GROUP_DESCRIPTION := \
    The Java Development Kit (JDK) APIs are specific to the JDK and will not \
    necessarily be available in all implementations of the Java SE Platform. \
    These APIs are in modules whose names start with {@code jdk}. \
    #
JDK_GROUPS += JDK

# If we are importing JavaFX, we need a JavaFX group. In an ideal world, this
# would have been abstracted away to a more proper generic handling of imported
# modules.
ifneq ($(findstring javafx., $(IMPORTED_MODULES)), )
  JavaFX_GROUP_NAME := JavaFX
  JavaFX_GROUP_MODULES := javafx.*
  JavaFX_GROUP_DESCRIPTION := \
      The JavaFX APIs define a set of user-interface controls, graphics, \
      media, and web packages for developing rich client applications. These \
      APIs are in modules whose names start with {@code javafx}. \
      #
  JDK_GROUPS += JavaFX
endif

# All modules to have docs generated by docs-jdk-api target
JDK_MODULES := $(sort $(filter-out $(MODULES_FILTER), $(DOCS_MODULES)))

$(eval $(call SetupApiDocsGeneration, JDK_API, \
    MODULES := $(JDK_MODULES), \
    GROUPS := $(JDK_GROUPS), \
    SHORT_NAME := $(JDK_SHORT_NAME), \
    LONG_NAME := $(JDK_LONG_NAME), \
    TARGET_DIR := $(DOCS_OUTPUTDIR)/api, \
    OTHER_VERSIONS := $(OTHER_JDK_VERSIONS_URL), \
))

# Targets generated are returned in JDK_API_JAVADOC_TARGETS and
# JDK_API_GRAPHS_TARGETS.

################################################################################
# Setup generation of the Java SE API documentation (javadoc + graphs)

# The Java SE module scope is just java.se and its transitive indirect
# exports.
JAVASE_MODULES := java.se

$(eval $(call SetupApiDocsGeneration, JAVASE_API, \
    MODULES := $(JAVASE_MODULES), \
    SHORT_NAME := $(JAVASE_SHORT_NAME), \
    LONG_NAME := $(JAVASE_LONG_NAME), \
    TARGET_DIR := $(DOCS_JAVASE_IMAGE_DIR)/api, \
))

# Targets generated are returned in JAVASE_API_JAVADOC_TARGETS and
# JAVASE_API_GRAPHS_TARGETS.

################################################################################
# Setup generation of the reference Java SE API documentation (javadoc + graphs)

# The reference javadoc is just the same as javase, but using the BootJDK javadoc
# and a stable set of javadoc options.  Typically it is used for generating
# diffs between the reference javadoc and a javadoc bundle of a specific build
# generated in the same way.

$(eval $(call SetupApiDocsGeneration, REFERENCE_API, \
    MODULES := $(JAVASE_MODULES), \
    SHORT_NAME := $(JAVASE_SHORT_NAME), \
    LONG_NAME := $(JAVASE_LONG_NAME), \
    TARGET_DIR := $(DOCS_REFERENCE_IMAGE_DIR)/api, \
    JAVADOC_CMD := $(DOCS_REFERENCE_JAVADOC), \
    OPTIONS := $(REFERENCE_OPTIONS), \
    TAGS := $(REFERENCE_TAGS), \
))

# Targets generated are returned in REFERENCE_API_JAVADOC_TARGETS and
# REFERENCE_API_GRAPHS_TARGETS.

################################################################################

# Use this variable to control which spec files are included in the output.
# Format: space-delimited list of names, including at most one '%' as a
# wildcard. Spec source files match if their filename or any enclosing folder
# name matches one of the items in SPEC_FILTER.
SPEC_FILTER := %

ApplySpecFilter = \
    $(strip $(foreach file, $(1), \
        $(eval searchkeys := $(subst /, ,$(subst $(WORKSPACE_ROOT),,$(file)))) \
        $(if $(filter $(SPEC_FILTER), $(searchkeys)), \
            $(file) \
        ) \
    ))

# Copy the global resources, including the top-level redirect index.html
GLOBAL_SPECS_RESOURCES_DIR := $(TOPDIR)/make/data/docs-resources
$(eval $(call SetupCopyFiles, COPY_GLOBAL_RESOURCES, \
    SRC := $(GLOBAL_SPECS_RESOURCES_DIR), \
    FILES := $(call ApplySpecFilter, $(call FindFiles, $(GLOBAL_SPECS_RESOURCES_DIR))), \
    DEST := $(DOCS_OUTPUTDIR), \
))
JDK_INDEX_TARGETS += $(COPY_GLOBAL_RESOURCES)

# Copy the legal notices distributed with the docs bundle
$(eval $(call SetupCopyFiles, COPY_DOCS_LEGAL_NOTICES, \
    SRC := $(TOPDIR)/src/jdk.javadoc/share/legal, \
    FILES := $(call ApplySpecFilter, $(wildcard $(TOPDIR)/src/jdk.javadoc/share/legal/*)), \
    DEST := $(DOCS_OUTPUTDIR)/legal, \
))
JDK_INDEX_TARGETS += $(COPY_DOCS_LEGAL_NOTICES)

################################################################################
# Copy JDK specs files

# For all non html/md files in $module/share/specs directories, copy them
# unmodified

ALL_MODULES := $(call FindAllModules)
COPY_SPEC_FILTER := %.gif %.jpg %.mib %.css

$(foreach m, $(ALL_MODULES), \
  $(eval SPECS_$m := $(call FindModuleSpecsDirs, $m)) \
  $(foreach d, $(SPECS_$m), \
    $(if $(call ApplySpecFilter, $(filter $(COPY_SPEC_FILTER), $(call FindFiles, $d))), \
      $(eval $(call SetupCopyFiles, COPY_$m, \
          SRC := $d, \
          FILES := $(call ApplySpecFilter, $(filter $(COPY_SPEC_FILTER), $(call FindFiles, $d))), \
          DEST := $(DOCS_OUTPUTDIR)/specs/, \
      )) \
      $(eval JDK_SPECS_TARGETS += $(COPY_$m)) \
    ) \
  ) \
)

# Create copyright footer variables. We need different variables for different
# relative paths to the copyright.html file. The number 0-2 below represent how
# many extra directory levels down below the specs dir the specs html file is
# located.
SPECS_BOTTOM = <footer class="legal-footer"><hr/>$(COPYRIGHT_BOTTOM)</footer>
# The legal dir is one ../ below the specs dir, so start with one ../.
specs_bottom_rel_path := ../
$(foreach n, 0 1 2, \
  $(eval SPECS_BOTTOM_$n := $(call SPECS_BOTTOM,$(specs_bottom_rel_path))) \
  $(eval specs_bottom_rel_path := $(specs_bottom_rel_path)../) \
)

SPECS_TOP := $(if $(filter true, $(IS_DRAFT)), <header class="draft-header" role="banner">$(DRAFT_TEXT)</header>)

# For all html files in $module/share/specs directories, copy and add the
# copyright footer.

$(foreach m, $(ALL_MODULES), \
  $(eval SPECS_$m := $(call FindModuleSpecsDirs, $m)) \
  $(foreach d, $(SPECS_$m), \
    $(foreach f, $(call ApplySpecFilter, $(filter %.html, $(call FindFiles, $d))), \
      $(eval $m_$f_NOF_SUBDIRS := $(words $(subst /, $(SPACE), $(subst $d, , $(dir $f))))) \
      $(eval $m_$f_NAME := PROCESS_HTML_$m_$(strip $(call RelativePath, $f, $(TOPDIR)))) \
      $(eval $(call SetupTextFileProcessing, $($m_$f_NAME), \
          SOURCE_FILES := $f, \
          SOURCE_BASE_DIR := $d, \
          OUTPUT_DIR := $(DOCS_OUTPUTDIR)/specs/, \
          REPLACEMENTS := \
              <body> => <body>$(SPECS_TOP) ; \
              </body> => $(SPECS_BOTTOM_$($m_$f_NOF_SUBDIRS))</body>, \
      )) \
      $(eval JDK_SPECS_TARGETS += $($($m_$f_NAME))) \
    ) \
  ) \
)

ifeq ($(ENABLE_PANDOC), true)
  # For all markdown files in $module/share/specs directories, convert them to
  # html, if we have pandoc (otherwise we'll just skip this).

  GLOBAL_SPECS_DEFAULT_CSS_FILE := $(DOCS_OUTPUTDIR)/resources/jdk-default.css
  # Unset the following to suppress the link to the tool guides
  NAV_LINK_GUIDES := --nav-link-guides
  HEADER_RIGHT_SIDE_INFO := <strong>$(subst &amp;,&,$(JDK_SHORT_NAME))$(DRAFT_MARKER_STR)</strong>

  $(foreach m, $(ALL_MODULES), \
    $(eval SPECS_$m := $(call FindModuleSpecsDirs, $m)) \
    $(foreach d, $(SPECS_$m), \
      $(foreach f, $(call ApplySpecFilter, $(filter %.md, $(call FindFiles, $d))), \
        $(eval $m_$f_NOF_SUBDIRS := $(words $(subst /, $(SPACE), $(subst $d, , $(dir $f))))) \
        $(eval $m_$f_NAME := SPECS_TO_HTML_$m_$(strip $(call RelativePath, $f, $(TOPDIR)))) \
        $(eval $(call SetupProcessMarkdown, $($m_$f_NAME), \
            SRC := $d, \
            FILES := $f, \
            DEST := $(DOCS_OUTPUTDIR)/specs/, \
            CSS := $(GLOBAL_SPECS_DEFAULT_CSS_FILE), \
            OPTIONS := -V include-before='$(SPECS_TOP)' -V include-after='$(SPECS_BOTTOM_$($m_$f_NOF_SUBDIRS))', \
            REPLACEMENTS := \
		@@VERSION_SPECIFICATION@@ => $(VERSION_SPECIFICATION) ; \
		@@VERSION_STRING@@ => $(VERSION_STRING), \
            POST_PROCESS := $(TOOL_FIXUPPANDOC) --insert-nav --nav-right-info '$(HEADER_RIGHT_SIDE_INFO)' \
                --nav-subdirs $($m_$f_NOF_SUBDIRS) $(NAV_LINK_GUIDES), \
        )) \
        $(eval JDK_SPECS_TARGETS += $($($m_$f_NAME))) \
      ) \
    ) \
  )

  # For all markdown files in $module/share/man directories, convert them to
  # html.

  # Create dynamic man pages from markdown using pandoc. We need
  # PANDOC_HTML_MANPAGE_FILTER, a wrapper around
  # PANDOC_HTML_MANPAGE_FILTER_JAVASCRIPT. This is created by buildtools-jdk.

  # We should also depend on the source code for the filter
  PANDOC_HTML_MANPAGE_FILTER_SOURCE := $(call FindFiles, \
      $(TOPDIR)/make/jdk/src/classes/build/tools/pandocfilter)

  $(foreach m, $(ALL_MODULES), \
    $(eval MAN_$m := $(call FindModuleManDirs, $m)) \
    $(foreach d, $(MAN_$m), \
      $(foreach f, $(call ApplySpecFilter, $(filter %.md, $(call FindFiles, $d))), \
        $(eval $m_$f_NAME := MAN_TO_HTML_$m_$(strip $(call RelativePath, $f, $(TOPDIR)))) \
        $(eval $(call SetupProcessMarkdown, $($m_$f_NAME), \
            SRC := $d, \
            FILES := $f, \
            DEST := $(DOCS_OUTPUTDIR)/specs/man, \
            FILTER := $(PANDOC_HTML_MANPAGE_FILTER), \
            CSS := $(GLOBAL_SPECS_DEFAULT_CSS_FILE), \
            REPLACEMENTS := \
		@@COPYRIGHT_YEAR@@ => $(COPYRIGHT_YEAR) ; \
		@@VERSION_SHORT@@ => $(VERSION_SHORT) ; \
		@@VERSION_SPECIFICATION@@ => $(VERSION_SPECIFICATION), \
            OPTIONS := --toc -V include-before='$(SPECS_TOP)' -V include-after='$(SPECS_BOTTOM_1)', \
            POST_PROCESS := $(TOOL_FIXUPPANDOC) --insert-nav --nav-right-info '$(HEADER_RIGHT_SIDE_INFO)' \
                --nav-subdirs 1 --nav-link-guides, \
            EXTRA_DEPS := $(PANDOC_HTML_MANPAGE_FILTER) \
                $(PANDOC_HTML_MANPAGE_FILTER_SOURCE), \
        )) \
        $(eval JDK_SPECS_TARGETS += $($($m_$f_NAME))) \
      ) \
    ) \
  )

  # The html generated from markdown also needs the css file
  JDK_SPECS_TARGETS += $(COPY_GLOBAL_RESOURCES)
endif

# Special treatment for generated documentation

SPEC_HEADER_BLOCK := \
<header id="title-block-header"> \
    <div class="navbar"> \
        <div>$(HEADER_RIGHT_SIDE_INFO)</div> \
        <nav><ul><li><a href="PATH_TO_SPECS/../api/index.html">API</a> \
        <li><a href="PATH_TO_SPECS/index.html">OTHER SPECIFICATIONS \
        <li><a href="PATH_TO_SPECS/man/index.html">TOOL GUIDES</a></ul></nav> \
    </div> \
</header>

JDWP_PROTOCOL := $(SUPPORT_OUTPUTDIR)/gensrc/jdk.jdi/jdwp-protocol.html
ifneq ($(call ApplySpecFilter, $(JDWP_PROTOCOL)), )
  JDWP_HEADER_BLOCK := $(subst PATH_TO_SPECS,..,$(SPEC_HEADER_BLOCK))
  $(eval $(call SetupTextFileProcessing, PROCESS_JDWP_PROTOCOL, \
      SOURCE_FILES := $(JDWP_PROTOCOL), \
      OUTPUT_DIR := $(DOCS_OUTPUTDIR)/specs/jdwp, \
      REPLACEMENTS := \
          <style> => <link rel="stylesheet" href="../../resources/jdk-default.css"/><style> ; \
          <body> => <body>$(SPECS_TOP)$(JDWP_HEADER_BLOCK) ; \
          </body> => $(SPECS_BOTTOM_1)</body>, \
  ))
  JDK_SPECS_TARGETS += $(PROCESS_JDWP_PROTOCOL)
endif

# Get jvmti.html from the main jvm variant (all variants' jvmti.html are identical).
JVMTI_HTML ?= $(HOTSPOT_OUTPUTDIR)/variant-$(JVM_VARIANT_MAIN)/gensrc/jvmtifiles/jvmti.html
ifneq ($(call ApplySpecFilter, $(JVMTI_HTML)), )
  JVMTI_HEADER_BLOCK := $(subst PATH_TO_SPECS,.,$(SPEC_HEADER_BLOCK))
  $(eval $(call SetupTextFileProcessing, PROCESS_JVMTI_HTML, \
      SOURCE_FILES := $(JVMTI_HTML), \
      OUTPUT_DIR := $(DOCS_OUTPUTDIR)/specs/, \
      REPLACEMENTS := \
          <style> => <link rel="stylesheet" href="../resources/jdk-default.css"/><style> ; \
          <body> => <body>$(SPECS_TOP)$(JVMTI_HEADER_BLOCK) ; \
          </body> => $(SPECS_BOTTOM_0)</body>, \
  ))
  JDK_SPECS_TARGETS += $(PROCESS_JVMTI_HTML)
endif

################################################################################
# Optional target which bundles all generated javadocs into a zip archive.

JAVADOC_ZIP_NAME := jdk-$(VERSION_STRING)-docs.zip
JAVADOC_ZIP_FILE := $(OUTPUTDIR)/bundles/$(JAVADOC_ZIP_NAME)

$(eval $(call SetupZipArchive, BUILD_JAVADOC_ZIP, \
    SRC := $(DOCS_OUTPUTDIR), \
    ZIP := $(JAVADOC_ZIP_FILE), \
    EXTRA_DEPS := $(JDK_API_JAVADOC_TARGETS) $(JDK_API_GRAPHS_TARGETS) \
        $(JDK_SPECS_TARGETS), \
))

ZIP_TARGETS += $(BUILD_JAVADOC_ZIP)

################################################################################
# Hook to include the corresponding custom file, if present.
$(eval $(call IncludeCustomExtension, Docs-post.gmk))

################################################################################
# Bundles all generated specs into a zip archive, skipping javadocs.

SPECS_ZIP_NAME := jdk-$(VERSION_STRING)-specs.zip
SPECS_ZIP_FILE := $(OUTPUTDIR)/bundles/$(SPECS_ZIP_NAME)

$(eval $(call SetupZipArchive, BUILD_SPECS_ZIP, \
    SRC := $(DOCS_OUTPUTDIR), \
    ZIP := $(SPECS_ZIP_FILE), \
    EXTRA_DEPS := $(JDK_SPECS_TARGETS), \
))

SPECS_ZIP_TARGETS += $(BUILD_SPECS_ZIP)

################################################################################

docs-jdk-api-javadoc: $(JDK_API_JAVADOC_TARGETS) $(JDK_API_CUSTOM_TARGETS)

docs-jdk-api-graphs: $(JDK_API_GRAPHS_TARGETS)

docs-javase-api-javadoc: $(JAVASE_API_JAVADOC_TARGETS) $(JAVASE_API_CUSTOM_TARGETS)

docs-javase-api-graphs: $(JAVASE_API_GRAPHS_TARGETS)

docs-reference-api-javadoc: $(REFERENCE_API_JAVADOC_TARGETS) $(REFERENCE_API_CUSTOM_TARGETS)

docs-reference-api-graphs: $(REFERENCE_API_GRAPHS_TARGETS)

docs-jdk-specs: $(JDK_SPECS_TARGETS)

docs-jdk-index: $(JDK_INDEX_TARGETS)

docs-zip: $(ZIP_TARGETS)

docs-specs-zip: $(SPECS_ZIP_TARGETS)

all: docs-jdk-api-javadoc docs-jdk-api-graphs docs-javase-api-javadoc \
    docs-javase-api-graphs docs-reference-api-javadoc \
    docs-reference-api-graphs docs-jdk-specs docs-jdk-index docs-zip \
    docs-specs-zip

.PHONY: default all docs-jdk-api-javadoc docs-jdk-api-graphs \
    docs-javase-api-javadoc docs-javase-api-graphs \
    docs-reference-api-javadoc docs-reference-api-graphs docs-jdk-specs \
    docs-jdk-index docs-zip docs-specs-zip<|MERGE_RESOLUTION|>--- conflicted
+++ resolved
@@ -110,11 +110,8 @@
 JAVADOC_OPTIONS := -XDignore.symbol.file=true -use -keywords -notimestamp \
     -encoding ISO-8859-1 -docencoding UTF-8 -breakiterator \
     -splitIndex --system none -javafx --expand-requires transitive \
-<<<<<<< HEAD
     -XDenableValueTypes \
-=======
     --enable-preview -source $(JDK_SOURCE_TARGET_VERSION) \
->>>>>>> 2b81faeb
     --override-methods=summary
 
 # The reference options must stay stable to allow for comparisons across the
