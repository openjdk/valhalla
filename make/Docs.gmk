# Copyright (c) 1997, 2024, Oracle and/or its affiliates. All rights reserved.
# DO NOT ALTER OR REMOVE COPYRIGHT NOTICES OR THIS FILE HEADER.
#
# This code is free software; you can redistribute it and/or modify it
# under the terms of the GNU General Public License version 2 only, as
# published by the Free Software Foundation.  Oracle designates this
# particular file as subject to the "Classpath" exception as provided
# by Oracle in the LICENSE file that accompanied this code.
#
# This code is distributed in the hope that it will be useful, but WITHOUT
# ANY WARRANTY; without even the implied warranty of MERCHANTABILITY or
# FITNESS FOR A PARTICULAR PURPOSE.  See the GNU General Public License
# version 2 for more details (a copy is included in the LICENSE file that
# accompanied this code).
#
# You should have received a copy of the GNU General Public License version
# 2 along with this work; if not, write to the Free Software Foundation,
# Inc., 51 Franklin St, Fifth Floor, Boston, MA 02110-1301 USA.
#
# Please contact Oracle, 500 Oracle Parkway, Redwood Shores, CA 94065 USA
# or visit www.oracle.com if you need additional information or have any
# questions.
#

default: all

include $(SPEC)
include MakeBase.gmk

include CopyFiles.gmk
include Execute.gmk
include Modules.gmk
include ModuleTools.gmk
include ProcessMarkdown.gmk
include ToolsJdk.gmk
include ZipArchive.gmk
include TextFileProcessing.gmk

# This is needed to properly setup DOCS_MODULES.
$(eval $(call ReadImportMetaData))

################################################################################
# Hook to include the corresponding custom file, if present.
$(eval $(call IncludeCustomExtension, Docs.gmk))

################################################################################
# This file generates all documentation for OpenJDK.
#
# We will generate API documentation for two different selections of the source
# code: "Java SE", which contains just the modules covered by the top-level
# module java.se and "JDK", which covers all of Java SE and also all
# other available modules that should be documented, including imported modules,
# if any.
#
# We will also generate separate, free-standing specifications from either
# markdown or existing html files.
#

################################################################################
# Javadoc settings

# Include configuration for URLs in generated javadoc
include $(TOPDIR)/make/conf/javadoc.conf

MODULES_SOURCE_PATH := $(call PathList, $(call GetModuleSrcPath) )


# In order to get a specific ordering it's necessary to specify the total
# ordering of tags as the tags are otherwise ordered in order of definition.
JAVADOC_TAGS := \
    -tag 'apiNote:a:API Note:' \
    -tag 'implSpec:a:Implementation Requirements:' \
    -tag 'implNote:a:Implementation Note:' \
    -tag param \
    -tag return \
    -tag throws \
    -taglet build.tools.taglet.JSpec\$$JLS \
    -taglet build.tools.taglet.JSpec\$$JVMS \
    -taglet build.tools.taglet.ModuleGraph \
    -taglet build.tools.taglet.SealedGraph \
    -taglet build.tools.taglet.ToolGuide \
    -tag since \
    -tag serialData \
    -tag factory \
    -tag spec \
    -tag see \
    -taglet build.tools.taglet.ExtLink \
    -taglet build.tools.taglet.Incubating \
    -tagletpath $(BUILDTOOLS_OUTPUTDIR)/jdk_tools_classes \
    $(CUSTOM_JAVADOC_TAGS) \
    #

# The reference tags must stay stable to allow for comparisons across the
# development cycle. If JAVADOC_TAGS needs to change, make sure that
# REFERENCE_TAGS remains unchanged, by copying and hardcoding, if necessary.
REFERENCE_TAGS := $(JAVADOC_TAGS)

# Which doclint checks to ignore
JAVADOC_DISABLED_DOCLINT_WARNINGS := missing
JAVADOC_DISABLED_DOCLINT_PACKAGES := org.w3c.* javax.smartcardio

# Allow overriding on the command line
# (intentionally sharing name with the javac option)
JAVA_WARNINGS_ARE_ERRORS ?= -Werror

# The initial set of options for javadoc
JAVADOC_OPTIONS := -XDignore.symbol.file=true -use -keywords -notimestamp \
    -encoding ISO-8859-1 -docencoding UTF-8 -breakiterator \
    -splitIndex --system none -javafx --expand-requires transitive \
<<<<<<< HEAD
    -XDenableValueTypes \
    --enable-preview -source $(JDK_SOURCE_TARGET_VERSION) \
    --override-methods=summary \
    --no-external-specs-page
=======
    --override-methods=summary
>>>>>>> 85fedbf6

# The reference options must stay stable to allow for comparisons across the
# development cycle.
REFERENCE_OPTIONS := -XDignore.symbol.file=true -use -keywords -notimestamp \
    -encoding ISO-8859-1 -breakiterator -splitIndex --system none \
    -html5 -javafx --expand-requires transitive

# Should we add DRAFT stamps to the generated javadoc?
ifeq ($(VERSION_IS_GA), true)
  IS_DRAFT := false
else
  IS_DRAFT := true
endif

################################################################################
# General text snippets

FULL_COMPANY_NAME := Oracle and/or its affiliates
COMPANY_ADDRESS := 500 Oracle Parkway, Redwood Shores, CA 94065 USA

JAVA_PLATFORM := Java Platform

ifeq ($(IS_DRAFT), true)
  DRAFT_MARKER_STR := <br><strong>DRAFT $(VERSION_STRING)</strong>
  ifeq ($(VERSION_BUILD), )
    DRAFT_MARKER_TITLE := $(SPACE)[ad-hoc build]
  else
    DRAFT_MARKER_TITLE := $(SPACE)[build $(VERSION_BUILD)]
  endif
  DRAFT_TEXT := This specification is not final and is subject to change. \
      Use is subject to <a href="$(LICENSE_URL)">license terms</a>.
endif

# $1 - Relative prefix to COPYRIGHT_URL
COPYRIGHT_BOTTOM = \
    <a href="$(strip $1)$(COPYRIGHT_URL)">Copyright</a> \
    &copy; 1993, $(COPYRIGHT_YEAR), $(FULL_COMPANY_NAME), \
    $(COMPANY_ADDRESS).<br>All rights reserved. \
    Use is subject to <a href="$(LICENSE_URL)">license terms</a> and the \
    <a href="$(REDISTRIBUTION_URL)">documentation redistribution policy</a>. \
    $(DRAFT_MARKER_STR) <!-- Version $(VERSION_STRING) -->

# $1 - Optional "Other Versions" link
JAVADOC_BOTTOM = \
    <a href="$(BUG_SUBMIT_URL)">Report a bug or suggest an enhancement</a><br> \
    For further API reference and developer documentation see the \
    <a href="$(JAVADOC_BASE_URL)" target="_blank">Java SE \
    Documentation</a>, which contains more detailed, \
    developer-targeted descriptions with conceptual overviews, definitions \
    of terms, workarounds, and working code examples. $1<br> \
    Java is a trademark or registered trademark of $(FULL_COMPANY_NAME) in \
    the US and other countries.<br> \
    $(call COPYRIGHT_BOTTOM, {@docroot}/../)

JAVADOC_TOP := \
    <div style="padding: 6px; text-align: center; font-size: 80%; \
    font-family: DejaVu Sans, Arial, Helvetica, sans-serif; \
    font-weight: normal;">$(DRAFT_TEXT)</div>

################################################################################
# JDK javadoc titles/text snippets

JDK_SHORT_NAME := Java SE $(VERSION_SPECIFICATION) &amp; JDK $(VERSION_SPECIFICATION)
JDK_LONG_NAME := Java<sup>&reg;</sup> Platform, Standard Edition \
    &amp;&nbsp;Java&nbsp;Development&nbsp;Kit

################################################################################
# Java SE javadoc titles/text snippets

JAVASE_SHORT_NAME := Java SE $(VERSION_SPECIFICATION)
JAVASE_LONG_NAME := Java<sup>&reg;</sup> Platform, Standard Edition

################################################################################
# Functions

# Helper function for creating a svg file from a dot file generated by the
# GenGraphs tool for a module.
# param 1: SetupJavadocGeneration namespace ($1)
# param 2: module name
#
define setup_module_graph_dot_to_svg
  $1_$2_DOT_SRC :=  $$($1_MODULE_GRAPHS_DIR)/$2.dot
  $1_$2_SVG_TARGET := $$($1_TARGET_DIR)/$2/module-graph.svg

    # For each module needing a graph, create a svg file from the dot file
    # generated by the GenGraphs tool and store it in the target dir.
    $$(eval $$(call SetupExecute, module_graphs_svg_$1_$2, \
        INFO := Running dot for module graphs for $2, \
        DEPS := $$(module_graphs_dot_$1_TARGET), \
        OUTPUT_FILE := $$($1_$2_SVG_TARGET), \
        SUPPORT_DIR := $$($1_MODULE_GRAPHS_DIR), \
        COMMAND := $$(DOT) -Tsvg -o $$($1_$2_SVG_TARGET) $$($1_$2_DOT_SRC), \
    ))

  $1_GRAPHS_TARGETS += $$($1_$2_SVG_TARGET)
endef

# Helper function for creating a svg file for a class for which the SealedGraph
# taglet has generated a dot file. The dot file has a special name which
# encodes the module and class the graph belongs to.
#
# param 1: SetupJavadocGeneration namespace ($1)
# param 2: dot file name
#
define setup_sealed_graph_dot_to_svg
  $1_$2_DOT_SRC :=  $$($1_SEALED_GRAPHS_DIR)/$2.dot
  $1_$2_TARGET_CLASS := $$(word 2, $$(subst _, , $2))
  $1_$2_SLASHED_NAME := $$(subst .,/, $$($1_$2_TARGET_CLASS))
  $1_$2_TARGET_MODULE := $$(word 1, $$(subst _, , $2))
  $1_$2_TARGET_PATH := $$($1_TARGET_DIR)/$$($1_$2_TARGET_MODULE)/$$(dir $$($1_$2_SLASHED_NAME))
  $1_$2_TARGET_NAME := $$(notdir $$($1_$2_SLASHED_NAME))
  $1_$2_SVG_TARGET := $$($1_$2_TARGET_PATH)/$$($1_$2_TARGET_NAME)-sealed-graph.svg
  $$(call MakeDir, $$($1_$2_TARGET_PATH))

    # For each class needing a graph, create a svg file from the dot file
    # generated by the SealedGraph taglet and store it in the target dir.
    $$(eval $$(call SetupExecute, sealed_graphs_svg_$1_$2, \
        INFO := Running dot for sealed graphs for $$($1_$2_TARGET_MODULE)/$$($1_$2_TARGET_CLASS), \
        DEPS := $$($1_$2_DOT_SRC), \
        OUTPUT_FILE := $$($1_$2_SVG_TARGET), \
        SUPPORT_DIR := $$($1_SEALED_GRAPHS_DIR), \
        COMMAND := $$(DOT) -Tsvg -o $$($1_$2_SVG_TARGET) $$($1_$2_DOT_SRC), \
    ))

  $1_GRAPHS_TARGETS += $$($1_$2_SVG_TARGET)
endef

# Helper function to create the overview.html file to use with the -overview
# javadoc option.
# Returns the filename as $1_OVERVIEW.
#
# param 1: SetupJavadocGeneration namespace ($1)
define create_overview_file
  $1_OVERVIEW_TEXT := \
      <!DOCTYPE html> \
      <html><head></head><body> \
      #
  ifneq ($$($1_GROUPS), )
    $1_OVERVIEW_TEXT += \
      <p>This document is divided into \
      $$(subst 2,two,$$(subst 3,three,$$(words $$($1_GROUPS)))) sections:</p> \
      <blockquote><dl> \
      #
    $1_OVERVIEW_TEXT += $$(foreach g, $$($1_GROUPS), \
        <dt style="margin-top: 8px;">$$($$g_GROUP_NAME)</dt> \
        <dd style="margin-top: 8px;">$$($$g_GROUP_DESCRIPTION)</dd> \
    )
    $1_OVERVIEW_TEXT += \
        </dl></blockquote> \
        #
  endif
  $1_OVERVIEW_TEXT += \
      </body></html> \
      #

  $1_OVERVIEW := $$(SUPPORT_OUTPUTDIR)/docs/$1-overview.html

  $1_OVERVIEW_VARDEPS_FILE := $$(call DependOnVariable, $1_OVERVIEW_TEXT, \
      $$($1_OVERVIEW).vardeps)

  $$($1_OVERVIEW): $$($1_OVERVIEW_VARDEPS_FILE)
	$$(call LogInfo, Creating overview.html for $1)
	$$(call MakeDir, $$(@D))
	$$(PRINTF) > $$@ '$$($1_OVERVIEW_TEXT)'
endef

################################################################################
# Setup make rules to create an API documentation collection, using javadoc and
# other tools if needed.
#
# Parameter 1 is the name of the rule. This name is used as variable prefix.
# Targets generated are returned as $1_JAVADOC_TARGETS and
# $1_GRAPHS_TARGETS. Note that the index.html file will work as a "touch
# file" for all the magnitude of files that are generated by javadoc.
#
# Remaining parameters are named arguments. These include:
#   MODULES - Modules to generate javadoc for
#   GROUPS - Name of the groups to divide the modules into, if any
#   SHORT_NAME - The short name of this documentation collection
#   LONG_NAME - The long name of this documentation collection
#   TARGET_DIR - Where to store the output
#   OTHER_VERSIONS - URL for other page listing versions
#
SetupApiDocsGeneration = $(NamedParamsMacroTemplate)
define SetupApiDocsGenerationBody

  # Figure out all modules, both specified and transitive indirect exports, that
  # will be processed by javadoc.
  $1_INDIRECT_EXPORTS := $$(call FindTransitiveIndirectDepsForModules, $$($1_MODULES))
  $1_ALL_MODULES := $$(sort $$($1_MODULES) $$($1_INDIRECT_EXPORTS))

  $1_JAVA_ARGS := -Dextlink.spec.version=$$(VERSION_SPECIFICATION) \
	-Djspec.version=$$(VERSION_SPECIFICATION)

  ifeq ($$(ENABLE_FULL_DOCS), true)
    $1_SEALED_GRAPHS_DIR := $$(SUPPORT_OUTPUTDIR)/docs/$1-sealed-graphs

    # Tell the ModuleGraph and SealedGraph taglets to generate html links to
    # soon-to-be-created svg files with module/sealed graphs.
    $1_JAVA_ARGS += -DenableModuleGraph=true -DsealedDotOutputDir=$$($1_SEALED_GRAPHS_DIR)
    $$(call MakeDir, $$($1_SEALED_GRAPHS_DIR))
  endif

  # Start with basic options and tags
  ifeq ($$($1_OPTIONS), )
    $1_OPTIONS := $$(JAVADOC_OPTIONS)
  endif
  ifeq ($$($1_TAGS), )
    $1_TAGS := $$(JAVADOC_TAGS)
  endif
  $1_OPTIONS += $$($1_TAGS)

  $1_OPTIONS += --module-source-path $$(MODULES_SOURCE_PATH)
  $1_OPTIONS += --module $$(call CommaList, $$($1_MODULES))

  # Create a string like "-Xdoclint:all,-syntax,-html,..."
  $1_OPTIONS += -Xdoclint:all,$$(call CommaList, $$(addprefix -, \
      $$(JAVADOC_DISABLED_DOCLINT_WARNINGS)))
  # Ignore the doclint warnings in certain packages
  $1_OPTIONS += -Xdoclint/package:$$(call CommaList, $$(addprefix -, \
      $$(JAVADOC_DISABLED_DOCLINT_PACKAGES)))
  $1_OPTIONS += $$(JAVA_WARNINGS_ARE_ERRORS)

  $1_DOC_TITLE := $$($1_LONG_NAME)<br>Version $$(VERSION_SPECIFICATION) API \
      Specification
  $1_WINDOW_TITLE := $$(subst &amp;,&,$$($1_SHORT_NAME))$$(DRAFT_MARKER_TITLE)
  $1_HEADER_TITLE := <div><strong>$$($1_SHORT_NAME)</strong> \
      $$(DRAFT_MARKER_STR)</div>
  ifneq ($$($1_OTHER_VERSIONS), )
      $1_JAVADOC_BOTTOM := $$(call JAVADOC_BOTTOM, <a href="$$($1_OTHER_VERSIONS)">Other versions.</a>)
  else
      $1_JAVADOC_BOTTOM := $$(call JAVADOC_BOTTOM, )
  endif

  $1_OPTIONS += -doctitle '$$($1_DOC_TITLE)'
  $1_OPTIONS += -windowtitle '$$($1_WINDOW_TITLE)'
  $1_OPTIONS += -header '$$($1_HEADER_TITLE)'
  $1_OPTIONS += -bottom '$$($1_JAVADOC_BOTTOM)'
  ifeq ($$(IS_DRAFT), true)
    $1_OPTIONS += -top '$$(JAVADOC_TOP)'
  endif

  # Do not store debug level options in VARDEPS.
  ifneq ($$(LOG_LEVEL), trace)
    $1_LOG_OPTION += -quiet
  else
    $1_LOG_OPTION += -verbose
  endif

  # Generate the overview.html file. This will return the filename in
  # $1_OVERVIEW.
  $$(eval $$(call create_overview_file,$1))
  $1_OPTIONS += -overview $$($1_OVERVIEW)

  # Add summary pages for new/deprecated APIs in recent releases
  $1_OPTIONS += --since $(call CommaList, \
      $(filter-out $(VERSION_DOCS_API_SINCE), \
          $(call sequence, $(VERSION_DOCS_API_SINCE), $(VERSION_FEATURE))))
  $1_OPTIONS += --since-label "New API since JDK $(VERSION_DOCS_API_SINCE)"

  $$(foreach g, $$($1_GROUPS), \
    $$(eval $1_OPTIONS += -group "$$($$g_GROUP_NAME)" "$$($$g_GROUP_MODULES)") \
  )

  ifeq ($$($1_JAVADOC_CMD), )
    $1_JAVADOC_CMD := $$(JAVA) -Djava.awt.headless=true $$($1_JAVA_ARGS) \
        $$(NEW_JAVADOC)
  else
    $1_OPTIONS += $$(addprefix -J, $$($1_JAVA_ARGS))
  endif

  $1_VARDEPS := $$($1_JAVA_ARGS) $$($1_OPTIONS) $$(MODULES_SOURCE_PATH) \
      $$($1_ALL_MODULES) $$($1_JAVADOC_CMD)
  $1_VARDEPS_FILE := $$(call DependOnVariable, $1_VARDEPS, \
      $$(SUPPORT_OUTPUTDIR)/docs/$1.vardeps)

  # Get a list of all files in all the source dirs for all included modules
  $1_SOURCE_DEPS := $$(call FindFiles, $$(wildcard $$(foreach module, \
      $$($1_ALL_MODULES), $$(call FindModuleSrcDirs, $$(module)))))

  $$(eval $$(call SetupExecute, javadoc_$1, \
      WARN := Generating $1 javadoc for $$(words $$($1_ALL_MODULES)) modules, \
      INFO := Javadoc modules: $$($1_ALL_MODULES), \
      DEPS := $$(BUILD_TOOLS_JDK) $$($1_VARDEPS_FILE) $$($1_SOURCE_DEPS) \
          $$($1_OVERVIEW), \
      OUTPUT_DIR := $$($1_TARGET_DIR), \
      SUPPORT_DIR := $$(SUPPORT_OUTPUTDIR)/docs, \
      COMMAND := $$($1_JAVADOC_CMD) -d $$($1_TARGET_DIR) $$($1_OPTIONS) \
          $$($1_LOG_OPTION), \
  ))

  $1_JAVADOC_TARGETS := $$(javadoc_$1_TARGET)

  ifeq ($$(ENABLE_FULL_DOCS), true)
    # We have asked ModuleGraph to generate links to svg files. Now we must
    # produce the svg files.

    # Locate which modules has the @moduleGraph tag in their module-info.java
    $1_MODULES_NEEDING_GRAPH := $$(strip $$(foreach m, $$($1_ALL_MODULES), \
      $$(if $$(shell $$(GREP) -e @moduleGraph \
          $$(wildcard $$(addsuffix /module-info.java, \
          $$(call FindModuleSrcDirs, $$m)))), \
        $$m) \
    ))

    # First we run the GenGraph tool. It will query the module structure of the
    # running JVM and output .dot files for all existing modules.
    MODULE_GRAPHS_PROPS := \
        $$(TOPDIR)/make/jdk/src/classes/build/tools/jigsaw/javadoc-graphs.properties

    $1_MODULE_GRAPHS_DIR := $$(SUPPORT_OUTPUTDIR)/docs/$1-module-graphs

    $$(eval $$(call SetupExecute, module_graphs_dot_$1, \
        INFO := Generating module graphs for $1 documentation, \
        DEPS := $$(BUILD_JIGSAW_TOOLS) $$(MODULE_GRAPHS_PROPS), \
        OUTPUT_DIR := $$($1_MODULE_GRAPHS_DIR), \
        COMMAND := $$(TOOL_GENGRAPHS) --spec --output $$($1_MODULE_GRAPHS_DIR) \
            --dot-attributes $$(MODULE_GRAPHS_PROPS), \
    ))

    # For each module needing a graph, create a svg file from the dot file
    # generated by the GenGraphs tool and store it in the target dir.
    # They will depend on module_graphs_dot_$1_TARGET, and will be added to
    # $1_GRAPHS_TARGETS.
    $$(foreach m, $$($1_MODULES_NEEDING_GRAPH), \
      $$(eval $$(call setup_module_graph_dot_to_svg,$1,$$m)) \
    )

    # We have asked SealedGraph to generate dot files and links to svg files.
    # Now we must produce the svg files from the dot files.

    # Get a list of classes for which SealedGraph has generated dot files
    $1_SEALED_CLASSES := $$(patsubst %.dot,%,$$(patsubst \
        $$($1_SEALED_GRAPHS_DIR)/%,%, \
        $$(wildcard $$($1_SEALED_GRAPHS_DIR)/*.dot)))

    # For each class needing a graph, create a svg file from the dot file
    # generated by the SealedGraph taglet and store it in the target dir.
    # They will will be added to $1_GRAPHS_TARGETS.
    $$(foreach c, $$($1_SEALED_CLASSES), \
      $$(eval $$(call setup_sealed_graph_dot_to_svg,$1,$$c)) \
    )
  endif
endef

################################################################################
# Setup generation of the JDK API documentation (javadoc + graphs)

# Define the groups of the JDK API documentation
JavaSE_GROUP_NAME := Java SE
JavaSE_GROUP_MODULES := $(call ColonList, $(sort java.se \
    $(call FindTransitiveIndirectDepsForModules, java.se)))
JavaSE_GROUP_DESCRIPTION := \
    The Java Platform, Standard Edition (Java SE) APIs define the core Java \
    platform for general-purpose computing. These APIs are in modules whose \
    names start with {@code java}. \
    #
JDK_GROUPS += JavaSE

JDK_GROUP_NAME := JDK
JDK_GROUP_MODULES := jdk.*
JDK_GROUP_DESCRIPTION := \
    The Java Development Kit (JDK) APIs are specific to the JDK and will not \
    necessarily be available in all implementations of the Java SE Platform. \
    These APIs are in modules whose names start with {@code jdk}. \
    #
JDK_GROUPS += JDK

# If we are importing JavaFX, we need a JavaFX group. In an ideal world, this
# would have been abstracted away to a more proper generic handling of imported
# modules.
ifneq ($(findstring javafx., $(IMPORTED_MODULES)), )
  JavaFX_GROUP_NAME := JavaFX
  JavaFX_GROUP_MODULES := javafx.*
  JavaFX_GROUP_DESCRIPTION := \
      The JavaFX APIs define a set of user-interface controls, graphics, \
      media, and web packages for developing rich client applications. These \
      APIs are in modules whose names start with {@code javafx}. \
      #
  JDK_GROUPS += JavaFX
endif

# All modules to have docs generated by docs-jdk-api target
JDK_MODULES := $(sort $(filter-out $(MODULES_FILTER), $(DOCS_MODULES)))

$(eval $(call SetupApiDocsGeneration, JDK_API, \
    MODULES := $(JDK_MODULES), \
    GROUPS := $(JDK_GROUPS), \
    SHORT_NAME := $(JDK_SHORT_NAME), \
    LONG_NAME := $(JDK_LONG_NAME), \
    TARGET_DIR := $(DOCS_OUTPUTDIR)/api, \
    OTHER_VERSIONS := $(OTHER_JDK_VERSIONS_URL), \
))

# Targets generated are returned in JDK_API_JAVADOC_TARGETS and
# JDK_API_GRAPHS_TARGETS.

################################################################################
# Setup generation of the Java SE API documentation (javadoc + graphs)

# The Java SE module scope is just java.se and its transitive indirect
# exports.
JAVASE_MODULES := java.se

$(eval $(call SetupApiDocsGeneration, JAVASE_API, \
    MODULES := $(JAVASE_MODULES), \
    SHORT_NAME := $(JAVASE_SHORT_NAME), \
    LONG_NAME := $(JAVASE_LONG_NAME), \
    TARGET_DIR := $(DOCS_JAVASE_IMAGE_DIR)/api, \
))

# Targets generated are returned in JAVASE_API_JAVADOC_TARGETS and
# JAVASE_API_GRAPHS_TARGETS.

################################################################################
# Setup generation of the reference Java SE API documentation (javadoc + graphs)

# The reference javadoc is just the same as javase, but using the BootJDK javadoc
# and a stable set of javadoc options.  Typically it is used for generating
# diffs between the reference javadoc and a javadoc bundle of a specific build
# generated in the same way.

$(eval $(call SetupApiDocsGeneration, REFERENCE_API, \
    MODULES := $(JAVASE_MODULES), \
    SHORT_NAME := $(JAVASE_SHORT_NAME), \
    LONG_NAME := $(JAVASE_LONG_NAME), \
    TARGET_DIR := $(DOCS_REFERENCE_IMAGE_DIR)/api, \
    JAVADOC_CMD := $(DOCS_REFERENCE_JAVADOC), \
    OPTIONS := $(REFERENCE_OPTIONS), \
    TAGS := $(REFERENCE_TAGS), \
))

# Targets generated are returned in REFERENCE_API_JAVADOC_TARGETS and
# REFERENCE_API_GRAPHS_TARGETS.

################################################################################

# Use this variable to control which spec files are included in the output.
# Format: space-delimited list of names, including at most one '%' as a
# wildcard. Spec source files match if their filename or any enclosing folder
# name matches one of the items in SPEC_FILTER.
SPEC_FILTER := %

ApplySpecFilter = \
    $(strip $(foreach file, $(1), \
        $(eval searchkeys := $(subst /, ,$(subst $(WORKSPACE_ROOT),,$(file)))) \
        $(if $(filter $(SPEC_FILTER), $(searchkeys)), \
            $(file) \
        ) \
    ))

# Copy the global resources, including the top-level redirect index.html
GLOBAL_SPECS_RESOURCES_DIR := $(TOPDIR)/make/data/docs-resources
$(eval $(call SetupCopyFiles, COPY_GLOBAL_RESOURCES, \
    SRC := $(GLOBAL_SPECS_RESOURCES_DIR), \
    FILES := $(call ApplySpecFilter, $(call FindFiles, $(GLOBAL_SPECS_RESOURCES_DIR))), \
    DEST := $(DOCS_OUTPUTDIR), \
))
JDK_INDEX_TARGETS += $(COPY_GLOBAL_RESOURCES)

# Copy the legal notices distributed with the docs bundle
$(eval $(call SetupCopyFiles, COPY_DOCS_LEGAL_NOTICES, \
    SRC := $(TOPDIR)/src/jdk.javadoc/share/legal, \
    FILES := $(call ApplySpecFilter, $(wildcard $(TOPDIR)/src/jdk.javadoc/share/legal/*)), \
    DEST := $(DOCS_OUTPUTDIR)/legal, \
))
JDK_INDEX_TARGETS += $(COPY_DOCS_LEGAL_NOTICES)

################################################################################
# Copy JDK specs files

# For all non html/md files in $module/share/specs directories, copy them
# unmodified

ALL_MODULES := $(call FindAllModules)
COPY_SPEC_FILTER := %.gif %.jpg %.mib %.css

$(foreach m, $(ALL_MODULES), \
  $(eval SPECS_$m := $(call FindModuleSpecsDirs, $m)) \
  $(foreach d, $(SPECS_$m), \
    $(if $(call ApplySpecFilter, $(filter $(COPY_SPEC_FILTER), $(call FindFiles, $d))), \
      $(eval $(call SetupCopyFiles, COPY_$m, \
          SRC := $d, \
          FILES := $(call ApplySpecFilter, $(filter $(COPY_SPEC_FILTER), $(call FindFiles, $d))), \
          DEST := $(DOCS_OUTPUTDIR)/specs/, \
      )) \
      $(eval JDK_SPECS_TARGETS += $(COPY_$m)) \
    ) \
  ) \
)

# Create copyright footer variables. We need different variables for different
# relative paths to the copyright.html file. The number 0-2 below represent how
# many extra directory levels down below the specs dir the specs html file is
# located.
SPECS_BOTTOM = <footer class="legal-footer"><hr/>$(COPYRIGHT_BOTTOM)</footer>
# The legal dir is one ../ below the specs dir, so start with one ../.
specs_bottom_rel_path := ../
$(foreach n, 0 1 2, \
  $(eval SPECS_BOTTOM_$n := $(call SPECS_BOTTOM,$(specs_bottom_rel_path))) \
  $(eval specs_bottom_rel_path := $(specs_bottom_rel_path)../) \
)

SPECS_TOP := $(if $(filter true, $(IS_DRAFT)), <header class="draft-header" role="banner">$(DRAFT_TEXT)</header>)

# For all html files in $module/share/specs directories, copy and add the
# copyright footer.

$(foreach m, $(ALL_MODULES), \
  $(eval SPECS_$m := $(call FindModuleSpecsDirs, $m)) \
  $(foreach d, $(SPECS_$m), \
    $(foreach f, $(call ApplySpecFilter, $(filter %.html, $(call FindFiles, $d))), \
      $(eval $m_$f_NOF_SUBDIRS := $(words $(subst /, $(SPACE), $(subst $d, , $(dir $f))))) \
      $(eval $m_$f_NAME := PROCESS_HTML_$m_$(strip $(call RelativePath, $f, $(TOPDIR)))) \
      $(eval $(call SetupTextFileProcessing, $($m_$f_NAME), \
          SOURCE_FILES := $f, \
          SOURCE_BASE_DIR := $d, \
          OUTPUT_DIR := $(DOCS_OUTPUTDIR)/specs/, \
          REPLACEMENTS := \
              <body> => <body>$(SPECS_TOP) ; \
              </body> => $(SPECS_BOTTOM_$($m_$f_NOF_SUBDIRS))</body>, \
      )) \
      $(eval JDK_SPECS_TARGETS += $($($m_$f_NAME))) \
    ) \
  ) \
)

ifeq ($(ENABLE_PANDOC), true)
  # For all markdown files in $module/share/specs directories, convert them to
  # html, if we have pandoc (otherwise we'll just skip this).

  GLOBAL_SPECS_DEFAULT_CSS_FILE := $(DOCS_OUTPUTDIR)/resources/jdk-default.css
  # Unset the following to suppress the link to the tool guides
  NAV_LINK_GUIDES := --nav-link-guides
  HEADER_RIGHT_SIDE_INFO := <strong>$(subst &amp;,&,$(JDK_SHORT_NAME))</strong>$(DRAFT_MARKER_STR)

  $(foreach m, $(ALL_MODULES), \
    $(eval SPECS_$m := $(call FindModuleSpecsDirs, $m)) \
    $(foreach d, $(SPECS_$m), \
      $(foreach f, $(call ApplySpecFilter, $(filter %.md, $(call FindFiles, $d))), \
        $(eval $m_$f_NOF_SUBDIRS := $(words $(subst /, $(SPACE), $(subst $d, , $(dir $f))))) \
        $(eval $m_$f_NAME := SPECS_TO_HTML_$m_$(strip $(call RelativePath, $f, $(TOPDIR)))) \
        $(eval $(call SetupProcessMarkdown, $($m_$f_NAME), \
            SRC := $d, \
            FILES := $f, \
            DEST := $(DOCS_OUTPUTDIR)/specs/, \
            CSS := $(GLOBAL_SPECS_DEFAULT_CSS_FILE), \
            OPTIONS := -V include-before='$(SPECS_TOP)' -V include-after='$(SPECS_BOTTOM_$($m_$f_NOF_SUBDIRS))', \
            REPLACEMENTS := \
		@@VERSION_SPECIFICATION@@ => $(VERSION_SPECIFICATION) ; \
		@@VERSION_STRING@@ => $(VERSION_STRING), \
            POST_PROCESS := $(TOOL_FIXUPPANDOC) --insert-nav --nav-right-info '$(HEADER_RIGHT_SIDE_INFO)' \
                --nav-subdirs $($m_$f_NOF_SUBDIRS) $(NAV_LINK_GUIDES), \
        )) \
        $(eval JDK_SPECS_TARGETS += $($($m_$f_NAME))) \
      ) \
    ) \
  )

  # For all markdown files in $module/share/man directories, convert them to
  # html.

  # Create dynamic man pages from markdown using pandoc. We need
  # PANDOC_HTML_MANPAGE_FILTER, a wrapper around
  # PANDOC_HTML_MANPAGE_FILTER_JAVASCRIPT. This is created by buildtools-jdk.

  # We should also depend on the source code for the filter
  PANDOC_HTML_MANPAGE_FILTER_SOURCE := $(call FindFiles, \
      $(TOPDIR)/make/jdk/src/classes/build/tools/pandocfilter)

  $(foreach m, $(ALL_MODULES), \
    $(eval MAN_$m := $(call ApplySpecFilter, $(filter %.md, $(call FindFiles, \
          $(call FindModuleManDirs, $m))))) \
    $(if $(MAN_$m), \
      $(eval $(call SetupProcessMarkdown, MAN_TO_HTML_$m, \
        FILES := $(MAN_$m), \
        DEST := $(DOCS_OUTPUTDIR)/specs/man, \
        FILTER := $(PANDOC_HTML_MANPAGE_FILTER), \
        CSS := $(GLOBAL_SPECS_DEFAULT_CSS_FILE), \
        REPLACEMENTS := \
            @@COPYRIGHT_YEAR@@ => $(COPYRIGHT_YEAR) ; \
            @@VERSION_SHORT@@ => $(VERSION_SHORT) ; \
            @@VERSION_SPECIFICATION@@ => $(VERSION_SPECIFICATION), \
        OPTIONS := --toc -V include-before='$(SPECS_TOP)' -V include-after='$(SPECS_BOTTOM_1)', \
        POST_PROCESS := $(TOOL_FIXUPPANDOC) --insert-nav --nav-right-info '$(HEADER_RIGHT_SIDE_INFO)' \
            --nav-subdirs 1 --nav-link-guides, \
        EXTRA_DEPS := $(PANDOC_HTML_MANPAGE_FILTER) \
            $(PANDOC_HTML_MANPAGE_FILTER_SOURCE), \
      )) \
      $(eval JDK_SPECS_TARGETS += $(MAN_TO_HTML_$m)) \
    ) \
  )

  # The html generated from markdown also needs the css file
  JDK_SPECS_TARGETS += $(COPY_GLOBAL_RESOURCES)
endif

# Special treatment for generated documentation

SPEC_HEADER_BLOCK := \
<header id="title-block-header"> \
    <div class="navbar"> \
        <div>$(HEADER_RIGHT_SIDE_INFO)</div> \
        <nav><ul><li><a href="PATH_TO_SPECS/../api/index.html">API</a> \
        <li><a href="PATH_TO_SPECS/index.html">OTHER SPECIFICATIONS</a> \
        <li><a href="PATH_TO_SPECS/man/index.html">TOOL GUIDES</a></ul></nav> \
    </div> \
</header>

JDWP_PROTOCOL := $(SUPPORT_OUTPUTDIR)/gensrc/jdk.jdi/jdwp-protocol.html
ifneq ($(call ApplySpecFilter, $(JDWP_PROTOCOL)), )
  JDWP_HEADER_BLOCK := $(subst PATH_TO_SPECS,..,$(SPEC_HEADER_BLOCK))
  $(eval $(call SetupTextFileProcessing, PROCESS_JDWP_PROTOCOL, \
      SOURCE_FILES := $(JDWP_PROTOCOL), \
      OUTPUT_DIR := $(DOCS_OUTPUTDIR)/specs/jdwp, \
      REPLACEMENTS := \
          <style> => <link rel="stylesheet" href="../../resources/jdk-default.css"/><style> ; \
          <body> => <body>$(SPECS_TOP)$(JDWP_HEADER_BLOCK) ; \
          </body> => $(SPECS_BOTTOM_1)</body>, \
  ))
  JDK_SPECS_TARGETS += $(PROCESS_JDWP_PROTOCOL)
endif

# Get jvmti.html from the main jvm variant (all variants' jvmti.html are identical).
JVMTI_HTML ?= $(HOTSPOT_OUTPUTDIR)/variant-$(JVM_VARIANT_MAIN)/gensrc/jvmtifiles/jvmti.html
ifneq ($(call ApplySpecFilter, $(JVMTI_HTML)), )
  JVMTI_HEADER_BLOCK := $(subst PATH_TO_SPECS,.,$(SPEC_HEADER_BLOCK))
  $(eval $(call SetupTextFileProcessing, PROCESS_JVMTI_HTML, \
      SOURCE_FILES := $(JVMTI_HTML), \
      OUTPUT_DIR := $(DOCS_OUTPUTDIR)/specs/, \
      REPLACEMENTS := \
          <style> => <link rel="stylesheet" href="../resources/jdk-default.css"/><style> ; \
          <body> => <body>$(SPECS_TOP)$(JVMTI_HEADER_BLOCK) ; \
          </body> => $(SPECS_BOTTOM_0)</body>, \
  ))
  JDK_SPECS_TARGETS += $(PROCESS_JVMTI_HTML)
endif

################################################################################
# Optional target which bundles all generated javadocs into a zip archive.

JAVADOC_ZIP_NAME := jdk-$(VERSION_STRING)-docs.zip
JAVADOC_ZIP_FILE := $(OUTPUTDIR)/bundles/$(JAVADOC_ZIP_NAME)

$(eval $(call SetupZipArchive, BUILD_JAVADOC_ZIP, \
    SRC := $(DOCS_OUTPUTDIR), \
    ZIP := $(JAVADOC_ZIP_FILE), \
    EXTRA_DEPS := $(JDK_API_JAVADOC_TARGETS) $(JDK_API_GRAPHS_TARGETS) \
        $(JDK_SPECS_TARGETS), \
))

ZIP_TARGETS += $(BUILD_JAVADOC_ZIP)

################################################################################
# Hook to include the corresponding custom file, if present.
$(eval $(call IncludeCustomExtension, Docs-post.gmk))

################################################################################
# Bundles all generated specs into a zip archive, skipping javadocs.

SPECS_ZIP_NAME := jdk-$(VERSION_STRING)-specs.zip
SPECS_ZIP_FILE := $(OUTPUTDIR)/bundles/$(SPECS_ZIP_NAME)

$(eval $(call SetupZipArchive, BUILD_SPECS_ZIP, \
    SRC := $(DOCS_OUTPUTDIR), \
    ZIP := $(SPECS_ZIP_FILE), \
    EXTRA_DEPS := $(JDK_SPECS_TARGETS), \
))

SPECS_ZIP_TARGETS += $(BUILD_SPECS_ZIP)

################################################################################

docs-jdk-api-javadoc: $(JDK_API_JAVADOC_TARGETS) $(JDK_API_CUSTOM_TARGETS)

docs-jdk-api-graphs: $(JDK_API_GRAPHS_TARGETS)

docs-javase-api-javadoc: $(JAVASE_API_JAVADOC_TARGETS) $(JAVASE_API_CUSTOM_TARGETS)

docs-javase-api-graphs: $(JAVASE_API_GRAPHS_TARGETS)

docs-reference-api-javadoc: $(REFERENCE_API_JAVADOC_TARGETS) $(REFERENCE_API_CUSTOM_TARGETS)

docs-reference-api-graphs: $(REFERENCE_API_GRAPHS_TARGETS)

docs-jdk-specs: $(JDK_SPECS_TARGETS)

docs-jdk-index: $(JDK_INDEX_TARGETS)

docs-zip: $(ZIP_TARGETS)

docs-specs-zip: $(SPECS_ZIP_TARGETS)

all: docs-jdk-api-javadoc docs-jdk-api-graphs docs-javase-api-javadoc \
    docs-javase-api-graphs docs-reference-api-javadoc \
    docs-reference-api-graphs docs-jdk-specs docs-jdk-index docs-zip \
    docs-specs-zip

.PHONY: default all docs-jdk-api-javadoc docs-jdk-api-graphs \
    docs-javase-api-javadoc docs-javase-api-graphs \
    docs-reference-api-javadoc docs-reference-api-graphs docs-jdk-specs \
    docs-jdk-index docs-zip docs-specs-zip<|MERGE_RESOLUTION|>--- conflicted
+++ resolved
@@ -107,14 +107,9 @@
 JAVADOC_OPTIONS := -XDignore.symbol.file=true -use -keywords -notimestamp \
     -encoding ISO-8859-1 -docencoding UTF-8 -breakiterator \
     -splitIndex --system none -javafx --expand-requires transitive \
-<<<<<<< HEAD
     -XDenableValueTypes \
     --enable-preview -source $(JDK_SOURCE_TARGET_VERSION) \
-    --override-methods=summary \
-    --no-external-specs-page
-=======
     --override-methods=summary
->>>>>>> 85fedbf6
 
 # The reference options must stay stable to allow for comparisons across the
 # development cycle.
