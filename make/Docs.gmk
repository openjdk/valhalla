--- conflicted
+++ resolved
@@ -95,13 +95,8 @@
 JAVADOC_DISABLED_DOCLINT_PACKAGES := org.w3c.* javax.smartcardio
 
 # The initial set of options for javadoc
-<<<<<<< HEAD
 JAVADOC_OPTIONS := -XDignore.symbol.file=true -use -keywords -notimestamp \
-    -serialwarn -encoding ISO-8859-1 -docencoding UTF-8 -breakiterator \
-=======
-JAVADOC_OPTIONS := -use -keywords -notimestamp \
     -serialwarn -encoding utf-8 -docencoding utf-8 -breakiterator \
->>>>>>> b8d2bdb4
     -splitIndex --system none -javafx --expand-requires transitive \
     -XDenableValueTypes \
     --enable-preview -source $(JDK_SOURCE_TARGET_VERSION) \
