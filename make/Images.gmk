#
# Copyright (c) 2014, 2024, Oracle and/or its affiliates. All rights reserved.
# DO NOT ALTER OR REMOVE COPYRIGHT NOTICES OR THIS FILE HEADER.
#
# This code is free software; you can redistribute it and/or modify it
# under the terms of the GNU General Public License version 2 only, as
# published by the Free Software Foundation.  Oracle designates this
# particular file as subject to the "Classpath" exception as provided
# by Oracle in the LICENSE file that accompanied this code.
#
# This code is distributed in the hope that it will be useful, but WITHOUT
# ANY WARRANTY; without even the implied warranty of MERCHANTABILITY or
# FITNESS FOR A PARTICULAR PURPOSE.  See the GNU General Public License
# version 2 for more details (a copy is included in the LICENSE file that
# accompanied this code).
#
# You should have received a copy of the GNU General Public License version
# 2 along with this work; if not, write to the Free Software Foundation,
# Inc., 51 Franklin St, Fifth Floor, Boston, MA 02110-1301 USA.
#
# Please contact Oracle, 500 Oracle Parkway, Redwood Shores, CA 94065 USA
# or visit www.oracle.com if you need additional information or have any
# questions.
#

default: all

include $(SPEC)
include MakeBase.gmk

include CopyFiles.gmk
include Execute.gmk
include Modules.gmk
include Utils.gmk

JDK_TARGETS :=
JRE_TARGETS :=

# Hook to include the corresponding custom file, if present.
$(eval $(call IncludeCustomExtension, Images-pre.gmk))

################################################################################

# All modules for the current target platform.
ALL_MODULES := $(call FindAllModules) $(EXTRA_MODULES)

$(eval $(call ReadImportMetaData))

JRE_MODULES += $(filter $(ALL_MODULES), $(BOOT_MODULES) \
    $(PLATFORM_MODULES) jdk.jdwp.agent)
JDK_MODULES += $(ALL_MODULES)

JRE_MODULES_LIST := $(call CommaList, $(JRE_MODULES))
JDK_MODULES_LIST := $(call CommaList, $(JDK_MODULES))

################################################################################

BASE_RELEASE_FILE := $(JDK_OUTPUTDIR)/release

JMODS_DIRS := $(EXTRA_JMODS_DIR) $(IMAGES_OUTPUTDIR)/jmods

JDK_JMODS := $(foreach m, $(JDK_MODULES), $(firstword $(wildcard $(addsuffix /$m.jmod, $(JMODS_DIRS)))))
JRE_JMODS := $(foreach m, $(JRE_MODULES), $(firstword $(wildcard $(addsuffix /$m.jmod, $(JMODS_DIRS)))))

JLINK_ORDER_RESOURCES := **module-info.class
JLINK_JLI_CLASSES :=
ifeq ($(ENABLE_GENERATE_CLASSLIST), true)
  JLINK_ORDER_RESOURCES += @$(SUPPORT_OUTPUTDIR)/link_opt/classlist
  JLINK_JLI_CLASSES := --generate-jli-classes=@$(SUPPORT_OUTPUTDIR)/link_opt/default_jli_trace.txt
endif
JLINK_ORDER_RESOURCES += \
    /java.base/java/** \
    /java.base/jdk/** \
    /java.base/sun/** \
    /java.base/com/** \
    /jdk.localedata/** \
    #

JLINK_TOOL := $(JLINK) -J-Djlink.debug=true \
    --module-path $(call PathList, $(JMODS_DIRS)) \
    --endian $(OPENJDK_TARGET_CPU_ENDIAN) \
    --release-info $(BASE_RELEASE_FILE) \
    --order-resources=$(call CommaList, $(JLINK_ORDER_RESOURCES)) \
    --dedup-legal-notices=error-if-not-same-content \
    $(JLINK_JLI_CLASSES) \
    #

JLINK_JRE_EXTRA_OPTS := --no-man-pages --no-header-files --strip-debug

ifeq ($(JLINK_KEEP_PACKAGED_MODULES), true)
  JLINK_JDK_EXTRA_OPTS := --keep-packaged-modules $(JDK_IMAGE_DIR)/jmods
endif

JLINK_DISABLE_WARNINGS := | ( $(GREP) -v -e "WARNING: Using incubator module" || test "$$?" = "1" )

JDK_IMAGE_SUPPORT_DIR := $(SUPPORT_OUTPUTDIR)/images/jdk
JRE_IMAGE_SUPPORT_DIR := $(SUPPORT_OUTPUTDIR)/images/jre

$(eval $(call SetupExecute, jlink_jdk, \
    WARN := Creating jdk image, \
    DEPS := $(JDK_JMODS) $(BASE_RELEASE_FILE) \
        $(call DependOnVariable, JDK_MODULES_LIST, $(JDK_IMAGE_SUPPORT_DIR)/_jlink_jdk.vardeps), \
    OUTPUT_DIR := $(JDK_IMAGE_DIR), \
    SUPPORT_DIR := $(JDK_IMAGE_SUPPORT_DIR), \
    PRE_COMMAND := $(RM) -r $(JDK_IMAGE_DIR), \
    COMMAND := $(JLINK_TOOL) --add-modules $(JDK_MODULES_LIST) \
        $(JLINK_JDK_EXTRA_OPTS) --output $(JDK_IMAGE_DIR) \
        $(JLINK_DISABLE_WARNINGS), \
))

JLINK_JDK_TARGETS := $(jlink_jdk)

$(eval $(call SetupExecute, jlink_jre, \
    WARN := Creating legacy jre image, \
    DEPS := $(JRE_JMODS) $(BASE_RELEASE_FILE) \
        $(call DependOnVariable, JRE_MODULES_LIST, $(JRE_IMAGE_SUPPORT_DIR)/_jlink_jre.vardeps), \
    OUTPUT_DIR := $(JRE_IMAGE_DIR), \
    SUPPORT_DIR := $(JRE_IMAGE_SUPPORT_DIR), \
    PRE_COMMAND := $(RM) -r $(JRE_IMAGE_DIR), \
    COMMAND := $(JLINK_TOOL) --add-modules $(JRE_MODULES_LIST) \
        $(JLINK_JRE_EXTRA_OPTS) --output $(JRE_IMAGE_DIR), \
))

JLINK_JRE_TARGETS := $(jlink_jre)

# Optimize CDS shared heap for small heap sizes, which are typically used
# for small cloud-based apps that have the most critical start-up requirement.
# The trade-off is that when larger heap sizes are used, the shared heap
# may need to be relocated at runtime.
CDS_DUMP_FLAGS = -Xmx128M -Xms128M

# Helper function for creating the CDS archives for the JDK and JRE
#
# Param1 - VM variant (e.g., server, client, zero, ...)
# Param2 - _nocoops, or empty
# Param3 - _valhalla, or empty
define CreateCDSArchive
<<<<<<< HEAD
  $1_$2_$3_DUMP_EXTRA_ARG := $(if $(filter _nocoops, $2),-XX:-UseCompressedOops,) $(if $(filter _valhalla, $3),--enable-preview,)
  $1_$2_$3_DUMP_TYPE      := $(if $(filter _nocoops, $2),-NOCOOPS,)$(if $(filter _valhalla, $3),-VALHALLA,)

  # Only G1 supports dumping the shared heap, so explicitly use G1 if the JVM supports it.
  $1_$2_$3_CDS_DUMP_FLAGS := $(CDS_DUMP_FLAGS) $(if $(filter g1gc, $(JVM_FEATURES_$1)),-XX:+UseG1GC)
=======
  $1_$2_DUMP_EXTRA_ARG := $(if $(filter _nocoops, $2), -XX:-UseCompressedOops, )
  $1_$2_DUMP_TYPE      := $(if $(filter _nocoops, $2), -NOCOOPS, )

  # Only G1 supports dumping the shared heap, so explicitly use G1 if the JVM supports it.
  $1_$2_CDS_DUMP_FLAGS := $(CDS_DUMP_FLAGS) $(if $(filter g1gc, $(JVM_FEATURES_$1)), -XX:+UseG1GC)
>>>>>>> 28de44da

  ifeq ($(OPENJDK_TARGET_OS), windows)
    $1_$2_$3_CDS_ARCHIVE := bin/$1/classes$2$3.jsa
  else
    $1_$2_$3_CDS_ARCHIVE := lib/$1/classes$2$3.jsa
  endif

  ifneq ($(COMPARE_BUILD), )
    DEBUG_CDS_ARCHIVE := true
  endif

  ifeq ($(DEBUG_CDS_ARCHIVE), true)
    $1_$2_CDS_DUMP_FLAGS += -Xlog:cds+map*=trace:file=$$(JDK_IMAGE_DIR)/$$($1_$2_CDS_ARCHIVE).cdsmap:none:filesize=0
  endif

  $$(eval $$(call SetupExecute, $1_$2_$3_gen_cds_archive_jdk, \
      WARN := Creating CDS$$($1_$2_$3_DUMP_TYPE) archive for jdk image for $1, \
      INFO := Using CDS flags for $1: $$($1_$2_$3_CDS_DUMP_FLAGS), \
      DEPS := $$(jlink_jdk), \
      OUTPUT_FILE := $$(JDK_IMAGE_DIR)/$$($1_$2_$3_CDS_ARCHIVE), \
      SUPPORT_DIR := $$(JDK_IMAGE_SUPPORT_DIR), \
      COMMAND := $$(FIXPATH) $$(JDK_IMAGE_DIR)/bin/java -Xshare:dump \
          -XX:SharedArchiveFile=$$(JDK_IMAGE_DIR)/$$($1_$2_$3_CDS_ARCHIVE) \
          -$1 $$($1_$2_$3_DUMP_EXTRA_ARG) $$($1_$2_$3_CDS_DUMP_FLAGS) $$(LOG_INFO), \
  ))

  JDK_TARGETS += $$($1_$2_$3_gen_cds_archive_jdk)

  $$(eval $$(call SetupExecute, $1_$2_$3_gen_cds_archive_jre, \
      WARN := Creating CDS$$($1_$2_$3_DUMP_TYPE) archive for jre image for $1, \
      INFO := Using CDS flags for $1: $$($1_$2_$3_CDS_DUMP_FLAGS), \
      DEPS := $$(jlink_jre), \
      OUTPUT_FILE := $$(JRE_IMAGE_DIR)/$$($1_$2_$3_CDS_ARCHIVE), \
      SUPPORT_DIR := $$(JRE_IMAGE_SUPPORT_DIR), \
      COMMAND := $$(FIXPATH) $$(JRE_IMAGE_DIR)/bin/java -Xshare:dump \
          -XX:SharedArchiveFile=$$(JRE_IMAGE_DIR)/$$($1_$2_$3_CDS_ARCHIVE) \
          -$1 $$($1_$2_$3_DUMP_EXTRA_ARG) $$($1_$2_$3_CDS_DUMP_FLAGS) $$(LOG_INFO), \
  ))

  JRE_TARGETS += $$($1_$2_$3_gen_cds_archive_jre)
endef

ifeq ($(BUILD_CDS_ARCHIVE), true)
  $(foreach v, $(JVM_VARIANTS), \
    $(eval $(call CreateCDSArchive,$v,,)) \
    $(eval $(call CreateCDSArchive,$v,,_valhalla)) \
  )

  ifeq ($(call isTargetCpuBits, 64), true)
    $(foreach v, $(JVM_VARIANTS), \
      $(eval $(call CreateCDSArchive,$v,_nocoops,)) \
      $(eval $(call CreateCDSArchive,$v,_nocoops,_valhalla)) \
    )
  endif
endif

################################################################################
# src.zip

$(JDK_IMAGE_DIR)/lib/src.zip: $(SUPPORT_OUTPUTDIR)/src.zip
	$(call LogInfo, Copying $(patsubst $(OUTPUTDIR)/%,%,$@))
	$(install-file)

JDK_TARGETS += $(JDK_IMAGE_DIR)/lib/src.zip

################################################################################
# /demo dir
# Avoid doing the expensive find unless called with "jdk" as target.
ifneq ($(filter jdk, $(MAKECMDGOALS)), )

  DEMO_FILES := \
      $(if $(wildcard $(SUPPORT_OUTPUTDIR)/demos/image), \
        $(shell $(FIND) $(SUPPORT_OUTPUTDIR)/demos/image \
            -type f -a ! \( -name "_the*" -o -name "javac_state" \) ) \
      )

  ifeq ($(ZIP_EXTERNAL_DEBUG_SYMBOLS), true)
    ifeq ($(call isTargetOs, macosx), true)
      DEMO_FILES := $(call not-containing, .dSYM, $(DEMO_FILES))
    else
      DEMO_FILES := $(filter-out %.debuginfo %.pdb %.map, $(DEMO_FILES))
    endif
  endif

  $(eval $(call SetupCopyFiles, JDK_COPY_DEMOS, \
      SRC := $(SUPPORT_OUTPUTDIR)/demos/image, \
      DEST := $(JDK_IMAGE_DIR)/demo, \
      FILES := $(DEMO_FILES), \
  ))

  JDK_TARGETS += $(JDK_COPY_DEMOS)
endif

################################################################################
# Code coverage data files

ifeq ($(GCOV_ENABLED), true)

  $(eval $(call SetupCopyFiles, COPY_GCOV_GCNO, \
      SRC := $(OUTPUTDIR), \
      DEST := $(SYMBOLS_IMAGE_DIR)/gcov, \
      FILES := $(call FindFiles, $(HOTSPOT_OUTPUTDIR) \
          $(SUPPORT_OUTPUTDIR)/native, *.gcno) \
  ))

  SYMBOLS_TARGETS += $(COPY_GCOV_GCNO)

endif

################################################################################
# Debug symbols
# Since debug symbols are not included in the jmod files, they need to be copied
# in manually after generating the images.

ALL_JDK_MODULES := $(JDK_MODULES)
ALL_JRE_MODULES := $(sort $(JRE_MODULES), $(foreach m, $(JRE_MODULES), \
    $(call FindTransitiveDepsForModule, $m)))
ALL_SYMBOLS_MODULES := $(JDK_MODULES)

ifeq ($(call isTargetOs, windows), true)
  LIBS_TARGET_SUBDIR := bin
else
  LIBS_TARGET_SUBDIR := lib
endif
CMDS_TARGET_SUBDIR := bin

# Param 1 - dir to find debuginfo files in
FindDebuginfoFiles = \
    $(wildcard $(addprefix $1/*, $(DEBUGINFO_SUFFIXES)) \
        $(addprefix $1/*/*, $(DEBUGINFO_SUFFIXES)) \
        $(addprefix $1/*/*/*, $(DEBUGINFO_SUFFIXES)))

# Pick the correct debug info files to copy, either zipped or not.
ifeq ($(ZIP_EXTERNAL_DEBUG_SYMBOLS), true)
  DEBUGINFO_SUFFIXES += .diz
else
  DEBUGINFO_SUFFIXES := .debuginfo .pdb .map
  # On Macosx, if debug symbols have not been zipped, find all files inside *.dSYM
  # dirs.
  ifeq ($(call isTargetOs, macosx), true)
    $(call FillFindCache, \
        $(SUPPORT_OUTPUTDIR)/modules_libs $(SUPPORT_OUTPUTDIR)/modules_cmds)
    FindDebuginfoFiles = \
        $(if $(wildcard $1), $(call containing, .dSYM/, $(call FindFiles, $1)))
  endif
endif

# Param 1 - either JDK or JRE
SetupCopyDebuginfo = \
    $(foreach m, $(ALL_$1_MODULES), \
      $(eval $(call SetupCopyFiles, COPY_$1_LIBS_DEBUGINFO_$m, \
          SRC := $(SUPPORT_OUTPUTDIR)/modules_libs/$m, \
          DEST := $($1_IMAGE_DIR)/$(LIBS_TARGET_SUBDIR), \
          FILES := $(call FindDebuginfoFiles, \
              $(SUPPORT_OUTPUTDIR)/modules_libs/$m), \
      )) \
      $(eval $1_TARGETS += $$(COPY_$1_LIBS_DEBUGINFO_$m)) \
      $(eval $(call SetupCopyFiles, COPY_$1_CMDS_DEBUGINFO_$m, \
          SRC := $(SUPPORT_OUTPUTDIR)/modules_cmds/$m, \
          DEST := $($1_IMAGE_DIR)/$(CMDS_TARGET_SUBDIR), \
          FILES := $(call FindDebuginfoFiles, \
              $(SUPPORT_OUTPUTDIR)/modules_cmds/$m), \
      )) \
      $(eval $1_TARGETS += $$(COPY_$1_CMDS_DEBUGINFO_$m)) \
    )

# No space before argument to avoid having to put $(strip ) everywhere in
# implementation above.
$(call SetupCopyDebuginfo,JDK)
$(call SetupCopyDebuginfo,JRE)
$(call SetupCopyDebuginfo,SYMBOLS)

################################################################################

# Include custom post hook here to make it possible to augment the target lists
# before actual target prerequisites are declared.
$(eval $(call IncludeCustomExtension, Images-post.gmk))

################################################################################

$(JRE_TARGETS): $(JLINK_JRE_TARGETS)
$(JDK_TARGETS): $(JLINK_JDK_TARGETS)

jdk: $(JLINK_JDK_TARGETS) $(JDK_TARGETS)
jre: $(JLINK_JRE_TARGETS) $(JRE_TARGETS)
symbols: $(SYMBOLS_TARGETS)

all: jdk jre symbols

.PHONY: default all jdk jre symbols<|MERGE_RESOLUTION|>--- conflicted
+++ resolved
@@ -135,19 +135,11 @@
 # Param2 - _nocoops, or empty
 # Param3 - _valhalla, or empty
 define CreateCDSArchive
-<<<<<<< HEAD
-  $1_$2_$3_DUMP_EXTRA_ARG := $(if $(filter _nocoops, $2),-XX:-UseCompressedOops,) $(if $(filter _valhalla, $3),--enable-preview,)
-  $1_$2_$3_DUMP_TYPE      := $(if $(filter _nocoops, $2),-NOCOOPS,)$(if $(filter _valhalla, $3),-VALHALLA,)
+  $1_$2_$3_DUMP_EXTRA_ARG := $(if $(filter _nocoops, $2), -XX:-UseCompressedOops,) $(if $(filter _valhalla, $3), --enable-preview,)
+  $1_$2_$3_DUMP_TYPE      := $(if $(filter _nocoops, $2), -NOCOOPS,)$(if $(filter _valhalla, $3), -VALHALLA,)
 
   # Only G1 supports dumping the shared heap, so explicitly use G1 if the JVM supports it.
-  $1_$2_$3_CDS_DUMP_FLAGS := $(CDS_DUMP_FLAGS) $(if $(filter g1gc, $(JVM_FEATURES_$1)),-XX:+UseG1GC)
-=======
-  $1_$2_DUMP_EXTRA_ARG := $(if $(filter _nocoops, $2), -XX:-UseCompressedOops, )
-  $1_$2_DUMP_TYPE      := $(if $(filter _nocoops, $2), -NOCOOPS, )
-
-  # Only G1 supports dumping the shared heap, so explicitly use G1 if the JVM supports it.
-  $1_$2_CDS_DUMP_FLAGS := $(CDS_DUMP_FLAGS) $(if $(filter g1gc, $(JVM_FEATURES_$1)), -XX:+UseG1GC)
->>>>>>> 28de44da
+  $1_$2_$3_CDS_DUMP_FLAGS := $(CDS_DUMP_FLAGS) $(if $(filter g1gc, $(JVM_FEATURES_$1)), -XX:+UseG1GC)
 
   ifeq ($(OPENJDK_TARGET_OS), windows)
     $1_$2_$3_CDS_ARCHIVE := bin/$1/classes$2$3.jsa
