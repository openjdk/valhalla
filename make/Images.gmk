--- conflicted
+++ resolved
@@ -149,12 +149,7 @@
   $1_$2_$3_DUMP_EXTRA_ARG := $$($1_$2_COOPS_OPTION) $$($1_$2_COH_OPTION) $(if $(findstring _valhalla, $3), --enable-preview,)
   $1_$2_$3_DUMP_TYPE      := $(if $(findstring _nocoops, $2),-NOCOOPS,)$(if $(findstring _coh, $2),-COH,)$(if $(findstring _valhalla, $3), -VALHALLA,)
 
-<<<<<<< HEAD
-  # Only G1 supports dumping the shared heap, so explicitly use G1 if the JVM supports it.
   $1_$2_$3_CDS_DUMP_FLAGS := $(CDS_DUMP_FLAGS) $(if $(filter g1gc, $(JVM_FEATURES_$1)), -XX:+UseG1GC)
-=======
-  $1_$2_CDS_DUMP_FLAGS := $(CDS_DUMP_FLAGS) $(if $(filter g1gc, $(JVM_FEATURES_$1)), -XX:+UseG1GC)
->>>>>>> 676e6fd8
 
   ifeq ($(OPENJDK_TARGET_OS), windows)
     $1_$2_$3_CDS_ARCHIVE := bin/$1/classes$2$3.jsa
