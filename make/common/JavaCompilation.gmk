--- conflicted
+++ resolved
@@ -271,26 +271,19 @@
     $$(error Invalid value for COMPILER in SetupJavaCompilation for $1: '$$($1_COMPILER)')
   endif
 
-<<<<<<< HEAD
   # Allow overriding on the command line
   JAVA_WARNINGS_ARE_ERRORS ?=
 
-=======
->>>>>>> cccb5014
   # Tell javac to do exactly as told and no more
   PARANOIA_FLAGS := -implicit:none -Xprefer:source -XDignore.symbol.file=true
 
-<<<<<<< HEAD
-  $1_FLAGS += -g -XDenablePrimitiveClasses -Xlint:all $$($1_TARGET_RELEASE) $$(PARANOIA_FLAGS) $$(JAVA_WARNINGS_ARE_ERRORS)
-=======
   $1_FLAGS += -g -Xlint:all $$($1_TARGET_RELEASE) $$(PARANOIA_FLAGS)
->>>>>>> cccb5014
   $1_FLAGS += $$($1_JAVAC_FLAGS)
   # Set character encoding in source
   $1_FLAGS += -encoding utf-8
 
   ifeq ($$(JAVA_WARNINGS_AS_ERRORS), true)
-    $1_FLAGS += -Werror
+    $1_FLAGS +=
   endif
 
   ifneq ($$($1_DISABLED_WARNINGS), )
