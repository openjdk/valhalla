#
# Copyright (c) 2018, 2023, Oracle and/or its affiliates. All rights reserved.
# DO NOT ALTER OR REMOVE COPYRIGHT NOTICES OR THIS FILE HEADER.
#
# This code is free software; you can redistribute it and/or modify it
# under the terms of the GNU General Public License version 2 only, as
# published by the Free Software Foundation.  Oracle designates this
# particular file as subject to the "Classpath" exception as provided
# by Oracle in the LICENSE file that accompanied this code.
#
# This code is distributed in the hope that it will be useful, but WITHOUT
# ANY WARRANTY; without even the implied warranty of MERCHANTABILITY or
# FITNESS FOR A PARTICULAR PURPOSE.  See the GNU General Public License
# version 2 for more details (a copy is included in the LICENSE file that
# accompanied this code).
#
# You should have received a copy of the GNU General Public License version
# 2 along with this work; if not, write to the Free Software Foundation,
# Inc., 51 Franklin St, Fifth Floor, Boston, MA 02110-1301 USA.
#
# Please contact Oracle, 500 Oracle Parkway, Redwood Shores, CA 94065 USA
# or visit www.oracle.com if you need additional information or have any
# questions.
#

# This must be the first rule
default: all

include $(SPEC)
include MakeBase.gmk
include JavaCompilation.gmk
include TestFilesCompilation.gmk

ifeq ($(JMH_CORE_JAR), )
  $(info Error: JMH is missing. Please use configure --with-jmh.)
  $(error Cannot continue)
endif

#### Variables

MICROBENCHMARK_SRC := $(TOPDIR)/test/micro
MICROBENCHMARK_IMAGE_DIR := $(TEST_IMAGE_DIR)/micro
MICROBENCHMARK_JAR := $(MICROBENCHMARK_IMAGE_DIR)/benchmarks.jar

MICROBENCHMARK_OUTPUT := $(SUPPORT_OUTPUTDIR)/test/micro
MICROBENCHMARK_CLASSES := $(MICROBENCHMARK_OUTPUT)/classes
MICROBENCHMARK_JAR_BIN := $(MICROBENCHMARK_OUTPUT)/jar

MICROBENCHMARK_TOOLS_CLASSES := $(MICROBENCHMARK_OUTPUT)/tools-classes
MICROBENCHMARK_INDIFY_DONE := $(MICROBENCHMARK_CLASSES)/_indify.marker

JMH_UNPACKED_DIR := $(MICROBENCHMARK_OUTPUT)/jmh_jars
JMH_UNPACKED_JARS_DONE := $(JMH_UNPACKED_DIR)/_unpacked.marker

# External dependencies
WHITEBOX_JAR := $(SUPPORT_OUTPUTDIR)/test/lib/wb.jar
JMH_COMPILE_JARS := $(JMH_CORE_JAR) $(JMH_GENERATOR_JAR) $(WHITEBOX_JAR)
JMH_RUNTIME_JARS := $(JMH_CORE_JAR) $(JMH_COMMONS_MATH_JAR) $(JMH_JOPT_SIMPLE_JAR)

# Native dependencies
MICROBENCHMARK_NATIVE_SRC_DIRS := $(MICROBENCHMARK_SRC)
MICROBENCHMARK_NATIVE_OUTPUT := $(MICROBENCHMARK_OUTPUT)/native
MICROBENCHMARK_NATIVE_EXCLUDE :=

###

# Need double \n to get new lines and no trailing spaces
MICROBENCHMARK_MANIFEST := Build: $(FULL_VERSION)\n\
\nJMH-Version: $(JMH_VERSION)\n\
\nName: OpenJDK Microbenchmark Suite

#### Compile Indify tool

$(eval $(call SetupJavaCompilation, BUILD_INDIFY, \
    TARGET_RELEASE := $(TARGET_RELEASE_BOOTJDK), \
    SRC := $(TOPDIR)/test/jdk/java/lang/invoke, \
    INCLUDE_FILES := indify/Indify.java, \
    DISABLED_WARNINGS := this-escape rawtypes serial options, \
    BIN := $(MICROBENCHMARK_TOOLS_CLASSES), \
    JAVAC_FLAGS := -XDstringConcat=inline -Xprefer:newer, \
))

#### Compile Targets

# Building microbenchmark requires the jdk.unsupported and java.management modules.
# sun.security.util is required to compile Cache benchmark.
# jmh uses annotation processors to generate the benchmark jar and thus
# requires the use of -processor option during benchmark compilation.

# Build microbenchmark suite for the current JDK
$(eval $(call SetupJavaCompilation, BUILD_JDK_MICROBENCHMARK, \
    TARGET_RELEASE := $(TARGET_RELEASE_NEWJDK_UPGRADED), \
    SMALL_JAVA := false, \
<<<<<<< HEAD
    CLASSPATH := $(MICROBENCHMARK_CLASSPATH), \
    DISABLED_WARNINGS := restricted this-escape processing rawtypes unchecked cast serial preview deprecation, \
=======
    CLASSPATH := $(JMH_COMPILE_JARS), \
    DISABLED_WARNINGS := restricted this-escape processing rawtypes cast \
        serial preview, \
>>>>>>> 26de9e24
    SRC := $(MICROBENCHMARK_SRC), \
    BIN := $(MICROBENCHMARK_CLASSES), \
    JAVAC_FLAGS := \
        --add-exports java.base/jdk.internal.classfile.impl=ALL-UNNAMED \
<<<<<<< HEAD
        --add-exports java.base/jdk.internal.misc=ALL-UNNAMED \
        --add-exports java.base/jdk.internal.org.objectweb.asm=ALL-UNNAMED \
        --add-exports java.base/jdk.internal.org.objectweb.asm.tree=ALL-UNNAMED \
        --add-exports java.base/jdk.internal.vm=ALL-UNNAMED \
        --add-exports java.base/jdk.internal.misc=ALL-UNNAMED \
=======
>>>>>>> 26de9e24
        --add-exports java.base/jdk.internal.event=ALL-UNNAMED \
        --add-exports java.base/jdk.internal.foreign=ALL-UNNAMED \
        --add-exports java.base/jdk.internal.misc=ALL-UNNAMED \
        --add-exports java.base/jdk.internal.org.objectweb.asm.tree=ALL-UNNAMED \
        --add-exports java.base/jdk.internal.org.objectweb.asm=ALL-UNNAMED \
        --add-exports java.base/jdk.internal.vm=ALL-UNNAMED \
        --add-exports java.base/sun.invoke.util=ALL-UNNAMED \
        --add-exports java.base/sun.security.util=ALL-UNNAMED \
        --enable-preview \
        -processor org.openjdk.jmh.generators.BenchmarkProcessor, \
    JAVA_FLAGS := \
        --add-exports java.base/jdk.internal.vm=ALL-UNNAMED \
        --add-modules jdk.unsupported \
        --enable-preview \
        --limit-modules java.management, \
))

$(BUILD_JDK_MICROBENCHMARK): $(JMH_COMPILE_JARS)

# Run Indify
$(MICROBENCHMARK_INDIFY_DONE): $(BUILD_INDIFY) $(BUILD_JDK_MICROBENCHMARK)
	$(call LogWarn, Running Indify on microbenchmark classes)
	$(JAVA_SMALL) -cp $(MICROBENCHMARK_TOOLS_CLASSES) \
	    indify.Indify --overwrite $(MICROBENCHMARK_CLASSES) \
	    $(LOG_DEBUG) 2>&1
	$(TOUCH) $@

# Unpacking dependencies for inclusion in the benchmark JARs
$(JMH_UNPACKED_JARS_DONE): $(JMH_RUNTIME_JARS)
	$(RM) -r $(JMH_UNPACKED_DIR)
	$(MKDIR) -p $(JMH_UNPACKED_DIR)
	$(foreach jar, $(JMH_RUNTIME_JARS), \
            $$($(UNZIP) -oq $(jar) -d $(JMH_UNPACKED_DIR)))
	$(RM) -r $(JMH_UNPACKED_DIR)/META-INF
	$(RM) $(JMH_UNPACKED_DIR)/*.xml
	$(TOUCH) $@

# Create benchmarks JAR file with benchmarks for both the old and new JDK
$(eval $(call SetupJarArchive, BUILD_JDK_JAR, \
    DEPENDENCIES := $(BUILD_JDK_MICROBENCHMARK) $(JMH_UNPACKED_JARS_DONE) \
        $(MICROBENCHMARK_INDIFY_DONE), \
    SRCS := $(MICROBENCHMARK_CLASSES) $(JMH_UNPACKED_DIR), \
    BIN := $(MICROBENCHMARK_JAR_BIN), \
    SUFFIXES := .*, \
    EXCLUDE_FILES:= _the.BUILD_JDK_MICROBENCHMARK_batch \
        _the.BUILD_JDK_MICROBENCHMARK.vardeps _unpacked.marker, \
    EXTRA_MANIFEST_ATTR := $(MICROBENCHMARK_MANIFEST), \
    JARMAIN := org.openjdk.jmh.Main, \
    JAR := $(MICROBENCHMARK_JAR), \
))

# Setup compilation of native library dependencies
$(eval $(call SetupTestFilesCompilation, BUILD_MICROBENCHMARK_LIBRARIES, \
    TYPE := LIBRARY, \
    SOURCE_DIRS := $(MICROBENCHMARK_NATIVE_SRC_DIRS), \
    OUTPUT_DIR := $(MICROBENCHMARK_NATIVE_OUTPUT), \
    EXCLUDE := $(MICROBENCHMARK_NATIVE_EXCLUDE), \
))

# Setup copy of native dependencies to image output dir
$(eval $(call SetupCopyFiles, COPY_MICROBENCHMARK_NATIVE, \
    SRC := $(MICROBENCHMARK_NATIVE_OUTPUT)/lib, \
    DEST := $(MICROBENCHMARK_IMAGE_DIR)/native, \
    FILES := $(filter $(MICROBENCHMARK_NATIVE_OUTPUT)/lib/%, \
        $(BUILD_MICROBENCHMARK_LIBRARIES)), \
))

all: $(MICROBENCHMARK_JAR) $(BUILD_MICROBENCHMARK_LIBRARIES) $(COPY_MICROBENCHMARK_NATIVE)

.PHONY: all<|MERGE_RESOLUTION|>--- conflicted
+++ resolved
@@ -91,26 +91,13 @@
 $(eval $(call SetupJavaCompilation, BUILD_JDK_MICROBENCHMARK, \
     TARGET_RELEASE := $(TARGET_RELEASE_NEWJDK_UPGRADED), \
     SMALL_JAVA := false, \
-<<<<<<< HEAD
-    CLASSPATH := $(MICROBENCHMARK_CLASSPATH), \
-    DISABLED_WARNINGS := restricted this-escape processing rawtypes unchecked cast serial preview deprecation, \
-=======
     CLASSPATH := $(JMH_COMPILE_JARS), \
     DISABLED_WARNINGS := restricted this-escape processing rawtypes cast \
-        serial preview, \
->>>>>>> 26de9e24
+        serial preview unchecked deprecation, \
     SRC := $(MICROBENCHMARK_SRC), \
     BIN := $(MICROBENCHMARK_CLASSES), \
     JAVAC_FLAGS := \
         --add-exports java.base/jdk.internal.classfile.impl=ALL-UNNAMED \
-<<<<<<< HEAD
-        --add-exports java.base/jdk.internal.misc=ALL-UNNAMED \
-        --add-exports java.base/jdk.internal.org.objectweb.asm=ALL-UNNAMED \
-        --add-exports java.base/jdk.internal.org.objectweb.asm.tree=ALL-UNNAMED \
-        --add-exports java.base/jdk.internal.vm=ALL-UNNAMED \
-        --add-exports java.base/jdk.internal.misc=ALL-UNNAMED \
-=======
->>>>>>> 26de9e24
         --add-exports java.base/jdk.internal.event=ALL-UNNAMED \
         --add-exports java.base/jdk.internal.foreign=ALL-UNNAMED \
         --add-exports java.base/jdk.internal.misc=ALL-UNNAMED \
