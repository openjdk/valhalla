--- conflicted
+++ resolved
@@ -106,11 +106,8 @@
         --add-exports java.base/jdk.internal.org.objectweb.asm=ALL-UNNAMED \
         --add-exports java.base/jdk.internal.org.objectweb.asm.tree=ALL-UNNAMED \
         --add-exports java.base/jdk.internal.vm=ALL-UNNAMED \
-<<<<<<< HEAD
+        --add-exports java.base/jdk.internal.event=ALL-UNNAMED \
         -XDenablePrimitiveClasses \
-=======
-        --add-exports java.base/jdk.internal.event=ALL-UNNAMED \
->>>>>>> c04c9ea3
         --enable-preview, \
     JAVA_FLAGS := --add-modules jdk.unsupported --limit-modules java.management \
         --add-exports java.base/jdk.internal.vm=ALL-UNNAMED \
