--- conflicted
+++ resolved
@@ -98,13 +98,8 @@
 # Build microbenchmark suite for the current JDK
 $(eval $(call SetupJavaCompilation, BUILD_JDK_MICROBENCHMARK, \
     SETUP := MICROBENCHMARK_JAVA_COMPILER, \
-<<<<<<< HEAD
     ADD_JAVAC_FLAGS := -cp $(MICROBENCHMARK_CLASSPATH) -XDallowWithFieldOperator, \
     DISABLED_WARNINGS := processing rawtypes unchecked cast serial deprecation, \
-=======
-    ADD_JAVAC_FLAGS := -cp $(MICROBENCHMARK_CLASSPATH), \
-    DISABLED_WARNINGS := processing rawtypes cast serial, \
->>>>>>> 7f634155
     SRC := $(MICROBENCHMARK_SRC), \
     BIN := $(MICROBENCHMARK_CLASSES), \
 ))
