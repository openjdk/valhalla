--- conflicted
+++ resolved
@@ -87,16 +87,11 @@
 
 # Build microbenchmark suite for the current JDK
 $(eval $(call SetupJavaCompilation, BUILD_JDK_MICROBENCHMARK, \
-<<<<<<< HEAD
-    SETUP := MICROBENCHMARK_JAVA_COMPILER, \
-    ADD_JAVAC_FLAGS := -cp $(MICROBENCHMARK_CLASSPATH) -XDallowWithFieldOperator, \
-    DISABLED_WARNINGS := processing rawtypes unchecked cast serial deprecation, \
-=======
     TARGET_RELEASE := $(TARGET_RELEASE_NEWJDK_UPGRADED), \
     SMALL_JAVA := false, \
     CLASSPATH := $(MICROBENCHMARK_CLASSPATH), \
-    DISABLED_WARNINGS := processing rawtypes cast serial, \
->>>>>>> 5c70479b
+    DISABLED_WARNINGS := processing rawtypes unchecked cast serial deprecation, \
+    JAVAC_FLAGS := -XDallowWithFieldOperator, \
     SRC := $(MICROBENCHMARK_SRC), \
     BIN := $(MICROBENCHMARK_CLASSES), \
     JAVA_FLAGS := --add-modules jdk.unsupported --limit-modules java.management, \
