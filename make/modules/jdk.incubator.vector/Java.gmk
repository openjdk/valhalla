#
# Copyright (c) 2020, 2024, Oracle and/or its affiliates. All rights reserved.
# DO NOT ALTER OR REMOVE COPYRIGHT NOTICES OR THIS FILE HEADER.
#
# This code is free software; you can redistribute it and/or modify it
# under the terms of the GNU General Public License version 2 only, as
# published by the Free Software Foundation.  Oracle designates this
# particular file as subject to the "Classpath" exception as provided
# by Oracle in the LICENSE file that accompanied this code.
#
# This code is distributed in the hope that it will be useful, but WITHOUT
# ANY WARRANTY; without even the implied warranty of MERCHANTABILITY or
# FITNESS FOR A PARTICULAR PURPOSE.  See the GNU General Public License
# version 2 for more details (a copy is included in the LICENSE file that
# accompanied this code).
#
# You should have received a copy of the GNU General Public License version
# 2 along with this work; if not, write to the Free Software Foundation,
# Inc., 51 Franklin St, Fifth Floor, Boston, MA 02110-1301 USA.
#
# Please contact Oracle, 500 Oracle Parkway, Redwood Shores, CA 94065 USA
# or visit www.oracle.com if you need additional information or have any
# questions.
#

<<<<<<< HEAD
DOCLINT += -Xdoclint:all/protected
JAVAC_FLAGS += --enable-preview
JAVA_FLAGS += --enable-preview
=======
DISABLED_WARNINGS_java += dangling-doc-comments

DOCLINT += -Xdoclint:all/protected
>>>>>>> 265189e2
<|MERGE_RESOLUTION|>--- conflicted
+++ resolved
@@ -23,12 +23,8 @@
 # questions.
 #
 
-<<<<<<< HEAD
-DOCLINT += -Xdoclint:all/protected
-JAVAC_FLAGS += --enable-preview
-JAVA_FLAGS += --enable-preview
-=======
 DISABLED_WARNINGS_java += dangling-doc-comments
 
 DOCLINT += -Xdoclint:all/protected
->>>>>>> 265189e2
+JAVAC_FLAGS += --enable-preview
+JAVA_FLAGS += --enable-preview