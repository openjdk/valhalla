--- conflicted
+++ resolved
@@ -32,13 +32,21 @@
 VARHANDLES_OUTPUT_DIR := $(SUPPORT_OUTPUTDIR)/gensrc/java.base/java/lang/invoke
 
 ################################################################################
+
+GENSRC_VARHANDLES :=
+
+VARHANDLES_GENSRC_DIR := $(SUPPORT_OUTPUTDIR)/gensrc/java.base/java/lang/invoke
+VARHANDLES_SRC_DIR := $(MODULE_SRC)/share/classes/java/lang/invoke
+
+################################################################################
 # Setup a rule for generating a VarHandle java class
-#
-# arg $1: type for this varhandle
+# Param 1 - Variable declaration prefix
+# Param 2 - Type with first letter capitalized
 define GenerateVarHandle
-<<<<<<< HEAD
 
   $1_InputType := $2
+  $1_type := $$(call lowercase, $2)
+  $1_Type := $2
 
   $1_FILENAME := $(VARHANDLES_GENSRC_DIR)/VarHandle$$($1_InputType)s.java
 
@@ -70,21 +78,27 @@
     $1_ARGS += -KReference
     $1_ARGS += -KNonPlainAccess
     $1_ARGS += -KStatic
+    $1_type := Object
   endif
 
   ifeq ($$($1_InputType), NonAtomicReference)
       $1_ARGS += -KReference
       $1_ARGS += -KStatic
+      $1_type := Object
       $1_Type := Reference
   endif
 
   ifeq ($$($1_InputType), FlatValue)
     $1_ARGS += -KFlatValue
     $1_ARGS += -KNonPlainAccess
+    $1_type := Object
+    $1_Type := FlatValue
   endif
 
   ifeq ($$($1_InputType), NonAtomicFlatValue)
     $1_ARGS += -KFlatValue
+    $1_type := Object
+    $1_Type := FlatValue
   endif
 
   $$($1_FILENAME): $(VARHANDLES_SRC_DIR)/X-VarHandle.java.template $(BUILD_TOOLS_JDK)
@@ -101,7 +115,7 @@
 	  $$(eval $1_type := Object)
 	  $$(eval $1_Type := FlatValue)
         else
-	  $$(eval $1_type := $$$$(shell $(TR) '[:upper:]' '[:lower:]' <<< $$$$($1_InputType)))
+	  $$(eval $1_type := $$$$($1_type))
 	  $$(eval $1_Type := $$$$($1_InputType))
         endif
 	$$(call MakeDir, $$(@D))
@@ -110,130 +124,220 @@
 	    $$($1_ARGS) -i$$< -o$$@
 
   GENSRC_VARHANDLES += $$($1_FILENAME)
-=======
-  VARHANDLE_$1_type := $$(strip $$(if $$(filter reference, $1), Object, $1))
-  VARHANDLE_$1_Type := $$(call Conv, $1, Type)
-
-  $1_KEYS := $$(VARHANDLE_$1_type) CAS
-  ifneq ($$(filter byte short char, $1),)
-    $1_KEYS += ShorterThanInt
-  endif
-  ifeq ($$(filter boolean reference, $1),)
-    $1_KEYS += AtomicAdd
-  endif
-  ifeq ($$(filter float double reference, $1),)
-    $1_KEYS += Bitwise
-  endif
-
-  $$(eval $$(call SetupStreamPreProcessing, GEN_VARHANDLE_$1, \
-      SOURCE_FILE := $$(VARHANDLES_INPUT_DIR)/X-VarHandle.java.template, \
-      OUTPUT_FILE := $$(VARHANDLES_OUTPUT_DIR)/VarHandle$$(VARHANDLE_$1_Type)s.java, \
-      INFO := Generating VarHandle class for $1, \
-      SUBST_EMPTY_LINES := false, \
-      KEYS := $$($1_KEYS), \
-      REPLACEMENTS := \
-          type=$$(VARHANDLE_$1_type) \
-          Type=$$(VARHANDLE_$1_Type), \
-  ))
-  TARGETS += $$(GEN_VARHANDLE_$1)
->>>>>>> 3d679087
 endef
 
 ################################################################################
+
+################################################################################
 # Setup a rule for generating a VarHandleByteArray java class
-#
-# arg $1: type for this varhandle
+# Param 1 - Variable declaration prefix
+# Param 2 - Type with first letter capitalized
 define GenerateVarHandleByteArray
-  VARHANDLE_BYTEARRAY_$1_Type := $$(call Conv, $1, Type)
-
-  $1_KEYS := $1
-  ifneq ($$(filter int long float double, $1),)
-    $1_KEYS += CAS
-  endif
-  ifneq ($$(filter float double, $1),)
-    $1_KEYS += floatingPoint
-  endif
-  ifneq ($$(filter int long, $1),)
-    $1_KEYS += AtomicAdd Bitwise
-  endif
-
-  $$(eval $$(call SetupStreamPreProcessing, GEN_VARHANDLE_BYTEARRAY_$1, \
-      SOURCE_FILE := $$(VARHANDLES_INPUT_DIR)/X-VarHandleByteArrayView.java.template, \
-      OUTPUT_FILE := $$(VARHANDLES_OUTPUT_DIR)/VarHandleByteArrayAs$$(VARHANDLE_BYTEARRAY_$1_Type)s.java, \
-      INFO := Generating VarHandleByteArray class for $1, \
-      SUBST_EMPTY_LINES := false, \
-      KEYS := $$($1_KEYS), \
-      REPLACEMENTS := \
-          type=$1 \
-          Type=$$(VARHANDLE_BYTEARRAY_$1_Type) \
-          BoxType=$$(call Conv, $1, Fulltype) \
-          rawType=$$(call Conv, $1, memtype) \
-          RawType=$$(call Conv, $1, Memtype) \
-          RawBoxType=$$(call Conv, $1, FullMemtype), \
-  ))
-  TARGETS += $$(GEN_VARHANDLE_BYTEARRAY_$1)
+
+  $1_Type := $2
+
+  $1_FILENAME := $(VARHANDLES_GENSRC_DIR)/VarHandleByteArrayAs$$($1_Type)s.java
+
+  ifeq ($$($1_Type), Short)
+    $1_type := short
+    $1_BoxType := $$($1_Type)
+
+    $1_rawType := $$($1_type)
+    $1_RawType := $$($1_Type)
+    $1_RawBoxType := $$($1_BoxType)
+  endif
+
+  ifeq ($$($1_Type), Char)
+    $1_type := char
+    $1_BoxType := Character
+
+    $1_rawType := $$($1_type)
+    $1_RawType := $$($1_Type)
+    $1_RawBoxType := $$($1_BoxType)
+  endif
+
+  ifeq ($$($1_Type), Int)
+    $1_type := int
+    $1_BoxType := Integer
+
+    $1_rawType := $$($1_type)
+    $1_RawType := $$($1_Type)
+    $1_RawBoxType := $$($1_BoxType)
+
+    $1_ARGS += -KCAS
+    $1_ARGS += -KAtomicAdd
+    $1_ARGS += -KBitwise
+  endif
+
+  ifeq ($$($1_Type), Long)
+    $1_type := long
+    $1_BoxType := $$($1_Type)
+
+    $1_rawType := $$($1_type)
+    $1_RawType := $$($1_Type)
+    $1_RawBoxType := $$($1_BoxType)
+
+    $1_ARGS += -KCAS
+    $1_ARGS += -KAtomicAdd
+    $1_ARGS += -KBitwise
+  endif
+
+  ifeq ($$($1_Type), Float)
+    $1_type := float
+    $1_BoxType := $$($1_Type)
+
+    $1_rawType := int
+    $1_RawType := Int
+    $1_RawBoxType := Integer
+
+    $1_ARGS += -KCAS
+    $1_ARGS += -KfloatingPoint
+  endif
+
+  ifeq ($$($1_Type), Double)
+    $1_type := double
+    $1_BoxType := $$($1_Type)
+
+    $1_rawType := long
+    $1_RawType := Long
+    $1_RawBoxType := Long
+
+    $1_ARGS += -KCAS
+    $1_ARGS += -KfloatingPoint
+  endif
+
+  $$($1_FILENAME): $(VARHANDLES_SRC_DIR)/X-VarHandleByteArrayView.java.template $(BUILD_TOOLS_JDK)
+	$$(call MakeDir, $$(@D))
+	$(RM) $$@
+	$(TOOL_SPP) -nel -K$$($1_type) \
+	    -Dtype=$$($1_type) -DType=$$($1_Type) -DBoxType=$$($1_BoxType) \
+	    -DrawType=$$($1_rawType) -DRawType=$$($1_RawType) -DRawBoxType=$$($1_RawBoxType) \
+	    $$($1_ARGS) -i$$< -o$$@
+
+  GENSRC_VARHANDLES += $$($1_FILENAME)
 endef
 
 ################################################################################
-# Setup a rule for generating a VarHandleMemorySegment java class
-#
-# arg $1: type for this varhandle
+
+################################################################################
+# Setup a rule for generating a memory segment var handle view class
+# Param 1 - Variable declaration prefix
+# Param 2 - Type with first letter capitalized
 define GenerateVarHandleMemorySegment
-  VARHANDLE_SEGMENT_$1_Type := $$(call Conv, $1, Type)
-
-
-  $1_KEYS := $1
-  ifneq ($$(filter int long float double, $1),)
-    $1_KEYS += CAS
-  endif
-  ifneq ($$(filter boolean byte, $1),)
-    $1_KEYS += byte
-  endif
-  ifneq ($$(filter float double, $1),)
-    $1_KEYS += floatingPoint
-  endif
-  ifneq ($$(filter boolean byte short char, $1),)
-    $1_KEYS += ShorterThanInt
-  endif
-  ifneq ($$(filter int long, $1),)
-    $1_KEYS += AtomicAdd Bitwise
-  endif
-
-  $$(eval $$(call SetupStreamPreProcessing, GEN_VARHANDLE_SEGMENT_$1, \
-      SOURCE_FILE := $$(VARHANDLES_INPUT_DIR)/X-VarHandleSegmentView.java.template, \
-      OUTPUT_FILE := $$(VARHANDLES_OUTPUT_DIR)/VarHandleSegmentAs$$(VARHANDLE_SEGMENT_$1_Type)s.java, \
-      INFO := Generating VarHandleSegment class for $1, \
-      SUBST_EMPTY_LINES := false, \
-      KEYS := $$($1_KEYS), \
-      REPLACEMENTS := \
-          type=$1 \
-          Type=$$(VARHANDLE_SEGMENT_$1_Type) \
-          BoxType=$$(call Conv, $1, Fulltype) \
-          rawType=$$(call Conv, $1, memtype) \
-          RawType=$$(call Conv, $1, Memtype) \
-          RawBoxType=$$(call Conv, $1, FullMemtype), \
-  ))
-  TARGETS += $$(GEN_VARHANDLE_SEGMENT_$1)
+
+  $1_Type := $2
+
+  $1_FILENAME := $(VARHANDLES_GENSRC_DIR)/VarHandleSegmentAs$$($1_Type)s.java
+
+  ifeq ($$($1_Type), Boolean)
+    $1_type := boolean
+    $1_BoxType := $$($1_Type)
+
+    $1_rawType := $$($1_type)
+    $1_RawType := $$($1_Type)
+    $1_RawBoxType := $$($1_BoxType)
+
+    $1_ARGS += -Kbyte
+    $1_ARGS += -KShorterThanInt
+  endif
+
+  ifeq ($$($1_Type), Byte)
+    $1_type := byte
+    $1_BoxType := $$($1_Type)
+
+    $1_rawType := $$($1_type)
+    $1_RawType := $$($1_Type)
+    $1_RawBoxType := $$($1_BoxType)
+
+    $1_ARGS += -Kbyte
+    $1_ARGS += -KShorterThanInt
+  endif
+
+  ifeq ($$($1_Type), Short)
+    $1_type := short
+    $1_BoxType := $$($1_Type)
+
+    $1_rawType := $$($1_type)
+    $1_RawType := $$($1_Type)
+    $1_RawBoxType := $$($1_BoxType)
+
+    $1_ARGS += -KShorterThanInt
+  endif
+
+  ifeq ($$($1_Type), Char)
+    $1_type := char
+    $1_BoxType := Character
+
+    $1_rawType := $$($1_type)
+    $1_RawType := $$($1_Type)
+    $1_RawBoxType := $$($1_BoxType)
+
+    $1_ARGS += -KShorterThanInt
+  endif
+
+  ifeq ($$($1_Type), Int)
+    $1_type := int
+    $1_BoxType := Integer
+
+    $1_rawType := $$($1_type)
+    $1_RawType := $$($1_Type)
+    $1_RawBoxType := $$($1_BoxType)
+
+    $1_ARGS += -KCAS
+    $1_ARGS += -KAtomicAdd
+    $1_ARGS += -KBitwise
+  endif
+
+  ifeq ($$($1_Type), Long)
+    $1_type := long
+    $1_BoxType := $$($1_Type)
+
+    $1_rawType := $$($1_type)
+    $1_RawType := $$($1_Type)
+    $1_RawBoxType := $$($1_BoxType)
+
+    $1_ARGS += -KCAS
+    $1_ARGS += -KAtomicAdd
+    $1_ARGS += -KBitwise
+  endif
+
+  ifeq ($$($1_Type), Float)
+    $1_type := float
+    $1_BoxType := $$($1_Type)
+
+    $1_rawType := int
+    $1_RawType := Int
+    $1_RawBoxType := Integer
+
+    $1_ARGS += -KCAS
+    $1_ARGS += -KfloatingPoint
+  endif
+
+  ifeq ($$($1_Type), Double)
+    $1_type := double
+    $1_BoxType := $$($1_Type)
+
+    $1_rawType := long
+    $1_RawType := Long
+    $1_RawBoxType := Long
+
+    $1_ARGS += -KCAS
+    $1_ARGS += -KfloatingPoint
+  endif
+
+  $$($1_FILENAME): $(VARHANDLES_SRC_DIR)/X-VarHandleSegmentView.java.template $(BUILD_TOOLS_JDK)
+	$$(call MakeDir, $$(@D))
+	$(RM) $$@
+	$(TOOL_SPP) -nel -K$$($1_type) \
+	    -Dtype=$$($1_type) -DType=$$($1_Type) -DBoxType=$$($1_BoxType) \
+	    -DrawType=$$($1_rawType) -DRawType=$$($1_RawType) -DRawBoxType=$$($1_RawBoxType) \
+	    $$($1_ARGS) -i$$< -o$$@
+
+  GENSRC_VARHANDLES += $$($1_FILENAME)
 endef
 
 ################################################################################
-# Generate all VarHandle related classes
-
-$(foreach t, $(PRIMITIVE_TYPES) reference, \
-  $(eval $(call GenerateVarHandle,$t)) \
-)
-
-$(foreach t, $(NON_BYTE_NUMBER_TYPES), \
-  $(eval $(call GenerateVarHandleByteArray,$t)) \
-)
-
-$(foreach t, $(PRIMITIVE_TYPES), \
-  $(eval $(call GenerateVarHandleMemorySegment,$t)) \
-)
-
-################################################################################
-
-<<<<<<< HEAD
+
 # List the types to generate source for, with capitalized first letter
 VARHANDLES_TYPES := Boolean Byte Short Char Int Long Float Double Reference FlatValue NonAtomicReference NonAtomicFlatValue
 $(foreach t, $(VARHANDLES_TYPES), \
@@ -243,9 +347,17 @@
 VARHANDLES_BYTE_ARRAY_TYPES := Short Char Int Long Float Double
 $(foreach t, $(VARHANDLES_BYTE_ARRAY_TYPES), \
   $(eval $(call GenerateVarHandleByteArray,VAR_HANDLE_BYTE_ARRAY_$t,$t)))
-=======
+
+# List the types to generate source for, with capitalized first letter
+VARHANDLES_MEMORY_SEGMENT_TYPES := Boolean Byte Short Char Int Long Float Double
+$(foreach t, $(VARHANDLES_MEMORY_SEGMENT_TYPES), \
+  $(eval $(call GenerateVarHandleMemorySegment,VAR_HANDLE_MEMORY_SEGMENT_$t,$t)))
+
+TARGETS += $(GENSRC_VARHANDLES)
+
+################################################################################
+
 GENSRC_VARHANDLEGUARDS := $(VARHANDLES_OUTPUT_DIR)/VarHandleGuards.java
->>>>>>> 3d679087
 
 $(GENSRC_VARHANDLEGUARDS): $(BUILD_TOOLS_JDK)
 	$(call LogInfo, Generating $@)
