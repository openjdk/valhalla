--- conflicted
+++ resolved
@@ -29,11 +29,7 @@
 keys=randomness
 
 # Minimum jtreg version
-<<<<<<< HEAD
-requiredVersion=7.5.1+1
-=======
 requiredVersion=8+2
->>>>>>> 2aafda19
 
 # Allow querying of various System properties in @requires clauses
 requires.extraPropDefns = ../jtreg-ext/requires/VMProps.java
