--- conflicted
+++ resolved
@@ -314,11 +314,8 @@
         vmOptFinalFlag(map, "UseVectorizedMismatchIntrinsic");
         vmOptFinalFlag(map, "EnableJVMCI");
         vmOptFinalFlag(map, "EliminateAllocations");
-<<<<<<< HEAD
         vmOptFinalFlag(map, "TieredCompilation");
-=======
         vmOptFinalFlag(map, "UseVtableBasedCHA");
->>>>>>> df65237b
     }
 
     /**
