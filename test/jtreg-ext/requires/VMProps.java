/*
 * Copyright (c) 2016, 2019, Oracle and/or its affiliates. All rights reserved.
 * DO NOT ALTER OR REMOVE COPYRIGHT NOTICES OR THIS FILE HEADER.
 *
 * This code is free software; you can redistribute it and/or modify it
 * under the terms of the GNU General Public License version 2 only, as
 * published by the Free Software Foundation.
 *
 * This code is distributed in the hope that it will be useful, but WITHOUT
 * ANY WARRANTY; without even the implied warranty of MERCHANTABILITY or
 * FITNESS FOR A PARTICULAR PURPOSE.  See the GNU General Public License
 * version 2 for more details (a copy is included in the LICENSE file that
 * accompanied this code).
 *
 * You should have received a copy of the GNU General Public License version
 * 2 along with this work; if not, write to the Free Software Foundation,
 * Inc., 51 Franklin St, Fifth Floor, Boston, MA 02110-1301 USA.
 *
 * Please contact Oracle, 500 Oracle Parkway, Redwood Shores, CA 94065 USA
 * or visit www.oracle.com if you need additional information or have any
 * questions.
 */
package requires;

import java.io.BufferedInputStream;
import java.io.FileInputStream;
import java.io.IOException;
import java.io.InputStream;
import java.nio.file.Files;
import java.nio.file.Path;
import java.nio.file.Paths;
import java.nio.file.StandardOpenOption;
import java.util.ArrayList;
import java.util.HashMap;
import java.util.List;
import java.util.Map;
import java.util.Properties;
import java.util.concurrent.Callable;
import java.util.concurrent.TimeUnit;
import java.util.function.Supplier;
import java.util.regex.Matcher;
import java.util.regex.Pattern;

import sun.hotspot.code.Compiler;
import sun.hotspot.cpuinfo.CPUInfo;
import sun.hotspot.gc.GC;
import sun.hotspot.WhiteBox;
import jdk.test.lib.Platform;

/**
 * The Class to be invoked by jtreg prior Test Suite execution to
 * collect information about VM.
 * Do not use any APIs that may not be available in all target VMs.
 * Properties set by this Class will be available in the @requires expressions.
 */
public class VMProps implements Callable<Map<String, String>> {
    // value known to jtreg as an indicator of error state
    private static final String ERROR_STATE = "__ERROR__";

    private static final WhiteBox WB = WhiteBox.getWhiteBox();

    private static class SafeMap {
        private final Map<String, String> map = new HashMap<>();

        public void put(String key, Supplier<String> s) {
            String value;
            try {
                value = s.get();
            } catch (Throwable t) {
                System.err.println("failed to get value for " + key);
                t.printStackTrace(System.err);
                value = ERROR_STATE + t;
            }
            map.put(key, value);
        }
    }

    /**
     * Collects information about VM properties.
     * This method will be invoked by jtreg.
     *
     * @return Map of property-value pairs.
     */
    @Override
    public Map<String, String> call() {
        SafeMap map = new SafeMap();
        map.put("vm.flavor", this::vmFlavor);
        map.put("vm.compMode", this::vmCompMode);
        map.put("vm.bits", this::vmBits);
        map.put("vm.flightRecorder", this::vmFlightRecorder);
        map.put("vm.simpleArch", this::vmArch);
        map.put("vm.debug", this::vmDebug);
        map.put("vm.jvmci", this::vmJvmci);
        map.put("vm.emulatedClient", this::vmEmulatedClient);
        // vm.hasSA is "true" if the VM contains the serviceability agent
        // and jhsdb.
        map.put("vm.hasSA", this::vmHasSA);
        // vm.hasSAandCanAttach is "true" if the VM contains the serviceability agent
        // and jhsdb and it can attach to the VM.
        map.put("vm.hasSAandCanAttach", this::vmHasSAandCanAttach);
        // vm.hasJFR is "true" if JFR is included in the build of the VM and
        // so tests can be executed.
        map.put("vm.hasJFR", this::vmHasJFR);
        map.put("vm.cpu.features", this::cpuFeatures);
        map.put("vm.rtm.cpu", this::vmRTMCPU);
        map.put("vm.rtm.compiler", this::vmRTMCompiler);
        map.put("vm.aot", this::vmAOT);
        map.put("vm.aot.enabled", this::vmAotEnabled);
        // vm.cds is true if the VM is compiled with cds support.
        map.put("vm.cds", this::vmCDS);
        map.put("vm.cds.custom.loaders", this::vmCDSForCustomLoaders);
        map.put("vm.cds.archived.java.heap", this::vmCDSForArchivedJavaHeap);
        // vm.graal.enabled is true if Graal is used as JIT
        map.put("vm.graal.enabled", this::isGraalEnabled);
        map.put("vm.compiler1.enabled", this::isCompiler1Enabled);
        map.put("vm.compiler2.enabled", this::isCompiler2Enabled);
        map.put("docker.support", this::dockerSupport);
        map.put("release.implementor", this::implementor);
        map.put("test.vm.gc.nvdimm", this::isNvdimmTestEnabled);
        vmGC(map); // vm.gc.X = true/false
        vmOptFinalFlags(map);

        dump(map.map);
        return map.map;
    }

    /**
     * Print a stack trace before returning error state;
     * Used by the various helper functions which parse information from
     * VM properties in the case where they don't find an expected property
     * or a property doesn't conform to an expected format.
     *
     * @return {@link #ERROR_STATE}
     */
    private String errorWithMessage(String message) {
        new Exception(message).printStackTrace();
        return ERROR_STATE + message;
    }

    /**
     * @return vm.simpleArch value of "os.simpleArch" property of tested JDK.
     */
    protected String vmArch() {
        String arch = System.getProperty("os.arch");
        if (arch.equals("x86_64") || arch.equals("amd64")) {
            return "x64";
        } else if (arch.contains("86")) {
            return "x86";
        } else {
            return arch;
        }
    }

    /**
     * @return VM type value extracted from the "java.vm.name" property.
     */
    protected String vmFlavor() {
        // E.g. "Java HotSpot(TM) 64-Bit Server VM"
        String vmName = System.getProperty("java.vm.name");
        if (vmName == null) {
            return errorWithMessage("Can't get 'java.vm.name' property");
        }

        Pattern startP = Pattern.compile(".* (\\S+) VM");
        Matcher m = startP.matcher(vmName);
        if (m.matches()) {
            return m.group(1).toLowerCase();
        }
        return errorWithMessage("Can't get VM flavor from 'java.vm.name'");
    }

    /**
     * @return VM compilation mode extracted from the "java.vm.info" property.
     */
    protected String vmCompMode() {
        // E.g. "mixed mode"
        String vmInfo = System.getProperty("java.vm.info");
        if (vmInfo == null) {
            return errorWithMessage("Can't get 'java.vm.info' property");
        }
        vmInfo = vmInfo.toLowerCase();
        if (vmInfo.contains("mixed mode")) {
            return "Xmixed";
        } else if (vmInfo.contains("compiled mode")) {
            return "Xcomp";
        } else if (vmInfo.contains("interpreted mode")) {
            return "Xint";
        } else {
            return errorWithMessage("Can't get compilation mode from 'java.vm.info'");
        }
    }

    /**
     * @return VM bitness, the value of the "sun.arch.data.model" property.
     */
    protected String vmBits() {
        String dataModel = System.getProperty("sun.arch.data.model");
        if (dataModel != null) {
            return dataModel;
        } else {
            return errorWithMessage("Can't get 'sun.arch.data.model' property");
        }
    }

    /**
     * @return "true" if Flight Recorder is enabled, "false" if is disabled.
     */
    protected String vmFlightRecorder() {
        Boolean isFlightRecorder = WB.getBooleanVMFlag("FlightRecorder");
        String startFROptions = WB.getStringVMFlag("StartFlightRecording");
        if (isFlightRecorder != null && isFlightRecorder) {
            return "true";
        }
        if (startFROptions != null && !startFROptions.isEmpty()) {
            return "true";
        }
        return "false";
    }

    /**
     * @return debug level value extracted from the "jdk.debug" property.
     */
    protected String vmDebug() {
        String debug = System.getProperty("jdk.debug");
        if (debug != null) {
            return "" + debug.contains("debug");
        } else {
            return errorWithMessage("Can't get 'jdk.debug' property");
        }
    }

    /**
     * @return true if VM supports JVMCI and false otherwise
     */
    protected String vmJvmci() {
        // builds with jvmci have this flag
        return "" + (WB.getBooleanVMFlag("EnableJVMCI") != null);
    }

    /**
     * @return true if VM runs in emulated-client mode and false otherwise.
     */
    protected String vmEmulatedClient() {
        String vmInfo = System.getProperty("java.vm.info");
        if (vmInfo == null) {
            return errorWithMessage("Can't get 'java.vm.info' property");
        }
        return "" + vmInfo.contains(" emulated-client");
    }

    /**
     * @return supported CPU features
     */
    protected String cpuFeatures() {
        return CPUInfo.getFeatures().toString();
    }

    /**
     * For all existing GC sets vm.gc.X property.
     * Example vm.gc.G1=true means:
     *    VM supports G1
     *    User either set G1 explicitely (-XX:+UseG1GC) or did not set any GC
     *
     * @param map - property-value pairs
     */
    protected void vmGC(SafeMap map) {
        for (GC gc: GC.values()) {
            map.put("vm.gc." + gc.name(),
                    () -> "" + (gc.isSupported()
                            && (gc.isSelected() || GC.isSelectedErgonomically())));
        }
    }

    /**
     * Selected final flag.
     *
     * @param map - property-value pairs
     * @param flagName - flag name
     */
    private void vmOptFinalFlag(SafeMap map, String flagName) {
        map.put("vm.opt.final." + flagName,
                () -> String.valueOf(WB.getBooleanVMFlag(flagName)));
    }

    /**
     * Selected sets of final flags.
     *
     * @param map - property-value pairs
     */
    protected void vmOptFinalFlags(SafeMap map) {
        vmOptFinalFlag(map, "ClassUnloading");
        vmOptFinalFlag(map, "UseCompressedOops");
        vmOptFinalFlag(map, "EnableJVMCI");
        vmOptFinalFlag(map, "EliminateAllocations");
        vmOptFinalFlag(map, "TieredCompilation");
    }

    /**
     * @return "true" if VM has a serviceability agent.
     */
    protected String vmHasSA() {
        return "" + Platform.hasSA();
    }

    /**
     * @return "true" if VM has a serviceability agent and it can
     * attach to the VM.
     */
    protected String vmHasSAandCanAttach() {
        try {
            return "" + Platform.shouldSAAttach();
        } catch (IOException e) {
            e.printStackTrace();
            return errorWithMessage("Checking whether SA can attach to the VM failed.:" + e);
        }
    }

    /**
     * @return "true" if the VM is compiled with Java Flight Recorder (JFR)
     * support.
     */
    protected String vmHasJFR() {
        return "" + WB.isJFRIncludedInVmBuild();
    }

    /**
     * @return true if compiler in use supports RTM and false otherwise.
     */
    protected String vmRTMCompiler() {
        boolean isRTMCompiler = false;

        if (Compiler.isC2Enabled() &&
            (Platform.isX86() || Platform.isX64() || Platform.isPPC())) {
            isRTMCompiler = true;
        }
        return "" + isRTMCompiler;
    }

    /**
     * @return true if VM runs RTM supported CPU and false otherwise.
     */
    protected String vmRTMCPU() {
        return "" + CPUInfo.hasFeature("rtm");
    }

    /**
     * @return true if VM supports AOT and false otherwise
     */
    protected String vmAOT() {
        if (WB.getBooleanVMFlag("EnableValhalla").booleanValue()) {
            return "false";
        }
        // builds with aot have jaotc in <JDK>/bin
        Path bin = Paths.get(System.getProperty("java.home"))
                        .resolve("bin");
        Path jaotc;
        if (Platform.isWindows()) {
            jaotc = bin.resolve("jaotc.exe");
        } else {
            jaotc = bin.resolve("jaotc");
        }
        return "" + Files.exists(jaotc);
    }

    /*
     * @return true if there is at least one loaded AOT'ed library.
     */
    protected String vmAotEnabled() {
        return "" + (WB.aotLibrariesCount() > 0);
    }

    /**
     * Check for CDS support.
     *
     * @return true if CDS is supported by the VM to be tested.
     */
    protected String vmCDS() {
<<<<<<< HEAD
        // if (WB.isCDSIncludedInVmBuild()) {
            // return "true";
        // } else {
            return "false";
        // }
=======
        return "" + WB.isCDSIncludedInVmBuild();
>>>>>>> 06befcd1
    }

    /**
     * Check for CDS support for custom loaders.
     *
     * @return true if CDS provides support for customer loader in the VM to be tested.
     */
    protected String vmCDSForCustomLoaders() {
        return "" + ("true".equals(vmCDS()) && Platform.areCustomLoadersSupportedForCDS());
    }

    /**
     * Check for CDS support for archived Java heap regions.
     *
     * @return true if CDS provides support for archive Java heap regions in the VM to be tested.
     */
    protected String vmCDSForArchivedJavaHeap() {
        return "" + ("true".equals(vmCDS()) && WB.isJavaHeapArchiveSupported());
    }

    /**
     * Check if Graal is used as JIT compiler.
     *
     * @return true if Graal is used as JIT compiler.
     */
    protected String isGraalEnabled() {
        return "" + Compiler.isGraalEnabled();
    }

    /**
     * Check if Compiler1 is present.
     *
     * @return true if Compiler1 is used as JIT compiler, either alone or as part of the tiered system.
     */
    protected String isCompiler1Enabled() {
        return "" + Compiler.isC1Enabled();
    }

    /**
     * Check if Compiler2 is present.
     *
     * @return true if Compiler2 is used as JIT compiler, either alone or as part of the tiered system.
     */
    protected String isCompiler2Enabled() {
        return "" + Compiler.isC2Enabled();
    }

   /**
     * A simple check for docker support
     *
     * @return true if docker is supported in a given environment
     */
    protected String dockerSupport() {
        boolean isSupported = false;
        if (Platform.isLinux()) {
           // currently docker testing is only supported for Linux,
           // on certain platforms

           String arch = System.getProperty("os.arch");

           if (Platform.isX64()) {
              isSupported = true;
           } else if (Platform.isAArch64()) {
              isSupported = true;
           } else if (Platform.isS390x()) {
              isSupported = true;
           } else if (arch.equals("ppc64le")) {
              isSupported = true;
           }
        }

        if (isSupported) {
           try {
              isSupported = checkDockerSupport();
           } catch (Exception e) {
              isSupported = false;
           }
         }

        return "" + isSupported;
    }

    private boolean checkDockerSupport() throws IOException, InterruptedException {
        ProcessBuilder pb = new ProcessBuilder("docker", "ps");
        Process p = pb.start();
        p.waitFor(10, TimeUnit.SECONDS);

        return (p.exitValue() == 0);
    }

    private String implementor() {
        try (InputStream in = new BufferedInputStream(new FileInputStream(
                System.getProperty("java.home") + "/release"))) {
            Properties properties = new Properties();
            properties.load(in);
            String implementorProperty = properties.getProperty("IMPLEMENTOR");
            if (implementorProperty != null) {
                return implementorProperty.replace("\"", "");
            }
            return errorWithMessage("Can't get 'IMPLEMENTOR' property from 'release' file");
        } catch (IOException e) {
            e.printStackTrace();
            return errorWithMessage("Failed to read 'release' file " + e);
        }
    }

    private String isNvdimmTestEnabled() {
        String isEnabled = System.getenv("TEST_VM_GC_NVDIMM");
        return "" + "true".equalsIgnoreCase(isEnabled);
    }

    /**
     * Dumps the map to the file if the file name is given as the property.
     * This functionality could be helpful to know context in the real
     * execution.
     *
     * @param map
     */
    protected static void dump(Map<String, String> map) {
        String dumpFileName = System.getProperty("vmprops.dump");
        if (dumpFileName == null) {
            return;
        }
        List<String> lines = new ArrayList<>();
        map.forEach((k, v) -> lines.add(k + ":" + v));
        try {
            Files.write(Paths.get(dumpFileName), lines,
                    StandardOpenOption.APPEND, StandardOpenOption.CREATE);
        } catch (IOException e) {
            throw new RuntimeException("Failed to dump properties into '"
                    + dumpFileName + "'", e);
        }
    }

    /**
     * This method is for the testing purpose only.
     *
     * @param args
     */
    public static void main(String args[]) {
        Map<String, String> map = new VMProps().call();
        map.forEach((k, v) -> System.out.println(k + ": '" + v + "'"));
    }
}<|MERGE_RESOLUTION|>--- conflicted
+++ resolved
@@ -375,15 +375,8 @@
      * @return true if CDS is supported by the VM to be tested.
      */
     protected String vmCDS() {
-<<<<<<< HEAD
-        // if (WB.isCDSIncludedInVmBuild()) {
-            // return "true";
-        // } else {
-            return "false";
-        // }
-=======
-        return "" + WB.isCDSIncludedInVmBuild();
->>>>>>> 06befcd1
+        //return "" + WB.isCDSIncludedInVmBuild();
+        return "false";
     }
 
     /**
