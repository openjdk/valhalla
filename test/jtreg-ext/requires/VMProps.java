--- conflicted
+++ resolved
@@ -352,12 +352,9 @@
         vmOptFinalFlag(map, "CriticalJNINatives");
         vmOptFinalFlag(map, "EnableJVMCI");
         vmOptFinalFlag(map, "EliminateAllocations");
-<<<<<<< HEAD
         vmOptFinalFlag(map, "TieredCompilation");
-=======
         vmOptFinalFlag(map, "UseCompressedOops");
         vmOptFinalFlag(map, "UseVectorizedMismatchIntrinsic");
->>>>>>> 6d4782bc
         vmOptFinalFlag(map, "UseVtableBasedCHA");
         vmOptFinalFlag(map, "ZGenerational");
     }
