--- conflicted
+++ resolved
@@ -79,18 +79,15 @@
 
 compiler/c2/TestVerifyConstraintCasts.java 8355574 generic-all
 
-<<<<<<< HEAD
+compiler/startup/StartupOutput.java 8358129 windows-all
+
 compiler/jvmci/jdk.vm.ci.hotspot.test/src/jdk/vm/ci/hotspot/test/MemoryAccessProviderTest.java 8350208 generic-all
 compiler/jvmci/jdk.vm.ci.hotspot.test/src/jdk/vm/ci/hotspot/test/TestHotSpotResolvedJavaField.java 8350208 generic-all
 
 # Valhalla
 compiler/regalloc/TestVerifyRegisterAllocator.java 8365895 windows-x64
-compiler/startup/StartupOutput.java 8365895 windows-x64
 compiler/types/TestArrayManyDimensions.java 8365895 windows-x64
 compiler/types/correctness/OffTest.java 8365895 windows-x64
-=======
-compiler/startup/StartupOutput.java 8358129 windows-all
->>>>>>> c59e44a7
 
 #############################################################################
 
@@ -170,6 +167,62 @@
 runtime/cds/TestDefaultArchiveLoading.java#coops_coh                            8348568 generic-all
 runtime/cds/TestDefaultArchiveLoading.java#nocoops_coh                          8348568 generic-all
 runtime/cds/appcds/TestZGCWithCDS.java                                          8348568 generic-all
+
+# Valhalla + AOT
+runtime/cds/appcds/aotCache/AOTCacheSupportForCustomLoaders.java                8366701 generic-all
+runtime/cds/appcds/aotCache/AOTLoggingTag.java                                  8366701 generic-all
+runtime/cds/appcds/aotCache/ClassPathLogging.java                               8366701 generic-all
+runtime/cds/appcds/aotCache/ExcludedClasses.java                                8366701 generic-all
+runtime/cds/appcds/aotCache/HelloAOTCache.java                                  8366701 generic-all
+runtime/cds/appcds/aotCache/JavaAgent.java                                      8366701 generic-all
+runtime/cds/appcds/aotCache/ManagementAgent.java                                8366701 generic-all
+runtime/cds/appcds/aotCache/PackageInfoClass.java                               8366701 generic-all
+runtime/cds/appcds/aotCache/SpecialCacheNames.java                              8366701 generic-all
+runtime/cds/appcds/aotCache/VerifierFailOver.java                               8366701 generic-all
+runtime/cds/appcds/aotClassLinking/AOTCacheWithZGC.java                         8366701 generic-all
+runtime/cds/appcds/aotClassLinking/AOTLoaderConstraintsTest.java                8366701 generic-all
+runtime/cds/appcds/aotClassLinking/AddExports.java                              8366701 generic-all
+runtime/cds/appcds/aotClassLinking/AddOpens.java                                8366701 generic-all
+runtime/cds/appcds/aotClassLinking/AddReads.java                                8366701 generic-all
+runtime/cds/appcds/aotClassLinking/BulkLoaderTest.java#aot                      8366701 generic-all
+runtime/cds/appcds/aotClassLinking/FakeCodeLocation.java                        8366701 generic-all
+runtime/cds/appcds/aotClassLinking/GeneratedInternedString.java                 8366701 generic-all
+runtime/cds/appcds/aotClassLinking/MethodHandleTest.java                        8366701 generic-all
+runtime/cds/appcds/aotClassLinking/NonFinalStaticWithInitVal.java               8366701 generic-all
+runtime/cds/appcds/aotClassLinking/StringConcatStress.java#aot                  8366701 generic-all
+runtime/cds/appcds/aotClassLinking/TestSetupAOTTest.java                        8366701 generic-all
+runtime/cds/appcds/aotClassLinking/TrainingRun.java                             8366701 generic-all
+runtime/cds/appcds/aotClassLinking/WeakReferenceTest.java                       8366701 generic-all
+runtime/cds/appcds/aotCode/AOTCodeCompressedOopsTest.java                       8366701 generic-all
+runtime/cds/appcds/aotCode/AOTCodeFlags.java                                    8366701 generic-all
+runtime/cds/appcds/aotFlags/AOTFlags.java                                       8366701 generic-all
+runtime/cds/appcds/aotFlags/FileNameSubstitution.java                           8366701 generic-all
+runtime/cds/appcds/aotFlags/JDK_AOT_VM_OPTIONS.java                             8366701 generic-all
+runtime/cds/appcds/aotProfile/AOTProfileFlags.java                              8366701 generic-all
+runtime/cds/appcds/applications/JavacBench.java#aot                             8366701 generic-all
+runtime/cds/appcds/methodHandles/MethodHandlesAsCollectorTest.java#aot          8366701 generic-all
+runtime/cds/appcds/methodHandles/MethodHandlesCastFailureTest.java#aot          8366701 generic-all
+runtime/cds/appcds/methodHandles/MethodHandlesGeneralTest.java#aot              8366701 generic-all
+runtime/cds/appcds/methodHandles/MethodHandlesInvokersTest.java#aot             8366701 generic-all
+runtime/cds/appcds/methodHandles/MethodHandlesPermuteArgumentsTest.java#aot     8366701 generic-all
+runtime/cds/appcds/methodHandles/MethodHandlesSpreadArgumentsTest.java#aot      8366701 generic-all
+runtime/cds/appcds/aotClassLinking/StringConcatStress.java#aot                  8366701 generic-all
+runtime/cds/appcds/aotClassLinking/TestSetupAOTTest.java                        8366701 generic-all
+runtime/cds/appcds/aotClassLinking/TrainingRun.java                             8366701 generic-all
+runtime/cds/appcds/aotClassLinking/WeakReferenceTest.java                       8366701 generic-all
+runtime/cds/appcds/aotCode/AOTCodeCompressedOopsTest.java                       8366701 generic-all
+runtime/cds/appcds/aotCode/AOTCodeFlags.java                                    8366701 generic-all
+runtime/cds/appcds/aotFlags/AOTFlags.java                                       8366701 generic-all
+runtime/cds/appcds/aotFlags/FileNameSubstitution.java                           8366701 generic-all
+runtime/cds/appcds/aotFlags/JDK_AOT_VM_OPTIONS.java                             8366701 generic-all
+runtime/cds/appcds/aotProfile/AOTProfileFlags.java                              8366701 generic-all
+runtime/cds/appcds/applications/JavacBench.java#aot                             8366701 generic-all
+runtime/cds/appcds/methodHandles/MethodHandlesAsCollectorTest.java#aot          8366701 generic-all
+runtime/cds/appcds/methodHandles/MethodHandlesCastFailureTest.java#aot          8366701 generic-all
+runtime/cds/appcds/methodHandles/MethodHandlesGeneralTest.java#aot              8366701 generic-all
+runtime/cds/appcds/methodHandles/MethodHandlesInvokersTest.java#aot             8366701 generic-all
+runtime/cds/appcds/methodHandles/MethodHandlesPermuteArgumentsTest.java#aot     8366701 generic-all
+runtime/cds/appcds/methodHandles/MethodHandlesSpreadArgumentsTest.java#aot      8366701 generic-all
 
 #############################################################################
 
