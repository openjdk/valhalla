--- conflicted
+++ resolved
@@ -157,15 +157,6 @@
 runtime/cds/TestDefaultArchiveLoading.java#coops_nocoh            8366774           generic-all
 runtime/cds/TestDefaultArchiveLoading.java#nocoops_nocoh          8366774           generic-all
 
-# Valhalla + AOT
-<<<<<<< HEAD
-runtime/cds/appcds/resolvedConstants/ResolvedConstants.java#aot                 8371456 generic-all
-runtime/cds/appcds/resolvedConstants/ResolvedConstants.java#static              8371456 generic-all
-runtime/cds/appcds/dynamicArchive/DynamicArchiveRelocationTest.java             8372265 generic-all
-runtime/cds/appcds/dynamicArchive/HelloDynamicInlineClass.java                  8372265 generic-all
-=======
-runtime/cds/appcds/methodHandles/MethodHandlesGeneralTest.java#aot              8367408 generic-all
->>>>>>> 4b318c81
 #############################################################################
 
 # :hotspot_serviceability
