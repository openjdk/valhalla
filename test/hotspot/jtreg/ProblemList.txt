#
# Copyright (c) 2016, 2025, Oracle and/or its affiliates. All rights reserved.
# DO NOT ALTER OR REMOVE COPYRIGHT NOTICES OR THIS FILE HEADER.
#
# This code is free software; you can redistribute it and/or modify it
# under the terms of the GNU General Public License version 2 only, as
# published by the Free Software Foundation.
#
# This code is distributed in the hope that it will be useful, but WITHOUT
# ANY WARRANTY; without even the implied warranty of MERCHANTABILITY or
# FITNESS FOR A PARTICULAR PURPOSE.  See the GNU General Public License
# version 2 for more details (a copy is included in the LICENSE file that
# accompanied this code).
#
# You should have received a copy of the GNU General Public License version
# 2 along with this work; if not, write to the Free Software Foundation,
# Inc., 51 Franklin St, Fifth Floor, Boston, MA 02110-1301 USA.
#
# Please contact Oracle, 500 Oracle Parkway, Redwood Shores, CA 94065 USA
# or visit www.oracle.com if you need additional information or have any
# questions.
#

#############################################################################
#
# List of quarantined tests -- tests that should not be run by default, because
# they may fail due to known reason. The reason (CR#) must be mandatory specified.
#
# List items are testnames followed by labels, all MUST BE commented
#   as to why they are here and use a label:
#     generic-all   Problems on all platforms
#     generic-ARCH  Where ARCH is one of: x64, i586, ppc64, ppc64le, s390x etc.
#     OSNAME-all    Where OSNAME is one of: linux, windows, macosx, aix
#     OSNAME-ARCH   Specific on to one OSNAME and ARCH, e.g. macosx-x64
#     OSNAME-REV    Specific on to one OSNAME and REV, e.g. macosx-10.7.4
#
# More than one label is allowed but must be on the same line.
#
#############################################################################


#############################################################################

# :hotspot_compiler

compiler/compilercontrol/jcmd/ClearDirectivesFileStackTest.java 8225370 generic-all

compiler/cpuflags/TestAESIntrinsicsOnSupportedConfig.java 8190680 generic-all

compiler/runtime/Test8168712.java#with-dtrace 8211769,8211771 generic-ppc64,generic-ppc64le,linux-s390x
compiler/runtime/Test8168712.java#without-dtrace 8211769,8211771 generic-ppc64,generic-ppc64le,linux-s390x
compiler/loopopts/TestUnreachableInnerLoop.java 8288981 linux-s390x

compiler/c2/Test8004741.java 8235801 generic-all
compiler/c2/irTests/TestDuplicateBackedge.java 8318904 generic-all

compiler/codecache/jmx/PoolsIndependenceTest.java 8264632 macosx-all

compiler/vectorapi/reshape/TestVectorReinterpret.java 8320897,8348519 aix-ppc64,linux-ppc64le,linux-s390x
compiler/vectorapi/VectorRebracket128Test.java 8330538 generic-all

compiler/jvmci/TestUncaughtErrorInCompileMethod.java 8309073 generic-all
compiler/jvmci/jdk.vm.ci.code.test/src/jdk/vm/ci/code/test/DataPatchTest.java 8331704 linux-riscv64
compiler/jvmci/jdk.vm.ci.code.test/src/jdk/vm/ci/code/test/MaxOopMapStackOffsetTest.java 8331704 linux-riscv64
compiler/jvmci/jdk.vm.ci.code.test/src/jdk/vm/ci/code/test/NativeCallTest.java 8331704 linux-riscv64
compiler/jvmci/jdk.vm.ci.code.test/src/jdk/vm/ci/code/test/SimpleDebugInfoTest.java 8331704 linux-riscv64
compiler/jvmci/jdk.vm.ci.code.test/src/jdk/vm/ci/code/test/SimpleCodeInstallationTest.java 8331704 linux-riscv64
compiler/jvmci/jdk.vm.ci.code.test/src/jdk/vm/ci/code/test/VirtualObjectDebugInfoTest.java 8331704 linux-riscv64
compiler/jvmci/jdk.vm.ci.code.test/src/jdk/vm/ci/code/test/CodeInvalidationReasonTest.java 8360168 linux-riscv64

compiler/floatingpoint/TestSubnormalFloat.java 8317810 generic-i586
compiler/floatingpoint/TestSubnormalDouble.java 8317810 generic-i586

compiler/codecache/CodeCacheFullCountTest.java 8332954 generic-all

compiler/interpreter/Test6833129.java 8335266 generic-i586

compiler/c2/TestVerifyConstraintCasts.java 8355574 generic-all

compiler/c2/aarch64/TestStaticCallStub.java 8359963 linux-aarch64,macosx-aarch64

compiler/jvmci/jdk.vm.ci.hotspot.test/src/jdk/vm/ci/hotspot/test/MemoryAccessProviderTest.java 8350208 generic-all
compiler/jvmci/jdk.vm.ci.hotspot.test/src/jdk/vm/ci/hotspot/test/TestHotSpotResolvedJavaField.java 8350208 generic-all

compiler/whitebox/DeoptimizeRelocatedNMethod.java#G1 8369147 generic-all
compiler/whitebox/DeoptimizeRelocatedNMethod.java#Parallel 8369147 generic-all
compiler/whitebox/DeoptimizeRelocatedNMethod.java#Serial 8369147 generic-all
compiler/whitebox/DeoptimizeRelocatedNMethod.java#ZGC 8369147 generic-all
compiler/whitebox/RelocateNMethod.java#G1 8369147 generic-all
compiler/whitebox/RelocateNMethod.java#Parallel 8369147 generic-all
compiler/whitebox/RelocateNMethod.java#Serial 8369147 generic-all
compiler/whitebox/RelocateNMethod.java#ZGC 8369147 generic-all
compiler/whitebox/StressNMethodRelocation.java 8369147,8369148,8369149 generic-all
serviceability/jvmti/NMethodRelocation/NMethodRelocationTest.java 8369150,8369151 generic-all

# Valhalla
compiler/regalloc/TestVerifyRegisterAllocator.java 8365895 windows-x64
compiler/types/TestArrayManyDimensions.java 8365895 windows-x64
compiler/types/correctness/OffTest.java 8365895 windows-x64
compiler/whitebox/RelocateNMethodMultiplePaths.java#G1C1 8370571 generic-all
compiler/whitebox/RelocateNMethodMultiplePaths.java#G1C2 8370571 generic-all
compiler/whitebox/RelocateNMethodMultiplePaths.java#ParallelC1 8370571 generic-all
compiler/whitebox/RelocateNMethodMultiplePaths.java#ParallelC2 8370571 generic-all
compiler/whitebox/RelocateNMethodMultiplePaths.java#SerialC1 8370571 generic-all
compiler/whitebox/RelocateNMethodMultiplePaths.java#SerialC2 8370571 generic-all
compiler/whitebox/RelocateNMethodMultiplePaths.java#ZGCC1 8370571 generic-all
compiler/whitebox/RelocateNMethodMultiplePaths.java#ZGCC2 8370571 generic-all

#############################################################################

# :hotspot_gc

gc/epsilon/TestMemoryMXBeans.java 8206434 generic-all
gc/g1/logging/TestG1LoggingFailure.java 8169634 generic-all
gc/g1/humongousObjects/TestHeapCounters.java 8178918 generic-all
gc/TestAllocHumongousFragment.java#adaptive 8298781 generic-all
gc/TestAllocHumongousFragment.java#aggressive 8298781 generic-all
gc/TestAllocHumongousFragment.java#g1 8298781 generic-all
gc/TestAllocHumongousFragment.java#static 8298781 generic-all
gc/shenandoah/oom/TestAllocOutOfMemory.java#large 8344312 linux-ppc64le
gc/shenandoah/TestEvilSyncBug.java#generational 8345501 generic-all

#############################################################################

# :hotspot_runtime

runtime/cds/appcds/redefineClass/RedefineRunningMethods_Shared.java  8304168 generic-all
runtime/cds/DeterministicDump.java 8363986 macosx-x64,macosx-aarch64
runtime/jni/terminatedThread/TestTerminatedThread.java 8317789 aix-ppc64
runtime/Monitor/SyncOnValueBasedClassTest.java 8340995 linux-s390x
runtime/os/TestTracePageSizes.java#no-options 8267460 linux-aarch64
runtime/os/TestTracePageSizes.java#explicit-large-page-size 8267460 linux-aarch64
runtime/os/TestTracePageSizes.java#compiler-options 8267460 linux-aarch64
runtime/os/TestTracePageSizes.java#G1 8267460 linux-aarch64
runtime/os/TestTracePageSizes.java#Parallel 8267460 linux-aarch64
runtime/os/TestTracePageSizes.java#Serial 8267460 linux-aarch64
runtime/StackGuardPages/TestStackGuardPagesNative.java 8303612 linux-all
runtime/ErrorHandling/MachCodeFramesInErrorFile.java 8313315 linux-ppc64le
runtime/NMT/VirtualAllocCommitMerge.java 8309698 linux-s390x

applications/jcstress/copy.java 8229852 linux-all

containers/docker/TestJcmd.java 8278102 linux-all
containers/docker/TestMemoryAwareness.java 8303470 linux-all
containers/docker/TestJFREvents.java 8327723 linux-x64
containers/docker/TestJcmdWithSideCar.java 8341518 linux-x64


# Valhalla
runtime/valhalla/inlinetypes/verifier/StrictInstanceFieldsTest.java CODETOOLS-7904031 generic-all
runtime/valhalla/inlinetypes/verifier/StrictStaticFieldsTest.java CODETOOLS-7904031 generic-all

runtime/cds/TestDefaultArchiveLoading.java#coops_nocoh            8366774           generic-all
runtime/cds/TestDefaultArchiveLoading.java#nocoops_nocoh          8366774           generic-all

# Valhalla + AOT
runtime/cds/appcds/aotCache/HelloAOTCache.java                                  8369043 generic-aarch64
runtime/cds/appcds/methodHandles/MethodHandlesGeneralTest.java#aot              8367408 generic-all

#############################################################################

# :hotspot_serviceability

# 8239062 and 8270326 only affects macosx-x64,macosx-aarch64
serviceability/sa/sadebugd/DebugdConnectTest.java 8239062,8270326 generic-all
serviceability/sa/TestRevPtrsForInvokeDynamic.java 8241235 generic-all

serviceability/jvmti/vthread/GetThreadStateMountedTest/GetThreadStateMountedTest.java 8318090,8318729 generic-all
serviceability/jvmti/vthread/GetSetLocalTest/GetSetLocalTest.java 8286836 generic-all
serviceability/jvmti/vthread/CarrierThreadEventNotification/CarrierThreadEventNotification.java 8333681 generic-all
serviceability/dcmd/gc/RunFinalizationTest.java 8227120 generic-all

serviceability/sa/ClhsdbCDSCore.java              8318754 macosx-aarch64
serviceability/sa/ClhsdbFindPC.java#xcomp-core    8318754 macosx-aarch64
serviceability/sa/ClhsdbFindPC.java#no-xcomp-core 8318754 macosx-aarch64
serviceability/sa/ClhsdbPmap.java#core            8318754 macosx-aarch64
serviceability/sa/ClhsdbPstack.java#core          8318754 macosx-aarch64
serviceability/sa/TestJmapCore.java               8318754 macosx-aarch64
serviceability/sa/TestJmapCoreMetaspace.java      8318754 macosx-aarch64

serviceability/sa/ClhsdbThreadContext.java        8356704 windows-x64

serviceability/jvmti/stress/StackTrace/NotSuspended/GetStackTraceNotSuspendedStressTest.java 8315980 linux-all,windows-x64

<<<<<<< HEAD
serviceability/sa/JhsdbThreadInfoTest.java              8344261 generic-all
serviceability/sa/TestJhsdbJstackLock.java              8344261 generic-all
serviceability/attach/RemovingUnixDomainSocketTest.java 8344261 generic-all

# Valhalla TODO:
serviceability/jvmti/valhalla/HeapDump/HeapDump.java 8317416 generic-all

serviceability/sa/ClhsdbCDSCore.java 8190936 generic-all
serviceability/sa/ClhsdbCDSJstackPrintAll.java 8190936 generic-all
serviceability/sa/ClhsdbFindPC.java 8190936 generic-all
serviceability/sa/ClhsdbInspect.java 8190936 generic-all
serviceability/sa/ClhsdbLongConstant.java 8190936 generic-all
serviceability/sa/ClhsdbJdis.java 8190936 generic-all
serviceability/sa/ClhsdbJstack.java 8190936 generic-all
serviceability/sa/ClhsdbPrintAll.java 8190936 generic-all
serviceability/sa/ClhsdbPrintAs.java 8190936 generic-all
serviceability/sa/ClhsdbPrintStatics.java 8190936 generic-all
serviceability/sa/ClhsdbSource.java 8190936 generic-all
serviceability/sa/ClhsdbSymbol.java 8190936 generic-all
serviceability/sa/ClhsdbWhere.java 8190936 generic-all
serviceability/sa/JhsdbThreadInfoTest.java 8190936 generic-all
serviceability/sa/TestClassDump.java 8190936 generic-all
serviceability/sa/TestClhsdbJstackLock.java 8190936 generic-all
serviceability/sa/TestCpoolForInvokeDynamic.java 8190936 generic-all
serviceability/sa/TestHeapDumpForInvokeDynamic.java 8190936 generic-all
serviceability/sa/TestHeapDumpForLargeArray.java 8190936 generic-all
serviceability/sa/TestIntConstant.java 8190936 generic-all
serviceability/sa/TestJhsdbJstackLock.java 8190936 generic-all
serviceability/sa/TestJmapCore.java 8190936 generic-all
serviceability/sa/TestJmapCoreMetaspace.java 8190936 generic-all
serviceability/sa/TestPrintMdo.java 8190936 generic-all
serviceability/sa/jmap-hprof/JMapHProfLargeHeapTest.java 8190936 generic-all
serviceability/sa/ClhsdbDumpclass.java 8190936 generic-all

# Array Changes TODO
serviceability/sa/CDSJMapClstats.java 8365722 generic-all
serviceability/sa/ClhsdbClasses.java 8365722 generic-all
serviceability/sa/sadebugd/DisableRegistryTest.java 8365722 generic-all
serviceability/sa/ClhsdbDumpheap.java 8365722 generic-all
serviceability/sa/sadebugd/ClhsdbTestConnectArgument.java 8365722 generic-all
serviceability/sa/sadebugd/DebugdConnectTest.java 8365722 generic-all
serviceability/sa/ClhsdbJhisto.java 8365722 generic-all
serviceability/sa/ClhsdbJstack.java#id1 8365722 generic-all
serviceability/sa/ClhsdbJstackWithConcurrentLock.java 8365722 generic-all
serviceability/sa/ClhsdbJstackXcompStress.java 8365722 generic-all
serviceability/sa/ClhsdbPstack.java#process 8365722 generic-all
serviceability/sa/ClhsdbPstack.java#core 8365722 generic-all
serviceability/sa/ClhsdbScanOops.java#id0 8365722 generic-all
serviceability/sa/ClhsdbScanOops.java#id1 8365722 generic-all
serviceability/sa/ClhsdbScanOops.java#serial 8365722 generic-all
serviceability/sa/ClhsdbScanOops.java#parallel 8365722 generic-all
serviceability/sa/DeadlockDetectionTest.java 8365722 generic-all
serviceability/sa/ClhsdbJstack.java#id0 8365722 generic-all
serviceability/sa/TestInstanceKlassSize.java 8365722 generic-all
serviceability/sa/TestSysProps.java 8365722 generic-all
serviceability/sa/sadebugd/ClhsdbAttachToDebugServer.java 8365722 generic-all
resourcehogs/serviceability/sa/TestHeapDumpForLargeArray.java 8365722 generic-all
serviceability/HeapDump/DuplicateArrayClassesTest.java 8365722 generic-all

resourcehogs/serviceability/sa/ClhsdbRegionDetailsScanOopsForG1.java 8190936 generic-all
vmTestbase/nsk/jvmti/scenarios/events/EM04/em04t001/TestDescription.java 8367590 generic-all

=======
>>>>>>> 3e20a939
#############################################################################

# :hotspot_misc

#############################################################################


#############################################################################

# :vmTestbase_*

#############################################################################

vmTestbase/gc/gctests/FinalizeTest04/FinalizeTest04.java 8284234 generic-all
vmTestbase/gc/gctests/PhantomReference/phantom001/phantom001.java 8284234 generic-all

vmTestbase/metaspace/gc/firstGC_10m/TestDescription.java 8208250 generic-all
vmTestbase/metaspace/gc/firstGC_50m/TestDescription.java 8208250 generic-all
vmTestbase/metaspace/gc/firstGC_99m/TestDescription.java 8208250 generic-all
vmTestbase/metaspace/gc/firstGC_default/TestDescription.java 8208250 generic-all

vmTestbase/nsk/jvmti/scenarios/capability/CM03/cm03t001/TestDescription.java 8073470 linux-all
vmTestbase/nsk/jvmti/InterruptThread/intrpthrd003/TestDescription.java 8288911 macosx-all

vmTestbase/jit/escape/LockCoarsening/LockCoarsening001.java 8148743 generic-all
vmTestbase/jit/escape/LockCoarsening/LockCoarsening002.java 8208259 generic-all

vmTestbase/vm/mlvm/indy/func/jvmti/redefineClassInBootstrap/TestDescription.java 8013267 generic-all
vmTestbase/vm/mlvm/meth/stress/jdi/breakpointInCompiledCode/Test.java 8257761 generic-all
vmTestbase/vm/mlvm/indy/func/jvmti/mergeCP_indy2none_a/TestDescription.java 8013267 generic-all
vmTestbase/vm/mlvm/indy/func/jvmti/mergeCP_indy2manyDiff_b/TestDescription.java 8013267 generic-all
vmTestbase/vm/mlvm/indy/func/jvmti/mergeCP_indy2manySame_b/TestDescription.java 8013267 generic-all
vmTestbase/vm/mlvm/meth/stress/compiler/deoptimize/Test.java#id1 8324756 generic-all

vmTestbase/nsk/jdwp/ThreadReference/ForceEarlyReturn/forceEarlyReturn001/forceEarlyReturn001.java 7199837 generic-all

vmTestbase/nsk/monitoring/ThreadMXBean/ThreadInfo/Multi/Multi005/TestDescription.java 8076494 windows-x64

vmTestbase/vm/mlvm/hiddenloader/stress/byteMutation/Test.java 8317172 generic-all

vmTestbase/nsk/monitoring/ThreadMXBean/findMonitorDeadlockedThreads/find006/TestDescription.java 8310144 macosx-aarch64<|MERGE_RESOLUTION|>--- conflicted
+++ resolved
@@ -155,6 +155,7 @@
 
 # Valhalla + AOT
 runtime/cds/appcds/aotCache/HelloAOTCache.java                                  8369043 generic-aarch64
+runtime/cds/appcds/aotCode/AOTCodeFlags.java                                    8369043 generic-aarch64
 runtime/cds/appcds/methodHandles/MethodHandlesGeneralTest.java#aot              8367408 generic-all
 
 #############################################################################
@@ -182,10 +183,6 @@
 
 serviceability/jvmti/stress/StackTrace/NotSuspended/GetStackTraceNotSuspendedStressTest.java 8315980 linux-all,windows-x64
 
-<<<<<<< HEAD
-serviceability/sa/JhsdbThreadInfoTest.java              8344261 generic-all
-serviceability/sa/TestJhsdbJstackLock.java              8344261 generic-all
-serviceability/attach/RemovingUnixDomainSocketTest.java 8344261 generic-all
 
 # Valhalla TODO:
 serviceability/jvmti/valhalla/HeapDump/HeapDump.java 8317416 generic-all
@@ -227,6 +224,7 @@
 serviceability/sa/ClhsdbJhisto.java 8365722 generic-all
 serviceability/sa/ClhsdbJstack.java#id1 8365722 generic-all
 serviceability/sa/ClhsdbJstackWithConcurrentLock.java 8365722 generic-all
+serviceability/sa/TestJhsdbJstackWithVirtualThread.java 8365722 generic-all
 serviceability/sa/ClhsdbJstackXcompStress.java 8365722 generic-all
 serviceability/sa/ClhsdbPstack.java#process 8365722 generic-all
 serviceability/sa/ClhsdbPstack.java#core 8365722 generic-all
@@ -245,8 +243,6 @@
 resourcehogs/serviceability/sa/ClhsdbRegionDetailsScanOopsForG1.java 8190936 generic-all
 vmTestbase/nsk/jvmti/scenarios/events/EM04/em04t001/TestDescription.java 8367590 generic-all
 
-=======
->>>>>>> 3e20a939
 #############################################################################
 
 # :hotspot_misc
