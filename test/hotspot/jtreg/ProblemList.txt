#
# Copyright (c) 2016, 2025, Oracle and/or its affiliates. All rights reserved.
# DO NOT ALTER OR REMOVE COPYRIGHT NOTICES OR THIS FILE HEADER.
#
# This code is free software; you can redistribute it and/or modify it
# under the terms of the GNU General Public License version 2 only, as
# published by the Free Software Foundation.
#
# This code is distributed in the hope that it will be useful, but WITHOUT
# ANY WARRANTY; without even the implied warranty of MERCHANTABILITY or
# FITNESS FOR A PARTICULAR PURPOSE.  See the GNU General Public License
# version 2 for more details (a copy is included in the LICENSE file that
# accompanied this code).
#
# You should have received a copy of the GNU General Public License version
# 2 along with this work; if not, write to the Free Software Foundation,
# Inc., 51 Franklin St, Fifth Floor, Boston, MA 02110-1301 USA.
#
# Please contact Oracle, 500 Oracle Parkway, Redwood Shores, CA 94065 USA
# or visit www.oracle.com if you need additional information or have any
# questions.
#

#############################################################################
#
# List of quarantined tests -- tests that should not be run by default, because
# they may fail due to known reason. The reason (CR#) must be mandatory specified.
#
# List items are testnames followed by labels, all MUST BE commented
#   as to why they are here and use a label:
#     generic-all   Problems on all platforms
#     generic-ARCH  Where ARCH is one of: x64, i586, ppc64, ppc64le, s390x etc.
#     OSNAME-all    Where OSNAME is one of: linux, windows, macosx, aix
#     OSNAME-ARCH   Specific on to one OSNAME and ARCH, e.g. macosx-x64
#     OSNAME-REV    Specific on to one OSNAME and REV, e.g. macosx-10.7.4
#
# More than one label is allowed but must be on the same line.
#
#############################################################################


#############################################################################

# :hotspot_compiler

compiler/compilercontrol/jcmd/ClearDirectivesFileStackTest.java 8225370 generic-all

compiler/cpuflags/TestAESIntrinsicsOnSupportedConfig.java 8190680 generic-all

compiler/runtime/Test8168712.java#with-dtrace 8211769,8211771 generic-ppc64,generic-ppc64le,linux-s390x
compiler/runtime/Test8168712.java#without-dtrace 8211769,8211771 generic-ppc64,generic-ppc64le,linux-s390x
compiler/loopopts/TestUnreachableInnerLoop.java 8288981 linux-s390x

compiler/c2/Test8004741.java 8235801 generic-all
compiler/c2/irTests/TestDuplicateBackedge.java 8318904 generic-all

compiler/codecache/jmx/PoolsIndependenceTest.java 8264632 macosx-all

compiler/vectorapi/reshape/TestVectorReinterpret.java 8320897,8348519 aix-ppc64,linux-ppc64le,linux-s390x
compiler/vectorapi/VectorRebracket128Test.java 8330538 generic-all

compiler/jvmci/TestUncaughtErrorInCompileMethod.java 8309073 generic-all
compiler/jvmci/jdk.vm.ci.code.test/src/jdk/vm/ci/code/test/DataPatchTest.java 8331704 linux-riscv64
compiler/jvmci/jdk.vm.ci.code.test/src/jdk/vm/ci/code/test/MaxOopMapStackOffsetTest.java 8331704 linux-riscv64
compiler/jvmci/jdk.vm.ci.code.test/src/jdk/vm/ci/code/test/NativeCallTest.java 8331704 linux-riscv64
compiler/jvmci/jdk.vm.ci.code.test/src/jdk/vm/ci/code/test/SimpleDebugInfoTest.java 8331704 linux-riscv64
compiler/jvmci/jdk.vm.ci.code.test/src/jdk/vm/ci/code/test/SimpleCodeInstallationTest.java 8331704 linux-riscv64
compiler/jvmci/jdk.vm.ci.code.test/src/jdk/vm/ci/code/test/VirtualObjectDebugInfoTest.java 8331704 linux-riscv64

compiler/floatingpoint/TestSubnormalFloat.java 8317810 generic-i586
compiler/floatingpoint/TestSubnormalDouble.java 8317810 generic-i586

compiler/codecache/CodeCacheFullCountTest.java 8332954 generic-all

compiler/interpreter/Test6833129.java 8335266 generic-i586

compiler/ciReplay/TestInliningProtectionDomain.java 8349191 generic-all
compiler/ciReplay/TestIncrementalInlining.java 8349191 generic-all

compiler/c2/TestVerifyConstraintCasts.java 8355574 generic-all

compiler/startup/StartupOutput.java 8358129 windows-all

compiler/jvmci/jdk.vm.ci.hotspot.test/src/jdk/vm/ci/hotspot/test/MemoryAccessProviderTest.java 8350208 generic-all
compiler/jvmci/jdk.vm.ci.hotspot.test/src/jdk/vm/ci/hotspot/test/TestHotSpotResolvedJavaField.java 8350208 generic-all

# Valhalla
compiler/regalloc/TestVerifyRegisterAllocator.java 8365895 windows-x64
compiler/types/TestArrayManyDimensions.java 8365895 windows-x64
compiler/types/correctness/OffTest.java 8365895 windows-x64

#############################################################################

# :hotspot_gc

gc/epsilon/TestMemoryMXBeans.java 8206434 generic-all
gc/g1/humongousObjects/objectGraphTest/TestObjectGraphAfterGC.java 8156755 generic-all
gc/g1/logging/TestG1LoggingFailure.java 8169634 generic-all
gc/g1/humongousObjects/TestHeapCounters.java 8178918 generic-all
gc/TestAllocHumongousFragment.java#adaptive 8298781 generic-all
gc/TestAllocHumongousFragment.java#aggressive 8298781 generic-all
gc/TestAllocHumongousFragment.java#g1 8298781 generic-all
gc/TestAllocHumongousFragment.java#static 8298781 generic-all
gc/shenandoah/oom/TestAllocOutOfMemory.java#large 8344312 linux-ppc64le
gc/shenandoah/TestEvilSyncBug.java#generational 8345501 generic-all

#############################################################################

# :hotspot_runtime

runtime/cds/appcds/redefineClass/RedefineRunningMethods_Shared.java  8304168 generic-all
runtime/jni/terminatedThread/TestTerminatedThread.java 8317789 aix-ppc64
runtime/Monitor/SyncOnValueBasedClassTest.java 8340995 linux-s390x
runtime/os/TestTracePageSizes.java#no-options 8267460 linux-aarch64
runtime/os/TestTracePageSizes.java#explicit-large-page-size 8267460 linux-aarch64
runtime/os/TestTracePageSizes.java#compiler-options 8267460 linux-aarch64
runtime/os/TestTracePageSizes.java#G1 8267460 linux-aarch64
runtime/os/TestTracePageSizes.java#Parallel 8267460 linux-aarch64
runtime/os/TestTracePageSizes.java#Serial 8267460 linux-aarch64
runtime/StackGuardPages/TestStackGuardPagesNative.java 8303612 linux-all
runtime/ErrorHandling/MachCodeFramesInErrorFile.java 8313315 linux-ppc64le
runtime/NMT/VirtualAllocCommitMerge.java 8309698 linux-s390x

applications/jcstress/copy.java 8229852 linux-all

containers/docker/TestJcmd.java 8278102 linux-all
containers/docker/TestMemoryAwareness.java 8303470 linux-all
containers/docker/TestJFREvents.java 8327723 linux-x64
containers/docker/TestJcmdWithSideCar.java 8341518 linux-x64


# Valhalla
runtime/AccModule/ConstModule.java 8294051 generic-all
runtime/valhalla/inlinetypes/CircularityTest.java 8349037 generic-all
runtime/valhalla/inlinetypes/verifier/StrictInstanceFieldsTest.java CODETOOLS-7904031 generic-all
runtime/valhalla/inlinetypes/verifier/StrictStaticFieldsTest.java CODETOOLS-7904031 generic-all

runtime/cds/TestDefaultArchiveLoading.java#coops_nocoh            8366774           generic-all
runtime/cds/TestDefaultArchiveLoading.java#nocoops_nocoh          8366774           generic-all

# Valhalla + COH
compiler/c2/autovectorization/TestIndexOverflowIR.java                          8348568 generic-all
compiler/c2/irTests/TestVectorConditionalMove.java                              8348568 generic-all
compiler/c2/irTests/TestVectorizationMismatchedAccess.java                      8348568 generic-all
compiler/c2/irTests/TestVectorizationNotRun.java                                8348568 generic-all
compiler/c2/TestCastX2NotProcessedIGVN.java                                     8348568 generic-all
compiler/loopopts/superword/TestAlignVector.java                                8348568 generic-all
compiler/loopopts/superword/TestAlignVector.java#NoAlignVector-COH              8348568 generic-all
compiler/loopopts/superword/TestAlignVector.java#VerifyAlignVector-COH          8348568 generic-all
compiler/loopopts/superword/TestIndependentPacksWithCyclicDependency.java       8348568 generic-all
compiler/loopopts/superword/TestMulAddS2I.java                                  8348568 generic-all
compiler/loopopts/superword/TestScheduleReordersScalarMemops.java               8348568 generic-all
compiler/loopopts/superword/TestSplitPacks.java                                 8348568 generic-all
compiler/loopopts/superword/TestUnorderedReductionPartialVectorization.java     8348568 generic-all
compiler/vectorization/TestFloatConversionsVector.java                          8348568 generic-all
compiler/vectorization/runner/ArrayTypeConvertTest.java                         8348568 generic-all
compiler/vectorization/runner/LoopCombinedOpTest.java                           8348568 generic-all
compiler/vectorization/runner/VectorizationTestRunner.java                      8348568 generic-all
runtime/FieldLayout/TestOopMapSizeMinimal.java#no_coops_ccptr_coh               8348568 generic-all

gc/stress/gcbasher/TestGCBasherWithParallel.java                                8348568 generic-all

gtest/CompressedKlassGtest.java#use-zero-based-encoding-coh                     8348568 generic-all
gtest/CompressedKlassGtest.java#use-zero-based-encoding-coh-large-class-space   8348568 generic-all
gtest/MetaspaceGtests.java#UseCompactObjectHeaders                              8348568 generic-all

runtime/CompressedOops/CompressedClassPointersEncodingScheme.java               8348568 generic-all
runtime/FieldLayout/BaseOffsets.java#no-coops-with-coh                          8348568 generic-all
runtime/FieldLayout/BaseOffsets.java#with-coop--with-coh                        8348568 generic-all
runtime/cds/TestDefaultArchiveLoading.java#coops_coh                            8348568 generic-all
runtime/cds/TestDefaultArchiveLoading.java#nocoops_coh                          8348568 generic-all
runtime/cds/appcds/TestZGCWithCDS.java                                          8348568 generic-all

# Valhalla + AOT
runtime/cds/appcds/aotCache/AOTCacheSupportForCustomLoaders.java                8366701 generic-all
runtime/cds/appcds/aotCache/AOTLoggingTag.java                                  8366701 generic-all
runtime/cds/appcds/aotCache/ClassPathLogging.java                               8366701 generic-all
runtime/cds/appcds/aotCache/ExcludedClasses.java                                8366701 generic-all
runtime/cds/appcds/aotCache/HelloAOTCache.java                                  8366701 generic-all
runtime/cds/appcds/aotCache/JavaAgent.java                                      8366701 generic-all
runtime/cds/appcds/aotCache/ManagementAgent.java                                8366701 generic-all
runtime/cds/appcds/aotCache/PackageInfoClass.java                               8366701 generic-all
runtime/cds/appcds/aotCache/SpecialCacheNames.java                              8366701 generic-all
runtime/cds/appcds/aotCache/VerifierFailOver.java                               8366701 generic-all
runtime/cds/appcds/aotClassLinking/AOTCacheWithZGC.java                         8366701 generic-all
runtime/cds/appcds/aotClassLinking/AOTLoaderConstraintsTest.java                8366701 generic-all
runtime/cds/appcds/aotClassLinking/AddExports.java                              8366701 generic-all
runtime/cds/appcds/aotClassLinking/AddOpens.java                                8366701 generic-all
runtime/cds/appcds/aotClassLinking/AddReads.java                                8366701 generic-all
runtime/cds/appcds/aotClassLinking/BulkLoaderTest.java#aot                      8366701 generic-all
runtime/cds/appcds/aotClassLinking/FakeCodeLocation.java                        8366701 generic-all
runtime/cds/appcds/aotClassLinking/GeneratedInternedString.java                 8366701 generic-all
runtime/cds/appcds/aotClassLinking/MethodHandleTest.java                        8366701 generic-all
runtime/cds/appcds/aotClassLinking/NonFinalStaticWithInitVal.java               8366701 generic-all
runtime/cds/appcds/aotClassLinking/StringConcatStress.java#aot                  8366701 generic-all
runtime/cds/appcds/aotClassLinking/TestSetupAOTTest.java                        8366701 generic-all
runtime/cds/appcds/aotClassLinking/TrainingRun.java                             8366701 generic-all
runtime/cds/appcds/aotClassLinking/WeakReferenceTest.java                       8366701 generic-all
runtime/cds/appcds/aotCode/AOTCodeCompressedOopsTest.java                       8366701 generic-all
runtime/cds/appcds/aotCode/AOTCodeFlags.java                                    8366701 generic-all
runtime/cds/appcds/aotFlags/AOTFlags.java                                       8366701 generic-all
runtime/cds/appcds/aotFlags/FileNameSubstitution.java                           8366701 generic-all
runtime/cds/appcds/aotFlags/JDK_AOT_VM_OPTIONS.java                             8366701 generic-all
runtime/cds/appcds/aotProfile/AOTProfileFlags.java                              8366701 generic-all
runtime/cds/appcds/applications/JavacBench.java#aot                             8366701 generic-all
runtime/cds/appcds/methodHandles/MethodHandlesAsCollectorTest.java#aot          8366701 generic-all
runtime/cds/appcds/methodHandles/MethodHandlesCastFailureTest.java#aot          8366701 generic-all
runtime/cds/appcds/methodHandles/MethodHandlesGeneralTest.java#aot              8366701 generic-all
runtime/cds/appcds/methodHandles/MethodHandlesInvokersTest.java#aot             8366701 generic-all
runtime/cds/appcds/methodHandles/MethodHandlesPermuteArgumentsTest.java#aot     8366701 generic-all
runtime/cds/appcds/methodHandles/MethodHandlesSpreadArgumentsTest.java#aot      8366701 generic-all
runtime/cds/appcds/aotClassLinking/StringConcatStress.java#aot                  8366701 generic-all
runtime/cds/appcds/aotClassLinking/TestSetupAOTTest.java                        8366701 generic-all
runtime/cds/appcds/aotClassLinking/TrainingRun.java                             8366701 generic-all
runtime/cds/appcds/aotClassLinking/WeakReferenceTest.java                       8366701 generic-all
runtime/cds/appcds/aotCode/AOTCodeCompressedOopsTest.java                       8366701 generic-all
runtime/cds/appcds/aotCode/AOTCodeFlags.java                                    8366701 generic-all
runtime/cds/appcds/aotFlags/AOTFlags.java                                       8366701 generic-all
runtime/cds/appcds/aotFlags/FileNameSubstitution.java                           8366701 generic-all
runtime/cds/appcds/aotFlags/JDK_AOT_VM_OPTIONS.java                             8366701 generic-all
runtime/cds/appcds/aotProfile/AOTProfileFlags.java                              8366701 generic-all
runtime/cds/appcds/applications/JavacBench.java#aot                             8366701 generic-all
runtime/cds/appcds/methodHandles/MethodHandlesAsCollectorTest.java#aot          8366701 generic-all
runtime/cds/appcds/methodHandles/MethodHandlesCastFailureTest.java#aot          8366701 generic-all
runtime/cds/appcds/methodHandles/MethodHandlesGeneralTest.java#aot              8366701 generic-all
runtime/cds/appcds/methodHandles/MethodHandlesInvokersTest.java#aot             8366701 generic-all
runtime/cds/appcds/methodHandles/MethodHandlesPermuteArgumentsTest.java#aot     8366701 generic-all
runtime/cds/appcds/methodHandles/MethodHandlesSpreadArgumentsTest.java#aot      8366701 generic-all

#############################################################################

# :hotspot_serviceability

serviceability/sa/sadebugd/DebugdConnectTest.java 8239062,8270326 macosx-x64,macosx-aarch64
serviceability/sa/TestRevPtrsForInvokeDynamic.java 8241235 generic-all

serviceability/jvmti/ModuleAwareAgents/ThreadStart/MAAThreadStart.java 8225354 windows-all
serviceability/jvmti/vthread/GetThreadStateMountedTest/GetThreadStateMountedTest.java 8318090,8318729 generic-all
serviceability/jvmti/vthread/GetSetLocalTest/GetSetLocalTest.java 8286836 generic-all
serviceability/jvmti/vthread/CarrierThreadEventNotification/CarrierThreadEventNotification.java 8333681 generic-all
serviceability/dcmd/gc/RunFinalizationTest.java 8227120 generic-all

serviceability/sa/ClhsdbCDSCore.java              8318754 macosx-aarch64
serviceability/sa/ClhsdbFindPC.java#xcomp-core    8318754 macosx-aarch64
serviceability/sa/ClhsdbFindPC.java#no-xcomp-core 8318754 macosx-aarch64
serviceability/sa/ClhsdbPmap.java#core            8318754 macosx-aarch64
serviceability/sa/ClhsdbPstack.java#core          8318754 macosx-aarch64
serviceability/sa/TestJmapCore.java               8318754 macosx-aarch64
serviceability/sa/TestJmapCoreMetaspace.java      8318754 macosx-aarch64

serviceability/jvmti/stress/StackTrace/NotSuspended/GetStackTraceNotSuspendedStressTest.java 8315980 linux-all,windows-x64

<<<<<<< HEAD
# Valhalla TODO:
serviceability/jvmti/valhalla/HeapDump/HeapDump.java 8317416 generic-all

serviceability/sa/ClhsdbCDSCore.java 8190936 generic-all
serviceability/sa/ClhsdbCDSJstackPrintAll.java 8190936 generic-all
serviceability/sa/ClhsdbFindPC.java 8190936 generic-all
serviceability/sa/ClhsdbInspect.java 8190936 generic-all
serviceability/sa/ClhsdbLongConstant.java 8190936 generic-all
serviceability/sa/ClhsdbJdis.java 8190936 generic-all
serviceability/sa/ClhsdbJstack.java 8190936 generic-all
serviceability/sa/ClhsdbPrintAll.java 8190936 generic-all
serviceability/sa/ClhsdbPrintAs.java 8190936 generic-all
serviceability/sa/ClhsdbPrintStatics.java 8190936 generic-all
serviceability/sa/ClhsdbSource.java 8190936 generic-all
serviceability/sa/ClhsdbSymbol.java 8190936 generic-all
serviceability/sa/ClhsdbWhere.java 8190936 generic-all
serviceability/sa/JhsdbThreadInfoTest.java 8190936 generic-all
serviceability/sa/TestClassDump.java 8190936 generic-all
serviceability/sa/TestClhsdbJstackLock.java 8190936 generic-all
serviceability/sa/TestCpoolForInvokeDynamic.java 8190936 generic-all
serviceability/sa/TestHeapDumpForInvokeDynamic.java 8190936 generic-all
serviceability/sa/TestHeapDumpForLargeArray.java 8190936 generic-all
serviceability/sa/TestIntConstant.java 8190936 generic-all
serviceability/sa/TestJhsdbJstackLock.java 8190936 generic-all
serviceability/sa/TestJmapCore.java 8190936 generic-all
serviceability/sa/TestJmapCoreMetaspace.java 8190936 generic-all
serviceability/sa/TestPrintMdo.java 8190936 generic-all
serviceability/sa/jmap-hprof/JMapHProfLargeHeapTest.java 8190936 generic-all
serviceability/sa/ClhsdbDumpclass.java 8190936 generic-all

# Array Changes TODO
serviceability/sa/CDSJMapClstats.java 8365722 generic-all
serviceability/sa/ClhsdbClasses.java 8365722 generic-all
serviceability/sa/sadebugd/DisableRegistryTest.java 8365722 generic-all
serviceability/sa/ClhsdbDumpheap.java 8365722 generic-all
serviceability/sa/sadebugd/ClhsdbTestConnectArgument.java 8365722 generic-all
serviceability/sa/sadebugd/DebugdConnectTest.java 8365722 generic-all
serviceability/sa/ClhsdbJhisto.java 8365722 generic-all
serviceability/sa/ClhsdbJstack.java#id1 8365722 generic-all
serviceability/sa/ClhsdbJstackWithConcurrentLock.java 8365722 generic-all
serviceability/sa/ClhsdbJstackXcompStress.java 8365722 generic-all
serviceability/sa/ClhsdbPstack.java#process 8365722 generic-all
serviceability/sa/ClhsdbPstack.java#core 8365722 generic-all
serviceability/sa/ClhsdbScanOops.java#id0 8365722 generic-all
serviceability/sa/ClhsdbScanOops.java#id1 8365722 generic-all
serviceability/sa/DeadlockDetectionTest.java 8365722 generic-all
serviceability/sa/ClhsdbJstack.java#id0 8365722 generic-all
serviceability/sa/TestInstanceKlassSize.java 8365722 generic-all
serviceability/sa/TestSysProps.java 8365722 generic-all
serviceability/sa/sadebugd/ClhsdbAttachToDebugServer.java 8365722 generic-all
resourcehogs/serviceability/sa/TestHeapDumpForLargeArray.java 8365722 generic-all
serviceability/HeapDump/DuplicateArrayClassesTest.java 8365722 generic-all

=======
serviceability/sa/JhsdbThreadInfoTest.java              8344261 generic-all
serviceability/sa/TestJhsdbJstackLock.java              8344261 generic-all
serviceability/sa/sadebugd/DebugdConnectTest.java       8344261 generic-all
serviceability/attach/RemovingUnixDomainSocketTest.java 8344261 generic-all
>>>>>>> 62fde687

#############################################################################

# :hotspot_misc

#############################################################################


#############################################################################

# :vmTestbase_*

#############################################################################

vmTestbase/gc/gctests/FinalizeTest04/FinalizeTest04.java 8284234 generic-all
vmTestbase/gc/gctests/PhantomReference/phantom001/phantom001.java 8284234 generic-all

vmTestbase/metaspace/gc/firstGC_10m/TestDescription.java 8208250 generic-all
vmTestbase/metaspace/gc/firstGC_50m/TestDescription.java 8208250 generic-all
vmTestbase/metaspace/gc/firstGC_99m/TestDescription.java 8208250 generic-all
vmTestbase/metaspace/gc/firstGC_default/TestDescription.java 8208250 generic-all

vmTestbase/nsk/jvmti/AttachOnDemand/attach045/TestDescription.java 8358094 generic-all
vmTestbase/nsk/jvmti/scenarios/capability/CM03/cm03t001/TestDescription.java 8073470 linux-all
vmTestbase/nsk/jvmti/InterruptThread/intrpthrd003/TestDescription.java 8288911 macosx-all

vmTestbase/jit/escape/LockCoarsening/LockCoarsening001.java 8148743 generic-all
vmTestbase/jit/escape/LockCoarsening/LockCoarsening002.java 8208259 generic-all

vmTestbase/vm/mlvm/indy/func/jvmti/redefineClassInBootstrap/TestDescription.java 8013267 generic-all
vmTestbase/vm/mlvm/meth/stress/jdi/breakpointInCompiledCode/Test.java 8257761 generic-all
vmTestbase/vm/mlvm/indy/func/jvmti/mergeCP_indy2none_a/TestDescription.java 8013267 generic-all
vmTestbase/vm/mlvm/indy/func/jvmti/mergeCP_indy2manyDiff_b/TestDescription.java 8013267 generic-all
vmTestbase/vm/mlvm/indy/func/jvmti/mergeCP_indy2manySame_b/TestDescription.java 8013267 generic-all
vmTestbase/vm/mlvm/meth/stress/compiler/deoptimize/Test.java#id1 8324756 generic-all

vmTestbase/nsk/jdwp/ThreadReference/ForceEarlyReturn/forceEarlyReturn001/forceEarlyReturn001.java 7199837 generic-all

vmTestbase/nsk/monitoring/ThreadMXBean/ThreadInfo/Multi/Multi005/TestDescription.java 8076494 windows-x64

vmTestbase/vm/mlvm/hiddenloader/stress/byteMutation/Test.java 8317172 generic-all

vmTestbase/nsk/monitoring/ThreadMXBean/findMonitorDeadlockedThreads/find006/TestDescription.java 8310144 macosx-aarch64<|MERGE_RESOLUTION|>--- conflicted
+++ resolved
@@ -250,7 +250,11 @@
 
 serviceability/jvmti/stress/StackTrace/NotSuspended/GetStackTraceNotSuspendedStressTest.java 8315980 linux-all,windows-x64
 
-<<<<<<< HEAD
+serviceability/sa/JhsdbThreadInfoTest.java              8344261 generic-all
+serviceability/sa/TestJhsdbJstackLock.java              8344261 generic-all
+serviceability/sa/sadebugd/DebugdConnectTest.java       8344261 generic-all
+serviceability/attach/RemovingUnixDomainSocketTest.java 8344261 generic-all
+
 # Valhalla TODO:
 serviceability/jvmti/valhalla/HeapDump/HeapDump.java 8317416 generic-all
 
@@ -304,12 +308,6 @@
 resourcehogs/serviceability/sa/TestHeapDumpForLargeArray.java 8365722 generic-all
 serviceability/HeapDump/DuplicateArrayClassesTest.java 8365722 generic-all
 
-=======
-serviceability/sa/JhsdbThreadInfoTest.java              8344261 generic-all
-serviceability/sa/TestJhsdbJstackLock.java              8344261 generic-all
-serviceability/sa/sadebugd/DebugdConnectTest.java       8344261 generic-all
-serviceability/attach/RemovingUnixDomainSocketTest.java 8344261 generic-all
->>>>>>> 62fde687
 
 #############################################################################
 
