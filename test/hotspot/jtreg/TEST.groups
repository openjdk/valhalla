#
# Copyright (c) 2013, 2021, Oracle and/or its affiliates. All rights reserved.
# DO NOT ALTER OR REMOVE COPYRIGHT NOTICES OR THIS FILE HEADER.
#
# This code is free software; you can redistribute it and/or modify it
# under the terms of the GNU General Public License version 2 only, as
# published by the Free Software Foundation.
#
# This code is distributed in the hope that it will be useful, but WITHOUT
# ANY WARRANTY; without even the implied warranty of MERCHANTABILITY or
# FITNESS FOR A PARTICULAR PURPOSE.  See the GNU General Public License
# version 2 for more details (a copy is included in the LICENSE file that
# accompanied this code).
#
# You should have received a copy of the GNU General Public License version
# 2 along with this work; if not, write to the Free Software Foundation,
# Inc., 51 Franklin St, Fifth Floor, Boston, MA 02110-1301 USA.
#
# Please contact Oracle, 500 Oracle Parkway, Redwood Shores, CA 94065 USA
# or visit www.oracle.com if you need additional information or have any
# questions.
#

hotspot_all = \
  /

hotspot_all_no_apps = \
  / \
  -applications

hotspot_compiler = \
  compiler

hotspot_compiler_xcomp = \
  :hotspot_compiler \
  -:tier1_compiler_not_xcomp

hotspot_compiler_all_gcs = \
  :hotspot_compiler \
  -compiler/jvmci

hotspot_gc = \
  gc

# By design this group should include ALL tests under runtime sub-directory
hotspot_runtime = \
  runtime \

hotspot_handshake = \
  runtime/handshake

hotspot_serviceability = \
  serviceability

hotspot_valhalla = \
  runtime/valhalla \
  compiler/valhalla

hotspot_valhalla_runtime = \
  runtime/valhalla

hotspot_resourcehogs = \
  resourcehogs

hotspot_misc = \
  / \
 -applications \
 -vmTestbase \
 -:hotspot_compiler \
 -:hotspot_gc \
 -:hotspot_runtime \
 -:hotspot_serviceability \
 -:hotspot_containers

hotspot_native_sanity = \
  native_sanity

hotspot_containers = \
  containers

tier1_common = \
  sanity/BasicVMTest.java \
  gtest/GTestWrapper.java \
  gtest/MetaspaceGtests.java \
  gtest/LargePageGtests.java

tier1_compiler = \
  :tier1_compiler_1 \
  :tier1_compiler_2 \
  :tier1_compiler_3 \
  :tier1_compiler_not_xcomp

hotspot_not_fast_compiler = \
  :hotspot_compiler \
  -:tier1_compiler \
  -:hotspot_slow_compiler

hotspot_slow_compiler = \
  compiler/codecache/stress \
  compiler/codegen/aes \
  compiler/gcbarriers/PreserveFPRegistersTest.java

tier1_compiler_1 = \
  compiler/arraycopy/ \
  compiler/c1/ \
  compiler/c2/ \
  -compiler/c2/Test6850611.java \
  -compiler/c2/cr6890943/Test6890943.java \
  -compiler/c2/Test6905845.java \
  -compiler/c2/cr6340864 \
  -compiler/c2/cr6589834 \
  -compiler/c2/cr8004867 \
  -compiler/c2/stemmer \
  -compiler/c2/Test6792161.java \
  -compiler/c2/Test6603011.java \
  -compiler/c2/Test6912517.java \

tier1_compiler_2 = \
  compiler/classUnloading/ \
  compiler/codecache/ \
  compiler/codegen/ \
  compiler/cpuflags/ \
  compiler/dependencies/ \
  compiler/eliminateAutobox/ \
  compiler/escapeAnalysis/ \
  compiler/exceptions/ \
  compiler/floatingpoint/ \
  compiler/gcbarriers/ \
  compiler/inlining/ \
  compiler/integerArithmetic/ \
  compiler/interpreter/ \
  compiler/jvmci/ \
  -:hotspot_slow_compiler

tier1_compiler_3 = \
  compiler/intrinsics/ \
  compiler/jsr292/ \
  compiler/loopopts/ \
  compiler/macronodes/ \
  compiler/memoryinitialization/ \
  compiler/osr/ \
  compiler/regalloc/ \
  compiler/runtime/ \
  compiler/startup/ \
  compiler/types/ \
  compiler/uncommontrap/ \
  compiler/unsafe/ \
  compiler/valhalla/ \
  compiler/vectorization/ \
  -compiler/intrinsics/bmi \
  -compiler/intrinsics/mathexact \
  -compiler/intrinsics/sha \
  -compiler/intrinsics/bigInteger/TestMultiplyToLen.java \
  -compiler/intrinsics/zip/TestAdler32.java \
  -compiler/loopopts/Test7052494.java \
  -compiler/runtime/Test6826736.java

tier1_compiler_not_xcomp = \
  compiler/profiling

<<<<<<< HEAD
tier1_compiler_aot_jvmci = \
  compiler/aot \
  compiler/jvmci

tier1_compiler_no_valhalla = \
  :tier1_compiler_1 \
  :tier1_compiler_2 \
  :tier1_compiler_3 \
  :tier1_compiler_not_xcomp \
  -compiler/valhalla

tier1_compiler_graal = \
  compiler/graalunit/HotspotTest.java

=======
>>>>>>> 61bb6eca
ctw_1 = \
  applications/ctw/modules/ \
  -:ctw_2 \
  -:ctw_3

ctw_2 = \
  applications/ctw/modules/java_base.java \
  applications/ctw/modules/java_base_2.java \
  applications/ctw/modules/java_desktop.java \
  applications/ctw/modules/java_desktop_2.java

ctw_3 = \
  applications/ctw/modules/java_xml.java \
  applications/ctw/modules/jdk_compiler.java \
  applications/ctw/modules/jdk_localedata.java \
  applications/ctw/modules/jdk_localedata_2.java

tier1_gc = \
  :tier1_gc_1 \
  :tier1_gc_2 \
  :tier1_gc_gcold \
  :tier1_gc_gcbasher \
  :tier1_gc_shenandoah

hotspot_not_fast_gc = \
  :hotspot_gc \
  -:tier1_gc

tier1_gc_1 = \
  :gc_epsilon \
  gc/g1/ \
  -gc/g1/ihop/TestIHOPErgo.java

tier1_gc_2 = \
  gc/ \
  -:gc_epsilon \
  -gc/g1/ \
  -gc/logging/TestUnifiedLoggingSwitchStress.java \
  -gc/stress \
  -gc/metaspace/CompressedClassSpaceSizeInJmapHeap.java \
  -gc/shenandoah

gc_epsilon = \
  gc/epsilon/ \
  gc/CriticalNativeArgs.java \
  gc/stress/CriticalNativeStress.java

tier1_gc_gcold = \
  gc/stress/gcold/TestGCOldWithG1.java \
  gc/stress/gcold/TestGCOldWithSerial.java \
  gc/stress/gcold/TestGCOldWithParallel.java

tier1_gc_gcbasher = \
  gc/stress/gcbasher/TestGCBasherWithG1.java \
  gc/stress/gcbasher/TestGCBasherWithSerial.java \
  gc/stress/gcbasher/TestGCBasherWithParallel.java

tier1_gc_shenandoah = \
  gc/shenandoah/options/ \
  gc/shenandoah/compiler/ \
  gc/shenandoah/mxbeans/ \
  gc/shenandoah/TestSmallHeap.java \
  gc/shenandoah/oom/ \
  gc/CriticalNativeArgs.java

tier2_gc_shenandoah = \
  runtime/MemberName/MemberNameLeak.java \
  runtime/CompressedOops/UseCompressedOops.java \
  gc/TestHumongousReferenceObject.java \
  gc/TestSystemGC.java \
  gc/arguments/TestDisableDefaultGC.java \
  gc/arguments/TestUseCompressedOopsErgo.java \
  gc/arguments/TestAlignmentToUseLargePages.java \
  gc/class_unloading/TestClassUnloadingDisabled.java \
  gc/ergonomics/TestInitialGCThreadLogging.java \
  gc/ergonomics/TestDynamicNumberOfGCThreads.java \
  gc/logging/TestGCId.java \
  gc/logging/TestMetaSpaceLog.java \
  gc/metaspace/TestMetaspacePerfCounters.java \
  gc/metaspace/TestMetaspacePerfCounters.java \
  gc/startup_warnings/TestShenandoah.java \
  gc/TestFullGCALot.java \
  gc/logging/TestUnifiedLoggingSwitchStress.java \
  runtime/Metaspace/DefineClass.java \
  gc/shenandoah/ \
  serviceability/sa/TestHeapDumpForInvokeDynamic.java \
  -gc/shenandoah/TestStringDedupStress.java \
  -gc/stress/CriticalNativeStress.java \
  -:tier1_gc_shenandoah

tier3_gc_shenandoah = \
  gc/stress/gcold/TestGCOldWithShenandoah.java \
  gc/stress/gcbasher/TestGCBasherWithShenandoah.java \
  gc/stress/gclocker/TestGCLockerWithShenandoah.java \
  gc/stress/systemgc/TestSystemGCWithShenandoah.java \
  gc/shenandoah/TestStringDedupStress.java \
  gc/stress/CriticalNativeStress.java \
  -:tier2_gc_shenandoah

hotspot_gc_shenandoah = \
  :tier1_gc_shenandoah \
  :tier2_gc_shenandoah \
  :tier3_gc_shenandoah

tier1_runtime = \
  runtime/ \
 -runtime/6626217/bug_21227.java \
 -runtime/7100935 \
 -runtime/7158988/FieldMonitor.java \
 -runtime/CommandLine/OptionsValidation/TestOptionsWithRanges.java \
 -runtime/CommandLine/PrintGCApplicationConcurrentTime.java \
 -runtime/CompressedOops/UseCompressedOops.java \
 -runtime/ConstantPool/IntfMethod.java \
 -runtime/ErrorHandling/CreateCoredumpOnCrash.java \
 -runtime/ErrorHandling/TestHeapDumpOnOutOfMemoryError.java \
 -runtime/ErrorHandling/TimeoutInErrorHandlingTest.java \
 -runtime/InvocationTests \
 -runtime/logging/MonitorMismatchTest.java \
 -runtime/memory/ReserveMemory.java \
 -runtime/Metaspace/FragmentMetaspace.java \
 -runtime/Metaspace/FragmentMetaspaceSimple.java \
 -runtime/MirrorFrame/Test8003720.java \
 -runtime/modules/LoadUnloadModuleStress.java \
 -runtime/modules/ModuleStress/ExportModuleStressTest.java \
 -runtime/modules/ModuleStress/ModuleStressGC.java \
 -runtime/NMT \
 -runtime/ReservedStack \
 -runtime/SelectionResolution/AbstractMethodErrorTest.java \
 -runtime/SelectionResolution/IllegalAccessErrorTest.java \
 -runtime/SelectionResolution/InvokeInterfaceICCE.java \
 -runtime/SelectionResolution/InvokeInterfaceSuccessTest.java \
 -runtime/SelectionResolution/InvokeSpecialICCE.java \
 -runtime/SelectionResolution/InvokeSpecialSuccessTest.java \
 -runtime/SelectionResolution/InvokeStaticICCE.java \
 -runtime/SelectionResolution/InvokeVirtualICCE.java \
 -runtime/SelectionResolution/InvokeVirtualSuccessTest.java \
 -runtime/cds/CdsSameObjectAlignment.java \
 -runtime/cds/SharedBaseAddress.java \
 -runtime/Thread/CancellableThreadTest.java \
 -runtime/Thread/ThreadCountLimit.java \
 -runtime/Thread/TestThreadDumpMonitorContention.java \
 -runtime/Unsafe/RangeCheck.java \
  sanity/ \
 -:tier1_runtime_appcds_exclude \
 -runtime/signal

tier1_runtime_no_valhalla = \
  :tier1_runtime \
  -runtime/valhalla

hotspot_cds = \
  runtime/cds/ \
  runtime/CompressedOops/


hotspot_appcds_dynamic = \
  runtime/cds/appcds/ \
 -runtime/cds/appcds/cacheObject \
 -runtime/cds/appcds/customLoader \
 -runtime/cds/appcds/dynamicArchive \
 -runtime/cds/appcds/loaderConstraints/DynamicLoaderConstraintsTest.java \
 -runtime/cds/appcds/javaldr/ArrayTest.java \
 -runtime/cds/appcds/javaldr/ExceptionDuringDumpAtObjectsInitPhase.java \
 -runtime/cds/appcds/javaldr/GCSharedStringsDuringDump.java \
 -runtime/cds/appcds/javaldr/HumongousDuringDump.java \
 -runtime/cds/appcds/javaldr/LockDuringDump.java \
 -runtime/cds/appcds/jcmd/JCmdTestStaticDump.java \
 -runtime/cds/appcds/jcmd/JCmdTestDynamicDump.java \
 -runtime/cds/appcds/methodHandles \
 -runtime/cds/appcds/sharedStrings \
 -runtime/cds/appcds/ArchiveRelocationTest.java \
 -runtime/cds/appcds/BadBSM.java \
 -runtime/cds/appcds/DumpClassList.java \
 -runtime/cds/appcds/DumpClassListWithLF.java \
 -runtime/cds/appcds/ExtraSymbols.java \
 -runtime/cds/appcds/LambdaEagerInit.java \
 -runtime/cds/appcds/LambdaProxyClasslist.java \
 -runtime/cds/appcds/LambdaVerificationFailedDuringDump.java \
 -runtime/cds/appcds/LambdaWithOldClass.java \
 -runtime/cds/appcds/LongClassListPath.java \
 -runtime/cds/appcds/LotsOfClasses.java \
 -runtime/cds/appcds/MismatchedPathTriggerMemoryRelease.java \
 -runtime/cds/appcds/NonExistClasspath.java \
 -runtime/cds/appcds/RelativePath.java \
 -runtime/cds/appcds/SharedArchiveConsistency.java \
 -runtime/cds/appcds/StaticArchiveWithLambda.java \
 -runtime/cds/appcds/TestCombinedCompressedFlags.java \
 -runtime/cds/appcds/TestZGCWithCDS.java \
 -runtime/cds/appcds/UnusedCPDuringDump.java \
 -runtime/cds/appcds/VerifierTest_1B.java

hotspot_cds_relocation = \
  gc/g1/TestSharedArchiveWithPreTouch.java \
  runtime/cds \
  runtime/modules/ModulesSymLink.java \
  runtime/modules/PatchModule/PatchModuleCDS.java \
  runtime/modules/PatchModule/PatchModuleClassList.java \
  runtime/NMT \
  serviceability/sa \
 -runtime/cds/DeterministicDump.java

hotspot_cds_verify_shared_spaces = \
  runtime/cds/appcds/ArchiveRelocationTest.java \
  runtime/cds/appcds/BootClassPathMismatch.java \
  runtime/cds/appcds/HelloTest.java \
  runtime/cds/appcds/VerifierTest_0.java \
  runtime/cds/appcds/dynamicArchive/BasicLambdaTest.java \
  runtime/cds/appcds/dynamicArchive/DynamicArchiveRelocationTest.java \
  runtime/cds/appcds/dynamicArchive/HelloDynamic.java \
  runtime/cds/appcds/dynamicArchive/LinkClassTest.java \
  runtime/cds/appcds/dynamicArchive/MismatchedBaseArchive.java \
  runtime/cds/appcds/customLoader/HelloCustom.java \
  runtime/cds/appcds/customLoader/LoaderSegregationTest.java \
  runtime/cds/appcds/javaldr/ArrayTest.java \
  runtime/cds/appcds/jigsaw/modulepath/ExportModule.java \
  runtime/cds/appcds/jvmti/dumpingWithAgent/DumpingWithJavaAgent.java \
  runtime/cds/appcds/sharedStrings/SharedStringsBasic.java

# needs -nativepath:<output>/images/test/hotspot/jtreg/native/
hotspot_metaspace = \
  gtest/MetaspaceGtests.java \
  gc/metaspace \
  gc/class_unloading \
  runtime/Metaspace \
  vmTestbase/metaspace \
  runtime/SelectionResolution

# A subset of AppCDS tests to be run in tier1
tier1_runtime_appcds = \
  runtime/cds/appcds/HelloTest.java \
  runtime/cds/appcds/sharedStrings/SharedStringsBasic.java \
  runtime/cds/appcds/ClassLoaderTest.java

tier1_runtime_appcds_exclude = \
  runtime/cds/appcds/ \
  -:tier1_runtime_appcds

# This group should be executed with "jtreg -Dtest.cds.run.with.jfr=true ..."
# to test interaction between AppCDS and JFR. It also has the side effect of
# testing JVMTI ClassFileLoadHook.
#
# The excluded tests disallow the jdk.jfr module, which is required to
# run with JFR.
hotspot_appcds_with_jfr = \
  runtime/cds/appcds/ \
 -runtime/cds/appcds/cacheObject/ArchivedModuleCompareTest.java \
 -runtime/cds/appcds/jigsaw/classpathtests/BootAppendTests.java \
 -runtime/cds/appcds/jigsaw/classpathtests/ClassPathTests.java \
 -runtime/cds/appcds/jigsaw/classpathtests/EmptyClassInBootClassPath.java \
 -runtime/cds/appcds/jigsaw/JigsawOptionsCombo.java \
 -runtime/cds/appcds/jigsaw/modulepath/MainModuleOnly.java

tier1_serviceability = \
  serviceability/ \
  -serviceability/dcmd/compiler/CompilerQueueTest.java \
  -serviceability/jvmti/RedefineClasses/RedefineLeak.java \
  -serviceability/jvmti/RedefineClasses/RedefinePreviousVersions.java \
  -serviceability/jvmti/RedefineClasses/RedefineRunningMethods.java \
  -serviceability/jvmti/RedefineClasses/RedefineRunningMethodsWithBacktrace.java \
  -serviceability/jvmti/RedefineClasses/TestRedefineObject.java \
  -serviceability/sa/ClhsdbScanOops.java \
  -serviceability/sa/ClhsdbJstackXcompStress.java \
  -serviceability/sa/TestJmapCore.java \
  -serviceability/sa/TestJmapCoreMetaspace.java

tier1 = \
  :tier1_common \
  :tier1_compiler \
  :tier1_gc \
  :tier1_runtime \
  :tier1_serviceability

hotspot_tier2_runtime = \
  runtime/ \
 -runtime/CommandLine/OptionsValidation/TestOptionsWithRanges.java \
 -runtime/CompressedOops/UseCompressedOops.java \
 -runtime/InvocationTests \
 -runtime/Thread/TestThreadDumpMonitorContention.java \
 -:tier1_runtime \
 -:hotspot_tier2_runtime_platform_agnostic \
 -runtime/signal \
 -runtime/NMT/MallocStressTest.java

hotspot_tier2_serviceability = \
  serviceability/ \
 -:tier1_serviceability

hotspot_tier2_runtime_platform_agnostic = \
  runtime/SelectionResolution \
 -:tier1_runtime

hotspot_tier3_runtime = \
  runtime/ \
 -:tier1_runtime \
 -:hotspot_tier2_runtime_platform_agnostic \
 -:hotspot_tier2_runtime

hotspot_runtime_minimalvm = \
  runtime/MinimalVM \
  runtime/ErrorHandling \
  runtime/logging

hotspot_nmt = \
  runtime/NMT

hotspot_rest_runtime = \
  :hotspot_runtime \
  -:tier1_runtime \
  -:tier1_runtime_appcds_exclude \
  -:hotspot_nmt \
  -:hotspot_tier2_runtime_platform_agnostic

jcstress_part1 = \
  applications/jcstress/seqcst.java

jcstress_part2 = \
  applications/jcstress/accessAtomic.java \
  applications/jcstress/acqrel.java \
  applications/jcstress/atomics.java \
  applications/jcstress/coherence.java \
  applications/jcstress/locks.java

jcstress_part3 = \
  applications/jcstress \
  -:jcstress_part1 \
  -:jcstress_part2

# Stress tests against information provided by VM via JMX
vmTestbase_nsk_monitoring = \
  vmTestbase/nsk/monitoring

# Tests for default method implementation
vmTestbase_vm_defmeth = \
  vmTestbase/vm/runtime/defmeth

# JDI tests
vmTestbase_nsk_jdi = \
  vmTestbase/nsk/jdi

# Stress tests for classes loading/unloading
# NSK tests for functionality of the HS system dictionary
vmTestbase_nsk_sysdict = \
  vmTestbase/nsk/sysdict/vm/stress

vmTestbase_vm_metaspace = \
  vmTestbase/metaspace

# JVMTI tests
vmTestbase_nsk_jvmti = \
  vmTestbase/nsk/jvmti \
  vmTestbase/nsk/share/ExceptionCheckingJniEnv

# JDWP tests
vmTestbase_nsk_jdwp = \
  vmTestbase/nsk/jdwp

vmTestbase_nsk_stress = \
  vmTestbase/nsk/stress

vmTestbase_vm_g1classunloading = \
  vmTestbase/gc/g1/unloading/tests

# Garbage collector tests
vmTestbase_vm_gc = \
  :vmTestbase_vm_gc_concurrent \
  :vmTestbase_vm_gc_container \
  :vmTestbase_vm_gc_compact \
  :vmTestbase_vm_gc_juggle \
  :vmTestbase_vm_gc_locker \
  :vmTestbase_vm_gc_misc \
  :vmTestbase_vm_gc_ref

# In a loop: fill out the heap until OOME and then partly clear it. Variate object type and size
vmTestbase_vm_gc_compact = \
  vmTestbase/vm/gc/compact

# GC and mutlithreads
vmTestbase_vm_gc_concurrent = \
  vmTestbase/vm/gc/concurrent

# Various data structures
vmTestbase_vm_gc_container = \
  vmTestbase/vm/gc/containers \
  vmTestbase/gc/vector

# Playing with object arrays and various strategies of garbage producing
vmTestbase_vm_gc_juggle = \
  vmTestbase/gc/ArrayJuggle/ \
  vmTestbase/gc/memory/Array/ArrayJuggle

# GC Locker
vmTestbase_vm_gc_locker = \
  vmTestbase/gc/lock \
  vmTestbase/gc/gctests/mallocWithGC1/mallocWithGC1.java \
  vmTestbase/gc/gctests/mallocWithGC2/mallocWithGC2.java \
  vmTestbase/gc/gctests/mallocWithGC3/mallocWithGC3.java \
  vmTestbase/gc/gctests/nativeGC01/nativeGC01.java \
  vmTestbase/gc/gctests/nativeGC02/nativeGC02.java \
  vmTestbase/gc/gctests/nativeGC03/nativeGC03.java \
  vmTestbase/gc/gctests/nativeGC05/nativeGC05.java

# GC and references
vmTestbase_vm_gc_ref = \
  vmTestbase/gc/gctests/SoftReference \
  vmTestbase/gc/gctests/WeakReference \
  vmTestbase/gc/gctests/WeakReferenceGC \
  vmTestbase/gc/gctests/PhantomReference \
  vmTestbase/gc/gctests/ReferencesGC

# miscellaneous gc tests
vmTestbase_vm_gc_misc = \
  vmTestbase/gc \
  vmTestbase/vm/gc \
  -:vmTestbase_vm_g1classunloading \
  -:vmTestbase_vm_gc_compact \
  -:vmTestbase_vm_gc_concurrent \
  -:vmTestbase_vm_gc_container \
  -:vmTestbase_vm_gc_juggle \
  -:vmTestbase_vm_gc_locker \
  -:vmTestbase_vm_gc_ref

vmTestbase_largepages = \
  vmTestbase/gc/gctests/LoadUnloadGC \
  vmTestbase/gc/gctests/LoadUnloadGC2 \
  vmTestbase/gc/memory/LargePagesTest \
  vmTestbase/gc/memory/Nio \
  vmTestbase/metaspace/staticReferences/StaticReferences.java \
  vmTestbase/metaspace/stressDictionary/StressDictionary.java \
  vmTestbase/metaspace/stressHierarchy/stressHierarchy001/TestDescription.java \
  vmTestbase/metaspace/stressHierarchy/stressHierarchy011/TestDescription.java \
  vmTestbase/metaspace/flags/maxMetaspaceSize/TestMaxMetaspaceSize.java \
  vmTestbase/metaspace/shrink_grow/ShrinkGrowTest/ShrinkGrowTest.java \
  vmTestbase/metaspace/shrink_grow/ShrinkGrowMultiJVM/ShrinkGrowMultiJVM.java \
  vmTestbase/metaspace/shrink_grow/CompressedClassSpaceSize/TestDescription.java

# Just-In-Time compiler tests
vmTestbase_vm_compiler = \
  vmTestbase/vm/compiler \
  vmTestbase/jit \
  vmTestbase/vm/jit

# JSR292 tests (invokedynamic AKA Multi-Language VM AKA Da Vinci Machine)
vmTestbase_vm_mlvm = \
  vmTestbase/vm/mlvm

# Tests for attach-on-demand implementation
vmTestbase_nsk_aod = \
  vmTestbase/nsk/aod

# JDB tests
vmTestbase_nsk_jdb = \
  vmTestbase/nsk/jdb

# vmTestbase_*_quick groups are defined in TEST.quick-groups<|MERGE_RESOLUTION|>--- conflicted
+++ resolved
@@ -158,11 +158,6 @@
 tier1_compiler_not_xcomp = \
   compiler/profiling
 
-<<<<<<< HEAD
-tier1_compiler_aot_jvmci = \
-  compiler/aot \
-  compiler/jvmci
-
 tier1_compiler_no_valhalla = \
   :tier1_compiler_1 \
   :tier1_compiler_2 \
@@ -170,11 +165,6 @@
   :tier1_compiler_not_xcomp \
   -compiler/valhalla
 
-tier1_compiler_graal = \
-  compiler/graalunit/HotspotTest.java
-
-=======
->>>>>>> 61bb6eca
 ctw_1 = \
   applications/ctw/modules/ \
   -:ctw_2 \
