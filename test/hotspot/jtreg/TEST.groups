--- conflicted
+++ resolved
@@ -160,22 +160,6 @@
   :tier1_compiler_2 \
   :tier1_compiler_3
 
-<<<<<<< HEAD
-hotspot_not_fast_compiler = \
-  :hotspot_compiler \
-  -:tier1_compiler \
-  -:hotspot_slow_compiler
-
-hotspot_slow_compiler = \
-  compiler/codecache/stress \
-  compiler/codegen/aes \
-  compiler/gcbarriers/PreserveFPRegistersTest.java \
-  compiler/memoryinitialization/ZeroTLABTest.java \
-  compiler/classUnloading/methodUnloading/TestOverloadCompileQueues.java \
-  :hotspot_compiler_arraycopy
-
-=======
->>>>>>> 78c18cfb
 tier1_compiler_1 = \
   compiler/arraycopy/ \
   compiler/blackhole/ \
