#
# Copyright (c) 2013, 2024, Oracle and/or its affiliates. All rights reserved.
# DO NOT ALTER OR REMOVE COPYRIGHT NOTICES OR THIS FILE HEADER.
#
# This code is free software; you can redistribute it and/or modify it
# under the terms of the GNU General Public License version 2 only, as
# published by the Free Software Foundation.
#
# This code is distributed in the hope that it will be useful, but WITHOUT
# ANY WARRANTY; without even the implied warranty of MERCHANTABILITY or
# FITNESS FOR A PARTICULAR PURPOSE.  See the GNU General Public License
# version 2 for more details (a copy is included in the LICENSE file that
# accompanied this code).
#
# You should have received a copy of the GNU General Public License version
# 2 along with this work; if not, write to the Free Software Foundation,
# Inc., 51 Franklin St, Fifth Floor, Boston, MA 02110-1301 USA.
#
# Please contact Oracle, 500 Oracle Parkway, Redwood Shores, CA 94065 USA
# or visit www.oracle.com if you need additional information or have any
# questions.
#

# All tests

all = \
  :hotspot_all

hotspot_all = \
  /

hotspot_all_no_apps = \
  / \
  -applications

# Component test groups

hotspot_compiler = \
  compiler

hotspot_compiler_xcomp = \
  :hotspot_compiler \
  -:tier1_compiler_not_xcomp

<<<<<<< HEAD
hotspot_compiler_all_gcs = \
  :hotspot_compiler \
  -compiler/valhalla/inlinetypes/TestWrongFlatArrayCopyStubWithZGC.java \
  -compiler/jvmci

=======
>>>>>>> c0e6c3b9
hotspot_gc = \
  gc

# By design this group should include ALL tests under runtime sub-directory
hotspot_runtime = \
  runtime \

hotspot_runtime_no_cds = \
  runtime \
  -runtime/cds

hotspot_runtime_non_cds_mode = \
  runtime \
  -runtime/cds/CheckSharingWithDefaultArchive.java \
  -runtime/cds/appcds/dynamicArchive/DynamicSharedSymbols.java \
  -runtime/cds/appcds/dynamicArchive/TestAutoCreateSharedArchive.java \
  -runtime/cds/appcds/jcmd

hotspot_handshake = \
  runtime/handshake

hotspot_serviceability = \
  serviceability

hotspot_valhalla = \
  runtime/valhalla \
  compiler/valhalla \
  serviceability/jvmti/valhalla

hotspot_valhalla_runtime = \
  runtime/valhalla

hotspot_resourcehogs = \
  resourcehogs

hotspot_misc = \
  / \
 -applications \
 -vmTestbase \
 -:hotspot_compiler \
 -:hotspot_gc \
 -:hotspot_runtime \
 -:hotspot_serviceability \
 -:hotspot_containers

hotspot_native_sanity = \
  native_sanity

hotspot_containers = \
  containers

# Test sets for running inside container environment
hotspot_containers_extended = \
  runtime \
  serviceability \
  vmTestbase/nsk/jvmti \
  vmTestbase/nsk/monitoring

hotspot_vector_1 = \
  compiler/c2/cr6340864 \
  compiler/c2/irTests \
  compiler/codegen \
  compiler/loopopts/superword \
  compiler/vectorapi \
  compiler/vectorization \
  -compiler/codegen/aes \
  -compiler/codegen/Test6875866.java \
  -compiler/codegen/Test6935535.java \
  -compiler/codegen/TestGCMStorePlacement.java \
  -compiler/codegen/TestTrichotomyExpressions.java \
  -compiler/loopopts/superword/Vec_MulAddS2I.java \
  -compiler/vectorapi/VectorRebracket128Test.java

hotspot_vector_2 = \
  compiler/intrinsics \
  compiler/codegen/aes \
  compiler/codegen/Test6875866.java \
  compiler/codegen/Test6935535.java \
  compiler/loopopts/superword/Vec_MulAddS2I.java \
  compiler/vectorapi/VectorRebracket128Test.java \
  -compiler/intrinsics/string/TestStringLatin1IndexOfChar.java

hotspot_compiler_arraycopy = \
  compiler/arraycopy/stress

tier1_loom = \
  :tier1_loom_runtime \
  :tier1_loom_serviceability

tier1_loom_runtime = \
  runtime/vthread \
  runtime/jni/IsVirtualThread

tier1_loom_serviceability = \
  serviceability/jvmti/vthread \
  serviceability/jvmti/events \
  serviceability/dcmd/thread

hotspot_loom = \
  :tier1_loom

serviceability_ttf_virtual = \
  serviceability/ \
  -serviceability/jvmti/vthread \
  -serviceability/jvmti/thread  \
  -serviceability/jvmti/events  \
  -serviceability/jvmti/negative

tier1_common = \
  sanity/BasicVMTest.java \
  gtest/GTestWrapper.java \
  gtest/LockStackGtests.java \
  gtest/MetaspaceGtests.java \
  gtest/LargePageGtests.java \
  gtest/NMTGtests.java \
  gtest/WindowsProcessorGroups.java

tier1_compiler = \
  :tier1_compiler_1 \
  :tier1_compiler_2 \
  :tier1_compiler_3 \
  :tier1_compiler_not_xcomp

hotspot_not_fast_compiler = \
  :hotspot_compiler \
  -:tier1_compiler \
  -:hotspot_slow_compiler

hotspot_slow_compiler = \
  compiler/codecache/stress \
  compiler/codegen/aes \
  compiler/gcbarriers/PreserveFPRegistersTest.java \
  compiler/memoryinitialization/ZeroTLABTest.java \
  compiler/classUnloading/methodUnloading/TestOverloadCompileQueues.java \
  resourcehogs/compiler \
  :hotspot_compiler_arraycopy

tier1_compiler_1 = \
  compiler/arraycopy/ \
  compiler/blackhole/ \
  compiler/c1/ \
  compiler/c2/ \
  -compiler/c2/Test6850611.java \
  -compiler/c2/cr6890943/Test6890943.java \
  -compiler/c2/Test6905845.java \
  -compiler/c2/cr6340864 \
  -compiler/c2/cr6589834 \
  -compiler/c2/cr8004867 \
  -compiler/c2/stemmer \
  -compiler/c2/Test6792161.java \
  -compiler/c2/Test6603011.java \
  -compiler/c2/Test6912517.java \
  -:hotspot_slow_compiler

tier1_compiler_2 = \
  compiler/classUnloading/ \
  compiler/codecache/ \
  compiler/codegen/ \
  compiler/cpuflags/ \
  compiler/dependencies/ \
  compiler/eliminateAutobox/ \
  compiler/escapeAnalysis/ \
  compiler/exceptions/ \
  compiler/floatingpoint/ \
  compiler/gcbarriers/ \
  compiler/inlining/ \
  compiler/integerArithmetic/ \
  compiler/interpreter/ \
  compiler/jvmci/ \
  -:hotspot_slow_compiler

tier1_compiler_3 = \
  compiler/intrinsics/ \
  compiler/jsr292/ \
  compiler/locks/ \
  compiler/loopopts/ \
  compiler/macronodes/ \
  compiler/memoryinitialization/ \
  compiler/osr/ \
  compiler/regalloc/ \
  compiler/runtime/ \
  compiler/startup/ \
  compiler/types/ \
  compiler/uncommontrap/ \
  compiler/unsafe/ \
  compiler/valhalla/ \
  compiler/vectorization/ \
  -compiler/intrinsics/bmi \
  -compiler/intrinsics/mathexact \
  -compiler/intrinsics/sha \
  -compiler/intrinsics/bigInteger/TestMultiplyToLen.java \
  -compiler/intrinsics/zip/TestAdler32.java \
  -compiler/loopopts/Test7052494.java \
  -compiler/runtime/Test6826736.java

tier2_compiler = \
  compiler/allocation/ \
  compiler/arguments/ \
  compiler/calls/ \
  compiler/cha/ \
  compiler/controldependency/ \
  compiler/conversions/ \
  compiler/codegen/ \
  compiler/linkage/ \
  compiler/loopstripmining/ \
  compiler/loopopts/Test7052494.java \
  compiler/longcountedloops/ \
  compiler/intrinsics/bmi \
  compiler/intrinsics/mathexact \
  compiler/intrinsics/sha \
  compiler/intrinsics/bigInteger/TestMultiplyToLen.java \
  compiler/intrinsics/zip/TestAdler32.java \
  compiler/membars/ \
  compiler/onSpinWait/ \
  compiler/parsing/ \
  compiler/rangechecks/ \
  compiler/reflection/ \
  compiler/runtime/Test6826736.java \
  compiler/stable/ \
  compiler/stringopts/ \
  -:tier1_compiler \
  -:hotspot_slow_compiler

tier3_compiler = \
  applications/ctw/modules \
  compiler/c2/ \
  compiler/ciReplay/ \
  compiler/compilercontrol/ \
  compiler/debug/ \
  compiler/oracle/ \
  compiler/print/ \
  compiler/relocations/ \
  compiler/tiered/ \
  compiler/vectorapi/ \
  compiler/whitebox/ \
  :hotspot_slow_compiler \
  -:tier1_compiler \
  -:tier2_compiler

tier1_compiler_not_xcomp = \
  compiler/profiling

tier1_compiler_no_valhalla = \
  :tier1_compiler_1 \
  :tier1_compiler_2 \
  :tier1_compiler_3 \
  :tier1_compiler_not_xcomp \
  -compiler/valhalla

ctw_1 = \
  applications/ctw/modules/ \
  -:ctw_2 \
  -:ctw_3

ctw_2 = \
  applications/ctw/modules/java_base.java \
  applications/ctw/modules/java_base_2.java \
  applications/ctw/modules/java_desktop.java \
  applications/ctw/modules/java_desktop_2.java

ctw_3 = \
  applications/ctw/modules/java_xml.java \
  applications/ctw/modules/jdk_compiler.java \
  applications/ctw/modules/jdk_localedata.java \
  applications/ctw/modules/jdk_localedata_2.java

tier1_gc = \
  :tier1_gc_1 \
  :tier1_gc_2 \
  :tier1_gc_gcbasher \
  :tier1_gc_epsilon \
  :tier1_gc_shenandoah

hotspot_not_fast_gc = \
  :hotspot_gc \
  -:tier1_gc

tier1_gc_1 = \
  gc/g1/ \
  -gc/g1/ihop/TestIHOPErgo.java

tier1_gc_2 = \
  gc/ \
  -gc/g1/ \
  -gc/logging/TestUnifiedLoggingSwitchStress.java \
  -gc/stress \
  -gc/metaspace/CompressedClassSpaceSizeInJmapHeap.java \
  -gc/epsilon \
  -gc/shenandoah

hotspot_gc_epsilon = \
  :tier1_gc_epsilon \
  :tier2_gc_epsilon

tier1_gc_epsilon = \
  gc/epsilon/

tier2_gc_epsilon =

tier3_gc_gcold = \
  gc/stress/gcold/TestGCOldWithG1.java \
  gc/stress/gcold/TestGCOldWithSerial.java \
  gc/stress/gcold/TestGCOldWithParallel.java

tier1_gc_gcbasher = \
  gc/stress/gcbasher/TestGCBasherWithG1.java \
  gc/stress/gcbasher/TestGCBasherWithSerial.java \
  gc/stress/gcbasher/TestGCBasherWithParallel.java

tier1_gc_shenandoah = \
  gc/shenandoah/options/ \
  gc/shenandoah/compiler/ \
  gc/shenandoah/mxbeans/ \
  gc/shenandoah/TestSmallHeap.java \
  gc/shenandoah/oom/

tier2_gc_shenandoah = \
  runtime/MemberName/MemberNameLeak.java \
  runtime/CompressedOops/UseCompressedOops.java \
  gc/TestHumongousReferenceObject.java \
  gc/TestSystemGC.java \
  gc/arguments/TestDisableDefaultGC.java \
  gc/arguments/TestUseCompressedOopsErgo.java \
  gc/arguments/TestAlignmentToUseLargePages.java \
  gc/class_unloading/TestClassUnloadingDisabled.java \
  gc/ergonomics/TestInitialGCThreadLogging.java \
  gc/ergonomics/TestDynamicNumberOfGCThreads.java \
  gc/logging/TestGCId.java \
  gc/logging/TestMetaSpaceLog.java \
  gc/metaspace/TestMetaspacePerfCounters.java \
  gc/metaspace/TestMetaspacePerfCounters.java \
  gc/TestFullGCALot.java \
  gc/logging/TestUnifiedLoggingSwitchStress.java \
  runtime/Metaspace/DefineClass.java \
  gc/shenandoah/ \
  serviceability/sa/TestHeapDumpForInvokeDynamic.java \
  -gc/shenandoah/TestStringDedupStress.java \
  -:tier1_gc_shenandoah

tier3_gc_shenandoah = \
  gc/stress/gcold/TestGCOldWithShenandoah.java \
  gc/stress/gcbasher/TestGCBasherWithShenandoah.java \
  gc/stress/systemgc/TestSystemGCWithShenandoah.java \
  gc/shenandoah/TestStringDedupStress.java \
  -:tier2_gc_shenandoah

hotspot_gc_shenandoah = \
  :tier1_gc_shenandoah \
  :tier2_gc_shenandoah \
  :tier3_gc_shenandoah

tier1_runtime = \
  runtime/ \
 -runtime/6626217/bug_21227.java \
 -runtime/7100935 \
 -runtime/7158988/FieldMonitor.java \
 -runtime/CommandLine/OptionsValidation/TestOptionsWithRanges.java \
 -runtime/CommandLine/PrintGCApplicationConcurrentTime.java \
 -runtime/CompressedOops/UseCompressedOops.java \
 -runtime/ConstantPool/IntfMethod.java \
 -runtime/ErrorHandling/CreateCoredumpOnCrash.java \
 -runtime/ErrorHandling/ReattemptErrorTest.java \
 -runtime/ErrorHandling/TestHeapDumpOnOutOfMemoryError.java \
 -runtime/ErrorHandling/TimeoutInErrorHandlingTest.java \
 -runtime/InvocationTests \
 -runtime/logging/MonitorMismatchTest.java \
 -runtime/memory/ReserveMemory.java \
 -runtime/Metaspace/FragmentMetaspace.java \
 -runtime/Metaspace/FragmentMetaspaceSimple.java \
 -runtime/MirrorFrame/Test8003720.java \
 -runtime/modules/LoadUnloadModuleStress.java \
 -runtime/modules/ModuleStress/ExportModuleStressTest.java \
 -runtime/modules/ModuleStress/ModuleStressGC.java \
 -runtime/Monitor/ConcurrentDeflation.java \
 -runtime/ReservedStack \
 -runtime/SelectionResolution/AbstractMethodErrorTest.java \
 -runtime/SelectionResolution/IllegalAccessErrorTest.java \
 -runtime/SelectionResolution/InvokeInterfaceICCE.java \
 -runtime/SelectionResolution/InvokeInterfaceSuccessTest.java \
 -runtime/SelectionResolution/InvokeSpecialICCE.java \
 -runtime/SelectionResolution/InvokeSpecialSuccessTest.java \
 -runtime/SelectionResolution/InvokeStaticICCE.java \
 -runtime/SelectionResolution/InvokeVirtualICCE.java \
 -runtime/SelectionResolution/InvokeVirtualSuccessTest.java \
 -runtime/cds/CdsSameObjectAlignment.java \
 -runtime/cds/SharedBaseAddress.java \
 -runtime/Thread/CancellableThreadTest.java \
 -runtime/Thread/ThreadCountLimit.java \
 -runtime/Thread/TestThreadDumpMonitorContention.java \
 -runtime/Unsafe/RangeCheck.java \
  sanity/ \
 -:tier1_runtime_appcds_exclude \
 -runtime/signal \
 -runtime/stack

tier1_runtime_no_valhalla = \
  :tier1_runtime \
  -runtime/valhalla

hotspot_cds = \
  runtime/cds/ \
  runtime/CompressedOops/

hotspot_cds_only = \
  runtime/cds/

hotspot_appcds_dynamic = \
  runtime/cds/appcds/ \
 -runtime/cds/appcds/cacheObject \
 -runtime/cds/appcds/complexURI \
 -runtime/cds/appcds/customLoader \
 -runtime/cds/appcds/dynamicArchive \
 -runtime/cds/appcds/jigsaw/modulepath/ModulePathAndFMG.java \
 -runtime/cds/appcds/jigsaw/modulepath/OptimizeModuleHandlingTest.java \
 -runtime/cds/appcds/loaderConstraints/DynamicLoaderConstraintsTest.java \
 -runtime/cds/appcds/javaldr/ArrayTest.java \
 -runtime/cds/appcds/javaldr/ExceptionDuringDumpAtObjectsInitPhase.java \
 -runtime/cds/appcds/javaldr/GCSharedStringsDuringDump.java \
 -runtime/cds/appcds/javaldr/LockDuringDump.java \
 -runtime/cds/appcds/jcmd/JCmdTestStaticDump.java \
 -runtime/cds/appcds/jcmd/JCmdTestDynamicDump.java \
 -runtime/cds/appcds/jcmd/JCmdTestFileSafety.java \
 -runtime/cds/appcds/lambdaForm/DefaultClassListLFInvokers.java \
 -runtime/cds/appcds/methodHandles \
 -runtime/cds/appcds/sharedStrings \
 -runtime/cds/appcds/resolvedConstants \
 -runtime/cds/appcds/ArchiveRelocationTest.java \
 -runtime/cds/appcds/BadBSM.java \
 -runtime/cds/appcds/DumpClassList.java \
 -runtime/cds/appcds/DumpClassListWithLF.java \
 -runtime/cds/appcds/DumpRuntimeClassesTest.java \
 -runtime/cds/appcds/DumpingWithNoCoops.java \
 -runtime/cds/appcds/ExtraSymbols.java \
 -runtime/cds/appcds/LambdaContainsOldInf.java \
 -runtime/cds/appcds/LambdaEagerInit.java \
 -runtime/cds/appcds/LambdaProxyClasslist.java \
 -runtime/cds/appcds/LambdaVerificationFailedDuringDump.java \
 -runtime/cds/appcds/LambdaWithJavaAgent.java \
 -runtime/cds/appcds/LambdaWithUseImplMethodHandle.java \
 -runtime/cds/appcds/LambdaWithOldClass.java \
 -runtime/cds/appcds/LongClassListPath.java \
 -runtime/cds/appcds/LotsOfClasses.java \
 -runtime/cds/appcds/MismatchedPathTriggerMemoryRelease.java \
 -runtime/cds/appcds/NonExistClasspath.java \
 -runtime/cds/appcds/RelativePath.java \
 -runtime/cds/appcds/SharedArchiveConsistency.java \
 -runtime/cds/appcds/StaticArchiveWithLambda.java \
 -runtime/cds/appcds/TestCombinedCompressedFlags.java \
 -runtime/cds/appcds/TestEpsilonGCWithCDS.java \
 -runtime/cds/appcds/TestParallelGCWithCDS.java \
 -runtime/cds/appcds/TestSerialGCWithCDS.java \
 -runtime/cds/appcds/TestZGCWithCDS.java \
 -runtime/cds/appcds/UnusedCPDuringDump.java \
 -runtime/cds/appcds/VerifierTest_1B.java

hotspot_cds_relocation = \
  gc/g1/TestSharedArchiveWithPreTouch.java \
  runtime/cds \
  runtime/modules/ModulesSymLink.java \
  runtime/modules/PatchModule/PatchModuleCDS.java \
  runtime/modules/PatchModule/PatchModuleClassList.java \
  runtime/NMT \
  serviceability/sa \
 -runtime/cds/DeterministicDump.java

hotspot_cds_verify_shared_spaces = \
  runtime/cds/appcds/ArchiveRelocationTest.java \
  runtime/cds/appcds/BootClassPathMismatch.java \
  runtime/cds/appcds/HelloTest.java \
  runtime/cds/appcds/VerifierTest_0.java \
  runtime/cds/appcds/dynamicArchive/BasicLambdaTest.java \
  runtime/cds/appcds/dynamicArchive/DynamicArchiveRelocationTest.java \
  runtime/cds/appcds/dynamicArchive/HelloDynamic.java \
  runtime/cds/appcds/dynamicArchive/LinkClassTest.java \
  runtime/cds/appcds/dynamicArchive/MismatchedBaseArchive.java \
  runtime/cds/appcds/customLoader/HelloCustom.java \
  runtime/cds/appcds/customLoader/LoaderSegregationTest.java \
  runtime/cds/appcds/javaldr/ArrayTest.java \
  runtime/cds/appcds/jigsaw/modulepath/ExportModule.java \
  runtime/cds/appcds/jvmti/dumpingWithAgent/DumpingWithJavaAgent.java \
  runtime/cds/appcds/sharedStrings/SharedStringsBasic.java

# No need to run every test with EpsilonGC. A small subset will provide enough
# coverage. Also avoid some tests that may OOM.
hotspot_cds_epsilongc = \
  runtime/cds/appcds/HelloTest.java \
  runtime/cds/appcds/MultiProcessSharing.java \
  runtime/cds/appcds/StaticArchiveWithLambda.java \
  runtime/cds/appcds/cacheObject \
  runtime/cds/appcds/customLoader/ParallelTestSingleFP.java \
  runtime/cds/appcds/dynamicArchive/HelloDynamic.java \
  runtime/cds/appcds/javaldr \
  runtime/cds/appcds/jigsaw \
  runtime/cds/appcds/loaderConstraints

# needs -nativepath:<output>/images/test/hotspot/jtreg/native/
hotspot_metaspace = \
  gtest/MetaspaceGtests.java \
  gc/metaspace \
  gc/class_unloading \
  runtime/Metaspace \
  vmTestbase/metaspace \
  runtime/SelectionResolution

# A subset of AppCDS tests to be run in tier1
tier1_runtime_appcds = \
  runtime/cds/appcds/HelloTest.java \
  runtime/cds/appcds/sharedStrings/SharedStringsBasic.java \
  runtime/cds/appcds/ClassLoaderTest.java

tier1_runtime_appcds_exclude = \
  runtime/cds/appcds/ \
  -:tier1_runtime_appcds

# This group should be executed with "jtreg -Dtest.cds.run.with.jfr=true ..."
# to test interaction between AppCDS and JFR. It also has the side effect of
# testing JVMTI ClassFileLoadHook.
#
# The excluded tests disallow the jdk.jfr module, which is required to
# run with JFR.
hotspot_appcds_with_jfr = \
  runtime/cds/appcds/ \
 -runtime/cds/appcds/cacheObject/ArchivedModuleCompareTest.java \
 -runtime/cds/appcds/jigsaw/classpathtests/BootAppendTests.java \
 -runtime/cds/appcds/jigsaw/classpathtests/ClassPathTests.java \
 -runtime/cds/appcds/jigsaw/classpathtests/EmptyClassInBootClassPath.java \
 -runtime/cds/appcds/jigsaw/JigsawOptionsCombo.java \
 -runtime/cds/appcds/jigsaw/modulepath/MainModuleOnly.java

tier1_serviceability = \
  serviceability/ \
  -serviceability/dcmd/compiler/CompilerQueueTest.java \
  -serviceability/jvmti/RedefineClasses/RedefineLeak.java \
  -serviceability/jvmti/RedefineClasses/RedefineLeakThrowable.java \
  -serviceability/jvmti/RedefineClasses/RedefinePreviousVersions.java \
  -serviceability/jvmti/RedefineClasses/RedefineRunningMethods.java \
  -serviceability/jvmti/RedefineClasses/RedefineRunningMethodsWithBacktrace.java \
  -serviceability/jvmti/RedefineClasses/TestRedefineObject.java \
  -serviceability/sa/ClhsdbScanOops.java \
  -serviceability/sa/ClhsdbJstackXcompStress.java \
  -serviceability/sa/TestJmapCore.java \
  -serviceability/sa/TestJmapCoreMetaspace.java

tier1 = \
  :tier1_common \
  :tier1_compiler \
  :tier1_gc \
  :tier1_runtime \
  :tier1_serviceability

tier2 = \
  :hotspot_tier2_runtime \
  :hotspot_tier2_runtime_platform_agnostic \
  :hotspot_tier2_serviceability \
  :tier2_compiler \
  :tier2_gc_epsilon \
  :tier2_gc_shenandoah

tier3 = \
  :hotspot_tier3_runtime \
  :tier3_compiler \
  :tier3_gc_gcold \
  :tier3_gc_shenandoah

# Everything that is not in other tiers, but not apps
tier4 = \
  :hotspot_all_no_apps \
 -:tier1 \
 -:tier2 \
 -:tier3

hotspot_tier2_runtime = \
  runtime/ \
 -runtime/CommandLine/OptionsValidation/TestOptionsWithRanges.java \
 -runtime/CompressedOops/UseCompressedOops.java \
 -runtime/InvocationTests \
 -runtime/Thread/TestThreadDumpMonitorContention.java \
 -:tier1_runtime \
 -:hotspot_tier2_runtime_platform_agnostic \
 -runtime/signal \
 -runtime/NMT/MallocStressTest.java

hotspot_tier2_serviceability = \
  serviceability/ \
 -:tier1_serviceability

hotspot_tier2_runtime_platform_agnostic = \
  runtime/SelectionResolution \
 -:tier1_runtime

hotspot_tier3_runtime = \
  runtime/ \
 -:tier1_runtime \
 -:hotspot_tier2_runtime_platform_agnostic \
 -:hotspot_tier2_runtime

hotspot_runtime_minimalvm = \
  runtime/MinimalVM \
  runtime/ErrorHandling \
  runtime/logging

hotspot_nmt = \
  runtime/NMT \
  gtest/NMTGtests.java

hotspot_rest_runtime = \
  :hotspot_runtime \
  -:tier1_runtime \
  -:tier1_runtime_appcds_exclude \
  -:hotspot_nmt \
  -:hotspot_tier2_runtime_platform_agnostic

jcstress_part1 = \
  applications/jcstress/seqcst.java

jcstress_part2 = \
  applications/jcstress/accessAtomic.java \
  applications/jcstress/acqrel.java \
  applications/jcstress/atomics.java \
  applications/jcstress/coherence.java \
  applications/jcstress/locks.java

jcstress_part3 = \
  applications/jcstress \
  -:jcstress_part1 \
  -:jcstress_part2

# Stress tests against information provided by VM via JMX
vmTestbase_nsk_monitoring = \
  vmTestbase/nsk/monitoring

# Tests for default method implementation
vmTestbase_vm_defmeth = \
  vmTestbase/vm/runtime/defmeth

# JDI tests
vmTestbase_nsk_jdi = \
  vmTestbase/nsk/jdi

# Stress tests for classes loading/unloading
# NSK tests for functionality of the HS system dictionary
vmTestbase_nsk_sysdict = \
  vmTestbase/nsk/sysdict/vm/stress

vmTestbase_vm_metaspace = \
  vmTestbase/metaspace

# JVMTI tests
vmTestbase_nsk_jvmti = \
  vmTestbase/nsk/jvmti \
  vmTestbase/nsk/share/ExceptionCheckingJniEnv

# JDWP tests
vmTestbase_nsk_jdwp = \
  vmTestbase/nsk/jdwp

vmTestbase_nsk_stress = \
  vmTestbase/nsk/stress

vmTestbase_vm_g1classunloading = \
  vmTestbase/gc/g1/unloading/tests

# Garbage collector tests
vmTestbase_vm_gc = \
  :vmTestbase_vm_gc_concurrent \
  :vmTestbase_vm_gc_container \
  :vmTestbase_vm_gc_compact \
  :vmTestbase_vm_gc_juggle \
  :vmTestbase_vm_gc_locker \
  :vmTestbase_vm_gc_misc \
  :vmTestbase_vm_gc_ref

# In a loop: fill out the heap until OOME and then partly clear it. Variate object type and size
vmTestbase_vm_gc_compact = \
  vmTestbase/vm/gc/compact

# GC and mutlithreads
vmTestbase_vm_gc_concurrent = \
  vmTestbase/vm/gc/concurrent

# Various data structures
vmTestbase_vm_gc_container = \
  vmTestbase/vm/gc/containers \
  vmTestbase/gc/vector

# Playing with object arrays and various strategies of garbage producing
vmTestbase_vm_gc_juggle = \
  vmTestbase/gc/ArrayJuggle/

# GC Locker
vmTestbase_vm_gc_locker = \
  vmTestbase/gc/lock \
  vmTestbase/gc/gctests/nativeGC01/nativeGC01.java \
  vmTestbase/gc/gctests/nativeGC02/nativeGC02.java \
  vmTestbase/gc/gctests/nativeGC03/nativeGC03.java \
  vmTestbase/gc/gctests/nativeGC05/nativeGC05.java

# GC and references
vmTestbase_vm_gc_ref = \
  vmTestbase/gc/gctests/SoftReference \
  vmTestbase/gc/gctests/WeakReference \
  vmTestbase/gc/gctests/WeakReferenceGC \
  vmTestbase/gc/gctests/PhantomReference \
  vmTestbase/gc/gctests/ReferencesGC

# miscellaneous gc tests
vmTestbase_vm_gc_misc = \
  vmTestbase/gc \
  vmTestbase/vm/gc \
  -:vmTestbase_vm_g1classunloading \
  -:vmTestbase_vm_gc_compact \
  -:vmTestbase_vm_gc_concurrent \
  -:vmTestbase_vm_gc_container \
  -:vmTestbase_vm_gc_juggle \
  -:vmTestbase_vm_gc_locker \
  -:vmTestbase_vm_gc_ref

vmTestbase_largepages = \
  vmTestbase/gc/gctests/LoadUnloadGC \
  vmTestbase/gc/gctests/LoadUnloadGC2 \
  vmTestbase/gc/memory/LargePagesTest \
  vmTestbase/gc/memory/Nio \
  vmTestbase/metaspace/staticReferences/StaticReferences.java \
  vmTestbase/metaspace/stressDictionary/StressDictionary.java \
  vmTestbase/metaspace/stressHierarchy/stressHierarchy001/TestDescription.java \
  vmTestbase/metaspace/stressHierarchy/stressHierarchy011/TestDescription.java \
  vmTestbase/metaspace/flags/maxMetaspaceSize/TestMaxMetaspaceSize.java \
  vmTestbase/metaspace/shrink_grow/ShrinkGrowTest/ShrinkGrowTest.java \
  vmTestbase/metaspace/shrink_grow/ShrinkGrowMultiJVM/ShrinkGrowMultiJVM.java \
  vmTestbase/metaspace/shrink_grow/CompressedClassSpaceSize/TestDescription.java

# Just-In-Time compiler tests
vmTestbase_vm_compiler = \
  vmTestbase/vm/compiler \
  vmTestbase/jit \
  vmTestbase/vm/jit

# JSR292 tests (invokedynamic AKA Multi-Language VM AKA Da Vinci Machine)
vmTestbase_vm_mlvm = \
  vmTestbase/vm/mlvm

# Tests for attach-on-demand implementation
vmTestbase_nsk_aod = \
  vmTestbase/nsk/aod

# JDB tests
vmTestbase_nsk_jdb = \
  vmTestbase/nsk/jdb

# vmTestbase_*_quick groups are defined in TEST.quick-groups<|MERGE_RESOLUTION|>--- conflicted
+++ resolved
@@ -42,14 +42,6 @@
   :hotspot_compiler \
   -:tier1_compiler_not_xcomp
 
-<<<<<<< HEAD
-hotspot_compiler_all_gcs = \
-  :hotspot_compiler \
-  -compiler/valhalla/inlinetypes/TestWrongFlatArrayCopyStubWithZGC.java \
-  -compiler/jvmci
-
-=======
->>>>>>> c0e6c3b9
 hotspot_gc = \
   gc
 
