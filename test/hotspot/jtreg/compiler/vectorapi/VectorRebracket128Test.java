--- conflicted
+++ resolved
@@ -42,22 +42,7 @@
  * @modules java.base/jdk.internal.vm.annotation
  * @enablePreview
  * @run testng/othervm -XX:CompileCommand=compileonly,jdk/incubator/vector/ByteVector.fromMemorySegment
-<<<<<<< HEAD
- *      -XX:-TieredCompilation -XX:CICompilerCount=1 -XX:+UseZGC -XX:-ZGenerational -Xbatch -Xmx256m VectorRebracket128Test
- */
-
-/*
- * @test id=ZGenerational
- * @bug 8260473
- * @requires vm.gc.ZGenerational
- * @modules jdk.incubator.vector
- * @modules java.base/jdk.internal.vm.annotation
- * @enablePreview
- * @run testng/othervm -XX:CompileCommand=compileonly,jdk/incubator/vector/ByteVector.fromMemorySegment
- *      -XX:-TieredCompilation -XX:CICompilerCount=1 -XX:+UseZGC -XX:+ZGenerational -Xbatch -Xmx256m VectorRebracket128Test
-=======
  *      -XX:-TieredCompilation -XX:CICompilerCount=1 -XX:+UseZGC -Xbatch -Xmx256m VectorRebracket128Test
->>>>>>> 0e899b25
  */
 
 @Test
