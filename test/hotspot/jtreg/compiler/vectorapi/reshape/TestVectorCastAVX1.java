--- conflicted
+++ resolved
@@ -36,12 +36,8 @@
  * @summary Test that vector cast intrinsics work as intended on avx1.
  * @requires vm.cpu.features ~= ".*avx.*"
  * @library /test/lib /
-<<<<<<< HEAD
  * @enablePreview
- * @run main compiler.vectorapi.reshape.TestVectorCastAVX1
-=======
  * @run main/timeout=300 compiler.vectorapi.reshape.TestVectorCastAVX1
->>>>>>> 14fea703
  */
 public class TestVectorCastAVX1 {
     public static void main(String[] args) {
