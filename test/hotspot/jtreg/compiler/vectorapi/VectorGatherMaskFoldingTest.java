--- conflicted
+++ resolved
@@ -32,12 +32,8 @@
 
 /**
  * @test
-<<<<<<< HEAD
- * @bug 8325520
  * @enablePreview
-=======
  * @bug 8325520 8302459
->>>>>>> cccb5014
  * @library /test/lib /
  * @summary Don't allow folding of Load/Store vectors when using incompatible indices or masks
  * @modules jdk.incubator.vector
