--- conflicted
+++ resolved
@@ -52,11 +52,6 @@
         // invokes it twice - first time in the interpreter and second time compiled
         // by C2. Then this runner compares the two return values. Hence we require
         // each test method returning a primitive value or an array of primitive type.
-<<<<<<< HEAD
-        // And each test method should not throw any exceptions.
-        Class klass = getClass();
-=======
->>>>>>> 16fa7709
         for (Method method : klass.getDeclaredMethods()) {
             try {
                 if (method.isAnnotationPresent(Test.class)) {
