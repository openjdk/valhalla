--- conflicted
+++ resolved
@@ -625,11 +625,11 @@
         beforeMatchingNameRegex(CMP_P, "CmpP");
     }
 
-<<<<<<< HEAD
     public static final String CMP_N = PREFIX + "CMP_N" + POSTFIX;
     static {
         beforeMatchingNameRegex(CMP_N, "CmpN");
-=======
+    }
+
     public static final String CMP_LT_MASK = PREFIX + "CMP_LT_MASK" + POSTFIX;
     static {
         beforeMatchingNameRegex(CMP_LT_MASK, "CmpLTMask");
@@ -643,7 +643,6 @@
     public static final String ROUND_D = PREFIX + "ROUND_D" + POSTFIX;
     static {
         beforeMatchingNameRegex(ROUND_D, "RoundD");
->>>>>>> b9f7caed
     }
 
     public static final String COMPRESS_BITS = PREFIX + "COMPRESS_BITS" + POSTFIX;
