/*
 * Copyright (c) 2021, 2023, Oracle and/or its affiliates. All rights reserved.
 * DO NOT ALTER OR REMOVE COPYRIGHT NOTICES OR THIS FILE HEADER.
 *
 * This code is free software; you can redistribute it and/or modify it
 * under the terms of the GNU General Public License version 2 only, as
 * published by the Free Software Foundation.
 *
 * This code is distributed in the hope that it will be useful, but WITHOUT
 * ANY WARRANTY; without even the implied warranty of MERCHANTABILITY or
 * FITNESS FOR A PARTICULAR PURPOSE.  See the GNU General Public License
 * version 2 for more details (a copy is included in the LICENSE file that
 * accompanied this code).
 *
 * You should have received a copy of the GNU General Public License version
 * 2 along with this work; if not, write to the Free Software Foundation,
 * Inc., 51 Franklin St, Fifth Floor, Boston, MA 02110-1301 USA.
 *
 * Please contact Oracle, 500 Oracle Parkway, Redwood Shores, CA 94065 USA
 * or visit www.oracle.com if you need additional information or have any
 * questions.
 */

package compiler.lib.ir_framework;

import compiler.lib.ir_framework.driver.irmatching.mapping.*;
import compiler.lib.ir_framework.driver.irmatching.parser.VMInfo;
import compiler.lib.ir_framework.shared.CheckedTestFrameworkException;
import compiler.lib.ir_framework.shared.TestFormat;
import compiler.lib.ir_framework.shared.TestFormatException;
import jdk.test.lib.Platform;
import jdk.test.whitebox.WhiteBox;

import java.util.HashMap;
import java.util.Map;

/**
 * This class specifies IR node placeholder strings (also referred to as just "IR nodes") with mappings to regexes
 * depending on the selected compile phases. The mappings are stored in {@link #IR_NODE_MAPPINGS}. Each IR node
 * placeholder string is mapped to a {@link IRNodeMapEntry} instance defined in
 * {@link compiler.lib.ir_framework.driver.irmatching.mapping}.
 *
 * <p>
 * IR node placeholder strings can be used in {@link IR#failOn()} and/or {@link IR#counts()} attributes to define IR
 * constraints. They usually represent a single C2 IR node or a group of them.
 *
 * <p>
 * Each IR node placeholder string is accompanied by a static block that defines an IR node placeholder to regex(es)
 * mapping. The IR framework will automatically replace each IR node placeholder string in a user defined test with a
 * regex depending on the selected compile phases in {@link IR#phase} and the provided mapping.
 *
 * <p>
 * Each mapping must define a default compile phase which is applied when the user does not explicitly set the
 * {@link IR#phase()} attribute or when directly using {@link CompilePhase#DEFAULT}. In this case, the IR framework
 * falls back on the default compile phase of any {@link IRNodeMapEntry}.
 *
 * <p>
 * The IR framework reports a {@link TestFormatException} if:
 * <ul>
 *     <li><p> A user test specifies a compile phase for which no mapping is defined in this class.</li>
 *     <li><p> An IR node placeholder string is either missing a mapping or does not provide a regex for a specified
 *             compile phase in {@link IR#phase}.
 * </ul>
 *
 * <p>
 * There are two types of IR nodes:
 * <ul>
 *     <li><p>Normal IR nodes: The IR node placeholder string is directly replaced by a regex.</li>
 *     <li><p>Composite IR nodes:  The IR node placeholder string contains an additional {@link #COMPOSITE_PREFIX}.
 *                                 Using this IR node expects another user provided string in the constraint list of
 *                                 {@link IR#failOn()} and {@link IR#counts()}. They cannot be used as normal IR nodes.
 *                                 Trying to do so will result in a format violation error.</li>
 *     <li><p>Vector IR nodes:  The IR node placeholder string contains an additional {@link #VECTOR_PREFIX}.
 *                              Using this IR node, one can check for the type and size of a vector. The type must
 *                              be directly specified in {@link #vectorNode}. The size can be specified directly with
 *                              an additional argument using {@link #VECTOR_SIZE}, followed by a size tag or a comma
 *                              separated list of sizes. If the size argument is not given, then a default size of
 *                              {@link #VECTOR_SIZE_MAX} is taken, which is the number of elements that can fit in a
 *                              vector of the specified type (depends on the VM flag MaxVectorSize and CPU features).
 *                              However, when using {@link IR#failOn} or {@link IR#counts()} with comparison {@code <},
 *                              or {@code <=} or {@code =0}, the default size is {@link #VECTOR_SIZE_ANY}, allowing any
 *                              size. The motivation for these default values is that in most cases one wants to have
 *                              vectorization with maximal vector width, or no vectorization of any vector width.
 * </ul>
 */
public class IRNode {
    /**
     * Prefix for normal IR nodes.
     */
    private static final String PREFIX = "_#";
    /**
     * Prefix for composite IR nodes.
     */
    private static final String COMPOSITE_PREFIX = PREFIX + "C#";
    /**
     * Prefix for vector IR nodes.
     */
    private static final String VECTOR_PREFIX = PREFIX + "V#";

    private static final String POSTFIX = "#_";

    private static final String START = "(\\d+(\\s){2}(";
    private static final String MID = ".*)+(\\s){2}===.*";
    private static final String END = ")";
    private static final String STORE_OF_CLASS_POSTFIX = "(:|\\+)\\S* \\*" + END;
    private static final String LOAD_OF_CLASS_POSTFIX = "(:|\\+)\\S* \\*" + END;

    public static final String IS_REPLACED = "#IS_REPLACED#"; // Is replaced by an additional user-defined string.

    public static final String VECTOR_SIZE = "_@";
    public static final String VECTOR_SIZE_TAG_ANY = "any";
    public static final String VECTOR_SIZE_TAG_MAX = "max_for_type";
    public static final String VECTOR_SIZE_ANY = VECTOR_SIZE + VECTOR_SIZE_TAG_ANY; // default for counts "=0" and failOn
    public static final String VECTOR_SIZE_MAX = VECTOR_SIZE + VECTOR_SIZE_TAG_MAX; // default in counts
    public static final String VECTOR_SIZE_2   = VECTOR_SIZE + "2";
    public static final String VECTOR_SIZE_4   = VECTOR_SIZE + "4";
    public static final String VECTOR_SIZE_8   = VECTOR_SIZE + "8";
    public static final String VECTOR_SIZE_16  = VECTOR_SIZE + "16";
    public static final String VECTOR_SIZE_32  = VECTOR_SIZE + "32";
    public static final String VECTOR_SIZE_64  = VECTOR_SIZE + "64";

    private static final String TYPE_BYTE   = "byte";
    private static final String TYPE_CHAR   = "char";
    private static final String TYPE_SHORT  = "short";
    private static final String TYPE_INT    = "int";
    private static final String TYPE_LONG   = "long";
    private static final String TYPE_FLOAT  = "float";
    private static final String TYPE_DOUBLE = "double";

    /**
     * IR placeholder string to regex-for-compile-phase map.
     */
    private static final Map<String, IRNodeMapEntry> IR_NODE_MAPPINGS = new HashMap<>();

    /**
     * Map every vectorNode to a type string.
     */
    private static final Map<String, String> VECTOR_NODE_TYPE = new HashMap<>();

    /*
     * Start of IR placeholder string definitions followed by a static block defining the regex-for-compile-phase mapping.
     * An IR node placeholder string must start with PREFIX for normal IR nodes or COMPOSITE_PREFIX for composite IR
     * nodes, or VECTOR_PREFIX for vector nodes (see class description above).
     *
     * An IR node definition looks like this:
     *
     * public static final String IR_NODE = [PREFIX|COMPOSITE_PREFIX|VECTOR_PREFIX] + "IR_NODE" + POSTFIX;
     * static {
     *    // Define IR_NODE to regex-for-compile-phase mapping. Create a new IRNodeMapEntry object and add it to
     *    // IR_NODE_MAPPINGS. This can be done by using the helper methods defined after all IR node placeholder string
     *    // definitions.
     * }
     */

    public static final String ABS_D = PREFIX + "ABS_D" + POSTFIX;
    static {
        beforeMatchingNameRegex(ABS_D, "AbsD");
    }

    public static final String ABS_F = PREFIX + "ABS_F" + POSTFIX;
    static {
        beforeMatchingNameRegex(ABS_F, "AbsF");
    }

    public static final String ABS_I = PREFIX + "ABS_I" + POSTFIX;
    static {
        beforeMatchingNameRegex(ABS_I, "AbsI");
    }

    public static final String ABS_L = PREFIX + "ABS_L" + POSTFIX;
    static {
        beforeMatchingNameRegex(ABS_L, "AbsL");
    }

    public static final String ABS_VB = VECTOR_PREFIX + "ABS_VB" + POSTFIX;
    static {
        vectorNode(ABS_VB, "AbsVB", TYPE_BYTE);
    }

    // ABS_VC / AbsVC does not exist (char is 2 byte unsigned)

    public static final String ABS_VS = VECTOR_PREFIX + "ABS_VS" + POSTFIX;
    static {
        vectorNode(ABS_VS, "AbsVS", TYPE_SHORT);
    }

    public static final String ABS_VI = VECTOR_PREFIX + "ABS_VI" + POSTFIX;
    static {
        vectorNode(ABS_VI, "AbsVI", TYPE_INT);
    }

    public static final String ABS_VL = VECTOR_PREFIX + "ABS_VL" + POSTFIX;
    static {
        vectorNode(ABS_VL, "AbsVL", TYPE_LONG);
    }

    public static final String ABS_VF = VECTOR_PREFIX + "ABS_VF" + POSTFIX;
    static {
        vectorNode(ABS_VF, "AbsVF", TYPE_FLOAT);
    }

    public static final String ABS_VD = VECTOR_PREFIX + "ABS_VD" + POSTFIX;
    static {
        vectorNode(ABS_VD, "AbsVD", TYPE_DOUBLE);
    }

    public static final String ADD = PREFIX + "ADD" + POSTFIX;
    static {
        beforeMatchingNameRegex(ADD, "Add(I|L|F|D|P)");
    }

    public static final String ADD_I = PREFIX + "ADD_I" + POSTFIX;
    static {
        beforeMatchingNameRegex(ADD_I, "AddI");
    }

    public static final String ADD_L = PREFIX + "ADD_L" + POSTFIX;
    static {
        beforeMatchingNameRegex(ADD_L, "AddL");
    }

<<<<<<< HEAD
    public static final String ADD_HF = PREFIX + "ADD_HF" + POSTFIX;
    static {
        beforeMatchingNameRegex(ADD_HF, "AddHF");
    }

    public static final String ADD_VD = VECTOR_PREFIX + "ADD_VD" + POSTFIX;
    static {
        vectorNode(ADD_VD, "AddVD", TYPE_DOUBLE);
    }

    public static final String ADD_VI = VECTOR_PREFIX + "ADD_VI" + POSTFIX;
    static {
        vectorNode(ADD_VI, "AddVI", TYPE_INT);
    }

    public static final String ADD_VF = VECTOR_PREFIX + "ADD_VF" + POSTFIX;
    static {
        vectorNode(ADD_VF, "AddVF", TYPE_FLOAT);
    }

    public static final String ADD_VB = VECTOR_PREFIX + "ADD_VB" + POSTFIX;
    static {
        vectorNode(ADD_VB, "AddVB", TYPE_BYTE);
    }

    public static final String ADD_VS = VECTOR_PREFIX + "ADD_VS" + POSTFIX;
    static {
        vectorNode(ADD_VS, "AddVS", TYPE_SHORT);
    }

    public static final String ADD_VL = VECTOR_PREFIX + "ADD_VL" + POSTFIX;
    static {
        vectorNode(ADD_VL, "AddVL", TYPE_LONG);
    }

    public static final String ADD_VHF = PREFIX + "ADD_VHF" + POSTFIX;
    static {
        beforeMatchingNameRegex(ADD_VHF, "AddVHF");
=======
    public static final String ADD_VD = VECTOR_PREFIX + "ADD_VD" + POSTFIX;
    static {
        vectorNode(ADD_VD, "AddVD", TYPE_DOUBLE);
    }

    public static final String ADD_VI = VECTOR_PREFIX + "ADD_VI" + POSTFIX;
    static {
        vectorNode(ADD_VI, "AddVI", TYPE_INT);
    }

    public static final String ADD_VF = VECTOR_PREFIX + "ADD_VF" + POSTFIX;
    static {
        vectorNode(ADD_VF, "AddVF", TYPE_FLOAT);
    }

    public static final String ADD_VB = VECTOR_PREFIX + "ADD_VB" + POSTFIX;
    static {
        vectorNode(ADD_VB, "AddVB", TYPE_BYTE);
    }

    public static final String ADD_VS = VECTOR_PREFIX + "ADD_VS" + POSTFIX;
    static {
        vectorNode(ADD_VS, "AddVS", TYPE_SHORT);
    }

    public static final String ADD_VL = VECTOR_PREFIX + "ADD_VL" + POSTFIX;
    static {
        vectorNode(ADD_VL, "AddVL", TYPE_LONG);
>>>>>>> 16fa7709
    }

    public static final String ADD_REDUCTION_V = PREFIX + "ADD_REDUCTION_V" + POSTFIX;
    static {
        beforeMatchingNameRegex(ADD_REDUCTION_V, "AddReductionV(B|S|I|L|F|D)");
    }

    public static final String ADD_REDUCTION_VD = PREFIX + "ADD_REDUCTION_VD" + POSTFIX;
    static {
        superWordNodes(ADD_REDUCTION_VD, "AddReductionVD");
    }

    public static final String ADD_REDUCTION_VF = PREFIX + "ADD_REDUCTION_VF" + POSTFIX;
    static {
        superWordNodes(ADD_REDUCTION_VF, "AddReductionVF");
    }

    public static final String ADD_REDUCTION_VI = PREFIX + "ADD_REDUCTION_VI" + POSTFIX;
    static {
        superWordNodes(ADD_REDUCTION_VI, "AddReductionVI");
    }

    public static final String ADD_REDUCTION_VL = PREFIX + "ADD_REDUCTION_VL" + POSTFIX;
    static {
        superWordNodes(ADD_REDUCTION_VL, "AddReductionVL");
    }

    public static final String ALLOC = PREFIX + "ALLOC" + POSTFIX;
    static {
        String optoRegex = "(.*precise .*\\R((.*(?i:mov|mv|xorl|nop|spill|pushq|popq).*|\\s*)\\R)*.*(?i:call,static).*wrapper for: _new_instance_Java" + END;
        allocNodes(ALLOC, "Allocate", optoRegex);
    }

    public static final String ALLOC_OF = COMPOSITE_PREFIX + "ALLOC_OF" + POSTFIX;
    static {
        String regex = "(.*precise .*" + IS_REPLACED + ":.*\\R((.*(?i:mov|mv|xorl|nop|spill|pushq|popq).*|\\s*)\\R)*.*(?i:call,static).*wrapper for: _new_instance_Java" + END;
        optoOnly(ALLOC_OF, regex);
    }

    public static final String ALLOC_ARRAY = PREFIX + "ALLOC_ARRAY" + POSTFIX;
    static {
        String optoRegex = "(.*precise \\[.*\\R((.*(?i:mov|mv|xor|nop|spill|pushq|popq).*|\\s*|.*(LGHI|LI).*)\\R)*.*(?i:call,static).*wrapper for: _new_array_Java" + END;
        allocNodes(ALLOC_ARRAY, "AllocateArray", optoRegex);
    }

    public static final String ALLOC_ARRAY_OF = COMPOSITE_PREFIX + "ALLOC_ARRAY_OF" + POSTFIX;
    static {
        String regex = "(.*precise \\[.*" + IS_REPLACED + ":.*\\R((.*(?i:mov|mv|xorl|nop|spill|pushq|popq).*|\\s*|.*(LGHI|LI).*)\\R)*.*(?i:call,static).*wrapper for: _new_array_Java" + END;
        optoOnly(ALLOC_ARRAY_OF, regex);
    }

    public static final String AND = PREFIX + "AND" + POSTFIX;
    static {
        beforeMatchingNameRegex(AND, "And(I|L)");
    }

    public static final String AND_I = PREFIX + "AND_I" + POSTFIX;
    static {
        beforeMatchingNameRegex(AND_I, "AndI");
    }

    public static final String AND_L = PREFIX + "AND_L" + POSTFIX;
    static {
        beforeMatchingNameRegex(AND_L, "AndL");
    }

    public static final String AND_VB = VECTOR_PREFIX + "AND_VB" + POSTFIX;
<<<<<<< HEAD
    static {
        vectorNode(AND_VB, "AndV", TYPE_BYTE);
    }

    public static final String AND_VC = VECTOR_PREFIX + "AND_VC" + POSTFIX;
    static {
        vectorNode(AND_VC, "AndV", TYPE_CHAR);
    }

    public static final String AND_VS = VECTOR_PREFIX + "AND_VS" + POSTFIX;
    static {
=======
    static {
        vectorNode(AND_VB, "AndV", TYPE_BYTE);
    }

    public static final String AND_VC = VECTOR_PREFIX + "AND_VC" + POSTFIX;
    static {
        vectorNode(AND_VC, "AndV", TYPE_CHAR);
    }

    public static final String AND_VS = VECTOR_PREFIX + "AND_VS" + POSTFIX;
    static {
>>>>>>> 16fa7709
        vectorNode(AND_VS, "AndV", TYPE_SHORT);
    }

    public static final String AND_VI = VECTOR_PREFIX + "AND_VI" + POSTFIX;
    static {
        vectorNode(AND_VI, "AndV", TYPE_INT);
    }

    public static final String AND_VL = VECTOR_PREFIX + "AND_VL" + POSTFIX;
    static {
        vectorNode(AND_VL, "AndV", TYPE_LONG);
    }

    public static final String AND_V_MASK = PREFIX + "AND_V_MASK" + POSTFIX;
    static {
        beforeMatchingNameRegex(AND_V_MASK, "AndVMask");
    }

    public static final String AND_REDUCTION_V = PREFIX + "AND_REDUCTION_V" + POSTFIX;
    static {
        superWordNodes(AND_REDUCTION_V, "AndReductionV");
    }

    public static final String CALL = PREFIX + "CALL" + POSTFIX;
    static {
        beforeMatchingNameRegex(CALL, "Call.*Java");
    }

    public static final String CALL_OF_METHOD = COMPOSITE_PREFIX + "CALL_OF_METHOD" + POSTFIX;
    static {
        callOfNodes(CALL_OF_METHOD, "Call.*Java");
    }

    public static final String STATIC_CALL_OF_METHOD = COMPOSITE_PREFIX + "STATIC_CALL_OF_METHOD" + POSTFIX;
    static {
        callOfNodes(STATIC_CALL_OF_METHOD, "CallStaticJava");
    }

    public static final String CAST_II = PREFIX + "CAST_II" + POSTFIX;
    static {
        beforeMatchingNameRegex(CAST_II, "CastII");
    }

    public static final String CAST_LL = PREFIX + "CAST_LL" + POSTFIX;
    static {
        beforeMatchingNameRegex(CAST_LL, "CastLL");
    }

    public static final String CHECKCAST_ARRAY = PREFIX + "CHECKCAST_ARRAY" + POSTFIX;
    static {
        String regex = "(((?i:cmp|CLFI|CLR).*precise \\[.*:|.*(?i:mov|mv|or).*precise \\[.*:.*\\R.*(cmp|CMP|CLR))" + END;
        optoOnly(CHECKCAST_ARRAY, regex);
    }

    public static final String CHECKCAST_ARRAY_OF = COMPOSITE_PREFIX + "CHECKCAST_ARRAY_OF" + POSTFIX;
    static {
        String regex = "(((?i:cmp|CLFI|CLR).*precise \\[.*" + IS_REPLACED + ":|.*(?i:mov|mv|or).*precise \\[.*" + IS_REPLACED + ":.*\\R.*(cmp|CMP|CLR))" + END;
        optoOnly(CHECKCAST_ARRAY_OF, regex);
    }

    // Does not work on s390 (a rule containing this regex will be skipped on s390).
    public static final String CHECKCAST_ARRAYCOPY = PREFIX + "CHECKCAST_ARRAYCOPY" + POSTFIX;
    static {
        String regex = "(.*((?i:call_leaf_nofp,runtime)|CALL,\\s?runtime leaf nofp|BCTRL.*.leaf call).*checkcast_arraycopy.*" + END;
        optoOnly(CHECKCAST_ARRAYCOPY, regex);
    }

    public static final String CLASS_CHECK_TRAP = PREFIX + "CLASS_CHECK_TRAP" + POSTFIX;
    static {
        trapNodes(CLASS_CHECK_TRAP, "class_check");
    }

    public static final String CMOVE_I = PREFIX + "CMOVE_I" + POSTFIX;
    static {
        beforeMatchingNameRegex(CMOVE_I, "CMoveI");
    }

    public static final String CMP_I = PREFIX + "CMP_I" + POSTFIX;
    static {
        beforeMatchingNameRegex(CMP_I, "CmpI");
    }

    public static final String CMP_L = PREFIX + "CMP_L" + POSTFIX;
    static {
        beforeMatchingNameRegex(CMP_L, "CmpL");
    }

    public static final String CMP_U = PREFIX + "CMP_U" + POSTFIX;
    static {
        beforeMatchingNameRegex(CMP_U, "CmpU");
    }

    public static final String CMP_U3 = PREFIX + "CMP_U3" + POSTFIX;
    static {
        beforeMatchingNameRegex(CMP_U3, "CmpU3");
    }

    public static final String CMP_UL = PREFIX + "CMP_UL" + POSTFIX;
    static {
        beforeMatchingNameRegex(CMP_UL, "CmpUL");
    }

    public static final String CMP_UL3 = PREFIX + "CMP_UL3" + POSTFIX;
    static {
        beforeMatchingNameRegex(CMP_UL3, "CmpUL3");
    }

    public static final String CMP_P = PREFIX + "CMP_P" + POSTFIX;
    static {
        beforeMatchingNameRegex(CMP_P, "CmpP");
    }

    public static final String COMPRESS_BITS = PREFIX + "COMPRESS_BITS" + POSTFIX;
    static {
        beforeMatchingNameRegex(COMPRESS_BITS, "CompressBits");
    }

    public static final String CONV = PREFIX + "CONV" + POSTFIX;
    static {
        beforeMatchingNameRegex(CONV, "Conv");
    }

    public static final String CONV_I2L = PREFIX + "CONV_I2L" + POSTFIX;
    static {
        beforeMatchingNameRegex(CONV_I2L, "ConvI2L");
    }

    public static final String CONV_L2I = PREFIX + "CONV_L2I" + POSTFIX;
    static {
        beforeMatchingNameRegex(CONV_L2I, "ConvL2I");
    }

    public static final String CON_I = PREFIX + "CON_I" + POSTFIX;
    static {
        beforeMatchingNameRegex(CON_I, "ConI");
    }

    public static final String CON_L = PREFIX + "CON_L" + POSTFIX;
    static {
        beforeMatchingNameRegex(CON_L, "ConL");
    }

    public static final String COUNTED_LOOP = PREFIX + "COUNTED_LOOP" + POSTFIX;
    static {
        String regex = START + "CountedLoop\\b" + MID + END;
        fromAfterCountedLoops(COUNTED_LOOP, regex);
    }

    public static final String COUNTED_LOOP_MAIN = PREFIX + "COUNTED_LOOP_MAIN" + POSTFIX;
    static {
        String regex = START + "CountedLoop\\b" + MID + "main" + END;
        fromAfterCountedLoops(COUNTED_LOOP_MAIN, regex);
    }

    public static final String DIV = PREFIX + "DIV" + POSTFIX;
    static {
        beforeMatchingNameRegex(DIV, "Div(I|L|F|D)");
    }

    public static final String DIV_BY_ZERO_TRAP = PREFIX + "DIV_BY_ZERO_TRAP" + POSTFIX;
    static {
        trapNodes(DIV_BY_ZERO_TRAP, "div0_check");
    }

    public static final String DIV_L = PREFIX + "DIV_L" + POSTFIX;
    static {
        beforeMatchingNameRegex(DIV_L, "DivL");
    }

    public static final String DIV_VF = VECTOR_PREFIX + "DIV_VF" + POSTFIX;
<<<<<<< HEAD
    static {
        vectorNode(DIV_VF, "DivVF", TYPE_FLOAT);
    }

    public static final String DIV_VD = VECTOR_PREFIX + "DIV_VD" + POSTFIX;
    static {
=======
    static {
        vectorNode(DIV_VF, "DivVF", TYPE_FLOAT);
    }

    public static final String DIV_VD = VECTOR_PREFIX + "DIV_VD" + POSTFIX;
    static {
>>>>>>> 16fa7709
        vectorNode(DIV_VD, "DivVD", TYPE_DOUBLE);
    }

    public static final String DYNAMIC_CALL_OF_METHOD = COMPOSITE_PREFIX + "DYNAMIC_CALL_OF_METHOD" + POSTFIX;
    static {
        callOfNodes(DYNAMIC_CALL_OF_METHOD, "CallDynamicJava");
    }

    public static final String EXPAND_BITS = PREFIX + "EXPAND_BITS" + POSTFIX;
    static {
        beforeMatchingNameRegex(EXPAND_BITS, "ExpandBits");
    }

    public static final String FAST_LOCK = PREFIX + "FAST_LOCK" + POSTFIX;
    static {
        beforeMatchingNameRegex(FAST_LOCK, "FastLock");
    }

    public static final String FAST_UNLOCK = PREFIX + "FAST_UNLOCK" + POSTFIX;
    static {
        String regex = START + "FastUnlock" + MID + END;
        fromMacroToBeforeMatching(FAST_UNLOCK, regex);
    }

    public static final String FIELD_ACCESS = PREFIX + "FIELD_ACCESS" + POSTFIX;
    static {
        String regex = "(.*Field: *" + END;
        optoOnly(FIELD_ACCESS, regex);
    }

    public static final String FMA_VF = VECTOR_PREFIX + "FMA_VF" + POSTFIX;
<<<<<<< HEAD
    static {
        vectorNode(FMA_VF, "FmaVF", TYPE_FLOAT);
    }

    public static final String FMA_VD = VECTOR_PREFIX + "FMA_VD" + POSTFIX;
    static {
=======
    static {
        vectorNode(FMA_VF, "FmaVF", TYPE_FLOAT);
    }

    public static final String FMA_VD = VECTOR_PREFIX + "FMA_VD" + POSTFIX;
    static {
>>>>>>> 16fa7709
        vectorNode(FMA_VD, "FmaVD", TYPE_DOUBLE);
    }

    public static final String IF = PREFIX + "IF" + POSTFIX;
    static {
        beforeMatchingNameRegex(IF, "If\\b");
    }

    public static final String INLINE_TYPE = PREFIX + "INLINE_TYPE" + POSTFIX;
    static {
        beforeMatchingNameRegex(INLINE_TYPE, "InlineType");
    }

    // Does not work for VM builds without JVMCI like x86_32 (a rule containing this regex will be skipped without having JVMCI built).
    public static final String INTRINSIC_OR_TYPE_CHECKED_INLINING_TRAP = PREFIX + "INTRINSIC_OR_TYPE_CHECKED_INLINING_TRAP" + POSTFIX;
    static {
        trapNodes(INTRINSIC_OR_TYPE_CHECKED_INLINING_TRAP,"intrinsic_or_type_checked_inlining");
    }

    public static final String INTRINSIC_TRAP = PREFIX + "INTRINSIC_TRAP" + POSTFIX;
    static {
        trapNodes(INTRINSIC_TRAP,"intrinsic");
    }

    // Is only supported on riscv64.
    public static final String IS_FINITE_D = PREFIX + "IS_FINITE_D" + POSTFIX;
    static {
        beforeMatchingNameRegex(IS_FINITE_D, "IsFiniteD");
    }

    // Is only supported on riscv64.
    public static final String IS_FINITE_F = PREFIX + "IS_FINITE_F" + POSTFIX;
    static {
        beforeMatchingNameRegex(IS_FINITE_F, "IsFiniteF");
    }

    public static final String IS_INFINITE_D = PREFIX + "IS_INFINITE_D" + POSTFIX;
    static {
        beforeMatchingNameRegex(IS_INFINITE_D, "IsInfiniteD");
    }

    public static final String IS_INFINITE_F = PREFIX + "IS_INFINITE_F" + POSTFIX;
    static {
        beforeMatchingNameRegex(IS_INFINITE_F, "IsInfiniteF");
    }

    public static final String LOAD = PREFIX + "LOAD" + POSTFIX;
    static {
        beforeMatchingNameRegex(LOAD, "Load(B|UB|S|US|I|L|F|D|P|N)");
    }

    public static final String LOAD_OF_CLASS = COMPOSITE_PREFIX + "LOAD_OF_CLASS" + POSTFIX;
    static {
        loadOfNodes(LOAD_OF_CLASS, "Load(B|UB|S|US|I|L|F|D|P|N)");
    }

    public static final String LOAD_B = PREFIX + "LOAD_B" + POSTFIX;
    static {
        beforeMatchingNameRegex(LOAD_B, "LoadB");
    }

    public static final String LOAD_B_OF_CLASS = COMPOSITE_PREFIX + "LOAD_B_OF_CLASS" + POSTFIX;
    static {
        loadOfNodes(LOAD_B_OF_CLASS, "LoadB");
    }

    public static final String LOAD_D = PREFIX + "LOAD_D" + POSTFIX;
    static {
        beforeMatchingNameRegex(LOAD_D, "LoadD");
    }

    public static final String LOAD_D_OF_CLASS = COMPOSITE_PREFIX + "LOAD_D_OF_CLASS" + POSTFIX;
    static {
        loadOfNodes(LOAD_D_OF_CLASS, "LoadD");
    }

    public static final String LOAD_F = PREFIX + "LOAD_F" + POSTFIX;
    static {
        beforeMatchingNameRegex(LOAD_F, "LoadF");
    }

    public static final String LOAD_F_OF_CLASS = COMPOSITE_PREFIX + "LOAD_F_OF_CLASS" + POSTFIX;
    static {
        loadOfNodes(LOAD_F_OF_CLASS, "LoadF");
    }

    public static final String LOAD_I = PREFIX + "LOAD_I" + POSTFIX;
    static {
        beforeMatchingNameRegex(LOAD_I, "LoadI");
    }

    public static final String LOAD_I_OF_CLASS = COMPOSITE_PREFIX + "LOAD_I_OF_CLASS" + POSTFIX;
    static {
        loadOfNodes(LOAD_I_OF_CLASS, "LoadI");
    }

    public static final String LOAD_KLASS = PREFIX + "LOAD_KLASS" + POSTFIX;
    static {
        beforeMatchingNameRegex(LOAD_KLASS, "LoadKlass");
    }

    public static final String LOAD_NKLASS = PREFIX + "LOAD_NKLASS" + POSTFIX;
    static {
        beforeMatchingNameRegex(LOAD_NKLASS, "LoadNKlass");
    }

    public static final String LOAD_KLASS_OR_NKLASS = PREFIX + "LOAD_KLASS_OR_NKLASS" + POSTFIX;
    static {
        beforeMatchingNameRegex(LOAD_KLASS_OR_NKLASS, "LoadN?Klass");
    }

    public static final String LOAD_L = PREFIX + "LOAD_L" + POSTFIX;
    static {
        beforeMatchingNameRegex(LOAD_L, "LoadL");
    }

    public static final String LOAD_L_OF_CLASS = COMPOSITE_PREFIX + "LOAD_L_OF_CLASS" + POSTFIX;
    static {
        loadOfNodes(LOAD_L_OF_CLASS, "LoadL");
    }

    public static final String LOAD_N = PREFIX + "LOAD_N" + POSTFIX;
    static {
        beforeMatchingNameRegex(LOAD_N, "LoadN");
    }

    public static final String LOAD_N_OF_CLASS = COMPOSITE_PREFIX + "LOAD_N_OF_CLASS" + POSTFIX;
    static {
        loadOfNodes(LOAD_N_OF_CLASS, "LoadN");
    }

    public static final String LOAD_OF_FIELD = COMPOSITE_PREFIX + "LOAD_OF_FIELD" + POSTFIX;
    static {
        String regex = START + "Load(B|C|S|I|L|F|D|P|N)" + MID + "@.*name=" + IS_REPLACED + ",.*" + END;
        beforeMatching(LOAD_OF_FIELD, regex);
    }

    public static final String LOAD_P = PREFIX + "LOAD_P" + POSTFIX;
    static {
        beforeMatchingNameRegex(LOAD_P, "LoadP");
    }

    public static final String LOAD_P_OF_CLASS = COMPOSITE_PREFIX + "LOAD_P_OF_CLASS" + POSTFIX;
    static {
        loadOfNodes(LOAD_P_OF_CLASS, "LoadP");
    }

    public static final String LOAD_S = PREFIX + "LOAD_S" + POSTFIX;
    static {
        beforeMatchingNameRegex(LOAD_S, "LoadS");
    }

    public static final String LOAD_S_OF_CLASS = COMPOSITE_PREFIX + "LOAD_S_OF_CLASS" + POSTFIX;
    static {
        loadOfNodes(LOAD_S_OF_CLASS, "LoadS");
    }

    public static final String LOAD_UB = PREFIX + "LOAD_UB" + POSTFIX;
    static {
        beforeMatchingNameRegex(LOAD_UB, "LoadUB");
    }

    public static final String LOAD_UB_OF_CLASS = COMPOSITE_PREFIX + "LOAD_UB_OF_CLASS" + POSTFIX;
    static {
        loadOfNodes(LOAD_UB_OF_CLASS, "LoadUB");
    }

    public static final String LOAD_US = PREFIX + "LOAD_US" + POSTFIX;
    static {
        beforeMatchingNameRegex(LOAD_US, "LoadUS");
    }

    public static final String LOAD_US_OF_CLASS = COMPOSITE_PREFIX + "LOAD_US_OF_CLASS" + POSTFIX;
    static {
        loadOfNodes(LOAD_US_OF_CLASS, "LoadUS");
    }

    public static final String LOAD_VECTOR_B = VECTOR_PREFIX + "LOAD_VECTOR_B" + POSTFIX;
    static {
        vectorNode(LOAD_VECTOR_B, "LoadVector", TYPE_BYTE);
    }

    public static final String LOAD_VECTOR_C = VECTOR_PREFIX + "LOAD_VECTOR_C" + POSTFIX;
<<<<<<< HEAD
    static {
        vectorNode(LOAD_VECTOR_C, "LoadVector", TYPE_CHAR);
    }

    public static final String LOAD_VECTOR_S = VECTOR_PREFIX + "LOAD_VECTOR_S" + POSTFIX;
    static {
        vectorNode(LOAD_VECTOR_S, "LoadVector", TYPE_SHORT);
    }

    public static final String LOAD_VECTOR_I = VECTOR_PREFIX + "LOAD_VECTOR_I" + POSTFIX;
    static {
        vectorNode(LOAD_VECTOR_I, "LoadVector", TYPE_INT);
    }

    public static final String LOAD_VECTOR_L = VECTOR_PREFIX + "LOAD_VECTOR_L" + POSTFIX;
    static {
=======
    static {
        vectorNode(LOAD_VECTOR_C, "LoadVector", TYPE_CHAR);
    }

    public static final String LOAD_VECTOR_S = VECTOR_PREFIX + "LOAD_VECTOR_S" + POSTFIX;
    static {
        vectorNode(LOAD_VECTOR_S, "LoadVector", TYPE_SHORT);
    }

    public static final String LOAD_VECTOR_I = VECTOR_PREFIX + "LOAD_VECTOR_I" + POSTFIX;
    static {
        vectorNode(LOAD_VECTOR_I, "LoadVector", TYPE_INT);
    }

    public static final String LOAD_VECTOR_L = VECTOR_PREFIX + "LOAD_VECTOR_L" + POSTFIX;
    static {
>>>>>>> 16fa7709
        vectorNode(LOAD_VECTOR_L, "LoadVector", TYPE_LONG);
    }

    public static final String LOAD_VECTOR_F = VECTOR_PREFIX + "LOAD_VECTOR_F" + POSTFIX;
    static {
        vectorNode(LOAD_VECTOR_F, "LoadVector", TYPE_FLOAT);
    }

    public static final String LOAD_VECTOR_D = VECTOR_PREFIX + "LOAD_VECTOR_D" + POSTFIX;
    static {
        vectorNode(LOAD_VECTOR_D, "LoadVector", TYPE_DOUBLE);
    }

    public static final String LOAD_VECTOR_GATHER = PREFIX + "LOAD_VECTOR_GATHER" + POSTFIX;
    static {
        beforeMatchingNameRegex(LOAD_VECTOR_GATHER, "LoadVectorGather");
    }

    public static final String LOAD_VECTOR_GATHER_MASKED = PREFIX + "LOAD_VECTOR_GATHER_MASKED" + POSTFIX;
    static {
        beforeMatchingNameRegex(LOAD_VECTOR_GATHER_MASKED, "LoadVectorGatherMasked");
    }

    public static final String LONG_COUNTED_LOOP = PREFIX + "LONG_COUNTED_LOOP" + POSTFIX;
    static {
        String regex = START + "LongCountedLoop\\b" + MID + END;
        fromAfterCountedLoops(LONG_COUNTED_LOOP, regex);
    }

    public static final String LOOP = PREFIX + "LOOP" + POSTFIX;
    static {
        String regex = START + "Loop" + MID + END;
        fromBeforeCountedLoops(LOOP, regex);
    }

    public static final String LSHIFT = PREFIX + "LSHIFT" + POSTFIX;
    static {
        beforeMatchingNameRegex(LSHIFT, "LShift(I|L)");
    }

    public static final String LSHIFT_I = PREFIX + "LSHIFT_I" + POSTFIX;
    static {
        beforeMatchingNameRegex(LSHIFT_I, "LShiftI");
    }

    public static final String LSHIFT_L = PREFIX + "LSHIFT_L" + POSTFIX;
    static {
        beforeMatchingNameRegex(LSHIFT_L, "LShiftL");
    }

    public static final String LSHIFT_VB = VECTOR_PREFIX + "LSHIFT_VB" + POSTFIX;
    static {
        vectorNode(LSHIFT_VB, "LShiftVB", TYPE_BYTE);
    }

    public static final String LSHIFT_VS = VECTOR_PREFIX + "LSHIFT_VS" + POSTFIX;
    static {
        vectorNode(LSHIFT_VS, "LShiftVS", TYPE_SHORT);
    }

    public static final String LSHIFT_VC = VECTOR_PREFIX + "LSHIFT_VC" + POSTFIX;
    static {
        vectorNode(LSHIFT_VC, "LShiftVS", TYPE_CHAR); // using short op with char type
    }

    public static final String LSHIFT_VI = VECTOR_PREFIX + "LSHIFT_VI" + POSTFIX;
<<<<<<< HEAD
    static {
        vectorNode(LSHIFT_VI, "LShiftVI", TYPE_INT);
    }

    public static final String LSHIFT_VL = VECTOR_PREFIX + "LSHIFT_VL" + POSTFIX;
    static {
=======
    static {
        vectorNode(LSHIFT_VI, "LShiftVI", TYPE_INT);
    }

    public static final String LSHIFT_VL = VECTOR_PREFIX + "LSHIFT_VL" + POSTFIX;
    static {
>>>>>>> 16fa7709
        vectorNode(LSHIFT_VL, "LShiftVL", TYPE_LONG);
    }

    public static final String MACRO_LOGIC_V = PREFIX + "MACRO_LOGIC_V" + POSTFIX;
    static {
        afterBarrierExpansionToBeforeMatching(MACRO_LOGIC_V, "MacroLogicV");
    }

    public static final String MAX = PREFIX + "MAX" + POSTFIX;
    static {
        beforeMatchingNameRegex(MAX, "Max(I|L)");
    }

    public static final String MAX_D_REDUCTION_REG = PREFIX + "MAX_D_REDUCTION_REG" + POSTFIX;
    static {
        machOnlyNameRegex(MAX_D_REDUCTION_REG, "maxD_reduction_reg");
    }

    public static final String MAX_D_REG = PREFIX + "MAX_D_REG" + POSTFIX;
    static {
        machOnlyNameRegex(MAX_D_REG, "maxD_reg");
    }

    public static final String MAX_F_REDUCTION_REG = PREFIX + "MAX_F_REDUCTION_REG" + POSTFIX;
    static {
        machOnlyNameRegex(MAX_F_REDUCTION_REG, "maxF_reduction_reg");
    }

    public static final String MAX_F_REG = PREFIX + "MAX_F_REG" + POSTFIX;
    static {
        machOnlyNameRegex(MAX_F_REG, "maxF_reg");
    }

    public static final String MAX_I = PREFIX + "MAX_I" + POSTFIX;
    static {
        beforeMatchingNameRegex(MAX_I, "MaxI");
    }

    public static final String MAX_L = PREFIX + "MAX_L" + POSTFIX;
    static {
        beforeMatchingNameRegex(MAX_L, "MaxL");
    }

    public static final String MAX_VI = VECTOR_PREFIX + "MAX_VI" + POSTFIX;
    static {
        vectorNode(MAX_VI, "MaxV", TYPE_INT);
    }

    public static final String MAX_VF = VECTOR_PREFIX + "MAX_VF" + POSTFIX;
    static {
        vectorNode(MAX_VF, "MaxV", TYPE_FLOAT);
    }

    public static final String MAX_VD = VECTOR_PREFIX + "MAX_VD" + POSTFIX;
    static {
        vectorNode(MAX_VD, "MaxV", TYPE_DOUBLE);
    }

    public static final String MEMBAR = PREFIX + "MEMBAR" + POSTFIX;
    static {
        beforeMatchingNameRegex(MEMBAR, "MemBar");
    }

    public static final String MEMBAR_STORESTORE = PREFIX + "MEMBAR_STORESTORE" + POSTFIX;
    static {
        beforeMatchingNameRegex(MEMBAR_STORESTORE, "MemBarStoreStore");
    }

    public static final String MIN = PREFIX + "MIN" + POSTFIX;
    static {
        beforeMatchingNameRegex(MIN, "Min(I|L)");
    }

    public static final String MIN_D_REDUCTION_REG = PREFIX + "MIN_D_REDUCTION_REG" + POSTFIX;
    static {
        machOnlyNameRegex(MIN_D_REDUCTION_REG, "minD_reduction_reg");
    }

    public static final String MIN_D_REG = PREFIX + "MIN_D_REG" + POSTFIX;
    static {
        machOnlyNameRegex(MIN_D_REG, "minD_reg");
    }

    public static final String MIN_F_REDUCTION_REG = PREFIX + "MIN_F_REDUCTION_REG" + POSTFIX;
    static {
        machOnlyNameRegex(MIN_F_REDUCTION_REG, "minF_reduction_reg");
    }

    public static final String MIN_F_REG = PREFIX + "MIN_F_REG" + POSTFIX;
    static {
        machOnlyNameRegex(MIN_F_REG, "minF_reg");
    }

    public static final String MIN_I = PREFIX + "MIN_I" + POSTFIX;
    static {
        beforeMatchingNameRegex(MIN_I, "MinI");
    }

    public static final String MIN_L = PREFIX + "MIN_L" + POSTFIX;
    static {
        beforeMatchingNameRegex(MIN_L, "MinL");
    }

    public static final String MIN_VI = VECTOR_PREFIX + "MIN_VI" + POSTFIX;
    static {
        vectorNode(MIN_VI, "MinV", TYPE_INT);
    }

    public static final String MIN_VF = VECTOR_PREFIX + "MIN_VF" + POSTFIX;
<<<<<<< HEAD
    static {
        vectorNode(MIN_VF, "MinV", TYPE_FLOAT);
    }

    public static final String MIN_VD = VECTOR_PREFIX + "MIN_VD" + POSTFIX;
    static {
=======
    static {
        vectorNode(MIN_VF, "MinV", TYPE_FLOAT);
    }

    public static final String MIN_VD = VECTOR_PREFIX + "MIN_VD" + POSTFIX;
    static {
>>>>>>> 16fa7709
        vectorNode(MIN_VD, "MinV", TYPE_DOUBLE);
    }

    public static final String MUL = PREFIX + "MUL" + POSTFIX;
    static {
        beforeMatchingNameRegex(MUL, "Mul(I|L|F|D)");
    }

    public static final String MUL_D = PREFIX + "MUL_D" + POSTFIX;
    static {
        beforeMatchingNameRegex(MUL_D, "MulD");
    }

    public static final String MUL_F = PREFIX + "MUL_F" + POSTFIX;
    static {
        beforeMatchingNameRegex(MUL_F, "MulF");
    }

    public static final String MUL_I = PREFIX + "MUL_I" + POSTFIX;
    static {
        beforeMatchingNameRegex(MUL_I, "MulI");
    }

    public static final String MUL_L = PREFIX + "MUL_L" + POSTFIX;
    static {
        beforeMatchingNameRegex(MUL_L, "MulL");
    }

    public static final String MUL_VL = VECTOR_PREFIX + "MUL_VL" + POSTFIX;
<<<<<<< HEAD
    static {
        vectorNode(MUL_VL, "MulVL", TYPE_LONG);
    }

    public static final String MUL_VI = VECTOR_PREFIX + "MUL_VI" + POSTFIX;
    static {
        vectorNode(MUL_VI, "MulVI", TYPE_INT);
    }

    public static final String MUL_VF = VECTOR_PREFIX + "MUL_VF" + POSTFIX;
    static {
        vectorNode(MUL_VF, "MulVF", TYPE_FLOAT);
    }

    public static final String MUL_VD = VECTOR_PREFIX + "MUL_VD" + POSTFIX;
    static {
        vectorNode(MUL_VD, "MulVD", TYPE_DOUBLE);
    }

    public static final String MUL_VB = VECTOR_PREFIX + "MUL_VB" + POSTFIX;
    static {
        vectorNode(MUL_VB, "MulVB", TYPE_BYTE);
    }

    public static final String MUL_VS = VECTOR_PREFIX + "MUL_VS" + POSTFIX;
    static {
=======
    static {
        vectorNode(MUL_VL, "MulVL", TYPE_LONG);
    }

    public static final String MUL_VI = VECTOR_PREFIX + "MUL_VI" + POSTFIX;
    static {
        vectorNode(MUL_VI, "MulVI", TYPE_INT);
    }

    public static final String MUL_VF = VECTOR_PREFIX + "MUL_VF" + POSTFIX;
    static {
        vectorNode(MUL_VF, "MulVF", TYPE_FLOAT);
    }

    public static final String MUL_VD = VECTOR_PREFIX + "MUL_VD" + POSTFIX;
    static {
        vectorNode(MUL_VD, "MulVD", TYPE_DOUBLE);
    }

    public static final String MUL_VB = VECTOR_PREFIX + "MUL_VB" + POSTFIX;
    static {
        vectorNode(MUL_VB, "MulVB", TYPE_BYTE);
    }

    public static final String MUL_VS = VECTOR_PREFIX + "MUL_VS" + POSTFIX;
    static {
>>>>>>> 16fa7709
        vectorNode(MUL_VS, "MulVS", TYPE_SHORT);
    }

    public static final String MUL_REDUCTION_VD = PREFIX + "MUL_REDUCTION_VD" + POSTFIX;
    static {
        superWordNodes(MUL_REDUCTION_VD, "MulReductionVD");
    }

    public static final String MUL_REDUCTION_VF = PREFIX + "MUL_REDUCTION_VF" + POSTFIX;
    static {
        superWordNodes(MUL_REDUCTION_VF, "MulReductionVF");
    }

    public static final String MUL_REDUCTION_VI = PREFIX + "MUL_REDUCTION_VI" + POSTFIX;
    static {
        superWordNodes(MUL_REDUCTION_VI, "MulReductionVI");
    }

    public static final String MUL_REDUCTION_VL = PREFIX + "MUL_REDUCTION_VL" + POSTFIX;
    static {
        superWordNodes(MUL_REDUCTION_VL, "MulReductionVL");
    }

    public static final String MIN_REDUCTION_V = PREFIX + "MIN_REDUCTION_V" + POSTFIX;
    static {
        superWordNodes(MIN_REDUCTION_V, "MinReductionV");
    }

    public static final String MAX_REDUCTION_V = PREFIX + "MAX_REDUCTION_V" + POSTFIX;
    static {
        superWordNodes(MAX_REDUCTION_V, "MaxReductionV");
    }

    public static final String NEG_VF = VECTOR_PREFIX + "NEG_VF" + POSTFIX;
<<<<<<< HEAD
    static {
        vectorNode(NEG_VF, "NegVF", TYPE_FLOAT);
    }

    public static final String NEG_VD = VECTOR_PREFIX + "NEG_VD" + POSTFIX;
    static {
=======
    static {
        vectorNode(NEG_VF, "NegVF", TYPE_FLOAT);
    }

    public static final String NEG_VD = VECTOR_PREFIX + "NEG_VD" + POSTFIX;
    static {
>>>>>>> 16fa7709
        vectorNode(NEG_VD, "NegVD", TYPE_DOUBLE);
    }

    public static final String NOP = PREFIX + "NOP" + POSTFIX;
    static {
        machOnlyNameRegex(NOP, "Nop");
    }

    public static final String NULL_ASSERT_TRAP = PREFIX + "NULL_ASSERT_TRAP" + POSTFIX;
    static {
        trapNodes(NULL_ASSERT_TRAP,"null_assert");
    }

    public static final String NULL_CHECK_TRAP = PREFIX + "NULL_CHECK_TRAP" + POSTFIX;
    static {
        trapNodes(NULL_CHECK_TRAP,"null_check");
    }

    public static final String OR_VB = VECTOR_PREFIX + "OR_VB" + POSTFIX;
    static {
        vectorNode(OR_VB, "OrV", TYPE_BYTE);
    }

    public static final String OR_VS = VECTOR_PREFIX + "OR_VS" + POSTFIX;
    static {
        vectorNode(OR_VS, "OrV", TYPE_SHORT);
    }

    public static final String OR_VI = VECTOR_PREFIX + "OR_VI" + POSTFIX;
    static {
        vectorNode(OR_VI, "OrV", TYPE_INT);
    }

    public static final String OR_VL = VECTOR_PREFIX + "OR_VL" + POSTFIX;
    static {
        vectorNode(OR_VL, "OrV", TYPE_LONG);
    }

    public static final String OR_V_MASK = PREFIX + "OR_V_MASK" + POSTFIX;
    static {
        beforeMatchingNameRegex(OR_V_MASK, "OrVMask");
    }

    public static final String OR_REDUCTION_V = PREFIX + "OR_REDUCTION_V" + POSTFIX;
    static {
        superWordNodes(OR_REDUCTION_V, "OrReductionV");
    }

    public static final String OUTER_STRIP_MINED_LOOP = PREFIX + "OUTER_STRIP_MINED_LOOP" + POSTFIX;
    static {
        String regex = START + "OuterStripMinedLoop\\b" + MID + END;
        fromAfterCountedLoops(OUTER_STRIP_MINED_LOOP, regex);
    }

    public static final String PARTIAL_SUBTYPE_CHECK = PREFIX + "PARTIAL_SUBTYPE_CHECK" + POSTFIX;
    static {
        beforeMatchingNameRegex(PARTIAL_SUBTYPE_CHECK, "PartialSubtypeCheck");
    }

    public static final String PHI = PREFIX + "PHI" + POSTFIX;
    static {
        beforeMatchingNameRegex(PHI, "Phi");
    }

    public static final String POPCOUNT_L = PREFIX + "POPCOUNT_L" + POSTFIX;
    static {
        beforeMatchingNameRegex(POPCOUNT_L, "PopCountL");
    }

    public static final String POPCOUNT_VI = VECTOR_PREFIX + "POPCOUNT_VI" + POSTFIX;
    static {
        vectorNode(POPCOUNT_VI, "PopCountVI", TYPE_INT);
    }

    public static final String POPCOUNT_VL = VECTOR_PREFIX + "POPCOUNT_VL" + POSTFIX;
    static {
        vectorNode(POPCOUNT_VL, "PopCountVL", TYPE_LONG);
    }

    public static final String COUNTTRAILINGZEROS_VL = VECTOR_PREFIX + "COUNTTRAILINGZEROS_VL" + POSTFIX;
    static {
        vectorNode(COUNTTRAILINGZEROS_VL, "CountTrailingZerosV", TYPE_LONG);
    }

    public static final String COUNTLEADINGZEROS_VL = VECTOR_PREFIX + "COUNTLEADINGZEROS_VL" + POSTFIX;
    static {
        vectorNode(COUNTLEADINGZEROS_VL, "CountLeadingZerosV", TYPE_LONG);
    }

    public static final String POPULATE_INDEX = PREFIX + "POPULATE_INDEX" + POSTFIX;
    static {
        String regex = START + "PopulateIndex" + MID + END;
        IR_NODE_MAPPINGS.put(POPULATE_INDEX, new SinglePhaseRangeEntry(CompilePhase.PRINT_IDEAL, regex,
                                                                       CompilePhase.AFTER_CLOOPS,
                                                                       CompilePhase.BEFORE_MATCHING));
    }

    public static final String PREDICATE_TRAP = PREFIX + "PREDICATE_TRAP" + POSTFIX;
    static {
        trapNodes(PREDICATE_TRAP,"predicate");
    }

    public static final String RANGE_CHECK_TRAP = PREFIX + "RANGE_CHECK_TRAP" + POSTFIX;
    static {
        trapNodes(RANGE_CHECK_TRAP,"range_check");
    }

    public static final String REINTERPRET_S2HF = PREFIX + "REINTERPRET_S2HF" + POSTFIX;
    static {
        beforeMatchingNameRegex(REINTERPRET_S2HF, "ReinterpretS2HF");
    }

    public static final String REINTERPRET_HF2S = PREFIX + "REINTERPRET_HF2S" + POSTFIX;
    static {
        beforeMatchingNameRegex(REINTERPRET_HF2S, "ReinterpretHF2S");
    }

    public static final String REPLICATE_B = PREFIX + "REPLICATE_B" + POSTFIX;
    static {
        String regex = START + "ReplicateB" + MID + END;
        IR_NODE_MAPPINGS.put(REPLICATE_B, new SinglePhaseRangeEntry(CompilePhase.PRINT_IDEAL, regex,
                                                                    CompilePhase.AFTER_CLOOPS,
                                                                    CompilePhase.BEFORE_MATCHING));
    }

    public static final String REPLICATE_S = PREFIX + "REPLICATE_S" + POSTFIX;
    static {
        String regex = START + "ReplicateS" + MID + END;
        IR_NODE_MAPPINGS.put(REPLICATE_S, new SinglePhaseRangeEntry(CompilePhase.PRINT_IDEAL, regex,
                                                                    CompilePhase.AFTER_CLOOPS,
                                                                    CompilePhase.BEFORE_MATCHING));
    }

    public static final String REPLICATE_I = PREFIX + "REPLICATE_I" + POSTFIX;
    static {
        String regex = START + "ReplicateI" + MID + END;
        IR_NODE_MAPPINGS.put(REPLICATE_I, new SinglePhaseRangeEntry(CompilePhase.PRINT_IDEAL, regex,
                                                                    CompilePhase.AFTER_CLOOPS,
                                                                    CompilePhase.BEFORE_MATCHING));
    }

    public static final String REPLICATE_L = PREFIX + "REPLICATE_L" + POSTFIX;
    static {
        String regex = START + "ReplicateL" + MID + END;
        IR_NODE_MAPPINGS.put(REPLICATE_L, new SinglePhaseRangeEntry(CompilePhase.PRINT_IDEAL, regex,
                                                                    CompilePhase.AFTER_CLOOPS,
                                                                    CompilePhase.BEFORE_MATCHING));
    }

    public static final String REPLICATE_F = PREFIX + "REPLICATE_F" + POSTFIX;
    static {
        String regex = START + "ReplicateF" + MID + END;
        IR_NODE_MAPPINGS.put(REPLICATE_F, new SinglePhaseRangeEntry(CompilePhase.PRINT_IDEAL, regex,
                                                                    CompilePhase.AFTER_CLOOPS,
                                                                    CompilePhase.BEFORE_MATCHING));
    }

    public static final String REPLICATE_D = PREFIX + "REPLICATE_D" + POSTFIX;
    static {
        String regex = START + "ReplicateD" + MID + END;
        IR_NODE_MAPPINGS.put(REPLICATE_D, new SinglePhaseRangeEntry(CompilePhase.PRINT_IDEAL, regex,
                                                                    CompilePhase.AFTER_CLOOPS,
                                                                    CompilePhase.BEFORE_MATCHING));
    }

    public static final String REVERSE_BYTES_VB = VECTOR_PREFIX + "REVERSE_BYTES_VB" + POSTFIX;
    static {
        vectorNode(REVERSE_BYTES_VB, "ReverseBytesV", TYPE_BYTE);
    }

    public static final String REVERSE_BYTES_VS = VECTOR_PREFIX + "REVERSE_BYTES_VS" + POSTFIX;
<<<<<<< HEAD
    static {
        vectorNode(REVERSE_BYTES_VS, "ReverseBytesV", TYPE_SHORT);
    }

    public static final String REVERSE_BYTES_VI = VECTOR_PREFIX + "REVERSE_BYTES_VI" + POSTFIX;
    static {
        vectorNode(REVERSE_BYTES_VI, "ReverseBytesV", TYPE_INT);
    }

    public static final String REVERSE_BYTES_VL = VECTOR_PREFIX + "REVERSE_BYTES_VL" + POSTFIX;
    static {
=======
    static {
        vectorNode(REVERSE_BYTES_VS, "ReverseBytesV", TYPE_SHORT);
    }

    public static final String REVERSE_BYTES_VI = VECTOR_PREFIX + "REVERSE_BYTES_VI" + POSTFIX;
    static {
        vectorNode(REVERSE_BYTES_VI, "ReverseBytesV", TYPE_INT);
    }

    public static final String REVERSE_BYTES_VL = VECTOR_PREFIX + "REVERSE_BYTES_VL" + POSTFIX;
    static {
>>>>>>> 16fa7709
        vectorNode(REVERSE_BYTES_VL, "ReverseBytesV", TYPE_LONG);
    }

    public static final String REVERSE_I = PREFIX + "REVERSE_I" + POSTFIX;
    static {
        beforeMatchingNameRegex(REVERSE_I, "ReverseI");
    }

    public static final String REVERSE_L = PREFIX + "REVERSE_L" + POSTFIX;
    static {
        beforeMatchingNameRegex(REVERSE_L, "ReverseL");
    }

    public static final String REVERSE_VI = VECTOR_PREFIX + "REVERSE_VI" + POSTFIX;
    static {
        vectorNode(REVERSE_VI, "ReverseV", TYPE_INT);
    }

    public static final String REVERSE_VL = VECTOR_PREFIX + "REVERSE_VL" + POSTFIX;
    static {
        vectorNode(REVERSE_VL, "ReverseV", TYPE_LONG);
    }

    public static final String ROUND_VD = VECTOR_PREFIX + "ROUND_VD" + POSTFIX;
    static {
        vectorNode(ROUND_VD, "RoundVD", TYPE_LONG);
    }

    public static final String ROUND_VF = VECTOR_PREFIX + "ROUND_VF" + POSTFIX;
    static {
        vectorNode(ROUND_VF, "RoundVF", TYPE_INT);
    }

    public static final String ROTATE_LEFT = PREFIX + "ROTATE_LEFT" + POSTFIX;
    static {
        beforeMatchingNameRegex(ROTATE_LEFT, "RotateLeft");
    }

    public static final String ROTATE_RIGHT = PREFIX + "ROTATE_RIGHT" + POSTFIX;
    static {
        beforeMatchingNameRegex(ROTATE_RIGHT, "RotateRight");
    }

    public static final String ROTATE_LEFT_V = PREFIX + "ROTATE_LEFT_V" + POSTFIX;
    static {
        beforeMatchingNameRegex(ROTATE_LEFT_V, "RotateLeftV");
    }

    public static final String ROTATE_RIGHT_V = PREFIX + "ROTATE_RIGHT_V" + POSTFIX;
    static {
        beforeMatchingNameRegex(ROTATE_RIGHT_V, "RotateRightV");
    }

    public static final String ROUND_DOUBLE_MODE_V = VECTOR_PREFIX + "ROUND_DOUBLE_MODE_V" + POSTFIX;
    static {
        vectorNode(ROUND_DOUBLE_MODE_V, "RoundDoubleModeV", TYPE_DOUBLE);
    }

    public static final String RSHIFT = PREFIX + "RSHIFT" + POSTFIX;
    static {
        beforeMatchingNameRegex(RSHIFT, "RShift(I|L)");
    }

    public static final String RSHIFT_I = PREFIX + "RSHIFT_I" + POSTFIX;
    static {
        beforeMatchingNameRegex(RSHIFT_I, "RShiftI");
    }

    public static final String RSHIFT_L = PREFIX + "RSHIFT_L" + POSTFIX;
    static {
        beforeMatchingNameRegex(RSHIFT_L, "RShiftL");
    }

    public static final String RSHIFT_VB = VECTOR_PREFIX + "RSHIFT_VB" + POSTFIX;
<<<<<<< HEAD
    static {
        vectorNode(RSHIFT_VB, "RShiftVB", TYPE_BYTE);
    }

    public static final String RSHIFT_VS = VECTOR_PREFIX + "RSHIFT_VS" + POSTFIX;
    static {
        vectorNode(RSHIFT_VS, "RShiftVS", TYPE_SHORT);
    }

    public static final String RSHIFT_VC = VECTOR_PREFIX + "RSHIFT_VC" + POSTFIX;
    static {
        vectorNode(RSHIFT_VC, "RShiftVS", TYPE_CHAR); // short computation with char type
    }

    public static final String RSHIFT_VI = VECTOR_PREFIX + "RSHIFT_VI" + POSTFIX;
    static {
=======
    static {
        vectorNode(RSHIFT_VB, "RShiftVB", TYPE_BYTE);
    }

    public static final String RSHIFT_VS = VECTOR_PREFIX + "RSHIFT_VS" + POSTFIX;
    static {
        vectorNode(RSHIFT_VS, "RShiftVS", TYPE_SHORT);
    }

    public static final String RSHIFT_VC = VECTOR_PREFIX + "RSHIFT_VC" + POSTFIX;
    static {
        vectorNode(RSHIFT_VC, "RShiftVS", TYPE_CHAR); // short computation with char type
    }

    public static final String RSHIFT_VI = VECTOR_PREFIX + "RSHIFT_VI" + POSTFIX;
    static {
>>>>>>> 16fa7709
        vectorNode(RSHIFT_VI, "RShiftVI", TYPE_INT);
    }

    public static final String RSHIFT_VL = VECTOR_PREFIX + "RSHIFT_VL" + POSTFIX;
    static {
        vectorNode(RSHIFT_VL, "RShiftVL", TYPE_LONG);
    }

    public static final String SAFEPOINT = PREFIX + "SAFEPOINT" + POSTFIX;
    static {
        beforeMatchingNameRegex(SAFEPOINT, "SafePoint");
    }

    public static final String SCOPE_OBJECT = PREFIX + "SCOPE_OBJECT" + POSTFIX;
    static {
        String regex = "(.*# ScObj.*" + END;
        optoOnly(SCOPE_OBJECT, regex);
    }

    public static final String SIGNUM_VD = VECTOR_PREFIX + "SIGNUM_VD" + POSTFIX;
    static {
        vectorNode(SIGNUM_VD, "SignumVD", TYPE_DOUBLE);
    }

    public static final String SIGNUM_VF = VECTOR_PREFIX + "SIGNUM_VF" + POSTFIX;
    static {
        vectorNode(SIGNUM_VF, "SignumVF", TYPE_FLOAT);
    }

    public static final String SQRT_VF = VECTOR_PREFIX + "SQRT_VF" + POSTFIX;
    static {
        vectorNode(SQRT_VF, "SqrtVF", TYPE_FLOAT);
    }

    public static final String SQRT_VD = VECTOR_PREFIX + "SQRT_VD" + POSTFIX;
    static {
        vectorNode(SQRT_VD, "SqrtVD", TYPE_DOUBLE);
    }

    public static final String STORE = PREFIX + "STORE" + POSTFIX;
    static {
        beforeMatchingNameRegex(STORE, "Store(B|C|S|I|L|F|D|P|N)");
    }

    public static final String STORE_B = PREFIX + "STORE_B" + POSTFIX;
    static {
        beforeMatchingNameRegex(STORE_B, "StoreB");
    }

    public static final String STORE_B_OF_CLASS = COMPOSITE_PREFIX + "STORE_B_OF_CLASS" + POSTFIX;
    static {
        storeOfNodes(STORE_B_OF_CLASS, "StoreB");
    }

    public static final String STORE_C = PREFIX + "STORE_C" + POSTFIX;
    static {
        beforeMatchingNameRegex(STORE_C, "StoreC");
    }

    public static final String STORE_C_OF_CLASS = COMPOSITE_PREFIX + "STORE_C_OF_CLASS" + POSTFIX;
    static {
        storeOfNodes(STORE_C_OF_CLASS, "StoreC");
    }

    public static final String STORE_D = PREFIX + "STORE_D" + POSTFIX;
    static {
        beforeMatchingNameRegex(STORE_D, "StoreD");
    }

    public static final String STORE_D_OF_CLASS = COMPOSITE_PREFIX + "STORE_D_OF_CLASS" + POSTFIX;
    static {
        storeOfNodes(STORE_D_OF_CLASS, "StoreD");
    }

    public static final String STORE_F = PREFIX + "STORE_F" + POSTFIX;
    static {
        beforeMatchingNameRegex(STORE_F, "StoreF");
    }

    public static final String STORE_F_OF_CLASS = COMPOSITE_PREFIX + "STORE_F_OF_CLASS" + POSTFIX;
    static {
        storeOfNodes(STORE_F_OF_CLASS, "StoreF");
    }

    public static final String STORE_I = PREFIX + "STORE_I" + POSTFIX;
    static {
        beforeMatchingNameRegex(STORE_I, "StoreI");
    }

    public static final String STORE_I_OF_CLASS = COMPOSITE_PREFIX + "STORE_I_OF_CLASS" + POSTFIX;
    static {
        storeOfNodes(STORE_I_OF_CLASS, "StoreI");
    }

    public static final String STORE_L = PREFIX + "STORE_L" + POSTFIX;
    static {
        beforeMatchingNameRegex(STORE_L, "StoreL");
    }

    public static final String STORE_L_OF_CLASS = COMPOSITE_PREFIX + "STORE_L_OF_CLASS" + POSTFIX;
    static {
        storeOfNodes(STORE_L_OF_CLASS, "StoreL");
    }

    public static final String STORE_N = PREFIX + "STORE_N" + POSTFIX;
    static {
        beforeMatchingNameRegex(STORE_N, "StoreN");
    }

    public static final String STORE_N_OF_CLASS = COMPOSITE_PREFIX + "STORE_N_OF_CLASS" + POSTFIX;
    static {
        storeOfNodes(STORE_N_OF_CLASS, "StoreN");
    }

    public static final String STORE_OF_CLASS = COMPOSITE_PREFIX + "STORE_OF_CLASS" + POSTFIX;
    static {
        storeOfNodes(STORE_OF_CLASS, "Store(B|C|S|I|L|F|D|P|N)");
    }

    public static final String STORE_OF_FIELD = COMPOSITE_PREFIX + "STORE_OF_FIELD" + POSTFIX;
    static {
        String regex = START + "Store(B|C|S|I|L|F|D|P|N)" + MID + "@.*name=" + IS_REPLACED + ",.*" + END;
        beforeMatching(STORE_OF_FIELD, regex);
    }

    public static final String STORE_P = PREFIX + "STORE_P" + POSTFIX;
    static {
        beforeMatchingNameRegex(STORE_P, "StoreP");
    }

    public static final String STORE_P_OF_CLASS = COMPOSITE_PREFIX + "STORE_P_OF_CLASS" + POSTFIX;
    static {
        storeOfNodes(STORE_P_OF_CLASS, "StoreP");
    }

    public static final String STORE_VECTOR = PREFIX + "STORE_VECTOR" + POSTFIX;
    static {
        beforeMatchingNameRegex(STORE_VECTOR, "StoreVector");
    }

    public static final String STORE_VECTOR_SCATTER = PREFIX + "STORE_VECTOR_SCATTER" + POSTFIX;
    static {
        beforeMatchingNameRegex(STORE_VECTOR_SCATTER, "StoreVectorScatter");
    }

    public static final String STORE_VECTOR_SCATTER_MASKED = PREFIX + "STORE_VECTOR_SCATTER_MASKED" + POSTFIX;
    static {
        beforeMatchingNameRegex(STORE_VECTOR_SCATTER_MASKED, "StoreVectorScatterMasked");
    }

    public static final String SUB = PREFIX + "SUB" + POSTFIX;
    static {
        beforeMatchingNameRegex(SUB, "Sub(I|L|F|D)");
    }

    public static final String SUB_D = PREFIX + "SUB_D" + POSTFIX;
    static {
        beforeMatchingNameRegex(SUB_D, "SubD");
    }

    public static final String SUB_F = PREFIX + "SUB_F" + POSTFIX;
    static {
        beforeMatchingNameRegex(SUB_F, "SubF");
    }

    public static final String SUB_I = PREFIX + "SUB_I" + POSTFIX;
    static {
        beforeMatchingNameRegex(SUB_I, "SubI");
    }

    public static final String SUB_L = PREFIX + "SUB_L" + POSTFIX;
    static {
        beforeMatchingNameRegex(SUB_L, "SubL");
    }

    public static final String SUB_VB = VECTOR_PREFIX + "SUB_VB" + POSTFIX;
    static {
        vectorNode(SUB_VB, "SubVB", TYPE_BYTE);
    }

    public static final String SUB_VS = VECTOR_PREFIX + "SUB_VS" + POSTFIX;
    static {
        vectorNode(SUB_VS, "SubVS", TYPE_SHORT);
    }

    public static final String SUB_VI = VECTOR_PREFIX + "SUB_VI" + POSTFIX;
<<<<<<< HEAD
    static {
        vectorNode(SUB_VI, "SubVI", TYPE_INT);
    }

    public static final String SUB_VL = VECTOR_PREFIX + "SUB_VL" + POSTFIX;
    static {
=======
    static {
        vectorNode(SUB_VI, "SubVI", TYPE_INT);
    }

    public static final String SUB_VL = VECTOR_PREFIX + "SUB_VL" + POSTFIX;
    static {
>>>>>>> 16fa7709
        vectorNode(SUB_VL, "SubVL", TYPE_LONG);
    }

    public static final String SUB_VF = VECTOR_PREFIX + "SUB_VF" + POSTFIX;
    static {
        vectorNode(SUB_VF, "SubVF", TYPE_FLOAT);
    }

    public static final String SUB_VD = VECTOR_PREFIX + "SUB_VD" + POSTFIX;
    static {
        vectorNode(SUB_VD, "SubVD", TYPE_DOUBLE);
    }

    public static final String SUBTYPE_CHECK = PREFIX + "SUBTYPE_CHECK" + POSTFIX;
    static {
        beforeMatchingNameRegex(SUBTYPE_CHECK, "SubTypeCheck");
    }

    public static final String TRAP = PREFIX + "TRAP" + POSTFIX;
    static {
        trapNodes(TRAP,"reason");
    }

    public static final String UDIV_I = PREFIX + "UDIV_I" + POSTFIX;
    static {
        beforeMatchingNameRegex(UDIV_I, "UDivI");
    }

    public static final String UDIV_L = PREFIX + "UDIV_L" + POSTFIX;
    static {
        beforeMatchingNameRegex(UDIV_L, "UDivL");
    }

    public static final String UDIV_MOD_I = PREFIX + "UDIV_MOD_I" + POSTFIX;
    static {
        beforeMatchingNameRegex(UDIV_MOD_I, "UDivModI");
    }

    public static final String UDIV_MOD_L = PREFIX + "UDIV_MOD_L" + POSTFIX;
    static {
        beforeMatchingNameRegex(UDIV_MOD_L, "UDivModL");
    }

    public static final String UMOD_I = PREFIX + "UMOD_I" + POSTFIX;
    static {
        beforeMatchingNameRegex(UMOD_I, "UModI");
    }

    public static final String UMOD_L = PREFIX + "UMOD_L" + POSTFIX;
    static {
        beforeMatchingNameRegex(UMOD_L, "UModL");
    }

    public static final String UNHANDLED_TRAP = PREFIX + "UNHANDLED_TRAP" + POSTFIX;
    static {
        trapNodes(UNHANDLED_TRAP,"unhandled");
    }

    public static final String UNSTABLE_IF_TRAP = PREFIX + "UNSTABLE_IF_TRAP" + POSTFIX;
    static {
        trapNodes(UNSTABLE_IF_TRAP,"unstable_if");
    }

    public static final String URSHIFT = PREFIX + "URSHIFT" + POSTFIX;
    static {
        beforeMatchingNameRegex(URSHIFT, "URShift(B|S|I|L)");
    }

    public static final String URSHIFT_B = PREFIX + "URSHIFT_B" + POSTFIX;
    static {
        beforeMatchingNameRegex(URSHIFT_B, "URShiftB");
    }

    public static final String URSHIFT_I = PREFIX + "URSHIFT_I" + POSTFIX;
    static {
        beforeMatchingNameRegex(URSHIFT_I, "URShiftI");
    }

    public static final String URSHIFT_L = PREFIX + "URSHIFT_L" + POSTFIX;
    static {
        beforeMatchingNameRegex(URSHIFT_L, "URShiftL");
    }

    public static final String URSHIFT_S = PREFIX + "URSHIFT_S" + POSTFIX;
    static {
        beforeMatchingNameRegex(URSHIFT_S, "URShiftS");
    }

    public static final String URSHIFT_VB = VECTOR_PREFIX + "URSHIFT_VB" + POSTFIX;
    static {
        vectorNode(URSHIFT_VB, "URShiftVB", TYPE_BYTE);
    }

    public static final String URSHIFT_VS = VECTOR_PREFIX + "URSHIFT_VS" + POSTFIX;
<<<<<<< HEAD
    static {
        vectorNode(URSHIFT_VS, "URShiftVS", TYPE_SHORT);
    }

    public static final String URSHIFT_VC = VECTOR_PREFIX + "URSHIFT_VC" + POSTFIX;
    static {
        vectorNode(URSHIFT_VC, "URShiftVS", TYPE_CHAR); // short computation with char type
    }

    public static final String URSHIFT_VI = VECTOR_PREFIX + "URSHIFT_VI" + POSTFIX;
    static {
        vectorNode(URSHIFT_VI, "URShiftVI", TYPE_INT);
    }

    public static final String URSHIFT_VL = VECTOR_PREFIX + "URSHIFT_VL" + POSTFIX;
    static {
=======
    static {
        vectorNode(URSHIFT_VS, "URShiftVS", TYPE_SHORT);
    }

    public static final String URSHIFT_VC = VECTOR_PREFIX + "URSHIFT_VC" + POSTFIX;
    static {
        vectorNode(URSHIFT_VC, "URShiftVS", TYPE_CHAR); // short computation with char type
    }

    public static final String URSHIFT_VI = VECTOR_PREFIX + "URSHIFT_VI" + POSTFIX;
    static {
        vectorNode(URSHIFT_VI, "URShiftVI", TYPE_INT);
    }

    public static final String URSHIFT_VL = VECTOR_PREFIX + "URSHIFT_VL" + POSTFIX;
    static {
>>>>>>> 16fa7709
        vectorNode(URSHIFT_VL, "URShiftVL", TYPE_LONG);
    }

    public static final String VAND_NOT_I = PREFIX + "VAND_NOT_I" + POSTFIX;
    static {
        machOnlyNameRegex(VAND_NOT_I, "vand_notI");
    }

    public static final String VAND_NOT_L = PREFIX + "VAND_NOT_L" + POSTFIX;
    static {
        machOnlyNameRegex(VAND_NOT_L, "vand_notL");
    }

    public static final String VECTOR_BLEND_B = VECTOR_PREFIX + "VECTOR_BLEND_B" + POSTFIX;
    static {
        vectorNode(VECTOR_BLEND_B, "VectorBlend", TYPE_BYTE);
    }

    public static final String VECTOR_BLEND_F = VECTOR_PREFIX + "VECTOR_BLEND_F" + POSTFIX;
    static {
        vectorNode(VECTOR_BLEND_F, "VectorBlend", TYPE_FLOAT);
    }

    public static final String VECTOR_BLEND_D = VECTOR_PREFIX + "VECTOR_BLEND_D" + POSTFIX;
<<<<<<< HEAD
    static {
        vectorNode(VECTOR_BLEND_D, "VectorBlend", TYPE_DOUBLE);
    }

    public static final String VECTOR_MASK_CMP_I = VECTOR_PREFIX + "VECTOR_MASK_CMP_I" + POSTFIX;
    static {
        vectorNode(VECTOR_MASK_CMP_I, "VectorMaskCmp", TYPE_INT);
    }

    public static final String VECTOR_MASK_CMP_L = VECTOR_PREFIX + "VECTOR_MASK_CMP_L" + POSTFIX;
    static {
        vectorNode(VECTOR_MASK_CMP_L, "VectorMaskCmp", TYPE_LONG);
    }

    public static final String VECTOR_MASK_CMP_F = VECTOR_PREFIX + "VECTOR_MASK_CMP_F" + POSTFIX;
    static {
        vectorNode(VECTOR_MASK_CMP_F, "VectorMaskCmp", TYPE_FLOAT);
    }

    public static final String VECTOR_MASK_CMP_D = VECTOR_PREFIX + "VECTOR_MASK_CMP_D" + POSTFIX;
    static {
        vectorNode(VECTOR_MASK_CMP_D, "VectorMaskCmp", TYPE_DOUBLE);
    }

    public static final String VECTOR_CAST_B2S = VECTOR_PREFIX + "VECTOR_CAST_B2S" + POSTFIX;
    static {
        vectorNode(VECTOR_CAST_B2S, "VectorCastB2X", TYPE_SHORT);
    }

    public static final String VECTOR_CAST_B2I = VECTOR_PREFIX + "VECTOR_CAST_B2I" + POSTFIX;
    static {
        vectorNode(VECTOR_CAST_B2I, "VectorCastB2X", TYPE_INT);
    }

    public static final String VECTOR_CAST_B2L = VECTOR_PREFIX + "VECTOR_CAST_B2L" + POSTFIX;
    static {
        vectorNode(VECTOR_CAST_B2L, "VectorCastB2X", TYPE_LONG);
    }

    public static final String VECTOR_CAST_B2F = VECTOR_PREFIX + "VECTOR_CAST_B2F" + POSTFIX;
    static {
        vectorNode(VECTOR_CAST_B2F, "VectorCastB2X", TYPE_FLOAT);
    }

    public static final String VECTOR_CAST_B2D = VECTOR_PREFIX + "VECTOR_CAST_B2D" + POSTFIX;
    static {
        vectorNode(VECTOR_CAST_B2D, "VectorCastB2X", TYPE_DOUBLE);
    }

    public static final String VECTOR_CAST_D2B = VECTOR_PREFIX + "VECTOR_CAST_D2B" + POSTFIX;
    static {
        vectorNode(VECTOR_CAST_D2B, "VectorCastD2X", TYPE_BYTE);
    }

    public static final String VECTOR_CAST_D2S = VECTOR_PREFIX + "VECTOR_CAST_D2S" + POSTFIX;
    static {
        vectorNode(VECTOR_CAST_D2S, "VectorCastD2X", TYPE_SHORT);
    }

    public static final String VECTOR_CAST_D2I = VECTOR_PREFIX + "VECTOR_CAST_D2I" + POSTFIX;
    static {
        vectorNode(VECTOR_CAST_D2I, "VectorCastD2X", TYPE_INT);
    }

    public static final String VECTOR_CAST_D2L = VECTOR_PREFIX + "VECTOR_CAST_D2L" + POSTFIX;
    static {
        vectorNode(VECTOR_CAST_D2L, "VectorCastD2X", TYPE_LONG);
    }

    public static final String VECTOR_CAST_D2F = VECTOR_PREFIX + "VECTOR_CAST_D2F" + POSTFIX;
    static {
=======
    static {
        vectorNode(VECTOR_BLEND_D, "VectorBlend", TYPE_DOUBLE);
    }

    public static final String VECTOR_MASK_CMP_I = VECTOR_PREFIX + "VECTOR_MASK_CMP_I" + POSTFIX;
    static {
        vectorNode(VECTOR_MASK_CMP_I, "VectorMaskCmp", TYPE_INT);
    }

    public static final String VECTOR_MASK_CMP_L = VECTOR_PREFIX + "VECTOR_MASK_CMP_L" + POSTFIX;
    static {
        vectorNode(VECTOR_MASK_CMP_L, "VectorMaskCmp", TYPE_LONG);
    }

    public static final String VECTOR_MASK_CMP_F = VECTOR_PREFIX + "VECTOR_MASK_CMP_F" + POSTFIX;
    static {
        vectorNode(VECTOR_MASK_CMP_F, "VectorMaskCmp", TYPE_FLOAT);
    }

    public static final String VECTOR_MASK_CMP_D = VECTOR_PREFIX + "VECTOR_MASK_CMP_D" + POSTFIX;
    static {
        vectorNode(VECTOR_MASK_CMP_D, "VectorMaskCmp", TYPE_DOUBLE);
    }

    public static final String VECTOR_CAST_B2S = VECTOR_PREFIX + "VECTOR_CAST_B2S" + POSTFIX;
    static {
        vectorNode(VECTOR_CAST_B2S, "VectorCastB2X", TYPE_SHORT);
    }

    public static final String VECTOR_CAST_B2I = VECTOR_PREFIX + "VECTOR_CAST_B2I" + POSTFIX;
    static {
        vectorNode(VECTOR_CAST_B2I, "VectorCastB2X", TYPE_INT);
    }

    public static final String VECTOR_CAST_B2L = VECTOR_PREFIX + "VECTOR_CAST_B2L" + POSTFIX;
    static {
        vectorNode(VECTOR_CAST_B2L, "VectorCastB2X", TYPE_LONG);
    }

    public static final String VECTOR_CAST_B2F = VECTOR_PREFIX + "VECTOR_CAST_B2F" + POSTFIX;
    static {
        vectorNode(VECTOR_CAST_B2F, "VectorCastB2X", TYPE_FLOAT);
    }

    public static final String VECTOR_CAST_B2D = VECTOR_PREFIX + "VECTOR_CAST_B2D" + POSTFIX;
    static {
        vectorNode(VECTOR_CAST_B2D, "VectorCastB2X", TYPE_DOUBLE);
    }

    public static final String VECTOR_CAST_D2B = VECTOR_PREFIX + "VECTOR_CAST_D2B" + POSTFIX;
    static {
        vectorNode(VECTOR_CAST_D2B, "VectorCastD2X", TYPE_BYTE);
    }

    public static final String VECTOR_CAST_D2S = VECTOR_PREFIX + "VECTOR_CAST_D2S" + POSTFIX;
    static {
        vectorNode(VECTOR_CAST_D2S, "VectorCastD2X", TYPE_SHORT);
    }

    public static final String VECTOR_CAST_D2I = VECTOR_PREFIX + "VECTOR_CAST_D2I" + POSTFIX;
    static {
        vectorNode(VECTOR_CAST_D2I, "VectorCastD2X", TYPE_INT);
    }

    public static final String VECTOR_CAST_D2L = VECTOR_PREFIX + "VECTOR_CAST_D2L" + POSTFIX;
    static {
        vectorNode(VECTOR_CAST_D2L, "VectorCastD2X", TYPE_LONG);
    }

    public static final String VECTOR_CAST_D2F = VECTOR_PREFIX + "VECTOR_CAST_D2F" + POSTFIX;
    static {
>>>>>>> 16fa7709
        vectorNode(VECTOR_CAST_D2F, "VectorCastD2X", TYPE_FLOAT);
    }

    public static final String VECTOR_CAST_F2B = VECTOR_PREFIX + "VECTOR_CAST_F2B" + POSTFIX;
    static {
        vectorNode(VECTOR_CAST_F2B, "VectorCastF2X", TYPE_BYTE);
    }

    public static final String VECTOR_CAST_F2S = VECTOR_PREFIX + "VECTOR_CAST_F2S" + POSTFIX;
    static {
        vectorNode(VECTOR_CAST_F2S, "VectorCastF2X", TYPE_SHORT);
    }

    public static final String VECTOR_CAST_F2I = VECTOR_PREFIX + "VECTOR_CAST_F2I" + POSTFIX;
    static {
        vectorNode(VECTOR_CAST_F2I, "VectorCastF2X", TYPE_INT);
    }

    public static final String VECTOR_CAST_F2L = VECTOR_PREFIX + "VECTOR_CAST_F2L" + POSTFIX;
    static {
        vectorNode(VECTOR_CAST_F2L, "VectorCastF2X", TYPE_LONG);
    }

    public static final String VECTOR_CAST_F2D = VECTOR_PREFIX + "VECTOR_CAST_F2D" + POSTFIX;
    static {
        vectorNode(VECTOR_CAST_F2D, "VectorCastF2X", TYPE_DOUBLE);
    }

    public static final String VECTOR_CAST_I2B = VECTOR_PREFIX + "VECTOR_CAST_I2B" + POSTFIX;
    static {
        vectorNode(VECTOR_CAST_I2B, "VectorCastI2X", TYPE_BYTE);
    }

    public static final String VECTOR_CAST_I2S = VECTOR_PREFIX + "VECTOR_CAST_I2S" + POSTFIX;
    static {
        vectorNode(VECTOR_CAST_I2S, "VectorCastI2X", TYPE_SHORT);
    }

    public static final String VECTOR_CAST_I2L = VECTOR_PREFIX + "VECTOR_CAST_I2L" + POSTFIX;
    static {
        vectorNode(VECTOR_CAST_I2L, "VectorCastI2X", TYPE_LONG);
    }

    public static final String VECTOR_CAST_I2F = VECTOR_PREFIX + "VECTOR_CAST_I2F" + POSTFIX;
    static {
        vectorNode(VECTOR_CAST_I2F, "VectorCastI2X", TYPE_FLOAT);
    }

    public static final String VECTOR_CAST_I2D = VECTOR_PREFIX + "VECTOR_CAST_I2D" + POSTFIX;
    static {
        vectorNode(VECTOR_CAST_I2D, "VectorCastI2X", TYPE_DOUBLE);
    }

    public static final String VECTOR_CAST_L2B = VECTOR_PREFIX + "VECTOR_CAST_L2B" + POSTFIX;
    static {
        vectorNode(VECTOR_CAST_L2B, "VectorCastL2X", TYPE_BYTE);
    }

    public static final String VECTOR_CAST_L2S = VECTOR_PREFIX + "VECTOR_CAST_L2S" + POSTFIX;
    static {
        vectorNode(VECTOR_CAST_L2S, "VectorCastL2X", TYPE_SHORT);
    }

    public static final String VECTOR_CAST_L2I = VECTOR_PREFIX + "VECTOR_CAST_L2I" + POSTFIX;
    static {
        vectorNode(VECTOR_CAST_L2I, "VectorCastL2X", TYPE_INT);
    }

    public static final String VECTOR_CAST_L2F = VECTOR_PREFIX + "VECTOR_CAST_L2F" + POSTFIX;
    static {
        vectorNode(VECTOR_CAST_L2F, "VectorCastL2X", TYPE_FLOAT);
    }

    public static final String VECTOR_CAST_L2D = VECTOR_PREFIX + "VECTOR_CAST_L2D" + POSTFIX;
    static {
        vectorNode(VECTOR_CAST_L2D, "VectorCastL2X", TYPE_DOUBLE);
    }

    public static final String VECTOR_CAST_S2B = VECTOR_PREFIX + "VECTOR_CAST_S2B" + POSTFIX;
    static {
        vectorNode(VECTOR_CAST_S2B, "VectorCastS2X", TYPE_BYTE);
    }

    public static final String VECTOR_CAST_S2I = VECTOR_PREFIX + "VECTOR_CAST_S2I" + POSTFIX;
    static {
        vectorNode(VECTOR_CAST_S2I, "VectorCastS2X", TYPE_INT);
    }

    public static final String VECTOR_CAST_S2L = VECTOR_PREFIX + "VECTOR_CAST_S2L" + POSTFIX;
    static {
        vectorNode(VECTOR_CAST_S2L, "VectorCastS2X", TYPE_LONG);
    }

    public static final String VECTOR_CAST_S2F = VECTOR_PREFIX + "VECTOR_CAST_S2F" + POSTFIX;
    static {
        vectorNode(VECTOR_CAST_S2F, "VectorCastS2X", TYPE_FLOAT);
    }

    public static final String VECTOR_CAST_S2D = VECTOR_PREFIX + "VECTOR_CAST_S2D" + POSTFIX;
    static {
        vectorNode(VECTOR_CAST_S2D, "VectorCastS2X", TYPE_DOUBLE);
    }

    public static final String VECTOR_CAST_F2HF = VECTOR_PREFIX + "VECTOR_CAST_F2HF" + POSTFIX;
    static {
        vectorNode(VECTOR_CAST_F2HF, "VectorCastF2HF", TYPE_SHORT);
    }

    public static final String VECTOR_CAST_HF2F = VECTOR_PREFIX + "VECTOR_CAST_HF2F" + POSTFIX;
    static {
        vectorNode(VECTOR_CAST_HF2F, "VectorCastHF2F", TYPE_FLOAT);
    }

    public static final String VECTOR_MASK_CAST = PREFIX + "VECTOR_MASK_CAST" + POSTFIX;
    static {
        beforeMatchingNameRegex(VECTOR_MASK_CAST, "VectorMaskCast");
    }

    public static final String VECTOR_REINTERPRET = PREFIX + "VECTOR_REINTERPRET" + POSTFIX;
    static {
        beforeMatchingNameRegex(VECTOR_REINTERPRET, "VectorReinterpret");
    }

    public static final String VECTOR_UCAST_B2S = VECTOR_PREFIX + "VECTOR_UCAST_B2S" + POSTFIX;
    static {
        vectorNode(VECTOR_UCAST_B2S, "VectorUCastB2X", TYPE_SHORT);
    }

    public static final String VECTOR_UCAST_B2I = VECTOR_PREFIX + "VECTOR_UCAST_B2I" + POSTFIX;
    static {
        vectorNode(VECTOR_UCAST_B2I, "VectorUCastB2X", TYPE_INT);
    }

    public static final String VECTOR_UCAST_B2L = VECTOR_PREFIX + "VECTOR_UCAST_B2L" + POSTFIX;
    static {
        vectorNode(VECTOR_UCAST_B2L, "VectorUCastB2X", TYPE_LONG);
    }

    public static final String VECTOR_UCAST_I2L = VECTOR_PREFIX + "VECTOR_UCAST_I2L" + POSTFIX;
    static {
        vectorNode(VECTOR_UCAST_I2L, "VectorUCastI2X", TYPE_LONG);
    }

    public static final String VECTOR_UCAST_S2I = VECTOR_PREFIX + "VECTOR_UCAST_S2I" + POSTFIX;
    static {
        vectorNode(VECTOR_UCAST_S2I, "VectorUCastS2X", TYPE_INT);
    }

    public static final String VECTOR_UCAST_S2L = VECTOR_PREFIX + "VECTOR_UCAST_S2L" + POSTFIX;
    static {
        vectorNode(VECTOR_UCAST_S2L, "VectorUCastS2X", TYPE_LONG);
    }

    public static final String VECTOR_TEST = PREFIX + "VECTOR_TEST" + POSTFIX;
    static {
        beforeMatchingNameRegex(VECTOR_TEST, "VectorTest");
    }

    public static final String VFABD = PREFIX + "VFABD" + POSTFIX;
    static {
        machOnlyNameRegex(VFABD, "vfabd");
    }

    public static final String VFABD_MASKED = PREFIX + "VFABD_MASKED" + POSTFIX;
    static {
        machOnlyNameRegex(VFABD_MASKED, "vfabd_masked");
    }

    public static final String VFMSB_MASKED = PREFIX + "VFMSB_MASKED" + POSTFIX;
    static {
        machOnlyNameRegex(VFMSB_MASKED, "vfmsb_masked");
    }

    public static final String VFNMAD_MASKED = PREFIX + "VFNMAD_MASKED" + POSTFIX;
    static {
        machOnlyNameRegex(VFNMAD_MASKED, "vfnmad_masked");
    }

    public static final String VFNMSB_MASKED = PREFIX + "VFNMSB_MASKED" + POSTFIX;
    static {
        machOnlyNameRegex(VFNMSB_MASKED, "vfnmsb_masked");
    }

    public static final String VFMAD_MASKED = PREFIX + "VFMAD_MASKED" + POSTFIX;
    static {
        machOnlyNameRegex(VFMAD_MASKED, "vfmad_masked");
    }

    public static final String VMASK_AND_NOT_L = PREFIX + "VMASK_AND_NOT_L" + POSTFIX;
    static {
        machOnlyNameRegex(VMASK_AND_NOT_L, "vmask_and_notL");
    }

    public static final String VMLA = PREFIX + "VMLA" + POSTFIX;
    static {
        machOnlyNameRegex(VMLA, "vmla");
    }

    public static final String VMLA_MASKED = PREFIX + "VMLA_MASKED" + POSTFIX;
    static {
        machOnlyNameRegex(VMLA_MASKED, "vmla_masked");
    }

    public static final String FMSUB = PREFIX + "FMSUB" + POSTFIX;
    static {
        machOnlyNameRegex(FMSUB, "msub(F|D)_reg_reg");
    }

    public static final String FNMADD = PREFIX + "FNMADD" + POSTFIX;
    static {
        machOnlyNameRegex(FNMADD, "mnadd(F|D)_reg_reg");
    }

    public static final String FNMSUB = PREFIX + "FNMSUB" + POSTFIX;
    static {
        machOnlyNameRegex(FNMSUB, "mnsub(F|D)_reg_reg");
    }

    public static final String VFMLA = PREFIX + "VFMLA" + POSTFIX;
    static {
        machOnlyNameRegex(VFMLA, "vfmla");
    }

    public static final String VFMLS = PREFIX + "VFMLS" + POSTFIX;
    static {
        machOnlyNameRegex(VFMLS, "vfmls");
    }

    public static final String VFNMLA = PREFIX + "VFNMLA" + POSTFIX;
    static {
        machOnlyNameRegex(VFNMLA, "vfnmla");
    }

    public static final String VMLS = PREFIX + "VMLS" + POSTFIX;
    static {
        machOnlyNameRegex(VMLS, "vmls");
    }

    public static final String VMLS_MASKED = PREFIX + "VMLS_MASKED" + POSTFIX;
    static {
        machOnlyNameRegex(VMLS_MASKED, "vmls_masked");
    }

    public static final String VMASK_CMP_ZERO_I_NEON = PREFIX + "VMASK_CMP_ZERO_I_NEON" + POSTFIX;
    static {
        machOnlyNameRegex(VMASK_CMP_ZERO_I_NEON, "vmaskcmp_zeroI_neon");
    }

    public static final String VMASK_CMP_ZERO_L_NEON = PREFIX + "VMASK_CMP_ZERO_L_NEON" + POSTFIX;
    static {
        machOnlyNameRegex(VMASK_CMP_ZERO_L_NEON, "vmaskcmp_zeroL_neon");
    }

    public static final String VMASK_CMP_ZERO_F_NEON = PREFIX + "VMASK_CMP_ZERO_F_NEON" + POSTFIX;
    static {
        machOnlyNameRegex(VMASK_CMP_ZERO_F_NEON, "vmaskcmp_zeroF_neon");
    }

    public static final String VMASK_CMP_ZERO_D_NEON = PREFIX + "VMASK_CMP_ZERO_D_NEON" + POSTFIX;
    static {
        machOnlyNameRegex(VMASK_CMP_ZERO_D_NEON, "vmaskcmp_zeroD_neon");
    }

    public static final String VMASK_CMP_IMM_B_SVE = PREFIX + "VMASK_CMP_IMM_B_SVE" + POSTFIX;
    static {
        machOnlyNameRegex(VMASK_CMP_IMM_B_SVE, "vmaskcmp_immB_sve");
    }

    public static final String VMASK_CMPU_IMM_B_SVE = PREFIX + "VMASK_CMPU_IMM_B_SVE" + POSTFIX;
    static {
        machOnlyNameRegex(VMASK_CMPU_IMM_B_SVE, "vmaskcmpU_immB_sve");
    }

    public static final String VMASK_CMP_IMM_S_SVE = PREFIX + "VMASK_CMP_IMM_S_SVE" + POSTFIX;
    static {
        machOnlyNameRegex(VMASK_CMP_IMM_S_SVE, "vmaskcmp_immS_sve");
    }

    public static final String VMASK_CMPU_IMM_S_SVE = PREFIX + "VMASK_CMPU_IMM_S_SVE" + POSTFIX;
    static {
        machOnlyNameRegex(VMASK_CMPU_IMM_S_SVE, "vmaskcmpU_immS_sve");
    }

    public static final String VMASK_CMP_IMM_I_SVE = PREFIX + "VMASK_CMP_IMM_I_SVE" + POSTFIX;
    static {
        machOnlyNameRegex(VMASK_CMP_IMM_I_SVE, "vmaskcmp_immI_sve");
    }

    public static final String VMASK_CMPU_IMM_I_SVE = PREFIX + "VMASK_CMPU_IMM_I_SVE" + POSTFIX;
    static {
        machOnlyNameRegex(VMASK_CMPU_IMM_I_SVE, "vmaskcmpU_immI_sve");
    }

    public static final String VMASK_CMP_IMM_L_SVE = PREFIX + "VMASK_CMP_IMM_L_SVE" + POSTFIX;
    static {
        machOnlyNameRegex(VMASK_CMP_IMM_L_SVE, "vmaskcmp_immL_sve");
    }

    public static final String VMASK_CMPU_IMM_L_SVE = PREFIX + "VMASK_CMPU_IMM_L_SVE" + POSTFIX;
    static {
        machOnlyNameRegex(VMASK_CMPU_IMM_L_SVE, "vmaskcmpU_immL_sve");
    }

    public static final String VNOT_I_MASKED = PREFIX + "VNOT_I_MASKED" + POSTFIX;
    static {
        machOnlyNameRegex(VNOT_I_MASKED, "vnotI_masked");
    }

    public static final String VNOT_L_MASKED = PREFIX + "VNOT_L_MASKED" + POSTFIX;
    static {
        machOnlyNameRegex(VNOT_L_MASKED, "vnotL_masked");
    }

    public static final String VSTOREMASK_TRUECOUNT = PREFIX + "VSTOREMASK_TRUECOUNT" + POSTFIX;
    static {
        machOnlyNameRegex(VSTOREMASK_TRUECOUNT, "vstoremask_truecount_neon");
    }

    public static final String XOR = PREFIX + "XOR" + POSTFIX;
    static {
        beforeMatchingNameRegex(XOR, "Xor(I|L)");
    }

    public static final String XOR_I = PREFIX + "XOR_I" + POSTFIX;
    static {
        beforeMatchingNameRegex(XOR_I, "XorI");
    }

    public static final String XOR_L = PREFIX + "XOR_L" + POSTFIX;
    static {
        beforeMatchingNameRegex(XOR_L, "XorL");
    }

    public static final String XOR_VB = VECTOR_PREFIX + "XOR_VB" + POSTFIX;
    static {
        vectorNode(XOR_VB, "XorV", TYPE_BYTE);
    }

    public static final String XOR_VS = VECTOR_PREFIX + "XOR_VS" + POSTFIX;
<<<<<<< HEAD
    static {
        vectorNode(XOR_VS, "XorV", TYPE_SHORT);
    }

    public static final String XOR_VI = VECTOR_PREFIX + "XOR_VI" + POSTFIX;
    static {
        vectorNode(XOR_VI, "XorV", TYPE_INT);
    }

    public static final String XOR_VL = VECTOR_PREFIX + "XOR_VL" + POSTFIX;
    static {
=======
    static {
        vectorNode(XOR_VS, "XorV", TYPE_SHORT);
    }

    public static final String XOR_VI = VECTOR_PREFIX + "XOR_VI" + POSTFIX;
    static {
        vectorNode(XOR_VI, "XorV", TYPE_INT);
    }

    public static final String XOR_VL = VECTOR_PREFIX + "XOR_VL" + POSTFIX;
    static {
>>>>>>> 16fa7709
        vectorNode(XOR_VL, "XorV", TYPE_LONG);
    }

    public static final String XOR_V_MASK = PREFIX + "XOR_V_MASK" + POSTFIX;
    static {
        beforeMatchingNameRegex(XOR_V_MASK, "XorVMask");
    }

    public static final String XOR_REDUCTION_V = PREFIX + "XOR_REDUCTION_V" + POSTFIX;
    static {
        superWordNodes(XOR_REDUCTION_V, "XorReductionV");
    }

    public static final String XOR3_NEON = PREFIX + "XOR3_NEON" + POSTFIX;
    static {
        machOnlyNameRegex(XOR3_NEON, "veor3_neon");
    }

    public static final String XOR3_SVE = PREFIX + "XOR3_SVE" + POSTFIX;
    static {
        machOnlyNameRegex(XOR3_SVE, "veor3_sve");
    }

    public static final String COMPRESS_BITS_VI = VECTOR_PREFIX + "COMPRESS_BITS_VI" + POSTFIX;
    static {
        vectorNode(COMPRESS_BITS_VI, "CompressBitsV", TYPE_INT);
    }

    public static final String COMPRESS_BITS_VL = VECTOR_PREFIX + "COMPRESS_BITS_VL" + POSTFIX;
    static {
        vectorNode(COMPRESS_BITS_VL, "CompressBitsV", TYPE_LONG);
    }

    public static final String EXPAND_BITS_VI = VECTOR_PREFIX + "EXPAND_BITS_VI" + POSTFIX;
    static {
        vectorNode(EXPAND_BITS_VI, "ExpandBitsV", TYPE_INT);
    }

    public static final String EXPAND_BITS_VL = VECTOR_PREFIX + "EXPAND_BITS_VL" + POSTFIX;
    static {
        vectorNode(EXPAND_BITS_VL, "ExpandBitsV", TYPE_LONG);
    }

    public static final String Z_LOAD_P_WITH_BARRIER_FLAG = COMPOSITE_PREFIX + "Z_LOAD_P_WITH_BARRIER_FLAG" + POSTFIX;
    static {
        String regex = START + "zLoadP\\S*" + MID + "barrier\\(\\s*" + IS_REPLACED + "\\s*\\)" + END;
        machOnly(Z_LOAD_P_WITH_BARRIER_FLAG, regex);
    }

    public static final String Z_STORE_P_WITH_BARRIER_FLAG = COMPOSITE_PREFIX + "Z_STORE_P_WITH_BARRIER_FLAG" + POSTFIX;
    static {
        String regex = START + "zStoreP\\S*" + MID + "barrier\\(\\s*" + IS_REPLACED + "\\s*\\)" + END;
        machOnly(Z_STORE_P_WITH_BARRIER_FLAG, regex);
    }

    public static final String Z_GET_AND_SET_P_WITH_BARRIER_FLAG = COMPOSITE_PREFIX + "Z_GET_AND_SET_P_WITH_BARRIER_FLAG" + POSTFIX;
    static {
        String regex = START + "(zXChgP)|(zGetAndSetP\\S*)" + MID + "barrier\\(\\s*" + IS_REPLACED + "\\s*\\)" + END;
        machOnly(Z_GET_AND_SET_P_WITH_BARRIER_FLAG, regex);
    }

    public static final String X86_LOCK_ADDB_REG = PREFIX + "X86_LOCK_ADDB_REG" + POSTFIX;
    static {
        machOnlyNameRegex(X86_LOCK_ADDB_REG, "xaddB_reg_no_res");
    }

    public static final String X86_LOCK_ADDB_IMM = PREFIX + "X86_LOCK_ADDB_IMM" + POSTFIX;
    static {
        machOnlyNameRegex(X86_LOCK_ADDB_IMM, "xaddB_imm_no_res");
    }

    public static final String X86_LOCK_XADDB = PREFIX + "X86_LOCK_XADDB" + POSTFIX;
    static {
        machOnlyNameRegex(X86_LOCK_XADDB, "xaddB");
    }

    public static final String X86_LOCK_ADDS_REG = PREFIX + "X86_LOCK_ADDS_REG" + POSTFIX;
    static {
        machOnlyNameRegex(X86_LOCK_ADDS_REG, "xaddS_reg_no_res");
    }

    public static final String X86_LOCK_ADDS_IMM = PREFIX + "X86_LOCK_ADDS_IMM" + POSTFIX;
    static {
        machOnlyNameRegex(X86_LOCK_ADDS_IMM, "xaddS_imm_no_res");
    }

    public static final String X86_LOCK_XADDS = PREFIX + "X86_LOCK_XADDS" + POSTFIX;
    static {
        machOnlyNameRegex(X86_LOCK_XADDS, "xaddS");
    }

    public static final String X86_LOCK_ADDI_REG = PREFIX + "X86_LOCK_ADDI_REG" + POSTFIX;
    static {
        machOnlyNameRegex(X86_LOCK_ADDI_REG, "xaddI_reg_no_res");
    }

    public static final String X86_LOCK_ADDI_IMM = PREFIX + "X86_LOCK_ADDI_IMM" + POSTFIX;
    static {
        machOnlyNameRegex(X86_LOCK_ADDI_IMM, "xaddI_imm_no_res");
    }

    public static final String X86_LOCK_XADDI = PREFIX + "X86_LOCK_XADDI" + POSTFIX;
    static {
        machOnlyNameRegex(X86_LOCK_XADDI, "xaddI");
    }

    public static final String X86_LOCK_ADDL_REG = PREFIX + "X86_LOCK_ADDL_REG" + POSTFIX;
    static {
        machOnlyNameRegex(X86_LOCK_ADDL_REG, "xaddL_reg_no_res");
    }

    public static final String X86_LOCK_ADDL_IMM = PREFIX + "X86_LOCK_ADDL_IMM" + POSTFIX;
    static {
        machOnlyNameRegex(X86_LOCK_ADDL_IMM, "xaddL_imm_no_res");
    }

    public static final String X86_LOCK_XADDL = PREFIX + "X86_LOCK_XADDL" + POSTFIX;
    static {
        machOnlyNameRegex(X86_LOCK_XADDL, "xaddL");
    }

    public static final String X86_TESTI_REG = PREFIX + "X86_TESTI_REG" + POSTFIX;
    static {
        machOnlyNameRegex(X86_TESTI_REG, "testI_reg");
    }

    public static final String X86_TESTL_REG = PREFIX + "X86_TESTL_REG" + POSTFIX;
    static {
        machOnlyNameRegex(X86_TESTL_REG, "testL_reg");
    }

    /*
     * Utility methods to set up IR_NODE_MAPPINGS.
     */

    /**
     * Apply {@code regex} on all machine independent ideal graph phases up to and including
     * {@link CompilePhase#BEFORE_MATCHING}.
     */
    public static void beforeMatching(String irNodePlaceholder, String regex) {
        IR_NODE_MAPPINGS.put(irNodePlaceholder, new RegexTypeEntry(RegexType.IDEAL_INDEPENDENT, regex));
    }

    /**
     * Apply {@code irNodeRegex} as regex for the IR node name on all machine independent ideal graph phases up to and
     * including {@link CompilePhase#BEFORE_MATCHING}.
     */
    private static void beforeMatchingNameRegex(String irNodePlaceholder, String irNodeRegex) {
        String regex = START + irNodeRegex + MID + END;
        IR_NODE_MAPPINGS.put(irNodePlaceholder, new RegexTypeEntry(RegexType.IDEAL_INDEPENDENT, regex));
    }

    /**
     * Apply {@code irNodeRegex} as regex for the IR vector node name on all machine independent ideal graph phases up to and
     * including {@link CompilePhase#BEFORE_MATCHING}. Since this is a vector node, we can also check the vector element
     * type {@code typeString} and the vector size (number of elements), {@see VECTOR_SIZE}.
     */
    private static void vectorNode(String irNodePlaceholder, String irNodeRegex, String typeString) {
        TestFramework.check(isVectorIRNode(irNodePlaceholder), "vectorNode: failed prefix check for irNodePlaceholder "
                                                               + irNodePlaceholder + " -> did you use VECTOR_PREFIX?");
        // IS_REPLACED is later replaced with the specific type and size of the vector.
        String regex = START + irNodeRegex + MID  + IS_REPLACED + END;
        IR_NODE_MAPPINGS.put(irNodePlaceholder, new RegexTypeEntry(RegexType.IDEAL_INDEPENDENT, regex));
        VECTOR_NODE_TYPE.put(irNodePlaceholder, typeString);
    }

    private static void allocNodes(String irNode, String irNodeName, String optoRegex) {
        String idealIndependentRegex = START + irNodeName + "\\b" + MID + END;
        Map<PhaseInterval, String> intervalToRegexMap = new HashMap<>();
        intervalToRegexMap.put(new PhaseInterval(CompilePhase.BEFORE_REMOVEUSELESS, CompilePhase.PHASEIDEALLOOP_ITERATIONS),
                               idealIndependentRegex);
        intervalToRegexMap.put(new PhaseInterval(CompilePhase.PRINT_OPTO_ASSEMBLY), optoRegex);
        MultiPhaseRangeEntry entry = new MultiPhaseRangeEntry(CompilePhase.PRINT_OPTO_ASSEMBLY, intervalToRegexMap);
        IR_NODE_MAPPINGS.put(irNode, entry);
    }

    private static void callOfNodes(String irNodePlaceholder, String callRegex) {
        String regex = START + callRegex + MID + IS_REPLACED + " " +  END;
        IR_NODE_MAPPINGS.put(irNodePlaceholder, new RegexTypeEntry(RegexType.IDEAL_INDEPENDENT, regex));
    }

    /**
     * Apply {@code regex} on all machine dependant ideal graph phases (i.e. on the mach graph) starting from
     * {@link CompilePhase#MATCHING}.
     */
    public static void optoOnly(String irNodePlaceholder, String regex) {
        IR_NODE_MAPPINGS.put(irNodePlaceholder, new RegexTypeEntry(RegexType.OPTO_ASSEMBLY, regex));
    }

    private static void machOnly(String irNodePlaceholder, String regex) {
        IR_NODE_MAPPINGS.put(irNodePlaceholder, new RegexTypeEntry(RegexType.MACH, regex));
    }

    private static void machOnlyNameRegex(String irNodePlaceholder, String irNodeRegex) {
        String regex = START + irNodeRegex + MID + END;
        IR_NODE_MAPPINGS.put(irNodePlaceholder, new RegexTypeEntry(RegexType.MACH, regex));
    }

    /**
     * Apply {@code regex} on all ideal graph phases starting from {@link CompilePhase#AFTER_CLOOPS}.
     */
    private static void fromAfterCountedLoops(String irNodePlaceholder, String regex) {
        IR_NODE_MAPPINGS.put(irNodePlaceholder, new SinglePhaseRangeEntry(CompilePhase.PRINT_IDEAL, regex,
                                                                          CompilePhase.AFTER_CLOOPS,
                                                                          CompilePhase.FINAL_CODE));
    }

    /**
     * Apply {@code regex} on all ideal graph phases starting from {@link CompilePhase#BEFORE_CLOOPS}.
     */
    private static void fromBeforeCountedLoops(String irNodePlaceholder, String regex) {
        IR_NODE_MAPPINGS.put(irNodePlaceholder, new SinglePhaseRangeEntry(CompilePhase.PRINT_IDEAL, regex,
                                                                          CompilePhase.BEFORE_CLOOPS,
                                                                          CompilePhase.FINAL_CODE));
    }

    /**
     * Apply {@code regex} on all ideal graph phases starting from {@link CompilePhase#BEFORE_CLOOPS} up to and
     * including {@link CompilePhase#BEFORE_MATCHING}
     */
    private static void fromMacroToBeforeMatching(String irNodePlaceholder, String regex) {
        IR_NODE_MAPPINGS.put(irNodePlaceholder, new SinglePhaseRangeEntry(CompilePhase.PRINT_IDEAL, regex,
                                                                          CompilePhase.MACRO_EXPANSION,
                                                                          CompilePhase.BEFORE_MATCHING));
    }

    /**
     * Apply {@code regex} on all ideal graph phases starting from {@link CompilePhase#BEFORE_CLOOPS} up to and
     * including {@link CompilePhase#BEFORE_MATCHING}
     */
    private static void afterBarrierExpansionToBeforeMatching(String irNodePlaceholder, String regex) {
        IR_NODE_MAPPINGS.put(irNodePlaceholder, new SinglePhaseRangeEntry(CompilePhase.PRINT_IDEAL, regex,
                                                                          CompilePhase.OPTIMIZE_FINISHED,
                                                                          CompilePhase.BEFORE_MATCHING));
    }

    private static void trapNodes(String irNodePlaceholder, String trapReason) {
        String regex = START + "CallStaticJava" + MID + "uncommon_trap.*" + trapReason + END;
        beforeMatching(irNodePlaceholder, regex);
    }

    private static void loadOfNodes(String irNodePlaceholder, String irNodeRegex) {
        String regex = START + irNodeRegex + MID + "@\\S*" + IS_REPLACED + LOAD_OF_CLASS_POSTFIX;
        beforeMatching(irNodePlaceholder, regex);
    }

    private static void storeOfNodes(String irNodePlaceholder, String irNodeRegex) {
        String regex = START + irNodeRegex + MID + "@\\S*" + IS_REPLACED + STORE_OF_CLASS_POSTFIX;
        beforeMatching(irNodePlaceholder, regex);
    }

    /**
     * Apply {@code regex} on all ideal graph phases starting from {@link CompilePhase#PHASEIDEALLOOP1} which is the
     * first phase that could contain vector nodes from super word.
     */
    private static void superWordNodes(String irNodePlaceholder, String irNodeRegex) {
        String regex = START + irNodeRegex + MID + END;
        IR_NODE_MAPPINGS.put(irNodePlaceholder, new SinglePhaseRangeEntry(CompilePhase.PRINT_IDEAL, regex,
                                                                          CompilePhase.PHASEIDEALLOOP1,
                                                                          CompilePhase.BEFORE_MATCHING));
    }


    /*
     * Methods used internally by the IR framework.
     */

    /**
     * Is {@code irNodeString} an IR node placeholder string?
     */
    public static boolean isIRNode(String irNodeString) {
        return irNodeString.startsWith(PREFIX);
    }

    /**
     * Is {@code irCompositeNodeString} an IR composite node placeholder string?
     */
    public static boolean isCompositeIRNode(String irCompositeNodeString) {
        return irCompositeNodeString.startsWith(COMPOSITE_PREFIX);
    }

    /**
     * Is {@code irVectorNodeString} an IR vector node placeholder string?
     */
    public static boolean isVectorIRNode(String irVectorNodeString) {
        return irVectorNodeString.startsWith(VECTOR_PREFIX);
    }

    /**
     * Is {@code irVectorSizeString} a vector size string?
     */
    public static boolean isVectorSize(String irVectorSizeString) {
        return irVectorSizeString.startsWith(VECTOR_SIZE);
    }

    /**
     * Parse {@code sizeString} and generate a regex pattern to match for the size in the IR dump.
     */
    public static String parseVectorNodeSize(String sizeString, String typeString, VMInfo vmInfo) {
        if (sizeString.equals(VECTOR_SIZE_TAG_ANY)) {
            return "\\\\d+"; // match with any number
        }
        // Try to parse any tags, convert to comma separated list of ints
        sizeString = parseVectorNodeSizeTag(sizeString, typeString, vmInfo);
        // Parse comma separated list of numbers
        String[] sizes = sizeString.split(",");
        String regex = "";
        for (int i = 0; i < sizes.length; i++) {
            int size = 0;
            try {
                size = Integer.parseInt(sizes[i]);
            } catch (NumberFormatException e) {
                throw new TestFormatException("Vector node has invalid size \"" + sizes[i] + "\", in \"" + sizeString + "\"");
            }
            TestFormat.checkNoReport(size > 1, "Vector node size must be 2 or larger, but got \"" + sizes[i] + "\", in \"" + sizeString + "\"");
            regex += ((i > 0) ? "|" : "") + size;
        }
        if (sizes.length > 1) {
           regex = "(" + regex + ")";
        }
        return regex;
    }

    /**
     * If {@code sizeTagString} is a size tag, return the list of accepted sizes, else return sizeTagString.
     */
    public static String parseVectorNodeSizeTag(String sizeTagString, String typeString, VMInfo vmInfo) {
        // Parse out "min(a,b,c,...)"
        if (sizeTagString.startsWith("min(") && sizeTagString.endsWith(")")) {
            return parseVectorNodeSizeTagMin(sizeTagString, typeString, vmInfo);
        }

        // Parse individual tags
        return switch (sizeTagString) {
            case VECTOR_SIZE_TAG_MAX -> String.valueOf(getMaxElementsForType(typeString, vmInfo));
            case "max_byte"          -> String.valueOf(getMaxElementsForType(TYPE_BYTE, vmInfo));
            case "max_char"          -> String.valueOf(getMaxElementsForType(TYPE_CHAR, vmInfo));
            case "max_short"         -> String.valueOf(getMaxElementsForType(TYPE_SHORT, vmInfo));
            case "max_int"           -> String.valueOf(getMaxElementsForType(TYPE_INT, vmInfo));
            case "max_long"          -> String.valueOf(getMaxElementsForType(TYPE_LONG, vmInfo));
            case "max_float"         -> String.valueOf(getMaxElementsForType(TYPE_FLOAT, vmInfo));
            case "max_double"        -> String.valueOf(getMaxElementsForType(TYPE_DOUBLE, vmInfo));
            case "LoopMaxUnroll"     -> String.valueOf(vmInfo.getLongValue("LoopMaxUnroll"));
            default                  -> sizeTagString;
        };
    }

    /**
     * Parse {@code sizeTagString}, which must be a min-clause.
     */
    public static String parseVectorNodeSizeTagMin(String sizeTagString, String typeString, VMInfo vmInfo) {
        String[] tags = sizeTagString.substring(4, sizeTagString.length() - 1).split(",");
        TestFormat.checkNoReport(tags.length > 1, "Vector node size \"min(...)\" must have at least 2 comma separated arguments, got \"" + sizeTagString + "\"");
        int minVal = 1024;
        for (int i = 0; i < tags.length; i++) {
            String tag = parseVectorNodeSizeTag(tags[i].trim(), typeString, vmInfo);
            int tag_val = 0;
            try {
                tag_val = Integer.parseInt(tag);
            } catch (NumberFormatException e) {
                throw new TestFormatException("Vector node has invalid size in \"min(...)\", argument " + i + ", \"" + tag + "\", in \"" + sizeTagString + "\"");
            }
            minVal = Math.min(minVal, tag_val);
        }
        return String.valueOf(minVal);
    }

    /**
     * Return maximal number of elements that can fit in a vector of the specified type.
     */
    public static long getMaxElementsForType(String typeString, VMInfo vmInfo) {
        long maxVectorSize = vmInfo.getLongValue("MaxVectorSize");
        TestFormat.checkNoReport(maxVectorSize > 0, "VMInfo: MaxVectorSize is not larger than zero");
        long maxBytes = maxVectorSize;

        if (Platform.isX64() || Platform.isX86()) {
            maxBytes = Math.min(maxBytes, getMaxElementsForTypeOnX86(typeString, vmInfo));
        }

        // compute elements per vector: vector bytes divided by bytes per element
        int bytes = getTypeSizeInBytes(typeString);
        return maxBytes / bytes;
    }

    /**
     * Return maximal number of elements that can fit in a vector of the specified type, on x86 / x64.
     */
    public static long getMaxElementsForTypeOnX86(String typeString, VMInfo vmInfo) {
        // restrict maxBytes for specific features, see Matcher::vector_width_in_bytes in x86.ad:
        boolean avx1 = vmInfo.hasCPUFeature("avx");
        boolean avx2 = vmInfo.hasCPUFeature("avx2");
        boolean avx512 = vmInfo.hasCPUFeature("avx512f");
        boolean avx512bw = vmInfo.hasCPUFeature("avx512bw");
        long maxBytes;
        if (avx512) {
            maxBytes = 64;
        } else if (avx2) {
            maxBytes = 32;
        } else {
            maxBytes = 16;
        }
        if (avx1 && (typeString.equals(TYPE_FLOAT) || typeString.equals(TYPE_DOUBLE))) {
            maxBytes = avx512 ? 64 : 32;
        }
        if (avx512 && (typeString.equals(TYPE_BYTE) || typeString.equals(TYPE_SHORT) || typeString.equals(TYPE_CHAR))) {
            maxBytes = avx512bw ? 64 : 32;
        }

        return maxBytes;
    }

    /**
     * Return size in bytes of type named by {@code typeString}, return 0 if it does not name a type.
     */
    public static int getTypeSizeInBytes(String typeString) {
        return switch (typeString) {
            case TYPE_BYTE              -> 1;
            case TYPE_CHAR, TYPE_SHORT  -> 2;
            case TYPE_INT, TYPE_FLOAT   -> 4;
            case TYPE_LONG, TYPE_DOUBLE -> 8;
            default                     -> 0;
        };
    }

    /**
     * Returns "IRNode.XYZ", where XYZ is one of the IR node placeholder variable names defined above.
     */
    public static String getIRNodeAccessString(String irNodeString) {
        int prefixLength;
        if (isCompositeIRNode(irNodeString)) {
            TestFramework.check(irNodeString.length() > COMPOSITE_PREFIX.length() + POSTFIX.length(),
                                "Invalid composite node placeholder: " + irNodeString);
            prefixLength = COMPOSITE_PREFIX.length();
        } else if (isVectorIRNode(irNodeString)) {
            TestFramework.check(irNodeString.length() > VECTOR_PREFIX.length() + POSTFIX.length(),
                                "Invalid vector node placeholder: " + irNodeString);
            prefixLength = VECTOR_PREFIX.length();
        } else {
            prefixLength = PREFIX.length();
        }
        return "IRNode." + irNodeString.substring(prefixLength, irNodeString.length() - POSTFIX.length());
    }

    /**
     * Is this IR node supported on current platform, used VM build, etc.?
     * Throws a {@link CheckedTestFrameworkException} if the IR node is unsupported.
     */
    public static void checkIRNodeSupported(String node) throws CheckedTestFrameworkException {
        switch (node) {
            case INTRINSIC_OR_TYPE_CHECKED_INLINING_TRAP -> {
                if (!WhiteBox.getWhiteBox().isJVMCISupportedByGC()) {
                    throw new CheckedTestFrameworkException("INTRINSIC_OR_TYPE_CHECKED_INLINING_TRAP is unsupported " +
                                                            "in builds without JVMCI.");
                }
            }
            case CHECKCAST_ARRAYCOPY -> {
                if (Platform.isS390x()) {
                    throw new CheckedTestFrameworkException("CHECKCAST_ARRAYCOPY is unsupported on s390.");
                }
            }
            case IS_FINITE_D, IS_FINITE_F -> {
                if (!Platform.isRISCV64()) {
                    throw new CheckedTestFrameworkException("IS_FINITE_* is only supported on riscv64.");
                }
            }
            // default: do nothing -> IR node is supported and can be used by the user.
        }
    }

    /**
     * Get the regex of an IR node for a specific compile phase. If {@code irNode} is not an IR node placeholder string
     * or if there is no regex specified for {@code compilePhase}, a {@link TestFormatException} is reported.
     */
    public static String getRegexForCompilePhase(String irNode, CompilePhase compilePhase) {
        IRNodeMapEntry entry = IR_NODE_MAPPINGS.get(irNode);
        String failMsg = "IR Node \"" + irNode + "\" defined in class IRNode has no regex/compiler phase mapping " +
                         "(i.e. no static initializer block that adds a mapping entry to IRNode.IR_NODE_MAPPINGS)." +
                         System.lineSeparator() +
                         "   Have you just created the entry \"" + irNode + "\" in class IRNode and forgot to add a " +
                         "mapping?" + System.lineSeparator() +
                         "   Violation";
        TestFormat.checkNoReport(entry != null, failMsg);
        String regex = entry.regexForCompilePhase(compilePhase);
        failMsg = "IR Node \"" + irNode + "\" defined in class IRNode has no regex defined for compile phase "
                  + compilePhase + "." + System.lineSeparator() +
                  "   If you think this compile phase should be supported, update the mapping for \"" + irNode +
                  "\" in class IRNode (i.e the static initializer block immediately following the definition of \"" +
                  irNode + "\")." + System.lineSeparator() +
                  "   Violation";
        TestFormat.checkNoReport(regex != null, failMsg);
        return regex;
    }

    /**
     * Get the default phase of an IR node. If {@code irNode} is not an IR node placeholder string, a
     * {@link TestFormatException} is reported.
     */
    public static CompilePhase getDefaultPhase(String irNode) {
        IRNodeMapEntry entry = IR_NODE_MAPPINGS.get(irNode);
        String failMsg = "\"" + irNode + "\" is not an IR node defined in class IRNode and " +
                         "has therefore no default compile phase specified." + System.lineSeparator() +
                         "   If your regex represents a C2 IR node, consider adding an entry to class IRNode together " +
                         "with a static initializer block that adds a mapping to IRNode.IR_NODE_MAPPINGS." +
                         System.lineSeparator() +
                         "   Otherwise, set the @IR \"phase\" attribute to a compile phase different from " +
                         "CompilePhase.DEFAULT to explicitly tell the IR framework on which compile phase your rule" +
                         " should be applied on." + System.lineSeparator() +
                         "   Violation";
        TestFormat.checkNoReport(entry != null, failMsg);
        return entry.defaultCompilePhase();
    }

    public static String getVectorNodeType(String irNode) {
        String typeString = VECTOR_NODE_TYPE.get(irNode);
        String failMsg = "\"" + irNode + "\" is not a Vector IR node defined in class IRNode";
        TestFormat.check(typeString != null, failMsg);
        return typeString;
    }
}<|MERGE_RESOLUTION|>--- conflicted
+++ resolved
@@ -219,7 +219,6 @@
         beforeMatchingNameRegex(ADD_L, "AddL");
     }
 
-<<<<<<< HEAD
     public static final String ADD_HF = PREFIX + "ADD_HF" + POSTFIX;
     static {
         beforeMatchingNameRegex(ADD_HF, "AddHF");
@@ -240,6 +239,11 @@
         vectorNode(ADD_VF, "AddVF", TYPE_FLOAT);
     }
 
+    public static final String ADD_VHF = PREFIX + "ADD_VHF" + POSTFIX;
+    static {
+        beforeMatchingNameRegex(ADD_VHF, "AddVHF");
+    }
+
     public static final String ADD_VB = VECTOR_PREFIX + "ADD_VB" + POSTFIX;
     static {
         vectorNode(ADD_VB, "AddVB", TYPE_BYTE);
@@ -253,41 +257,6 @@
     public static final String ADD_VL = VECTOR_PREFIX + "ADD_VL" + POSTFIX;
     static {
         vectorNode(ADD_VL, "AddVL", TYPE_LONG);
-    }
-
-    public static final String ADD_VHF = PREFIX + "ADD_VHF" + POSTFIX;
-    static {
-        beforeMatchingNameRegex(ADD_VHF, "AddVHF");
-=======
-    public static final String ADD_VD = VECTOR_PREFIX + "ADD_VD" + POSTFIX;
-    static {
-        vectorNode(ADD_VD, "AddVD", TYPE_DOUBLE);
-    }
-
-    public static final String ADD_VI = VECTOR_PREFIX + "ADD_VI" + POSTFIX;
-    static {
-        vectorNode(ADD_VI, "AddVI", TYPE_INT);
-    }
-
-    public static final String ADD_VF = VECTOR_PREFIX + "ADD_VF" + POSTFIX;
-    static {
-        vectorNode(ADD_VF, "AddVF", TYPE_FLOAT);
-    }
-
-    public static final String ADD_VB = VECTOR_PREFIX + "ADD_VB" + POSTFIX;
-    static {
-        vectorNode(ADD_VB, "AddVB", TYPE_BYTE);
-    }
-
-    public static final String ADD_VS = VECTOR_PREFIX + "ADD_VS" + POSTFIX;
-    static {
-        vectorNode(ADD_VS, "AddVS", TYPE_SHORT);
-    }
-
-    public static final String ADD_VL = VECTOR_PREFIX + "ADD_VL" + POSTFIX;
-    static {
-        vectorNode(ADD_VL, "AddVL", TYPE_LONG);
->>>>>>> 16fa7709
     }
 
     public static final String ADD_REDUCTION_V = PREFIX + "ADD_REDUCTION_V" + POSTFIX;
@@ -355,7 +324,6 @@
     }
 
     public static final String AND_VB = VECTOR_PREFIX + "AND_VB" + POSTFIX;
-<<<<<<< HEAD
     static {
         vectorNode(AND_VB, "AndV", TYPE_BYTE);
     }
@@ -367,19 +335,6 @@
 
     public static final String AND_VS = VECTOR_PREFIX + "AND_VS" + POSTFIX;
     static {
-=======
-    static {
-        vectorNode(AND_VB, "AndV", TYPE_BYTE);
-    }
-
-    public static final String AND_VC = VECTOR_PREFIX + "AND_VC" + POSTFIX;
-    static {
-        vectorNode(AND_VC, "AndV", TYPE_CHAR);
-    }
-
-    public static final String AND_VS = VECTOR_PREFIX + "AND_VS" + POSTFIX;
-    static {
->>>>>>> 16fa7709
         vectorNode(AND_VS, "AndV", TYPE_SHORT);
     }
 
@@ -550,21 +505,12 @@
     }
 
     public static final String DIV_VF = VECTOR_PREFIX + "DIV_VF" + POSTFIX;
-<<<<<<< HEAD
     static {
         vectorNode(DIV_VF, "DivVF", TYPE_FLOAT);
     }
 
     public static final String DIV_VD = VECTOR_PREFIX + "DIV_VD" + POSTFIX;
     static {
-=======
-    static {
-        vectorNode(DIV_VF, "DivVF", TYPE_FLOAT);
-    }
-
-    public static final String DIV_VD = VECTOR_PREFIX + "DIV_VD" + POSTFIX;
-    static {
->>>>>>> 16fa7709
         vectorNode(DIV_VD, "DivVD", TYPE_DOUBLE);
     }
 
@@ -596,21 +542,12 @@
     }
 
     public static final String FMA_VF = VECTOR_PREFIX + "FMA_VF" + POSTFIX;
-<<<<<<< HEAD
     static {
         vectorNode(FMA_VF, "FmaVF", TYPE_FLOAT);
     }
 
     public static final String FMA_VD = VECTOR_PREFIX + "FMA_VD" + POSTFIX;
     static {
-=======
-    static {
-        vectorNode(FMA_VF, "FmaVF", TYPE_FLOAT);
-    }
-
-    public static final String FMA_VD = VECTOR_PREFIX + "FMA_VD" + POSTFIX;
-    static {
->>>>>>> 16fa7709
         vectorNode(FMA_VD, "FmaVD", TYPE_DOUBLE);
     }
 
@@ -794,7 +731,6 @@
     }
 
     public static final String LOAD_VECTOR_C = VECTOR_PREFIX + "LOAD_VECTOR_C" + POSTFIX;
-<<<<<<< HEAD
     static {
         vectorNode(LOAD_VECTOR_C, "LoadVector", TYPE_CHAR);
     }
@@ -811,24 +747,6 @@
 
     public static final String LOAD_VECTOR_L = VECTOR_PREFIX + "LOAD_VECTOR_L" + POSTFIX;
     static {
-=======
-    static {
-        vectorNode(LOAD_VECTOR_C, "LoadVector", TYPE_CHAR);
-    }
-
-    public static final String LOAD_VECTOR_S = VECTOR_PREFIX + "LOAD_VECTOR_S" + POSTFIX;
-    static {
-        vectorNode(LOAD_VECTOR_S, "LoadVector", TYPE_SHORT);
-    }
-
-    public static final String LOAD_VECTOR_I = VECTOR_PREFIX + "LOAD_VECTOR_I" + POSTFIX;
-    static {
-        vectorNode(LOAD_VECTOR_I, "LoadVector", TYPE_INT);
-    }
-
-    public static final String LOAD_VECTOR_L = VECTOR_PREFIX + "LOAD_VECTOR_L" + POSTFIX;
-    static {
->>>>>>> 16fa7709
         vectorNode(LOAD_VECTOR_L, "LoadVector", TYPE_LONG);
     }
 
@@ -895,21 +813,12 @@
     }
 
     public static final String LSHIFT_VI = VECTOR_PREFIX + "LSHIFT_VI" + POSTFIX;
-<<<<<<< HEAD
     static {
         vectorNode(LSHIFT_VI, "LShiftVI", TYPE_INT);
     }
 
     public static final String LSHIFT_VL = VECTOR_PREFIX + "LSHIFT_VL" + POSTFIX;
     static {
-=======
-    static {
-        vectorNode(LSHIFT_VI, "LShiftVI", TYPE_INT);
-    }
-
-    public static final String LSHIFT_VL = VECTOR_PREFIX + "LSHIFT_VL" + POSTFIX;
-    static {
->>>>>>> 16fa7709
         vectorNode(LSHIFT_VL, "LShiftVL", TYPE_LONG);
     }
 
@@ -1019,21 +928,12 @@
     }
 
     public static final String MIN_VF = VECTOR_PREFIX + "MIN_VF" + POSTFIX;
-<<<<<<< HEAD
     static {
         vectorNode(MIN_VF, "MinV", TYPE_FLOAT);
     }
 
     public static final String MIN_VD = VECTOR_PREFIX + "MIN_VD" + POSTFIX;
     static {
-=======
-    static {
-        vectorNode(MIN_VF, "MinV", TYPE_FLOAT);
-    }
-
-    public static final String MIN_VD = VECTOR_PREFIX + "MIN_VD" + POSTFIX;
-    static {
->>>>>>> 16fa7709
         vectorNode(MIN_VD, "MinV", TYPE_DOUBLE);
     }
 
@@ -1063,7 +963,6 @@
     }
 
     public static final String MUL_VL = VECTOR_PREFIX + "MUL_VL" + POSTFIX;
-<<<<<<< HEAD
     static {
         vectorNode(MUL_VL, "MulVL", TYPE_LONG);
     }
@@ -1090,34 +989,6 @@
 
     public static final String MUL_VS = VECTOR_PREFIX + "MUL_VS" + POSTFIX;
     static {
-=======
-    static {
-        vectorNode(MUL_VL, "MulVL", TYPE_LONG);
-    }
-
-    public static final String MUL_VI = VECTOR_PREFIX + "MUL_VI" + POSTFIX;
-    static {
-        vectorNode(MUL_VI, "MulVI", TYPE_INT);
-    }
-
-    public static final String MUL_VF = VECTOR_PREFIX + "MUL_VF" + POSTFIX;
-    static {
-        vectorNode(MUL_VF, "MulVF", TYPE_FLOAT);
-    }
-
-    public static final String MUL_VD = VECTOR_PREFIX + "MUL_VD" + POSTFIX;
-    static {
-        vectorNode(MUL_VD, "MulVD", TYPE_DOUBLE);
-    }
-
-    public static final String MUL_VB = VECTOR_PREFIX + "MUL_VB" + POSTFIX;
-    static {
-        vectorNode(MUL_VB, "MulVB", TYPE_BYTE);
-    }
-
-    public static final String MUL_VS = VECTOR_PREFIX + "MUL_VS" + POSTFIX;
-    static {
->>>>>>> 16fa7709
         vectorNode(MUL_VS, "MulVS", TYPE_SHORT);
     }
 
@@ -1152,21 +1023,12 @@
     }
 
     public static final String NEG_VF = VECTOR_PREFIX + "NEG_VF" + POSTFIX;
-<<<<<<< HEAD
     static {
         vectorNode(NEG_VF, "NegVF", TYPE_FLOAT);
     }
 
     public static final String NEG_VD = VECTOR_PREFIX + "NEG_VD" + POSTFIX;
     static {
-=======
-    static {
-        vectorNode(NEG_VF, "NegVF", TYPE_FLOAT);
-    }
-
-    public static final String NEG_VD = VECTOR_PREFIX + "NEG_VD" + POSTFIX;
-    static {
->>>>>>> 16fa7709
         vectorNode(NEG_VD, "NegVD", TYPE_DOUBLE);
     }
 
@@ -1338,7 +1200,6 @@
     }
 
     public static final String REVERSE_BYTES_VS = VECTOR_PREFIX + "REVERSE_BYTES_VS" + POSTFIX;
-<<<<<<< HEAD
     static {
         vectorNode(REVERSE_BYTES_VS, "ReverseBytesV", TYPE_SHORT);
     }
@@ -1350,19 +1211,6 @@
 
     public static final String REVERSE_BYTES_VL = VECTOR_PREFIX + "REVERSE_BYTES_VL" + POSTFIX;
     static {
-=======
-    static {
-        vectorNode(REVERSE_BYTES_VS, "ReverseBytesV", TYPE_SHORT);
-    }
-
-    public static final String REVERSE_BYTES_VI = VECTOR_PREFIX + "REVERSE_BYTES_VI" + POSTFIX;
-    static {
-        vectorNode(REVERSE_BYTES_VI, "ReverseBytesV", TYPE_INT);
-    }
-
-    public static final String REVERSE_BYTES_VL = VECTOR_PREFIX + "REVERSE_BYTES_VL" + POSTFIX;
-    static {
->>>>>>> 16fa7709
         vectorNode(REVERSE_BYTES_VL, "ReverseBytesV", TYPE_LONG);
     }
 
@@ -1437,7 +1285,6 @@
     }
 
     public static final String RSHIFT_VB = VECTOR_PREFIX + "RSHIFT_VB" + POSTFIX;
-<<<<<<< HEAD
     static {
         vectorNode(RSHIFT_VB, "RShiftVB", TYPE_BYTE);
     }
@@ -1454,24 +1301,6 @@
 
     public static final String RSHIFT_VI = VECTOR_PREFIX + "RSHIFT_VI" + POSTFIX;
     static {
-=======
-    static {
-        vectorNode(RSHIFT_VB, "RShiftVB", TYPE_BYTE);
-    }
-
-    public static final String RSHIFT_VS = VECTOR_PREFIX + "RSHIFT_VS" + POSTFIX;
-    static {
-        vectorNode(RSHIFT_VS, "RShiftVS", TYPE_SHORT);
-    }
-
-    public static final String RSHIFT_VC = VECTOR_PREFIX + "RSHIFT_VC" + POSTFIX;
-    static {
-        vectorNode(RSHIFT_VC, "RShiftVS", TYPE_CHAR); // short computation with char type
-    }
-
-    public static final String RSHIFT_VI = VECTOR_PREFIX + "RSHIFT_VI" + POSTFIX;
-    static {
->>>>>>> 16fa7709
         vectorNode(RSHIFT_VI, "RShiftVI", TYPE_INT);
     }
 
@@ -1658,21 +1487,12 @@
     }
 
     public static final String SUB_VI = VECTOR_PREFIX + "SUB_VI" + POSTFIX;
-<<<<<<< HEAD
     static {
         vectorNode(SUB_VI, "SubVI", TYPE_INT);
     }
 
     public static final String SUB_VL = VECTOR_PREFIX + "SUB_VL" + POSTFIX;
     static {
-=======
-    static {
-        vectorNode(SUB_VI, "SubVI", TYPE_INT);
-    }
-
-    public static final String SUB_VL = VECTOR_PREFIX + "SUB_VL" + POSTFIX;
-    static {
->>>>>>> 16fa7709
         vectorNode(SUB_VL, "SubVL", TYPE_LONG);
     }
 
@@ -1767,7 +1587,6 @@
     }
 
     public static final String URSHIFT_VS = VECTOR_PREFIX + "URSHIFT_VS" + POSTFIX;
-<<<<<<< HEAD
     static {
         vectorNode(URSHIFT_VS, "URShiftVS", TYPE_SHORT);
     }
@@ -1784,24 +1603,6 @@
 
     public static final String URSHIFT_VL = VECTOR_PREFIX + "URSHIFT_VL" + POSTFIX;
     static {
-=======
-    static {
-        vectorNode(URSHIFT_VS, "URShiftVS", TYPE_SHORT);
-    }
-
-    public static final String URSHIFT_VC = VECTOR_PREFIX + "URSHIFT_VC" + POSTFIX;
-    static {
-        vectorNode(URSHIFT_VC, "URShiftVS", TYPE_CHAR); // short computation with char type
-    }
-
-    public static final String URSHIFT_VI = VECTOR_PREFIX + "URSHIFT_VI" + POSTFIX;
-    static {
-        vectorNode(URSHIFT_VI, "URShiftVI", TYPE_INT);
-    }
-
-    public static final String URSHIFT_VL = VECTOR_PREFIX + "URSHIFT_VL" + POSTFIX;
-    static {
->>>>>>> 16fa7709
         vectorNode(URSHIFT_VL, "URShiftVL", TYPE_LONG);
     }
 
@@ -1826,7 +1627,6 @@
     }
 
     public static final String VECTOR_BLEND_D = VECTOR_PREFIX + "VECTOR_BLEND_D" + POSTFIX;
-<<<<<<< HEAD
     static {
         vectorNode(VECTOR_BLEND_D, "VectorBlend", TYPE_DOUBLE);
     }
@@ -1898,79 +1698,6 @@
 
     public static final String VECTOR_CAST_D2F = VECTOR_PREFIX + "VECTOR_CAST_D2F" + POSTFIX;
     static {
-=======
-    static {
-        vectorNode(VECTOR_BLEND_D, "VectorBlend", TYPE_DOUBLE);
-    }
-
-    public static final String VECTOR_MASK_CMP_I = VECTOR_PREFIX + "VECTOR_MASK_CMP_I" + POSTFIX;
-    static {
-        vectorNode(VECTOR_MASK_CMP_I, "VectorMaskCmp", TYPE_INT);
-    }
-
-    public static final String VECTOR_MASK_CMP_L = VECTOR_PREFIX + "VECTOR_MASK_CMP_L" + POSTFIX;
-    static {
-        vectorNode(VECTOR_MASK_CMP_L, "VectorMaskCmp", TYPE_LONG);
-    }
-
-    public static final String VECTOR_MASK_CMP_F = VECTOR_PREFIX + "VECTOR_MASK_CMP_F" + POSTFIX;
-    static {
-        vectorNode(VECTOR_MASK_CMP_F, "VectorMaskCmp", TYPE_FLOAT);
-    }
-
-    public static final String VECTOR_MASK_CMP_D = VECTOR_PREFIX + "VECTOR_MASK_CMP_D" + POSTFIX;
-    static {
-        vectorNode(VECTOR_MASK_CMP_D, "VectorMaskCmp", TYPE_DOUBLE);
-    }
-
-    public static final String VECTOR_CAST_B2S = VECTOR_PREFIX + "VECTOR_CAST_B2S" + POSTFIX;
-    static {
-        vectorNode(VECTOR_CAST_B2S, "VectorCastB2X", TYPE_SHORT);
-    }
-
-    public static final String VECTOR_CAST_B2I = VECTOR_PREFIX + "VECTOR_CAST_B2I" + POSTFIX;
-    static {
-        vectorNode(VECTOR_CAST_B2I, "VectorCastB2X", TYPE_INT);
-    }
-
-    public static final String VECTOR_CAST_B2L = VECTOR_PREFIX + "VECTOR_CAST_B2L" + POSTFIX;
-    static {
-        vectorNode(VECTOR_CAST_B2L, "VectorCastB2X", TYPE_LONG);
-    }
-
-    public static final String VECTOR_CAST_B2F = VECTOR_PREFIX + "VECTOR_CAST_B2F" + POSTFIX;
-    static {
-        vectorNode(VECTOR_CAST_B2F, "VectorCastB2X", TYPE_FLOAT);
-    }
-
-    public static final String VECTOR_CAST_B2D = VECTOR_PREFIX + "VECTOR_CAST_B2D" + POSTFIX;
-    static {
-        vectorNode(VECTOR_CAST_B2D, "VectorCastB2X", TYPE_DOUBLE);
-    }
-
-    public static final String VECTOR_CAST_D2B = VECTOR_PREFIX + "VECTOR_CAST_D2B" + POSTFIX;
-    static {
-        vectorNode(VECTOR_CAST_D2B, "VectorCastD2X", TYPE_BYTE);
-    }
-
-    public static final String VECTOR_CAST_D2S = VECTOR_PREFIX + "VECTOR_CAST_D2S" + POSTFIX;
-    static {
-        vectorNode(VECTOR_CAST_D2S, "VectorCastD2X", TYPE_SHORT);
-    }
-
-    public static final String VECTOR_CAST_D2I = VECTOR_PREFIX + "VECTOR_CAST_D2I" + POSTFIX;
-    static {
-        vectorNode(VECTOR_CAST_D2I, "VectorCastD2X", TYPE_INT);
-    }
-
-    public static final String VECTOR_CAST_D2L = VECTOR_PREFIX + "VECTOR_CAST_D2L" + POSTFIX;
-    static {
-        vectorNode(VECTOR_CAST_D2L, "VectorCastD2X", TYPE_LONG);
-    }
-
-    public static final String VECTOR_CAST_D2F = VECTOR_PREFIX + "VECTOR_CAST_D2F" + POSTFIX;
-    static {
->>>>>>> 16fa7709
         vectorNode(VECTOR_CAST_D2F, "VectorCastD2X", TYPE_FLOAT);
     }
 
@@ -2310,7 +2037,6 @@
     }
 
     public static final String XOR_VS = VECTOR_PREFIX + "XOR_VS" + POSTFIX;
-<<<<<<< HEAD
     static {
         vectorNode(XOR_VS, "XorV", TYPE_SHORT);
     }
@@ -2322,19 +2048,6 @@
 
     public static final String XOR_VL = VECTOR_PREFIX + "XOR_VL" + POSTFIX;
     static {
-=======
-    static {
-        vectorNode(XOR_VS, "XorV", TYPE_SHORT);
-    }
-
-    public static final String XOR_VI = VECTOR_PREFIX + "XOR_VI" + POSTFIX;
-    static {
-        vectorNode(XOR_VI, "XorV", TYPE_INT);
-    }
-
-    public static final String XOR_VL = VECTOR_PREFIX + "XOR_VL" + POSTFIX;
-    static {
->>>>>>> 16fa7709
         vectorNode(XOR_VL, "XorV", TYPE_LONG);
     }
 
