--- conflicted
+++ resolved
@@ -349,43 +349,24 @@
 
     public static final String ALLOC = PREFIX + "ALLOC" + POSTFIX;
     static {
-<<<<<<< HEAD
-        String optoRegex = "(.*precise .*\\R((.*(?i:mov|mv|xorl|nop|spill|pushq|popq).*|\\s*)\\R)*.*(?i:call,static).*wrapper for: C2 Runtime new_instance" + END;
-        allocNodes(ALLOC, "Allocate", optoRegex);
-=======
         String regex = START + "Allocate\\b" + MID + END;
         macroNodes(ALLOC, regex);
->>>>>>> 466f82a4
     }
 
     public static final String ALLOC_OF = COMPOSITE_PREFIX + "ALLOC_OF" + POSTFIX;
     static {
-<<<<<<< HEAD
-        String regex = "(.*precise .*" + IS_REPLACED + ":.*\\R((.*(?i:mov|mv|xorl|nop|spill|pushq|popq).*|\\s*)\\R)*.*(?i:call,static).*wrapper for: C2 Runtime new_instance" + END;
-        optoOnly(ALLOC_OF, regex);
-=======
         String regex = START + "Allocate\\b" + MID + "allocationKlass:.*\\b" + IS_REPLACED + "\\s.*" + END;
         macroNodes(ALLOC_OF, regex);
->>>>>>> 466f82a4
     }
 
     public static final String ALLOC_ARRAY = PREFIX + "ALLOC_ARRAY" + POSTFIX;
     static {
-<<<<<<< HEAD
-        String optoRegex = "(.*precise \\[.*\\R((.*(?i:mov|mv|xor|nop|spill|pushq|popq).*|\\s*|.*(LGHI|LI).*)\\R)*.*(?i:call,static).*wrapper for: C2 Runtime new_array" + END;
-        allocNodes(ALLOC_ARRAY, "AllocateArray", optoRegex);
-=======
         String regex = START + "AllocateArray\\b" + MID + END;
         macroNodes(ALLOC_ARRAY,  regex);
->>>>>>> 466f82a4
     }
 
     public static final String ALLOC_ARRAY_OF = COMPOSITE_PREFIX + "ALLOC_ARRAY_OF" + POSTFIX;
     static {
-<<<<<<< HEAD
-        String regex = "(.*precise \\[.*" + IS_REPLACED + ":.*\\R((.*(?i:mov|mv|xorl|nop|spill|pushq|popq).*|\\s*|.*(LGHI|LI).*)\\R)*.*(?i:call,static).*wrapper for: C2 Runtime new_array" + END;
-        optoOnly(ALLOC_ARRAY_OF, regex);
-=======
         // Assuming we are looking for an array of "some/package/MyClass". The printout is
         // [Lsome/package/MyClass;
         // or, with more dimensions
@@ -407,7 +388,6 @@
         String name_part = "\\[+.(" + partial_name_prefix + ")?" + IS_REPLACED + ";";
         String regex = START + "AllocateArray\\b" + MID + "allocationKlass:" + name_part + ".*" + END;
         macroNodes(ALLOC_ARRAY_OF, regex);
->>>>>>> 466f82a4
     }
 
     public static final String OR = PREFIX + "OR" + POSTFIX;
