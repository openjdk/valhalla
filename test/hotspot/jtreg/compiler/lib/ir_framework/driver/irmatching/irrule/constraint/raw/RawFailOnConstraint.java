--- conflicted
+++ resolved
@@ -27,18 +27,11 @@
 import compiler.lib.ir_framework.IR;
 import compiler.lib.ir_framework.IRNode;
 import compiler.lib.ir_framework.TestFramework;
-<<<<<<< HEAD
-import compiler.lib.ir_framework.shared.Comparison;
-import compiler.lib.ir_framework.driver.irmatching.irrule.checkattribute.parsing.RawIRNode;
-import compiler.lib.ir_framework.driver.irmatching.irrule.constraint.Constraint;
-import compiler.lib.ir_framework.driver.irmatching.parser.VMInfo;
-=======
 import compiler.lib.ir_framework.driver.SuccessOnlyConstraintException;
 import compiler.lib.ir_framework.driver.irmatching.irrule.checkattribute.parsing.RawIRNode;
 import compiler.lib.ir_framework.driver.irmatching.irrule.constraint.Constraint;
 import compiler.lib.ir_framework.driver.irmatching.parser.VMInfo;
 import compiler.lib.ir_framework.shared.Comparison;
->>>>>>> 16fa7709
 
 /**
  * This class represents a raw constraint of a {@link IR#failOn()} attribute.
@@ -62,14 +55,10 @@
     @Override
     public Constraint parse(CompilePhase compilePhase, String compilationOutput, VMInfo vmInfo) {
         TestFramework.check(compilePhase != CompilePhase.DEFAULT, "must not be default");
-<<<<<<< HEAD
-        return Constraint.createFailOn(rawIRNode.regex(compilePhase, vmInfo, Comparison.Bound.UPPER), constraintIndex, compilationOutput);
-=======
         try {
             return Constraint.createFailOn(rawIRNode.regex(compilePhase, vmInfo, Comparison.Bound.UPPER), constraintIndex, compilationOutput);
         } catch (SuccessOnlyConstraintException e) {
             return Constraint.createSuccess();
         }
->>>>>>> 16fa7709
     }
 }
