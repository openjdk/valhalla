--- conflicted
+++ resolved
@@ -195,15 +195,8 @@
     }
 
     @Test
-<<<<<<< HEAD
-    // TODO: 8329234
-    //@IR(counts = { IRNode.Z_LOAD_P_WITH_BARRIER_FLAG, Common.REMAINING, "1" }, phase = CompilePhase.FINAL_CODE)
-    @IR(counts = { IRNode.Z_COMPARE_AND_SWAP_P_WITH_BARRIER_FLAG, Common.REMAINING, "1" }, phase = CompilePhase.FINAL_CODE)
-=======
     @IR(counts = { IRNode.Z_LOAD_P_WITH_BARRIER_FLAG, Common.REMAINING, "1" }, phase = CompilePhase.FINAL_CODE)
-    // TODO: 8353182
-    //@IR(counts = { IRNode.Z_GET_AND_SET_P_WITH_BARRIER_FLAG, Common.REMAINING, "1" }, phase = CompilePhase.FINAL_CODE)
->>>>>>> ed13d1fa
+    @IR(counts = { IRNode.Z_COMPARE_AND_SWAP_P_WITH_BARRIER_FLAG, Common.REMAINING, "1" }, phase = CompilePhase.FINAL_CODE)
     static void testLoadThenAtomic(Outer o, Inner i) {
         Common.blackhole(o.field1);
         Common.field1VarHandle.getAndSet(o, i);
