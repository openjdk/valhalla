/*
 * Copyright (c) 2016, Oracle and/or its affiliates. All rights reserved.
 * DO NOT ALTER OR REMOVE COPYRIGHT NOTICES OR THIS FILE HEADER.
 *
 * This code is free software; you can redistribute it and/or modify it
 * under the terms of the GNU General Public License version 2 only, as
 * published by the Free Software Foundation.
 *
 * This code is distributed in the hope that it will be useful, but WITHOUT
 * ANY WARRANTY; without even the implied warranty of MERCHANTABILITY or
 * FITNESS FOR A PARTICULAR PURPOSE.  See the GNU General Public License
 * version 2 for more details (a copy is included in the LICENSE file that
 * accompanied this code).
 *
 * You should have received a copy of the GNU General Public License version
 * 2 along with this work; if not, write to the Free Software Foundation,
 * Inc., 51 Franklin St, Fifth Floor, Boston, MA 02110-1301 USA.
 *
 * Please contact Oracle, 500 Oracle Parkway, Redwood Shores, CA 94065 USA
 * or visit www.oracle.com if you need additional information or have any
 * questions.
 */

package jdk.vm.ci.hotspot.test;

import org.testng.annotations.DataProvider;

public class ForObjectDataProvider {
    @DataProvider(name = "forObjectDataProvider")
    public static Object[][] forObjectDataProvider() {
        return new Object[][]{
                        {TestHelper.DUMMY_CLASS_INSTANCE.objectField,
<<<<<<< HEAD
                                        "Object[Objects$1@" + TestHelper.DUMMY_CLASS_INSTANCE.objectField.hashCode() + "]"},
=======
                                        "Object[Object@" + TestHelper.DUMMY_CLASS_INSTANCE.objectField.hashCode() + "]"},
>>>>>>> b4f0a6e3
                        {TestHelper.DUMMY_CLASS_INSTANCE.stringField,
                                        "Object[String:\"" + TestHelper.DUMMY_CLASS_INSTANCE.stringField + "\"]"},
                        {TestHelper.DUMMY_CLASS_INSTANCE.booleanField,
                                        "Object[" + TestHelper.DUMMY_CLASS_INSTANCE.booleanField + "]"},
                        {TestHelper.DUMMY_CLASS_INSTANCE.byteField,
                                        "Object[" + TestHelper.DUMMY_CLASS_INSTANCE.byteField + "]"},
                        {TestHelper.DUMMY_CLASS_INSTANCE.charField,
                                        "Object[" + TestHelper.DUMMY_CLASS_INSTANCE.charField + "]"},
                        {TestHelper.DUMMY_CLASS_INSTANCE.shortField,
                                        "Object[" + TestHelper.DUMMY_CLASS_INSTANCE.shortField + "]"},
                        {TestHelper.DUMMY_CLASS_INSTANCE.intField,
                                        "Object[" + TestHelper.DUMMY_CLASS_INSTANCE.intField + "]"},
                        {TestHelper.DUMMY_CLASS_INSTANCE.longField,
                                        "Object[" + TestHelper.DUMMY_CLASS_INSTANCE.longField + "]"},
                        {TestHelper.DUMMY_CLASS_INSTANCE.floatField,
                                        "Object[" + TestHelper.DUMMY_CLASS_INSTANCE.floatField + "]"},
                        {TestHelper.DUMMY_CLASS_INSTANCE.doubleField,
                                        "Object[" + TestHelper.DUMMY_CLASS_INSTANCE.doubleField + "]"},
                        {new Object[0], "Object[Object[" + 0 + "]{}]"}, {new Object[1], "Object[Object[" + 1 + "]{null}]"},
                        {null, "Object[null]"}};
    }
}<|MERGE_RESOLUTION|>--- conflicted
+++ resolved
@@ -30,11 +30,7 @@
     public static Object[][] forObjectDataProvider() {
         return new Object[][]{
                         {TestHelper.DUMMY_CLASS_INSTANCE.objectField,
-<<<<<<< HEAD
-                                        "Object[Objects$1@" + TestHelper.DUMMY_CLASS_INSTANCE.objectField.hashCode() + "]"},
-=======
                                         "Object[Object@" + TestHelper.DUMMY_CLASS_INSTANCE.objectField.hashCode() + "]"},
->>>>>>> b4f0a6e3
                         {TestHelper.DUMMY_CLASS_INSTANCE.stringField,
                                         "Object[String:\"" + TestHelper.DUMMY_CLASS_INSTANCE.stringField + "\"]"},
                         {TestHelper.DUMMY_CLASS_INSTANCE.booleanField,
