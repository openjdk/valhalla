--- conflicted
+++ resolved
@@ -63,13 +63,8 @@
 
         // On s390x, generated code is ~6x larger in fastdebug and ~1.4x in release builds vs. other archs,
         // hence we require slightly more minimum space.
-<<<<<<< HEAD
         int minInitialSize = 2000 + (Platform.isS390x() ? 800 : 0);
-        for (int i = 0; i < 200; i++) {
-=======
-        int minInitialSize = 800 + (Platform.isS390x() ? 800 : 0);
         for (int i = 0; i < 50; i++) {
->>>>>>> a49856bb
             int initialCodeCacheSizeInKb = minInitialSize + rand.nextInt(400);
             int reservedCodeCacheSizeInKb = initialCodeCacheSizeInKb + rand.nextInt(200);
             pb = ProcessTools.createLimitedTestJavaProcessBuilder("-XX:InitialCodeCacheSize=" + initialCodeCacheSizeInKb + "K", "-XX:ReservedCodeCacheSize=" + reservedCodeCacheSizeInKb + "k", "-version");
