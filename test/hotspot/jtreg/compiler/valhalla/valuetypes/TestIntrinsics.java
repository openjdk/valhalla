/*
 * Copyright (c) 2017, 2020, Oracle and/or its affiliates. All rights reserved.
 * DO NOT ALTER OR REMOVE COPYRIGHT NOTICES OR THIS FILE HEADER.
 *
 * This code is free software; you can redistribute it and/or modify it
 * under the terms of the GNU General Public License version 2 only, as
 * published by the Free Software Foundation.
 *
 * This code is distributed in the hope that it will be useful, but WITHOUT
 * ANY WARRANTY; without even the implied warranty of MERCHANTABILITY or
 * FITNESS FOR A PARTICULAR PURPOSE.  See the GNU General Public License
 * version 2 for more details (a copy is included in the LICENSE file that
 * accompanied this code).
 *
 * You should have received a copy of the GNU General Public License version
 * 2 along with this work; if not, write to the Free Software Foundation,
 * Inc., 51 Franklin St, Fifth Floor, Boston, MA 02110-1301 USA.
 *
 * Please contact Oracle, 500 Oracle Parkway, Redwood Shores, CA 94065 USA
 * or visit www.oracle.com if you need additional information or have any
 * questions.
 */

package compiler.valhalla.valuetypes;

import java.lang.reflect.Array;
import java.lang.reflect.Field;
import java.util.Arrays;
import java.util.List;

import jdk.test.lib.Asserts;
import jdk.internal.misc.Unsafe;

/*
 * @test
 * @summary Test intrinsic support for value types
 * @library /testlibrary /test/lib /compiler/whitebox /
 * @modules java.base/jdk.internal.misc
 * @requires (os.simpleArch == "x64" | os.simpleArch == "aarch64")
 * @compile TestIntrinsics.java
 * @run driver ClassFileInstaller sun.hotspot.WhiteBox jdk.test.lib.Platform
 * @run main/othervm/timeout=300 -Xbootclasspath/a:. -XX:+IgnoreUnrecognizedVMOptions -XX:+UnlockDiagnosticVMOptions
 *                               -XX:+UnlockExperimentalVMOptions -XX:+WhiteBoxAPI
 *                               compiler.valhalla.valuetypes.ValueTypeTest
 *                               compiler.valhalla.valuetypes.TestIntrinsics
 */
public class TestIntrinsics extends ValueTypeTest {
    // Extra VM parameters for some test scenarios. See ValueTypeTest.getVMParameters()
    @Override
    public String[] getExtraVMParameters(int scenario) {
        switch (scenario) {
        case 3: return new String[] {"-XX:-MonomorphicArrayCheck", "-XX:ValueArrayElemMaxFlatSize=-1"};
        case 4: return new String[] {"-XX:-MonomorphicArrayCheck"};
        }
        return null;
    }

    public static void main(String[] args) throws Throwable {
        TestIntrinsics test = new TestIntrinsics();
        test.run(args, MyValue1.class, MyValue2.class, MyValue2Inline.class);
    }

    // Test correctness of the Class::isAssignableFrom intrinsic
    @Test()
    public boolean test1(Class<?> supercls, Class<?> subcls) {
        return supercls.isAssignableFrom(subcls);
    }

    public void test1_verifier(boolean warmup) {
        Asserts.assertTrue(test1(java.util.AbstractList.class, java.util.ArrayList.class), "test1_1 failed");
        Asserts.assertTrue(test1(MyValue1.class.asIndirectType(), MyValue1.class.asIndirectType()), "test1_2 failed");
        Asserts.assertTrue(test1(MyValue1.class, MyValue1.class), "test1_3 failed");
        Asserts.assertTrue(test1(MyValue1.class.asIndirectType(), MyValue1.class), "test1_4 failed");
        Asserts.assertFalse(test1(MyValue1.class, MyValue1.class.asIndirectType()), "test1_5 failed");
        Asserts.assertTrue(test1(Object.class, java.util.ArrayList.class), "test1_6 failed");
        Asserts.assertTrue(test1(Object.class, MyValue1.class.asIndirectType()), "test1_7 failed");
        Asserts.assertTrue(test1(Object.class, MyValue1.class), "test1_8 failed");
        Asserts.assertTrue(!test1(MyValue1.class.asIndirectType(), Object.class), "test1_9 failed");
        Asserts.assertTrue(!test1(MyValue1.class, Object.class), "test1_10 failed");
    }

    // Verify that Class::isAssignableFrom checks with statically known classes are folded
    @Test(failOn = LOADK)
    public boolean test2() {
        boolean check1 = java.util.AbstractList.class.isAssignableFrom(java.util.ArrayList.class);
        boolean check2 = MyValue1.class.asIndirectType().isAssignableFrom(MyValue1.class.asIndirectType());
        boolean check3 = MyValue1.class.isAssignableFrom(MyValue1.class);
        boolean check4 = MyValue1.class.asIndirectType().isAssignableFrom(MyValue1.class);
        boolean check5 = !MyValue1.class.isAssignableFrom(MyValue1.class.asIndirectType());
        boolean check6 = Object.class.isAssignableFrom(java.util.ArrayList.class);
        boolean check7 = Object.class.isAssignableFrom(MyValue1.class.asIndirectType());
        boolean check8 = Object.class.isAssignableFrom(MyValue1.class);
        boolean check9 = !MyValue1.class.asIndirectType().isAssignableFrom(Object.class);
        boolean check10 = !MyValue1.class.isAssignableFrom(Object.class);
        return check1 && check2 && check3 && check4 && check5 && check6 && check7 && check8 && check9 && check10;
    }

    public void test2_verifier(boolean warmup) {
        Asserts.assertTrue(test2(), "test2 failed");
    }

    // Test correctness of the Class::getSuperclass intrinsic
    @Test()
    public Class<?> test3(Class<?> cls) {
        return cls.getSuperclass();
    }

    public void test3_verifier(boolean warmup) {
        Asserts.assertTrue(test3(Object.class) == null, "test3_1 failed");
<<<<<<< HEAD
        Asserts.assertTrue(test3(MyValue1.class.asIndirectType()) == MyValue1.ref.class, "test3_2 failed");
        Asserts.assertTrue(test3(MyValue1.class.asPrimaryType()) == MyValue1.ref.class, "test3_3 failed");
=======
        Asserts.assertTrue(test3(MyValue1.class.asIndirectType()) == MyAbstract.class, "test3_2 failed");
        Asserts.assertTrue(test3(MyValue1.class.asPrimaryType()) == MyAbstract.class, "test3_3 failed");
>>>>>>> 4c2f8bee
        Asserts.assertTrue(test3(Class.class) == Object.class, "test3_4 failed");
    }

    // Verify that Class::getSuperclass checks with statically known classes are folded
    @Test(failOn = LOADK)
    public boolean test4() {
        boolean check1 = Object.class.getSuperclass() == null;
<<<<<<< HEAD
        // TODO Remove cast as workaround once javac is fixed
        boolean check2 = (Class<?>)MyValue1.class.asIndirectType().getSuperclass() == MyValue1.ref.class;
        // TODO Remove cast as workaround once javac is fixed
        boolean check3 = (Class<?>)MyValue1.class.asPrimaryType().getSuperclass() == MyValue1.ref.class;
=======
        boolean check2 = MyValue1.class.asIndirectType().getSuperclass() == MyAbstract.class;
        boolean check3 = MyValue1.class.asPrimaryType().getSuperclass() == MyAbstract.class;
>>>>>>> 4c2f8bee
        boolean check4 = Class.class.getSuperclass() == Object.class;
        return check1 && check2 && check3 && check4;
    }

    public void test4_verifier(boolean warmup) {
        Asserts.assertTrue(test4(), "test4 failed");
    }

    // Test toString() method
    @Test()
    public String test5(MyValue1 v) {
        return v.toString();
    }

    @DontCompile
    public void test5_verifier(boolean warmup) {
        MyValue1 v = MyValue1.createDefaultInline();
        test5(v);
    }

    // Test hashCode() method
    @Test()
    public int test6(MyValue1 v) {
        return v.hashCode();
    }

    @DontCompile
    public void test6_verifier(boolean warmup) {
        MyValue1 v = MyValue1.createWithFieldsInline(rI, rL);
        int res = test6(v);
        Asserts.assertEQ(res, v.hashCode());
    }

    // Test default value type array creation via reflection
    @Test()
    public Object[] test7(Class<?> componentType, int len) {
        Object[] va = (Object[])Array.newInstance(componentType, len);
        return va;
    }

    @DontCompile
    public void test7_verifier(boolean warmup) {
        int len = Math.abs(rI) % 42;
        long hash = MyValue1.createDefaultDontInline().hashPrimitive();
        Object[] va = test7(MyValue1.class, len);
        for (int i = 0; i < len; ++i) {
            Asserts.assertEQ(((MyValue1)va[i]).hashPrimitive(), hash);
        }
    }

    // Class.isInstance
    @Test()
    public boolean test8(Class c, MyValue1 vt) {
        return c.isInstance(vt);
    }

    @DontCompile
    public void test8_verifier(boolean warmup) {
        MyValue1 vt = MyValue1.createWithFieldsInline(rI, rL);
        boolean result = test8(MyValue1.class, vt);
        Asserts.assertTrue(result);
        result = test8(MyValue1.class.asIndirectType(), vt);
        Asserts.assertTrue(result);
    }

    @Test()
    public boolean test9(Class c, MyValue1 vt) {
        return c.isInstance(vt);
    }

    @DontCompile
    public void test9_verifier(boolean warmup) {
        MyValue1 vt = MyValue1.createWithFieldsInline(rI, rL);
        boolean result = test9(MyValue2.class, vt);
        Asserts.assertFalse(result);
        result = test9(MyValue2.class.asIndirectType(), vt);
        Asserts.assertFalse(result);
    }

    // Class.cast
    @Test()
    public Object test10(Class c, MyValue1 vt) {
        return c.cast(vt);
    }

    @DontCompile
    public void test10_verifier(boolean warmup) {
        MyValue1 vt = MyValue1.createWithFieldsInline(rI, rL);
        Object result = test10(MyValue1.class, vt);
        Asserts.assertEQ(((MyValue1)result).hash(), vt.hash());
    }

    @Test()
    public Object test11(Class c, MyValue1 vt) {
        return c.cast(vt);
    }

    @DontCompile
    public void test11_verifier(boolean warmup) {
        MyValue1 vt = MyValue1.createWithFieldsInline(rI, rL);
        try {
            test11(MyValue2.class, vt);
            throw new RuntimeException("should have thrown");
        } catch (ClassCastException cce) {
        }
    }

    @Test()
    public Object test12(MyValue1 vt) {
        return MyValue1.class.cast(vt);
    }

    @DontCompile
    public void test12_verifier(boolean warmup) {
        MyValue1 vt = MyValue1.createWithFieldsInline(rI, rL);
        Object result = test12(vt);
        Asserts.assertEQ(((MyValue1)result).hash(), vt.hash());
    }

    @Test()
    public Object test13(MyValue1 vt) {
        return MyValue2.class.cast(vt);
    }

    @DontCompile
    public void test13_verifier(boolean warmup) {
        MyValue1 vt = MyValue1.createWithFieldsInline(rI, rL);
        try {
            test13(vt);
            throw new RuntimeException("should have thrown");
        } catch (ClassCastException cce) {
        }
    }

    // value type array creation via reflection
    @Test()
    public void test14(int len, long hash) {
        Object[] va = (Object[])Array.newInstance(MyValue1.class.asPrimaryType().asIndirectType().asPrimaryType(), len);
        for (int i = 0; i < len; ++i) {
            Asserts.assertEQ(((MyValue1)va[i]).hashPrimitive(), hash);
        }
    }

    @DontCompile
    public void test14_verifier(boolean warmup) {
        int len = Math.abs(rI) % 42;
        long hash = MyValue1.createDefaultDontInline().hashPrimitive();
        test14(len, hash);
    }

    // Test hashCode() method
    @Test()
    public int test15(Object v) {
        return v.hashCode();
    }

    @DontCompile
    public void test15_verifier(boolean warmup) {
        MyValue1 v = MyValue1.createWithFieldsInline(rI, rL);
        int res = test15(v);
        Asserts.assertEQ(res, v.hashCode());
    }

    @Test()
    public int test16(Object v) {
        return System.identityHashCode(v);
    }

    @DontCompile
    public void test16_verifier(boolean warmup) {
        MyValue1 v = MyValue1.createWithFieldsInline(rI, rL);
        int res = test16(v);
        Asserts.assertEQ(res, System.identityHashCode((Object)v));
    }

    @Test()
    public int test17(Object v) {
        return System.identityHashCode(v);
    }

    @DontCompile
    public void test17_verifier(boolean warmup) {
        Integer v = new Integer(rI);
        int res = test17(v);
        Asserts.assertEQ(res, System.identityHashCode(v));
    }

    @Test()
    public int test18(Object v) {
        return System.identityHashCode(v);
    }

    @DontCompile
    public void test18_verifier(boolean warmup) {
        Object v = null;
        int res = test18(v);
        Asserts.assertEQ(res, System.identityHashCode(v));
    }

    // hashCode() and toString() with different value types
    @Test()
    public int test19(MyValue1 vt1, MyValue1 vt2, boolean b) {
        MyValue1 res = b ? vt1 : vt2;
        return res.hashCode();
    }

    @DontCompile
    public void test19_verifier(boolean warmup) {
        MyValue1 vt = MyValue1.createWithFieldsInline(rI, rL);
        int res = test19(vt, vt, true);
        Asserts.assertEQ(res, vt.hashCode());
        res = test19(vt, vt, false);
        Asserts.assertEQ(res, vt.hashCode());
    }

    @Test()
    public String test20(MyValue1 vt1, MyValue1 vt2, boolean b) {
        MyValue1 res = b ? vt1 : vt2;
        return res.toString();
    }

    @DontCompile
    public void test20_verifier(boolean warmup) {
        MyValue1 vt = MyValue1.createWithFieldsInline(rI, rL);
        String res = test20(vt, vt, true);
        Asserts.assertEQ(res, vt.toString());
        res = test20(vt, vt, false);
        Asserts.assertEQ(res, vt.toString());
    }

    private static final Unsafe U = Unsafe.getUnsafe();
    private static final long X_OFFSET;
    private static final long Y_OFFSET;
    private static final long V1_OFFSET;
    private static final boolean V1_FLATTENED;
    static {
        try {
            Field xField = MyValue1.class.getDeclaredField("x");
            X_OFFSET = U.objectFieldOffset(xField);
            Field yField = MyValue1.class.getDeclaredField("y");
            Y_OFFSET = U.objectFieldOffset(yField);
            Field v1Field = MyValue1.class.getDeclaredField("v1");
            V1_OFFSET = U.objectFieldOffset(v1Field);
            V1_FLATTENED = U.isFlattened(v1Field);
        } catch (Exception e) {
            throw new RuntimeException(e);
        }
    }

    protected static final String CALL_Unsafe = START + "CallStaticJava" + MID + "# Static  jdk.internal.misc.Unsafe::" + END;

    @Test(failOn=CALL_Unsafe)
    public int test21(MyValue1 v) {
       return U.getInt(v, X_OFFSET);
    }

    @DontCompile
    public void test21_verifier(boolean warmup) {
        MyValue1 v = MyValue1.createWithFieldsInline(rI, rL);
        int res = test21(v);
        Asserts.assertEQ(res, v.x);
    }

    MyValue1 test22_vt;
    @Test(failOn=CALL_Unsafe + ALLOC)
    public void test22(MyValue1 v) {
        v = U.makePrivateBuffer(v);
        U.putInt(v, X_OFFSET, rI);
        v = U.finishPrivateBuffer(v);
        test22_vt = v;
    }

    @DontCompile
    public void test22_verifier(boolean warmup) {
        MyValue1 v = MyValue1.createWithFieldsInline(rI, rL);
        test22(v.setX(v, 0));
        Asserts.assertEQ(test22_vt.hash(), v.hash());
    }

    @Test(failOn=CALL_Unsafe)
    public int test23(MyValue1 v, long offset) {
        return U.getInt(v, offset);
    }

    @DontCompile
    public void test23_verifier(boolean warmup) {
        MyValue1 v = MyValue1.createWithFieldsInline(rI, rL);
        int res = test23(v, X_OFFSET);
        Asserts.assertEQ(res, v.x);
    }

    MyValue1 test24_vt = MyValue1.createWithFieldsInline(rI, rL);

    @Test(failOn=CALL_Unsafe)
    public int test24(long offset) {
        return U.getInt(test24_vt, offset);
    }

    @DontCompile
    public void test24_verifier(boolean warmup) {
        int res = test24(X_OFFSET);
        Asserts.assertEQ(res, test24_vt.x);
    }

    // Test copyOf intrinsic with allocated value type in it's debug information
    final inline class Test25Value {
        final int x;
        public Test25Value() {
            this.x = 42;
        }
    }

    final Test25Value[] test25Array = new Test25Value[10];

    @Test
    public Test25Value[] test25(Test25Value element) {
        // TODO Remove cast as workaround once javac is fixed
        Test25Value[] newArray = (Test25Value[])Arrays.copyOf(test25Array, test25Array.length + 1);
        newArray[test25Array.length] = element;
        return newArray;
    }

    @DontCompile
    public void test25_verifier(boolean warmup) {
        Test25Value vt = new Test25Value();
        test25(vt);
    }

    @Test
    public Object test26() {
        Class<?>[] ca = new Class<?>[1];
        for (int i = 0; i < 1; ++i) {
          // Folds during loop opts
          ca[i] = MyValue1.class.asPrimaryType();
        }
        return Array.newInstance(ca[0], 1);
    }

    @DontCompile
    public void test26_verifier(boolean warmup) {
        Object[] res = (Object[])test26();
        Asserts.assertEQ(((MyValue1)res[0]).hashPrimitive(), MyValue1.createDefaultInline().hashPrimitive());
    }

    // Load non-flattenable value type field with unsafe
    MyValue1.ref test27_vt = MyValue1.createWithFieldsInline(rI, rL);
    private static final long TEST27_OFFSET;
    static {
        try {
            Field field = TestIntrinsics.class.getDeclaredField("test27_vt");
            TEST27_OFFSET = U.objectFieldOffset(field);
        } catch (Exception e) {
            throw new RuntimeException(e);
        }
    }

    @Test(failOn=CALL_Unsafe)
    public MyValue1 test27() {
        return (MyValue1)U.getReference(this, TEST27_OFFSET);
    }

    @DontCompile
    public void test27_verifier(boolean warmup) {
        MyValue1 res = test27();
        Asserts.assertEQ(res.hash(), test24_vt.hash());
    }

    // Mismatched type
    @Test(failOn=CALL_Unsafe)
    public int test28(MyValue1 v) {
        return U.getByte(v, X_OFFSET);
    }

    @DontCompile
    public void test28_verifier(boolean warmup) {
        MyValue1 v = MyValue1.createWithFieldsInline(rI, rL);
        int res = test28(v);
        if (java.nio.ByteOrder.nativeOrder() == java.nio.ByteOrder.LITTLE_ENDIAN) {
            Asserts.assertEQ(res, (int)((byte)v.x));
        } else {
            Asserts.assertEQ(res, (int)((byte)Integer.reverseBytes(v.x)));
        }
    }

    // Wrong alignment
    @Test(failOn=CALL_Unsafe)
    public long test29(MyValue1 v) {
        // Read the field that's guaranteed to not be last in the
        // value so we don't read out of the value
        if (X_OFFSET < Y_OFFSET) {
            return U.getInt(v, X_OFFSET+1);
        }
        return U.getLong(v, Y_OFFSET+1);
    }

    @DontCompile
    public void test29_verifier(boolean warmup) {
        MyValue1 v = MyValue1.createWithFieldsInline(rI, rL);
        long res = test29(v);
        if (java.nio.ByteOrder.nativeOrder() == java.nio.ByteOrder.LITTLE_ENDIAN) {
            if (X_OFFSET < Y_OFFSET) {
                Asserts.assertEQ(((int)res) << 8, (v.x >> 8) << 8);
            } else {
                Asserts.assertEQ(res << 8, (v.y >> 8) << 8);
            }
        } else {
            if (X_OFFSET < Y_OFFSET) {
                Asserts.assertEQ(((int)res), v.x >>> 8);
            } else {
                Asserts.assertEQ(res, v.y >>> 8);
            }
        }
    }

    // getValue to retrieve flattened field from value
    @Test(failOn=CALL_Unsafe)
    public MyValue2 test30(MyValue1 v) {
        if (V1_FLATTENED) {
            return U.getValue(v, V1_OFFSET, MyValue2.class.asPrimaryType().asIndirectType().asPrimaryType());
        }
        return (MyValue2)U.getReference(v, V1_OFFSET);
    }

    @DontCompile
    public void test30_verifier(boolean warmup) {
        MyValue1 v = MyValue1.createWithFieldsInline(rI, rL);
        MyValue2 res = test30(v);
        Asserts.assertEQ(res.hash(), v.v1.hash());
    }

    MyValue1 test31_vt;
    private static final long TEST31_VT_OFFSET;
    private static final boolean TEST31_VT_FLATTENED;
    static {
        try {
            Field test31_vt_Field = TestIntrinsics.class.getDeclaredField("test31_vt");
            TEST31_VT_OFFSET = U.objectFieldOffset(test31_vt_Field);
            TEST31_VT_FLATTENED = U.isFlattened(test31_vt_Field);
        } catch (Exception e) {
            throw new RuntimeException(e);
        }
    }

    // getValue to retrieve flattened field from object
    @Test(failOn=CALL_Unsafe)
    public MyValue1 test31() {
        if (TEST31_VT_FLATTENED) {
            return U.getValue(this, TEST31_VT_OFFSET, MyValue1.class.asPrimaryType().asIndirectType().asPrimaryType());
        }
        return (MyValue1)U.getReference(this, TEST31_VT_OFFSET);
    }

    @DontCompile
    public void test31_verifier(boolean warmup) {
        test31_vt = MyValue1.createWithFieldsInline(rI, rL);
        MyValue1 res = test31();
        Asserts.assertEQ(res.hash(), test31_vt.hash());
    }

    // putValue to set flattened field in object
    @Test(failOn=CALL_Unsafe)
    public void test32(MyValue1 vt) {
        if (TEST31_VT_FLATTENED) {
            U.putValue(this, TEST31_VT_OFFSET, MyValue1.class.asPrimaryType().asIndirectType().asPrimaryType(), vt);
        } else {
            U.putReference(this, TEST31_VT_OFFSET, vt);
        }
    }

    @DontCompile
    public void test32_verifier(boolean warmup) {
        MyValue1 vt = MyValue1.createWithFieldsInline(rI, rL);
        test31_vt = MyValue1.createDefaultInline();
        test32(vt);
        Asserts.assertEQ(vt.hash(), test31_vt.hash());
    }

    private static final int TEST33_BASE_OFFSET;
    private static final int TEST33_INDEX_SCALE;
    private static final boolean TEST33_FLATTENED_ARRAY;
    static {
        try {
            TEST33_BASE_OFFSET = U.arrayBaseOffset(MyValue1[].class);
            TEST33_INDEX_SCALE = U.arrayIndexScale(MyValue1[].class);
            TEST33_FLATTENED_ARRAY = U.isFlattenedArray(MyValue1[].class);
        } catch (Exception e) {
            throw new RuntimeException(e);
        }
    }
    // getValue to retrieve flattened field from array
    @Test(failOn=CALL_Unsafe)
    public MyValue1 test33(MyValue1[] arr) {
        if (TEST33_FLATTENED_ARRAY) {
            return U.getValue(arr, TEST33_BASE_OFFSET + TEST33_INDEX_SCALE, MyValue1.class.asPrimaryType().asIndirectType().asPrimaryType());
        }
        return (MyValue1)U.getReference(arr, TEST33_BASE_OFFSET + TEST33_INDEX_SCALE);
    }

    @DontCompile
    public void test33_verifier(boolean warmup) {
        MyValue1[] arr = new MyValue1[2];
        MyValue1 vt = MyValue1.createWithFieldsInline(rI, rL);
        arr[1] = vt;
        MyValue1 res = test33(arr);
        Asserts.assertEQ(res.hash(), vt.hash());
    }

    // putValue to set flattened field in array
    @Test(failOn=CALL_Unsafe)
    public void test34(MyValue1[] arr, MyValue1 vt) {
        if (TEST33_FLATTENED_ARRAY) {
            U.putValue(arr, TEST33_BASE_OFFSET + TEST33_INDEX_SCALE, MyValue1.class.asPrimaryType().asIndirectType().asPrimaryType(), vt);
        } else {
            U.putReference(arr, TEST33_BASE_OFFSET + TEST33_INDEX_SCALE, vt);
        }
    }

    @DontCompile
    public void test34_verifier(boolean warmup) {
        MyValue1[] arr = new MyValue1[2];
        MyValue1 vt = MyValue1.createWithFieldsInline(rI, rL);
        test34(arr, vt);
        Asserts.assertEQ(arr[1].hash(), vt.hash());
    }

    // getValue to retrieve flattened field from object with unknown
    // container type
    @Test(failOn=CALL_Unsafe)
    public MyValue1 test35(Object o) {
        if (TEST31_VT_FLATTENED) {
            return U.getValue(o, TEST31_VT_OFFSET, MyValue1.class.asPrimaryType().asIndirectType().asPrimaryType());
        }
        return (MyValue1)U.getReference(o, TEST31_VT_OFFSET);
    }

    @DontCompile
    public void test35_verifier(boolean warmup) {
        test31_vt = MyValue1.createWithFieldsInline(rI, rL);
        MyValue1 res = test35(this);
        Asserts.assertEQ(res.hash(), test31_vt.hash());
    }

    // getValue to retrieve flattened field from object at unknown
    // offset
    @Test(failOn=CALL_Unsafe)
    public MyValue1 test36(long offset) {
        if (TEST31_VT_FLATTENED) {
            return U.getValue(this, offset, MyValue1.class.asPrimaryType().asIndirectType().asPrimaryType());
        }
        return (MyValue1)U.getReference(this, offset);
    }

    @DontCompile
    public void test36_verifier(boolean warmup) {
        test31_vt = MyValue1.createWithFieldsInline(rI, rL);
        MyValue1 res = test36(TEST31_VT_OFFSET);
        Asserts.assertEQ(res.hash(), test31_vt.hash());
    }

    // putValue to set flattened field in object with unknown
    // container
    @Test(failOn=CALL_Unsafe)
    public void test37(Object o, MyValue1 vt) {
        if (TEST31_VT_FLATTENED) {
            U.putValue(o, TEST31_VT_OFFSET, MyValue1.class.asPrimaryType().asIndirectType().asPrimaryType(), vt);
        } else {
            U.putReference(o, TEST31_VT_OFFSET, vt);
        }
    }

    @DontCompile
    public void test37_verifier(boolean warmup) {
        MyValue1 vt = MyValue1.createWithFieldsInline(rI, rL);
        test31_vt = MyValue1.createDefaultInline();
        test37(this, vt);
        Asserts.assertEQ(vt.hash(), test31_vt.hash());
    }

    // putValue to set flattened field in object, non value argument
    // to store
    @Test(match = { CALL_Unsafe }, matchCount = { 1 })
    public void test38(Object o) {
        if (TEST31_VT_FLATTENED) {
            U.putValue(this, TEST31_VT_OFFSET, MyValue1.class.asPrimaryType().asIndirectType().asPrimaryType(), o);
        } else {
            U.putReference(this, TEST31_VT_OFFSET, o);
        }
    }

    @DontCompile
    public void test38_verifier(boolean warmup) {
        MyValue1 vt = MyValue1.createWithFieldsInline(rI, rL);
        test31_vt = MyValue1.createDefaultInline();
        test38(vt);
        Asserts.assertEQ(vt.hash(), test31_vt.hash());
    }

    @Test(failOn=CALL_Unsafe)
    public MyValue1 test39(MyValue1 v) {
        v = U.makePrivateBuffer(v);
        U.putInt(v, X_OFFSET, rI);
        v = U.finishPrivateBuffer(v);
        return v;
    }

    @DontCompile
    public void test39_verifier(boolean warmup) {
        MyValue1 v = MyValue1.createWithFieldsInline(rI, rL);
        MyValue1 res = test39(v.setX(v, 0));
        Asserts.assertEQ(res.hash(), v.hash());
    }

    // Test default value type array creation via reflection
    @Test()
    public Object[] test40(Class<?> componentType, int len) {
        Object[] va = (Object[])Array.newInstance(componentType, len);
        return va;
    }

    @DontCompile
    public void test40_verifier(boolean warmup) {
        int len = Math.abs(rI) % 42;
        Object[] va = test40(MyValue1.class.asIndirectType(), len);
        for (int i = 0; i < len; ++i) {
            Asserts.assertEQ(va[i], null);
        }
    }

    // Class.isInstance
    @Test()
    public boolean test41(Class c, MyValue1.ref vt) {
        return c.isInstance(vt);
    }

    @DontCompile
    public void test41_verifier(boolean warmup) {
        MyValue1.ref vt = MyValue1.createWithFieldsInline(rI, rL);
        boolean result = test41(MyValue1.class.asIndirectType(), vt);
        Asserts.assertTrue(result);
        result = test41(MyValue1.class, vt);
        Asserts.assertTrue(result);
    }

    @Test()
    public boolean test42(Class c, MyValue1.ref vt) {
        return c.isInstance(vt);
    }

    @DontCompile
    public void test42_verifier(boolean warmup) {
        MyValue1.ref vt = MyValue1.createWithFieldsInline(rI, rL);
        boolean result = test42(MyValue2.class.asIndirectType(), vt);
        Asserts.assertFalse(result);
        result = test42(MyValue2.class, vt);
        Asserts.assertFalse(result);
    }

    // Class.cast
    @Test()
    public Object test43(Class c, MyValue1.ref vt) {
        return c.cast(vt);
    }

    @DontCompile
    public void test43_verifier(boolean warmup) {
        MyValue1.ref vt = MyValue1.createWithFieldsInline(rI, rL);
        Object result = test43(MyValue1.class.asIndirectType(), vt);
        Asserts.assertEQ(((MyValue1)result).hash(), vt.hash());
        result = test43(MyValue1.class.asIndirectType(), null);
        Asserts.assertEQ(result, null);
    }

    @Test()
    public Object test44(Class c, MyValue1.ref vt) {
        return c.cast(vt);
    }

    @DontCompile
    public void test44_verifier(boolean warmup) {
        MyValue1.ref vt = MyValue1.createWithFieldsInline(rI, rL);
        try {
            test44(MyValue2.class.asIndirectType(), vt);
            throw new RuntimeException("should have thrown");
        } catch (ClassCastException cce) {
        }
    }

    @Test()
    public Object test45(MyValue1.ref vt) {
        return MyValue1.class.asIndirectType().cast(vt);
    }

    @DontCompile
    public void test45_verifier(boolean warmup) {
        MyValue1.ref vt = MyValue1.createWithFieldsInline(rI, rL);
        Object result = test45(vt);
        Asserts.assertEQ(((MyValue1)result).hash(), vt.hash());
        result = test45(null);
        Asserts.assertEQ(result, null);
    }

    @Test()
    public Object test46(MyValue1.ref vt) {
        return MyValue2.class.asIndirectType().cast(vt);
    }

    @DontCompile
    public void test46_verifier(boolean warmup) {
        MyValue1.ref vt = MyValue1.createWithFieldsInline(rI, rL);
        test46(null);
        try {
            test46(vt);
            throw new RuntimeException("should have thrown");
        } catch (ClassCastException cce) {
        }
    }

    @Test()
    public Object test47(MyValue1.ref vt) {
        return MyValue1.class.asPrimaryType().cast(vt);
    }

    @DontCompile
    public void test47_verifier(boolean warmup) {
        MyValue1.ref vt = MyValue1.createWithFieldsInline(rI, rL);
        Object result = test47(vt);
        Asserts.assertEQ(((MyValue1)result).hash(), vt.hash());
        try {
            test47(null);
            throw new RuntimeException("should have thrown");
        } catch (NullPointerException npe) {
        }
    }

    @Test()
    public Object test48(Class c, MyValue1.ref vt) {
        return c.cast(vt);
    }

    @DontCompile
    public void test48_verifier(boolean warmup) {
        MyValue1.ref vt = MyValue1.createWithFieldsInline(rI, rL);
        Object result = test48(MyValue1.class, vt);
        Asserts.assertEQ(((MyValue1)result).hash(), vt.hash());
        try {
            test48(MyValue1.class, null);
            throw new RuntimeException("should have thrown");
        } catch (NullPointerException npe) {
        }
    }

    @Test()
    public Object test49(MyValue1 vt) {
        return MyValue1.class.asIndirectType().cast(vt);
    }

    @DontCompile
    public void test49_verifier(boolean warmup) {
        MyValue1 vt = MyValue1.createWithFieldsInline(rI, rL);
        Object result = test49(vt);
        Asserts.assertEQ(((MyValue1)result).hash(), vt.hash());
    }

    @Test()
    public Object test50(Class c, Object obj) {
        return c.cast(obj);
    }

    @DontCompile
    public void test50_verifier(boolean warmup) {
        MyValue1 vt = MyValue1.createWithFieldsInline(rI, rL);
        MyValue1[] va  = new MyValue1[42];
        MyValue1.ref[] vba = new MyValue1.ref[42];
        Object result = test50(MyValue1.class, vt);
        Asserts.assertEQ(((MyValue1)result).hash(), vt.hash());
        result = test50(MyValue1.class.asIndirectType(), vt);
        Asserts.assertEQ(((MyValue1)result).hash(), vt.hash());
        result = test50(MyValue1[].class, va);
        Asserts.assertEQ(result, va);
        result = test50(MyValue1.ref[].class, vba);
        Asserts.assertEQ(result, vba);
        result = test50(MyValue1.ref[].class, va);
        Asserts.assertEQ(result, va);
        try {
            test50(MyValue1.class, null);
            throw new RuntimeException("should have thrown");
        } catch (NullPointerException npe) {
        }
        try {
            test50(MyValue1[].class, vba);
            throw new RuntimeException("should have thrown");
        } catch (ClassCastException cce) {
        }
    }

    // value type array creation via reflection
    @Test()
    public void test51(int len) {
        Object[] va = (Object[])Array.newInstance(MyValue1.class.asIndirectType().asPrimaryType().asIndirectType(), len);
        for (int i = 0; i < len; ++i) {
            Asserts.assertEQ(va[i], null);
        }
    }

    @DontCompile
    public void test51_verifier(boolean warmup) {
        int len = Math.abs(rI) % 42;
        test51(len);
    }

    // multidimensional value type array creation via reflection
    @Test()
    public Object[][] test52(int len, int val) {
        MyValue1[][] va1 = (MyValue1[][])Array.newInstance(MyValue1[].class, len);
        MyValue1.ref[][] va2 = (MyValue1.ref[][])Array.newInstance(MyValue1.ref[].class, len);
        Object[][] result;
        if (val == 1) {
            va1[0] = new MyValue1[1];
            result = va1;
        } else {
            va2[0] = new MyValue1.ref[1];
            result = va2;
        }
        if (val == 1) {
            Asserts.assertEQ(va1[0][0].hash(), ((MyValue1)result[0][0]).hash());
        } else {
            Asserts.assertEQ(result[0][0], null);
            result[0][0] = null;
        }
        return result;
    }

    @DontCompile
    public void test52_verifier(boolean warmup) {
        test52(1, 1);
        test52(1, 2);
    }

    @Test()
    public Object[][] test53(Class<?> c1, Class<?> c2, int len, int val) {
        MyValue1[][] va1 = (MyValue1[][])Array.newInstance(MyValue1[].class, len);
        MyValue1.ref[][] va2 = (MyValue1.ref[][])Array.newInstance(MyValue1.ref[].class, len);
        Object[][] va3 = (Object[][])Array.newInstance(c1, len);
        Object[][] va4 = (Object[][])Array.newInstance(c2, len);
        for (int i = 0; i < len; ++i) {
            Asserts.assertEQ(va1[i], null);
            Asserts.assertEQ(va2[i], null);
            Asserts.assertEQ(va3[i], null);
            Asserts.assertEQ(va4[i], null);
            va1[i] = new MyValue1[1];
            va2[i] = new MyValue1.ref[1];
            va3[i] = new MyValue1[1];
            va4[i] = new MyValue1.ref[1];
            Asserts.assertEQ(va1[i][0].hash(), ((MyValue1)va3[i][0]).hash());
            Asserts.assertEQ(va2[i][0], null);
            Asserts.assertEQ(va4[i][0], null);
        }
        Object[][] result;
        if (val == 1) {
            result = va1;
        } else if (val == 2) {
            result = va2;
        } else if (val == 3) {
            result = va3;
        } else {
            result = va4;
        }
        if ((val == 1 || val == 3) && len > 0) {
            Asserts.assertEQ(va1[0][0].hash(), ((MyValue1)result[0][0]).hash());
        } else if (len > 0) {
            Asserts.assertEQ(result[0][0], null);
            result[0][0] = null;
        }
        return result;
    }

    @DontCompile
    public void test53_verifier(boolean warmup) {
        int len = Math.abs(rI) % 42;
        test53(MyValue1[].class, MyValue1.ref[].class, len, 1);
        test53(MyValue1[].class, MyValue1.ref[].class, len, 2);
        test53(MyValue1[].class, MyValue1.ref[].class, len, 3);
        test53(MyValue1[].class, MyValue1.ref[].class, len, 4);
    }

    // Test asIndirectType intrinsic with non-value mirror
    @Test()
    public Class<?> test54(Class<?> c) {
        if (c.asIndirectType() != Integer.class) {
            throw new RuntimeException("Unexpected class");
        }
        return Integer.class.asIndirectType();
    }

    @DontCompile
    public void test54_verifier(boolean warmup) {
        Class<?> result = test54(Integer.class);
        Asserts.assertEQ(result, Integer.class);
    }

    // Test asPrimaryType intrinsic with non-value mirror
    @Test()
    public Class<?> test55(Class<?> c) {
        if (c.asPrimaryType() != Integer.class) {
            throw new RuntimeException("Unexpected class");
        }
        return Integer.class.asPrimaryType();
    }

    @DontCompile
    public void test55_verifier(boolean warmup) {
        Class<?> result = test55(Integer.class);
        Asserts.assertEQ(result, Integer.class);
    }

    // Same as test39 but Unsafe.putInt to buffer is not intrinsified/compiled
    @DontCompile
    public void test56_callee(MyValue1.ref v) { // Use .ref here to make sure the argument is not scalarized (otherwise larval information is lost)
        U.putInt(v, X_OFFSET, rI);
    }

    @Test()
    @Warmup(10000) // Fill up the TLAB to trigger slow path allocation
    public MyValue1 test56(MyValue1 v) {
        v = U.makePrivateBuffer(v);
        test56_callee(v);
        v = U.finishPrivateBuffer(v);
        return v;
    }

    @DontCompile
    public void test56_verifier(boolean warmup) {
        MyValue1 v = MyValue1.createWithFieldsInline(rI, rL);
        MyValue1 res = test56(v.setX(v, 0));
        Asserts.assertEQ(res.hash(), v.hash());
    }
}<|MERGE_RESOLUTION|>--- conflicted
+++ resolved
@@ -107,13 +107,9 @@
 
     public void test3_verifier(boolean warmup) {
         Asserts.assertTrue(test3(Object.class) == null, "test3_1 failed");
-<<<<<<< HEAD
-        Asserts.assertTrue(test3(MyValue1.class.asIndirectType()) == MyValue1.ref.class, "test3_2 failed");
-        Asserts.assertTrue(test3(MyValue1.class.asPrimaryType()) == MyValue1.ref.class, "test3_3 failed");
-=======
+
         Asserts.assertTrue(test3(MyValue1.class.asIndirectType()) == MyAbstract.class, "test3_2 failed");
         Asserts.assertTrue(test3(MyValue1.class.asPrimaryType()) == MyAbstract.class, "test3_3 failed");
->>>>>>> 4c2f8bee
         Asserts.assertTrue(test3(Class.class) == Object.class, "test3_4 failed");
     }
 
@@ -121,15 +117,11 @@
     @Test(failOn = LOADK)
     public boolean test4() {
         boolean check1 = Object.class.getSuperclass() == null;
-<<<<<<< HEAD
+
         // TODO Remove cast as workaround once javac is fixed
-        boolean check2 = (Class<?>)MyValue1.class.asIndirectType().getSuperclass() == MyValue1.ref.class;
+        boolean check2 = (Class<?>)MyValue1.class.asIndirectType().getSuperclass() == MyAbstract.class;
         // TODO Remove cast as workaround once javac is fixed
-        boolean check3 = (Class<?>)MyValue1.class.asPrimaryType().getSuperclass() == MyValue1.ref.class;
-=======
-        boolean check2 = MyValue1.class.asIndirectType().getSuperclass() == MyAbstract.class;
-        boolean check3 = MyValue1.class.asPrimaryType().getSuperclass() == MyAbstract.class;
->>>>>>> 4c2f8bee
+        boolean check3 = (Class<?>)MyValue1.class.asPrimaryType().getSuperclass() == MyAbstract.class;
         boolean check4 = Class.class.getSuperclass() == Object.class;
         return check1 && check2 && check3 && check4;
     }
