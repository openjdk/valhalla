--- conflicted
+++ resolved
@@ -42,13 +42,9 @@
  * @key randomness
  * @summary Test intrinsic support for inline types
  * @library /test/lib /
-<<<<<<< HEAD
- * @modules java.base/jdk.internal.misc
+ * @modules java.base/jdk.internal.misc java.base/jdk.internal.value
+ * @requires (os.simpleArch == "x64" | os.simpleArch == "aarch64")
  * @compile -XDenablePrimitiveClasses TestIntrinsics.java
-=======
- * @modules java.base/jdk.internal.misc java.base/jdk.internal.value
->>>>>>> 60855881
- * @requires (os.simpleArch == "x64" | os.simpleArch == "aarch64")
  * @run driver/timeout=300 compiler.valhalla.inlinetypes.TestIntrinsics
  */
 
