--- conflicted
+++ resolved
@@ -1238,12 +1238,8 @@
 
     @Run(test = "test64")
     public void test64_verifier() {
-<<<<<<< HEAD
+        if (TEST33_FLATTENED_ARRAY) return;
         MyValue1[] arr = (MyValue1[])ValueClass.newNullRestrictedNonAtomicArray(MyValue1.class, 2, MyValue1.DEFAULT);
-=======
-        if (TEST33_FLATTENED_ARRAY) return;
-        MyValue1[] arr = (MyValue1[])ValueClass.newNullRestrictedArray(MyValue1.class, 2);
->>>>>>> 0f7cdf3b
         MyValue1 vt = MyValue1.createWithFieldsInline(rI, rL);
 
         boolean res = test64(arr, arr[1], vt);
@@ -1355,12 +1351,8 @@
 
     @Run(test = "test68")
     public void test68_verifier() {
-<<<<<<< HEAD
+        if (TEST33_FLATTENED_ARRAY) return;
         MyValue1[] arr = (MyValue1[])ValueClass.newNullRestrictedNonAtomicArray(MyValue1.class, 2, MyValue1.DEFAULT);
-=======
-        if (TEST33_FLATTENED_ARRAY) return;
-        MyValue1[] arr = (MyValue1[])ValueClass.newNullRestrictedArray(MyValue1.class, 2);
->>>>>>> 0f7cdf3b
         MyValue1 vt = MyValue1.createWithFieldsInline(rI, rL);
 
         Object res = test68(arr, arr[1], vt);
