--- conflicted
+++ resolved
@@ -26,13 +26,9 @@
  * @bug 8252506
  * @summary Verify that arraycopy intrinsics properly handle flat inline type arrays with oop fields.
  * @library /test/lib
-<<<<<<< HEAD
+ * @compile -XDenablePrimitiveClasses TestArrayCopyWithOops.java
  * @run main/othervm -XX:+EnableValhalla -XX:+EnablePrimitiveClasses
  *                   -XX:CompileCommand=dontinline,compiler.valhalla.inlinetypes.TestArrayCopyWithOops::test*
-=======
- * @compile -XDenablePrimitiveClasses TestArrayCopyWithOops.java
- * @run main/othervm -XX:CompileCommand=dontinline,compiler.valhalla.inlinetypes.TestArrayCopyWithOops::test*
->>>>>>> 9290cc97
  *                   -XX:CompileCommand=dontinline,compiler.valhalla.inlinetypes.TestArrayCopyWithOops::create*
  *                   -Xbatch
  *                   compiler.valhalla.inlinetypes.TestArrayCopyWithOops
