--- conflicted
+++ resolved
@@ -27,13 +27,8 @@
  * @summary Test that speculative types are properly handled by scalarization.
  * @library /test/lib
  * @enablePreview
-<<<<<<< HEAD
- * @compile TestWithSpeculativeTypes.java
- * @run main/othervm -XX:CompileCommand=dontinline,TestWithSpeculativeTypes::*
-=======
  * @run main/othervm -XX:+EnableValhalla
  *                   -XX:CompileCommand=dontinline,TestWithSpeculativeTypes::*
->>>>>>> 28e21294
  *                   -XX:TypeProfileLevel=222 -XX:-TieredCompilation -Xbatch
  *                   TestWithSpeculativeTypes
  */
