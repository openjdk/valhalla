--- conflicted
+++ resolved
@@ -26,13 +26,9 @@
  * @bug 8280440
  * @summary Test that speculative types are properly handled by scalarization.
  * @library /test/lib
-<<<<<<< HEAD
+ * @compile -XDenablePrimitiveClasses TestWithSpeculativeTypes.java
  * @run main/othervm -XX:+EnableValhalla -XX:+EnablePrimitiveClasses
  *                   -XX:CompileCommand=dontinline,TestWithSpeculativeTypes::*
-=======
- * @compile -XDenablePrimitiveClasses TestWithSpeculativeTypes.java
- * @run main/othervm -XX:CompileCommand=dontinline,TestWithSpeculativeTypes::*
->>>>>>> 9290cc97
  *                   -XX:TypeProfileLevel=222 -XX:-TieredCompilation -Xbatch
  *                   TestWithSpeculativeTypes
  */
