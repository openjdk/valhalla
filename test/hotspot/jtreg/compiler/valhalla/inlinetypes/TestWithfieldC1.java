/*
 * Copyright (c) 2019, 2021, Oracle and/or its affiliates. All rights reserved.
 * DO NOT ALTER OR REMOVE COPYRIGHT NOTICES OR THIS FILE HEADER.
 *
 * This code is free software; you can redistribute it and/or modify it
 * under the terms of the GNU General Public License version 2 only, as
 * published by the Free Software Foundation.
 *
 * This code is distributed in the hope that it will be useful, but WITHOUT
 * ANY WARRANTY; without even the implied warranty of MERCHANTABILITY or
 * FITNESS FOR A PARTICULAR PURPOSE.  See the GNU General Public License
 * version 2 for more details (a copy is included in the LICENSE file that
 * accompanied this code).
 *
 * You should have received a copy of the GNU General Public License version
 * 2 along with this work; if not, write to the Free Software Foundation,
 * Inc., 51 Franklin St, Fifth Floor, Boston, MA 02110-1301 USA.
 *
 * Please contact Oracle, 500 Oracle Parkway, Redwood Shores, CA 94065 USA
 * or visit www.oracle.com if you need additional information or have any
 * questions.
 */

package compiler.valhalla.inlinetypes;

import jdk.test.lib.Asserts;
import compiler.lib.ir_framework.*;

/*
 * @test
 * @key randomness
 * @summary Verify that C1 performs escape analysis before optimizing withfield bytecode to putfield.
<<<<<<< HEAD
 * @library /testlibrary /test/lib /compiler/whitebox /
 * @requires (os.simpleArch == "x64" | os.simpleArch == "aarch64")
=======
 * @library /test/lib /
 * @requires os.simpleArch == "x64"
>>>>>>> 31d3bb0f
 * @compile -XDallowWithFieldOperator TestWithfieldC1.java
 * @run driver/timeout=300 compiler.valhalla.inlinetypes.TestWithfieldC1
 */

@ForceCompileClassInitializer
public class TestWithfieldC1 {

    public static void main(String[] args) {
        final Scenario[] scenarios = {
                new Scenario(0, // C1 only
                        "-XX:TieredStopAtLevel=1",
                        "-XX:+TieredCompilation"),
                new Scenario(1, // C2 only. (Make sure the tests are correctly written)
                        "-XX:TieredStopAtLevel=4",
                        "-XX:-TieredCompilation"),
                new Scenario(2, // interpreter only
                        "-Xint"),
                new Scenario(3, // Xcomp Only C1.
                        "-XX:TieredStopAtLevel=1",
                        "-XX:+TieredCompilation",
                        "-Xcomp"),
                new Scenario(4, // Xcomp Only C2.
                        "-XX:TieredStopAtLevel=4",
                        "-XX:-TieredCompilation",
                        "-Xcomp")
        };

        InlineTypes.getFramework()
                   .addScenarios(scenarios)
                   .start();
    }

    static FooValue.ref foo_static;
    static FooValue.ref foo_static_arr[] = new FooValue.ref[1];
    FooValue.ref foo_instance;

    @DontInline
    static void set_foo_static_if_null(FooValue v) {
        if (foo_static == null) {
            foo_static = v;
        }
    }

    static primitive class FooValue {
        public int x = 0, y = 0;

        @ForceInline
        static FooValue test1() {
            FooValue v = FooValue.default;

            v = __WithField(v.x, 1);
            v = __WithField(v.y, 1);
            foo_static = v;

            v = __WithField(v.x, 2);
            v = __WithField(v.y, 2);
            return v;
        }

        @ForceInline
        static FooValue test3() {
            FooValue v = FooValue.default;

            v = __WithField(v.x, 1);
            v = __WithField(v.y, 1);
            set_foo_static_if_null(v);

            v = __WithField(v.x, 2);
            v = __WithField(v.y, 2);
            return v;
        }

        @ForceInline
        static FooValue test4() {
            FooValue v = FooValue.default;
            for (int i=1; i<=2; i++) {
                v = __WithField(v.x, i);
                v = __WithField(v.y, i);
                set_foo_static_if_null(v);
            }

            return v;
        }

        @ForceInline
        static FooValue test5() {
            FooValue v1 = FooValue.default;
            FooValue v2 = FooValue.default;
            v2 = v1;

            v1 = __WithField(v1.x, 1);
            v1 = __WithField(v1.y, 1);
            set_foo_static_if_null(v1);

            v2 = __WithField(v2.x, 2);
            v2 = __WithField(v2.y, 2);

            return v2;
        }

        @ForceInline
        static FooValue test6() {
            FooValue v = FooValue.default;

            v = __WithField(v.x, 1);
            v = __WithField(v.y, 1);
            foo_static_arr[0] = v;

            v = __WithField(v.x, 2);
            v = __WithField(v.y, 2);
            return v;
        }


        @ForceInline
        static FooValue test7() {
            FooValue v1 = FooValue.default;
            FooValue v2 = FooValue.default;
            v2 = v1;

            v1 = __WithField(v1.x, 1);
            v1 = __WithField(v1.y, 1);

            v2 = __WithField(v2.x, 2);
            v2 = __WithField(v2.y, 2);

            return v1;
        }

        @ForceInline
        static FooValue test8() {
            FooValue v1 = FooValue.default;

            v1 = __WithField(v1.x, 1);
            v1 = __WithField(v1.y, 1);

            v1.non_static_method();

            v1 = __WithField(v1.x, 2);
            v1 = __WithField(v1.y, 2);

            return v1;
        }


        @DontInline
        private void non_static_method() {
            set_foo_static_if_null(this);
        }
    }

    static void validate_foo_static_and(FooValue v) {
        Asserts.assertEQ(foo_static.x, 1);
        Asserts.assertEQ(foo_static.y, 1);
        Asserts.assertEQ(v.x, 2);
        Asserts.assertEQ(v.y, 2);
    }

    // escape with putstatic
    @Test(compLevel = CompLevel.C1_SIMPLE)
    public FooValue test1() {
        return FooValue.test1();
    }

    @Run(test = "test1")
    public void test1_verifier() {
        FooValue v = test1();
        validate_foo_static_and(v);
    }

    // escape with putfield
    @Test(compLevel = CompLevel.C1_SIMPLE)
    public FooValue test2() {
        FooValue v = FooValue.default;

        v = __WithField(v.x, 1);
        v = __WithField(v.y, 1);
        foo_instance = v;

        v = __WithField(v.x, 2);
        v = __WithField(v.y, 2);
        return v;
    }

    @Run(test = "test2")
    public void test2_verifier() {
        foo_instance = null;
        FooValue v = test2();
        Asserts.assertEQ(foo_instance.x, 1);
        Asserts.assertEQ(foo_instance.y, 1);
        Asserts.assertEQ(v.x, 2);
        Asserts.assertEQ(v.y, 2);
    }

    // escape with function call
    @Test(compLevel = CompLevel.C1_SIMPLE)
    public FooValue test3() {
        return FooValue.test3();
    }

    @Run(test = "test3")
    public void test3_verifier() {
        foo_static = null;
        FooValue v = test3();
        validate_foo_static_and(v);
    }

    // escape and then branch backwards
    @Test(compLevel = CompLevel.C1_SIMPLE)
    public FooValue test4() {
        return FooValue.test4();
    }

    @Run(test = "test4")
    public void test4_verifier() {
        foo_static = null;
        FooValue v = test4();
        validate_foo_static_and(v);
    }

    // escape using a different local variable
    @Test(compLevel = CompLevel.C1_SIMPLE)
    public FooValue test5() {
        return FooValue.test5();
    }

    @Run(test = "test5")
    public void test5_verifier() {
        foo_static = null;
        FooValue v = test5();
        validate_foo_static_and(v);
    }

    // escape using aastore
    @Test(compLevel = CompLevel.C1_SIMPLE)
    public FooValue test6() {
        return FooValue.test6();
    }

    @Run(test = "test6")
    public void test6_verifier() {
        foo_static_arr[0] = null;
        FooValue v = test6();
        Asserts.assertEQ(foo_static_arr[0].x, 1);
        Asserts.assertEQ(foo_static_arr[0].y, 1);
        Asserts.assertEQ(v.x, 2);
        Asserts.assertEQ(v.y, 2);
    }

    // Copying a value into different local slots -- disable withfield optimization
    @Test(compLevel = CompLevel.C1_SIMPLE)
    public FooValue test7() {
        return FooValue.test7();
    }

    @Run(test = "test7")
    public void test7_verifier() {
        FooValue v = test7();
        Asserts.assertEQ(v.x, 1);
        Asserts.assertEQ(v.y, 1);
    }

    // escape by invoking non-static method
    @Test(compLevel = CompLevel.C1_SIMPLE)
    public FooValue test8() {
        return FooValue.test8();
    }

    @Run(test = "test8")
    public void test8_verifier() {
        foo_static = null;
        FooValue v = test8();
        validate_foo_static_and(v);
    }

    // duplicate reference with local variables
    @Test(compLevel = CompLevel.C1_SIMPLE)
    public FooValue test9() {
        FooValue v = FooValue.default;

        v = __WithField(v.x, 1);
        v = __WithField(v.y, 1);

        FooValue v2 = v;

        v = __WithField(v.x, 2);
        v = __WithField(v.y, 2);

        v2 = __WithField(v2.x, 3);
        v2 = __WithField(v2.y, 3);

        foo_instance = v2;
        return v;
    }

    @Run(test = "test9")
    public void test9_verifier() {
        foo_instance = null;
        FooValue v = test9();
        Asserts.assertEQ(foo_instance.x, 3);
        Asserts.assertEQ(foo_instance.y, 3);
        Asserts.assertEQ(v.x, 2);
        Asserts.assertEQ(v.y, 2);
    }
}<|MERGE_RESOLUTION|>--- conflicted
+++ resolved
@@ -30,13 +30,8 @@
  * @test
  * @key randomness
  * @summary Verify that C1 performs escape analysis before optimizing withfield bytecode to putfield.
-<<<<<<< HEAD
- * @library /testlibrary /test/lib /compiler/whitebox /
+ * @library /test/lib /
  * @requires (os.simpleArch == "x64" | os.simpleArch == "aarch64")
-=======
- * @library /test/lib /
- * @requires os.simpleArch == "x64"
->>>>>>> 31d3bb0f
  * @compile -XDallowWithFieldOperator TestWithfieldC1.java
  * @run driver/timeout=300 compiler.valhalla.inlinetypes.TestWithfieldC1
  */
