/*
 * Copyright (c) 2019, 2024, Oracle and/or its affiliates. All rights reserved.
 * DO NOT ALTER OR REMOVE COPYRIGHT NOTICES OR THIS FILE HEADER.
 *
 * This code is free software; you can redistribute it and/or modify it
 * under the terms of the GNU General Public License version 2 only, as
 * published by the Free Software Foundation.
 *
 * This code is distributed in the hope that it will be useful, but WITHOUT
 * ANY WARRANTY; without even the implied warranty of MERCHANTABILITY or
 * FITNESS FOR A PARTICULAR PURPOSE.  See the GNU General Public License
 * version 2 for more details (a copy is included in the LICENSE file that
 * accompanied this code).
 *
 * You should have received a copy of the GNU General Public License version
 * 2 along with this work; if not, write to the Free Software Foundation,
 * Inc., 51 Franklin St, Fifth Floor, Boston, MA 02110-1301 USA.
 *
 * Please contact Oracle, 500 Oracle Parkway, Redwood Shores, CA 94065 USA
 * or visit www.oracle.com if you need additional information or have any
 * questions.
 */

package compiler.valhalla.inlinetypes;

import compiler.lib.ir_framework.*;
import jdk.test.lib.Asserts;
import jdk.test.whitebox.WhiteBox;

import java.lang.reflect.Method;

import jdk.internal.value.ValueClass;
import jdk.internal.vm.annotation.ImplicitlyConstructible;
import jdk.internal.vm.annotation.LooselyConsistentValue;
import jdk.internal.vm.annotation.NullRestricted;

import static compiler.valhalla.inlinetypes.InlineTypeIRNode.*;
import static compiler.valhalla.inlinetypes.InlineTypes.*;

/*
 * @test
 * @key randomness
 * @summary Test value class specific type profiling.
 * @library /test/lib /
 * @requires (os.simpleArch == "x64" | os.simpleArch == "aarch64")
 * @enablePreview
 * @compile --add-exports java.base/jdk.internal.vm.annotation=ALL-UNNAMED
 *          --add-exports java.base/jdk.internal.value=ALL-UNNAMED
 *          TestLWorldProfiling.java
 * @run main/othervm/timeout=300 -XX:+EnableValhalla
 *                               --add-exports java.base/jdk.internal.vm.annotation=ALL-UNNAMED
 *                               --add-exports java.base/jdk.internal.value=ALL-UNNAMED
 *                               compiler.valhalla.inlinetypes.TestLWorldProfiling
 */

@ForceCompileClassInitializer
public class TestLWorldProfiling {

    public static void main(String[] args) {
        final Scenario[] scenarios = {
                new Scenario(0,
                        "-XX:FlatArrayElementMaxSize=-1",
                        "-XX:-UseArrayLoadStoreProfile",
                        "-XX:-UseACmpProfile",
                        "-XX:TypeProfileLevel=0",
                        "-XX:-MonomorphicArrayCheck"),
                new Scenario(1,
                        "-XX:FlatArrayElementMaxSize=-1",
                        "-XX:+UseArrayLoadStoreProfile",
                        "-XX:+UseACmpProfile",
                        "-XX:TypeProfileLevel=0"),
                new Scenario(2,
                        "-XX:FlatArrayElementMaxSize=-1",
                        "-XX:-UseArrayLoadStoreProfile",
                        "-XX:-UseACmpProfile",
                        "-XX:TypeProfileLevel=222",
                        "-XX:-MonomorphicArrayCheck"),
                new Scenario(3,
                        "-XX:FlatArrayElementMaxSize=-1",
                        "-XX:-UseArrayLoadStoreProfile",
                        "-XX:-UseACmpProfile",
                        "-XX:TypeProfileLevel=0",
                        "-XX:-MonomorphicArrayCheck",
                        "-XX:TieredStopAtLevel=4",
                        "-XX:-TieredCompilation"),
                new Scenario(4,
                        "-XX:FlatArrayElementMaxSize=-1",
                        "-XX:+UseArrayLoadStoreProfile",
                        "-XX:+UseACmpProfile",
                        "-XX:TypeProfileLevel=0",
                        "-XX:TieredStopAtLevel=4",
                        "-XX:-TieredCompilation"),
                new Scenario(5,
                        "-XX:FlatArrayElementMaxSize=-1",
                        "-XX:-UseArrayLoadStoreProfile",
                        "-XX:-UseACmpProfile",
                        "-XX:TypeProfileLevel=222",
                        "-XX:-MonomorphicArrayCheck",
                        "-XX:TieredStopAtLevel=4",
                        "-XX:-TieredCompilation")
        };

        InlineTypes.getFramework()
                   .addScenarios(scenarios)
                   .addFlags("-XX:+IgnoreUnrecognizedVMOptions", "--enable-preview",
                             "--add-exports", "java.base/jdk.internal.vm.annotation=ALL-UNNAMED",
                             "--add-exports", "java.base/jdk.internal.value=ALL-UNNAMED")
                   .addHelperClasses(MyValue1.class,
                                     MyValue2.class)
                   .start();
    }

    @NullRestricted
    private static final MyValue1 testValue1 = MyValue1.createWithFieldsInline(rI, rL);
    @NullRestricted
    private static final MyValue2 testValue2 = MyValue2.createWithFieldsInline(rI, rD);
    private static final MyValue1[] testValue1Array = (MyValue1[])ValueClass.newNullRestrictedArray(MyValue1.class, 1);
    static {
        testValue1Array[0] = testValue1;
    }
    private static final MyValue2[] testValue2Array = (MyValue2[])ValueClass.newNullRestrictedArray(MyValue2.class, 1);
    static {
        testValue2Array[0] = testValue2;
    }
    private static final Integer[] testIntegerArray = new Integer[] { 42 };
    private static final Long[] testLongArray = new Long[] { 42L };
    private static final Double[] testDoubleArray = new Double[] { 42.0D };
    private static final MyValue1[] testValue1NotFlatArray = new MyValue1[] { testValue1 };
    private static final MyValue1[][] testValue1ArrayArray = new MyValue1[][] { testValue1Array };

    // Wrap these variables into helper class because
    // WhiteBox API needs to be initialized by TestFramework first.
    static class WBFlags {
        static final boolean UseACmpProfile = (Boolean) WhiteBox.getWhiteBox().getVMFlag("UseACmpProfile");
        static final boolean TieredCompilation = (Boolean) WhiteBox.getWhiteBox().getVMFlag("TieredCompilation");
        static final boolean ProfileInterpreter = (Boolean) WhiteBox.getWhiteBox().getVMFlag("ProfileInterpreter");
        static final boolean UseArrayLoadStoreProfile = (Boolean) WhiteBox.getWhiteBox().getVMFlag("UseArrayLoadStoreProfile");
        static final long TypeProfileLevel = (Long) WhiteBox.getWhiteBox().getVMFlag("TypeProfileLevel");
    }

    // aaload

    @Test
    @IR(applyIfOr = {"UseArrayLoadStoreProfile", "true", "TypeProfileLevel", "= 222"},
        failOn = {LOAD_UNKNOWN_INLINE})
    @IR(applyIfAnd={"UseACmpProfile", "false", "TypeProfileLevel", "!= 222"},
        counts = {LOAD_UNKNOWN_INLINE, "= 1"})
    public Object test1(Object[] array) {
        return array[0];
    }

    @Run(test = "test1")
    @Warmup(10000)
    public void test1_verifier(RunInfo info) {
        if (info.isWarmUp()) {
            Object o = test1(testValue1Array);
            Asserts.assertEQ(((MyValue1)o).hash(), testValue1.hash());
        } else {
            Object o = test1(testValue2Array);
            Asserts.assertEQ(((MyValue2)o).hash(), testValue2.hash());
        }
    }

    @Test
    @IR(applyIfOr = {"UseArrayLoadStoreProfile", "true", "TypeProfileLevel", "= 222"},
        failOn = {LOAD_UNKNOWN_INLINE})
    @IR(applyIfAnd = {"UseArrayLoadStoreProfile", "false", "TypeProfileLevel", "!= 222"},
        counts = {LOAD_UNKNOWN_INLINE, "= 1"})
    public Object test2(Object[] array) {
        return array[0];
    }

    @Run(test = "test2")
    @Warmup(10000)
    public void test2_verifier(RunInfo info) {
        if (info.isWarmUp()) {
            Object o = test2(testIntegerArray);
            Asserts.assertEQ(o, 42);
        } else {
            Object o = test2(testLongArray);
            Asserts.assertEQ(o, 42L);
        }
    }

    @Test
    @IR(counts = {LOAD_UNKNOWN_INLINE, "= 1"})
    public Object test3(Object[] array) {
        return array[0];
    }

    @Run(test = "test3")
    @Warmup(10000)
    public void test3_verifier() {
        Object o = test3(testValue1Array);
        Asserts.assertEQ(((MyValue1)o).hash(), testValue1.hash());
        o = test3(testValue2Array);
        Asserts.assertEQ(((MyValue2)o).hash(), testValue2.hash());
    }

    @Test
    @IR(applyIf = {"UseArrayLoadStoreProfile", "true"},
        failOn = {LOAD_UNKNOWN_INLINE})
    @IR(applyIf = {"UseArrayLoadStoreProfile", "false"},
        counts = {LOAD_UNKNOWN_INLINE, "= 1"})
    public Object test4(Object[] array) {
        return array[0];
    }

    @Run(test = "test4")
    @Warmup(10000)
    public void test4_verifier(RunInfo info) {
        if (info.isWarmUp()) {
            Object o = test4(testIntegerArray);
            Asserts.assertEQ(o, 42);
            o = test4(testLongArray);
            Asserts.assertEQ(o, 42L);
        } else {
            Object o = test4(testValue2Array);
            Asserts.assertEQ(((MyValue2)o).hash(), testValue2.hash());
        }
    }

    @Test
    @IR(counts = {LOAD_UNKNOWN_INLINE, "= 1"})
    public Object test5(Object[] array) {
        return array[0];
    }

    @Run(test = "test5")
    @Warmup(10000)
    public void test5_verifier() {
        Object o = test5(testValue1Array);
        Asserts.assertEQ(((MyValue1)o).hash(), testValue1.hash());
        o = test5(testValue1NotFlatArray);
        Asserts.assertEQ(((MyValue1)o).hash(), testValue1.hash());
    }

    // Check that profile data that's useless at the aaload is
    // leveraged at a later point
    @DontInline
    public void test6_no_inline() {
    }


    public void test6_helper(Number[] arg) {
        if (arg instanceof Long[]) {
            test6_no_inline();
        }
    }

    @Test
    @IR(applyIfOr = {"UseArrayLoadStoreProfile", "true", "TypeProfileLevel", "= 222"},
        counts = {CALL, "= 3", CLASS_CHECK_TRAP, "= 1", NULL_CHECK_TRAP, "= 1", RANGE_CHECK_TRAP, "= 1"})
    @IR(applyIfAnd = {"UseArrayLoadStoreProfile", "false", "TypeProfileLevel", "!= 222"},
        counts = {CALL, "= 3", RANGE_CHECK_TRAP, "= 1", NULL_CHECK_TRAP, "= 1"})
    public Object test6(Number[] array) {
        Number v = array[0];
        test6_helper(array);
        return v;
    }

    @Run(test = "test6")
    @Warmup(10000)
    public void test6_verifier(RunInfo info) {
        if (info.isWarmUp()) {
            // pollute profile
            test6_helper(testLongArray);
            test6_helper(testDoubleArray);
        }
        test6(testIntegerArray);
    }

    @DontInline
    public void test7_no_inline() {
    }


    public void test7_helper(Number arg) {
        if (arg instanceof Long) {
            test7_no_inline();
        }
    }

    @Test
    @IR(applyIfOr = {"UseArrayLoadStoreProfile", "true", "TypeProfileLevel", "= 222"},
        counts = {CALL, "= 4", CLASS_CHECK_TRAP, "= 1", NULL_CHECK_TRAP, "= 2", RANGE_CHECK_TRAP, "= 1"})
    @IR(applyIfAnd = {"UseArrayLoadStoreProfile", "false", "TypeProfileLevel", "!= 222"},
        counts = {CALL, "= 4", RANGE_CHECK_TRAP, "= 1", NULL_CHECK_TRAP, "= 2"})
    public Object test7(Number[] array) {
        Number v = array[0];
        test7_helper(v);
        return v;
    }

    @Run(test = "test7")
    @Warmup(10000)
    public void test7_verifier(RunInfo info) {
        if (info.isWarmUp()) {
            // pollute profile
            test7_helper(42L);
            test7_helper(42.0D);
        }
        test7(testIntegerArray);
    }

    @DontInline
    public void test8_no_inline() {
    }

    public void test8_helper(Object arg) {
        if (arg instanceof Long) {
            test8_no_inline();
        }
    }

    @Test
    @IR(applyIf = {"UseArrayLoadStoreProfile", "true"},
        counts = {CALL, "= 5", CLASS_CHECK_TRAP, "= 1", NULL_CHECK_TRAP, "= 2",
                  RANGE_CHECK_TRAP, "= 1"})
    @IR(applyIf = {"UseArrayLoadStoreProfile", "false"},
        counts = {CALL, "= 5", RANGE_CHECK_TRAP, "= 1", NULL_CHECK_TRAP, "= 2"})
    public Object test8(Object[] array) {
        Object v = array[0];
        test8_helper(v);
        return v;
    }

    @Run(test = "test8")
    @Warmup(10000)
    public void test8_verifier(RunInfo info) {
        if (info.isWarmUp()) {
            // pollute profile
            test8_helper(42L);
            test8_helper(42.0D);
        }
        test8(testValue1Array);
        test8(testValue1NotFlatArray);
    }

    // aastore

    @Test
    @IR(applyIfOr = {"UseArrayLoadStoreProfile", "true", "TypeProfileLevel", "= 222"},
        failOn = {STORE_UNKNOWN_INLINE})
    @IR(applyIfAnd = {"UseArrayLoadStoreProfile", "false", "TypeProfileLevel", "!= 222"},
        counts = {STORE_UNKNOWN_INLINE, "= 1"})
    public void test9(Object[] array, Object v) {
        array[0] = v;
    }

    @Run(test = "test9")
    @Warmup(10000)
    public void test9_verifier() {
        test9(testValue1Array, testValue1);
        Asserts.assertEQ(testValue1Array[0].hash(), testValue1.hash());
    }


    @Test
    @IR(applyIfOr = {"UseArrayLoadStoreProfile", "true", "TypeProfileLevel", "= 222"},
        failOn = {STORE_UNKNOWN_INLINE})
    @IR(applyIfAnd = {"UseArrayLoadStoreProfile", "false", "TypeProfileLevel", "!= 222"},
        counts = {STORE_UNKNOWN_INLINE, "= 1"})
    public void test10(Object[] array, Object v) {
        array[0] = v;
    }

    @Run(test = "test10")
    @Warmup(10000)
    public void test10_verifier() {
        test10(testIntegerArray, 42);
    }

    @Test
    @IR(counts = {STORE_UNKNOWN_INLINE, "= 1"})
    public void test11(Object[] array, Object v) {
        array[0] = v;
    }

    @Run(test = "test11")
    @Warmup(10000)
    public void test11_verifier() {
        test11(testValue1Array, testValue1);
        test11(testValue2Array, testValue2);
    }

    @Test
    @IR(applyIf = {"UseArrayLoadStoreProfile", "true"},
        failOn = {STORE_UNKNOWN_INLINE})
    @IR(applyIf = {"UseArrayLoadStoreProfile", "false"},
        counts = {STORE_UNKNOWN_INLINE, "= 1"})
    public void test12(Object[] array, Object v) {
        array[0] = v;
    }

    @Run(test = "test12")
    @Warmup(10000)
    public void test12_verifier() {
        test12(testIntegerArray, 42);
        test12(testLongArray, 42L);
    }

    @Test
    @IR(counts = {STORE_UNKNOWN_INLINE, "= 1"})
    public void test13(Object[] array, Object v) {
        array[0] = v;
    }

    @Run(test = "test13")
    @Warmup(10000)
    public void test13_verifier() {
        test13(testValue1Array, testValue1);
        test13(testValue1NotFlatArray, testValue1);
    }

    // MonomorphicArrayCheck
    @Test
    public void test14(Number[] array, Number v) {
        array[0] = v;
    }

    @Run(test = "test14")
    @Warmup(10000)
    public void test14_verifier(RunInfo info) {
        if (info.isWarmUp()) {
            test14(testIntegerArray, 42);
        } else {
            Method m = info.getTest();
            boolean deopt = false;
            for (int i = 0; i < 100; i++) {
                test14(testIntegerArray, 42);
                if (!info.isCompilationSkipped() && !TestFramework.isCompiled(m)) {
                    deopt = true;
                }
            }
            if (deopt && TestFramework.isStableDeopt(m, CompLevel.C2) && !WBFlags.TieredCompilation && WBFlags.ProfileInterpreter &&
                (WBFlags.UseArrayLoadStoreProfile || WBFlags.TypeProfileLevel == 222)) {
                throw new RuntimeException("Monomorphic array check should rely on profiling and be accurate");
            }
        }
    }

    // null free array profiling

    @ImplicitlyConstructible
    @LooselyConsistentValue
    static value class NotFlattenable {
        private Object o1 = null;
        private Object o2 = null;
        private Object o3 = null;
        private Object o4 = null;
        private Object o5 = null;
        private Object o6 = null;
    }

    @NullRestricted
    private static final NotFlattenable notFlattenable = new NotFlattenable();
    private static final NotFlattenable[] testNotFlattenableArray = (NotFlattenable[])ValueClass.newNullRestrictedArray(NotFlattenable.class, 1);

    @Test
// TODO 8325106
//    @IR(applyIfOr = {"UseArrayLoadStoreProfile", "true", "TypeProfileLevel", "= 222"},
    @IR(applyIf = {"UseArrayLoadStoreProfile", "true"},
        counts = {NULL_CHECK_TRAP, "= 2"},
        failOn = {STORE_UNKNOWN_INLINE})
    @IR(applyIfAnd = {"UseArrayLoadStoreProfile", "false", "TypeProfileLevel", "!= 222"},
        counts = {NULL_CHECK_TRAP, "= 3", STORE_UNKNOWN_INLINE, "= 1"})
    public void test15(Object[] array, Object v) {
        array[0] = v;
    }

    @Run(test = "test15")
    @Warmup(10000)
    public void test15_verifier() {
        test15(testNotFlattenableArray, notFlattenable);
        try {
            test15(testNotFlattenableArray, null);
            throw new RuntimeException("NullPointerException expected");
        } catch (NullPointerException npe) {
            // Expected
        }
    }

    @Test
    @IR(applyIf = {"UseArrayLoadStoreProfile", "true"},
        counts = {NULL_CHECK_TRAP, "= 2"},
        failOn = {STORE_UNKNOWN_INLINE})
    @IR(applyIf = {"UseArrayLoadStoreProfile", "false"},
        counts = {NULL_CHECK_TRAP, "= 3", STORE_UNKNOWN_INLINE, "= 1"})
    public void test16(Object[] array, Object v) {
        array[0] = v;
    }

    @Run(test = "test16")
    @Warmup(10000)
    public void test16_verifier() {
        test16(testNotFlattenableArray, notFlattenable);
        try {
            test16(testNotFlattenableArray, null);
            throw new RuntimeException("NullPointerException expected");
        } catch (NullPointerException npe) {
            // Expected
        }
        test16(testIntegerArray, 42);
    }

    @Test
    @IR(applyIf = {"UseArrayLoadStoreProfile", "true"},
        counts = {NULL_CHECK_TRAP, "= 1"},
        failOn = {STORE_UNKNOWN_INLINE})
    @IR(applyIf = {"UseArrayLoadStoreProfile", "false"},
        counts = {NULL_CHECK_TRAP, "= 3", STORE_UNKNOWN_INLINE, "= 1"})
    public void test17(Object[] array, Object v) {
        array[0] = v;
    }

    @Run(test = "test17")
    @Warmup(10000)
    public void test17_verifier() {
        test17(testIntegerArray, 42);
        test17(testIntegerArray, null);
        testIntegerArray[0] = 42;
        test17(testLongArray, 42L);
    }

    public void test18_helper(Object[] array, Object v) {
        array[0] = v;
    }

    @Test
    @IR(applyIf = {"UseArrayLoadStoreProfile", "true"},
        counts = {NULL_CHECK_TRAP, "= 1"},
        failOn = {STORE_UNKNOWN_INLINE})
    @IR(applyIf = {"UseArrayLoadStoreProfile", "false"},
        counts = {NULL_CHECK_TRAP, "= 3", STORE_UNKNOWN_INLINE, "= 1"})
    public Object test18(Object[] array, Object v1) {
        Object v2 = array[0];
        test18_helper(array, v1);
        return v2;
    }

    @Run(test = "test18")
    @Warmup(10000)
    public void test18_verifier() {
        test18_helper(testValue1Array, testValue1); // pollute profile
        test18(testIntegerArray, 42);
        test18(testIntegerArray, null);
        testIntegerArray[0] = 42;
        test18(testLongArray, 42L);
    }

    // maybe null free, not flat

    @Test
    @IR(applyIf = {"UseArrayLoadStoreProfile", "true"},
        failOn = {LOAD_UNKNOWN_INLINE})
    @IR(applyIf = {"UseArrayLoadStoreProfile", "false"},
        counts = {LOAD_UNKNOWN_INLINE, "= 1"})
    public Object test19(Object[] array) {
        return array[0];
    }

    @Run(test = "test19")
    @Warmup(10000)
    public void test19_verifier() {
        Object o = test19(testIntegerArray);
        Asserts.assertEQ(o, 42);
        o = test19(testNotFlattenableArray);
        Asserts.assertEQ(o, notFlattenable);
    }

    @Test
    @IR(applyIf = {"UseArrayLoadStoreProfile", "true"},
        failOn = {STORE_UNKNOWN_INLINE})
    @IR(applyIf = {"UseArrayLoadStoreProfile", "false"},
        counts = {STORE_UNKNOWN_INLINE, "= 1"})
    public void test20(Object[] array, Object o) {
        array[0] = o;
    }

    @Run(test = "test20")
    @Warmup(10000)
    public void test20_verifier() {
        test20(testIntegerArray, 42);
        test20(testNotFlattenableArray, notFlattenable);
    }

    // acmp tests

    // branch frequency profiling causes not equal branch to be optimized out
    @Test
    @IR(counts = {IRNode.UNSTABLE_IF_TRAP, " = 1"})
    public boolean test21(Object o1, Object o2) {
        return o1 == o2;
    }

    @Run(test = "test21")
    @Warmup(10000)
    public void test21_verifier() {
        test21(42, 42);
        test21(testValue1, testValue1);
    }

    // Input profiled non null
    @Test
    @IR(applyIf = {"UseACmpProfile", "true"},
        failOn = {SUBSTITUTABILITY_TEST},
        counts = {NULL_ASSERT_TRAP, "= 1"})
    @IR(applyIf = {"UseACmpProfile", "false"},
        counts = {SUBSTITUTABILITY_TEST, "= 1"})
    public boolean test22(Object o1, Object o2) {
        return o1 == o2;
    }

    @Run(test = "test22")
    @Warmup(10000)
    public void test22_verifier(RunInfo info) {
        test22(42, null);
        test22(42.0, null);
        if (!info.isWarmUp()) {
            Method m = info.getTest();
            TestFramework.assertCompiledByC2(m);
            test22(42, 42.0);
            if (WBFlags.UseACmpProfile) {
                TestFramework.assertDeoptimizedByC2(m);
            }
        }
    }

    @Test
    @IR(applyIfOr = {"UseACmpProfile", "true", "TypeProfileLevel", "= 222"},
        failOn = {SUBSTITUTABILITY_TEST},
        counts = {NULL_ASSERT_TRAP, "= 1"})
    @IR(applyIfAnd = {"UseACmpProfile", "false", "TypeProfileLevel", "!= 222"},
        counts = {SUBSTITUTABILITY_TEST, "= 1"})
    public boolean test23(Object o1, Object o2) {
        return o1 == o2;
    }

    @Run(test = "test23")
    @Warmup(10000)
    public void test23_verifier(RunInfo info) {
        test23(null, 42);
        test23(null, 42.0);
        if (!info.isWarmUp()) {
            Method m = info.getTest();
            TestFramework.assertCompiledByC2(m);
            test23(42, 42.0);
            if (WBFlags.UseACmpProfile || WBFlags.TypeProfileLevel != 0) {
                TestFramework.assertDeoptimizedByC2(m);
            }
        }
    }

    @Test
    @IR(applyIf = {"UseACmpProfile", "true"},
        failOn = {SUBSTITUTABILITY_TEST},
        counts = {NULL_ASSERT_TRAP, "= 1"})
    @IR(applyIf = {"UseACmpProfile", "false"},
        counts = {SUBSTITUTABILITY_TEST, "= 1"})
    public boolean test24(Object o1, Object o2) {
        return o1 != o2;
    }

    @Run(test = "test24")
    @Warmup(10000)
    public void test24_verifier(RunInfo info) {
        test24(42, null);
        test24(42.0, null);
        if (!info.isWarmUp()) {
            Method m = info.getTest();
            TestFramework.assertCompiledByC2(m);
            test24(42, 42.0);
             if (WBFlags.UseACmpProfile) {
                 TestFramework.assertDeoptimizedByC2(m);
            }
        }
    }

    @Test
    @IR(applyIfOr = {"UseACmpProfile", "true", "TypeProfileLevel", "= 222"},
        failOn = {SUBSTITUTABILITY_TEST},
        counts = {NULL_ASSERT_TRAP, "= 1"})
    @IR(applyIfAnd = {"UseACmpProfile", "false", "TypeProfileLevel", "!= 222"},
        counts = {SUBSTITUTABILITY_TEST, "= 1"})
    public boolean test25(Object o1, Object o2) {
        return o1 != o2;
    }

    @Run(test = "test25")
    @Warmup(10000)
    public void test25_verifier(RunInfo info) {
        test25(null, 42);
        test25(null, 42.0);
        if (!info.isWarmUp()) {
            Method m = info.getTest();
            TestFramework.assertCompiledByC2(m);
            test25(42, 42.0);
            if (WBFlags.UseACmpProfile || WBFlags.TypeProfileLevel != 0) {
                TestFramework.assertDeoptimizedByC2(m);
            }
        }
    }

    // Input profiled not value class with known type
    @Test
    @IR(applyIfOr = {"UseACmpProfile", "true", "TypeProfileLevel", "= 222"},
        failOn = {SUBSTITUTABILITY_TEST},
        counts = {NULL_CHECK_TRAP, "= 1", CLASS_CHECK_TRAP, "= 1"})
    @IR(applyIfAnd = {"UseACmpProfile", "false", "TypeProfileLevel", "!= 222"},
        counts = {SUBSTITUTABILITY_TEST, "= 1"})
    public boolean test26(Object o1, Object o2) {
        return o1 == o2;
    }

    @Run(test = "test26")
    @Warmup(10000)
    public void test26_verifier(RunInfo info) {
        test26(42, 42);
        test26(42, 42.0);
        if (!info.isWarmUp()) {
            Method m = info.getTest();
            TestFramework.assertCompiledByC2(m);
            for (int i = 0; i < 10; i++) {
                test26(42.0, 42);
            }
            if (WBFlags.UseACmpProfile || WBFlags.TypeProfileLevel != 0) {
                TestFramework.assertDeoptimizedByC2(m);
            }
        }
    }

    @Test
    @IR(applyIf = {"UseACmpProfile", "true"},
        failOn = {SUBSTITUTABILITY_TEST},
        counts = { NULL_CHECK_TRAP, "= 1", CLASS_CHECK_TRAP, "= 1"})
    @IR(applyIf = {"UseACmpProfile", "false"},
        counts = {SUBSTITUTABILITY_TEST, "= 1"})
    public boolean test27(Object o1, Object o2) {
        return o1 == o2;
    }

    @Run(test = "test27")
    @Warmup(10000)
    public void test27_verifier(RunInfo info) {
        test27(42, 42);
        test27(42.0, 42);
        if (!info.isWarmUp()) {
            Method m = info.getTest();
            TestFramework.assertCompiledByC2(m);
            for (int i = 0; i < 10; i++) {
                test27(42, 42.0);
            }
            if (WBFlags.UseACmpProfile) {
                TestFramework.assertDeoptimizedByC2(m);
            }
        }
    }

    @Test
    @IR(applyIfOr = {"UseACmpProfile", "true", "TypeProfileLevel", "= 222"},
        failOn = {SUBSTITUTABILITY_TEST},
        counts = {NULL_CHECK_TRAP, "= 1", CLASS_CHECK_TRAP, "= 1"})
    @IR(applyIfAnd = {"UseACmpProfile", "false", "TypeProfileLevel", "!= 222"},
        counts = {SUBSTITUTABILITY_TEST, "= 1"})
    public boolean test28(Object o1, Object o2) {
        return o1 != o2;
    }

    @Run(test = "test28")
    @Warmup(10000)
    public void test28_verifier(RunInfo info) {
        test28(42, 42);
        test28(42, 42.0);
        if (!info.isWarmUp()) {
            Method m = info.getTest();
            TestFramework.assertCompiledByC2(m);
            for (int i = 0; i < 10; i++) {
                test28(42.0, 42);
            }
            if (WBFlags.UseACmpProfile || WBFlags.TypeProfileLevel != 0) {
                TestFramework.assertDeoptimizedByC2(m);
            }
        }
    }

    @Test
    @IR(applyIf = {"UseACmpProfile", "true"},
        failOn = {SUBSTITUTABILITY_TEST},
        counts = {NULL_CHECK_TRAP, "= 1", CLASS_CHECK_TRAP, "= 1"})
    @IR(applyIf = {"UseACmpProfile", "false"},
        counts = {SUBSTITUTABILITY_TEST, "= 1"})
    public boolean test29(Object o1, Object o2) {
        return o1 != o2;
    }

    @Run(test = "test29")
    @Warmup(10000)
    public void test29_verifier(RunInfo info) {
        test29(42, 42);
        test29(42.0, 42);
        if (!info.isWarmUp()) {
            Method m = info.getTest();
            TestFramework.assertCompiledByC2(m);
            for (int i = 0; i < 10; i++) {
                test29(42, 42.0);
            }
            if (WBFlags.UseACmpProfile) {
                TestFramework.assertDeoptimizedByC2(m);
            }
        }
    }

    @Test
    @IR(applyIfOr = {"UseACmpProfile", "true", "TypeProfileLevel", "= 222"},
        failOn = {SUBSTITUTABILITY_TEST, NULL_CHECK_TRAP},
        counts = {CLASS_CHECK_TRAP, "= 1"})
    @IR(applyIfAnd = {"UseACmpProfile", "false", "TypeProfileLevel", "!= 222"},
        counts = {SUBSTITUTABILITY_TEST, "= 1"})
    public boolean test30(Object o1, Object o2) {
        return o1 == o2;
    }

    @Run(test = "test30")
    @Warmup(10000)
    public void test30_verifier(RunInfo info) {
        test30(42, 42);
        test30(42, 42.0);
        test30(null, 42);
        if (!info.isWarmUp()) {
            Method m = info.getTest();
            TestFramework.assertCompiledByC2(m);
            for (int i = 0; i < 10; i++) {
                test30(42.0, 42);
            }
            if (WBFlags.UseACmpProfile || WBFlags.TypeProfileLevel != 0) {
                TestFramework.assertDeoptimizedByC2(m);
            }
        }
    }

    @Test
    @IR(applyIf = {"UseACmpProfile", "true"},
        failOn = {SUBSTITUTABILITY_TEST, NULL_CHECK_TRAP})
    @IR(applyIf = {"UseACmpProfile", "false"},
        counts = {SUBSTITUTABILITY_TEST, "= 1"})
    public boolean test31(Object o1, Object o2) {
        return o1 == o2;
    }

    @Run(test = "test31")
    @Warmup(10000)
    public void test31_verifier(RunInfo info) {
        test31(42, 42);
        test31(42.0, 42);
        test31(42, null);
        if (!info.isWarmUp()) {
            Method m = info.getTest();
            TestFramework.assertCompiledByC2(m);
            for (int i = 0; i < 10; i++) {
                test31(42, 42.0);
            }
            if (WBFlags.UseACmpProfile) {
                TestFramework.assertDeoptimizedByC2(m);
            }
        }
    }

    // Input profiled not value class with unknown type
    @Test
    @IR(applyIf = {"UseACmpProfile", "true"},
        failOn = {SUBSTITUTABILITY_TEST},
        counts = {NULL_CHECK_TRAP, "= 1", CLASS_CHECK_TRAP, "= 1"})
    @IR(applyIf = {"UseACmpProfile", "false"},
        counts = {SUBSTITUTABILITY_TEST, "= 1"})
    public boolean test32(Object o1, Object o2) {
        return o1 == o2;
    }

    @Run(test = "test32")
    @Warmup(10000)
    public void test32_verifier(RunInfo info) {
        test32(42, 42);
        test32(42, testValue1);
        test32(42.0, 42);
        if (!info.isWarmUp()) {
            Method m = info.getTest();
            TestFramework.assertCompiledByC2(m);
            for (int i = 0; i < 10; i++) {
                test32(testValue1, 42);
            }
            if (WBFlags.UseACmpProfile) {
                TestFramework.assertDeoptimizedByC2(m);
            }
        }
    }

    @Test
    @IR(applyIf = {"UseACmpProfile", "true"},
        failOn = {SUBSTITUTABILITY_TEST},
        counts = {NULL_CHECK_TRAP, "= 1", CLASS_CHECK_TRAP, "= 1"})
    @IR(applyIf = {"UseACmpProfile", "false"},
        counts = {SUBSTITUTABILITY_TEST, "= 1"})
    public boolean test33(Object o1, Object o2) {
        return o1 == o2;
    }

    @Run(test = "test33")
    @Warmup(10000)
    public void test33_verifier(RunInfo info) {
        test33(42, 42);
        test33(testValue1, 42);
        test33(42, 42.0);
        if (!info.isWarmUp()) {
            Method m = info.getTest();
            TestFramework.assertCompiledByC2(m);
            for (int i = 0; i < 10; i++) {
                test33(42, testValue1);
            }
            if (WBFlags.UseACmpProfile) {
                TestFramework.assertDeoptimizedByC2(m);
            }
        }
    }

    @Test
    @IR(applyIf = {"UseACmpProfile", "true"},
        failOn = {SUBSTITUTABILITY_TEST},
        counts = {NULL_CHECK_TRAP, "= 1", CLASS_CHECK_TRAP, "= 1"})
    @IR(applyIf = {"UseACmpProfile", "false"},
        counts = {SUBSTITUTABILITY_TEST, "= 1"})
    public boolean test34(Object o1, Object o2) {
        return o1 != o2;
    }

    @Run(test = "test34")
    @Warmup(10000)
    public void test34_verifier(RunInfo info) {
        test34(42, 42);
        test34(42, testValue1);
        test34(42.0, 42);
        if (!info.isWarmUp()) {
            Method m = info.getTest();
            TestFramework.assertCompiledByC2(m);
            for (int i = 0; i < 10; i++) {
                test34(testValue1, 42);
            }
            if (WBFlags.UseACmpProfile) {
                TestFramework.assertDeoptimizedByC2(m);
            }
        }
    }

    @Test
    @IR(applyIf = {"UseACmpProfile", "true"},
        failOn = {SUBSTITUTABILITY_TEST},
        counts = {NULL_CHECK_TRAP, "= 1", CLASS_CHECK_TRAP, "= 1"})
    @IR(applyIf = {"UseACmpProfile", "false"},
        counts = {SUBSTITUTABILITY_TEST, "= 1"})
    public boolean test35(Object o1, Object o2) {
        return o1 != o2;
    }

    @Run(test = "test35")
    @Warmup(10000)
    public void test35_verifier(RunInfo info) {
        test35(42, 42);
        test35(testValue1, 42);
        test35(42, 42.0);
        if (!info.isWarmUp()) {
            Method m = info.getTest();
            TestFramework.assertCompiledByC2(m);
            for (int i = 0; i < 10; i++) {
                test35(42, testValue1);
            }
            if (WBFlags.UseACmpProfile) {
                TestFramework.assertDeoptimizedByC2(m);
            }
        }
    }

    @Test
    @IR(applyIf = {"UseACmpProfile", "true"},
        failOn = {SUBSTITUTABILITY_TEST, NULL_CHECK_TRAP},
        counts = {CLASS_CHECK_TRAP, "= 1"})
    @IR(applyIf = {"UseACmpProfile", "false"},
        counts = {SUBSTITUTABILITY_TEST, "= 1"})
    public boolean test36(Object o1, Object o2) {
        return o1 == o2;
    }

    @Run(test = "test36")
    @Warmup(10000)
    public void test36_verifier(RunInfo info) {
        test36(42, 42.0);
        test36(42.0, testValue1);
        test36(null, 42);
        if (!info.isWarmUp()) {
            Method m = info.getTest();
            TestFramework.assertCompiledByC2(m);
            for (int i = 0; i < 10; i++) {
                test36(testValue1, 42);
            }
            if (WBFlags.UseACmpProfile) {
                TestFramework.assertDeoptimizedByC2(m);
            }
        }
    }

    @Test
    @IR(applyIf = {"UseACmpProfile", "true"},
        failOn = {SUBSTITUTABILITY_TEST, NULL_CHECK_TRAP})
    @IR(applyIf = {"UseACmpProfile", "false"},
        counts = {SUBSTITUTABILITY_TEST, "= 1"})
    public boolean test37(Object o1, Object o2) {
        return o1 == o2;
    }

    @Run(test = "test37")
    @Warmup(10000)
    public void test37_verifier(RunInfo info) {
        test37(42.0, 42);
        test37(testValue1, 42.0);
        test37(42, null);
        if (!info.isWarmUp()) {
            Method m = info.getTest();
            TestFramework.assertCompiledByC2(m);
            for (int i = 0; i < 10; i++) {
                test37(42, testValue1);
            }
            if (WBFlags.UseACmpProfile) {
                TestFramework.assertDeoptimizedByC2(m);
            }
        }
    }

    // Test that acmp profile data that's unused at the acmp is fed to
    // speculation and leverage later
    @Test
    @IR(applyIfOr = {"UseACmpProfile", "true", "TypeProfileLevel", "= 222"},
        failOn = {SUBSTITUTABILITY_TEST},
        counts = {CLASS_CHECK_TRAP, "= 2"})
    @IR(applyIfAnd = {"UseACmpProfile", "false", "TypeProfileLevel", "!= 222"},
        counts = {SUBSTITUTABILITY_TEST, "= 2"})
    public void test38(Object o1, Object o2, Object o3) {
        if (o1 == o2) {
            test38_helper2();
        }
        test38_helper(o1, o3);
    }

    public void test38_helper(Object o1, Object o2) {
        if (o1 == o2) {
        }
    }

    public void test38_helper2() {
    }

    @Run(test = "test38")
    @Warmup(10000)
    public void test38_verifier() {
        test38(42, 42, 42);
        test38_helper(testValue1, testValue2);
    }

    @Test
    @IR(applyIfOr = {"UseACmpProfile", "true", "TypeProfileLevel", "= 222"},
        failOn = {SUBSTITUTABILITY_TEST},
        counts = {CLASS_CHECK_TRAP, "= 2"})
    @IR(applyIfAnd = {"UseACmpProfile", "false", "TypeProfileLevel", "!= 222"},
        counts = {SUBSTITUTABILITY_TEST, "= 2"})
    public void test39(Object o1, Object o2, Object o3) {
        if (o1 == o2) {
            test39_helper2();
        }
        test39_helper(o2, o3);
    }

    public void test39_helper(Object o1, Object o2) {
        if (o1 == o2) {
        }
    }

    public void test39_helper2() {
    }

    @Run(test = "test39")
    @Warmup(10000)
    public void test39_verifier() {
        test39(42, 42, 42);
        test39_helper(testValue1, testValue2);
    }

    // Test array access with polluted array type profile
<<<<<<< HEAD
    static abstract value class Test40Abstract { }
    static value class Test40Class extends Test40Abstract { }
=======
    static value abstract class Test40Abstract { }
    static class Test40Class extends Test40Abstract { }
>>>>>>> 292622d0

    @ImplicitlyConstructible
    @LooselyConsistentValue
    static value class Test40Inline extends Test40Abstract { }

    @ForceInline
    public Object test40_access(Object[] array) {
        return array[0];
    }

    @Test
    public Object test40(Test40Abstract[] array) {
        return test40_access(array);
    }

    @Run(test = "test40")
    @Warmup(10000)
    public void test40_verifier(RunInfo info) {
        // Make sure multiple implementors of Test40Abstract are loaded
        Test40Inline tmp1 = new Test40Inline();
        Test40Class tmp2 = new Test40Class();
        if (info.isWarmUp()) {
            // Pollute profile with Object[] (exact)
            test40_access(new Object[1]);
        } else {
            // When inlining test40_access, profiling contradicts actual type of array
            test40(new Test40Class[1]);
        }
    }

    // Same as test40 but with array store
    @ForceInline
    public void test41_access(Object[] array, Object val) {
        array[0] = val;
    }

    @Test
    public void test41(Test40Inline[] array, Object val) {
        test41_access(array, val);
    }

    @Run(test = "test41")
    @Warmup(10000)
    public void test41_verifier(RunInfo info) {
        // Make sure multiple implementors of Test40Abstract are loaded
        Test40Inline tmp1 = new Test40Inline();
        Test40Class tmp2 = new Test40Class();
        if (info.isWarmUp()) {
            // Pollute profile with exact Object[]
            test41_access(new Object[1], new Object());
        } else {
            // When inlining test41_access, profiling contradicts actual type of array
            Test40Inline[] array = (Test40Inline[])ValueClass.newNullRestrictedArray(Test40Inline.class, 1);
            test41(array, new Test40Inline());
        }
    }
}<|MERGE_RESOLUTION|>--- conflicted
+++ resolved
@@ -1093,13 +1093,8 @@
     }
 
     // Test array access with polluted array type profile
-<<<<<<< HEAD
     static abstract value class Test40Abstract { }
     static value class Test40Class extends Test40Abstract { }
-=======
-    static value abstract class Test40Abstract { }
-    static class Test40Class extends Test40Abstract { }
->>>>>>> 292622d0
 
     @ImplicitlyConstructible
     @LooselyConsistentValue
