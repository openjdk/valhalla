--- conflicted
+++ resolved
@@ -36,20 +36,9 @@
  * @test
  * @key randomness
  * @summary Test inline type specific profiling
-<<<<<<< HEAD
- * @library /testlibrary /test/lib /compiler/whitebox /
+ * @library /test/lib /
  * @requires (os.simpleArch == "x64" | os.simpleArch == "aarch64")
- * @compile TestLWorldProfiling.java
- * @run driver jdk.test.lib.helpers.ClassFileInstaller sun.hotspot.WhiteBox jdk.test.lib.Platform
- * @run main/othervm/timeout=300 -Xbootclasspath/a:. -XX:+IgnoreUnrecognizedVMOptions -XX:+UnlockDiagnosticVMOptions
- *                               -XX:+UnlockExperimentalVMOptions -XX:+WhiteBoxAPI -XX:FlatArrayElementMaxSize=-1
- *                               compiler.valhalla.inlinetypes.InlineTypeTest
- *                               compiler.valhalla.inlinetypes.TestLWorldProfiling
-=======
- * @library /test/lib /
- * @requires (os.simpleArch == "x64")
  * @run driver/timeout=300 compiler.valhalla.inlinetypes.TestLWorldProfiling
->>>>>>> 31d3bb0f
  */
 
 @ForceCompileClassInitializer
