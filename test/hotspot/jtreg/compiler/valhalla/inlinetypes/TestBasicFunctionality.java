/*
<<<<<<< HEAD
 * Copyright (c) 2017, 2021, Oracle and/or its affiliates. All rights reserved.
=======
 * Copyright (c) 2021, Oracle and/or its affiliates. All rights reserved.
>>>>>>> 31d3bb0f
 * DO NOT ALTER OR REMOVE COPYRIGHT NOTICES OR THIS FILE HEADER.
 *
 * This code is free software; you can redistribute it and/or modify it
 * under the terms of the GNU General Public License version 2 only, as
 * published by the Free Software Foundation.
 *
 * This code is distributed in the hope that it will be useful, but WITHOUT
 * ANY WARRANTY; without even the implied warranty of MERCHANTABILITY or
 * FITNESS FOR A PARTICULAR PURPOSE.  See the GNU General Public License
 * version 2 for more details (a copy is included in the LICENSE file that
 * accompanied this code).
 *
 * You should have received a copy of the GNU General Public License version
 * 2 along with this work; if not, write to the Free Software Foundation,
 * Inc., 51 Franklin St, Fifth Floor, Boston, MA 02110-1301 USA.
 *
 * Please contact Oracle, 500 Oracle Parkway, Redwood Shores, CA 94065 USA
 * or visit www.oracle.com if you need additional information or have any
 * questions.
 */

package compiler.valhalla.inlinetypes;

import compiler.lib.ir_framework.*;
import jdk.test.lib.Asserts;

import java.lang.reflect.Method;

import static compiler.valhalla.inlinetypes.InlineTypes.IRNode.*;
import static compiler.valhalla.inlinetypes.InlineTypes.*;

/*
 * @test
 * @key randomness
 * @summary Test the basic inline type implementation in C2
<<<<<<< HEAD
 * @library /testlibrary /test/lib /compiler/whitebox /
 * @requires (os.simpleArch == "x64" | os.simpleArch == "aarch64")
 * @compile TestBasicFunctionality.java
 * @run driver jdk.test.lib.helpers.ClassFileInstaller sun.hotspot.WhiteBox jdk.test.lib.Platform
 * @run main/othervm/timeout=300 -Xbootclasspath/a:. -XX:+IgnoreUnrecognizedVMOptions -XX:+UnlockDiagnosticVMOptions
 *                               -XX:+UnlockExperimentalVMOptions -XX:+WhiteBoxAPI
 *                               compiler.valhalla.inlinetypes.InlineTypeTest
 *                               compiler.valhalla.inlinetypes.TestBasicFunctionality
=======
 *
 * @requires os.simpleArch == "x64"
 * @library /test/lib /
 * @compile InlineTypes.java
 * @run driver/timeout=300 compiler.valhalla.inlinetypes.TestBasicFunctionality
>>>>>>> 31d3bb0f
 */

@ForceCompileClassInitializer
public class TestBasicFunctionality {

    public static void main(String[] args) {
        Scenario[] scenarios = InlineTypes.DEFAULT_SCENARIOS;
        scenarios[2].addFlags("-DVerifyIR=false");
        scenarios[3].addFlags("-XX:FlatArrayElementMaxSize=0");

        InlineTypes.getFramework()
                   .addScenarios(scenarios)
                   .addHelperClasses(MyValue1.class,
                                     MyValue2.class,
                                     MyValue2Inline.class,
                                     MyValue3.class,
                                     MyValue3Inline.class)
                   .start();
    }

    protected long hash() {
        return hash(rI, rL);
    }

    protected long hash(int x, long y) {
        return MyValue1.createWithFieldsInline(x, y).hash();
    }


    // Receive inline type through call to interpreter
    @Test
    @IR(failOn = {ALLOC, STORE, TRAP})
    public long test1() {
        MyValue1 v = MyValue1.createWithFieldsDontInline(rI, rL);
        return v.hash();
    }

    @Run(test = "test1")
    public void test1_verifier() {
        long result = test1();
        Asserts.assertEQ(result, hash());
    }


    // Receive inline type from interpreter via parameter
    @Test
    @IR(failOn = {ALLOC, STORE, TRAP})
    public long test2(MyValue1 v) {
        return v.hash();
    }

    @Run(test = "test2")
    public void test2_verifier() {
        MyValue1 v = MyValue1.createWithFieldsDontInline(rI, rL);
        long result = test2(v);
        Asserts.assertEQ(result, hash());
    }


    // Return incoming inline type without accessing fields
    @Test
    @IR(applyIf = {"InlineTypePassFieldsAsArgs", "true"},
        counts = {ALLOC, "= 1", STORE, "= 14"},
        failOn = {LOAD, TRAP})
    @IR(applyIf = {"InlineTypePassFieldsAsArgs", "false"},
        failOn = {ALLOC, LOAD, STORE, TRAP})
    public MyValue1 test3(MyValue1 v) {
        return v;
    }

    @Run(test = "test3")
    public void test3_verifier() {
        MyValue1 v1 = MyValue1.createWithFieldsDontInline(rI, rL);
        MyValue1 v2 = test3(v1);
        Asserts.assertEQ(v1.x, v2.x);
        Asserts.assertEQ(v1.y, v2.y);
    }

    // Create an inline type in compiled code and only use fields.
    // Allocation should go away because inline type does not escape.
    @Test
    @IR(failOn = {ALLOC, LOAD, STORE, TRAP})
    public long test4() {
        MyValue1 v = MyValue1.createWithFieldsInline(rI, rL);
        return v.hash();
    }

    @Run(test = "test4")
    public void test4_verifier() {
        long result = test4();
        Asserts.assertEQ(result, hash());
    }

    // Create an inline type in compiled code and pass it to
    // an inlined compiled method via a call.
    @Test
    @IR(failOn = {ALLOC, LOAD, STORE, TRAP})
    public long test5() {
        MyValue1 v = MyValue1.createWithFieldsInline(rI, rL);
        return test5Inline(v);
    }

    @ForceInline
    public long test5Inline(MyValue1 v) {
        return v.hash();
    }

    @Run(test = "test5")
    public void test5_verifier() {
        long result = test5();
        Asserts.assertEQ(result, hash());
    }

    // Create an inline type in compiled code and pass it to
    // the interpreter via a call.
    @Test
    @IR(applyIf = {"InlineTypePassFieldsAsArgs", "true"},
        failOn = {LOAD, TRAP, ALLOC})
    @IR(applyIf = {"InlineTypePassFieldsAsArgs", "false"},
        counts = {ALLOC, "= 1"},
        failOn = {LOAD, TRAP})
    public long test6() {
        MyValue1 v = MyValue1.createWithFieldsInline(rI, rL);
        // Pass to interpreter
        return v.hashInterpreted();
    }

    @Run(test = "test6")
    public void test6_verifier() {
        long result = test6();
        Asserts.assertEQ(result, hash());
    }

    // Create an inline type in compiled code and pass it to
    // the interpreter by returning.
    @Test
    @IR(counts = {ALLOC, "= 1"},
        failOn = {LOAD, TRAP})
    public MyValue1 test7(int x, long y) {
        return MyValue1.createWithFieldsInline(x, y);
    }

    @Run(test = "test7")
    public void test7_verifier() {
        MyValue1 v = test7(rI, rL);
        Asserts.assertEQ(v.hash(), hash());
    }

    // Merge inline types created from two branches
    @Test
    @IR(failOn = {ALLOC, STORE, TRAP})
    public long test8(boolean b) {
        MyValue1 v;
        if (b) {
            v = MyValue1.createWithFieldsInline(rI, rL);
        } else {
            v = MyValue1.createWithFieldsDontInline(rI + 1, rL + 1);
        }
        return v.hash();
    }

    @Run(test = "test8")
    public void test8_verifier() {
        Asserts.assertEQ(test8(true), hash());
        Asserts.assertEQ(test8(false), hash(rI + 1, rL + 1));
    }

    // Merge inline types created from two branches
    @Test
    @IR(applyIf = {"InlineTypePassFieldsAsArgs", "true"},
        counts = {LOAD, "= 14"},
        failOn = {TRAP, ALLOC, STORE})
    @IR(applyIf = {"InlineTypePassFieldsAsArgs", "false"},
        counts = {ALLOC, "= 1", STORE, "= 13"},
        failOn = {LOAD, TRAP})
    public MyValue1 test9(boolean b, int localrI, long localrL) {
        MyValue1 v;
        if (b) {
            // Inline type is not allocated
            // Do not use rI/rL directly here as null values may cause
            // some redundant null initializations to be optimized out
            // and matching to fail.
            v = MyValue1.createWithFieldsInline(localrI, localrL);
        } else {
            // Inline type is allocated by the callee
            v = MyValue1.createWithFieldsDontInline(rI + 1, rL + 1);
        }
        // Need to allocate inline type if 'b' is true
        long sum = v.hashInterpreted();
        if (b) {
            v = MyValue1.createWithFieldsDontInline(rI, sum);
        } else {
            v = MyValue1.createWithFieldsDontInline(rI, sum + 1);
        }
        // Don't need to allocate inline type because both branches allocate
        return v;
    }

    @Run(test = "test9")
    public void test9_verifier() {
        MyValue1 v = test9(true, rI, rL);
        Asserts.assertEQ(v.x, rI);
        Asserts.assertEQ(v.y, hash());
        v = test9(false, rI, rL);
        Asserts.assertEQ(v.x, rI);
        Asserts.assertEQ(v.y, hash(rI + 1, rL + 1) + 1);
    }

    // Merge inline types created in a loop (not inlined)
    @Test
    @IR(failOn = {ALLOC, STORE, TRAP})
    public long test10(int x, long y) {
        MyValue1 v = MyValue1.createWithFieldsDontInline(x, y);
        for (int i = 0; i < 10; ++i) {
            v = MyValue1.createWithFieldsDontInline(v.x + 1, v.y + 1);
        }
        return v.hash();
    }

    @Run(test = "test10")
    public void test10_verifier() {
        long result = test10(rI, rL);
        Asserts.assertEQ(result, hash(rI + 10, rL + 10));
    }

    // Merge inline types created in a loop (inlined)
    @Test
    @IR(failOn = {ALLOC, LOAD, STORE, TRAP})
    public long test11(int x, long y) {
        MyValue1 v = MyValue1.createWithFieldsInline(x, y);
        for (int i = 0; i < 10; ++i) {
            v = MyValue1.createWithFieldsInline(v.x + 1, v.y + 1);
        }
        return v.hash();
    }

    @Run(test = "test11")
    public void test11_verifier() {
        long result = test11(rI, rL);
        Asserts.assertEQ(result, hash(rI + 10, rL + 10));
    }

    // Test loop with uncommon trap referencing an inline type
    @Test
    @IR(counts = {SCOBJ, ">= 1"}, // at least 1
        failOn = LOAD)
    public long test12(boolean b) {
        MyValue1 v = MyValue1.createWithFieldsInline(rI, rL);
        MyValue1[] va = new MyValue1[Math.abs(rI) % 10];
        for (int i = 0; i < va.length; ++i) {
            va[i] = MyValue1.createWithFieldsInline(rI, rL);
        }
        long result = rL;
        for (int i = 0; i < 1000; ++i) {
            if (b) {
                result += v.x;
            } else {
                // Uncommon trap referencing v. We delegate allocation to the
                // interpreter by adding a SafePointScalarObjectNode.
                result = v.hashInterpreted();
                for (int j = 0; j < va.length; ++j) {
                    result += va[j].hash();
                }
            }
        }
        return result;
    }

    @Run(test = "test12")
    public void test12_verifier(RunInfo info) {
        long result = test12(info.isWarmUp());
        Asserts.assertEQ(result, info.isWarmUp() ? rL + (1000 * rI) : ((Math.abs(rI) % 10) + 1) * hash());
    }

    // Test loop with uncommon trap referencing an inline type
    @Test
    public long test13(boolean b) {
        MyValue1 v = MyValue1.createWithFieldsDontInline(rI, rL);
        MyValue1[] va = new MyValue1[Math.abs(rI) % 10];
        for (int i = 0; i < va.length; ++i) {
            va[i] = MyValue1.createWithFieldsDontInline(rI, rL);
        }
        long result = rL;
        for (int i = 0; i < 1000; ++i) {
            if (b) {
                result += v.x;
            } else {
                // Uncommon trap referencing v. Should not allocate
                // but just pass the existing oop to the uncommon trap.
                result = v.hashInterpreted();
                for (int j = 0; j < va.length; ++j) {
                    result += va[j].hashInterpreted();
                }
            }
        }
        return result;
    }

    @Run(test = "test13")
    public void test13_verifier(RunInfo info) {
        long result = test13(info.isWarmUp());
        Asserts.assertEQ(result, info.isWarmUp() ? rL + (1000 * rI) : ((Math.abs(rI) % 10) + 1) * hash());
    }

    // Create an inline type in a non-inlined method and then call a
    // non-inlined method on that inline type.
    @Test
    @IR(applyIf = {"InlineTypePassFieldsAsArgs", "true"},
        failOn = {ALLOC, STORE, TRAP},
        counts = {LOAD, "= 14"})
    @IR(applyIf = {"InlineTypePassFieldsAsArgs", "false"},
        failOn = {ALLOC, LOAD, STORE, TRAP})
    public long test14() {
        MyValue1 v = MyValue1.createWithFieldsDontInline(rI, rL);
        return v.hashInterpreted();
    }

    @Run(test = "test14")
    public void test14_verifier() {
        long result = test14();
        Asserts.assertEQ(result, hash());
    }

    // Create an inline type in an inlined method and then call a
    // non-inlined method on that inline type.
    @Test
    @IR(applyIf = {"InlineTypePassFieldsAsArgs", "true"},
        failOn = {LOAD, TRAP, ALLOC})
    @IR(applyIf = {"InlineTypePassFieldsAsArgs", "false"},
        failOn = {LOAD, TRAP},
        counts = {ALLOC, "= 1"})
    public long test15() {
        MyValue1 v = MyValue1.createWithFieldsInline(rI, rL);
        return v.hashInterpreted();
    }

    @Run(test = "test15")
    public void test15_verifier() {
        long result = test15();
        Asserts.assertEQ(result, hash());
    }

    // Create an inline type in a non-inlined method and then call an
    // inlined method on that inline type.
    @Test
    @IR(failOn = {ALLOC, STORE, TRAP})
    public long test16() {
        MyValue1 v = MyValue1.createWithFieldsDontInline(rI, rL);
        return v.hash();
    }

    @Run(test = "test16")
    public void test16_verifier() {
        long result = test16();
        Asserts.assertEQ(result, hash());
    }

    // Create an inline type in an inlined method and then call an
    // inlined method on that inline type.
    @Test
    @IR(failOn = {ALLOC, LOAD, STORE, TRAP})
    public long test17() {
        MyValue1 v = MyValue1.createWithFieldsInline(rI, rL);
        return v.hash();
    }

    @Run(test = "test17")
    public void test17_verifier() {
        long result = test17();
        Asserts.assertEQ(result, hash());
    }

    // Create an inline type in compiled code and pass it to the
    // interpreter via a call. The inline type is live at the first call so
    // debug info should include a reference to all its fields.
    @Test
    @IR(applyIf = {"InlineTypePassFieldsAsArgs", "true"},
        failOn = {ALLOC, LOAD, TRAP})
    @IR(applyIf = {"InlineTypePassFieldsAsArgs", "false"},
        counts = {ALLOC, "= 1"},
        failOn = {LOAD, TRAP})
    public long test18() {
        MyValue1 v = MyValue1.createWithFieldsInline(rI, rL);
        v.hashInterpreted();
        return v.hashInterpreted();
    }

    @Run(test = "test18")
    public void test18_verifier() {
        long result = test18();
        Asserts.assertEQ(result, hash());
    }

    // Create an inline type in compiled code and pass it to the
    // interpreter via a call. The inline type is passed twice but
    // should only be allocated once.
    @Test
    @IR(applyIf = {"InlineTypePassFieldsAsArgs", "true"},
        failOn = {ALLOC, LOAD, TRAP})
    @IR(applyIf = {"InlineTypePassFieldsAsArgs", "false"},
        counts = {ALLOC, "= 1"},
        failOn = {LOAD, TRAP})
    public long test19() {
        MyValue1 v = MyValue1.createWithFieldsInline(rI, rL);
        return sumValue(v, v);
    }

    @DontCompile
    public long sumValue(MyValue1 v, MyValue1 dummy) {
        return v.hash();
    }

    @Run(test = "test19")
    public void test19_verifier() {
        long result = test19();
        Asserts.assertEQ(result, hash());
    }

    // Create an inline type (array) in compiled code and pass it to the
    // interpreter via a call. The inline type is live at the uncommon
    // trap: verify that deoptimization causes the inline type to be
    // correctly allocated.
    @Test
    @IR(applyIf = {"InlineTypePassFieldsAsArgs", "true"},
        failOn = {LOAD, ALLOC, STORE})
    @IR(applyIf = {"InlineTypePassFieldsAsArgs", "false"},
        counts = {ALLOC, "= 1"},
        failOn = LOAD)
    public long test20(boolean deopt, Method m) {
        MyValue1 v = MyValue1.createWithFieldsInline(rI, rL);
        MyValue2[] va = new MyValue2[3];
        if (deopt) {
            // uncommon trap
            TestFramework.deoptimize(m);
        }

        return v.hashInterpreted() + va[0].hashInterpreted() +
               va[1].hashInterpreted() + va[2].hashInterpreted();
    }

    @Run(test = "test20")
    public void test20_verifier(RunInfo info) {
        MyValue2[] va = new MyValue2[42];
        long result = test20(!info.isWarmUp(), info.getTest());
        Asserts.assertEQ(result, hash() + va[0].hash() + va[1].hash() + va[2].hash());
    }

    // Inline type fields in regular object
    MyValue1 val1;
    MyValue2 val2;
    final MyValue1 val3 = MyValue1.createWithFieldsInline(rI, rL);
    static MyValue1 val4;
    static final MyValue1 val5 = MyValue1.createWithFieldsInline(rI, rL);

    // Test inline type fields in objects
    @Test
    @IR(counts = {ALLOC, "= 1"},
        failOn = TRAP)
    public long test21(int x, long y) {
        // Compute hash of inline type fields
        long result = val1.hash() + val2.hash() + val3.hash() + val4.hash() + val5.hash();
        // Update fields
        val1 = MyValue1.createWithFieldsInline(x, y);
        val2 = MyValue2.createWithFieldsInline(x, rD);
        val4 = MyValue1.createWithFieldsInline(x, y);
        return result;
    }

    @Run(test = "test21")
    public void test21_verifier() {
        // Check if hash computed by test18 is correct
        val1 = MyValue1.createWithFieldsInline(rI, rL);
        val2 = val1.v2;
        // val3 is initialized in the constructor
        val4 = val1;
        // val5 is initialized in the static initializer
        long hash = val1.hash() + val2.hash() + val3.hash() + val4.hash() + val5.hash();
        long result = test21(rI + 1, rL + 1);
        Asserts.assertEQ(result, hash);
        // Check if inline type fields were updated
        Asserts.assertEQ(val1.hash(), hash(rI + 1, rL + 1));
        Asserts.assertEQ(val2.hash(), MyValue2.createWithFieldsInline(rI + 1, rD).hash());
        Asserts.assertEQ(val4.hash(), hash(rI + 1, rL + 1));
    }

    // Test folding of constant inline type fields
    @Test
    @IR(failOn = {ALLOC, LOAD, STORE, LOOP, TRAP})
    public long test22() {
        // This should be constant folded
        return val5.hash() + val5.v3.hash();
    }

    @Run(test = "test22")
    public void test22_verifier() {
        long result = test22();
        Asserts.assertEQ(result, val5.hash() + val5.v3.hash());
    }

    // Test defaultvalue
    @Test
    @IR(failOn = {ALLOC, LOAD, STORE, LOOP, TRAP})
    public long test23() {
        MyValue2 v = MyValue2.createDefaultInline();
        return v.hash();
    }

    @Run(test = "test23")
    public void test23_verifier() {
        long result = test23();
        Asserts.assertEQ(result, MyValue2.createDefaultInline().hash());
    }

    // Test defaultvalue
    @Test
    @IR(failOn = {ALLOC, STORE, LOOP, TRAP})
    public long test24() {
        MyValue1 v1 = MyValue1.createDefaultInline();
        MyValue1 v2 = MyValue1.createDefaultDontInline();
        return v1.hashPrimitive() + v2.hashPrimitive();
    }

    @Run(test = "test24")
    public void test24_verifier() {
        long result = test24();
        Asserts.assertEQ(result, 2 * MyValue1.createDefaultInline().hashPrimitive());
    }

    // Test withfield
    @Test
    @IR(failOn = {ALLOC, LOAD, STORE, LOOP, TRAP})
    public long test25() {
        MyValue2 v = MyValue2.createWithFieldsInline(rI, rD);
        return v.hash();
    }

    @Run(test = "test25")
    public void test25_verifier() {
        long result = test25();
        Asserts.assertEQ(result, MyValue2.createWithFieldsInline(rI, rD).hash());
    }

    // Test withfield
    @Test
    @IR(failOn = {ALLOC, STORE, LOOP, TRAP})
    public long test26() {
        MyValue1 v1 = MyValue1.createWithFieldsInline(rI, rL);
        MyValue1 v2 = MyValue1.createWithFieldsDontInline(rI, rL);
        return v1.hash() + v2.hash();
    }

    @Run(test = "test26")
    public void test26_verifier() {
        long result = test26();
        Asserts.assertEQ(result, 2 * hash());
    }

    class TestClass27 {
        public MyValue1 v;
    }

    // Test allocation elimination of unused object with initialized inline type field
    @Test
    @IR(failOn = {ALLOC, LOAD, STORE, LOOP})
    public void test27(boolean deopt, Method m) {
        TestClass27 unused = new TestClass27();
        MyValue1 v = MyValue1.createWithFieldsInline(rI, rL);
        unused.v = v;
        if (deopt) {
            // uncommon trap
            TestFramework.deoptimize(m);
        }
    }

    @Run(test = "test27")
    public void test27_verifier(RunInfo info) {
        test27(!info.isWarmUp(), info.getTest());
    }

    static MyValue3 staticVal3;
    static MyValue3 staticVal3_copy;

    // Check elimination of redundant inline type allocations
    @Test
    @IR(counts = {ALLOC, "= 1"})
    public MyValue3 test28(MyValue3[] va) {
        // Create inline type and force allocation
        MyValue3 vt = MyValue3.create();
        va[0] = vt;
        staticVal3 = vt;
        vt.verify(staticVal3);

        // Inline type is now allocated, make a copy and force allocation.
        // Because copy is equal to vt, C2 should remove this redundant allocation.
        MyValue3 copy = MyValue3.setC(vt, vt.c);
        va[0] = copy;
        staticVal3_copy = copy;
        copy.verify(staticVal3_copy);
        return copy;
    }

    @Run(test = "test28")
    public void test28_verifier() {
        MyValue3[] va = new MyValue3[1];
        MyValue3 vt = test28(va);
        staticVal3.verify(vt);
        staticVal3.verify(va[0]);
        staticVal3_copy.verify(vt);
        staticVal3_copy.verify(va[0]);
    }

    // Verify that only dominating allocations are re-used
    @Test()
    public MyValue3 test29(boolean warmup) {
        MyValue3 vt = MyValue3.create();
        if (warmup) {
            staticVal3 = vt; // Force allocation
        }
        // Force allocation to verify that above
        // non-dominating allocation is not re-used
        MyValue3 copy = MyValue3.setC(vt, vt.c);
        staticVal3_copy = copy;
        copy.verify(vt);
        return copy;
    }

    @Run(test = "test29")
    public void test29_verifier(RunInfo info) {
        MyValue3 vt = test29(info.isWarmUp());
        if (info.isWarmUp()) {
            staticVal3.verify(vt);
        }
    }

    // Verify that C2 recognizes inline type loads and re-uses the oop to avoid allocations
    @Test
    @IR(failOn = {ALLOC, ALLOCA, STORE})
    public MyValue3 test30(MyValue3[] va) {
        // C2 can re-use the oop of staticVal3 because staticVal3 is equal to copy
        MyValue3 copy = MyValue3.copy(staticVal3);
        va[0] = copy;
        staticVal3 = copy;
        copy.verify(staticVal3);
        return copy;
    }

    @Run(test = "test30")
    public void test30_verifier() {
        staticVal3 = MyValue3.create();
        MyValue3[] va = new MyValue3[1];
        MyValue3 vt = test30(va);
        staticVal3.verify(vt);
        staticVal3.verify(va[0]);
    }

    // Verify that C2 recognizes inline type loads and re-uses the oop to avoid allocations
    @Test
    @IR(applyIf = {"InlineTypePassFieldsAsArgs", "false"},
        failOn = {ALLOC, ALLOCA, STORE})
    public MyValue3 test31(MyValue3[] va) {
        // C2 can re-use the oop returned by createDontInline()
        // because the corresponding inline type is equal to 'copy'.
        MyValue3 copy = MyValue3.copy(MyValue3.createDontInline());
        va[0] = copy;
        staticVal3 = copy;
        copy.verify(staticVal3);
        return copy;
    }

    @Run(test = "test31")
    public void test31_verifier() {
        MyValue3[] va = new MyValue3[1];
        MyValue3 vt = test31(va);
        staticVal3.verify(vt);
        staticVal3.verify(va[0]);
    }

    // Verify that C2 recognizes inline type loads and re-uses the oop to avoid allocations
    @Test
    @IR(applyIf = {"InlineTypePassFieldsAsArgs", "false"},
        failOn = {ALLOC, ALLOCA, STORE})
    public MyValue3 test32(MyValue3 vt, MyValue3[] va) {
        // C2 can re-use the oop of vt because vt is equal to 'copy'.
        MyValue3 copy = MyValue3.copy(vt);
        va[0] = copy;
        staticVal3 = copy;
        copy.verify(staticVal3);
        return copy;
    }

    @Run(test = "test32")
    public void test32_verifier() {
        MyValue3 vt = MyValue3.create();
        MyValue3[] va = new MyValue3[1];
        MyValue3 result = test32(vt, va);
        staticVal3.verify(vt);
        va[0].verify(vt);
        result.verify(vt);
    }

    // Test correct identification of inline type copies
    @Test
    public MyValue3 test33(MyValue3[] va) {
        MyValue3 vt = MyValue3.copy(staticVal3);
        vt = MyValue3.setI(vt, vt.c);
        // vt is not equal to staticVal3, so C2 should not re-use the oop
        va[0] = vt;
        staticVal3 = vt;
        vt.verify(staticVal3);
        return vt;
    }

    @Run(test = "test33")
    public void test33_verifier() {
        staticVal3 = MyValue3.create();
        MyValue3[] va = new MyValue3[1];
        MyValue3 vt = test33(va);
        Asserts.assertEQ(staticVal3.i, (int)staticVal3.c);
        Asserts.assertEQ(va[0].i, (int)staticVal3.c);
        Asserts.assertEQ(vt.i, (int)staticVal3.c);
    }

    // Verify that the default inline type is never allocated.
    // C2 code should load and use the default oop from the java mirror.
    @Test
    @IR(failOn = {ALLOC, ALLOCA, LOAD, STORE, LOOP, TRAP})
    public MyValue3 test34(MyValue3[] va) {
        // Explicitly create default value
        MyValue3 vt = MyValue3.createDefault();
        va[0] = vt;
        staticVal3 = vt;
        vt.verify(vt);

        // Load default value from uninitialized inline type array
        MyValue3[] dva = new MyValue3[1];
        staticVal3_copy = dva[0];
        va[1] = dva[0];
        dva[0].verify(dva[0]);
        return vt;
    }

    @Run(test = "test34")
    public void test34_verifier() {
        MyValue3 vt = MyValue3.createDefault();
        MyValue3[] va = new MyValue3[2];
        va[0] = MyValue3.create();
        va[1] = MyValue3.create();
        MyValue3 res = test34(va);
        res.verify(vt);
        staticVal3.verify(vt);
        staticVal3_copy.verify(vt);
        va[0].verify(vt);
        va[1].verify(vt);
    }

    // Same as above but manually initialize inline type fields to default.
    @Test
    @IR(failOn = {ALLOC, ALLOCA, LOAD, STORE, LOOP, TRAP})
    public MyValue3 test35(MyValue3 vt, MyValue3[] va) {
        vt = MyValue3.setC(vt, (char)0);
        vt = MyValue3.setBB(vt, (byte)0);
        vt = MyValue3.setS(vt, (short)0);
        vt = MyValue3.setI(vt, 0);
        vt = MyValue3.setL(vt, 0);
        vt = MyValue3.setO(vt, null);
        vt = MyValue3.setF1(vt, 0);
        vt = MyValue3.setF2(vt, 0);
        vt = MyValue3.setF3(vt, 0);
        vt = MyValue3.setF4(vt, 0);
        vt = MyValue3.setF5(vt, 0);
        vt = MyValue3.setF6(vt, 0);
        vt = MyValue3.setV1(vt, MyValue3Inline.createDefault());
        va[0] = vt;
        staticVal3 = vt;
        vt.verify(vt);
        return vt;
    }

    @Run(test = "test35")
    public void test35_verifier() {
        MyValue3 vt = MyValue3.createDefault();
        MyValue3[] va = new MyValue3[1];
        va[0] = MyValue3.create();
        MyValue3 res = test35(va[0], va);
        res.verify(vt);
        staticVal3.verify(vt);
        va[0].verify(vt);
    }

    // Merge inline types created from two branches

    private Object test36_helper(Object v) {
        return v;
    }

    @Test
    @IR(failOn = {ALLOC, STORE, TRAP})
    public long test36(boolean b) {
        Object o;
        if (b) {
            o = test36_helper(MyValue1.createWithFieldsInline(rI, rL));
        } else {
            o = test36_helper(MyValue1.createWithFieldsDontInline(rI + 1, rL + 1));
        }
        MyValue1 v = (MyValue1)o;
        return v.hash();
    }

    @Run(test = "test36")
    public void test36_verifier() {
        Asserts.assertEQ(test36(true), hash());
        Asserts.assertEQ(test36(false), hash(rI + 1, rL + 1));
    }

    // Test correct loading of flattened fields
    primitive class Test37Value2 {
        final int x = 0;
        final int y = 0;
    }

    primitive class Test37Value1 {
        final double d = 0;
        final float f = 0;
        final Test37Value2 v = new Test37Value2();
    }

    @Test
    public Test37Value1 test37(Test37Value1 vt) {
        return vt;
    }

    @Run(test = "test37")
    public void test37_verifier() {
        Test37Value1 vt = new Test37Value1();
        Asserts.assertEQ(test37(vt), vt);
    }

    // Test elimination of inline type allocations without a unique CheckCastPP
    primitive class Test38Value {
        public int i;
        public Test38Value(int i) { this.i = i; }
    }

    static Test38Value test38Field;

    @Test
    public void test38() {
        for (int i = 3; i < 100; ++i) {
            int j = 1;
            while (++j < 11) {
                try {
                    test38Field = new Test38Value(i);
                } catch (ArithmeticException ae) { }
            }
        }
    }

    @Run(test = "test38")
    public void test38_verifier() {
        test38Field = Test38Value.default;
        test38();
        Asserts.assertEQ(test38Field, new Test38Value(99));
    }

    // Tests split if with inline type Phi users
    static primitive class Test39Value {
        public int iFld1;
        public int iFld2;

        public Test39Value(int i1, int i2) { iFld1 = i1; iFld2 = i2; }
    }

    static int test39A1[][] = new int[400][400];
    static double test39A2[] = new double[400];
    static Test39Value test39Val = Test39Value.default;

    @DontInline
    public int[] getArray() {
        return new int[400];
    }

    @Test
    public int test39() {
        int result = 0;
        for (int i = 0; i < 100; ++i) {
            switch ((i >>> 1) % 3) {
                case 0:
                    test39A1[i][i] = i;
                    break;
                case 1:
                    for (int j = 0; j < 100; ++j) {
                        test39A1[i] = getArray();
                        test39Val = new Test39Value(j, test39Val.iFld2);
                    }
                    break;
                case 2:
                    for (float f = 142; f > i; f--) {
                        test39A2[i + 1] += 3;
                    }
                    result += test39Val.iFld1;
                    break;
            }
            double d1 = 1;
            while (++d1 < 142) {
                test39A1[(i >>> 1) % 400][i + 1] = result;
                test39Val = new Test39Value(i, test39Val.iFld2);
            }
        }
        return result;
    }

    @Run(test = "test39")
    @Warmup(10)
    public void test39_verifier() {
        int result = test39();
        Asserts.assertEQ(result, 1552);
    }

    // Test scalar replacement of inline type array containing inline type with oop fields
    @Test()
    public long test40(boolean b) {
        MyValue1[] va = {MyValue1.createWithFieldsInline(rI, rL)};
        long result = 0;
        for (int i = 0; i < 1000; ++i) {
            if (!b) {
                result = va[0].hash();
            }
        }
        return result;
    }

    @Run(test = "test40")
    public void test40_verifier(RunInfo info) {
        long result = test40(info.isWarmUp());
        Asserts.assertEQ(result, info.isWarmUp() ? 0 : hash());
    }

}<|MERGE_RESOLUTION|>--- conflicted
+++ resolved
@@ -1,9 +1,5 @@
 /*
-<<<<<<< HEAD
- * Copyright (c) 2017, 2021, Oracle and/or its affiliates. All rights reserved.
-=======
  * Copyright (c) 2021, Oracle and/or its affiliates. All rights reserved.
->>>>>>> 31d3bb0f
  * DO NOT ALTER OR REMOVE COPYRIGHT NOTICES OR THIS FILE HEADER.
  *
  * This code is free software; you can redistribute it and/or modify it
@@ -39,22 +35,11 @@
  * @test
  * @key randomness
  * @summary Test the basic inline type implementation in C2
-<<<<<<< HEAD
- * @library /testlibrary /test/lib /compiler/whitebox /
+ *
  * @requires (os.simpleArch == "x64" | os.simpleArch == "aarch64")
- * @compile TestBasicFunctionality.java
- * @run driver jdk.test.lib.helpers.ClassFileInstaller sun.hotspot.WhiteBox jdk.test.lib.Platform
- * @run main/othervm/timeout=300 -Xbootclasspath/a:. -XX:+IgnoreUnrecognizedVMOptions -XX:+UnlockDiagnosticVMOptions
- *                               -XX:+UnlockExperimentalVMOptions -XX:+WhiteBoxAPI
- *                               compiler.valhalla.inlinetypes.InlineTypeTest
- *                               compiler.valhalla.inlinetypes.TestBasicFunctionality
-=======
- *
- * @requires os.simpleArch == "x64"
  * @library /test/lib /
  * @compile InlineTypes.java
  * @run driver/timeout=300 compiler.valhalla.inlinetypes.TestBasicFunctionality
->>>>>>> 31d3bb0f
  */
 
 @ForceCompileClassInitializer
