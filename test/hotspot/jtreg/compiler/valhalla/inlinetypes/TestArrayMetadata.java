/*
 * Copyright (c) 2025, Oracle and/or its affiliates. All rights reserved.
 * DO NOT ALTER OR REMOVE COPYRIGHT NOTICES OR THIS FILE HEADER.
 *
 * This code is free software; you can redistribute it and/or modify it
 * under the terms of the GNU General Public License version 2 only, as
 * published by the Free Software Foundation.
 *
 * This code is distributed in the hope that it will be useful, but WITHOUT
 * ANY WARRANTY; without even the implied warranty of MERCHANTABILITY or
 * FITNESS FOR A PARTICULAR PURPOSE.  See the GNU General Public License
 * version 2 for more details (a copy is included in the LICENSE file that
 * accompanied this code).
 *
 * You should have received a copy of the GNU General Public License version
 * 2 along with this work; if not, write to the Free Software Foundation,
 * Inc., 51 Franklin St, Fifth Floor, Boston, MA 02110-1301 USA.
 *
 * Please contact Oracle, 500 Oracle Parkway, Redwood Shores, CA 94065 USA
 * or visit www.oracle.com if you need additional information or have any
 * questions.
 */

/*
 * @test
 * @summary Stress test the VM internal metadata for arrays.
 * @library /test/lib /
 * @enablePreview
 * @modules java.base/jdk.internal.value
 *          java.base/jdk.internal.vm.annotation
<<<<<<< HEAD
 * @run main/othervm compiler.valhalla.inlinetypes.TestArrayMetadata
 * @run main/othervm -XX:+IgnoreUnrecognizedVMOptions -XX:+StressReflectiveCode
 *                   compiler.valhalla.inlinetypes.TestArrayMetadata
 * @run main/othervm -XX:+IgnoreUnrecognizedVMOptions
=======
 * @run main/othervm/timeout=300 compiler.valhalla.inlinetypes.TestArrayMetadata
 * @run main/othervm/timeout=300 -XX:+IgnoreUnrecognizedVMOptions
>>>>>>> 84c7c0a2
 *                   -XX:-MonomorphicArrayCheck -XX:-OmitStackTraceInFastThrow
 *                   compiler.valhalla.inlinetypes.TestArrayMetadata
 * @run main/othervm/timeout=300 -Xcomp
 *                   compiler.valhalla.inlinetypes.TestArrayMetadata
 * @run main/othervm/timeout=300 -XX:MultiArrayExpandLimit=0
                     compiler.valhalla.inlinetypes.TestArrayMetadata
 * @run main/othervm/timeout=300 -Xbatch
 *                   -XX:CompileCommand=compileonly,*TestArrayMetadata::* -XX:CompileCommand=dontinline,*TestArrayMetadata::test*
 *                   compiler.valhalla.inlinetypes.TestArrayMetadata
 * @run main/othervm/timeout=300 -Xbatch
 *                   -XX:CompileCommand=compileonly,*TestArrayMetadata::* -XX:CompileCommand=dontinline,*TestArrayMetadata::*
 *                   compiler.valhalla.inlinetypes.TestArrayMetadata
 * @run main/othervm/timeout=300 -Xbatch
 *                   -XX:CompileCommand=compileonly,*TestArrayMetadata::main -XX:CompileCommand=dontinline,*TestArrayMetadata::test*
 *                   compiler.valhalla.inlinetypes.TestArrayMetadata
 */

package compiler.valhalla.inlinetypes;

import java.lang.reflect.Array;
import java.util.Arrays;

import jdk.test.lib.Asserts;

public class TestArrayMetadata {

    static interface MyInterface {

    }

    public static Object[] testArrayAllocation1() {
        return new Object[1];
    }

    public static Object[][] testArrayAllocation2() {
        return new Object[1][1];
    }

    public static Class getClass1() {
        return Object.class;
    }

    public static Object[] testArrayAllocation3() {
        return (Object[])Array.newInstance(getClass1(), 1);
    }

    public static Class getClass2() {
        return TestArrayMetadata.class;
    }

    public static Object[] testArrayAllocation4() {
        return (TestArrayMetadata[])Array.newInstance(getClass2(), 1);
    }

    public static Object[] testArrayAllocation5() {
        return new MyInterface[1];
    }

    public static Object[] testArrayAllocation6() {
        return new Integer[1];
    }

    public static Object[] testCheckcast1(Object arg) {
        return (Object[])arg;
    }

    public static Object[] testCheckcast2(Object arg) {
        return (TestArrayMetadata[])arg;
    }

    public static Cloneable testCheckcast3(Object arg) {
        return (Cloneable)arg;
    }

    public static Object testCheckcast4(Object arg) {
        return (Object)arg;
    }

    public static Object[][] testCheckcast5(Object arg) {
        return (Object[][])arg;
    }

    public static MyInterface[] testCheckcast6(Object arg) {
        return (MyInterface[])arg;
    }

    public static Integer[] testCheckcast7(Object arg) {
        return (Integer[])arg;
    }

    public static Class getArrayClass1() {
        return Object[].class;
    }

    public static boolean testIsInstance1(Object arg) {
        return getArrayClass1().isInstance(arg);
    }

    public static Class getArrayClass2() {
        return TestArrayMetadata[].class;
    }

    public static boolean testIsInstance2(Object arg) {
        return getArrayClass2().isInstance(arg);
    }

    public static Class getArrayClass3() {
        return Cloneable.class;
    }

    public static boolean testIsInstance3(Object arg) {
        return getArrayClass3().isInstance(arg);
    }

    public static Class getArrayClass4() {
        return Object.class;
    }

    public static boolean testIsInstance4(Object arg) {
        return getArrayClass4().isInstance(arg);
    }

    public static Class getArrayClass5() {
        return Object[][].class;
    }

    public static boolean testIsInstance5(Object arg) {
        return getArrayClass5().isInstance(arg);
    }

    public static Object[] testCopyOf1(Object[] array, Class<? extends Object[]> clazz) {
        return Arrays.copyOf(array, 1, clazz);
    }

    public static Object[] testCopyOf2(Object[] array) {
        return Arrays.copyOf(array, array.length, array.getClass());
    }

    public static Class testGetSuperclass1(Object[] array) {
        return array.getClass().getSuperclass();
    }

    public static Class testGetSuperclass2() {
        return Object[].class.getSuperclass();
    }

    public static Class testGetSuperclass3() {
        return TestArrayMetadata[].class.getSuperclass();
    }

    public static Object[] testClassCast1(Object array) {
        return Object[].class.cast(array);
    }

    public static Object[] testClassCast2(Object array) {
        return TestArrayMetadata[].class.cast(array);
    }

    public static Object testClassCast3(Class c, Object array) {
        return c.cast(array);
    }

    public static void test5(Object[] array, Object obj) {
        array[0] = obj;
    }

    public static void test6(Object[][] array, Object[] obj) {
        array[0] = obj;
    }

    public static void test7(Object[][][] array, Object[][] obj) {
        array[0] = obj;
    }

    public static void test8(Object[][][][] array, Object[][][] obj) {
        array[0] = obj;
    }

    public static void test9(Object[][] array) {
        array[0] = (Object[]) new Object[0];
    }

    public static void test10(Object[][] array) {
        array[0] = new String[0];
    }

    public static boolean testIsAssignableFrom1(Class clazz1, Class clazz2) {
        return clazz1.isAssignableFrom(clazz2);
    }

    public static boolean testIsAssignableFrom2(Object obj, Class clazz) {
        return obj.getClass().isAssignableFrom(clazz);
    }

    public static boolean testIsAssignableFrom3(Class clazz, Object obj) {
        return clazz.isAssignableFrom(obj.getClass());
    }

    public static void main(String[] args) {
        for (int i = 0; i < 100_000; ++i) {
            Object[] array1 = testArrayAllocation1();
            Object[][] array2 = testArrayAllocation2();
            Object[] array3 = testArrayAllocation3();
            Object[] array4 = testArrayAllocation4();
            Object[] array5 = testArrayAllocation5();
            Object[] array6 = testArrayAllocation6();

            testCheckcast1(new Object[0]);
            testCheckcast1(new TestArrayMetadata[0]);
            testCheckcast1(array1);
            testCheckcast1(array3);
            testCheckcast1(array4);
            testCheckcast1(array5);
            testCheckcast1(array6);
            try {
                testCheckcast1(42);
                throw new RuntimeException("No exception thrown");
            } catch (ClassCastException e) {
                // Expected
            }
            try {
                testCheckcast2(new Object[0]);
                throw new RuntimeException("No exception thrown");
            } catch (ClassCastException e) {
                // Expected
            }
            try {
                testCheckcast2(array1);
                throw new RuntimeException("No exception thrown");
            } catch (ClassCastException e) {
                // Expected
            }
            testCheckcast2(new TestArrayMetadata[0]);
            testCheckcast2(array4);
            try {
                testCheckcast2(array5);
                throw new RuntimeException("No exception thrown");
            } catch (ClassCastException e) {
                // Expected
            }
            try {
                testCheckcast2(42);
                throw new RuntimeException("No exception thrown");
            } catch (ClassCastException e) {
                // Expected
            }
            testCheckcast3(new Object[0]);
            testCheckcast3(new TestArrayMetadata[0]);
            testCheckcast3(array1);
            testCheckcast3(array3);
            testCheckcast3(array4);
            testCheckcast3(array5);
            testCheckcast3(array6);
            try {
                testCheckcast3(42);
                throw new RuntimeException("No exception thrown");
            } catch (ClassCastException e) {
                // Expected
            }

            testCheckcast4(new Object[0]);
            testCheckcast4(new TestArrayMetadata[0]);
            testCheckcast4(array1);
            testCheckcast4(array3);
            testCheckcast4(array4);
            testCheckcast4(array5);
            testCheckcast4(array6);
            testCheckcast4(42);

            testCheckcast5(new Object[0][0]);
            testCheckcast5(new TestArrayMetadata[0][0]);
            testCheckcast5(array2);
            try {
                testCheckcast5(42);
                throw new RuntimeException("No exception thrown");
            } catch (ClassCastException e) {
                // Expected
            }

            testCheckcast6(array5);

            testCheckcast7(array6);

            testCopyOf1(new Object[1], Object[].class);
            testCopyOf1(new TestArrayMetadata[1], Object[].class);
            testCopyOf1(new Object[1], TestArrayMetadata[].class);
            testCopyOf1(new TestArrayMetadata[1], TestArrayMetadata[].class);
            try {
                testCopyOf1(new TestArrayMetadata[]{new TestArrayMetadata()}, Integer[].class);
                throw new RuntimeException("No exception thrown");
            } catch (ArrayStoreException e) {
                // Expected
            }

            testCopyOf2(new Object[1]);
            testCopyOf2(new TestArrayMetadata[1]);

            testClassCast1(new Object[0]);
            testClassCast1(new TestArrayMetadata[0]);
            try {
                testClassCast1(new int[0]);
                throw new RuntimeException("No exception thrown");
            } catch (ClassCastException e) {
                // Expected
            }

            testClassCast2(new TestArrayMetadata[0]);
            try {
                testClassCast2(new Object[0]);
                throw new RuntimeException("No exception thrown");
            } catch (ClassCastException e) {
                // Expected
            }
            try {
                testClassCast2(new int[0]);
                throw new RuntimeException("No exception thrown");
            } catch (ClassCastException e) {
                // Expected
            }

            testClassCast3(TestArrayMetadata[].class, new TestArrayMetadata[0]);
            testClassCast3(Object[].class, new TestArrayMetadata[0]);
            testClassCast3(Object[].class, new Object[0]);
            testClassCast3(int[].class, new int[0]);
            try {
                testClassCast3(TestArrayMetadata[].class, new int[0]);
                throw new RuntimeException("No exception thrown");
            } catch (ClassCastException e) {
                // Expected
            }

            Asserts.assertEQ(testGetSuperclass1(new Object[1]), Object.class);
            Asserts.assertEQ(testGetSuperclass1(new TestArrayMetadata[1]), Object.class);
            Asserts.assertEQ(testGetSuperclass2(), Object.class);
            Asserts.assertEQ(testGetSuperclass3(), Object.class);

            Asserts.assertTrue(testIsInstance1(new Object[0]));
            Asserts.assertTrue(testIsInstance1(new TestArrayMetadata[0]));
            Asserts.assertFalse(testIsInstance1(42));
            Asserts.assertTrue(testIsInstance1(array1));
            Asserts.assertTrue(testIsInstance1(array3));
            Asserts.assertTrue(testIsInstance1(array4));
            Asserts.assertTrue(testIsInstance1(array5));
            Asserts.assertTrue(testIsInstance1(array6));

            Asserts.assertFalse(testIsInstance2(new Object[0]));
            Asserts.assertTrue(testIsInstance2(new TestArrayMetadata[0]));
            Asserts.assertFalse(testIsInstance2(42));
            Asserts.assertFalse(testIsInstance2(array1));
            Asserts.assertFalse(testIsInstance2(array3));
            Asserts.assertTrue(testIsInstance2(array4));
            Asserts.assertFalse(testIsInstance2(array5));
            Asserts.assertFalse(testIsInstance2(array6));

            Asserts.assertTrue(testIsInstance3(new Object[0]));
            Asserts.assertTrue(testIsInstance3(new TestArrayMetadata[0]));
            Asserts.assertFalse(testIsInstance3(42));
            Asserts.assertTrue(testIsInstance3(array1));
            Asserts.assertTrue(testIsInstance3(array3));
            Asserts.assertTrue(testIsInstance3(array4));
            Asserts.assertTrue(testIsInstance3(array5));
            Asserts.assertTrue(testIsInstance3(array6));

            Asserts.assertTrue(testIsInstance4(new Object[0]));
            Asserts.assertTrue(testIsInstance4(new TestArrayMetadata[0]));
            Asserts.assertTrue(testIsInstance4(42));
            Asserts.assertTrue(testIsInstance4(array1));
            Asserts.assertTrue(testIsInstance4(array3));
            Asserts.assertTrue(testIsInstance4(array4));
            Asserts.assertTrue(testIsInstance4(array5));
            Asserts.assertTrue(testIsInstance4(array6));

            Asserts.assertTrue(testIsInstance5(new Object[0][0]));
            Asserts.assertTrue(testIsInstance5(new TestArrayMetadata[0][0]));
            Asserts.assertTrue(testIsInstance5(array2));
            Asserts.assertFalse(testIsInstance5(42));

            test5(new Object[1], new TestArrayMetadata());
            test5((new Object[1][1])[0], (new TestArrayMetadata[1])[0]);
            test5(new String[1], "42");
            test5((new String[1][1])[0], (new String[1])[0]);
            test5(array1, new TestArrayMetadata());
            test5(array3, new TestArrayMetadata());
            test5(array4, new TestArrayMetadata());
            try {
                test5(array5, new TestArrayMetadata());
                throw new RuntimeException("No exception thrown");
            } catch (ArrayStoreException e) {
                // Expected
            }

            test6(new Object[1][1], new TestArrayMetadata[0]);
            test6((new Object[1][1][1])[0], (new TestArrayMetadata[1][0])[0]);
            test6(new String[1][1], new String[0]);
            test6((new String[1][1][1])[0], (new String[1][0])[0]);
            test6(array2, new TestArrayMetadata[0]);

            test7(new Object[1][1][1], new TestArrayMetadata[0][0]);
            test7((new Object[1][1][1][1])[0], (new TestArrayMetadata[1][0][0])[0]);
            test7(new String[1][1][1], new String[0][0]);
            test7((new String[1][1][1][1])[0], (new String[1][0][0])[0]);

            test8(new Object[1][1][1][1], new TestArrayMetadata[0][0][0]);
            test8((new Object[1][1][1][1][1])[0], (new TestArrayMetadata[1][0][0][0])[0]);
            test8(new String[1][1][1][1], new String[0][0][0]);
            test8((new String[1][1][1][1][1])[0], (new String[1][0][0][0])[0]);

            test9(new Object[1][1]);
            test9(array2);

            test10(new String[1][1]);
            test10(array2);

            Asserts.assertTrue(testIsAssignableFrom1(Object[].class, Object[].class));
            Asserts.assertTrue(testIsAssignableFrom1(Object[].class, TestArrayMetadata[].class));
            Asserts.assertTrue(testIsAssignableFrom1(int[].class, int[].class));
            Asserts.assertFalse(testIsAssignableFrom1(Object[].class, int[].class));
            Asserts.assertFalse(testIsAssignableFrom1(Object[].class, TestArrayMetadata.class));

            Asserts.assertTrue(testIsAssignableFrom2(new Object[0], Object[].class));
            Asserts.assertTrue(testIsAssignableFrom2(new Object[0], TestArrayMetadata[].class));
            Asserts.assertTrue(testIsAssignableFrom2(new int[0], int[].class));
            Asserts.assertFalse(testIsAssignableFrom2(new Object[0], int[].class));
            Asserts.assertFalse(testIsAssignableFrom2(new Object[0], TestArrayMetadata.class));

            Asserts.assertTrue(testIsAssignableFrom3(Object[].class, new Object[0]));
            Asserts.assertTrue(testIsAssignableFrom3(Object[].class, new TestArrayMetadata[0]));
            Asserts.assertTrue(testIsAssignableFrom3(int[].class, new int[0]));
            Asserts.assertFalse(testIsAssignableFrom3(Object[].class, new int[0]));
            Asserts.assertFalse(testIsAssignableFrom3(Object[].class, new TestArrayMetadata()));
        }
    }
}<|MERGE_RESOLUTION|>--- conflicted
+++ resolved
@@ -28,15 +28,10 @@
  * @enablePreview
  * @modules java.base/jdk.internal.value
  *          java.base/jdk.internal.vm.annotation
-<<<<<<< HEAD
- * @run main/othervm compiler.valhalla.inlinetypes.TestArrayMetadata
- * @run main/othervm -XX:+IgnoreUnrecognizedVMOptions -XX:+StressReflectiveCode
- *                   compiler.valhalla.inlinetypes.TestArrayMetadata
- * @run main/othervm -XX:+IgnoreUnrecognizedVMOptions
-=======
  * @run main/othervm/timeout=300 compiler.valhalla.inlinetypes.TestArrayMetadata
+ * @run main/othervm/timeout=300 -XX:+IgnoreUnrecognizedVMOptions -XX:+StressReflectiveCode
+ *                   compiler.valhalla.inlinetypes.TestArrayMetadata
  * @run main/othervm/timeout=300 -XX:+IgnoreUnrecognizedVMOptions
->>>>>>> 84c7c0a2
  *                   -XX:-MonomorphicArrayCheck -XX:-OmitStackTraceInFastThrow
  *                   compiler.valhalla.inlinetypes.TestArrayMetadata
  * @run main/othervm/timeout=300 -Xcomp
