--- conflicted
+++ resolved
@@ -42,13 +42,8 @@
  * @build jdk.test.whitebox.WhiteBox
  * @run driver jdk.test.lib.helpers.ClassFileInstaller jdk.test.whitebox.WhiteBox
  * @run main/othervm/timeout=600 -Xbootclasspath/a:. -XX:+UnlockDiagnosticVMOptions -XX:+WhiteBoxAPI
-<<<<<<< HEAD
  *                   -Xbatch -XX:CompileCommand=compileonly,compiler.valhalla.inlinetypes.TestVirtualThreads*::*
  *                   compiler.valhalla.inlinetypes.TestVirtualThreads
-=======
- *                               -Xbatch -XX:CompileCommand=compileonly,*TestVirtualThreads*::*
- *                               compiler.valhalla.inlinetypes.TestVirtualThreads
->>>>>>> 19003178
  */
 
 /*
@@ -60,11 +55,7 @@
  * @build jdk.test.whitebox.WhiteBox
  * @run driver jdk.test.lib.helpers.ClassFileInstaller jdk.test.whitebox.WhiteBox
  * @run main/othervm/timeout=600 -Xbootclasspath/a:. -XX:+UnlockDiagnosticVMOptions -XX:+WhiteBoxAPI
-<<<<<<< HEAD
  *                               -Xbatch -XX:CompileCommand=compileonly,compiler.valhalla.inlinetypes.TestVirtualThreads*::test*
-=======
- *                               -Xbatch -XX:CompileCommand=compileonly,*TestVirtualThreads*::test*
->>>>>>> 19003178
  *                                compiler.valhalla.inlinetypes.TestVirtualThreads
  */
 
@@ -78,11 +69,7 @@
  * @run driver jdk.test.lib.helpers.ClassFileInstaller jdk.test.whitebox.WhiteBox
  * @run main/othervm/timeout=600 -Xbootclasspath/a:. -XX:+UnlockDiagnosticVMOptions -XX:+WhiteBoxAPI
  *                               -Xbatch -XX:CompileCommand=dontinline,*::dontinline
-<<<<<<< HEAD
  *                               -XX:CompileCommand=compileonly,compiler.valhalla.inlinetypes.TestVirtualThreads*::test*
-=======
- *                               -XX:CompileCommand=compileonly,*TestVirtualThreads*::test*
->>>>>>> 19003178
  *                               -XX:CompileCommand=dontinline,*::test*
  *                               compiler.valhalla.inlinetypes.TestVirtualThreads
  */
@@ -97,11 +84,7 @@
  * @run driver jdk.test.lib.helpers.ClassFileInstaller jdk.test.whitebox.WhiteBox
  * @run main/othervm/timeout=600 -Xbootclasspath/a:. -XX:+UnlockDiagnosticVMOptions -XX:+WhiteBoxAPI
  *                               -Xbatch -XX:CompileCommand=dontinline,*::dontinline
-<<<<<<< HEAD
  *                               -XX:CompileCommand=compileonly,compiler.valhalla.inlinetypes.TestVirtualThreads*::test*
-=======
- *                               -XX:CompileCommand=compileonly,*TestVirtualThreads*::test*
->>>>>>> 19003178
  *                               -XX:CompileCommand=dontinline,*::*Helper
  *                               compiler.valhalla.inlinetypes.TestVirtualThreads
  */
@@ -116,11 +99,7 @@
  * @run driver jdk.test.lib.helpers.ClassFileInstaller jdk.test.whitebox.WhiteBox
  * @run main/othervm/timeout=600 -Xbootclasspath/a:. -XX:+UnlockDiagnosticVMOptions -XX:+WhiteBoxAPI
  *                               -Xbatch -XX:CompileCommand=dontinline,*::dontinline
-<<<<<<< HEAD
  *                               -XX:CompileCommand=compileonly,compiler.valhalla.inlinetypes.TestVirtualThreads*::test*
-=======
- *                               -XX:CompileCommand=compileonly,*TestVirtualThreads*::test*
->>>>>>> 19003178
  *                               -XX:CompileCommand=exclude,*::*Helper
  *                               compiler.valhalla.inlinetypes.TestVirtualThreads
  */
@@ -134,11 +113,7 @@
  * @build jdk.test.whitebox.WhiteBox
  * @run driver jdk.test.lib.helpers.ClassFileInstaller jdk.test.whitebox.WhiteBox
  * @run main/othervm/timeout=600 -Xbootclasspath/a:. -XX:+UnlockDiagnosticVMOptions -XX:+WhiteBoxAPI
-<<<<<<< HEAD
  *                               -Xcomp -XX:CompileCommand=compileonly,compiler.valhalla.inlinetypes.TestVirtualThreads*::*
-=======
- *                               -Xcomp -XX:CompileCommand=compileonly,*TestVirtualThreads*::*
->>>>>>> 19003178
  *                               compiler.valhalla.inlinetypes.TestVirtualThreads
  */
 
@@ -151,11 +126,7 @@
  * @build jdk.test.whitebox.WhiteBox
  * @run driver jdk.test.lib.helpers.ClassFileInstaller jdk.test.whitebox.WhiteBox
  * @run main/othervm/timeout=600 -Xbootclasspath/a:. -XX:+UnlockDiagnosticVMOptions -XX:+WhiteBoxAPI
-<<<<<<< HEAD
  *                               -Xcomp -XX:CompileCommand=compileonly,compiler.valhalla.inlinetypes.TestVirtualThreads*::test*
-=======
- *                               -Xcomp -XX:CompileCommand=compileonly,*TestVirtualThreads*::test*
->>>>>>> 19003178
  *                               compiler.valhalla.inlinetypes.TestVirtualThreads
  */
 
@@ -169,11 +140,7 @@
  * @run driver jdk.test.lib.helpers.ClassFileInstaller jdk.test.whitebox.WhiteBox
  * @run main/othervm/timeout=600 -Xbootclasspath/a:. -XX:+UnlockDiagnosticVMOptions -XX:+WhiteBoxAPI
  *                               -Xcomp -XX:CompileCommand=dontinline,*::dontinline
-<<<<<<< HEAD
  *                               -XX:CompileCommand=compileonly,compiler.valhalla.inlinetypes.TestVirtualThreads*::test*
-=======
- *                               -XX:CompileCommand=compileonly,*TestVirtualThreads*::test*
->>>>>>> 19003178
  *                               -XX:CompileCommand=dontinline,*::test*
  *                                compiler.valhalla.inlinetypes.TestVirtualThreads
  */
@@ -188,11 +155,7 @@
  * @run driver jdk.test.lib.helpers.ClassFileInstaller jdk.test.whitebox.WhiteBox
  * @run main/othervm/timeout=600 -Xbootclasspath/a:. -XX:+UnlockDiagnosticVMOptions -XX:+WhiteBoxAPI
  *                               -Xcomp -XX:CompileCommand=dontinline,*::dontinline
-<<<<<<< HEAD
  *                               -XX:CompileCommand=compileonly,compiler.valhalla.inlinetypes.TestVirtualThreads*::test*
-=======
- *                               -XX:CompileCommand=compileonly,*TestVirtualThreads*::test*
->>>>>>> 19003178
  *                               -XX:CompileCommand=dontinline,*::*Helper
  *                               compiler.valhalla.inlinetypes.TestVirtualThreads
  */
@@ -207,11 +170,7 @@
  * @run driver jdk.test.lib.helpers.ClassFileInstaller jdk.test.whitebox.WhiteBox
  * @run main/othervm/timeout=600 -Xbootclasspath/a:. -XX:+UnlockDiagnosticVMOptions -XX:+WhiteBoxAPI
  *                               -Xcomp -XX:CompileCommand=dontinline,*::dontinline
-<<<<<<< HEAD
  *                               -XX:CompileCommand=compileonly,compiler.valhalla.inlinetypes.TestVirtualThreads*::test*
-=======
- *                               -XX:CompileCommand=compileonly,*TestVirtualThreads*::test*
->>>>>>> 19003178
  *                               -XX:CompileCommand=exclude,*::*Helper
  *                               compiler.valhalla.inlinetypes.TestVirtualThreads
  */
@@ -226,11 +185,7 @@
  * @run driver jdk.test.lib.helpers.ClassFileInstaller jdk.test.whitebox.WhiteBox
  * @run main/othervm/timeout=600 -Xbootclasspath/a:. -XX:+UnlockDiagnosticVMOptions -XX:+WhiteBoxAPI
  *                               -Xbatch -XX:CompileCommand=dontinline,*::*
-<<<<<<< HEAD
  *                               -XX:CompileCommand=compileonly,compiler.valhalla.inlinetypes.TestVirtualThreads*::*
-=======
- *                               -XX:CompileCommand=compileonly,*TestVirtualThreads*::*
->>>>>>> 19003178
  *                                compiler.valhalla.inlinetypes.TestVirtualThreads 250000
  */
 
@@ -244,11 +199,7 @@
  * @run driver jdk.test.lib.helpers.ClassFileInstaller jdk.test.whitebox.WhiteBox
  * @run main/othervm/timeout=600 -Xbootclasspath/a:. -XX:+UnlockDiagnosticVMOptions -XX:+WhiteBoxAPI
  *                               -Xcomp -XX:CompileCommand=dontinline,*::*
-<<<<<<< HEAD
  *                               -XX:CompileCommand=compileonly,compiler.valhalla.inlinetypes.TestVirtualThreads*::*
-=======
- *                               -XX:CompileCommand=compileonly,*TestVirtualThreads*::*
->>>>>>> 19003178
  *                               compiler.valhalla.inlinetypes.TestVirtualThreads 250000
  */
 
