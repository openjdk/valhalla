/*
 * Copyright (c) 2025, Oracle and/or its affiliates. All rights reserved.
 * DO NOT ALTER OR REMOVE COPYRIGHT NOTICES OR THIS FILE HEADER.
 *
 * This code is free software; you can redistribute it and/or modify it
 * under the terms of the GNU General Public License version 2 only, as
 * published by the Free Software Foundation.
 *
 * This code is distributed in the hope that it will be useful, but WITHOUT
 * ANY WARRANTY; without even the implied warranty of MERCHANTABILITY or
 * FITNESS FOR A PARTICULAR PURPOSE.  See the GNU General Public License
 * version 2 for more details (a copy is included in the LICENSE file that
 * accompanied this code).
 *
 * You should have received a copy of the GNU General Public License version
 * 2 along with this work; if not, write to the Free Software Foundation,
 * Inc., 51 Franklin St, Fifth Floor, Boston, MA 02110-1301 USA.
 *
 * Please contact Oracle, 500 Oracle Parkway, Redwood Shores, CA 94065 USA
 * or visit www.oracle.com if you need additional information or have any
 * questions.
 */

/*
 * @test id=default
 * @key randomness
 * @summary Test that Virtual Threads work well with Value Objects.
 * @library /test/lib /compiler/whitebox /
 * @enablePreview
 * @build jdk.test.whitebox.WhiteBox
 * @run driver jdk.test.lib.helpers.ClassFileInstaller jdk.test.whitebox.WhiteBox
 * @run main/othervm/timeout=600 -Xbootclasspath/a:. -XX:+UnlockDiagnosticVMOptions -XX:+WhiteBoxAPI
 *                   compiler.valhalla.inlinetypes.TestVirtualThreads
<<<<<<< HEAD
 *
 * @run main/othervm/timeout=600 -Xbootclasspath/a:. -XX:+UnlockDiagnosticVMOptions -XX:+WhiteBoxAPI
 *                   -Xbatch -XX:CompileCommand=compileonly,compiler.valhalla.inlinetypes.TestVirtualThreads*::*
 *                   compiler.valhalla.inlinetypes.TestVirtualThreads
 * @run main/othervm/timeout=600 -Xbootclasspath/a:. -XX:+UnlockDiagnosticVMOptions -XX:+WhiteBoxAPI
 *                   -Xbatch -XX:CompileCommand=compileonly,compiler.valhalla.inlinetypes.TestVirtualThreads*::test*
 *                   compiler.valhalla.inlinetypes.TestVirtualThreads
 * @run main/othervm/timeout=600 -Xbootclasspath/a:. -XX:+UnlockDiagnosticVMOptions -XX:+WhiteBoxAPI
 *                   -Xbatch -XX:CompileCommand=dontinline,*::dontinline -XX:CompileCommand=compileonly,compiler.valhalla.inlinetypes.TestVirtualThreads*::test* -XX:CompileCommand=dontinline,*::test*
 *                   compiler.valhalla.inlinetypes.TestVirtualThreads
 * @run main/othervm/timeout=600 -Xbootclasspath/a:. -XX:+UnlockDiagnosticVMOptions -XX:+WhiteBoxAPI
 *                   -Xbatch -XX:CompileCommand=dontinline,*::dontinline -XX:CompileCommand=compileonly,compiler.valhalla.inlinetypes.TestVirtualThreads*::test* -XX:CompileCommand=dontinline,*::*Helper
 *                   compiler.valhalla.inlinetypes.TestVirtualThreads
 * @run main/othervm/timeout=600 -Xbootclasspath/a:. -XX:+UnlockDiagnosticVMOptions -XX:+WhiteBoxAPI
 *                   -Xbatch -XX:CompileCommand=dontinline,*::dontinline -XX:CompileCommand=compileonly,compiler.valhalla.inlinetypes.TestVirtualThreads*::test* -XX:CompileCommand=exclude,*::*Helper
 *                   compiler.valhalla.inlinetypes.TestVirtualThreads
 * @run main/othervm/timeout=600 -Xbootclasspath/a:. -XX:+UnlockDiagnosticVMOptions -XX:+WhiteBoxAPI
 *                    -Xcomp -XX:CompileCommand=compileonly,compiler.valhalla.inlinetypes.TestVirtualThreads*::*
 *                   compiler.valhalla.inlinetypes.TestVirtualThreads
 * @run main/othervm/timeout=600 -Xbootclasspath/a:. -XX:+UnlockDiagnosticVMOptions -XX:+WhiteBoxAPI
 *                   -Xcomp -XX:CompileCommand=compileonly,compiler.valhalla.inlinetypes.TestVirtualThreads*::test*
 *                   compiler.valhalla.inlinetypes.TestVirtualThreads
 * @run main/othervm/timeout=600 -Xbootclasspath/a:. -XX:+UnlockDiagnosticVMOptions -XX:+WhiteBoxAPI
 *                   -Xcomp -XX:CompileCommand=dontinline,*::dontinline -XX:CompileCommand=compileonly,compiler.valhalla.inlinetypes.TestVirtualThreads*::test* -XX:CompileCommand=dontinline,*::test*
 *                   compiler.valhalla.inlinetypes.TestVirtualThreads
 * @run main/othervm/timeout=600 -Xbootclasspath/a:. -XX:+UnlockDiagnosticVMOptions -XX:+WhiteBoxAPI
 *                   -Xcomp -XX:CompileCommand=dontinline,*::dontinline -XX:CompileCommand=compileonly,compiler.valhalla.inlinetypes.TestVirtualThreads*::test* -XX:CompileCommand=dontinline,*::*Helper
 *                   compiler.valhalla.inlinetypes.TestVirtualThreads
 * @run main/othervm/timeout=600 -Xbootclasspath/a:. -XX:+UnlockDiagnosticVMOptions -XX:+WhiteBoxAPI
 *                   -Xcomp -XX:CompileCommand=dontinline,*::dontinline -XX:CompileCommand=compileonly,compiler.valhalla.inlinetypes.TestVirtualThreads*::test* -XX:CompileCommand=exclude,*::*Helper
 *                   compiler.valhalla.inlinetypes.TestVirtualThreads
 * @run main/othervm/timeout=600 -Xbootclasspath/a:. -XX:+UnlockDiagnosticVMOptions -XX:+WhiteBoxAPI
 *                   -Xbatch -XX:CompileCommand=dontinline,*::* -XX:CompileCommand=compileonly,compiler.valhalla.inlinetypes.TestVirtualThreads*::*
 *                   compiler.valhalla.inlinetypes.TestVirtualThreads 250000
 * @run main/othervm/timeout=600 -Xbootclasspath/a:. -XX:+UnlockDiagnosticVMOptions -XX:+WhiteBoxAPI
 *                   -Xcomp -XX:CompileCommand=dontinline,*::* -XX:CompileCommand=compileonly,compiler.valhalla.inlinetypes.TestVirtualThreads*::*
 *                   compiler.valhalla.inlinetypes.TestVirtualThreads 250000
 **/
=======
 */

/*
 * @test id=ci
 * @key randomness
 * @summary Test that Virtual Threads work well with Value Objects.
 * @library /test/lib /compiler/whitebox /
 * @enablePreview
 * @build jdk.test.whitebox.WhiteBox
 * @run driver jdk.test.lib.helpers.ClassFileInstaller jdk.test.whitebox.WhiteBox
 * @run main/othervm/timeout=600 -Xbootclasspath/a:. -XX:+UnlockDiagnosticVMOptions -XX:+WhiteBoxAPI
 *                   -Xbatch -XX:CompileCommand=compileonly,TestVirtualThreads*::*
 *                   compiler.valhalla.inlinetypes.TestVirtualThreads
 */

/*
 * @test id=ci-test
 * @key randomness
 * @summary Test that Virtual Threads work well with Value Objects.
 * @library /test/lib /compiler/whitebox /
 * @enablePreview
 * @build jdk.test.whitebox.WhiteBox
 * @run driver jdk.test.lib.helpers.ClassFileInstaller jdk.test.whitebox.WhiteBox
 * @run main/othervm/timeout=600 -Xbootclasspath/a:. -XX:+UnlockDiagnosticVMOptions -XX:+WhiteBoxAPI
 *                               -Xbatch -XX:CompileCommand=compileonly,TestVirtualThreads*::test*
 *                                compiler.valhalla.inlinetypes.TestVirtualThreads
 */

/*
 * @test id=ci-test-di
 * @key randomness
 * @summary Test that Virtual Threads work well with Value Objects.
 * @library /test/lib /compiler/whitebox /
 * @enablePreview
 * @build jdk.test.whitebox.WhiteBox
 * @run driver jdk.test.lib.helpers.ClassFileInstaller jdk.test.whitebox.WhiteBox
 * @run main/othervm/timeout=600 -Xbootclasspath/a:. -XX:+UnlockDiagnosticVMOptions -XX:+WhiteBoxAPI
 *                               -Xbatch -XX:CompileCommand=dontinline,*::dontinline
 *                               -XX:CompileCommand=compileonly,TestVirtualThreads*::test*
 *                               -XX:CompileCommand=dontinline,*::test*
 *                               compiler.valhalla.inlinetypes.TestVirtualThreads
 */

/*
 * @test id=ci-test-di-helper
 * @key randomness
 * @summary Test that Virtual Threads work well with Value Objects.
 * @library /test/lib /compiler/whitebox /
 * @enablePreview
 * @build jdk.test.whitebox.WhiteBox
 * @run driver jdk.test.lib.helpers.ClassFileInstaller jdk.test.whitebox.WhiteBox
 * @run main/othervm/timeout=600 -Xbootclasspath/a:. -XX:+UnlockDiagnosticVMOptions -XX:+WhiteBoxAPI
 *                               -Xbatch -XX:CompileCommand=dontinline,*::dontinline
 *                               -XX:CompileCommand=compileonly,TestVirtualThreads*::test*
 *                               -XX:CompileCommand=dontinline,*::*Helper
 *                               compiler.valhalla.inlinetypes.TestVirtualThreads
 */

/*
 * @test id=ci-test-di-exclude-helper
 * @key randomness
 * @summary Test that Virtual Threads work well with Value Objects.
 * @library /test/lib /compiler/whitebox /
 * @enablePreview
 * @build jdk.test.whitebox.WhiteBox
 * @run driver jdk.test.lib.helpers.ClassFileInstaller jdk.test.whitebox.WhiteBox
 * @run main/othervm/timeout=600 -Xbootclasspath/a:. -XX:+UnlockDiagnosticVMOptions -XX:+WhiteBoxAPI
 *                               -Xbatch -XX:CompileCommand=dontinline,*::dontinline
 *                               -XX:CompileCommand=compileonly,TestVirtualThreads*::test*
 *                               -XX:CompileCommand=exclude,*::*Helper
 *                               compiler.valhalla.inlinetypes.TestVirtualThreads
 */

/*
 * @test id=xcomp-ci
 * @key randomness
 * @summary Test that Virtual Threads work well with Value Objects.
 * @library /test/lib /compiler/whitebox /
 * @enablePreview
 * @build jdk.test.whitebox.WhiteBox
 * @run driver jdk.test.lib.helpers.ClassFileInstaller jdk.test.whitebox.WhiteBox
 * @run main/othervm/timeout=600 -Xbootclasspath/a:. -XX:+UnlockDiagnosticVMOptions -XX:+WhiteBoxAPI
 *                               -Xcomp -XX:CompileCommand=compileonly,TestVirtualThreads*::*
 *                               compiler.valhalla.inlinetypes.TestVirtualThreads
 */

/*
 * @test id=xcomp-co-test
 * @key randomness
 * @summary Test that Virtual Threads work well with Value Objects.
 * @library /test/lib /compiler/whitebox /
 * @enablePreview
 * @build jdk.test.whitebox.WhiteBox
 * @run driver jdk.test.lib.helpers.ClassFileInstaller jdk.test.whitebox.WhiteBox
 * @run main/othervm/timeout=600 -Xbootclasspath/a:. -XX:+UnlockDiagnosticVMOptions -XX:+WhiteBoxAPI
 *                               -Xcomp -XX:CompileCommand=compileonly,TestVirtualThreads*::test*
 *                               compiler.valhalla.inlinetypes.TestVirtualThreads
 */

/*
 * @test id=xcomp-co-test-di
 * @key randomness
 * @summary Test that Virtual Threads work well with Value Objects.
 * @library /test/lib /compiler/whitebox /
 * @enablePreview
 * @build jdk.test.whitebox.WhiteBox
 * @run driver jdk.test.lib.helpers.ClassFileInstaller jdk.test.whitebox.WhiteBox
 * @run main/othervm/timeout=600 -Xbootclasspath/a:. -XX:+UnlockDiagnosticVMOptions -XX:+WhiteBoxAPI
 *                               -Xcomp -XX:CompileCommand=dontinline,*::dontinline
 *                               -XX:CompileCommand=compileonly,TestVirtualThreads*::test*
 *                               -XX:CompileCommand=dontinline,*::test*
 *                                compiler.valhalla.inlinetypes.TestVirtualThreads
 */

/*
 * @test id=xcomp-co-test-di-helper
 * @key randomness
 * @summary Test that Virtual Threads work well with Value Objects.
 * @library /test/lib /compiler/whitebox /
 * @enablePreview
 * @build jdk.test.whitebox.WhiteBox
 * @run driver jdk.test.lib.helpers.ClassFileInstaller jdk.test.whitebox.WhiteBox
 * @run main/othervm/timeout=600 -Xbootclasspath/a:. -XX:+UnlockDiagnosticVMOptions -XX:+WhiteBoxAPI
 *                               -Xcomp -XX:CompileCommand=dontinline,*::dontinline
 *                               -XX:CompileCommand=compileonly,TestVirtualThreads*::test*
 *                               -XX:CompileCommand=dontinline,*::*Helper
 *                               compiler.valhalla.inlinetypes.TestVirtualThreads
 */

/*
 * @test id=xcomp-co-test-di-exclude-helper
 * @key randomness
 * @summary Test that Virtual Threads work well with Value Objects.
 * @library /test/lib /compiler/whitebox /
 * @enablePreview
 * @build jdk.test.whitebox.WhiteBox
 * @run driver jdk.test.lib.helpers.ClassFileInstaller jdk.test.whitebox.WhiteBox
 * @run main/othervm/timeout=600 -Xbootclasspath/a:. -XX:+UnlockDiagnosticVMOptions -XX:+WhiteBoxAPI
 *                               -Xcomp -XX:CompileCommand=dontinline,*::dontinline
 *                               -XX:CompileCommand=compileonly,TestVirtualThreads*::test*
 *                               -XX:CompileCommand=exclude,*::*Helper
 *                               compiler.valhalla.inlinetypes.TestVirtualThreads
 */

/*
 * @test id=co-di
 * @key randomness
 * @summary Test that Virtual Threads work well with Value Objects.
 * @library /test/lib /compiler/whitebox /
 * @enablePreview
 * @build jdk.test.whitebox.WhiteBox
 * @run driver jdk.test.lib.helpers.ClassFileInstaller jdk.test.whitebox.WhiteBox
 * @run main/othervm/timeout=600 -Xbootclasspath/a:. -XX:+UnlockDiagnosticVMOptions -XX:+WhiteBoxAPI
 *                               -Xbatch -XX:CompileCommand=dontinline,*::*
 *                               -XX:CompileCommand=compileonly,TestVirtualThreads*::*
 *                                compiler.valhalla.inlinetypes.TestVirtualThreads 250000
 */

/*
 * @test id=xcomp-co-di
 * @key randomness
 * @summary Test that Virtual Threads work well with Value Objects.
 * @library /test/lib /compiler/whitebox /
 * @enablePreview
 * @build jdk.test.whitebox.WhiteBox
 * @run driver jdk.test.lib.helpers.ClassFileInstaller jdk.test.whitebox.WhiteBox
 * @run main/othervm/timeout=600 -Xbootclasspath/a:. -XX:+UnlockDiagnosticVMOptions -XX:+WhiteBoxAPI
 *                               -Xcomp -XX:CompileCommand=dontinline,*::*
 *                               -XX:CompileCommand=compileonly,TestVirtualThreads*::*
 *                               compiler.valhalla.inlinetypes.TestVirtualThreads 250000
 */

package compiler.valhalla.inlinetypes;
>>>>>>> cccb5014

package compiler.valhalla.inlinetypes;

import java.lang.reflect.Method;

import java.time.Instant;
import java.util.ArrayList;
import java.util.Collections;
import java.util.concurrent.locks.LockSupport;
import java.util.concurrent.CountDownLatch;
import java.util.Random;

import jdk.test.lib.Platform;
import jdk.test.lib.Utils;
import jdk.test.whitebox.WhiteBox;

public class TestVirtualThreads {
    static final WhiteBox WHITE_BOX = WhiteBox.getWhiteBox();
    static final int COMP_LEVEL_SIMPLE = 1; // C1
    static final int COMP_LEVEL_FULL_OPTIMIZATION = 4; // C2 or JVMCI
    static final Random RAND = Utils.getRandomInstance();
    static final int PARK_DURATION = 10;

    static value class SmallValue {
        int x1;
        int x2;

        public SmallValue(int i) {
            this.x1 = i;
            this.x2 = i;
        }

        public String toString() {
            return "x1 = " + x1 + ", x2 = " + x2;
        }

        public void verify(String loc, int i) {
            if (x1 != i || x2 != i) {
                throw new RuntimeException("Incorrect result at " + loc + " for i = " + i + ": " + this);
            }
        }

        public static void verify(SmallValue val, String loc, int i, boolean useNull) {
            if (useNull) {
                if (val != null) {
                    throw new RuntimeException("Incorrect result at " + loc + " for i = " + i + ": " + val);
                }
            } else {
                val.verify(loc, i);
            }
        }
    }

    // Large value class
    static value class LargeValue {
        int x1;
        int x2;
        int x3;
        int x4;
        int x5;
        int x6;
        int x7;

        public LargeValue(int i) {
            this.x1 = i;
            this.x2 = i;
            this.x3 = i;
            this.x4 = i;
            this.x5 = i;
            this.x6 = i;
            this.x7 = i;
        }

        public String toString() {
            return "x1 = " + x1 + ", x2 = " + x2 + ", x3 = " + x3 + ", x4 = " + x4 + ", x5 = " + x5 +
                   ", x6 = " + x6 + ", x7 = " + x7;
        }

        public void verify(String loc, int i) {
            if (x1 != i || x2 != i || x3 != i || x4 != i || x5 != i ||
                x6 != i || x7 != i) {
                throw new RuntimeException("Incorrect result at " + loc + " for i = " + i + ": " + this);
            }
        }

        public static void verify(LargeValue val, String loc, int i, boolean useNull) {
            if (useNull) {
                if (val != null) {
                    throw new RuntimeException("Incorrect result at " + loc + " for i = " + i + ": " + val);
                }
            } else {
                val.verify(loc, i);
            }
        }
    }

    // Large value class with fields of different types
    static value class LargeValue2 {
        byte x1;
        short x2;
        int x3;
        long x4;
        double x5;
        boolean x6;

        public LargeValue2(int i) {
            this.x1 = (byte)i;
            this.x2 = (short)i;
            this.x3 = i;
            this.x4 = i;
            this.x5 = i;
            this.x6 = (i % 2) == 0;
        }

        public String toString() {
            return "x1 = " + x1 + ", x2 = " + x2 + ", x3 = " + x3 + ", x4 = " + x4 + ", x5 = " + x5 +
                   ", x6 = " + x6;
        }

        public void verify(String loc, int i) {
            if (x1 != (byte)i || x2 != (short)i || x3 != i || x4 != i || x5 != i ||
                x6 != ((i % 2) == 0)) {
                throw new RuntimeException("Incorrect result at " + loc + " for i = " + i + ": " + this);
            }
        }

        public static void verify(LargeValue2 val, String loc, int i, boolean useNull) {
            if (useNull) {
                if (val != null) {
                    throw new RuntimeException("Incorrect result at " + loc + " for i = " + i + ": " + val);
                }
            } else {
                val.verify(loc, i);
            }
        }
    }

    // Large value class with oops (and different number of fields) that requires stack extension/repair
    static value class LargeValueWithOops {
        Object x1;
        Object x2;
        Object x3;
        Object x4;
        Object x5;

        public LargeValueWithOops(Object obj) {
            this.x1 = obj;
            this.x2 = obj;
            this.x3 = obj;
            this.x4 = obj;
            this.x5 = obj;
        }

        public String toString() {
            return "x1 = " + x1 + ", x2 = " + x2 + ", x3 = " + x3 + ", x4 = " + x4 + ", x5 = " + x5;
        }

        public void verify(String loc, Object obj) {
            if (x1 != obj || x2 != obj || x3 != obj || x4 != obj || x5 != obj) {
                throw new RuntimeException("Incorrect result at " + loc + " for obj = " + obj + ": " + this);
            }
        }

        public static void verify(LargeValueWithOops val, String loc, Object obj, boolean useNull) {
            if (useNull) {
                if (val != null) {
                    throw new RuntimeException("Incorrect result at " + loc + " for obj = " + obj + ": " + val);
                }
            } else {
                val.verify(loc, obj);
            }
        }
    }

    public static value class DoubleValue {
        double d;

        public DoubleValue(double d) {
            this.d = d;
        }

        public String toString() {
            return "d = " + d;
        }

        public void verify(String loc, double d) {
            if (this.d != d) {
                throw new RuntimeException("Incorrect result at " + loc + " for d = " + d + ": " + this);
            }
        }

        public static void verify(DoubleValue val, String loc, double d, boolean useNull) {
            if (useNull) {
                if (val != null) {
                    throw new RuntimeException("Incorrect result at " + loc + " for d = " + d+ ": " + val);
                }
            } else {
                val.verify(loc, d);
            }
        }
    }

    public static value class DoubleValue2 {
        double d1;
        double d2;
        double d3;
        double d4;
        double d5;

        public DoubleValue2(double d) {
            this.d1 = d;
            this.d2 = d + 1;
            this.d3 = d + 2;
            this.d4 = d + 3;
            this.d5 = d + 4;
        }

        public String toString() {
            return "d1 = " + d1 + ", d2 = " + d2 + ", d3 = " + d3 + ", d4= " + d4 + ", d5= " + d5;
        }

        public void verify(String loc, double d) {
            if (this.d1 != d || this.d2 != (d+1) || this.d3 != (d+2) || this.d4 != (d+3) || this.d5 != (d+4)) {
                throw new RuntimeException("Incorrect result at " + loc + " for d = " + d + ": " + this);
            }
        }

        public static void verify(DoubleValue2 val, String loc, double d, boolean useNull) {
            if (useNull) {
                if (val != null) {
                    throw new RuntimeException("Incorrect result at " + loc + " for d = " + d + ": " + val);
                }
            } else {
                val.verify(loc, d);
            }
        }
    }

    static abstract value class BaseValue {
        public abstract void verify(String loc, int i);
    }

    static value class ValueExtendsAbstract extends BaseValue {
        int x1;
        int x2;
        int x3;
        int x4;
        int x5;
        int x6;
        int x7;

        public ValueExtendsAbstract(int i) {
            this.x1 = i;
            this.x2 = i;
            this.x3 = i;
            this.x4 = i;
            this.x5 = i;
            this.x6 = i;
            this.x7 = i;
        }

        public String toString() {
            return "x1 = " + x1 + ", x2 = " + x2 + ", x3 = " + x3 + ", x4 = " + x4 + ", x5 = " + x5 +
                   ", x6 = " + x6 + ", x7 = " + x7;
        }

        public void verify(String loc, int i) {
            if (x1 != i || x2 != i || x3 != i || x4 != i || x5 != i ||
                x6 != i || x7 != i) {
                throw new RuntimeException("Incorrect result at " + loc + " for i = " + i + ": " + this);
            }
        }
    }

    public static void dontInline() { }

    public static SmallValue testSmall(SmallValue val, int i, boolean useNull, boolean park) {
        SmallValue.verify(val, "entry", i, useNull);
        if (park) {
            LockSupport.parkNanos(PARK_DURATION);
        }
        SmallValue.verify(val, "exit", i, useNull);
        return val;
    }

    public static SmallValue testSmallHelper(int i, boolean useNull, boolean park) {
        SmallValue val = useNull ? null : new SmallValue(i);
        val = testSmall(val, i, useNull, park);
        SmallValue.verify(val, "helper", i, useNull);
        return val;
    }

    public static LargeValue testLarge(LargeValue val, int i, boolean useNull, boolean park) {
        LargeValue.verify(val, "entry", i, useNull);
        if (park) {
            LockSupport.parkNanos(PARK_DURATION);
        }
        dontInline(); // Prevent C2 from optimizing out below checks
        LargeValue.verify(val, "exit", i, useNull);
        return val;
    }

    public static LargeValue testLargeHelper(int i, boolean useNull, boolean park) {
        LargeValue val = useNull ? null : new LargeValue(i);
        val = testLarge(val, i, useNull, park);
        LargeValue.verify(val, "helper", i, useNull);
        return val;
    }

    // Version that already has values on the stack even before stack extensions
    public static LargeValue testLargeManyArgs(LargeValue val1, LargeValue val2, LargeValue val3, LargeValue val4, int i, boolean useNull, boolean park) {
        LargeValue.verify(val1, "entry", i, useNull);
        LargeValue.verify(val2, "entry", i + 1, useNull);
        LargeValue.verify(val3, "entry", i + 2, useNull);
        LargeValue.verify(val4, "entry", i + 3, useNull);
        if (park) {
            LockSupport.parkNanos(PARK_DURATION);
        }
        dontInline(); // Prevent C2 from optimizing out below checks
        LargeValue.verify(val1, "exit", i, useNull);
        LargeValue.verify(val2, "exit", i + 1, useNull);
        LargeValue.verify(val3, "exit", i + 2, useNull);
        LargeValue.verify(val4, "exit", i + 3, useNull);
        return val4;
    }

    public static LargeValue testLargeManyArgsHelper(int i, boolean useNull, boolean park) {
        LargeValue val1 = useNull ? null : new LargeValue(i);
        LargeValue val2 = useNull ? null : new LargeValue(i + 1);
        LargeValue val3 = useNull ? null : new LargeValue(i + 2);
        LargeValue val4 = useNull ? null : new LargeValue(i + 3);
        LargeValue val = testLargeManyArgs(val1, val2, val3, val4, i, useNull, park);
        LargeValue.verify(val, "helper", i + 3, useNull);
        return val;
    }

    public static LargeValue2 testLarge2(LargeValue2 val, int i, boolean useNull, boolean park) {
        LargeValue2.verify(val, "entry", i, useNull);
        if (park) {
            LockSupport.parkNanos(PARK_DURATION);
        }
        dontInline(); // Prevent C2 from optimizing out below checks
        LargeValue2.verify(val, "exit", i, useNull);
        return val;
    }

    public static LargeValue2 testLarge2Helper(int i, boolean useNull, boolean park) {
        LargeValue2 val = useNull ? null : new LargeValue2(i);
        val = testLarge2(val, i, useNull, park);
        LargeValue2.verify(val, "helper", i, useNull);
        return val;
    }

    // Version that already has values on the stack even before stack extensions
    public static LargeValue2 testLarge2ManyArgs(LargeValue2 val1, LargeValue2 val2, LargeValue2 val3, LargeValue2 val4, int i, boolean useNull, boolean park) {
        LargeValue2.verify(val1, "entry", i, useNull);
        LargeValue2.verify(val2, "entry", i + 1, useNull);
        LargeValue2.verify(val3, "entry", i + 2, useNull);
        LargeValue2.verify(val4, "entry", i + 3, useNull);
        if (park) {
            LockSupport.parkNanos(PARK_DURATION);
        }
        dontInline(); // Prevent C2 from optimizing out below checks
        LargeValue2.verify(val1, "exit", i, useNull);
        LargeValue2.verify(val2, "exit", i + 1, useNull);
        LargeValue2.verify(val3, "exit", i + 2, useNull);
        LargeValue2.verify(val4, "exit", i + 3, useNull);
        return val4;
    }

    public static LargeValue2 testLarge2ManyArgsHelper(int i, boolean useNull, boolean park) {
        LargeValue2 val1 = useNull ? null : new LargeValue2(i);
        LargeValue2 val2 = useNull ? null : new LargeValue2(i + 1);
        LargeValue2 val3 = useNull ? null : new LargeValue2(i + 2);
        LargeValue2 val4 = useNull ? null : new LargeValue2(i + 3);
        LargeValue2 val = testLarge2ManyArgs(val1, val2, val3, val4, i, useNull, park);
        return val;
    }

    public static ValueExtendsAbstract testExtendsAbstractHelper(int i, boolean park) {
        ValueExtendsAbstract val1 = new ValueExtendsAbstract(i);
        ValueExtendsAbstract val2 = new ValueExtendsAbstract(i + 1);
        ValueExtendsAbstract val3 = new ValueExtendsAbstract(i + 2);
        ValueExtendsAbstract val4 = new ValueExtendsAbstract(i + 3);

        val1.verify("entry", i);
        val2.verify("entry", i + 1);
        val3.verify("entry", i + 2);
        val4.verify("entry", i + 3);
        if (park) {
            LockSupport.parkNanos(PARK_DURATION);
        }
        dontInline(); // Prevent C2 from optimizing out below checks
        val1.verify("exit", i);
        val2.verify("exit", i + 1);
        val3.verify("exit", i + 2);
        val4.verify("exit", i + 3);
        return val4;
    }

    public static LargeValueWithOops testLargeValueWithOops(LargeValueWithOops val, Object obj, boolean useNull, boolean park) {
        LargeValueWithOops.verify(val, "entry", obj, useNull);
        if (park) {
            LockSupport.parkNanos(PARK_DURATION);
        }
        dontInline(); // Prevent C2 from optimizing out below checks
        LargeValueWithOops.verify(val, "exit", obj, useNull);
        return val;
    }

    public static LargeValueWithOops testLargeValueWithOopsHelper(Object obj, boolean useNull, boolean park) {
        LargeValueWithOops val = useNull ? null : new LargeValueWithOops(obj);
        val = testLargeValueWithOops(val, obj, useNull, park);
        LargeValueWithOops.verify(val, "helper", obj, useNull);
        return val;
    }

    // Version that already has values on the stack even before stack extensions
    public static LargeValueWithOops testLargeValueWithOops2(LargeValueWithOops val1, LargeValueWithOops val2, LargeValueWithOops val3, LargeValueWithOops val4, LargeValueWithOops val5, Object obj, boolean useNull, boolean park) {
        LargeValueWithOops.verify(val1, "entry", obj, useNull);
        LargeValueWithOops.verify(val2, "entry", obj, useNull);
        LargeValueWithOops.verify(val3, "entry", obj, useNull);
        LargeValueWithOops.verify(val4, "entry", obj, useNull);
        LargeValueWithOops.verify(val5, "entry", obj, useNull);
        if (park) {
            LockSupport.parkNanos(PARK_DURATION);
        }
        dontInline(); // Prevent C2 from optimizing out below checks
        LargeValueWithOops.verify(val1, "exit", obj, useNull);
        LargeValueWithOops.verify(val2, "exit", obj, useNull);
        LargeValueWithOops.verify(val3, "exit", obj, useNull);
        LargeValueWithOops.verify(val4, "exit", obj, useNull);
        LargeValueWithOops.verify(val5, "exit", obj, useNull);
        return val5;
    }

    public static LargeValueWithOops testLargeValueWithOops2Helper(Object obj, boolean useNull, boolean park) {
        LargeValueWithOops val1 = useNull ? null : new LargeValueWithOops(obj);
        LargeValueWithOops val2 = useNull ? null : new LargeValueWithOops(obj);
        LargeValueWithOops val3 = useNull ? null : new LargeValueWithOops(obj);
        LargeValueWithOops val4 = useNull ? null : new LargeValueWithOops(obj);
        LargeValueWithOops val5 = useNull ? null : new LargeValueWithOops(obj);
        LargeValueWithOops val = testLargeValueWithOops2(val1, val2, val3, val4, val5, obj, useNull, park);
        LargeValueWithOops.verify(val, "helper", obj, useNull);
        return val;
    }

    // Pass via fields to not affect number of arguments
    static double testDoubleValueDP;
    static boolean testDoubleValueUseNullP;
    static boolean testDoubleValueParkP;
    static double testDoubleValueDV;
    static boolean testDoubleValueUseNullV;
    static boolean testDoubleValueParkV;

    // This method needs less stack space when scalarized because (some of) the arguments can then be passed in floating point registers
    public static DoubleValue testDoubleValue(DoubleValue val1, DoubleValue val2, DoubleValue val3, DoubleValue val4, DoubleValue val5, DoubleValue val6, DoubleValue val7) {
        boolean isVirtual = Thread.currentThread().isVirtual();
        double d = isVirtual ? testDoubleValueDV : testDoubleValueDP;
        boolean useNull = isVirtual ? testDoubleValueUseNullV : testDoubleValueUseNullP;
        boolean park = isVirtual ? testDoubleValueParkV : testDoubleValueParkP;

        DoubleValue.verify(val1, "entry", d, useNull);
        DoubleValue.verify(val2, "entry", d + 1, useNull);
        DoubleValue.verify(val3, "entry", d + 2, useNull);
        DoubleValue.verify(val4, "entry", d + 3, useNull);
        DoubleValue.verify(val5, "entry", d + 4, useNull);
        DoubleValue.verify(val6, "entry", d + 4, useNull);
        DoubleValue.verify(val7, "entry", d + 4, useNull);
        if (park) {
            LockSupport.parkNanos(PARK_DURATION);
        }
        DoubleValue.verify(val1, "exit", d, useNull);
        DoubleValue.verify(val2, "exit", d + 1, useNull);
        DoubleValue.verify(val3, "exit", d + 2, useNull);
        DoubleValue.verify(val4, "exit", d + 3, useNull);
        DoubleValue.verify(val5, "exit", d + 4, useNull);
        DoubleValue.verify(val6, "exit", d + 4, useNull);
        DoubleValue.verify(val7, "exit", d + 4, useNull);
        return val1;
    }

    public static DoubleValue testDoubleValueHelper(double d, boolean useNull, boolean park) {
        if (Thread.currentThread().isVirtual()) {
            testDoubleValueDV = d;
            testDoubleValueUseNullV = useNull;
            testDoubleValueParkV = park;
        } else {
            testDoubleValueDP = d;
            testDoubleValueUseNullP = useNull;
            testDoubleValueParkP = park;
        }

        DoubleValue val1 = useNull ? null : new DoubleValue(d);
        DoubleValue val2 = useNull ? null : new DoubleValue(d + 1);
        DoubleValue val3 = useNull ? null : new DoubleValue(d + 2);
        DoubleValue val4 = useNull ? null : new DoubleValue(d + 3);
        DoubleValue val5 = useNull ? null : new DoubleValue(d + 4);
        DoubleValue val6 = useNull ? null : new DoubleValue(d + 4);
        DoubleValue val7 = useNull ? null : new DoubleValue(d + 4);
        val1 = testDoubleValue(val1, val2, val3, val4, val5, val6, val7);
        DoubleValue.verify(val1, "helper", d, useNull);
        return val1;
    }

    public static DoubleValue2 recurseTestDoubleValue2(double d, boolean useNull, boolean park, int depth) {
        if (depth > 0) {
            DoubleValue2 val = recurseTestDoubleValue2(d, useNull, park, depth - 1);
            DoubleValue2.verify(val, "entry", d, useNull);
            dontInline(); // Prevent C2 from optimizing out below checks
            DoubleValue2.verify(val, "exit", d, useNull);
            return val;
        } else {
            if (park) {
                LockSupport.parkNanos(PARK_DURATION);
            }
            return useNull ? null : new DoubleValue2(d);
        }
    }

    public static DoubleValue2 testDoubleValue2Helper(double d, boolean useNull, boolean park) {
        DoubleValue2 val = recurseTestDoubleValue2(d, useNull, park, 4);
        DoubleValue2.verify(val, "helper", d, useNull);
        return val;
    }

    static class GarbageProducerThread extends Thread {
        public void run() {
            for (;;) {
                // Produce some garbage and then let the GC do its work
                Object[] arrays = new Object[1024];
                for (int i = 0; i < arrays.length; i++) {
                    arrays[i] = new int[1024];
                }
                System.gc();
            }
        }
    }

    public static void startTest(CountDownLatch cdl, Thread.Builder builder, int iterations) {
        builder.start(() -> {
            try {
                // Trigger compilation
                boolean isVirtual = Thread.currentThread().isVirtual();
                for (int i = 0; i < iterations; i++) {
                    boolean park = (i % 1000) == 0;
                    boolean useNull = RAND.nextBoolean();
                    Object val = useNull ? null : new SmallValue(i);
                    SmallValue.verify(testSmallHelper(i, useNull, park), "return", i, useNull);
                    LargeValue.verify(testLargeHelper(i, useNull, park), "return", i, useNull);
                    LargeValue.verify(testLargeManyArgsHelper(i, useNull, park), "return", i + 3, useNull);
                    LargeValue2.verify(testLarge2Helper(i, useNull, park), "return", i, useNull);
                    LargeValue2.verify(testLarge2ManyArgsHelper(i, useNull, park), "return", i + 3, useNull);
                    testExtendsAbstractHelper(i, park).verify("return", i + 3);
                    LargeValueWithOops.verify(testLargeValueWithOopsHelper(val, useNull, park), "return", val, useNull);
                    LargeValueWithOops.verify(testLargeValueWithOops2Helper(val, useNull, park), "return", val, useNull);
                    DoubleValue.verify(testDoubleValueHelper(i, useNull, park), "return", i, useNull);
                    DoubleValue2.verify(testDoubleValue2Helper(i, useNull, park), "return", i, useNull);
                    if (i % 1000 == 0) {
                        System.out.format("%s => %s %d of %d%n", Instant.now(), isVirtual ? "Virtual: " : "Platform:", i, iterations);
                    }
                }
                cdl.countDown();
            } catch (Exception e) {
                System.out.println("Exception thrown: " + e);
                e.printStackTrace(System.out);
                System.exit(1);
            }
        });
    }

    public static void main(String[] args) throws Exception {
        // Sometimes, exclude some methods from compilation with C1 and/or C2 to stress test the calling convention
        if (Utils.getRandomInstance().nextBoolean()) {
            ArrayList<Method> methods = new ArrayList<Method>();
            Collections.addAll(methods, SmallValue.class.getDeclaredMethods());
            Collections.addAll(methods, LargeValue.class.getDeclaredMethods());
            Collections.addAll(methods, LargeValue2.class.getDeclaredMethods());
            Collections.addAll(methods, LargeValueWithOops.class.getDeclaredMethods());
            Collections.addAll(methods, DoubleValue.class.getDeclaredMethods());
            Collections.addAll(methods, compiler.valhalla.inlinetypes.TestVirtualThreads.class.getDeclaredMethods());
            System.out.println("Excluding methods from C1 compilation:");
            for (Method m : methods) {
                if (Utils.getRandomInstance().nextBoolean()) {
                    System.out.println(m);
                    WHITE_BOX.makeMethodNotCompilable(m, COMP_LEVEL_SIMPLE, false);
                }
            }
            System.out.println("Excluding methods from C2 compilation:");
            for (Method m : methods) {
                if (Utils.getRandomInstance().nextBoolean()) {
                    System.out.println(m);
                    WHITE_BOX.makeMethodNotCompilable(m, COMP_LEVEL_FULL_OPTIMIZATION, false);
                }
            }
        }

        // Start another thread that does some allocations and calls System.gc()
        // to trigger GCs while virtual threads are parked.
        Thread garbage_producer = new GarbageProducerThread();
        garbage_producer.setDaemon(true);
        garbage_producer.start();

        int iterations = args.length > 0 ? Integer.parseInt(args[0]) : 300_000;
        if (Platform.isDebugBuild()) {
            iterations /= 4;
        }
        CountDownLatch cdlPlatform = new CountDownLatch(1);
        CountDownLatch cdlVirtual = new CountDownLatch(1);
        startTest(cdlPlatform, Thread.ofPlatform(), iterations);
        startTest(cdlVirtual, Thread.ofVirtual(), iterations);
        cdlPlatform.await();
        cdlVirtual.await();
    }
}
<|MERGE_RESOLUTION|>--- conflicted
+++ resolved
@@ -31,59 +31,19 @@
  * @run driver jdk.test.lib.helpers.ClassFileInstaller jdk.test.whitebox.WhiteBox
  * @run main/othervm/timeout=600 -Xbootclasspath/a:. -XX:+UnlockDiagnosticVMOptions -XX:+WhiteBoxAPI
  *                   compiler.valhalla.inlinetypes.TestVirtualThreads
-<<<<<<< HEAD
- *
+ */
+
+/*
+ * @test id=ci
+ * @key randomness
+ * @summary Test that Virtual Threads work well with Value Objects.
+ * @library /test/lib /compiler/whitebox /
+ * @enablePreview
+ * @build jdk.test.whitebox.WhiteBox
+ * @run driver jdk.test.lib.helpers.ClassFileInstaller jdk.test.whitebox.WhiteBox
  * @run main/othervm/timeout=600 -Xbootclasspath/a:. -XX:+UnlockDiagnosticVMOptions -XX:+WhiteBoxAPI
  *                   -Xbatch -XX:CompileCommand=compileonly,compiler.valhalla.inlinetypes.TestVirtualThreads*::*
  *                   compiler.valhalla.inlinetypes.TestVirtualThreads
- * @run main/othervm/timeout=600 -Xbootclasspath/a:. -XX:+UnlockDiagnosticVMOptions -XX:+WhiteBoxAPI
- *                   -Xbatch -XX:CompileCommand=compileonly,compiler.valhalla.inlinetypes.TestVirtualThreads*::test*
- *                   compiler.valhalla.inlinetypes.TestVirtualThreads
- * @run main/othervm/timeout=600 -Xbootclasspath/a:. -XX:+UnlockDiagnosticVMOptions -XX:+WhiteBoxAPI
- *                   -Xbatch -XX:CompileCommand=dontinline,*::dontinline -XX:CompileCommand=compileonly,compiler.valhalla.inlinetypes.TestVirtualThreads*::test* -XX:CompileCommand=dontinline,*::test*
- *                   compiler.valhalla.inlinetypes.TestVirtualThreads
- * @run main/othervm/timeout=600 -Xbootclasspath/a:. -XX:+UnlockDiagnosticVMOptions -XX:+WhiteBoxAPI
- *                   -Xbatch -XX:CompileCommand=dontinline,*::dontinline -XX:CompileCommand=compileonly,compiler.valhalla.inlinetypes.TestVirtualThreads*::test* -XX:CompileCommand=dontinline,*::*Helper
- *                   compiler.valhalla.inlinetypes.TestVirtualThreads
- * @run main/othervm/timeout=600 -Xbootclasspath/a:. -XX:+UnlockDiagnosticVMOptions -XX:+WhiteBoxAPI
- *                   -Xbatch -XX:CompileCommand=dontinline,*::dontinline -XX:CompileCommand=compileonly,compiler.valhalla.inlinetypes.TestVirtualThreads*::test* -XX:CompileCommand=exclude,*::*Helper
- *                   compiler.valhalla.inlinetypes.TestVirtualThreads
- * @run main/othervm/timeout=600 -Xbootclasspath/a:. -XX:+UnlockDiagnosticVMOptions -XX:+WhiteBoxAPI
- *                    -Xcomp -XX:CompileCommand=compileonly,compiler.valhalla.inlinetypes.TestVirtualThreads*::*
- *                   compiler.valhalla.inlinetypes.TestVirtualThreads
- * @run main/othervm/timeout=600 -Xbootclasspath/a:. -XX:+UnlockDiagnosticVMOptions -XX:+WhiteBoxAPI
- *                   -Xcomp -XX:CompileCommand=compileonly,compiler.valhalla.inlinetypes.TestVirtualThreads*::test*
- *                   compiler.valhalla.inlinetypes.TestVirtualThreads
- * @run main/othervm/timeout=600 -Xbootclasspath/a:. -XX:+UnlockDiagnosticVMOptions -XX:+WhiteBoxAPI
- *                   -Xcomp -XX:CompileCommand=dontinline,*::dontinline -XX:CompileCommand=compileonly,compiler.valhalla.inlinetypes.TestVirtualThreads*::test* -XX:CompileCommand=dontinline,*::test*
- *                   compiler.valhalla.inlinetypes.TestVirtualThreads
- * @run main/othervm/timeout=600 -Xbootclasspath/a:. -XX:+UnlockDiagnosticVMOptions -XX:+WhiteBoxAPI
- *                   -Xcomp -XX:CompileCommand=dontinline,*::dontinline -XX:CompileCommand=compileonly,compiler.valhalla.inlinetypes.TestVirtualThreads*::test* -XX:CompileCommand=dontinline,*::*Helper
- *                   compiler.valhalla.inlinetypes.TestVirtualThreads
- * @run main/othervm/timeout=600 -Xbootclasspath/a:. -XX:+UnlockDiagnosticVMOptions -XX:+WhiteBoxAPI
- *                   -Xcomp -XX:CompileCommand=dontinline,*::dontinline -XX:CompileCommand=compileonly,compiler.valhalla.inlinetypes.TestVirtualThreads*::test* -XX:CompileCommand=exclude,*::*Helper
- *                   compiler.valhalla.inlinetypes.TestVirtualThreads
- * @run main/othervm/timeout=600 -Xbootclasspath/a:. -XX:+UnlockDiagnosticVMOptions -XX:+WhiteBoxAPI
- *                   -Xbatch -XX:CompileCommand=dontinline,*::* -XX:CompileCommand=compileonly,compiler.valhalla.inlinetypes.TestVirtualThreads*::*
- *                   compiler.valhalla.inlinetypes.TestVirtualThreads 250000
- * @run main/othervm/timeout=600 -Xbootclasspath/a:. -XX:+UnlockDiagnosticVMOptions -XX:+WhiteBoxAPI
- *                   -Xcomp -XX:CompileCommand=dontinline,*::* -XX:CompileCommand=compileonly,compiler.valhalla.inlinetypes.TestVirtualThreads*::*
- *                   compiler.valhalla.inlinetypes.TestVirtualThreads 250000
- **/
-=======
- */
-
-/*
- * @test id=ci
- * @key randomness
- * @summary Test that Virtual Threads work well with Value Objects.
- * @library /test/lib /compiler/whitebox /
- * @enablePreview
- * @build jdk.test.whitebox.WhiteBox
- * @run driver jdk.test.lib.helpers.ClassFileInstaller jdk.test.whitebox.WhiteBox
- * @run main/othervm/timeout=600 -Xbootclasspath/a:. -XX:+UnlockDiagnosticVMOptions -XX:+WhiteBoxAPI
- *                   -Xbatch -XX:CompileCommand=compileonly,TestVirtualThreads*::*
- *                   compiler.valhalla.inlinetypes.TestVirtualThreads
  */
 
 /*
@@ -95,7 +55,7 @@
  * @build jdk.test.whitebox.WhiteBox
  * @run driver jdk.test.lib.helpers.ClassFileInstaller jdk.test.whitebox.WhiteBox
  * @run main/othervm/timeout=600 -Xbootclasspath/a:. -XX:+UnlockDiagnosticVMOptions -XX:+WhiteBoxAPI
- *                               -Xbatch -XX:CompileCommand=compileonly,TestVirtualThreads*::test*
+ *                               -Xbatch -XX:CompileCommand=compileonly,compiler.valhalla.inlinetypes.TestVirtualThreads*::test*
  *                                compiler.valhalla.inlinetypes.TestVirtualThreads
  */
 
@@ -109,7 +69,7 @@
  * @run driver jdk.test.lib.helpers.ClassFileInstaller jdk.test.whitebox.WhiteBox
  * @run main/othervm/timeout=600 -Xbootclasspath/a:. -XX:+UnlockDiagnosticVMOptions -XX:+WhiteBoxAPI
  *                               -Xbatch -XX:CompileCommand=dontinline,*::dontinline
- *                               -XX:CompileCommand=compileonly,TestVirtualThreads*::test*
+ *                               -XX:CompileCommand=compileonly,compiler.valhalla.inlinetypes.TestVirtualThreads*::test*
  *                               -XX:CompileCommand=dontinline,*::test*
  *                               compiler.valhalla.inlinetypes.TestVirtualThreads
  */
@@ -124,7 +84,7 @@
  * @run driver jdk.test.lib.helpers.ClassFileInstaller jdk.test.whitebox.WhiteBox
  * @run main/othervm/timeout=600 -Xbootclasspath/a:. -XX:+UnlockDiagnosticVMOptions -XX:+WhiteBoxAPI
  *                               -Xbatch -XX:CompileCommand=dontinline,*::dontinline
- *                               -XX:CompileCommand=compileonly,TestVirtualThreads*::test*
+ *                               -XX:CompileCommand=compileonly,compiler.valhalla.inlinetypes.TestVirtualThreads*::test*
  *                               -XX:CompileCommand=dontinline,*::*Helper
  *                               compiler.valhalla.inlinetypes.TestVirtualThreads
  */
@@ -139,7 +99,7 @@
  * @run driver jdk.test.lib.helpers.ClassFileInstaller jdk.test.whitebox.WhiteBox
  * @run main/othervm/timeout=600 -Xbootclasspath/a:. -XX:+UnlockDiagnosticVMOptions -XX:+WhiteBoxAPI
  *                               -Xbatch -XX:CompileCommand=dontinline,*::dontinline
- *                               -XX:CompileCommand=compileonly,TestVirtualThreads*::test*
+ *                               -XX:CompileCommand=compileonly,compiler.valhalla.inlinetypes.TestVirtualThreads*::test*
  *                               -XX:CompileCommand=exclude,*::*Helper
  *                               compiler.valhalla.inlinetypes.TestVirtualThreads
  */
@@ -153,7 +113,7 @@
  * @build jdk.test.whitebox.WhiteBox
  * @run driver jdk.test.lib.helpers.ClassFileInstaller jdk.test.whitebox.WhiteBox
  * @run main/othervm/timeout=600 -Xbootclasspath/a:. -XX:+UnlockDiagnosticVMOptions -XX:+WhiteBoxAPI
- *                               -Xcomp -XX:CompileCommand=compileonly,TestVirtualThreads*::*
+ *                               -Xcomp -XX:CompileCommand=compileonly,compiler.valhalla.inlinetypes.TestVirtualThreads*::*
  *                               compiler.valhalla.inlinetypes.TestVirtualThreads
  */
 
@@ -166,7 +126,7 @@
  * @build jdk.test.whitebox.WhiteBox
  * @run driver jdk.test.lib.helpers.ClassFileInstaller jdk.test.whitebox.WhiteBox
  * @run main/othervm/timeout=600 -Xbootclasspath/a:. -XX:+UnlockDiagnosticVMOptions -XX:+WhiteBoxAPI
- *                               -Xcomp -XX:CompileCommand=compileonly,TestVirtualThreads*::test*
+ *                               -Xcomp -XX:CompileCommand=compileonly,compiler.valhalla.inlinetypes.TestVirtualThreads*::test*
  *                               compiler.valhalla.inlinetypes.TestVirtualThreads
  */
 
@@ -180,7 +140,7 @@
  * @run driver jdk.test.lib.helpers.ClassFileInstaller jdk.test.whitebox.WhiteBox
  * @run main/othervm/timeout=600 -Xbootclasspath/a:. -XX:+UnlockDiagnosticVMOptions -XX:+WhiteBoxAPI
  *                               -Xcomp -XX:CompileCommand=dontinline,*::dontinline
- *                               -XX:CompileCommand=compileonly,TestVirtualThreads*::test*
+ *                               -XX:CompileCommand=compileonly,compiler.valhalla.inlinetypes.TestVirtualThreads*::test*
  *                               -XX:CompileCommand=dontinline,*::test*
  *                                compiler.valhalla.inlinetypes.TestVirtualThreads
  */
@@ -195,7 +155,7 @@
  * @run driver jdk.test.lib.helpers.ClassFileInstaller jdk.test.whitebox.WhiteBox
  * @run main/othervm/timeout=600 -Xbootclasspath/a:. -XX:+UnlockDiagnosticVMOptions -XX:+WhiteBoxAPI
  *                               -Xcomp -XX:CompileCommand=dontinline,*::dontinline
- *                               -XX:CompileCommand=compileonly,TestVirtualThreads*::test*
+ *                               -XX:CompileCommand=compileonly,compiler.valhalla.inlinetypes.TestVirtualThreads*::test*
  *                               -XX:CompileCommand=dontinline,*::*Helper
  *                               compiler.valhalla.inlinetypes.TestVirtualThreads
  */
@@ -210,7 +170,7 @@
  * @run driver jdk.test.lib.helpers.ClassFileInstaller jdk.test.whitebox.WhiteBox
  * @run main/othervm/timeout=600 -Xbootclasspath/a:. -XX:+UnlockDiagnosticVMOptions -XX:+WhiteBoxAPI
  *                               -Xcomp -XX:CompileCommand=dontinline,*::dontinline
- *                               -XX:CompileCommand=compileonly,TestVirtualThreads*::test*
+ *                               -XX:CompileCommand=compileonly,compiler.valhalla.inlinetypes.TestVirtualThreads*::test*
  *                               -XX:CompileCommand=exclude,*::*Helper
  *                               compiler.valhalla.inlinetypes.TestVirtualThreads
  */
@@ -225,7 +185,7 @@
  * @run driver jdk.test.lib.helpers.ClassFileInstaller jdk.test.whitebox.WhiteBox
  * @run main/othervm/timeout=600 -Xbootclasspath/a:. -XX:+UnlockDiagnosticVMOptions -XX:+WhiteBoxAPI
  *                               -Xbatch -XX:CompileCommand=dontinline,*::*
- *                               -XX:CompileCommand=compileonly,TestVirtualThreads*::*
+ *                               -XX:CompileCommand=compileonly,compiler.valhalla.inlinetypes.TestVirtualThreads*::*
  *                                compiler.valhalla.inlinetypes.TestVirtualThreads 250000
  */
 
@@ -239,12 +199,9 @@
  * @run driver jdk.test.lib.helpers.ClassFileInstaller jdk.test.whitebox.WhiteBox
  * @run main/othervm/timeout=600 -Xbootclasspath/a:. -XX:+UnlockDiagnosticVMOptions -XX:+WhiteBoxAPI
  *                               -Xcomp -XX:CompileCommand=dontinline,*::*
- *                               -XX:CompileCommand=compileonly,TestVirtualThreads*::*
+ *                               -XX:CompileCommand=compileonly,compiler.valhalla.inlinetypes.TestVirtualThreads*::*
  *                               compiler.valhalla.inlinetypes.TestVirtualThreads 250000
  */
-
-package compiler.valhalla.inlinetypes;
->>>>>>> cccb5014
 
 package compiler.valhalla.inlinetypes;
 
