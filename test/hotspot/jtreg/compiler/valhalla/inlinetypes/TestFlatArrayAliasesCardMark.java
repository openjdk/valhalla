--- conflicted
+++ resolved
@@ -25,13 +25,9 @@
  * @test
  * @bug 8260363
  * @summary [lworld] C2 compilation fails with assert(n->Opcode() != Op_Phi) failed: cannot match
-<<<<<<< HEAD
  *
+ * @compile -XDenablePrimitiveClasses TestFlatArrayAliasesCardMark.java
  * @run main/othervm -XX:+EnableValhalla -XX:+EnablePrimitiveClasses -XX:-BackgroundCompilation TestFlatArrayAliasesCardMark
-=======
- * @compile -XDenablePrimitiveClasses TestFlatArrayAliasesCardMark.java
- * @run main/othervm -XX:-BackgroundCompilation TestFlatArrayAliasesCardMark
->>>>>>> 9290cc97
  *
  */
 
