--- conflicted
+++ resolved
@@ -26,13 +26,9 @@
  * @bug 8182997 8214898
  * @library /test/lib
  * @summary Test the handling of arrays of unloaded inline classes.
-<<<<<<< HEAD
+ * @compile -XDenablePrimitiveClasses TestUnloadedInlineTypeArray.java
  * @run main/othervm -XX:+EnableValhalla -XX:+EnablePrimitiveClasses
  *                   -Xcomp
-=======
- * @compile -XDenablePrimitiveClasses TestUnloadedInlineTypeArray.java
- * @run main/othervm -Xcomp
->>>>>>> 9290cc97
  *                   -XX:CompileCommand=compileonly,TestUnloadedInlineTypeArray::test*
  *                   TestUnloadedInlineTypeArray
  * @run main/othervm -XX:+EnableValhalla -XX:+EnablePrimitiveClasses
