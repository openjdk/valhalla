/*
 * Copyright (c) 2017, 2022, Oracle and/or its affiliates. All rights reserved.
 * DO NOT ALTER OR REMOVE COPYRIGHT NOTICES OR THIS FILE HEADER.
 *
 * This code is free software; you can redistribute it and/or modify it
 * under the terms of the GNU General Public License version 2 only, as
 * published by the Free Software Foundation.
 *
 * This code is distributed in the hope that it will be useful, but WITHOUT
 * ANY WARRANTY; without even the implied warranty of MERCHANTABILITY or
 * FITNESS FOR A PARTICULAR PURPOSE.  See the GNU General Public License
 * version 2 for more details (a copy is included in the LICENSE file that
 * accompanied this code).
 *
 * You should have received a copy of the GNU General Public License version
 * 2 along with this work; if not, write to the Free Software Foundation,
 * Inc., 51 Franklin St, Fifth Floor, Boston, MA 02110-1301 USA.
 *
 * Please contact Oracle, 500 Oracle Parkway, Redwood Shores, CA 94065 USA
 * or visit www.oracle.com if you need additional information or have any
 * questions.
 */

package compiler.valhalla.inlinetypes;

import jdk.test.lib.Utils;
import compiler.lib.ir_framework.Scenario;
import compiler.lib.ir_framework.TestFramework;

public class InlineTypes {
    public static final int  rI = Utils.getRandomInstance().nextInt() % 1000;
    public static final long rL = Utils.getRandomInstance().nextLong() % 1000;
    public static final double rD = Utils.getRandomInstance().nextDouble() % 1000;

    public static final Scenario[] DEFAULT_SCENARIOS = {
            new Scenario(0,
<<<<<<< HEAD
                         "-XX:+EnableValhalla",
                         "-XX:+EnablePrimitiveClasses",
=======
                         "--add-exports", "java.base/jdk.internal.value=ALL-UNNAMED",
>>>>>>> 60855881
                         "-XX:+IgnoreUnrecognizedVMOptions",
                         "-XX:-UseACmpProfile",
                         "-XX:+AlwaysIncrementalInline",
                         "-XX:FlatArrayElementMaxOops=5",
                         "-XX:FlatArrayElementMaxSize=-1",
                         "-XX:-UseArrayLoadStoreProfile",
                         "-XX:InlineFieldMaxFlatSize=-1",
                         "-XX:+InlineTypePassFieldsAsArgs",
                         "-XX:+InlineTypeReturnedAsFields"
            ),
            new Scenario(1,
<<<<<<< HEAD
                         "-XX:+EnableValhalla",
                         "-XX:+EnablePrimitiveClasses",
=======
                         "--add-exports", "java.base/jdk.internal.value=ALL-UNNAMED",
>>>>>>> 60855881
                         "-XX:+IgnoreUnrecognizedVMOptions",
                         "-XX:-UseACmpProfile",
                         "-XX:-UseCompressedOops",
                         "-XX:FlatArrayElementMaxOops=5",
                         "-XX:FlatArrayElementMaxSize=-1",
                         "-XX:-UseArrayLoadStoreProfile",
                         "-XX:InlineFieldMaxFlatSize=-1",
                         "-XX:-InlineTypePassFieldsAsArgs",
                         "-XX:-InlineTypeReturnedAsFields"
            ),
            new Scenario(2,
<<<<<<< HEAD
                         "-XX:+EnableValhalla",
                         "-XX:+EnablePrimitiveClasses",
=======
                         "--add-exports", "java.base/jdk.internal.value=ALL-UNNAMED",
>>>>>>> 60855881
                         "-XX:+IgnoreUnrecognizedVMOptions",
                         "-XX:-UseACmpProfile",
                         "-XX:-UseCompressedOops",
                         "-XX:FlatArrayElementMaxOops=0",
                         "-XX:FlatArrayElementMaxSize=0",
                         "-XX:-UseArrayLoadStoreProfile",
                         "-XX:InlineFieldMaxFlatSize=-1",
                         "-XX:+InlineTypePassFieldsAsArgs",
                         "-XX:+InlineTypeReturnedAsFields",
                         "-XX:+StressInlineTypeReturnedAsFields"
            ),
            new Scenario(3,
<<<<<<< HEAD
                         "-XX:+EnableValhalla",
                         "-XX:+EnablePrimitiveClasses",
=======
                         "--add-exports", "java.base/jdk.internal.value=ALL-UNNAMED",
>>>>>>> 60855881
                         "-XX:+IgnoreUnrecognizedVMOptions",
                         "-DVerifyIR=false",
                         "-XX:+AlwaysIncrementalInline",
                         "-XX:FlatArrayElementMaxOops=0",
                         "-XX:FlatArrayElementMaxSize=0",
                         "-XX:InlineFieldMaxFlatSize=0",
                         "-XX:+InlineTypePassFieldsAsArgs",
                         "-XX:+InlineTypeReturnedAsFields"
            ),
            new Scenario(4,
<<<<<<< HEAD
                         "-XX:+EnableValhalla",
                         "-XX:+EnablePrimitiveClasses",
=======
                         "--add-exports", "java.base/jdk.internal.value=ALL-UNNAMED",
>>>>>>> 60855881
                         "-XX:+IgnoreUnrecognizedVMOptions",
                         "-DVerifyIR=false",
                         "-XX:FlatArrayElementMaxOops=-1",
                         "-XX:FlatArrayElementMaxSize=-1",
                         "-XX:InlineFieldMaxFlatSize=0",
                         "-XX:+InlineTypePassFieldsAsArgs",
                         "-XX:-InlineTypeReturnedAsFields",
                         "-XX:-ReduceInitialCardMarks"
            ),
            new Scenario(5,
<<<<<<< HEAD
                         "-XX:+EnableValhalla",
                         "-XX:+EnablePrimitiveClasses",
=======
                         "--add-exports", "java.base/jdk.internal.value=ALL-UNNAMED",
>>>>>>> 60855881
                         "-XX:+IgnoreUnrecognizedVMOptions",
                         "-XX:-UseACmpProfile",
                         "-XX:+AlwaysIncrementalInline",
                         "-XX:FlatArrayElementMaxOops=5",
                         "-XX:FlatArrayElementMaxSize=-1",
                         "-XX:-UseArrayLoadStoreProfile",
                         "-XX:InlineFieldMaxFlatSize=-1",
                         "-XX:-InlineTypePassFieldsAsArgs",
                         "-XX:-InlineTypeReturnedAsFields"
            )
    };

    public static TestFramework getFramework() {
        StackWalker walker = StackWalker.getInstance(StackWalker.Option.RETAIN_CLASS_REFERENCE);
        return new TestFramework(walker.getCallerClass()).setDefaultWarmup(251);
    }

    static class IRNode {
        // Regular expressions used to match nodes in the PrintIdeal output
        protected static final String START = "(\\d+ (.*";
        protected static final String MID = ".*)+ ===.*";
        protected static final String END = ")";
        // Generic allocation
        protected static final String ALLOC_G  = "(.*call,static.*wrapper for: _new_instance_Java" + END;
        protected static final String ALLOCA_G = "(.*call,static.*wrapper for: _new_array_Java" + END;
        // Inline type allocation
        protected static final String MYVALUE_ARRAY_KLASS = "\\[(precise )?compiler/valhalla/inlinetypes/MyValue";
        protected static final String ALLOC  = "(.*precise compiler/valhalla/inlinetypes/MyValue.*\\R(.*(?i:mov|xorl|nop|spill).*\\R)*.*_new_instance_Java" + END;
        protected static final String ALLOCA = "(.*" + MYVALUE_ARRAY_KLASS + ".*\\R(.*(?i:mov|xorl|nop|spill).*\\R)*.*_new_array_Java" + END;
        protected static final String LOAD   = START + "Load(B|C|S|I|L|F|D|P|N)" + MID + "@compiler/valhalla/inlinetypes/.*" + END;
        protected static final String LOADK  = START + "LoadK" + MID + END;
        protected static final String STORE  = START + "Store(B|C|S|I|L|F|D|P|N)" + MID + "@compiler/valhalla/inlinetypes/.*" + END;
        protected static final String LOOP   = START + "Loop" + MID + "" + END;
        protected static final String COUNTEDLOOP = START + "CountedLoop\\b" + MID + "" + END;
        protected static final String COUNTEDLOOP_MAIN = START + "CountedLoop\\b" + MID + "main" + END;
        protected static final String TRAP   = START + "CallStaticJava" + MID + "uncommon_trap.*(unstable_if|predicate)" + END;
        protected static final String LINKTOSTATIC = START + "CallStaticJava" + MID + "linkToStatic" + END;
        protected static final String NPE = START + "CallStaticJava" + MID + "null_check" + END;
        protected static final String CALL = START + "CallStaticJava" + MID + END;
        protected static final String CALL_LEAF = "(CALL, runtime leaf|call_leaf,runtime)";
        protected static final String CALL_LEAF_NOFP = "(CALL, runtime leaf nofp|call_leaf_nofp,runtime)";
        protected static final String STORE_INLINE_FIELDS = START + "CallStaticJava" + MID + "store_inline_type_fields" + END;
        protected static final String SCOBJ = "(.*# ScObj.*" + END;
        protected static final String LOAD_UNKNOWN_INLINE = START + "CallStaticJava" + MID + "_load_unknown_inline" + END;
        protected static final String STORE_UNKNOWN_INLINE = "(.*" + CALL_LEAF + ".*store_unknown_inline.*" + END;
        protected static final String INLINE_ARRAY_NULL_GUARD = "(.*call,static.*wrapper for: uncommon_trap.*reason='null_check' action='none'.*" + END;
        protected static final String INTRINSIC_SLOW_PATH = "(.*call,static.*wrapper for: uncommon_trap.*reason='intrinsic_or_type_checked_inlining'.*" + END;
        protected static final String CLONE_INTRINSIC_SLOW_PATH = "(.*call,static.*java.lang.Object::clone.*" + END;
        protected static final String CLASS_CHECK_TRAP = START + "CallStaticJava" + MID + "uncommon_trap.*class_check" + END;
        protected static final String NULL_CHECK_TRAP = START + "CallStaticJava" + MID + "uncommon_trap.*null_check" + END;
        protected static final String NULL_ASSERT_TRAP = START + "CallStaticJava" + MID + "uncommon_trap.*null_assert" + END;
        protected static final String RANGE_CHECK_TRAP = START + "CallStaticJava" + MID + "uncommon_trap.*range_check" + END;
        protected static final String UNHANDLED_TRAP = START + "CallStaticJava" + MID + "uncommon_trap.*unhandled" + END;
        protected static final String PREDICATE_TRAP = START + "CallStaticJava" + MID + "uncommon_trap.*predicate" + END;
        protected static final String MEMBAR = START + "MemBar" + MID + END;
        protected static final String CHECKCAST_ARRAY = "(((?i:cmp|CLFI|CLR).*" + MYVALUE_ARRAY_KLASS + ".*:|.*(?i:mov|or).*" + MYVALUE_ARRAY_KLASS + ".*:.*\\R.*(cmp|CMP|CLR))" + END;
        protected static final String CHECKCAST_ARRAYCOPY = "(.*" + CALL_LEAF_NOFP + ".*checkcast_arraycopy.*" + END;
        protected static final String JLONG_ARRAYCOPY = "(.*" + CALL_LEAF_NOFP + ".*jlong_disjoint_arraycopy.*" + END;
        protected static final String FIELD_ACCESS = "(.*Field: *" + END;
        protected static final String SUBSTITUTABILITY_TEST = START + "CallStaticJava" + MID + "java.lang.runtime.PrimitiveObjectMethods::isSubstitutable" + END;
        protected static final String CMPP = START + "(CmpP|CmpN)" + MID + "" + END;
    }
}<|MERGE_RESOLUTION|>--- conflicted
+++ resolved
@@ -34,12 +34,9 @@
 
     public static final Scenario[] DEFAULT_SCENARIOS = {
             new Scenario(0,
-<<<<<<< HEAD
                          "-XX:+EnableValhalla",
                          "-XX:+EnablePrimitiveClasses",
-=======
                          "--add-exports", "java.base/jdk.internal.value=ALL-UNNAMED",
->>>>>>> 60855881
                          "-XX:+IgnoreUnrecognizedVMOptions",
                          "-XX:-UseACmpProfile",
                          "-XX:+AlwaysIncrementalInline",
@@ -51,12 +48,9 @@
                          "-XX:+InlineTypeReturnedAsFields"
             ),
             new Scenario(1,
-<<<<<<< HEAD
                          "-XX:+EnableValhalla",
                          "-XX:+EnablePrimitiveClasses",
-=======
                          "--add-exports", "java.base/jdk.internal.value=ALL-UNNAMED",
->>>>>>> 60855881
                          "-XX:+IgnoreUnrecognizedVMOptions",
                          "-XX:-UseACmpProfile",
                          "-XX:-UseCompressedOops",
@@ -68,12 +62,9 @@
                          "-XX:-InlineTypeReturnedAsFields"
             ),
             new Scenario(2,
-<<<<<<< HEAD
                          "-XX:+EnableValhalla",
                          "-XX:+EnablePrimitiveClasses",
-=======
                          "--add-exports", "java.base/jdk.internal.value=ALL-UNNAMED",
->>>>>>> 60855881
                          "-XX:+IgnoreUnrecognizedVMOptions",
                          "-XX:-UseACmpProfile",
                          "-XX:-UseCompressedOops",
@@ -86,12 +77,9 @@
                          "-XX:+StressInlineTypeReturnedAsFields"
             ),
             new Scenario(3,
-<<<<<<< HEAD
                          "-XX:+EnableValhalla",
                          "-XX:+EnablePrimitiveClasses",
-=======
                          "--add-exports", "java.base/jdk.internal.value=ALL-UNNAMED",
->>>>>>> 60855881
                          "-XX:+IgnoreUnrecognizedVMOptions",
                          "-DVerifyIR=false",
                          "-XX:+AlwaysIncrementalInline",
@@ -102,12 +90,9 @@
                          "-XX:+InlineTypeReturnedAsFields"
             ),
             new Scenario(4,
-<<<<<<< HEAD
                          "-XX:+EnableValhalla",
                          "-XX:+EnablePrimitiveClasses",
-=======
                          "--add-exports", "java.base/jdk.internal.value=ALL-UNNAMED",
->>>>>>> 60855881
                          "-XX:+IgnoreUnrecognizedVMOptions",
                          "-DVerifyIR=false",
                          "-XX:FlatArrayElementMaxOops=-1",
@@ -118,12 +103,9 @@
                          "-XX:-ReduceInitialCardMarks"
             ),
             new Scenario(5,
-<<<<<<< HEAD
                          "-XX:+EnableValhalla",
                          "-XX:+EnablePrimitiveClasses",
-=======
                          "--add-exports", "java.base/jdk.internal.value=ALL-UNNAMED",
->>>>>>> 60855881
                          "-XX:+IgnoreUnrecognizedVMOptions",
                          "-XX:-UseACmpProfile",
                          "-XX:+AlwaysIncrementalInline",
