--- conflicted
+++ resolved
@@ -2838,12 +2838,8 @@
     }
 
     @Test
-<<<<<<< HEAD
-    // TODO 8251971 Re-enable this
-    // @IR(failOn = {INTRINSIC_SLOW_PATH, CLASS_CHECK_TRAP})
-=======
-    @IR(failOn = {INTRINSIC_OR_TYPE_CHECKED_INLINING_TRAP, CLASS_CHECK_TRAP})
->>>>>>> bd1d97b7
+    // TODO Tobias
+    // @IR(failOn = {INTRINSIC_OR_TYPE_CHECKED_INLINING_TRAP, CLASS_CHECK_TRAP})
     public Object[] test116() {
         return Arrays.copyOf((Object[])get_obj_src(), 8, get_obj_class());
     }
@@ -3215,13 +3211,8 @@
 
     // Non-escaping empty value class array access
     @Test
-<<<<<<< HEAD
-    // TODO Tobias should be fixed by JDK-8364191
-    @IR(applyIf = {"UseArrayFlattening", "false"},
-        failOn = {ALLOC, ALLOCA, LOAD, STORE})
-=======
-    @IR(failOn = {ALLOC_OF_MYVALUE_KLASS, ALLOC_ARRAY_OF_MYVALUE_KLASS, LOAD_OF_ANY_KLASS, STORE_OF_ANY_KLASS})
->>>>>>> bd1d97b7
+    // TODO Tobias
+    // @IR(failOn = {ALLOC_OF_MYVALUE_KLASS, ALLOC_ARRAY_OF_MYVALUE_KLASS, LOAD_OF_ANY_KLASS, STORE_OF_ANY_KLASS})
     public static MyValueEmpty test134() {
         MyValueEmpty[] array = new MyValueEmpty[1];
         array[0] = empty;
