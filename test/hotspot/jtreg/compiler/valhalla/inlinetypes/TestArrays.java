--- conflicted
+++ resolved
@@ -66,10 +66,6 @@
  * @modules java.base/jdk.internal.value
  *          java.base/jdk.internal.vm.annotation
  * @requires (os.simpleArch == "x64" | os.simpleArch == "aarch64")
-<<<<<<< HEAD
- * @run main/timeout=300 compiler.valhalla.inlinetypes.TestArrays
-=======
- * @enablePreview
  * @run main compiler.valhalla.inlinetypes.TestArrays 0
  */
 
@@ -82,7 +78,6 @@
  * @modules java.base/jdk.internal.value
  *          java.base/jdk.internal.vm.annotation
  * @requires (os.simpleArch == "x64" | os.simpleArch == "aarch64")
- * @enablePreview
  * @run main compiler.valhalla.inlinetypes.TestArrays 1
  */
 
@@ -95,7 +90,6 @@
  * @modules java.base/jdk.internal.value
  *          java.base/jdk.internal.vm.annotation
  * @requires (os.simpleArch == "x64" | os.simpleArch == "aarch64")
- * @enablePreview
  * @run main compiler.valhalla.inlinetypes.TestArrays 2
  */
 
@@ -108,7 +102,6 @@
  * @modules java.base/jdk.internal.value
  *          java.base/jdk.internal.vm.annotation
  * @requires (os.simpleArch == "x64" | os.simpleArch == "aarch64")
- * @enablePreview
  * @run main compiler.valhalla.inlinetypes.TestArrays 3
  */
 
@@ -121,7 +114,6 @@
  * @modules java.base/jdk.internal.value
  *          java.base/jdk.internal.vm.annotation
  * @requires (os.simpleArch == "x64" | os.simpleArch == "aarch64")
- * @enablePreview
  * @run main compiler.valhalla.inlinetypes.TestArrays 4
  */
 
@@ -134,7 +126,6 @@
  * @modules java.base/jdk.internal.value
  *          java.base/jdk.internal.vm.annotation
  * @requires (os.simpleArch == "x64" | os.simpleArch == "aarch64")
- * @enablePreview
  * @run main compiler.valhalla.inlinetypes.TestArrays 5
  */
 
@@ -147,9 +138,7 @@
  * @modules java.base/jdk.internal.value
  *          java.base/jdk.internal.vm.annotation
  * @requires (os.simpleArch == "x64" | os.simpleArch == "aarch64")
- * @enablePreview
  * @run main compiler.valhalla.inlinetypes.TestArrays 6
->>>>>>> a60678c0
  */
 
 @ForceCompileClassInitializer
