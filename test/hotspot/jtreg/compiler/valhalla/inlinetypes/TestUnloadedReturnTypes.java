--- conflicted
+++ resolved
@@ -25,15 +25,10 @@
  * @test
  * @summary Test scalarization in returns with unloaded return types.
  * @library /test/lib /compiler/whitebox /
-<<<<<<< HEAD
- * @build sun.hotspot.WhiteBox
- * @run driver jdk.test.lib.helpers.ClassFileInstaller sun.hotspot.WhiteBox
- * @run main/othervm -XX:+EnableValhalla -XX:+EnablePrimitiveClasses -Xbootclasspath/a:. -XX:+UnlockDiagnosticVMOptions -XX:+WhiteBoxAPI
-=======
  * @build jdk.test.whitebox.WhiteBox
  * @run driver jdk.test.lib.helpers.ClassFileInstaller jdk.test.whitebox.WhiteBox
- * @run main/othervm -Xbootclasspath/a:. -XX:+UnlockDiagnosticVMOptions -XX:+WhiteBoxAPI
->>>>>>> aad9ca94
+ * @run main/othervm -XX:+EnableValhalla -XX:+EnablePrimitiveClasses
+ *                   -Xbootclasspath/a:. -XX:+UnlockDiagnosticVMOptions -XX:+WhiteBoxAPI
  *                   -Xbatch -XX:CompileCommand=dontinline,*::test*
  *                   TestUnloadedReturnTypes
  */
