/*
 * Copyright (c) 2019, 2021, Oracle and/or its affiliates. All rights reserved.
 * DO NOT ALTER OR REMOVE COPYRIGHT NOTICES OR THIS FILE HEADER.
 *
 * This code is free software; you can redistribute it and/or modify it
 * under the terms of the GNU General Public License version 2 only, as
 * published by the Free Software Foundation.
 *
 * This code is distributed in the hope that it will be useful, but WITHOUT
 * ANY WARRANTY; without even the implied warranty of MERCHANTABILITY or
 * FITNESS FOR A PARTICULAR PURPOSE.  See the GNU General Public License
 * version 2 for more details (a copy is included in the LICENSE file that
 * accompanied this code).
 *
 * You should have received a copy of the GNU General Public License version
 * 2 along with this work; if not, write to the Free Software Foundation,
 * Inc., 51 Franklin St, Fifth Floor, Boston, MA 02110-1301 USA.
 *
 * Please contact Oracle, 500 Oracle Parkway, Redwood Shores, CA 94065 USA
 * or visit www.oracle.com if you need additional information or have any
 * questions.
 */

package compiler.valhalla.inlinetypes;

import compiler.lib.ir_framework.*;
import jdk.test.lib.Asserts;
import test.java.lang.invoke.lib.InstructionHelper;

import java.lang.invoke.MethodHandle;
import java.lang.invoke.MethodHandles;
import java.lang.invoke.MethodType;
import java.lang.reflect.Method;
import java.util.Arrays;

import static compiler.valhalla.inlinetypes.InlineTypes.IRNode.*;
import static compiler.valhalla.inlinetypes.InlineTypes.*;

/*
 * @test
 * @key randomness
 * @summary Test inline types in LWorld.
<<<<<<< HEAD
 * @library /test/lib /test/jdk/lib/testlibrary/bytecode /test/jdk/java/lang/invoke/common /testlibrary /compiler/whitebox /
 * @build test.java.lang.invoke.lib.InstructionHelper
=======
 * @library /test/lib /test/jdk/lib/testlibrary/bytecode /test/jdk/java/lang/invoke/common /
>>>>>>> a8994ba4
 * @requires (os.simpleArch == "x64" | os.simpleArch == "aarch64")
 * @build test.java.lang.invoke.lib.InstructionHelper
 * @run driver/timeout=450 compiler.valhalla.inlinetypes.TestLWorld
 */

@ForceCompileClassInitializer
public class TestLWorld {

    public static void main(String[] args) {
        // Make sure Test140Value is loaded but not linked
        Class<?> class1 = Test140Value.class;
        // Make sure Test141Value is linked but not initialized
        Class<?> class2 = Test141Value.class;
        class2.getDeclaredFields();

        Scenario[] scenarios = InlineTypes.DEFAULT_SCENARIOS;
        scenarios[2].addFlags("-DVerifyIR=false");
        scenarios[3].addFlags("-XX:-MonomorphicArrayCheck", "-XX:FlatArrayElementMaxSize=-1");
        scenarios[4].addFlags("-XX:-MonomorphicArrayCheck");

        InlineTypes.getFramework()
                   .addScenarios(scenarios)
                   .addHelperClasses(MyValue1.class,
                                     MyValue2.class,
                                     MyValue2Inline.class,
                                     MyValue3.class,
                                     MyValue3Inline.class)
                   .start();
    }

    // Helper methods

    private static final MyValue1 testValue1 = MyValue1.createWithFieldsInline(rI, rL);
    private static final MyValue2 testValue2 = MyValue2.createWithFieldsInline(rI, rD);

    protected long hash() {
        return testValue1.hash();
    }

    // Test passing an inline type as an Object
    @DontInline
    public Object test1_dontinline1(Object o) {
        return o;
    }

    @DontInline
    public MyValue1 test1_dontinline2(Object o) {
        return (MyValue1)o;
    }

    @ForceInline
    public Object test1_inline1(Object o) {
        return o;
    }

    @ForceInline
    public MyValue1 test1_inline2(Object o) {
        return (MyValue1)o;
    }

    @Test
    public MyValue1 test1() {
        MyValue1 vt = testValue1;
        vt = (MyValue1)test1_dontinline1(vt);
        vt =           test1_dontinline2(vt);
        vt = (MyValue1)test1_inline1(vt);
        vt =           test1_inline2(vt);
        return vt;
    }

    @Run(test = "test1")
    public void test1_verifier() {
        Asserts.assertEQ(test1().hash(), hash());
    }

    // Test storing/loading inline types to/from Object and inline type fields
    Object objectField1 = null;
    Object objectField2 = null;
    Object objectField3 = null;
    Object objectField4 = null;
    Object objectField5 = null;
    Object objectField6 = null;

    MyValue1 valueField1 = testValue1;
    MyValue1 valueField2 = testValue1;
    MyValue1.ref valueField3 = testValue1;
    MyValue1 valueField4;
    MyValue1.ref valueField5;

    static MyValue1.ref staticValueField1 = testValue1;
    static MyValue1 staticValueField2 = testValue1;
    static MyValue1 staticValueField3;
    static MyValue1.ref staticValueField4;

    @DontInline
    public Object readValueField5() {
        return (Object)valueField5;
    }

    @DontInline
    public Object readStaticValueField4() {
        return (Object)staticValueField4;
    }

    @Test
    public long test2(MyValue1 vt1, Object vt2) {
        objectField1 = vt1;
        objectField2 = (MyValue1)vt2;
        objectField3 = testValue1;
        objectField4 = MyValue1.createWithFieldsDontInline(rI, rL);
        objectField5 = valueField1;
        objectField6 = valueField3;
        valueField1 = (MyValue1)objectField1;
        valueField2 = (MyValue1)vt2;
        valueField3 = (MyValue1)vt2;
        staticValueField1 = (MyValue1)objectField1;
        staticValueField2 = (MyValue1)vt1;
        // Don't inline these methods because reading NULL will trigger a deoptimization
        if (readValueField5() != null || readStaticValueField4() != null) {
            throw new RuntimeException("Should be null");
        }
        return ((MyValue1)objectField1).hash() + ((MyValue1)objectField2).hash() +
               ((MyValue1)objectField3).hash() + ((MyValue1)objectField4).hash() +
               ((MyValue1)objectField5).hash() + ((MyValue1)objectField6).hash() +
                valueField1.hash() + valueField2.hash() + valueField3.hash() + valueField4.hashPrimitive() +
                staticValueField1.hash() + staticValueField2.hash() + staticValueField3.hashPrimitive();
    }

    @Run(test = "test2")
    public void test2_verifier() {
        MyValue1 vt = testValue1;
        MyValue1 def = MyValue1.createDefaultDontInline();
        long result = test2(vt, vt);
        Asserts.assertEQ(result, 11*vt.hash() + 2*def.hashPrimitive());
    }

    // Test merging inline types and objects
    @Test
    public Object test3(int state) {
        Object res = null;
        if (state == 0) {
            res = Integer.valueOf(rI);
        } else if (state == 1) {
            res = MyValue1.createWithFieldsInline(rI, rL);
        } else if (state == 2) {
            res = MyValue1.createWithFieldsDontInline(rI, rL);
        } else if (state == 3) {
            res = (MyValue1)objectField1;
        } else if (state == 4) {
            res = valueField1;
        } else if (state == 5) {
            res = null;
        } else if (state == 6) {
            res = MyValue2.createWithFieldsInline(rI, rD);
        } else if (state == 7) {
            res = testValue2;
        }
        return res;
    }

    @Run(test = "test3")
    public void test3_verifier() {
        objectField1 = valueField1;
        Object result = null;
        result = test3(0);
        Asserts.assertEQ((Integer)result, rI);
        result = test3(1);
        Asserts.assertEQ(((MyValue1)result).hash(), hash());
        result = test3(2);
        Asserts.assertEQ(((MyValue1)result).hash(), hash());
        result = test3(3);
        Asserts.assertEQ(((MyValue1)result).hash(), hash());
        result = test3(4);
        Asserts.assertEQ(((MyValue1)result).hash(), hash());
        result = test3(5);
        Asserts.assertEQ(result, null);
        result = test3(6);
        Asserts.assertEQ(((MyValue2)result).hash(), testValue2.hash());
        result = test3(7);
        Asserts.assertEQ(((MyValue2)result).hash(), testValue2.hash());
    }

    // Test merging inline types and objects in loops
    @Test
    public Object test4(int iters) {
        Object res = Integer.valueOf(rI);
        for (int i = 0; i < iters; ++i) {
            if (res instanceof Integer) {
                res = MyValue1.createWithFieldsInline(rI, rL);
            } else {
                res = MyValue1.createWithFieldsInline(((MyValue1)res).x + 1, rL);
            }
        }
        return res;
    }

    @Run(test = "test4")
    public void test4_verifier() {
        Integer result1 = (Integer)test4(0);
        Asserts.assertEQ(result1, rI);
        int iters = (Math.abs(rI) % 10) + 1;
        MyValue1 result2 = (MyValue1)test4(iters);
        MyValue1 vt = MyValue1.createWithFieldsInline(rI + iters - 1, rL);
        Asserts.assertEQ(result2.hash(), vt.hash());
    }

    // Test inline types in object variables that are live at safepoint
    @Test
    @IR(failOn = {ALLOC, STORE, LOOP})
    public long test5(MyValue1 arg, boolean deopt, Method m) {
        Object vt1 = MyValue1.createWithFieldsInline(rI, rL);
        Object vt2 = MyValue1.createWithFieldsDontInline(rI, rL);
        Object vt3 = arg;
        Object vt4 = valueField1;
        if (deopt) {
            // uncommon trap
            TestFramework.deoptimize(m);
        }
        return ((MyValue1)vt1).hash() + ((MyValue1)vt2).hash() +
               ((MyValue1)vt3).hash() + ((MyValue1)vt4).hash();
    }

    @Run(test = "test5")
    public void test5_verifier(RunInfo info) {
        long result = test5(valueField1, !info.isWarmUp(), info.getTest());
        Asserts.assertEQ(result, 4*hash());
    }

    // Test comparing inline types with objects
    @Test
    @IR(failOn = {LOAD, LOOP})
    public boolean test6(Object arg) {
        Object vt = MyValue1.createWithFieldsInline(rI, rL);
        if (vt == arg || vt == (Object)valueField1 || vt == objectField1 || vt == null ||
            arg == vt || (Object)valueField1 == vt || objectField1 == vt || null == vt) {
            return true;
        }
        return false;
    }

    @Run(test = "test6")
    public void test6_verifier() {
        boolean result = test6(null);
        Asserts.assertFalse(result);
    }

    // merge of inline type and non-inline type
    @Test
    public Object test7(boolean flag) {
        Object res = null;
        if (flag) {
            res = valueField1;
        } else {
            res = objectField1;
        }
        return res;
    }

    @Run(test = "test7")
    public void test7_verifier() {
        test7(true);
        test7(false);
    }

    @Test
    public Object test8(boolean flag) {
        Object res = null;
        if (flag) {
            res = objectField1;
        } else {
            res = valueField1;
        }
        return res;
    }

    @Run(test = "test8")
    public void test8_verifier() {
        test8(true);
        test8(false);
    }

    // merge of inline types in a loop, stored in an object local
    @Test
    public Object test9() {
        Object o = valueField1;
        for (int i = 1; i < 100; i *= 2) {
            MyValue1 v = (MyValue1)o;
            o = MyValue1.setX(v, v.x + 1);
        }
        return o;
    }

    @Run(test = "test9")
    public void test9_verifier() {
        test9();
    }

    // merge of inline types in an object local
    @ForceInline
    public Object test10_helper() {
        return valueField1;
    }

    @Test
    @IR(failOn = {ALLOC, LOAD, STORE})
    public void test10(boolean flag) {
        Object o = null;
        if (flag) {
            o = valueField1;
        } else {
            o = test10_helper();
        }
        valueField1 = (MyValue1)o;
    }

    @Run(test = "test10")
    public void test10_verifier() {
        test10(true);
        test10(false);
    }

    // Interface tests

    @DontInline
    public MyInterface test11_dontinline1(MyInterface o) {
        return o;
    }

    @DontInline
    public MyValue1 test11_dontinline2(MyInterface o) {
        return (MyValue1)o;
    }

    @ForceInline
    public MyInterface test11_inline1(MyInterface o) {
        return o;
    }

    @ForceInline
    public MyValue1 test11_inline2(MyInterface o) {
        return (MyValue1)o;
    }

    @Test
    public MyValue1 test11() {
        MyValue1 vt = MyValue1.createWithFieldsInline(rI, rL);
        vt = (MyValue1)test11_dontinline1(vt);
        vt =           test11_dontinline2(vt);
        vt = (MyValue1)test11_inline1(vt);
        vt =           test11_inline2(vt);
        return vt;
    }

    @Run(test = "test11")
    public void test11_verifier() {
        Asserts.assertEQ(test11().hash(), hash());
    }

    // Test storing/loading inline types to/from interface and inline type fields
    MyInterface interfaceField1 = null;
    MyInterface interfaceField2 = null;
    MyInterface interfaceField3 = null;
    MyInterface interfaceField4 = null;
    MyInterface interfaceField5 = null;
    MyInterface interfaceField6 = null;

    @DontInline
    public MyInterface readValueField5AsInterface() {
        return (MyInterface)valueField5;
    }

    @DontInline
    public MyInterface readStaticValueField4AsInterface() {
        return (MyInterface)staticValueField4;
    }

    @Test
    public long test12(MyValue1 vt1, MyInterface vt2) {
        interfaceField1 = vt1;
        interfaceField2 = (MyValue1)vt2;
        interfaceField3 = MyValue1.createWithFieldsInline(rI, rL);
        interfaceField4 = MyValue1.createWithFieldsDontInline(rI, rL);
        interfaceField5 = valueField1;
        interfaceField6 = valueField3;
        valueField1 = (MyValue1)interfaceField1;
        valueField2 = (MyValue1)vt2;
        valueField3 = (MyValue1)vt2;
        staticValueField1 = (MyValue1)interfaceField1;
        staticValueField2 = (MyValue1)vt1;
        // Don't inline these methods because reading NULL will trigger a deoptimization
        if (readValueField5AsInterface() != null || readStaticValueField4AsInterface() != null) {
            throw new RuntimeException("Should be null");
        }
        return ((MyValue1)interfaceField1).hash() + ((MyValue1)interfaceField2).hash() +
               ((MyValue1)interfaceField3).hash() + ((MyValue1)interfaceField4).hash() +
               ((MyValue1)interfaceField5).hash() + ((MyValue1)interfaceField6).hash() +
                valueField1.hash() + valueField2.hash() + valueField3.hash() + valueField4.hashPrimitive() +
                staticValueField1.hash() + staticValueField2.hash() + staticValueField3.hashPrimitive();
    }

    @Run(test = "test12")
    public void test12_verifier() {
        MyValue1 vt = testValue1;
        MyValue1 def = MyValue1.createDefaultDontInline();
        long result = test12(vt, vt);
        Asserts.assertEQ(result, 11*vt.hash() + 2*def.hashPrimitive());
    }

    class MyObject1 implements MyInterface {
        public int x;

        public MyObject1(int x) {
            this.x = x;
        }

        @ForceInline
        public long hash() {
            return x;
        }
    }

    // Test merging inline types and interfaces
    @Test
    public MyInterface test13(int state) {
        MyInterface res = null;
        if (state == 0) {
            res = new MyObject1(rI);
        } else if (state == 1) {
            res = MyValue1.createWithFieldsInline(rI, rL);
        } else if (state == 2) {
            res = MyValue1.createWithFieldsDontInline(rI, rL);
        } else if (state == 3) {
            res = (MyValue1)objectField1;
        } else if (state == 4) {
            res = valueField1;
        } else if (state == 5) {
            res = null;
        }
        return res;
    }

    @Run(test = "test13")
    public void test13_verifier() {
        objectField1 = valueField1;
        MyInterface result = null;
        result = test13(0);
        Asserts.assertEQ(((MyObject1)result).x, rI);
        result = test13(1);
        Asserts.assertEQ(((MyValue1)result).hash(), hash());
        result = test13(2);
        Asserts.assertEQ(((MyValue1)result).hash(), hash());
        result = test13(3);
        Asserts.assertEQ(((MyValue1)result).hash(), hash());
        result = test13(4);
        Asserts.assertEQ(((MyValue1)result).hash(), hash());
        result = test13(5);
        Asserts.assertEQ(result, null);
    }

    // Test merging inline types and interfaces in loops
    @Test
    public MyInterface test14(int iters) {
        MyInterface res = new MyObject1(rI);
        for (int i = 0; i < iters; ++i) {
            if (res instanceof MyObject1) {
                res = MyValue1.createWithFieldsInline(rI, rL);
            } else {
                res = MyValue1.createWithFieldsInline(((MyValue1)res).x + 1, rL);
            }
        }
        return res;
    }

    @Run(test = "test14")
    public void test14_verifier() {
        MyObject1 result1 = (MyObject1)test14(0);
        Asserts.assertEQ(result1.x, rI);
        int iters = (Math.abs(rI) % 10) + 1;
        MyValue1 result2 = (MyValue1)test14(iters);
        MyValue1 vt = MyValue1.createWithFieldsInline(rI + iters - 1, rL);
        Asserts.assertEQ(result2.hash(), vt.hash());
    }

    // Test inline types in interface variables that are live at safepoint
    @Test
    @IR(failOn = {ALLOC, STORE, LOOP})
    public long test15(MyValue1 arg, boolean deopt, Method m) {
        MyInterface vt1 = MyValue1.createWithFieldsInline(rI, rL);
        MyInterface vt2 = MyValue1.createWithFieldsDontInline(rI, rL);
        MyInterface vt3 = arg;
        MyInterface vt4 = valueField1;
        if (deopt) {
            // uncommon trap
            TestFramework.deoptimize(m);
        }
        return ((MyValue1)vt1).hash() + ((MyValue1)vt2).hash() +
               ((MyValue1)vt3).hash() + ((MyValue1)vt4).hash();
    }

    @Run(test = "test15")
    public void test15_verifier(RunInfo info) {
        long result = test15(valueField1, !info.isWarmUp(), info.getTest());
        Asserts.assertEQ(result, 4*hash());
    }

    // Test comparing inline types with interfaces
    @Test
    @IR(failOn = {LOAD, LOOP})
    public boolean test16(Object arg) {
        MyInterface vt = MyValue1.createWithFieldsInline(rI, rL);
        if (vt == arg || vt == (MyInterface)valueField1 || vt == interfaceField1 || vt == null ||
            arg == vt || (MyInterface)valueField1 == vt || interfaceField1 == vt || null == vt) {
            return true;
        }
        return false;
    }

    @Run(test = "test16")
    public void test16_verifier() {
        boolean result = test16(null);
        Asserts.assertFalse(result);
    }

    // Test subtype check when casting to inline type
    @Test
    public MyValue1 test17(MyValue1 vt, Object obj) {
        try {
            vt = (MyValue1)obj;
            throw new RuntimeException("ClassCastException expected");
        } catch (ClassCastException e) {
            // Expected
        }
        return vt;
    }

    @Run(test = "test17")
    public void test17_verifier() {
        MyValue1 vt = testValue1;
        MyValue1 result = test17(vt, Integer.valueOf(rI));
        Asserts.assertEquals(result.hash(), vt.hash());
    }

    @Test
    public MyValue1 test18(MyValue1 vt) {
        Object obj = vt;
        vt = (MyValue1)obj;
        return vt;
    }

    @Run(test = "test18")
    public void test18_verifier() {
        MyValue1 vt = testValue1;
        MyValue1 result = test18(vt);
        Asserts.assertEquals(result.hash(), vt.hash());
    }

    @Test
    public void test19(MyValue1 vt) {
        Object obj = vt;
        try {
            MyValue2 vt2 = (MyValue2)obj;
            throw new RuntimeException("ClassCastException expected");
        } catch (ClassCastException e) {
            // Expected
        }
    }

    @Run(test = "test19")
    public void test19_verifier() {
        test19(valueField1);
    }

    @Test
    public void test20(MyValue1 vt) {
        Object obj = vt;
        try {
            Integer i = (Integer)obj;
            throw new RuntimeException("ClassCastException expected");
        } catch (ClassCastException e) {
            // Expected
        }
    }

    @Run(test = "test20")
    public void test20_verifier() {
        test20(valueField1);
    }

    // Array tests

    private static final MyValue1[] testValue1Array = new MyValue1[] {testValue1,
                                                                      testValue1,
                                                                      testValue1};

    private static final MyValue1[][] testValue1Array2 = new MyValue1[][] {testValue1Array,
                                                                           testValue1Array,
                                                                           testValue1Array};

    private static final MyValue2[] testValue2Array = new MyValue2[] {testValue2,
                                                                      testValue2,
                                                                      testValue2};

    private static final Integer[] testIntegerArray = new Integer[42];

    // Test load from (flattened) inline type array disguised as object array
    @Test
    public Object test21(Object[] oa, int index) {
        return oa[index];
    }

    @Run(test = "test21")
    public void test21_verifier() {
        MyValue1 result = (MyValue1)test21(testValue1Array, Math.abs(rI) % 3);
        Asserts.assertEQ(result.hash(), hash());
    }

    // Test load from (flattened) inline type array disguised as interface array
    @Test
    public Object test22Interface(MyInterface[] ia, int index) {
        return ia[index];
    }

    @Run(test = "test22Interface")
    public void test22Interface_verifier() {
        MyValue1 result = (MyValue1)test22Interface(testValue1Array, Math.abs(rI) % 3);
        Asserts.assertEQ(result.hash(), hash());
    }

    // Test load from (flattened) inline type array disguised as abstract array
    @Test
    public Object test22Abstract(MyAbstract[] ia, int index) {
        return ia[index];
    }

    @Run(test = "test22Abstract")
    public void test22Abstract_verifier() {
        MyValue1 result = (MyValue1)test22Abstract(testValue1Array, Math.abs(rI) % 3);
        Asserts.assertEQ(result.hash(), hash());
    }

    // Test inline store to (flattened) inline type array disguised as object array
    @ForceInline
    public void test23_inline(Object[] oa, Object o, int index) {
        oa[index] = o;
    }

    @Test
    public void test23(Object[] oa, MyValue1 vt, int index) {
        test23_inline(oa, vt, index);
    }

    @Run(test = "test23")
    public void test23_verifier() {
        int index = Math.abs(rI) % 3;
        MyValue1 vt = MyValue1.createWithFieldsInline(rI + 1, rL + 1);
        test23(testValue1Array, vt, index);
        Asserts.assertEQ(testValue1Array[index].hash(), vt.hash());
        testValue1Array[index] = testValue1;
        try {
            test23(testValue2Array, vt, index);
            throw new RuntimeException("No ArrayStoreException thrown");
        } catch (ArrayStoreException e) {
            // Expected
        }
        Asserts.assertEQ(testValue2Array[index].hash(), testValue2.hash());
    }

    @ForceInline
    public void test24_inline(Object[] oa, Object o, int index) {
        oa[index] = o;
    }

    @Test
    public void test24(Object[] oa, MyValue1 vt, int index) {
        test24_inline(oa, vt, index);
    }

    @Run(test = "test24")
    public void test24_verifier() {
        int index = Math.abs(rI) % 3;
        try {
            test24(testIntegerArray, testValue1, index);
            throw new RuntimeException("No ArrayStoreException thrown");
        } catch (ArrayStoreException e) {
            // Expected
        }
    }

    @ForceInline
    public void test25_inline(Object[] oa, Object o, int index) {
        oa[index] = o;
    }

    @Test
    public void test25(Object[] oa, MyValue1 vt, int index) {
        test25_inline(oa, vt, index);
    }

    @Run(test = "test25")
    public void test25_verifier() {
        int index = Math.abs(rI) % 3;
        try {
            test25(null, testValue1, index);
            throw new RuntimeException("No NPE thrown");
        } catch (NullPointerException e) {
            // Expected
        }
    }

    // Test inline store to (flattened) inline type array disguised as interface array
    @ForceInline
    public void test26Interface_inline(MyInterface[] ia, MyInterface i, int index) {
        ia[index] = i;
    }

    @Test
    public void test26Interface(MyInterface[] ia, MyValue1 vt, int index) {
      test26Interface_inline(ia, vt, index);
    }

    @Run(test = "test26Interface")
    public void test26Interface_verifier() {
        int index = Math.abs(rI) % 3;
        MyValue1 vt = MyValue1.createWithFieldsInline(rI + 1, rL + 1);
        test26Interface(testValue1Array, vt, index);
        Asserts.assertEQ(testValue1Array[index].hash(), vt.hash());
        testValue1Array[index] = testValue1;
        try {
            test26Interface(testValue2Array, vt, index);
            throw new RuntimeException("No ArrayStoreException thrown");
        } catch (ArrayStoreException e) {
            // Expected
        }
        Asserts.assertEQ(testValue2Array[index].hash(), testValue2.hash());
    }

    @ForceInline
    public void test27Interface_inline(MyInterface[] ia, MyInterface i, int index) {
        ia[index] = i;
    }

    @Test
    public void test27Interface(MyInterface[] ia, MyValue1 vt, int index) {
        test27Interface_inline(ia, vt, index);
    }

    @Run(test = "test27Interface")
    public void test27Interface_verifier() {
        int index = Math.abs(rI) % 3;
        try {
            test27Interface(null, testValue1, index);
            throw new RuntimeException("No NPE thrown");
        } catch (NullPointerException e) {
            // Expected
        }
    }

    // Test inline store to (flattened) inline type array disguised as abstract array
    @ForceInline
    public void test26Abstract_inline(MyAbstract[] ia, MyAbstract i, int index) {
        ia[index] = i;
    }

    @Test
    public void test26Abstract(MyAbstract[] ia, MyValue1 vt, int index) {
      test26Abstract_inline(ia, vt, index);
    }

    @Run(test = "test26Abstract")
    public void test26Abstract_verifier() {
        int index = Math.abs(rI) % 3;
        MyValue1 vt = MyValue1.createWithFieldsInline(rI + 1, rL + 1);
        test26Abstract(testValue1Array, vt, index);
        Asserts.assertEQ(testValue1Array[index].hash(), vt.hash());
        testValue1Array[index] = testValue1;
        try {
            test26Abstract(testValue2Array, vt, index);
            throw new RuntimeException("No ArrayStoreException thrown");
        } catch (ArrayStoreException e) {
            // Expected
        }
        Asserts.assertEQ(testValue2Array[index].hash(), testValue2.hash());
    }

    @ForceInline
    public void test27Abstract_inline(MyAbstract[] ia, MyAbstract i, int index) {
        ia[index] = i;
    }

    @Test
    public void test27Abstract(MyAbstract[] ia, MyValue1 vt, int index) {
        test27Abstract_inline(ia, vt, index);
    }

    @Run(test = "test27Abstract")
    public void test27Abstract_verifier() {
        int index = Math.abs(rI) % 3;
        try {
            test27Abstract(null, testValue1, index);
            throw new RuntimeException("No NPE thrown");
        } catch (NullPointerException e) {
            // Expected
        }
    }

    // Test object store to (flattened) inline type array disguised as object array
    @ForceInline
    public void test28_inline(Object[] oa, Object o, int index) {
        oa[index] = o;
    }

    @Test
    public void test28(Object[] oa, Object o, int index) {
        test28_inline(oa, o, index);
    }

    @Run(test = "test28")
    public void test28_verifier() {
        int index = Math.abs(rI) % 3;
        MyValue1 vt1 = MyValue1.createWithFieldsInline(rI + 1, rL + 1);
        test28(testValue1Array, vt1, index);
        Asserts.assertEQ(testValue1Array[index].hash(), vt1.hash());
        try {
            test28(testValue1Array, testValue2, index);
            throw new RuntimeException("No ArrayStoreException thrown");
        } catch (ArrayStoreException e) {
            // Expected
        }
        Asserts.assertEQ(testValue1Array[index].hash(), vt1.hash());
        testValue1Array[index] = testValue1;
    }

    @ForceInline
    public void test29_inline(Object[] oa, Object o, int index) {
        oa[index] = o;
    }

    @Test
    public void test29(Object[] oa, Object o, int index) {
        test29_inline(oa, o, index);
    }

    @Run(test = "test29")
    public void test29_verifier() {
        int index = Math.abs(rI) % 3;
        try {
            test29(testValue2Array, testValue1, index);
            throw new RuntimeException("No ArrayStoreException thrown");
        } catch (ArrayStoreException e) {
            // Expected
        }
        Asserts.assertEQ(testValue2Array[index].hash(), testValue2.hash());
    }

    @ForceInline
    public void test30_inline(Object[] oa, Object o, int index) {
        oa[index] = o;
    }

    @Test
    public void test30(Object[] oa, Object o, int index) {
        test30_inline(oa, o, index);
    }

    @Run(test = "test30")
    public void test30_verifier() {
        int index = Math.abs(rI) % 3;
        try {
            test30(testIntegerArray, testValue1, index);
            throw new RuntimeException("No ArrayStoreException thrown");
        } catch (ArrayStoreException e) {
            // Expected
        }
    }

    // Test inline store to (flattened) inline type array disguised as interface array
    @ForceInline
    public void test31Interface_inline(MyInterface[] ia, MyInterface i, int index) {
        ia[index] = i;
    }

    @Test
    public void test31Interface(MyInterface[] ia, MyInterface i, int index) {
        test31Interface_inline(ia, i, index);
    }

    @Run(test = "test31Interface")
    public void test31Interface_verifier() {
        int index = Math.abs(rI) % 3;
        MyValue1 vt1 = MyValue1.createWithFieldsInline(rI + 1, rL + 1);
        test31Interface(testValue1Array, vt1, index);
        Asserts.assertEQ(testValue1Array[index].hash(), vt1.hash());
        try {
            test31Interface(testValue1Array, testValue2, index);
            throw new RuntimeException("No ArrayStoreException thrown");
        } catch (ArrayStoreException e) {
            // Expected
        }
        Asserts.assertEQ(testValue1Array[index].hash(), vt1.hash());
        testValue1Array[index] = testValue1;
    }

    @ForceInline
    public void test32Interface_inline(MyInterface[] ia, MyInterface i, int index) {
        ia[index] = i;
    }

    @Test
    public void test32Interface(MyInterface[] ia, MyInterface i, int index) {
        test32Interface_inline(ia, i, index);
    }

    @Run(test = "test32Interface")
    public void test32Interface_verifier() {
        int index = Math.abs(rI) % 3;
        try {
            test32Interface(testValue2Array, testValue1, index);
            throw new RuntimeException("No ArrayStoreException thrown");
        } catch (ArrayStoreException e) {
            // Expected
        }
    }

    // Test inline store to (flattened) inline type array disguised as abstract array
    @ForceInline
    public void test31Abstract_inline(MyAbstract[] ia, MyAbstract i, int index) {
        ia[index] = i;
    }

    @Test
    public void test31Abstract(MyAbstract[] ia, MyAbstract i, int index) {
        test31Abstract_inline(ia, i, index);
    }

    @Run(test = "test31Abstract")
    public void test31Abstract_verifier() {
        int index = Math.abs(rI) % 3;
        MyValue1 vt1 = MyValue1.createWithFieldsInline(rI + 1, rL + 1);
        test31Abstract(testValue1Array, vt1, index);
        Asserts.assertEQ(testValue1Array[index].hash(), vt1.hash());
        try {
            test31Abstract(testValue1Array, testValue2, index);
            throw new RuntimeException("No ArrayStoreException thrown");
        } catch (ArrayStoreException e) {
            // Expected
        }
        Asserts.assertEQ(testValue1Array[index].hash(), vt1.hash());
        testValue1Array[index] = testValue1;
    }

    @ForceInline
    public void test32Abstract_inline(MyAbstract[] ia, MyAbstract i, int index) {
        ia[index] = i;
    }

    @Test
    public void test32Abstract(MyAbstract[] ia, MyAbstract i, int index) {
        test32Abstract_inline(ia, i, index);
    }

    @Run(test = "test32Abstract")
    public void test32Abstract_verifier() {
        int index = Math.abs(rI) % 3;
        try {
            test32Abstract(testValue2Array, testValue1, index);
            throw new RuntimeException("No ArrayStoreException thrown");
        } catch (ArrayStoreException e) {
            // Expected
        }
    }

    // Test writing null to a (flattened) inline type array disguised as object array
    @ForceInline
    public void test33_inline(Object[] oa, Object o, int index) {
        oa[index] = o;
    }

    @Test
    public void test33(Object[] oa, Object o, int index) {
        test33_inline(oa, o, index);
    }

    @Run(test = "test33")
    public void test33_verifier() {
        int index = Math.abs(rI) % 3;
        try {
            test33(testValue1Array, null, index);
            throw new RuntimeException("No NPE thrown");
        } catch (NullPointerException e) {
            // Expected
        }
        Asserts.assertEQ(testValue1Array[index].hash(), hash());
    }

    // Test writing constant null to a (flattened) inline type array disguised as object array

    @ForceInline
    public void test34_inline(Object[] oa, Object o, int index) {
        oa[index] = o;
    }

    @Test
    public void test34(Object[] oa, int index) {
        test34_inline(oa, null, index);
    }

    @Run(test = "test34")
    public void test34_verifier() {
        int index = Math.abs(rI) % 3;
        try {
            test34(testValue1Array, index);
            throw new RuntimeException("No NPE thrown");
        } catch (NullPointerException e) {
            // Expected
        }
        Asserts.assertEQ(testValue1Array[index].hash(), hash());
    }

    // Test writing constant null to a (flattened) inline type array

    private static final MethodHandle setArrayElementNull = InstructionHelper.loadCode(MethodHandles.lookup(),
        "setArrayElementNull",
        MethodType.methodType(void.class, TestLWorld.class, MyValue1[].class, int.class),
        CODE -> {
            CODE.
            aload_1().
            iload_2().
            aconst_null().
            aastore().
            return_();
        });

    @Test
    public void test35(MyValue1[] va, int index) throws Throwable {
        setArrayElementNull.invoke(this, va, index);
    }

    @Run(test = "test35")
    @Warmup(10000)
    public void test35_verifier() throws Throwable {
        int index = Math.abs(rI) % 3;
        try {
            test35(testValue1Array, index);
            throw new RuntimeException("No NPE thrown");
        } catch (NullPointerException e) {
            // Expected
        }
        Asserts.assertEQ(testValue1Array[index].hash(), hash());
    }

    // Test writing an inline type to a null inline type array
    @Test
    public void test36(MyValue1[] va, MyValue1 vt, int index) {
        va[index] = vt;
    }

    @Run(test = "test36")
    public void test36_verifier() {
        int index = Math.abs(rI) % 3;
        try {
            test36(null, testValue1Array[index], index);
            throw new RuntimeException("No NPE thrown");
        } catch (NullPointerException e) {
            // Expected
        }
    }

    // Test incremental inlining
    @ForceInline
    public void test37_inline(Object[] oa, Object o, int index) {
        oa[index] = o;
    }

    @Test
    public void test37(MyValue1[] va, Object o, int index) {
        test37_inline(va, o, index);
    }

    @Run(test = "test37")
    public void test37_verifier() {
        int index = Math.abs(rI) % 3;
        MyValue1 vt1 = MyValue1.createWithFieldsInline(rI + 1, rL + 1);
        test37(testValue1Array, vt1, index);
        Asserts.assertEQ(testValue1Array[index].hash(), vt1.hash());
        try {
            test37(testValue1Array, testValue2, index);
            throw new RuntimeException("No ArrayStoreException thrown");
        } catch (ArrayStoreException e) {
            // Expected
        }
        Asserts.assertEQ(testValue1Array[index].hash(), vt1.hash());
        testValue1Array[index] = testValue1;
    }

    // Test merging of inline type arrays

    @ForceInline
    public Object[] test38_inline() {
        return new MyValue1[42];
    }

    @Test
    public Object[] test38(Object[] oa, Object o, int i1, int i2, int num) {
        Object[] result = null;
        switch (num) {
        case 0:
            result = test38_inline();
            break;
        case 1:
            result = oa;
            break;
        case 2:
            result = testValue1Array;
            break;
        case 3:
            result = testValue2Array;
            break;
        case 4:
            result = testIntegerArray;
            break;
        case 5:
            result = null;
            break;
        case 6:
            result = testValue1Array2;
            break;
        }
        result[i1] = result[i2];
        result[i2] = o;
        return result;
    }

    @Run(test = "test38")
    public void test38_verifier() {
        int index = Math.abs(rI) % 3;
        MyValue1[] va = new MyValue1[42];
        Object[] result = test38(null, testValue1, index, index, 0);
        Asserts.assertEQ(((MyValue1)result[index]).hash(), testValue1.hash());
        result = test38(testValue1Array, testValue1, index, index, 1);
        Asserts.assertEQ(((MyValue1)result[index]).hash(), testValue1.hash());
        result = test38(null, testValue1, index, index, 2);
        Asserts.assertEQ(((MyValue1)result[index]).hash(), testValue1.hash());
        result = test38(null, testValue2, index, index, 3);
        Asserts.assertEQ(((MyValue2)result[index]).hash(), testValue2.hash());
        try {
            result = test38(null, null, index, index, 3);
            throw new RuntimeException("No NPE thrown");
        } catch (NullPointerException e) {
            // Expected
        }
        result = test38(null, null, index, index, 4);
        try {
            result = test38(null, testValue1, index, index, 4);
            throw new RuntimeException("No ArrayStoreException thrown");
        } catch (ArrayStoreException e) {
            // Expected
        }
        try {
            result = test38(null, testValue1, index, index, 5);
            throw new RuntimeException("No NPE thrown");
        } catch (NullPointerException e) {
            // Expected
        }
        result = test38(null, testValue1Array, index, index, 6);
        Asserts.assertEQ(((MyValue1[][])result)[index][index].hash(), testValue1.hash());
    }

    @ForceInline
    public Object test39_inline() {
        return new MyValue1[42];
    }

    // Same as above but merging into Object instead of Object[]
    @Test
    public Object test39(Object oa, Object o, int i1, int i2, int num) {
        Object result = null;
        switch (num) {
        case 0:
            result = test39_inline();
            break;
        case 1:
            result = oa;
            break;
        case 2:
            result = testValue1Array;
            break;
        case 3:
            result = testValue2Array;
            break;
        case 4:
            result = testIntegerArray;
            break;
        case 5:
            result = null;
            break;
        case 6:
            result = testValue1;
            break;
        case 7:
            result = testValue2;
            break;
        case 8:
            result = MyValue1.createWithFieldsInline(rI, rL);
            break;
        case 9:
            result = Integer.valueOf(42);
            break;
        case 10:
            result = testValue1Array2;
            break;
        }
        if (result instanceof Object[]) {
            ((Object[])result)[i1] = ((Object[])result)[i2];
            ((Object[])result)[i2] = o;
        }
        return result;
    }

    @Run(test = "test39")
    public void test39_verifier() {
        int index = Math.abs(rI) % 3;
        MyValue1[] va = new MyValue1[42];
        Object result = test39(null, testValue1, index, index, 0);
        Asserts.assertEQ(((MyValue1[])result)[index].hash(), testValue1.hash());
        result = test39(testValue1Array, testValue1, index, index, 1);
        Asserts.assertEQ(((MyValue1[])result)[index].hash(), testValue1.hash());
        result = test39(null, testValue1, index, index, 2);
        Asserts.assertEQ(((MyValue1[])result)[index].hash(), testValue1.hash());
        result = test39(null, testValue2, index, index, 3);
        Asserts.assertEQ(((MyValue2[])result)[index].hash(), testValue2.hash());
        try {
            result = test39(null, null, index, index, 3);
            throw new RuntimeException("No NPE thrown");
        } catch (NullPointerException e) {
            // Expected
        }
        result = test39(null, null, index, index, 4);
        try {
            result = test39(null, testValue1, index, index, 4);
            throw new RuntimeException("No ArrayStoreException thrown");
        } catch (ArrayStoreException e) {
            // Expected
        }
        result = test39(null, testValue1, index, index, 5);
        Asserts.assertEQ(result, null);
        result = test39(null, testValue1, index, index, 6);
        Asserts.assertEQ(((MyValue1)result).hash(), testValue1.hash());
        result = test39(null, testValue1, index, index, 7);
        Asserts.assertEQ(((MyValue2)result).hash(), testValue2.hash());
        result = test39(null, testValue1, index, index, 8);
        Asserts.assertEQ(((MyValue1)result).hash(), testValue1.hash());
        result = test39(null, testValue1, index, index, 9);
        Asserts.assertEQ(((Integer)result), 42);
        result = test39(null, testValue1Array, index, index, 10);
        Asserts.assertEQ(((MyValue1[][])result)[index][index].hash(), testValue1.hash());
    }

    // Test instanceof with inline types and arrays
    @Test
    public long test40(Object o, int index) {
        if (o instanceof MyValue1) {
          return ((MyValue1)o).hashInterpreted();
        } else if (o instanceof MyValue1[]) {
          return ((MyValue1[])o)[index].hashInterpreted();
        } else if (o instanceof MyValue2) {
          return ((MyValue2)o).hash();
        } else if (o instanceof MyValue2[]) {
          return ((MyValue2[])o)[index].hash();
        } else if (o instanceof MyValue1[][]) {
          return ((MyValue1[][])o)[index][index].hash();
        } else if (o instanceof Long) {
          return (long)o;
        }
        return 0;
    }

    @Run(test = "test40")
    public void test40_verifier() {
        int index = Math.abs(rI) % 3;
        long result = test40(testValue1, 0);
        Asserts.assertEQ(result, testValue1.hash());
        result = test40(testValue1Array, index);
        Asserts.assertEQ(result, testValue1.hash());
        result = test40(testValue2, index);
        Asserts.assertEQ(result, testValue2.hash());
        result = test40(testValue2Array, index);
        Asserts.assertEQ(result, testValue2.hash());
        result = test40(testValue1Array2, index);
        Asserts.assertEQ(result, testValue1.hash());
        result = test40(Long.valueOf(42), index);
        Asserts.assertEQ(result, 42L);
    }

    // Test for bug in Escape Analysis
    @DontInline
    public void test41_dontinline(Object o) {
        Asserts.assertEQ(o, rI);
    }

    @Test
    public void test41() {
        MyValue1[] vals = new MyValue1[] {testValue1};
        test41_dontinline(vals[0].oa[0]);
        test41_dontinline(vals[0].oa[0]);
    }

    @Run(test = "test41")
    public void test41_verifier() {
        test41();
    }

    // Test for bug in Escape Analysis
    private static final MyValue1.ref test42VT1 = MyValue1.createWithFieldsInline(rI, rL);
    private static final MyValue1.ref test42VT2 = MyValue1.createWithFieldsInline(rI + 1, rL + 1);

    @Test
    public void test42() {
        MyValue1[] vals = new MyValue1[] {(MyValue1) test42VT1, (MyValue1) test42VT2};
        Asserts.assertEQ(vals[0].hash(), test42VT1.hash());
        Asserts.assertEQ(vals[1].hash(), test42VT2.hash());
    }

    @Run(test = "test42")
    public void test42_verifier(RunInfo info) {
        if (!info.isWarmUp()) test42(); // We need -Xcomp behavior
    }

    // Test for bug in Escape Analysis
    @Test
    public long test43(boolean deopt, Method m) {
        MyValue1[] vals = new MyValue1[] {(MyValue1) test42VT1, (MyValue1) test42VT2};

        if (deopt) {
            // uncommon trap
            TestFramework.deoptimize(m);
            Asserts.assertEQ(vals[0].hash(), test42VT1.hash());
            Asserts.assertEQ(vals[1].hash(), test42VT2.hash());
        }

        return vals[0].hash();
    }

    @Run(test = "test43")
    public void test43_verifier(RunInfo info) {
        test43(!info.isWarmUp(), info.getTest());
    }

    // Tests writing an array element with a (statically known) incompatible type
    private static final MethodHandle setArrayElementIncompatible = InstructionHelper.loadCode(MethodHandles.lookup(),
        "setArrayElementIncompatible",
        MethodType.methodType(void.class, TestLWorld.class, MyValue1[].class, int.class, MyValue2.class),
        CODE -> {
            CODE.
            aload_1().
            iload_2().
            aload_3().
            aastore().
            return_();
        });

    @Test
    public void test44(MyValue1[] va, int index, MyValue2 v) throws Throwable {
        setArrayElementIncompatible.invoke(this, va, index, v);
    }

    @Run(test = "test44")
    @Warmup(10000)
    public void test44_verifier() throws Throwable {
        int index = Math.abs(rI) % 3;
        try {
            test44(testValue1Array, index, testValue2);
            throw new RuntimeException("No ArrayStoreException thrown");
        } catch (ArrayStoreException e) {
            // Expected
        }
        Asserts.assertEQ(testValue1Array[index].hash(), hash());
    }

    // Tests writing an array element with a (statically known) incompatible type
    @ForceInline
    public void test45_inline(Object[] oa, Object o, int index) {
        oa[index] = o;
    }

    @Test
    public void test45(MyValue1[] va, int index, MyValue2 v) throws Throwable {
        test45_inline(va, v, index);
    }

    @Run(test = "test45")
    public void test45_verifier() throws Throwable {
        int index = Math.abs(rI) % 3;
        try {
            test45(testValue1Array, index, testValue2);
            throw new RuntimeException("No ArrayStoreException thrown");
        } catch (ArrayStoreException e) {
            // Expected
        }
        Asserts.assertEQ(testValue1Array[index].hash(), hash());
    }

    // instanceof tests with inline types
    @Test
    public boolean test46(MyValue1 vt) {
        Object obj = vt;
        return obj instanceof MyValue1;
    }

    @Run(test = "test46")
    public void test46_verifier() {
        MyValue1 vt = testValue1;
        boolean result = test46(vt);
        Asserts.assertTrue(result);
    }

    @Test
    public boolean test47(MyValue1 vt) {
        Object obj = vt;
        return obj instanceof MyValue2;
    }

    @Run(test = "test47")
    public void test47_verifier() {
        MyValue1 vt = testValue1;
        boolean result = test47(vt);
        Asserts.assertFalse(result);
    }

    @Test
    public boolean test48(Object obj) {
        return obj instanceof MyValue1;
    }

    @Run(test = "test48")
    public void test48_verifier() {
        MyValue1 vt = testValue1;
        boolean result = test48(vt);
        Asserts.assertTrue(result);
    }

    @Test
    public boolean test49(Object obj) {
        return obj instanceof MyValue2;
    }

    @Run(test = "test49")
    public void test49_verifier() {
        MyValue1 vt = testValue1;
        boolean result = test49(vt);
        Asserts.assertFalse(result);
    }

    @Test
    public boolean test50(Object obj) {
        return obj instanceof MyValue1;
    }

    @Run(test = "test50")
    public void test50_verifier() {
        boolean result = test49(Integer.valueOf(42));
        Asserts.assertFalse(result);
    }

    // Inline type with some non-flattened fields
    final primitive class Test51Value {
        final Object objectField1;
        final Object objectField2;
        final Object objectField3;
        final Object objectField4;
        final Object objectField5;
        final Object objectField6;

        final MyValue1 valueField1;
        final MyValue1 valueField2;
        final MyValue1.ref valueField3;
        final MyValue1 valueField4;
        final MyValue1.ref valueField5;

        public Test51Value() {
            objectField1 = null;
            objectField2 = null;
            objectField3 = null;
            objectField4 = null;
            objectField5 = null;
            objectField6 = null;
            valueField1 = testValue1;
            valueField2 = testValue1;
            valueField3 = testValue1;
            valueField4 = MyValue1.createDefaultDontInline();
            valueField5 = MyValue1.createDefaultDontInline();
        }

        public Test51Value(Object o1, Object o2, Object o3, Object o4, Object o5, Object o6,
                           MyValue1 vt1, MyValue1 vt2, MyValue1.ref vt3, MyValue1 vt4, MyValue1.ref vt5) {
            objectField1 = o1;
            objectField2 = o2;
            objectField3 = o3;
            objectField4 = o4;
            objectField5 = o5;
            objectField6 = o6;
            valueField1 = vt1;
            valueField2 = vt2;
            valueField3 = vt3;
            valueField4 = vt4;
            valueField5 = vt5;
        }

        @ForceInline
        public long test(Test51Value holder, MyValue1 vt1, Object vt2) {
            holder = new Test51Value(vt1, holder.objectField2, holder.objectField3, holder.objectField4, holder.objectField5, holder.objectField6,
                                     holder.valueField1, holder.valueField2, holder.valueField3, holder.valueField4, holder.valueField5);
            holder = new Test51Value(holder.objectField1, (MyValue1)vt2, holder.objectField3, holder.objectField4, holder.objectField5, holder.objectField6,
                                     holder.valueField1, holder.valueField2, holder.valueField3, holder.valueField4, holder.valueField5);
            holder = new Test51Value(holder.objectField1, holder.objectField2, testValue1, holder.objectField4, holder.objectField5, holder.objectField6,
                                     holder.valueField1, holder.valueField2, holder.valueField3, holder.valueField4, holder.valueField5);
            holder = new Test51Value(holder.objectField1, holder.objectField2, holder.objectField3, MyValue1.createWithFieldsDontInline(rI, rL), holder.objectField5, holder.objectField6,
                                     holder.valueField1, holder.valueField2, holder.valueField3, holder.valueField4, holder.valueField5);
            holder = new Test51Value(holder.objectField1, holder.objectField2, holder.objectField3, holder.objectField4, holder.valueField1, holder.objectField6,
                                     holder.valueField1, holder.valueField2, holder.valueField3, holder.valueField4, holder.valueField5);
            holder = new Test51Value(holder.objectField1, holder.objectField2, holder.objectField3, holder.objectField4, holder.objectField5, holder.valueField3,
                                     holder.valueField1, holder.valueField2, holder.valueField3, holder.valueField4, holder.valueField5);
            holder = new Test51Value(holder.objectField1, holder.objectField2, holder.objectField3, holder.objectField4, holder.objectField5, holder.objectField6,
                                     (MyValue1)holder.objectField1, holder.valueField2, holder.valueField3, holder.valueField4, holder.valueField5);
            holder = new Test51Value(holder.objectField1, holder.objectField2, holder.objectField3, holder.objectField4, holder.objectField5, holder.objectField6,
                                     holder.valueField1, (MyValue1)vt2, holder.valueField3, holder.valueField4, holder.valueField5);
            holder = new Test51Value(holder.objectField1, holder.objectField2, holder.objectField3, holder.objectField4, holder.objectField5, holder.objectField6,
                                     holder.valueField1, holder.valueField2, (MyValue1)vt2, holder.valueField4, holder.valueField5);

            return ((MyValue1)holder.objectField1).hash() +
                   ((MyValue1)holder.objectField2).hash() +
                   ((MyValue1)holder.objectField3).hash() +
                   ((MyValue1)holder.objectField4).hash() +
                   ((MyValue1)holder.objectField5).hash() +
                   ((MyValue1)holder.objectField6).hash() +
                   holder.valueField1.hash() +
                   holder.valueField2.hash() +
                   holder.valueField3.hash() +
                   holder.valueField4.hashPrimitive();
        }
    }

    // Same as test2 but with field holder being an inline type
    @Test
    public long test51(Test51Value holder, MyValue1 vt1, Object vt2) {
        return holder.test(holder, vt1, vt2);
    }

    @Run(test = "test51")
    public void test51_verifier() {
        MyValue1 vt = testValue1;
        MyValue1 def = MyValue1.createDefaultDontInline();
        Test51Value holder = new Test51Value();
        Asserts.assertEQ(testValue1.hash(), vt.hash());
        Asserts.assertEQ(holder.valueField1.hash(), vt.hash());
        long result = test51(holder, vt, vt);
        Asserts.assertEQ(result, 9*vt.hash() + def.hashPrimitive());
    }

    // Access non-flattened, uninitialized inline type field with inline type holder
    @Test
    public void test52(Test51Value holder) {
        if ((Object)holder.valueField5 != null) {
            throw new RuntimeException("Should be null");
        }
    }

    @Run(test = "test52")
    public void test52_verifier() {
        Test51Value vt = Test51Value.default;
        test52(vt);
    }

    // Merging inline types of different types
    @Test
    public Object test53(Object o, boolean b) {
        MyValue1 vt = MyValue1.createWithFieldsInline(rI, rL);
        return b ? vt : o;
    }

    @Run(test = "test53")
    public void test53_verifier() {
        test53(new Object(), false);
        MyValue1 result = (MyValue1)test53(new Object(), true);
        Asserts.assertEQ(result.hash(), hash());
    }

    @Test
    public Object test54(boolean b) {
        MyValue1 vt = MyValue1.createWithFieldsInline(rI, rL);
        return b ? vt : testValue2;
    }

    @Run(test = "test54")
    public void test54_verifier() {
        MyValue1 result1 = (MyValue1)test54(true);
        Asserts.assertEQ(result1.hash(), hash());
        MyValue2 result2 = (MyValue2)test54(false);
        Asserts.assertEQ(result2.hash(), testValue2.hash());
    }

    @Test
    public Object test55(boolean b) {
        MyValue1 vt1 = MyValue1.createWithFieldsInline(rI, rL);
        MyValue2 vt2 = MyValue2.createWithFieldsInline(rI, rD);
        return b ? vt1 : vt2;
    }

    @Run(test = "test55")
    public void test55_verifier() {
        MyValue1 result1 = (MyValue1)test55(true);
        Asserts.assertEQ(result1.hash(), hash());
        MyValue2 result2 = (MyValue2)test55(false);
        Asserts.assertEQ(result2.hash(), testValue2.hash());
    }

    // Test synchronization on inline types
    @Test
    public void test56(Object vt) {
        synchronized (vt) {
            throw new RuntimeException("test56 failed: synchronization on inline type should not succeed");
        }
    }

    @Run(test = "test56")
    public void test56_verifier() {
        try {
            test56(testValue1);
            throw new RuntimeException("test56 failed: no exception thrown");
        } catch (IllegalMonitorStateException ex) {
            // Expected
        }
    }

    @ForceInline
    public void test57_inline(Object vt) {
        synchronized (vt) {
            throw new RuntimeException("test57 failed: synchronization on inline type should not succeed");
        }
    }

    @Test
    public void test57(MyValue1 vt) {
        test57_inline(vt);
    }

    @Run(test = "test57")
    public void test57_verifier() {
        try {
            test57(testValue1);
            throw new RuntimeException("test57 failed: no exception thrown");
        } catch (IllegalMonitorStateException ex) {
            // Expected
        }
    }

    @ForceInline
    public void test58_inline(Object vt) {
        synchronized (vt) {
            throw new RuntimeException("test58 failed: synchronization on inline type should not succeed");
        }
    }

    @Test
    public void test58() {
        MyValue1 vt = MyValue1.createWithFieldsInline(rI, rL);
        test58_inline(vt);
    }

    @Run(test = "test58")
    public void test58_verifier() {
        try {
            test58();
            throw new RuntimeException("test58 failed: no exception thrown");
        } catch (IllegalMonitorStateException ex) {
            // Expected
        }
    }

    @Test
    public void test59(Object o, boolean b) {
        MyValue1 vt = MyValue1.createWithFieldsInline(rI, rL);
        Object sync = b ? vt : o;
        synchronized (sync) {
            if (b) {
                throw new RuntimeException("test59 failed: synchronization on inline type should not succeed");
            }
        }
    }

    @Run(test = "test59")
    public void test59_verifier() {
        test59(new Object(), false);
        try {
            test59(new Object(), true);
            throw new RuntimeException("test59 failed: no exception thrown");
        } catch (IllegalMonitorStateException ex) {
            // Expected
        }
    }

    @Test
    public void test60(boolean b) {
        MyValue1 vt = MyValue1.createWithFieldsInline(rI, rL);
        Object sync = b ? vt : testValue2;
        synchronized (sync) {
            throw new RuntimeException("test60 failed: synchronization on inline type should not succeed");
        }
    }

    @Run(test = "test60")
    public void test60_verifier() {
        try {
            test60(false);
            throw new RuntimeException("test60 failed: no exception thrown");
        } catch (IllegalMonitorStateException ex) {
            // Expected
        }
        try {
            test60(true);
            throw new RuntimeException("test60 failed: no exception thrown");
        } catch (IllegalMonitorStateException ex) {
            // Expected
        }
    }

    // Test catching the IllegalMonitorStateException in compiled code
    @Test
    public void test61(Object vt) {
        boolean thrown = false;
        try {
            synchronized (vt) {
                throw new RuntimeException("test61 failed: no exception thrown");
            }
        } catch (IllegalMonitorStateException ex) {
            thrown = true;
        }
        if (!thrown) {
            throw new RuntimeException("test61 failed: no exception thrown");
        }
    }

    @Run(test = "test61")
    public void test61_verifier() {
        test61(testValue1);
    }

    @Test
    public void test62(Object o) {
        try {
            synchronized (o) { }
        } catch (IllegalMonitorStateException ex) {
            // Expected
            return;
        }
        throw new RuntimeException("test62 failed: no exception thrown");
    }

    @Run(test = "test62")
    public void test62_verifier() {
        test62(testValue1);
    }

    // Test synchronization without any instructions in the synchronized block
    @Test
    public void test63(Object o) {
        synchronized (o) { }
    }

    @Run(test = "test63")
    public void test63_verifier() {
        try {
            test63(testValue1);
        } catch (IllegalMonitorStateException ex) {
            // Expected
            return;
        }
        throw new RuntimeException("test63 failed: no exception thrown");
    }

    // type system test with interface and inline type
    @ForceInline
    public MyInterface test64Interface_helper(MyValue1 vt) {
        return vt;
    }

    @Test
    public MyInterface test64Interface(MyValue1 vt) {
        return test64Interface_helper(vt);
    }

    @Run(test = "test64Interface")
    public void test64Interface_verifier() {
        test64Interface(testValue1);
    }

    // type system test with abstract and inline type
    @ForceInline
    public MyAbstract test64Abstract_helper(MyValue1 vt) {
        return vt;
    }

    @Test
    public MyAbstract test64Abstract(MyValue1 vt) {
        return test64Abstract_helper(vt);
    }

    @Run(test = "test64Abstract")
    public void test64Abstract_verifier() {
        test64Abstract(testValue1);
    }

    // Array store tests
    @Test
    public void test65(Object[] array, MyValue1 vt) {
        array[0] = vt;
    }

    @Run(test = "test65")
    public void test65_verifier() {
        Object[] array = new Object[1];
        test65(array, testValue1);
        Asserts.assertEQ(((MyValue1)array[0]).hash(), testValue1.hash());
    }

    @Test
    public void test66(Object[] array, MyValue1 vt) {
        array[0] = vt;
    }

    @Run(test = "test66")
    public void test66_verifier() {
        MyValue1[] array = new MyValue1[1];
        test66(array, testValue1);
        Asserts.assertEQ(array[0].hash(), testValue1.hash());
    }

    @Test
    public void test67(Object[] array, Object vt) {
        array[0] = vt;
    }

    @Run(test = "test67")
    public void test67_verifier() {
        MyValue1[] array = new MyValue1[1];
        test67(array, testValue1);
        Asserts.assertEQ(array[0].hash(), testValue1.hash());
    }

    @Test
    public void test68(Object[] array, Integer o) {
        array[0] = o;
    }

    @Run(test = "test68")
    public void test68_verifier() {
        Integer[] array = new Integer[1];
        test68(array, 1);
        Asserts.assertEQ(array[0], Integer.valueOf(1));
    }

    // Test convertion between an inline type and java.lang.Object without an allocation
    @ForceInline
    public Object test69_sum(Object a, Object b) {
        int sum = ((MyValue1)a).x + ((MyValue1)b).x;
        return MyValue1.setX(((MyValue1)a), sum);
    }

    @Test
    @IR(failOn = {ALLOC, STORE})
    public int test69(MyValue1[] array) {
        MyValue1 result = MyValue1.createDefaultInline();
        for (int i = 0; i < array.length; ++i) {
            result = (MyValue1)test69_sum(result, array[i]);
        }
        return result.x;
    }

    @Run(test = "test69")
    public void test69_verifier() {
        int result = test69(testValue1Array);
        Asserts.assertEQ(result, rI * testValue1Array.length);
    }

    // Same as test69 but with an Interface
    @ForceInline
    public MyInterface test70Interface_sum(MyInterface a, MyInterface b) {
        int sum = ((MyValue1)a).x + ((MyValue1)b).x;
        return MyValue1.setX(((MyValue1)a), sum);
    }

    @Test
    @IR(failOn = {ALLOC, STORE})
    public int test70Interface(MyValue1[] array) {
        MyValue1 result = MyValue1.createDefaultInline();
        for (int i = 0; i < array.length; ++i) {
            result = (MyValue1)test70Interface_sum(result, array[i]);
        }
        return result.x;
    }

    @Run(test = "test70Interface")
    public void test70Interface_verifier() {
        int result = test70Interface(testValue1Array);
        Asserts.assertEQ(result, rI * testValue1Array.length);
    }

    // Same as test69 but with an Abstract
    @ForceInline
    public MyAbstract test70Abstract_sum(MyAbstract a, MyAbstract b) {
        int sum = ((MyValue1)a).x + ((MyValue1)b).x;
        return MyValue1.setX(((MyValue1)a), sum);
    }

    @Test
    @IR(failOn = {ALLOC, STORE})
    public int test70Abstract(MyValue1[] array) {
        MyValue1 result = MyValue1.createDefaultInline();
        for (int i = 0; i < array.length; ++i) {
            result = (MyValue1)test70Abstract_sum(result, array[i]);
        }
        return result.x;
    }

    @Run(test = "test70Abstract")
    public void test70Abstract_verifier() {
        int result = test70Abstract(testValue1Array);
        Asserts.assertEQ(result, rI * testValue1Array.length);
    }

    // Test that allocated inline type is not used in non-dominated path
    public MyValue1 test71_inline(Object obj) {
        MyValue1 vt = MyValue1.createWithFieldsInline(rI, rL);
        try {
            vt = (MyValue1)obj;
            throw new RuntimeException("NullPointerException expected");
        } catch (NullPointerException e) {
            // Expected
        }
        return vt;
    }

    @Test
    public MyValue1 test71() {
        return test71_inline(null);
    }

    @Run(test = "test71")
    public void test71_verifier() {
        MyValue1 vt = test71();
        Asserts.assertEquals(vt.hash(), hash());
    }

    // Test calling a method on an uninitialized inline type
    final primitive class Test72Value {
        final int x = 42;
        public int get() {
            return x;
        }
    }

    // Make sure Test72Value is loaded but not initialized
    public void unused(Test72Value vt) { }

    @Test
    public int test72() {
        Test72Value vt = Test72Value.default;
        return vt.get();
    }

    @Run(test = "test72")
    @Warmup(0)
    public void test72_verifier() {
        int result = test72();
        Asserts.assertEquals(result, 0);
    }

    // Tests for loading/storing unkown values
    @Test
    public Object test73(Object[] va) {
        return va[0];
    }

    @Run(test = "test73")
    public void test73_verifier() {
        MyValue1 vt = (MyValue1)test73(testValue1Array);
        Asserts.assertEquals(testValue1Array[0].hash(), vt.hash());
    }

    @Test
    public void test74(Object[] va, Object vt) {
        va[0] = vt;
    }

    @Run(test = "test74")
    public void test74_verifier() {
        MyValue1[] va = new MyValue1[1];
        test74(va, testValue1);
        Asserts.assertEquals(va[0].hash(), testValue1.hash());
    }

    // Verify that mixing instances and arrays with the clone api
    // doesn't break anything
    @Test
    public Object test75(Object o) {
        MyValue1[] va = new MyValue1[1];
        Object[] next = va;
        Object[] arr = va;
        for (int i = 0; i < 10; i++) {
            arr = next;
            next = new Integer[1];
        }
        return arr[0];
    }

    @Run(test = "test75")
    public void test75_verifier() {
        test75(42);
    }

    // Casting a null Integer to a (non-nullable) inline type should throw a NullPointerException
    @ForceInline
    public MyValue1 test76_helper(Object o) {
        return (MyValue1)o;
    }

    @Test
    public MyValue1 test76(Integer i) throws Throwable {
        return test76_helper(i);
    }

    @Run(test = "test76")
    public void test76_verifier() throws Throwable {
        try {
            test76(null);
            throw new RuntimeException("NullPointerException expected");
        } catch (NullPointerException e) {
            // Expected
        } catch (Exception e) {
            throw new RuntimeException("test76 failed: unexpected exception", e);
        }
    }

    // Casting an Integer to a (non-nullable) inline type should throw a ClassCastException
    @ForceInline
    public MyValue1 test77_helper(Object o) {
        return (MyValue1)o;
    }

    @Test
    public MyValue1 test77(Integer i) throws Throwable {
        return test77_helper(i);
    }

    @Run(test = "test77")
    public void test77_verifier() throws Throwable {
        try {
            test77(Integer.valueOf(42));
            throw new RuntimeException("ClassCastException expected");
        } catch (ClassCastException e) {
            // Expected
        } catch (Exception e) {
            throw new RuntimeException("test77 failed: unexpected exception", e);
        }
    }

    // Casting a null Integer to a nullable inline type should not throw
    @ForceInline
    public MyValue1.ref test78_helper(Object o) {
        return (MyValue1.ref)o;
    }

    @Test
    public MyValue1.ref test78(Integer i) throws Throwable {
        return test78_helper(i);
    }

    @Run(test = "test78")
    public void test78_verifier() throws Throwable {
        try {
            test78(null); // Should not throw
        } catch (Exception e) {
            throw new RuntimeException("test78 failed: unexpected exception", e);
        }
    }

    // Casting an Integer to a nullable inline type should throw a ClassCastException
    @ForceInline
    public MyValue1.ref test79_helper(Object o) {
        return (MyValue1.ref)o;
    }

    @Test
    public MyValue1.ref test79(Integer i) throws Throwable {
        return test79_helper(i);
    }

    @Run(test = "test79")
    public void test79_verifier() throws Throwable {
        try {
            test79(Integer.valueOf(42));
            throw new RuntimeException("ClassCastException expected");
        } catch (ClassCastException e) {
            // Expected
        } catch (Exception e) {
            throw new RuntimeException("test79 failed: unexpected exception", e);
        }
    }

    // Test flattened field with non-flattenend (but flattenable) inline type field
    static primitive class Small {
        final int i;
        final Big big; // Too big to be flattened

        private Small() {
            i = rI;
            big = new Big();
        }
    }

    static primitive class Big {
        long l0,l1,l2,l3,l4,l5,l6,l7,l8,l9;
        long l10,l11,l12,l13,l14,l15,l16,l17,l18,l19;
        long l20,l21,l22,l23,l24,l25,l26,l27,l28,l29;

        private Big() {
            l0 = l1 = l2 = l3 = l4 = l5 = l6 = l7 = l8 = l9 = rL;
            l10 = l11 = l12 = l13 = l14 = l15 = l16 = l17 = l18 = l19 = rL+1;
            l20 = l21 = l22 = l23 = l24 = l25 = l26 = l27 = l28 = l29 = rL+2;
        }
    }

    Small small = new Small();
    Small smallDefault;
    Big big = new Big();
    Big bigDefault;

    @Test
    public long test80() {
        return small.i + small.big.l0 + smallDefault.i + smallDefault.big.l29 + big.l0 + bigDefault.l29;
    }

    @Run(test = "test80")
    public void test80_verifier() throws Throwable {
        long result = test80();
        Asserts.assertEQ(result, rI + 2*rL);
    }

    // Test scalarization with exceptional control flow
    public int test81Callee(MyValue1 vt)  {
        return vt.x;
    }

    @Test
    @IR(failOn = {ALLOC, LOAD, STORE})
    public int test81()  {
        MyValue1 vt = MyValue1.createWithFieldsInline(rI, rL);
        int result = 0;
        for (int i = 0; i < 10; i++) {
            try {
                result += test81Callee(vt);
            } catch (NullPointerException npe) {
                result += rI;
            }
        }
        return result;
    }

    @Run(test = "test81")
    public void test81_verifier() {
        int result = test81();
        Asserts.assertEQ(result, 10*rI);
    }

    // Test check for null free array when storing to inline tpye array
    @Test
    public void test82(Object[] dst, Object v) {
        dst[0] = v;
    }

    @Run(test = "test82")
    public void test82_verifier(RunInfo info) {
        MyValue2[] dst = new MyValue2[1];
        test82(dst, testValue2);
        if (!info.isWarmUp()) {
            try {
                test82(dst, null);
                throw new RuntimeException("No ArrayStoreException thrown");
            } catch (NullPointerException e) {
                // Expected
            }
        }
    }

    @Test
    public void test83(Object[] dst, Object v, boolean flag) {
        if (dst == null) { // null check
        }
        if (flag) {
            if (dst.getClass() == MyValue1[].class) { // trigger split if
            }
        } else {
            dst = new MyValue2[1]; // constant null free property
        }
        dst[0] = v;
    }

    @Run(test = "test83")
    @Warmup(10000)
    public void test83_verifier(RunInfo info) {
        MyValue2[] dst = new MyValue2[1];
        test83(dst, testValue2, false);
        test83(dst, testValue2, true);
        if (!info.isWarmUp()) {
            try {
                test83(dst, null, true);
                throw new RuntimeException("No ArrayStoreException thrown");
            } catch (NullPointerException e) {
                // Expected
            }
        }
    }

    private void rerun_and_recompile_for(Method m, int num, Runnable test) {
        for (int i = 1; i < num; i++) {
            test.run();

            if (!TestFramework.isCompiled(m)) {
                TestFramework.compile(m, CompLevel.C2);
            }
        }
    }

    // Tests for the Loop Unswitching optimization
    // Should make 2 copies of the loop, one for non flattened arrays, one for other cases.
    @Test
    @IR(counts = {COUNTEDLOOP_MAIN, "= 2"})
    public void test84(Object[] src, Object[] dst) {
        for (int i = 0; i < src.length; i++) {
            dst[i] = src[i];
        }
    }

    @Run(test = "test84")
    @Warmup(0)
    public void test84_verifier(RunInfo info) {
        MyValue2[] src = new MyValue2[100];
        Arrays.fill(src, testValue2);
        MyValue2[] dst = new MyValue2[100];
        rerun_and_recompile_for(info.getTest(), 10,
                                () ->  { test84(src, dst);
                                         Asserts.assertTrue(Arrays.equals(src, dst)); });
    }

    @Test
    @IR(applyIf = {"UseG1GC", "true"},
        counts = {COUNTEDLOOP, "= 2", LOAD_UNKNOWN_INLINE, "= 1"})
    @IR(applyIf = {"UseG1GC", "false"},
        counts = {COUNTEDLOOP_MAIN, "= 2", LOAD_UNKNOWN_INLINE, "= 4"})
    public void test85(Object[] src, Object[] dst) {
        for (int i = 0; i < src.length; i++) {
            dst[i] = src[i];
        }
    }

    @Run(test = "test85")
    @Warmup(0)
    public void test85_verifier(RunInfo info) {
        Object[] src = new Object[100];
        Arrays.fill(src, new Object());
        src[0] = null;
        Object[] dst = new Object[100];
        rerun_and_recompile_for(info.getTest(), 10,
                                () -> { test85(src, dst);
                                        Asserts.assertTrue(Arrays.equals(src, dst)); });
    }

    @Test
    @IR(applyIf = {"UseG1GC", "true"},
        counts = {COUNTEDLOOP, "= 2"})
    @IR(applyIf = {"UseG1GC", "false"},
        counts = {COUNTEDLOOP_MAIN, "= 2"})
    public void test86(Object[] src, Object[] dst) {
        for (int i = 0; i < src.length; i++) {
            dst[i] = src[i];
        }
    }

    @Run(test = "test86")
    @Warmup(0)
    public void test86_verifier(RunInfo info) {
        MyValue2[] src = new MyValue2[100];
        Arrays.fill(src, testValue2);
        Object[] dst = new Object[100];
        rerun_and_recompile_for(info.getTest(), 10,
                                () -> { test86(src, dst);
                                        Asserts.assertTrue(Arrays.equals(src, dst)); });
    }

    @Test
    @IR(counts = {COUNTEDLOOP_MAIN, "= 2"})
    public void test87(Object[] src, Object[] dst) {
        for (int i = 0; i < src.length; i++) {
            dst[i] = src[i];
        }
    }

    @Run(test = "test87")
    @Warmup(0)
    public void test87_verifier(RunInfo info) {
        Object[] src = new Object[100];
        Arrays.fill(src, testValue2);
        MyValue2[] dst = new MyValue2[100];

        rerun_and_recompile_for(info.getTest(), 10,
                                () -> { test87(src, dst);
                                        Asserts.assertTrue(Arrays.equals(src, dst)); });
    }

    @Test
    @IR(counts = {COUNTEDLOOP_MAIN, "= 2"})
    public void test88(Object[] src1, Object[] dst1, Object[] src2, Object[] dst2) {
        for (int i = 0; i < src1.length; i++) {
            dst1[i] = src1[i];
            dst2[i] = src2[i];
        }
    }

    @Run(test = "test88")
    @Warmup(0)
    public void test88_verifier(RunInfo info) {
        MyValue2[] src1 = new MyValue2[100];
        Arrays.fill(src1, testValue2);
        MyValue2[] dst1 = new MyValue2[100];
        Object[] src2 = new Object[100];
        Arrays.fill(src2, new Object());
        Object[] dst2 = new Object[100];

        rerun_and_recompile_for(info.getTest(), 10,
                                () -> { test88(src1, dst1, src2, dst2);
                                        Asserts.assertTrue(Arrays.equals(src1, dst1));
                                        Asserts.assertTrue(Arrays.equals(src2, dst2)); });
    }

    @Test
    public boolean test89(Object obj) {
        return obj.getClass() == Integer.class;
    }

    @Run(test = "test89")
    public void test89_verifier() {
        Asserts.assertTrue(test89(Integer.valueOf(42)));
        Asserts.assertFalse(test89(new Object()));
    }

    @Test
    public Integer test90(Object obj) {
        return (Integer)obj;
    }

    @Run(test = "test90")
    public void test90_verifier() {
        test90(Integer.valueOf(42));
        try {
            test90(new Object());
            throw new RuntimeException("ClassCastException expected");
        } catch (ClassCastException e) {
            // Expected
        }
    }

    @Test
    public boolean test91(Object obj) {
        return obj.getClass() == MyValue2[].class;
    }

    @Run(test = "test91")
    public void test91_verifier() {
        Asserts.assertTrue(test91(new MyValue2[1]));
        Asserts.assertFalse(test91(new Object()));
    }

    static primitive class Test92Value {
        final int field;
        public Test92Value() {
            field = 0x42;
        }
    }

    @Test
    @IR(counts = {CLASS_CHECK_TRAP, "= 2"},
        failOn = {LOAD_UNKNOWN_INLINE, ALLOC_G, MEMBAR})
    public Object test92(Object[] array) {
        // Dummy loops to ensure we run enough passes of split if
        for (int i = 0; i < 2; i++) {
            for (int j = 0; j < 2; j++) {
              for (int k = 0; k < 2; k++) {
              }
            }
        }

        return (Integer)array[0];
    }

    @Run(test = "test92")
    @Warmup(10000)
    public void test92_verifier() {
        Object[] array = new Object[1];
        array[0] = 0x42;
        Object result = test92(array);
        Asserts.assertEquals(result, 0x42);
    }

    // If the class check succeeds, the flattened array check that
    // precedes will never succeed and the flat array branch should
    // trigger an uncommon trap.
    @Test
    public Object test93(Object[] array) {
        for (int i = 0; i < 2; i++) {
            for (int j = 0; j < 2; j++) {
            }
        }

        Object v = (Integer)array[0];
        return v;
    }

    @Run(test = "test93")
    @Warmup(10000)
    public void test93_verifier(RunInfo info) {
        if (info.isWarmUp()) {
            Object[] array = new Object[1];
            array[0] = 0x42;
            Object result = test93(array);
            Asserts.assertEquals(result, 0x42);
        } else {
            Object[] array = new Test92Value[1];
            Method m = info.getTest();
            int extra = 3;
            for (int j = 0; j < extra; j++) {
                for (int i = 0; i < 10; i++) {
                    try {
                        test93(array);
                    } catch (ClassCastException cce) {
                    }
                }
                boolean compiled = TestFramework.isCompiled(m);
                boolean compilationSkipped = info.isCompilationSkipped();
                Asserts.assertTrue(compilationSkipped || compiled || (j != extra-1));
                if (!compilationSkipped && !compiled) {
                    TestFramework.compile(m, CompLevel.ANY);
                }
            }
        }
    }

    @Test
    @IR(counts = {CLASS_CHECK_TRAP, "= 2", LOOP, "= 1"},
        failOn = {LOAD_UNKNOWN_INLINE, ALLOC_G, MEMBAR})
    public int test94(Object[] array) {
        int res = 0;
        for (int i = 1; i < 4; i *= 2) {
            Object v = array[i];
            res += (Integer)v;
        }
        return res;
    }

    @Run(test = "test94")
    @Warmup(10000)
    public void test94_verifier() {
        Object[] array = new Object[4];
        array[0] = 0x42;
        array[1] = 0x42;
        array[2] = 0x42;
        array[3] = 0x42;
        int result = test94(array);
        Asserts.assertEquals(result, 0x42 * 2);
    }

    @Test
    public boolean test95(Object o1, Object o2) {
        return o1 == o2;
    }

    @Run(test = "test95")
    @Warmup(10000)
    public void test95_verifier() {
        Object o1 = new Object();
        Object o2 = new Object();
        Asserts.assertTrue(test95(o1, o1));
        Asserts.assertTrue(test95(null, null));
        Asserts.assertFalse(test95(o1, null));
        Asserts.assertFalse(test95(o1, o2));
    }

    @Test
    public boolean test96(Object o1, Object o2) {
        return o1 == o2;
    }

    @Run(test = "test96")
    @Warmup(10000)
    public void test96_verifier(RunInfo info) {
        Object o1 = new Object();
        Object o2 = new Object();
        Asserts.assertTrue(test96(o1, o1));
        Asserts.assertFalse(test96(o1, o2));
        if (!info.isWarmUp()) {
            Asserts.assertTrue(test96(null, null));
            Asserts.assertFalse(test96(o1, null));
        }
    }

    // Abstract class tests

    @DontInline
    public MyAbstract test97_dontinline1(MyAbstract o) {
        return o;
    }

    @DontInline
    public MyValue1 test97_dontinline2(MyAbstract o) {
        return (MyValue1)o;
    }

    @ForceInline
    public MyAbstract test97_inline1(MyAbstract o) {
        return o;
    }

    @ForceInline
    public MyValue1 test97_inline2(MyAbstract o) {
        return (MyValue1)o;
    }

    @Test
    public MyValue1 test97() {
        MyValue1 vt = MyValue1.createWithFieldsInline(rI, rL);
        vt = (MyValue1)test97_dontinline1(vt);
        vt =           test97_dontinline2(vt);
        vt = (MyValue1)test97_inline1(vt);
        vt =           test97_inline2(vt);
        return vt;
    }

    @Run(test = "test97")
    public void test97_verifier() {
        Asserts.assertEQ(test97().hash(), hash());
    }

    // Test storing/loading inline types to/from abstract and inline type fields
    MyAbstract abstractField1 = null;
    MyAbstract abstractField2 = null;
    MyAbstract abstractField3 = null;
    MyAbstract abstractField4 = null;
    MyAbstract abstractField5 = null;
    MyAbstract abstractField6 = null;

    @DontInline
    public MyAbstract readValueField5AsAbstract() {
        return (MyAbstract)valueField5;
    }

    @DontInline
    public MyAbstract readStaticValueField4AsAbstract() {
        return (MyAbstract)staticValueField4;
    }

    @Test
    public long test98(MyValue1 vt1, MyAbstract vt2) {
        abstractField1 = vt1;
        abstractField2 = (MyValue1)vt2;
        abstractField3 = MyValue1.createWithFieldsInline(rI, rL);
        abstractField4 = MyValue1.createWithFieldsDontInline(rI, rL);
        abstractField5 = valueField1;
        abstractField6 = valueField3;
        valueField1 = (MyValue1)abstractField1;
        valueField2 = (MyValue1)vt2;
        valueField3 = (MyValue1)vt2;
        staticValueField1 = (MyValue1)abstractField1;
        staticValueField2 = (MyValue1)vt1;
        // Don't inline these methods because reading NULL will trigger a deoptimization
        if (readValueField5AsAbstract() != null || readStaticValueField4AsAbstract() != null) {
            throw new RuntimeException("Should be null");
        }
        return ((MyValue1)abstractField1).hash() + ((MyValue1)abstractField2).hash() +
               ((MyValue1)abstractField3).hash() + ((MyValue1)abstractField4).hash() +
               ((MyValue1)abstractField5).hash() + ((MyValue1)abstractField6).hash() +
                valueField1.hash() + valueField2.hash() + valueField3.hash() + valueField4.hashPrimitive() +
                staticValueField1.hash() + staticValueField2.hash() + staticValueField3.hashPrimitive();
    }

    @Run(test = "test98")
    public void test98_verifier() {
        MyValue1 vt = testValue1;
        MyValue1 def = MyValue1.createDefaultDontInline();
        long result = test98(vt, vt);
        Asserts.assertEQ(result, 11*vt.hash() + 2*def.hashPrimitive());
    }

    class MyObject2 extends MyAbstract {
        public int x;

        public MyObject2(int x) {
            this.x = x;
        }

        @ForceInline
        public long hash() {
            return x;
        }
    }

    // Test merging inline types and abstract classes
    @Test
    public MyAbstract test99(int state) {
        MyAbstract res = null;
        if (state == 0) {
            res = new MyObject2(rI);
        } else if (state == 1) {
            res = MyValue1.createWithFieldsInline(rI, rL);
        } else if (state == 2) {
            res = MyValue1.createWithFieldsDontInline(rI, rL);
        } else if (state == 3) {
            res = (MyValue1)objectField1;
        } else if (state == 4) {
            res = valueField1;
        } else if (state == 5) {
            res = null;
        }
        return res;
    }

    @Run(test = "test99")
    public void test99_verifier() {
        objectField1 = valueField1;
        MyAbstract result = null;
        result = test99(0);
        Asserts.assertEQ(((MyObject2)result).x, rI);
        result = test99(1);
        Asserts.assertEQ(((MyValue1)result).hash(), hash());
        result = test99(2);
        Asserts.assertEQ(((MyValue1)result).hash(), hash());
        result = test99(3);
        Asserts.assertEQ(((MyValue1)result).hash(), hash());
        result = test99(4);
        Asserts.assertEQ(((MyValue1)result).hash(), hash());
        result = test99(5);
        Asserts.assertEQ(result, null);
    }

    // Test merging inline types and abstract classes in loops
    @Test
    public MyAbstract test100(int iters) {
        MyAbstract res = new MyObject2(rI);
        for (int i = 0; i < iters; ++i) {
            if (res instanceof MyObject2) {
                res = MyValue1.createWithFieldsInline(rI, rL);
            } else {
                res = MyValue1.createWithFieldsInline(((MyValue1)res).x + 1, rL);
            }
        }
        return res;
    }

    @Run(test = "test100")
    public void test100_verifier() {
        MyObject2 result1 = (MyObject2)test100(0);
        Asserts.assertEQ(result1.x, rI);
        int iters = (Math.abs(rI) % 10) + 1;
        MyValue1 result2 = (MyValue1)test100(iters);
        MyValue1 vt = MyValue1.createWithFieldsInline(rI + iters - 1, rL);
        Asserts.assertEQ(result2.hash(), vt.hash());
    }

    // Test inline types in abstract class variables that are live at safepoint
    @Test
    @IR(failOn = {ALLOC, STORE, LOOP})
    public long test101(MyValue1 arg, boolean deopt, Method m) {
        MyAbstract vt1 = MyValue1.createWithFieldsInline(rI, rL);
        MyAbstract vt2 = MyValue1.createWithFieldsDontInline(rI, rL);
        MyAbstract vt3 = arg;
        MyAbstract vt4 = valueField1;
        if (deopt) {
            // uncommon trap
            TestFramework.deoptimize(m);
        }
        return ((MyValue1)vt1).hash() + ((MyValue1)vt2).hash() +
               ((MyValue1)vt3).hash() + ((MyValue1)vt4).hash();
    }

    @Run(test = "test101")
    public void test101_verifier(RunInfo info) {
        long result = test101(valueField1, !info.isWarmUp(), info.getTest());
        Asserts.assertEQ(result, 4*hash());
    }

    // Test comparing inline types with abstract classes
    @Test
    @IR(failOn = {LOAD, LOOP})
    public boolean test102(Object arg) {
        MyAbstract vt = MyValue1.createWithFieldsInline(rI, rL);
        if (vt == arg || vt == (MyAbstract)valueField1 || vt == abstractField1 || vt == null ||
            arg == vt || (MyAbstract)valueField1 == vt || abstractField1 == vt || null == vt) {
            return true;
        }
        return false;
    }

    @Run(test = "test102")
    public void test102_verifier() {
        boolean result = test102(null);
        Asserts.assertFalse(result);
    }

    // An abstract class with a non-static field can never be implemented by an inline type
    abstract class NoValueImplementors1 {
        int field = 42;
    }

    class MyObject3 extends NoValueImplementors1 {

    }

    class MyObject4 extends NoValueImplementors1 {

    }

    // Loading from an abstract class array does not require a flatness check if the abstract class has a non-static field
    @Test
    @IR(failOn = {ALLOC_G, MEMBAR, ALLOCA_G,
                  LOAD_UNKNOWN_INLINE, STORE_UNKNOWN_INLINE, INLINE_ARRAY_NULL_GUARD})
    public NoValueImplementors1 test103(NoValueImplementors1[] array, int i) {
        return array[i];
    }

    @Run(test = "test103")
    public void test103_verifier() {
        NoValueImplementors1[] array1 = new NoValueImplementors1[3];
        MyObject3[] array2 = new MyObject3[3];
        MyObject4[] array3 = new MyObject4[3];
        NoValueImplementors1 result = test103(array1, 0);
        Asserts.assertEquals(result, array1[0]);

        result = test103(array2, 1);
        Asserts.assertEquals(result, array1[1]);

        result = test103(array3, 2);
        Asserts.assertEquals(result, array1[2]);
    }

    // Storing to an abstract class array does not require a flatness/null check if the abstract class has a non-static field
    @Test
    @IR(failOn = {ALLOC_G, ALLOCA_G,
                  LOAD_UNKNOWN_INLINE, STORE_UNKNOWN_INLINE, INLINE_ARRAY_NULL_GUARD})
    public NoValueImplementors1 test104(NoValueImplementors1[] array, NoValueImplementors1 v, MyObject3 o, int i) {
        array[0] = v;
        array[1] = array[0];
        array[2] = o;
        return array[i];
    }

    @Run(test = "test104")
    public void test104_verifier() {
        MyObject4 v = new MyObject4();
        MyObject3 o = new MyObject3();
        NoValueImplementors1[] array1 = new NoValueImplementors1[3];
        MyObject3[] array2 = new MyObject3[3];
        MyObject4[] array3 = new MyObject4[3];
        NoValueImplementors1 result = test104(array1, v, o, 0);
        Asserts.assertEquals(array1[0], v);
        Asserts.assertEquals(array1[1], v);
        Asserts.assertEquals(array1[2], o);
        Asserts.assertEquals(result, v);

        result = test104(array2, o, o, 1);
        Asserts.assertEquals(array2[0], o);
        Asserts.assertEquals(array2[1], o);
        Asserts.assertEquals(array2[2], o);
        Asserts.assertEquals(result, o);

        result = test104(array3, v, null, 1);
        Asserts.assertEquals(array3[0], v);
        Asserts.assertEquals(array3[1], v);
        Asserts.assertEquals(array3[2], null);
        Asserts.assertEquals(result, v);
    }

    // An abstract class with a single, non-inline implementor
    abstract class NoValueImplementors2 {

    }

    class MyObject5 extends NoValueImplementors2 {

    }

    // Loading from an abstract class array does not require a flatness check if the abstract class has no inline implementor
    @Test
    @IR(failOn = {ALLOC_G, MEMBAR, ALLOCA_G,
                  LOAD_UNKNOWN_INLINE, STORE_UNKNOWN_INLINE, INLINE_ARRAY_NULL_GUARD})
    public NoValueImplementors2 test105(NoValueImplementors2[] array, int i) {
        return array[i];
    }

    @Run(test = "test105")
    public void test105_verifier() {
        NoValueImplementors2[] array1 = new NoValueImplementors2[3];
        MyObject5[] array2 = new MyObject5[3];
        NoValueImplementors2 result = test105(array1, 0);
        Asserts.assertEquals(result, array1[0]);

        result = test105(array2, 1);
        Asserts.assertEquals(result, array1[1]);
    }

    // Storing to an abstract class array does not require a flatness/null check if the abstract class has no inline implementor
    @Test
    @IR(failOn = {ALLOC_G, ALLOCA_G,
                  LOAD_UNKNOWN_INLINE, STORE_UNKNOWN_INLINE, INLINE_ARRAY_NULL_GUARD})
    public NoValueImplementors2 test106(NoValueImplementors2[] array, NoValueImplementors2 v, MyObject5 o, int i) {
        array[0] = v;
        array[1] = array[0];
        array[2] = o;
        return array[i];
    }

    @Run(test = "test106")
    public void test106_verifier() {
        MyObject5 v = new MyObject5();
        NoValueImplementors2[] array1 = new NoValueImplementors2[3];
        MyObject5[] array2 = new MyObject5[3];
        NoValueImplementors2 result = test106(array1, v, null, 0);
        Asserts.assertEquals(array1[0], v);
        Asserts.assertEquals(array1[1], v);
        Asserts.assertEquals(array1[2], null);
        Asserts.assertEquals(result, v);

        result = test106(array2, v, v, 1);
        Asserts.assertEquals(array2[0], v);
        Asserts.assertEquals(array2[1], v);
        Asserts.assertEquals(array2[2], v);
        Asserts.assertEquals(result, v);
    }

    // More tests for the Loop Unswitching optimization (similar to test84 and following)
    Object oFld1, oFld2;

    @Test
    @IR(applyIf = {"UseG1GC", "true"},
        failOn = {STORE_UNKNOWN_INLINE, INLINE_ARRAY_NULL_GUARD},
        counts = {COUNTEDLOOP, "= 2", LOAD_UNKNOWN_INLINE, "= 2"})
    @IR(applyIf = {"UseG1GC", "false"},
        failOn = {STORE_UNKNOWN_INLINE, INLINE_ARRAY_NULL_GUARD},
        counts = {COUNTEDLOOP, "= 3", LOAD_UNKNOWN_INLINE, "= 2"})
    public void test107(Object[] src1, Object[] src2) {
        for (int i = 0; i < src1.length; i++) {
            oFld1 = src1[i];
            oFld2 = src2[i];
        }
    }

    @Run(test = "test107")
    @Warmup(0)
    public void test107_verifier(RunInfo info) {
        MyValue2[] src1 = new MyValue2[100];
        Arrays.fill(src1, testValue2);
        Object[] src2 = new Object[100];
        Object obj = new Object();
        Arrays.fill(src2, obj);
        rerun_and_recompile_for(info.getTest(), 10,
                                () -> { test107(src1, src2);
                                        Asserts.assertEquals(oFld1, testValue2);
                                        Asserts.assertEquals(oFld2, obj);
                                        test107(src2, src1);
                                        Asserts.assertEquals(oFld1, obj);
                                        Asserts.assertEquals(oFld2, testValue2);  });
    }

    @Test
    @IR(applyIf = {"UseG1GC", "true"},
            failOn = {LOAD_UNKNOWN_INLINE, INLINE_ARRAY_NULL_GUARD},
            counts = {COUNTEDLOOP, "= 4", STORE_UNKNOWN_INLINE, "= 9"})
    @IR(applyIf = {"UseG1GC", "false"},
            failOn = {LOAD_UNKNOWN_INLINE, INLINE_ARRAY_NULL_GUARD},
            counts = {COUNTEDLOOP, "= 4", STORE_UNKNOWN_INLINE, "= 12"})
    public void test108(Object[] dst1, Object[] dst2, Object o1, Object o2) {
        for (int i = 0; i < dst1.length; i++) {
            dst1[i] = o1;
            dst2[i] = o2;
        }
    }

    @Run(test = "test108")
    @Warmup(0)
    public void test108_verifier(RunInfo info) {
        MyValue2[] dst1 = new MyValue2[100];
        Object[] dst2 = new Object[100];
        Object o1 = new Object();
        rerun_and_recompile_for(info.getTest(), 10,
                                () -> { test108(dst1, dst2, testValue2, o1);
                                        for (int i = 0; i < dst1.length; i++) {
                                            Asserts.assertEquals(dst1[i], testValue2);
                                            Asserts.assertEquals(dst2[i], o1);
                                        }
                                        test108(dst2, dst1, o1, testValue2);
                                        for (int i = 0; i < dst1.length; i++) {
                                            Asserts.assertEquals(dst1[i], testValue2);
                                            Asserts.assertEquals(dst2[i], o1);
                                        } });
    }

    // Escape analysis tests

    static interface WrapperInterface {
        long value();

        final static WrapperInterface ZERO = new LongWrapper(0);

        @ForceInline
        static WrapperInterface wrap(long val) {
            return (val == 0L) ? ZERO : new LongWrapper(val);
        }
    }

    @ForceCompileClassInitializer
    static primitive class LongWrapper implements WrapperInterface {
        final static LongWrapper ZERO = new LongWrapper(0);
        private long val;

        @ForceInline
        LongWrapper(long val) {
            this.val = val;
        }

        @ForceInline
        static LongWrapper wrap(long val) {
            return (val == 0L) ? ZERO : new LongWrapper(val);
        }

        @ForceInline
        public long value() {
            return val;
        }
    }

    static class InterfaceBox {
        WrapperInterface content;

        @ForceInline
        InterfaceBox(WrapperInterface content) {
            this.content = content;
        }

        @ForceInline
        static InterfaceBox box_sharp(long val) {
            return new InterfaceBox(LongWrapper.wrap(val));
        }

        @ForceInline
        static InterfaceBox box(long val) {
            return new InterfaceBox(WrapperInterface.wrap(val));
        }
    }

    static class ObjectBox {
        Object content;

        @ForceInline
        ObjectBox(Object content) {
            this.content = content;
        }

        @ForceInline
        static ObjectBox box_sharp(long val) {
            return new ObjectBox(LongWrapper.wrap(val));
        }

        @ForceInline
        static ObjectBox box(long val) {
            return new ObjectBox(WrapperInterface.wrap(val));
        }
    }

    static class RefBox {
        LongWrapper.ref content;

        @ForceInline
        RefBox(LongWrapper.ref content) {
            this.content = content;
        }

        @ForceInline
        static RefBox box_sharp(long val) {
            return new RefBox(LongWrapper.wrap(val));
        }

        @ForceInline
        static RefBox box(long val) {
            return new RefBox((LongWrapper.ref)WrapperInterface.wrap(val));
        }
    }

    static class InlineBox {
        LongWrapper content;

        @ForceInline
        InlineBox(long val) {
            this.content = LongWrapper.wrap(val);
        }

        @ForceInline
        static InlineBox box(long val) {
            return new InlineBox(val);
        }
    }

    static class GenericBox<T> {
        T content;

        @ForceInline
        static GenericBox<LongWrapper.ref> box_sharp(long val) {
            GenericBox<LongWrapper.ref> res = new GenericBox<>();
            res.content = LongWrapper.wrap(val);
            return res;
        }

        @ForceInline
        static GenericBox<WrapperInterface> box(long val) {
            GenericBox<WrapperInterface> res = new GenericBox<>();
            res.content = WrapperInterface.wrap(val);
            return res;
        }
    }

    long[] lArr = {0L, rL, 0L, rL, 0L, rL, 0L, rL, 0L, rL};

    // Test removal of allocations when inline type instance is wrapped into box object
    @Test
    @IR(failOn = {ALLOC_G, MEMBAR},
        counts = {PREDICATE_TRAP, "= 1"})
    public long test109() {
        long res = 0;
        for (int i = 0; i < lArr.length; i++) {
            res += InterfaceBox.box(lArr[i]).content.value();
        }
        return res;
    }

    @Run(test = "test109")
    @Warmup(10000) // Make sure interface calls are inlined
    public void test109_verifier() {
        long res = test109();
        Asserts.assertEquals(res, 5*rL);
    }

    @Test
    @IR(failOn = {ALLOC_G, MEMBAR},
        counts = {PREDICATE_TRAP, "= 1"})
    public long test109_sharp() {
        long res = 0;
        for (int i = 0; i < lArr.length; i++) {
            res += InterfaceBox.box_sharp(lArr[i]).content.value();
        }
        return res;
    }

    @Run(test = "test109_sharp")
    @Warmup(10000) // Make sure interface calls are inlined
    public void test109_sharp_verifier() {
        long res = test109_sharp();
        Asserts.assertEquals(res, 5*rL);
    }

    // Same as test109 but with ObjectBox
    @Test
    @IR(failOn = {ALLOC_G, MEMBAR},
        counts = {PREDICATE_TRAP, "= 1"})
    public long test110() {
        long res = 0;
        for (int i = 0; i < lArr.length; i++) {
            res += ((WrapperInterface)ObjectBox.box(lArr[i]).content).value();
        }
        return res;
    }

    @Run(test = "test110")
    @Warmup(10000) // Make sure interface calls are inlined
    public void test110_verifier() {
        long res = test110();
        Asserts.assertEquals(res, 5*rL);
    }

    @Test
    @IR(failOn = {ALLOC_G, MEMBAR},
        counts = {PREDICATE_TRAP, "= 1"})
    public long test110_sharp() {
        long res = 0;
        for (int i = 0; i < lArr.length; i++) {
            res += ((WrapperInterface)ObjectBox.box_sharp(lArr[i]).content).value();
        }
        return res;
    }

    @Run(test = "test110_sharp")
    @Warmup(10000) // Make sure interface calls are inlined
    public void test110_sharp_verifier() {
        long res = test110_sharp();
        Asserts.assertEquals(res, 5*rL);
    }

    // Same as test109 but with RefBox
    @Test
    @IR(failOn = {ALLOC_G, MEMBAR},
        counts = {PREDICATE_TRAP, "= 1"})
    public long test111() {
        long res = 0;
        for (int i = 0; i < lArr.length; i++) {
            res += RefBox.box(lArr[i]).content.value();
        }
        return res;
    }

    @Run(test = "test111")
    public void test111_verifier() {
        long res = test111();
        Asserts.assertEquals(res, 5*rL);
    }

    @Test
    @IR(failOn = {ALLOC_G, MEMBAR},
        counts = {PREDICATE_TRAP, "= 1"})
    public long test111_sharp() {
        long res = 0;
        for (int i = 0; i < lArr.length; i++) {
            res += RefBox.box_sharp(lArr[i]).content.value();
        }
        return res;
    }

    @Run(test = "test111_sharp")
    public void test111_sharp_verifier() {
        long res = test111_sharp();
        Asserts.assertEquals(res, 5*rL);
    }

    // Same as test109 but with InlineBox
    @Test
    @IR(failOn = {ALLOC_G, MEMBAR},
        counts = {PREDICATE_TRAP, "= 1"})
    public long test112() {
        long res = 0;
        for (int i = 0; i < lArr.length; i++) {
            res += InlineBox.box(lArr[i]).content.value();
        }
        return res;
    }

    @Run(test = "test112")
    public void test112_verifier() {
        long res = test112();
        Asserts.assertEquals(res, 5*rL);
    }

    // Same as test109 but with GenericBox
    @Test
    @IR(failOn = {ALLOC_G, MEMBAR},
        counts = {PREDICATE_TRAP, "= 1"})
    public long test113() {
        long res = 0;
        for (int i = 0; i < lArr.length; i++) {
            res += GenericBox.box(lArr[i]).content.value();
        }
        return res;
    }

    @Run(test = "test113")
    @Warmup(10000) // Make sure interface calls are inlined
    public void test113_verifier() {
        long res = test113();
        Asserts.assertEquals(res, 5*rL);
    }

    @Test
    @IR(failOn = {ALLOC_G, MEMBAR},
        counts = {PREDICATE_TRAP, "= 1"})
    public long test113_sharp() {
        long res = 0;
        for (int i = 0; i < lArr.length; i++) {
            res += GenericBox.box_sharp(lArr[i]).content.value();
        }
        return res;
    }

    @Run(test = "test113_sharp")
    @Warmup(10000) // Make sure interface calls are inlined
    public void test113_sharp_verifier() {
        long res = test113_sharp();
        Asserts.assertEquals(res, 5*rL);
    }

    static interface WrapperInterface2 {
        public long value();

        static final InlineWrapper.ref ZERO = new InlineWrapper(0);

        @ForceInline
        public static WrapperInterface2 wrap(long val) {
            return (val == 0) ? ZERO.content : new LongWrapper2(val);
        }

        @ForceInline
        public static WrapperInterface2 wrap_default(long val) {
            return (val == 0) ? LongWrapper2.default : new LongWrapper2(val);
        }
    }

    static primitive class LongWrapper2 implements WrapperInterface2 {
        private long val;

        @ForceInline
        public LongWrapper2(long val) {
            this.val = val;
        }

        @ForceInline
        public long value() {
            return val;
        }
    }

    static primitive class InlineWrapper {
        WrapperInterface2 content;

        @ForceInline
        public InlineWrapper(long val) {
            content = new LongWrapper2(val);
        }
    }

    static class InterfaceBox2 {
        WrapperInterface2 content;

        @ForceInline
        public InterfaceBox2(long val, boolean def) {
            this.content = def ? WrapperInterface2.wrap_default(val) : WrapperInterface2.wrap(val);
        }

        @ForceInline
        static InterfaceBox2 box(long val) {
            return new InterfaceBox2(val, false);
        }

        @ForceInline
        static InterfaceBox2 box_default(long val) {
            return new InterfaceBox2(val, true);
        }
    }

    // Same as tests above but with ZERO hidden in field of another inline type
    @Test
    @IR(failOn = {ALLOC_G, MEMBAR},
        counts = {PREDICATE_TRAP, "= 1"})
    public long test114() {
        long res = 0;
        for (int i = 0; i < lArr.length; i++) {
            res += InterfaceBox2.box(lArr[i]).content.value();
        }
        return res;
    }

    @Run(test = "test114")
    @Warmup(10000)
    public void test114_verifier() {
        long res = test114();
        Asserts.assertEquals(res, 5*rL);
    }

    // Same as test114 but with .default instead of ZERO field
    @Test
    @IR(failOn = {ALLOC_G, MEMBAR},
        counts = {PREDICATE_TRAP, "= 1"})
    public long test115() {
        long res = 0;
        for (int i = 0; i < lArr.length; i++) {
            res += InterfaceBox2.box_default(lArr[i]).content.value();
        }
        return res;
    }

    @Run(test = "test115")
    @Warmup(10000)
    public void test115_verifier() {
        long res = test115();
        Asserts.assertEquals(res, 5*rL);
    }

    static MyValueEmpty     fEmpty1;
    static MyValueEmpty.ref fEmpty2 = MyValueEmpty.default;
           MyValueEmpty     fEmpty3;
           MyValueEmpty.ref fEmpty4 = MyValueEmpty.default;

    // Test fields loads/stores with empty inline types
    @Test
    @IR(failOn = {ALLOC, ALLOC_G, LOAD, STORE, TRAP})
    public void test116() {
        fEmpty1 = fEmpty4;
        fEmpty2 = fEmpty1;
        fEmpty3 = fEmpty2;
        fEmpty4 = fEmpty3;
    }

    @Run(test = "test116")
    public void test116_verifier() {
        test116();
        Asserts.assertEquals(fEmpty1, fEmpty2);
        Asserts.assertEquals(fEmpty2, fEmpty3);
        Asserts.assertEquals(fEmpty3, fEmpty4);
    }

    // Test array loads/stores with empty inline types
    @Test
    @IR(failOn = {ALLOC, ALLOC_G})
    public MyValueEmpty test117(MyValueEmpty[] arr1, MyValueEmpty.ref[] arr2) {
        arr1[0] = arr2[0];
        arr2[0] = new MyValueEmpty();
        return arr1[0];
    }

    @Run(test = "test117")
    public void test117_verifier() {
        MyValueEmpty[] arr1 = new MyValueEmpty[]{MyValueEmpty.default};
        MyValueEmpty res = test117(arr1, arr1);
        Asserts.assertEquals(res, MyValueEmpty.default);
        Asserts.assertEquals(arr1[0], MyValueEmpty.default);
    }

    // Test acmp with empty inline types
    @Test
    @IR(failOn = {ALLOC, ALLOC_G})
    public boolean test118(MyValueEmpty v1, MyValueEmpty.ref v2, Object o1) {
        return (v1 == v2) && (v2 == o1);
    }

    @Run(test = "test118")
    public void test118_verifier() {
        boolean res = test118(MyValueEmpty.default, MyValueEmpty.default, new MyValueEmpty());
        Asserts.assertTrue(res);
    }

    static primitive class EmptyContainer {
        private MyValueEmpty empty = MyValueEmpty.default;
    }

    static primitive class MixedContainer {
        public int val = rI;
        private EmptyContainer empty = EmptyContainer.default;
    }

    // Test re-allocation of empty inline type array during deoptimization
    @Test
    public void test119(boolean deopt, Method m) {
        MyValueEmpty[]   array1 = new MyValueEmpty[]{MyValueEmpty.default};
        EmptyContainer[] array2 = new EmptyContainer[]{EmptyContainer.default};
        MixedContainer[] array3 = new MixedContainer[]{MixedContainer.default};
        if (deopt) {
            // uncommon trap
            TestFramework.deoptimize(m);
        }
        Asserts.assertEquals(array1[0], MyValueEmpty.default);
        Asserts.assertEquals(array2[0], EmptyContainer.default);
        Asserts.assertEquals(array3[0], MixedContainer.default);
    }

    @Run(test = "test119")
    public void test119_verifier(RunInfo info) {
        test119(!info.isWarmUp(), info.getTest());
    }

    // Test removal of empty inline type field stores
    @Test
    @IR(failOn = {ALLOC, ALLOC_G, LOAD, STORE, FIELD_ACCESS, NULL_CHECK_TRAP, TRAP})
    public void test120(MyValueEmpty empty) {
        fEmpty1 = empty;
        fEmpty3 = empty;
        // fEmpty2 and fEmpty4 could be null, store can't be removed
    }

    @Run(test = "test120")
    public void test120_verifier() {
        test120(MyValueEmpty.default);
        Asserts.assertEquals(fEmpty1, MyValueEmpty.default);
        Asserts.assertEquals(fEmpty2, MyValueEmpty.default);
    }

    // Test removal of empty inline type field loads
    @Test
    @IR(failOn = {ALLOC, ALLOC_G, LOAD, STORE, FIELD_ACCESS, NULL_CHECK_TRAP, TRAP})
    public boolean test121() {
        return fEmpty1.equals(fEmpty3);
        // fEmpty2 and fEmpty4 could be null, load can't be removed
    }

    @Run(test = "test121")
    public void test121_verifier() {
        boolean res = test121();
        Asserts.assertTrue(res);
    }

    // Verify that empty inline type field loads check for null holder
    @Test
    public MyValueEmpty test122(TestLWorld t) {
        return t.fEmpty3;
    }

    @Run(test = "test122")
    public void test122_verifier() {
        MyValueEmpty res = test122(this);
        Asserts.assertEquals(res, MyValueEmpty.default);
        try {
            test122(null);
            throw new RuntimeException("No NPE thrown");
        } catch (NullPointerException e) {
            // Expected
        }
    }

    // Verify that empty inline type field stores check for null holder
    @Test
    public void test123(TestLWorld t) {
        t.fEmpty3 = MyValueEmpty.default;
    }

    @Run(test = "test123")
    public void test123_verifier() {
        test123(this);
        Asserts.assertEquals(fEmpty3, MyValueEmpty.default);
        try {
            test123(null);
            throw new RuntimeException("No NPE thrown");
        } catch (NullPointerException e) {
            // Expected
        }
    }

    // acmp doesn't need substitutability test when one input is known
    // not to be a value type
    @Test
    @IR(failOn = SUBSTITUTABILITY_TEST)
    public boolean test124(Integer o1, Object o2) {
        return o1 == o2;
    }

    @Run(test = "test124")
    public void test124_verifier() {
        test124(42, 42);
        test124(42, testValue1);
    }

    // acmp doesn't need substitutability test when one input null
    @Test
    @IR(failOn = {SUBSTITUTABILITY_TEST})
    public boolean test125(Object o1) {
        Object o2 = null;
        return o1 == o2;
    }

    @Run(test = "test125")
    public void test125_verifier() {
        test125(testValue1);
        test125(null);
    }

    // Test inline type that can only be scalarized after loop opts
    @Test
    @IR(failOn = {ALLOC, LOAD, STORE})
    public long test126(boolean trap) {
        MyValue2 nonNull = MyValue2.createWithFieldsInline(rI, rD);
        MyValue2.ref val = null;

        for (int i = 0; i < 4; i++) {
            if ((i % 2) == 0) {
                val = nonNull;
            }
        }
        // 'val' is always non-null here but that's only known after loop opts
        if (trap) {
            // Uncommon trap with an inline input that can only be scalarized after loop opts
            return val.hash();
        }
        return 0;
    }

    @Run(test = "test126")
    @Warmup(10000)
    public void test126_verifier(RunInfo info) {
        long res = test126(false);
        Asserts.assertEquals(res, 0L);
        if (!info.isWarmUp()) {
            res = test126(true);
            Asserts.assertEquals(res, testValue2.hash());
        }
    }

    // Same as test126 but with interface type
    @Test
    @IR(failOn = {ALLOC, LOAD, STORE})
    public long test127(boolean trap) {
        MyValue2 nonNull = MyValue2.createWithFieldsInline(rI, rD);
        MyInterface val = null;

        for (int i = 0; i < 4; i++) {
            if ((i % 2) == 0) {
                val = nonNull;
            }
        }
        // 'val' is always non-null here but that's only known after loop opts
        if (trap) {
            // Uncommon trap with an inline input that can only be scalarized after loop opts
            return val.hash();
        }
        return 0;
    }

    @Run(test = "test127")
    @Warmup(10000)
    public void test127_verifier(RunInfo info) {
        long res = test127(false);
        Asserts.assertEquals(res, 0L);
        if (!info.isWarmUp()) {
            res = test127(true);
            Asserts.assertEquals(res, testValue2.hash());
        }
    }

    // Test inline type that can only be scalarized after CCP
    @Test
    @IR(failOn = {ALLOC, LOAD, STORE})
    public long test128(boolean trap) {
        MyValue2 nonNull = MyValue2.createWithFieldsInline(rI, rD);
        MyValue2.ref val = null;

        int limit = 2;
        for (; limit < 4; limit *= 2);
        for (int i = 2; i < limit; i++) {
            val = nonNull;
        }
        // 'val' is always non-null here but that's only known after CCP
        if (trap) {
            // Uncommon trap with an inline input that can only be scalarized after CCP
            return val.hash();
        }
        return 0;
    }

    @Run(test = "test128")
    @Warmup(10000)
    public void test128_verifier(RunInfo info) {
        long res = test128(false);
        Asserts.assertEquals(res, 0L);
        if (!info.isWarmUp()) {
            res = test128(true);
            Asserts.assertEquals(res, testValue2.hash());
        }
    }

    // Same as test128 but with interface type
    @Test
    @IR(failOn = {ALLOC, LOAD, STORE})
    public long test129(boolean trap) {
        MyValue2 nonNull = MyValue2.createWithFieldsInline(rI, rD);
        MyInterface val = null;

        int limit = 2;
        for (; limit < 4; limit *= 2);
        for (int i = 0; i < limit; i++) {
            val = nonNull;
        }
        // 'val' is always non-null here but that's only known after CCP
        if (trap) {
            // Uncommon trap with an inline input that can only be scalarized after CCP
            return val.hash();
        }
        return 0;
    }

    @Run(test = "test129")
    @Warmup(10000)
    public void test129_verifier(RunInfo info) {
        long res = test129(false);
        Asserts.assertEquals(res, 0L);
        if (!info.isWarmUp()) {
            res = test129(true);
            Asserts.assertEquals(res, testValue2.hash());
        }
    }

    // Lock on inline type (known after inlining)
    @ForceInline
    public Object test130_inlinee() {
        return MyValue1.createWithFieldsInline(rI, rL);
    }

    @Test
    public void test130() {
        Object obj = test130_inlinee();
        synchronized (obj) {
            throw new RuntimeException("test130 failed: synchronization on inline type should not succeed");
        }
    }

    @Run(test = "test130")
    public void test130_verifier() {
        try {
            test130();
            throw new RuntimeException("test130 failed: no exception thrown");
        } catch (IllegalMonitorStateException ex) {
            // Expected
        }
    }

    // Same as test130 but with field load instead of allocation
    @ForceInline
    public Object test131_inlinee() {
        return testValue1;
    }

    @Test
    public void test131() {
        Object obj = test131_inlinee();
        synchronized (obj) {
            throw new RuntimeException("test131 failed: synchronization on inline type should not succeed");
        }
    }

    @Run(test = "test131")
    public void test131_verifier() {
        try {
            test131();
            throw new RuntimeException("test131 failed: no exception thrown");
        } catch (IllegalMonitorStateException ex) {
            // Expected
        }
    }

    // Test locking on object that is known to be an inline type only after CCP
    @Test
    public void test132() {
        MyValue2 vt = MyValue2.createWithFieldsInline(rI, rD);
        Object obj = Integer.valueOf(42);

        int limit = 2;
        for (; limit < 4; limit *= 2);
        for (int i = 2; i < limit; i++) {
            obj = vt;
        }
        synchronized (obj) {
            throw new RuntimeException("test132 failed: synchronization on inline type should not succeed");
        }
    }

    @Run(test = "test132")
    @Warmup(10000)
    public void test132_verifier() {
        try {
            test132();
            throw new RuntimeException("test132 failed: no exception thrown");
        } catch (IllegalMonitorStateException ex) {
            // Expected
        }
    }

    // Test conditional locking on inline type and non-escaping object
    @Test
    public void test133(boolean b) {
        Object obj = b ? Integer.valueOf(42) : MyValue2.createWithFieldsInline(rI, rD);
        synchronized (obj) {
            if (!b) {
                throw new RuntimeException("test133 failed: synchronization on inline type should not succeed");
            }
        }
    }

    @Run(test = "test133")
    public void test133_verifier() {
        test133(true);
        try {
            test133(false);
            throw new RuntimeException("test133 failed: no exception thrown");
        } catch (IllegalMonitorStateException ex) {
            // Expected
        }
    }

    // Variant with non-scalarized inline type
    @Test
    public static void test134(boolean b) {
        Object obj = null;
        if (b) {
            obj = MyValue2.createWithFieldsInline(rI, rD);
        }
        synchronized (obj) {

        }
    }

    @Run(test = "test134")
    public void test134_verifier() {
        try {
            test134(true);
            throw new RuntimeException("test134 failed: no exception thrown");
        } catch (IllegalMonitorStateException ex) {
            // Expected
        }
    }

    // Test that acmp of the same inline object is removed
    @Test
    @IR(failOn = {ALLOC, LOAD, STORE, NULL_CHECK_TRAP, TRAP})
    public static boolean test135() {
        MyValue1 val = MyValue1.createWithFieldsInline(rI, rL);
        return val == val;
    }

    @Run(test = "test135")
    public void test135_verifier() {
        Asserts.assertTrue(test135());
    }

    // Same as test135 but with .ref
    @Test
    @IR(failOn = {ALLOC, LOAD, STORE, NULL_CHECK_TRAP, TRAP})
    public static boolean test136(boolean b) {
        MyValue1.ref val = MyValue1.createWithFieldsInline(rI, rL);
        if (b) {
            val = null;
        }
        return val == val;
    }

    @Run(test = "test136")
    public void test136_verifier() {
        Asserts.assertTrue(test136(false));
        Asserts.assertTrue(test136(true));
    }

    static final primitive class SimpleInlineType {
        final int x;
        public SimpleInlineType(int x) {
            this.x = x;
        }
    }

    // Test that acmp of different inline objects with same content is removed
    @Test
    @IR(failOn = {ALLOC, LOAD, STORE, NULL_CHECK_TRAP, TRAP})
    public static boolean test137(int i) {
        SimpleInlineType val1 = new SimpleInlineType(i);
        SimpleInlineType val2 = new SimpleInlineType(i);
        return val1 == val2;
    }

    @Run(test = "test137")
    public void test137_verifier() {
        Asserts.assertTrue(test137(rI));
    }

    // Same as test137 but with .ref
    @Test
    @IR(failOn = {ALLOC, LOAD, STORE, NULL_CHECK_TRAP, TRAP})
    public static boolean test138(int i, boolean b) {
        SimpleInlineType.ref val1 = new SimpleInlineType(i);
        SimpleInlineType.ref val2 = new SimpleInlineType(i);
        if (b) {
            val1 = null;
            val2 = null;
        }
        return val1 == val2;
    }

    @Run(test = "test138")
    public void test138_verifier() {
        Asserts.assertTrue(test138(rI, false));
        Asserts.assertTrue(test138(rI, true));
    }

    static primitive class Test139Value {
        Object obj = null;
        MyValueEmpty empty = MyValueEmpty.default;
    }

    static primitive class Test139Wrapper {
        Test139Value value = Test139Value.default;
    }

    @Test
    @IR(failOn = {ALLOC, LOAD, STORE, TRAP})
    public MyValueEmpty test139() {
        Test139Wrapper w = new Test139Wrapper();
        return w.value.empty;
    }

    @Run(test = "test139")
    public void test139_verifier() {
        MyValueEmpty empty = test139();
        Asserts.assertEquals(empty, MyValueEmpty.default);
    }

    // Test calling a method on a loaded but not linked inline type
    final primitive class Test140Value {
        final int x = 42;
        public int get() {
            return x;
        }
    }

    @Test
    public int test140() {
        Test140Value vt = Test140Value.default;
        return vt.get();
    }

    @Run(test = "test140")
    @Warmup(0)
    public void test140_verifier() {
        int result = test140();
        Asserts.assertEquals(result, 0);
    }

    // Test calling a method on a linked but not initialized inline type
    final primitive class Test141Value {
        final int x = 42;
        public int get() {
            return x;
        }
    }

    @Test
    public int test141() {
        Test141Value vt = Test141Value.default;
        return vt.get();
    }

    @Run(test = "test141")
    @Warmup(0)
    public void test141_verifier() {
        int result = test141();
        Asserts.assertEquals(result, 0);
    }

    // Test that virtual calls on inline type receivers are properly inlined
    @Test
    @IR(failOn = {ALLOC, LOAD, STORE})
    public long test142() {
        MyValue2 nonNull = MyValue2.createWithFieldsInline(rI, rD);
        MyInterface val = null;

        for (int i = 0; i < 4; i++) {
            if ((i % 2) == 0) {
                val = nonNull;
            }
        }
        return val.hash();
    }

    @Run(test = "test142")
    public void test142_verifier() {
        long res = test142();
        Asserts.assertEquals(res, testValue2.hash());
    }

    public int intField;

    private static final MethodHandle withfieldWithInvalidHolder = InstructionHelper.loadCode(MethodHandles.lookup(),
        "withfieldWithInvalidHolder",
        MethodType.methodType(void.class, TestLWorld.class, int.class),
        CODE -> {
            CODE.
            aload_0().
            iload_1().
            withfield(TestLWorld.class, "intField", "I").
            return_();
        });

    // Test withfield on identity class
    @Test
    public void test143() throws Throwable {
        withfieldWithInvalidHolder.invoke(this, 0);
    }

    @Run(test = "test143")
    @Warmup(10000)
    public void test143_verifier() throws Throwable {
        try {
            test143();
            throw new RuntimeException("IncompatibleClassChangeError expected");
        } catch (IncompatibleClassChangeError e) {
            // Expected
        }
    }

    // Test merging of buffered default and non-default inline types
    @Test
    public Object test144(int i) {
        if (i == 0) {
            return MyValue1.default;
        } else if (i == 1) {
            return testValue1;
        } else {
            return MyValue1.default;
        }
    }

    @Run(test = "test144")
    public void test144_verifier() {
        Asserts.assertEquals(test144(0), MyValue1.default);
        Asserts.assertEquals(test144(1), testValue1);
        Asserts.assertEquals(test144(2), MyValue1.default);
    }
}<|MERGE_RESOLUTION|>--- conflicted
+++ resolved
@@ -40,12 +40,7 @@
  * @test
  * @key randomness
  * @summary Test inline types in LWorld.
-<<<<<<< HEAD
- * @library /test/lib /test/jdk/lib/testlibrary/bytecode /test/jdk/java/lang/invoke/common /testlibrary /compiler/whitebox /
- * @build test.java.lang.invoke.lib.InstructionHelper
-=======
  * @library /test/lib /test/jdk/lib/testlibrary/bytecode /test/jdk/java/lang/invoke/common /
->>>>>>> a8994ba4
  * @requires (os.simpleArch == "x64" | os.simpleArch == "aarch64")
  * @build test.java.lang.invoke.lib.InstructionHelper
  * @run driver/timeout=450 compiler.valhalla.inlinetypes.TestLWorld
