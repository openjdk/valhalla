--- conflicted
+++ resolved
@@ -45,13 +45,9 @@
  * @summary Test inline types in LWorld.
  * @library /test/lib /test/jdk/lib/testlibrary/bytecode /test/jdk/java/lang/invoke/common /
  * @requires (os.simpleArch == "x64" | os.simpleArch == "aarch64")
-<<<<<<< HEAD
+ * @modules java.base/jdk.internal.value
  * @compile -XDenablePrimitiveClasses MyValue5.jcod
  * @compile -XDenablePrimitiveClasses TestLWorld.java
-=======
- * @modules java.base/jdk.internal.value
- * @compile MyValue5.jcod
->>>>>>> 60855881
  * @build test.java.lang.invoke.lib.InstructionHelper
  * @run driver/timeout=450 compiler.valhalla.inlinetypes.TestLWorld
  */
